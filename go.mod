module github.com/grafana/loki/v3

go 1.21.8

toolchain go1.22.4

require (
	cloud.google.com/go/bigtable v1.18.1
	cloud.google.com/go/pubsub v1.36.1
	cloud.google.com/go/storage v1.36.0
	github.com/Azure/azure-pipeline-go v0.2.3
	github.com/Azure/azure-storage-blob-go v0.14.0
	github.com/Azure/go-autorest/autorest/adal v0.9.23
	github.com/Azure/go-autorest/autorest/azure/auth v0.5.12
	github.com/Masterminds/sprig/v3 v3.2.3
	github.com/NYTimes/gziphandler v1.1.1
	github.com/Shopify/sarama v1.38.1
	github.com/Workiva/go-datastructures v1.1.0
	github.com/alicebob/miniredis/v2 v2.30.4
	github.com/aliyun/aliyun-oss-go-sdk v2.2.7+incompatible
	github.com/aws/aws-sdk-go v1.50.32
	github.com/baidubce/bce-sdk-go v0.9.141
	github.com/bmatcuk/doublestar v1.3.4
	github.com/c2h5oh/datasize v0.0.0-20220606134207-859f65c6625b
	github.com/cespare/xxhash v1.1.0
	github.com/cespare/xxhash/v2 v2.2.0
	github.com/coreos/go-systemd v0.0.0-20191104093116-d3cd4ed1dbcf
	github.com/cristalhq/hedgedhttp v0.9.1
	github.com/davecgh/go-spew v1.1.2-0.20180830191138-d8f796af33cc
	github.com/docker/docker v25.0.5+incompatible
	github.com/docker/go-plugins-helpers v0.0.0-20211224144127-6eecb7beb651
	github.com/drone/envsubst v1.0.3
	github.com/dustin/go-humanize v1.0.1
	github.com/facette/natsort v0.0.0-20181210072756-2cd4dd1e2dcb
	github.com/fatih/color v1.16.0
	github.com/felixge/fgprof v0.9.3
	github.com/fluent/fluent-bit-go v0.0.0-20230731091245-a7a013e2473c
	github.com/fsouza/fake-gcs-server v1.7.0
	github.com/go-kit/log v0.2.1
	github.com/go-logfmt/logfmt v0.6.0
	github.com/go-redis/redis/v8 v8.11.5
	github.com/gocql/gocql v0.0.0-20200526081602-cd04bd7f22a7
	github.com/gogo/protobuf v1.3.2 // remember to update loki-build-image/Dockerfile too
	github.com/gogo/status v1.1.1
	github.com/golang/protobuf v1.5.4
	github.com/golang/snappy v0.0.4
	github.com/google/go-cmp v0.6.0
	github.com/google/renameio/v2 v2.0.0
	github.com/google/uuid v1.6.0
	github.com/gorilla/mux v1.8.0
	github.com/gorilla/websocket v1.5.0
	github.com/grafana/cloudflare-go v0.0.0-20230110200409-c627cf6792f2
	github.com/grafana/dskit v0.0.0-20240626184720-35810fdf1c6d
	github.com/grafana/go-gelf/v2 v2.0.1
	github.com/grafana/gomemcache v0.0.0-20240229205252-cd6a66d6fb56
	github.com/grafana/regexp v0.0.0-20221122212121-6b5c0a4cb7fd
	github.com/grafana/tail v0.0.0-20230510142333-77b18831edf0
	github.com/grpc-ecosystem/go-grpc-middleware v1.3.0
	github.com/grpc-ecosystem/grpc-opentracing v0.0.0-20180507213350-8e809c8a8645
	github.com/hashicorp/consul/api v1.28.2
	github.com/hashicorp/golang-lru v0.6.0
	github.com/imdario/mergo v0.3.16
	github.com/influxdata/telegraf v1.16.3
	github.com/jmespath/go-jmespath v0.4.0
	github.com/joncrlsn/dque v0.0.0-20211108142734-c2ef48c5192a
	github.com/json-iterator/go v1.1.12
	github.com/klauspost/compress v1.17.7
	github.com/klauspost/pgzip v1.2.5
	github.com/leodido/go-syslog/v4 v4.1.0
	github.com/mattn/go-ieproxy v0.0.1
	github.com/minio/minio-go/v7 v7.0.61
	github.com/mitchellh/go-wordwrap v1.0.1
	github.com/mitchellh/mapstructure v1.5.0
	github.com/modern-go/reflect2 v1.0.2
	github.com/mwitkow/go-conntrack v0.0.0-20190716064945-2f068394615f
	github.com/ncw/swift v1.0.53
	github.com/oklog/run v1.1.0
	github.com/oklog/ulid v1.3.1
	github.com/opentracing-contrib/go-grpc v0.0.0-20210225150812-73cb765af46e
	github.com/opentracing-contrib/go-stdlib v1.0.0
	github.com/opentracing/opentracing-go v1.2.0
	github.com/oschwald/geoip2-golang v1.9.0
	// github.com/pierrec/lz4 v2.0.5+incompatible
	github.com/pierrec/lz4/v4 v4.1.18
	github.com/pkg/errors v0.9.1
	github.com/prometheus/client_golang v1.19.0
	github.com/prometheus/client_model v0.6.0
	github.com/prometheus/common v0.49.1-0.20240306132007-4199f18c3e92
	github.com/prometheus/prometheus v0.51.0
	github.com/segmentio/fasthash v1.0.3
	github.com/shurcooL/httpfs v0.0.0-20230704072500-f1e31cf0ba5c
	github.com/shurcooL/vfsgen v0.0.0-20200824052919-0d455de96546
	github.com/sony/gobreaker v0.5.0
	github.com/spf13/afero v1.10.0
	github.com/stretchr/testify v1.9.0
	github.com/tonistiigi/fifo v0.0.0-20190226154929-a9fb20d87448
	github.com/uber/jaeger-client-go v2.30.0+incompatible
	github.com/xdg-go/scram v1.1.2
	go.etcd.io/bbolt v1.3.10
	go.uber.org/atomic v1.11.0
	go.uber.org/goleak v1.3.0
	golang.org/x/crypto v0.24.0
	golang.org/x/net v0.26.0
	golang.org/x/sync v0.7.0
	golang.org/x/sys v0.21.0
	golang.org/x/time v0.5.0
	google.golang.org/api v0.168.0
	google.golang.org/grpc v1.62.1
	gopkg.in/alecthomas/kingpin.v2 v2.2.6
	gopkg.in/yaml.v2 v2.4.0
	gopkg.in/yaml.v3 v3.0.1
	k8s.io/klog v1.0.0
)

require (
	github.com/Azure/go-autorest/autorest v0.11.29
	github.com/DataDog/sketches-go v1.4.4
	github.com/DmitriyVTitov/size v1.5.0
	github.com/IBM/go-sdk-core/v5 v5.13.1
	github.com/IBM/ibm-cos-sdk-go v1.10.0
	github.com/axiomhq/hyperloglog v0.0.0-20240124082744-24bca3a5b39b
	github.com/buger/jsonparser v1.1.1
	github.com/coder/quartz v0.1.0
	github.com/d4l3k/messagediff v1.2.1
	github.com/dolthub/swiss v0.2.1
	github.com/efficientgo/core v1.0.0-rc.2
	github.com/fsnotify/fsnotify v1.7.0
	github.com/gogo/googleapis v1.4.0
	github.com/grafana/jsonparser v0.0.0-20240209175146-098958973a2d
	github.com/grafana/loki/pkg/push v0.0.0-20231124142027-e52380921608
	github.com/hashicorp/golang-lru/v2 v2.0.7
	github.com/hashicorp/raft v1.7.0
	github.com/hashicorp/raft-wal v0.4.1
	github.com/heroku/x v0.0.61
	github.com/influxdata/tdigest v0.0.2-0.20210216194612-fc98d27c9e8b
	github.com/mitchellh/colorstring v0.0.0-20190213212951-d06e56a500db
	github.com/prometheus/alertmanager v0.27.0
	github.com/prometheus/common/sigv4 v0.1.0
	github.com/richardartoul/molecule v1.0.0
	github.com/schollz/progressbar/v3 v3.14.2
	github.com/shirou/gopsutil/v4 v4.24.0-alpha.1
	github.com/thanos-io/objstore v0.0.0-20230829152104-1b257a36f9a3
	github.com/willf/bloom v2.0.3+incompatible
	go.opentelemetry.io/collector/pdata v1.3.0
	go4.org/netipx v0.0.0-20230125063823-8449b0a6169f
	golang.org/x/exp v0.0.0-20240325151524-a685a6edb6d8
	golang.org/x/oauth2 v0.18.0
	golang.org/x/text v0.16.0
	google.golang.org/protobuf v1.33.0
	gotest.tools v2.2.0+incompatible
	k8s.io/apimachinery v0.29.2
	k8s.io/utils v0.0.0-20230726121419-3b25d923346b
)

require (
<<<<<<< HEAD
	github.com/benbjohnson/immutable v0.4.0 // indirect
	github.com/coreos/etcd v3.3.27+incompatible // indirect
	github.com/coreos/pkg v0.0.0-20220810130054-c7d1c02cb6cf // indirect
=======
	github.com/containerd/containerd v1.7.20 // indirect
>>>>>>> 960c0343
	github.com/dlclark/regexp2 v1.4.0 // indirect
	github.com/go-kit/kit v0.12.0 // indirect
	github.com/go-ole/go-ole v1.2.6 // indirect
	github.com/hashicorp/go-msgpack/v2 v2.1.1 // indirect
	github.com/lufia/plan9stats v0.0.0-20211012122336-39d0f177ccd0 // indirect
	github.com/pires/go-proxyproto v0.7.0 // indirect
	github.com/power-devops/perfstat v0.0.0-20210106213030-5aafc221ea8c // indirect
	github.com/rivo/uniseg v0.4.7 // indirect
	github.com/shoenig/go-m1cpu v0.1.6 // indirect
	github.com/tklauser/go-sysconf v0.3.12 // indirect
	github.com/tklauser/numcpus v0.6.1 // indirect
	github.com/yusufpapurcu/wmi v1.2.4 // indirect
)

require (
	cloud.google.com/go v0.112.0 // indirect
	cloud.google.com/go/compute v1.23.4 // indirect
	cloud.google.com/go/compute/metadata v0.2.3 // indirect
	cloud.google.com/go/iam v1.1.6 // indirect
	cloud.google.com/go/longrunning v0.5.5 // indirect
	github.com/Azure/azure-sdk-for-go/sdk/azcore v1.11.1 // indirect
	github.com/Azure/azure-sdk-for-go/sdk/azidentity v1.6.0 // indirect
	github.com/Azure/azure-sdk-for-go/sdk/internal v1.8.0 // indirect
	github.com/Azure/azure-sdk-for-go/sdk/resourcemanager/compute/armcompute/v5 v5.5.0 // indirect
	github.com/Azure/azure-sdk-for-go/sdk/resourcemanager/network/armnetwork/v4 v4.3.0 // indirect
	github.com/Azure/azure-sdk-for-go/sdk/storage/azblob v0.5.1 // indirect
	github.com/Azure/go-ansiterm v0.0.0-20210617225240-d185dfc1b5a1 // indirect
	github.com/Azure/go-autorest v14.2.0+incompatible // indirect
	github.com/Azure/go-autorest/autorest/azure/cli v0.4.5 // indirect
	github.com/Azure/go-autorest/autorest/date v0.3.0 // indirect
	github.com/Azure/go-autorest/logger v0.2.1 // indirect
	github.com/Azure/go-autorest/tracing v0.6.0 // indirect
	github.com/AzureAD/microsoft-authentication-library-for-go v1.2.2 // indirect
	github.com/Code-Hex/go-generics-cache v1.3.1 // indirect
	github.com/Masterminds/goutils v1.1.1 // indirect
	github.com/Masterminds/semver/v3 v3.2.0 // indirect
	github.com/Microsoft/go-winio v0.6.2 // indirect
	github.com/alecthomas/chroma v0.10.0
	github.com/alecthomas/template v0.0.0-20190718012654-fb15b899a751 // indirect
	github.com/alecthomas/units v0.0.0-20231202071711-9a357b53e9c9 // indirect
	github.com/alicebob/gopher-json v0.0.0-20200520072559-a9ecdc9d1d3a // indirect
	github.com/armon/go-metrics v0.4.1 // indirect
	github.com/asaskevich/govalidator v0.0.0-20230301143203-a9d515a09cc2 // indirect
	github.com/aws/aws-sdk-go-v2 v1.16.0 // indirect
	github.com/aws/aws-sdk-go-v2/config v1.15.1 // indirect
	github.com/aws/aws-sdk-go-v2/credentials v1.11.0 // indirect
	github.com/aws/aws-sdk-go-v2/feature/ec2/imds v1.12.1 // indirect
	github.com/aws/aws-sdk-go-v2/internal/configsources v1.1.7 // indirect
	github.com/aws/aws-sdk-go-v2/internal/endpoints/v2 v2.4.1 // indirect
	github.com/aws/aws-sdk-go-v2/internal/ini v1.3.8 // indirect
	github.com/aws/aws-sdk-go-v2/service/internal/presigned-url v1.9.1 // indirect
	github.com/aws/aws-sdk-go-v2/service/sso v1.11.1 // indirect
	github.com/aws/aws-sdk-go-v2/service/sts v1.16.1 // indirect
	github.com/aws/smithy-go v1.11.1 // indirect
	github.com/bboreham/go-loser v0.0.0-20230920113527-fcc2c21820a3 // indirect
	github.com/beorn7/perks v1.0.1 // indirect
	github.com/census-instrumentation/opencensus-proto v0.4.1 // indirect
	github.com/cncf/udpa/go v0.0.0-20220112060539-c52dc94e7fbe // indirect
	github.com/cncf/xds/go v0.0.0-20231128003011-0fa0005c9caa // indirect
	github.com/containerd/fifo v1.1.0 // indirect
	github.com/containerd/log v0.1.0 // indirect
	github.com/coreos/go-semver v0.3.0 // indirect
	github.com/coreos/go-systemd/v22 v22.5.0 // indirect
	github.com/dennwc/varint v1.0.0 // indirect
	github.com/dgryski/go-metro v0.0.0-20180109044635-280f6062b5bc // indirect
	github.com/dgryski/go-rendezvous v0.0.0-20200823014737-9f7001d12a5f // indirect
	github.com/digitalocean/godo v1.109.0 // indirect
	github.com/dimchansky/utfbom v1.1.1 // indirect
	github.com/distribution/reference v0.6.0 // indirect
	github.com/docker/go-connections v0.4.0 // indirect
	github.com/docker/go-metrics v0.0.1 // indirect
	github.com/docker/go-units v0.5.0 // indirect
	github.com/dolthub/maphash v0.1.0 // indirect
	github.com/eapache/go-resiliency v1.3.0 // indirect
	github.com/eapache/go-xerial-snappy v0.0.0-20230111030713-bf00bc1b83b6 // indirect
	github.com/eapache/queue v1.1.0 // indirect
	github.com/edsrzf/mmap-go v1.1.0 // indirect
	github.com/emicklei/go-restful/v3 v3.11.0 // indirect
	github.com/envoyproxy/go-control-plane v0.12.0 // indirect
	github.com/envoyproxy/protoc-gen-validate v1.0.4 // indirect
	github.com/felixge/httpsnoop v1.0.4 // indirect
	github.com/go-logr/logr v1.4.1 // indirect
	github.com/go-logr/stdr v1.2.2 // indirect
	github.com/go-openapi/analysis v0.22.2 // indirect
	github.com/go-openapi/errors v0.21.1 // indirect
	github.com/go-openapi/jsonpointer v0.20.2 // indirect
	github.com/go-openapi/jsonreference v0.20.4 // indirect
	github.com/go-openapi/loads v0.21.5 // indirect
	github.com/go-openapi/spec v0.20.14 // indirect
	github.com/go-openapi/strfmt v0.22.2 // indirect
	github.com/go-openapi/swag v0.22.9 // indirect
	github.com/go-openapi/validate v0.23.0 // indirect
	github.com/go-playground/locales v0.14.1 // indirect
	github.com/go-playground/universal-translator v0.18.1 // indirect
	github.com/go-playground/validator/v10 v10.11.2 // indirect
	github.com/go-zookeeper/zk v1.0.3 // indirect
	github.com/gofrs/flock v0.8.1 // indirect
	github.com/golang-jwt/jwt/v4 v4.5.0 // indirect
	github.com/golang-jwt/jwt/v5 v5.2.1 // indirect
	github.com/golang/groupcache v0.0.0-20210331224755-41bb18bfe9da // indirect
	github.com/google/btree v1.1.2 // indirect
	github.com/google/gnostic-models v0.6.8 // indirect
	github.com/google/go-querystring v1.1.0 // indirect
	github.com/google/gofuzz v1.2.0 // indirect
	github.com/google/pprof v0.0.0-20240227163752-401108e1b7e7 // indirect
	github.com/google/s2a-go v0.1.7 // indirect
	github.com/googleapis/enterprise-certificate-proxy v0.3.2 // indirect
	github.com/googleapis/gax-go/v2 v2.12.2 // indirect
	github.com/gophercloud/gophercloud v1.8.0 // indirect
	github.com/grafana/pyroscope-go/godeltaprof v0.1.6 // indirect
	github.com/hailocab/go-hostpool v0.0.0-20160125115350-e80d13ce29ed // indirect
	github.com/hashicorp/errwrap v1.1.0 // indirect
	github.com/hashicorp/go-cleanhttp v0.5.2 // indirect
	github.com/hashicorp/go-hclog v1.6.3 // indirect
	github.com/hashicorp/go-immutable-radix v1.3.1 // indirect
	github.com/hashicorp/go-msgpack v1.1.5 // indirect
	github.com/hashicorp/go-multierror v1.1.1 // indirect
	github.com/hashicorp/go-retryablehttp v0.7.7 // indirect
	github.com/hashicorp/go-rootcerts v1.0.2 // indirect
	github.com/hashicorp/go-sockaddr v1.0.6 // indirect
	github.com/hashicorp/go-uuid v1.0.3 // indirect
	github.com/hashicorp/go-version v1.6.0 // indirect
	github.com/hashicorp/memberlist v0.5.0 // indirect
	github.com/hashicorp/serf v0.10.1 // indirect
	github.com/huandu/xstrings v1.3.3 // indirect
	github.com/jcmturner/aescts/v2 v2.0.0 // indirect
	github.com/jcmturner/dnsutils/v2 v2.0.0 // indirect
	github.com/jcmturner/gofork v1.7.6 // indirect
	github.com/jcmturner/gokrb5/v8 v8.4.3 // indirect
	github.com/jcmturner/rpc/v2 v2.0.3 // indirect
	github.com/josharian/intern v1.0.0 // indirect
	github.com/jpillora/backoff v1.0.0 // indirect
	github.com/julienschmidt/httprouter v1.3.0 // indirect
	github.com/klauspost/cpuid/v2 v2.2.5 // indirect
	github.com/kylelemons/godebug v1.1.0 // indirect
	github.com/leodido/go-urn v1.2.1 // indirect
	github.com/leodido/ragel-machinery v0.0.0-20190525184631-5f46317e436b // indirect
	github.com/mailru/easyjson v0.7.7 // indirect
	github.com/mattn/go-colorable v0.1.13 // indirect
	github.com/mattn/go-isatty v0.0.20 // indirect
	github.com/miekg/dns v1.1.58 // indirect
	github.com/minio/md5-simd v1.1.2 // indirect
	github.com/minio/sha256-simd v1.0.1 // indirect
	github.com/mitchellh/copystructure v1.0.0 // indirect
	github.com/mitchellh/go-homedir v1.1.0 // indirect
	github.com/mitchellh/reflectwalk v1.0.1 // indirect
	github.com/moby/term v0.0.0-20210619224110-3f7ff695adc6 // indirect
	github.com/modern-go/concurrent v0.0.0-20180306012644-bacd9c7ef1dd // indirect
	github.com/morikuni/aec v1.0.0 // indirect
	github.com/munnerz/goautoneg v0.0.0-20191010083416-a7dc8b61c822 // indirect
	github.com/opencontainers/go-digest v1.0.0 // indirect
	github.com/opencontainers/image-spec v1.1.0 // indirect
	github.com/oschwald/maxminddb-golang v1.11.0 // indirect
	github.com/pkg/browser v0.0.0-20240102092130-5ac0b6a4141c // indirect
	github.com/pmezard/go-difflib v1.0.1-0.20181226105442-5d4384ee4fb2 // indirect
	github.com/prometheus/exporter-toolkit v0.11.0 // indirect
	github.com/prometheus/procfs v0.12.0 // indirect
	github.com/rcrowley/go-metrics v0.0.0-20201227073835-cf1acfcdf475 // indirect
	github.com/rs/xid v1.5.0 // indirect
	github.com/sean-/seed v0.0.0-20170313163322-e2103e2c3529 // indirect
	github.com/sercand/kuberesolver/v5 v5.1.1 // indirect
	github.com/shopspring/decimal v1.2.0 // indirect
	github.com/sirupsen/logrus v1.9.3
	github.com/spaolacci/murmur3 v1.1.0 // indirect
	github.com/spf13/cast v1.3.1 // indirect
	github.com/spf13/pflag v1.0.5 // indirect
	github.com/stretchr/objx v0.5.2 // indirect
	github.com/uber/jaeger-lib v2.4.1+incompatible // indirect
	github.com/ugorji/go/codec v1.1.7 // indirect
	github.com/willf/bitset v1.1.11 // indirect
	github.com/xdg-go/pbkdf2 v1.0.0 // indirect
	github.com/xdg-go/stringprep v1.0.4 // indirect
	github.com/yuin/gopher-lua v1.1.0 // indirect
	go.etcd.io/etcd/api/v3 v3.5.4 // indirect
	go.etcd.io/etcd/client/pkg/v3 v3.5.4 // indirect
	go.etcd.io/etcd/client/v3 v3.5.4 // indirect
	go.mongodb.org/mongo-driver v1.14.0 // indirect
	go.opencensus.io v0.24.0 // indirect
	go.opentelemetry.io/collector/featuregate v1.3.0 // indirect
	go.opentelemetry.io/collector/semconv v0.96.0 // indirect
	go.opentelemetry.io/contrib/instrumentation/google.golang.org/grpc/otelgrpc v0.49.0 // indirect
	go.opentelemetry.io/contrib/instrumentation/net/http/otelhttp v0.49.0 // indirect
	go.opentelemetry.io/otel v1.24.0 // indirect
	go.opentelemetry.io/otel/metric v1.24.0 // indirect
	go.opentelemetry.io/otel/trace v1.24.0 // indirect
	go.uber.org/multierr v1.11.0 // indirect
	go.uber.org/zap v1.21.0 // indirect
	golang.org/x/mod v0.17.0 // indirect
	golang.org/x/term v0.21.0 // indirect
	golang.org/x/tools v0.21.1-0.20240508182429-e35e4ccd0d2d // indirect
	google.golang.org/appengine v1.6.8 // indirect
	google.golang.org/genproto v0.0.0-20240205150955-31a09d347014 // indirect
	google.golang.org/genproto/googleapis/api v0.0.0-20240304212257-790db918fca8 // indirect
	google.golang.org/genproto/googleapis/rpc v0.0.0-20240304161311-37d4d3c04a78 // indirect
	gopkg.in/fsnotify/fsnotify.v1 v1.4.7 // indirect
	gopkg.in/inf.v0 v0.9.1 // indirect
	gopkg.in/ini.v1 v1.67.0 // indirect
	gopkg.in/tomb.v1 v1.0.0-20141024135613-dd632973f1e7 // indirect
	gotest.tools/v3 v3.4.0 // indirect
	k8s.io/api v0.29.2 // indirect
	k8s.io/client-go v0.29.2 // indirect
	k8s.io/klog/v2 v2.120.1 // indirect
	k8s.io/kube-openapi v0.0.0-20231010175941-2dd684a91f00 // indirect
	rsc.io/binaryregexp v0.2.0 // indirect
	sigs.k8s.io/json v0.0.0-20221116044647-bc3834ca7abd // indirect
	sigs.k8s.io/structured-merge-diff/v4 v4.4.1 // indirect
	sigs.k8s.io/yaml v1.3.0 // indirect
)

replace github.com/Azure/azure-sdk-for-go => github.com/Azure/azure-sdk-for-go v36.2.0+incompatible

replace github.com/Azure/azure-storage-blob-go => github.com/MasslessParticle/azure-storage-blob-go v0.14.1-0.20240322194317-344980fda573

replace github.com/hashicorp/consul => github.com/hashicorp/consul v1.14.5

// Use fork of gocql that has gokit logs and Prometheus metrics.
replace github.com/gocql/gocql => github.com/grafana/gocql v0.0.0-20200605141915-ba5dc39ece85

exclude k8s.io/client-go v8.0.0+incompatible

// Replace memberlist with our fork which includes some fixes that haven't been
// merged upstream yet.
replace github.com/hashicorp/memberlist => github.com/grafana/memberlist v0.3.1-0.20220714140823-09ffed8adbbe

// Insist on the optimised version of grafana/regexp
replace github.com/grafana/regexp => github.com/grafana/regexp v0.0.0-20221122212121-6b5c0a4cb7fd

replace github.com/grafana/loki/pkg/push => ./pkg/push

// leodido fork his project to continue support
replace github.com/influxdata/go-syslog/v3 => github.com/leodido/go-syslog/v4 v4.1.0<|MERGE_RESOLUTION|>--- conflicted
+++ resolved
@@ -153,13 +153,10 @@
 )
 
 require (
-<<<<<<< HEAD
 	github.com/benbjohnson/immutable v0.4.0 // indirect
+	github.com/containerd/containerd v1.7.20 // indirect
 	github.com/coreos/etcd v3.3.27+incompatible // indirect
 	github.com/coreos/pkg v0.0.0-20220810130054-c7d1c02cb6cf // indirect
-=======
-	github.com/containerd/containerd v1.7.20 // indirect
->>>>>>> 960c0343
 	github.com/dlclark/regexp2 v1.4.0 // indirect
 	github.com/go-kit/kit v0.12.0 // indirect
 	github.com/go-ole/go-ole v1.2.6 // indirect
