--- conflicted
+++ resolved
@@ -150,11 +150,7 @@
     categories: OpenShift Optional, Logging & Tracing
     certified: "false"
     containerImage: docker.io/grafana/loki-operator:0.6.2
-<<<<<<< HEAD
-    createdAt: "2024-10-07T17:05:43Z"
-=======
-    createdAt: "2024-10-09T06:51:10Z"
->>>>>>> adc75389
+    createdAt: "2024-10-10T11:53:25Z"
     description: The Community Loki Operator provides Kubernetes native deployment
       and management of Loki and related logging components.
     features.operators.openshift.io/disconnected: "true"
