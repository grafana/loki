apiVersion: operators.coreos.com/v1alpha1
kind: ClusterServiceVersion
metadata:
  annotations:
    alm-examples: |-
      [
        {
          "apiVersion": "loki.grafana.com/v1",
          "kind": "AlertingRule",
          "metadata": {
            "name": "alertingrule-sample"
          },
          "spec": {
            "groups": [
              {
                "interval": "10m",
                "name": "alerting-rules-group",
                "rules": [
                  {
                    "alert": "HighPercentageError",
                    "annotations": {
                      "summary": "High request latency"
                    },
                    "expr": "sum(rate({app=\"foo\", env=\"production\"} |= \"error\" [5m])) by (job)\n  /\nsum(rate({app=\"foo\", env=\"production\"}[5m])) by (job)\n  \u003e 0.05\n",
                    "for": "10m",
                    "labels": {
                      "severity": "page"
                    }
                  },
                  {
                    "alert": "HttpCredentialsLeaked",
                    "annotations": {
                      "message": "{{ $labels.job }} is leaking http basic auth credentials."
                    },
                    "expr": "sum by (cluster, job, pod) (count_over_time({namespace=\"prod\"} |~ \"http(s?)://(\\\\w+):(\\\\w+)@\" [5m]) \u003e 0)",
                    "for": "10m",
                    "labels": {
                      "severity": "critical"
                    }
                  }
                ]
              }
            ],
            "tenantID": "test-tenant"
          }
        },
        {
          "apiVersion": "loki.grafana.com/v1",
          "kind": "LokiStack",
          "metadata": {
            "name": "lokistack-sample"
          },
          "spec": {
            "size": "1x.small",
            "storage": {
              "secret": {
                "name": "test"
              }
            },
            "storageClassName": "standard"
          }
        },
        {
          "apiVersion": "loki.grafana.com/v1",
          "kind": "RecordingRule",
          "metadata": {
            "name": "recordingrule-sample"
          },
          "spec": {
            "groups": [
              {
                "interval": "10m",
                "name": "recording-rules-group",
                "rules": [
                  {
                    "expr": "sum(rate({container=\"myservice\"}[10m]))\n",
                    "record": "myservice:requests:rate10m"
                  },
                  {
                    "expr": "sum(rate({container=\"otherservice\"}[1m]))\n",
                    "record": "otherservice:requests:rate1m"
                  }
                ]
              }
            ],
            "tenantID": "test-tenant"
          }
        },
        {
          "apiVersion": "loki.grafana.com/v1",
          "kind": "RulerConfig",
          "metadata": {
            "name": "rulerconfig-sample"
          },
          "spec": {
            "alertmanager": {
              "discovery": {
                "enableSRV": true,
                "refreshInterval": "1m"
              },
              "enableV2": true,
              "endpoints": [
                "http://alertmanager-host1.mycompany.org",
                "http://alertmanager-host2.mycompany.org"
              ],
              "externalLabels": {
                "environment": "production",
                "region": "us-east-2"
              },
              "externalUrl": "http://www.mycompany.org/alerts",
              "notificationQueue": {
                "capacity": 1000,
                "forGracePeriod": "10m",
                "forOutageTolerance": "1h",
                "resendDelay": "1m",
                "timeout": "30s"
              }
            },
            "evaluationInterval": "1m",
            "pollInterval": "1m",
            "remoteWrite": {
              "client": {
                "authorization": "basic",
                "authorizationSecretName": "my-secret-resource",
                "name": "remote-write-log-metrics",
                "proxyUrl": "http://proxy-host.mycompany.org",
                "relabelConfigs": [
                  {
                    "action": "replace",
                    "regex": "ALERTS.*",
                    "replacement": "$1",
                    "separator": "",
                    "sourceLabels": [
                      "labelc",
                      "labeld"
                    ],
                    "targetLabel": "labelnew"
                  }
                ],
                "timeout": "30s",
                "url": "http://remote-write-host.mycompany.org"
              },
              "enabled": true,
              "refreshPeriod": "10s"
            }
          }
        }
      ]
    capabilities: Full Lifecycle
    categories: OpenShift Optional, Logging & Tracing
    certified: "false"
    containerImage: docker.io/grafana/loki-operator:0.6.2
<<<<<<< HEAD
    createdAt: "2024-10-16T12:46:53Z"
=======
    createdAt: "2024-10-14T10:09:32Z"
>>>>>>> 08b1a908
    description: The Community Loki Operator provides Kubernetes native deployment
      and management of Loki and related logging components.
    features.operators.openshift.io/disconnected: "true"
    features.operators.openshift.io/fips-compliant: "false"
    features.operators.openshift.io/proxy-aware: "true"
    features.operators.openshift.io/tls-profiles: "true"
    features.operators.openshift.io/token-auth-aws: "true"
    features.operators.openshift.io/token-auth-azure: "true"
    features.operators.openshift.io/token-auth-gcp: "false"
    operators.operatorframework.io/builder: operator-sdk-unknown
    operators.operatorframework.io/project_layout: go.kubebuilder.io/v3
    repository: https://github.com/grafana/loki/tree/main/operator
    support: Grafana Loki SIG Operator
  labels:
    operatorframework.io/arch.amd64: supported
    operatorframework.io/arch.arm64: supported
  name: loki-operator.v0.6.2
  namespace: placeholder
spec:
  apiservicedefinitions: {}
  customresourcedefinitions:
    owned:
    - description: AlertingRule is the Schema for the alertingrules API
      displayName: AlertingRule
      kind: AlertingRule
      name: alertingrules.loki.grafana.com
      resources:
      - kind: LokiStack
        name: ""
        version: v1
      specDescriptors:
      - description: List of groups for alerting rules.
        displayName: Groups
        path: groups
      - description: Interval defines the time interval between evaluation of the
          given alerting rule.
        displayName: Evaluation Interval
        path: groups[0].interval
      - description: Limit defines the number of alerts an alerting rule can produce.
          0 is no limit.
        displayName: Limit of firing alerts
        path: groups[0].limit
        x-descriptors:
        - urn:alm:descriptor:com.tectonic.ui:number
      - description: Name of the alerting rule group. Must be unique within all alerting
          rules.
        displayName: Name
        path: groups[0].name
      - description: Rules defines a list of alerting rules
        displayName: Rules
        path: groups[0].rules
      - description: The name of the alert. Must be a valid label value.
        displayName: Name
        path: groups[0].rules[0].alert
      - description: Annotations to add to each alert.
        displayName: Annotations
        path: groups[0].rules[0].annotations
      - description: The LogQL expression to evaluate. Every evaluation cycle this
          is evaluated at the current time, and all resultant time series become pending/firing
          alerts.
        displayName: LogQL Expression
        path: groups[0].rules[0].expr
      - description: Alerts are considered firing once they have been returned for
          this long. Alerts which have not yet fired for long enough are considered
          pending.
        displayName: Firing Threshold
        path: groups[0].rules[0].for
      - description: Labels to add to each alert.
        displayName: Labels
        path: groups[0].rules[0].labels
      - description: TenantID of tenant where the alerting rules are evaluated in.
        displayName: Tenant ID
        path: tenantID
      statusDescriptors:
      - description: Conditions of the AlertingRule generation health.
        displayName: Conditions
        path: conditions
        x-descriptors:
        - urn:alm:descriptor:io.kubernetes.conditions
      version: v1
    - description: LokiStack is the Schema for the lokistacks API
      displayName: LokiStack
      kind: LokiStack
      name: lokistacks.loki.grafana.com
      resources:
      - kind: ConfigMap
        name: ""
        version: v1
      - kind: Deployment
        name: ""
        version: v1
      - kind: Ingress
        name: ""
        version: v1
      - kind: PersistentVolumeClaims
        name: ""
        version: v1
      - kind: Route
        name: ""
        version: v1
      - kind: Service
        name: ""
        version: v1
      - kind: ServiceAccount
        name: ""
        version: v1
      - kind: ServiceMonitor
        name: ""
        version: v1
      - kind: StatefulSet
        name: ""
        version: v1
      specDescriptors:
      - description: HashRing defines the spec for the distributed hash ring configuration.
        displayName: Hash Ring
        path: hashRing
        x-descriptors:
        - urn:alm:descriptor:com.tectonic.ui:advanced
      - description: MemberList configuration spec
        displayName: Memberlist Config
        path: hashRing.memberlist
      - description: "EnableIPv6 enables IPv6 support for the memberlist based hash
          ring. \n Currently this also forces the instanceAddrType to podIP to avoid
          local address lookup for the memberlist."
        displayName: Enable IPv6
        path: hashRing.memberlist.enableIPv6
        x-descriptors:
        - urn:alm:descriptor:com.tectonic.ui:booleanSwitch
      - description: InstanceAddrType defines the type of address to use to advertise
          to the ring. Defaults to the first address from any private network interfaces
          of the current pod. Alternatively the public pod IP can be used in case
          private networks (RFC 1918 and RFC 6598) are not available.
        displayName: Instance Address
        path: hashRing.memberlist.instanceAddrType
        x-descriptors:
        - urn:alm:descriptor:com.tectonic.ui:select:default
        - urn:alm:descriptor:com.tectonic.ui:select:podIP
      - description: Type of hash ring implementation that should be used
        displayName: Type
        path: hashRing.type
        x-descriptors:
        - urn:alm:descriptor:com.tectonic.ui:select:memberlist
      - description: Limits defines the limits to be applied to log stream processing.
        displayName: Rate Limiting
        path: limits
        x-descriptors:
        - urn:alm:descriptor:com.tectonic.ui:advanced
      - description: Global defines the limits applied globally across the cluster.
        displayName: Global Limits
        path: limits.global
      - description: IngestionBurstSize defines the local rate-limited sample size
          per distributor replica. It should be set to the set at least to the maximum
          logs size expected in a single push request.
        displayName: Ingestion Burst Size (in MB)
        path: limits.global.ingestion.ingestionBurstSize
        x-descriptors:
        - urn:alm:descriptor:com.tectonic.ui:number
      - description: IngestionRate defines the sample size per second. Units MB.
        displayName: Ingestion Rate (in MB)
        path: limits.global.ingestion.ingestionRate
        x-descriptors:
        - urn:alm:descriptor:com.tectonic.ui:number
      - description: MaxGlobalStreamsPerTenant defines the maximum number of active
          streams per tenant, across the cluster.
        displayName: Max Global Streams per  Tenant
        path: limits.global.ingestion.maxGlobalStreamsPerTenant
        x-descriptors:
        - urn:alm:descriptor:com.tectonic.ui:number
      - description: MaxLabelNameLength defines the maximum number of characters allowed
          for label keys in log streams.
        displayName: Max Label Name Length
        path: limits.global.ingestion.maxLabelNameLength
        x-descriptors:
        - urn:alm:descriptor:com.tectonic.ui:number
      - description: MaxLabelNamesPerSeries defines the maximum number of label names
          per series in each log stream.
        displayName: Max Labels Names per Series
        path: limits.global.ingestion.maxLabelNamesPerSeries
        x-descriptors:
        - urn:alm:descriptor:com.tectonic.ui:number
      - description: MaxLabelValueLength defines the maximum number of characters
          allowed for label values in log streams.
        displayName: Max Label Value Length
        path: limits.global.ingestion.maxLabelValueLength
        x-descriptors:
        - urn:alm:descriptor:com.tectonic.ui:number
      - description: MaxLineSize defines the maximum line size on ingestion path.
          Units in Bytes.
        displayName: Max Line Size
        path: limits.global.ingestion.maxLineSize
        x-descriptors:
        - urn:alm:descriptor:com.tectonic.ui:number
      - description: PerStreamDesiredRate defines the desired ingestion rate per second
          that LokiStack should target applying automatic stream sharding. Units MB.
        displayName: Per Stream Desired Rate (in MB)
        path: limits.global.ingestion.perStreamDesiredRate
        x-descriptors:
        - urn:alm:descriptor:com.tectonic.ui:number
      - description: PerStreamRateLimit defines the maximum byte rate per second per
          stream. Units MB.
        displayName: Maximum byte rate per second per stream (in MB)
        path: limits.global.ingestion.perStreamRateLimit
        x-descriptors:
        - urn:alm:descriptor:com.tectonic.ui:number
      - description: PerStreamRateLimitBurst defines the maximum burst bytes per stream.
          Units MB.
        displayName: Maximum burst bytes per stream (in MB)
        path: limits.global.ingestion.perStreamRateLimitBurst
        x-descriptors:
        - urn:alm:descriptor:com.tectonic.ui:number
      - description: IndexedResourceAttributes contains the global configuration for
          resource attributes to store them as index labels.
        displayName: Indexed Resource Attributes
        path: limits.global.otlp.indexedResourceAttributes
      - description: LogAttributes contains the configuration for log attributes to
          store them as structured metadata or drop them altogether.
        displayName: Log Attributes
        path: limits.global.otlp.logAttributes
      - description: Action defines the indexing action for the selected attributes.
          They can be either added to structured metadata or drop altogether.
        displayName: Action
        path: limits.global.otlp.logAttributes[0].action
      - description: Attributes allows choosing the attributes by listing their names.
        displayName: Attribute Names
        path: limits.global.otlp.logAttributes[0].attributes
      - description: Regex allows choosing the attributes by matching a regular expression.
        displayName: Regular Expression
        path: limits.global.otlp.logAttributes[0].regex
      - description: ResourceAttributes contains the configuration for resource attributes
          to store them as index labels or structured metadata or drop them altogether.
        displayName: Resource Attributes
        path: limits.global.otlp.resourceAttributes
      - description: Attributes contains the configuration for resource attributes
          to store them as index labels or structured metadata or drop them altogether.
        displayName: Attributes
        path: limits.global.otlp.resourceAttributes.attributes
      - description: Action defines the indexing action for the selected resoure attributes.
          They can be either indexed as labels, added to structured metadata or drop
          altogether.
        displayName: Action
        path: limits.global.otlp.resourceAttributes.attributes[0].action
      - description: Attributes is the list of attributes to configure indexing or
          drop them altogether.
        displayName: Attribute Names
        path: limits.global.otlp.resourceAttributes.attributes[0].attributes
      - description: Regex allows choosing the attributes by matching a regular expression.
        displayName: Regular Expression
        path: limits.global.otlp.resourceAttributes.attributes[0].regex
      - description: "IgnoreDefaults controls whether to ignore the global configuration
          for resource attributes indexed as labels. \n If IgnoreDefaults is true,
          then this spec needs to contain at least one mapping to a index label."
        displayName: Ignore Global Defaults
        path: limits.global.otlp.resourceAttributes.ignoreDefaults
        x-descriptors:
        - urn:alm:descriptor:com.tectonic.ui:booleanSwitch
      - description: ScopeAttributes contains the configuration for scope attributes
          to store them as structured metadata or drop them altogether.
        displayName: Scope Attributes
        path: limits.global.otlp.scopeAttributes
      - description: Action defines the indexing action for the selected attributes.
          They can be either added to structured metadata or drop altogether.
        displayName: Action
        path: limits.global.otlp.scopeAttributes[0].action
      - description: Attributes allows choosing the attributes by listing their names.
        displayName: Attribute Names
        path: limits.global.otlp.scopeAttributes[0].attributes
      - description: Regex allows choosing the attributes by matching a regular expression.
        displayName: Regular Expression
        path: limits.global.otlp.scopeAttributes[0].regex
      - description: CardinalityLimit defines the cardinality limit for index queries.
        displayName: Cardinality Limit
        path: limits.global.queries.cardinalityLimit
        x-descriptors:
        - urn:alm:descriptor:com.tectonic.ui:number
      - description: MaxChunksPerQuery defines the maximum number of chunks that can
          be fetched by a single query.
        displayName: Max Chunk per Query
        path: limits.global.queries.maxChunksPerQuery
        x-descriptors:
        - urn:alm:descriptor:com.tectonic.ui:number
      - description: MaxEntriesLimitsPerQuery defines the maximum number of log entries
          that will be returned for a query.
        displayName: Max Entries Limit per Query
        path: limits.global.queries.maxEntriesLimitPerQuery
        x-descriptors:
        - urn:alm:descriptor:com.tectonic.ui:number
      - description: MaxQuerySeries defines the maximum of unique series that is returned
          by a metric query.
        displayName: Max Query Series
        path: limits.global.queries.maxQuerySeries
        x-descriptors:
        - urn:alm:descriptor:com.tectonic.ui:number
      - description: MaxVolumeSeries defines the maximum number of aggregated series
          in a log-volume response
        displayName: Max Volume Series
        path: limits.global.queries.maxVolumeSeries
        x-descriptors:
        - urn:alm:descriptor:com.tectonic.ui:number
      - description: Timeout when querying ingesters or storage during the execution
          of a query request.
        displayName: Query Timeout
        path: limits.global.queries.queryTimeout
      - description: Tenants defines the limits applied per tenant.
        displayName: Limits per Tenant
        path: limits.tenants
      - description: IngestionBurstSize defines the local rate-limited sample size
          per distributor replica. It should be set to the set at least to the maximum
          logs size expected in a single push request.
        displayName: Ingestion Burst Size (in MB)
        path: limits.tenants.ingestion.ingestionBurstSize
        x-descriptors:
        - urn:alm:descriptor:com.tectonic.ui:number
      - description: IngestionRate defines the sample size per second. Units MB.
        displayName: Ingestion Rate (in MB)
        path: limits.tenants.ingestion.ingestionRate
        x-descriptors:
        - urn:alm:descriptor:com.tectonic.ui:number
      - description: MaxGlobalStreamsPerTenant defines the maximum number of active
          streams per tenant, across the cluster.
        displayName: Max Global Streams per  Tenant
        path: limits.tenants.ingestion.maxGlobalStreamsPerTenant
        x-descriptors:
        - urn:alm:descriptor:com.tectonic.ui:number
      - description: MaxLabelNameLength defines the maximum number of characters allowed
          for label keys in log streams.
        displayName: Max Label Name Length
        path: limits.tenants.ingestion.maxLabelNameLength
        x-descriptors:
        - urn:alm:descriptor:com.tectonic.ui:number
      - description: MaxLabelNamesPerSeries defines the maximum number of label names
          per series in each log stream.
        displayName: Max Labels Names per Series
        path: limits.tenants.ingestion.maxLabelNamesPerSeries
        x-descriptors:
        - urn:alm:descriptor:com.tectonic.ui:number
      - description: MaxLabelValueLength defines the maximum number of characters
          allowed for label values in log streams.
        displayName: Max Label Value Length
        path: limits.tenants.ingestion.maxLabelValueLength
        x-descriptors:
        - urn:alm:descriptor:com.tectonic.ui:number
      - description: MaxLineSize defines the maximum line size on ingestion path.
          Units in Bytes.
        displayName: Max Line Size
        path: limits.tenants.ingestion.maxLineSize
        x-descriptors:
        - urn:alm:descriptor:com.tectonic.ui:number
      - description: PerStreamDesiredRate defines the desired ingestion rate per second
          that LokiStack should target applying automatic stream sharding. Units MB.
        displayName: Per Stream Desired Rate (in MB)
        path: limits.tenants.ingestion.perStreamDesiredRate
        x-descriptors:
        - urn:alm:descriptor:com.tectonic.ui:number
      - description: PerStreamRateLimit defines the maximum byte rate per second per
          stream. Units MB.
        displayName: Maximum byte rate per second per stream (in MB)
        path: limits.tenants.ingestion.perStreamRateLimit
        x-descriptors:
        - urn:alm:descriptor:com.tectonic.ui:number
      - description: PerStreamRateLimitBurst defines the maximum burst bytes per stream.
          Units MB.
        displayName: Maximum burst bytes per stream (in MB)
        path: limits.tenants.ingestion.perStreamRateLimitBurst
        x-descriptors:
        - urn:alm:descriptor:com.tectonic.ui:number
      - description: LogAttributes contains the configuration for log attributes to
          store them as structured metadata or drop them altogether.
        displayName: Log Attributes
        path: limits.tenants.otlp.logAttributes
      - description: Action defines the indexing action for the selected attributes.
          They can be either added to structured metadata or drop altogether.
        displayName: Action
        path: limits.tenants.otlp.logAttributes[0].action
      - description: Attributes allows choosing the attributes by listing their names.
        displayName: Attribute Names
        path: limits.tenants.otlp.logAttributes[0].attributes
      - description: Regex allows choosing the attributes by matching a regular expression.
        displayName: Regular Expression
        path: limits.tenants.otlp.logAttributes[0].regex
      - description: ResourceAttributes contains the configuration for resource attributes
          to store them as index labels or structured metadata or drop them altogether.
        displayName: Resource Attributes
        path: limits.tenants.otlp.resourceAttributes
      - description: Attributes contains the configuration for resource attributes
          to store them as index labels or structured metadata or drop them altogether.
        displayName: Attributes
        path: limits.tenants.otlp.resourceAttributes.attributes
      - description: Action defines the indexing action for the selected resoure attributes.
          They can be either indexed as labels, added to structured metadata or drop
          altogether.
        displayName: Action
        path: limits.tenants.otlp.resourceAttributes.attributes[0].action
      - description: Attributes is the list of attributes to configure indexing or
          drop them altogether.
        displayName: Attribute Names
        path: limits.tenants.otlp.resourceAttributes.attributes[0].attributes
      - description: Regex allows choosing the attributes by matching a regular expression.
        displayName: Regular Expression
        path: limits.tenants.otlp.resourceAttributes.attributes[0].regex
      - description: "IgnoreDefaults controls whether to ignore the global configuration
          for resource attributes indexed as labels. \n If IgnoreDefaults is true,
          then this spec needs to contain at least one mapping to a index label."
        displayName: Ignore Global Defaults
        path: limits.tenants.otlp.resourceAttributes.ignoreDefaults
        x-descriptors:
        - urn:alm:descriptor:com.tectonic.ui:booleanSwitch
      - description: ScopeAttributes contains the configuration for scope attributes
          to store them as structured metadata or drop them altogether.
        displayName: Scope Attributes
        path: limits.tenants.otlp.scopeAttributes
      - description: Action defines the indexing action for the selected attributes.
          They can be either added to structured metadata or drop altogether.
        displayName: Action
        path: limits.tenants.otlp.scopeAttributes[0].action
      - description: Attributes allows choosing the attributes by listing their names.
        displayName: Attribute Names
        path: limits.tenants.otlp.scopeAttributes[0].attributes
      - description: Regex allows choosing the attributes by matching a regular expression.
        displayName: Regular Expression
        path: limits.tenants.otlp.scopeAttributes[0].regex
      - description: Blocked defines the list of rules to block matching queries.
        displayName: Blocked
        path: limits.tenants.queries.blocked
      - description: Hash is a 32-bit FNV-1 hash of the query string.
        displayName: Query Hash
        path: limits.tenants.queries.blocked[0].hash
        x-descriptors:
        - urn:alm:descriptor:com.tectonic.ui:number
      - description: Pattern defines the pattern matching the queries to be blocked.
        displayName: Query Pattern
        path: limits.tenants.queries.blocked[0].pattern
      - description: Regex defines if the pattern is a regular expression. If false
          the pattern will be used only for exact matches.
        displayName: Regex
        path: limits.tenants.queries.blocked[0].regex
        x-descriptors:
        - urn:alm:descriptor:com.tectonic.ui:booleanSwitch
      - description: Types defines the list of query types that should be considered
          for blocking.
        displayName: Query Types
        path: limits.tenants.queries.blocked[0].types
      - description: CardinalityLimit defines the cardinality limit for index queries.
        displayName: Cardinality Limit
        path: limits.tenants.queries.cardinalityLimit
        x-descriptors:
        - urn:alm:descriptor:com.tectonic.ui:number
      - description: MaxChunksPerQuery defines the maximum number of chunks that can
          be fetched by a single query.
        displayName: Max Chunk per Query
        path: limits.tenants.queries.maxChunksPerQuery
        x-descriptors:
        - urn:alm:descriptor:com.tectonic.ui:number
      - description: MaxEntriesLimitsPerQuery defines the maximum number of log entries
          that will be returned for a query.
        displayName: Max Entries Limit per Query
        path: limits.tenants.queries.maxEntriesLimitPerQuery
        x-descriptors:
        - urn:alm:descriptor:com.tectonic.ui:number
      - description: MaxQuerySeries defines the maximum of unique series that is returned
          by a metric query.
        displayName: Max Query Series
        path: limits.tenants.queries.maxQuerySeries
        x-descriptors:
        - urn:alm:descriptor:com.tectonic.ui:number
      - description: MaxVolumeSeries defines the maximum number of aggregated series
          in a log-volume response
        displayName: Max Volume Series
        path: limits.tenants.queries.maxVolumeSeries
        x-descriptors:
        - urn:alm:descriptor:com.tectonic.ui:number
      - description: Timeout when querying ingesters or storage during the execution
          of a query request.
        displayName: Query Timeout
        path: limits.tenants.queries.queryTimeout
      - description: ManagementState defines if the CR should be managed by the operator
          or not. Default is managed.
        displayName: Management State
        path: managementState
        x-descriptors:
        - urn:alm:descriptor:com.tectonic.ui:select:Managed
        - urn:alm:descriptor:com.tectonic.ui:select:Unmanaged
      - description: Proxy defines the spec for the object proxy to configure cluster
          proxy information.
        displayName: Cluster Proxy
        path: proxy
      - description: HTTPProxy configures the HTTP_PROXY/http_proxy env variable.
        displayName: HTTPProxy
        path: proxy.httpProxy
      - description: HTTPSProxy configures the HTTPS_PROXY/https_proxy env variable.
        displayName: HTTPSProxy
        path: proxy.httpsProxy
      - description: NoProxy configures the NO_PROXY/no_proxy env variable.
        displayName: NoProxy
        path: proxy.noProxy
      - description: Replication defines the configuration for Loki data replication.
        displayName: Replication Spec
        path: replication
      - description: Factor defines the policy for log stream replication.
        displayName: Replication Factor
        path: replication.factor
        x-descriptors:
        - urn:alm:descriptor:com.tectonic.ui:number
      - description: 'Zones defines an array of ZoneSpec that the scheduler will try
          to satisfy. IMPORTANT: Make sure that the replication factor defined is
          less than or equal to the number of available zones.'
        displayName: Zones Spec
        path: replication.zones
      - description: MaxSkew describes the maximum degree to which Pods can be unevenly
          distributed.
        displayName: Max Skew
        path: replication.zones[0].maxSkew
        x-descriptors:
        - urn:alm:descriptor:com.tectonic.ui:number
      - description: TopologyKey is the key that defines a topology in the Nodes'
          labels.
        displayName: Topology Key
        path: replication.zones[0].topologyKey
      - description: 'Deprecated: Please use replication.factor instead. This field
          will be removed in future versions of this CRD. ReplicationFactor defines
          the policy for log stream replication.'
        displayName: Replication Factor
        path: replicationFactor
        x-descriptors:
        - urn:alm:descriptor:com.tectonic.ui:number
      - description: Rules defines the spec for the ruler component.
        displayName: Rules
        path: rules
        x-descriptors:
        - urn:alm:descriptor:com.tectonic.ui:advanced
      - description: Enabled defines a flag to enable/disable the ruler component
        displayName: Enable
        path: rules.enabled
        x-descriptors:
        - urn:alm:descriptor:com.tectonic.ui:booleanSwitch
      - description: Namespaces to be selected for PrometheusRules discovery. If unspecified,
          only the same namespace as the LokiStack object is in is used.
        displayName: Namespace Selector
        path: rules.namespaceSelector
      - description: A selector to select which LokiRules to mount for loading alerting/recording
          rules from.
        displayName: Selector
        path: rules.selector
      - description: Size defines one of the support Loki deployment scale out sizes.
        displayName: LokiStack Size
        path: size
        x-descriptors:
        - urn:alm:descriptor:com.tectonic.ui:select:1x.extra-small
        - urn:alm:descriptor:com.tectonic.ui:select:1x.small
        - urn:alm:descriptor:com.tectonic.ui:select:1x.medium
      - description: Storage defines the spec for the object storage endpoint to store
          logs.
        displayName: Object Storage
        path: storage
      - description: Version for writing and reading logs.
        displayName: Version
        path: storage.schemas[0].version
        x-descriptors:
        - urn:alm:descriptor:com.tectonic.ui:select:v11
        - urn:alm:descriptor:com.tectonic.ui:select:v12
        - urn:alm:descriptor:com.tectonic.ui:select:v13
      - description: Name of a secret in the namespace configured for object storage
          secrets.
        displayName: Object Storage Secret Name
        path: storage.secret.name
        x-descriptors:
        - urn:alm:descriptor:io.kubernetes:Secret
      - description: Type of object storage that should be used
        displayName: Object Storage Secret Type
        path: storage.secret.type
        x-descriptors:
        - urn:alm:descriptor:com.tectonic.ui:select:azure
        - urn:alm:descriptor:com.tectonic.ui:select:gcs
        - urn:alm:descriptor:com.tectonic.ui:select:s3
        - urn:alm:descriptor:com.tectonic.ui:select:swift
        - urn:alm:descriptor:com.tectonic.ui:select:alibabacloud
      - description: TLS configuration for reaching the object storage endpoint.
        displayName: TLS Config
        path: storage.tls
      - description: Key is the data key of a ConfigMap containing a CA certificate.
          It needs to be in the same namespace as the LokiStack custom resource. If
          empty, it defaults to "service-ca.crt".
        displayName: CA ConfigMap Key
        path: storage.tls.caKey
      - description: CA is the name of a ConfigMap containing a CA certificate. It
          needs to be in the same namespace as the LokiStack custom resource.
        displayName: CA ConfigMap Name
        path: storage.tls.caName
        x-descriptors:
        - urn:alm:descriptor:io.kubernetes:ConfigMap
      - description: Storage class name defines the storage class for ingester/querier
          PVCs.
        displayName: Storage Class Name
        path: storageClassName
        x-descriptors:
        - urn:alm:descriptor:io.kubernetes:StorageClass
      - description: Template defines the resource/limits/tolerations/nodeselectors
          per component.
        displayName: Node Placement
        path: template
        x-descriptors:
        - urn:alm:descriptor:com.tectonic.ui:advanced
      - description: Compactor defines the compaction component spec.
        displayName: Compactor pods
        path: template.compactor
      - description: PodAntiAffinity defines the pod anti affinity scheduling rules
          to schedule pods of a component.
        displayName: PodAntiAffinity
        path: template.compactor.podAntiAffinity
        x-descriptors:
        - urn:alm:descriptor:com.tectonic.ui:podAntiAffinity
      - description: Replicas defines the number of replica pods of the component.
        displayName: Replicas
        path: template.compactor.replicas
        x-descriptors:
        - urn:alm:descriptor:com.tectonic.ui:hidden
      - description: Distributor defines the distributor component spec.
        displayName: Distributor pods
        path: template.distributor
      - description: PodAntiAffinity defines the pod anti affinity scheduling rules
          to schedule pods of a component.
        displayName: PodAntiAffinity
        path: template.distributor.podAntiAffinity
        x-descriptors:
        - urn:alm:descriptor:com.tectonic.ui:podAntiAffinity
      - description: Replicas defines the number of replica pods of the component.
        displayName: Replicas
        path: template.distributor.replicas
        x-descriptors:
        - urn:alm:descriptor:com.tectonic.ui:hidden
      - description: Gateway defines the lokistack gateway component spec.
        displayName: Gateway pods
        path: template.gateway
      - description: PodAntiAffinity defines the pod anti affinity scheduling rules
          to schedule pods of a component.
        displayName: PodAntiAffinity
        path: template.gateway.podAntiAffinity
        x-descriptors:
        - urn:alm:descriptor:com.tectonic.ui:podAntiAffinity
      - description: Replicas defines the number of replica pods of the component.
        displayName: Replicas
        path: template.gateway.replicas
        x-descriptors:
        - urn:alm:descriptor:com.tectonic.ui:hidden
      - description: IndexGateway defines the index gateway component spec.
        displayName: Index Gateway pods
        path: template.indexGateway
      - description: PodAntiAffinity defines the pod anti affinity scheduling rules
          to schedule pods of a component.
        displayName: PodAntiAffinity
        path: template.indexGateway.podAntiAffinity
        x-descriptors:
        - urn:alm:descriptor:com.tectonic.ui:podAntiAffinity
      - description: Replicas defines the number of replica pods of the component.
        displayName: Replicas
        path: template.indexGateway.replicas
        x-descriptors:
        - urn:alm:descriptor:com.tectonic.ui:hidden
      - description: Ingester defines the ingester component spec.
        displayName: Ingester pods
        path: template.ingester
      - description: PodAntiAffinity defines the pod anti affinity scheduling rules
          to schedule pods of a component.
        displayName: PodAntiAffinity
        path: template.ingester.podAntiAffinity
        x-descriptors:
        - urn:alm:descriptor:com.tectonic.ui:podAntiAffinity
      - description: Replicas defines the number of replica pods of the component.
        displayName: Replicas
        path: template.ingester.replicas
        x-descriptors:
        - urn:alm:descriptor:com.tectonic.ui:hidden
      - description: Querier defines the querier component spec.
        displayName: Querier pods
        path: template.querier
      - description: PodAntiAffinity defines the pod anti affinity scheduling rules
          to schedule pods of a component.
        displayName: PodAntiAffinity
        path: template.querier.podAntiAffinity
        x-descriptors:
        - urn:alm:descriptor:com.tectonic.ui:podAntiAffinity
      - description: Replicas defines the number of replica pods of the component.
        displayName: Replicas
        path: template.querier.replicas
        x-descriptors:
        - urn:alm:descriptor:com.tectonic.ui:hidden
      - description: QueryFrontend defines the query frontend component spec.
        displayName: Query Frontend pods
        path: template.queryFrontend
      - description: PodAntiAffinity defines the pod anti affinity scheduling rules
          to schedule pods of a component.
        displayName: PodAntiAffinity
        path: template.queryFrontend.podAntiAffinity
        x-descriptors:
        - urn:alm:descriptor:com.tectonic.ui:podAntiAffinity
      - description: Replicas defines the number of replica pods of the component.
        displayName: Replicas
        path: template.queryFrontend.replicas
        x-descriptors:
        - urn:alm:descriptor:com.tectonic.ui:hidden
      - description: Ruler defines the ruler component spec.
        displayName: Ruler pods
        path: template.ruler
      - description: PodAntiAffinity defines the pod anti affinity scheduling rules
          to schedule pods of a component.
        displayName: PodAntiAffinity
        path: template.ruler.podAntiAffinity
        x-descriptors:
        - urn:alm:descriptor:com.tectonic.ui:podAntiAffinity
      - description: Replicas defines the number of replica pods of the component.
        displayName: Replicas
        path: template.ruler.replicas
        x-descriptors:
        - urn:alm:descriptor:com.tectonic.ui:hidden
      - description: Tenants defines the per-tenant authentication and authorization
          spec for the lokistack-gateway component.
        displayName: Tenants Configuration
        path: tenants
      - description: Authentication defines the lokistack-gateway component authentication
          configuration spec per tenant.
        displayName: Authentication
        path: tenants.authentication
      - description: TLSConfig defines the spec for the mTLS tenant's authentication.
        displayName: mTLS Configuration
        path: tenants.authentication[0].mTLS
      - description: CA defines the spec for the custom CA for tenant's authentication.
        displayName: CA ConfigMap
        path: tenants.authentication[0].mTLS.ca
      - description: Key is the data key of a ConfigMap containing a CA certificate.
          It needs to be in the same namespace as the LokiStack custom resource. If
          empty, it defaults to "service-ca.crt".
        displayName: CA ConfigMap Key
        path: tenants.authentication[0].mTLS.ca.caKey
      - description: CA is the name of a ConfigMap containing a CA certificate. It
          needs to be in the same namespace as the LokiStack custom resource.
        displayName: CA ConfigMap Name
        path: tenants.authentication[0].mTLS.ca.caName
        x-descriptors:
        - urn:alm:descriptor:io.kubernetes:ConfigMap
      - description: OIDC defines the spec for the OIDC tenant's authentication.
        displayName: OIDC Configuration
        path: tenants.authentication[0].oidc
      - description: IssuerCA defines the spec for the issuer CA for tenant's authentication.
        displayName: IssuerCA ConfigMap
        path: tenants.authentication[0].oidc.issuerCA
      - description: Key is the data key of a ConfigMap containing a CA certificate.
          It needs to be in the same namespace as the LokiStack custom resource. If
          empty, it defaults to "service-ca.crt".
        displayName: CA ConfigMap Key
        path: tenants.authentication[0].oidc.issuerCA.caKey
      - description: CA is the name of a ConfigMap containing a CA certificate. It
          needs to be in the same namespace as the LokiStack custom resource.
        displayName: CA ConfigMap Name
        path: tenants.authentication[0].oidc.issuerCA.caName
        x-descriptors:
        - urn:alm:descriptor:io.kubernetes:ConfigMap
      - description: IssuerURL defines the URL for issuer.
        displayName: Issuer URL
        path: tenants.authentication[0].oidc.issuerURL
      - description: RedirectURL defines the URL for redirect.
        displayName: Redirect URL
        path: tenants.authentication[0].oidc.redirectURL
      - description: Secret defines the spec for the clientID and clientSecret for
          tenant's authentication.
        displayName: Tenant Secret
        path: tenants.authentication[0].oidc.secret
      - description: Name of a secret in the namespace configured for tenant secrets.
        displayName: Tenant Secret Name
        path: tenants.authentication[0].oidc.secret.name
        x-descriptors:
        - urn:alm:descriptor:io.kubernetes:Secret
      - description: TenantID defines the id of the tenant.
        displayName: Tenant ID
        path: tenants.authentication[0].tenantId
      - description: TenantName defines the name of the tenant.
        displayName: Tenant Name
        path: tenants.authentication[0].tenantName
      - description: Authorization defines the lokistack-gateway component authorization
          configuration spec per tenant.
        displayName: Authorization
        path: tenants.authorization
      - description: OPA defines the spec for the third-party endpoint for tenant's
          authorization.
        displayName: OPA Configuration
        path: tenants.authorization.opa
      - description: URL defines the third-party endpoint for authorization.
        displayName: OpenPolicyAgent URL
        path: tenants.authorization.opa.url
      - description: RoleBindings defines configuration to bind a set of roles to
          a set of subjects.
        displayName: Static Role Bindings
        path: tenants.authorization.roleBindings
      - description: Roles defines a set of permissions to interact with a tenant.
        displayName: Static Roles
        path: tenants.authorization.roles
      - description: Mode defines the mode in which lokistack-gateway component will
          be configured.
        displayName: Mode
        path: tenants.mode
        x-descriptors:
        - urn:alm:descriptor:com.tectonic.ui:select:static
        - urn:alm:descriptor:com.tectonic.ui:select:dynamic
        - urn:alm:descriptor:com.tectonic.ui:select:openshift-logging
        - urn:alm:descriptor:com.tectonic.ui:select:openshift-network
      - description: Openshift defines the configuration specific to Openshift modes.
        displayName: Openshift
        path: tenants.openshift
      - description: "AdminGroups defines a list of groups, whose members are considered
          to have admin-privileges by the Loki Operator. Setting this to an empty
          array disables admin groups. \n By default the following groups are considered
          admin-groups: - system:cluster-admins - cluster-admin - dedicated-admin"
        displayName: Admin Groups
        path: tenants.openshift.adminGroups
      statusDescriptors:
      - description: Distributor is a map to the per pod status of the distributor
          deployment
        displayName: Distributor
        path: components.distributor
        x-descriptors:
        - urn:alm:descriptor:com.tectonic.ui:podStatuses
      - description: Ingester is a map to the per pod status of the ingester statefulset
        displayName: Ingester
        path: components.ingester
        x-descriptors:
        - urn:alm:descriptor:com.tectonic.ui:podStatuses
      - description: Querier is a map to the per pod status of the querier deployment
        displayName: Querier
        path: components.querier
        x-descriptors:
        - urn:alm:descriptor:com.tectonic.ui:podStatuses
      - description: QueryFrontend is a map to the per pod status of the query frontend
          deployment
        displayName: Query Frontend
        path: components.queryFrontend
        x-descriptors:
        - urn:alm:descriptor:com.tectonic.ui:podStatuses
      - description: Compactor is a map to the pod status of the compactor pod.
        displayName: Compactor
        path: components.compactor
        x-descriptors:
        - urn:alm:descriptor:com.tectonic.ui:podStatuses
      - description: Gateway is a map to the per pod status of the lokistack gateway
          deployment.
        displayName: Gateway
        path: components.gateway
        x-descriptors:
        - urn:alm:descriptor:com.tectonic.ui:podStatuses
      - description: IndexGateway is a map to the per pod status of the index gateway
          statefulset
        displayName: IndexGateway
        path: components.indexGateway
        x-descriptors:
        - urn:alm:descriptor:com.tectonic.ui:podStatuses
      - description: Ruler is a map to the per pod status of the lokistack ruler statefulset.
        displayName: Ruler
        path: components.ruler
        x-descriptors:
        - urn:alm:descriptor:com.tectonic.ui:podStatuses
      - description: Conditions of the Loki deployment health.
        displayName: Conditions
        path: conditions
        x-descriptors:
        - urn:alm:descriptor:io.kubernetes.conditions
      version: v1
    - description: RecordingRule is the Schema for the recordingrules API
      displayName: RecordingRule
      kind: RecordingRule
      name: recordingrules.loki.grafana.com
      resources:
      - kind: LokiStack
        name: ""
        version: v1
      specDescriptors:
      - description: List of groups for recording rules.
        displayName: Groups
        path: groups
      - description: Interval defines the time interval between evaluation of the
          given recoding rule.
        displayName: Evaluation Interval
        path: groups[0].interval
      - description: Limit defines the number of series a recording rule can produce.
          0 is no limit.
        displayName: Limit of produced series
        path: groups[0].limit
        x-descriptors:
        - urn:alm:descriptor:com.tectonic.ui:number
      - description: Name of the recording rule group. Must be unique within all recording
          rules.
        displayName: Name
        path: groups[0].name
      - description: Rules defines a list of recording rules
        displayName: Rules
        path: groups[0].rules
      - description: The LogQL expression to evaluate. Every evaluation cycle this
          is evaluated at the current time, and all resultant time series become pending/firing
          alerts.
        displayName: LogQL Expression
        path: groups[0].rules[0].expr
      - description: Labels to add to each recording rule.
        displayName: Labels
        path: groups[0].rules[0].labels
      - description: The name of the time series to output to. Must be a valid metric
          name.
        displayName: Metric Name
        path: groups[0].rules[0].record
      - description: TenantID of tenant where the recording rules are evaluated in.
        displayName: Tenant ID
        path: tenantID
      statusDescriptors:
      - description: Conditions of the RecordingRule generation health.
        displayName: Conditions
        path: conditions
        x-descriptors:
        - urn:alm:descriptor:io.kubernetes.conditions
      version: v1
    - description: RulerConfig is the Schema for the rulerconfigs API
      displayName: RulerConfig
      kind: RulerConfig
      name: rulerconfigs.loki.grafana.com
      resources:
      - kind: LokiStack
        name: ""
        version: v1
      specDescriptors:
      - description: Defines alert manager configuration to notify on firing alerts.
        displayName: Alert Manager Configuration
        path: alertmanager
        x-descriptors:
        - urn:alm:descriptor:com.tectonic.ui:advanced
      - description: Client configuration for reaching the alertmanager endpoint.
        displayName: TLS Config
        path: alertmanager.client
      - description: Basic authentication configuration for reaching the alertmanager
          endpoints.
        displayName: Basic Authentication
        path: alertmanager.client.basicAuth
        x-descriptors:
        - urn:alm:descriptor:com.tectonic.ui:advanced
      - description: The subject's password for the basic authentication configuration.
        displayName: Password
        path: alertmanager.client.basicAuth.password
      - description: The subject's username for the basic authentication configuration.
        displayName: Username
        path: alertmanager.client.basicAuth.username
      - description: Header authentication configuration for reaching the alertmanager
          endpoints.
        displayName: Header Authentication
        path: alertmanager.client.headerAuth
        x-descriptors:
        - urn:alm:descriptor:com.tectonic.ui:advanced
      - description: The credentials for the header authentication configuration.
        displayName: Credentials
        path: alertmanager.client.headerAuth.credentials
      - description: The credentials file for the Header authentication configuration.
          It is mutually exclusive with `credentials`.
        displayName: Credentials File
        path: alertmanager.client.headerAuth.credentialsFile
      - description: The authentication type for the header authentication configuration.
        displayName: Type
        path: alertmanager.client.headerAuth.type
      - description: TLS configuration for reaching the alertmanager endpoints.
        displayName: TLS
        path: alertmanager.client.tls
        x-descriptors:
        - urn:alm:descriptor:com.tectonic.ui:advanced
      - description: The CA certificate file path for the TLS configuration.
        displayName: CA Path
        path: alertmanager.client.tls.caPath
      - description: The client-side certificate file path for the TLS configuration.
        displayName: Cert Path
        path: alertmanager.client.tls.certPath
      - description: Skip validating server certificate.
        displayName: Skip validating server certificate
        path: alertmanager.client.tls.insecureSkipVerify
      - description: The client-side key file path for the TLS configuration.
        displayName: Key Path
        path: alertmanager.client.tls.keyPath
      - description: The server name to validate in the alertmanager server certificates.
        displayName: Server Name
        path: alertmanager.client.tls.serverName
      - description: Defines the configuration for DNS-based discovery of AlertManager
          hosts.
        displayName: DNS Discovery
        path: alertmanager.discovery
        x-descriptors:
        - urn:alm:descriptor:com.tectonic.ui:advanced
      - description: Use DNS SRV records to discover Alertmanager hosts.
        displayName: Enable SRV
        path: alertmanager.discovery.enableSRV
      - description: How long to wait between refreshing DNS resolutions of Alertmanager
          hosts.
        displayName: Refresh Interval
        path: alertmanager.discovery.refreshInterval
      - description: If enabled, then requests to Alertmanager use the v2 API.
        displayName: Enable AlertManager V2 API
        path: alertmanager.enableV2
        x-descriptors:
        - urn:alm:descriptor:com.tectonic.ui:booleanSwitch
      - description: List of AlertManager URLs to send notifications to. Each Alertmanager
          URL is treated as a separate group in the configuration. Multiple Alertmanagers
          in HA per group can be supported by using DNS resolution (See EnableDNSDiscovery).
        displayName: AlertManager Endpoints
        path: alertmanager.endpoints
      - description: Additional labels to add to all alerts.
        displayName: Extra Alert Labels
        path: alertmanager.externalLabels
      - description: URL for alerts return path.
        displayName: Alert External URL
        path: alertmanager.externalUrl
      - description: Defines the configuration for the notification queue to AlertManager
          hosts.
        displayName: Notification Queue
        path: alertmanager.notificationQueue
        x-descriptors:
        - urn:alm:descriptor:com.tectonic.ui:advanced
      - description: Capacity of the queue for notifications to be sent to the Alertmanager.
        displayName: Notification Queue Capacity
        path: alertmanager.notificationQueue.capacity
        x-descriptors:
        - urn:alm:descriptor:com.tectonic.ui:number
      - description: Minimum duration between alert and restored "for" state. This
          is maintained only for alerts with configured "for" time greater than the
          grace period.
        displayName: Firing Grace Period
        path: alertmanager.notificationQueue.forGracePeriod
      - description: Max time to tolerate outage for restoring "for" state of alert.
        displayName: Outage Tolerance
        path: alertmanager.notificationQueue.forOutageTolerance
      - description: Minimum amount of time to wait before resending an alert to Alertmanager.
        displayName: Resend Delay
        path: alertmanager.notificationQueue.resendDelay
      - description: HTTP timeout duration when sending notifications to the Alertmanager.
        displayName: Timeout
        path: alertmanager.notificationQueue.timeout
      - description: List of alert relabel configurations.
        displayName: Alert Relabel Configuration
        path: alertmanager.relabelConfigs
      - description: Action to perform based on regex matching. Default is 'replace'
        displayName: Action
        path: alertmanager.relabelConfigs[0].action
        x-descriptors:
        - urn:alm:descriptor:com.tectonic.ui:select:drop
        - urn:alm:descriptor:com.tectonic.ui:select:hashmod
        - urn:alm:descriptor:com.tectonic.ui:select:keep
        - urn:alm:descriptor:com.tectonic.ui:select:labeldrop
        - urn:alm:descriptor:com.tectonic.ui:select:labelkeep
        - urn:alm:descriptor:com.tectonic.ui:select:labelmap
        - urn:alm:descriptor:com.tectonic.ui:select:replace
      - description: Modulus to take of the hash of the source label values.
        displayName: Modulus
        path: alertmanager.relabelConfigs[0].modulus
      - description: Regular expression against which the extracted value is matched.
          Default is '(.*)'
        displayName: Regex
        path: alertmanager.relabelConfigs[0].regex
      - description: Replacement value against which a regex replace is performed
          if the regular expression matches. Regex capture groups are available. Default
          is '$1'
        displayName: Replacement
        path: alertmanager.relabelConfigs[0].replacement
      - description: Separator placed between concatenated source label values. default
          is ';'.
        displayName: Separator
        path: alertmanager.relabelConfigs[0].separator
      - description: The source labels select values from existing labels. Their content
          is concatenated using the configured separator and matched against the configured
          regular expression for the replace, keep, and drop actions.
        displayName: Source Labels
        path: alertmanager.relabelConfigs[0].sourceLabels
      - description: Label to which the resulting value is written in a replace action.
          It is mandatory for replace actions. Regex capture groups are available.
        displayName: Target Label
        path: alertmanager.relabelConfigs[0].targetLabel
      - description: Interval on how frequently to evaluate rules.
        displayName: Evaluation Interval
        path: evaluationInterval
      - description: Overrides defines the config overrides to be applied per-tenant.
        displayName: Rate Limiting
        path: overrides
        x-descriptors:
        - urn:alm:descriptor:com.tectonic.ui:advanced
      - description: Client configuration for reaching the alertmanager endpoint.
        displayName: TLS Config
        path: overrides.alertmanager.client
      - description: Basic authentication configuration for reaching the alertmanager
          endpoints.
        displayName: Basic Authentication
        path: overrides.alertmanager.client.basicAuth
        x-descriptors:
        - urn:alm:descriptor:com.tectonic.ui:advanced
      - description: The subject's password for the basic authentication configuration.
        displayName: Password
        path: overrides.alertmanager.client.basicAuth.password
      - description: The subject's username for the basic authentication configuration.
        displayName: Username
        path: overrides.alertmanager.client.basicAuth.username
      - description: Header authentication configuration for reaching the alertmanager
          endpoints.
        displayName: Header Authentication
        path: overrides.alertmanager.client.headerAuth
        x-descriptors:
        - urn:alm:descriptor:com.tectonic.ui:advanced
      - description: The credentials for the header authentication configuration.
        displayName: Credentials
        path: overrides.alertmanager.client.headerAuth.credentials
      - description: The credentials file for the Header authentication configuration.
          It is mutually exclusive with `credentials`.
        displayName: Credentials File
        path: overrides.alertmanager.client.headerAuth.credentialsFile
      - description: The authentication type for the header authentication configuration.
        displayName: Type
        path: overrides.alertmanager.client.headerAuth.type
      - description: TLS configuration for reaching the alertmanager endpoints.
        displayName: TLS
        path: overrides.alertmanager.client.tls
        x-descriptors:
        - urn:alm:descriptor:com.tectonic.ui:advanced
      - description: The CA certificate file path for the TLS configuration.
        displayName: CA Path
        path: overrides.alertmanager.client.tls.caPath
      - description: The client-side certificate file path for the TLS configuration.
        displayName: Cert Path
        path: overrides.alertmanager.client.tls.certPath
      - description: Skip validating server certificate.
        displayName: Skip validating server certificate
        path: overrides.alertmanager.client.tls.insecureSkipVerify
      - description: The client-side key file path for the TLS configuration.
        displayName: Key Path
        path: overrides.alertmanager.client.tls.keyPath
      - description: The server name to validate in the alertmanager server certificates.
        displayName: Server Name
        path: overrides.alertmanager.client.tls.serverName
      - description: Defines the configuration for DNS-based discovery of AlertManager
          hosts.
        displayName: DNS Discovery
        path: overrides.alertmanager.discovery
        x-descriptors:
        - urn:alm:descriptor:com.tectonic.ui:advanced
      - description: Use DNS SRV records to discover Alertmanager hosts.
        displayName: Enable SRV
        path: overrides.alertmanager.discovery.enableSRV
      - description: How long to wait between refreshing DNS resolutions of Alertmanager
          hosts.
        displayName: Refresh Interval
        path: overrides.alertmanager.discovery.refreshInterval
      - description: If enabled, then requests to Alertmanager use the v2 API.
        displayName: Enable AlertManager V2 API
        path: overrides.alertmanager.enableV2
        x-descriptors:
        - urn:alm:descriptor:com.tectonic.ui:booleanSwitch
      - description: List of AlertManager URLs to send notifications to. Each Alertmanager
          URL is treated as a separate group in the configuration. Multiple Alertmanagers
          in HA per group can be supported by using DNS resolution (See EnableDNSDiscovery).
        displayName: AlertManager Endpoints
        path: overrides.alertmanager.endpoints
      - description: Additional labels to add to all alerts.
        displayName: Extra Alert Labels
        path: overrides.alertmanager.externalLabels
      - description: URL for alerts return path.
        displayName: Alert External URL
        path: overrides.alertmanager.externalUrl
      - description: Defines the configuration for the notification queue to AlertManager
          hosts.
        displayName: Notification Queue
        path: overrides.alertmanager.notificationQueue
        x-descriptors:
        - urn:alm:descriptor:com.tectonic.ui:advanced
      - description: Capacity of the queue for notifications to be sent to the Alertmanager.
        displayName: Notification Queue Capacity
        path: overrides.alertmanager.notificationQueue.capacity
        x-descriptors:
        - urn:alm:descriptor:com.tectonic.ui:number
      - description: Minimum duration between alert and restored "for" state. This
          is maintained only for alerts with configured "for" time greater than the
          grace period.
        displayName: Firing Grace Period
        path: overrides.alertmanager.notificationQueue.forGracePeriod
      - description: Max time to tolerate outage for restoring "for" state of alert.
        displayName: Outage Tolerance
        path: overrides.alertmanager.notificationQueue.forOutageTolerance
      - description: Minimum amount of time to wait before resending an alert to Alertmanager.
        displayName: Resend Delay
        path: overrides.alertmanager.notificationQueue.resendDelay
      - description: HTTP timeout duration when sending notifications to the Alertmanager.
        displayName: Timeout
        path: overrides.alertmanager.notificationQueue.timeout
      - description: List of alert relabel configurations.
        displayName: Alert Relabel Configuration
        path: overrides.alertmanager.relabelConfigs
      - description: Action to perform based on regex matching. Default is 'replace'
        displayName: Action
        path: overrides.alertmanager.relabelConfigs[0].action
        x-descriptors:
        - urn:alm:descriptor:com.tectonic.ui:select:drop
        - urn:alm:descriptor:com.tectonic.ui:select:hashmod
        - urn:alm:descriptor:com.tectonic.ui:select:keep
        - urn:alm:descriptor:com.tectonic.ui:select:labeldrop
        - urn:alm:descriptor:com.tectonic.ui:select:labelkeep
        - urn:alm:descriptor:com.tectonic.ui:select:labelmap
        - urn:alm:descriptor:com.tectonic.ui:select:replace
      - description: Modulus to take of the hash of the source label values.
        displayName: Modulus
        path: overrides.alertmanager.relabelConfigs[0].modulus
      - description: Regular expression against which the extracted value is matched.
          Default is '(.*)'
        displayName: Regex
        path: overrides.alertmanager.relabelConfigs[0].regex
      - description: Replacement value against which a regex replace is performed
          if the regular expression matches. Regex capture groups are available. Default
          is '$1'
        displayName: Replacement
        path: overrides.alertmanager.relabelConfigs[0].replacement
      - description: Separator placed between concatenated source label values. default
          is ';'.
        displayName: Separator
        path: overrides.alertmanager.relabelConfigs[0].separator
      - description: The source labels select values from existing labels. Their content
          is concatenated using the configured separator and matched against the configured
          regular expression for the replace, keep, and drop actions.
        displayName: Source Labels
        path: overrides.alertmanager.relabelConfigs[0].sourceLabels
      - description: Label to which the resulting value is written in a replace action.
          It is mandatory for replace actions. Regex capture groups are available.
        displayName: Target Label
        path: overrides.alertmanager.relabelConfigs[0].targetLabel
      - description: Interval on how frequently to poll for new rule definitions.
        displayName: Poll Interval
        path: pollInterval
      - description: Defines a remote write endpoint to write recording rule metrics.
        displayName: Remote Write Configuration
        path: remoteWrite
        x-descriptors:
        - urn:alm:descriptor:com.tectonic.ui:advanced
      - description: Defines the configuration for remote write client.
        displayName: Client
        path: remoteWrite.client
        x-descriptors:
        - urn:alm:descriptor:com.tectonic.ui:advanced
      - description: Type of authorzation to use to access the remote write endpoint
        displayName: Authorization Type
        path: remoteWrite.client.authorization
        x-descriptors:
        - urn:alm:descriptor:com.tectonic.ui:select:basic
        - urn:alm:descriptor:com.tectonic.ui:select:header
      - description: Name of a secret in the namespace configured for authorization
          secrets.
        displayName: Authorization Secret Name
        path: remoteWrite.client.authorizationSecretName
        x-descriptors:
        - urn:alm:descriptor:io.kubernetes:Secret
      - description: Configure whether HTTP requests follow HTTP 3xx redirects.
        displayName: Follow HTTP Redirects
        path: remoteWrite.client.followRedirects
        x-descriptors:
        - urn:alm:descriptor:com.tectonic.ui:booleanSwitch
      - description: Name of the remote write config, which if specified must be unique
          among remote write configs.
        displayName: Name
        path: remoteWrite.client.name
      - description: Optional proxy URL.
        displayName: HTTP Proxy URL
        path: remoteWrite.client.proxyUrl
      - description: List of remote write relabel configurations.
        displayName: Metric Relabel Configuration
        path: remoteWrite.client.relabelConfigs
      - description: Action to perform based on regex matching. Default is 'replace'
        displayName: Action
        path: remoteWrite.client.relabelConfigs[0].action
        x-descriptors:
        - urn:alm:descriptor:com.tectonic.ui:select:drop
        - urn:alm:descriptor:com.tectonic.ui:select:hashmod
        - urn:alm:descriptor:com.tectonic.ui:select:keep
        - urn:alm:descriptor:com.tectonic.ui:select:labeldrop
        - urn:alm:descriptor:com.tectonic.ui:select:labelkeep
        - urn:alm:descriptor:com.tectonic.ui:select:labelmap
        - urn:alm:descriptor:com.tectonic.ui:select:replace
      - description: Modulus to take of the hash of the source label values.
        displayName: Modulus
        path: remoteWrite.client.relabelConfigs[0].modulus
      - description: Regular expression against which the extracted value is matched.
          Default is '(.*)'
        displayName: Regex
        path: remoteWrite.client.relabelConfigs[0].regex
      - description: Replacement value against which a regex replace is performed
          if the regular expression matches. Regex capture groups are available. Default
          is '$1'
        displayName: Replacement
        path: remoteWrite.client.relabelConfigs[0].replacement
      - description: Separator placed between concatenated source label values. default
          is ';'.
        displayName: Separator
        path: remoteWrite.client.relabelConfigs[0].separator
      - description: The source labels select values from existing labels. Their content
          is concatenated using the configured separator and matched against the configured
          regular expression for the replace, keep, and drop actions.
        displayName: Source Labels
        path: remoteWrite.client.relabelConfigs[0].sourceLabels
      - description: Label to which the resulting value is written in a replace action.
          It is mandatory for replace actions. Regex capture groups are available.
        displayName: Target Label
        path: remoteWrite.client.relabelConfigs[0].targetLabel
      - description: Timeout for requests to the remote write endpoint.
        displayName: Remote Write Timeout
        path: remoteWrite.client.timeout
      - description: The URL of the endpoint to send samples to.
        displayName: Endpoint
        path: remoteWrite.client.url
      - description: Enable remote-write functionality.
        displayName: Enabled
        path: remoteWrite.enabled
        x-descriptors:
        - urn:alm:descriptor:com.tectonic.ui:booleanSwitch
      - description: Defines the configuration for remote write client queue.
        displayName: Client Queue
        path: remoteWrite.queue
        x-descriptors:
        - urn:alm:descriptor:com.tectonic.ui:advanced
      - description: Maximum time a sample will wait in buffer.
        displayName: Batch Send Deadline
        path: remoteWrite.queue.batchSendDeadline
      - description: Number of samples to buffer per shard before we block reading
          of more
        displayName: Queue Capacity
        path: remoteWrite.queue.capacity
        x-descriptors:
        - urn:alm:descriptor:com.tectonic.ui:number
      - description: Maximum retry delay.
        displayName: Max BackOff Period
        path: remoteWrite.queue.maxBackOffPeriod
      - description: Maximum number of samples per send.
        displayName: Maximum Shards per Send
        path: remoteWrite.queue.maxSamplesPerSend
        x-descriptors:
        - urn:alm:descriptor:com.tectonic.ui:number
      - description: Maximum number of shards, i.e. amount of concurrency.
        displayName: Maximum Shards
        path: remoteWrite.queue.maxShards
        x-descriptors:
        - urn:alm:descriptor:com.tectonic.ui:number
      - description: Initial retry delay. Gets doubled for every retry.
        displayName: Min BackOff Period
        path: remoteWrite.queue.minBackOffPeriod
      - description: Minimum number of shards, i.e. amount of concurrency.
        displayName: Minimum Shards
        path: remoteWrite.queue.minShards
        x-descriptors:
        - urn:alm:descriptor:com.tectonic.ui:number
      - description: Minimum period to wait between refreshing remote-write reconfigurations.
        displayName: Min Refresh Period
        path: remoteWrite.refreshPeriod
      statusDescriptors:
      - description: Conditions of the RulerConfig health.
        displayName: Conditions
        path: conditions
        x-descriptors:
        - urn:alm:descriptor:io.kubernetes.conditions
      version: v1
  description: |-
    The Community Loki Operator provides Kubernetes native deployment and management of Loki and related logging components.
    The purpose of this project is to simplify and automate the configuration of a Loki based logging stack for Kubernetes clusters.

    ### Operator features

    The Loki Operator includes, but is not limited to, the following features:

    * Kubernetes Custom Resources: Use Kubernetes custom resources to deploy and manage Loki, Alerting rules, Recording rules, and related components.
    * Simplified Deployment Configuration: Configure the fundamentals of Loki like tenants, limits, replication factor and storage from a native Kubernetes resource.

    ### Feature Gates

    The Loki Operator Bundle provides a set of feature gates that enable/disable specific feature depending on the target Kubernetes distribution. The following feature gates are enabled by default:
    * `serviceMonitors`: Enables creating a Prometheus-Operator managed ServiceMonitor resource per LokiStack component.
    * `serviceMonitorTlsEndpoints`: Enables TLS for the ServiceMonitor endpoints.
    * `lokiStackAlerts`: Enables creating PrometheusRules for common Loki alerts.
    * `httpEncryption`: Enables TLS encryption for all HTTP LokiStack services.
    * `grpcEncryption`: Enables TLS encryption for all GRPC LokiStack services.
    * `builtInCertManagement`: Enables the built-in facility for generating and rotating TLS client and serving certificates for all LokiStack services and internal clients
    * `lokiStackGateway`: Enables reconciling the reverse-proxy lokistack-gateway component for multi-tenant authentication/authorization traffic control to Loki.
    * `runtimeSeccompProfile`: Enables the restricted seccomp profile on all Lokistack components.
    * `defaultNodeAffinity`: Enable the operator will set a default node affinity on all pods. This will limit scheduling of the pods to Nodes with Linux.
    * `lokiStackWebhook`: Enables the LokiStack CR validation and conversion webhooks.
    * `alertingRuleWebhook`: Enables the AlertingRule CR validation webhook.
    * `recordingRuleWebhook`: Enables the RecordingRule CR validation webhook.
    * `rulerConfigWebhook`: Enables the RulerConfig CR validation webhook.

    In addition it enables the following OpenShift-only related feature gates:
    * `servingCertsService`: Enables OpenShift ServiceCA annotations on the lokistack-gateway service only.
    * `ruleExtendedValidation`: Enables extended validation of AlertingRule and RecordingRule to enforce tenancy in an OpenShift context.
    * `clusterTLSPolicy`: Enables usage of TLS policies set in the API Server.
    * `clusterProxy`: Enables usage of the proxy variables set in the proxy resource.

    ### Before you start

    1. Ensure that the appropriate object storage solution, that will be used by Loki, is avaliable and configured.
  displayName: Community Loki Operator
  icon:
  - base64data: PD94bWwgdmVyc2lvbj0iMS4wIiBlbmNvZGluZz0iVVRGLTgiIHN0YW5kYWxvbmU9Im5vIj8+CjwhLS0gQ3JlYXRlZCB3aXRoIElua3NjYXBlIChodHRwOi8vd3d3Lmlua3NjYXBlLm9yZy8pIC0tPgoKPHN2ZwogICB2ZXJzaW9uPSIxLjEiCiAgIGlkPSJzdmc0OCIKICAgd2lkdGg9IjUwMCIKICAgaGVpZ2h0PSI1MDAiCiAgIHZpZXdCb3g9IjAgMCA1MDAgNTAwIgogICB4bWxuczp4bGluaz0iaHR0cDovL3d3dy53My5vcmcvMTk5OS94bGluayIKICAgeG1sbnM9Imh0dHA6Ly93d3cudzMub3JnLzIwMDAvc3ZnIgogICB4bWxuczpzdmc9Imh0dHA6Ly93d3cudzMub3JnLzIwMDAvc3ZnIj4KICA8ZGVmcwogICAgIGlkPSJkZWZzNTIiIC8+CiAgPGcKICAgICBpZD0iZzU0Ij4KICAgIDxpbWFnZQogICAgICAgd2lkdGg9IjUwMCIKICAgICAgIGhlaWdodD0iNTAwIgogICAgICAgcHJlc2VydmVBc3BlY3RSYXRpbz0ibm9uZSIKICAgICAgIHhsaW5rOmhyZWY9ImRhdGE6aW1hZ2UvcG5nO2Jhc2U2NCxpVkJPUncwS0dnb0FBQUFOU1VoRVVnQUFBZlFBQUFIMENBWUFBQURMMXQrS0FBQUFHWFJGV0hSVGIyWjBkMkZ5WlFCQlpHOWlaU0JKCmJXRm5aVkpsWVdSNWNjbGxQQUFBVFpGSlJFRlVlTnJzdlZtWEpGZDVyNS9oNVpzZXFpdS9RVVUzZzRhejdDcXc0ZXBBaHppMmJ3eTIKN0FVY3c4RWdiREZQRWtJQ2dhQUZDQ1NRckFFRUVraEdBbXlNRFFaaDRadkRvQ2p3alptVUNldW8xUzJwbGYwTmFxN0xPaEUxZE9VUQp3OTc3M1c4TW1jK3pWcUx6LzdzNk1pSWpjei83amZqRnU0TU9URFVyYi93ZllmS2Y3eWV2cjNlLzlmL3U1Uk1CQUFCb3Q5aVgrQlFBCkFBQUFBQUFBQUFBQUFBQUFBQUFBQUFBQUFBQUFBQUFBQUFBQUFNQ0FnSStnR2F4ZWUyWDZuSGo2V3R6LzcvTDh3MC9keWljREFBQW0KL0Q0ZlFTUGtIVEhOQWdBQWhENmQ4cWF6R3dBQUdFTXRxQ3Z5SjRXZjlzbjVoNTRhOEdrQ0FFQVp2OGRIb01QOHcwLzFkZ1UrL0xLSApLaDBBQUJCNkErZ0ovejFDQndBQWhONXFvZTlWOWFmNUNBRUF3QVJDY2JyMGplVk5oUTRBQUZUb0xhclFnNHhYUHQzVmQxd1o4akVDCkFBQkNyNUg1aDU2S3JZTnhrMzlQbFE0QUFBaTlrVlc2WGJXTzBBRUFBS0UzUnVoMmw5cUhJUmdIQUFDbEVJclRKakFNeHVWRGhRNEEKQUZUb2phblEzU0VZQndBQUNMMXU1ci95Vk94WTJRKy9xTklCQUFDaE43NUtMNysvanRBQkFBQ2hOMHJvYnVFNGduRUFBRkFJb2JncQpJQmdIQUFCVTZGTldvYnZSWFgwbndUZ0FBRURvdFRML29DUVl0M1B3b2tvSEFBQ0UzdmdxZlZUZWU2L096dkJmSUhRQUFFRG9qUko2CnVieXpJQmdIQUFDNUVJcXJpbUNIWUJ3QUFGQ2hUMVdGN2taMzlWMVhoSHlNQUFDQTBHdGsvb0d6c1h0MTM2RmpIQUFBRk1JbDkrcXIKOUtWU2VlZVQvdHZIZk96STZyVlhSdnZiVzB4ZS9mbUhuN3FYMHdNQWdOREJSZWlCOWI5M0NzYU55WHNwWXgvU3F3Y0lIUUFBb1lNUgp0aDNqSEhxNkc4ZzdpNGlUQXdEUWRzVkFaYXkrKzRwVW5FOEl6OFRKK1MrZEhZeEpQRXorODMxaDlmK1MrWWVlNm5HV0FBRGFDYUc0CkNwbi84bjR3em0yQmx0d3FmZjdocHdhN2dUbTM3UmxYL3dBQWdORGhzSEtXVnNGNTRvMkYyMTNrNUFBQUlIUXdSeXIwMDk2Mk8zcVYKZ0FvZEFLREZFSXFySHZ1T2NZRlJoZDYzMkVZV0VhY0dBSUFLSFh4VjZPWDMxN3VyNzgzc0dOZXoyRWJtKzY2KzQwcXFkQUFBaEE0bQp6SDlwcUdPY2V6aHVNaGlYSnRRdDVKM3p2Z2dkQUFDaGd6RnBNRTcyd0tCNU1NNXUwa0F3RGdBQW9ZTUZPc0c0ZzRtQysrTnJWT2dBCkFDMkZVRnc5MUJPTUt5ZmkxQUFBVUtHRHJ3cmRKQmozdnBKZ25PMWtZZisxK2s2Q2NRQUFDQjJNbUw5ZktSajNGWVBXcmVYdmg5QUIKQUJBNldGVEYrc0U0dDhrQ3dUZ0FBSVFPRnVnSDQveE9GQUFBb01FUWlxc1B0d0JiK1RQakJPTUFBS2pRb1ZFVmV2RWw4KzdxK3owRQo0M2EzdXpQeVduM1hGVlRwQUFBSUhVeVkvK0pRTUs1YzNua3luZ3pHUFZnUWpNdVFkNmV6ay9XWENCMEFBS0dEUlhVc2JkZWFINHd6CmwzY1dCT01BQUJBNldOQ3prSGNXT2NHNG5aNkZ2S25RQVFDbUFFSng5ZEpYZW5STkZvd0xDTVlCQUZDaGc0MDRwWSt1ZFZjL0lBekcKNVZ3TldIMDN3VGdBQUlRT1JzemZOeGFNYzVzVVRBYmpIamdydlpTZnVWMEFBRURva0krMG1sN0srZHZZS2pVLytiY0U0d0FBRURxSQpoUzROeGhWTkZNeTJUWVVPQU5BaUNNWGxzSHJ0N3FwalMvdVZhdnJmS0hsZE5mL3dVN0hudDlJTnhybHZPK0piQUFDQTBLZEIzcDBNCklhYi8vLzBLM1Vjdzdyb3J3dmw3enc0OGI3ZXorcDRybHVhL2RMYkhOd1FBQUtHM1dkNVplTCt2bklnNFRvUXMzVXg2SENOQ1QwV2MKQ0ZreTBUallMa0lIQUVEb2paUDVyY2wvemhqS08wK2NHdlNzdHAyOWh2bGpHWDhaZDB3dW5RZlZUV0FBQUVDSDJRckZEU2UvM1FoWAozM1psVjBubytiSXREN0NaQitQc2VzWVRqQU1BUU9pTlJIYjVlRStBR3BMck84aTJYTHpCZnVET2Zuc0hSUHhFQUFBUWV1T1lmK2lwCmxjN1l2V2FIeXRpLzVBNFdhWEdudTNxOWg2VlVNMWg5THgzakFBQVFlbHVxZEx2SzJIOHc3aDRQSGVNeXF2VDUreDBUNnFPZkJVSUgKQUVEb0RjVDJNblJRbWVCNmxzZGh1bCt4NDVVSXRRa01BQUFnZEIvRUFybWxoS3Z2YUdrd3p1MGVQUlU2QUFCQ2J5UTlnZHcwSmVjYwpqQXVDOUxWVEhveHpJK0puQWdDQTBCdkgvRmVmV2tua05oQnV4ci9rRElOeCsvSWVlWFU2NmF2VFhidmg4dENxOGpkazlYM1RHNHhiCnZmYktLSGxkbDd3ZVNWNVBwdjl2aGdVQWFDT3oydm8xbFZ6b0lOMEQvQWZqN2o0YnIzN3dpZ2w1Nzh2YTVzckJ5R1JsL290bmU0bVEKWFk5emVMdXQ3eGlYeXJzejJpVndLZU9ZNll3SEFBaTlSYVNYdDYrMmxOcTQ0UHdYNmNGT1Q3aHQrNDV4WnBmaVd4ZU1NNVIzWmVjVwpBQUNoNjVBSzdveWwxSVlKVjk5NVpYZit3ZDNuMm4xZk9aQUlwU2dZRjFrZlo5QSt5ZTJML0FuQnVVWG9BTkJLWm5VOTlKNmdlNXJtCndOK1hsZmdsSGVQSzVKMGZ4b3RhYzJiVGZJVHczSzYrN2NxSW9RRUFFSG9MbVArS1JjZTRmSEZvRFBvOWkvZlBFbkIzN1VNR3dUaUgKSlAzcUI5b1JqSnQvNktuMHZLNDRuRSthNlFBQVFtOXRsVzQxMk8rTXZqbzczdThybi9pSHAyT0g2cm4weXNIOEY4NDI5WXBFUGVlVwpaam9BZ05DbmlyNkZ2S3NUWERCMk84RGZQZUJZdUdkdGt0eXkwMlNJQ2gwQUVIb3JpUzNrblVXNCtxNHJxdTBZWjhacEw5dXRydVd0CjdxVElyVXBINkFDQTBOc3o2S2VQaU8xSXQ5S2VZRnpSZHMycTJLaEZaMWVlR1hnSHdUZ0FRT2l0WVA2QnMrN0J1RU14YUF6NjhtRGMKalFYQk9FSEwyOVhyV2hLTSsrcFRhZEo5WllZeUF3QUFNMzNKM1V5ZXhRTDBINHk3U3lrWWQ5OVo2WnJyYlpPYy9hMkwwYytYWUJ3QQpJUFFXMFhlV3B2WlNxazBMeHJWUGNzdUNpUm9WT2dBZzlGWVJIQVRqT3E0QnFuRDFQUXJCdUtEbVlGeis4YmF6UW1mWldBQkE2TlBCCjZyVlhMaVd2cnBIZzdBZi81Z1hqT2hiQk9MdmpqUnAyWHJ2N3E2VjFNeWRGc252b25kVjNFb3dEZ1BZd2RiM2NVM2wzUmhmbE9CaVUKcjA5ZTl3Ny83ZnlYejY0a0ZmYWc0N0x5MnFqa1lyWHEwclNpSHFXN2R0UGw0WW5QUHoyWTJLN3dQdnJxOVZjc3pkOXp0bGZEZWUwTwpuYytEY3h2dUgvOWJrLzk5ZE9UY1B2alVJQkZ5R255MHU0SVM3SXhQakdLR0NRQkE2UFhKMjZiN2w5dFNxdVhiZGViRW5VL0hhemRlCmJpcnZvaXA5Uk9qejk1N3RKVUtXN3A3NlVxb2w4clk1QjczQ3F3ckJUdVhuRmdCZzVvV2VEUExoMkFBZldVcXU2REwwMVlKcVdETVkKWjcvdDBmdmRka3VwbW0xM1VlbmNYbU1vYjV0enUzenBXQU9ubmdQY1J3ZUExdENtZStqcDRQcElNc2hmdC92OHQzMEMzRDc1YlhaLwpPVng5YjAzQnVPTDljdy9HVmQ5RkxUMmZaNUxYMWNrcmRMajNIZVZVNEwzRERvRE8zemtBQUlUdVhYRFMrNy9aeTJLS0c2NTBxZ2pHCitRdnJpYlliQkR1UnlybVYvZnZPNnR1dlhIS2F2SlJNYUZiZmZVWEVNQUVBQ04waldzdGl6bi9wN01ydUd0clNDbE5yQXVPZTFPNnUKZlRpalk1ekZkaE41VDd4UzFtNjRmTW56dVpWMng4dWN3TXcvY0xiOE84UHo2QUNBMEd0QmExbE1hU1huUHhqM3VaeU9jWFpNU3U3dQo3SVI2bnJ3cnZDSVJPNXpQNGI4clA3ZDIyNk5qSEFBZ2RFWHNsOFUwV3pHcy9MbnZlbGJuY3I4VVhYQzhpYXhqQzNsbnNhaHlyUGJuCnM3enBUWkI4Wjl5MlI0VU9BQWhkamJKbUllNkRjK3hVR1I0U3JyNnZ4cVZVOC9mWHoxS3FWVlRvZ1ZyVEd6ckdBUUJDYnlEU3dUbHYKV1V6cC9XcXRnVjhxT2ZjckVzVVRoNmkyQ3IzNDNDNVpUd0pOdHZzZWduRUFnTkM5TXJJc3BzZnFjdjUrd1ZLcTVSV2lueXNTYmxMcQpybjJrWUNsVnQ2cC9sN1VQZVE3R2ZmVXA2ZTJGdk5CamVsNjloeWtCQUJDNnp5cmRiWUQyRTR5YkZKNy9ZTndkT3NHNEUvL3dkRTlRCjlXdGVrWWdkUHZkaDNNNnRlNWdTQUFDaEMxZ1dEdnIybDZITmhOZXFZTnpJU25OdUxLb2ZxNzluNzVjRjI5UTh0d0FBVk9nS2czNXMKdmIzUnZ3dFhQMEF3VGtRYWpKTmxHYUtjN2ZZYW1JOEFBSmh4b2NzYnJtUXZpMW5XaWE2K0tyMFp3YmpKOTR3YWN6WGlvTDFyOGxwOQoxeFYrT3NhTkhlL3Erd2pHQVFCQzkwcTZMR2JISmVSMGFaRGVIZmdudzFOZkdBckd1YmVCOVQvbyt3akczV3daakRNOC9yVWJQUWZqCkhqUUl4ZzNKTzZkUGUxYm9zZmc3VSs4dEZRQ0FHYTNRVFN1dUlHUHc3MXdhL0JjTDVlbU8vMkRjN1VyQnVMdWVibW9QKzloQzNqYm4KUUhxOEJPTUFBS0Vyc0d3aGJ4c1I5WjMzU1BmeEpyMWduSXpUL3E5SUtLMlFkdEF4enVPa0NBQUFvZnNjOU12bGJUTTRtd2t1djhvTApWNitib1dCY1VGRm13TzY0STIvSHlyUG9BSURRMVpFdnQ1bTlMR2JQUXBKVlZuSmF3YmhsbTg4czQvMldLaiszQnNlZG5Oc2xsZTIrCm4yQWNBQ0IwcnhndGkxaytVRStHcCs3YlgwcFY0OUVwMlFURUxSaDMrUGZkdFk5WkJPTXNKZ3RyTjEwZWVUNjMwdFhSc2p2R2ZYSG8KTytOeHV3QUFDRjJqa3JON2h0enZVcXFIK0EvR2ZkWWdHT2V3TU0ySk81OCtiS1ZyT2xtb1FuSUhUVy9jSnh2Mm9VZkpkZ0VBRUxwbwowRjkyYkFCVGRybFllZzlYUHhqbnQ5dVo5UEUxdlk1eDdvbjA0bHNNL3JjTEFJRFF2VmJvZG9PMVd6Q3VmUHZoNnZVS3dUaDV0N1BUCnJaSGNRY2M0ZHlMckNoMmhBd0JDcjFIb3NtZW84NWJGRkMvUjJ1azBKUDF0c2svTmxKeDBvWnpPNm51Vk9zWmRSekFPQUJDNlYrYS8KN0xnczV1aGdQUm1ldW5jb0dPZTdRcXhTY3BOQzZxN2Q0cmlVYXNuMjF6N2lPUmozcGJQaUxuYWQ3TkJqOFhlR2puRUFnTkJyck5JRgpWVnlub3hDTTAxcEs5VE5Ld2JqUFBXMCtNYko0WWtETThHcHdibGRnNkJnSEFBaTlSU3o3cnVMMk1idThYYVhneGljYTJzRTR1KzNyCkw2VnFQNm1pWXh3QUlQUldWZWc2dmNoamllQ0NvQk91M1hCNUE0SnhPK092MDRXU2MzLyt2cjdNUVA1NWlieE5GSGdXSFFBUXVqS0IKK0pueE5Ed1ZHVTBVOHVXZHZIWkdYdnV0YUN1VzNFN0dTMUNoMXk5MGNkZSsxZmNwZFl5N25tQWNBQ0IwcjVRdWkyazJZRStHcCs0WgpXa3JWVE41WmFBejZQUXQ1WngxM2QrM2psNFhlaEQ3ME9hN2Q3RGtZZC85WjZiS3htUk9OK1hzZE9zWlZNNEVCQUpqaENyMU1SckxHCktEMExlZHRzMTVrVHQ2WEJPR041NXgzM1pERHVEb05nbkVQZ3pnT3hjS0xSbW1WeUFRQVF1bEpqbEVUZ09zOTkrNTdBK0ZzOFJocTQKcXljWVp6bDVHZm5PT0Z5SjRENDZBQ0IwTGZRYW8waXJ3M0R0UThyQk9MZmpMZy9HTldjQzAzZWF2RWlXVXVWWmRBQkE2TFVodnYrYgpzeXltdERxc1JuTCt4TnU4WUp6SjVLWGtIS3grb0NBWVovWGt3dWp0bDdVYi9HWUdBQUJtWHVnankySjZGTytKZjNoNk5Cam5kaGxhClk5Q1hQcC9kWGZ1RXAyRGMyT2V4OWxIUHdiZ3ZuSlhlWHNnOHQvUDNuTjFiWmM1UTNudjVDYXAwQUVEbzFWYnBibXRkTDVaV2lHNzQKRDhaOStsenNJdHZTWU56dEpjRzR1aTVGRDNlTTgzc09laGJ5cnVUY0FnQWc5TEw3dis2WHh2dkMvV3BuTU01MmUyVVRvNnF2U0JnRQoyQkp4TDF2SW13b2RBQkI2WXl0MHM4RTVOdDZEN1BjTjEyNXNRREJ1Y3QrS2czRWVLMzhQOUFYN2t4SjVtU2lRZEFjQWhGNUpoUzY5Ck5KNkdweUxqUWQ5dTBsQ3Q1R1NYeHJVcS96b25hK21TcDNZZDR3emZaKzFEQk9NQUFLRjdwWFJaVExQS2EvSys4bDFQSHk2bDZ2Nm8KbU1hZ0wxMHhyTHQySmlNWUozOGtyclAyTWMvQnVQdk9paWRybmV6UTQ5NTNSbWN0QUFBQWhPNmxrbk9ydlB3dnBWcThYV2RPZk9wYwpMQlJjdHVRK1k3R1VhcldTaXgwbmFlV2h4NGFkV3dBQWhEN2UvY3ZmNVdMN1lGdzE5MXExbmh1WDNsdXVOaGdudThWQXh6Z0FRT2lOClEzNjUyQzBZVnk2VWNPMG1oV0NjUFAxOTJscHk5WFZSNnp0TzBnNklLcDRvQUFBZzlOb3ExaUIzV1V5M1VKWitKU2ROZi90OWRHMlgKM1FWczlEckdDVmo5b0orT2NlT3MzVWd3RGdBUXVsZEdsc1cwcTFTSEIvREorOHAzRGdYajNPV3BNZWhMMDkvZHRWc0xnbkZtOHU1awpMZUc2ZHN0bFhvOTMvcDZ6MHRzQTJlZjJycWNMTzhZWnZoZFZPZ0FnOUVxcWREdlpsUWZqR3JJUzJZbFBub3M5cEw4bnhIdml0cXhnCm5NWDY2M3BYSkdMSHlkVGVud1U3ZmtLUGsrOTFtbUVFQUJDNmI0WTd4cm5KYmlsbnUvMEdya1NXTHpsemNpUzMwN09RZDlibnJST00KTTVkM1ZqdFgrMkFjOTlFQkFLRTNxRUszbXhENFhVcjFrSER0STQwTXhwbExydTVtT2tGMlpzQ2lGM3RVZUc3ZDFnRFlXeWIzd3lybgpGZ0FBb1R1STdkSUF2dnBCeDZWVXk3ZmRycmFvR2xjNmhPZFdzSkRLTG1zM1hMNlU4Um4xQkdzQVVLVURBRUxYWUhkWnpLeGduTjI2CjE1UGhxYytOTGFYcXR1MUlkUUxqbU5SZSs5UmwyWklUc3ZaeHo4RzR1OCtLbjJMSTdBYjQrZjF6SytzWUZ6R1VBQUJDOTAxZ1hsM20KVkh5THhsV3IzYUR2UHhoMzZ6bTd0cWltNmU5UG44dWVHTm05UjMwZDQyenY3UWZpV3pWMGpBTUFoSzdBc29XOHM4Z1B4c21vTmhobgpQdmx3VDMrN3RkTDFjMFhDN2NxRXZCdGdkYmRUQUFCbVh1alNlNjErZzNIRDRhbWJsWUp4T2d1TXlGcnBCa3JCT0oyRmNtSmpnV2VqCkZYb0VBSmhkb1NmeWx0Ly92U0d6KzVlMFl0V3A1T1JYRHFLYzdmWXM1RjFWMWRvVGZFNjdyN1ViTDFmcEdFZVZEZ0FJM1RPWGxzVjAKcTZMencxTjNqQVhqM0FiL3FGR1MyMmY5MDVlWnJ4ZHVjZHhyWi93RzQwN2M5WFRQOFh3V2luYzM5QmpraEI3TnYwTVJ3d2tBSVBRcQpKV2NtcE1YU3F0VU4vOEc0VDV5ekVub1FUTDR5SmZlcGMzdHRVWnYzK0Zyc09zRW9PUWZTUng0SnhnRUFRbGRnV1ZCRkY0bElkbms3CnFEWVlseU52SGNsVk5JRlJYRld2TDd3aXdTVjNBRURvYW9PK08vSmdYTFlJd3JXUDZnVGpMT1J0Yzd6TGpwOS9mYXZNbGU5VGxQTi8KajRYMzBMVkNqd0FBTTEyaFMxdWk1aTJMS2I2dnJGSEpCVnJCT0hrUXNKNWdYTW41V0x2cDhpVXYzNW5KOTZWS0J3Q0U3cFBkWlRHTApnbkdPaTI2Y3VIMW9LVlgzQkhqVWlBbk1HT3UzR1FUakhDcll0VnM5QitQdWZOcHRuOHBDajdjWGRBTTAvdzVGRENrQWdOQzFKT2QrCkdkWCt2cklrY0NkZzd1UG5kTllMLytSWU1NNE5qVWYxWXNzRlZHVG4xbnpTUURBT0FCQzZ3cUMvckhRZnZTK2NLRXhmeHppM2laR2YKS3hKdTU2RjhtVno3VmRjMHp5MEFBQlc2dzBTZ09OQjFVQjI2RTY1OXJNVWQ0K3l2QU9oMmpITWpVcG9VYVoxYkFBQ0ViaUdlclBCVQo1TFZpMVphY2pNanBjNnlqTzU2UDBPTkhjb0p4c2trUlZUb0FJSFRmbkxoekxCaG5NMUFYaGFjK1l4aWVLbjYvcURGWEpJWW9EY2JaCjkzUGZrK2VuUEFmalB2ZTBkSktSS2Q0VG43VU14bVcvZDhTd0FnQUkzWC9WMnJPUXQ4MktZY0wwOTQ3L1lOd3Q1OFJWYStZRTV0YWgKWUp5N1JQVTZ4bFVaZWpRN1pvSnhBSURRRlpDdEdHWWFuaXFXZDhhcjRtQ2MrYkVyVFdBVU84YTUvM3Vsam5FN1hISUhBSVN1V3FINwpiUk1hVzhnN2kzRHQ0NWZwQk9OY3E5YmlJT0N5MHVjb1FicUdlWlR6dDVZZDR5Yk9kN2gyeTJVRTR3QUFvYXNJem0weWNCQ2VpckszCmF5enY2aDV4T3JoeTRDYTRmTW5KNzg5WEY0eXpXUTN1WnR1T2NRYm5YSy9sTFFEQTdBcjl4T2NNbDFLMVhXN3p0b0x3bExsUW9rb2sKWjFtdHIzLzJNaTl0VWNmN3lxOS8ybk13N282blZSTHBoK2ZXV040MkV5TUFBSVR1VFhJK2w5dVVDY1YvTU81ajUzcHUrek1pcmtuSgpmZUpjNGNUSWNHRVkvYVZVN2EvQTVKeURIZW5FaUdBY0FDQjA3MmpkLzVVLzkxMTlNRzVTM2xtVloyRXdUckNxbTI3SHVISjVaOG5ZCnZHTmNNODR0QUFBVnVtQkNJRjlLTlZzdTRkb25GSU54WnZJMlB0NUUzTXVCVGl0ZENYM25TcnA0b1p4WStKM1JPcmNBQUFoZFVzbXQKM2V6WU1hNldMbW83ZlF0NTI2d1lwalV4a3AxYjk3N3JlK2YyWThLbFZHMnJmd0FBaE83R2lUdHlnbkhDTmN4UGZQcmNhRERPcll0YQpWTmtFeG1MLzFtOS9zWXJrMW0vekhJeTcvV2x4Q0RCckFqTnhidjFXL3dBQUNGMVFIZmFFOTBRWFM3ZnJWc1g1RDhaOTlMeEsrbnZ1CjQrZFVKa1llem0wc3pFaVloeDVyUHJjQUFBamRaY1d3MFVIYnZLdFkzWUxiSXhiKysvSUpqTStKVVIzbnRueFZ2YWFlV3dDQW1SYTYKOUhMeGtsRjFhQys0Y08yTWRqRE82d1JtV2JoZjlheTg1dEpudnJubkZnQUFvVXNxcnJXUGVWNUtWVmR5T20xUjVaMzM5SVh1MExaMQo3WmJML0o5Yk9zWUJBRUwzejRuYjk0Tng5c3VuRmxicEp6NTV6bjY1emNsdFIwMmN3S3pmSVFqR0ZielArbWM4QitNKzgvVGhhbkJXClBkZDNDaWRWVnVlV2puRUFnTkFySkJCTHpuNjVUZGtLWjg3TTNhd1VqTHNsSXhobm4rNnY0TEs3ZGR0VzgzTkx4emdBUU9pMXN5eVUKWEhFd3puM2I3UTdHMlZldUNwTGJXWGJzdVY1OER1Z1lCd0FJdlVVVnVuUndQZ2hQdVJPdTNkckFZRnpITWhoblBxSFJyZERkSmxaKwp1d0VlN2t1NDlrbUNjUUNBME9zWDNKZ1kxbTd4SEl3cmUzUktSbDl5ckFYMzloMHU1eGN2L3VKbHN1YitIUG91YXg4WEJ1UG9HQWNBCkNMMGFkc05UUlV1cG1rbHFNangxcTJGNHFuajdVYVVUR0VNaHIzOHVJeGhYZXFXai9QNzErbWRmN1BWNFQzeTZlRFU0dzgvQS9OelMKTVE0QUVIcERxblNIUjV2MlgyYmhLZnVnMkduZkJ6cjNrZk05cDMwcHVYSXc5OUZoZVZvdS9xSjdSVUlubkJqUU1RNEFFSHJ6T0ZoSwoxYjI2WENyY3JudFFiRW5wZUdQaGxZT0M5Y0ozRkxZcll0bWhlamFaWk5BeERnQVFlbU1yZEp2cTBtelFsejRTMTEzNzFHV2hldFZxClg2MmJCZVA4YlZjeWVlbTVyTFptTUZtVGQ0ejdGTUU0QUVEb25qbW9MSTNrblRsNFo0V25UcHc1RjJzODkrMUJjbjNod2lWUm9UemQKdDZ0M3lWMXdIdGJPK084WWw2NGhIOUF4RGdBUXVsOU8zRFowLzlmL2MrTmFqNG41cTlBZFdQKzhjQ25Wdk8zZTdqa1k5Nmx6ZXgzagpaQk9neVdEY0o4dzd4dTNMZStSVk9ERUNBRURvb2tHN0ozeHUzTDVqbkprQS9BZmpianF2OGtqZDNNM25EeWRHOXR1ckp4aFh2ajlXCjU3WkEzamJmR1FBQWhDNUFaN25Oa3VlK0RRUlFYOGM0dHdCYjQxcmVkcFNhM2lUbnFtOGhiK1B0QWdBZ2RPMHF6bVc1emFIdFdsWnYKQjNUWFA5M0NZRnl6V3Q3MmxOcjd4czU3dExjUDRmcHRCT01BQUtFM1IzQUhIZU15d2xNblBuRXVkcXplZENXbkhZeHIxckdLbHp4ZAorNlFnR09jMkVRUUFRT2d1N0hZVk0xbHVVMWlsTzFaeXpRekczYWtValB1YzUyRGNyUllkNHl4YXRjNTlQQ01ZWjM4bElHSzRBUUNFCjNxUXFmUTlaTUM3Ly9md0g0MjQ4TDY1YU00TnhIN0VNeGxYWFVNZDl5ZE9pcFZUbGorb1JqQU1BaE80ZG04NXUyYlN0cTFnc25HalkKVFdEa2E4ejdPN2YyeldhY1FvOHVreUlBQUlTdVVjWDVHSnhOKzM3bjAxMi9yWUpnbksrSlJ1Q3d4bndkajY3NW1WUkpKMFhoK21jSQp4Z0VBUXE5SDZBVWlXTHQxTWp3MWQ4dTUyTU8rNlFmajdDY2FrZFBuV0M1UzNhVlVIYS9BckgzS01CaG4zemVlS2gwQUVMcFBUbnd5Ckl6emw3M0V1dStxL2FRMVhjbGkvcXlRWTUvaTQyUHJuUFFmalB1R3dsT3JCSVFUNXJWcVR5Vm9hcEJ3SUx1VVhUWXdBQUJDNnQwck8KSHEyR0svNkRjUjlTQ3NaOStQemhFd05OdWlKaE1JRXA2Uldnc0V4dTRmSzdBQUFJWGNDeTZGK1hkWXh6djdjOEhjRTQ4ODlSdldPYwpRNk9mdk14QTMwTGVuWXlWL0xqa0RnQUl2WTRxcmtSeXhjRTROMm1tZE5jLzI2SmduTTNFcUtKSDF4Smg5d1J0V292MktiYVFkOWF4CmgrdTN2NWhnSEFBZzlFcUViaUc1clBEVTNNZkdnbkhXOTVaM3BhQlJ5ZGtINDBiL1BsTDZISnVSR1JqYjEvWGI4b0p4eHZLbVl4d0EKSVBRcTJPMHFOdHd4enExelhQbmphK1h5N2xSeWFUWVFKOUk3NjNmbkJPT0VhOEd2MytrM0dEZjM4Wkpnbk5uK1RtWUdQa3JIT0FCQQo2Tk5hcFZ2Y1Z6YThOTHYzL3Y2RGNUZWNGeWZTTXlWM2s4TlNxbFZXNmU3SFNzYzRBRURvcmNHbE1ZcVJpSGI2RnZLdXFpVnF1dTI0CktXdkJqeDI3WHNjNC81TU1Pc1lCQUVKdlRZVXVIL1NsbFg5My9mWVhoeTA2M3ZKZ1hQWDNsYlg2QWNTTzJ6c2dYTCtEWUJ3QUlQUmEKQi8yc3g1L1dQNTBSalB2bytWaDZYMWxKY203VnBXMHd6bCtUSHAxemE3aC82NS8xM0RGTzkzZ0JBS0hQTGtWZHhTeWVYZmEvbEdxZApWV3VKbk5idnlRakd5ZThycDUzb0lwOEhPbmZML3JtMWI4OWFlT3RqN3VielpoM2ppb2tZZWdBQW9TdEl6cUh4eUREKzdpdVBDc1YvCk1PNkQ1NldWZExia1B0VFFZRndndmZXeDA1N01BQUFnOUZuL0FJSkEyREhPTlR4Vng4SWxlKzhiU3lwcHhRbU1Uc2M0Ky9hc1F5OUIKTUk1bjBRRUFvVmRmb1F0RlZIN0ozYTBTN3E3Zk1VWEJ1THBXWGpPVzkwN1d2emNMeHRtYzM0T09jWjhuR0FjQUNMMWF3WmswWE1ubwpLalozODNscEpheFZ5UW1DY1R2cEsvSStnVkZmWmM1STNwbjd2SDU3NXIzOW5xQVpFVlU2QUNCMERVYTZpcmtuMDhzbDUzWVZvTVpnCjNNN29hMGlDNi9lK3FEZ1k1emhCV3IvYmN6RHVvK201M1ZseG1hUVZpWGZ1SStmcEdBY0FDTDJSMU4xd0pWOEcvb054MTJjRjQvTGwKYlN5NUd6S0NjVTE0bkN2SWFFM3I0OXpTTVE0QUVIb2pzYjhNYlhZZnZlKzdPdlFqdVozWVF0NXRsNXg3Nk5IMjNOcDliN2prRGdBSQpYWUhZc1lJK0lGei96R1ZkY1hVNCtUN2Q5YzlQV2NlNHFpdDArVlVTOTQ1eHhkK2JjUDFPZ25FQWdORDFCbjM3eEhKdXhUWDM0Zk94CllKS2dLVGxwUC9MSTIwVEI3RXFIWDZGYjNncFl2eU1uR0NmWXB1SzVCUUNFUHJ2TTNYTHVzUHVYdTREekphZXlBRXl0Vld0bi9iNFgKTFZsdjErU0pnWHM4QitOdVBqKzVUSzZIS3dkek40MTFqSE1qNHRjSEFBaTlLVlg2NGFOUStmZVZaZmdQeGwzM2pFby84cmtQRGdYagpQQzdSV3RrRUp2OHpvV01jQUNEMDFoQjArdmFkeEhaTVJOVE04TlJ3eDdqQWFuK0taWFNRRzNDbm5tQ2MyelBqZEl3REFJVGVRR0lMCmVXY04ydUg2N1praEorbUNLTjMxT3lzT3hwbFYxenJCdUdCSHYwSzNYN0RGZjhlNFBjTDF1d2pHQVFCQ1Z4ajBqZVZ0WEhITjNYUmUKT3VoclZYSjl3ZjZrUk5ZVGhjelBjdndaK0FxZVJYZVl4S3gvWHRBeHJ2cHpDd0FJZlhhWisrZzV2ZTVmcGwzVXFoejA1WmZHTyt0ZgpzQWpHV1RTd1diLzNSWkhYYy92aHNhWTN2bGFadXpHalk1elZaS1pUOU1RQUFBQkNWNjNraXZFYm5qcmNMLy9CdVBjLzAvT3dtVW5KClhiOHZUL3Z1YzlWTVlPcFlaYTU0QWtFd0RnQVF1Z0xTNTdQbHdianN3Vi9yc213c3FDd0xnbkU3MHNsQ016ckd1WFFEOUhkL0hnQUEKb2FzTExuL1FEdGZ2c0FqR21WLzY3YTdmVlVQSE9QY2xUN1hhclRidldFMmVGaWpyR0hjM3dUZ0FRT2o2Zzc2UDU3TnZQQjhMbTh0bwpWZWw5d1hHbWZ4STV5YlA4UFhXRjduZ3UxdStrWXh3QUlQUldNSGZ6V1BjdnQvdXRNc2xWT2VoYjNGZk84OVRHRncyRGNiYnRWci9nCk9SaDMwMURIT0kvbllPNEdPc1lCQUVKdlQ1VnVKMGwvd2JoUkFmb1B4cjB2T3hobjZkNUp5VjMzakYyNzFlcHlBejNCNTAvSE9BQkEKNkMxREs4RFdkeXFCTlN2MHZiZUpyYThRU3lSblBsdW9OaGduYTZaRHh6Z0FRT2dOSkJhS0tGei9mRWt3enZZKzY4RlNxbmUzS0JnWApKUEpzNnFJMC92dk14NUpMSEx2Zm1Yc0l4Z0VBUXZjLzZMc3ZvWnBicGM5OWFDZ1kxNnhLVGhTTTY3UXhNeUJnL1Ivb0dBY0FDTDBWCnpIMmtvUHVYdWZETUpPY2hRZTlOY2dMUmJkenZzSlNxd2FSbS9ZdWVnM0VmR3VzWVo3Z2ZwWk8xRHpwMmpCdnRuaGZ4NndNQWhGNTMKbFQ3SllxazgzUVRxUFJoMy9MMUtIZVBlLzR5WlBLdS9JaUc3dCs4YWpDdHZmVXN3RGdBUXVrTFYyaGR1d2U5U3FycUNTNGtsbGJTeAo1Q3duU1lHRzVHenU3YnVHSGkzNjFsZHdiZ0VBb2M4MGRvS2JIUGpEOVRzZGwxSXQzbTUzL1o0YWduR3VsZlM0UE8wMzM3d0tQZmRZCmQyTEh2dlVIaE92M3ZvaGdIQUFnOU1vRUp4ajQ1ejU0UHRiWXJnZjZqdnR5UUdUek9WcHNYa2Zvd3E1OTYzY2JkSXh6bTdSUnBRTUEKUXZmSjNFMzdJU2Zad0I4cENhV2U5Y0pMakx6eDVleGduUFdoam0vM2ZzL0J1QnNzZzNIWis1ZlZUS2M4R0ZmK1lVVDgrZ0FBb1d0SQpUc2FpMG5iOUIrUGU4NHpPRlluM2xRVGpaTTFjWkZXNmZmVTh2SC9sbVFHMysvUUU0d0FBb1N0Z0gyQnpXVzdUYXR1NzkyajFnbkVhCnlYNTVNNWRxT3NiWjdWOWVacUF2V0hWTmEvSUNBQWg5NW9rZHE3Y0R3dlc3SElOeHhTbnA3dnE5THdvYmVFV2lPQmpuZTd2U1k5VloKK1M1Mm5DQWNmbWUrUURBT0FCQzZiOFRMYldZTi9IUFhqd1hqbXZPSWsvU1J1cWowYzJ5SzBFVUJ0cjF6bEV5cW9zS0pRck9PRndBUQordXd5ZCtQUXNwaStKUmZzOUlTUE9EVnhKYkxPeGdNZU9zWmxiZmRMbm9OeDF4c0U0OG9uV2xuTmRBUWQ0eTY5SW41OUFJRFFtMURKCmFTNjNlZmdlL29OeDc5WUp4aDEvYjBFd3J0NUg5WG9XOHM1QzBER3U4SmdKeGdFQVFsZEFhOGxUclNWYXBlZ0Y0OXhXbU5OTGZ3YzcKeTBwWFNhd1h1eG43RXk2NUF3QkNWeEdjZlRVNTJqSHVic3Rnbk5sN2ROZS8wTEpnbk03RXlFK0Y3amE1eWp2VzJFTGVXWDhXYnR4UApNQTRBRUxwL3dia3RuMW9vbzducm5va0Zrd1ROS2wwL0dPZDJCYUI2b1J2czUvcDltZmYyZTA2SFdzMFZHQUJBNkxQSjNBMWp5Mkw2ClhDODhFTGVYYldMVjJ0bDRNQ01ZNTJPSjFpOTdEc1pkTjNSdjMzMnhscXhtT2l2Si8ya1FXSHhtZEl3REFJVGVsQ3E5R0syR0svNkQKY2U5NlJseTFaazAwanIvYmNDblY0dmZXZXg3ZC9WajlkWXd6Mnk0QUFFSVg0SDRadXZoZWE3K2h6eXZId29tR1BObWYvZDU2SGVNOAo5aGtZT2JkQjQ4NHRBQ0QwbVNZV1NDZ2xYTC9IdzFLcWsrL1ZYZitpVWpCT1o2S3hMS2lFZFNTbmQ2eXg0em05RktiYytCTEJPQUJBCjZMN3BDU1NVTy9EUHZmOFo2VVJCcTVMVEM4WTFiWlU1RDAxdmtrbFZaTDNkK2pJU0FJRFFaNWU1RHc1MWpITy9qQm9aQ2NWU2VFRlQKZzNGZnlRbkdDZGw0d0hNdzd2M3lwamRCZGpPZHd6Q2wrNU1NRWI4K0FFRG9UWkRjeUNDOWs3K1Vxcm04czd6Z1B4ajNUcVZnM0x1RQp3YmppRmV4azU5YXRBY3pCbnhXZlcvZlBrV0FjQUNCMEJjd3VRK2UzRUxYcUdHZFIxRFV2R0ZjMGdkRmJoOXlkbktZM3hvY2UrT3NZClY5RzVCUUNFUHRQRUZ2TE9JbHkvZHpMa2xHeWk1OXg4WkQ4WXQzRi9qY0U0K3dtTXpqcmt3Z3JkUXQ3bURYNUtPc1laRUc0OFFEQU8KQUJDNjkwSGZZZkdPVWhrZGYxOUJNSzdlaFV2NndnbE1WRGhSOEw4T3VXRHVrblBWd0dLaWtVeXFJdWVyRVVYdlNaVU9BQWpkTDNQWApuM2RiRm5OMHNJN3lKd3VkNXFXL2hST1lqYSsrVUw2VWF0WjJIL1FiakVzbVZlbDVYZkU5MFRqKzdwS2xWTTNPZWNTdkR3QVF1b2JrClhDdXRvc1lvOHZTMy8yRGNPNTdwZWRqTXBPVGU2UmlNTTFrVVJUYlprdllFME9vR1NEQU9BQkM2QW4xQnBWVlVTZXQwb3BNVEN5WFoKcHZYQ2x3VVR0Znh6Mjl4dWdBQ0EwR2VZd0hLdDhNbS9EZGUvOENMM2puSDU3OTNkK0pKQ01FNStSYUk4R0dlOVJ2cnU1ZjlxbnIyMwpXN0JGcjJQY2d3VGpBQUNoVnljNFFaVisvTDBad1RqN2lVTjFIZVBNOXkzSytmYzlDM21QM2NkWHFscE53M29GeDU2ekdod2Q0d0FBCm9UZU51US9zaDV4a0FiWnl5YmsxSTZtMTRVb2VHdzhaQnVQeTVaMjkzYSsrTVBKNW9NZmZrM0Z2MzBONzMrUHZjdXdZWi9LZEFRQkEKNk1KS1RvYjVmV1U3QWZnUHhyMzlXWjFnM0RzU2VRWTdLNmJ5TnQydTl5cmQxN21WTHdCRE1BNEFFTG9DZGdHMlNTbm5CK01hOW56MgpQckZRa3ZLbFZLdVQzTExqTVphZlcvZHRhb1llQVFDaHp6U3hoYnl6Q0RlK21CRnlrbGYrM1kwSFdocU1hNDdrZW83SFdEYXBpZ1hiCjNQdk9mUFdGQk9NQUFLR3JEUG9XbDhNei9peXJDWWw5SlZ4TlZ6R2RZSnc4TEtZdmRJZDczam1yd2ZXc3R6bmVsWTlnSEFBZ2RML00KdmYrWnZhVlVSVVc2ZytUcVMwUExnM0VQbHdUakhMZS84WkRuWU55NzAzdjdReDNqM01ocXBuTzQvSzZKdkxPNzhrWDgrZ0FBb1N0Vgpjb0pGVmJTNml2a1B4cjFOS1JqMzltY1A1ZWx4dTk2cmRQc3JKUWJuMXFtbExzRTRBRURvdmtuRzVMN2xpbWhtSW1wdVY3RlkrTzkxCmduRkJEY0U0NTNPNzAzZGMwRWY3M0FJQVFwOXBZb3NCUG90dzQzNUJ4N2g4MlhRM0hxdzVHSmY5bWZnSnhsV1RHWkRlQ3REckdQY1EKd1RnQVFPaStTL1NlOEQ1cjVzQi8vRjBXd2JocUc4ejBCUlZyU21ROVVhZ3JNK0RoM09hc0JrZkhPQUJBNkUzaitIdWZjVjlLOVhEQQpOcGVjWGFXb1Y3VzZWS3o3ZjdmeHRZSmduQ0IwdC9HdzUyQ2N5MnB3Qmxja2pyLzlXVHJHQVFCQ2J5alNaNVlYU3l0RXQwclJmekR1CjJtZDdOdkkyZlViNytOdjJnM0V5cWczR21jZzRvR01jQUNEME50RjNxcUkxdW9ycEN5NGxGbHcxS0pLUjFqcmtFcGJ0enVsRWF0M1AKdVRYUElnQUFJSFNCVEdMSnlseWROQmozWlUvQnVOSDM2RzU4UlNFWUorOXpMZ3ZHVlprWktLcWt6UmFSc1EvR21YWVpmSmhnSEFBZwpkTitJdTRwMXNwdVF4STVpMDY3U3BWY09JdU1LdlRHWkFic1Y0SWJKV1ExT25Cbm9FSXdEQUlUdWwrUHZHZXIrNVg1ZnRGaHkxbXVpClh4SlBNeHF1ak8zZnhpTVp3VGpiekVER1o3THhOYy9CdUlQVjRBVEhtaG1NZTl1emhWMEdoZDhaQUFDRVhvdmtpdTcvbG9XbnlydU4KK1EvRy9kMnowa1Zhc3E5SS9QMnpxZUJXQkZjamRLdDA5MlAxa3htWTNEN0JPQUJBNkFxWVhZYTJ2Ly9idDVCM1ZZSkxpUVhTTFphYwo3REowTlIzai9Od0trRDdUenlWM0FFRG9EUlJjdVBGQTFsS3FPejNMUHQvamREZSsrc0xRKzlIS0g2bkxhM203TE55emFoYWw4Yk5QCnNkWDNaUEx2d28ydkVZd0RBSVRldEVFL2MrQS8vdlpuWTZGNHRSNXhxaTRZVi9leEJ1Sjl5bTU2VTVpZzc5UjVpd0VBRVByc2N2emQKZ281eGg0TzRUSExWdG9DVkIrTWVMVmxLMWUxWTA4QmQ1UFhjdnEzZzNyNjVoTE15QTN2Zkdka3Rob2hmSHdBZzlEb2xsejJJbTRlbgo3Q1RnUHhqM1ZxVmczTjlseU5OZWVQb1RHRi9OZElLT2RFbGFnbkVBZ05BVjZEdFViaVlpNml2ZHc1VVNDeWNhWmkxdm15QzU5TjYrClRqTWRPc1lCQUVKdkhPTWQ0K3dILzNEandheGduTGlLNjI0ODNLSmdYS2Vod1RpM3o2aE12TEhEbFkzUjc4d2pCT01BQUtFM1k5QWYKSGNTem1wREVRcGxvU2E1WndUamRxbFc2QUU5bjR4L3BHQWNBQ0wwVkhIK25aVEF1ZXhCM2sxeTVFSm9aalB1Nll6Q3VUSjZQZWc3RwpYVHQyYjkvdFViT3N6QUFkNHdBQW9iZXFTamV2d01xRGNXN1ZuUDlnM0RWS3diaTNPc3BUZXdJemZJdkI3UnpUTVE0QUVIcUw2TnYxClhaOVk5Q092NFVwZjJDdStiY0c0V0hpOHB4V09kVmxwa2tISE9BQkE2STBqS0FvNUdhM1lGVzU4OVlWK2xsSWQzYS91eGo4cUJPTmMKRytxMGNTMzRzZ3JkZlo5aXdTUmg3enZ6S01FNEFFRG8vZ1ZuTG0vamdmLzR0UmJCdUdyWEMrOEw5aWNsTXE3ODdkNGozUGk2ZDhsSgoxNmZQYm5wVHRnQ1AyZnRRcFFNQVF2Zko4WGVrUzZudURJU2JpWXlGWXJlc2FoTWJyblEydm1FWmpLdXBMV3BtMHh2Ny9acWNyRjN6CnJHYVlFZ0FRT2xSV3labUduR3llKzg0ZTlQMEg0OTd5ckxRSlRMSGtiQ2NJbzM4YnFaMWI5OHZqZHNFNGVaZ1NBQkE2Q05BS09XbDEKb3BNU0MvKzlXMXRVOTFTNU93Y2Q0OXd4N3dab04ySGpranNBSUhRMXdVbENUZy9sQk9Oa0RVaTZHMTlUQ3NhNXlkRThHTmVVUjlmawpWMS95bm1LSWhaUEFjT01iQk9NQUFLSDdydUxrSWFmczFibGlEM3RYVDhjNGwyQ2MvTkUxRGNtSjcrM25OTDJoWXh3QUlQU21jZnh0Cno3b3RwV3AyLzdmNWJWRWRwTFQ1elJjc2VUdlcwWDN4RzR3N2FIcmpXYnpIMytLaFkxeEFNQTRBRUxvR1d2ZC9wVzFSL1FmajNtd1gKak52N3M1MlJWNmJrM3R6UTlIY2c3Z2tnN3hobnQvd3VBQ0IwRUtCMS83Y3ZySVlyRGNabHl6dnptZncycGIvTlY0UEwzaytWMEdQQQpKWGNBUU9nSytMai8rL0FMczVkU2xUMG0xdDE0UkNjWVp5SHZMR0g1U1g5ZjJ1U2xmYWd1R0dlK1lFdCt4emlMWTgzNHJNUE5iNzZBCllCd0FJUFJLQm4yN3FpNXI0WkxZdzJURHUrUVNvZlF0NUowbHJDaDNZbVF1NytGTCtKY21SZ3FTNnptdXRuYnA3emEra2RNeHp1MFkKVmM4dEFDRDBtZWI0dFliM2Y5M2Fva3J2dFZaVHRWcFcxcHYvVkI2TU14YWJXZlh2ZG02dnlla1laM2U4azVPMXY5Mzd6bGpJbTQ1eApBSURRYTZuUzdhczZyZnZLM29OeHgvNzJ1WjRnOVYwb3VVUm9Bd3Q1bTFmL3Nrc1MwdU5kektuRTZSZ0hBQWk5Y1FSajkzL3RCMnF2Cjk1VU50aXNsRnY1Nzh3bU1qeVZhWlN3THZoZmVNd01WbkZzQVFPZ3pUU3lRVUVxNDhiV2NZSnlNN3NhakRlb1lWeWE1SUVOeXdzcS8Kc21PMVhma3VFRStLd3MxL0poZ0hBQWpkLzZDdnMzQ0oyNkN2My91Nzc3QWZKcGZHNVpMN3B4Zm9kNHd6ZnJ4czcvYkI1amRmRUlrbgpSZFZsSkFBQW9jOHV4Ly9lc1dQYzZHQWRPVldJNVhKcFpqRHVuejEyakZPY3dCeC84N1BwU25BcnB2TE9DYmhON05PeE56MlgvNTB4CnoyQkUvUG9BQUtGWElUbTd3YnI4dnJMYkVxUCtnM0Z2Y2dqR0dTeGVVaWc1ODg4ZzBqNjNEdW4wL0hNcmV5eU9ZQndBSUhRRitzS3EKdGZ5K3Nwdm9xZy9HbVIyMzFnVEd1K1FTWVM4N1BscFdmbTRsRlRxWDNBRUFvU3NRWkhUL3NpUGNlQ1JuS1ZYWlJLRzc4UTNGWUp4NwpVcnRORXhqcG9qUkx4dDhadSs5TnVQa3RnbkVBQ0IxMEIzMjNTVUhXNmx5eHhuUGZIdmExTDF3Nk5qS3UvTzJrNTE5eThqYThhVE9kCnFLcnZEQUFnZEJCdy9LMnFLNFpKQi83Nkh1Y3FrdHkzY29KeERadkFISHZUYytsNVhYR1FiWEZtNEkzUE5YT1ZPUUJBNktDMllwajAKRVNmL3diZzNQcWVTU0QvMmY1NlRQVEhRVVpOY3RjdmswakVPQUJCNmpRUnEzYi82QXBGb1ZlZ3BjYVdTTTM4djNZNXhic24wcFlxLwpNd0NBMEVGTmNPV0VHMTh2Q01aWkxiazU4bmhWZC9PYkx3aFZxMWJOdGVEdEp3b2FtWUdlb0xWdjBUN0Z3djBLTjc5Tk1BNEFvWU9lCjRPeXJ5dHp1WDhmZnZCK01NNU4zM3Zya2VzRTQ5M0JjVkNvNXQ0bEN1UGt2aWgzakhDdnF6VzhKZzNIVlA1b0lBQWg5TmpsK3piUHkKN2w4bHdUaERlV2U5YnpPRGNmK1NJYm15YXRnTXY4RzQvL1BjWWNjNDl3blFaR2JnRFRtWkFidEpROFN2RHdDaGc0YmtiQWJqeWIvTgpYVzdUUXQ1Wjcrcy9HUGVHM1dDYy8vVDNHMW9hakNzL0YrWWQ0K3c0emM4T0FLR0Rid0sxQUZ0ZlVNRjVyMWlOSlZkVk1NNXdZaVJrCldYQmU4ODlCSUZpaU5hZnlCd0NFRG5KaVIrRWVFRzU4STJjcFZkbXoyZDNOZjFJSnh0bW52MTBtTVA0bVJyTEppMDRpWFZyNWR6Zi8KVmVYY0FnQkNuK2tLdlNlODk1czU4Qjk3MDNPeGgzMnJQdjN0TGpueHhNaDcrbHU2UG4yeTc4aytSUlBuOW05eXpxM2Q0M0ZVNlFBSQpIWHh5L00yT1M2bU9EdHlSVWlYWHpHRGN0d3VDY1o0blJoS092Y0dpWTV4OUlyMG5XSFZONjl3Q0FFS2ZlWnJhVmN4L01PNXZITnVpCmp1NzNVc1oyTmRlWTkzdHU3YTRpTEJwWC8zYmJKUmdIZ05CQmdiN3RvRHoyT0ZyK2ZXVzNKVVcxTDh1V1YrbkYreTBMeHRtdk1lOU8KR21DVEpkTE56MjJOVnlNQUFLSEQzcUFmVzhnNzYxbnljUE9iTCtnYVZYRjJGVjEzODF2S3dUajd5ckpZY3JLcXRWbTNHSXBid0Vydgp6M2MzdjBNd0RnQ2hnOXFnYjlVSXBuemhrbGdnVFQzSjJTYndnNDVwbi9OWWNEVmlyeTNxdnlsMmpIT2NYRzMrYTBZdzd2VVdvVWZ1Cm93TUFRcStHNDMvNzdFb2k3b0dGdkxOa0ZSWEswNTFxcTFiRGlVY2kza2hqdTc2UE56TXpZTDlZaS9uamEvVmZrUUFBaEU2VkxxeW0KL2ExRU5yb2Yvb054LzN0ZmNwNmYwVTYydXhlTWsyMDNxdVdLaEd0bWdJNXhBSURRRzRaODRSSzNsY2pLaGJLa2RMelN4OWNXSzkydQpESjNNUUdCNGJ2UFBBUlU2QUVJSEJXSmhKUjF1L3ZNTHVrWVZ1cDFRdXB2L1VrRXdydW9KVFA3bldIOW13UHhZNVIzanZrc3dEZ0NoCmcyL0U0YW1zZ2YvWUc1K0xoWmRsdGFwMGFlOTEyWHJoK1o5anVQbWRtb0p4QmZ1WTdGTTBjVzVmSit3WXAzZHVBUUNoenk3SDNwVFIKR01WK0ZiYklxMURxRXJwcE1PNDdoc0c0bWhlbU9mWjZnMlk2NWZ1NFpGVDk4enc2QUNEMEJtQjZhZGErTVlxMEd2WWZqSHU5VWpEdQo5YytsMnh3SXIwaEVxaE9ZUm9VZWR3akdBU0IwVUVDck1Vb1RWeUxURExBMUx4ZzMzREhPRFEraHg1M1IxOTRqa2xUb0FBZ2RGQVo5CjZmM3VjUE5iQmNFNDkycTR1L250R1FqRzZiYTg3UW4yeCtGWjlFeDVaNzFIZC9ON3AwSitmQUFJSGVvZTlDY0ZNSGtaK2czN3dUZ2QKZVRaUmNySGxkc1luTitIbWR5c094aGxNdHBKOWlpYk83V3ZUYzJzc2J6ckdBUUJDcjRKamI3UllNU3gvY0k2OFRoYnFyRm9kSlRleApYYmNyRTM2RGNhOGJDc2I1YjhOTHh6Z0FRT2l0cU5KOUxMY3BYK0hNZnpCT1NYTEpka2VEY1c1RTNzK3N2QTN2WXVGMjZSZ0hBQWk5ClFRUnF5MkwyUlZWcm9CaU0wNUJjcHdVZDQwby9tNTN4VjN1YTZRQUFRZ2RCeDdnOXdzMXY1eXlsNnI0S1dVcDM4OSttT0JnM0dTU3IKK05uN25Zd2dtL0d4U3BzU2RUZS9UekFPQUtGRGRZTysrU0NkdFhCSmJEbkkyd2lsdXVPZGxLOTlNTTRzQlI1dS92c3BuV0NjbWJ3egp6ODNtOTA1RkUrZjJyeS9Fd3ZPcWRXNEJBS0hQTHNmZVVCQ01NeCtrbzV4LzM4U3VZZ2JCdUdMNUp1S044dVhaTVgrRWEvSXo5aHVNCmUrMXpnK1Q5VjRUbjFxeGpYS2NSNXhZQUVEcFZ1ckNEbXRaOVpmL0J1TmVPQitNczVIc29zNldNN2E0ay8zNWdJVy96TmVhbjdkd3EKZFFNRUFJUU8wbVV4ZlRaY1VheFlEOTlqcDJjaDd5d1psa3ZPYjd0VnlibGRGdjc3ZGkyVEN3QUlmY2FKQmRMZFcwcjFYdzJYVXJXcgpXTHViMzZrd0dDZS9ESzIxeHJ5c1FuYy9yMFg3SkY4bTl6R0NjUUFJSGFvYjlBV1NPL2I2b1dDYy8rWW1zdVAxdkVpTDA4Um9rbkR6Cis2ZXE2UmhuY2Z6SlBrVVQ1L2F2TGpSMW1WeUF4ckQxZjA5R3lldTY1UFZJOG5weTYwY25yMGJvb01xeHY5a1B4dGt2bnpyOGluTCsKVHZyY3QvOUJYNzVJUzJiNnV5TnZMZXY5ZUkvOTlZWEJ4R3B3OXVjakVsZi8yY2VOMEdHYTViMlRmTWVmU0Y3M0pLOXI5ci92TS9tZAovMzIrSGhXeko3a3dkL0F0cCtpKzhwTGpQcVg0RDhZbGtrdUVuRTVpdW9MUGEybThJaysydTVKc2R5RDhIQ01QbFg3V09RZ0Y1MEIyCmJ2T1BtMkFjdEZiZSs5Lzl4ZDMvbWs5T1ovSTdqOUNySncwNVhWM3JjcHRWVmVpSE1vb0UrN1pZS0UvM3ozRlI3ZHo2UHdkOXgwbUwKeXRVSWdJYkp1OHJ4ck5Gd3liMzZDbDI2UWxxNCtSM0RZSnh0ZU9xN0xRekdOZXNISHd2UFFiajUyS255Ym9CQmdienpPc2I5QjhFNAphSmE4RFM2YlMrZ20yNXk1N3p3VmV2VzRyNDQyS3FNUmVSeDczWE54SW1UcHZxWGJIWGcvWGgzeHBzZC9SakN4MnBYbnNhc3ZyRFRvCldMUFA3VjllaURkL2NNcXRRdGM5dHdCVlY5NjI0K1JNZmVlcDBDdm0yT3NObGxKMWI0d2lEYUUxTXhpWGtmN3V5QjhUODM2OHgvN3EKd29yekFHSWFlaVRwRHJOZGVkdU1relAzbmFkQ3I2OUtEeDByclU3SFZ6QnU5NzFIbXI3NEQ4YjkxWVZCSW1SWk1DNnJhazNrbVd4MwowQmtQb2RsOW5sR25qbUJjVU1HNW5Ydy9nbkV3TFpXM0tUUDNuVWZvZFJBWWhxZnNxNjIraGJ5cnJPTE1nM0haUDk3Rmd1by9GT3lYCmZqQXVzRDdldG9VZUFYazNRZDU4NXp0Y2NxK0wyUG1MZnRBeDdyc0Z3VGozaFV1Nm05OVRDVTh0Rzd4MzBlVmsvK3VGYS8zZ0QwS1AKZWNkU2Zyemg1bitjOGhwNjNQOC9kYmNlSnhnSFp2SnUwR1Z6eWJhN1d6ODVPVlBmZVNyMGV1Z1pmZEhMWlRReU1UajIydWZpelg4Lwo1V083QTVYajlmK29YbnI4Wnh4KzZJZnkvTUdwN3JHLzlCeU1rMWNiaytmMkx5N0VtNCtma241dENNYkJORlRlTnR1ZXFlODhGWG9OCkhIdmRXRERPYlpZYWxRckZiYnVuRlg1czR2VDM1bU9uSXVlSlVZWEJtZDNKd1hESE9EZkt6NjNONmRWZWhBZW92S3V0dkcwNmJjN1UKZDU0S3ZTNjA3djhHZ3ZDVWd1QjJKWGYxaFVFaVpQL0J1S3N2ckNUYkhYUmNBNGJCSlhuR0NsY2tRc3Y5S0QyM2dVa3dMcWg0c2daVQozdlZVM3FaL08xUGZlWVJlSCs3QnVOMTc0cmsvMFBSKzlUV0NIMUNrZEx6MUJ1TUN5NG1SMXJrMUc2RE1NZ051ejZJRDhwNVdlYy84CmQ1NUw3dlZoVmhXT2g5dUNTK0cyY1BQZlQ5a3ZwVHIrbzhpNGRMWDUvVk1hUDRMcWduRjJsL3YwT3NiWmhkYUdYK0hXNHdZZDQrenAKYnYyUVlGemI1VDJEbDgwbCs5SGQrdW5KbWZuT1U2SFhSeStuOHJhWm9XWXRYTkxiL040cDZjeDZxU052VXBOOXZJSGpqeisvQld4NgovR2NFKzdXYktqLzJGeDZEY1FYTmRBTHpiVXljMjZPdnZoQW5RcFpXUHdUanFMeW5vZksySGM5bTRqdVAwR3ZpMkd1Zlcwa3E3UFJMCkZncSs1RkVudTM5NDNPbUlMcDB2S3Z5b2U5SWZkQ0xlS0UxN08xK1JLUDdCeDk3TzdXc3VyR3crZm1vUW1ONUhEeXpPcmYxOTlNSCsKdjBtdmtQU08vdm1GbUY4ZjhwNWllV2R0Ty8wc0gwUG9VRVdWSGdxKzVFVmR4U1JDOXgrTSs4c0xnODBmakFYajNPNEJqMTZSU0NycgpSUFJtRTZQOEgzM1U4UnlNQy9LQ2NZR1hjN3RVSXUvKy92R2tBbC9oWjRhOFowamVXY3hNTUE2aDEwa2RIZVBNZmhTUjB2RktKeHFMCnhoTWp1eCs5VGpBdVVEaTN3YVZ6aTd5Uk4vS3VxVUJCNkpCRk9oRExWZ3o3L3FudS9xSWc0NElUL1NnMkh6dTFkT3pxQzc3dm95OHIKWFRtd2I3YzYrbkhvZEl3VG50dXQvenpWelpEMG8ra0xlVGRTM2t0ajhvN1UzZ3g1MjlEZGV1SmtlUFNxNXdjSUhUVHBlZmh5WnkxYwowa3RFTC8xUjZBWGozSC9nNG1CY3pzZXhteW8vK2hyRmpuSG1PelZjZVUrQXlKRTM4bmJhN2t3RTR4QjZqUno3Nndzcm05OVRXakdzCmljRTREeE9ZemNkUFJjZGVZeGFNc3h3anZBYmpqcjc2d3NyV0QwdlA3YkM4MC9mbXNqbnlSdDQ2MjUySllCeENiMEtWSHFpc0dPWisKdjdyb01USEpCT1l2TGd3Mi95T2pZNXo5STNXalZ5U1N5anFwc0NmbGFmZmpqem9hSGVNT3p5M3lSdDdJdTc3dHprUXdEcUhYVGQzQgp1T0pINGpTTzEzcWlFWmhQWUVMQmoxL2pVYjM3a3YrOUQza2piK1JkNVhaM2JNWkpoQTVlU2F1MU00SXZkN2o1MktsdTJ0YzhRM0NpCkgwWlNUUzhsVlhXbHdUaURYU3dPeHZsZjBjMFpudmxHM3NpN0ZubG4wZDFhRHNPanB3Y0RoQTZhOUR4OHViTVdMdWx0L3VDVTlJZWsKR293TDNIN3dhaDNqdG41NHFwdmUrK1lyaWJ5UmQ2dmxYVFNlSVhUUUkzM2tiUFA3cHdiQysraFJKL3YrYjV4WkRjdWJtMGgrdytKZwpYQ0xlS0cyRGFqd3hNbjh2cjhFNFFON0l1elo1NXdsOXFvTnhDTDBKYUMybHVoZktrZ3h3L2k5RHYrYkNZT3R4LzhHNDNGUzUyUUF3ClVMZ1NBY2diZWRjbjc2eS9uL3BnSEVKdkJuYkJ1TUJRdklGRHg3akp5bDlyQWlQWnRua3dMbC9lcE0yUk4vS2VYbmxYVXFBZ2RNZ2kKRmNzWndaYzZiOFd3bnZSSHV2bjRxYVZqcjJsSng3akpKd2FRTi9KRzNyTXA3eXk2V3o4THc2T3ZuTjVnSEVKdkJqMFBBMExXd2lXOQpSUFErWnJYTjZoaVhQOU4rZEdpQ2hMeVJOL0t1Yk51TmszZlIySUhRUVkvMGtiUE5IeFRjL3pYN1FrZWRzbUJjNFBRN3FyZGpYUForCkQ3Yis4OVJTSXV5UjdTVC8zK2xuZUN2ZktPU052SkYzem5hbk9oaUgwSnRWcFllQ0wvUml6aGZaNkg1MVlGOE5PM1AwMVJjR1d6L00KQ01ibHlMdkRaZk8yU2Z3ZTVJMjhHeUR2TEtZNkdJZlFtMEtGSGVNQ3UvMktsSTQzYTZLQnZGdk8wVDk3dnJmMW81T1J4KzhKOGtiZQpQcmM3MWNFNGhONGNVb0dkRVh5aHc4M0hUM1dQamEwWTV1bTU3NldrcXZaOUgvM3J5V3NGZVU4bFBhZUJFM2tqYi8zdGRyZCtIb1pIClh6R2R3VGlFM3F4QlVQcUZubncrK3pVWGVsdVBuNUwrT0x3SDR4SjVQOW81RExIQnJBa2RlU1B2bWo2N0lKamVZTnp2TWZZMGcvMUgKemdZalgranhWOEYzZi84VjVmeEJiTHF0SEJZNVE5TkZlcTg3ZVYyVHZDS0Z6ZmZ6dnFDTzN6K2pMMy9wdHB1eUg2cmIzc2w0ZWRwbgpyV05VL093U2VVKzhPbE44MlowS3ZVa1lkSXdMM01RcmJlU3l4TWxwdDd3NytXbnplenUrMjkwR1NsMzNxTHlwdkV2a25jR2dNNWJMCk9mSS9CMU43YXcraE40dVJZRnhnL3lPUkxhV2F2OTJJVXpNVjhxNWtzbmIwVDU2UHQzNThFbmtqYitTTjBHZTVRRGNJeGhYL1NQSlcKRExPOVB6L3h3K0RzVElXOHM5Q2FySmtINDVBMzhrYmVDSDBLNlhuNGthUUQ5RWpqaERTaG5vamVXTjZremFkVzN0bmIvdEhKcGFOLworcnhHTjhBbDVJMjhrVGRDbjBtT3ZzWml4YkI4c2pzaDdhMFhIaUx2MlpaM3p1Q3MwZDYzajd5Uk4vSkc2TE5PK2lXK1J2RGp5K3lFCmxJajdLajVhNUozRG9zSjc5WkEzOGtiZUNIM1c2VHY4K0laL0dJL3hFVFpXM21Gbjc1WkkwM3FiK3cvRy9hL240NjJmbkVUZXlCdDUKSS9TWnBtY2g3OTBmQnBmTlc4SmVRNHRIR2pnNFIwckg2OVl4RG5ramIwRG8wOERSVjErSXQvN3pGUEtlbGNsYVF3Ym5yUitmWERyNgpKeFVGNDVBMzhnYUVQa05jaGJ5bmNMTDJwODhQdG41ME1udVZ1ZnJGcGhPTVE5N0lHeEQ2VEEvOGYzNGg1bE9ZV3RKemUzVUR4YWEvCjdqM3lSdDZBMEFHMHlVbWIvMVZTVmZzT0dhYVBjMTJ0ZGlEdWo0cjVEOGE5NnZsNDY0bVQ5UjRqOGtiZUNCMWc1dVNkUmZZei9iTEIKT2gwd3ozamFscysvalpRK2Jsa3dEbmtqYjBEb0FKYnl6dUswa3VEcWxuZjJaL1hUazB0SlZWMWZNTTU2djNkMFBnL2tEUWdkb05YeQp6cXZRdlhMMFQ1NWYyZnJ4eVhTZ0RldVVkOEh4VmhPTVE5N0lHeEE2Z0pLOHMrZ204ZzBUQ1E4VXF0YXdabmxuYmJ2YWpuSElHM2tEClFnZmtyU3kyOGFwMTRQazlScGJKclVuZTFWeVJpSjZQdCtLVHlCdDVBMEtIR1pSM3VDK1cwNTFtdEVmMUg0d2JYeWEzT2UxUnRUN3IKL2Z2b3lCdDVBMEtIV1JENU5ja0Flay9IdE9sS2RZT3pUakF1YU5ReEhwNkhKMDR1SGIzS2R6QnVKejhZMXhSNUsyNGJlUU5DaDlsaQpiOURyZXR5V0x6UVdMbG5aK21sSk1LNitxbFF2R0llOGtUY2dkSmdKOUIvbmNweGtiUDNrWkpoSWVLQnd2R0ZEam5HWWVvSnh5QnNxClpQdS93M0IvOHBxKzVvKzhmSEE5UWdmd1ZiWCs2Zk85clIrZGJPcWc3ejhZMThrSnh0VXZOdjlYSkU0UDRxM2xFSGxERStSOWV2Ky8KdzFjRDAzT0cwR0cyR0Fxc0xSMzlzK2R2VlhpTGRGQ01HalhvQjVjazE5eU9jVjdFZGltd0ZpbnRqNytsVkpFM3VNczdpKzcyTHhiQwpJeSsvT0dqNzhTTjBLSlgzN2c4akdQMWhKTlYwbkZUVnNjS2dIM25lcG8rL2JVN0hPTC95emo3M2NiaDBOQm8wWXlsVjVBMSs1WjMzCkc5QzRDb2ZRb1hueXptRnBmN0R6U1YvMHIvV2F0UGkvREgzVjh5dGJUemdFNDZycHNGYlBVcXIxeUh0bC8zdU12R2RIM25tLzhjZmEKL2praGRPUnQ4Y01ZUVgrNXpYcmtuVVYzNjZjbnc2T3ZxamdZVjE5NzFPck9iZlh5VHZkamVmKy9xYndIakFvekorK3M3OTdwYWZqcwpFRHJ5ZGtXanozbHY2OGNuNjVaMzBmSDZIdndQZzNITjZtM3UvOXkrY2hCdi9UeFVPVEhJRzNsNytCMHNUY1BuaWRDUnQ4TUlxdmdECkNJYUNjZlhKTzY4RmJFM0J1TW83ckVWS242bzRHSWU4a2JmU3VORGQvdVZDZU9SbDdRN0dJWFRrN2Z6alNLcnBLS21xWTRWQlA2cFoKM2xsVUZJeHJSbnZVclorRlMwbFZYV3N3RG5rajc0b245YTBQeGlIMGRnZzgycGRjYmZJdStBSDRGbnEvb2M4cGF5eGNzcklWaCtrQQpFdFlwNzRManJTd1loN3lSZDhYeXp0cHU2NE54Q0wwTkJKMjNKUDk3VFVQRU5reERsdHVzWkFEb2JqMXhNang2bFhJd3Jqa0xrNlFECjg2TWFWeVNRTi9KdWdMeXphSDB3RHFHM2crb2U1NnE3YW4zVjg3MnRuNTVzMGpHT3orQUhucmRkdnBScXRjZW9kMjVmTVlpMy95dEUKM3NpN0NmTE8rdnZXQitNUWVqdm8xZjdqeUJuMHQzNXlzcHN1TnVMNW5lSk9VVENyM2hhd3VrdXAxbitNYWtMZjV5VHlSdDROa0hjVwozZTFmTDRSSC9xaTl3VGlFM2dMU2pteVpmYzZiY2E5WjR6NzZZVEN1VWZmVGQ5cXpsS3FINzhqV3o4TW9yYXA5N2c0eVI5NE5rWGZSCmVJYlFvWUlxUFZCN1ZFenl0NUYzb1FmQ1d3eCs1RjFKMVhyMDlHQmw2MmNHd2JoNkJsQ055Um9nNzZiSU8rODczOXBnSEVKdkM3NFcKdC9EZnBLWGVqbkY2OHM2aXU3VWNob21FQndySEcrb2VvK0ZtQS9WekM4aTdLZkxPb3RYQk9JVGVIdnFxUDVBbVBjNTExZk85clNkTwpLdTIzZU9DcWJpblZhdVY5d0hCZ2plcTh5ZkpPdjRzQjh2YThMNjBPeGlIMDl0QnJnTHl6Q0xkK2VySjc5RlVWQk9PcWwzZWUwUFdDCmNmUTJCK1JkbGJ5ejZHNy9aaUU4OHRKMkJ1TVFla3RJTzdKZDZuTWVOTzdINGY5ZXEvVlNxa29EMStUZm5sYjRITDAyY0VIZXlCdDUKZDZSWEhSRTZLRk4ySDcyK0gwZlVxWFFwMWNya25mZGo5enRaZThWZ1pldm5ic0U0NUkyOGtYZEhvd1ZzSzROeENMMWRIQXE5V1Q4Twp4V0JjcmZMT29ydjFzekE4K3NycWczSElHM2tqNzBxT3NiWEJPSVRlcmdxOTM5QWZoMGFmODk1V0hOWXQ3NkxqOVMzTmtXQWM4a2JlCnlMdTJZMnh0TUE2aHQ2OUNiOTZQSXczR3hTZTc2V0lqbnJjYmQ5TEwrYzNNREhpOUpCZE1McVdLdkpGMzg2UTVmZkxPb3J2OTVFSjQKNUNYdEM4WWg5Qlp4OUZYUHg4Wjl6cXYvNFZVZmpLdHZjTkZhU3ZXVHlCdDVJKzlHYkxlVndUaUUzczRxZmFtQlA3eW9veG1NYTliZwo0djJTWENMd3RDSy9sYTgzOGtiZWpkam5WZ2JqRUhvYmhkNkVGckNUQTFlemwxTDFPd2gwdDM0ZWhrZGZRUldOdkpIM0ZNZzdpMVlHCjR4QjYyL0FWalBQZnBNVi9NTzZWZzk3V3o4TEdEUUw3Z2JWV0wrS0F2SkUzOHE1MlBFUG9rRjJoMXkvdnJHMkhXOHRoTjExc3hQUHgKeGgyVEJqUFZkMWpyOGxWRTNzaDdLdVNkOWJmZDdmN0MwcEhGaTcwMmZlY1Jlc3M0ZXRYemNXR2Y4M3JibytvdXBWcWZ2RW1iSTIvawpQYjN5TGhyUEVEcFVVcVV2TmFTMytmRGZScDAyTEtXS3ZKRTM4a2JlNWJSdXRVR0Uza2FNbGxLdHBjTmE4NVpTUmQ3SUcza2piemRhCmR4OGRvYmVUZmdQa1hja1A0T2dyQnIydG40ZklHM2tqYitSZDlYNUVDQjBxWUtmWDBCOUl1UFd6c0h2MGxkVUU0NUQzRkVqOEYrRTEKeVgvZWdyeVJkeFAzWS91M0MwdEgvckE5d1RpRTNrS09Sb040b3M5NWMzNGdLc0c0Uk40UjhwNUtUaGRYUXNnYmVkZDZqSzBLeGlIMAp0bUowSDcyV0gwamtXK2pCWGpBT2VVOG5mZVE5by9KdXh6RzJLaGlIME50TFUxdkFldjhCSk9KK05QblBvNXp5YWNUZzloSHlSdDcxCkhXT3JnbkcveDREUzRzb20yUDh5QjU2LzFFSEd5NXdsVHMzMHNmM2ZZWGY3RjJIa2ZiTDI4b3V4eCsrZXYrOTFVL2FqQ2R0MTJmYjAKSEdQVXB0OHBGWHBiOGRYbjNQL3NOdHorcjdDN3Y5Z0l0RlRlKzVWSk9wZ3Q3ay9TUXJWdmpPbnRJeXB2S20vOWJVL2Mya1Bvb003UgpWdzVpNno3bmlqK1FzY1M1UmpBT3FwZjM1TjhuVmZxUmx3OThuMXVaMEpFMzh2WWs3eU4vMEw0MTBCSDY5SkEvRUZZbjc5YlBhcEczCkNUdWFrelh6Ym9ESUcza2piNFErMVVLdlZ0NmQvUUc5dHo4UXg2VE5wMWJlV1ZUWERSQjVJMi9ramRCbkJzOTl6ZzNrblQ0cVJ2VTkKTy9MT0drQzloeDZQdk94aXZQMnJCZVNOdkpFM1FwLzVDaDE1STI4dGVXZXhwUGhkWGtMZXlCdDVOL08wUUFWcy9Ud3NIYVdSTi9MMgpQQXBjbFZiVlhvLzFWd3VQSlB0eERmSkczcmxqMUI5Y1pJeWlRcCtKS24wSmVVL2xkUHRKTTRGWDNtSE5mekRPNSswajVJMjhFVHEwCmNzeWZmSVlYZVUvWFpDMnNXZDVaMjIzT01ybklHM2tEUXA4aXZ0N1p2NmVFdktlTm5YVEF1N3FCZzdQL1lOd2ZYWXkzZjcyQXZKRTMKSVBUWkpaRjR6S2N3dGFUbjlrd0RCYVFmakp1Rk1CenlCb1FPVUQ4WmdiWEJrWmNQcnZjdXVJWXVUSkpVMDFGYVZYdmVuM3Bid0NKdgo1STNRQVdaTzNsbHA4L1NSR3E5Q1AvTHlpeXZidjF3WWRJeVQ3VHJ5THFqU1k4OGZkYit5WTBUZXlCdWhBeUR2SExyYnYxZ0lFd2tQCnZGZnB0a0t2cHNOYXZjRTQ1STI4QWFFRGpNaDdyM1d1cmJ3N09Xbno5Ti83Rm5weE1LNis5cWorZzNFdnZSaHYvMllCZVNOdlFPZ0EKbGNvN1QzS1BlZDcxZE5BOVU3TzhzN2E5cExUdG5zcTJrVGZ5UnVnQXlOdGlBRDJ0SkxoR1NpS3BwcU8wcXZiOGpuS2hJMi9ramRBQgprTGR3Y1BaL0dmcVBMNjVzLzJvb0dOZXN4N25xRDhZaGIrUU5DQjFhTHZKZmhOL3ZOS2UzK1FIZDdWOHVoRWRlNWprWUZ6Z0U0Nm9SClVMWEJPT1NOdkFHaHcxUnlkYzN5THFwYUI1NjNhZDR4cmxvQitiOGk4WktMOGZhVEM4Z2JlUU5DaHhraUhmQ2lSdlEySDkyMmJqQ3UKV1FLcUp4aUh2QUVRT2t3VE83MDlvVGR1Y0Q2dDhJNjloaDNqSlpKcU9rcXJhb1hqMVcwQmk3d0JvUU9ZTXhSWTZ4eDV1ZmVlOC8wbQppVzNvYnpVV0xsblovbzJuam5IKzVkYnNwVlNSTnlCMEFHZDVwMVh6ZU5yOE1ZVkIzLy9nNk9jNTcrNzJyeGZDUk1JRGhhbzFyUFFZCnpXak9VcXJJR3hBNmdGZDU1MVZ4ZnF2V2wxM3NiZjl5b1c1NUZ4MnZiNkhiQitPcXVWenQvOXd1WG95Myt3djFIUi95Qm9RT3lIdWMKUzRHMWNQc1hDOTEwc1JIUHU1Y09yRkhOOHM0VGVyWEJ1UHJ1TmVzdnBZcThBUkE2MUNMdm9vRS9WaGowbzVybG5ZVnVNSzVodmMyVAphanBLcTJyUCsxSkhDMWprRFFnZGtMZkJBQnAxL045SFgwNys5N3FhNVYzSjQxeEhYbnB4WmZ0Smo4RTR2ODk1TjI4cFZlUU5DQjJRCnR4ZDVaMUZkZUtyKzFIdDMremNMWVNMaGdjTHhoa3I3TFBuODZnL0dJVzhBaEk2OFZlU2RWOFg1clZyLytPSmcrMWNMSzhtK2RHdVUKZDlIeCtoWjZlVEN1bmc1ci9zL3RIMTZNdDMrN2dMd0JFUG9NRSt3T3JrL1VMTzhzd3UxZkxuU1B2TXh6TUM3b0ZEZVlxZllZeHlXbgpHNHhyVG50VXZXQmM4YmFSTndCQ24xN1NCaTdidndqcmxuZlJ3Qjk3M3VxeXRkQ3J1U1N2RTR3TGFqN0duTzBtMVhTVVZ0VUtrN1VsCjVBMkEwR2VZSGJPRWNQWDNtcU9PVHRLOVNjYzRYS0g3bmF5OTVPTEtkaThqR05lTTFMdkdaTzJUeWVzKzVBMWd4dS94RVV3bHZjekIKZWZ6bGMrQTMyN1p1ZUtvWngzaEFkL3ZKaFZCQnNqMlZZNVIvZHQ3UGJTTHlBVElIUU9pelRyOFJZcHY4VzQwKzU0Tmt1eXMxeTd1eQpLcjNqNjNFdS85K1BKWDUyQUFnZE5LcTQrdVdkUmJqOTZ3V05SSHF2a21PMDM2Nkc1R0x4TWVwTWZCQTZBRUlINzFYcnl4ekNTZjdsClhXVWx0OXdBZVdkdHQ3cWxWT3M3eG9OSnhyM2J2MU80eFFBQXhoQ0ttMTd5ZzNIMXRrZU5PbFVFNDVvVEZQTTdXVnU4dUxMZDN3L0cKMVhPTWNZZTBPUUJDaHhxRTNvemU1c1BiWGxUWWRrOTVuMTMvdnB2SU4wd2tQRkE0M3JDQ1kwVGVBQWdkYWljb0NVOU4xK05jZyswbgpGOUtHTlYybGZaYjhmVE9XVWtYZUFBZ2RXbDJoMXkzdkxNTHQzeXgwMDhWR0ZJNDNxbG5lZVVLdmRpbFY1QTJBMEdGNk9QTEhGK1B0Clh5L1VMZThpeWNXZUR6bTdZMXo5N1ZIMWczRkI2ZC8yOWo4ZjVBMkEwS0hGVmJyYkpXN2RxajdxYUFUamdrWWQ0L0RreGU5azdROHYKcm16L0xuTXAxZDVZNVIzekV3QkE2REJMUXEvK2tuejF3Ymo2Ymp0MHQzKzdFQ1lTSG5oKzEvUXlmaGQ1QXdCQ253MzZEUkxiTVA2cgoxcVdMZyszZWZqQ3VXWm1CZytQMUt2UkU0TmZ6OVFhQVlXZ3NNODFvOWYzdWRLUU5UTUx0SnhVNnhnVU9sOTMxamxGMUFnTUFnTkJuCmlDTXY5WFFadGoyOXY1Y2Jkb3dIMnpyTnR4RUFFRHBJc1VzMVY5YzZOS3J0V0t0dmowcUZEZ0RxY0E5OU5vUXVid0ZySzdaeWRKZFMKcmZjWVNac0RBRUlINy9SVnhXYTdiYzNIdVJZdkRyWi9LK3dZaDd3QkFLRkRJL0hkNTl4ZmIvaHd1Ny9RVFJjYlVhalNJK1FOQUFnZApwb29qTDdrWWJ6L3AyREZPZjJHWDZqckdJVzhBUU9nd0JaUTNtS2xuVmJhb1U4VlNxc2diQUJBNlRLWFFtN09rcWs0d0Rua0RBRUtICnFhUnNLZFZxNUoyRlJwL3p3ZmJ2TGdYamtEY0FJSFNZdWdxOWJubG5FVzcvZHFHYkxqYmllUSt1WWxVeEFKaTkyZzFtZ3UzK3drNUQKdjBGWEpVS25jZ1lBRUVLbnVGbXUwbDNrN2IvRFdzU3BBUUJBNktBbDlPcmFveTV5YWdBQTVIQVBmWGJvRjBwV0E3TzArVEtuQmdBQQpvWU50aFU1dmN3Q0FxWVJRM0F5eC9WdFB3VGprRFFCQWhRNjFWK2wyejM0amJ3QUFoQTR0RXpyeUJnQkE2TkFLK3NnYkFBQ2hROXZKClhrb1ZlUU1BVE1VUUR6UEY5dThXSGtIZUFBQUFBQUFBQUFBQUFBQUFBQUNaL0g4QkJnQWdDWmFqRnNtWlJ3QUFBQUJKUlU1RXJrSmcKZ2c9PQoiCiAgICAgICBpZD0iaW1hZ2U1NiIgLz4KICA8L2c+Cjwvc3ZnPgo=
    mediatype: image/svg+xml
  install:
    spec:
      clusterPermissions:
      - rules:
        - nonResourceURLs:
          - /api/v2/alerts
          verbs:
          - create
        - apiGroups:
          - ""
          resources:
          - configmaps
          - endpoints
          - nodes
          - pods
          - secrets
          - serviceaccounts
          - services
          verbs:
          - create
          - delete
          - get
          - list
          - patch
          - update
          - watch
        - apiGroups:
          - ""
          resources:
          - namespaces
          verbs:
          - get
          - list
          - watch
        - apiGroups:
          - apps
          resources:
          - deployments
          - statefulsets
          verbs:
          - create
          - delete
          - get
          - list
          - patch
          - update
          - watch
        - apiGroups:
          - cloudcredential.openshift.io
          resources:
          - credentialsrequests
          verbs:
          - create
          - delete
          - get
          - list
          - update
          - watch
        - apiGroups:
          - config.openshift.io
          resources:
          - apiservers
          - dnses
          - proxies
          verbs:
          - get
          - list
          - watch
        - apiGroups:
          - coordination.k8s.io
          resources:
          - leases
          verbs:
          - create
          - get
          - update
        - apiGroups:
          - loki.grafana.com
          resources:
          - alertingrules
          - lokistacks
          - recordingrules
          - rulerconfigs
          verbs:
          - create
          - delete
          - get
          - list
          - patch
          - update
          - watch
        - apiGroups:
          - loki.grafana.com
          resources:
          - alertingrules/finalizers
          - lokistacks/finalizers
          - recordingrules/finalizers
          - rulerconfigs/finalizers
          verbs:
          - update
        - apiGroups:
          - loki.grafana.com
          resources:
          - alertingrules/status
          - lokistacks/status
          - recordingrules/status
          - rulerconfigs/status
          verbs:
          - get
          - patch
          - update
        - apiGroups:
          - monitoring.coreos.com
          resources:
          - alertmanagers
          verbs:
          - patch
        - apiGroups:
          - monitoring.coreos.com
          resources:
          - alertmanagers/api
          verbs:
          - create
        - apiGroups:
          - monitoring.coreos.com
          resources:
          - prometheusrules
          - servicemonitors
          verbs:
          - create
          - delete
          - get
          - list
          - update
          - watch
        - apiGroups:
          - networking.k8s.io
          resources:
          - ingresses
          verbs:
          - create
          - get
          - list
          - update
          - watch
        - apiGroups:
          - policy
          resources:
          - poddisruptionbudgets
          verbs:
          - create
          - get
          - list
          - update
          - watch
        - apiGroups:
          - rbac.authorization.k8s.io
          resources:
          - clusterrolebindings
          - clusterroles
          - rolebindings
          - roles
          verbs:
          - create
          - delete
          - get
          - list
          - patch
          - update
          - watch
        - apiGroups:
          - route.openshift.io
          resources:
          - routes
          verbs:
          - create
          - delete
          - get
          - list
          - update
          - watch
        - apiGroups:
          - authentication.k8s.io
          resources:
          - tokenreviews
          verbs:
          - create
        - apiGroups:
          - authorization.k8s.io
          resources:
          - subjectaccessreviews
          verbs:
          - create
        serviceAccountName: loki-operator-controller-manager
      deployments:
      - label:
          app.kubernetes.io/instance: loki-operator-v0.6.2
          app.kubernetes.io/managed-by: operator-lifecycle-manager
          app.kubernetes.io/name: loki-operator
          app.kubernetes.io/part-of: loki-operator
          app.kubernetes.io/version: 0.6.2
          control-plane: controller-manager
        name: loki-operator-controller-manager
        spec:
          replicas: 1
          selector:
            matchLabels:
              app.kubernetes.io/managed-by: operator-lifecycle-manager
              app.kubernetes.io/name: loki-operator
              app.kubernetes.io/part-of: loki-operator
              name: loki-operator-controller-manager
          strategy: {}
          template:
            metadata:
              annotations:
                kubectl.kubernetes.io/default-container: manager
              labels:
                app.kubernetes.io/managed-by: operator-lifecycle-manager
                app.kubernetes.io/name: loki-operator
                app.kubernetes.io/part-of: loki-operator
                name: loki-operator-controller-manager
            spec:
              containers:
              - args:
                - --config=controller_manager_config.yaml
                command:
                - /manager
                env:
                - name: RELATED_IMAGE_LOKI
                  value: docker.io/grafana/loki:3.2.0
                - name: RELATED_IMAGE_GATEWAY
                  value: quay.io/observatorium/api:latest
                - name: RELATED_IMAGE_OPA
                  value: quay.io/observatorium/opa-openshift:latest
                image: docker.io/grafana/loki-operator:0.6.2
                imagePullPolicy: IfNotPresent
                livenessProbe:
                  httpGet:
                    path: /healthz
                    port: 8081
                  initialDelaySeconds: 15
                  periodSeconds: 20
                name: manager
                ports:
                - containerPort: 9443
                  name: webhook-server
                  protocol: TCP
                - containerPort: 8080
                  name: metrics
                readinessProbe:
                  httpGet:
                    path: /readyz
                    port: 8081
                  initialDelaySeconds: 5
                  periodSeconds: 10
                resources: {}
                securityContext:
                  allowPrivilegeEscalation: false
                  capabilities:
                    drop:
                    - ALL
                volumeMounts:
                - mountPath: /controller_manager_config.yaml
                  name: manager-config
                  subPath: controller_manager_config.yaml
              - args:
                - --secure-listen-address=0.0.0.0:8443
                - --upstream=http://127.0.0.1:8080/
                - --logtostderr=true
                - --tls-cert-file=/var/run/secrets/serving-cert/tls.crt
                - --tls-private-key-file=/var/run/secrets/serving-cert/tls.key
                - --tls-cipher-suites=TLS_ECDHE_ECDSA_WITH_AES_128_GCM_SHA256,TLS_ECDHE_RSA_WITH_AES_128_GCM_SHA256,TLS_ECDHE_ECDSA_WITH_AES_256_GCM_SHA384,TLS_ECDHE_RSA_WITH_AES_256_GCM_SHA384,TLS_ECDHE_ECDSA_WITH_CHACHA20_POLY1305_SHA256,TLS_ECDHE_RSA_WITH_CHACHA20_POLY1305_SHA256,TLS_ECDHE_ECDSA_WITH_AES_128_CBC_SHA256,TLS_ECDHE_RSA_WITH_AES_128_CBC_SHA256,TLS_RSA_WITH_AES_128_GCM_SHA256,TLS_RSA_WITH_AES_256_GCM_SHA384,TLS_RSA_WITH_AES_128_CBC_SHA256
                - --tls-min-version=VersionTLS12
                - --v=0
                image: quay.io/openshift/origin-kube-rbac-proxy:latest
                name: kube-rbac-proxy
                ports:
                - containerPort: 8443
                  name: https
                resources: {}
                securityContext:
                  allowPrivilegeEscalation: false
                  capabilities:
                    drop:
                    - ALL
                volumeMounts:
                - mountPath: /var/run/secrets/serving-cert
                  name: loki-operator-metrics-cert
              nodeSelector:
                kubernetes.io/os: linux
              securityContext:
                runAsNonRoot: true
                seccompProfile:
                  type: RuntimeDefault
              serviceAccountName: loki-operator-controller-manager
              terminationGracePeriodSeconds: 10
              volumes:
              - configMap:
                  name: loki-operator-manager-config
                name: manager-config
              - name: loki-operator-metrics-cert
                secret:
                  defaultMode: 420
                  optional: true
                  secretName: loki-operator-metrics
      permissions:
      - rules:
        - apiGroups:
          - ""
          - coordination.k8s.io
          resources:
          - configmaps
          - leases
          verbs:
          - get
          - list
          - watch
          - create
          - update
          - patch
          - delete
        - apiGroups:
          - ""
          resources:
          - events
          verbs:
          - create
          - patch
        serviceAccountName: loki-operator-controller-manager
    strategy: deployment
  installModes:
  - supported: false
    type: OwnNamespace
  - supported: false
    type: SingleNamespace
  - supported: false
    type: MultiNamespace
  - supported: true
    type: AllNamespaces
  keywords:
  - logging
  - loki
  links:
  - name: Documentation
    url: https://loki-operator.dev/
  maintainers:
  - email: loki-operator-team@googlegroups.com
    name: Grafana Loki SIG Operator
  maturity: alpha
  minKubeVersion: 1.21.1
  provider:
    name: Grafana Loki SIG Operator
  relatedImages:
  - image: docker.io/grafana/loki:3.2.0
    name: loki
  - image: quay.io/observatorium/api:latest
    name: gateway
  - image: quay.io/observatorium/opa-openshift:latest
    name: opa
  replaces: loki-operator.v0.6.1
  version: 0.6.2
  webhookdefinitions:
  - admissionReviewVersions:
    - v1
    - v1beta1
    containerPort: 443
    conversionCRDs:
    - alertingrules.loki.grafana.com
    deploymentName: loki-operator-controller-manager
    generateName: calertingrules.kb.io
    sideEffects: None
    targetPort: 9443
    type: ConversionWebhook
    webhookPath: /convert
  - admissionReviewVersions:
    - v1
    - v1beta1
    containerPort: 443
    conversionCRDs:
    - lokistacks.loki.grafana.com
    deploymentName: loki-operator-controller-manager
    generateName: clokistacks.kb.io
    sideEffects: None
    targetPort: 9443
    type: ConversionWebhook
    webhookPath: /convert
  - admissionReviewVersions:
    - v1
    - v1beta1
    containerPort: 443
    conversionCRDs:
    - recordingrules.loki.grafana.com
    deploymentName: loki-operator-controller-manager
    generateName: crecordingrules.kb.io
    sideEffects: None
    targetPort: 9443
    type: ConversionWebhook
    webhookPath: /convert
  - admissionReviewVersions:
    - v1
    - v1beta1
    containerPort: 443
    conversionCRDs:
    - rulerconfigs.loki.grafana.com
    deploymentName: loki-operator-controller-manager
    generateName: crulerconfigs.kb.io
    sideEffects: None
    targetPort: 9443
    type: ConversionWebhook
    webhookPath: /convert
  - admissionReviewVersions:
    - v1
    containerPort: 443
    deploymentName: loki-operator-controller-manager
    failurePolicy: Fail
    generateName: valertingrule.loki.grafana.com
    rules:
    - apiGroups:
      - loki.grafana.com
      apiVersions:
      - v1
      operations:
      - CREATE
      - UPDATE
      resources:
      - alertingrules
    sideEffects: None
    targetPort: 9443
    type: ValidatingAdmissionWebhook
    webhookPath: /validate-loki-grafana-com-v1-alertingrule
  - admissionReviewVersions:
    - v1
    containerPort: 443
    deploymentName: loki-operator-controller-manager
    failurePolicy: Fail
    generateName: vlokistack.loki.grafana.com
    rules:
    - apiGroups:
      - loki.grafana.com
      apiVersions:
      - v1
      operations:
      - CREATE
      - UPDATE
      resources:
      - lokistacks
    sideEffects: None
    targetPort: 9443
    type: ValidatingAdmissionWebhook
    webhookPath: /validate-loki-grafana-com-v1-lokistack
  - admissionReviewVersions:
    - v1
    containerPort: 443
    deploymentName: loki-operator-controller-manager
    failurePolicy: Fail
    generateName: vrecordingrule.loki.grafana.com
    rules:
    - apiGroups:
      - loki.grafana.com
      apiVersions:
      - v1
      operations:
      - CREATE
      - UPDATE
      resources:
      - recordingrules
    sideEffects: None
    targetPort: 9443
    type: ValidatingAdmissionWebhook
    webhookPath: /validate-loki-grafana-com-v1-recordingrule
  - admissionReviewVersions:
    - v1
    containerPort: 443
    deploymentName: loki-operator-controller-manager
    failurePolicy: Fail
    generateName: vrulerconfig.loki.grafana.com
    rules:
    - apiGroups:
      - loki.grafana.com
      apiVersions:
      - v1
      operations:
      - CREATE
      - UPDATE
      resources:
      - rulerconfigs
    sideEffects: None
    targetPort: 9443
    type: ValidatingAdmissionWebhook
    webhookPath: /validate-loki-grafana-com-v1-rulerconfig<|MERGE_RESOLUTION|>--- conflicted
+++ resolved
@@ -150,11 +150,7 @@
     categories: OpenShift Optional, Logging & Tracing
     certified: "false"
     containerImage: docker.io/grafana/loki-operator:0.6.2
-<<<<<<< HEAD
-    createdAt: "2024-10-16T12:46:53Z"
-=======
-    createdAt: "2024-10-14T10:09:32Z"
->>>>>>> 08b1a908
+    createdAt: "2024-10-16T12:49:09Z"
     description: The Community Loki Operator provides Kubernetes native deployment
       and management of Loki and related logging components.
     features.operators.openshift.io/disconnected: "true"
