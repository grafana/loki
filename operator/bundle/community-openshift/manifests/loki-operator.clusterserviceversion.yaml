--- conflicted
+++ resolved
@@ -150,11 +150,7 @@
     categories: OpenShift Optional, Logging & Tracing
     certified: "false"
     containerImage: docker.io/grafana/loki-operator:0.4.0
-<<<<<<< HEAD
-    createdAt: "2023-09-13T11:36:47Z"
-=======
     createdAt: "2023-09-15T08:01:24Z"
->>>>>>> 76842262
     description: The Community Loki Operator provides Kubernetes native deployment
       and management of Loki and related logging components.
     operators.operatorframework.io/builder: operator-sdk-unknown
@@ -269,14 +265,6 @@
       - description: MemberList configuration spec
         displayName: Memberlist Config
         path: hashRing.memberlist
-      - description: EnableIPv6 defines a flag to enable/disable IPv6 support for
-          the memberlist based hash ring. Enabling this flag will update all Services
-          to accept both IP families (IPv4, IPv6) and prefer dual stack configurations
-          on the cluster.
-        displayName: Enable IPv6
-        path: hashRing.memberlist.enableIPv6
-        x-descriptors:
-        - urn:alm:descriptor:com.tectonic.ui:booleanSwitch
       - description: InstanceAddrType defines the type of address to use to advertise
           to the ring. Defaults to the first address from any private network interfaces
           of the current pod. Alternatively the public pod IP can be used in case
