--- conflicted
+++ resolved
@@ -150,11 +150,7 @@
     categories: OpenShift Optional, Logging & Tracing
     certified: "false"
     containerImage: docker.io/grafana/loki-operator:0.5.0
-<<<<<<< HEAD
-    createdAt: "2024-01-23T12:26:52Z"
-=======
     createdAt: "2024-01-25T11:08:43Z"
->>>>>>> 88df8229
     description: The Community Loki Operator provides Kubernetes native deployment
       and management of Loki and related logging components.
     features.operators.openshift.io/disconnected: "true"
