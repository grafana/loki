--- conflicted
+++ resolved
@@ -150,11 +150,7 @@
     categories: OpenShift Optional, Logging & Tracing
     certified: "false"
     containerImage: docker.io/grafana/loki-operator:0.6.2
-<<<<<<< HEAD
-    createdAt: "2024-10-16T12:49:09Z"
-=======
-    createdAt: "2024-10-21T14:32:40Z"
->>>>>>> f0a85649
+    createdAt: "2024-10-23T18:05:45Z"
     description: The Community Loki Operator provides Kubernetes native deployment
       and management of Loki and related logging components.
     features.operators.openshift.io/disconnected: "true"
