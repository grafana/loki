--- conflicted
+++ resolved
@@ -150,11 +150,7 @@
     categories: OpenShift Optional, Logging & Tracing
     certified: "false"
     containerImage: docker.io/grafana/loki-operator:0.5.0
-<<<<<<< HEAD
-    createdAt: "2023-11-02T18:38:26Z"
-=======
     createdAt: "2023-11-23T11:25:33Z"
->>>>>>> 21a07773
     description: The Community Loki Operator provides Kubernetes native deployment
       and management of Loki and related logging components.
     operators.operatorframework.io/builder: operator-sdk-unknown
