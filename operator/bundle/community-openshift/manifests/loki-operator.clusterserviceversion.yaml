--- conflicted
+++ resolved
@@ -150,11 +150,7 @@
     categories: OpenShift Optional, Logging & Tracing
     certified: "false"
     containerImage: docker.io/grafana/loki-operator:main-ac1c1fd
-<<<<<<< HEAD
     createdAt: "2023-07-19T14:44:08Z"
-=======
-    createdAt: "2023-07-17T16:04:46Z"
->>>>>>> ae4cd27d
     description: The Community Loki Operator provides Kubernetes native deployment
       and management of Loki and related logging components.
     operators.operatorframework.io/builder: operator-sdk-unknown
