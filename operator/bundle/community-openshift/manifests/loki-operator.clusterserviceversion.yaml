apiVersion: operators.coreos.com/v1alpha1
kind: ClusterServiceVersion
metadata:
  annotations:
    alm-examples: |-
      [
        {
          "apiVersion": "loki.grafana.com/v1",
          "kind": "AlertingRule",
          "metadata": {
            "name": "alertingrule-sample"
          },
          "spec": {
            "groups": [
              {
                "interval": "10m",
                "name": "alerting-rules-group",
                "rules": [
                  {
                    "alert": "HighPercentageError",
                    "annotations": {
                      "summary": "High request latency"
                    },
                    "expr": "sum(rate({app=\"foo\", env=\"production\"} |= \"error\" [5m])) by (job)\n  /\nsum(rate({app=\"foo\", env=\"production\"}[5m])) by (job)\n  \u003e 0.05\n",
                    "for": "10m",
                    "labels": {
                      "severity": "page"
                    }
                  },
                  {
                    "alert": "HttpCredentialsLeaked",
                    "annotations": {
                      "message": "{{ $labels.job }} is leaking http basic auth credentials."
                    },
                    "expr": "sum by (cluster, job, pod) (count_over_time({namespace=\"prod\"} |~ \"http(s?)://(\\\\w+):(\\\\w+)@\" [5m]) \u003e 0)",
                    "for": "10m",
                    "labels": {
                      "severity": "critical"
                    }
                  }
                ]
              }
            ],
            "tenantID": "test-tenant"
          }
        },
        {
          "apiVersion": "loki.grafana.com/v1",
          "kind": "LokiStack",
          "metadata": {
            "name": "lokistack-sample"
          },
          "spec": {
            "size": "1x.small",
            "storage": {
              "secret": {
                "name": "test"
              }
            },
            "storageClassName": "standard"
          }
        },
        {
          "apiVersion": "loki.grafana.com/v1",
          "kind": "RecordingRule",
          "metadata": {
            "name": "recordingrule-sample"
          },
          "spec": {
            "groups": [
              {
                "interval": "10m",
                "name": "recording-rules-group",
                "rules": [
                  {
                    "expr": "sum(rate({container=\"myservice\"}[10m]))\n",
                    "record": "myservice:requests:rate10m"
                  },
                  {
                    "expr": "sum(rate({container=\"otherservice\"}[1m]))\n",
                    "record": "otherservice:requests:rate1m"
                  }
                ]
              }
            ],
            "tenantID": "test-tenant"
          }
        },
        {
          "apiVersion": "loki.grafana.com/v1",
          "kind": "RulerConfig",
          "metadata": {
            "name": "rulerconfig-sample"
          },
          "spec": {
            "alertmanager": {
              "discovery": {
                "enableSRV": true,
                "refreshInterval": "1m"
              },
              "enableV2": true,
              "endpoints": [
                "http://alertmanager-host1.mycompany.org",
                "http://alertmanager-host2.mycompany.org"
              ],
              "externalLabels": {
                "environment": "production",
                "region": "us-east-2"
              },
              "externalUrl": "http://www.mycompany.org/alerts",
              "notificationQueue": {
                "capacity": 1000,
                "forGracePeriod": "10m",
                "forOutageTolerance": "1h",
                "resendDelay": "1m",
                "timeout": "30s"
              }
            },
            "evaluationInterval": "1m",
            "pollInterval": "1m",
            "remoteWrite": {
              "client": {
                "authorization": "basic",
                "authorizationSecretName": "my-secret-resource",
                "name": "remote-write-log-metrics",
                "proxyUrl": "http://proxy-host.mycompany.org",
                "relabelConfigs": [
                  {
                    "action": "replace",
                    "regex": "ALERTS.*",
                    "replacement": "$1",
                    "separator": "",
                    "sourceLabels": [
                      "labelc",
                      "labeld"
                    ],
                    "targetLabel": "labelnew"
                  }
                ],
                "timeout": "30s",
                "url": "http://remote-write-host.mycompany.org"
              },
              "enabled": true,
              "refreshPeriod": "10s"
            }
          }
        }
      ]
    capabilities: Full Lifecycle
    categories: OpenShift Optional, Logging & Tracing
    certified: "false"
    containerImage: docker.io/grafana/loki-operator:0.8.0
<<<<<<< HEAD
    createdAt: "2025-05-14T17:16:13Z"
=======
    createdAt: "2025-04-28T20:20:30Z"
>>>>>>> 7b0d6d71
    description: The Community Loki Operator provides Kubernetes native deployment
      and management of Loki and related logging components.
    features.operators.openshift.io/disconnected: "true"
    features.operators.openshift.io/fips-compliant: "false"
    features.operators.openshift.io/proxy-aware: "true"
    features.operators.openshift.io/tls-profiles: "true"
    features.operators.openshift.io/token-auth-aws: "true"
    features.operators.openshift.io/token-auth-azure: "true"
    features.operators.openshift.io/token-auth-gcp: "true"
    operators.operatorframework.io/builder: operator-sdk-unknown
    operators.operatorframework.io/project_layout: go.kubebuilder.io/v4
    repository: https://github.com/grafana/loki/tree/main/operator
    support: Grafana Loki SIG Operator
  labels:
    operatorframework.io/arch.amd64: supported
    operatorframework.io/arch.arm64: supported
  name: loki-operator.v0.8.0
  namespace: placeholder
spec:
  apiservicedefinitions: {}
  customresourcedefinitions:
    owned:
    - description: AlertingRule is the Schema for the alertingrules API
      displayName: AlertingRule
      kind: AlertingRule
      name: alertingrules.loki.grafana.com
      resources:
      - kind: LokiStack
        name: ""
        version: v1
      specDescriptors:
      - description: List of groups for alerting rules.
        displayName: Groups
        path: groups
      - description: |-
          Interval defines the time interval between evaluation of the given
          alerting rule.
        displayName: Evaluation Interval
        path: groups[0].interval
      - description: Limit defines the number of alerts an alerting rule can produce.
          0 is no limit.
        displayName: Limit of firing alerts
        path: groups[0].limit
        x-descriptors:
        - urn:alm:descriptor:com.tectonic.ui:number
      - description: Name of the alerting rule group. Must be unique within all alerting
          rules.
        displayName: Name
        path: groups[0].name
      - description: Rules defines a list of alerting rules
        displayName: Rules
        path: groups[0].rules
      - description: The name of the alert. Must be a valid label value.
        displayName: Name
        path: groups[0].rules[0].alert
      - description: Annotations to add to each alert.
        displayName: Annotations
        path: groups[0].rules[0].annotations
      - description: |-
          The LogQL expression to evaluate. Every evaluation cycle this is
          evaluated at the current time, and all resultant time series become
          pending/firing alerts.
        displayName: LogQL Expression
        path: groups[0].rules[0].expr
      - description: |-
          Alerts are considered firing once they have been returned for this long.
          Alerts which have not yet fired for long enough are considered pending.
        displayName: Firing Threshold
        path: groups[0].rules[0].for
      - description: Labels to add to each alert.
        displayName: Labels
        path: groups[0].rules[0].labels
      - description: TenantID of tenant where the alerting rules are evaluated in.
        displayName: Tenant ID
        path: tenantID
      statusDescriptors:
      - description: Conditions of the AlertingRule generation health.
        displayName: Conditions
        path: conditions
        x-descriptors:
        - urn:alm:descriptor:io.kubernetes.conditions
      version: v1
    - description: LokiStack is the Schema for the lokistacks API
      displayName: LokiStack
      kind: LokiStack
      name: lokistacks.loki.grafana.com
      resources:
      - kind: ConfigMap
        name: ""
        version: v1
      - kind: Deployment
        name: ""
        version: v1
      - kind: Ingress
        name: ""
        version: v1
      - kind: PersistentVolumeClaims
        name: ""
        version: v1
      - kind: Route
        name: ""
        version: v1
      - kind: Service
        name: ""
        version: v1
      - kind: ServiceAccount
        name: ""
        version: v1
      - kind: ServiceMonitor
        name: ""
        version: v1
      - kind: StatefulSet
        name: ""
        version: v1
      specDescriptors:
      - description: HashRing defines the spec for the distributed hash ring configuration.
        displayName: Hash Ring
        path: hashRing
        x-descriptors:
        - urn:alm:descriptor:com.tectonic.ui:advanced
      - description: MemberList configuration spec
        displayName: Memberlist Config
        path: hashRing.memberlist
      - description: |-
          EnableIPv6 enables IPv6 support for the memberlist based hash ring.


          Currently this also forces the instanceAddrType to podIP to avoid local address lookup
          for the memberlist.
        displayName: Enable IPv6
        path: hashRing.memberlist.enableIPv6
        x-descriptors:
        - urn:alm:descriptor:com.tectonic.ui:booleanSwitch
      - description: |-
          InstanceAddrType defines the type of address to use to advertise to the ring.
          Defaults to the first address from any private network interfaces of the current pod.
          Alternatively the public pod IP can be used in case private networks (RFC 1918 and RFC 6598)
          are not available.
        displayName: Instance Address
        path: hashRing.memberlist.instanceAddrType
        x-descriptors:
        - urn:alm:descriptor:com.tectonic.ui:select:default
        - urn:alm:descriptor:com.tectonic.ui:select:podIP
      - description: Type of hash ring implementation that should be used
        displayName: Type
        path: hashRing.type
        x-descriptors:
        - urn:alm:descriptor:com.tectonic.ui:select:memberlist
      - description: Limits defines the limits to be applied to log stream processing.
        displayName: Rate Limiting
        path: limits
        x-descriptors:
        - urn:alm:descriptor:com.tectonic.ui:advanced
      - description: Global defines the limits applied globally across the cluster.
        displayName: Global Limits
        path: limits.global
      - description: |-
          IngestionBurstSize defines the local rate-limited sample size per
          distributor replica. It should be set to the set at least to the
          maximum logs size expected in a single push request.
        displayName: Ingestion Burst Size (in MB)
        path: limits.global.ingestion.ingestionBurstSize
        x-descriptors:
        - urn:alm:descriptor:com.tectonic.ui:number
      - description: IngestionRate defines the sample size per second. Units MB.
        displayName: Ingestion Rate (in MB)
        path: limits.global.ingestion.ingestionRate
        x-descriptors:
        - urn:alm:descriptor:com.tectonic.ui:number
      - description: |-
          MaxGlobalStreamsPerTenant defines the maximum number of active streams
          per tenant, across the cluster.
        displayName: Max Global Streams per  Tenant
        path: limits.global.ingestion.maxGlobalStreamsPerTenant
        x-descriptors:
        - urn:alm:descriptor:com.tectonic.ui:number
      - description: |-
          MaxLabelNameLength defines the maximum number of characters allowed
          for label keys in log streams.
        displayName: Max Label Name Length
        path: limits.global.ingestion.maxLabelNameLength
        x-descriptors:
        - urn:alm:descriptor:com.tectonic.ui:number
      - description: |-
          MaxLabelNamesPerSeries defines the maximum number of label names per series
          in each log stream.
        displayName: Max Labels Names per Series
        path: limits.global.ingestion.maxLabelNamesPerSeries
        x-descriptors:
        - urn:alm:descriptor:com.tectonic.ui:number
      - description: |-
          MaxLabelValueLength defines the maximum number of characters allowed
          for label values in log streams.
        displayName: Max Label Value Length
        path: limits.global.ingestion.maxLabelValueLength
        x-descriptors:
        - urn:alm:descriptor:com.tectonic.ui:number
      - description: MaxLineSize defines the maximum line size on ingestion path.
          Units in Bytes.
        displayName: Max Line Size
        path: limits.global.ingestion.maxLineSize
        x-descriptors:
        - urn:alm:descriptor:com.tectonic.ui:number
      - description: |-
          PerStreamDesiredRate defines the desired ingestion rate per second that LokiStack should
          target applying automatic stream sharding. Units MB.
        displayName: Per Stream Desired Rate (in MB)
        path: limits.global.ingestion.perStreamDesiredRate
        x-descriptors:
        - urn:alm:descriptor:com.tectonic.ui:number
      - description: PerStreamRateLimit defines the maximum byte rate per second per
          stream. Units MB.
        displayName: Maximum byte rate per second per stream (in MB)
        path: limits.global.ingestion.perStreamRateLimit
        x-descriptors:
        - urn:alm:descriptor:com.tectonic.ui:number
      - description: PerStreamRateLimitBurst defines the maximum burst bytes per stream.
          Units MB.
        displayName: Maximum burst bytes per stream (in MB)
        path: limits.global.ingestion.perStreamRateLimitBurst
        x-descriptors:
        - urn:alm:descriptor:com.tectonic.ui:number
      - description: Drop configures which attributes are dropped from the log entry.
        displayName: Dropped Attributes
        path: limits.global.otlp.drop
      - description: LogAttributes lists the names of log attributes that should be
          included in structured metadata.
        displayName: Log Attributes
        path: limits.global.otlp.drop.logAttributes
      - description: Name contains either a verbatim name of an attribute or a regular
          expression matching many attributes.
        displayName: Name
        path: limits.global.otlp.drop.logAttributes[0].name
      - description: If Regex is true, then Name is treated as a regular expression
          instead of as a verbatim attribute name.
        displayName: Treat name as regular expression
        path: limits.global.otlp.drop.logAttributes[0].regex
      - description: ResourceAttributes lists the names of resource attributes that
          should be included in structured metadata.
        displayName: Resource Attributes
        path: limits.global.otlp.drop.resourceAttributes
      - description: Name contains either a verbatim name of an attribute or a regular
          expression matching many attributes.
        displayName: Name
        path: limits.global.otlp.drop.resourceAttributes[0].name
      - description: If Regex is true, then Name is treated as a regular expression
          instead of as a verbatim attribute name.
        displayName: Treat name as regular expression
        path: limits.global.otlp.drop.resourceAttributes[0].regex
      - description: ScopeAttributes lists the names of scope attributes that should
          be included in structured metadata.
        displayName: Scope Attributes
        path: limits.global.otlp.drop.scopeAttributes
      - description: Name contains either a verbatim name of an attribute or a regular
          expression matching many attributes.
        displayName: Name
        path: limits.global.otlp.drop.scopeAttributes[0].name
      - description: If Regex is true, then Name is treated as a regular expression
          instead of as a verbatim attribute name.
        displayName: Treat name as regular expression
        path: limits.global.otlp.drop.scopeAttributes[0].regex
      - description: StreamLabels configures which resource attributes are converted
          to Loki stream labels.
        displayName: Stream Labels
        path: limits.global.otlp.streamLabels
      - description: ResourceAttributes lists the names of the resource attributes
          that should be converted into Loki stream labels.
        displayName: Resource Attributes
        path: limits.global.otlp.streamLabels.resourceAttributes
      - description: Name contains either a verbatim name of an attribute or a regular
          expression matching many attributes.
        displayName: Name
        path: limits.global.otlp.streamLabels.resourceAttributes[0].name
      - description: If Regex is true, then Name is treated as a regular expression
          instead of as a verbatim attribute name.
        displayName: Treat name as regular expression
        path: limits.global.otlp.streamLabels.resourceAttributes[0].regex
      - description: CardinalityLimit defines the cardinality limit for index queries.
        displayName: Cardinality Limit
        path: limits.global.queries.cardinalityLimit
        x-descriptors:
        - urn:alm:descriptor:com.tectonic.ui:number
      - description: |-
          MaxChunksPerQuery defines the maximum number of chunks
          that can be fetched by a single query.
        displayName: Max Chunk per Query
        path: limits.global.queries.maxChunksPerQuery
        x-descriptors:
        - urn:alm:descriptor:com.tectonic.ui:number
      - description: |-
          MaxEntriesLimitPerQuery defines the maximum number of log entries
          that will be returned for a query.
        displayName: Max Entries Limit per Query
        path: limits.global.queries.maxEntriesLimitPerQuery
        x-descriptors:
        - urn:alm:descriptor:com.tectonic.ui:number
      - description: |-
          MaxQuerySeries defines the maximum of unique series
          that is returned by a metric query.
        displayName: Max Query Series
        path: limits.global.queries.maxQuerySeries
        x-descriptors:
        - urn:alm:descriptor:com.tectonic.ui:number
      - description: MaxVolumeSeries defines the maximum number of aggregated series
          in a log-volume response
        displayName: Max Volume Series
        path: limits.global.queries.maxVolumeSeries
        x-descriptors:
        - urn:alm:descriptor:com.tectonic.ui:number
      - description: Timeout when querying ingesters or storage during the execution
          of a query request.
        displayName: Query Timeout
        path: limits.global.queries.queryTimeout
      - description: Tenants defines the limits applied per tenant.
        displayName: Limits per Tenant
        path: limits.tenants
      - description: |-
          IngestionBurstSize defines the local rate-limited sample size per
          distributor replica. It should be set to the set at least to the
          maximum logs size expected in a single push request.
        displayName: Ingestion Burst Size (in MB)
        path: limits.tenants.ingestion.ingestionBurstSize
        x-descriptors:
        - urn:alm:descriptor:com.tectonic.ui:number
      - description: IngestionRate defines the sample size per second. Units MB.
        displayName: Ingestion Rate (in MB)
        path: limits.tenants.ingestion.ingestionRate
        x-descriptors:
        - urn:alm:descriptor:com.tectonic.ui:number
      - description: |-
          MaxGlobalStreamsPerTenant defines the maximum number of active streams
          per tenant, across the cluster.
        displayName: Max Global Streams per  Tenant
        path: limits.tenants.ingestion.maxGlobalStreamsPerTenant
        x-descriptors:
        - urn:alm:descriptor:com.tectonic.ui:number
      - description: |-
          MaxLabelNameLength defines the maximum number of characters allowed
          for label keys in log streams.
        displayName: Max Label Name Length
        path: limits.tenants.ingestion.maxLabelNameLength
        x-descriptors:
        - urn:alm:descriptor:com.tectonic.ui:number
      - description: |-
          MaxLabelNamesPerSeries defines the maximum number of label names per series
          in each log stream.
        displayName: Max Labels Names per Series
        path: limits.tenants.ingestion.maxLabelNamesPerSeries
        x-descriptors:
        - urn:alm:descriptor:com.tectonic.ui:number
      - description: |-
          MaxLabelValueLength defines the maximum number of characters allowed
          for label values in log streams.
        displayName: Max Label Value Length
        path: limits.tenants.ingestion.maxLabelValueLength
        x-descriptors:
        - urn:alm:descriptor:com.tectonic.ui:number
      - description: MaxLineSize defines the maximum line size on ingestion path.
          Units in Bytes.
        displayName: Max Line Size
        path: limits.tenants.ingestion.maxLineSize
        x-descriptors:
        - urn:alm:descriptor:com.tectonic.ui:number
      - description: |-
          PerStreamDesiredRate defines the desired ingestion rate per second that LokiStack should
          target applying automatic stream sharding. Units MB.
        displayName: Per Stream Desired Rate (in MB)
        path: limits.tenants.ingestion.perStreamDesiredRate
        x-descriptors:
        - urn:alm:descriptor:com.tectonic.ui:number
      - description: PerStreamRateLimit defines the maximum byte rate per second per
          stream. Units MB.
        displayName: Maximum byte rate per second per stream (in MB)
        path: limits.tenants.ingestion.perStreamRateLimit
        x-descriptors:
        - urn:alm:descriptor:com.tectonic.ui:number
      - description: PerStreamRateLimitBurst defines the maximum burst bytes per stream.
          Units MB.
        displayName: Maximum burst bytes per stream (in MB)
        path: limits.tenants.ingestion.perStreamRateLimitBurst
        x-descriptors:
        - urn:alm:descriptor:com.tectonic.ui:number
      - description: Drop configures which attributes are dropped from the log entry.
        displayName: Dropped Attributes
        path: limits.tenants.otlp.drop
      - description: LogAttributes lists the names of log attributes that should be
          included in structured metadata.
        displayName: Log Attributes
        path: limits.tenants.otlp.drop.logAttributes
      - description: Name contains either a verbatim name of an attribute or a regular
          expression matching many attributes.
        displayName: Name
        path: limits.tenants.otlp.drop.logAttributes[0].name
      - description: If Regex is true, then Name is treated as a regular expression
          instead of as a verbatim attribute name.
        displayName: Treat name as regular expression
        path: limits.tenants.otlp.drop.logAttributes[0].regex
      - description: ResourceAttributes lists the names of resource attributes that
          should be included in structured metadata.
        displayName: Resource Attributes
        path: limits.tenants.otlp.drop.resourceAttributes
      - description: Name contains either a verbatim name of an attribute or a regular
          expression matching many attributes.
        displayName: Name
        path: limits.tenants.otlp.drop.resourceAttributes[0].name
      - description: If Regex is true, then Name is treated as a regular expression
          instead of as a verbatim attribute name.
        displayName: Treat name as regular expression
        path: limits.tenants.otlp.drop.resourceAttributes[0].regex
      - description: ScopeAttributes lists the names of scope attributes that should
          be included in structured metadata.
        displayName: Scope Attributes
        path: limits.tenants.otlp.drop.scopeAttributes
      - description: Name contains either a verbatim name of an attribute or a regular
          expression matching many attributes.
        displayName: Name
        path: limits.tenants.otlp.drop.scopeAttributes[0].name
      - description: If Regex is true, then Name is treated as a regular expression
          instead of as a verbatim attribute name.
        displayName: Treat name as regular expression
        path: limits.tenants.otlp.drop.scopeAttributes[0].regex
      - description: StreamLabels configures which resource attributes are converted
          to Loki stream labels.
        displayName: Stream Labels
        path: limits.tenants.otlp.streamLabels
      - description: ResourceAttributes lists the names of the resource attributes
          that should be converted into Loki stream labels.
        displayName: Resource Attributes
        path: limits.tenants.otlp.streamLabels.resourceAttributes
      - description: Name contains either a verbatim name of an attribute or a regular
          expression matching many attributes.
        displayName: Name
        path: limits.tenants.otlp.streamLabels.resourceAttributes[0].name
      - description: If Regex is true, then Name is treated as a regular expression
          instead of as a verbatim attribute name.
        displayName: Treat name as regular expression
        path: limits.tenants.otlp.streamLabels.resourceAttributes[0].regex
      - description: Blocked defines the list of rules to block matching queries.
        displayName: Blocked
        path: limits.tenants.queries.blocked
      - description: Hash is a 32-bit FNV-1 hash of the query string.
        displayName: Query Hash
        path: limits.tenants.queries.blocked[0].hash
        x-descriptors:
        - urn:alm:descriptor:com.tectonic.ui:number
      - description: Pattern defines the pattern matching the queries to be blocked.
        displayName: Query Pattern
        path: limits.tenants.queries.blocked[0].pattern
      - description: Regex defines if the pattern is a regular expression. If false
          the pattern will be used only for exact matches.
        displayName: Regex
        path: limits.tenants.queries.blocked[0].regex
        x-descriptors:
        - urn:alm:descriptor:com.tectonic.ui:booleanSwitch
      - description: Types defines the list of query types that should be considered
          for blocking.
        displayName: Query Types
        path: limits.tenants.queries.blocked[0].types
      - description: CardinalityLimit defines the cardinality limit for index queries.
        displayName: Cardinality Limit
        path: limits.tenants.queries.cardinalityLimit
        x-descriptors:
        - urn:alm:descriptor:com.tectonic.ui:number
      - description: |-
          MaxChunksPerQuery defines the maximum number of chunks
          that can be fetched by a single query.
        displayName: Max Chunk per Query
        path: limits.tenants.queries.maxChunksPerQuery
        x-descriptors:
        - urn:alm:descriptor:com.tectonic.ui:number
      - description: |-
          MaxEntriesLimitPerQuery defines the maximum number of log entries
          that will be returned for a query.
        displayName: Max Entries Limit per Query
        path: limits.tenants.queries.maxEntriesLimitPerQuery
        x-descriptors:
        - urn:alm:descriptor:com.tectonic.ui:number
      - description: |-
          MaxQuerySeries defines the maximum of unique series
          that is returned by a metric query.
        displayName: Max Query Series
        path: limits.tenants.queries.maxQuerySeries
        x-descriptors:
        - urn:alm:descriptor:com.tectonic.ui:number
      - description: MaxVolumeSeries defines the maximum number of aggregated series
          in a log-volume response
        displayName: Max Volume Series
        path: limits.tenants.queries.maxVolumeSeries
        x-descriptors:
        - urn:alm:descriptor:com.tectonic.ui:number
      - description: Timeout when querying ingesters or storage during the execution
          of a query request.
        displayName: Query Timeout
        path: limits.tenants.queries.queryTimeout
      - description: |-
          ManagementState defines if the CR should be managed by the operator or not.
          Default is managed.
        displayName: Management State
        path: managementState
        x-descriptors:
        - urn:alm:descriptor:com.tectonic.ui:select:Managed
        - urn:alm:descriptor:com.tectonic.ui:select:Unmanaged
      - description: Proxy defines the spec for the object proxy to configure cluster
          proxy information.
        displayName: Cluster Proxy
        path: proxy
      - description: HTTPProxy configures the HTTP_PROXY/http_proxy env variable.
        displayName: HTTPProxy
        path: proxy.httpProxy
      - description: HTTPSProxy configures the HTTPS_PROXY/https_proxy env variable.
        displayName: HTTPSProxy
        path: proxy.httpsProxy
      - description: NoProxy configures the NO_PROXY/no_proxy env variable.
        displayName: NoProxy
        path: proxy.noProxy
      - description: Replication defines the configuration for Loki data replication.
        displayName: Replication Spec
        path: replication
      - description: Factor defines the policy for log stream replication.
        displayName: Replication Factor
        path: replication.factor
        x-descriptors:
        - urn:alm:descriptor:com.tectonic.ui:number
      - description: |-
          Zones defines an array of ZoneSpec that the scheduler will try to satisfy.
          IMPORTANT: Make sure that the replication factor defined is less than or equal to the number of available zones.
        displayName: Zones Spec
        path: replication.zones
      - description: MaxSkew describes the maximum degree to which Pods can be unevenly
          distributed.
        displayName: Max Skew
        path: replication.zones[0].maxSkew
        x-descriptors:
        - urn:alm:descriptor:com.tectonic.ui:number
      - description: TopologyKey is the key that defines a topology in the Nodes'
          labels.
        displayName: Topology Key
        path: replication.zones[0].topologyKey
      - description: |-
          Deprecated: Please use replication.factor instead. This field will be removed in future versions of this CRD.
          ReplicationFactor defines the policy for log stream replication.
        displayName: Replication Factor
        path: replicationFactor
        x-descriptors:
        - urn:alm:descriptor:com.tectonic.ui:number
      - description: Rules defines the spec for the ruler component.
        displayName: Rules
        path: rules
        x-descriptors:
        - urn:alm:descriptor:com.tectonic.ui:advanced
      - description: Enabled defines a flag to enable/disable the ruler component
        displayName: Enable
        path: rules.enabled
        x-descriptors:
        - urn:alm:descriptor:com.tectonic.ui:booleanSwitch
      - description: |-
          Namespaces to be selected for PrometheusRules discovery. If unspecified, only
          the same namespace as the LokiStack object is in is used.
        displayName: Namespace Selector
        path: rules.namespaceSelector
      - description: |-
          A selector to select which LokiRules to mount for loading alerting/recording
          rules from.
        displayName: Selector
        path: rules.selector
      - description: Size defines one of the support Loki deployment scale out sizes.
        displayName: LokiStack Size
        path: size
        x-descriptors:
        - urn:alm:descriptor:com.tectonic.ui:select:1x.pico
        - urn:alm:descriptor:com.tectonic.ui:select:1x.extra-small
        - urn:alm:descriptor:com.tectonic.ui:select:1x.small
        - urn:alm:descriptor:com.tectonic.ui:select:1x.medium
      - description: Storage defines the spec for the object storage endpoint to store
          logs.
        displayName: Object Storage
        path: storage
      - description: Version for writing and reading logs.
        displayName: Version
        path: storage.schemas[0].version
        x-descriptors:
        - urn:alm:descriptor:com.tectonic.ui:select:v11
        - urn:alm:descriptor:com.tectonic.ui:select:v12
        - urn:alm:descriptor:com.tectonic.ui:select:v13
      - description: Name of a secret in the namespace configured for object storage
          secrets.
        displayName: Object Storage Secret Name
        path: storage.secret.name
        x-descriptors:
        - urn:alm:descriptor:io.kubernetes:Secret
      - description: Type of object storage that should be used
        displayName: Object Storage Secret Type
        path: storage.secret.type
        x-descriptors:
        - urn:alm:descriptor:com.tectonic.ui:select:azure
        - urn:alm:descriptor:com.tectonic.ui:select:gcs
        - urn:alm:descriptor:com.tectonic.ui:select:s3
        - urn:alm:descriptor:com.tectonic.ui:select:swift
        - urn:alm:descriptor:com.tectonic.ui:select:alibabacloud
      - description: TLS configuration for reaching the object storage endpoint.
        displayName: TLS Config
        path: storage.tls
      - description: |-
          Key is the data key of a ConfigMap containing a CA certificate.
          It needs to be in the same namespace as the LokiStack custom resource.
          If empty, it defaults to "service-ca.crt".
        displayName: CA ConfigMap Key
        path: storage.tls.caKey
      - description: |-
          CA is the name of a ConfigMap containing a CA certificate.
          It needs to be in the same namespace as the LokiStack custom resource.
        displayName: CA ConfigMap Name
        path: storage.tls.caName
        x-descriptors:
        - urn:alm:descriptor:io.kubernetes:ConfigMap
      - description: Storage class name defines the storage class for ingester/querier
          PVCs.
        displayName: Storage Class Name
        path: storageClassName
        x-descriptors:
        - urn:alm:descriptor:io.kubernetes:StorageClass
      - description: Template defines the resource/limits/tolerations/nodeselectors
          per component.
        displayName: Node Placement
        path: template
        x-descriptors:
        - urn:alm:descriptor:com.tectonic.ui:advanced
      - description: Compactor defines the compaction component spec.
        displayName: Compactor pods
        path: template.compactor
      - description: |-
          PodAntiAffinity defines the pod anti affinity scheduling rules to schedule pods
          of a component.
        displayName: PodAntiAffinity
        path: template.compactor.podAntiAffinity
        x-descriptors:
        - urn:alm:descriptor:com.tectonic.ui:podAntiAffinity
      - description: Replicas defines the number of replica pods of the component.
        displayName: Replicas
        path: template.compactor.replicas
        x-descriptors:
        - urn:alm:descriptor:com.tectonic.ui:hidden
      - description: Distributor defines the distributor component spec.
        displayName: Distributor pods
        path: template.distributor
      - description: |-
          PodAntiAffinity defines the pod anti affinity scheduling rules to schedule pods
          of a component.
        displayName: PodAntiAffinity
        path: template.distributor.podAntiAffinity
        x-descriptors:
        - urn:alm:descriptor:com.tectonic.ui:podAntiAffinity
      - description: Replicas defines the number of replica pods of the component.
        displayName: Replicas
        path: template.distributor.replicas
        x-descriptors:
        - urn:alm:descriptor:com.tectonic.ui:hidden
      - description: Gateway defines the lokistack gateway component spec.
        displayName: Gateway pods
        path: template.gateway
      - description: |-
          PodAntiAffinity defines the pod anti affinity scheduling rules to schedule pods
          of a component.
        displayName: PodAntiAffinity
        path: template.gateway.podAntiAffinity
        x-descriptors:
        - urn:alm:descriptor:com.tectonic.ui:podAntiAffinity
      - description: Replicas defines the number of replica pods of the component.
        displayName: Replicas
        path: template.gateway.replicas
        x-descriptors:
        - urn:alm:descriptor:com.tectonic.ui:hidden
      - description: IndexGateway defines the index gateway component spec.
        displayName: Index Gateway pods
        path: template.indexGateway
      - description: |-
          PodAntiAffinity defines the pod anti affinity scheduling rules to schedule pods
          of a component.
        displayName: PodAntiAffinity
        path: template.indexGateway.podAntiAffinity
        x-descriptors:
        - urn:alm:descriptor:com.tectonic.ui:podAntiAffinity
      - description: Replicas defines the number of replica pods of the component.
        displayName: Replicas
        path: template.indexGateway.replicas
        x-descriptors:
        - urn:alm:descriptor:com.tectonic.ui:hidden
      - description: Ingester defines the ingester component spec.
        displayName: Ingester pods
        path: template.ingester
      - description: |-
          PodAntiAffinity defines the pod anti affinity scheduling rules to schedule pods
          of a component.
        displayName: PodAntiAffinity
        path: template.ingester.podAntiAffinity
        x-descriptors:
        - urn:alm:descriptor:com.tectonic.ui:podAntiAffinity
      - description: Replicas defines the number of replica pods of the component.
        displayName: Replicas
        path: template.ingester.replicas
        x-descriptors:
        - urn:alm:descriptor:com.tectonic.ui:hidden
      - description: Querier defines the querier component spec.
        displayName: Querier pods
        path: template.querier
      - description: |-
          PodAntiAffinity defines the pod anti affinity scheduling rules to schedule pods
          of a component.
        displayName: PodAntiAffinity
        path: template.querier.podAntiAffinity
        x-descriptors:
        - urn:alm:descriptor:com.tectonic.ui:podAntiAffinity
      - description: Replicas defines the number of replica pods of the component.
        displayName: Replicas
        path: template.querier.replicas
        x-descriptors:
        - urn:alm:descriptor:com.tectonic.ui:hidden
      - description: QueryFrontend defines the query frontend component spec.
        displayName: Query Frontend pods
        path: template.queryFrontend
      - description: |-
          PodAntiAffinity defines the pod anti affinity scheduling rules to schedule pods
          of a component.
        displayName: PodAntiAffinity
        path: template.queryFrontend.podAntiAffinity
        x-descriptors:
        - urn:alm:descriptor:com.tectonic.ui:podAntiAffinity
      - description: Replicas defines the number of replica pods of the component.
        displayName: Replicas
        path: template.queryFrontend.replicas
        x-descriptors:
        - urn:alm:descriptor:com.tectonic.ui:hidden
      - description: Ruler defines the ruler component spec.
        displayName: Ruler pods
        path: template.ruler
      - description: |-
          PodAntiAffinity defines the pod anti affinity scheduling rules to schedule pods
          of a component.
        displayName: PodAntiAffinity
        path: template.ruler.podAntiAffinity
        x-descriptors:
        - urn:alm:descriptor:com.tectonic.ui:podAntiAffinity
      - description: Replicas defines the number of replica pods of the component.
        displayName: Replicas
        path: template.ruler.replicas
        x-descriptors:
        - urn:alm:descriptor:com.tectonic.ui:hidden
      - description: |-
          When UseRequestsAsLimits is true, the operand Pods are configured to have resource limits equal to the resource
          requests. This imposes a hard limit on resource usage of the LokiStack, but limits its ability to react to load
          spikes, whether on the ingestion or query side.


          Note: This is currently a tech-preview feature.
        displayName: Use resource requests as limits
        path: template.useRequestsAsLimits
        x-descriptors:
        - urn:alm:descriptor:com.tectonic.ui:booleanSwitch
      - description: Tenants defines the per-tenant authentication and authorization
          spec for the lokistack-gateway component.
        displayName: Tenants Configuration
        path: tenants
      - description: Authentication defines the lokistack-gateway component authentication
          configuration spec per tenant.
        displayName: Authentication
        path: tenants.authentication
      - description: TLSConfig defines the spec for the mTLS tenant's authentication.
        displayName: mTLS Configuration
        path: tenants.authentication[0].mTLS
      - description: CA defines the spec for the custom CA for tenant's authentication.
        displayName: CA ConfigMap
        path: tenants.authentication[0].mTLS.ca
      - description: |-
          Key is the data key of a ConfigMap containing a CA certificate.
          It needs to be in the same namespace as the LokiStack custom resource.
          If empty, it defaults to "service-ca.crt".
        displayName: CA ConfigMap Key
        path: tenants.authentication[0].mTLS.ca.caKey
      - description: |-
          CA is the name of a ConfigMap containing a CA certificate.
          It needs to be in the same namespace as the LokiStack custom resource.
        displayName: CA ConfigMap Name
        path: tenants.authentication[0].mTLS.ca.caName
        x-descriptors:
        - urn:alm:descriptor:io.kubernetes:ConfigMap
      - description: OIDC defines the spec for the OIDC tenant's authentication.
        displayName: OIDC Configuration
        path: tenants.authentication[0].oidc
      - description: IssuerCA defines the spec for the issuer CA for tenant's authentication.
        displayName: IssuerCA ConfigMap
        path: tenants.authentication[0].oidc.issuerCA
      - description: |-
          Key is the data key of a ConfigMap containing a CA certificate.
          It needs to be in the same namespace as the LokiStack custom resource.
          If empty, it defaults to "service-ca.crt".
        displayName: CA ConfigMap Key
        path: tenants.authentication[0].oidc.issuerCA.caKey
      - description: |-
          CA is the name of a ConfigMap containing a CA certificate.
          It needs to be in the same namespace as the LokiStack custom resource.
        displayName: CA ConfigMap Name
        path: tenants.authentication[0].oidc.issuerCA.caName
        x-descriptors:
        - urn:alm:descriptor:io.kubernetes:ConfigMap
      - description: IssuerURL defines the URL for issuer.
        displayName: Issuer URL
        path: tenants.authentication[0].oidc.issuerURL
      - description: RedirectURL defines the URL for redirect.
        displayName: Redirect URL
        path: tenants.authentication[0].oidc.redirectURL
      - description: Secret defines the spec for the clientID and clientSecret for
          tenant's authentication.
        displayName: Tenant Secret
        path: tenants.authentication[0].oidc.secret
      - description: Name of a secret in the namespace configured for tenant secrets.
        displayName: Tenant Secret Name
        path: tenants.authentication[0].oidc.secret.name
        x-descriptors:
        - urn:alm:descriptor:io.kubernetes:Secret
      - description: TenantID defines the id of the tenant.
        displayName: Tenant ID
        path: tenants.authentication[0].tenantId
      - description: TenantName defines the name of the tenant.
        displayName: Tenant Name
        path: tenants.authentication[0].tenantName
      - description: Authorization defines the lokistack-gateway component authorization
          configuration spec per tenant.
        displayName: Authorization
        path: tenants.authorization
      - description: OPA defines the spec for the third-party endpoint for tenant's
          authorization.
        displayName: OPA Configuration
        path: tenants.authorization.opa
      - description: URL defines the third-party endpoint for authorization.
        displayName: OpenPolicyAgent URL
        path: tenants.authorization.opa.url
      - description: RoleBindings defines configuration to bind a set of roles to
          a set of subjects.
        displayName: Static Role Bindings
        path: tenants.authorization.roleBindings
      - description: Roles defines a set of permissions to interact with a tenant.
        displayName: Static Roles
        path: tenants.authorization.roles
      - description: Mode defines the mode in which lokistack-gateway component will
          be configured.
        displayName: Mode
        path: tenants.mode
        x-descriptors:
        - urn:alm:descriptor:com.tectonic.ui:select:static
        - urn:alm:descriptor:com.tectonic.ui:select:dynamic
        - urn:alm:descriptor:com.tectonic.ui:select:openshift-logging
        - urn:alm:descriptor:com.tectonic.ui:select:openshift-network
      - description: Openshift defines the configuration specific to Openshift modes.
        displayName: Openshift
        path: tenants.openshift
      - description: |-
          AdminGroups defines a list of groups, whose members are considered to have admin-privileges by the Loki Operator.
          Setting this to an empty array disables admin groups.


          By default the following groups are considered admin-groups:
           - system:cluster-admins
           - cluster-admin
           - dedicated-admin
        displayName: Admin Groups
        path: tenants.openshift.adminGroups
      statusDescriptors:
      - description: Distributor is a map to the per pod status of the distributor
          deployment
        displayName: Distributor
        path: components.distributor
        x-descriptors:
        - urn:alm:descriptor:com.tectonic.ui:podStatuses
      - description: Ingester is a map to the per pod status of the ingester statefulset
        displayName: Ingester
        path: components.ingester
        x-descriptors:
        - urn:alm:descriptor:com.tectonic.ui:podStatuses
      - description: Querier is a map to the per pod status of the querier deployment
        displayName: Querier
        path: components.querier
        x-descriptors:
        - urn:alm:descriptor:com.tectonic.ui:podStatuses
      - description: QueryFrontend is a map to the per pod status of the query frontend
          deployment
        displayName: Query Frontend
        path: components.queryFrontend
        x-descriptors:
        - urn:alm:descriptor:com.tectonic.ui:podStatuses
      - description: Compactor is a map to the pod status of the compactor pod.
        displayName: Compactor
        path: components.compactor
        x-descriptors:
        - urn:alm:descriptor:com.tectonic.ui:podStatuses
      - description: Gateway is a map to the per pod status of the lokistack gateway
          deployment.
        displayName: Gateway
        path: components.gateway
        x-descriptors:
        - urn:alm:descriptor:com.tectonic.ui:podStatuses
      - description: IndexGateway is a map to the per pod status of the index gateway
          statefulset
        displayName: IndexGateway
        path: components.indexGateway
        x-descriptors:
        - urn:alm:descriptor:com.tectonic.ui:podStatuses
      - description: Ruler is a map to the per pod status of the lokistack ruler statefulset.
        displayName: Ruler
        path: components.ruler
        x-descriptors:
        - urn:alm:descriptor:com.tectonic.ui:podStatuses
      - description: Conditions of the Loki deployment health.
        displayName: Conditions
        path: conditions
        x-descriptors:
        - urn:alm:descriptor:io.kubernetes.conditions
      version: v1
    - description: RecordingRule is the Schema for the recordingrules API
      displayName: RecordingRule
      kind: RecordingRule
      name: recordingrules.loki.grafana.com
      resources:
      - kind: LokiStack
        name: ""
        version: v1
      specDescriptors:
      - description: List of groups for recording rules.
        displayName: Groups
        path: groups
      - description: |-
          Interval defines the time interval between evaluation of the given
          recoding rule.
        displayName: Evaluation Interval
        path: groups[0].interval
      - description: Limit defines the number of series a recording rule can produce.
          0 is no limit.
        displayName: Limit of produced series
        path: groups[0].limit
        x-descriptors:
        - urn:alm:descriptor:com.tectonic.ui:number
      - description: Name of the recording rule group. Must be unique within all recording
          rules.
        displayName: Name
        path: groups[0].name
      - description: Rules defines a list of recording rules
        displayName: Rules
        path: groups[0].rules
      - description: |-
          The LogQL expression to evaluate. Every evaluation cycle this is
          evaluated at the current time, and all resultant time series become
          pending/firing alerts.
        displayName: LogQL Expression
        path: groups[0].rules[0].expr
      - description: Labels to add to each recording rule.
        displayName: Labels
        path: groups[0].rules[0].labels
      - description: The name of the time series to output to. Must be a valid metric
          name.
        displayName: Metric Name
        path: groups[0].rules[0].record
      - description: TenantID of tenant where the recording rules are evaluated in.
        displayName: Tenant ID
        path: tenantID
      statusDescriptors:
      - description: Conditions of the RecordingRule generation health.
        displayName: Conditions
        path: conditions
        x-descriptors:
        - urn:alm:descriptor:io.kubernetes.conditions
      version: v1
    - description: RulerConfig is the Schema for the rulerconfigs API
      displayName: RulerConfig
      kind: RulerConfig
      name: rulerconfigs.loki.grafana.com
      resources:
      - kind: LokiStack
        name: ""
        version: v1
      specDescriptors:
      - description: Defines alert manager configuration to notify on firing alerts.
        displayName: Alert Manager Configuration
        path: alertmanager
        x-descriptors:
        - urn:alm:descriptor:com.tectonic.ui:advanced
      - description: Client configuration for reaching the alertmanager endpoint.
        displayName: TLS Config
        path: alertmanager.client
      - description: Basic authentication configuration for reaching the alertmanager
          endpoints.
        displayName: Basic Authentication
        path: alertmanager.client.basicAuth
        x-descriptors:
        - urn:alm:descriptor:com.tectonic.ui:advanced
      - description: The subject's password for the basic authentication configuration.
        displayName: Password
        path: alertmanager.client.basicAuth.password
      - description: The subject's username for the basic authentication configuration.
        displayName: Username
        path: alertmanager.client.basicAuth.username
      - description: Header authentication configuration for reaching the alertmanager
          endpoints.
        displayName: Header Authentication
        path: alertmanager.client.headerAuth
        x-descriptors:
        - urn:alm:descriptor:com.tectonic.ui:advanced
      - description: The credentials for the header authentication configuration.
        displayName: Credentials
        path: alertmanager.client.headerAuth.credentials
      - description: The credentials file for the Header authentication configuration.
          It is mutually exclusive with `credentials`.
        displayName: Credentials File
        path: alertmanager.client.headerAuth.credentialsFile
      - description: The authentication type for the header authentication configuration.
        displayName: Type
        path: alertmanager.client.headerAuth.type
      - description: TLS configuration for reaching the alertmanager endpoints.
        displayName: TLS
        path: alertmanager.client.tls
        x-descriptors:
        - urn:alm:descriptor:com.tectonic.ui:advanced
      - description: The CA certificate file path for the TLS configuration.
        displayName: CA Path
        path: alertmanager.client.tls.caPath
      - description: The client-side certificate file path for the TLS configuration.
        displayName: Cert Path
        path: alertmanager.client.tls.certPath
      - description: Skip validating server certificate.
        displayName: Skip validating server certificate
        path: alertmanager.client.tls.insecureSkipVerify
      - description: The client-side key file path for the TLS configuration.
        displayName: Key Path
        path: alertmanager.client.tls.keyPath
      - description: The server name to validate in the alertmanager server certificates.
        displayName: Server Name
        path: alertmanager.client.tls.serverName
      - description: Defines the configuration for DNS-based discovery of AlertManager
          hosts.
        displayName: DNS Discovery
        path: alertmanager.discovery
        x-descriptors:
        - urn:alm:descriptor:com.tectonic.ui:advanced
      - description: Use DNS SRV records to discover Alertmanager hosts.
        displayName: Enable SRV
        path: alertmanager.discovery.enableSRV
      - description: How long to wait between refreshing DNS resolutions of Alertmanager
          hosts.
        displayName: Refresh Interval
        path: alertmanager.discovery.refreshInterval
      - description: If enabled, then requests to Alertmanager use the v2 API.
        displayName: Enable AlertManager V2 API
        path: alertmanager.enableV2
        x-descriptors:
        - urn:alm:descriptor:com.tectonic.ui:booleanSwitch
      - description: |-
          List of AlertManager URLs to send notifications to. Each Alertmanager URL is treated as
          a separate group in the configuration. Multiple Alertmanagers in HA per group can be
          supported by using DNS resolution (See EnableDNSDiscovery).
        displayName: AlertManager Endpoints
        path: alertmanager.endpoints
      - description: Additional labels to add to all alerts.
        displayName: Extra Alert Labels
        path: alertmanager.externalLabels
      - description: URL for alerts return path.
        displayName: Alert External URL
        path: alertmanager.externalUrl
      - description: Defines the configuration for the notification queue to AlertManager
          hosts.
        displayName: Notification Queue
        path: alertmanager.notificationQueue
        x-descriptors:
        - urn:alm:descriptor:com.tectonic.ui:advanced
      - description: Capacity of the queue for notifications to be sent to the Alertmanager.
        displayName: Notification Queue Capacity
        path: alertmanager.notificationQueue.capacity
        x-descriptors:
        - urn:alm:descriptor:com.tectonic.ui:number
      - description: |-
          Minimum duration between alert and restored "for" state. This is maintained
          only for alerts with configured "for" time greater than the grace period.
        displayName: Firing Grace Period
        path: alertmanager.notificationQueue.forGracePeriod
      - description: Max time to tolerate outage for restoring "for" state of alert.
        displayName: Outage Tolerance
        path: alertmanager.notificationQueue.forOutageTolerance
      - description: Minimum amount of time to wait before resending an alert to Alertmanager.
        displayName: Resend Delay
        path: alertmanager.notificationQueue.resendDelay
      - description: HTTP timeout duration when sending notifications to the Alertmanager.
        displayName: Timeout
        path: alertmanager.notificationQueue.timeout
      - description: List of alert relabel configurations.
        displayName: Alert Relabel Configuration
        path: alertmanager.relabelConfigs
      - description: Action to perform based on regex matching. Default is 'replace'
        displayName: Action
        path: alertmanager.relabelConfigs[0].action
        x-descriptors:
        - urn:alm:descriptor:com.tectonic.ui:select:drop
        - urn:alm:descriptor:com.tectonic.ui:select:hashmod
        - urn:alm:descriptor:com.tectonic.ui:select:keep
        - urn:alm:descriptor:com.tectonic.ui:select:labeldrop
        - urn:alm:descriptor:com.tectonic.ui:select:labelkeep
        - urn:alm:descriptor:com.tectonic.ui:select:labelmap
        - urn:alm:descriptor:com.tectonic.ui:select:replace
      - description: Modulus to take of the hash of the source label values.
        displayName: Modulus
        path: alertmanager.relabelConfigs[0].modulus
      - description: Regular expression against which the extracted value is matched.
          Default is '(.*)'
        displayName: Regex
        path: alertmanager.relabelConfigs[0].regex
      - description: |-
          Replacement value against which a regex replace is performed if the
          regular expression matches. Regex capture groups are available. Default is '$1'
        displayName: Replacement
        path: alertmanager.relabelConfigs[0].replacement
      - description: Separator placed between concatenated source label values. default
          is ';'.
        displayName: Separator
        path: alertmanager.relabelConfigs[0].separator
      - description: |-
          The source labels select values from existing labels. Their content is concatenated
          using the configured separator and matched against the configured regular expression
          for the replace, keep, and drop actions.
        displayName: Source Labels
        path: alertmanager.relabelConfigs[0].sourceLabels
      - description: |-
          Label to which the resulting value is written in a replace action.
          It is mandatory for replace actions. Regex capture groups are available.
        displayName: Target Label
        path: alertmanager.relabelConfigs[0].targetLabel
      - description: Interval on how frequently to evaluate rules.
        displayName: Evaluation Interval
        path: evaluationInterval
      - description: Overrides defines the config overrides to be applied per-tenant.
        displayName: Rate Limiting
        path: overrides
        x-descriptors:
        - urn:alm:descriptor:com.tectonic.ui:advanced
      - description: Client configuration for reaching the alertmanager endpoint.
        displayName: TLS Config
        path: overrides.alertmanager.client
      - description: Basic authentication configuration for reaching the alertmanager
          endpoints.
        displayName: Basic Authentication
        path: overrides.alertmanager.client.basicAuth
        x-descriptors:
        - urn:alm:descriptor:com.tectonic.ui:advanced
      - description: The subject's password for the basic authentication configuration.
        displayName: Password
        path: overrides.alertmanager.client.basicAuth.password
      - description: The subject's username for the basic authentication configuration.
        displayName: Username
        path: overrides.alertmanager.client.basicAuth.username
      - description: Header authentication configuration for reaching the alertmanager
          endpoints.
        displayName: Header Authentication
        path: overrides.alertmanager.client.headerAuth
        x-descriptors:
        - urn:alm:descriptor:com.tectonic.ui:advanced
      - description: The credentials for the header authentication configuration.
        displayName: Credentials
        path: overrides.alertmanager.client.headerAuth.credentials
      - description: The credentials file for the Header authentication configuration.
          It is mutually exclusive with `credentials`.
        displayName: Credentials File
        path: overrides.alertmanager.client.headerAuth.credentialsFile
      - description: The authentication type for the header authentication configuration.
        displayName: Type
        path: overrides.alertmanager.client.headerAuth.type
      - description: TLS configuration for reaching the alertmanager endpoints.
        displayName: TLS
        path: overrides.alertmanager.client.tls
        x-descriptors:
        - urn:alm:descriptor:com.tectonic.ui:advanced
      - description: The CA certificate file path for the TLS configuration.
        displayName: CA Path
        path: overrides.alertmanager.client.tls.caPath
      - description: The client-side certificate file path for the TLS configuration.
        displayName: Cert Path
        path: overrides.alertmanager.client.tls.certPath
      - description: Skip validating server certificate.
        displayName: Skip validating server certificate
        path: overrides.alertmanager.client.tls.insecureSkipVerify
      - description: The client-side key file path for the TLS configuration.
        displayName: Key Path
        path: overrides.alertmanager.client.tls.keyPath
      - description: The server name to validate in the alertmanager server certificates.
        displayName: Server Name
        path: overrides.alertmanager.client.tls.serverName
      - description: Defines the configuration for DNS-based discovery of AlertManager
          hosts.
        displayName: DNS Discovery
        path: overrides.alertmanager.discovery
        x-descriptors:
        - urn:alm:descriptor:com.tectonic.ui:advanced
      - description: Use DNS SRV records to discover Alertmanager hosts.
        displayName: Enable SRV
        path: overrides.alertmanager.discovery.enableSRV
      - description: How long to wait between refreshing DNS resolutions of Alertmanager
          hosts.
        displayName: Refresh Interval
        path: overrides.alertmanager.discovery.refreshInterval
      - description: If enabled, then requests to Alertmanager use the v2 API.
        displayName: Enable AlertManager V2 API
        path: overrides.alertmanager.enableV2
        x-descriptors:
        - urn:alm:descriptor:com.tectonic.ui:booleanSwitch
      - description: |-
          List of AlertManager URLs to send notifications to. Each Alertmanager URL is treated as
          a separate group in the configuration. Multiple Alertmanagers in HA per group can be
          supported by using DNS resolution (See EnableDNSDiscovery).
        displayName: AlertManager Endpoints
        path: overrides.alertmanager.endpoints
      - description: Additional labels to add to all alerts.
        displayName: Extra Alert Labels
        path: overrides.alertmanager.externalLabels
      - description: URL for alerts return path.
        displayName: Alert External URL
        path: overrides.alertmanager.externalUrl
      - description: Defines the configuration for the notification queue to AlertManager
          hosts.
        displayName: Notification Queue
        path: overrides.alertmanager.notificationQueue
        x-descriptors:
        - urn:alm:descriptor:com.tectonic.ui:advanced
      - description: Capacity of the queue for notifications to be sent to the Alertmanager.
        displayName: Notification Queue Capacity
        path: overrides.alertmanager.notificationQueue.capacity
        x-descriptors:
        - urn:alm:descriptor:com.tectonic.ui:number
      - description: |-
          Minimum duration between alert and restored "for" state. This is maintained
          only for alerts with configured "for" time greater than the grace period.
        displayName: Firing Grace Period
        path: overrides.alertmanager.notificationQueue.forGracePeriod
      - description: Max time to tolerate outage for restoring "for" state of alert.
        displayName: Outage Tolerance
        path: overrides.alertmanager.notificationQueue.forOutageTolerance
      - description: Minimum amount of time to wait before resending an alert to Alertmanager.
        displayName: Resend Delay
        path: overrides.alertmanager.notificationQueue.resendDelay
      - description: HTTP timeout duration when sending notifications to the Alertmanager.
        displayName: Timeout
        path: overrides.alertmanager.notificationQueue.timeout
      - description: List of alert relabel configurations.
        displayName: Alert Relabel Configuration
        path: overrides.alertmanager.relabelConfigs
      - description: Action to perform based on regex matching. Default is 'replace'
        displayName: Action
        path: overrides.alertmanager.relabelConfigs[0].action
        x-descriptors:
        - urn:alm:descriptor:com.tectonic.ui:select:drop
        - urn:alm:descriptor:com.tectonic.ui:select:hashmod
        - urn:alm:descriptor:com.tectonic.ui:select:keep
        - urn:alm:descriptor:com.tectonic.ui:select:labeldrop
        - urn:alm:descriptor:com.tectonic.ui:select:labelkeep
        - urn:alm:descriptor:com.tectonic.ui:select:labelmap
        - urn:alm:descriptor:com.tectonic.ui:select:replace
      - description: Modulus to take of the hash of the source label values.
        displayName: Modulus
        path: overrides.alertmanager.relabelConfigs[0].modulus
      - description: Regular expression against which the extracted value is matched.
          Default is '(.*)'
        displayName: Regex
        path: overrides.alertmanager.relabelConfigs[0].regex
      - description: |-
          Replacement value against which a regex replace is performed if the
          regular expression matches. Regex capture groups are available. Default is '$1'
        displayName: Replacement
        path: overrides.alertmanager.relabelConfigs[0].replacement
      - description: Separator placed between concatenated source label values. default
          is ';'.
        displayName: Separator
        path: overrides.alertmanager.relabelConfigs[0].separator
      - description: |-
          The source labels select values from existing labels. Their content is concatenated
          using the configured separator and matched against the configured regular expression
          for the replace, keep, and drop actions.
        displayName: Source Labels
        path: overrides.alertmanager.relabelConfigs[0].sourceLabels
      - description: |-
          Label to which the resulting value is written in a replace action.
          It is mandatory for replace actions. Regex capture groups are available.
        displayName: Target Label
        path: overrides.alertmanager.relabelConfigs[0].targetLabel
      - description: Interval on how frequently to poll for new rule definitions.
        displayName: Poll Interval
        path: pollInterval
      - description: Defines a remote write endpoint to write recording rule metrics.
        displayName: Remote Write Configuration
        path: remoteWrite
        x-descriptors:
        - urn:alm:descriptor:com.tectonic.ui:advanced
      - description: Defines the configuration for remote write client.
        displayName: Client
        path: remoteWrite.client
        x-descriptors:
        - urn:alm:descriptor:com.tectonic.ui:advanced
      - description: Type of authorzation to use to access the remote write endpoint
        displayName: Authorization Type
        path: remoteWrite.client.authorization
        x-descriptors:
        - urn:alm:descriptor:com.tectonic.ui:select:basic
        - urn:alm:descriptor:com.tectonic.ui:select:header
      - description: Name of a secret in the namespace configured for authorization
          secrets.
        displayName: Authorization Secret Name
        path: remoteWrite.client.authorizationSecretName
        x-descriptors:
        - urn:alm:descriptor:io.kubernetes:Secret
      - description: Configure whether HTTP requests follow HTTP 3xx redirects.
        displayName: Follow HTTP Redirects
        path: remoteWrite.client.followRedirects
        x-descriptors:
        - urn:alm:descriptor:com.tectonic.ui:booleanSwitch
      - description: Name of the remote write config, which if specified must be unique
          among remote write configs.
        displayName: Name
        path: remoteWrite.client.name
      - description: Optional proxy URL.
        displayName: HTTP Proxy URL
        path: remoteWrite.client.proxyUrl
      - description: List of remote write relabel configurations.
        displayName: Metric Relabel Configuration
        path: remoteWrite.client.relabelConfigs
      - description: Action to perform based on regex matching. Default is 'replace'
        displayName: Action
        path: remoteWrite.client.relabelConfigs[0].action
        x-descriptors:
        - urn:alm:descriptor:com.tectonic.ui:select:drop
        - urn:alm:descriptor:com.tectonic.ui:select:hashmod
        - urn:alm:descriptor:com.tectonic.ui:select:keep
        - urn:alm:descriptor:com.tectonic.ui:select:labeldrop
        - urn:alm:descriptor:com.tectonic.ui:select:labelkeep
        - urn:alm:descriptor:com.tectonic.ui:select:labelmap
        - urn:alm:descriptor:com.tectonic.ui:select:replace
      - description: Modulus to take of the hash of the source label values.
        displayName: Modulus
        path: remoteWrite.client.relabelConfigs[0].modulus
      - description: Regular expression against which the extracted value is matched.
          Default is '(.*)'
        displayName: Regex
        path: remoteWrite.client.relabelConfigs[0].regex
      - description: |-
          Replacement value against which a regex replace is performed if the
          regular expression matches. Regex capture groups are available. Default is '$1'
        displayName: Replacement
        path: remoteWrite.client.relabelConfigs[0].replacement
      - description: Separator placed between concatenated source label values. default
          is ';'.
        displayName: Separator
        path: remoteWrite.client.relabelConfigs[0].separator
      - description: |-
          The source labels select values from existing labels. Their content is concatenated
          using the configured separator and matched against the configured regular expression
          for the replace, keep, and drop actions.
        displayName: Source Labels
        path: remoteWrite.client.relabelConfigs[0].sourceLabels
      - description: |-
          Label to which the resulting value is written in a replace action.
          It is mandatory for replace actions. Regex capture groups are available.
        displayName: Target Label
        path: remoteWrite.client.relabelConfigs[0].targetLabel
      - description: Timeout for requests to the remote write endpoint.
        displayName: Remote Write Timeout
        path: remoteWrite.client.timeout
      - description: The URL of the endpoint to send samples to.
        displayName: Endpoint
        path: remoteWrite.client.url
      - description: Enable remote-write functionality.
        displayName: Enabled
        path: remoteWrite.enabled
        x-descriptors:
        - urn:alm:descriptor:com.tectonic.ui:booleanSwitch
      - description: Defines the configuration for remote write client queue.
        displayName: Client Queue
        path: remoteWrite.queue
        x-descriptors:
        - urn:alm:descriptor:com.tectonic.ui:advanced
      - description: Maximum time a sample will wait in buffer.
        displayName: Batch Send Deadline
        path: remoteWrite.queue.batchSendDeadline
      - description: Number of samples to buffer per shard before we block reading
          of more
        displayName: Queue Capacity
        path: remoteWrite.queue.capacity
        x-descriptors:
        - urn:alm:descriptor:com.tectonic.ui:number
      - description: Maximum retry delay.
        displayName: Max BackOff Period
        path: remoteWrite.queue.maxBackOffPeriod
      - description: Maximum number of samples per send.
        displayName: Maximum Shards per Send
        path: remoteWrite.queue.maxSamplesPerSend
        x-descriptors:
        - urn:alm:descriptor:com.tectonic.ui:number
      - description: Maximum number of shards, i.e. amount of concurrency.
        displayName: Maximum Shards
        path: remoteWrite.queue.maxShards
        x-descriptors:
        - urn:alm:descriptor:com.tectonic.ui:number
      - description: Initial retry delay. Gets doubled for every retry.
        displayName: Min BackOff Period
        path: remoteWrite.queue.minBackOffPeriod
      - description: Minimum number of shards, i.e. amount of concurrency.
        displayName: Minimum Shards
        path: remoteWrite.queue.minShards
        x-descriptors:
        - urn:alm:descriptor:com.tectonic.ui:number
      - description: Minimum period to wait between refreshing remote-write reconfigurations.
        displayName: Min Refresh Period
        path: remoteWrite.refreshPeriod
      statusDescriptors:
      - description: Conditions of the RulerConfig health.
        displayName: Conditions
        path: conditions
        x-descriptors:
        - urn:alm:descriptor:io.kubernetes.conditions
      version: v1
  description: |-
    The Community Loki Operator provides Kubernetes native deployment and management of Loki and related logging components.
    The purpose of this project is to simplify and automate the configuration of a Loki based logging stack for Kubernetes clusters.

    ### Operator features

    The Loki Operator includes, but is not limited to, the following features:

    * Kubernetes Custom Resources: Use Kubernetes custom resources to deploy and manage Loki, Alerting rules, Recording rules, and related components.
    * Simplified Deployment Configuration: Configure the fundamentals of Loki like tenants, limits, replication factor and storage from a native Kubernetes resource.

    ### Feature Gates

    The Loki Operator Bundle provides a set of feature gates that enable/disable specific feature depending on the target Kubernetes distribution. The following feature gates are enabled by default:
    * `serviceMonitors`: Enables creating a Prometheus-Operator managed ServiceMonitor resource per LokiStack component.
    * `serviceMonitorTlsEndpoints`: Enables TLS for the ServiceMonitor endpoints.
    * `lokiStackAlerts`: Enables creating PrometheusRules for common Loki alerts.
    * `httpEncryption`: Enables TLS encryption for all HTTP LokiStack services.
    * `grpcEncryption`: Enables TLS encryption for all GRPC LokiStack services.
    * `builtInCertManagement`: Enables the built-in facility for generating and rotating TLS client and serving certificates for all LokiStack services and internal clients
    * `lokiStackGateway`: Enables reconciling the reverse-proxy lokistack-gateway component for multi-tenant authentication/authorization traffic control to Loki.
    * `runtimeSeccompProfile`: Enables the restricted seccomp profile on all Lokistack components.
    * `defaultNodeAffinity`: Enable the operator will set a default node affinity on all pods. This will limit scheduling of the pods to Nodes with Linux.
    * `lokiStackWebhook`: Enables the LokiStack CR validation and conversion webhooks.
    * `alertingRuleWebhook`: Enables the AlertingRule CR validation webhook.
    * `recordingRuleWebhook`: Enables the RecordingRule CR validation webhook.
    * `rulerConfigWebhook`: Enables the RulerConfig CR validation webhook.

    In addition it enables the following OpenShift-only related feature gates:
    * `servingCertsService`: Enables OpenShift ServiceCA annotations on the lokistack-gateway service only.
    * `ruleExtendedValidation`: Enables extended validation of AlertingRule and RecordingRule to enforce tenancy in an OpenShift context.
    * `clusterTLSPolicy`: Enables usage of TLS policies set in the API Server.
    * `clusterProxy`: Enables usage of the proxy variables set in the proxy resource.

    ### Before you start

    1. Ensure that the appropriate object storage solution, that will be used by Loki, is avaliable and configured.
  displayName: Community Loki Operator
  icon:
  - base64data: PD94bWwgdmVyc2lvbj0iMS4wIiBlbmNvZGluZz0iVVRGLTgiIHN0YW5kYWxvbmU9Im5vIj8+CjwhLS0gQ3JlYXRlZCB3aXRoIElua3NjYXBlIChodHRwOi8vd3d3Lmlua3NjYXBlLm9yZy8pIC0tPgoKPHN2ZwogICB2ZXJzaW9uPSIxLjEiCiAgIGlkPSJzdmc0OCIKICAgd2lkdGg9IjUwMCIKICAgaGVpZ2h0PSI1MDAiCiAgIHZpZXdCb3g9IjAgMCA1MDAgNTAwIgogICB4bWxuczp4bGluaz0iaHR0cDovL3d3dy53My5vcmcvMTk5OS94bGluayIKICAgeG1sbnM9Imh0dHA6Ly93d3cudzMub3JnLzIwMDAvc3ZnIgogICB4bWxuczpzdmc9Imh0dHA6Ly93d3cudzMub3JnLzIwMDAvc3ZnIj4KICA8ZGVmcwogICAgIGlkPSJkZWZzNTIiIC8+CiAgPGcKICAgICBpZD0iZzU0Ij4KICAgIDxpbWFnZQogICAgICAgd2lkdGg9IjUwMCIKICAgICAgIGhlaWdodD0iNTAwIgogICAgICAgcHJlc2VydmVBc3BlY3RSYXRpbz0ibm9uZSIKICAgICAgIHhsaW5rOmhyZWY9ImRhdGE6aW1hZ2UvcG5nO2Jhc2U2NCxpVkJPUncwS0dnb0FBQUFOU1VoRVVnQUFBZlFBQUFIMENBWUFBQURMMXQrS0FBQUFHWFJGV0hSVGIyWjBkMkZ5WlFCQlpHOWlaU0JKCmJXRm5aVkpsWVdSNWNjbGxQQUFBVFpGSlJFRlVlTnJzdlZtWEpGZDVyNS9oNVpzZXFpdS9RVVUzZzRhejdDcXc0ZXBBaHppMmJ3eTIKN0FVY3c4RWdiREZQRWtJQ2dhQUZDQ1NRckFFRUVraEdBbXlNRFFaaDRadkRvQ2p3alptVUNldW8xUzJwbGYwTmFxN0xPaEUxZE9VUQp3OTc3M1c4TW1jK3pWcUx6LzdzNk1pSWpjei83amZqRnU0TU9URFVyYi93ZllmS2Y3eWV2cjNlLzlmL3U1Uk1CQUFCb3Q5aVgrQlFBCkFBQUFBQUFBQUFBQUFBQUFBQUFBQUFBQUFBQUFBQUFBQUFBQUFNQ0FnSStnR2F4ZWUyWDZuSGo2V3R6LzcvTDh3MC9keWljREFBQW0KL0Q0ZlFTUGtIVEhOQWdBQWhENmQ4cWF6R3dBQUdFTXRxQ3Z5SjRXZjlzbjVoNTRhOEdrQ0FFQVp2OGRIb01QOHcwLzFkZ1UrL0xLSApLaDBBQUJCNkErZ0ovejFDQndBQWhONXFvZTlWOWFmNUNBRUF3QVJDY2JyMGplVk5oUTRBQUZUb0xhclFnNHhYUHQzVmQxd1o4akVDCkFBQkNyNUg1aDU2S3JZTnhrMzlQbFE0QUFBaTlrVlc2WGJXTzBBRUFBS0UzUnVoMmw5cUhJUmdIQUFDbEVJclRKakFNeHVWRGhRNEEKQUZUb2phblEzU0VZQndBQUNMMXU1ci95Vk94WTJRKy9xTklCQUFDaE43NUtMNysvanRBQkFBQ2hOMHJvYnVFNGduRUFBRkFJb2JncQpJQmdIQUFCVTZGTldvYnZSWFgwbndUZ0FBRURvdFRML29DUVl0M1B3b2tvSEFBQ0UzdmdxZlZUZWU2L096dkJmSUhRQUFFRG9qUko2CnVieXpJQmdIQUFDNUVJcXJpbUNIWUJ3QUFGQ2hUMVdGN2taMzlWMVhoSHlNQUFDQTBHdGsvb0d6c1h0MTM2RmpIQUFBRk1JbDkrcXIKOUtWU2VlZVQvdHZIZk96STZyVlhSdnZiVzB4ZS9mbUhuN3FYMHdNQWdOREJSZWlCOWI5M0NzYU55WHNwWXgvU3F3Y0lIUUFBb1lNUgp0aDNqSEhxNkc4ZzdpNGlUQXdEUWRzVkFaYXkrKzRwVW5FOEl6OFRKK1MrZEhZeEpQRXorODMxaDlmK1MrWWVlNm5HV0FBRGFDYUc0CkNwbi84bjR3em0yQmx0d3FmZjdocHdhN2dUbTM3UmxYL3dBQWdORGhzSEtXVnNGNTRvMkYyMTNrNUFBQUlIUXdSeXIwMDk2Mk8zcVYKZ0FvZEFLREZFSXFySHZ1T2NZRlJoZDYzMkVZV0VhY0dBSUFLSFh4VjZPWDMxN3VyNzgzc0dOZXoyRWJtKzY2KzQwcXFkQUFBaEE0bQp6SDlwcUdPY2V6aHVNaGlYSnRRdDVKM3p2Z2dkQUFDaGd6RnBNRTcyd0tCNU1NNXUwa0F3RGdBQW9ZTUZPc0c0ZzRtQysrTnJWT2dBCkFDMkZVRnc5MUJPTUt5ZmkxQUFBVUtHRHJ3cmRKQmozdnBKZ25PMWtZZisxK2s2Q2NRQUFDQjJNbUw5ZktSajNGWVBXcmVYdmg5QUIKQUJBNldGVEYrc0U0dDhrQ3dUZ0FBSVFPRnVnSDQveE9GQUFBb01FUWlxc1B0d0JiK1RQakJPTUFBS2pRb1ZFVmV2RWw4KzdxK3owRQo0M2EzdXpQeVduM1hGVlRwQUFBSUhVeVkvK0pRTUs1YzNua3luZ3pHUFZnUWpNdVFkNmV6ay9XWENCMEFBS0dEUlhVc2JkZWFINHd6CmwzY1dCT01BQUJBNldOQ3prSGNXT2NHNG5aNkZ2S25RQVFDbUFFSng5ZEpYZW5STkZvd0xDTVlCQUZDaGc0MDRwWSt1ZFZjL0lBekcKNVZ3TldIMDN3VGdBQUlRT1JzemZOeGFNYzVzVVRBYmpIamdydlpTZnVWMEFBRURva0krMG1sN0srZHZZS2pVLytiY0U0d0FBRURxSQpoUzROeGhWTkZNeTJUWVVPQU5BaUNNWGxzSHJ0N3FwalMvdVZhdnJmS0hsZE5mL3dVN0hudDlJTnhybHZPK0piQUFDQTBLZEIzcDBNCklhYi8vLzBLM1Vjdzdyb3J3dmw3enc0OGI3ZXorcDRybHVhL2RMYkhOd1FBQUtHM1dkNVplTCt2bklnNFRvUXMzVXg2SENOQ1QwV2MKQ0ZreTBUallMa0lIQUVEb2paUDVyY2wvemhqS08wK2NHdlNzdHAyOWh2bGpHWDhaZDB3dW5RZlZUV0FBQUVDSDJRckZEU2UvM1FoWAozM1psVjBubytiSXREN0NaQitQc2VzWVRqQU1BUU9pTlJIYjVlRStBR3BMck84aTJYTHpCZnVET2Zuc0hSUHhFQUFBUWV1T1lmK2lwCmxjN1l2V2FIeXRpLzVBNFdhWEdudTNxOWg2VlVNMWg5THgzakFBQVFlbHVxZEx2SzJIOHc3aDRQSGVNeXF2VDUreDBUNnFPZkJVSUgKQUVEb0RjVDJNblJRbWVCNmxzZGh1bCt4NDVVSXRRa01BQUFnZEIvRUFybWxoS3Z2YUdrd3p1MGVQUlU2QUFCQ2J5UTlnZHcwSmVjYwpqQXVDOUxWVEhveHpJK0puQWdDQTBCdkgvRmVmV2tua05oQnV4ci9rRElOeCsvSWVlWFU2NmF2VFhidmg4dENxOGpkazlYM1RHNHhiCnZmYktLSGxkbDd3ZVNWNVBwdjl2aGdVQWFDT3oydm8xbFZ6b0lOMEQvQWZqN2o0YnIzN3dpZ2w1Nzh2YTVzckJ5R1JsL290bmU0bVEKWFk5emVMdXQ3eGlYeXJzejJpVndLZU9ZNll3SEFBaTlSYVNYdDYrMmxOcTQ0UHdYNmNGT1Q3aHQrNDV4WnBmaVd4ZU1NNVIzWmVjVwpBQUNoNjVBSzdveWwxSVlKVjk5NVpYZit3ZDNuMm4xZk9aQUlwU2dZRjFrZlo5QSt5ZTJML0FuQnVVWG9BTkJLWm5VOTlKNmdlNXJtCndOK1hsZmdsSGVQSzVKMGZ4b3RhYzJiVGZJVHczSzYrN2NxSW9RRUFFSG9MbVArS1JjZTRmSEZvRFBvOWkvZlBFbkIzN1VNR3dUaUgKSlAzcUI5b1JqSnQvNktuMHZLNDRuRSthNlFBQVFtOXRsVzQxMk8rTXZqbzczdThybi9pSHAyT0g2cm4weXNIOEY4NDI5WXBFUGVlVwpaam9BZ05DbmlyNkZ2S3NUWERCMk84RGZQZUJZdUdkdGt0eXkwMlNJQ2gwQUVIb3JpUzNrblVXNCtxNHJxdTBZWjhacEw5dXRydVd0CjdxVElyVXBINkFDQTBOc3o2S2VQaU8xSXQ5S2VZRnpSZHMycTJLaEZaMWVlR1hnSHdUZ0FRT2l0WVA2QnMrN0J1RU14YUF6NjhtRGMKalFYQk9FSEwyOVhyV2hLTSsrcFRhZEo5WllZeUF3QUFNMzNKM1V5ZXhRTDBINHk3U3lrWWQ5OVo2WnJyYlpPYy9hMkwwYytYWUJ3QQpJUFFXMFhlV3B2WlNxazBMeHJWUGNzdUNpUm9WT2dBZzlGWVJIQVRqT3E0QnFuRDFQUXJCdUtEbVlGeis4YmF6UW1mWldBQkE2TlBCCjZyVlhMaVd2cnBIZzdBZi81Z1hqT2hiQk9MdmpqUnAyWHJ2N3E2VjFNeWRGc252b25kVjNFb3dEZ1BZd2RiM2NVM2wzUmhmbE9CaVUKcjA5ZTl3Ny83ZnlYejY0a0ZmYWc0N0x5MnFqa1lyWHEwclNpSHFXN2R0UGw0WW5QUHoyWTJLN3dQdnJxOVZjc3pkOXp0bGZEZWUwTwpuYytEY3h2dUgvOWJrLzk5ZE9UY1B2alVJQkZ5R255MHU0SVM3SXhQakdLR0NRQkE2UFhKMjZiN2w5dFNxdVhiZGViRW5VL0hhemRlCmJpcnZvaXA5Uk9qejk1N3RKVUtXN3A3NlVxb2w4clk1QjczQ3F3ckJUdVhuRmdCZzVvV2VEUExoMkFBZldVcXU2REwwMVlKcVdETVkKWjcvdDBmdmRka3VwbW0xM1VlbmNYbU1vYjV0enUzenBXQU9ubmdQY1J3ZUExdENtZStqcDRQcElNc2hmdC92OHQzMEMzRDc1YlhaLwpPVng5YjAzQnVPTDljdy9HVmQ5RkxUMmZaNUxYMWNrcmRMajNIZVZVNEwzRERvRE8zemtBQUlUdVhYRFMrNy9aeTJLS0c2NTBxZ2pHCitRdnJpYlliQkR1UnlybVYvZnZPNnR1dlhIS2F2SlJNYUZiZmZVWEVNQUVBQ04waldzdGl6bi9wN01ydUd0clNDbE5yQXVPZTFPNnUKZlRpalk1ekZkaE41VDd4UzFtNjRmTW56dVpWMng4dWN3TXcvY0xiOE84UHo2QUNBMEd0QmExbE1hU1huUHhqM3VaeU9jWFpNU3U3dQo3SVI2bnJ3cnZDSVJPNXpQNGI4clA3ZDIyNk5qSEFBZ2RFWHNsOFUwV3pHcy9MbnZlbGJuY3I4VVhYQzhpYXhqQzNsbnNhaHlyUGJuCnM3enBUWkI4Wjl5MlI0VU9BQWhkamJKbUllNkRjK3hVR1I0U3JyNnZ4cVZVOC9mWHoxS3FWVlRvZ1ZyVEd6ckdBUUJDYnlEU3dUbHYKV1V6cC9XcXRnVjhxT2ZjckVzVVRoNmkyQ3IzNDNDNVpUd0pOdHZzZWduRUFnTkM5TXJJc3BzZnFjdjUrd1ZLcTVSV2lueXNTYmxMcQpybjJrWUNsVnQ2cC9sN1VQZVE3R2ZmVXA2ZTJGdk5CamVsNjloeWtCQUJDNnp5cmRiWUQyRTR5YkZKNy9ZTndkT3NHNEUvL3dkRTlRCjlXdGVrWWdkUHZkaDNNNnRlNWdTQUFDaEMxZ1dEdnIybDZITmhOZXFZTnpJU25OdUxLb2ZxNzluNzVjRjI5UTh0d0FBVk9nS2czNXMKdmIzUnZ3dFhQMEF3VGtRYWpKTmxHYUtjN2ZZYW1JOEFBSmh4b2NzYnJtUXZpMW5XaWE2K0tyMFp3YmpKOTR3YWN6WGlvTDFyOGxwOQoxeFYrT3NhTkhlL3Erd2pHQVFCQzkwcTZMR2JISmVSMGFaRGVIZmdudzFOZkdBckd1YmVCOVQvbyt3akczV3daakRNOC9yVWJQUWZqCkhqUUl4ZzNKTzZkUGUxYm9zZmc3VSs4dEZRQ0FHYTNRVFN1dUlHUHc3MXdhL0JjTDVlbU8vMkRjN1VyQnVMdWVibW9QKzloQzNqYm4KUUhxOEJPTUFBS0Vyc0d3aGJ4c1I5WjMzU1BmeEpyMWduSXpUL3E5SUtLMlFkdEF4enVPa0NBQUFvZnNjOU12bGJUTTRtd2t1djhvTApWNitib1dCY1VGRm13TzY0STIvSHlyUG9BSURRMVpFdnQ1bTlMR2JQUXBKVlZuSmF3YmhsbTg4czQvMldLaiszQnNlZG5Oc2xsZTIrCm4yQWNBQ0IwcnhndGkxaytVRStHcCs3YlgwcFY0OUVwMlFURUxSaDMrUGZkdFk5WkJPTXNKZ3RyTjEwZWVUNjMwdFhSc2p2R2ZYSG8KTytOeHV3QUFDRjJqa3JON2h0enZVcXFIK0EvR2ZkWWdHT2V3TU0ySk81OCtiS1ZyT2xtb1FuSUhUVy9jSnh2Mm9VZkpkZ0VBRUxwbwowRjkyYkFCVGRybFllZzlYUHhqbnQ5dVo5UEUxdlk1eDdvbjA0bHNNL3JjTEFJRFF2VmJvZG9PMVd6Q3VmUHZoNnZVS3dUaDV0N1BUCnJaSGNRY2M0ZHlMckNoMmhBd0JDcjFIb3NtZW84NWJGRkMvUjJ1azBKUDF0c2svTmxKeDBvWnpPNm51Vk9zWmRSekFPQUJDNlYrYS8KN0xnczV1aGdQUm1ldW5jb0dPZTdRcXhTY3BOQzZxN2Q0cmlVYXNuMjF6N2lPUmozcGJQaUxuYWQ3TkJqOFhlR2puRUFnTkJyck5JRgpWVnlub3hDTTAxcEs5VE5Ld2JqUFBXMCtNYko0WWtETThHcHdibGRnNkJnSEFBaTlSU3o3cnVMMk1idThYYVhneGljYTJzRTR1KzNyCkw2VnFQNm1pWXh3QUlQUldWZWc2dmNoamllQ0NvQk91M1hCNUE0SnhPK092MDRXU2MzLyt2cjdNUVA1NWlieE5GSGdXSFFBUXVqS0IKK0pueE5Ed1ZHVTBVOHVXZHZIWkdYdnV0YUN1VzNFN0dTMUNoMXk5MGNkZSsxZmNwZFl5N25tQWNBQ0IwcjVRdWkyazJZRStHcCs0WgpXa3JWVE41WmFBejZQUXQ1WngxM2QrM2psNFhlaEQ3ME9hN2Q3RGtZZC85WjZiS3htUk9OK1hzZE9zWlZNNEVCQUpqaENyMU1SckxHCktEMExlZHRzMTVrVHQ2WEJPR041NXgzM1pERHVEb05nbkVQZ3pnT3hjS0xSbW1WeUFRQVF1bEpqbEVUZ09zOTkrNTdBK0ZzOFJocTQKcXljWVp6bDVHZm5PT0Z5SjRENDZBQ0IwTGZRYW8waXJ3M0R0UThyQk9MZmpMZy9HTldjQzAzZWF2RWlXVXVWWmRBQkE2TFVodnYrYgpzeXltdERxc1JuTCt4TnU4WUp6SjVLWGtIS3grb0NBWVovWGt3dWp0bDdVYi9HWUdBQUJtWHVnankySjZGTytKZjNoNk5Cam5kaGxhClk5Q1hQcC9kWGZ1RXAyRGMyT2V4OWxIUHdiZ3ZuSlhlWHNnOHQvUDNuTjFiWmM1UTNudjVDYXAwQUVEbzFWYnBibXRkTDVaV2lHNzQKRDhaOStsenNJdHZTWU56dEpjRzR1aTVGRDNlTTgzc09laGJ5cnVUY0FnQWc5TEw3dis2WHh2dkMvV3BuTU01MmUyVVRvNnF2U0JnRQoyQkp4TDF2SW13b2RBQkI2WXl0MHM4RTVOdDZEN1BjTjEyNXNRREJ1Y3QrS2czRWVLMzhQOUFYN2t4SjVtU2lRZEFjQWhGNUpoUzY5Ck5KNkdweUxqUWQ5dTBsQ3Q1R1NYeHJVcS96b25hK21TcDNZZDR3emZaKzFEQk9NQUFLRjdwWFJaVExQS2EvSys4bDFQSHk2bDZ2Nm8KbU1hZ0wxMHhyTHQySmlNWUozOGtyclAyTWMvQnVQdk9paWRybmV6UTQ5NTNSbWN0QUFBQWhPNmxrbk9ydlB3dnBWcThYV2RPZk9wYwpMQlJjdHVRK1k3R1VhcldTaXgwbmFlV2h4NGFkV3dBQWhEN2UvY3ZmNVdMN1lGdzE5MXExbmh1WDNsdXVOaGdudThWQXh6Z0FRT2lOClEzNjUyQzBZVnk2VWNPMG1oV0NjUFAxOTJscHk5WFZSNnp0TzBnNklLcDRvQUFBZzlOb3ExaUIzV1V5M1VKWitKU2ROZi90OWRHMlgKM1FWczlEckdDVmo5b0orT2NlT3MzVWd3RGdBUXVsZEdsc1cwcTFTSEIvREorOHAzRGdYajNPV3BNZWhMMDkvZHRWc0xnbkZtOHU1awpMZUc2ZHN0bFhvOTMvcDZ6MHRzQTJlZjJycWNMTzhZWnZoZFZPZ0FnOUVxcWREdlpsUWZqR3JJUzJZbFBub3M5cEw4bnhIdml0cXhnCm5NWDY2M3BYSkdMSHlkVGVud1U3ZmtLUGsrOTFtbUVFQUJDNmI0WTd4cm5KYmlsbnUvMEdya1NXTHpsemNpUzMwN09RZDlibnJST00KTTVkM1ZqdFgrMkFjOTlFQkFLRTNxRUszbXhENFhVcjFrSER0STQwTXhwbExydTVtT2tGMlpzQ2lGM3RVZUc3ZDFnRFlXeWIzd3lybgpGZ0FBb1R1STdkSUF2dnBCeDZWVXk3ZmRycmFvR2xjNmhPZFdzSkRLTG1zM1hMNlU4Um4xQkdzQVVLVURBRUxYWUhkWnpLeGduTjI2CjE1UGhxYytOTGFYcXR1MUlkUUxqbU5SZSs5UmwyWklUc3ZaeHo4RzR1OCtLbjJMSTdBYjQrZjF6SytzWUZ6R1VBQUJDOTAxZ1hsM20KVkh5THhsV3IzYUR2UHhoMzZ6bTd0cWltNmU5UG44dWVHTm05UjMwZDQyenY3UWZpV3pWMGpBTUFoSzdBc29XOHM4Z1B4c21vTmhobgpQdmx3VDMrN3RkTDFjMFhDN2NxRXZCdGdkYmRUQUFCbVh1alNlNjErZzNIRDRhbWJsWUp4T2d1TXlGcnBCa3JCT0oyRmNtSmpnV2VqCkZYb0VBSmhkb1NmeWx0Ly92U0d6KzVlMFl0V3A1T1JYRHFLYzdmWXM1RjFWMWRvVGZFNjdyN1ViTDFmcEdFZVZEZ0FJM1RPWGxzVjAKcTZMencxTjNqQVhqM0FiL3FGR1MyMmY5MDVlWnJ4ZHVjZHhyWi93RzQwN2M5WFRQOFh3V2luYzM5QmpraEI3TnYwTVJ3d2tBSVBRcQpKV2NtcE1YU3F0VU4vOEc0VDV5ekVub1FUTDR5SmZlcGMzdHRVWnYzK0Zyc09zRW9PUWZTUng0SnhnRUFRbGRnV1ZCRkY0bElkbms3CnFEWVlseU52SGNsVk5JRlJYRld2TDd3aXdTVjNBRURvYW9PK08vSmdYTFlJd3JXUDZnVGpMT1J0Yzd6TGpwOS9mYXZNbGU5VGxQTi8KajRYMzBMVkNqd0FBTTEyaFMxdWk1aTJMS2I2dnJGSEpCVnJCT0hrUXNKNWdYTW41V0x2cDhpVXYzNW5KOTZWS0J3Q0U3cFBkWlRHTApnbkdPaTI2Y3VIMW9LVlgzQkhqVWlBbk1HT3UzR1FUakhDcll0VnM5QitQdWZOcHRuOHBDajdjWGRBTTAvdzVGRENrQWdOQzFKT2QrCkdkWCt2cklrY0NkZzd1UG5kTllMLytSWU1NNE5qVWYxWXNzRlZHVG4xbnpTUURBT0FCQzZ3cUMvckhRZnZTK2NLRXhmeHppM2laR2YKS3hKdTU2RjhtVno3VmRjMHp5MEFBQlc2dzBTZ09OQjFVQjI2RTY1OXJNVWQ0K3l2QU9oMmpITWpVcG9VYVoxYkFBQ0ViaUdlclBCVQo1TFZpMVphY2pNanBjNnlqTzU2UDBPTkhjb0p4c2trUlZUb0FJSFRmbkxoekxCaG5NMUFYaGFjK1l4aWVLbjYvcURGWEpJWW9EY2JaCjkzUGZrK2VuUEFmalB2ZTBkSktSS2Q0VG43VU14bVcvZDhTd0FnQUkzWC9WMnJPUXQ4MktZY0wwOTQ3L1lOd3Q1OFJWYStZRTV0YWgKWUp5N1JQVTZ4bFVaZWpRN1pvSnhBSURRRlpDdEdHWWFuaXFXZDhhcjRtQ2MrYkVyVFdBVU84YTUvM3Vsam5FN1hISUhBSVN1V3FINwpiUk1hVzhnN2kzRHQ0NWZwQk9OY3E5YmlJT0N5MHVjb1FicUdlWlR6dDVZZDR5Yk9kN2gyeTJVRTR3QUFvYXNJem0weWNCQ2VpckszCmF5enY2aDV4T3JoeTRDYTRmTW5KNzg5WEY0eXpXUTN1WnR1T2NRYm5YSy9sTFFEQTdBcjl4T2NNbDFLMVhXN3p0b0x3bExsUW9rb2sKWjFtdHIzLzJNaTl0VWNmN3lxOS8ybk13N282blZSTHBoK2ZXV040MkV5TUFBSVR1VFhJK2w5dVVDY1YvTU81ajUzcHUrek1pcmtuSgpmZUpjNGNUSWNHRVkvYVZVN2EvQTVKeURIZW5FaUdBY0FDQjA3MmpkLzVVLzkxMTlNRzVTM2xtVloyRXdUckNxbTI3SHVISjVaOG5ZCnZHTmNNODR0QUFBVnVtQkNJRjlLTlZzdTRkb25GSU54WnZJMlB0NUUzTXVCVGl0ZENYM25TcnA0b1p4WStKM1JPcmNBQUFoZFVzbXQKM2V6WU1hNldMbW83ZlF0NTI2d1lwalV4a3AxYjk3N3JlK2YyWThLbFZHMnJmd0FBaE83R2lUdHlnbkhDTmN4UGZQcmNhRERPcll0YQpWTmtFeG1MLzFtOS9zWXJrMW0vekhJeTcvV2x4Q0RCckFqTnhidjFXL3dBQUNGMVFIZmFFOTBRWFM3ZnJWc1g1RDhaOTlMeEsrbnZ1CjQrZFVKa1llem0wc3pFaVloeDVyUHJjQUFBamRaY1d3MFVIYnZLdFkzWUxiSXhiKysvSUpqTStKVVIzbnRueFZ2YWFlV3dDQW1SYTYKOUhMeGtsRjFhQys0Y08yTWRqRE82d1JtV2JoZjlheTg1dEpudnJubkZnQUFvVXNxcnJXUGVWNUtWVmR5T20xUjVaMzM5SVh1MExaMQo3WmJML0o5Yk9zWUJBRUwzejRuYjk0Tng5c3VuRmxicEp6NTV6bjY1emNsdFIwMmN3S3pmSVFqR0ZielArbWM4QitNKzgvVGhhbkJXClBkZDNDaWRWVnVlV2puRUFnTkFySkJCTHpuNjVUZGtLWjg3TTNhd1VqTHNsSXhobm4rNnY0TEs3ZGR0VzgzTkx4emdBUU9pMXN5eVUKWEhFd3puM2I3UTdHMlZldUNwTGJXWGJzdVY1OER1Z1lCd0FJdlVVVnVuUndQZ2hQdVJPdTNkckFZRnpITWhoblBxSFJyZERkSmxaKwp1d0VlN2t1NDlrbUNjUUNBME9zWDNKZ1kxbTd4SEl3cmUzUktSbDl5ckFYMzloMHU1eGN2L3VKbHN1YitIUG91YXg4WEJ1UG9HQWNBCkNMMGFkc05UUlV1cG1rbHFNangxcTJGNHFuajdVYVVUR0VNaHIzOHVJeGhYZXFXai9QNzErbWRmN1BWNFQzeTZlRFU0dzgvQS9OelMKTVE0QUVIcERxblNIUjV2MlgyYmhLZnVnMkduZkJ6cjNrZk05cDMwcHVYSXc5OUZoZVZvdS9xSjdSVUlubkJqUU1RNEFFSHJ6T0ZoSwoxYjI2WENyY3JudFFiRW5wZUdQaGxZT0M5Y0ozRkxZcll0bWhlamFaWk5BeERnQVFlbU1yZEp2cTBtelFsejRTMTEzNzFHV2hldFZxClg2MmJCZVA4YlZjeWVlbTVyTFptTUZtVGQ0ejdGTUU0QUVEb25qbW9MSTNrblRsNFo0V25UcHc1RjJzODkrMUJjbjNod2lWUm9UemQKdDZ0M3lWMXdIdGJPK084WWw2NGhIOUF4RGdBUXVsOU8zRFowLzlmL2MrTmFqNG41cTlBZFdQKzhjQ25Wdk8zZTdqa1k5Nmx6ZXgzagpaQk9neVdEY0o4dzd4dTNMZStSVk9ERUNBRURvb2tHN0ozeHUzTDVqbkprQS9BZmpianF2OGtqZDNNM25EeWRHOXR1ckp4aFh2ajlXCjU3WkEzamJmR1FBQWhDNUFaN25Oa3VlK0RRUlFYOGM0dHdCYjQxcmVkcFNhM2lUbnFtOGhiK1B0QWdBZ2RPMHF6bVc1emFIdFdsWnYKQjNUWFA5M0NZRnl6V3Q3MmxOcjd4czU3dExjUDRmcHRCT01BQUtFM1IzQUhIZU15d2xNblBuRXVkcXplZENXbkhZeHIxckdLbHp4ZAorNlFnR09jMkVRUUFRT2d1N0hZVk0xbHVVMWlsTzFaeXpRekczYWtValB1YzUyRGNyUllkNHl4YXRjNTlQQ01ZWjM4bElHSzRBUUNFCjNxUXFmUTlaTUM3Ly9md0g0MjQ4TDY1YU00TnhIN0VNeGxYWFVNZDl5ZE9pcFZUbGorb1JqQU1BaE80ZG04NXUyYlN0cTFnc25HalkKVFdEa2E4ejdPN2YyeldhY1FvOHVreUlBQUlTdVVjWDVHSnhOKzM3bjAxMi9yWUpnbksrSlJ1Q3d4bndkajY3NW1WUkpKMFhoK21jSQp4Z0VBUXE5SDZBVWlXTHQxTWp3MWQ4dTUyTU8rNlFmajdDY2FrZFBuV0M1UzNhVlVIYS9BckgzS01CaG4zemVlS2gwQUVMcFBUbnd5Ckl6emw3M0V1dStxL2FRMVhjbGkvcXlRWTUvaTQyUHJuUFFmalB1R3dsT3JCSVFUNXJWcVR5Vm9hcEJ3SUx1VVhUWXdBQUJDNnQwck8KSHEyR0svNkRjUjlTQ3NaOStQemhFd05OdWlKaE1JRXA2Uldnc0V4dTRmSzdBQUFJWGNDeTZGK1hkWXh6djdjOEhjRTQ4ODlSdldPYwpRNk9mdk14QTMwTGVuWXlWL0xqa0RnQUl2WTRxcmtSeXhjRTROMm1tZE5jLzI2SmduTTNFcUtKSDF4Smg5d1J0V292MktiYVFkOWF4CmgrdTN2NWhnSEFBZzlFcUViaUc1clBEVTNNZkdnbkhXOTVaM3BhQlJ5ZGtINDBiL1BsTDZISnVSR1JqYjEvWGI4b0p4eHZLbVl4d0EKSVBRcTJPMHFOdHd4enExelhQbmphK1h5N2xSeWFUWVFKOUk3NjNmbkJPT0VhOEd2MytrM0dEZjM4Wkpnbk5uK1RtWUdQa3JIT0FCQQo2Tk5hcFZ2Y1Z6YThOTHYzL3Y2RGNUZWNGeWZTTXlWM2s4TlNxbFZXNmU3SFNzYzRBRURvcmNHbE1ZcVJpSGI2RnZLdXFpVnF1dTI0CktXdkJqeDI3WHNjNC81TU1Pc1lCQUVKdlRZVXVIL1NsbFg5My9mWVhoeTA2M3ZKZ1hQWDNsYlg2QWNTTzJ6c2dYTCtEWUJ3QUlQUmEKQi8yc3g1L1dQNTBSalB2bytWaDZYMWxKY203VnBXMHd6bCtUSHAxemE3aC82NS8xM0RGTzkzZ0JBS0hQTGtWZHhTeWVYZmEvbEdxZApWV3VKbk5idnlRakd5ZThycDUzb0lwOEhPbmZML3JtMWI4OWFlT3RqN3VielpoM2ppb2tZZWdBQW9TdEl6cUh4eUREKzdpdVBDc1YvCk1PNkQ1NldWZExia1B0VFFZRndndmZXeDA1N01BQUFnOUZuL0FJSkEyREhPTlR4Vng4SWxlKzhiU3lwcHhRbU1Uc2M0Ky9hc1F5OUIKTUk1bjBRRUFvVmRmb1F0RlZIN0ozYTBTN3E3Zk1VWEJ1THBXWGpPVzkwN1d2emNMeHRtYzM0T09jWjhuR0FjQUNMMWF3WmswWE1ubwpLalozODNscEpheFZ5UW1DY1R2cEsvSStnVkZmWmM1STNwbjd2SDU3NXIzOW5xQVpFVlU2QUNCMERVYTZpcmtuMDhzbDUzWVZvTVpnCjNNN29hMGlDNi9lK3FEZ1k1emhCV3IvYmN6RHVvK201M1ZseG1hUVZpWGZ1SStmcEdBY0FDTDJSMU4xd0pWOEcvb054MTJjRjQvTGwKYlN5NUd6S0NjVTE0bkN2SWFFM3I0OXpTTVE0QUVIb2pzYjhNYlhZZnZlKzdPdlFqdVozWVF0NXRsNXg3Nk5IMjNOcDliN2prRGdBSQpYWUhZc1lJK0lGei96R1ZkY1hVNCtUN2Q5YzlQV2NlNHFpdDArVlVTOTQ1eHhkK2JjUDFPZ25FQWdORDFCbjM3eEhKdXhUWDM0Zk94CllKS2dLVGxwUC9MSTIwVEI3RXFIWDZGYjNncFl2eU1uR0NmWXB1SzVCUUNFUHJ2TTNYTHVzUHVYdTREekphZXlBRXl0Vld0bi9iNFgKTFZsdjErU0pnWHM4QitOdVBqKzVUSzZIS3dkek40MTFqSE1qNHRjSEFBaTlLVlg2NGFOUStmZVZaZmdQeGwzM2pFby84cmtQRGdYagpQQzdSV3RrRUp2OHpvV01jQUNEMDFoQjArdmFkeEhaTVJOVE04TlJ3eDdqQWFuK0taWFNRRzNDbm5tQ2MyelBqZEl3REFJVGVRR0lMCmVXY04ydUg2N1praEorbUNLTjMxT3lzT3hwbFYxenJCdUdCSHYwSzNYN0RGZjhlNFBjTDF1d2pHQVFCQ1Z4ajBqZVZ0WEhITjNYUmUKT3VoclZYSjl3ZjZrUk5ZVGhjelBjdndaK0FxZVJYZVl4S3gvWHRBeHJ2cHpDd0FJZlhhWisrZzV2ZTVmcGwzVXFoejA1WmZHTyt0ZgpzQWpHV1RTd1diLzNSWkhYYy92aHNhWTN2bGFadXpHalk1elZaS1pUOU1RQUFBQkNWNjNraXZFYm5qcmNMLy9CdVBjLzAvT3dtVW5KClhiOHZUL3Z1YzlWTVlPcFlaYTU0QWtFd0RnQVF1Z0xTNTdQbHdianN3Vi9yc213c3FDd0xnbkU3MHNsQ016ckd1WFFEOUhkL0hnQUEKb2FzTExuL1FEdGZ2c0FqR21WLzY3YTdmVlVQSE9QY2xUN1hhclRidldFMmVGaWpyR0hjM3dUZ0FRT2o2Zzc2UDU3TnZQQjhMbTh0bwpWZWw5d1hHbWZ4STV5YlA4UFhXRjduZ3UxdStrWXh3QUlQUldNSGZ6V1BjdnQvdXRNc2xWT2VoYjNGZk84OVRHRncyRGNiYnRWci9nCk9SaDMwMURIT0kvbllPNEdPc1lCQUVKdlQ1VnVKMGwvd2JoUkFmb1B4cjB2T3hobjZkNUp5VjMzakYyNzFlcHlBejNCNTAvSE9BQkEKNkMxREs4RFdkeXFCTlN2MHZiZUpyYThRU3lSblBsdW9OaGduYTZaRHh6Z0FRT2dOSkJhS0tGei9mRWt3enZZKzY4RlNxbmUzS0JnWApKUEpzNnFJMC92dk14NUpMSEx2Zm1Yc0l4Z0VBUXZjLzZMc3ZvWnBicGM5OWFDZ1kxNnhLVGhTTTY3UXhNeUJnL1Ivb0dBY0FDTDBWCnpIMmtvUHVYdWZETUpPY2hRZTlOY2dMUmJkenZzSlNxd2FSbS9ZdWVnM0VmR3VzWVo3Z2ZwWk8xRHpwMmpCdnRuaGZ4NndNQWhGNTMKbFQ3SllxazgzUVRxUFJoMy9MMUtIZVBlLzR5WlBLdS9JaUc3dCs4YWpDdHZmVXN3RGdBUXVrTFYyaGR1d2U5U3FycUNTNGtsbGJTeAo1Q3duU1lHRzVHenU3YnVHSGkzNjFsZHdiZ0VBb2M4MGRvS2JIUGpEOVRzZGwxSXQzbTUzL1o0YWduR3VsZlM0UE8wMzM3d0tQZmRZCmQyTEh2dlVIaE92M3ZvaGdIQUFnOU1vRUp4ajQ1ejU0UHRiWXJnZjZqdnR5UUdUek9WcHNYa2Zvd3E1OTYzY2JkSXh6bTdSUnBRTUEKUXZmSjNFMzdJU2Zad0I4cENhV2U5Y0pMakx6eDVleGduUFdoam0vM2ZzL0J1QnNzZzNIWis1ZlZUS2M4R0ZmK1lVVDgrZ0FBb1d0SQpUc2FpMG5iOUIrUGU4NHpPRlluM2xRVGpaTTFjWkZXNmZmVTh2SC9sbVFHMysvUUU0d0FBb1N0Z0gyQnpXVzdUYXR1NzkyajFnbkVhCnlYNTVNNWRxT3NiWjdWOWVacUF2V0hWTmEvSUNBQWg5NW9rZHE3Y0R3dlc3SElOeHhTbnA3dnE5THdvYmVFV2lPQmpuZTd2U1k5VloKK1M1Mm5DQWNmbWUrUURBT0FCQzZiOFRMYldZTi9IUFhqd1hqbXZPSWsvU1J1cWowYzJ5SzBFVUJ0cjF6bEV5cW9zS0pRck9PRndBUQordXd5ZCtQUXNwaStKUmZzOUlTUE9EVnhKYkxPeGdNZU9zWmxiZmRMbm9OeDF4c0U0OG9uV2xuTmRBUWQ0eTY5SW41OUFJRFFtMURKCmFTNjNlZmdlL29OeDc5WUp4aDEvYjBFd3J0NUg5WG9XOHM1QzBER3U4SmdKeGdFQVFsZEFhOGxUclNWYXBlZ0Y0OXhXbU5OTGZ3YzcKeTBwWFNhd1h1eG43RXk2NUF3QkNWeEdjZlRVNTJqSHVic3Rnbk5sN2ROZS8wTEpnbk03RXlFK0Y3amE1eWp2VzJFTGVXWDhXYnR4UApNQTRBRUxwL3dia3RuMW9vbzducm5va0Zrd1ROS2wwL0dPZDJCYUI2b1J2czUvcDltZmYyZTA2SFdzMFZHQUJBNkxQSjNBMWp5Mkw2ClhDODhFTGVYYldMVjJ0bDRNQ01ZNTJPSjFpOTdEc1pkTjNSdjMzMnhscXhtT2l2Si8ya1FXSHhtZEl3REFJVGVsQ3E5R0syR0svNkQKY2U5NlJseTFaazAwanIvYmNDblY0dmZXZXg3ZC9WajlkWXd6Mnk0QUFFSVg0SDRadXZoZWE3K2h6eXZId29tR1BObWYvZDU2SGVNOAo5aGtZT2JkQjQ4NHRBQ0QwbVNZV1NDZ2xYTC9IdzFLcWsrL1ZYZitpVWpCT1o2S3hMS2lFZFNTbmQ2eXg0em05RktiYytCTEJPQUJBCjZMN3BDU1NVTy9EUHZmOFo2VVJCcTVMVEM4WTFiWlU1RDAxdmtrbFZaTDNkK2pJU0FJRFFaNWU1RHc1MWpITy9qQm9aQ2NWU2VFRlQKZzNGZnlRbkdDZGw0d0hNdzd2M3lwamRCZGpPZHd6Q2wrNU1NRWI4K0FFRG9UWkRjeUNDOWs3K1Vxcm04czd6Z1B4ajNUcVZnM0x1RQp3YmppRmV4azU5YXRBY3pCbnhXZlcvZlBrV0FjQUNCMEJjd3VRK2UzRUxYcUdHZFIxRFV2R0ZjMGdkRmJoOXlkbktZM3hvY2UrT3NZClY5RzVCUUNFUHRQRUZ2TE9JbHkvZHpMa2xHeWk1OXg4WkQ4WXQzRi9qY0U0K3dtTXpqcmt3Z3JkUXQ3bURYNUtPc1laRUc0OFFEQU8KQUJDNjkwSGZZZkdPVWhrZGYxOUJNSzdlaFV2NndnbE1WRGhSOEw4T3VXRHVrblBWd0dLaWtVeXFJdWVyRVVYdlNaVU9BQWpkTDNQWApuM2RiRm5OMHNJN3lKd3VkNXFXL2hST1lqYSsrVUw2VWF0WjJIL1FiakVzbVZlbDVYZkU5MFRqKzdwS2xWTTNPZWNTdkR3QVF1b2JrClhDdXRvc1lvOHZTMy8yRGNPNTdwZWRqTXBPVGU2UmlNTTFrVVJUYlprdllFME9vR1NEQU9BQkM2QW4xQnBWVlVTZXQwb3BNVEN5WFoKcHZYQ2x3VVR0Znh6Mjl4dWdBQ0EwR2VZd0hLdDhNbS9EZGUvOENMM2puSDU3OTNkK0pKQ01FNStSYUk4R0dlOVJ2cnU1ZjlxbnIyMwpXN0JGcjJQY2d3VGpBQUNoVnljNFFaVisvTDBad1RqN2lVTjFIZVBNOXkzSytmYzlDM21QM2NkWHFscE53M29GeDU2ekdod2Q0d0FBCm9UZU51US9zaDV4a0FiWnl5YmsxSTZtMTRVb2VHdzhaQnVQeTVaMjkzYSsrTVBKNW9NZmZrM0Z2MzBONzMrUHZjdXdZWi9LZEFRQkEKNk1KS1RvYjVmV1U3QWZnUHhyMzlXWjFnM0RzU2VRWTdLNmJ5TnQydTl5cmQxN21WTHdCRE1BNEFFTG9DZGdHMlNTbm5CK01hOW56MgpQckZRa3ZLbFZLdVQzTExqTVphZlcvZHRhb1llQVFDaHp6U3hoYnl6Q0RlK21CRnlrbGYrM1kwSFdocU1hNDdrZW83SFdEYXBpZ1hiCjNQdk9mUFdGQk9NQUFLR3JEUG9XbDhNei9peXJDWWw5SlZ4TlZ6R2RZSnc4TEtZdmRJZDczam1yd2ZXc3R6bmVsWTlnSEFBZ2RML00KdmYrWnZhVlVSVVc2ZytUcVMwUExnM0VQbHdUakhMZS84WkRuWU55NzAzdjdReDNqM01ocXBuTzQvSzZKdkxPNzhrWDgrZ0FBb1N0Vgpjb0pGVmJTNml2a1B4cjFOS1JqMzltY1A1ZWx4dTk2cmRQc3JKUWJuMXFtbExzRTRBRURvdmtuRzVMN2xpbWhtSW1wdVY3RlkrTzkxCmduRkJEY0U0NTNPNzAzZGMwRWY3M0FJQVFwOXBZb3NCUG90dzQzNUJ4N2g4MlhRM0hxdzVHSmY5bWZnSnhsV1RHWkRlQ3REckdQY1EKd1RnQVFPaStTL1NlOEQ1cjVzQi8vRjBXd2JocUc4ejBCUlZyU21ROVVhZ3JNK0RoM09hc0JrZkhPQUJBNkUzaitIdWZjVjlLOVhEQQpOcGVjWGFXb1Y3VzZWS3o3ZjdmeHRZSmduQ0IwdC9HdzUyQ2N5MnB3Qmxja2pyLzlXVHJHQVFCQ2J5alNaNVlYU3l0RXQwclJmekR1CjJtZDdOdkkyZlViNytOdjJnM0V5cWczR21jZzRvR01jQUNEME50RjNxcUkxdW9ycEN5NGxGbHcxS0pLUjFqcmtFcGJ0enVsRWF0M1AKdVRYUElnQUFJSFNCVEdMSnlseWROQmozWlUvQnVOSDM2RzU4UlNFWUorOXpMZ3ZHVlprWktLcWt6UmFSc1EvR21YWVpmSmhnSEFBZwpkTitJdTRwMXNwdVF4STVpMDY3U3BWY09JdU1LdlRHWkFic1Y0SWJKV1ExT25Cbm9FSXdEQUlUdWwrUHZHZXIrNVg1ZnRGaHkxbXVpClh4SlBNeHF1ak8zZnhpTVp3VGpiekVER1o3THhOYy9CdUlQVjRBVEhtaG1NZTl1emhWMEdoZDhaQUFDRVhvdmtpdTcvbG9XbnlydU4KK1EvRy9kMnowa1Zhc3E5SS9QMnpxZUJXQkZjamRLdDA5MlAxa3htWTNEN0JPQUJBNkFxWVhZYTJ2Ly9idDVCM1ZZSkxpUVhTTFphYwo3REowTlIzai9Od0trRDdUenlWM0FFRG9EUlJjdVBGQTFsS3FPejNMUHQvamREZSsrc0xRKzlIS0g2bkxhM203TE55emFoYWw4Yk5QCnNkWDNaUEx2d28ydkVZd0RBSVRldEVFL2MrQS8vdlpuWTZGNHRSNXhxaTRZVi9leEJ1Sjl5bTU2VTVpZzc5UjVpd0VBRVByc2N2emQKZ281eGg0TzRUSExWdG9DVkIrTWVMVmxLMWUxWTA4QmQ1UFhjdnEzZzNyNjVoTE15QTN2Zkdka3Rob2hmSHdBZzlEb2xsejJJbTRlbgo3Q1RnUHhqM1ZxVmczTjlseU5OZWVQb1RHRi9OZElLT2RFbGFnbkVBZ05BVjZEdFViaVlpNml2ZHc1VVNDeWNhWmkxdm15QzU5TjYrClRqTWRPc1lCQUVKdkhPTWQ0K3dILzNEandheGduTGlLNjI0ODNLSmdYS2Vod1RpM3o2aE12TEhEbFkzUjc4d2pCT01BQUtFM1k5QWYKSGNTem1wREVRcGxvU2E1WndUamRxbFc2QUU5bjR4L3BHQWNBQ0wwVkhIK25aVEF1ZXhCM2sxeTVFSm9aalB1Nll6Q3VUSjZQZWc3RwpYVHQyYjkvdFViT3N6QUFkNHdBQW9iZXFTamV2d01xRGNXN1ZuUDlnM0RWS3diaTNPc3BUZXdJemZJdkI3UnpUTVE0QUVIcUw2TnYxClhaOVk5Q092NFVwZjJDdStiY0c0V0hpOHB4V09kVmxwa2tISE9BQkE2STBqS0FvNUdhM1lGVzU4OVlWK2xsSWQzYS91eGo4cUJPTmMKRytxMGNTMzRzZ3JkZlo5aXdTUmg3enZ6S01FNEFFRG8vZ1ZuTG0vamdmLzR0UmJCdUdyWEMrOEw5aWNsTXE3ODdkNGozUGk2ZDhsSgoxNmZQYm5wVHRnQ1AyZnRRcFFNQVF2Zko4WGVrUzZudURJU2JpWXlGWXJlc2FoTWJyblEydm1FWmpLdXBMV3BtMHh2Ny9acWNyRjN6CnJHYVlFZ0FRT2xSV3labUduR3llKzg0ZTlQMEg0OTd5ckxRSlRMSGtiQ2NJbzM4YnFaMWI5OHZqZHNFNGVaZ1NBQkE2Q05BS09XbDEKb3BNU0MvKzlXMXRVOTFTNU93Y2Q0OXd4N3dab04ySGpranNBSUhRMXdVbENUZy9sQk9Oa0RVaTZHMTlUQ3NhNXlkRThHTmVVUjlmawpWMS95bm1LSWhaUEFjT01iQk9NQUFLSDdydUxrSWFmczFibGlEM3RYVDhjNGwyQ2MvTkUxRGNtSjcrM25OTDJoWXh3QUlQU21jZnh0Cno3b3RwV3AyLzdmNWJWRWRwTFQ1elJjc2VUdlcwWDN4RzR3N2FIcmpXYnpIMytLaFkxeEFNQTRBRUxvR1d2ZC9wVzFSL1FmajNtd1gKak52N3M1MlJWNmJrM3R6UTlIY2c3Z2tnN3hobnQvd3VBQ0IwRUtCMS83Y3ZySVlyRGNabHl6dnptZncycGIvTlY0UEwzaytWMEdQQQpKWGNBUU9nSytMai8rL0FMczVkU2xUMG0xdDE0UkNjWVp5SHZMR0g1U1g5ZjJ1U2xmYWd1R0dlK1lFdCt4emlMWTgzNHJNUE5iNzZBCllCd0FJUFJLQm4yN3FpNXI0WkxZdzJURHUrUVNvZlF0NUowbHJDaDNZbVF1NytGTCtKY21SZ3FTNnptdXRuYnA3emEra2RNeHp1MFkKVmM4dEFDRDBtZWI0dFliM2Y5M2Fva3J2dFZaVHRWcFcxcHYvVkI2TU14YWJXZlh2ZG02dnlla1laM2U4azVPMXY5Mzd6bGpJbTQ1eApBSURRYTZuUzdhczZyZnZLM29OeHgvNzJ1WjRnOVYwb3VVUm9Bd3Q1bTFmL3Nrc1MwdU5kektuRTZSZ0hBQWk5Y1FSajkzL3RCMnF2Cjk1VU50aXNsRnY1Nzh3bU1qeVZhWlN3THZoZmVNd01WbkZzQVFPZ3pUU3lRVUVxNDhiV2NZSnlNN3NhakRlb1lWeWE1SUVOeXdzcS8Kc21PMVhma3VFRStLd3MxL0poZ0hBQWpkLzZDdnMzQ0oyNkN2My91Nzc3QWZKcGZHNVpMN3B4Zm9kNHd6ZnJ4czcvYkI1amRmRUlrbgpSZFZsSkFBQW9jOHV4Ly9lc1dQYzZHQWRPVldJNVhKcFpqRHVuejEyakZPY3dCeC84N1BwU25BcnB2TE9DYmhON05PeE56MlgvNTB4CnoyQkUvUG9BQUtGWElUbTd3YnI4dnJMYkVxUCtnM0Z2Y2dqR0dTeGVVaWc1ODg4ZzBqNjNEdW4wL0hNcmV5eU9ZQndBSUhRRitzS3EKdGZ5K3Nwdm9xZy9HbVIyMzFnVEd1K1FTWVM4N1BscFdmbTRsRlRxWDNBRUFvU3NRWkhUL3NpUGNlQ1JuS1ZYWlJLRzc4UTNGWUp4NwpVcnRORXhqcG9qUkx4dDhadSs5TnVQa3RnbkVBQ0IxMEIzMjNTVUhXNmx5eHhuUGZIdmExTDF3Nk5qS3UvTzJrNTE5eThqYThhVE9kCnFLcnZEQUFnZEJCdy9LMnFLNFpKQi83Nkh1Y3FrdHkzY29KeERadkFISHZUYytsNVhYR1FiWEZtNEkzUE5YT1ZPUUJBNktDMllwajAKRVNmL3diZzNQcWVTU0QvMmY1NlRQVEhRVVpOY3RjdmswakVPQUJCNmpRUnEzYi82QXBGb1ZlZ3BjYVdTTTM4djNZNXhic24wcFlxLwpNd0NBMEVGTmNPV0VHMTh2Q01aWkxiazU4bmhWZC9PYkx3aFZxMWJOdGVEdEp3b2FtWUdlb0xWdjBUN0Z3djBLTjc5Tk1BNEFvWU9lCjRPeXJ5dHp1WDhmZnZCK01NNU4zM3Zya2VzRTQ5M0JjVkNvNXQ0bEN1UGt2aWgzakhDdnF6VzhKZzNIVlA1b0lBQWg5TmpsK3piUHkKN2w4bHdUaERlV2U5YnpPRGNmK1NJYm15YXRnTXY4RzQvL1BjWWNjNDl3blFaR2JnRFRtWkFidEpROFN2RHdDaGc0YmtiQWJqeWIvTgpYVzdUUXQ1Wjcrcy9HUGVHM1dDYy8vVDNHMW9hakNzL0YrWWQ0K3c0emM4T0FLR0Rid0sxQUZ0ZlVNRjVyMWlOSlZkVk1NNXdZaVJrCldYQmU4ODlCSUZpaU5hZnlCd0NFRG5KaVIrRWVFRzU4STJjcFZkbXoyZDNOZjFJSnh0bW52MTBtTVA0bVJyTEppMDRpWFZyNWR6Zi8KVmVYY0FnQkNuK2tLdlNlODk1czU4Qjk3MDNPeGgzMnJQdjN0TGpueHhNaDcrbHU2UG4yeTc4aytSUlBuOW05eXpxM2Q0M0ZVNlFBSQpIWHh5L00yT1M2bU9EdHlSVWlYWHpHRGN0d3VDY1o0blJoS092Y0dpWTV4OUlyMG5XSFZONjl3Q0FFS2ZlWnJhVmN4L01PNXZITnVpCmp1NzNVc1oyTmRlWTkzdHU3YTRpTEJwWC8zYmJKUmdIZ05CQmdiN3RvRHoyT0ZyK2ZXVzNKVVcxTDh1V1YrbkYreTBMeHRtdk1lOU8KR21DVEpkTE56MjJOVnlNQUFLSEQzcUFmVzhnNzYxbnljUE9iTCtnYVZYRjJGVjEzODF2S3dUajd5ckpZY3JLcXRWbTNHSXBid0Vydgp6M2MzdjBNd0RnQ2hnOXFnYjlVSXBuemhrbGdnVFQzSjJTYndnNDVwbi9OWWNEVmlyeTNxdnlsMmpIT2NYRzMrYTBZdzd2VVdvVWZ1Cm93TUFRcStHNDMvNzdFb2k3b0dGdkxOa0ZSWEswNTFxcTFiRGlVY2kza2hqdTc2UE56TXpZTDlZaS9uamEvVmZrUUFBaEU2VkxxeW0KL2ExRU5yb2Yvb054LzN0ZmNwNmYwVTYydXhlTWsyMDNxdVdLaEd0bWdJNXhBSURRRzRaODRSSzNsY2pLaGJLa2RMelN4OWNXSzkydQpESjNNUUdCNGJ2UFBBUlU2QUVJSEJXSmhKUjF1L3ZNTHVrWVZ1cDFRdXB2L1VrRXdydW9KVFA3bldIOW13UHhZNVIzanZrc3dEZ0NoCmcyL0U0YW1zZ2YvWUc1K0xoWmRsdGFwMGFlOTEyWHJoK1o5anVQbWRtb0p4QmZ1WTdGTTBjVzVmSit3WXAzZHVBUUNoenk3SDNwVFIKR01WK0ZiYklxMURxRXJwcE1PNDdoc0c0bWhlbU9mWjZnMlk2NWZ1NFpGVDk4enc2QUNEMEJtQjZhZGErTVlxMEd2WWZqSHU5VWpEdQo5YytsMnh3SXIwaEVxaE9ZUm9VZWR3akdBU0IwVUVDck1Vb1RWeUxURExBMUx4ZzMzREhPRFEraHg1M1IxOTRqa2xUb0FBZ2RGQVo5CjZmM3VjUE5iQmNFNDkycTR1L250R1FqRzZiYTg3UW4yeCtGWjlFeDVaNzFIZC9ON3AwSitmQUFJSGVvZTlDY0ZNSGtaK2czN3dUZ2QKZVRaUmNySGxkc1luTitIbWR5c094aGxNdHBKOWlpYk83V3ZUYzJzc2J6ckdBUUJDcjRKamI3UllNU3gvY0k2OFRoYnFyRm9kSlRleApYYmNyRTM2RGNhOGJDc2I1YjhOTHh6Z0FRT2l0cU5KOUxMY3BYK0hNZnpCT1NYTEpka2VEY1c1RTNzK3N2QTN2WXVGMjZSZ0hBQWk5ClFRUnF5MkwyUlZWcm9CaU0wNUJjcHdVZDQwby9tNTN4VjN1YTZRQUFRZ2RCeDdnOXdzMXY1eXlsNnI0S1dVcDM4OSttT0JnM0dTU3IKK05uN25Zd2dtL0d4U3BzU2RUZS9UekFPQUtGRGRZTysrU0NkdFhCSmJEbkkyd2lsdXVPZGxLOTlNTTRzQlI1dS92c3BuV0NjbWJ3egp6ODNtOTA1RkUrZjJyeS9Fd3ZPcWRXNEJBS0hQTHNmZVVCQ01NeCtrbzV4LzM4U3VZZ2JCdUdMNUp1S044dVhaTVgrRWEvSXo5aHVNCmUrMXpnK1Q5VjRUbjFxeGpYS2NSNXhZQUVEcFZ1ckNEbXRaOVpmL0J1TmVPQitNczVIc29zNldNN2E0ay8zNWdJVy96TmVhbjdkd3EKZFFNRUFJUU8wbVV4ZlRaY1VheFlEOTlqcDJjaDd5d1psa3ZPYjd0VnlibGRGdjc3ZGkyVEN3QUlmY2FKQmRMZFcwcjFYdzJYVXJXcgpXTHViMzZrd0dDZS9ESzIxeHJ5c1FuYy9yMFg3SkY4bTl6R0NjUUFJSGFvYjlBV1NPL2I2b1dDYy8rWW1zdVAxdkVpTDA4Um9rbkR6Cis2ZXE2UmhuY2Z6SlBrVVQ1L2F2TGpSMW1WeUF4ckQxZjA5R3lldTY1UFZJOG5weTYwY25yMGJvb01xeHY5a1B4dGt2bnpyOGluTCsKVHZyY3QvOUJYNzVJUzJiNnV5TnZMZXY5ZUkvOTlZWEJ4R3B3OXVjakVsZi8yY2VOMEdHYTViMlRmTWVmU0Y3M0pLOXI5ci92TS9tZAovMzIrSGhXeko3a3dkL0F0cCtpKzhwTGpQcVg0RDhZbGtrdUVuRTVpdW9MUGEybThJaysydTVKc2R5RDhIQ01QbFg3V09RZ0Y1MEIyCmJ2T1BtMkFjdEZiZSs5Lzl4ZDMvbWs5T1ovSTdqOUNySncwNVhWM3JjcHRWVmVpSE1vb0UrN1pZS0UvM3ozRlI3ZHo2UHdkOXgwbUwKeXRVSWdJYkp1OHJ4ck5Gd3liMzZDbDI2UWxxNCtSM0RZSnh0ZU9xN0xRekdOZXNISHd2UFFiajUyS255Ym9CQmdienpPc2I5QjhFNAphSmE4RFM2YlMrZ20yNXk1N3p3VmV2VzRyNDQyS3FNUmVSeDczWE54SW1UcHZxWGJIWGcvWGgzeHBzZC9SakN4MnBYbnNhc3ZyRFRvCldMUFA3VjllaURkL2NNcXRRdGM5dHdCVlY5NjI0K1JNZmVlcDBDdm0yT3NObGxKMWI0d2lEYUUxTXhpWGtmN3V5QjhUODM2OHgvN3EKd29yekFHSWFlaVRwRHJOZGVkdU1relAzbmFkQ3I2OUtEeDByclU3SFZ6QnU5NzFIbXI3NEQ4YjkxWVZCSW1SWk1DNnJhazNrbVd4MwowQmtQb2RsOW5sR25qbUJjVU1HNW5Ydy9nbkV3TFpXM0tUUDNuVWZvZFJBWWhxZnNxNjIraGJ5cnJPTE1nM0haUDk3Rmd1by9GT3lYCmZqQXVzRDdldG9VZUFYazNRZDU4NXp0Y2NxK0wyUG1MZnRBeDdyc0Z3VGozaFV1Nm05OVRDVTh0Rzd4MzBlVmsvK3VGYS8zZ0QwS1AKZWNkU2Zyemg1bitjOGhwNjNQOC9kYmNlSnhnSFp2SnUwR1Z6eWJhN1d6ODVPVlBmZVNyMGV1Z1pmZEhMWlRReU1UajIydWZpelg4Lwo1V083QTVYajlmK29YbnI4Wnh4KzZJZnkvTUdwN3JHLzlCeU1rMWNiaytmMkx5N0VtNCtma241dENNYkJORlRlTnR1ZXFlODhGWG9OCkhIdmRXRERPYlpZYWxRckZiYnVuRlg1czR2VDM1bU9uSXVlSlVZWEJtZDNKd1hESE9EZkt6NjNONmRWZWhBZW92S3V0dkcwNmJjN1UKZDU0S3ZTNjA3djhHZ3ZDVWd1QjJKWGYxaFVFaVpQL0J1S3N2ckNUYkhYUmNBNGJCSlhuR0NsY2tRc3Y5S0QyM2dVa3dMcWg0c2daVQozdlZVM3FaL08xUGZlWVJlSCs3QnVOMTc0cmsvMFBSKzlUV0NIMUNrZEx6MUJ1TUN5NG1SMXJrMUc2RE1NZ051ejZJRDhwNVdlYy84CmQ1NUw3dlZoVmhXT2g5dUNTK0cyY1BQZlQ5a3ZwVHIrbzhpNGRMWDUvVk1hUDRMcWduRjJsL3YwT3NiWmhkYUdYK0hXNHdZZDQrenAKYnYyUVlGemI1VDJEbDgwbCs5SGQrdW5KbWZuT1U2SFhSeStuOHJhWm9XWXRYTkxiL040cDZjeDZxU052VXBOOXZJSGpqeisvQld4NgovR2NFKzdXYktqLzJGeDZEY1FYTmRBTHpiVXljMjZPdnZoQW5RcFpXUHdUanFMeW5vZksySGM5bTRqdVAwR3ZpMkd1Zlcwa3E3UFJMCkZncSs1RkVudTM5NDNPbUlMcDB2S3Z5b2U5SWZkQ0xlS0UxN08xK1JLUDdCeDk3TzdXc3VyR3crZm1vUW1ONUhEeXpPcmYxOTlNSCsKdjBtdmtQU08vdm1GbUY4ZjhwNWllV2R0Ty8wc0gwUG9VRVdWSGdxKzVFVmR4U1JDOXgrTSs4c0xnODBmakFYajNPNEJqMTZSU0NycgpSUFJtRTZQOEgzM1U4UnlNQy9LQ2NZR1hjN3RVSXUvKy92R2tBbC9oWjRhOFowamVXY3hNTUE2aDEwa2RIZVBNZmhTUjB2RktKeHFMCnhoTWp1eCs5VGpBdVVEaTN3YVZ6aTd5Uk4vS3VxVUJCNkpCRk9oRExWZ3o3L3FudS9xSWc0NElUL1NnMkh6dTFkT3pxQzc3dm95OHIKWFRtd2I3YzYrbkhvZEl3VG50dXQvenpWelpEMG8ra0xlVGRTM2t0ajhvN1UzZ3g1MjlEZGV1SmtlUFNxNXdjSUhUVHBlZmh5WnkxYwowa3RFTC8xUjZBWGozSC9nNG1CY3pzZXhteW8vK2hyRmpuSG1PelZjZVUrQXlKRTM4bmJhN2t3RTR4QjZqUno3Nndzcm05OVRXakdzCmljRTREeE9ZemNkUFJjZGVZeGFNc3h3anZBYmpqcjc2d3NyV0QwdlA3YkM4MC9mbXNqbnlSdDQ2MjUySllCeENiMEtWSHFpc0dPWisKdjdyb01USEpCT1l2TGd3Mi95T2pZNXo5STNXalZ5U1N5anFwc0NmbGFmZmpqem9hSGVNT3p5M3lSdDdJdTc3dHprUXdEcUhYVGQzQgp1T0pINGpTTzEzcWlFWmhQWUVMQmoxL2pVYjM3a3YrOUQza2piK1JkNVhaM2JNWkpoQTVlU2F1MU00SXZkN2o1MktsdTJ0YzhRM0NpCkgwWlNUUzhsVlhXbHdUaURYU3dPeHZsZjBjMFpudmxHM3NpN0ZubG4wZDFhRHNPanB3Y0RoQTZhOUR4OHViTVdMdWx0L3VDVTlJZWsKR293TDNIN3dhaDNqdG41NHFwdmUrK1lyaWJ5UmQ2dmxYVFNlSVhUUUkzM2tiUFA3cHdiQysraFJKL3YrYjV4WkRjdWJtMGgrdytKZwpYQ0xlS0cyRGFqd3hNbjh2cjhFNFFON0l1elo1NXdsOXFvTnhDTDBKYUMybHVoZktrZ3h3L2k5RHYrYkNZT3R4LzhHNDNGUzUyUUF3ClVMZ1NBY2diZWRjbjc2eS9uL3BnSEVKdkJuYkJ1TUJRdklGRHg3akp5bDlyQWlQWnRua3dMbC9lcE0yUk4vS2VYbmxYVXFBZ2RNZ2kKRmNzWndaYzZiOFd3bnZSSHV2bjRxYVZqcjJsSng3akpKd2FRTi9KRzNyTXA3eXk2V3o4THc2T3ZuTjVnSEVKdkJqMFBBMExXd2lXOQpSUFErWnJYTjZoaVhQOU4rZEdpQ2hMeVJOL0t1Yk51TmszZlIySUhRUVkvMGtiUE5IeFRjL3pYN1FrZWRzbUJjNFBRN3FyZGpYUForCkQ3Yis4OVJTSXV5UjdTVC8zK2xuZUN2ZktPU052SkYzem5hbk9oaUgwSnRWcFllQ0wvUml6aGZaNkg1MVlGOE5PM1AwMVJjR1d6L00KQ01ibHlMdkRaZk8yU2Z3ZTVJMjhHeUR2TEtZNkdJZlFtMEtGSGVNQ3UvMktsSTQzYTZLQnZGdk8wVDk3dnJmMW81T1J4KzhKOGtiZQpQcmM3MWNFNGhONGNVb0dkRVh5aHc4M0hUM1dQamEwWTV1bTU3NldrcXZaOUgvM3J5V3NGZVU4bFBhZUJFM2tqYi8zdGRyZCtIb1pIClh6R2R3VGlFM3F4QlVQcUZubncrK3pVWGVsdVBuNUwrT0x3SDR4SjVQOW81RExIQnJBa2RlU1B2bWo2N0lKamVZTnp2TWZZMGcvMUgKemdZalgranhWOEYzZi84VjVmeEJiTHF0SEJZNVE5TkZlcTg3ZVYyVHZDS0Z6ZmZ6dnFDTzN6K2pMMy9wdHB1eUg2cmIzc2w0ZWRwbgpyV05VL093U2VVKzhPbE44MlowS3ZVa1lkSXdMM01RcmJlU3l4TWxwdDd3NytXbnplenUrMjkwR1NsMzNxTHlwdkV2a25jR2dNNWJMCk9mSS9CMU43YXcraE40dVJZRnhnL3lPUkxhV2F2OTJJVXpNVjhxNWtzbmIwVDU2UHQzNThFbmtqYitTTjBHZTVRRGNJeGhYL1NQSlcKRExPOVB6L3h3K0RzVElXOHM5Q2FySmtINDVBMzhrYmVDSDBLNlhuNGthUUQ5RWpqaERTaG5vamVXTjZremFkVzN0bmIvdEhKcGFOLworcnhHTjhBbDVJMjhrVGRDbjBtT3ZzWml4YkI4c2pzaDdhMFhIaUx2MlpaM3p1Q3MwZDYzajd5Uk4vSkc2TE5PK2lXK1J2RGp5K3lFCmxJajdLajVhNUozRG9zSjc5WkEzOGtiZUNIM1c2VHY4K0laL0dJL3hFVFpXM21Gbjc1WkkwM3FiK3cvRy9hL240NjJmbkVUZXlCdDUKSS9TWnBtY2g3OTBmQnBmTlc4SmVRNHRIR2pnNFIwckg2OVl4RG5ramIwRG8wOERSVjErSXQvN3pGUEtlbGNsYVF3Ym5yUitmWERyNgpKeFVGNDVBMzhnYUVQa05jaGJ5bmNMTDJwODhQdG41ME1udVZ1ZnJGcGhPTVE5N0lHeEQ2VEEvOGYzNGg1bE9ZV3RKemUzVUR4YWEvCjdqM3lSdDZBMEFHMHlVbWIvMVZTVmZzT0dhYVBjMTJ0ZGlEdWo0cjVEOGE5NnZsNDY0bVQ5UjRqOGtiZUNCMWc1dVNkUmZZei9iTEIKT2gwd3ozamFscysvalpRK2Jsa3dEbmtqYjBEb0FKYnl6dUswa3VEcWxuZjJaL1hUazB0SlZWMWZNTTU2djNkMFBnL2tEUWdkb05YeQp6cXZRdlhMMFQ1NWYyZnJ4eVhTZ0RldVVkOEh4VmhPTVE5N0lHeEE2Z0pLOHMrZ204ZzBUQ1E4VXF0YXdabmxuYmJ2YWpuSElHM2tEClFnZmtyU3kyOGFwMTRQazlScGJKclVuZTFWeVJpSjZQdCtLVHlCdDVBMEtIR1pSM3VDK1cwNTFtdEVmMUg0d2JYeWEzT2UxUnRUN3IKL2Z2b3lCdDVBMEtIV1JENU5ja0Flay9IdE9sS2RZT3pUakF1YU5ReEhwNkhKMDR1SGIzS2R6QnVKejhZMXhSNUsyNGJlUU5DaDlsaQpiOURyZXR5V0x6UVdMbG5aK21sSk1LNitxbFF2R0llOGtUY2dkSmdKOUIvbmNweGtiUDNrWkpoSWVLQnd2R0ZEam5HWWVvSnh5QnNxClpQdS93M0IvOHBxKzVvKzhmSEE5UWdmd1ZiWCs2Zk85clIrZGJPcWc3ejhZMThrSnh0VXZOdjlYSkU0UDRxM2xFSGxERStSOWV2Ky8KdzFjRDAzT0cwR0cyR0Fxc0xSMzlzK2R2VlhpTGRGQ01HalhvQjVjazE5eU9jVjdFZGltd0ZpbnRqNytsVkpFM3VNczdpKzcyTHhiQwpJeSsvT0dqNzhTTjBLSlgzN2c4akdQMWhKTlYwbkZUVnNjS2dIM25lcG8rL2JVN0hPTC95emo3M2NiaDBOQm8wWXlsVjVBMSs1WjMzCkc5QzRDb2ZRb1hueXptRnBmN0R6U1YvMHIvV2F0UGkvREgzVjh5dGJUemdFNDZycHNGYlBVcXIxeUh0bC8zdU12R2RIM25tLzhjZmEKL2praGRPUnQ4Y01ZUVgrNXpYcmtuVVYzNjZjbnc2T3ZxamdZVjE5NzFPck9iZlh5VHZkamVmKy9xYndIakFvekorK3M3OTdwYWZqcwpFRHJ5ZGtXanozbHY2OGNuNjVaMzBmSDZIdndQZzNITjZtM3UvOXkrY2hCdi9UeFVPVEhJRzNsNytCMHNUY1BuaWRDUnQ4TUlxdmdECkNJYUNjZlhKTzY4RmJFM0J1TW83ckVWS242bzRHSWU4a2JmU3VORGQvdVZDZU9SbDdRN0dJWFRrN2Z6alNLcnBLS21xWTRWQlA2cFoKM2xsVUZJeHJSbnZVclorRlMwbFZYV3N3RG5rajc0b245YTBQeGlIMGRnZzgycGRjYmZJdStBSDRGbnEvb2M4cGF5eGNzcklWaCtrQQpFdFlwNzRManJTd1loN3lSZDhYeXp0cHU2NE54Q0wwTkJKMjNKUDk3VFVQRU5reERsdHVzWkFEb2JqMXhNang2bFhJd3Jqa0xrNlFECjg2TWFWeVNRTi9KdWdMeXphSDB3RHFHM2crb2U1NnE3YW4zVjg3MnRuNTVzMGpHT3orQUhucmRkdnBScXRjZW9kMjVmTVlpMy95dEUKM3NpN0NmTE8rdnZXQitNUWVqdm8xZjdqeUJuMHQzNXlzcHN1TnVMNW5lSk9VVENyM2hhd3VrdXAxbitNYWtMZjV5VHlSdDROa0hjVwozZTFmTDRSSC9xaTl3VGlFM2dMU2pteVpmYzZiY2E5WjR6NzZZVEN1VWZmVGQ5cXpsS3FINzhqV3o4TW9yYXA5N2c0eVI5NE5rWGZSCmVJYlFvWUlxUFZCN1ZFenl0NUYzb1FmQ1d3eCs1RjFKMVhyMDlHQmw2MmNHd2JoNkJsQ055Um9nNzZiSU8rODczOXBnSEVKdkM3NFcKdC9EZnBLWGVqbkY2OHM2aXU3VWNob21FQndySEcrb2VvK0ZtQS9WekM4aTdLZkxPb3RYQk9JVGVIdnFxUDVBbVBjNTExZk85clNkTwpLdTIzZU9DcWJpblZhdVY5d0hCZ2plcTh5ZkpPdjRzQjh2YThMNjBPeGlIMDl0QnJnTHl6Q0xkK2VySjc5RlVWQk9PcWwzZWUwUFdDCmNmUTJCK1JkbGJ5ejZHNy9aaUU4OHRKMkJ1TVFla3RJTzdKZDZuTWVOTzdINGY5ZXEvVlNxa29EMStUZm5sYjRITDAyY0VIZXlCdDUKZDZSWEhSRTZLRk4ySDcyK0gwZlVxWFFwMWNya25mZGo5enRaZThWZ1pldm5ic0U0NUkyOGtYZEhvd1ZzSzROeENMMWRIQXE5V1Q4Twp4V0JjcmZMT29ydjFzekE4K3NycWczSElHM2tqNzBxT3NiWEJPSVRlcmdxOTM5QWZoMGFmODk1V0hOWXQ3NkxqOVMzTmtXQWM4a2JlCnlMdTJZMnh0TUE2aHQ2OUNiOTZQSXczR3hTZTc2V0lqbnJjYmQ5TEwrYzNNREhpOUpCZE1McVdLdkpGMzg2UTVmZkxPb3J2OTVFSjQKNUNYdEM4WWg5Qlp4OUZYUHg4Wjl6cXYvNFZVZmpLdHZjTkZhU3ZXVHlCdDVJKzlHYkxlVndUaUUzczRxZmFtQlA3eW9veG1NYTliZwo0djJTWENMd3RDSy9sYTgzOGtiZWpkam5WZ2JqRUhvYmhkNkVGckNUQTFlemwxTDFPd2gwdDM0ZWhrZGZRUldOdkpIM0ZNZzdpMVlHCjR4QjYyL0FWalBQZnBNVi9NTzZWZzk3V3o4TEdEUUw3Z2JWV0wrS0F2SkUzOHE1MlBFUG9rRjJoMXkvdnJHMkhXOHRoTjExc3hQUHgKeGgyVEJqUFZkMWpyOGxWRTNzaDdLdVNkOWJmZDdmN0MwcEhGaTcwMmZlY1Jlc3M0ZXRYemNXR2Y4M3JibytvdXBWcWZ2RW1iSTIvawpQYjN5TGhyUEVEcFVVcVV2TmFTMytmRGZScDAyTEtXS3ZKRTM4a2JlNWJSdXRVR0Uza2FNbGxLdHBjTmE4NVpTUmQ3SUcza2piemRhCmR4OGRvYmVUZmdQa1hja1A0T2dyQnIydG40ZklHM2tqYitSZDlYNUVDQjBxWUtmWDBCOUl1UFd6c0h2MGxkVUU0NUQzRkVqOEYrRTEKeVgvZWdyeVJkeFAzWS91M0MwdEgvckE5d1RpRTNrS09Sb040b3M5NWMzNGdLc0c0Uk40UjhwNUtUaGRYUXNnYmVkZDZqSzBLeGlIMAp0bUowSDcyV0gwamtXK2pCWGpBT2VVOG5mZVE5by9KdXh6RzJLaGlIME50TFUxdkFldjhCSk9KK05QblBvNXp5YWNUZzloSHlSdDcxCkhXT3JnbkcveDREUzRzb20yUDh5QjU2LzFFSEd5NXdsVHMzMHNmM2ZZWGY3RjJIa2ZiTDI4b3V4eCsrZXYrOTFVL2FqQ2R0MTJmYjAKSEdQVXB0OHBGWHBiOGRYbjNQL3NOdHorcjdDN3Y5Z0l0RlRlKzVWSk9wZ3Q3ay9TUXJWdmpPbnRJeXB2S20vOWJVL2Mya1Bvb003UgpWdzVpNno3bmlqK1FzY1M1UmpBT3FwZjM1TjhuVmZxUmx3OThuMXVaMEpFMzh2WWs3eU4vMEw0MTBCSDY5SkEvRUZZbjc5YlBhcEczCkNUdWFrelh6Ym9ESUcza2piNFErMVVLdlZ0NmQvUUc5dHo4UXg2VE5wMWJlV1ZUWERSQjVJMi9ramRCbkJzOTl6ZzNrblQ0cVJ2VTkKTy9MT0drQzloeDZQdk94aXZQMnJCZVNOdkpFM1FwLzVDaDE1STI4dGVXZXhwUGhkWGtMZXlCdDVOL08wUUFWcy9Ud3NIYVdSTi9MMgpQQXBjbFZiVlhvLzFWd3VQSlB0eERmSkczcmxqMUI5Y1pJeWlRcCtKS24wSmVVL2xkUHRKTTRGWDNtSE5mekRPNSswajVJMjhFVHEwCmNzeWZmSVlYZVUvWFpDMnNXZDVaMjIzT01ybklHM2tEUXA4aXZ0N1p2NmVFdktlTm5YVEF1N3FCZzdQL1lOd2ZYWXkzZjcyQXZKRTMKSVBUWkpaRjR6S2N3dGFUbjlrd0RCYVFmakp1Rk1CenlCb1FPVUQ4WmdiWEJrWmNQcnZjdXVJWXVUSkpVMDFGYVZYdmVuM3Bid0NKdgo1STNRQVdaTzNsbHA4L1NSR3E5Q1AvTHlpeXZidjF3WWRJeVQ3VHJ5THFqU1k4OGZkYit5WTBUZXlCdWhBeUR2SExyYnYxZ0lFd2tQCnZGZnB0a0t2cHNOYXZjRTQ1STI4QWFFRGpNaDdyM1d1cmJ3N09Xbno5Ti83Rm5weE1LNis5cWorZzNFdnZSaHYvMllCZVNOdlFPZ0EKbGNvN1QzS1BlZDcxZE5BOVU3TzhzN2E5cExUdG5zcTJrVGZ5UnVnQXlOdGlBRDJ0SkxoR1NpS3BwcU8wcXZiOGpuS2hJMi9ramRBQgprTGR3Y1BaL0dmcVBMNjVzLzJvb0dOZXN4N25xRDhZaGIrUU5DQjFhTHZKZmhOL3ZOS2UzK1FIZDdWOHVoRWRlNWprWUZ6Z0U0Nm9SClVMWEJPT1NOdkFHaHcxUnlkYzN5THFwYUI1NjNhZDR4cmxvQitiOGk4WktMOGZhVEM4Z2JlUU5DaHhraUhmQ2lSdlEySDkyMmJqQ3UKV1FLcUp4aUh2QUVRT2t3VE83MDlvVGR1Y0Q2dDhJNjloaDNqSlpKcU9rcXJhb1hqMVcwQmk3d0JvUU9ZTXhSWTZ4eDV1ZmVlOC8wbQppVzNvYnpVV0xsblovbzJuam5IKzVkYnNwVlNSTnlCMEFHZDVwMVh6ZU5yOE1ZVkIzLy9nNk9jNTcrNzJyeGZDUk1JRGhhbzFyUFFZCnpXak9VcXJJR3hBNmdGZDU1MVZ4ZnF2V2wxM3NiZjl5b1c1NUZ4MnZiNkhiQitPcXVWenQvOXd1WG95Myt3djFIUi95Qm9RT3lIdWMKUzRHMWNQc1hDOTEwc1JIUHU1Y09yRkhOOHM0VGVyWEJ1UHJ1TmVzdnBZcThBUkE2MUNMdm9vRS9WaGowbzVybG5ZVnVNSzVodmMyVAphanBLcTJyUCsxSkhDMWprRFFnZGtMZkJBQnAxL045SFgwNys5N3FhNVYzSjQxeEhYbnB4WmZ0Smo4RTR2ODk1TjI4cFZlUU5DQjJRCnR4ZDVaMUZkZUtyKzFIdDMremNMWVNMaGdjTHhoa3I3TFBuODZnL0dJVzhBaEk2OFZlU2RWOFg1clZyLytPSmcrMWNMSzhtK2RHdVUKZDlIeCtoWjZlVEN1bmc1ci9zL3RIMTZNdDMrN2dMd0JFUG9NRSt3T3JrL1VMTzhzd3UxZkxuU1B2TXh6TUM3b0ZEZVlxZllZeHlXbgpHNHhyVG50VXZXQmM4YmFSTndCQ24xN1NCaTdidndqcmxuZlJ3Qjk3M3VxeXRkQ3J1U1N2RTR3TGFqN0duTzBtMVhTVVZ0VUtrN1VsCjVBMkEwR2VZSGJPRWNQWDNtcU9PVHRLOVNjYzRYS0g3bmF5OTVPTEtkaThqR05lTTFMdkdaTzJUeWVzKzVBMWd4dS94RVV3bHZjekIKZWZ6bGMrQTMyN1p1ZUtvWngzaEFkL3ZKaFZCQnNqMlZZNVIvZHQ3UGJTTHlBVElIUU9pelRyOFJZcHY4VzQwKzU0Tmt1eXMxeTd1eQpLcjNqNjNFdS85K1BKWDUyQUFnZE5LcTQrdVdkUmJqOTZ3V05SSHF2a21PMDM2Nkc1R0x4TWVwTWZCQTZBRUlINzFYcnl4ekNTZjdsClhXVWx0OXdBZVdkdHQ3cWxWT3M3eG9OSnhyM2J2MU80eFFBQXhoQ0ttMTd5ZzNIMXRrZU5PbFVFNDVvVEZQTTdXVnU4dUxMZDN3L0cKMVhPTWNZZTBPUUJDaHhxRTNvemU1c1BiWGxUWWRrOTVuMTMvdnB2SU4wd2tQRkE0M3JDQ1kwVGVBQWdkYWljb0NVOU4xK05jZyswbgpGOUtHTlYybGZaYjhmVE9XVWtYZUFBZ2RXbDJoMXkzdkxNTHQzeXgwMDhWR0ZJNDNxbG5lZVVLdmRpbFY1QTJBMEdGNk9QTEhGK1B0Clh5L1VMZThpeWNXZUR6bTdZMXo5N1ZIMWczRkI2ZC8yOWo4ZjVBMkEwS0hGVmJyYkpXN2RxajdxYUFUamdrWWQ0L0RreGU5azdROHYKcm16L0xuTXAxZDVZNVIzekV3QkE2REJMUXEvK2tuejF3Ymo2Ymp0MHQzKzdFQ1lTSG5oKzEvUXlmaGQ1QXdCQ253MzZEUkxiTVA2cgoxcVdMZyszZWZqQ3VXWm1CZytQMUt2UkU0TmZ6OVFhQVlXZ3NNODFvOWYzdWRLUU5UTUx0SnhVNnhnVU9sOTMxamxGMUFnTUFnTkJuCmlDTXY5WFFadGoyOXY1Y2Jkb3dIMnpyTnR4RUFFRHBJc1VzMVY5YzZOS3J0V0t0dmowcUZEZ0RxY0E5OU5vUXVid0ZySzdaeWRKZFMKcmZjWVNac0RBRUlINy9SVnhXYTdiYzNIdVJZdkRyWi9LK3dZaDd3QkFLRkRJL0hkNTl4ZmIvaHd1Ny9RVFJjYlVhalNJK1FOQUFnZApwb29qTDdrWWJ6L3AyREZPZjJHWDZqckdJVzhBUU9nd0JaUTNtS2xuVmJhb1U4VlNxc2diQUJBNlRLWFFtN09rcWs0d0Rua0RBRUtICnFhUnNLZFZxNUoyRlJwL3p3ZmJ2TGdYamtEY0FJSFNZdWdxOWJubG5FVzcvZHFHYkxqYmllUSt1WWxVeEFKaTkyZzFtZ3UzK3drNUQKdjBGWEpVS25jZ1lBRUVLbnVGbXUwbDNrN2IvRFdzU3BBUUJBNktBbDlPcmFveTV5YWdBQTVIQVBmWGJvRjBwV0E3TzArVEtuQmdBQQpvWU50aFU1dmN3Q0FxWVJRM0F5eC9WdFB3VGprRFFCQWhRNjFWK2wyejM0amJ3QUFoQTR0RXpyeUJnQkE2TkFLK3NnYkFBQ2hROXZKClhrb1ZlUU1BVE1VUUR6UEY5dThXSGtIZUFBQUFBQUFBQUFBQUFBQUFBQUNaL0g4QkJnQWdDWmFqRnNtWlJ3QUFBQUJKUlU1RXJrSmcKZ2c9PQoiCiAgICAgICBpZD0iaW1hZ2U1NiIgLz4KICA8L2c+Cjwvc3ZnPgo=
    mediatype: image/svg+xml
  install:
    spec:
      clusterPermissions:
      - rules:
        - nonResourceURLs:
          - /api/v2/alerts
          verbs:
          - create
        - apiGroups:
          - ""
          resources:
          - configmaps
          - endpoints
          - nodes
          - pods
          - secrets
          - serviceaccounts
          - services
          verbs:
          - create
          - delete
          - get
          - list
          - patch
          - update
          - watch
        - apiGroups:
          - ""
          resources:
          - namespaces
          verbs:
          - get
          - list
          - watch
        - apiGroups:
          - apps
          resources:
          - deployments
          - statefulsets
          verbs:
          - create
          - delete
          - get
          - list
          - patch
          - update
          - watch
        - apiGroups:
          - cloudcredential.openshift.io
          resources:
          - credentialsrequests
          verbs:
          - create
          - delete
          - get
          - list
          - update
          - watch
        - apiGroups:
          - config.openshift.io
          resources:
          - apiservers
          - dnses
          - proxies
          verbs:
          - get
          - list
          - watch
        - apiGroups:
          - coordination.k8s.io
          resources:
          - leases
          verbs:
          - create
          - get
          - update
        - apiGroups:
          - loki.grafana.com
          resources:
          - alertingrules
          - lokistacks
          - recordingrules
          - rulerconfigs
          verbs:
          - create
          - delete
          - get
          - list
          - patch
          - update
          - watch
        - apiGroups:
          - loki.grafana.com
          resources:
          - alertingrules/finalizers
          - lokistacks/finalizers
          - recordingrules/finalizers
          - rulerconfigs/finalizers
          verbs:
          - update
        - apiGroups:
          - loki.grafana.com
          resources:
          - alertingrules/status
          - lokistacks/status
          - recordingrules/status
          - rulerconfigs/status
          verbs:
          - get
          - patch
          - update
        - apiGroups:
          - monitoring.coreos.com
          resources:
          - alertmanagers
          verbs:
          - patch
        - apiGroups:
          - monitoring.coreos.com
          resources:
          - alertmanagers/api
          verbs:
          - create
        - apiGroups:
          - monitoring.coreos.com
          resources:
          - prometheusrules
          - servicemonitors
          verbs:
          - create
          - delete
          - get
          - list
          - update
          - watch
        - apiGroups:
          - networking.k8s.io
          resources:
          - ingresses
          verbs:
          - create
          - get
          - list
          - update
          - watch
        - apiGroups:
          - policy
          resources:
          - poddisruptionbudgets
          verbs:
          - create
          - get
          - list
          - update
          - watch
        - apiGroups:
          - rbac.authorization.k8s.io
          resources:
          - clusterrolebindings
          - clusterroles
          - rolebindings
          - roles
          verbs:
          - create
          - delete
          - get
          - list
          - patch
          - update
          - watch
        - apiGroups:
          - route.openshift.io
          resources:
          - routes
          verbs:
          - create
          - delete
          - get
          - list
          - update
          - watch
        - apiGroups:
          - authentication.k8s.io
          resources:
          - tokenreviews
          verbs:
          - create
        - apiGroups:
          - authorization.k8s.io
          resources:
          - subjectaccessreviews
          verbs:
          - create
        serviceAccountName: loki-operator-controller-manager
      deployments:
      - label:
          app.kubernetes.io/instance: loki-operator-v0.8.0
          app.kubernetes.io/managed-by: operator-lifecycle-manager
          app.kubernetes.io/name: loki-operator
          app.kubernetes.io/part-of: loki-operator
          app.kubernetes.io/version: 0.8.0
          control-plane: controller-manager
        name: loki-operator-controller-manager
        spec:
          replicas: 1
          selector:
            matchLabels:
              app.kubernetes.io/managed-by: operator-lifecycle-manager
              app.kubernetes.io/name: loki-operator
              app.kubernetes.io/part-of: loki-operator
              name: loki-operator-controller-manager
          strategy: {}
          template:
            metadata:
              annotations:
                kubectl.kubernetes.io/default-container: manager
              labels:
                app.kubernetes.io/managed-by: operator-lifecycle-manager
                app.kubernetes.io/name: loki-operator
                app.kubernetes.io/part-of: loki-operator
                name: loki-operator-controller-manager
            spec:
              containers:
              - args:
                - --config=controller_manager_config.yaml
                command:
                - /manager
                env:
                - name: RELATED_IMAGE_LOKI
                  value: docker.io/grafana/loki:3.4.2
                - name: RELATED_IMAGE_GATEWAY
                  value: quay.io/observatorium/api:latest
                - name: RELATED_IMAGE_OPA
                  value: quay.io/observatorium/opa-openshift:latest
                image: docker.io/grafana/loki-operator:0.8.0
                imagePullPolicy: IfNotPresent
                livenessProbe:
                  httpGet:
                    path: /healthz
                    port: 8081
                  initialDelaySeconds: 15
                  periodSeconds: 20
                name: manager
                ports:
                - containerPort: 9443
                  name: webhook-server
                  protocol: TCP
                - containerPort: 8080
                  name: metrics
                readinessProbe:
                  httpGet:
                    path: /readyz
                    port: 8081
                  initialDelaySeconds: 5
                  periodSeconds: 10
                resources:
                  requests:
                    cpu: 200m
                    memory: 256Mi
                securityContext:
                  allowPrivilegeEscalation: false
                  capabilities:
                    drop:
                    - ALL
                volumeMounts:
                - mountPath: /controller_manager_config.yaml
                  name: manager-config
                  subPath: controller_manager_config.yaml
              - args:
                - --secure-listen-address=0.0.0.0:8443
                - --upstream=http://127.0.0.1:8080/
                - --logtostderr=true
                - --tls-cert-file=/var/run/secrets/serving-cert/tls.crt
                - --tls-private-key-file=/var/run/secrets/serving-cert/tls.key
                - --tls-cipher-suites=TLS_ECDHE_ECDSA_WITH_AES_128_GCM_SHA256,TLS_ECDHE_RSA_WITH_AES_128_GCM_SHA256,TLS_ECDHE_ECDSA_WITH_AES_256_GCM_SHA384,TLS_ECDHE_RSA_WITH_AES_256_GCM_SHA384,TLS_ECDHE_ECDSA_WITH_CHACHA20_POLY1305_SHA256,TLS_ECDHE_RSA_WITH_CHACHA20_POLY1305_SHA256,TLS_ECDHE_ECDSA_WITH_AES_128_CBC_SHA256,TLS_ECDHE_RSA_WITH_AES_128_CBC_SHA256,TLS_RSA_WITH_AES_128_GCM_SHA256,TLS_RSA_WITH_AES_256_GCM_SHA384,TLS_RSA_WITH_AES_128_CBC_SHA256
                - --tls-min-version=VersionTLS12
                - --v=0
                image: quay.io/openshift/origin-kube-rbac-proxy:latest
                name: kube-rbac-proxy
                ports:
                - containerPort: 8443
                  name: https
                resources:
                  requests:
                    cpu: 200m
                    memory: 256Mi
                securityContext:
                  allowPrivilegeEscalation: false
                  capabilities:
                    drop:
                    - ALL
                volumeMounts:
                - mountPath: /var/run/secrets/serving-cert
                  name: loki-operator-metrics-cert
              nodeSelector:
                kubernetes.io/os: linux
              securityContext:
                runAsNonRoot: true
                seccompProfile:
                  type: RuntimeDefault
              serviceAccountName: loki-operator-controller-manager
              terminationGracePeriodSeconds: 10
              volumes:
              - configMap:
                  name: loki-operator-manager-config
                name: manager-config
              - name: loki-operator-metrics-cert
                secret:
                  defaultMode: 420
                  optional: true
                  secretName: loki-operator-metrics
      permissions:
      - rules:
        - apiGroups:
          - ""
          - coordination.k8s.io
          resources:
          - configmaps
          - leases
          verbs:
          - get
          - list
          - watch
          - create
          - update
          - patch
          - delete
        - apiGroups:
          - ""
          resources:
          - events
          verbs:
          - create
          - patch
        serviceAccountName: loki-operator-controller-manager
    strategy: deployment
  installModes:
  - supported: false
    type: OwnNamespace
  - supported: false
    type: SingleNamespace
  - supported: false
    type: MultiNamespace
  - supported: true
    type: AllNamespaces
  keywords:
  - logging
  - loki
  links:
  - name: Documentation
    url: https://loki-operator.dev/
  maintainers:
  - email: loki-operator-team@googlegroups.com
    name: Grafana Loki SIG Operator
  maturity: alpha
  minKubeVersion: 1.21.1
  provider:
    name: Grafana Loki SIG Operator
  relatedImages:
  - image: docker.io/grafana/loki:3.4.2
    name: loki
  - image: quay.io/observatorium/api:latest
    name: gateway
  - image: quay.io/observatorium/opa-openshift:latest
    name: opa
  replaces: loki-operator.v0.7.1
  version: 0.8.0
  webhookdefinitions:
  - admissionReviewVersions:
    - v1
    - v1beta1
    containerPort: 443
    conversionCRDs:
    - alertingrules.loki.grafana.com
    deploymentName: loki-operator-controller-manager
    generateName: calertingrules.kb.io
    sideEffects: None
    targetPort: 9443
    type: ConversionWebhook
    webhookPath: /convert
  - admissionReviewVersions:
    - v1
    - v1beta1
    containerPort: 443
    conversionCRDs:
    - lokistacks.loki.grafana.com
    deploymentName: loki-operator-controller-manager
    generateName: clokistacks.kb.io
    sideEffects: None
    targetPort: 9443
    type: ConversionWebhook
    webhookPath: /convert
  - admissionReviewVersions:
    - v1
    - v1beta1
    containerPort: 443
    conversionCRDs:
    - recordingrules.loki.grafana.com
    deploymentName: loki-operator-controller-manager
    generateName: crecordingrules.kb.io
    sideEffects: None
    targetPort: 9443
    type: ConversionWebhook
    webhookPath: /convert
  - admissionReviewVersions:
    - v1
    - v1beta1
    containerPort: 443
    conversionCRDs:
    - rulerconfigs.loki.grafana.com
    deploymentName: loki-operator-controller-manager
    generateName: crulerconfigs.kb.io
    sideEffects: None
    targetPort: 9443
    type: ConversionWebhook
    webhookPath: /convert
  - admissionReviewVersions:
    - v1
    containerPort: 443
    deploymentName: loki-operator-controller-manager
    failurePolicy: Fail
    generateName: valertingrule.loki.grafana.com
    rules:
    - apiGroups:
      - loki.grafana.com
      apiVersions:
      - v1
      operations:
      - CREATE
      - UPDATE
      resources:
      - alertingrules
    sideEffects: None
    targetPort: 9443
    type: ValidatingAdmissionWebhook
    webhookPath: /validate-loki-grafana-com-v1-alertingrule
  - admissionReviewVersions:
    - v1
    containerPort: 443
    deploymentName: loki-operator-controller-manager
    failurePolicy: Fail
    generateName: vlokistack.loki.grafana.com
    rules:
    - apiGroups:
      - loki.grafana.com
      apiVersions:
      - v1
      operations:
      - CREATE
      - UPDATE
      resources:
      - lokistacks
    sideEffects: None
    targetPort: 9443
    type: ValidatingAdmissionWebhook
    webhookPath: /validate-loki-grafana-com-v1-lokistack
  - admissionReviewVersions:
    - v1
    containerPort: 443
    deploymentName: loki-operator-controller-manager
    failurePolicy: Fail
    generateName: vrecordingrule.loki.grafana.com
    rules:
    - apiGroups:
      - loki.grafana.com
      apiVersions:
      - v1
      operations:
      - CREATE
      - UPDATE
      resources:
      - recordingrules
    sideEffects: None
    targetPort: 9443
    type: ValidatingAdmissionWebhook
    webhookPath: /validate-loki-grafana-com-v1-recordingrule
  - admissionReviewVersions:
    - v1
    containerPort: 443
    deploymentName: loki-operator-controller-manager
    failurePolicy: Fail
    generateName: vrulerconfig.loki.grafana.com
    rules:
    - apiGroups:
      - loki.grafana.com
      apiVersions:
      - v1
      operations:
      - CREATE
      - UPDATE
      resources:
      - rulerconfigs
    sideEffects: None
    targetPort: 9443
    type: ValidatingAdmissionWebhook
    webhookPath: /validate-loki-grafana-com-v1-rulerconfig<|MERGE_RESOLUTION|>--- conflicted
+++ resolved
@@ -150,11 +150,7 @@
     categories: OpenShift Optional, Logging & Tracing
     certified: "false"
     containerImage: docker.io/grafana/loki-operator:0.8.0
-<<<<<<< HEAD
-    createdAt: "2025-05-14T17:16:13Z"
-=======
-    createdAt: "2025-04-28T20:20:30Z"
->>>>>>> 7b0d6d71
+    createdAt: "2025-05-14T17:34:39Z"
     description: The Community Loki Operator provides Kubernetes native deployment
       and management of Loki and related logging components.
     features.operators.openshift.io/disconnected: "true"
