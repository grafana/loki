apiVersion: operators.coreos.com/v1alpha1
kind: ClusterServiceVersion
metadata:
  annotations:
    alm-examples: |-
      [
        {
          "apiVersion": "loki.grafana.com/v1",
          "kind": "AlertingRule",
          "metadata": {
            "name": "alertingrule-sample"
          },
          "spec": {
            "groups": [
              {
                "interval": "10m",
                "name": "alerting-rules-group",
                "rules": [
                  {
                    "alert": "HighPercentageError",
                    "annotations": {
                      "summary": "High request latency"
                    },
                    "expr": "sum(rate({app=\"foo\", env=\"production\"} |= \"error\" [5m])) by (job)\n  /\nsum(rate({app=\"foo\", env=\"production\"}[5m])) by (job)\n  \u003e 0.05\n",
                    "for": "10m",
                    "labels": {
                      "severity": "page"
                    }
                  },
                  {
                    "alert": "HttpCredentialsLeaked",
                    "annotations": {
                      "message": "{{ $labels.job }} is leaking http basic auth credentials."
                    },
                    "expr": "sum by (cluster, job, pod) (count_over_time({namespace=\"prod\"} |~ \"http(s?)://(\\\\w+):(\\\\w+)@\" [5m]) \u003e 0)",
                    "for": "10m",
                    "labels": {
                      "severity": "critical"
                    }
                  }
                ]
              }
            ],
            "tenantID": "test-tenant"
          }
        },
        {
          "apiVersion": "loki.grafana.com/v1",
          "kind": "LokiStack",
          "metadata": {
            "name": "lokistack-sample"
          },
          "spec": {
            "size": "1x.small",
            "storage": {
              "secret": {
                "name": "test"
              }
            },
            "storageClassName": "standard"
          }
        },
        {
          "apiVersion": "loki.grafana.com/v1",
          "kind": "RecordingRule",
          "metadata": {
            "name": "recordingrule-sample"
          },
          "spec": {
            "groups": [
              {
                "interval": "10m",
                "name": "recording-rules-group",
                "rules": [
                  {
                    "expr": "sum(rate({container=\"myservice\"}[10m]))\n",
                    "record": "myservice:requests:rate10m"
                  },
                  {
                    "expr": "sum(rate({container=\"otherservice\"}[1m]))\n",
                    "record": "otherservice:requests:rate1m"
                  }
                ]
              }
            ],
            "tenantID": "test-tenant"
          }
        },
        {
          "apiVersion": "loki.grafana.com/v1",
          "kind": "RulerConfig",
          "metadata": {
            "name": "rulerconfig-sample"
          },
          "spec": {
            "alertmanager": {
              "discovery": {
                "enableSRV": true,
                "refreshInterval": "1m"
              },
              "enableV2": true,
              "endpoints": [
                "http://alertmanager-host1.mycompany.org",
                "http://alertmanager-host2.mycompany.org"
              ],
              "externalLabels": {
                "environment": "production",
                "region": "us-east-2"
              },
              "externalUrl": "http://www.mycompany.org/alerts",
              "notificationQueue": {
                "capacity": 1000,
                "forGracePeriod": "10m",
                "forOutageTolerance": "1h",
                "resendDelay": "1m",
                "timeout": "30s"
              }
            },
            "evaluationInterval": "1m",
            "pollInterval": "1m",
            "remoteWrite": {
              "client": {
                "authorization": "basic",
                "authorizationSecretName": "my-secret-resource",
                "name": "remote-write-log-metrics",
                "proxyUrl": "http://proxy-host.mycompany.org",
                "relabelConfigs": [
                  {
                    "action": "replace",
                    "regex": "ALERTS.*",
                    "replacement": "$1",
                    "separator": "",
                    "sourceLabels": [
                      "labelc",
                      "labeld"
                    ],
                    "targetLabel": "labelnew"
                  }
                ],
                "timeout": "30s",
                "url": "http://remote-write-host.mycompany.org"
              },
              "enabled": true,
              "refreshPeriod": "10s"
            }
          }
        }
      ]
    capabilities: Full Lifecycle
    categories: OpenShift Optional, Logging & Tracing
    certified: "false"
    containerImage: docker.io/grafana/loki-operator:0.7.0
<<<<<<< HEAD
    createdAt: "2024-11-06T10:07:13Z"
=======
    createdAt: "2024-11-07T09:40:12Z"
>>>>>>> ed5ea97f
    description: The Community Loki Operator provides Kubernetes native deployment
      and management of Loki and related logging components.
    features.operators.openshift.io/disconnected: "true"
    features.operators.openshift.io/fips-compliant: "false"
    features.operators.openshift.io/proxy-aware: "true"
    features.operators.openshift.io/tls-profiles: "true"
    features.operators.openshift.io/token-auth-aws: "true"
    features.operators.openshift.io/token-auth-azure: "true"
    features.operators.openshift.io/token-auth-gcp: "true"
    operators.operatorframework.io/builder: operator-sdk-unknown
    operators.operatorframework.io/project_layout: go.kubebuilder.io/v4
    repository: https://github.com/grafana/loki/tree/main/operator
    support: Grafana Loki SIG Operator
  labels:
    operatorframework.io/arch.amd64: supported
    operatorframework.io/arch.arm64: supported
  name: loki-operator.v0.7.0
  namespace: placeholder
spec:
  apiservicedefinitions: {}
  customresourcedefinitions:
    owned:
    - description: AlertingRule is the Schema for the alertingrules API
      displayName: AlertingRule
      kind: AlertingRule
      name: alertingrules.loki.grafana.com
      resources:
      - kind: LokiStack
        name: ""
        version: v1
      specDescriptors:
      - description: List of groups for alerting rules.
        displayName: Groups
        path: groups
      - description: |-
          Interval defines the time interval between evaluation of the given
          alerting rule.
        displayName: Evaluation Interval
        path: groups[0].interval
      - description: Limit defines the number of alerts an alerting rule can produce.
          0 is no limit.
        displayName: Limit of firing alerts
        path: groups[0].limit
        x-descriptors:
        - urn:alm:descriptor:com.tectonic.ui:number
      - description: Name of the alerting rule group. Must be unique within all alerting
          rules.
        displayName: Name
        path: groups[0].name
      - description: Rules defines a list of alerting rules
        displayName: Rules
        path: groups[0].rules
      - description: The name of the alert. Must be a valid label value.
        displayName: Name
        path: groups[0].rules[0].alert
      - description: Annotations to add to each alert.
        displayName: Annotations
        path: groups[0].rules[0].annotations
      - description: |-
          The LogQL expression to evaluate. Every evaluation cycle this is
          evaluated at the current time, and all resultant time series become
          pending/firing alerts.
        displayName: LogQL Expression
        path: groups[0].rules[0].expr
      - description: |-
          Alerts are considered firing once they have been returned for this long.
          Alerts which have not yet fired for long enough are considered pending.
        displayName: Firing Threshold
        path: groups[0].rules[0].for
      - description: Labels to add to each alert.
        displayName: Labels
        path: groups[0].rules[0].labels
      - description: TenantID of tenant where the alerting rules are evaluated in.
        displayName: Tenant ID
        path: tenantID
      statusDescriptors:
      - description: Conditions of the AlertingRule generation health.
        displayName: Conditions
        path: conditions
        x-descriptors:
        - urn:alm:descriptor:io.kubernetes.conditions
      version: v1
    - description: LokiStack is the Schema for the lokistacks API
      displayName: LokiStack
      kind: LokiStack
      name: lokistacks.loki.grafana.com
      resources:
      - kind: ConfigMap
        name: ""
        version: v1
      - kind: Deployment
        name: ""
        version: v1
      - kind: Ingress
        name: ""
        version: v1
      - kind: PersistentVolumeClaims
        name: ""
        version: v1
      - kind: Route
        name: ""
        version: v1
      - kind: Service
        name: ""
        version: v1
      - kind: ServiceAccount
        name: ""
        version: v1
      - kind: ServiceMonitor
        name: ""
        version: v1
      - kind: StatefulSet
        name: ""
        version: v1
      specDescriptors:
      - description: HashRing defines the spec for the distributed hash ring configuration.
        displayName: Hash Ring
        path: hashRing
        x-descriptors:
        - urn:alm:descriptor:com.tectonic.ui:advanced
      - description: MemberList configuration spec
        displayName: Memberlist Config
        path: hashRing.memberlist
      - description: |-
          EnableIPv6 enables IPv6 support for the memberlist based hash ring.


          Currently this also forces the instanceAddrType to podIP to avoid local address lookup
          for the memberlist.
        displayName: Enable IPv6
        path: hashRing.memberlist.enableIPv6
        x-descriptors:
        - urn:alm:descriptor:com.tectonic.ui:booleanSwitch
      - description: |-
          InstanceAddrType defines the type of address to use to advertise to the ring.
          Defaults to the first address from any private network interfaces of the current pod.
          Alternatively the public pod IP can be used in case private networks (RFC 1918 and RFC 6598)
          are not available.
        displayName: Instance Address
        path: hashRing.memberlist.instanceAddrType
        x-descriptors:
        - urn:alm:descriptor:com.tectonic.ui:select:default
        - urn:alm:descriptor:com.tectonic.ui:select:podIP
      - description: Type of hash ring implementation that should be used
        displayName: Type
        path: hashRing.type
        x-descriptors:
        - urn:alm:descriptor:com.tectonic.ui:select:memberlist
      - description: Limits defines the limits to be applied to log stream processing.
        displayName: Rate Limiting
        path: limits
        x-descriptors:
        - urn:alm:descriptor:com.tectonic.ui:advanced
      - description: Global defines the limits applied globally across the cluster.
        displayName: Global Limits
        path: limits.global
      - description: |-
          IngestionBurstSize defines the local rate-limited sample size per
          distributor replica. It should be set to the set at least to the
          maximum logs size expected in a single push request.
        displayName: Ingestion Burst Size (in MB)
        path: limits.global.ingestion.ingestionBurstSize
        x-descriptors:
        - urn:alm:descriptor:com.tectonic.ui:number
      - description: IngestionRate defines the sample size per second. Units MB.
        displayName: Ingestion Rate (in MB)
        path: limits.global.ingestion.ingestionRate
        x-descriptors:
        - urn:alm:descriptor:com.tectonic.ui:number
      - description: |-
          MaxGlobalStreamsPerTenant defines the maximum number of active streams
          per tenant, across the cluster.
        displayName: Max Global Streams per  Tenant
        path: limits.global.ingestion.maxGlobalStreamsPerTenant
        x-descriptors:
        - urn:alm:descriptor:com.tectonic.ui:number
      - description: |-
          MaxLabelNameLength defines the maximum number of characters allowed
          for label keys in log streams.
        displayName: Max Label Name Length
        path: limits.global.ingestion.maxLabelNameLength
        x-descriptors:
        - urn:alm:descriptor:com.tectonic.ui:number
      - description: |-
          MaxLabelNamesPerSeries defines the maximum number of label names per series
          in each log stream.
        displayName: Max Labels Names per Series
        path: limits.global.ingestion.maxLabelNamesPerSeries
        x-descriptors:
        - urn:alm:descriptor:com.tectonic.ui:number
      - description: |-
          MaxLabelValueLength defines the maximum number of characters allowed
          for label values in log streams.
        displayName: Max Label Value Length
        path: limits.global.ingestion.maxLabelValueLength
        x-descriptors:
        - urn:alm:descriptor:com.tectonic.ui:number
      - description: MaxLineSize defines the maximum line size on ingestion path.
          Units in Bytes.
        displayName: Max Line Size
        path: limits.global.ingestion.maxLineSize
        x-descriptors:
        - urn:alm:descriptor:com.tectonic.ui:number
      - description: |-
          PerStreamDesiredRate defines the desired ingestion rate per second that LokiStack should
          target applying automatic stream sharding. Units MB.
        displayName: Per Stream Desired Rate (in MB)
        path: limits.global.ingestion.perStreamDesiredRate
        x-descriptors:
        - urn:alm:descriptor:com.tectonic.ui:number
      - description: PerStreamRateLimit defines the maximum byte rate per second per
          stream. Units MB.
        displayName: Maximum byte rate per second per stream (in MB)
        path: limits.global.ingestion.perStreamRateLimit
        x-descriptors:
        - urn:alm:descriptor:com.tectonic.ui:number
      - description: PerStreamRateLimitBurst defines the maximum burst bytes per stream.
          Units MB.
        displayName: Maximum burst bytes per stream (in MB)
        path: limits.global.ingestion.perStreamRateLimitBurst
        x-descriptors:
        - urn:alm:descriptor:com.tectonic.ui:number
      - description: StreamLabels configures which resource attributes are converted
          to Loki stream labels.
        displayName: Stream Labels
        path: limits.global.otlp.streamLabels
      - description: ResourceAttributes lists the names of the resource attributes
          that should be converted into Loki stream labels.
        displayName: Resource Attributes
        path: limits.global.otlp.streamLabels.resourceAttributes
      - description: Name contains either a verbatim name of an attribute or a regular
          expression matching many attributes.
        displayName: Name
        path: limits.global.otlp.streamLabels.resourceAttributes[0].name
      - description: If Regex is true, then Name is treated as a regular expression
          instead of as a verbatim attribute name.
        displayName: Treat name as regular expression
        path: limits.global.otlp.streamLabels.resourceAttributes[0].regex
      - description: StructuredMetadata configures which attributes are saved in structured
          metadata.
        displayName: Structured Metadata
        path: limits.global.otlp.structuredMetadata
      - description: LogAttributes lists the names of log attributes that should be
          included in structured metadata.
        displayName: Log Attributes
        path: limits.global.otlp.structuredMetadata.logAttributes
      - description: Name contains either a verbatim name of an attribute or a regular
          expression matching many attributes.
        displayName: Name
        path: limits.global.otlp.structuredMetadata.logAttributes[0].name
      - description: If Regex is true, then Name is treated as a regular expression
          instead of as a verbatim attribute name.
        displayName: Treat name as regular expression
        path: limits.global.otlp.structuredMetadata.logAttributes[0].regex
      - description: ResourceAttributes lists the names of resource attributes that
          should be included in structured metadata.
        displayName: Resource Attributes
        path: limits.global.otlp.structuredMetadata.resourceAttributes
      - description: Name contains either a verbatim name of an attribute or a regular
          expression matching many attributes.
        displayName: Name
        path: limits.global.otlp.structuredMetadata.resourceAttributes[0].name
      - description: If Regex is true, then Name is treated as a regular expression
          instead of as a verbatim attribute name.
        displayName: Treat name as regular expression
        path: limits.global.otlp.structuredMetadata.resourceAttributes[0].regex
      - description: ScopeAttributes lists the names of scope attributes that should
          be included in structured metadata.
        displayName: Scope Attributes
        path: limits.global.otlp.structuredMetadata.scopeAttributes
      - description: Name contains either a verbatim name of an attribute or a regular
          expression matching many attributes.
        displayName: Name
        path: limits.global.otlp.structuredMetadata.scopeAttributes[0].name
      - description: If Regex is true, then Name is treated as a regular expression
          instead of as a verbatim attribute name.
        displayName: Treat name as regular expression
        path: limits.global.otlp.structuredMetadata.scopeAttributes[0].regex
      - description: CardinalityLimit defines the cardinality limit for index queries.
        displayName: Cardinality Limit
        path: limits.global.queries.cardinalityLimit
        x-descriptors:
        - urn:alm:descriptor:com.tectonic.ui:number
      - description: |-
          MaxChunksPerQuery defines the maximum number of chunks
          that can be fetched by a single query.
        displayName: Max Chunk per Query
        path: limits.global.queries.maxChunksPerQuery
        x-descriptors:
        - urn:alm:descriptor:com.tectonic.ui:number
      - description: |-
          MaxEntriesLimitsPerQuery defines the maximum number of log entries
          that will be returned for a query.
        displayName: Max Entries Limit per Query
        path: limits.global.queries.maxEntriesLimitPerQuery
        x-descriptors:
        - urn:alm:descriptor:com.tectonic.ui:number
      - description: |-
          MaxQuerySeries defines the maximum of unique series
          that is returned by a metric query.
        displayName: Max Query Series
        path: limits.global.queries.maxQuerySeries
        x-descriptors:
        - urn:alm:descriptor:com.tectonic.ui:number
      - description: MaxVolumeSeries defines the maximum number of aggregated series
          in a log-volume response
        displayName: Max Volume Series
        path: limits.global.queries.maxVolumeSeries
        x-descriptors:
        - urn:alm:descriptor:com.tectonic.ui:number
      - description: Timeout when querying ingesters or storage during the execution
          of a query request.
        displayName: Query Timeout
        path: limits.global.queries.queryTimeout
      - description: Tenants defines the limits applied per tenant.
        displayName: Limits per Tenant
        path: limits.tenants
      - description: |-
          IngestionBurstSize defines the local rate-limited sample size per
          distributor replica. It should be set to the set at least to the
          maximum logs size expected in a single push request.
        displayName: Ingestion Burst Size (in MB)
        path: limits.tenants.ingestion.ingestionBurstSize
        x-descriptors:
        - urn:alm:descriptor:com.tectonic.ui:number
      - description: IngestionRate defines the sample size per second. Units MB.
        displayName: Ingestion Rate (in MB)
        path: limits.tenants.ingestion.ingestionRate
        x-descriptors:
        - urn:alm:descriptor:com.tectonic.ui:number
      - description: |-
          MaxGlobalStreamsPerTenant defines the maximum number of active streams
          per tenant, across the cluster.
        displayName: Max Global Streams per  Tenant
        path: limits.tenants.ingestion.maxGlobalStreamsPerTenant
        x-descriptors:
        - urn:alm:descriptor:com.tectonic.ui:number
      - description: |-
          MaxLabelNameLength defines the maximum number of characters allowed
          for label keys in log streams.
        displayName: Max Label Name Length
        path: limits.tenants.ingestion.maxLabelNameLength
        x-descriptors:
        - urn:alm:descriptor:com.tectonic.ui:number
      - description: |-
          MaxLabelNamesPerSeries defines the maximum number of label names per series
          in each log stream.
        displayName: Max Labels Names per Series
        path: limits.tenants.ingestion.maxLabelNamesPerSeries
        x-descriptors:
        - urn:alm:descriptor:com.tectonic.ui:number
      - description: |-
          MaxLabelValueLength defines the maximum number of characters allowed
          for label values in log streams.
        displayName: Max Label Value Length
        path: limits.tenants.ingestion.maxLabelValueLength
        x-descriptors:
        - urn:alm:descriptor:com.tectonic.ui:number
      - description: MaxLineSize defines the maximum line size on ingestion path.
          Units in Bytes.
        displayName: Max Line Size
        path: limits.tenants.ingestion.maxLineSize
        x-descriptors:
        - urn:alm:descriptor:com.tectonic.ui:number
      - description: |-
          PerStreamDesiredRate defines the desired ingestion rate per second that LokiStack should
          target applying automatic stream sharding. Units MB.
        displayName: Per Stream Desired Rate (in MB)
        path: limits.tenants.ingestion.perStreamDesiredRate
        x-descriptors:
        - urn:alm:descriptor:com.tectonic.ui:number
      - description: PerStreamRateLimit defines the maximum byte rate per second per
          stream. Units MB.
        displayName: Maximum byte rate per second per stream (in MB)
        path: limits.tenants.ingestion.perStreamRateLimit
        x-descriptors:
        - urn:alm:descriptor:com.tectonic.ui:number
      - description: PerStreamRateLimitBurst defines the maximum burst bytes per stream.
          Units MB.
        displayName: Maximum burst bytes per stream (in MB)
        path: limits.tenants.ingestion.perStreamRateLimitBurst
        x-descriptors:
        - urn:alm:descriptor:com.tectonic.ui:number
      - description: StreamLabels configures which resource attributes are converted
          to Loki stream labels.
        displayName: Stream Labels
        path: limits.tenants.otlp.streamLabels
      - description: ResourceAttributes lists the names of the resource attributes
          that should be converted into Loki stream labels.
        displayName: Resource Attributes
        path: limits.tenants.otlp.streamLabels.resourceAttributes
      - description: Name contains either a verbatim name of an attribute or a regular
          expression matching many attributes.
        displayName: Name
        path: limits.tenants.otlp.streamLabels.resourceAttributes[0].name
      - description: If Regex is true, then Name is treated as a regular expression
          instead of as a verbatim attribute name.
        displayName: Treat name as regular expression
        path: limits.tenants.otlp.streamLabels.resourceAttributes[0].regex
      - description: StructuredMetadata configures which attributes are saved in structured
          metadata.
        displayName: Structured Metadata
        path: limits.tenants.otlp.structuredMetadata
      - description: LogAttributes lists the names of log attributes that should be
          included in structured metadata.
        displayName: Log Attributes
        path: limits.tenants.otlp.structuredMetadata.logAttributes
      - description: Name contains either a verbatim name of an attribute or a regular
          expression matching many attributes.
        displayName: Name
        path: limits.tenants.otlp.structuredMetadata.logAttributes[0].name
      - description: If Regex is true, then Name is treated as a regular expression
          instead of as a verbatim attribute name.
        displayName: Treat name as regular expression
        path: limits.tenants.otlp.structuredMetadata.logAttributes[0].regex
      - description: ResourceAttributes lists the names of resource attributes that
          should be included in structured metadata.
        displayName: Resource Attributes
        path: limits.tenants.otlp.structuredMetadata.resourceAttributes
      - description: Name contains either a verbatim name of an attribute or a regular
          expression matching many attributes.
        displayName: Name
        path: limits.tenants.otlp.structuredMetadata.resourceAttributes[0].name
      - description: If Regex is true, then Name is treated as a regular expression
          instead of as a verbatim attribute name.
        displayName: Treat name as regular expression
        path: limits.tenants.otlp.structuredMetadata.resourceAttributes[0].regex
      - description: ScopeAttributes lists the names of scope attributes that should
          be included in structured metadata.
        displayName: Scope Attributes
        path: limits.tenants.otlp.structuredMetadata.scopeAttributes
      - description: Name contains either a verbatim name of an attribute or a regular
          expression matching many attributes.
        displayName: Name
        path: limits.tenants.otlp.structuredMetadata.scopeAttributes[0].name
      - description: If Regex is true, then Name is treated as a regular expression
          instead of as a verbatim attribute name.
        displayName: Treat name as regular expression
        path: limits.tenants.otlp.structuredMetadata.scopeAttributes[0].regex
      - description: Blocked defines the list of rules to block matching queries.
        displayName: Blocked
        path: limits.tenants.queries.blocked
      - description: Hash is a 32-bit FNV-1 hash of the query string.
        displayName: Query Hash
        path: limits.tenants.queries.blocked[0].hash
        x-descriptors:
        - urn:alm:descriptor:com.tectonic.ui:number
      - description: Pattern defines the pattern matching the queries to be blocked.
        displayName: Query Pattern
        path: limits.tenants.queries.blocked[0].pattern
      - description: Regex defines if the pattern is a regular expression. If false
          the pattern will be used only for exact matches.
        displayName: Regex
        path: limits.tenants.queries.blocked[0].regex
        x-descriptors:
        - urn:alm:descriptor:com.tectonic.ui:booleanSwitch
      - description: Types defines the list of query types that should be considered
          for blocking.
        displayName: Query Types
        path: limits.tenants.queries.blocked[0].types
      - description: CardinalityLimit defines the cardinality limit for index queries.
        displayName: Cardinality Limit
        path: limits.tenants.queries.cardinalityLimit
        x-descriptors:
        - urn:alm:descriptor:com.tectonic.ui:number
      - description: |-
          MaxChunksPerQuery defines the maximum number of chunks
          that can be fetched by a single query.
        displayName: Max Chunk per Query
        path: limits.tenants.queries.maxChunksPerQuery
        x-descriptors:
        - urn:alm:descriptor:com.tectonic.ui:number
      - description: |-
          MaxEntriesLimitsPerQuery defines the maximum number of log entries
          that will be returned for a query.
        displayName: Max Entries Limit per Query
        path: limits.tenants.queries.maxEntriesLimitPerQuery
        x-descriptors:
        - urn:alm:descriptor:com.tectonic.ui:number
      - description: |-
          MaxQuerySeries defines the maximum of unique series
          that is returned by a metric query.
        displayName: Max Query Series
        path: limits.tenants.queries.maxQuerySeries
        x-descriptors:
        - urn:alm:descriptor:com.tectonic.ui:number
      - description: MaxVolumeSeries defines the maximum number of aggregated series
          in a log-volume response
        displayName: Max Volume Series
        path: limits.tenants.queries.maxVolumeSeries
        x-descriptors:
        - urn:alm:descriptor:com.tectonic.ui:number
      - description: Timeout when querying ingesters or storage during the execution
          of a query request.
        displayName: Query Timeout
        path: limits.tenants.queries.queryTimeout
      - description: |-
          ManagementState defines if the CR should be managed by the operator or not.
          Default is managed.
        displayName: Management State
        path: managementState
        x-descriptors:
        - urn:alm:descriptor:com.tectonic.ui:select:Managed
        - urn:alm:descriptor:com.tectonic.ui:select:Unmanaged
      - description: Proxy defines the spec for the object proxy to configure cluster
          proxy information.
        displayName: Cluster Proxy
        path: proxy
      - description: HTTPProxy configures the HTTP_PROXY/http_proxy env variable.
        displayName: HTTPProxy
        path: proxy.httpProxy
      - description: HTTPSProxy configures the HTTPS_PROXY/https_proxy env variable.
        displayName: HTTPSProxy
        path: proxy.httpsProxy
      - description: NoProxy configures the NO_PROXY/no_proxy env variable.
        displayName: NoProxy
        path: proxy.noProxy
      - description: Replication defines the configuration for Loki data replication.
        displayName: Replication Spec
        path: replication
      - description: Factor defines the policy for log stream replication.
        displayName: Replication Factor
        path: replication.factor
        x-descriptors:
        - urn:alm:descriptor:com.tectonic.ui:number
      - description: |-
          Zones defines an array of ZoneSpec that the scheduler will try to satisfy.
          IMPORTANT: Make sure that the replication factor defined is less than or equal to the number of available zones.
        displayName: Zones Spec
        path: replication.zones
      - description: MaxSkew describes the maximum degree to which Pods can be unevenly
          distributed.
        displayName: Max Skew
        path: replication.zones[0].maxSkew
        x-descriptors:
        - urn:alm:descriptor:com.tectonic.ui:number
      - description: TopologyKey is the key that defines a topology in the Nodes'
          labels.
        displayName: Topology Key
        path: replication.zones[0].topologyKey
      - description: |-
          Deprecated: Please use replication.factor instead. This field will be removed in future versions of this CRD.
          ReplicationFactor defines the policy for log stream replication.
        displayName: Replication Factor
        path: replicationFactor
        x-descriptors:
        - urn:alm:descriptor:com.tectonic.ui:number
      - description: Rules defines the spec for the ruler component.
        displayName: Rules
        path: rules
        x-descriptors:
        - urn:alm:descriptor:com.tectonic.ui:advanced
      - description: Enabled defines a flag to enable/disable the ruler component
        displayName: Enable
        path: rules.enabled
        x-descriptors:
        - urn:alm:descriptor:com.tectonic.ui:booleanSwitch
      - description: |-
          Namespaces to be selected for PrometheusRules discovery. If unspecified, only
          the same namespace as the LokiStack object is in is used.
        displayName: Namespace Selector
        path: rules.namespaceSelector
      - description: |-
          A selector to select which LokiRules to mount for loading alerting/recording
          rules from.
        displayName: Selector
        path: rules.selector
      - description: Size defines one of the support Loki deployment scale out sizes.
        displayName: LokiStack Size
        path: size
        x-descriptors:
        - urn:alm:descriptor:com.tectonic.ui:select:1x.pico
        - urn:alm:descriptor:com.tectonic.ui:select:1x.extra-small
        - urn:alm:descriptor:com.tectonic.ui:select:1x.small
        - urn:alm:descriptor:com.tectonic.ui:select:1x.medium
      - description: Storage defines the spec for the object storage endpoint to store
          logs.
        displayName: Object Storage
        path: storage
      - description: Version for writing and reading logs.
        displayName: Version
        path: storage.schemas[0].version
        x-descriptors:
        - urn:alm:descriptor:com.tectonic.ui:select:v11
        - urn:alm:descriptor:com.tectonic.ui:select:v12
        - urn:alm:descriptor:com.tectonic.ui:select:v13
      - description: Name of a secret in the namespace configured for object storage
          secrets.
        displayName: Object Storage Secret Name
        path: storage.secret.name
        x-descriptors:
        - urn:alm:descriptor:io.kubernetes:Secret
      - description: Type of object storage that should be used
        displayName: Object Storage Secret Type
        path: storage.secret.type
        x-descriptors:
        - urn:alm:descriptor:com.tectonic.ui:select:azure
        - urn:alm:descriptor:com.tectonic.ui:select:gcs
        - urn:alm:descriptor:com.tectonic.ui:select:s3
        - urn:alm:descriptor:com.tectonic.ui:select:swift
        - urn:alm:descriptor:com.tectonic.ui:select:alibabacloud
      - description: TLS configuration for reaching the object storage endpoint.
        displayName: TLS Config
        path: storage.tls
      - description: |-
          Key is the data key of a ConfigMap containing a CA certificate.
          It needs to be in the same namespace as the LokiStack custom resource.
          If empty, it defaults to "service-ca.crt".
        displayName: CA ConfigMap Key
        path: storage.tls.caKey
      - description: |-
          CA is the name of a ConfigMap containing a CA certificate.
          It needs to be in the same namespace as the LokiStack custom resource.
        displayName: CA ConfigMap Name
        path: storage.tls.caName
        x-descriptors:
        - urn:alm:descriptor:io.kubernetes:ConfigMap
      - description: Storage class name defines the storage class for ingester/querier
          PVCs.
        displayName: Storage Class Name
        path: storageClassName
        x-descriptors:
        - urn:alm:descriptor:io.kubernetes:StorageClass
      - description: Template defines the resource/limits/tolerations/nodeselectors
          per component.
        displayName: Node Placement
        path: template
        x-descriptors:
        - urn:alm:descriptor:com.tectonic.ui:advanced
      - description: Compactor defines the compaction component spec.
        displayName: Compactor pods
        path: template.compactor
      - description: |-
          PodAntiAffinity defines the pod anti affinity scheduling rules to schedule pods
          of a component.
        displayName: PodAntiAffinity
        path: template.compactor.podAntiAffinity
        x-descriptors:
        - urn:alm:descriptor:com.tectonic.ui:podAntiAffinity
      - description: Replicas defines the number of replica pods of the component.
        displayName: Replicas
        path: template.compactor.replicas
        x-descriptors:
        - urn:alm:descriptor:com.tectonic.ui:hidden
      - description: Distributor defines the distributor component spec.
        displayName: Distributor pods
        path: template.distributor
      - description: |-
          PodAntiAffinity defines the pod anti affinity scheduling rules to schedule pods
          of a component.
        displayName: PodAntiAffinity
        path: template.distributor.podAntiAffinity
        x-descriptors:
        - urn:alm:descriptor:com.tectonic.ui:podAntiAffinity
      - description: Replicas defines the number of replica pods of the component.
        displayName: Replicas
        path: template.distributor.replicas
        x-descriptors:
        - urn:alm:descriptor:com.tectonic.ui:hidden
      - description: Gateway defines the lokistack gateway component spec.
        displayName: Gateway pods
        path: template.gateway
      - description: |-
          PodAntiAffinity defines the pod anti affinity scheduling rules to schedule pods
          of a component.
        displayName: PodAntiAffinity
        path: template.gateway.podAntiAffinity
        x-descriptors:
        - urn:alm:descriptor:com.tectonic.ui:podAntiAffinity
      - description: Replicas defines the number of replica pods of the component.
        displayName: Replicas
        path: template.gateway.replicas
        x-descriptors:
        - urn:alm:descriptor:com.tectonic.ui:hidden
      - description: IndexGateway defines the index gateway component spec.
        displayName: Index Gateway pods
        path: template.indexGateway
      - description: |-
          PodAntiAffinity defines the pod anti affinity scheduling rules to schedule pods
          of a component.
        displayName: PodAntiAffinity
        path: template.indexGateway.podAntiAffinity
        x-descriptors:
        - urn:alm:descriptor:com.tectonic.ui:podAntiAffinity
      - description: Replicas defines the number of replica pods of the component.
        displayName: Replicas
        path: template.indexGateway.replicas
        x-descriptors:
        - urn:alm:descriptor:com.tectonic.ui:hidden
      - description: Ingester defines the ingester component spec.
        displayName: Ingester pods
        path: template.ingester
      - description: |-
          PodAntiAffinity defines the pod anti affinity scheduling rules to schedule pods
          of a component.
        displayName: PodAntiAffinity
        path: template.ingester.podAntiAffinity
        x-descriptors:
        - urn:alm:descriptor:com.tectonic.ui:podAntiAffinity
      - description: Replicas defines the number of replica pods of the component.
        displayName: Replicas
        path: template.ingester.replicas
        x-descriptors:
        - urn:alm:descriptor:com.tectonic.ui:hidden
      - description: Querier defines the querier component spec.
        displayName: Querier pods
        path: template.querier
      - description: |-
          PodAntiAffinity defines the pod anti affinity scheduling rules to schedule pods
          of a component.
        displayName: PodAntiAffinity
        path: template.querier.podAntiAffinity
        x-descriptors:
        - urn:alm:descriptor:com.tectonic.ui:podAntiAffinity
      - description: Replicas defines the number of replica pods of the component.
        displayName: Replicas
        path: template.querier.replicas
        x-descriptors:
        - urn:alm:descriptor:com.tectonic.ui:hidden
      - description: QueryFrontend defines the query frontend component spec.
        displayName: Query Frontend pods
        path: template.queryFrontend
      - description: |-
          PodAntiAffinity defines the pod anti affinity scheduling rules to schedule pods
          of a component.
        displayName: PodAntiAffinity
        path: template.queryFrontend.podAntiAffinity
        x-descriptors:
        - urn:alm:descriptor:com.tectonic.ui:podAntiAffinity
      - description: Replicas defines the number of replica pods of the component.
        displayName: Replicas
        path: template.queryFrontend.replicas
        x-descriptors:
        - urn:alm:descriptor:com.tectonic.ui:hidden
      - description: Ruler defines the ruler component spec.
        displayName: Ruler pods
        path: template.ruler
      - description: |-
          PodAntiAffinity defines the pod anti affinity scheduling rules to schedule pods
          of a component.
        displayName: PodAntiAffinity
        path: template.ruler.podAntiAffinity
        x-descriptors:
        - urn:alm:descriptor:com.tectonic.ui:podAntiAffinity
      - description: Replicas defines the number of replica pods of the component.
        displayName: Replicas
        path: template.ruler.replicas
        x-descriptors:
        - urn:alm:descriptor:com.tectonic.ui:hidden
      - description: Tenants defines the per-tenant authentication and authorization
          spec for the lokistack-gateway component.
        displayName: Tenants Configuration
        path: tenants
      - description: Authentication defines the lokistack-gateway component authentication
          configuration spec per tenant.
        displayName: Authentication
        path: tenants.authentication
      - description: TLSConfig defines the spec for the mTLS tenant's authentication.
        displayName: mTLS Configuration
        path: tenants.authentication[0].mTLS
      - description: CA defines the spec for the custom CA for tenant's authentication.
        displayName: CA ConfigMap
        path: tenants.authentication[0].mTLS.ca
      - description: |-
          Key is the data key of a ConfigMap containing a CA certificate.
          It needs to be in the same namespace as the LokiStack custom resource.
          If empty, it defaults to "service-ca.crt".
        displayName: CA ConfigMap Key
        path: tenants.authentication[0].mTLS.ca.caKey
      - description: |-
          CA is the name of a ConfigMap containing a CA certificate.
          It needs to be in the same namespace as the LokiStack custom resource.
        displayName: CA ConfigMap Name
        path: tenants.authentication[0].mTLS.ca.caName
        x-descriptors:
        - urn:alm:descriptor:io.kubernetes:ConfigMap
      - description: OIDC defines the spec for the OIDC tenant's authentication.
        displayName: OIDC Configuration
        path: tenants.authentication[0].oidc
      - description: IssuerCA defines the spec for the issuer CA for tenant's authentication.
        displayName: IssuerCA ConfigMap
        path: tenants.authentication[0].oidc.issuerCA
      - description: |-
          Key is the data key of a ConfigMap containing a CA certificate.
          It needs to be in the same namespace as the LokiStack custom resource.
          If empty, it defaults to "service-ca.crt".
        displayName: CA ConfigMap Key
        path: tenants.authentication[0].oidc.issuerCA.caKey
      - description: |-
          CA is the name of a ConfigMap containing a CA certificate.
          It needs to be in the same namespace as the LokiStack custom resource.
        displayName: CA ConfigMap Name
        path: tenants.authentication[0].oidc.issuerCA.caName
        x-descriptors:
        - urn:alm:descriptor:io.kubernetes:ConfigMap
      - description: IssuerURL defines the URL for issuer.
        displayName: Issuer URL
        path: tenants.authentication[0].oidc.issuerURL
      - description: RedirectURL defines the URL for redirect.
        displayName: Redirect URL
        path: tenants.authentication[0].oidc.redirectURL
      - description: Secret defines the spec for the clientID and clientSecret for
          tenant's authentication.
        displayName: Tenant Secret
        path: tenants.authentication[0].oidc.secret
      - description: Name of a secret in the namespace configured for tenant secrets.
        displayName: Tenant Secret Name
        path: tenants.authentication[0].oidc.secret.name
        x-descriptors:
        - urn:alm:descriptor:io.kubernetes:Secret
      - description: TenantID defines the id of the tenant.
        displayName: Tenant ID
        path: tenants.authentication[0].tenantId
      - description: TenantName defines the name of the tenant.
        displayName: Tenant Name
        path: tenants.authentication[0].tenantName
      - description: Authorization defines the lokistack-gateway component authorization
          configuration spec per tenant.
        displayName: Authorization
        path: tenants.authorization
      - description: OPA defines the spec for the third-party endpoint for tenant's
          authorization.
        displayName: OPA Configuration
        path: tenants.authorization.opa
      - description: URL defines the third-party endpoint for authorization.
        displayName: OpenPolicyAgent URL
        path: tenants.authorization.opa.url
      - description: RoleBindings defines configuration to bind a set of roles to
          a set of subjects.
        displayName: Static Role Bindings
        path: tenants.authorization.roleBindings
      - description: Roles defines a set of permissions to interact with a tenant.
        displayName: Static Roles
        path: tenants.authorization.roles
      - description: Mode defines the mode in which lokistack-gateway component will
          be configured.
        displayName: Mode
        path: tenants.mode
        x-descriptors:
        - urn:alm:descriptor:com.tectonic.ui:select:static
        - urn:alm:descriptor:com.tectonic.ui:select:dynamic
        - urn:alm:descriptor:com.tectonic.ui:select:openshift-logging
        - urn:alm:descriptor:com.tectonic.ui:select:openshift-network
      - description: Openshift defines the configuration specific to Openshift modes.
        displayName: Openshift
        path: tenants.openshift
      - description: |-
          AdminGroups defines a list of groups, whose members are considered to have admin-privileges by the Loki Operator.
          Setting this to an empty array disables admin groups.


          By default the following groups are considered admin-groups:
           - system:cluster-admins
           - cluster-admin
           - dedicated-admin
        displayName: Admin Groups
        path: tenants.openshift.adminGroups
      - description: OTLP contains settings for ingesting data using OTLP in the OpenShift
          tenancy mode.
        displayName: OpenTelemetry Protocol
        path: tenants.openshift.otlp
      - description: |-
          DisableRecommendedAttributes can be used to reduce the number of attributes used for stream labels and structured
          metadata.


          Enabling this setting removes the "recommended attributes" from the generated Loki configuration. This will cause
          meta information to not be available as stream labels or structured metadata, potentially making queries more
          expensive and less performant.


          Note that there is a set of "required attributes", needed for OpenShift Logging to work properly. Those will be
          added to the configuration, even if this field is set to true.


          This option is supposed to be combined with a custom label configuration customizing the labels for the specific
          usecase.
        displayName: Disable recommended OTLP attributes
        path: tenants.openshift.otlp.disableRecommendedAttributes
      statusDescriptors:
      - description: Distributor is a map to the per pod status of the distributor
          deployment
        displayName: Distributor
        path: components.distributor
        x-descriptors:
        - urn:alm:descriptor:com.tectonic.ui:podStatuses
      - description: Ingester is a map to the per pod status of the ingester statefulset
        displayName: Ingester
        path: components.ingester
        x-descriptors:
        - urn:alm:descriptor:com.tectonic.ui:podStatuses
      - description: Querier is a map to the per pod status of the querier deployment
        displayName: Querier
        path: components.querier
        x-descriptors:
        - urn:alm:descriptor:com.tectonic.ui:podStatuses
      - description: QueryFrontend is a map to the per pod status of the query frontend
          deployment
        displayName: Query Frontend
        path: components.queryFrontend
        x-descriptors:
        - urn:alm:descriptor:com.tectonic.ui:podStatuses
      - description: Compactor is a map to the pod status of the compactor pod.
        displayName: Compactor
        path: components.compactor
        x-descriptors:
        - urn:alm:descriptor:com.tectonic.ui:podStatuses
      - description: Gateway is a map to the per pod status of the lokistack gateway
          deployment.
        displayName: Gateway
        path: components.gateway
        x-descriptors:
        - urn:alm:descriptor:com.tectonic.ui:podStatuses
      - description: IndexGateway is a map to the per pod status of the index gateway
          statefulset
        displayName: IndexGateway
        path: components.indexGateway
        x-descriptors:
        - urn:alm:descriptor:com.tectonic.ui:podStatuses
      - description: Ruler is a map to the per pod status of the lokistack ruler statefulset.
        displayName: Ruler
        path: components.ruler
        x-descriptors:
        - urn:alm:descriptor:com.tectonic.ui:podStatuses
      - description: Conditions of the Loki deployment health.
        displayName: Conditions
        path: conditions
        x-descriptors:
        - urn:alm:descriptor:io.kubernetes.conditions
      version: v1
    - description: RecordingRule is the Schema for the recordingrules API
      displayName: RecordingRule
      kind: RecordingRule
      name: recordingrules.loki.grafana.com
      resources:
      - kind: LokiStack
        name: ""
        version: v1
      specDescriptors:
      - description: List of groups for recording rules.
        displayName: Groups
        path: groups
      - description: |-
          Interval defines the time interval between evaluation of the given
          recoding rule.
        displayName: Evaluation Interval
        path: groups[0].interval
      - description: Limit defines the number of series a recording rule can produce.
          0 is no limit.
        displayName: Limit of produced series
        path: groups[0].limit
        x-descriptors:
        - urn:alm:descriptor:com.tectonic.ui:number
      - description: Name of the recording rule group. Must be unique within all recording
          rules.
        displayName: Name
        path: groups[0].name
      - description: Rules defines a list of recording rules
        displayName: Rules
        path: groups[0].rules
      - description: |-
          The LogQL expression to evaluate. Every evaluation cycle this is
          evaluated at the current time, and all resultant time series become
          pending/firing alerts.
        displayName: LogQL Expression
        path: groups[0].rules[0].expr
      - description: Labels to add to each recording rule.
        displayName: Labels
        path: groups[0].rules[0].labels
      - description: The name of the time series to output to. Must be a valid metric
          name.
        displayName: Metric Name
        path: groups[0].rules[0].record
      - description: TenantID of tenant where the recording rules are evaluated in.
        displayName: Tenant ID
        path: tenantID
      statusDescriptors:
      - description: Conditions of the RecordingRule generation health.
        displayName: Conditions
        path: conditions
        x-descriptors:
        - urn:alm:descriptor:io.kubernetes.conditions
      version: v1
    - description: RulerConfig is the Schema for the rulerconfigs API
      displayName: RulerConfig
      kind: RulerConfig
      name: rulerconfigs.loki.grafana.com
      resources:
      - kind: LokiStack
        name: ""
        version: v1
      specDescriptors:
      - description: Defines alert manager configuration to notify on firing alerts.
        displayName: Alert Manager Configuration
        path: alertmanager
        x-descriptors:
        - urn:alm:descriptor:com.tectonic.ui:advanced
      - description: Client configuration for reaching the alertmanager endpoint.
        displayName: TLS Config
        path: alertmanager.client
      - description: Basic authentication configuration for reaching the alertmanager
          endpoints.
        displayName: Basic Authentication
        path: alertmanager.client.basicAuth
        x-descriptors:
        - urn:alm:descriptor:com.tectonic.ui:advanced
      - description: The subject's password for the basic authentication configuration.
        displayName: Password
        path: alertmanager.client.basicAuth.password
      - description: The subject's username for the basic authentication configuration.
        displayName: Username
        path: alertmanager.client.basicAuth.username
      - description: Header authentication configuration for reaching the alertmanager
          endpoints.
        displayName: Header Authentication
        path: alertmanager.client.headerAuth
        x-descriptors:
        - urn:alm:descriptor:com.tectonic.ui:advanced
      - description: The credentials for the header authentication configuration.
        displayName: Credentials
        path: alertmanager.client.headerAuth.credentials
      - description: The credentials file for the Header authentication configuration.
          It is mutually exclusive with `credentials`.
        displayName: Credentials File
        path: alertmanager.client.headerAuth.credentialsFile
      - description: The authentication type for the header authentication configuration.
        displayName: Type
        path: alertmanager.client.headerAuth.type
      - description: TLS configuration for reaching the alertmanager endpoints.
        displayName: TLS
        path: alertmanager.client.tls
        x-descriptors:
        - urn:alm:descriptor:com.tectonic.ui:advanced
      - description: The CA certificate file path for the TLS configuration.
        displayName: CA Path
        path: alertmanager.client.tls.caPath
      - description: The client-side certificate file path for the TLS configuration.
        displayName: Cert Path
        path: alertmanager.client.tls.certPath
      - description: Skip validating server certificate.
        displayName: Skip validating server certificate
        path: alertmanager.client.tls.insecureSkipVerify
      - description: The client-side key file path for the TLS configuration.
        displayName: Key Path
        path: alertmanager.client.tls.keyPath
      - description: The server name to validate in the alertmanager server certificates.
        displayName: Server Name
        path: alertmanager.client.tls.serverName
      - description: Defines the configuration for DNS-based discovery of AlertManager
          hosts.
        displayName: DNS Discovery
        path: alertmanager.discovery
        x-descriptors:
        - urn:alm:descriptor:com.tectonic.ui:advanced
      - description: Use DNS SRV records to discover Alertmanager hosts.
        displayName: Enable SRV
        path: alertmanager.discovery.enableSRV
      - description: How long to wait between refreshing DNS resolutions of Alertmanager
          hosts.
        displayName: Refresh Interval
        path: alertmanager.discovery.refreshInterval
      - description: If enabled, then requests to Alertmanager use the v2 API.
        displayName: Enable AlertManager V2 API
        path: alertmanager.enableV2
        x-descriptors:
        - urn:alm:descriptor:com.tectonic.ui:booleanSwitch
      - description: |-
          List of AlertManager URLs to send notifications to. Each Alertmanager URL is treated as
          a separate group in the configuration. Multiple Alertmanagers in HA per group can be
          supported by using DNS resolution (See EnableDNSDiscovery).
        displayName: AlertManager Endpoints
        path: alertmanager.endpoints
      - description: Additional labels to add to all alerts.
        displayName: Extra Alert Labels
        path: alertmanager.externalLabels
      - description: URL for alerts return path.
        displayName: Alert External URL
        path: alertmanager.externalUrl
      - description: Defines the configuration for the notification queue to AlertManager
          hosts.
        displayName: Notification Queue
        path: alertmanager.notificationQueue
        x-descriptors:
        - urn:alm:descriptor:com.tectonic.ui:advanced
      - description: Capacity of the queue for notifications to be sent to the Alertmanager.
        displayName: Notification Queue Capacity
        path: alertmanager.notificationQueue.capacity
        x-descriptors:
        - urn:alm:descriptor:com.tectonic.ui:number
      - description: |-
          Minimum duration between alert and restored "for" state. This is maintained
          only for alerts with configured "for" time greater than the grace period.
        displayName: Firing Grace Period
        path: alertmanager.notificationQueue.forGracePeriod
      - description: Max time to tolerate outage for restoring "for" state of alert.
        displayName: Outage Tolerance
        path: alertmanager.notificationQueue.forOutageTolerance
      - description: Minimum amount of time to wait before resending an alert to Alertmanager.
        displayName: Resend Delay
        path: alertmanager.notificationQueue.resendDelay
      - description: HTTP timeout duration when sending notifications to the Alertmanager.
        displayName: Timeout
        path: alertmanager.notificationQueue.timeout
      - description: List of alert relabel configurations.
        displayName: Alert Relabel Configuration
        path: alertmanager.relabelConfigs
      - description: Action to perform based on regex matching. Default is 'replace'
        displayName: Action
        path: alertmanager.relabelConfigs[0].action
        x-descriptors:
        - urn:alm:descriptor:com.tectonic.ui:select:drop
        - urn:alm:descriptor:com.tectonic.ui:select:hashmod
        - urn:alm:descriptor:com.tectonic.ui:select:keep
        - urn:alm:descriptor:com.tectonic.ui:select:labeldrop
        - urn:alm:descriptor:com.tectonic.ui:select:labelkeep
        - urn:alm:descriptor:com.tectonic.ui:select:labelmap
        - urn:alm:descriptor:com.tectonic.ui:select:replace
      - description: Modulus to take of the hash of the source label values.
        displayName: Modulus
        path: alertmanager.relabelConfigs[0].modulus
      - description: Regular expression against which the extracted value is matched.
          Default is '(.*)'
        displayName: Regex
        path: alertmanager.relabelConfigs[0].regex
      - description: |-
          Replacement value against which a regex replace is performed if the
          regular expression matches. Regex capture groups are available. Default is '$1'
        displayName: Replacement
        path: alertmanager.relabelConfigs[0].replacement
      - description: Separator placed between concatenated source label values. default
          is ';'.
        displayName: Separator
        path: alertmanager.relabelConfigs[0].separator
      - description: |-
          The source labels select values from existing labels. Their content is concatenated
          using the configured separator and matched against the configured regular expression
          for the replace, keep, and drop actions.
        displayName: Source Labels
        path: alertmanager.relabelConfigs[0].sourceLabels
      - description: |-
          Label to which the resulting value is written in a replace action.
          It is mandatory for replace actions. Regex capture groups are available.
        displayName: Target Label
        path: alertmanager.relabelConfigs[0].targetLabel
      - description: Interval on how frequently to evaluate rules.
        displayName: Evaluation Interval
        path: evaluationInterval
      - description: Overrides defines the config overrides to be applied per-tenant.
        displayName: Rate Limiting
        path: overrides
        x-descriptors:
        - urn:alm:descriptor:com.tectonic.ui:advanced
      - description: Client configuration for reaching the alertmanager endpoint.
        displayName: TLS Config
        path: overrides.alertmanager.client
      - description: Basic authentication configuration for reaching the alertmanager
          endpoints.
        displayName: Basic Authentication
        path: overrides.alertmanager.client.basicAuth
        x-descriptors:
        - urn:alm:descriptor:com.tectonic.ui:advanced
      - description: The subject's password for the basic authentication configuration.
        displayName: Password
        path: overrides.alertmanager.client.basicAuth.password
      - description: The subject's username for the basic authentication configuration.
        displayName: Username
        path: overrides.alertmanager.client.basicAuth.username
      - description: Header authentication configuration for reaching the alertmanager
          endpoints.
        displayName: Header Authentication
        path: overrides.alertmanager.client.headerAuth
        x-descriptors:
        - urn:alm:descriptor:com.tectonic.ui:advanced
      - description: The credentials for the header authentication configuration.
        displayName: Credentials
        path: overrides.alertmanager.client.headerAuth.credentials
      - description: The credentials file for the Header authentication configuration.
          It is mutually exclusive with `credentials`.
        displayName: Credentials File
        path: overrides.alertmanager.client.headerAuth.credentialsFile
      - description: The authentication type for the header authentication configuration.
        displayName: Type
        path: overrides.alertmanager.client.headerAuth.type
      - description: TLS configuration for reaching the alertmanager endpoints.
        displayName: TLS
        path: overrides.alertmanager.client.tls
        x-descriptors:
        - urn:alm:descriptor:com.tectonic.ui:advanced
      - description: The CA certificate file path for the TLS configuration.
        displayName: CA Path
        path: overrides.alertmanager.client.tls.caPath
      - description: The client-side certificate file path for the TLS configuration.
        displayName: Cert Path
        path: overrides.alertmanager.client.tls.certPath
      - description: Skip validating server certificate.
        displayName: Skip validating server certificate
        path: overrides.alertmanager.client.tls.insecureSkipVerify
      - description: The client-side key file path for the TLS configuration.
        displayName: Key Path
        path: overrides.alertmanager.client.tls.keyPath
      - description: The server name to validate in the alertmanager server certificates.
        displayName: Server Name
        path: overrides.alertmanager.client.tls.serverName
      - description: Defines the configuration for DNS-based discovery of AlertManager
          hosts.
        displayName: DNS Discovery
        path: overrides.alertmanager.discovery
        x-descriptors:
        - urn:alm:descriptor:com.tectonic.ui:advanced
      - description: Use DNS SRV records to discover Alertmanager hosts.
        displayName: Enable SRV
        path: overrides.alertmanager.discovery.enableSRV
      - description: How long to wait between refreshing DNS resolutions of Alertmanager
          hosts.
        displayName: Refresh Interval
        path: overrides.alertmanager.discovery.refreshInterval
      - description: If enabled, then requests to Alertmanager use the v2 API.
        displayName: Enable AlertManager V2 API
        path: overrides.alertmanager.enableV2
        x-descriptors:
        - urn:alm:descriptor:com.tectonic.ui:booleanSwitch
      - description: |-
          List of AlertManager URLs to send notifications to. Each Alertmanager URL is treated as
          a separate group in the configuration. Multiple Alertmanagers in HA per group can be
          supported by using DNS resolution (See EnableDNSDiscovery).
        displayName: AlertManager Endpoints
        path: overrides.alertmanager.endpoints
      - description: Additional labels to add to all alerts.
        displayName: Extra Alert Labels
        path: overrides.alertmanager.externalLabels
      - description: URL for alerts return path.
        displayName: Alert External URL
        path: overrides.alertmanager.externalUrl
      - description: Defines the configuration for the notification queue to AlertManager
          hosts.
        displayName: Notification Queue
        path: overrides.alertmanager.notificationQueue
        x-descriptors:
        - urn:alm:descriptor:com.tectonic.ui:advanced
      - description: Capacity of the queue for notifications to be sent to the Alertmanager.
        displayName: Notification Queue Capacity
        path: overrides.alertmanager.notificationQueue.capacity
        x-descriptors:
        - urn:alm:descriptor:com.tectonic.ui:number
      - description: |-
          Minimum duration between alert and restored "for" state. This is maintained
          only for alerts with configured "for" time greater than the grace period.
        displayName: Firing Grace Period
        path: overrides.alertmanager.notificationQueue.forGracePeriod
      - description: Max time to tolerate outage for restoring "for" state of alert.
        displayName: Outage Tolerance
        path: overrides.alertmanager.notificationQueue.forOutageTolerance
      - description: Minimum amount of time to wait before resending an alert to Alertmanager.
        displayName: Resend Delay
        path: overrides.alertmanager.notificationQueue.resendDelay
      - description: HTTP timeout duration when sending notifications to the Alertmanager.
        displayName: Timeout
        path: overrides.alertmanager.notificationQueue.timeout
      - description: List of alert relabel configurations.
        displayName: Alert Relabel Configuration
        path: overrides.alertmanager.relabelConfigs
      - description: Action to perform based on regex matching. Default is 'replace'
        displayName: Action
        path: overrides.alertmanager.relabelConfigs[0].action
        x-descriptors:
        - urn:alm:descriptor:com.tectonic.ui:select:drop
        - urn:alm:descriptor:com.tectonic.ui:select:hashmod
        - urn:alm:descriptor:com.tectonic.ui:select:keep
        - urn:alm:descriptor:com.tectonic.ui:select:labeldrop
        - urn:alm:descriptor:com.tectonic.ui:select:labelkeep
        - urn:alm:descriptor:com.tectonic.ui:select:labelmap
        - urn:alm:descriptor:com.tectonic.ui:select:replace
      - description: Modulus to take of the hash of the source label values.
        displayName: Modulus
        path: overrides.alertmanager.relabelConfigs[0].modulus
      - description: Regular expression against which the extracted value is matched.
          Default is '(.*)'
        displayName: Regex
        path: overrides.alertmanager.relabelConfigs[0].regex
      - description: |-
          Replacement value against which a regex replace is performed if the
          regular expression matches. Regex capture groups are available. Default is '$1'
        displayName: Replacement
        path: overrides.alertmanager.relabelConfigs[0].replacement
      - description: Separator placed between concatenated source label values. default
          is ';'.
        displayName: Separator
        path: overrides.alertmanager.relabelConfigs[0].separator
      - description: |-
          The source labels select values from existing labels. Their content is concatenated
          using the configured separator and matched against the configured regular expression
          for the replace, keep, and drop actions.
        displayName: Source Labels
        path: overrides.alertmanager.relabelConfigs[0].sourceLabels
      - description: |-
          Label to which the resulting value is written in a replace action.
          It is mandatory for replace actions. Regex capture groups are available.
        displayName: Target Label
        path: overrides.alertmanager.relabelConfigs[0].targetLabel
      - description: Interval on how frequently to poll for new rule definitions.
        displayName: Poll Interval
        path: pollInterval
      - description: Defines a remote write endpoint to write recording rule metrics.
        displayName: Remote Write Configuration
        path: remoteWrite
        x-descriptors:
        - urn:alm:descriptor:com.tectonic.ui:advanced
      - description: Defines the configuration for remote write client.
        displayName: Client
        path: remoteWrite.client
        x-descriptors:
        - urn:alm:descriptor:com.tectonic.ui:advanced
      - description: Type of authorzation to use to access the remote write endpoint
        displayName: Authorization Type
        path: remoteWrite.client.authorization
        x-descriptors:
        - urn:alm:descriptor:com.tectonic.ui:select:basic
        - urn:alm:descriptor:com.tectonic.ui:select:header
      - description: Name of a secret in the namespace configured for authorization
          secrets.
        displayName: Authorization Secret Name
        path: remoteWrite.client.authorizationSecretName
        x-descriptors:
        - urn:alm:descriptor:io.kubernetes:Secret
      - description: Configure whether HTTP requests follow HTTP 3xx redirects.
        displayName: Follow HTTP Redirects
        path: remoteWrite.client.followRedirects
        x-descriptors:
        - urn:alm:descriptor:com.tectonic.ui:booleanSwitch
      - description: Name of the remote write config, which if specified must be unique
          among remote write configs.
        displayName: Name
        path: remoteWrite.client.name
      - description: Optional proxy URL.
        displayName: HTTP Proxy URL
        path: remoteWrite.client.proxyUrl
      - description: List of remote write relabel configurations.
        displayName: Metric Relabel Configuration
        path: remoteWrite.client.relabelConfigs
      - description: Action to perform based on regex matching. Default is 'replace'
        displayName: Action
        path: remoteWrite.client.relabelConfigs[0].action
        x-descriptors:
        - urn:alm:descriptor:com.tectonic.ui:select:drop
        - urn:alm:descriptor:com.tectonic.ui:select:hashmod
        - urn:alm:descriptor:com.tectonic.ui:select:keep
        - urn:alm:descriptor:com.tectonic.ui:select:labeldrop
        - urn:alm:descriptor:com.tectonic.ui:select:labelkeep
        - urn:alm:descriptor:com.tectonic.ui:select:labelmap
        - urn:alm:descriptor:com.tectonic.ui:select:replace
      - description: Modulus to take of the hash of the source label values.
        displayName: Modulus
        path: remoteWrite.client.relabelConfigs[0].modulus
      - description: Regular expression against which the extracted value is matched.
          Default is '(.*)'
        displayName: Regex
        path: remoteWrite.client.relabelConfigs[0].regex
      - description: |-
          Replacement value against which a regex replace is performed if the
          regular expression matches. Regex capture groups are available. Default is '$1'
        displayName: Replacement
        path: remoteWrite.client.relabelConfigs[0].replacement
      - description: Separator placed between concatenated source label values. default
          is ';'.
        displayName: Separator
        path: remoteWrite.client.relabelConfigs[0].separator
      - description: |-
          The source labels select values from existing labels. Their content is concatenated
          using the configured separator and matched against the configured regular expression
          for the replace, keep, and drop actions.
        displayName: Source Labels
        path: remoteWrite.client.relabelConfigs[0].sourceLabels
      - description: |-
          Label to which the resulting value is written in a replace action.
          It is mandatory for replace actions. Regex capture groups are available.
        displayName: Target Label
        path: remoteWrite.client.relabelConfigs[0].targetLabel
      - description: Timeout for requests to the remote write endpoint.
        displayName: Remote Write Timeout
        path: remoteWrite.client.timeout
      - description: The URL of the endpoint to send samples to.
        displayName: Endpoint
        path: remoteWrite.client.url
      - description: Enable remote-write functionality.
        displayName: Enabled
        path: remoteWrite.enabled
        x-descriptors:
        - urn:alm:descriptor:com.tectonic.ui:booleanSwitch
      - description: Defines the configuration for remote write client queue.
        displayName: Client Queue
        path: remoteWrite.queue
        x-descriptors:
        - urn:alm:descriptor:com.tectonic.ui:advanced
      - description: Maximum time a sample will wait in buffer.
        displayName: Batch Send Deadline
        path: remoteWrite.queue.batchSendDeadline
      - description: Number of samples to buffer per shard before we block reading
          of more
        displayName: Queue Capacity
        path: remoteWrite.queue.capacity
        x-descriptors:
        - urn:alm:descriptor:com.tectonic.ui:number
      - description: Maximum retry delay.
        displayName: Max BackOff Period
        path: remoteWrite.queue.maxBackOffPeriod
      - description: Maximum number of samples per send.
        displayName: Maximum Shards per Send
        path: remoteWrite.queue.maxSamplesPerSend
        x-descriptors:
        - urn:alm:descriptor:com.tectonic.ui:number
      - description: Maximum number of shards, i.e. amount of concurrency.
        displayName: Maximum Shards
        path: remoteWrite.queue.maxShards
        x-descriptors:
        - urn:alm:descriptor:com.tectonic.ui:number
      - description: Initial retry delay. Gets doubled for every retry.
        displayName: Min BackOff Period
        path: remoteWrite.queue.minBackOffPeriod
      - description: Minimum number of shards, i.e. amount of concurrency.
        displayName: Minimum Shards
        path: remoteWrite.queue.minShards
        x-descriptors:
        - urn:alm:descriptor:com.tectonic.ui:number
      - description: Minimum period to wait between refreshing remote-write reconfigurations.
        displayName: Min Refresh Period
        path: remoteWrite.refreshPeriod
      statusDescriptors:
      - description: Conditions of the RulerConfig health.
        displayName: Conditions
        path: conditions
        x-descriptors:
        - urn:alm:descriptor:io.kubernetes.conditions
      version: v1
  description: |-
    The Community Loki Operator provides Kubernetes native deployment and management of Loki and related logging components.
    The purpose of this project is to simplify and automate the configuration of a Loki based logging stack for Kubernetes clusters.

    ### Operator features

    The Loki Operator includes, but is not limited to, the following features:

    * Kubernetes Custom Resources: Use Kubernetes custom resources to deploy and manage Loki, Alerting rules, Recording rules, and related components.
    * Simplified Deployment Configuration: Configure the fundamentals of Loki like tenants, limits, replication factor and storage from a native Kubernetes resource.

    ### Feature Gates

    The Loki Operator Bundle provides a set of feature gates that enable/disable specific feature depending on the target Kubernetes distribution. The following feature gates are enabled by default:
    * `serviceMonitors`: Enables creating a Prometheus-Operator managed ServiceMonitor resource per LokiStack component.
    * `serviceMonitorTlsEndpoints`: Enables TLS for the ServiceMonitor endpoints.
    * `lokiStackAlerts`: Enables creating PrometheusRules for common Loki alerts.
    * `httpEncryption`: Enables TLS encryption for all HTTP LokiStack services.
    * `grpcEncryption`: Enables TLS encryption for all GRPC LokiStack services.
    * `builtInCertManagement`: Enables the built-in facility for generating and rotating TLS client and serving certificates for all LokiStack services and internal clients
    * `lokiStackGateway`: Enables reconciling the reverse-proxy lokistack-gateway component for multi-tenant authentication/authorization traffic control to Loki.
    * `runtimeSeccompProfile`: Enables the restricted seccomp profile on all Lokistack components.
    * `defaultNodeAffinity`: Enable the operator will set a default node affinity on all pods. This will limit scheduling of the pods to Nodes with Linux.
    * `lokiStackWebhook`: Enables the LokiStack CR validation and conversion webhooks.
    * `alertingRuleWebhook`: Enables the AlertingRule CR validation webhook.
    * `recordingRuleWebhook`: Enables the RecordingRule CR validation webhook.
    * `rulerConfigWebhook`: Enables the RulerConfig CR validation webhook.

    In addition it enables the following OpenShift-only related feature gates:
    * `servingCertsService`: Enables OpenShift ServiceCA annotations on the lokistack-gateway service only.
    * `ruleExtendedValidation`: Enables extended validation of AlertingRule and RecordingRule to enforce tenancy in an OpenShift context.
    * `clusterTLSPolicy`: Enables usage of TLS policies set in the API Server.
    * `clusterProxy`: Enables usage of the proxy variables set in the proxy resource.

    ### Before you start

    1. Ensure that the appropriate object storage solution, that will be used by Loki, is avaliable and configured.
  displayName: Community Loki Operator
  icon:
  - base64data: PD94bWwgdmVyc2lvbj0iMS4wIiBlbmNvZGluZz0iVVRGLTgiIHN0YW5kYWxvbmU9Im5vIj8+CjwhLS0gQ3JlYXRlZCB3aXRoIElua3NjYXBlIChodHRwOi8vd3d3Lmlua3NjYXBlLm9yZy8pIC0tPgoKPHN2ZwogICB2ZXJzaW9uPSIxLjEiCiAgIGlkPSJzdmc0OCIKICAgd2lkdGg9IjUwMCIKICAgaGVpZ2h0PSI1MDAiCiAgIHZpZXdCb3g9IjAgMCA1MDAgNTAwIgogICB4bWxuczp4bGluaz0iaHR0cDovL3d3dy53My5vcmcvMTk5OS94bGluayIKICAgeG1sbnM9Imh0dHA6Ly93d3cudzMub3JnLzIwMDAvc3ZnIgogICB4bWxuczpzdmc9Imh0dHA6Ly93d3cudzMub3JnLzIwMDAvc3ZnIj4KICA8ZGVmcwogICAgIGlkPSJkZWZzNTIiIC8+CiAgPGcKICAgICBpZD0iZzU0Ij4KICAgIDxpbWFnZQogICAgICAgd2lkdGg9IjUwMCIKICAgICAgIGhlaWdodD0iNTAwIgogICAgICAgcHJlc2VydmVBc3BlY3RSYXRpbz0ibm9uZSIKICAgICAgIHhsaW5rOmhyZWY9ImRhdGE6aW1hZ2UvcG5nO2Jhc2U2NCxpVkJPUncwS0dnb0FBQUFOU1VoRVVnQUFBZlFBQUFIMENBWUFBQURMMXQrS0FBQUFHWFJGV0hSVGIyWjBkMkZ5WlFCQlpHOWlaU0JKCmJXRm5aVkpsWVdSNWNjbGxQQUFBVFpGSlJFRlVlTnJzdlZtWEpGZDVyNS9oNVpzZXFpdS9RVVUzZzRhejdDcXc0ZXBBaHppMmJ3eTIKN0FVY3c4RWdiREZQRWtJQ2dhQUZDQ1NRckFFRUVraEdBbXlNRFFaaDRadkRvQ2p3alptVUNldW8xUzJwbGYwTmFxN0xPaEUxZE9VUQp3OTc3M1c4TW1jK3pWcUx6LzdzNk1pSWpjei83amZqRnU0TU9URFVyYi93ZllmS2Y3eWV2cjNlLzlmL3U1Uk1CQUFCb3Q5aVgrQlFBCkFBQUFBQUFBQUFBQUFBQUFBQUFBQUFBQUFBQUFBQUFBQUFBQUFNQ0FnSStnR2F4ZWUyWDZuSGo2V3R6LzcvTDh3MC9keWljREFBQW0KL0Q0ZlFTUGtIVEhOQWdBQWhENmQ4cWF6R3dBQUdFTXRxQ3Z5SjRXZjlzbjVoNTRhOEdrQ0FFQVp2OGRIb01QOHcwLzFkZ1UrL0xLSApLaDBBQUJCNkErZ0ovejFDQndBQWhONXFvZTlWOWFmNUNBRUF3QVJDY2JyMGplVk5oUTRBQUZUb0xhclFnNHhYUHQzVmQxd1o4akVDCkFBQkNyNUg1aDU2S3JZTnhrMzlQbFE0QUFBaTlrVlc2WGJXTzBBRUFBS0UzUnVoMmw5cUhJUmdIQUFDbEVJclRKakFNeHVWRGhRNEEKQUZUb2phblEzU0VZQndBQUNMMXU1ci95Vk94WTJRKy9xTklCQUFDaE43NUtMNysvanRBQkFBQ2hOMHJvYnVFNGduRUFBRkFJb2JncQpJQmdIQUFCVTZGTldvYnZSWFgwbndUZ0FBRURvdFRML29DUVl0M1B3b2tvSEFBQ0UzdmdxZlZUZWU2L096dkJmSUhRQUFFRG9qUko2CnVieXpJQmdIQUFDNUVJcXJpbUNIWUJ3QUFGQ2hUMVdGN2taMzlWMVhoSHlNQUFDQTBHdGsvb0d6c1h0MTM2RmpIQUFBRk1JbDkrcXIKOUtWU2VlZVQvdHZIZk96STZyVlhSdnZiVzB4ZS9mbUhuN3FYMHdNQWdOREJSZWlCOWI5M0NzYU55WHNwWXgvU3F3Y0lIUUFBb1lNUgp0aDNqSEhxNkc4ZzdpNGlUQXdEUWRzVkFaYXkrKzRwVW5FOEl6OFRKK1MrZEhZeEpQRXorODMxaDlmK1MrWWVlNm5HV0FBRGFDYUc0CkNwbi84bjR3em0yQmx0d3FmZjdocHdhN2dUbTM3UmxYL3dBQWdORGhzSEtXVnNGNTRvMkYyMTNrNUFBQUlIUXdSeXIwMDk2Mk8zcVYKZ0FvZEFLREZFSXFySHZ1T2NZRlJoZDYzMkVZV0VhY0dBSUFLSFh4VjZPWDMxN3VyNzgzc0dOZXoyRWJtKzY2KzQwcXFkQUFBaEE0bQp6SDlwcUdPY2V6aHVNaGlYSnRRdDVKM3p2Z2dkQUFDaGd6RnBNRTcyd0tCNU1NNXUwa0F3RGdBQW9ZTUZPc0c0ZzRtQysrTnJWT2dBCkFDMkZVRnc5MUJPTUt5ZmkxQUFBVUtHRHJ3cmRKQmozdnBKZ25PMWtZZisxK2s2Q2NRQUFDQjJNbUw5ZktSajNGWVBXcmVYdmg5QUIKQUJBNldGVEYrc0U0dDhrQ3dUZ0FBSVFPRnVnSDQveE9GQUFBb01FUWlxc1B0d0JiK1RQakJPTUFBS2pRb1ZFVmV2RWw4KzdxK3owRQo0M2EzdXpQeVduM1hGVlRwQUFBSUhVeVkvK0pRTUs1YzNua3luZ3pHUFZnUWpNdVFkNmV6ay9XWENCMEFBS0dEUlhVc2JkZWFINHd6CmwzY1dCT01BQUJBNldOQ3prSGNXT2NHNG5aNkZ2S25RQVFDbUFFSng5ZEpYZW5STkZvd0xDTVlCQUZDaGc0MDRwWSt1ZFZjL0lBekcKNVZ3TldIMDN3VGdBQUlRT1JzemZOeGFNYzVzVVRBYmpIamdydlpTZnVWMEFBRURva0krMG1sN0srZHZZS2pVLytiY0U0d0FBRURxSQpoUzROeGhWTkZNeTJUWVVPQU5BaUNNWGxzSHJ0N3FwalMvdVZhdnJmS0hsZE5mL3dVN0hudDlJTnhybHZPK0piQUFDQTBLZEIzcDBNCklhYi8vLzBLM1Vjdzdyb3J3dmw3enc0OGI3ZXorcDRybHVhL2RMYkhOd1FBQUtHM1dkNVplTCt2bklnNFRvUXMzVXg2SENOQ1QwV2MKQ0ZreTBUallMa0lIQUVEb2paUDVyY2wvemhqS08wK2NHdlNzdHAyOWh2bGpHWDhaZDB3dW5RZlZUV0FBQUVDSDJRckZEU2UvM1FoWAozM1psVjBubytiSXREN0NaQitQc2VzWVRqQU1BUU9pTlJIYjVlRStBR3BMck84aTJYTHpCZnVET2Zuc0hSUHhFQUFBUWV1T1lmK2lwCmxjN1l2V2FIeXRpLzVBNFdhWEdudTNxOWg2VlVNMWg5THgzakFBQVFlbHVxZEx2SzJIOHc3aDRQSGVNeXF2VDUreDBUNnFPZkJVSUgKQUVEb0RjVDJNblJRbWVCNmxzZGh1bCt4NDVVSXRRa01BQUFnZEIvRUFybWxoS3Z2YUdrd3p1MGVQUlU2QUFCQ2J5UTlnZHcwSmVjYwpqQXVDOUxWVEhveHpJK0puQWdDQTBCdkgvRmVmV2tua05oQnV4ci9rRElOeCsvSWVlWFU2NmF2VFhidmg4dENxOGpkazlYM1RHNHhiCnZmYktLSGxkbDd3ZVNWNVBwdjl2aGdVQWFDT3oydm8xbFZ6b0lOMEQvQWZqN2o0YnIzN3dpZ2w1Nzh2YTVzckJ5R1JsL290bmU0bVEKWFk5emVMdXQ3eGlYeXJzejJpVndLZU9ZNll3SEFBaTlSYVNYdDYrMmxOcTQ0UHdYNmNGT1Q3aHQrNDV4WnBmaVd4ZU1NNVIzWmVjVwpBQUNoNjVBSzdveWwxSVlKVjk5NVpYZit3ZDNuMm4xZk9aQUlwU2dZRjFrZlo5QSt5ZTJML0FuQnVVWG9BTkJLWm5VOTlKNmdlNXJtCndOK1hsZmdsSGVQSzVKMGZ4b3RhYzJiVGZJVHczSzYrN2NxSW9RRUFFSG9MbVArS1JjZTRmSEZvRFBvOWkvZlBFbkIzN1VNR3dUaUgKSlAzcUI5b1JqSnQvNktuMHZLNDRuRSthNlFBQVFtOXRsVzQxMk8rTXZqbzczdThybi9pSHAyT0g2cm4weXNIOEY4NDI5WXBFUGVlVwpaam9BZ05DbmlyNkZ2S3NUWERCMk84RGZQZUJZdUdkdGt0eXkwMlNJQ2gwQUVIb3JpUzNrblVXNCtxNHJxdTBZWjhacEw5dXRydVd0CjdxVElyVXBINkFDQTBOc3o2S2VQaU8xSXQ5S2VZRnpSZHMycTJLaEZaMWVlR1hnSHdUZ0FRT2l0WVA2QnMrN0J1RU14YUF6NjhtRGMKalFYQk9FSEwyOVhyV2hLTSsrcFRhZEo5WllZeUF3QUFNMzNKM1V5ZXhRTDBINHk3U3lrWWQ5OVo2WnJyYlpPYy9hMkwwYytYWUJ3QQpJUFFXMFhlV3B2WlNxazBMeHJWUGNzdUNpUm9WT2dBZzlGWVJIQVRqT3E0QnFuRDFQUXJCdUtEbVlGeis4YmF6UW1mWldBQkE2TlBCCjZyVlhMaVd2cnBIZzdBZi81Z1hqT2hiQk9MdmpqUnAyWHJ2N3E2VjFNeWRGc252b25kVjNFb3dEZ1BZd2RiM2NVM2wzUmhmbE9CaVUKcjA5ZTl3Ny83ZnlYejY0a0ZmYWc0N0x5MnFqa1lyWHEwclNpSHFXN2R0UGw0WW5QUHoyWTJLN3dQdnJxOVZjc3pkOXp0bGZEZWUwTwpuYytEY3h2dUgvOWJrLzk5ZE9UY1B2alVJQkZ5R255MHU0SVM3SXhQakdLR0NRQkE2UFhKMjZiN2w5dFNxdVhiZGViRW5VL0hhemRlCmJpcnZvaXA5Uk9qejk1N3RKVUtXN3A3NlVxb2w4clk1QjczQ3F3ckJUdVhuRmdCZzVvV2VEUExoMkFBZldVcXU2REwwMVlKcVdETVkKWjcvdDBmdmRka3VwbW0xM1VlbmNYbU1vYjV0enUzenBXQU9ubmdQY1J3ZUExdENtZStqcDRQcElNc2hmdC92OHQzMEMzRDc1YlhaLwpPVng5YjAzQnVPTDljdy9HVmQ5RkxUMmZaNUxYMWNrcmRMajNIZVZVNEwzRERvRE8zemtBQUlUdVhYRFMrNy9aeTJLS0c2NTBxZ2pHCitRdnJpYlliQkR1UnlybVYvZnZPNnR1dlhIS2F2SlJNYUZiZmZVWEVNQUVBQ04waldzdGl6bi9wN01ydUd0clNDbE5yQXVPZTFPNnUKZlRpalk1ekZkaE41VDd4UzFtNjRmTW56dVpWMng4dWN3TXcvY0xiOE84UHo2QUNBMEd0QmExbE1hU1huUHhqM3VaeU9jWFpNU3U3dQo3SVI2bnJ3cnZDSVJPNXpQNGI4clA3ZDIyNk5qSEFBZ2RFWHNsOFUwV3pHcy9MbnZlbGJuY3I4VVhYQzhpYXhqQzNsbnNhaHlyUGJuCnM3enBUWkI4Wjl5MlI0VU9BQWhkamJKbUllNkRjK3hVR1I0U3JyNnZ4cVZVOC9mWHoxS3FWVlRvZ1ZyVEd6ckdBUUJDYnlEU3dUbHYKV1V6cC9XcXRnVjhxT2ZjckVzVVRoNmkyQ3IzNDNDNVpUd0pOdHZzZWduRUFnTkM5TXJJc3BzZnFjdjUrd1ZLcTVSV2lueXNTYmxMcQpybjJrWUNsVnQ2cC9sN1VQZVE3R2ZmVXA2ZTJGdk5CamVsNjloeWtCQUJDNnp5cmRiWUQyRTR5YkZKNy9ZTndkT3NHNEUvL3dkRTlRCjlXdGVrWWdkUHZkaDNNNnRlNWdTQUFDaEMxZ1dEdnIybDZITmhOZXFZTnpJU25OdUxLb2ZxNzluNzVjRjI5UTh0d0FBVk9nS2czNXMKdmIzUnZ3dFhQMEF3VGtRYWpKTmxHYUtjN2ZZYW1JOEFBSmh4b2NzYnJtUXZpMW5XaWE2K0tyMFp3YmpKOTR3YWN6WGlvTDFyOGxwOQoxeFYrT3NhTkhlL3Erd2pHQVFCQzkwcTZMR2JISmVSMGFaRGVIZmdudzFOZkdBckd1YmVCOVQvbyt3akczV3daakRNOC9yVWJQUWZqCkhqUUl4ZzNKTzZkUGUxYm9zZmc3VSs4dEZRQ0FHYTNRVFN1dUlHUHc3MXdhL0JjTDVlbU8vMkRjN1VyQnVMdWVibW9QKzloQzNqYm4KUUhxOEJPTUFBS0Vyc0d3aGJ4c1I5WjMzU1BmeEpyMWduSXpUL3E5SUtLMlFkdEF4enVPa0NBQUFvZnNjOU12bGJUTTRtd2t1djhvTApWNitib1dCY1VGRm13TzY0STIvSHlyUG9BSURRMVpFdnQ1bTlMR2JQUXBKVlZuSmF3YmhsbTg4czQvMldLaiszQnNlZG5Oc2xsZTIrCm4yQWNBQ0IwcnhndGkxaytVRStHcCs3YlgwcFY0OUVwMlFURUxSaDMrUGZkdFk5WkJPTXNKZ3RyTjEwZWVUNjMwdFhSc2p2R2ZYSG8KTytOeHV3QUFDRjJqa3JON2h0enZVcXFIK0EvR2ZkWWdHT2V3TU0ySk81OCtiS1ZyT2xtb1FuSUhUVy9jSnh2Mm9VZkpkZ0VBRUxwbwowRjkyYkFCVGRybFllZzlYUHhqbnQ5dVo5UEUxdlk1eDdvbjA0bHNNL3JjTEFJRFF2VmJvZG9PMVd6Q3VmUHZoNnZVS3dUaDV0N1BUCnJaSGNRY2M0ZHlMckNoMmhBd0JDcjFIb3NtZW84NWJGRkMvUjJ1azBKUDF0c2svTmxKeDBvWnpPNm51Vk9zWmRSekFPQUJDNlYrYS8KN0xnczV1aGdQUm1ldW5jb0dPZTdRcXhTY3BOQzZxN2Q0cmlVYXNuMjF6N2lPUmozcGJQaUxuYWQ3TkJqOFhlR2puRUFnTkJyck5JRgpWVnlub3hDTTAxcEs5VE5Ld2JqUFBXMCtNYko0WWtETThHcHdibGRnNkJnSEFBaTlSU3o3cnVMMk1idThYYVhneGljYTJzRTR1KzNyCkw2VnFQNm1pWXh3QUlQUldWZWc2dmNoamllQ0NvQk91M1hCNUE0SnhPK092MDRXU2MzLyt2cjdNUVA1NWlieE5GSGdXSFFBUXVqS0IKK0pueE5Ed1ZHVTBVOHVXZHZIWkdYdnV0YUN1VzNFN0dTMUNoMXk5MGNkZSsxZmNwZFl5N25tQWNBQ0IwcjVRdWkyazJZRStHcCs0WgpXa3JWVE41WmFBejZQUXQ1WngxM2QrM2psNFhlaEQ3ME9hN2Q3RGtZZC85WjZiS3htUk9OK1hzZE9zWlZNNEVCQUpqaENyMU1SckxHCktEMExlZHRzMTVrVHQ2WEJPR041NXgzM1pERHVEb05nbkVQZ3pnT3hjS0xSbW1WeUFRQVF1bEpqbEVUZ09zOTkrNTdBK0ZzOFJocTQKcXljWVp6bDVHZm5PT0Z5SjRENDZBQ0IwTGZRYW8waXJ3M0R0UThyQk9MZmpMZy9HTldjQzAzZWF2RWlXVXVWWmRBQkE2TFVodnYrYgpzeXltdERxc1JuTCt4TnU4WUp6SjVLWGtIS3grb0NBWVovWGt3dWp0bDdVYi9HWUdBQUJtWHVnankySjZGTytKZjNoNk5Cam5kaGxhClk5Q1hQcC9kWGZ1RXAyRGMyT2V4OWxIUHdiZ3ZuSlhlWHNnOHQvUDNuTjFiWmM1UTNudjVDYXAwQUVEbzFWYnBibXRkTDVaV2lHNzQKRDhaOStsenNJdHZTWU56dEpjRzR1aTVGRDNlTTgzc09laGJ5cnVUY0FnQWc5TEw3dis2WHh2dkMvV3BuTU01MmUyVVRvNnF2U0JnRQoyQkp4TDF2SW13b2RBQkI2WXl0MHM4RTVOdDZEN1BjTjEyNXNRREJ1Y3QrS2czRWVLMzhQOUFYN2t4SjVtU2lRZEFjQWhGNUpoUzY5Ck5KNkdweUxqUWQ5dTBsQ3Q1R1NYeHJVcS96b25hK21TcDNZZDR3emZaKzFEQk9NQUFLRjdwWFJaVExQS2EvSys4bDFQSHk2bDZ2Nm8KbU1hZ0wxMHhyTHQySmlNWUozOGtyclAyTWMvQnVQdk9paWRybmV6UTQ5NTNSbWN0QUFBQWhPNmxrbk9ydlB3dnBWcThYV2RPZk9wYwpMQlJjdHVRK1k3R1VhcldTaXgwbmFlV2h4NGFkV3dBQWhEN2UvY3ZmNVdMN1lGdzE5MXExbmh1WDNsdXVOaGdudThWQXh6Z0FRT2lOClEzNjUyQzBZVnk2VWNPMG1oV0NjUFAxOTJscHk5WFZSNnp0TzBnNklLcDRvQUFBZzlOb3ExaUIzV1V5M1VKWitKU2ROZi90OWRHMlgKM1FWczlEckdDVmo5b0orT2NlT3MzVWd3RGdBUXVsZEdsc1cwcTFTSEIvREorOHAzRGdYajNPV3BNZWhMMDkvZHRWc0xnbkZtOHU1awpMZUc2ZHN0bFhvOTMvcDZ6MHRzQTJlZjJycWNMTzhZWnZoZFZPZ0FnOUVxcWREdlpsUWZqR3JJUzJZbFBub3M5cEw4bnhIdml0cXhnCm5NWDY2M3BYSkdMSHlkVGVud1U3ZmtLUGsrOTFtbUVFQUJDNmI0WTd4cm5KYmlsbnUvMEdya1NXTHpsemNpUzMwN09RZDlibnJST00KTTVkM1ZqdFgrMkFjOTlFQkFLRTNxRUszbXhENFhVcjFrSER0STQwTXhwbExydTVtT2tGMlpzQ2lGM3RVZUc3ZDFnRFlXeWIzd3lybgpGZ0FBb1R1STdkSUF2dnBCeDZWVXk3ZmRycmFvR2xjNmhPZFdzSkRLTG1zM1hMNlU4Um4xQkdzQVVLVURBRUxYWUhkWnpLeGduTjI2CjE1UGhxYytOTGFYcXR1MUlkUUxqbU5SZSs5UmwyWklUc3ZaeHo4RzR1OCtLbjJMSTdBYjQrZjF6SytzWUZ6R1VBQUJDOTAxZ1hsM20KVkh5THhsV3IzYUR2UHhoMzZ6bTd0cWltNmU5UG44dWVHTm05UjMwZDQyenY3UWZpV3pWMGpBTUFoSzdBc29XOHM4Z1B4c21vTmhobgpQdmx3VDMrN3RkTDFjMFhDN2NxRXZCdGdkYmRUQUFCbVh1alNlNjErZzNIRDRhbWJsWUp4T2d1TXlGcnBCa3JCT0oyRmNtSmpnV2VqCkZYb0VBSmhkb1NmeWx0Ly92U0d6KzVlMFl0V3A1T1JYRHFLYzdmWXM1RjFWMWRvVGZFNjdyN1ViTDFmcEdFZVZEZ0FJM1RPWGxzVjAKcTZMencxTjNqQVhqM0FiL3FGR1MyMmY5MDVlWnJ4ZHVjZHhyWi93RzQwN2M5WFRQOFh3V2luYzM5QmpraEI3TnYwTVJ3d2tBSVBRcQpKV2NtcE1YU3F0VU4vOEc0VDV5ekVub1FUTDR5SmZlcGMzdHRVWnYzK0Zyc09zRW9PUWZTUng0SnhnRUFRbGRnV1ZCRkY0bElkbms3CnFEWVlseU52SGNsVk5JRlJYRld2TDd3aXdTVjNBRURvYW9PK08vSmdYTFlJd3JXUDZnVGpMT1J0Yzd6TGpwOS9mYXZNbGU5VGxQTi8KajRYMzBMVkNqd0FBTTEyaFMxdWk1aTJMS2I2dnJGSEpCVnJCT0hrUXNKNWdYTW41V0x2cDhpVXYzNW5KOTZWS0J3Q0U3cFBkWlRHTApnbkdPaTI2Y3VIMW9LVlgzQkhqVWlBbk1HT3UzR1FUakhDcll0VnM5QitQdWZOcHRuOHBDajdjWGRBTTAvdzVGRENrQWdOQzFKT2QrCkdkWCt2cklrY0NkZzd1UG5kTllMLytSWU1NNE5qVWYxWXNzRlZHVG4xbnpTUURBT0FCQzZ3cUMvckhRZnZTK2NLRXhmeHppM2laR2YKS3hKdTU2RjhtVno3VmRjMHp5MEFBQlc2dzBTZ09OQjFVQjI2RTY1OXJNVWQ0K3l2QU9oMmpITWpVcG9VYVoxYkFBQ0ViaUdlclBCVQo1TFZpMVphY2pNanBjNnlqTzU2UDBPTkhjb0p4c2trUlZUb0FJSFRmbkxoekxCaG5NMUFYaGFjK1l4aWVLbjYvcURGWEpJWW9EY2JaCjkzUGZrK2VuUEFmalB2ZTBkSktSS2Q0VG43VU14bVcvZDhTd0FnQUkzWC9WMnJPUXQ4MktZY0wwOTQ3L1lOd3Q1OFJWYStZRTV0YWgKWUp5N1JQVTZ4bFVaZWpRN1pvSnhBSURRRlpDdEdHWWFuaXFXZDhhcjRtQ2MrYkVyVFdBVU84YTUvM3Vsam5FN1hISUhBSVN1V3FINwpiUk1hVzhnN2kzRHQ0NWZwQk9OY3E5YmlJT0N5MHVjb1FicUdlWlR6dDVZZDR5Yk9kN2gyeTJVRTR3QUFvYXNJem0weWNCQ2VpckszCmF5enY2aDV4T3JoeTRDYTRmTW5KNzg5WEY0eXpXUTN1WnR1T2NRYm5YSy9sTFFEQTdBcjl4T2NNbDFLMVhXN3p0b0x3bExsUW9rb2sKWjFtdHIzLzJNaTl0VWNmN3lxOS8ybk13N282blZSTHBoK2ZXV040MkV5TUFBSVR1VFhJK2w5dVVDY1YvTU81ajUzcHUrek1pcmtuSgpmZUpjNGNUSWNHRVkvYVZVN2EvQTVKeURIZW5FaUdBY0FDQjA3MmpkLzVVLzkxMTlNRzVTM2xtVloyRXdUckNxbTI3SHVISjVaOG5ZCnZHTmNNODR0QUFBVnVtQkNJRjlLTlZzdTRkb25GSU54WnZJMlB0NUUzTXVCVGl0ZENYM25TcnA0b1p4WStKM1JPcmNBQUFoZFVzbXQKM2V6WU1hNldMbW83ZlF0NTI2d1lwalV4a3AxYjk3N3JlK2YyWThLbFZHMnJmd0FBaE83R2lUdHlnbkhDTmN4UGZQcmNhRERPcll0YQpWTmtFeG1MLzFtOS9zWXJrMW0vekhJeTcvV2x4Q0RCckFqTnhidjFXL3dBQUNGMVFIZmFFOTBRWFM3ZnJWc1g1RDhaOTlMeEsrbnZ1CjQrZFVKa1llem0wc3pFaVloeDVyUHJjQUFBamRaY1d3MFVIYnZLdFkzWUxiSXhiKysvSUpqTStKVVIzbnRueFZ2YWFlV3dDQW1SYTYKOUhMeGtsRjFhQys0Y08yTWRqRE82d1JtV2JoZjlheTg1dEpudnJubkZnQUFvVXNxcnJXUGVWNUtWVmR5T20xUjVaMzM5SVh1MExaMQo3WmJML0o5Yk9zWUJBRUwzejRuYjk0Tng5c3VuRmxicEp6NTV6bjY1emNsdFIwMmN3S3pmSVFqR0ZielArbWM4QitNKzgvVGhhbkJXClBkZDNDaWRWVnVlV2puRUFnTkFySkJCTHpuNjVUZGtLWjg3TTNhd1VqTHNsSXhobm4rNnY0TEs3ZGR0VzgzTkx4emdBUU9pMXN5eVUKWEhFd3puM2I3UTdHMlZldUNwTGJXWGJzdVY1OER1Z1lCd0FJdlVVVnVuUndQZ2hQdVJPdTNkckFZRnpITWhoblBxSFJyZERkSmxaKwp1d0VlN2t1NDlrbUNjUUNBME9zWDNKZ1kxbTd4SEl3cmUzUktSbDl5ckFYMzloMHU1eGN2L3VKbHN1YitIUG91YXg4WEJ1UG9HQWNBCkNMMGFkc05UUlV1cG1rbHFNangxcTJGNHFuajdVYVVUR0VNaHIzOHVJeGhYZXFXai9QNzErbWRmN1BWNFQzeTZlRFU0dzgvQS9OelMKTVE0QUVIcERxblNIUjV2MlgyYmhLZnVnMkduZkJ6cjNrZk05cDMwcHVYSXc5OUZoZVZvdS9xSjdSVUlubkJqUU1RNEFFSHJ6T0ZoSwoxYjI2WENyY3JudFFiRW5wZUdQaGxZT0M5Y0ozRkxZcll0bWhlamFaWk5BeERnQVFlbU1yZEp2cTBtelFsejRTMTEzNzFHV2hldFZxClg2MmJCZVA4YlZjeWVlbTVyTFptTUZtVGQ0ejdGTUU0QUVEb25qbW9MSTNrblRsNFo0V25UcHc1RjJzODkrMUJjbjNod2lWUm9UemQKdDZ0M3lWMXdIdGJPK084WWw2NGhIOUF4RGdBUXVsOU8zRFowLzlmL2MrTmFqNG41cTlBZFdQKzhjQ25Wdk8zZTdqa1k5Nmx6ZXgzagpaQk9neVdEY0o4dzd4dTNMZStSVk9ERUNBRURvb2tHN0ozeHUzTDVqbkprQS9BZmpianF2OGtqZDNNM25EeWRHOXR1ckp4aFh2ajlXCjU3WkEzamJmR1FBQWhDNUFaN25Oa3VlK0RRUlFYOGM0dHdCYjQxcmVkcFNhM2lUbnFtOGhiK1B0QWdBZ2RPMHF6bVc1emFIdFdsWnYKQjNUWFA5M0NZRnl6V3Q3MmxOcjd4czU3dExjUDRmcHRCT01BQUtFM1IzQUhIZU15d2xNblBuRXVkcXplZENXbkhZeHIxckdLbHp4ZAorNlFnR09jMkVRUUFRT2d1N0hZVk0xbHVVMWlsTzFaeXpRekczYWtValB1YzUyRGNyUllkNHl4YXRjNTlQQ01ZWjM4bElHSzRBUUNFCjNxUXFmUTlaTUM3Ly9md0g0MjQ4TDY1YU00TnhIN0VNeGxYWFVNZDl5ZE9pcFZUbGorb1JqQU1BaE80ZG04NXUyYlN0cTFnc25HalkKVFdEa2E4ejdPN2YyeldhY1FvOHVreUlBQUlTdVVjWDVHSnhOKzM3bjAxMi9yWUpnbksrSlJ1Q3d4bndkajY3NW1WUkpKMFhoK21jSQp4Z0VBUXE5SDZBVWlXTHQxTWp3MWQ4dTUyTU8rNlFmajdDY2FrZFBuV0M1UzNhVlVIYS9BckgzS01CaG4zemVlS2gwQUVMcFBUbnd5Ckl6emw3M0V1dStxL2FRMVhjbGkvcXlRWTUvaTQyUHJuUFFmalB1R3dsT3JCSVFUNXJWcVR5Vm9hcEJ3SUx1VVhUWXdBQUJDNnQwck8KSHEyR0svNkRjUjlTQ3NaOStQemhFd05OdWlKaE1JRXA2Uldnc0V4dTRmSzdBQUFJWGNDeTZGK1hkWXh6djdjOEhjRTQ4ODlSdldPYwpRNk9mdk14QTMwTGVuWXlWL0xqa0RnQUl2WTRxcmtSeXhjRTROMm1tZE5jLzI2SmduTTNFcUtKSDF4Smg5d1J0V292MktiYVFkOWF4CmgrdTN2NWhnSEFBZzlFcUViaUc1clBEVTNNZkdnbkhXOTVaM3BhQlJ5ZGtINDBiL1BsTDZISnVSR1JqYjEvWGI4b0p4eHZLbVl4d0EKSVBRcTJPMHFOdHd4enExelhQbmphK1h5N2xSeWFUWVFKOUk3NjNmbkJPT0VhOEd2MytrM0dEZjM4Wkpnbk5uK1RtWUdQa3JIT0FCQQo2Tk5hcFZ2Y1Z6YThOTHYzL3Y2RGNUZWNGeWZTTXlWM2s4TlNxbFZXNmU3SFNzYzRBRURvcmNHbE1ZcVJpSGI2RnZLdXFpVnF1dTI0CktXdkJqeDI3WHNjNC81TU1Pc1lCQUVKdlRZVXVIL1NsbFg5My9mWVhoeTA2M3ZKZ1hQWDNsYlg2QWNTTzJ6c2dYTCtEWUJ3QUlQUmEKQi8yc3g1L1dQNTBSalB2bytWaDZYMWxKY203VnBXMHd6bCtUSHAxemE3aC82NS8xM0RGTzkzZ0JBS0hQTGtWZHhTeWVYZmEvbEdxZApWV3VKbk5idnlRakd5ZThycDUzb0lwOEhPbmZML3JtMWI4OWFlT3RqN3VielpoM2ppb2tZZWdBQW9TdEl6cUh4eUREKzdpdVBDc1YvCk1PNkQ1NldWZExia1B0VFFZRndndmZXeDA1N01BQUFnOUZuL0FJSkEyREhPTlR4Vng4SWxlKzhiU3lwcHhRbU1Uc2M0Ky9hc1F5OUIKTUk1bjBRRUFvVmRmb1F0RlZIN0ozYTBTN3E3Zk1VWEJ1THBXWGpPVzkwN1d2emNMeHRtYzM0T09jWjhuR0FjQUNMMWF3WmswWE1ubwpLalozODNscEpheFZ5UW1DY1R2cEsvSStnVkZmWmM1STNwbjd2SDU3NXIzOW5xQVpFVlU2QUNCMERVYTZpcmtuMDhzbDUzWVZvTVpnCjNNN29hMGlDNi9lK3FEZ1k1emhCV3IvYmN6RHVvK201M1ZseG1hUVZpWGZ1SStmcEdBY0FDTDJSMU4xd0pWOEcvb054MTJjRjQvTGwKYlN5NUd6S0NjVTE0bkN2SWFFM3I0OXpTTVE0QUVIb2pzYjhNYlhZZnZlKzdPdlFqdVozWVF0NXRsNXg3Nk5IMjNOcDliN2prRGdBSQpYWUhZc1lJK0lGei96R1ZkY1hVNCtUN2Q5YzlQV2NlNHFpdDArVlVTOTQ1eHhkK2JjUDFPZ25FQWdORDFCbjM3eEhKdXhUWDM0Zk94CllKS2dLVGxwUC9MSTIwVEI3RXFIWDZGYjNncFl2eU1uR0NmWXB1SzVCUUNFUHJ2TTNYTHVzUHVYdTREekphZXlBRXl0Vld0bi9iNFgKTFZsdjErU0pnWHM4QitOdVBqKzVUSzZIS3dkek40MTFqSE1qNHRjSEFBaTlLVlg2NGFOUStmZVZaZmdQeGwzM2pFby84cmtQRGdYagpQQzdSV3RrRUp2OHpvV01jQUNEMDFoQjArdmFkeEhaTVJOVE04TlJ3eDdqQWFuK0taWFNRRzNDbm5tQ2MyelBqZEl3REFJVGVRR0lMCmVXY04ydUg2N1praEorbUNLTjMxT3lzT3hwbFYxenJCdUdCSHYwSzNYN0RGZjhlNFBjTDF1d2pHQVFCQ1Z4ajBqZVZ0WEhITjNYUmUKT3VoclZYSjl3ZjZrUk5ZVGhjelBjdndaK0FxZVJYZVl4S3gvWHRBeHJ2cHpDd0FJZlhhWisrZzV2ZTVmcGwzVXFoejA1WmZHTyt0ZgpzQWpHV1RTd1diLzNSWkhYYy92aHNhWTN2bGFadXpHalk1elZaS1pUOU1RQUFBQkNWNjNraXZFYm5qcmNMLy9CdVBjLzAvT3dtVW5KClhiOHZUL3Z1YzlWTVlPcFlaYTU0QWtFd0RnQVF1Z0xTNTdQbHdianN3Vi9yc213c3FDd0xnbkU3MHNsQ016ckd1WFFEOUhkL0hnQUEKb2FzTExuL1FEdGZ2c0FqR21WLzY3YTdmVlVQSE9QY2xUN1hhclRidldFMmVGaWpyR0hjM3dUZ0FRT2o2Zzc2UDU3TnZQQjhMbTh0bwpWZWw5d1hHbWZ4STV5YlA4UFhXRjduZ3UxdStrWXh3QUlQUldNSGZ6V1BjdnQvdXRNc2xWT2VoYjNGZk84OVRHRncyRGNiYnRWci9nCk9SaDMwMURIT0kvbllPNEdPc1lCQUVKdlQ1VnVKMGwvd2JoUkFmb1B4cjB2T3hobjZkNUp5VjMzakYyNzFlcHlBejNCNTAvSE9BQkEKNkMxREs4RFdkeXFCTlN2MHZiZUpyYThRU3lSblBsdW9OaGduYTZaRHh6Z0FRT2dOSkJhS0tGei9mRWt3enZZKzY4RlNxbmUzS0JnWApKUEpzNnFJMC92dk14NUpMSEx2Zm1Yc0l4Z0VBUXZjLzZMc3ZvWnBicGM5OWFDZ1kxNnhLVGhTTTY3UXhNeUJnL1Ivb0dBY0FDTDBWCnpIMmtvUHVYdWZETUpPY2hRZTlOY2dMUmJkenZzSlNxd2FSbS9ZdWVnM0VmR3VzWVo3Z2ZwWk8xRHpwMmpCdnRuaGZ4NndNQWhGNTMKbFQ3SllxazgzUVRxUFJoMy9MMUtIZVBlLzR5WlBLdS9JaUc3dCs4YWpDdHZmVXN3RGdBUXVrTFYyaGR1d2U5U3FycUNTNGtsbGJTeAo1Q3duU1lHRzVHenU3YnVHSGkzNjFsZHdiZ0VBb2M4MGRvS2JIUGpEOVRzZGwxSXQzbTUzL1o0YWduR3VsZlM0UE8wMzM3d0tQZmRZCmQyTEh2dlVIaE92M3ZvaGdIQUFnOU1vRUp4ajQ1ejU0UHRiWXJnZjZqdnR5UUdUek9WcHNYa2Zvd3E1OTYzY2JkSXh6bTdSUnBRTUEKUXZmSjNFMzdJU2Zad0I4cENhV2U5Y0pMakx6eDVleGduUFdoam0vM2ZzL0J1QnNzZzNIWis1ZlZUS2M4R0ZmK1lVVDgrZ0FBb1d0SQpUc2FpMG5iOUIrUGU4NHpPRlluM2xRVGpaTTFjWkZXNmZmVTh2SC9sbVFHMysvUUU0d0FBb1N0Z0gyQnpXVzdUYXR1NzkyajFnbkVhCnlYNTVNNWRxT3NiWjdWOWVacUF2V0hWTmEvSUNBQWg5NW9rZHE3Y0R3dlc3SElOeHhTbnA3dnE5THdvYmVFV2lPQmpuZTd2U1k5VloKK1M1Mm5DQWNmbWUrUURBT0FCQzZiOFRMYldZTi9IUFhqd1hqbXZPSWsvU1J1cWowYzJ5SzBFVUJ0cjF6bEV5cW9zS0pRck9PRndBUQordXd5ZCtQUXNwaStKUmZzOUlTUE9EVnhKYkxPeGdNZU9zWmxiZmRMbm9OeDF4c0U0OG9uV2xuTmRBUWQ0eTY5SW41OUFJRFFtMURKCmFTNjNlZmdlL29OeDc5WUp4aDEvYjBFd3J0NUg5WG9XOHM1QzBER3U4SmdKeGdFQVFsZEFhOGxUclNWYXBlZ0Y0OXhXbU5OTGZ3YzcKeTBwWFNhd1h1eG43RXk2NUF3QkNWeEdjZlRVNTJqSHVic3Rnbk5sN2ROZS8wTEpnbk03RXlFK0Y3amE1eWp2VzJFTGVXWDhXYnR4UApNQTRBRUxwL3dia3RuMW9vbzducm5va0Zrd1ROS2wwL0dPZDJCYUI2b1J2czUvcDltZmYyZTA2SFdzMFZHQUJBNkxQSjNBMWp5Mkw2ClhDODhFTGVYYldMVjJ0bDRNQ01ZNTJPSjFpOTdEc1pkTjNSdjMzMnhscXhtT2l2Si8ya1FXSHhtZEl3REFJVGVsQ3E5R0syR0svNkQKY2U5NlJseTFaazAwanIvYmNDblY0dmZXZXg3ZC9WajlkWXd6Mnk0QUFFSVg0SDRadXZoZWE3K2h6eXZId29tR1BObWYvZDU2SGVNOAo5aGtZT2JkQjQ4NHRBQ0QwbVNZV1NDZ2xYTC9IdzFLcWsrL1ZYZitpVWpCT1o2S3hMS2lFZFNTbmQ2eXg0em05RktiYytCTEJPQUJBCjZMN3BDU1NVTy9EUHZmOFo2VVJCcTVMVEM4WTFiWlU1RDAxdmtrbFZaTDNkK2pJU0FJRFFaNWU1RHc1MWpITy9qQm9aQ2NWU2VFRlQKZzNGZnlRbkdDZGw0d0hNdzd2M3lwamRCZGpPZHd6Q2wrNU1NRWI4K0FFRG9UWkRjeUNDOWs3K1Vxcm04czd6Z1B4ajNUcVZnM0x1RQp3YmppRmV4azU5YXRBY3pCbnhXZlcvZlBrV0FjQUNCMEJjd3VRK2UzRUxYcUdHZFIxRFV2R0ZjMGdkRmJoOXlkbktZM3hvY2UrT3NZClY5RzVCUUNFUHRQRUZ2TE9JbHkvZHpMa2xHeWk1OXg4WkQ4WXQzRi9qY0U0K3dtTXpqcmt3Z3JkUXQ3bURYNUtPc1laRUc0OFFEQU8KQUJDNjkwSGZZZkdPVWhrZGYxOUJNSzdlaFV2NndnbE1WRGhSOEw4T3VXRHVrblBWd0dLaWtVeXFJdWVyRVVYdlNaVU9BQWpkTDNQWApuM2RiRm5OMHNJN3lKd3VkNXFXL2hST1lqYSsrVUw2VWF0WjJIL1FiakVzbVZlbDVYZkU5MFRqKzdwS2xWTTNPZWNTdkR3QVF1b2JrClhDdXRvc1lvOHZTMy8yRGNPNTdwZWRqTXBPVGU2UmlNTTFrVVJUYlprdllFME9vR1NEQU9BQkM2QW4xQnBWVlVTZXQwb3BNVEN5WFoKcHZYQ2x3VVR0Znh6Mjl4dWdBQ0EwR2VZd0hLdDhNbS9EZGUvOENMM2puSDU3OTNkK0pKQ01FNStSYUk4R0dlOVJ2cnU1ZjlxbnIyMwpXN0JGcjJQY2d3VGpBQUNoVnljNFFaVisvTDBad1RqN2lVTjFIZVBNOXkzSytmYzlDM21QM2NkWHFscE53M29GeDU2ekdod2Q0d0FBCm9UZU51US9zaDV4a0FiWnl5YmsxSTZtMTRVb2VHdzhaQnVQeTVaMjkzYSsrTVBKNW9NZmZrM0Z2MzBONzMrUHZjdXdZWi9LZEFRQkEKNk1KS1RvYjVmV1U3QWZnUHhyMzlXWjFnM0RzU2VRWTdLNmJ5TnQydTl5cmQxN21WTHdCRE1BNEFFTG9DZGdHMlNTbm5CK01hOW56MgpQckZRa3ZLbFZLdVQzTExqTVphZlcvZHRhb1llQVFDaHp6U3hoYnl6Q0RlK21CRnlrbGYrM1kwSFdocU1hNDdrZW83SFdEYXBpZ1hiCjNQdk9mUFdGQk9NQUFLR3JEUG9XbDhNei9peXJDWWw5SlZ4TlZ6R2RZSnc4TEtZdmRJZDczam1yd2ZXc3R6bmVsWTlnSEFBZ2RML00KdmYrWnZhVlVSVVc2ZytUcVMwUExnM0VQbHdUakhMZS84WkRuWU55NzAzdjdReDNqM01ocXBuTzQvSzZKdkxPNzhrWDgrZ0FBb1N0Vgpjb0pGVmJTNml2a1B4cjFOS1JqMzltY1A1ZWx4dTk2cmRQc3JKUWJuMXFtbExzRTRBRURvdmtuRzVMN2xpbWhtSW1wdVY3RlkrTzkxCmduRkJEY0U0NTNPNzAzZGMwRWY3M0FJQVFwOXBZb3NCUG90dzQzNUJ4N2g4MlhRM0hxdzVHSmY5bWZnSnhsV1RHWkRlQ3REckdQY1EKd1RnQVFPaStTL1NlOEQ1cjVzQi8vRjBXd2JocUc4ejBCUlZyU21ROVVhZ3JNK0RoM09hc0JrZkhPQUJBNkUzaitIdWZjVjlLOVhEQQpOcGVjWGFXb1Y3VzZWS3o3ZjdmeHRZSmduQ0IwdC9HdzUyQ2N5MnB3Qmxja2pyLzlXVHJHQVFCQ2J5alNaNVlYU3l0RXQwclJmekR1CjJtZDdOdkkyZlViNytOdjJnM0V5cWczR21jZzRvR01jQUNEME50RjNxcUkxdW9ycEN5NGxGbHcxS0pLUjFqcmtFcGJ0enVsRWF0M1AKdVRYUElnQUFJSFNCVEdMSnlseWROQmozWlUvQnVOSDM2RzU4UlNFWUorOXpMZ3ZHVlprWktLcWt6UmFSc1EvR21YWVpmSmhnSEFBZwpkTitJdTRwMXNwdVF4STVpMDY3U3BWY09JdU1LdlRHWkFic1Y0SWJKV1ExT25Cbm9FSXdEQUlUdWwrUHZHZXIrNVg1ZnRGaHkxbXVpClh4SlBNeHF1ak8zZnhpTVp3VGpiekVER1o3THhOYy9CdUlQVjRBVEhtaG1NZTl1emhWMEdoZDhaQUFDRVhvdmtpdTcvbG9XbnlydU4KK1EvRy9kMnowa1Zhc3E5SS9QMnpxZUJXQkZjamRLdDA5MlAxa3htWTNEN0JPQUJBNkFxWVhZYTJ2Ly9idDVCM1ZZSkxpUVhTTFphYwo3REowTlIzai9Od0trRDdUenlWM0FFRG9EUlJjdVBGQTFsS3FPejNMUHQvamREZSsrc0xRKzlIS0g2bkxhM203TE55emFoYWw4Yk5QCnNkWDNaUEx2d28ydkVZd0RBSVRldEVFL2MrQS8vdlpuWTZGNHRSNXhxaTRZVi9leEJ1Sjl5bTU2VTVpZzc5UjVpd0VBRVByc2N2emQKZ281eGg0TzRUSExWdG9DVkIrTWVMVmxLMWUxWTA4QmQ1UFhjdnEzZzNyNjVoTE15QTN2Zkdka3Rob2hmSHdBZzlEb2xsejJJbTRlbgo3Q1RnUHhqM1ZxVmczTjlseU5OZWVQb1RHRi9OZElLT2RFbGFnbkVBZ05BVjZEdFViaVlpNml2ZHc1VVNDeWNhWmkxdm15QzU5TjYrClRqTWRPc1lCQUVKdkhPTWQ0K3dILzNEandheGduTGlLNjI0ODNLSmdYS2Vod1RpM3o2aE12TEhEbFkzUjc4d2pCT01BQUtFM1k5QWYKSGNTem1wREVRcGxvU2E1WndUamRxbFc2QUU5bjR4L3BHQWNBQ0wwVkhIK25aVEF1ZXhCM2sxeTVFSm9aalB1Nll6Q3VUSjZQZWc3RwpYVHQyYjkvdFViT3N6QUFkNHdBQW9iZXFTamV2d01xRGNXN1ZuUDlnM0RWS3diaTNPc3BUZXdJemZJdkI3UnpUTVE0QUVIcUw2TnYxClhaOVk5Q092NFVwZjJDdStiY0c0V0hpOHB4V09kVmxwa2tISE9BQkE2STBqS0FvNUdhM1lGVzU4OVlWK2xsSWQzYS91eGo4cUJPTmMKRytxMGNTMzRzZ3JkZlo5aXdTUmg3enZ6S01FNEFFRG8vZ1ZuTG0vamdmLzR0UmJCdUdyWEMrOEw5aWNsTXE3ODdkNGozUGk2ZDhsSgoxNmZQYm5wVHRnQ1AyZnRRcFFNQVF2Zko4WGVrUzZudURJU2JpWXlGWXJlc2FoTWJyblEydm1FWmpLdXBMV3BtMHh2Ny9acWNyRjN6CnJHYVlFZ0FRT2xSV3labUduR3llKzg0ZTlQMEg0OTd5ckxRSlRMSGtiQ2NJbzM4YnFaMWI5OHZqZHNFNGVaZ1NBQkE2Q05BS09XbDEKb3BNU0MvKzlXMXRVOTFTNU93Y2Q0OXd4N3dab04ySGpranNBSUhRMXdVbENUZy9sQk9Oa0RVaTZHMTlUQ3NhNXlkRThHTmVVUjlmawpWMS95bm1LSWhaUEFjT01iQk9NQUFLSDdydUxrSWFmczFibGlEM3RYVDhjNGwyQ2MvTkUxRGNtSjcrM25OTDJoWXh3QUlQU21jZnh0Cno3b3RwV3AyLzdmNWJWRWRwTFQ1elJjc2VUdlcwWDN4RzR3N2FIcmpXYnpIMytLaFkxeEFNQTRBRUxvR1d2ZC9wVzFSL1FmajNtd1gKak52N3M1MlJWNmJrM3R6UTlIY2c3Z2tnN3hobnQvd3VBQ0IwRUtCMS83Y3ZySVlyRGNabHl6dnptZncycGIvTlY0UEwzaytWMEdQQQpKWGNBUU9nSytMai8rL0FMczVkU2xUMG0xdDE0UkNjWVp5SHZMR0g1U1g5ZjJ1U2xmYWd1R0dlK1lFdCt4emlMWTgzNHJNUE5iNzZBCllCd0FJUFJLQm4yN3FpNXI0WkxZdzJURHUrUVNvZlF0NUowbHJDaDNZbVF1NytGTCtKY21SZ3FTNnptdXRuYnA3emEra2RNeHp1MFkKVmM4dEFDRDBtZWI0dFliM2Y5M2Fva3J2dFZaVHRWcFcxcHYvVkI2TU14YWJXZlh2ZG02dnlla1laM2U4azVPMXY5Mzd6bGpJbTQ1eApBSURRYTZuUzdhczZyZnZLM29OeHgvNzJ1WjRnOVYwb3VVUm9Bd3Q1bTFmL3Nrc1MwdU5kektuRTZSZ0hBQWk5Y1FSajkzL3RCMnF2Cjk1VU50aXNsRnY1Nzh3bU1qeVZhWlN3THZoZmVNd01WbkZzQVFPZ3pUU3lRVUVxNDhiV2NZSnlNN3NhakRlb1lWeWE1SUVOeXdzcS8Kc21PMVhma3VFRStLd3MxL0poZ0hBQWpkLzZDdnMzQ0oyNkN2My91Nzc3QWZKcGZHNVpMN3B4Zm9kNHd6ZnJ4czcvYkI1amRmRUlrbgpSZFZsSkFBQW9jOHV4Ly9lc1dQYzZHQWRPVldJNVhKcFpqRHVuejEyakZPY3dCeC84N1BwU25BcnB2TE9DYmhON05PeE56MlgvNTB4CnoyQkUvUG9BQUtGWElUbTd3YnI4dnJMYkVxUCtnM0Z2Y2dqR0dTeGVVaWc1ODg4ZzBqNjNEdW4wL0hNcmV5eU9ZQndBSUhRRitzS3EKdGZ5K3Nwdm9xZy9HbVIyMzFnVEd1K1FTWVM4N1BscFdmbTRsRlRxWDNBRUFvU3NRWkhUL3NpUGNlQ1JuS1ZYWlJLRzc4UTNGWUp4NwpVcnRORXhqcG9qUkx4dDhadSs5TnVQa3RnbkVBQ0IxMEIzMjNTVUhXNmx5eHhuUGZIdmExTDF3Nk5qS3UvTzJrNTE5eThqYThhVE9kCnFLcnZEQUFnZEJCdy9LMnFLNFpKQi83Nkh1Y3FrdHkzY29KeERadkFISHZUYytsNVhYR1FiWEZtNEkzUE5YT1ZPUUJBNktDMllwajAKRVNmL3diZzNQcWVTU0QvMmY1NlRQVEhRVVpOY3RjdmswakVPQUJCNmpRUnEzYi82QXBGb1ZlZ3BjYVdTTTM4djNZNXhic24wcFlxLwpNd0NBMEVGTmNPV0VHMTh2Q01aWkxiazU4bmhWZC9PYkx3aFZxMWJOdGVEdEp3b2FtWUdlb0xWdjBUN0Z3djBLTjc5Tk1BNEFvWU9lCjRPeXJ5dHp1WDhmZnZCK01NNU4zM3Zya2VzRTQ5M0JjVkNvNXQ0bEN1UGt2aWgzakhDdnF6VzhKZzNIVlA1b0lBQWg5TmpsK3piUHkKN2w4bHdUaERlV2U5YnpPRGNmK1NJYm15YXRnTXY4RzQvL1BjWWNjNDl3blFaR2JnRFRtWkFidEpROFN2RHdDaGc0YmtiQWJqeWIvTgpYVzdUUXQ1Wjcrcy9HUGVHM1dDYy8vVDNHMW9hakNzL0YrWWQ0K3c0emM4T0FLR0Rid0sxQUZ0ZlVNRjVyMWlOSlZkVk1NNXdZaVJrCldYQmU4ODlCSUZpaU5hZnlCd0NFRG5KaVIrRWVFRzU4STJjcFZkbXoyZDNOZjFJSnh0bW52MTBtTVA0bVJyTEppMDRpWFZyNWR6Zi8KVmVYY0FnQkNuK2tLdlNlODk1czU4Qjk3MDNPeGgzMnJQdjN0TGpueHhNaDcrbHU2UG4yeTc4aytSUlBuOW05eXpxM2Q0M0ZVNlFBSQpIWHh5L00yT1M2bU9EdHlSVWlYWHpHRGN0d3VDY1o0blJoS092Y0dpWTV4OUlyMG5XSFZONjl3Q0FFS2ZlWnJhVmN4L01PNXZITnVpCmp1NzNVc1oyTmRlWTkzdHU3YTRpTEJwWC8zYmJKUmdIZ05CQmdiN3RvRHoyT0ZyK2ZXVzNKVVcxTDh1V1YrbkYreTBMeHRtdk1lOU8KR21DVEpkTE56MjJOVnlNQUFLSEQzcUFmVzhnNzYxbnljUE9iTCtnYVZYRjJGVjEzODF2S3dUajd5ckpZY3JLcXRWbTNHSXBid0Vydgp6M2MzdjBNd0RnQ2hnOXFnYjlVSXBuemhrbGdnVFQzSjJTYndnNDVwbi9OWWNEVmlyeTNxdnlsMmpIT2NYRzMrYTBZdzd2VVdvVWZ1Cm93TUFRcStHNDMvNzdFb2k3b0dGdkxOa0ZSWEswNTFxcTFiRGlVY2kza2hqdTc2UE56TXpZTDlZaS9uamEvVmZrUUFBaEU2VkxxeW0KL2ExRU5yb2Yvb054LzN0ZmNwNmYwVTYydXhlTWsyMDNxdVdLaEd0bWdJNXhBSURRRzRaODRSSzNsY2pLaGJLa2RMelN4OWNXSzkydQpESjNNUUdCNGJ2UFBBUlU2QUVJSEJXSmhKUjF1L3ZNTHVrWVZ1cDFRdXB2L1VrRXdydW9KVFA3bldIOW13UHhZNVIzanZrc3dEZ0NoCmcyL0U0YW1zZ2YvWUc1K0xoWmRsdGFwMGFlOTEyWHJoK1o5anVQbWRtb0p4QmZ1WTdGTTBjVzVmSit3WXAzZHVBUUNoenk3SDNwVFIKR01WK0ZiYklxMURxRXJwcE1PNDdoc0c0bWhlbU9mWjZnMlk2NWZ1NFpGVDk4enc2QUNEMEJtQjZhZGErTVlxMEd2WWZqSHU5VWpEdQo5YytsMnh3SXIwaEVxaE9ZUm9VZWR3akdBU0IwVUVDck1Vb1RWeUxURExBMUx4ZzMzREhPRFEraHg1M1IxOTRqa2xUb0FBZ2RGQVo5CjZmM3VjUE5iQmNFNDkycTR1L250R1FqRzZiYTg3UW4yeCtGWjlFeDVaNzFIZC9ON3AwSitmQUFJSGVvZTlDY0ZNSGtaK2czN3dUZ2QKZVRaUmNySGxkc1luTitIbWR5c094aGxNdHBKOWlpYk83V3ZUYzJzc2J6ckdBUUJDcjRKamI3UllNU3gvY0k2OFRoYnFyRm9kSlRleApYYmNyRTM2RGNhOGJDc2I1YjhOTHh6Z0FRT2l0cU5KOUxMY3BYK0hNZnpCT1NYTEpka2VEY1c1RTNzK3N2QTN2WXVGMjZSZ0hBQWk5ClFRUnF5MkwyUlZWcm9CaU0wNUJjcHdVZDQwby9tNTN4VjN1YTZRQUFRZ2RCeDdnOXdzMXY1eXlsNnI0S1dVcDM4OSttT0JnM0dTU3IKK05uN25Zd2dtL0d4U3BzU2RUZS9UekFPQUtGRGRZTysrU0NkdFhCSmJEbkkyd2lsdXVPZGxLOTlNTTRzQlI1dS92c3BuV0NjbWJ3egp6ODNtOTA1RkUrZjJyeS9Fd3ZPcWRXNEJBS0hQTHNmZVVCQ01NeCtrbzV4LzM4U3VZZ2JCdUdMNUp1S044dVhaTVgrRWEvSXo5aHVNCmUrMXpnK1Q5VjRUbjFxeGpYS2NSNXhZQUVEcFZ1ckNEbXRaOVpmL0J1TmVPQitNczVIc29zNldNN2E0ay8zNWdJVy96TmVhbjdkd3EKZFFNRUFJUU8wbVV4ZlRaY1VheFlEOTlqcDJjaDd5d1psa3ZPYjd0VnlibGRGdjc3ZGkyVEN3QUlmY2FKQmRMZFcwcjFYdzJYVXJXcgpXTHViMzZrd0dDZS9ESzIxeHJ5c1FuYy9yMFg3SkY4bTl6R0NjUUFJSGFvYjlBV1NPL2I2b1dDYy8rWW1zdVAxdkVpTDA4Um9rbkR6Cis2ZXE2UmhuY2Z6SlBrVVQ1L2F2TGpSMW1WeUF4ckQxZjA5R3lldTY1UFZJOG5weTYwY25yMGJvb01xeHY5a1B4dGt2bnpyOGluTCsKVHZyY3QvOUJYNzVJUzJiNnV5TnZMZXY5ZUkvOTlZWEJ4R3B3OXVjakVsZi8yY2VOMEdHYTViMlRmTWVmU0Y3M0pLOXI5ci92TS9tZAovMzIrSGhXeko3a3dkL0F0cCtpKzhwTGpQcVg0RDhZbGtrdUVuRTVpdW9MUGEybThJaysydTVKc2R5RDhIQ01QbFg3V09RZ0Y1MEIyCmJ2T1BtMkFjdEZiZSs5Lzl4ZDMvbWs5T1ovSTdqOUNySncwNVhWM3JjcHRWVmVpSE1vb0UrN1pZS0UvM3ozRlI3ZHo2UHdkOXgwbUwKeXRVSWdJYkp1OHJ4ck5Gd3liMzZDbDI2UWxxNCtSM0RZSnh0ZU9xN0xRekdOZXNISHd2UFFiajUyS255Ym9CQmdienpPc2I5QjhFNAphSmE4RFM2YlMrZ20yNXk1N3p3VmV2VzRyNDQyS3FNUmVSeDczWE54SW1UcHZxWGJIWGcvWGgzeHBzZC9SakN4MnBYbnNhc3ZyRFRvCldMUFA3VjllaURkL2NNcXRRdGM5dHdCVlY5NjI0K1JNZmVlcDBDdm0yT3NObGxKMWI0d2lEYUUxTXhpWGtmN3V5QjhUODM2OHgvN3EKd29yekFHSWFlaVRwRHJOZGVkdU1relAzbmFkQ3I2OUtEeDByclU3SFZ6QnU5NzFIbXI3NEQ4YjkxWVZCSW1SWk1DNnJhazNrbVd4MwowQmtQb2RsOW5sR25qbUJjVU1HNW5Ydy9nbkV3TFpXM0tUUDNuVWZvZFJBWWhxZnNxNjIraGJ5cnJPTE1nM0haUDk3Rmd1by9GT3lYCmZqQXVzRDdldG9VZUFYazNRZDU4NXp0Y2NxK0wyUG1MZnRBeDdyc0Z3VGozaFV1Nm05OVRDVTh0Rzd4MzBlVmsvK3VGYS8zZ0QwS1AKZWNkU2Zyemg1bitjOGhwNjNQOC9kYmNlSnhnSFp2SnUwR1Z6eWJhN1d6ODVPVlBmZVNyMGV1Z1pmZEhMWlRReU1UajIydWZpelg4Lwo1V083QTVYajlmK29YbnI4Wnh4KzZJZnkvTUdwN3JHLzlCeU1rMWNiaytmMkx5N0VtNCtma241dENNYkJORlRlTnR1ZXFlODhGWG9OCkhIdmRXRERPYlpZYWxRckZiYnVuRlg1czR2VDM1bU9uSXVlSlVZWEJtZDNKd1hESE9EZkt6NjNONmRWZWhBZW92S3V0dkcwNmJjN1UKZDU0S3ZTNjA3djhHZ3ZDVWd1QjJKWGYxaFVFaVpQL0J1S3N2ckNUYkhYUmNBNGJCSlhuR0NsY2tRc3Y5S0QyM2dVa3dMcWg0c2daVQozdlZVM3FaL08xUGZlWVJlSCs3QnVOMTc0cmsvMFBSKzlUV0NIMUNrZEx6MUJ1TUN5NG1SMXJrMUc2RE1NZ051ejZJRDhwNVdlYy84CmQ1NUw3dlZoVmhXT2g5dUNTK0cyY1BQZlQ5a3ZwVHIrbzhpNGRMWDUvVk1hUDRMcWduRjJsL3YwT3NiWmhkYUdYK0hXNHdZZDQrenAKYnYyUVlGemI1VDJEbDgwbCs5SGQrdW5KbWZuT1U2SFhSeStuOHJhWm9XWXRYTkxiL040cDZjeDZxU052VXBOOXZJSGpqeisvQld4NgovR2NFKzdXYktqLzJGeDZEY1FYTmRBTHpiVXljMjZPdnZoQW5RcFpXUHdUanFMeW5vZksySGM5bTRqdVAwR3ZpMkd1Zlcwa3E3UFJMCkZncSs1RkVudTM5NDNPbUlMcDB2S3Z5b2U5SWZkQ0xlS0UxN08xK1JLUDdCeDk3TzdXc3VyR3crZm1vUW1ONUhEeXpPcmYxOTlNSCsKdjBtdmtQU08vdm1GbUY4ZjhwNWllV2R0Ty8wc0gwUG9VRVdWSGdxKzVFVmR4U1JDOXgrTSs4c0xnODBmakFYajNPNEJqMTZSU0NycgpSUFJtRTZQOEgzM1U4UnlNQy9LQ2NZR1hjN3RVSXUvKy92R2tBbC9oWjRhOFowamVXY3hNTUE2aDEwa2RIZVBNZmhTUjB2RktKeHFMCnhoTWp1eCs5VGpBdVVEaTN3YVZ6aTd5Uk4vS3VxVUJCNkpCRk9oRExWZ3o3L3FudS9xSWc0NElUL1NnMkh6dTFkT3pxQzc3dm95OHIKWFRtd2I3YzYrbkhvZEl3VG50dXQvenpWelpEMG8ra0xlVGRTM2t0ajhvN1UzZ3g1MjlEZGV1SmtlUFNxNXdjSUhUVHBlZmh5WnkxYwowa3RFTC8xUjZBWGozSC9nNG1CY3pzZXhteW8vK2hyRmpuSG1PelZjZVUrQXlKRTM4bmJhN2t3RTR4QjZqUno3Nndzcm05OVRXakdzCmljRTREeE9ZemNkUFJjZGVZeGFNc3h3anZBYmpqcjc2d3NyV0QwdlA3YkM4MC9mbXNqbnlSdDQ2MjUySllCeENiMEtWSHFpc0dPWisKdjdyb01USEpCT1l2TGd3Mi95T2pZNXo5STNXalZ5U1N5anFwc0NmbGFmZmpqem9hSGVNT3p5M3lSdDdJdTc3dHprUXdEcUhYVGQzQgp1T0pINGpTTzEzcWlFWmhQWUVMQmoxL2pVYjM3a3YrOUQza2piK1JkNVhaM2JNWkpoQTVlU2F1MU00SXZkN2o1MktsdTJ0YzhRM0NpCkgwWlNUUzhsVlhXbHdUaURYU3dPeHZsZjBjMFpudmxHM3NpN0ZubG4wZDFhRHNPanB3Y0RoQTZhOUR4OHViTVdMdWx0L3VDVTlJZWsKR293TDNIN3dhaDNqdG41NHFwdmUrK1lyaWJ5UmQ2dmxYVFNlSVhUUUkzM2tiUFA3cHdiQysraFJKL3YrYjV4WkRjdWJtMGgrdytKZwpYQ0xlS0cyRGFqd3hNbjh2cjhFNFFON0l1elo1NXdsOXFvTnhDTDBKYUMybHVoZktrZ3h3L2k5RHYrYkNZT3R4LzhHNDNGUzUyUUF3ClVMZ1NBY2diZWRjbjc2eS9uL3BnSEVKdkJuYkJ1TUJRdklGRHg3akp5bDlyQWlQWnRua3dMbC9lcE0yUk4vS2VYbmxYVXFBZ2RNZ2kKRmNzWndaYzZiOFd3bnZSSHV2bjRxYVZqcjJsSng3akpKd2FRTi9KRzNyTXA3eXk2V3o4THc2T3ZuTjVnSEVKdkJqMFBBMExXd2lXOQpSUFErWnJYTjZoaVhQOU4rZEdpQ2hMeVJOL0t1Yk51TmszZlIySUhRUVkvMGtiUE5IeFRjL3pYN1FrZWRzbUJjNFBRN3FyZGpYUForCkQ3Yis4OVJTSXV5UjdTVC8zK2xuZUN2ZktPU052SkYzem5hbk9oaUgwSnRWcFllQ0wvUml6aGZaNkg1MVlGOE5PM1AwMVJjR1d6L00KQ01ibHlMdkRaZk8yU2Z3ZTVJMjhHeUR2TEtZNkdJZlFtMEtGSGVNQ3UvMktsSTQzYTZLQnZGdk8wVDk3dnJmMW81T1J4KzhKOGtiZQpQcmM3MWNFNGhONGNVb0dkRVh5aHc4M0hUM1dQamEwWTV1bTU3NldrcXZaOUgvM3J5V3NGZVU4bFBhZUJFM2tqYi8zdGRyZCtIb1pIClh6R2R3VGlFM3F4QlVQcUZubncrK3pVWGVsdVBuNUwrT0x3SDR4SjVQOW81RExIQnJBa2RlU1B2bWo2N0lKamVZTnp2TWZZMGcvMUgKemdZalgranhWOEYzZi84VjVmeEJiTHF0SEJZNVE5TkZlcTg3ZVYyVHZDS0Z6ZmZ6dnFDTzN6K2pMMy9wdHB1eUg2cmIzc2w0ZWRwbgpyV05VL093U2VVKzhPbE44MlowS3ZVa1lkSXdMM01RcmJlU3l4TWxwdDd3NytXbnplenUrMjkwR1NsMzNxTHlwdkV2a25jR2dNNWJMCk9mSS9CMU43YXcraE40dVJZRnhnL3lPUkxhV2F2OTJJVXpNVjhxNWtzbmIwVDU2UHQzNThFbmtqYitTTjBHZTVRRGNJeGhYL1NQSlcKRExPOVB6L3h3K0RzVElXOHM5Q2FySmtINDVBMzhrYmVDSDBLNlhuNGthUUQ5RWpqaERTaG5vamVXTjZremFkVzN0bmIvdEhKcGFOLworcnhHTjhBbDVJMjhrVGRDbjBtT3ZzWml4YkI4c2pzaDdhMFhIaUx2MlpaM3p1Q3MwZDYzajd5Uk4vSkc2TE5PK2lXK1J2RGp5K3lFCmxJajdLajVhNUozRG9zSjc5WkEzOGtiZUNIM1c2VHY4K0laL0dJL3hFVFpXM21Gbjc1WkkwM3FiK3cvRy9hL240NjJmbkVUZXlCdDUKSS9TWnBtY2g3OTBmQnBmTlc4SmVRNHRIR2pnNFIwckg2OVl4RG5ramIwRG8wOERSVjErSXQvN3pGUEtlbGNsYVF3Ym5yUitmWERyNgpKeFVGNDVBMzhnYUVQa05jaGJ5bmNMTDJwODhQdG41ME1udVZ1ZnJGcGhPTVE5N0lHeEQ2VEEvOGYzNGg1bE9ZV3RKemUzVUR4YWEvCjdqM3lSdDZBMEFHMHlVbWIvMVZTVmZzT0dhYVBjMTJ0ZGlEdWo0cjVEOGE5NnZsNDY0bVQ5UjRqOGtiZUNCMWc1dVNkUmZZei9iTEIKT2gwd3ozamFscysvalpRK2Jsa3dEbmtqYjBEb0FKYnl6dUswa3VEcWxuZjJaL1hUazB0SlZWMWZNTTU2djNkMFBnL2tEUWdkb05YeQp6cXZRdlhMMFQ1NWYyZnJ4eVhTZ0RldVVkOEh4VmhPTVE5N0lHeEE2Z0pLOHMrZ204ZzBUQ1E4VXF0YXdabmxuYmJ2YWpuSElHM2tEClFnZmtyU3kyOGFwMTRQazlScGJKclVuZTFWeVJpSjZQdCtLVHlCdDVBMEtIR1pSM3VDK1cwNTFtdEVmMUg0d2JYeWEzT2UxUnRUN3IKL2Z2b3lCdDVBMEtIV1JENU5ja0Flay9IdE9sS2RZT3pUakF1YU5ReEhwNkhKMDR1SGIzS2R6QnVKejhZMXhSNUsyNGJlUU5DaDlsaQpiOURyZXR5V0x6UVdMbG5aK21sSk1LNitxbFF2R0llOGtUY2dkSmdKOUIvbmNweGtiUDNrWkpoSWVLQnd2R0ZEam5HWWVvSnh5QnNxClpQdS93M0IvOHBxKzVvKzhmSEE5UWdmd1ZiWCs2Zk85clIrZGJPcWc3ejhZMThrSnh0VXZOdjlYSkU0UDRxM2xFSGxERStSOWV2Ky8KdzFjRDAzT0cwR0cyR0Fxc0xSMzlzK2R2VlhpTGRGQ01HalhvQjVjazE5eU9jVjdFZGltd0ZpbnRqNytsVkpFM3VNczdpKzcyTHhiQwpJeSsvT0dqNzhTTjBLSlgzN2c4akdQMWhKTlYwbkZUVnNjS2dIM25lcG8rL2JVN0hPTC95emo3M2NiaDBOQm8wWXlsVjVBMSs1WjMzCkc5QzRDb2ZRb1hueXptRnBmN0R6U1YvMHIvV2F0UGkvREgzVjh5dGJUemdFNDZycHNGYlBVcXIxeUh0bC8zdU12R2RIM25tLzhjZmEKL2praGRPUnQ4Y01ZUVgrNXpYcmtuVVYzNjZjbnc2T3ZxamdZVjE5NzFPck9iZlh5VHZkamVmKy9xYndIakFvekorK3M3OTdwYWZqcwpFRHJ5ZGtXanozbHY2OGNuNjVaMzBmSDZIdndQZzNITjZtM3UvOXkrY2hCdi9UeFVPVEhJRzNsNytCMHNUY1BuaWRDUnQ4TUlxdmdECkNJYUNjZlhKTzY4RmJFM0J1TW83ckVWS242bzRHSWU4a2JmU3VORGQvdVZDZU9SbDdRN0dJWFRrN2Z6alNLcnBLS21xWTRWQlA2cFoKM2xsVUZJeHJSbnZVclorRlMwbFZYV3N3RG5rajc0b245YTBQeGlIMGRnZzgycGRjYmZJdStBSDRGbnEvb2M4cGF5eGNzcklWaCtrQQpFdFlwNzRManJTd1loN3lSZDhYeXp0cHU2NE54Q0wwTkJKMjNKUDk3VFVQRU5reERsdHVzWkFEb2JqMXhNang2bFhJd3Jqa0xrNlFECjg2TWFWeVNRTi9KdWdMeXphSDB3RHFHM2crb2U1NnE3YW4zVjg3MnRuNTVzMGpHT3orQUhucmRkdnBScXRjZW9kMjVmTVlpMy95dEUKM3NpN0NmTE8rdnZXQitNUWVqdm8xZjdqeUJuMHQzNXlzcHN1TnVMNW5lSk9VVENyM2hhd3VrdXAxbitNYWtMZjV5VHlSdDROa0hjVwozZTFmTDRSSC9xaTl3VGlFM2dMU2pteVpmYzZiY2E5WjR6NzZZVEN1VWZmVGQ5cXpsS3FINzhqV3o4TW9yYXA5N2c0eVI5NE5rWGZSCmVJYlFvWUlxUFZCN1ZFenl0NUYzb1FmQ1d3eCs1RjFKMVhyMDlHQmw2MmNHd2JoNkJsQ055Um9nNzZiSU8rODczOXBnSEVKdkM3NFcKdC9EZnBLWGVqbkY2OHM2aXU3VWNob21FQndySEcrb2VvK0ZtQS9WekM4aTdLZkxPb3RYQk9JVGVIdnFxUDVBbVBjNTExZk85clNkTwpLdTIzZU9DcWJpblZhdVY5d0hCZ2plcTh5ZkpPdjRzQjh2YThMNjBPeGlIMDl0QnJnTHl6Q0xkK2VySjc5RlVWQk9PcWwzZWUwUFdDCmNmUTJCK1JkbGJ5ejZHNy9aaUU4OHRKMkJ1TVFla3RJTzdKZDZuTWVOTzdINGY5ZXEvVlNxa29EMStUZm5sYjRITDAyY0VIZXlCdDUKZDZSWEhSRTZLRk4ySDcyK0gwZlVxWFFwMWNya25mZGo5enRaZThWZ1pldm5ic0U0NUkyOGtYZEhvd1ZzSzROeENMMWRIQXE5V1Q4Twp4V0JjcmZMT29ydjFzekE4K3NycWczSElHM2tqNzBxT3NiWEJPSVRlcmdxOTM5QWZoMGFmODk1V0hOWXQ3NkxqOVMzTmtXQWM4a2JlCnlMdTJZMnh0TUE2aHQ2OUNiOTZQSXczR3hTZTc2V0lqbnJjYmQ5TEwrYzNNREhpOUpCZE1McVdLdkpGMzg2UTVmZkxPb3J2OTVFSjQKNUNYdEM4WWg5Qlp4OUZYUHg4Wjl6cXYvNFZVZmpLdHZjTkZhU3ZXVHlCdDVJKzlHYkxlVndUaUUzczRxZmFtQlA3eW9veG1NYTliZwo0djJTWENMd3RDSy9sYTgzOGtiZWpkam5WZ2JqRUhvYmhkNkVGckNUQTFlemwxTDFPd2gwdDM0ZWhrZGZRUldOdkpIM0ZNZzdpMVlHCjR4QjYyL0FWalBQZnBNVi9NTzZWZzk3V3o4TEdEUUw3Z2JWV0wrS0F2SkUzOHE1MlBFUG9rRjJoMXkvdnJHMkhXOHRoTjExc3hQUHgKeGgyVEJqUFZkMWpyOGxWRTNzaDdLdVNkOWJmZDdmN0MwcEhGaTcwMmZlY1Jlc3M0ZXRYemNXR2Y4M3JibytvdXBWcWZ2RW1iSTIvawpQYjN5TGhyUEVEcFVVcVV2TmFTMytmRGZScDAyTEtXS3ZKRTM4a2JlNWJSdXRVR0Uza2FNbGxLdHBjTmE4NVpTUmQ3SUcza2piemRhCmR4OGRvYmVUZmdQa1hja1A0T2dyQnIydG40ZklHM2tqYitSZDlYNUVDQjBxWUtmWDBCOUl1UFd6c0h2MGxkVUU0NUQzRkVqOEYrRTEKeVgvZWdyeVJkeFAzWS91M0MwdEgvckE5d1RpRTNrS09Sb040b3M5NWMzNGdLc0c0Uk40UjhwNUtUaGRYUXNnYmVkZDZqSzBLeGlIMAp0bUowSDcyV0gwamtXK2pCWGpBT2VVOG5mZVE5by9KdXh6RzJLaGlIME50TFUxdkFldjhCSk9KK05QblBvNXp5YWNUZzloSHlSdDcxCkhXT3JnbkcveDREUzRzb20yUDh5QjU2LzFFSEd5NXdsVHMzMHNmM2ZZWGY3RjJIa2ZiTDI4b3V4eCsrZXYrOTFVL2FqQ2R0MTJmYjAKSEdQVXB0OHBGWHBiOGRYbjNQL3NOdHorcjdDN3Y5Z0l0RlRlKzVWSk9wZ3Q3ay9TUXJWdmpPbnRJeXB2S20vOWJVL2Mya1Bvb003UgpWdzVpNno3bmlqK1FzY1M1UmpBT3FwZjM1TjhuVmZxUmx3OThuMXVaMEpFMzh2WWs3eU4vMEw0MTBCSDY5SkEvRUZZbjc5YlBhcEczCkNUdWFrelh6Ym9ESUcza2piNFErMVVLdlZ0NmQvUUc5dHo4UXg2VE5wMWJlV1ZUWERSQjVJMi9ramRCbkJzOTl6ZzNrblQ0cVJ2VTkKTy9MT0drQzloeDZQdk94aXZQMnJCZVNOdkpFM1FwLzVDaDE1STI4dGVXZXhwUGhkWGtMZXlCdDVOL08wUUFWcy9Ud3NIYVdSTi9MMgpQQXBjbFZiVlhvLzFWd3VQSlB0eERmSkczcmxqMUI5Y1pJeWlRcCtKS24wSmVVL2xkUHRKTTRGWDNtSE5mekRPNSswajVJMjhFVHEwCmNzeWZmSVlYZVUvWFpDMnNXZDVaMjIzT01ybklHM2tEUXA4aXZ0N1p2NmVFdktlTm5YVEF1N3FCZzdQL1lOd2ZYWXkzZjcyQXZKRTMKSVBUWkpaRjR6S2N3dGFUbjlrd0RCYVFmakp1Rk1CenlCb1FPVUQ4WmdiWEJrWmNQcnZjdXVJWXVUSkpVMDFGYVZYdmVuM3Bid0NKdgo1STNRQVdaTzNsbHA4L1NSR3E5Q1AvTHlpeXZidjF3WWRJeVQ3VHJ5THFqU1k4OGZkYit5WTBUZXlCdWhBeUR2SExyYnYxZ0lFd2tQCnZGZnB0a0t2cHNOYXZjRTQ1STI4QWFFRGpNaDdyM1d1cmJ3N09Xbno5Ti83Rm5weE1LNis5cWorZzNFdnZSaHYvMllCZVNOdlFPZ0EKbGNvN1QzS1BlZDcxZE5BOVU3TzhzN2E5cExUdG5zcTJrVGZ5UnVnQXlOdGlBRDJ0SkxoR1NpS3BwcU8wcXZiOGpuS2hJMi9ramRBQgprTGR3Y1BaL0dmcVBMNjVzLzJvb0dOZXN4N25xRDhZaGIrUU5DQjFhTHZKZmhOL3ZOS2UzK1FIZDdWOHVoRWRlNWprWUZ6Z0U0Nm9SClVMWEJPT1NOdkFHaHcxUnlkYzN5THFwYUI1NjNhZDR4cmxvQitiOGk4WktMOGZhVEM4Z2JlUU5DaHhraUhmQ2lSdlEySDkyMmJqQ3UKV1FLcUp4aUh2QUVRT2t3VE83MDlvVGR1Y0Q2dDhJNjloaDNqSlpKcU9rcXJhb1hqMVcwQmk3d0JvUU9ZTXhSWTZ4eDV1ZmVlOC8wbQppVzNvYnpVV0xsblovbzJuam5IKzVkYnNwVlNSTnlCMEFHZDVwMVh6ZU5yOE1ZVkIzLy9nNk9jNTcrNzJyeGZDUk1JRGhhbzFyUFFZCnpXak9VcXJJR3hBNmdGZDU1MVZ4ZnF2V2wxM3NiZjl5b1c1NUZ4MnZiNkhiQitPcXVWenQvOXd1WG95Myt3djFIUi95Qm9RT3lIdWMKUzRHMWNQc1hDOTEwc1JIUHU1Y09yRkhOOHM0VGVyWEJ1UHJ1TmVzdnBZcThBUkE2MUNMdm9vRS9WaGowbzVybG5ZVnVNSzVodmMyVAphanBLcTJyUCsxSkhDMWprRFFnZGtMZkJBQnAxL045SFgwNys5N3FhNVYzSjQxeEhYbnB4WmZ0Smo4RTR2ODk1TjI4cFZlUU5DQjJRCnR4ZDVaMUZkZUtyKzFIdDMremNMWVNMaGdjTHhoa3I3TFBuODZnL0dJVzhBaEk2OFZlU2RWOFg1clZyLytPSmcrMWNMSzhtK2RHdVUKZDlIeCtoWjZlVEN1bmc1ci9zL3RIMTZNdDMrN2dMd0JFUG9NRSt3T3JrL1VMTzhzd3UxZkxuU1B2TXh6TUM3b0ZEZVlxZllZeHlXbgpHNHhyVG50VXZXQmM4YmFSTndCQ24xN1NCaTdidndqcmxuZlJ3Qjk3M3VxeXRkQ3J1U1N2RTR3TGFqN0duTzBtMVhTVVZ0VUtrN1VsCjVBMkEwR2VZSGJPRWNQWDNtcU9PVHRLOVNjYzRYS0g3bmF5OTVPTEtkaThqR05lTTFMdkdaTzJUeWVzKzVBMWd4dS94RVV3bHZjekIKZWZ6bGMrQTMyN1p1ZUtvWngzaEFkL3ZKaFZCQnNqMlZZNVIvZHQ3UGJTTHlBVElIUU9pelRyOFJZcHY4VzQwKzU0Tmt1eXMxeTd1eQpLcjNqNjNFdS85K1BKWDUyQUFnZE5LcTQrdVdkUmJqOTZ3V05SSHF2a21PMDM2Nkc1R0x4TWVwTWZCQTZBRUlINzFYcnl4ekNTZjdsClhXVWx0OXdBZVdkdHQ3cWxWT3M3eG9OSnhyM2J2MU80eFFBQXhoQ0ttMTd5ZzNIMXRrZU5PbFVFNDVvVEZQTTdXVnU4dUxMZDN3L0cKMVhPTWNZZTBPUUJDaHhxRTNvemU1c1BiWGxUWWRrOTVuMTMvdnB2SU4wd2tQRkE0M3JDQ1kwVGVBQWdkYWljb0NVOU4xK05jZyswbgpGOUtHTlYybGZaYjhmVE9XVWtYZUFBZ2RXbDJoMXkzdkxNTHQzeXgwMDhWR0ZJNDNxbG5lZVVLdmRpbFY1QTJBMEdGNk9QTEhGK1B0Clh5L1VMZThpeWNXZUR6bTdZMXo5N1ZIMWczRkI2ZC8yOWo4ZjVBMkEwS0hGVmJyYkpXN2RxajdxYUFUamdrWWQ0L0RreGU5azdROHYKcm16L0xuTXAxZDVZNVIzekV3QkE2REJMUXEvK2tuejF3Ymo2Ymp0MHQzKzdFQ1lTSG5oKzEvUXlmaGQ1QXdCQ253MzZEUkxiTVA2cgoxcVdMZyszZWZqQ3VXWm1CZytQMUt2UkU0TmZ6OVFhQVlXZ3NNODFvOWYzdWRLUU5UTUx0SnhVNnhnVU9sOTMxamxGMUFnTUFnTkJuCmlDTXY5WFFadGoyOXY1Y2Jkb3dIMnpyTnR4RUFFRHBJc1VzMVY5YzZOS3J0V0t0dmowcUZEZ0RxY0E5OU5vUXVid0ZySzdaeWRKZFMKcmZjWVNac0RBRUlINy9SVnhXYTdiYzNIdVJZdkRyWi9LK3dZaDd3QkFLRkRJL0hkNTl4ZmIvaHd1Ny9RVFJjYlVhalNJK1FOQUFnZApwb29qTDdrWWJ6L3AyREZPZjJHWDZqckdJVzhBUU9nd0JaUTNtS2xuVmJhb1U4VlNxc2diQUJBNlRLWFFtN09rcWs0d0Rua0RBRUtICnFhUnNLZFZxNUoyRlJwL3p3ZmJ2TGdYamtEY0FJSFNZdWdxOWJubG5FVzcvZHFHYkxqYmllUSt1WWxVeEFKaTkyZzFtZ3UzK3drNUQKdjBGWEpVS25jZ1lBRUVLbnVGbXUwbDNrN2IvRFdzU3BBUUJBNktBbDlPcmFveTV5YWdBQTVIQVBmWGJvRjBwV0E3TzArVEtuQmdBQQpvWU50aFU1dmN3Q0FxWVJRM0F5eC9WdFB3VGprRFFCQWhRNjFWK2wyejM0amJ3QUFoQTR0RXpyeUJnQkE2TkFLK3NnYkFBQ2hROXZKClhrb1ZlUU1BVE1VUUR6UEY5dThXSGtIZUFBQUFBQUFBQUFBQUFBQUFBQUNaL0g4QkJnQWdDWmFqRnNtWlJ3QUFBQUJKUlU1RXJrSmcKZ2c9PQoiCiAgICAgICBpZD0iaW1hZ2U1NiIgLz4KICA8L2c+Cjwvc3ZnPgo=
    mediatype: image/svg+xml
  install:
    spec:
      clusterPermissions:
      - rules:
        - nonResourceURLs:
          - /api/v2/alerts
          verbs:
          - create
        - apiGroups:
          - ""
          resources:
          - configmaps
          - endpoints
          - nodes
          - pods
          - secrets
          - serviceaccounts
          - services
          verbs:
          - create
          - delete
          - get
          - list
          - patch
          - update
          - watch
        - apiGroups:
          - ""
          resources:
          - namespaces
          verbs:
          - get
          - list
          - watch
        - apiGroups:
          - apps
          resources:
          - deployments
          - statefulsets
          verbs:
          - create
          - delete
          - get
          - list
          - patch
          - update
          - watch
        - apiGroups:
          - cloudcredential.openshift.io
          resources:
          - credentialsrequests
          verbs:
          - create
          - delete
          - get
          - list
          - update
          - watch
        - apiGroups:
          - config.openshift.io
          resources:
          - apiservers
          - dnses
          - proxies
          verbs:
          - get
          - list
          - watch
        - apiGroups:
          - coordination.k8s.io
          resources:
          - leases
          verbs:
          - create
          - get
          - update
        - apiGroups:
          - loki.grafana.com
          resources:
          - alertingrules
          - lokistacks
          - recordingrules
          - rulerconfigs
          verbs:
          - create
          - delete
          - get
          - list
          - patch
          - update
          - watch
        - apiGroups:
          - loki.grafana.com
          resources:
          - alertingrules/finalizers
          - lokistacks/finalizers
          - recordingrules/finalizers
          - rulerconfigs/finalizers
          verbs:
          - update
        - apiGroups:
          - loki.grafana.com
          resources:
          - alertingrules/status
          - lokistacks/status
          - recordingrules/status
          - rulerconfigs/status
          verbs:
          - get
          - patch
          - update
        - apiGroups:
          - monitoring.coreos.com
          resources:
          - alertmanagers
          verbs:
          - patch
        - apiGroups:
          - monitoring.coreos.com
          resources:
          - alertmanagers/api
          verbs:
          - create
        - apiGroups:
          - monitoring.coreos.com
          resources:
          - prometheusrules
          - servicemonitors
          verbs:
          - create
          - delete
          - get
          - list
          - update
          - watch
        - apiGroups:
          - networking.k8s.io
          resources:
          - ingresses
          verbs:
          - create
          - get
          - list
          - update
          - watch
        - apiGroups:
          - policy
          resources:
          - poddisruptionbudgets
          verbs:
          - create
          - get
          - list
          - update
          - watch
        - apiGroups:
          - rbac.authorization.k8s.io
          resources:
          - clusterrolebindings
          - clusterroles
          - rolebindings
          - roles
          verbs:
          - create
          - delete
          - get
          - list
          - patch
          - update
          - watch
        - apiGroups:
          - route.openshift.io
          resources:
          - routes
          verbs:
          - create
          - delete
          - get
          - list
          - update
          - watch
        - apiGroups:
          - authentication.k8s.io
          resources:
          - tokenreviews
          verbs:
          - create
        - apiGroups:
          - authorization.k8s.io
          resources:
          - subjectaccessreviews
          verbs:
          - create
        serviceAccountName: loki-operator-controller-manager
      deployments:
      - label:
          app.kubernetes.io/instance: loki-operator-v0.7.0
          app.kubernetes.io/managed-by: operator-lifecycle-manager
          app.kubernetes.io/name: loki-operator
          app.kubernetes.io/part-of: loki-operator
          app.kubernetes.io/version: 0.7.0
          control-plane: controller-manager
        name: loki-operator-controller-manager
        spec:
          replicas: 1
          selector:
            matchLabels:
              app.kubernetes.io/managed-by: operator-lifecycle-manager
              app.kubernetes.io/name: loki-operator
              app.kubernetes.io/part-of: loki-operator
              name: loki-operator-controller-manager
          strategy: {}
          template:
            metadata:
              annotations:
                kubectl.kubernetes.io/default-container: manager
              labels:
                app.kubernetes.io/managed-by: operator-lifecycle-manager
                app.kubernetes.io/name: loki-operator
                app.kubernetes.io/part-of: loki-operator
                name: loki-operator-controller-manager
            spec:
              containers:
              - args:
                - --config=controller_manager_config.yaml
                command:
                - /manager
                env:
                - name: RELATED_IMAGE_LOKI
                  value: docker.io/grafana/loki:3.2.1
                - name: RELATED_IMAGE_GATEWAY
                  value: quay.io/observatorium/api:latest
                - name: RELATED_IMAGE_OPA
                  value: quay.io/observatorium/opa-openshift:latest
                image: docker.io/grafana/loki-operator:0.7.0
                imagePullPolicy: IfNotPresent
                livenessProbe:
                  httpGet:
                    path: /healthz
                    port: 8081
                  initialDelaySeconds: 15
                  periodSeconds: 20
                name: manager
                ports:
                - containerPort: 9443
                  name: webhook-server
                  protocol: TCP
                - containerPort: 8080
                  name: metrics
                readinessProbe:
                  httpGet:
                    path: /readyz
                    port: 8081
                  initialDelaySeconds: 5
                  periodSeconds: 10
                resources: {}
                securityContext:
                  allowPrivilegeEscalation: false
                  capabilities:
                    drop:
                    - ALL
                volumeMounts:
                - mountPath: /controller_manager_config.yaml
                  name: manager-config
                  subPath: controller_manager_config.yaml
              - args:
                - --secure-listen-address=0.0.0.0:8443
                - --upstream=http://127.0.0.1:8080/
                - --logtostderr=true
                - --tls-cert-file=/var/run/secrets/serving-cert/tls.crt
                - --tls-private-key-file=/var/run/secrets/serving-cert/tls.key
                - --tls-cipher-suites=TLS_ECDHE_ECDSA_WITH_AES_128_GCM_SHA256,TLS_ECDHE_RSA_WITH_AES_128_GCM_SHA256,TLS_ECDHE_ECDSA_WITH_AES_256_GCM_SHA384,TLS_ECDHE_RSA_WITH_AES_256_GCM_SHA384,TLS_ECDHE_ECDSA_WITH_CHACHA20_POLY1305_SHA256,TLS_ECDHE_RSA_WITH_CHACHA20_POLY1305_SHA256,TLS_ECDHE_ECDSA_WITH_AES_128_CBC_SHA256,TLS_ECDHE_RSA_WITH_AES_128_CBC_SHA256,TLS_RSA_WITH_AES_128_GCM_SHA256,TLS_RSA_WITH_AES_256_GCM_SHA384,TLS_RSA_WITH_AES_128_CBC_SHA256
                - --tls-min-version=VersionTLS12
                - --v=0
                image: quay.io/openshift/origin-kube-rbac-proxy:latest
                name: kube-rbac-proxy
                ports:
                - containerPort: 8443
                  name: https
                resources: {}
                securityContext:
                  allowPrivilegeEscalation: false
                  capabilities:
                    drop:
                    - ALL
                volumeMounts:
                - mountPath: /var/run/secrets/serving-cert
                  name: loki-operator-metrics-cert
              nodeSelector:
                kubernetes.io/os: linux
              securityContext:
                runAsNonRoot: true
                seccompProfile:
                  type: RuntimeDefault
              serviceAccountName: loki-operator-controller-manager
              terminationGracePeriodSeconds: 10
              volumes:
              - configMap:
                  name: loki-operator-manager-config
                name: manager-config
              - name: loki-operator-metrics-cert
                secret:
                  defaultMode: 420
                  optional: true
                  secretName: loki-operator-metrics
      permissions:
      - rules:
        - apiGroups:
          - ""
          - coordination.k8s.io
          resources:
          - configmaps
          - leases
          verbs:
          - get
          - list
          - watch
          - create
          - update
          - patch
          - delete
        - apiGroups:
          - ""
          resources:
          - events
          verbs:
          - create
          - patch
        serviceAccountName: loki-operator-controller-manager
    strategy: deployment
  installModes:
  - supported: false
    type: OwnNamespace
  - supported: false
    type: SingleNamespace
  - supported: false
    type: MultiNamespace
  - supported: true
    type: AllNamespaces
  keywords:
  - logging
  - loki
  links:
  - name: Documentation
    url: https://loki-operator.dev/
  maintainers:
  - email: loki-operator-team@googlegroups.com
    name: Grafana Loki SIG Operator
  maturity: alpha
  minKubeVersion: 1.21.1
  provider:
    name: Grafana Loki SIG Operator
  relatedImages:
  - image: docker.io/grafana/loki:3.2.1
    name: loki
  - image: quay.io/observatorium/api:latest
    name: gateway
  - image: quay.io/observatorium/opa-openshift:latest
    name: opa
  replaces: loki-operator.v0.6.2
  version: 0.7.0
  webhookdefinitions:
  - admissionReviewVersions:
    - v1
    - v1beta1
    containerPort: 443
    conversionCRDs:
    - alertingrules.loki.grafana.com
    deploymentName: loki-operator-controller-manager
    generateName: calertingrules.kb.io
    sideEffects: None
    targetPort: 9443
    type: ConversionWebhook
    webhookPath: /convert
  - admissionReviewVersions:
    - v1
    - v1beta1
    containerPort: 443
    conversionCRDs:
    - lokistacks.loki.grafana.com
    deploymentName: loki-operator-controller-manager
    generateName: clokistacks.kb.io
    sideEffects: None
    targetPort: 9443
    type: ConversionWebhook
    webhookPath: /convert
  - admissionReviewVersions:
    - v1
    - v1beta1
    containerPort: 443
    conversionCRDs:
    - recordingrules.loki.grafana.com
    deploymentName: loki-operator-controller-manager
    generateName: crecordingrules.kb.io
    sideEffects: None
    targetPort: 9443
    type: ConversionWebhook
    webhookPath: /convert
  - admissionReviewVersions:
    - v1
    - v1beta1
    containerPort: 443
    conversionCRDs:
    - rulerconfigs.loki.grafana.com
    deploymentName: loki-operator-controller-manager
    generateName: crulerconfigs.kb.io
    sideEffects: None
    targetPort: 9443
    type: ConversionWebhook
    webhookPath: /convert
  - admissionReviewVersions:
    - v1
    containerPort: 443
    deploymentName: loki-operator-controller-manager
    failurePolicy: Fail
    generateName: valertingrule.loki.grafana.com
    rules:
    - apiGroups:
      - loki.grafana.com
      apiVersions:
      - v1
      operations:
      - CREATE
      - UPDATE
      resources:
      - alertingrules
    sideEffects: None
    targetPort: 9443
    type: ValidatingAdmissionWebhook
    webhookPath: /validate-loki-grafana-com-v1-alertingrule
  - admissionReviewVersions:
    - v1
    containerPort: 443
    deploymentName: loki-operator-controller-manager
    failurePolicy: Fail
    generateName: vlokistack.loki.grafana.com
    rules:
    - apiGroups:
      - loki.grafana.com
      apiVersions:
      - v1
      operations:
      - CREATE
      - UPDATE
      resources:
      - lokistacks
    sideEffects: None
    targetPort: 9443
    type: ValidatingAdmissionWebhook
    webhookPath: /validate-loki-grafana-com-v1-lokistack
  - admissionReviewVersions:
    - v1
    containerPort: 443
    deploymentName: loki-operator-controller-manager
    failurePolicy: Fail
    generateName: vrecordingrule.loki.grafana.com
    rules:
    - apiGroups:
      - loki.grafana.com
      apiVersions:
      - v1
      operations:
      - CREATE
      - UPDATE
      resources:
      - recordingrules
    sideEffects: None
    targetPort: 9443
    type: ValidatingAdmissionWebhook
    webhookPath: /validate-loki-grafana-com-v1-recordingrule
  - admissionReviewVersions:
    - v1
    containerPort: 443
    deploymentName: loki-operator-controller-manager
    failurePolicy: Fail
    generateName: vrulerconfig.loki.grafana.com
    rules:
    - apiGroups:
      - loki.grafana.com
      apiVersions:
      - v1
      operations:
      - CREATE
      - UPDATE
      resources:
      - rulerconfigs
    sideEffects: None
    targetPort: 9443
    type: ValidatingAdmissionWebhook
    webhookPath: /validate-loki-grafana-com-v1-rulerconfig<|MERGE_RESOLUTION|>--- conflicted
+++ resolved
@@ -150,11 +150,7 @@
     categories: OpenShift Optional, Logging & Tracing
     certified: "false"
     containerImage: docker.io/grafana/loki-operator:0.7.0
-<<<<<<< HEAD
-    createdAt: "2024-11-06T10:07:13Z"
-=======
     createdAt: "2024-11-07T09:40:12Z"
->>>>>>> ed5ea97f
     description: The Community Loki Operator provides Kubernetes native deployment
       and management of Loki and related logging components.
     features.operators.openshift.io/disconnected: "true"
