apiVersion: operators.coreos.com/v1alpha1
kind: ClusterServiceVersion
metadata:
  annotations:
    alm-examples: |-
      [
        {
          "apiVersion": "loki.grafana.com/v1",
          "kind": "AlertingRule",
          "metadata": {
            "name": "alertingrule-sample"
          },
          "spec": {
            "groups": [
              {
                "interval": "10m",
                "name": "alerting-rules-group",
                "rules": [
                  {
                    "alert": "HighPercentageError",
                    "annotations": {
                      "summary": "High request latency"
                    },
                    "expr": "sum(rate({app=\"foo\", env=\"production\"} |= \"error\" [5m])) by (job)\n  /\nsum(rate({app=\"foo\", env=\"production\"}[5m])) by (job)\n  \u003e 0.05\n",
                    "for": "10m",
                    "labels": {
                      "severity": "page"
                    }
                  },
                  {
                    "alert": "HttpCredentialsLeaked",
                    "annotations": {
                      "message": "{{ $labels.job }} is leaking http basic auth credentials."
                    },
                    "expr": "sum by (cluster, job, pod) (count_over_time({namespace=\"prod\"} |~ \"http(s?)://(\\\\w+):(\\\\w+)@\" [5m]) \u003e 0)",
                    "for": "10m",
                    "labels": {
                      "severity": "critical"
                    }
                  }
                ]
              }
            ],
            "tenantID": "test-tenant"
          }
        },
        {
          "apiVersion": "loki.grafana.com/v1",
          "kind": "LokiStack",
          "metadata": {
            "name": "lokistack-sample"
          },
          "spec": {
            "size": "1x.small",
            "storage": {
              "secret": {
                "name": "test"
              }
            },
            "storageClassName": "standard"
          }
        },
        {
          "apiVersion": "loki.grafana.com/v1",
          "kind": "RecordingRule",
          "metadata": {
            "name": "recordingrule-sample"
          },
          "spec": {
            "groups": [
              {
                "interval": "10m",
                "name": "recording-rules-group",
                "rules": [
                  {
                    "expr": "sum(rate({container=\"myservice\"}[10m]))\n",
                    "record": "myservice:requests:rate10m"
                  },
                  {
                    "expr": "sum(rate({container=\"otherservice\"}[1m]))\n",
                    "record": "otherservice:requests:rate1m"
                  }
                ]
              }
            ],
            "tenantID": "test-tenant"
          }
        },
        {
          "apiVersion": "loki.grafana.com/v1",
          "kind": "RulerConfig",
          "metadata": {
            "name": "rulerconfig-sample"
          },
          "spec": {
            "alertmanager": {
              "discovery": {
                "enableSRV": true,
                "refreshInterval": "1m"
              },
              "enableV2": true,
              "endpoints": [
                "http://alertmanager-host1.mycompany.org",
                "http://alertmanager-host2.mycompany.org"
              ],
              "externalLabels": {
                "environment": "production",
                "region": "us-east-2"
              },
              "externalUrl": "http://www.mycompany.org/alerts",
              "notificationQueue": {
                "capacity": 1000,
                "forGracePeriod": "10m",
                "forOutageTolerance": "1h",
                "resendDelay": "1m",
                "timeout": "30s"
              }
            },
            "evaluationInterval": "1m",
            "pollInterval": "1m",
            "remoteWrite": {
              "client": {
                "authorization": "basic",
                "authorizationSecretName": "my-secret-resource",
                "name": "remote-write-log-metrics",
                "proxyUrl": "http://proxy-host.mycompany.org",
                "relabelConfigs": [
                  {
                    "action": "replace",
                    "regex": "ALERTS.*",
                    "replacement": "$1",
                    "separator": "",
                    "sourceLabels": [
                      "labelc",
                      "labeld"
                    ],
                    "targetLabel": "labelnew"
                  }
                ],
                "timeout": "30s",
                "url": "http://remote-write-host.mycompany.org"
              },
              "enabled": true,
              "refreshPeriod": "10s"
            }
          }
        }
      ]
    capabilities: Full Lifecycle
    categories: OpenShift Optional, Logging & Tracing
    certified: "false"
    containerImage: docker.io/grafana/loki-operator:main-ac1c1fd
<<<<<<< HEAD
    createdAt: "2023-05-11T08:04:29Z"
=======
    createdAt: "2023-05-09T09:43:36Z"
>>>>>>> 428b05d7
    description: The Community Loki Operator provides Kubernetes native deployment
      and management of Loki and related logging components.
    operators.operatorframework.io/builder: operator-sdk-unknown
    operators.operatorframework.io/project_layout: go.kubebuilder.io/v3
    repository: https://github.com/grafana/loki/tree/main/operator
    support: Grafana Loki SIG Operator
  labels:
    operatorframework.io/arch.amd64: supported
    operatorframework.io/arch.arm64: supported
  name: loki-operator.v0.3.0
  namespace: placeholder
spec:
  apiservicedefinitions: {}
  customresourcedefinitions:
    owned:
    - description: AlertingRule is the Schema for the alertingrules API
      displayName: AlertingRule
      kind: AlertingRule
      name: alertingrules.loki.grafana.com
      resources:
      - kind: LokiStack
        name: ""
        version: v1
      specDescriptors:
      - description: List of groups for alerting rules.
        displayName: Groups
        path: groups
      - description: Interval defines the time interval between evaluation of the
          given alerting rule.
        displayName: Evaluation Interval
        path: groups[0].interval
      - description: Limit defines the number of alerts an alerting rule can produce.
          0 is no limit.
        displayName: Limit of firing alerts
        path: groups[0].limit
        x-descriptors:
        - urn:alm:descriptor:com.tectonic.ui:number
      - description: Name of the alerting rule group. Must be unique within all alerting
          rules.
        displayName: Name
        path: groups[0].name
      - description: Rules defines a list of alerting rules
        displayName: Rules
        path: groups[0].rules
      - description: The name of the alert. Must be a valid label value.
        displayName: Name
        path: groups[0].rules[0].alert
      - description: Annotations to add to each alert.
        displayName: Annotations
        path: groups[0].rules[0].annotations
      - description: The LogQL expression to evaluate. Every evaluation cycle this
          is evaluated at the current time, and all resultant time series become pending/firing
          alerts.
        displayName: LogQL Expression
        path: groups[0].rules[0].expr
      - description: Alerts are considered firing once they have been returned for
          this long. Alerts which have not yet fired for long enough are considered
          pending.
        displayName: Firing Threshold
        path: groups[0].rules[0].for
      - description: Labels to add to each alert.
        displayName: Labels
        path: groups[0].rules[0].labels
      - description: TenantID of tenant where the alerting rules are evaluated in.
        displayName: Tenant ID
        path: tenantID
      statusDescriptors:
      - description: Conditions of the AlertingRule generation health.
        displayName: Conditions
        path: conditions
        x-descriptors:
        - urn:alm:descriptor:io.kubernetes.conditions
      version: v1
    - description: LokiStack is the Schema for the lokistacks API
      displayName: LokiStack
      kind: LokiStack
      name: lokistacks.loki.grafana.com
      resources:
      - kind: ConfigMap
        name: ""
        version: v1
      - kind: Deployment
        name: ""
        version: v1
      - kind: Ingress
        name: ""
        version: v1
      - kind: PersistentVolumeClaims
        name: ""
        version: v1
      - kind: Route
        name: ""
        version: v1
      - kind: Service
        name: ""
        version: v1
      - kind: ServiceAccount
        name: ""
        version: v1
      - kind: ServiceMonitor
        name: ""
        version: v1
      - kind: StatefulSet
        name: ""
        version: v1
      specDescriptors:
      - description: HashRing defines the spec for the distributed hash ring configuration.
        displayName: Hash Ring
        path: hashRing
        x-descriptors:
        - urn:alm:descriptor:com.tectonic.ui:advanced
      - description: MemberList configuration spec
        displayName: Memberlist Config
        path: hashRing.memberlist
      - description: InstanceAddrType defines the type of address to use to advertise
          to the ring. Defaults to the first address from any private network interfaces
          of the current pod. Alternatively the public pod IP can be used in case
          private networks (RFC 1918 and RFC 6598) are not available.
        displayName: Instance Address
        path: hashRing.memberlist.instanceAddrType
        x-descriptors:
        - urn:alm:descriptor:com.tectonic.ui:select:default
        - urn:alm:descriptor:com.tectonic.ui:select:podIP
      - description: Type of hash ring implementation that should be used
        displayName: Type
        path: hashRing.type
        x-descriptors:
        - urn:alm:descriptor:com.tectonic.ui:select:memberlist
      - description: Limits defines the limits to be applied to log stream processing.
        displayName: Rate Limiting
        path: limits
        x-descriptors:
        - urn:alm:descriptor:com.tectonic.ui:advanced
      - description: Global defines the limits applied globally across the cluster.
        displayName: Global Limits
        path: limits.global
      - description: IngestionBurstSize defines the local rate-limited sample size
          per distributor replica. It should be set to the set at least to the maximum
          logs size expected in a single push request.
        displayName: Ingestion Burst Size (in MB)
        path: limits.global.ingestion.ingestionBurstSize
        x-descriptors:
        - urn:alm:descriptor:com.tectonic.ui:number
      - description: IngestionRate defines the sample size per second. Units MB.
        displayName: Ingestion Rate (in MB)
        path: limits.global.ingestion.ingestionRate
        x-descriptors:
        - urn:alm:descriptor:com.tectonic.ui:number
      - description: MaxGlobalStreamsPerTenant defines the maximum number of active
          streams per tenant, across the cluster.
        displayName: Max Global Streams per  Tenant
        path: limits.global.ingestion.maxGlobalStreamsPerTenant
        x-descriptors:
        - urn:alm:descriptor:com.tectonic.ui:number
      - description: MaxLabelNameLength defines the maximum number of characters allowed
          for label keys in log streams.
        displayName: Max Label Name Length
        path: limits.global.ingestion.maxLabelNameLength
        x-descriptors:
        - urn:alm:descriptor:com.tectonic.ui:number
      - description: MaxLabelNamesPerSeries defines the maximum number of label names
          per series in each log stream.
        displayName: Max Labels Names per Series
        path: limits.global.ingestion.maxLabelNamesPerSeries
        x-descriptors:
        - urn:alm:descriptor:com.tectonic.ui:number
      - description: MaxLabelValueLength defines the maximum number of characters
          allowed for label values in log streams.
        displayName: Max Label Value Length
        path: limits.global.ingestion.maxLabelValueLength
        x-descriptors:
        - urn:alm:descriptor:com.tectonic.ui:number
      - description: MaxLineSize defines the maximum line size on ingestion path.
          Units in Bytes.
        displayName: Max Line Size
        path: limits.global.ingestion.maxLineSize
        x-descriptors:
        - urn:alm:descriptor:com.tectonic.ui:number
      - description: MaxChunksPerQuery defines the maximum number of chunks that can
          be fetched by a single query.
        displayName: Max Chunk per Query
        path: limits.global.queries.maxChunksPerQuery
        x-descriptors:
        - urn:alm:descriptor:com.tectonic.ui:number
      - description: MaxEntriesLimitsPerQuery defines the maximum number of log entries
          that will be returned for a query.
        displayName: Max Entries Limit per Query
        path: limits.global.queries.maxEntriesLimitPerQuery
        x-descriptors:
        - urn:alm:descriptor:com.tectonic.ui:number
      - description: MaxQuerySeries defines the the maximum of unique series that
          is returned by a metric query.
        displayName: Max Query Series
        path: limits.global.queries.maxQuerySeries
        x-descriptors:
        - urn:alm:descriptor:com.tectonic.ui:number
      - description: Timeout when querying ingesters or storage during the execution
          of a query request.
        displayName: Query Timeout
        path: limits.global.queries.queryTimeout
      - description: Tenants defines the limits applied per tenant.
        displayName: Limits per Tenant
        path: limits.tenants
      - description: IngestionBurstSize defines the local rate-limited sample size
          per distributor replica. It should be set to the set at least to the maximum
          logs size expected in a single push request.
        displayName: Ingestion Burst Size (in MB)
        path: limits.tenants.ingestion.ingestionBurstSize
        x-descriptors:
        - urn:alm:descriptor:com.tectonic.ui:number
      - description: IngestionRate defines the sample size per second. Units MB.
        displayName: Ingestion Rate (in MB)
        path: limits.tenants.ingestion.ingestionRate
        x-descriptors:
        - urn:alm:descriptor:com.tectonic.ui:number
      - description: MaxGlobalStreamsPerTenant defines the maximum number of active
          streams per tenant, across the cluster.
        displayName: Max Global Streams per  Tenant
        path: limits.tenants.ingestion.maxGlobalStreamsPerTenant
        x-descriptors:
        - urn:alm:descriptor:com.tectonic.ui:number
      - description: MaxLabelNameLength defines the maximum number of characters allowed
          for label keys in log streams.
        displayName: Max Label Name Length
        path: limits.tenants.ingestion.maxLabelNameLength
        x-descriptors:
        - urn:alm:descriptor:com.tectonic.ui:number
      - description: MaxLabelNamesPerSeries defines the maximum number of label names
          per series in each log stream.
        displayName: Max Labels Names per Series
        path: limits.tenants.ingestion.maxLabelNamesPerSeries
        x-descriptors:
        - urn:alm:descriptor:com.tectonic.ui:number
      - description: MaxLabelValueLength defines the maximum number of characters
          allowed for label values in log streams.
        displayName: Max Label Value Length
        path: limits.tenants.ingestion.maxLabelValueLength
        x-descriptors:
        - urn:alm:descriptor:com.tectonic.ui:number
      - description: MaxLineSize defines the maximum line size on ingestion path.
          Units in Bytes.
        displayName: Max Line Size
        path: limits.tenants.ingestion.maxLineSize
        x-descriptors:
        - urn:alm:descriptor:com.tectonic.ui:number
      - description: MaxChunksPerQuery defines the maximum number of chunks that can
          be fetched by a single query.
        displayName: Max Chunk per Query
        path: limits.tenants.queries.maxChunksPerQuery
        x-descriptors:
        - urn:alm:descriptor:com.tectonic.ui:number
      - description: MaxEntriesLimitsPerQuery defines the maximum number of log entries
          that will be returned for a query.
        displayName: Max Entries Limit per Query
        path: limits.tenants.queries.maxEntriesLimitPerQuery
        x-descriptors:
        - urn:alm:descriptor:com.tectonic.ui:number
      - description: MaxQuerySeries defines the the maximum of unique series that
          is returned by a metric query.
        displayName: Max Query Series
        path: limits.tenants.queries.maxQuerySeries
        x-descriptors:
        - urn:alm:descriptor:com.tectonic.ui:number
      - description: Timeout when querying ingesters or storage during the execution
          of a query request.
        displayName: Query Timeout
        path: limits.tenants.queries.queryTimeout
      - description: ManagementState defines if the CR should be managed by the operator
          or not. Default is managed.
        displayName: Management State
        path: managementState
        x-descriptors:
        - urn:alm:descriptor:com.tectonic.ui:select:Managed
        - urn:alm:descriptor:com.tectonic.ui:select:Unmanaged
      - description: Proxy defines the spec for the object proxy to configure cluster
          proxy information.
        displayName: Cluster Proxy
        path: proxy
      - description: HTTPProxy configures the HTTP_PROXY/http_proxy env variable.
        displayName: HTTPProxy
        path: proxy.httpProxy
      - description: HTTPSProxy configures the HTTPS_PROXY/https_proxy env variable.
        displayName: HTTPSProxy
        path: proxy.httpsProxy
      - description: NoProxy configures the NO_PROXY/no_proxy env variable.
        displayName: NoProxy
        path: proxy.noProxy
      - description: Replication defines the configuration for Loki data replication.
        displayName: Replication Spec
        path: replication
      - description: Factor defines the policy for log stream replication.
        displayName: Replication Factor
        path: replication.factor
        x-descriptors:
        - urn:alm:descriptor:com.tectonic.ui:number
      - description: 'Zones defines an array of ZoneSpec that the scheduler will try
          to satisfy. IMPORTANT: Make sure that the replication factor defined is
          less than or equal to the number of available zones.'
        displayName: Zones Spec
        path: replication.zones
      - description: MaxSkew describes the maximum degree to which Pods can be unevenly
          distributed.
        displayName: Max Skew
        path: replication.zones[0].maxSkew
        x-descriptors:
        - urn:alm:descriptor:com.tectonic.ui:number
      - description: TopologyKey is the key that defines a topology in the Nodes'
          labels.
        displayName: Topology Key
        path: replication.zones[0].topologyKey
      - description: 'Deprecated: Please use replication.factor instead. This field
          will be removed in future versions of this CRD. ReplicationFactor defines
          the policy for log stream replication.'
        displayName: Replication Factor
        path: replicationFactor
        x-descriptors:
        - urn:alm:descriptor:com.tectonic.ui:number
      - description: Rules defines the spec for the ruler component.
        displayName: Rules
        path: rules
        x-descriptors:
        - urn:alm:descriptor:com.tectonic.ui:advanced
      - description: Enabled defines a flag to enable/disable the ruler component
        displayName: Enable
        path: rules.enabled
        x-descriptors:
        - urn:alm:descriptor:com.tectonic.ui:booleanSwitch
      - description: Namespaces to be selected for PrometheusRules discovery. If unspecified,
          only the same namespace as the LokiStack object is in is used.
        displayName: Namespace Selector
        path: rules.namespaceSelector
      - description: A selector to select which LokiRules to mount for loading alerting/recording
          rules from.
        displayName: Selector
        path: rules.selector
      - description: Size defines one of the support Loki deployment scale out sizes.
        displayName: LokiStack Size
        path: size
        x-descriptors:
        - urn:alm:descriptor:com.tectonic.ui:select:1x.extra-small
        - urn:alm:descriptor:com.tectonic.ui:select:1x.small
        - urn:alm:descriptor:com.tectonic.ui:select:1x.medium
      - description: Storage defines the spec for the object storage endpoint to store
          logs.
        displayName: Object Storage
        path: storage
      - description: Version for writing and reading logs.
        displayName: Version
        path: storage.schemas[0].version
        x-descriptors:
        - urn:alm:descriptor:com.tectonic.ui:select:v11
        - urn:alm:descriptor:com.tectonic.ui:select:v12
      - description: Name of a secret in the namespace configured for object storage
          secrets.
        displayName: Object Storage Secret Name
        path: storage.secret.name
        x-descriptors:
        - urn:alm:descriptor:io.kubernetes:Secret
      - description: Type of object storage that should be used
        displayName: Object Storage Secret Type
        path: storage.secret.type
        x-descriptors:
        - urn:alm:descriptor:com.tectonic.ui:select:azure
        - urn:alm:descriptor:com.tectonic.ui:select:gcs
        - urn:alm:descriptor:com.tectonic.ui:select:s3
        - urn:alm:descriptor:com.tectonic.ui:select:swift
        - urn:alm:descriptor:com.tectonic.ui:select:alibabacloud
      - description: TLS configuration for reaching the object storage endpoint.
        displayName: TLS Config
        path: storage.tls
      - description: Key is the data key of a ConfigMap containing a CA certificate.
          It needs to be in the same namespace as the LokiStack custom resource. If
          empty, it defaults to "service-ca.crt".
        displayName: CA ConfigMap Key
        path: storage.tls.caKey
      - description: CA is the name of a ConfigMap containing a CA certificate. It
          needs to be in the same namespace as the LokiStack custom resource.
        displayName: CA ConfigMap Name
        path: storage.tls.caName
        x-descriptors:
        - urn:alm:descriptor:io.kubernetes:ConfigMap
      - description: Storage class name defines the storage class for ingester/querier
          PVCs.
        displayName: Storage Class Name
        path: storageClassName
        x-descriptors:
        - urn:alm:descriptor:io.kubernetes:StorageClass
      - description: Template defines the resource/limits/tolerations/nodeselectors
          per component.
        displayName: Node Placement
        path: template
        x-descriptors:
        - urn:alm:descriptor:com.tectonic.ui:advanced
      - description: Compactor defines the compaction component spec.
        displayName: Compactor pods
        path: template.compactor
      - description: PodAntiAffinity defines the pod anti affinity scheduling rules
          to schedule pods of a component.
        displayName: PodAntiAffinity
        path: template.compactor.podAntiAffinity
        x-descriptors:
        - urn:alm:descriptor:com.tectonic.ui:podAntiAffinity
      - description: Replicas defines the number of replica pods of the component.
        displayName: Replicas
        path: template.compactor.replicas
        x-descriptors:
        - urn:alm:descriptor:com.tectonic.ui:hidden
      - description: Distributor defines the distributor component spec.
        displayName: Distributor pods
        path: template.distributor
      - description: PodAntiAffinity defines the pod anti affinity scheduling rules
          to schedule pods of a component.
        displayName: PodAntiAffinity
        path: template.distributor.podAntiAffinity
        x-descriptors:
        - urn:alm:descriptor:com.tectonic.ui:podAntiAffinity
      - description: Replicas defines the number of replica pods of the component.
        displayName: Replicas
        path: template.distributor.replicas
        x-descriptors:
        - urn:alm:descriptor:com.tectonic.ui:hidden
      - description: Gateway defines the lokistack gateway component spec.
        displayName: Gateway pods
        path: template.gateway
      - description: PodAntiAffinity defines the pod anti affinity scheduling rules
          to schedule pods of a component.
        displayName: PodAntiAffinity
        path: template.gateway.podAntiAffinity
        x-descriptors:
        - urn:alm:descriptor:com.tectonic.ui:podAntiAffinity
      - description: Replicas defines the number of replica pods of the component.
        displayName: Replicas
        path: template.gateway.replicas
        x-descriptors:
        - urn:alm:descriptor:com.tectonic.ui:hidden
      - description: IndexGateway defines the index gateway component spec.
        displayName: Index Gateway pods
        path: template.indexGateway
      - description: PodAntiAffinity defines the pod anti affinity scheduling rules
          to schedule pods of a component.
        displayName: PodAntiAffinity
        path: template.indexGateway.podAntiAffinity
        x-descriptors:
        - urn:alm:descriptor:com.tectonic.ui:podAntiAffinity
      - description: Replicas defines the number of replica pods of the component.
        displayName: Replicas
        path: template.indexGateway.replicas
        x-descriptors:
        - urn:alm:descriptor:com.tectonic.ui:hidden
      - description: Ingester defines the ingester component spec.
        displayName: Ingester pods
        path: template.ingester
      - description: PodAntiAffinity defines the pod anti affinity scheduling rules
          to schedule pods of a component.
        displayName: PodAntiAffinity
        path: template.ingester.podAntiAffinity
        x-descriptors:
        - urn:alm:descriptor:com.tectonic.ui:podAntiAffinity
      - description: Replicas defines the number of replica pods of the component.
        displayName: Replicas
        path: template.ingester.replicas
        x-descriptors:
        - urn:alm:descriptor:com.tectonic.ui:hidden
      - description: Querier defines the querier component spec.
        displayName: Querier pods
        path: template.querier
      - description: PodAntiAffinity defines the pod anti affinity scheduling rules
          to schedule pods of a component.
        displayName: PodAntiAffinity
        path: template.querier.podAntiAffinity
        x-descriptors:
        - urn:alm:descriptor:com.tectonic.ui:podAntiAffinity
      - description: Replicas defines the number of replica pods of the component.
        displayName: Replicas
        path: template.querier.replicas
        x-descriptors:
        - urn:alm:descriptor:com.tectonic.ui:hidden
      - description: QueryFrontend defines the query frontend component spec.
        displayName: Query Frontend pods
        path: template.queryFrontend
      - description: PodAntiAffinity defines the pod anti affinity scheduling rules
          to schedule pods of a component.
        displayName: PodAntiAffinity
        path: template.queryFrontend.podAntiAffinity
        x-descriptors:
        - urn:alm:descriptor:com.tectonic.ui:podAntiAffinity
      - description: Replicas defines the number of replica pods of the component.
        displayName: Replicas
        path: template.queryFrontend.replicas
        x-descriptors:
        - urn:alm:descriptor:com.tectonic.ui:hidden
      - description: Ruler defines the ruler component spec.
        displayName: Ruler pods
        path: template.ruler
      - description: PodAntiAffinity defines the pod anti affinity scheduling rules
          to schedule pods of a component.
        displayName: PodAntiAffinity
        path: template.ruler.podAntiAffinity
        x-descriptors:
        - urn:alm:descriptor:com.tectonic.ui:podAntiAffinity
      - description: Replicas defines the number of replica pods of the component.
        displayName: Replicas
        path: template.ruler.replicas
        x-descriptors:
        - urn:alm:descriptor:com.tectonic.ui:hidden
      - description: Tenants defines the per-tenant authentication and authorization
          spec for the lokistack-gateway component.
        displayName: Tenants Configuration
        path: tenants
      - description: Authentication defines the lokistack-gateway component authentication
          configuration spec per tenant.
        displayName: Authentication
        path: tenants.authentication
      - description: OIDC defines the spec for the OIDC tenant's authentication.
        displayName: OIDC Configuration
        path: tenants.authentication[0].oidc
      - description: IssuerURL defines the URL for issuer.
        displayName: Issuer URL
        path: tenants.authentication[0].oidc.issuerURL
      - description: RedirectURL defines the URL for redirect.
        displayName: Redirect URL
        path: tenants.authentication[0].oidc.redirectURL
      - description: Secret defines the spec for the clientID, clientSecret and issuerCAPath
          for tenant's authentication.
        displayName: Tenant Secret
        path: tenants.authentication[0].oidc.secret
      - description: Name of a secret in the namespace configured for tenant secrets.
        displayName: Tenant Secret Name
        path: tenants.authentication[0].oidc.secret.name
        x-descriptors:
        - urn:alm:descriptor:io.kubernetes:Secret
      - description: TenantID defines the id of the tenant.
        displayName: Tenant ID
        path: tenants.authentication[0].tenantId
      - description: TenantName defines the name of the tenant.
        displayName: Tenant Name
        path: tenants.authentication[0].tenantName
      - description: Authorization defines the lokistack-gateway component authorization
          configuration spec per tenant.
        displayName: Authorization
        path: tenants.authorization
      - description: OPA defines the spec for the third-party endpoint for tenant's
          authorization.
        displayName: OPA Configuration
        path: tenants.authorization.opa
      - description: URL defines the third-party endpoint for authorization.
        displayName: OpenPolicyAgent URL
        path: tenants.authorization.opa.url
      - description: RoleBindings defines configuration to bind a set of roles to
          a set of subjects.
        displayName: Static Role Bindings
        path: tenants.authorization.roleBindings
      - description: Roles defines a set of permissions to interact with a tenant.
        displayName: Static Roles
        path: tenants.authorization.roles
      - description: Mode defines the mode in which lokistack-gateway component will
          be configured.
        displayName: Mode
        path: tenants.mode
        x-descriptors:
        - urn:alm:descriptor:com.tectonic.ui:select:static
        - urn:alm:descriptor:com.tectonic.ui:select:dynamic
        - urn:alm:descriptor:com.tectonic.ui:select:openshift-logging
        - urn:alm:descriptor:com.tectonic.ui:select:openshift-network
      statusDescriptors:
      - description: Distributor is a map to the per pod status of the distributor
          deployment
        displayName: Distributor
        path: components.distributor
        x-descriptors:
        - urn:alm:descriptor:com.tectonic.ui:podStatuses
      - description: Ingester is a map to the per pod status of the ingester statefulset
        displayName: Ingester
        path: components.ingester
        x-descriptors:
        - urn:alm:descriptor:com.tectonic.ui:podStatuses
      - description: Querier is a map to the per pod status of the querier deployment
        displayName: Querier
        path: components.querier
        x-descriptors:
        - urn:alm:descriptor:com.tectonic.ui:podStatuses
      - description: QueryFrontend is a map to the per pod status of the query frontend
          deployment
        displayName: Query Frontend
        path: components.queryFrontend
        x-descriptors:
        - urn:alm:descriptor:com.tectonic.ui:podStatuses
      - description: Compactor is a map to the pod status of the compactor pod.
        displayName: Compactor
        path: components.compactor
        x-descriptors:
        - urn:alm:descriptor:com.tectonic.ui:podStatuses
      - description: Gateway is a map to the per pod status of the lokistack gateway
          deployment.
        displayName: Gateway
        path: components.gateway
        x-descriptors:
        - urn:alm:descriptor:com.tectonic.ui:podStatuses
      - description: IndexGateway is a map to the per pod status of the index gateway
          statefulset
        displayName: IndexGateway
        path: components.indexGateway
        x-descriptors:
        - urn:alm:descriptor:com.tectonic.ui:podStatuses
      - description: Ruler is a map to the per pod status of the lokistack ruler statefulset.
        displayName: Ruler
        path: components.ruler
        x-descriptors:
        - urn:alm:descriptor:com.tectonic.ui:podStatuses
      - description: Conditions of the Loki deployment health.
        displayName: Conditions
        path: conditions
        x-descriptors:
        - urn:alm:descriptor:io.kubernetes.conditions
      version: v1
    - description: RecordingRule is the Schema for the recordingrules API
      displayName: RecordingRule
      kind: RecordingRule
      name: recordingrules.loki.grafana.com
      resources:
      - kind: LokiStack
        name: ""
        version: v1
      specDescriptors:
      - description: List of groups for recording rules.
        displayName: Groups
        path: groups
      - description: Interval defines the time interval between evaluation of the
          given recoding rule.
        displayName: Evaluation Interval
        path: groups[0].interval
      - description: Limit defines the number of series a recording rule can produce.
          0 is no limit.
        displayName: Limit of produced series
        path: groups[0].limit
        x-descriptors:
        - urn:alm:descriptor:com.tectonic.ui:number
      - description: Name of the recording rule group. Must be unique within all recording
          rules.
        displayName: Name
        path: groups[0].name
      - description: Rules defines a list of recording rules
        displayName: Rules
        path: groups[0].rules
      - description: The LogQL expression to evaluate. Every evaluation cycle this
          is evaluated at the current time, and all resultant time series become pending/firing
          alerts.
        displayName: LogQL Expression
        path: groups[0].rules[0].expr
      - description: The name of the time series to output to. Must be a valid metric
          name.
        displayName: Metric Name
        path: groups[0].rules[0].record
      - description: TenantID of tenant where the recording rules are evaluated in.
        displayName: Tenant ID
        path: tenantID
      statusDescriptors:
      - description: Conditions of the RecordingRule generation health.
        displayName: Conditions
        path: conditions
        x-descriptors:
        - urn:alm:descriptor:io.kubernetes.conditions
      version: v1
    - description: RulerConfig is the Schema for the rulerconfigs API
      displayName: RulerConfig
      kind: RulerConfig
      name: rulerconfigs.loki.grafana.com
      resources:
      - kind: LokiStack
        name: ""
        version: v1
      specDescriptors:
      - description: Defines alert manager configuration to notify on firing alerts.
        displayName: Alert Manager Configuration
        path: alertmanager
        x-descriptors:
        - urn:alm:descriptor:com.tectonic.ui:advanced
      - description: Client configuration for reaching the alertmanager endpoint.
        displayName: TLS Config
        path: alertmanager.client
      - description: Basic authentication configuration for reaching the alertmanager
          endpoints.
        displayName: Basic Authentication
        path: alertmanager.client.basicAuth
        x-descriptors:
        - urn:alm:descriptor:com.tectonic.ui:advanced
      - description: The subject's password for the basic authentication configuration.
        displayName: Password
        path: alertmanager.client.basicAuth.password
      - description: The subject's username for the basic authentication configuration.
        displayName: Username
        path: alertmanager.client.basicAuth.username
      - description: Header authentication configuration for reaching the alertmanager
          endpoints.
        displayName: Header Authentication
        path: alertmanager.client.headerAuth
        x-descriptors:
        - urn:alm:descriptor:com.tectonic.ui:advanced
      - description: The credentials for the header authentication configuration.
        displayName: Credentials
        path: alertmanager.client.headerAuth.credentials
      - description: The credentials file for the Header authentication configuration.
          It is mutually exclusive with `credentials`.
        displayName: Credentials File
        path: alertmanager.client.headerAuth.credentialsFile
      - description: The authentication type for the header authentication configuration.
        displayName: Type
        path: alertmanager.client.headerAuth.type
      - description: TLS configuration for reaching the alertmanager endpoints.
        displayName: TLS
        path: alertmanager.client.tls
        x-descriptors:
        - urn:alm:descriptor:com.tectonic.ui:advanced
      - description: The CA certificate file path for the TLS configuration.
        displayName: CA Path
        path: alertmanager.client.tls.caPath
      - description: The client-side certificate file path for the TLS configuration.
        displayName: Cert Path
        path: alertmanager.client.tls.certPath
      - description: The client-side key file path for the TLS configuration.
        displayName: Key Path
        path: alertmanager.client.tls.keyPath
      - description: The server name to validate in the alertmanager server certificates.
        displayName: Server Name
        path: alertmanager.client.tls.serverName
      - description: Defines the configuration for DNS-based discovery of AlertManager
          hosts.
        displayName: DNS Discovery
        path: alertmanager.discovery
        x-descriptors:
        - urn:alm:descriptor:com.tectonic.ui:advanced
      - description: Use DNS SRV records to discover Alertmanager hosts.
        displayName: Enable SRV
        path: alertmanager.discovery.enableSRV
      - description: How long to wait between refreshing DNS resolutions of Alertmanager
          hosts.
        displayName: Refresh Interval
        path: alertmanager.discovery.refreshInterval
      - description: If enabled, then requests to Alertmanager use the v2 API.
        displayName: Enable AlertManager V2 API
        path: alertmanager.enableV2
        x-descriptors:
        - urn:alm:descriptor:com.tectonic.ui:booleanSwitch
      - description: List of AlertManager URLs to send notifications to. Each Alertmanager
          URL is treated as a separate group in the configuration. Multiple Alertmanagers
          in HA per group can be supported by using DNS resolution (See EnableDNSDiscovery).
        displayName: AlertManager Endpoints
        path: alertmanager.endpoints
      - description: Additional labels to add to all alerts.
        displayName: Extra Alert Labels
        path: alertmanager.externalLabels
      - description: URL for alerts return path.
        displayName: Alert External URL
        path: alertmanager.externalUrl
      - description: Defines the configuration for the notification queue to AlertManager
          hosts.
        displayName: Notification Queue
        path: alertmanager.notificationQueue
        x-descriptors:
        - urn:alm:descriptor:com.tectonic.ui:advanced
      - description: Capacity of the queue for notifications to be sent to the Alertmanager.
        displayName: Notification Queue Capacity
        path: alertmanager.notificationQueue.capacity
        x-descriptors:
        - urn:alm:descriptor:com.tectonic.ui:number
      - description: Minimum duration between alert and restored "for" state. This
          is maintained only for alerts with configured "for" time greater than the
          grace period.
        displayName: Firing Grace Period
        path: alertmanager.notificationQueue.forGracePeriod
      - description: Max time to tolerate outage for restoring "for" state of alert.
        displayName: Outage Tolerance
        path: alertmanager.notificationQueue.forOutageTolerance
      - description: Minimum amount of time to wait before resending an alert to Alertmanager.
        displayName: Resend Delay
        path: alertmanager.notificationQueue.resendDelay
      - description: HTTP timeout duration when sending notifications to the Alertmanager.
        displayName: Timeout
        path: alertmanager.notificationQueue.timeout
      - description: List of alert relabel configurations.
        displayName: Alert Relabel Configuration
        path: alertmanager.relabelConfigs
      - description: Action to perform based on regex matching. Default is 'replace'
        displayName: Action
        path: alertmanager.relabelConfigs[0].action
        x-descriptors:
        - urn:alm:descriptor:com.tectonic.ui:select:drop
        - urn:alm:descriptor:com.tectonic.ui:select:hashmod
        - urn:alm:descriptor:com.tectonic.ui:select:keep
        - urn:alm:descriptor:com.tectonic.ui:select:labeldrop
        - urn:alm:descriptor:com.tectonic.ui:select:labelkeep
        - urn:alm:descriptor:com.tectonic.ui:select:labelmap
        - urn:alm:descriptor:com.tectonic.ui:select:replace
      - description: Modulus to take of the hash of the source label values.
        displayName: Modulus
        path: alertmanager.relabelConfigs[0].modulus
      - description: Regular expression against which the extracted value is matched.
          Default is '(.*)'
        displayName: Regex
        path: alertmanager.relabelConfigs[0].regex
      - description: Replacement value against which a regex replace is performed
          if the regular expression matches. Regex capture groups are available. Default
          is '$1'
        displayName: Replacement
        path: alertmanager.relabelConfigs[0].replacement
      - description: Separator placed between concatenated source label values. default
          is ';'.
        displayName: Separator
        path: alertmanager.relabelConfigs[0].separator
      - description: The source labels select values from existing labels. Their content
          is concatenated using the configured separator and matched against the configured
          regular expression for the replace, keep, and drop actions.
        displayName: Source Labels
        path: alertmanager.relabelConfigs[0].sourceLabels
      - description: Label to which the resulting value is written in a replace action.
          It is mandatory for replace actions. Regex capture groups are available.
        displayName: Target Label
        path: alertmanager.relabelConfigs[0].targetLabel
      - description: Interval on how frequently to evaluate rules.
        displayName: Evaluation Interval
        path: evaluationInterval
      - description: Overrides defines the config overrides to be applied per-tenant.
        displayName: Rate Limiting
        path: overrides
        x-descriptors:
        - urn:alm:descriptor:com.tectonic.ui:advanced
      - description: Client configuration for reaching the alertmanager endpoint.
        displayName: TLS Config
        path: overrides.alertmanager.client
      - description: Basic authentication configuration for reaching the alertmanager
          endpoints.
        displayName: Basic Authentication
        path: overrides.alertmanager.client.basicAuth
        x-descriptors:
        - urn:alm:descriptor:com.tectonic.ui:advanced
      - description: The subject's password for the basic authentication configuration.
        displayName: Password
        path: overrides.alertmanager.client.basicAuth.password
      - description: The subject's username for the basic authentication configuration.
        displayName: Username
        path: overrides.alertmanager.client.basicAuth.username
      - description: Header authentication configuration for reaching the alertmanager
          endpoints.
        displayName: Header Authentication
        path: overrides.alertmanager.client.headerAuth
        x-descriptors:
        - urn:alm:descriptor:com.tectonic.ui:advanced
      - description: The credentials for the header authentication configuration.
        displayName: Credentials
        path: overrides.alertmanager.client.headerAuth.credentials
      - description: The credentials file for the Header authentication configuration.
          It is mutually exclusive with `credentials`.
        displayName: Credentials File
        path: overrides.alertmanager.client.headerAuth.credentialsFile
      - description: The authentication type for the header authentication configuration.
        displayName: Type
        path: overrides.alertmanager.client.headerAuth.type
      - description: TLS configuration for reaching the alertmanager endpoints.
        displayName: TLS
        path: overrides.alertmanager.client.tls
        x-descriptors:
        - urn:alm:descriptor:com.tectonic.ui:advanced
      - description: The CA certificate file path for the TLS configuration.
        displayName: CA Path
        path: overrides.alertmanager.client.tls.caPath
      - description: The client-side certificate file path for the TLS configuration.
        displayName: Cert Path
        path: overrides.alertmanager.client.tls.certPath
      - description: The client-side key file path for the TLS configuration.
        displayName: Key Path
        path: overrides.alertmanager.client.tls.keyPath
      - description: The server name to validate in the alertmanager server certificates.
        displayName: Server Name
        path: overrides.alertmanager.client.tls.serverName
      - description: Defines the configuration for DNS-based discovery of AlertManager
          hosts.
        displayName: DNS Discovery
        path: overrides.alertmanager.discovery
        x-descriptors:
        - urn:alm:descriptor:com.tectonic.ui:advanced
      - description: Use DNS SRV records to discover Alertmanager hosts.
        displayName: Enable SRV
        path: overrides.alertmanager.discovery.enableSRV
      - description: How long to wait between refreshing DNS resolutions of Alertmanager
          hosts.
        displayName: Refresh Interval
        path: overrides.alertmanager.discovery.refreshInterval
      - description: If enabled, then requests to Alertmanager use the v2 API.
        displayName: Enable AlertManager V2 API
        path: overrides.alertmanager.enableV2
        x-descriptors:
        - urn:alm:descriptor:com.tectonic.ui:booleanSwitch
      - description: List of AlertManager URLs to send notifications to. Each Alertmanager
          URL is treated as a separate group in the configuration. Multiple Alertmanagers
          in HA per group can be supported by using DNS resolution (See EnableDNSDiscovery).
        displayName: AlertManager Endpoints
        path: overrides.alertmanager.endpoints
      - description: Additional labels to add to all alerts.
        displayName: Extra Alert Labels
        path: overrides.alertmanager.externalLabels
      - description: URL for alerts return path.
        displayName: Alert External URL
        path: overrides.alertmanager.externalUrl
      - description: Defines the configuration for the notification queue to AlertManager
          hosts.
        displayName: Notification Queue
        path: overrides.alertmanager.notificationQueue
        x-descriptors:
        - urn:alm:descriptor:com.tectonic.ui:advanced
      - description: Capacity of the queue for notifications to be sent to the Alertmanager.
        displayName: Notification Queue Capacity
        path: overrides.alertmanager.notificationQueue.capacity
        x-descriptors:
        - urn:alm:descriptor:com.tectonic.ui:number
      - description: Minimum duration between alert and restored "for" state. This
          is maintained only for alerts with configured "for" time greater than the
          grace period.
        displayName: Firing Grace Period
        path: overrides.alertmanager.notificationQueue.forGracePeriod
      - description: Max time to tolerate outage for restoring "for" state of alert.
        displayName: Outage Tolerance
        path: overrides.alertmanager.notificationQueue.forOutageTolerance
      - description: Minimum amount of time to wait before resending an alert to Alertmanager.
        displayName: Resend Delay
        path: overrides.alertmanager.notificationQueue.resendDelay
      - description: HTTP timeout duration when sending notifications to the Alertmanager.
        displayName: Timeout
        path: overrides.alertmanager.notificationQueue.timeout
      - description: List of alert relabel configurations.
        displayName: Alert Relabel Configuration
        path: overrides.alertmanager.relabelConfigs
      - description: Action to perform based on regex matching. Default is 'replace'
        displayName: Action
        path: overrides.alertmanager.relabelConfigs[0].action
        x-descriptors:
        - urn:alm:descriptor:com.tectonic.ui:select:drop
        - urn:alm:descriptor:com.tectonic.ui:select:hashmod
        - urn:alm:descriptor:com.tectonic.ui:select:keep
        - urn:alm:descriptor:com.tectonic.ui:select:labeldrop
        - urn:alm:descriptor:com.tectonic.ui:select:labelkeep
        - urn:alm:descriptor:com.tectonic.ui:select:labelmap
        - urn:alm:descriptor:com.tectonic.ui:select:replace
      - description: Modulus to take of the hash of the source label values.
        displayName: Modulus
        path: overrides.alertmanager.relabelConfigs[0].modulus
      - description: Regular expression against which the extracted value is matched.
          Default is '(.*)'
        displayName: Regex
        path: overrides.alertmanager.relabelConfigs[0].regex
      - description: Replacement value against which a regex replace is performed
          if the regular expression matches. Regex capture groups are available. Default
          is '$1'
        displayName: Replacement
        path: overrides.alertmanager.relabelConfigs[0].replacement
      - description: Separator placed between concatenated source label values. default
          is ';'.
        displayName: Separator
        path: overrides.alertmanager.relabelConfigs[0].separator
      - description: The source labels select values from existing labels. Their content
          is concatenated using the configured separator and matched against the configured
          regular expression for the replace, keep, and drop actions.
        displayName: Source Labels
        path: overrides.alertmanager.relabelConfigs[0].sourceLabels
      - description: Label to which the resulting value is written in a replace action.
          It is mandatory for replace actions. Regex capture groups are available.
        displayName: Target Label
        path: overrides.alertmanager.relabelConfigs[0].targetLabel
      - description: Interval on how frequently to poll for new rule definitions.
        displayName: Poll Interval
        path: pollInterval
      - description: Defines a remote write endpoint to write recording rule metrics.
        displayName: Remote Write Configuration
        path: remoteWrite
        x-descriptors:
        - urn:alm:descriptor:com.tectonic.ui:advanced
      - description: Defines the configuration for remote write client.
        displayName: Client
        path: remoteWrite.client
        x-descriptors:
        - urn:alm:descriptor:com.tectonic.ui:advanced
      - description: Type of authorzation to use to access the remote write endpoint
        displayName: Authorization Type
        path: remoteWrite.client.authorization
        x-descriptors:
        - urn:alm:descriptor:com.tectonic.ui:select:basic
        - urn:alm:descriptor:com.tectonic.ui:select:header
      - description: Name of a secret in the namespace configured for authorization
          secrets.
        displayName: Authorization Secret Name
        path: remoteWrite.client.authorizationSecretName
        x-descriptors:
        - urn:alm:descriptor:io.kubernetes:Secret
      - description: Configure whether HTTP requests follow HTTP 3xx redirects.
        displayName: Follow HTTP Redirects
        path: remoteWrite.client.followRedirects
        x-descriptors:
        - urn:alm:descriptor:com.tectonic.ui:booleanSwitch
      - description: Name of the remote write config, which if specified must be unique
          among remote write configs.
        displayName: Name
        path: remoteWrite.client.name
      - description: Optional proxy URL.
        displayName: HTTP Proxy URL
        path: remoteWrite.client.proxyUrl
      - description: List of remote write relabel configurations.
        displayName: Metric Relabel Configuration
        path: remoteWrite.client.relabelConfigs
      - description: Action to perform based on regex matching. Default is 'replace'
        displayName: Action
        path: remoteWrite.client.relabelConfigs[0].action
        x-descriptors:
        - urn:alm:descriptor:com.tectonic.ui:select:drop
        - urn:alm:descriptor:com.tectonic.ui:select:hashmod
        - urn:alm:descriptor:com.tectonic.ui:select:keep
        - urn:alm:descriptor:com.tectonic.ui:select:labeldrop
        - urn:alm:descriptor:com.tectonic.ui:select:labelkeep
        - urn:alm:descriptor:com.tectonic.ui:select:labelmap
        - urn:alm:descriptor:com.tectonic.ui:select:replace
      - description: Modulus to take of the hash of the source label values.
        displayName: Modulus
        path: remoteWrite.client.relabelConfigs[0].modulus
      - description: Regular expression against which the extracted value is matched.
          Default is '(.*)'
        displayName: Regex
        path: remoteWrite.client.relabelConfigs[0].regex
      - description: Replacement value against which a regex replace is performed
          if the regular expression matches. Regex capture groups are available. Default
          is '$1'
        displayName: Replacement
        path: remoteWrite.client.relabelConfigs[0].replacement
      - description: Separator placed between concatenated source label values. default
          is ';'.
        displayName: Separator
        path: remoteWrite.client.relabelConfigs[0].separator
      - description: The source labels select values from existing labels. Their content
          is concatenated using the configured separator and matched against the configured
          regular expression for the replace, keep, and drop actions.
        displayName: Source Labels
        path: remoteWrite.client.relabelConfigs[0].sourceLabels
      - description: Label to which the resulting value is written in a replace action.
          It is mandatory for replace actions. Regex capture groups are available.
        displayName: Target Label
        path: remoteWrite.client.relabelConfigs[0].targetLabel
      - description: Timeout for requests to the remote write endpoint.
        displayName: Remote Write Timeout
        path: remoteWrite.client.timeout
      - description: The URL of the endpoint to send samples to.
        displayName: Endpoint
        path: remoteWrite.client.url
      - description: Enable remote-write functionality.
        displayName: Enabled
        path: remoteWrite.enabled
        x-descriptors:
        - urn:alm:descriptor:com.tectonic.ui:booleanSwitch
      - description: Defines the configuration for remote write client queue.
        displayName: Client Queue
        path: remoteWrite.queue
        x-descriptors:
        - urn:alm:descriptor:com.tectonic.ui:advanced
      - description: Maximum time a sample will wait in buffer.
        displayName: Batch Send Deadline
        path: remoteWrite.queue.batchSendDeadline
      - description: Number of samples to buffer per shard before we block reading
          of more
        displayName: Queue Capacity
        path: remoteWrite.queue.capacity
        x-descriptors:
        - urn:alm:descriptor:com.tectonic.ui:number
      - description: Maximum retry delay.
        displayName: Max BackOff Period
        path: remoteWrite.queue.maxBackOffPeriod
      - description: Maximum number of samples per send.
        displayName: Maximum Shards per Send
        path: remoteWrite.queue.maxSamplesPerSend
        x-descriptors:
        - urn:alm:descriptor:com.tectonic.ui:number
      - description: Maximum number of shards, i.e. amount of concurrency.
        displayName: Maximum Shards
        path: remoteWrite.queue.maxShards
        x-descriptors:
        - urn:alm:descriptor:com.tectonic.ui:number
      - description: Initial retry delay. Gets doubled for every retry.
        displayName: Min BackOff Period
        path: remoteWrite.queue.minBackOffPeriod
      - description: Minimum number of shards, i.e. amount of concurrency.
        displayName: Minimum Shards
        path: remoteWrite.queue.minShards
        x-descriptors:
        - urn:alm:descriptor:com.tectonic.ui:number
      - description: Minimum period to wait between refreshing remote-write reconfigurations.
        displayName: Min Refresh Period
        path: remoteWrite.refreshPeriod
      statusDescriptors:
      - description: Conditions of the RulerConfig health.
        displayName: Conditions
        path: conditions
        x-descriptors:
        - urn:alm:descriptor:io.kubernetes.conditions
      version: v1
  description: |-
    The Community Loki Operator provides Kubernetes native deployment and management of Loki and related logging components.
    The purpose of this project is to simplify and automate the configuration of a Loki based logging stack for Kubernetes clusters.

    ### Operator features

    The Loki Operator includes, but is not limited to, the following features:

    * Kubernetes Custom Resources: Use Kubernetes custom resources to deploy and manage Loki, Alerting rules, Recording rules, and related components.
    * Simplified Deployment Configuration: Configure the fundamentals of Loki like tenants, limits, replication factor and storage from a native Kubernetes resource.

    ### Feature Gates

    The Loki Operator Bundle provides a set of feature gates that enable/disable specific feature depending on the target Kubernetes distribution. The following feature gates are enabled by default:
    * `serviceMonitors`: Enables creating a Prometheus-Operator managed ServiceMonitor resource per LokiStack component.
    * `serviceMonitorTlsEndpoints`: Enables TLS for the ServiceMonitor endpoints.
    * `lokiStackAlerts`: Enables creating PrometheusRules for common Loki alerts.
    * `httpEncryption`: Enables TLS encryption for all HTTP LokiStack services.
    * `grpcEncryption`: Enables TLS encryption for all GRPC LokiStack services.
    * `builtInCertManagement`: Enables the built-in facility for generating and rotating TLS client and serving certificates for all LokiStack services and internal clients
    * `lokiStackGateway`: Enables reconciling the reverse-proxy lokistack-gateway component for multi-tenant authentication/authorization traffic control to Loki.
    * `runtimeSeccompProfile`: Enables the restricted seccomp profile on all Lokistack components.
    * `defaultNodeAffinity`: Enable the operator will set a default node affinity on all pods. This will limit scheduling of the pods to Nodes with Linux.
    * `lokiStackWebhook`: Enables the LokiStack CR validation and conversion webhooks.
    * `alertingRuleWebhook`: Enables the AlertingRule CR validation webhook.
    * `recordingRuleWebhook`: Enables the RecordingRule CR validation webhook.
    * `rulerConfigWebhook`: Enables the RulerConfig CR validation webhook.

    In addition it enables the following OpenShift-only related feature gates:
    * `servingCertsService`: Enables OpenShift ServiceCA annotations on the lokistack-gateway service only.
    * `ruleExtendedValidation`: Enables extended validation of AlertingRule and RecordingRule to enforce tenancy in an OpenShift context.
    * `clusterTLSPolicy`: Enables usage of TLS policies set in the API Server.
    * `clusterProxy`: Enables usage of the proxy variables set in the proxy resource.

    ### Before you start

    1. Ensure that the appropriate object storage solution, that will be used by Loki, is avaliable and configured.
  displayName: Community Loki Operator
  icon:
  - base64data: PD94bWwgdmVyc2lvbj0iMS4wIiBlbmNvZGluZz0iVVRGLTgiIHN0YW5kYWxvbmU9Im5vIj8+CjwhLS0gQ3JlYXRlZCB3aXRoIElua3NjYXBlIChodHRwOi8vd3d3Lmlua3NjYXBlLm9yZy8pIC0tPgoKPHN2ZwogICB2ZXJzaW9uPSIxLjEiCiAgIGlkPSJzdmc0OCIKICAgd2lkdGg9IjUwMCIKICAgaGVpZ2h0PSI1MDAiCiAgIHZpZXdCb3g9IjAgMCA1MDAgNTAwIgogICB4bWxuczp4bGluaz0iaHR0cDovL3d3dy53My5vcmcvMTk5OS94bGluayIKICAgeG1sbnM9Imh0dHA6Ly93d3cudzMub3JnLzIwMDAvc3ZnIgogICB4bWxuczpzdmc9Imh0dHA6Ly93d3cudzMub3JnLzIwMDAvc3ZnIj4KICA8ZGVmcwogICAgIGlkPSJkZWZzNTIiIC8+CiAgPGcKICAgICBpZD0iZzU0Ij4KICAgIDxpbWFnZQogICAgICAgd2lkdGg9IjUwMCIKICAgICAgIGhlaWdodD0iNTAwIgogICAgICAgcHJlc2VydmVBc3BlY3RSYXRpbz0ibm9uZSIKICAgICAgIHhsaW5rOmhyZWY9ImRhdGE6aW1hZ2UvcG5nO2Jhc2U2NCxpVkJPUncwS0dnb0FBQUFOU1VoRVVnQUFBZlFBQUFIMENBWUFBQURMMXQrS0FBQUFHWFJGV0hSVGIyWjBkMkZ5WlFCQlpHOWlaU0JKCmJXRm5aVkpsWVdSNWNjbGxQQUFBVFpGSlJFRlVlTnJzdlZtWEpGZDVyNS9oNVpzZXFpdS9RVVUzZzRhejdDcXc0ZXBBaHppMmJ3eTIKN0FVY3c4RWdiREZQRWtJQ2dhQUZDQ1NRckFFRUVraEdBbXlNRFFaaDRadkRvQ2p3alptVUNldW8xUzJwbGYwTmFxN0xPaEUxZE9VUQp3OTc3M1c4TW1jK3pWcUx6LzdzNk1pSWpjei83amZqRnU0TU9URFVyYi93ZllmS2Y3eWV2cjNlLzlmL3U1Uk1CQUFCb3Q5aVgrQlFBCkFBQUFBQUFBQUFBQUFBQUFBQUFBQUFBQUFBQUFBQUFBQUFBQUFNQ0FnSStnR2F4ZWUyWDZuSGo2V3R6LzcvTDh3MC9keWljREFBQW0KL0Q0ZlFTUGtIVEhOQWdBQWhENmQ4cWF6R3dBQUdFTXRxQ3Z5SjRXZjlzbjVoNTRhOEdrQ0FFQVp2OGRIb01QOHcwLzFkZ1UrL0xLSApLaDBBQUJCNkErZ0ovejFDQndBQWhONXFvZTlWOWFmNUNBRUF3QVJDY2JyMGplVk5oUTRBQUZUb0xhclFnNHhYUHQzVmQxd1o4akVDCkFBQkNyNUg1aDU2S3JZTnhrMzlQbFE0QUFBaTlrVlc2WGJXTzBBRUFBS0UzUnVoMmw5cUhJUmdIQUFDbEVJclRKakFNeHVWRGhRNEEKQUZUb2phblEzU0VZQndBQUNMMXU1ci95Vk94WTJRKy9xTklCQUFDaE43NUtMNysvanRBQkFBQ2hOMHJvYnVFNGduRUFBRkFJb2JncQpJQmdIQUFCVTZGTldvYnZSWFgwbndUZ0FBRURvdFRML29DUVl0M1B3b2tvSEFBQ0UzdmdxZlZUZWU2L096dkJmSUhRQUFFRG9qUko2CnVieXpJQmdIQUFDNUVJcXJpbUNIWUJ3QUFGQ2hUMVdGN2taMzlWMVhoSHlNQUFDQTBHdGsvb0d6c1h0MTM2RmpIQUFBRk1JbDkrcXIKOUtWU2VlZVQvdHZIZk96STZyVlhSdnZiVzB4ZS9mbUhuN3FYMHdNQWdOREJSZWlCOWI5M0NzYU55WHNwWXgvU3F3Y0lIUUFBb1lNUgp0aDNqSEhxNkc4ZzdpNGlUQXdEUWRzVkFaYXkrKzRwVW5FOEl6OFRKK1MrZEhZeEpQRXorODMxaDlmK1MrWWVlNm5HV0FBRGFDYUc0CkNwbi84bjR3em0yQmx0d3FmZjdocHdhN2dUbTM3UmxYL3dBQWdORGhzSEtXVnNGNTRvMkYyMTNrNUFBQUlIUXdSeXIwMDk2Mk8zcVYKZ0FvZEFLREZFSXFySHZ1T2NZRlJoZDYzMkVZV0VhY0dBSUFLSFh4VjZPWDMxN3VyNzgzc0dOZXoyRWJtKzY2KzQwcXFkQUFBaEE0bQp6SDlwcUdPY2V6aHVNaGlYSnRRdDVKM3p2Z2dkQUFDaGd6RnBNRTcyd0tCNU1NNXUwa0F3RGdBQW9ZTUZPc0c0ZzRtQysrTnJWT2dBCkFDMkZVRnc5MUJPTUt5ZmkxQUFBVUtHRHJ3cmRKQmozdnBKZ25PMWtZZisxK2s2Q2NRQUFDQjJNbUw5ZktSajNGWVBXcmVYdmg5QUIKQUJBNldGVEYrc0U0dDhrQ3dUZ0FBSVFPRnVnSDQveE9GQUFBb01FUWlxc1B0d0JiK1RQakJPTUFBS2pRb1ZFVmV2RWw4KzdxK3owRQo0M2EzdXpQeVduM1hGVlRwQUFBSUhVeVkvK0pRTUs1YzNua3luZ3pHUFZnUWpNdVFkNmV6ay9XWENCMEFBS0dEUlhVc2JkZWFINHd6CmwzY1dCT01BQUJBNldOQ3prSGNXT2NHNG5aNkZ2S25RQVFDbUFFSng5ZEpYZW5STkZvd0xDTVlCQUZDaGc0MDRwWSt1ZFZjL0lBekcKNVZ3TldIMDN3VGdBQUlRT1JzemZOeGFNYzVzVVRBYmpIamdydlpTZnVWMEFBRURva0krMG1sN0srZHZZS2pVLytiY0U0d0FBRURxSQpoUzROeGhWTkZNeTJUWVVPQU5BaUNNWGxzSHJ0N3FwalMvdVZhdnJmS0hsZE5mL3dVN0hudDlJTnhybHZPK0piQUFDQTBLZEIzcDBNCklhYi8vLzBLM1Vjdzdyb3J3dmw3enc0OGI3ZXorcDRybHVhL2RMYkhOd1FBQUtHM1dkNVplTCt2bklnNFRvUXMzVXg2SENOQ1QwV2MKQ0ZreTBUallMa0lIQUVEb2paUDVyY2wvemhqS08wK2NHdlNzdHAyOWh2bGpHWDhaZDB3dW5RZlZUV0FBQUVDSDJRckZEU2UvM1FoWAozM1psVjBubytiSXREN0NaQitQc2VzWVRqQU1BUU9pTlJIYjVlRStBR3BMck84aTJYTHpCZnVET2Zuc0hSUHhFQUFBUWV1T1lmK2lwCmxjN1l2V2FIeXRpLzVBNFdhWEdudTNxOWg2VlVNMWg5THgzakFBQVFlbHVxZEx2SzJIOHc3aDRQSGVNeXF2VDUreDBUNnFPZkJVSUgKQUVEb0RjVDJNblJRbWVCNmxzZGh1bCt4NDVVSXRRa01BQUFnZEIvRUFybWxoS3Z2YUdrd3p1MGVQUlU2QUFCQ2J5UTlnZHcwSmVjYwpqQXVDOUxWVEhveHpJK0puQWdDQTBCdkgvRmVmV2tua05oQnV4ci9rRElOeCsvSWVlWFU2NmF2VFhidmg4dENxOGpkazlYM1RHNHhiCnZmYktLSGxkbDd3ZVNWNVBwdjl2aGdVQWFDT3oydm8xbFZ6b0lOMEQvQWZqN2o0YnIzN3dpZ2w1Nzh2YTVzckJ5R1JsL290bmU0bVEKWFk5emVMdXQ3eGlYeXJzejJpVndLZU9ZNll3SEFBaTlSYVNYdDYrMmxOcTQ0UHdYNmNGT1Q3aHQrNDV4WnBmaVd4ZU1NNVIzWmVjVwpBQUNoNjVBSzdveWwxSVlKVjk5NVpYZit3ZDNuMm4xZk9aQUlwU2dZRjFrZlo5QSt5ZTJML0FuQnVVWG9BTkJLWm5VOTlKNmdlNXJtCndOK1hsZmdsSGVQSzVKMGZ4b3RhYzJiVGZJVHczSzYrN2NxSW9RRUFFSG9MbVArS1JjZTRmSEZvRFBvOWkvZlBFbkIzN1VNR3dUaUgKSlAzcUI5b1JqSnQvNktuMHZLNDRuRSthNlFBQVFtOXRsVzQxMk8rTXZqbzczdThybi9pSHAyT0g2cm4weXNIOEY4NDI5WXBFUGVlVwpaam9BZ05DbmlyNkZ2S3NUWERCMk84RGZQZUJZdUdkdGt0eXkwMlNJQ2gwQUVIb3JpUzNrblVXNCtxNHJxdTBZWjhacEw5dXRydVd0CjdxVElyVXBINkFDQTBOc3o2S2VQaU8xSXQ5S2VZRnpSZHMycTJLaEZaMWVlR1hnSHdUZ0FRT2l0WVA2QnMrN0J1RU14YUF6NjhtRGMKalFYQk9FSEwyOVhyV2hLTSsrcFRhZEo5WllZeUF3QUFNMzNKM1V5ZXhRTDBINHk3U3lrWWQ5OVo2WnJyYlpPYy9hMkwwYytYWUJ3QQpJUFFXMFhlV3B2WlNxazBMeHJWUGNzdUNpUm9WT2dBZzlGWVJIQVRqT3E0QnFuRDFQUXJCdUtEbVlGeis4YmF6UW1mWldBQkE2TlBCCjZyVlhMaVd2cnBIZzdBZi81Z1hqT2hiQk9MdmpqUnAyWHJ2N3E2VjFNeWRGc252b25kVjNFb3dEZ1BZd2RiM2NVM2wzUmhmbE9CaVUKcjA5ZTl3Ny83ZnlYejY0a0ZmYWc0N0x5MnFqa1lyWHEwclNpSHFXN2R0UGw0WW5QUHoyWTJLN3dQdnJxOVZjc3pkOXp0bGZEZWUwTwpuYytEY3h2dUgvOWJrLzk5ZE9UY1B2alVJQkZ5R255MHU0SVM3SXhQakdLR0NRQkE2UFhKMjZiN2w5dFNxdVhiZGViRW5VL0hhemRlCmJpcnZvaXA5Uk9qejk1N3RKVUtXN3A3NlVxb2w4clk1QjczQ3F3ckJUdVhuRmdCZzVvV2VEUExoMkFBZldVcXU2REwwMVlKcVdETVkKWjcvdDBmdmRka3VwbW0xM1VlbmNYbU1vYjV0enUzenBXQU9ubmdQY1J3ZUExdENtZStqcDRQcElNc2hmdC92OHQzMEMzRDc1YlhaLwpPVng5YjAzQnVPTDljdy9HVmQ5RkxUMmZaNUxYMWNrcmRMajNIZVZVNEwzRERvRE8zemtBQUlUdVhYRFMrNy9aeTJLS0c2NTBxZ2pHCitRdnJpYlliQkR1UnlybVYvZnZPNnR1dlhIS2F2SlJNYUZiZmZVWEVNQUVBQ04waldzdGl6bi9wN01ydUd0clNDbE5yQXVPZTFPNnUKZlRpalk1ekZkaE41VDd4UzFtNjRmTW56dVpWMng4dWN3TXcvY0xiOE84UHo2QUNBMEd0QmExbE1hU1huUHhqM3VaeU9jWFpNU3U3dQo3SVI2bnJ3cnZDSVJPNXpQNGI4clA3ZDIyNk5qSEFBZ2RFWHNsOFUwV3pHcy9MbnZlbGJuY3I4VVhYQzhpYXhqQzNsbnNhaHlyUGJuCnM3enBUWkI4Wjl5MlI0VU9BQWhkamJKbUllNkRjK3hVR1I0U3JyNnZ4cVZVOC9mWHoxS3FWVlRvZ1ZyVEd6ckdBUUJDYnlEU3dUbHYKV1V6cC9XcXRnVjhxT2ZjckVzVVRoNmkyQ3IzNDNDNVpUd0pOdHZzZWduRUFnTkM5TXJJc3BzZnFjdjUrd1ZLcTVSV2lueXNTYmxMcQpybjJrWUNsVnQ2cC9sN1VQZVE3R2ZmVXA2ZTJGdk5CamVsNjloeWtCQUJDNnp5cmRiWUQyRTR5YkZKNy9ZTndkT3NHNEUvL3dkRTlRCjlXdGVrWWdkUHZkaDNNNnRlNWdTQUFDaEMxZ1dEdnIybDZITmhOZXFZTnpJU25OdUxLb2ZxNzluNzVjRjI5UTh0d0FBVk9nS2czNXMKdmIzUnZ3dFhQMEF3VGtRYWpKTmxHYUtjN2ZZYW1JOEFBSmh4b2NzYnJtUXZpMW5XaWE2K0tyMFp3YmpKOTR3YWN6WGlvTDFyOGxwOQoxeFYrT3NhTkhlL3Erd2pHQVFCQzkwcTZMR2JISmVSMGFaRGVIZmdudzFOZkdBckd1YmVCOVQvbyt3akczV3daakRNOC9yVWJQUWZqCkhqUUl4ZzNKTzZkUGUxYm9zZmc3VSs4dEZRQ0FHYTNRVFN1dUlHUHc3MXdhL0JjTDVlbU8vMkRjN1VyQnVMdWVibW9QKzloQzNqYm4KUUhxOEJPTUFBS0Vyc0d3aGJ4c1I5WjMzU1BmeEpyMWduSXpUL3E5SUtLMlFkdEF4enVPa0NBQUFvZnNjOU12bGJUTTRtd2t1djhvTApWNitib1dCY1VGRm13TzY0STIvSHlyUG9BSURRMVpFdnQ1bTlMR2JQUXBKVlZuSmF3YmhsbTg4czQvMldLaiszQnNlZG5Oc2xsZTIrCm4yQWNBQ0IwcnhndGkxaytVRStHcCs3YlgwcFY0OUVwMlFURUxSaDMrUGZkdFk5WkJPTXNKZ3RyTjEwZWVUNjMwdFhSc2p2R2ZYSG8KTytOeHV3QUFDRjJqa3JON2h0enZVcXFIK0EvR2ZkWWdHT2V3TU0ySk81OCtiS1ZyT2xtb1FuSUhUVy9jSnh2Mm9VZkpkZ0VBRUxwbwowRjkyYkFCVGRybFllZzlYUHhqbnQ5dVo5UEUxdlk1eDdvbjA0bHNNL3JjTEFJRFF2VmJvZG9PMVd6Q3VmUHZoNnZVS3dUaDV0N1BUCnJaSGNRY2M0ZHlMckNoMmhBd0JDcjFIb3NtZW84NWJGRkMvUjJ1azBKUDF0c2svTmxKeDBvWnpPNm51Vk9zWmRSekFPQUJDNlYrYS8KN0xnczV1aGdQUm1ldW5jb0dPZTdRcXhTY3BOQzZxN2Q0cmlVYXNuMjF6N2lPUmozcGJQaUxuYWQ3TkJqOFhlR2puRUFnTkJyck5JRgpWVnlub3hDTTAxcEs5VE5Ld2JqUFBXMCtNYko0WWtETThHcHdibGRnNkJnSEFBaTlSU3o3cnVMMk1idThYYVhneGljYTJzRTR1KzNyCkw2VnFQNm1pWXh3QUlQUldWZWc2dmNoamllQ0NvQk91M1hCNUE0SnhPK092MDRXU2MzLyt2cjdNUVA1NWlieE5GSGdXSFFBUXVqS0IKK0pueE5Ed1ZHVTBVOHVXZHZIWkdYdnV0YUN1VzNFN0dTMUNoMXk5MGNkZSsxZmNwZFl5N25tQWNBQ0IwcjVRdWkyazJZRStHcCs0WgpXa3JWVE41WmFBejZQUXQ1WngxM2QrM2psNFhlaEQ3ME9hN2Q3RGtZZC85WjZiS3htUk9OK1hzZE9zWlZNNEVCQUpqaENyMU1SckxHCktEMExlZHRzMTVrVHQ2WEJPR041NXgzM1pERHVEb05nbkVQZ3pnT3hjS0xSbW1WeUFRQVF1bEpqbEVUZ09zOTkrNTdBK0ZzOFJocTQKcXljWVp6bDVHZm5PT0Z5SjRENDZBQ0IwTGZRYW8waXJ3M0R0UThyQk9MZmpMZy9HTldjQzAzZWF2RWlXVXVWWmRBQkE2TFVodnYrYgpzeXltdERxc1JuTCt4TnU4WUp6SjVLWGtIS3grb0NBWVovWGt3dWp0bDdVYi9HWUdBQUJtWHVnankySjZGTytKZjNoNk5Cam5kaGxhClk5Q1hQcC9kWGZ1RXAyRGMyT2V4OWxIUHdiZ3ZuSlhlWHNnOHQvUDNuTjFiWmM1UTNudjVDYXAwQUVEbzFWYnBibXRkTDVaV2lHNzQKRDhaOStsenNJdHZTWU56dEpjRzR1aTVGRDNlTTgzc09laGJ5cnVUY0FnQWc5TEw3dis2WHh2dkMvV3BuTU01MmUyVVRvNnF2U0JnRQoyQkp4TDF2SW13b2RBQkI2WXl0MHM4RTVOdDZEN1BjTjEyNXNRREJ1Y3QrS2czRWVLMzhQOUFYN2t4SjVtU2lRZEFjQWhGNUpoUzY5Ck5KNkdweUxqUWQ5dTBsQ3Q1R1NYeHJVcS96b25hK21TcDNZZDR3emZaKzFEQk9NQUFLRjdwWFJaVExQS2EvSys4bDFQSHk2bDZ2Nm8KbU1hZ0wxMHhyTHQySmlNWUozOGtyclAyTWMvQnVQdk9paWRybmV6UTQ5NTNSbWN0QUFBQWhPNmxrbk9ydlB3dnBWcThYV2RPZk9wYwpMQlJjdHVRK1k3R1VhcldTaXgwbmFlV2h4NGFkV3dBQWhEN2UvY3ZmNVdMN1lGdzE5MXExbmh1WDNsdXVOaGdudThWQXh6Z0FRT2lOClEzNjUyQzBZVnk2VWNPMG1oV0NjUFAxOTJscHk5WFZSNnp0TzBnNklLcDRvQUFBZzlOb3ExaUIzV1V5M1VKWitKU2ROZi90OWRHMlgKM1FWczlEckdDVmo5b0orT2NlT3MzVWd3RGdBUXVsZEdsc1cwcTFTSEIvREorOHAzRGdYajNPV3BNZWhMMDkvZHRWc0xnbkZtOHU1awpMZUc2ZHN0bFhvOTMvcDZ6MHRzQTJlZjJycWNMTzhZWnZoZFZPZ0FnOUVxcWREdlpsUWZqR3JJUzJZbFBub3M5cEw4bnhIdml0cXhnCm5NWDY2M3BYSkdMSHlkVGVud1U3ZmtLUGsrOTFtbUVFQUJDNmI0WTd4cm5KYmlsbnUvMEdya1NXTHpsemNpUzMwN09RZDlibnJST00KTTVkM1ZqdFgrMkFjOTlFQkFLRTNxRUszbXhENFhVcjFrSER0STQwTXhwbExydTVtT2tGMlpzQ2lGM3RVZUc3ZDFnRFlXeWIzd3lybgpGZ0FBb1R1STdkSUF2dnBCeDZWVXk3ZmRycmFvR2xjNmhPZFdzSkRLTG1zM1hMNlU4Um4xQkdzQVVLVURBRUxYWUhkWnpLeGduTjI2CjE1UGhxYytOTGFYcXR1MUlkUUxqbU5SZSs5UmwyWklUc3ZaeHo4RzR1OCtLbjJMSTdBYjQrZjF6SytzWUZ6R1VBQUJDOTAxZ1hsM20KVkh5THhsV3IzYUR2UHhoMzZ6bTd0cWltNmU5UG44dWVHTm05UjMwZDQyenY3UWZpV3pWMGpBTUFoSzdBc29XOHM4Z1B4c21vTmhobgpQdmx3VDMrN3RkTDFjMFhDN2NxRXZCdGdkYmRUQUFCbVh1alNlNjErZzNIRDRhbWJsWUp4T2d1TXlGcnBCa3JCT0oyRmNtSmpnV2VqCkZYb0VBSmhkb1NmeWx0Ly92U0d6KzVlMFl0V3A1T1JYRHFLYzdmWXM1RjFWMWRvVGZFNjdyN1ViTDFmcEdFZVZEZ0FJM1RPWGxzVjAKcTZMencxTjNqQVhqM0FiL3FGR1MyMmY5MDVlWnJ4ZHVjZHhyWi93RzQwN2M5WFRQOFh3V2luYzM5QmpraEI3TnYwTVJ3d2tBSVBRcQpKV2NtcE1YU3F0VU4vOEc0VDV5ekVub1FUTDR5SmZlcGMzdHRVWnYzK0Zyc09zRW9PUWZTUng0SnhnRUFRbGRnV1ZCRkY0bElkbms3CnFEWVlseU52SGNsVk5JRlJYRld2TDd3aXdTVjNBRURvYW9PK08vSmdYTFlJd3JXUDZnVGpMT1J0Yzd6TGpwOS9mYXZNbGU5VGxQTi8KajRYMzBMVkNqd0FBTTEyaFMxdWk1aTJMS2I2dnJGSEpCVnJCT0hrUXNKNWdYTW41V0x2cDhpVXYzNW5KOTZWS0J3Q0U3cFBkWlRHTApnbkdPaTI2Y3VIMW9LVlgzQkhqVWlBbk1HT3UzR1FUakhDcll0VnM5QitQdWZOcHRuOHBDajdjWGRBTTAvdzVGRENrQWdOQzFKT2QrCkdkWCt2cklrY0NkZzd1UG5kTllMLytSWU1NNE5qVWYxWXNzRlZHVG4xbnpTUURBT0FCQzZ3cUMvckhRZnZTK2NLRXhmeHppM2laR2YKS3hKdTU2RjhtVno3VmRjMHp5MEFBQlc2dzBTZ09OQjFVQjI2RTY1OXJNVWQ0K3l2QU9oMmpITWpVcG9VYVoxYkFBQ0ViaUdlclBCVQo1TFZpMVphY2pNanBjNnlqTzU2UDBPTkhjb0p4c2trUlZUb0FJSFRmbkxoekxCaG5NMUFYaGFjK1l4aWVLbjYvcURGWEpJWW9EY2JaCjkzUGZrK2VuUEFmalB2ZTBkSktSS2Q0VG43VU14bVcvZDhTd0FnQUkzWC9WMnJPUXQ4MktZY0wwOTQ3L1lOd3Q1OFJWYStZRTV0YWgKWUp5N1JQVTZ4bFVaZWpRN1pvSnhBSURRRlpDdEdHWWFuaXFXZDhhcjRtQ2MrYkVyVFdBVU84YTUvM3Vsam5FN1hISUhBSVN1V3FINwpiUk1hVzhnN2kzRHQ0NWZwQk9OY3E5YmlJT0N5MHVjb1FicUdlWlR6dDVZZDR5Yk9kN2gyeTJVRTR3QUFvYXNJem0weWNCQ2VpckszCmF5enY2aDV4T3JoeTRDYTRmTW5KNzg5WEY0eXpXUTN1WnR1T2NRYm5YSy9sTFFEQTdBcjl4T2NNbDFLMVhXN3p0b0x3bExsUW9rb2sKWjFtdHIzLzJNaTl0VWNmN3lxOS8ybk13N282blZSTHBoK2ZXV040MkV5TUFBSVR1VFhJK2w5dVVDY1YvTU81ajUzcHUrek1pcmtuSgpmZUpjNGNUSWNHRVkvYVZVN2EvQTVKeURIZW5FaUdBY0FDQjA3MmpkLzVVLzkxMTlNRzVTM2xtVloyRXdUckNxbTI3SHVISjVaOG5ZCnZHTmNNODR0QUFBVnVtQkNJRjlLTlZzdTRkb25GSU54WnZJMlB0NUUzTXVCVGl0ZENYM25TcnA0b1p4WStKM1JPcmNBQUFoZFVzbXQKM2V6WU1hNldMbW83ZlF0NTI2d1lwalV4a3AxYjk3N3JlK2YyWThLbFZHMnJmd0FBaE83R2lUdHlnbkhDTmN4UGZQcmNhRERPcll0YQpWTmtFeG1MLzFtOS9zWXJrMW0vekhJeTcvV2x4Q0RCckFqTnhidjFXL3dBQUNGMVFIZmFFOTBRWFM3ZnJWc1g1RDhaOTlMeEsrbnZ1CjQrZFVKa1llem0wc3pFaVloeDVyUHJjQUFBamRaY1d3MFVIYnZLdFkzWUxiSXhiKysvSUpqTStKVVIzbnRueFZ2YWFlV3dDQW1SYTYKOUhMeGtsRjFhQys0Y08yTWRqRE82d1JtV2JoZjlheTg1dEpudnJubkZnQUFvVXNxcnJXUGVWNUtWVmR5T20xUjVaMzM5SVh1MExaMQo3WmJML0o5Yk9zWUJBRUwzejRuYjk0Tng5c3VuRmxicEp6NTV6bjY1emNsdFIwMmN3S3pmSVFqR0ZielArbWM4QitNKzgvVGhhbkJXClBkZDNDaWRWVnVlV2puRUFnTkFySkJCTHpuNjVUZGtLWjg3TTNhd1VqTHNsSXhobm4rNnY0TEs3ZGR0VzgzTkx4emdBUU9pMXN5eVUKWEhFd3puM2I3UTdHMlZldUNwTGJXWGJzdVY1OER1Z1lCd0FJdlVVVnVuUndQZ2hQdVJPdTNkckFZRnpITWhoblBxSFJyZERkSmxaKwp1d0VlN2t1NDlrbUNjUUNBME9zWDNKZ1kxbTd4SEl3cmUzUktSbDl5ckFYMzloMHU1eGN2L3VKbHN1YitIUG91YXg4WEJ1UG9HQWNBCkNMMGFkc05UUlV1cG1rbHFNangxcTJGNHFuajdVYVVUR0VNaHIzOHVJeGhYZXFXai9QNzErbWRmN1BWNFQzeTZlRFU0dzgvQS9OelMKTVE0QUVIcERxblNIUjV2MlgyYmhLZnVnMkduZkJ6cjNrZk05cDMwcHVYSXc5OUZoZVZvdS9xSjdSVUlubkJqUU1RNEFFSHJ6T0ZoSwoxYjI2WENyY3JudFFiRW5wZUdQaGxZT0M5Y0ozRkxZcll0bWhlamFaWk5BeERnQVFlbU1yZEp2cTBtelFsejRTMTEzNzFHV2hldFZxClg2MmJCZVA4YlZjeWVlbTVyTFptTUZtVGQ0ejdGTUU0QUVEb25qbW9MSTNrblRsNFo0V25UcHc1RjJzODkrMUJjbjNod2lWUm9UemQKdDZ0M3lWMXdIdGJPK084WWw2NGhIOUF4RGdBUXVsOU8zRFowLzlmL2MrTmFqNG41cTlBZFdQKzhjQ25Wdk8zZTdqa1k5Nmx6ZXgzagpaQk9neVdEY0o4dzd4dTNMZStSVk9ERUNBRURvb2tHN0ozeHUzTDVqbkprQS9BZmpianF2OGtqZDNNM25EeWRHOXR1ckp4aFh2ajlXCjU3WkEzamJmR1FBQWhDNUFaN25Oa3VlK0RRUlFYOGM0dHdCYjQxcmVkcFNhM2lUbnFtOGhiK1B0QWdBZ2RPMHF6bVc1emFIdFdsWnYKQjNUWFA5M0NZRnl6V3Q3MmxOcjd4czU3dExjUDRmcHRCT01BQUtFM1IzQUhIZU15d2xNblBuRXVkcXplZENXbkhZeHIxckdLbHp4ZAorNlFnR09jMkVRUUFRT2d1N0hZVk0xbHVVMWlsTzFaeXpRekczYWtValB1YzUyRGNyUllkNHl4YXRjNTlQQ01ZWjM4bElHSzRBUUNFCjNxUXFmUTlaTUM3Ly9md0g0MjQ4TDY1YU00TnhIN0VNeGxYWFVNZDl5ZE9pcFZUbGorb1JqQU1BaE80ZG04NXUyYlN0cTFnc25HalkKVFdEa2E4ejdPN2YyeldhY1FvOHVreUlBQUlTdVVjWDVHSnhOKzM3bjAxMi9yWUpnbksrSlJ1Q3d4bndkajY3NW1WUkpKMFhoK21jSQp4Z0VBUXE5SDZBVWlXTHQxTWp3MWQ4dTUyTU8rNlFmajdDY2FrZFBuV0M1UzNhVlVIYS9BckgzS01CaG4zemVlS2gwQUVMcFBUbnd5Ckl6emw3M0V1dStxL2FRMVhjbGkvcXlRWTUvaTQyUHJuUFFmalB1R3dsT3JCSVFUNXJWcVR5Vm9hcEJ3SUx1VVhUWXdBQUJDNnQwck8KSHEyR0svNkRjUjlTQ3NaOStQemhFd05OdWlKaE1JRXA2Uldnc0V4dTRmSzdBQUFJWGNDeTZGK1hkWXh6djdjOEhjRTQ4ODlSdldPYwpRNk9mdk14QTMwTGVuWXlWL0xqa0RnQUl2WTRxcmtSeXhjRTROMm1tZE5jLzI2SmduTTNFcUtKSDF4Smg5d1J0V292MktiYVFkOWF4CmgrdTN2NWhnSEFBZzlFcUViaUc1clBEVTNNZkdnbkhXOTVaM3BhQlJ5ZGtINDBiL1BsTDZISnVSR1JqYjEvWGI4b0p4eHZLbVl4d0EKSVBRcTJPMHFOdHd4enExelhQbmphK1h5N2xSeWFUWVFKOUk3NjNmbkJPT0VhOEd2MytrM0dEZjM4Wkpnbk5uK1RtWUdQa3JIT0FCQQo2Tk5hcFZ2Y1Z6YThOTHYzL3Y2RGNUZWNGeWZTTXlWM2s4TlNxbFZXNmU3SFNzYzRBRURvcmNHbE1ZcVJpSGI2RnZLdXFpVnF1dTI0CktXdkJqeDI3WHNjNC81TU1Pc1lCQUVKdlRZVXVIL1NsbFg5My9mWVhoeTA2M3ZKZ1hQWDNsYlg2QWNTTzJ6c2dYTCtEWUJ3QUlQUmEKQi8yc3g1L1dQNTBSalB2bytWaDZYMWxKY203VnBXMHd6bCtUSHAxemE3aC82NS8xM0RGTzkzZ0JBS0hQTGtWZHhTeWVYZmEvbEdxZApWV3VKbk5idnlRakd5ZThycDUzb0lwOEhPbmZML3JtMWI4OWFlT3RqN3VielpoM2ppb2tZZWdBQW9TdEl6cUh4eUREKzdpdVBDc1YvCk1PNkQ1NldWZExia1B0VFFZRndndmZXeDA1N01BQUFnOUZuL0FJSkEyREhPTlR4Vng4SWxlKzhiU3lwcHhRbU1Uc2M0Ky9hc1F5OUIKTUk1bjBRRUFvVmRmb1F0RlZIN0ozYTBTN3E3Zk1VWEJ1THBXWGpPVzkwN1d2emNMeHRtYzM0T09jWjhuR0FjQUNMMWF3WmswWE1ubwpLalozODNscEpheFZ5UW1DY1R2cEsvSStnVkZmWmM1STNwbjd2SDU3NXIzOW5xQVpFVlU2QUNCMERVYTZpcmtuMDhzbDUzWVZvTVpnCjNNN29hMGlDNi9lK3FEZ1k1emhCV3IvYmN6RHVvK201M1ZseG1hUVZpWGZ1SStmcEdBY0FDTDJSMU4xd0pWOEcvb054MTJjRjQvTGwKYlN5NUd6S0NjVTE0bkN2SWFFM3I0OXpTTVE0QUVIb2pzYjhNYlhZZnZlKzdPdlFqdVozWVF0NXRsNXg3Nk5IMjNOcDliN2prRGdBSQpYWUhZc1lJK0lGei96R1ZkY1hVNCtUN2Q5YzlQV2NlNHFpdDArVlVTOTQ1eHhkK2JjUDFPZ25FQWdORDFCbjM3eEhKdXhUWDM0Zk94CllKS2dLVGxwUC9MSTIwVEI3RXFIWDZGYjNncFl2eU1uR0NmWXB1SzVCUUNFUHJ2TTNYTHVzUHVYdTREekphZXlBRXl0Vld0bi9iNFgKTFZsdjErU0pnWHM4QitOdVBqKzVUSzZIS3dkek40MTFqSE1qNHRjSEFBaTlLVlg2NGFOUStmZVZaZmdQeGwzM2pFby84cmtQRGdYagpQQzdSV3RrRUp2OHpvV01jQUNEMDFoQjArdmFkeEhaTVJOVE04TlJ3eDdqQWFuK0taWFNRRzNDbm5tQ2MyelBqZEl3REFJVGVRR0lMCmVXY04ydUg2N1praEorbUNLTjMxT3lzT3hwbFYxenJCdUdCSHYwSzNYN0RGZjhlNFBjTDF1d2pHQVFCQ1Z4ajBqZVZ0WEhITjNYUmUKT3VoclZYSjl3ZjZrUk5ZVGhjelBjdndaK0FxZVJYZVl4S3gvWHRBeHJ2cHpDd0FJZlhhWisrZzV2ZTVmcGwzVXFoejA1WmZHTyt0ZgpzQWpHV1RTd1diLzNSWkhYYy92aHNhWTN2bGFadXpHalk1elZaS1pUOU1RQUFBQkNWNjNraXZFYm5qcmNMLy9CdVBjLzAvT3dtVW5KClhiOHZUL3Z1YzlWTVlPcFlaYTU0QWtFd0RnQVF1Z0xTNTdQbHdianN3Vi9yc213c3FDd0xnbkU3MHNsQ016ckd1WFFEOUhkL0hnQUEKb2FzTExuL1FEdGZ2c0FqR21WLzY3YTdmVlVQSE9QY2xUN1hhclRidldFMmVGaWpyR0hjM3dUZ0FRT2o2Zzc2UDU3TnZQQjhMbTh0bwpWZWw5d1hHbWZ4STV5YlA4UFhXRjduZ3UxdStrWXh3QUlQUldNSGZ6V1BjdnQvdXRNc2xWT2VoYjNGZk84OVRHRncyRGNiYnRWci9nCk9SaDMwMURIT0kvbllPNEdPc1lCQUVKdlQ1VnVKMGwvd2JoUkFmb1B4cjB2T3hobjZkNUp5VjMzakYyNzFlcHlBejNCNTAvSE9BQkEKNkMxREs4RFdkeXFCTlN2MHZiZUpyYThRU3lSblBsdW9OaGduYTZaRHh6Z0FRT2dOSkJhS0tGei9mRWt3enZZKzY4RlNxbmUzS0JnWApKUEpzNnFJMC92dk14NUpMSEx2Zm1Yc0l4Z0VBUXZjLzZMc3ZvWnBicGM5OWFDZ1kxNnhLVGhTTTY3UXhNeUJnL1Ivb0dBY0FDTDBWCnpIMmtvUHVYdWZETUpPY2hRZTlOY2dMUmJkenZzSlNxd2FSbS9ZdWVnM0VmR3VzWVo3Z2ZwWk8xRHpwMmpCdnRuaGZ4NndNQWhGNTMKbFQ3SllxazgzUVRxUFJoMy9MMUtIZVBlLzR5WlBLdS9JaUc3dCs4YWpDdHZmVXN3RGdBUXVrTFYyaGR1d2U5U3FycUNTNGtsbGJTeAo1Q3duU1lHRzVHenU3YnVHSGkzNjFsZHdiZ0VBb2M4MGRvS2JIUGpEOVRzZGwxSXQzbTUzL1o0YWduR3VsZlM0UE8wMzM3d0tQZmRZCmQyTEh2dlVIaE92M3ZvaGdIQUFnOU1vRUp4ajQ1ejU0UHRiWXJnZjZqdnR5UUdUek9WcHNYa2Zvd3E1OTYzY2JkSXh6bTdSUnBRTUEKUXZmSjNFMzdJU2Zad0I4cENhV2U5Y0pMakx6eDVleGduUFdoam0vM2ZzL0J1QnNzZzNIWis1ZlZUS2M4R0ZmK1lVVDgrZ0FBb1d0SQpUc2FpMG5iOUIrUGU4NHpPRlluM2xRVGpaTTFjWkZXNmZmVTh2SC9sbVFHMysvUUU0d0FBb1N0Z0gyQnpXVzdUYXR1NzkyajFnbkVhCnlYNTVNNWRxT3NiWjdWOWVacUF2V0hWTmEvSUNBQWg5NW9rZHE3Y0R3dlc3SElOeHhTbnA3dnE5THdvYmVFV2lPQmpuZTd2U1k5VloKK1M1Mm5DQWNmbWUrUURBT0FCQzZiOFRMYldZTi9IUFhqd1hqbXZPSWsvU1J1cWowYzJ5SzBFVUJ0cjF6bEV5cW9zS0pRck9PRndBUQordXd5ZCtQUXNwaStKUmZzOUlTUE9EVnhKYkxPeGdNZU9zWmxiZmRMbm9OeDF4c0U0OG9uV2xuTmRBUWQ0eTY5SW41OUFJRFFtMURKCmFTNjNlZmdlL29OeDc5WUp4aDEvYjBFd3J0NUg5WG9XOHM1QzBER3U4SmdKeGdFQVFsZEFhOGxUclNWYXBlZ0Y0OXhXbU5OTGZ3YzcKeTBwWFNhd1h1eG43RXk2NUF3QkNWeEdjZlRVNTJqSHVic3Rnbk5sN2ROZS8wTEpnbk03RXlFK0Y3amE1eWp2VzJFTGVXWDhXYnR4UApNQTRBRUxwL3dia3RuMW9vbzducm5va0Zrd1ROS2wwL0dPZDJCYUI2b1J2czUvcDltZmYyZTA2SFdzMFZHQUJBNkxQSjNBMWp5Mkw2ClhDODhFTGVYYldMVjJ0bDRNQ01ZNTJPSjFpOTdEc1pkTjNSdjMzMnhscXhtT2l2Si8ya1FXSHhtZEl3REFJVGVsQ3E5R0syR0svNkQKY2U5NlJseTFaazAwanIvYmNDblY0dmZXZXg3ZC9WajlkWXd6Mnk0QUFFSVg0SDRadXZoZWE3K2h6eXZId29tR1BObWYvZDU2SGVNOAo5aGtZT2JkQjQ4NHRBQ0QwbVNZV1NDZ2xYTC9IdzFLcWsrL1ZYZitpVWpCT1o2S3hMS2lFZFNTbmQ2eXg0em05RktiYytCTEJPQUJBCjZMN3BDU1NVTy9EUHZmOFo2VVJCcTVMVEM4WTFiWlU1RDAxdmtrbFZaTDNkK2pJU0FJRFFaNWU1RHc1MWpITy9qQm9aQ2NWU2VFRlQKZzNGZnlRbkdDZGw0d0hNdzd2M3lwamRCZGpPZHd6Q2wrNU1NRWI4K0FFRG9UWkRjeUNDOWs3K1Vxcm04czd6Z1B4ajNUcVZnM0x1RQp3YmppRmV4azU5YXRBY3pCbnhXZlcvZlBrV0FjQUNCMEJjd3VRK2UzRUxYcUdHZFIxRFV2R0ZjMGdkRmJoOXlkbktZM3hvY2UrT3NZClY5RzVCUUNFUHRQRUZ2TE9JbHkvZHpMa2xHeWk1OXg4WkQ4WXQzRi9qY0U0K3dtTXpqcmt3Z3JkUXQ3bURYNUtPc1laRUc0OFFEQU8KQUJDNjkwSGZZZkdPVWhrZGYxOUJNSzdlaFV2NndnbE1WRGhSOEw4T3VXRHVrblBWd0dLaWtVeXFJdWVyRVVYdlNaVU9BQWpkTDNQWApuM2RiRm5OMHNJN3lKd3VkNXFXL2hST1lqYSsrVUw2VWF0WjJIL1FiakVzbVZlbDVYZkU5MFRqKzdwS2xWTTNPZWNTdkR3QVF1b2JrClhDdXRvc1lvOHZTMy8yRGNPNTdwZWRqTXBPVGU2UmlNTTFrVVJUYlprdllFME9vR1NEQU9BQkM2QW4xQnBWVlVTZXQwb3BNVEN5WFoKcHZYQ2x3VVR0Znh6Mjl4dWdBQ0EwR2VZd0hLdDhNbS9EZGUvOENMM2puSDU3OTNkK0pKQ01FNStSYUk4R0dlOVJ2cnU1ZjlxbnIyMwpXN0JGcjJQY2d3VGpBQUNoVnljNFFaVisvTDBad1RqN2lVTjFIZVBNOXkzSytmYzlDM21QM2NkWHFscE53M29GeDU2ekdod2Q0d0FBCm9UZU51US9zaDV4a0FiWnl5YmsxSTZtMTRVb2VHdzhaQnVQeTVaMjkzYSsrTVBKNW9NZmZrM0Z2MzBONzMrUHZjdXdZWi9LZEFRQkEKNk1KS1RvYjVmV1U3QWZnUHhyMzlXWjFnM0RzU2VRWTdLNmJ5TnQydTl5cmQxN21WTHdCRE1BNEFFTG9DZGdHMlNTbm5CK01hOW56MgpQckZRa3ZLbFZLdVQzTExqTVphZlcvZHRhb1llQVFDaHp6U3hoYnl6Q0RlK21CRnlrbGYrM1kwSFdocU1hNDdrZW83SFdEYXBpZ1hiCjNQdk9mUFdGQk9NQUFLR3JEUG9XbDhNei9peXJDWWw5SlZ4TlZ6R2RZSnc4TEtZdmRJZDczam1yd2ZXc3R6bmVsWTlnSEFBZ2RML00KdmYrWnZhVlVSVVc2ZytUcVMwUExnM0VQbHdUakhMZS84WkRuWU55NzAzdjdReDNqM01ocXBuTzQvSzZKdkxPNzhrWDgrZ0FBb1N0Vgpjb0pGVmJTNml2a1B4cjFOS1JqMzltY1A1ZWx4dTk2cmRQc3JKUWJuMXFtbExzRTRBRURvdmtuRzVMN2xpbWhtSW1wdVY3RlkrTzkxCmduRkJEY0U0NTNPNzAzZGMwRWY3M0FJQVFwOXBZb3NCUG90dzQzNUJ4N2g4MlhRM0hxdzVHSmY5bWZnSnhsV1RHWkRlQ3REckdQY1EKd1RnQVFPaStTL1NlOEQ1cjVzQi8vRjBXd2JocUc4ejBCUlZyU21ROVVhZ3JNK0RoM09hc0JrZkhPQUJBNkUzaitIdWZjVjlLOVhEQQpOcGVjWGFXb1Y3VzZWS3o3ZjdmeHRZSmduQ0IwdC9HdzUyQ2N5MnB3Qmxja2pyLzlXVHJHQVFCQ2J5alNaNVlYU3l0RXQwclJmekR1CjJtZDdOdkkyZlViNytOdjJnM0V5cWczR21jZzRvR01jQUNEME50RjNxcUkxdW9ycEN5NGxGbHcxS0pLUjFqcmtFcGJ0enVsRWF0M1AKdVRYUElnQUFJSFNCVEdMSnlseWROQmozWlUvQnVOSDM2RzU4UlNFWUorOXpMZ3ZHVlprWktLcWt6UmFSc1EvR21YWVpmSmhnSEFBZwpkTitJdTRwMXNwdVF4STVpMDY3U3BWY09JdU1LdlRHWkFic1Y0SWJKV1ExT25Cbm9FSXdEQUlUdWwrUHZHZXIrNVg1ZnRGaHkxbXVpClh4SlBNeHF1ak8zZnhpTVp3VGpiekVER1o3THhOYy9CdUlQVjRBVEhtaG1NZTl1emhWMEdoZDhaQUFDRVhvdmtpdTcvbG9XbnlydU4KK1EvRy9kMnowa1Zhc3E5SS9QMnpxZUJXQkZjamRLdDA5MlAxa3htWTNEN0JPQUJBNkFxWVhZYTJ2Ly9idDVCM1ZZSkxpUVhTTFphYwo3REowTlIzai9Od0trRDdUenlWM0FFRG9EUlJjdVBGQTFsS3FPejNMUHQvamREZSsrc0xRKzlIS0g2bkxhM203TE55emFoYWw4Yk5QCnNkWDNaUEx2d28ydkVZd0RBSVRldEVFL2MrQS8vdlpuWTZGNHRSNXhxaTRZVi9leEJ1Sjl5bTU2VTVpZzc5UjVpd0VBRVByc2N2emQKZ281eGg0TzRUSExWdG9DVkIrTWVMVmxLMWUxWTA4QmQ1UFhjdnEzZzNyNjVoTE15QTN2Zkdka3Rob2hmSHdBZzlEb2xsejJJbTRlbgo3Q1RnUHhqM1ZxVmczTjlseU5OZWVQb1RHRi9OZElLT2RFbGFnbkVBZ05BVjZEdFViaVlpNml2ZHc1VVNDeWNhWmkxdm15QzU5TjYrClRqTWRPc1lCQUVKdkhPTWQ0K3dILzNEandheGduTGlLNjI0ODNLSmdYS2Vod1RpM3o2aE12TEhEbFkzUjc4d2pCT01BQUtFM1k5QWYKSGNTem1wREVRcGxvU2E1WndUamRxbFc2QUU5bjR4L3BHQWNBQ0wwVkhIK25aVEF1ZXhCM2sxeTVFSm9aalB1Nll6Q3VUSjZQZWc3RwpYVHQyYjkvdFViT3N6QUFkNHdBQW9iZXFTamV2d01xRGNXN1ZuUDlnM0RWS3diaTNPc3BUZXdJemZJdkI3UnpUTVE0QUVIcUw2TnYxClhaOVk5Q092NFVwZjJDdStiY0c0V0hpOHB4V09kVmxwa2tISE9BQkE2STBqS0FvNUdhM1lGVzU4OVlWK2xsSWQzYS91eGo4cUJPTmMKRytxMGNTMzRzZ3JkZlo5aXdTUmg3enZ6S01FNEFFRG8vZ1ZuTG0vamdmLzR0UmJCdUdyWEMrOEw5aWNsTXE3ODdkNGozUGk2ZDhsSgoxNmZQYm5wVHRnQ1AyZnRRcFFNQVF2Zko4WGVrUzZudURJU2JpWXlGWXJlc2FoTWJyblEydm1FWmpLdXBMV3BtMHh2Ny9acWNyRjN6CnJHYVlFZ0FRT2xSV3labUduR3llKzg0ZTlQMEg0OTd5ckxRSlRMSGtiQ2NJbzM4YnFaMWI5OHZqZHNFNGVaZ1NBQkE2Q05BS09XbDEKb3BNU0MvKzlXMXRVOTFTNU93Y2Q0OXd4N3dab04ySGpranNBSUhRMXdVbENUZy9sQk9Oa0RVaTZHMTlUQ3NhNXlkRThHTmVVUjlmawpWMS95bm1LSWhaUEFjT01iQk9NQUFLSDdydUxrSWFmczFibGlEM3RYVDhjNGwyQ2MvTkUxRGNtSjcrM25OTDJoWXh3QUlQU21jZnh0Cno3b3RwV3AyLzdmNWJWRWRwTFQ1elJjc2VUdlcwWDN4RzR3N2FIcmpXYnpIMytLaFkxeEFNQTRBRUxvR1d2ZC9wVzFSL1FmajNtd1gKak52N3M1MlJWNmJrM3R6UTlIY2c3Z2tnN3hobnQvd3VBQ0IwRUtCMS83Y3ZySVlyRGNabHl6dnptZncycGIvTlY0UEwzaytWMEdQQQpKWGNBUU9nSytMai8rL0FMczVkU2xUMG0xdDE0UkNjWVp5SHZMR0g1U1g5ZjJ1U2xmYWd1R0dlK1lFdCt4emlMWTgzNHJNUE5iNzZBCllCd0FJUFJLQm4yN3FpNXI0WkxZdzJURHUrUVNvZlF0NUowbHJDaDNZbVF1NytGTCtKY21SZ3FTNnptdXRuYnA3emEra2RNeHp1MFkKVmM4dEFDRDBtZWI0dFliM2Y5M2Fva3J2dFZaVHRWcFcxcHYvVkI2TU14YWJXZlh2ZG02dnlla1laM2U4azVPMXY5Mzd6bGpJbTQ1eApBSURRYTZuUzdhczZyZnZLM29OeHgvNzJ1WjRnOVYwb3VVUm9Bd3Q1bTFmL3Nrc1MwdU5kektuRTZSZ0hBQWk5Y1FSajkzL3RCMnF2Cjk1VU50aXNsRnY1Nzh3bU1qeVZhWlN3THZoZmVNd01WbkZzQVFPZ3pUU3lRVUVxNDhiV2NZSnlNN3NhakRlb1lWeWE1SUVOeXdzcS8Kc21PMVhma3VFRStLd3MxL0poZ0hBQWpkLzZDdnMzQ0oyNkN2My91Nzc3QWZKcGZHNVpMN3B4Zm9kNHd6ZnJ4czcvYkI1amRmRUlrbgpSZFZsSkFBQW9jOHV4Ly9lc1dQYzZHQWRPVldJNVhKcFpqRHVuejEyakZPY3dCeC84N1BwU25BcnB2TE9DYmhON05PeE56MlgvNTB4CnoyQkUvUG9BQUtGWElUbTd3YnI4dnJMYkVxUCtnM0Z2Y2dqR0dTeGVVaWc1ODg4ZzBqNjNEdW4wL0hNcmV5eU9ZQndBSUhRRitzS3EKdGZ5K3Nwdm9xZy9HbVIyMzFnVEd1K1FTWVM4N1BscFdmbTRsRlRxWDNBRUFvU3NRWkhUL3NpUGNlQ1JuS1ZYWlJLRzc4UTNGWUp4NwpVcnRORXhqcG9qUkx4dDhadSs5TnVQa3RnbkVBQ0IxMEIzMjNTVUhXNmx5eHhuUGZIdmExTDF3Nk5qS3UvTzJrNTE5eThqYThhVE9kCnFLcnZEQUFnZEJCdy9LMnFLNFpKQi83Nkh1Y3FrdHkzY29KeERadkFISHZUYytsNVhYR1FiWEZtNEkzUE5YT1ZPUUJBNktDMllwajAKRVNmL3diZzNQcWVTU0QvMmY1NlRQVEhRVVpOY3RjdmswakVPQUJCNmpRUnEzYi82QXBGb1ZlZ3BjYVdTTTM4djNZNXhic24wcFlxLwpNd0NBMEVGTmNPV0VHMTh2Q01aWkxiazU4bmhWZC9PYkx3aFZxMWJOdGVEdEp3b2FtWUdlb0xWdjBUN0Z3djBLTjc5Tk1BNEFvWU9lCjRPeXJ5dHp1WDhmZnZCK01NNU4zM3Zya2VzRTQ5M0JjVkNvNXQ0bEN1UGt2aWgzakhDdnF6VzhKZzNIVlA1b0lBQWg5TmpsK3piUHkKN2w4bHdUaERlV2U5YnpPRGNmK1NJYm15YXRnTXY4RzQvL1BjWWNjNDl3blFaR2JnRFRtWkFidEpROFN2RHdDaGc0YmtiQWJqeWIvTgpYVzdUUXQ1Wjcrcy9HUGVHM1dDYy8vVDNHMW9hakNzL0YrWWQ0K3c0emM4T0FLR0Rid0sxQUZ0ZlVNRjVyMWlOSlZkVk1NNXdZaVJrCldYQmU4ODlCSUZpaU5hZnlCd0NFRG5KaVIrRWVFRzU4STJjcFZkbXoyZDNOZjFJSnh0bW52MTBtTVA0bVJyTEppMDRpWFZyNWR6Zi8KVmVYY0FnQkNuK2tLdlNlODk1czU4Qjk3MDNPeGgzMnJQdjN0TGpueHhNaDcrbHU2UG4yeTc4aytSUlBuOW05eXpxM2Q0M0ZVNlFBSQpIWHh5L00yT1M2bU9EdHlSVWlYWHpHRGN0d3VDY1o0blJoS092Y0dpWTV4OUlyMG5XSFZONjl3Q0FFS2ZlWnJhVmN4L01PNXZITnVpCmp1NzNVc1oyTmRlWTkzdHU3YTRpTEJwWC8zYmJKUmdIZ05CQmdiN3RvRHoyT0ZyK2ZXVzNKVVcxTDh1V1YrbkYreTBMeHRtdk1lOU8KR21DVEpkTE56MjJOVnlNQUFLSEQzcUFmVzhnNzYxbnljUE9iTCtnYVZYRjJGVjEzODF2S3dUajd5ckpZY3JLcXRWbTNHSXBid0Vydgp6M2MzdjBNd0RnQ2hnOXFnYjlVSXBuemhrbGdnVFQzSjJTYndnNDVwbi9OWWNEVmlyeTNxdnlsMmpIT2NYRzMrYTBZdzd2VVdvVWZ1Cm93TUFRcStHNDMvNzdFb2k3b0dGdkxOa0ZSWEswNTFxcTFiRGlVY2kza2hqdTc2UE56TXpZTDlZaS9uamEvVmZrUUFBaEU2VkxxeW0KL2ExRU5yb2Yvb054LzN0ZmNwNmYwVTYydXhlTWsyMDNxdVdLaEd0bWdJNXhBSURRRzRaODRSSzNsY2pLaGJLa2RMelN4OWNXSzkydQpESjNNUUdCNGJ2UFBBUlU2QUVJSEJXSmhKUjF1L3ZNTHVrWVZ1cDFRdXB2L1VrRXdydW9KVFA3bldIOW13UHhZNVIzanZrc3dEZ0NoCmcyL0U0YW1zZ2YvWUc1K0xoWmRsdGFwMGFlOTEyWHJoK1o5anVQbWRtb0p4QmZ1WTdGTTBjVzVmSit3WXAzZHVBUUNoenk3SDNwVFIKR01WK0ZiYklxMURxRXJwcE1PNDdoc0c0bWhlbU9mWjZnMlk2NWZ1NFpGVDk4enc2QUNEMEJtQjZhZGErTVlxMEd2WWZqSHU5VWpEdQo5YytsMnh3SXIwaEVxaE9ZUm9VZWR3akdBU0IwVUVDck1Vb1RWeUxURExBMUx4ZzMzREhPRFEraHg1M1IxOTRqa2xUb0FBZ2RGQVo5CjZmM3VjUE5iQmNFNDkycTR1L250R1FqRzZiYTg3UW4yeCtGWjlFeDVaNzFIZC9ON3AwSitmQUFJSGVvZTlDY0ZNSGtaK2czN3dUZ2QKZVRaUmNySGxkc1luTitIbWR5c094aGxNdHBKOWlpYk83V3ZUYzJzc2J6ckdBUUJDcjRKamI3UllNU3gvY0k2OFRoYnFyRm9kSlRleApYYmNyRTM2RGNhOGJDc2I1YjhOTHh6Z0FRT2l0cU5KOUxMY3BYK0hNZnpCT1NYTEpka2VEY1c1RTNzK3N2QTN2WXVGMjZSZ0hBQWk5ClFRUnF5MkwyUlZWcm9CaU0wNUJjcHdVZDQwby9tNTN4VjN1YTZRQUFRZ2RCeDdnOXdzMXY1eXlsNnI0S1dVcDM4OSttT0JnM0dTU3IKK05uN25Zd2dtL0d4U3BzU2RUZS9UekFPQUtGRGRZTysrU0NkdFhCSmJEbkkyd2lsdXVPZGxLOTlNTTRzQlI1dS92c3BuV0NjbWJ3egp6ODNtOTA1RkUrZjJyeS9Fd3ZPcWRXNEJBS0hQTHNmZVVCQ01NeCtrbzV4LzM4U3VZZ2JCdUdMNUp1S044dVhaTVgrRWEvSXo5aHVNCmUrMXpnK1Q5VjRUbjFxeGpYS2NSNXhZQUVEcFZ1ckNEbXRaOVpmL0J1TmVPQitNczVIc29zNldNN2E0ay8zNWdJVy96TmVhbjdkd3EKZFFNRUFJUU8wbVV4ZlRaY1VheFlEOTlqcDJjaDd5d1psa3ZPYjd0VnlibGRGdjc3ZGkyVEN3QUlmY2FKQmRMZFcwcjFYdzJYVXJXcgpXTHViMzZrd0dDZS9ESzIxeHJ5c1FuYy9yMFg3SkY4bTl6R0NjUUFJSGFvYjlBV1NPL2I2b1dDYy8rWW1zdVAxdkVpTDA4Um9rbkR6Cis2ZXE2UmhuY2Z6SlBrVVQ1L2F2TGpSMW1WeUF4ckQxZjA5R3lldTY1UFZJOG5weTYwY25yMGJvb01xeHY5a1B4dGt2bnpyOGluTCsKVHZyY3QvOUJYNzVJUzJiNnV5TnZMZXY5ZUkvOTlZWEJ4R3B3OXVjakVsZi8yY2VOMEdHYTViMlRmTWVmU0Y3M0pLOXI5ci92TS9tZAovMzIrSGhXeko3a3dkL0F0cCtpKzhwTGpQcVg0RDhZbGtrdUVuRTVpdW9MUGEybThJaysydTVKc2R5RDhIQ01QbFg3V09RZ0Y1MEIyCmJ2T1BtMkFjdEZiZSs5Lzl4ZDMvbWs5T1ovSTdqOUNySncwNVhWM3JjcHRWVmVpSE1vb0UrN1pZS0UvM3ozRlI3ZHo2UHdkOXgwbUwKeXRVSWdJYkp1OHJ4ck5Gd3liMzZDbDI2UWxxNCtSM0RZSnh0ZU9xN0xRekdOZXNISHd2UFFiajUyS255Ym9CQmdienpPc2I5QjhFNAphSmE4RFM2YlMrZ20yNXk1N3p3VmV2VzRyNDQyS3FNUmVSeDczWE54SW1UcHZxWGJIWGcvWGgzeHBzZC9SakN4MnBYbnNhc3ZyRFRvCldMUFA3VjllaURkL2NNcXRRdGM5dHdCVlY5NjI0K1JNZmVlcDBDdm0yT3NObGxKMWI0d2lEYUUxTXhpWGtmN3V5QjhUODM2OHgvN3EKd29yekFHSWFlaVRwRHJOZGVkdU1relAzbmFkQ3I2OUtEeDByclU3SFZ6QnU5NzFIbXI3NEQ4YjkxWVZCSW1SWk1DNnJhazNrbVd4MwowQmtQb2RsOW5sR25qbUJjVU1HNW5Ydy9nbkV3TFpXM0tUUDNuVWZvZFJBWWhxZnNxNjIraGJ5cnJPTE1nM0haUDk3Rmd1by9GT3lYCmZqQXVzRDdldG9VZUFYazNRZDU4NXp0Y2NxK0wyUG1MZnRBeDdyc0Z3VGozaFV1Nm05OVRDVTh0Rzd4MzBlVmsvK3VGYS8zZ0QwS1AKZWNkU2Zyemg1bitjOGhwNjNQOC9kYmNlSnhnSFp2SnUwR1Z6eWJhN1d6ODVPVlBmZVNyMGV1Z1pmZEhMWlRReU1UajIydWZpelg4Lwo1V083QTVYajlmK29YbnI4Wnh4KzZJZnkvTUdwN3JHLzlCeU1rMWNiaytmMkx5N0VtNCtma241dENNYkJORlRlTnR1ZXFlODhGWG9OCkhIdmRXRERPYlpZYWxRckZiYnVuRlg1czR2VDM1bU9uSXVlSlVZWEJtZDNKd1hESE9EZkt6NjNONmRWZWhBZW92S3V0dkcwNmJjN1UKZDU0S3ZTNjA3djhHZ3ZDVWd1QjJKWGYxaFVFaVpQL0J1S3N2ckNUYkhYUmNBNGJCSlhuR0NsY2tRc3Y5S0QyM2dVa3dMcWg0c2daVQozdlZVM3FaL08xUGZlWVJlSCs3QnVOMTc0cmsvMFBSKzlUV0NIMUNrZEx6MUJ1TUN5NG1SMXJrMUc2RE1NZ051ejZJRDhwNVdlYy84CmQ1NUw3dlZoVmhXT2g5dUNTK0cyY1BQZlQ5a3ZwVHIrbzhpNGRMWDUvVk1hUDRMcWduRjJsL3YwT3NiWmhkYUdYK0hXNHdZZDQrenAKYnYyUVlGemI1VDJEbDgwbCs5SGQrdW5KbWZuT1U2SFhSeStuOHJhWm9XWXRYTkxiL040cDZjeDZxU052VXBOOXZJSGpqeisvQld4NgovR2NFKzdXYktqLzJGeDZEY1FYTmRBTHpiVXljMjZPdnZoQW5RcFpXUHdUanFMeW5vZksySGM5bTRqdVAwR3ZpMkd1Zlcwa3E3UFJMCkZncSs1RkVudTM5NDNPbUlMcDB2S3Z5b2U5SWZkQ0xlS0UxN08xK1JLUDdCeDk3TzdXc3VyR3crZm1vUW1ONUhEeXpPcmYxOTlNSCsKdjBtdmtQU08vdm1GbUY4ZjhwNWllV2R0Ty8wc0gwUG9VRVdWSGdxKzVFVmR4U1JDOXgrTSs4c0xnODBmakFYajNPNEJqMTZSU0NycgpSUFJtRTZQOEgzM1U4UnlNQy9LQ2NZR1hjN3RVSXUvKy92R2tBbC9oWjRhOFowamVXY3hNTUE2aDEwa2RIZVBNZmhTUjB2RktKeHFMCnhoTWp1eCs5VGpBdVVEaTN3YVZ6aTd5Uk4vS3VxVUJCNkpCRk9oRExWZ3o3L3FudS9xSWc0NElUL1NnMkh6dTFkT3pxQzc3dm95OHIKWFRtd2I3YzYrbkhvZEl3VG50dXQvenpWelpEMG8ra0xlVGRTM2t0ajhvN1UzZ3g1MjlEZGV1SmtlUFNxNXdjSUhUVHBlZmh5WnkxYwowa3RFTC8xUjZBWGozSC9nNG1CY3pzZXhteW8vK2hyRmpuSG1PelZjZVUrQXlKRTM4bmJhN2t3RTR4QjZqUno3Nndzcm05OVRXakdzCmljRTREeE9ZemNkUFJjZGVZeGFNc3h3anZBYmpqcjc2d3NyV0QwdlA3YkM4MC9mbXNqbnlSdDQ2MjUySllCeENiMEtWSHFpc0dPWisKdjdyb01USEpCT1l2TGd3Mi95T2pZNXo5STNXalZ5U1N5anFwc0NmbGFmZmpqem9hSGVNT3p5M3lSdDdJdTc3dHprUXdEcUhYVGQzQgp1T0pINGpTTzEzcWlFWmhQWUVMQmoxL2pVYjM3a3YrOUQza2piK1JkNVhaM2JNWkpoQTVlU2F1MU00SXZkN2o1MktsdTJ0YzhRM0NpCkgwWlNUUzhsVlhXbHdUaURYU3dPeHZsZjBjMFpudmxHM3NpN0ZubG4wZDFhRHNPanB3Y0RoQTZhOUR4OHViTVdMdWx0L3VDVTlJZWsKR293TDNIN3dhaDNqdG41NHFwdmUrK1lyaWJ5UmQ2dmxYVFNlSVhUUUkzM2tiUFA3cHdiQysraFJKL3YrYjV4WkRjdWJtMGgrdytKZwpYQ0xlS0cyRGFqd3hNbjh2cjhFNFFON0l1elo1NXdsOXFvTnhDTDBKYUMybHVoZktrZ3h3L2k5RHYrYkNZT3R4LzhHNDNGUzUyUUF3ClVMZ1NBY2diZWRjbjc2eS9uL3BnSEVKdkJuYkJ1TUJRdklGRHg3akp5bDlyQWlQWnRua3dMbC9lcE0yUk4vS2VYbmxYVXFBZ2RNZ2kKRmNzWndaYzZiOFd3bnZSSHV2bjRxYVZqcjJsSng3akpKd2FRTi9KRzNyTXA3eXk2V3o4THc2T3ZuTjVnSEVKdkJqMFBBMExXd2lXOQpSUFErWnJYTjZoaVhQOU4rZEdpQ2hMeVJOL0t1Yk51TmszZlIySUhRUVkvMGtiUE5IeFRjL3pYN1FrZWRzbUJjNFBRN3FyZGpYUForCkQ3Yis4OVJTSXV5UjdTVC8zK2xuZUN2ZktPU052SkYzem5hbk9oaUgwSnRWcFllQ0wvUml6aGZaNkg1MVlGOE5PM1AwMVJjR1d6L00KQ01ibHlMdkRaZk8yU2Z3ZTVJMjhHeUR2TEtZNkdJZlFtMEtGSGVNQ3UvMktsSTQzYTZLQnZGdk8wVDk3dnJmMW81T1J4KzhKOGtiZQpQcmM3MWNFNGhONGNVb0dkRVh5aHc4M0hUM1dQamEwWTV1bTU3NldrcXZaOUgvM3J5V3NGZVU4bFBhZUJFM2tqYi8zdGRyZCtIb1pIClh6R2R3VGlFM3F4QlVQcUZubncrK3pVWGVsdVBuNUwrT0x3SDR4SjVQOW81RExIQnJBa2RlU1B2bWo2N0lKamVZTnp2TWZZMGcvMUgKemdZalgranhWOEYzZi84VjVmeEJiTHF0SEJZNVE5TkZlcTg3ZVYyVHZDS0Z6ZmZ6dnFDTzN6K2pMMy9wdHB1eUg2cmIzc2w0ZWRwbgpyV05VL093U2VVKzhPbE44MlowS3ZVa1lkSXdMM01RcmJlU3l4TWxwdDd3NytXbnplenUrMjkwR1NsMzNxTHlwdkV2a25jR2dNNWJMCk9mSS9CMU43YXcraE40dVJZRnhnL3lPUkxhV2F2OTJJVXpNVjhxNWtzbmIwVDU2UHQzNThFbmtqYitTTjBHZTVRRGNJeGhYL1NQSlcKRExPOVB6L3h3K0RzVElXOHM5Q2FySmtINDVBMzhrYmVDSDBLNlhuNGthUUQ5RWpqaERTaG5vamVXTjZremFkVzN0bmIvdEhKcGFOLworcnhHTjhBbDVJMjhrVGRDbjBtT3ZzWml4YkI4c2pzaDdhMFhIaUx2MlpaM3p1Q3MwZDYzajd5Uk4vSkc2TE5PK2lXK1J2RGp5K3lFCmxJajdLajVhNUozRG9zSjc5WkEzOGtiZUNIM1c2VHY4K0laL0dJL3hFVFpXM21Gbjc1WkkwM3FiK3cvRy9hL240NjJmbkVUZXlCdDUKSS9TWnBtY2g3OTBmQnBmTlc4SmVRNHRIR2pnNFIwckg2OVl4RG5ramIwRG8wOERSVjErSXQvN3pGUEtlbGNsYVF3Ym5yUitmWERyNgpKeFVGNDVBMzhnYUVQa05jaGJ5bmNMTDJwODhQdG41ME1udVZ1ZnJGcGhPTVE5N0lHeEQ2VEEvOGYzNGg1bE9ZV3RKemUzVUR4YWEvCjdqM3lSdDZBMEFHMHlVbWIvMVZTVmZzT0dhYVBjMTJ0ZGlEdWo0cjVEOGE5NnZsNDY0bVQ5UjRqOGtiZUNCMWc1dVNkUmZZei9iTEIKT2gwd3ozamFscysvalpRK2Jsa3dEbmtqYjBEb0FKYnl6dUswa3VEcWxuZjJaL1hUazB0SlZWMWZNTTU2djNkMFBnL2tEUWdkb05YeQp6cXZRdlhMMFQ1NWYyZnJ4eVhTZ0RldVVkOEh4VmhPTVE5N0lHeEE2Z0pLOHMrZ204ZzBUQ1E4VXF0YXdabmxuYmJ2YWpuSElHM2tEClFnZmtyU3kyOGFwMTRQazlScGJKclVuZTFWeVJpSjZQdCtLVHlCdDVBMEtIR1pSM3VDK1cwNTFtdEVmMUg0d2JYeWEzT2UxUnRUN3IKL2Z2b3lCdDVBMEtIV1JENU5ja0Flay9IdE9sS2RZT3pUakF1YU5ReEhwNkhKMDR1SGIzS2R6QnVKejhZMXhSNUsyNGJlUU5DaDlsaQpiOURyZXR5V0x6UVdMbG5aK21sSk1LNitxbFF2R0llOGtUY2dkSmdKOUIvbmNweGtiUDNrWkpoSWVLQnd2R0ZEam5HWWVvSnh5QnNxClpQdS93M0IvOHBxKzVvKzhmSEE5UWdmd1ZiWCs2Zk85clIrZGJPcWc3ejhZMThrSnh0VXZOdjlYSkU0UDRxM2xFSGxERStSOWV2Ky8KdzFjRDAzT0cwR0cyR0Fxc0xSMzlzK2R2VlhpTGRGQ01HalhvQjVjazE5eU9jVjdFZGltd0ZpbnRqNytsVkpFM3VNczdpKzcyTHhiQwpJeSsvT0dqNzhTTjBLSlgzN2c4akdQMWhKTlYwbkZUVnNjS2dIM25lcG8rL2JVN0hPTC95emo3M2NiaDBOQm8wWXlsVjVBMSs1WjMzCkc5QzRDb2ZRb1hueXptRnBmN0R6U1YvMHIvV2F0UGkvREgzVjh5dGJUemdFNDZycHNGYlBVcXIxeUh0bC8zdU12R2RIM25tLzhjZmEKL2praGRPUnQ4Y01ZUVgrNXpYcmtuVVYzNjZjbnc2T3ZxamdZVjE5NzFPck9iZlh5VHZkamVmKy9xYndIakFvekorK3M3OTdwYWZqcwpFRHJ5ZGtXanozbHY2OGNuNjVaMzBmSDZIdndQZzNITjZtM3UvOXkrY2hCdi9UeFVPVEhJRzNsNytCMHNUY1BuaWRDUnQ4TUlxdmdECkNJYUNjZlhKTzY4RmJFM0J1TW83ckVWS242bzRHSWU4a2JmU3VORGQvdVZDZU9SbDdRN0dJWFRrN2Z6alNLcnBLS21xWTRWQlA2cFoKM2xsVUZJeHJSbnZVclorRlMwbFZYV3N3RG5rajc0b245YTBQeGlIMGRnZzgycGRjYmZJdStBSDRGbnEvb2M4cGF5eGNzcklWaCtrQQpFdFlwNzRManJTd1loN3lSZDhYeXp0cHU2NE54Q0wwTkJKMjNKUDk3VFVQRU5reERsdHVzWkFEb2JqMXhNang2bFhJd3Jqa0xrNlFECjg2TWFWeVNRTi9KdWdMeXphSDB3RHFHM2crb2U1NnE3YW4zVjg3MnRuNTVzMGpHT3orQUhucmRkdnBScXRjZW9kMjVmTVlpMy95dEUKM3NpN0NmTE8rdnZXQitNUWVqdm8xZjdqeUJuMHQzNXlzcHN1TnVMNW5lSk9VVENyM2hhd3VrdXAxbitNYWtMZjV5VHlSdDROa0hjVwozZTFmTDRSSC9xaTl3VGlFM2dMU2pteVpmYzZiY2E5WjR6NzZZVEN1VWZmVGQ5cXpsS3FINzhqV3o4TW9yYXA5N2c0eVI5NE5rWGZSCmVJYlFvWUlxUFZCN1ZFenl0NUYzb1FmQ1d3eCs1RjFKMVhyMDlHQmw2MmNHd2JoNkJsQ055Um9nNzZiSU8rODczOXBnSEVKdkM3NFcKdC9EZnBLWGVqbkY2OHM2aXU3VWNob21FQndySEcrb2VvK0ZtQS9WekM4aTdLZkxPb3RYQk9JVGVIdnFxUDVBbVBjNTExZk85clNkTwpLdTIzZU9DcWJpblZhdVY5d0hCZ2plcTh5ZkpPdjRzQjh2YThMNjBPeGlIMDl0QnJnTHl6Q0xkK2VySjc5RlVWQk9PcWwzZWUwUFdDCmNmUTJCK1JkbGJ5ejZHNy9aaUU4OHRKMkJ1TVFla3RJTzdKZDZuTWVOTzdINGY5ZXEvVlNxa29EMStUZm5sYjRITDAyY0VIZXlCdDUKZDZSWEhSRTZLRk4ySDcyK0gwZlVxWFFwMWNya25mZGo5enRaZThWZ1pldm5ic0U0NUkyOGtYZEhvd1ZzSzROeENMMWRIQXE5V1Q4Twp4V0JjcmZMT29ydjFzekE4K3NycWczSElHM2tqNzBxT3NiWEJPSVRlcmdxOTM5QWZoMGFmODk1V0hOWXQ3NkxqOVMzTmtXQWM4a2JlCnlMdTJZMnh0TUE2aHQ2OUNiOTZQSXczR3hTZTc2V0lqbnJjYmQ5TEwrYzNNREhpOUpCZE1McVdLdkpGMzg2UTVmZkxPb3J2OTVFSjQKNUNYdEM4WWg5Qlp4OUZYUHg4Wjl6cXYvNFZVZmpLdHZjTkZhU3ZXVHlCdDVJKzlHYkxlVndUaUUzczRxZmFtQlA3eW9veG1NYTliZwo0djJTWENMd3RDSy9sYTgzOGtiZWpkam5WZ2JqRUhvYmhkNkVGckNUQTFlemwxTDFPd2gwdDM0ZWhrZGZRUldOdkpIM0ZNZzdpMVlHCjR4QjYyL0FWalBQZnBNVi9NTzZWZzk3V3o4TEdEUUw3Z2JWV0wrS0F2SkUzOHE1MlBFUG9rRjJoMXkvdnJHMkhXOHRoTjExc3hQUHgKeGgyVEJqUFZkMWpyOGxWRTNzaDdLdVNkOWJmZDdmN0MwcEhGaTcwMmZlY1Jlc3M0ZXRYemNXR2Y4M3JibytvdXBWcWZ2RW1iSTIvawpQYjN5TGhyUEVEcFVVcVV2TmFTMytmRGZScDAyTEtXS3ZKRTM4a2JlNWJSdXRVR0Uza2FNbGxLdHBjTmE4NVpTUmQ3SUcza2piemRhCmR4OGRvYmVUZmdQa1hja1A0T2dyQnIydG40ZklHM2tqYitSZDlYNUVDQjBxWUtmWDBCOUl1UFd6c0h2MGxkVUU0NUQzRkVqOEYrRTEKeVgvZWdyeVJkeFAzWS91M0MwdEgvckE5d1RpRTNrS09Sb040b3M5NWMzNGdLc0c0Uk40UjhwNUtUaGRYUXNnYmVkZDZqSzBLeGlIMAp0bUowSDcyV0gwamtXK2pCWGpBT2VVOG5mZVE5by9KdXh6RzJLaGlIME50TFUxdkFldjhCSk9KK05QblBvNXp5YWNUZzloSHlSdDcxCkhXT3JnbkcveDREUzRzb20yUDh5QjU2LzFFSEd5NXdsVHMzMHNmM2ZZWGY3RjJIa2ZiTDI4b3V4eCsrZXYrOTFVL2FqQ2R0MTJmYjAKSEdQVXB0OHBGWHBiOGRYbjNQL3NOdHorcjdDN3Y5Z0l0RlRlKzVWSk9wZ3Q3ay9TUXJWdmpPbnRJeXB2S20vOWJVL2Mya1Bvb003UgpWdzVpNno3bmlqK1FzY1M1UmpBT3FwZjM1TjhuVmZxUmx3OThuMXVaMEpFMzh2WWs3eU4vMEw0MTBCSDY5SkEvRUZZbjc5YlBhcEczCkNUdWFrelh6Ym9ESUcza2piNFErMVVLdlZ0NmQvUUc5dHo4UXg2VE5wMWJlV1ZUWERSQjVJMi9ramRCbkJzOTl6ZzNrblQ0cVJ2VTkKTy9MT0drQzloeDZQdk94aXZQMnJCZVNOdkpFM1FwLzVDaDE1STI4dGVXZXhwUGhkWGtMZXlCdDVOL08wUUFWcy9Ud3NIYVdSTi9MMgpQQXBjbFZiVlhvLzFWd3VQSlB0eERmSkczcmxqMUI5Y1pJeWlRcCtKS24wSmVVL2xkUHRKTTRGWDNtSE5mekRPNSswajVJMjhFVHEwCmNzeWZmSVlYZVUvWFpDMnNXZDVaMjIzT01ybklHM2tEUXA4aXZ0N1p2NmVFdktlTm5YVEF1N3FCZzdQL1lOd2ZYWXkzZjcyQXZKRTMKSVBUWkpaRjR6S2N3dGFUbjlrd0RCYVFmakp1Rk1CenlCb1FPVUQ4WmdiWEJrWmNQcnZjdXVJWXVUSkpVMDFGYVZYdmVuM3Bid0NKdgo1STNRQVdaTzNsbHA4L1NSR3E5Q1AvTHlpeXZidjF3WWRJeVQ3VHJ5THFqU1k4OGZkYit5WTBUZXlCdWhBeUR2SExyYnYxZ0lFd2tQCnZGZnB0a0t2cHNOYXZjRTQ1STI4QWFFRGpNaDdyM1d1cmJ3N09Xbno5Ti83Rm5weE1LNis5cWorZzNFdnZSaHYvMllCZVNOdlFPZ0EKbGNvN1QzS1BlZDcxZE5BOVU3TzhzN2E5cExUdG5zcTJrVGZ5UnVnQXlOdGlBRDJ0SkxoR1NpS3BwcU8wcXZiOGpuS2hJMi9ramRBQgprTGR3Y1BaL0dmcVBMNjVzLzJvb0dOZXN4N25xRDhZaGIrUU5DQjFhTHZKZmhOL3ZOS2UzK1FIZDdWOHVoRWRlNWprWUZ6Z0U0Nm9SClVMWEJPT1NOdkFHaHcxUnlkYzN5THFwYUI1NjNhZDR4cmxvQitiOGk4WktMOGZhVEM4Z2JlUU5DaHhraUhmQ2lSdlEySDkyMmJqQ3UKV1FLcUp4aUh2QUVRT2t3VE83MDlvVGR1Y0Q2dDhJNjloaDNqSlpKcU9rcXJhb1hqMVcwQmk3d0JvUU9ZTXhSWTZ4eDV1ZmVlOC8wbQppVzNvYnpVV0xsblovbzJuam5IKzVkYnNwVlNSTnlCMEFHZDVwMVh6ZU5yOE1ZVkIzLy9nNk9jNTcrNzJyeGZDUk1JRGhhbzFyUFFZCnpXak9VcXJJR3hBNmdGZDU1MVZ4ZnF2V2wxM3NiZjl5b1c1NUZ4MnZiNkhiQitPcXVWenQvOXd1WG95Myt3djFIUi95Qm9RT3lIdWMKUzRHMWNQc1hDOTEwc1JIUHU1Y09yRkhOOHM0VGVyWEJ1UHJ1TmVzdnBZcThBUkE2MUNMdm9vRS9WaGowbzVybG5ZVnVNSzVodmMyVAphanBLcTJyUCsxSkhDMWprRFFnZGtMZkJBQnAxL045SFgwNys5N3FhNVYzSjQxeEhYbnB4WmZ0Smo4RTR2ODk1TjI4cFZlUU5DQjJRCnR4ZDVaMUZkZUtyKzFIdDMremNMWVNMaGdjTHhoa3I3TFBuODZnL0dJVzhBaEk2OFZlU2RWOFg1clZyLytPSmcrMWNMSzhtK2RHdVUKZDlIeCtoWjZlVEN1bmc1ci9zL3RIMTZNdDMrN2dMd0JFUG9NRSt3T3JrL1VMTzhzd3UxZkxuU1B2TXh6TUM3b0ZEZVlxZllZeHlXbgpHNHhyVG50VXZXQmM4YmFSTndCQ24xN1NCaTdidndqcmxuZlJ3Qjk3M3VxeXRkQ3J1U1N2RTR3TGFqN0duTzBtMVhTVVZ0VUtrN1VsCjVBMkEwR2VZSGJPRWNQWDNtcU9PVHRLOVNjYzRYS0g3bmF5OTVPTEtkaThqR05lTTFMdkdaTzJUeWVzKzVBMWd4dS94RVV3bHZjekIKZWZ6bGMrQTMyN1p1ZUtvWngzaEFkL3ZKaFZCQnNqMlZZNVIvZHQ3UGJTTHlBVElIUU9pelRyOFJZcHY4VzQwKzU0Tmt1eXMxeTd1eQpLcjNqNjNFdS85K1BKWDUyQUFnZE5LcTQrdVdkUmJqOTZ3V05SSHF2a21PMDM2Nkc1R0x4TWVwTWZCQTZBRUlINzFYcnl4ekNTZjdsClhXVWx0OXdBZVdkdHQ3cWxWT3M3eG9OSnhyM2J2MU80eFFBQXhoQ0ttMTd5ZzNIMXRrZU5PbFVFNDVvVEZQTTdXVnU4dUxMZDN3L0cKMVhPTWNZZTBPUUJDaHhxRTNvemU1c1BiWGxUWWRrOTVuMTMvdnB2SU4wd2tQRkE0M3JDQ1kwVGVBQWdkYWljb0NVOU4xK05jZyswbgpGOUtHTlYybGZaYjhmVE9XVWtYZUFBZ2RXbDJoMXkzdkxNTHQzeXgwMDhWR0ZJNDNxbG5lZVVLdmRpbFY1QTJBMEdGNk9QTEhGK1B0Clh5L1VMZThpeWNXZUR6bTdZMXo5N1ZIMWczRkI2ZC8yOWo4ZjVBMkEwS0hGVmJyYkpXN2RxajdxYUFUamdrWWQ0L0RreGU5azdROHYKcm16L0xuTXAxZDVZNVIzekV3QkE2REJMUXEvK2tuejF3Ymo2Ymp0MHQzKzdFQ1lTSG5oKzEvUXlmaGQ1QXdCQ253MzZEUkxiTVA2cgoxcVdMZyszZWZqQ3VXWm1CZytQMUt2UkU0TmZ6OVFhQVlXZ3NNODFvOWYzdWRLUU5UTUx0SnhVNnhnVU9sOTMxamxGMUFnTUFnTkJuCmlDTXY5WFFadGoyOXY1Y2Jkb3dIMnpyTnR4RUFFRHBJc1VzMVY5YzZOS3J0V0t0dmowcUZEZ0RxY0E5OU5vUXVid0ZySzdaeWRKZFMKcmZjWVNac0RBRUlINy9SVnhXYTdiYzNIdVJZdkRyWi9LK3dZaDd3QkFLRkRJL0hkNTl4ZmIvaHd1Ny9RVFJjYlVhalNJK1FOQUFnZApwb29qTDdrWWJ6L3AyREZPZjJHWDZqckdJVzhBUU9nd0JaUTNtS2xuVmJhb1U4VlNxc2diQUJBNlRLWFFtN09rcWs0d0Rua0RBRUtICnFhUnNLZFZxNUoyRlJwL3p3ZmJ2TGdYamtEY0FJSFNZdWdxOWJubG5FVzcvZHFHYkxqYmllUSt1WWxVeEFKaTkyZzFtZ3UzK3drNUQKdjBGWEpVS25jZ1lBRUVLbnVGbXUwbDNrN2IvRFdzU3BBUUJBNktBbDlPcmFveTV5YWdBQTVIQVBmWGJvRjBwV0E3TzArVEtuQmdBQQpvWU50aFU1dmN3Q0FxWVJRM0F5eC9WdFB3VGprRFFCQWhRNjFWK2wyejM0amJ3QUFoQTR0RXpyeUJnQkE2TkFLK3NnYkFBQ2hROXZKClhrb1ZlUU1BVE1VUUR6UEY5dThXSGtIZUFBQUFBQUFBQUFBQUFBQUFBQUNaL0g4QkJnQWdDWmFqRnNtWlJ3QUFBQUJKUlU1RXJrSmcKZ2c9PQoiCiAgICAgICBpZD0iaW1hZ2U1NiIgLz4KICA8L2c+Cjwvc3ZnPgo=
    mediatype: image/svg+xml
  install:
    spec:
      clusterPermissions:
      - rules:
        - nonResourceURLs:
          - /api/v2/alerts
          verbs:
          - create
        - apiGroups:
          - ""
          resources:
          - configmaps
          - endpoints
          - nodes
          - pods
          - secrets
          - serviceaccounts
          - services
          verbs:
          - create
          - delete
          - get
          - list
          - patch
          - update
          - watch
        - apiGroups:
          - ""
          resources:
          - namespaces
          verbs:
          - get
          - list
          - watch
        - apiGroups:
          - ""
          resources:
          - secrets
          verbs:
          - get
          - list
          - watch
        - apiGroups:
          - apps
          resources:
          - deployments
          - statefulsets
          verbs:
          - create
          - delete
          - get
          - list
          - patch
          - update
          - watch
        - apiGroups:
          - config.openshift.io
          resources:
          - apiservers
          - dnses
          - proxies
          verbs:
          - get
          - list
          - watch
        - apiGroups:
          - coordination.k8s.io
          resources:
          - leases
          verbs:
          - create
          - get
          - update
        - apiGroups:
          - loki.grafana.com
          resources:
          - alertingrules
          verbs:
          - create
          - delete
          - get
          - list
          - patch
          - update
          - watch
        - apiGroups:
          - loki.grafana.com
          resources:
          - alertingrules/finalizers
          verbs:
          - update
        - apiGroups:
          - loki.grafana.com
          resources:
          - alertingrules/status
          verbs:
          - get
          - patch
          - update
        - apiGroups:
          - loki.grafana.com
          resources:
          - lokistacks
          verbs:
          - create
          - delete
          - get
          - list
          - patch
          - update
          - watch
        - apiGroups:
          - loki.grafana.com
          resources:
          - lokistacks/finalizers
          verbs:
          - update
        - apiGroups:
          - loki.grafana.com
          resources:
          - lokistacks/status
          verbs:
          - get
          - patch
          - update
        - apiGroups:
          - loki.grafana.com
          resources:
          - recordingrules
          verbs:
          - create
          - delete
          - get
          - list
          - patch
          - update
          - watch
        - apiGroups:
          - loki.grafana.com
          resources:
          - recordingrules/finalizers
          verbs:
          - update
        - apiGroups:
          - loki.grafana.com
          resources:
          - recordingrules/status
          verbs:
          - get
          - patch
          - update
        - apiGroups:
          - loki.grafana.com
          resources:
          - rulerconfigs
          verbs:
          - create
          - delete
          - get
          - list
          - patch
          - update
          - watch
        - apiGroups:
          - loki.grafana.com
          resources:
          - rulerconfigs/finalizers
          verbs:
          - update
        - apiGroups:
          - loki.grafana.com
          resources:
          - rulerconfigs/status
          verbs:
          - get
          - patch
          - update
        - apiGroups:
          - monitoring.coreos.com
          resources:
          - alertmanagers
          verbs:
          - patch
        - apiGroups:
          - monitoring.coreos.com
          resources:
          - prometheusrules
          - servicemonitors
          verbs:
          - create
          - delete
          - get
          - list
          - update
          - watch
        - apiGroups:
          - networking.k8s.io
          resources:
          - ingresses
          verbs:
          - create
          - get
          - list
          - update
          - watch
        - apiGroups:
          - policy
          resources:
          - poddisruptionbudgets
          verbs:
          - create
          - get
          - list
          - update
          - watch
        - apiGroups:
          - rbac.authorization.k8s.io
          resources:
          - clusterrolebindings
          - clusterroles
          - rolebindings
          - roles
          verbs:
          - create
          - delete
          - get
          - list
          - patch
          - update
          - watch
        - apiGroups:
          - route.openshift.io
          resources:
          - routes
          verbs:
          - create
          - delete
          - get
          - list
          - update
          - watch
        - apiGroups:
          - authentication.k8s.io
          resources:
          - tokenreviews
          verbs:
          - create
        - apiGroups:
          - authorization.k8s.io
          resources:
          - subjectaccessreviews
          verbs:
          - create
        serviceAccountName: default
      deployments:
      - label:
          app.kubernetes.io/instance: loki-operator-v0.3.0
          app.kubernetes.io/managed-by: operator-lifecycle-manager
          app.kubernetes.io/name: loki-operator
          app.kubernetes.io/part-of: loki-operator
          app.kubernetes.io/version: 0.3.0
          control-plane: controller-manager
        name: loki-operator-controller-manager
        spec:
          replicas: 1
          selector:
            matchLabels:
              app.kubernetes.io/managed-by: operator-lifecycle-manager
              app.kubernetes.io/name: loki-operator
              app.kubernetes.io/part-of: loki-operator
              name: loki-operator-controller-manager
          strategy: {}
          template:
            metadata:
              annotations:
                kubectl.kubernetes.io/default-container: manager
              labels:
                app.kubernetes.io/managed-by: operator-lifecycle-manager
                app.kubernetes.io/name: loki-operator
                app.kubernetes.io/part-of: loki-operator
                name: loki-operator-controller-manager
            spec:
              containers:
              - args:
                - --config=controller_manager_config.yaml
                command:
                - /manager
                env:
                - name: RELATED_IMAGE_LOKI
                  value: docker.io/grafana/loki:2.8.2
                - name: RELATED_IMAGE_GATEWAY
                  value: quay.io/observatorium/api:latest
                - name: RELATED_IMAGE_OPA
                  value: quay.io/observatorium/opa-openshift:latest
                image: docker.io/grafana/loki-operator:main-ac1c1fd
                imagePullPolicy: IfNotPresent
                livenessProbe:
                  httpGet:
                    path: /healthz
                    port: 8081
                  initialDelaySeconds: 15
                  periodSeconds: 20
                name: manager
                ports:
                - containerPort: 9443
                  name: webhook-server
                  protocol: TCP
                - containerPort: 8080
                  name: metrics
                readinessProbe:
                  httpGet:
                    path: /readyz
                    port: 8081
                  initialDelaySeconds: 5
                  periodSeconds: 10
                resources: {}
                securityContext:
                  allowPrivilegeEscalation: false
                  capabilities:
                    drop:
                    - ALL
                volumeMounts:
                - mountPath: /controller_manager_config.yaml
                  name: manager-config
                  subPath: controller_manager_config.yaml
              - args:
                - --secure-listen-address=0.0.0.0:8443
                - --upstream=http://127.0.0.1:8080/
                - --logtostderr=true
                - --tls-cert-file=/var/run/secrets/serving-cert/tls.crt
                - --tls-private-key-file=/var/run/secrets/serving-cert/tls.key
                - --tls-cipher-suites=TLS_ECDHE_ECDSA_WITH_AES_128_GCM_SHA256,TLS_ECDHE_RSA_WITH_AES_128_GCM_SHA256,TLS_ECDHE_ECDSA_WITH_AES_256_GCM_SHA384,TLS_ECDHE_RSA_WITH_AES_256_GCM_SHA384,TLS_ECDHE_ECDSA_WITH_CHACHA20_POLY1305_SHA256,TLS_ECDHE_RSA_WITH_CHACHA20_POLY1305_SHA256,TLS_ECDHE_ECDSA_WITH_AES_128_CBC_SHA256,TLS_ECDHE_RSA_WITH_AES_128_CBC_SHA256,TLS_RSA_WITH_AES_128_GCM_SHA256,TLS_RSA_WITH_AES_256_GCM_SHA384,TLS_RSA_WITH_AES_128_CBC_SHA256
                - --tls-min-version=VersionTLS12
                - --v=0
                image: quay.io/openshift/origin-kube-rbac-proxy:latest
                name: kube-rbac-proxy
                ports:
                - containerPort: 8443
                  name: https
                resources: {}
                securityContext:
                  allowPrivilegeEscalation: false
                  capabilities:
                    drop:
                    - ALL
                volumeMounts:
                - mountPath: /var/run/secrets/serving-cert
                  name: loki-operator-metrics-cert
              nodeSelector:
                kubernetes.io/os: linux
              securityContext:
                runAsNonRoot: true
              terminationGracePeriodSeconds: 10
              volumes:
              - configMap:
                  name: loki-operator-manager-config
                name: manager-config
              - name: loki-operator-metrics-cert
                secret:
                  defaultMode: 420
                  optional: true
                  secretName: loki-operator-metrics
      permissions:
      - rules:
        - apiGroups:
          - ""
          - coordination.k8s.io
          resources:
          - configmaps
          - leases
          verbs:
          - get
          - list
          - watch
          - create
          - update
          - patch
          - delete
        - apiGroups:
          - ""
          resources:
          - events
          verbs:
          - create
          - patch
        serviceAccountName: default
    strategy: deployment
  installModes:
  - supported: false
    type: OwnNamespace
  - supported: false
    type: SingleNamespace
  - supported: false
    type: MultiNamespace
  - supported: true
    type: AllNamespaces
  keywords:
  - logging
  - loki
  links:
  - name: Documentation
    url: https://loki-operator.dev/
  maintainers:
  - email: loki-operator-team@googlegroups.com
    name: Grafana Loki SIG Operator
  maturity: alpha
  minKubeVersion: 1.21.1
  provider:
    name: Grafana Loki SIG Operator
  relatedImages:
  - image: docker.io/grafana/loki:2.8.2
    name: loki
  - image: quay.io/observatorium/api:latest
    name: gateway
  - image: quay.io/observatorium/opa-openshift:latest
    name: opa
  replaces: loki-operator.v0.2.0
  version: 0.3.0
  webhookdefinitions:
  - admissionReviewVersions:
    - v1
    - v1beta1
    containerPort: 443
    conversionCRDs:
    - alertingrules.loki.grafana.com
    deploymentName: loki-operator-controller-manager
    generateName: calertingrules.kb.io
    sideEffects: None
    targetPort: 9443
    type: ConversionWebhook
    webhookPath: /convert
  - admissionReviewVersions:
    - v1
    - v1beta1
    containerPort: 443
    conversionCRDs:
    - lokistacks.loki.grafana.com
    deploymentName: loki-operator-controller-manager
    generateName: clokistacks.kb.io
    sideEffects: None
    targetPort: 9443
    type: ConversionWebhook
    webhookPath: /convert
  - admissionReviewVersions:
    - v1
    - v1beta1
    containerPort: 443
    conversionCRDs:
    - recordingrules.loki.grafana.com
    deploymentName: loki-operator-controller-manager
    generateName: crecordingrules.kb.io
    sideEffects: None
    targetPort: 9443
    type: ConversionWebhook
    webhookPath: /convert
  - admissionReviewVersions:
    - v1
    - v1beta1
    containerPort: 443
    conversionCRDs:
    - rulerconfigs.loki.grafana.com
    deploymentName: loki-operator-controller-manager
    generateName: crulerconfigs.kb.io
    sideEffects: None
    targetPort: 9443
    type: ConversionWebhook
    webhookPath: /convert
  - admissionReviewVersions:
    - v1
    containerPort: 443
    deploymentName: loki-operator-controller-manager
    failurePolicy: Fail
    generateName: valertingrule.loki.grafana.com
    rules:
    - apiGroups:
      - loki.grafana.com
      apiVersions:
      - v1
      operations:
      - CREATE
      - UPDATE
      resources:
      - alertingrules
    sideEffects: None
    targetPort: 9443
    type: ValidatingAdmissionWebhook
    webhookPath: /validate-loki-grafana-com-v1-alertingrule
  - admissionReviewVersions:
    - v1
    containerPort: 443
    deploymentName: loki-operator-controller-manager
    failurePolicy: Fail
    generateName: vlokistack.loki.grafana.com
    rules:
    - apiGroups:
      - loki.grafana.com
      apiVersions:
      - v1
      operations:
      - CREATE
      - UPDATE
      resources:
      - lokistacks
    sideEffects: None
    targetPort: 9443
    type: ValidatingAdmissionWebhook
    webhookPath: /validate-loki-grafana-com-v1-lokistack
  - admissionReviewVersions:
    - v1
    containerPort: 443
    deploymentName: loki-operator-controller-manager
    failurePolicy: Fail
    generateName: vrecordingrule.loki.grafana.com
    rules:
    - apiGroups:
      - loki.grafana.com
      apiVersions:
      - v1
      operations:
      - CREATE
      - UPDATE
      resources:
      - recordingrules
    sideEffects: None
    targetPort: 9443
    type: ValidatingAdmissionWebhook
    webhookPath: /validate-loki-grafana-com-v1-recordingrule
  - admissionReviewVersions:
    - v1
    containerPort: 443
    deploymentName: loki-operator-controller-manager
    failurePolicy: Fail
    generateName: vrulerconfig.loki.grafana.com
    rules:
    - apiGroups:
      - loki.grafana.com
      apiVersions:
      - v1
      operations:
      - CREATE
      - UPDATE
      resources:
      - rulerconfigs
    sideEffects: None
    targetPort: 9443
    type: ValidatingAdmissionWebhook
    webhookPath: /validate-loki-grafana-com-v1-rulerconfig<|MERGE_RESOLUTION|>--- conflicted
+++ resolved
@@ -150,11 +150,7 @@
     categories: OpenShift Optional, Logging & Tracing
     certified: "false"
     containerImage: docker.io/grafana/loki-operator:main-ac1c1fd
-<<<<<<< HEAD
     createdAt: "2023-05-11T08:04:29Z"
-=======
-    createdAt: "2023-05-09T09:43:36Z"
->>>>>>> 428b05d7
     description: The Community Loki Operator provides Kubernetes native deployment
       and management of Loki and related logging components.
     operators.operatorframework.io/builder: operator-sdk-unknown
