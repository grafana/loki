--- conflicted
+++ resolved
@@ -150,11 +150,7 @@
     categories: OpenShift Optional, Logging & Tracing
     certified: "false"
     containerImage: docker.io/grafana/loki-operator:0.6.2
-<<<<<<< HEAD
-    createdAt: "2024-10-21T11:52:41Z"
-=======
-    createdAt: "2024-10-21T11:24:52Z"
->>>>>>> e727187e
+    createdAt: "2024-10-21T14:32:40Z"
     description: The Community Loki Operator provides Kubernetes native deployment
       and management of Loki and related logging components.
     features.operators.openshift.io/disconnected: "true"
@@ -377,7 +373,6 @@
         path: limits.global.ingestion.perStreamRateLimitBurst
         x-descriptors:
         - urn:alm:descriptor:com.tectonic.ui:number
-<<<<<<< HEAD
       - description: StreamLabels configures which resource attributes are converted
           to Loki stream labels.
         displayName: Stream Labels
@@ -394,8 +389,8 @@
           instead of as a verbatim attribute name.
         displayName: Treat name as regular expression
         path: limits.global.otlp.streamLabels.resourceAttributes[0].regex
-      - description: StructuredMetadata configures which attributes are included in
-          structured metadata.
+      - description: StructuredMetadata configures which attributes are saved in structured
+          metadata.
         displayName: Structured Metadata
         path: limits.global.otlp.structuredMetadata
       - description: LogAttributes lists the names of log attributes that should be
@@ -434,78 +429,6 @@
           instead of as a verbatim attribute name.
         displayName: Treat name as regular expression
         path: limits.global.otlp.structuredMetadata.scopeAttributes[0].regex
-=======
-      - description: |-
-          IndexedResourceAttributes contains the global configuration for resource attributes
-          to store them as index labels.
-        displayName: Indexed Resource Attributes
-        path: limits.global.otlp.indexedResourceAttributes
-      - description: |-
-          LogAttributes contains the configuration for log attributes
-          to store them as structured metadata or drop them altogether.
-        displayName: Log Attributes
-        path: limits.global.otlp.logAttributes
-      - description: |-
-          Action defines the indexing action for the selected attributes. They
-          can be either added to structured metadata or drop altogether.
-        displayName: Action
-        path: limits.global.otlp.logAttributes[0].action
-      - description: Attributes allows choosing the attributes by listing their names.
-        displayName: Attribute Names
-        path: limits.global.otlp.logAttributes[0].attributes
-      - description: Regex allows choosing the attributes by matching a regular expression.
-        displayName: Regular Expression
-        path: limits.global.otlp.logAttributes[0].regex
-      - description: |-
-          ResourceAttributes contains the configuration for resource attributes
-          to store them as index labels or structured metadata or drop them altogether.
-        displayName: Resource Attributes
-        path: limits.global.otlp.resourceAttributes
-      - description: |-
-          Attributes contains the configuration for resource attributes
-          to store them as index labels or structured metadata or drop them altogether.
-        displayName: Attributes
-        path: limits.global.otlp.resourceAttributes.attributes
-      - description: |-
-          Action defines the indexing action for the selected resoure attributes. They
-          can be either indexed as labels, added to structured metadata or drop altogether.
-        displayName: Action
-        path: limits.global.otlp.resourceAttributes.attributes[0].action
-      - description: |-
-          Attributes is the list of attributes to configure indexing or drop them
-          altogether.
-        displayName: Attribute Names
-        path: limits.global.otlp.resourceAttributes.attributes[0].attributes
-      - description: Regex allows choosing the attributes by matching a regular expression.
-        displayName: Regular Expression
-        path: limits.global.otlp.resourceAttributes.attributes[0].regex
-      - description: |-
-          IgnoreDefaults controls whether to ignore the global configuration for resource attributes
-          indexed as labels.
-
-
-          If IgnoreDefaults is true, then this spec needs to contain at least one mapping to a index label.
-        displayName: Ignore Global Defaults
-        path: limits.global.otlp.resourceAttributes.ignoreDefaults
-        x-descriptors:
-        - urn:alm:descriptor:com.tectonic.ui:booleanSwitch
-      - description: |-
-          ScopeAttributes contains the configuration for scope attributes
-          to store them as structured metadata or drop them altogether.
-        displayName: Scope Attributes
-        path: limits.global.otlp.scopeAttributes
-      - description: |-
-          Action defines the indexing action for the selected attributes. They
-          can be either added to structured metadata or drop altogether.
-        displayName: Action
-        path: limits.global.otlp.scopeAttributes[0].action
-      - description: Attributes allows choosing the attributes by listing their names.
-        displayName: Attribute Names
-        path: limits.global.otlp.scopeAttributes[0].attributes
-      - description: Regex allows choosing the attributes by matching a regular expression.
-        displayName: Regular Expression
-        path: limits.global.otlp.scopeAttributes[0].regex
->>>>>>> e727187e
       - description: CardinalityLimit defines the cardinality limit for index queries.
         displayName: Cardinality Limit
         path: limits.global.queries.cardinalityLimit
@@ -611,11 +534,6 @@
         path: limits.tenants.ingestion.perStreamRateLimitBurst
         x-descriptors:
         - urn:alm:descriptor:com.tectonic.ui:number
-<<<<<<< HEAD
-      - description: When IgnoreGlobalStreamLabels is true, then this tenant will
-          ignore the global stream label configuration.
-        displayName: Ignore global stream labels
-        path: limits.tenants.otlp.ignoreGlobalStreamLabels
       - description: StreamLabels configures which resource attributes are converted
           to Loki stream labels.
         displayName: Stream Labels
@@ -632,8 +550,8 @@
           instead of as a verbatim attribute name.
         displayName: Treat name as regular expression
         path: limits.tenants.otlp.streamLabels.resourceAttributes[0].regex
-      - description: StructuredMetadata configures which attributes are included in
-          structured metadata.
+      - description: StructuredMetadata configures which attributes are saved in structured
+          metadata.
         displayName: Structured Metadata
         path: limits.tenants.otlp.structuredMetadata
       - description: LogAttributes lists the names of log attributes that should be
@@ -672,73 +590,6 @@
           instead of as a verbatim attribute name.
         displayName: Treat name as regular expression
         path: limits.tenants.otlp.structuredMetadata.scopeAttributes[0].regex
-=======
-      - description: |-
-          LogAttributes contains the configuration for log attributes
-          to store them as structured metadata or drop them altogether.
-        displayName: Log Attributes
-        path: limits.tenants.otlp.logAttributes
-      - description: |-
-          Action defines the indexing action for the selected attributes. They
-          can be either added to structured metadata or drop altogether.
-        displayName: Action
-        path: limits.tenants.otlp.logAttributes[0].action
-      - description: Attributes allows choosing the attributes by listing their names.
-        displayName: Attribute Names
-        path: limits.tenants.otlp.logAttributes[0].attributes
-      - description: Regex allows choosing the attributes by matching a regular expression.
-        displayName: Regular Expression
-        path: limits.tenants.otlp.logAttributes[0].regex
-      - description: |-
-          ResourceAttributes contains the configuration for resource attributes
-          to store them as index labels or structured metadata or drop them altogether.
-        displayName: Resource Attributes
-        path: limits.tenants.otlp.resourceAttributes
-      - description: |-
-          Attributes contains the configuration for resource attributes
-          to store them as index labels or structured metadata or drop them altogether.
-        displayName: Attributes
-        path: limits.tenants.otlp.resourceAttributes.attributes
-      - description: |-
-          Action defines the indexing action for the selected resoure attributes. They
-          can be either indexed as labels, added to structured metadata or drop altogether.
-        displayName: Action
-        path: limits.tenants.otlp.resourceAttributes.attributes[0].action
-      - description: |-
-          Attributes is the list of attributes to configure indexing or drop them
-          altogether.
-        displayName: Attribute Names
-        path: limits.tenants.otlp.resourceAttributes.attributes[0].attributes
-      - description: Regex allows choosing the attributes by matching a regular expression.
-        displayName: Regular Expression
-        path: limits.tenants.otlp.resourceAttributes.attributes[0].regex
-      - description: |-
-          IgnoreDefaults controls whether to ignore the global configuration for resource attributes
-          indexed as labels.
-
-
-          If IgnoreDefaults is true, then this spec needs to contain at least one mapping to a index label.
-        displayName: Ignore Global Defaults
-        path: limits.tenants.otlp.resourceAttributes.ignoreDefaults
-        x-descriptors:
-        - urn:alm:descriptor:com.tectonic.ui:booleanSwitch
-      - description: |-
-          ScopeAttributes contains the configuration for scope attributes
-          to store them as structured metadata or drop them altogether.
-        displayName: Scope Attributes
-        path: limits.tenants.otlp.scopeAttributes
-      - description: |-
-          Action defines the indexing action for the selected attributes. They
-          can be either added to structured metadata or drop altogether.
-        displayName: Action
-        path: limits.tenants.otlp.scopeAttributes[0].action
-      - description: Attributes allows choosing the attributes by listing their names.
-        displayName: Attribute Names
-        path: limits.tenants.otlp.scopeAttributes[0].attributes
-      - description: Regex allows choosing the attributes by matching a regular expression.
-        displayName: Regular Expression
-        path: limits.tenants.otlp.scopeAttributes[0].regex
->>>>>>> e727187e
       - description: Blocked defines the list of rules to block matching queries.
         displayName: Blocked
         path: limits.tenants.queries.blocked
@@ -1156,16 +1007,26 @@
            - dedicated-admin
         displayName: Admin Groups
         path: tenants.openshift.adminGroups
-      - description: OTLP contains settings for ingesting data using OTLP in an OpenShift
-          context.
+      - description: OTLP contains settings for ingesting data using OTLP in the OpenShift
+          tenancy mode.
         displayName: OpenTelemetry Protocol
         path: tenants.openshift.otlp
-      - description: "Enabling this setting removes the \"recommended attributes\"
-          from the generated Loki configuration. This will cause meta information
-          to not be available as stream labels or structured metadata, potentially
-          making queries more expensive and less performant. \n This option is supposed
-          to be combined with a custom label configuration customizing the labels
-          for the specific usecase."
+      - description: |-
+          DisableRecommendedAttributes can be used to reduce the number of attributes used for stream labels and structured
+          metadata.
+
+
+          Enabling this setting removes the "recommended attributes" from the generated Loki configuration. This will cause
+          meta information to not be available as stream labels or structured metadata, potentially making queries more
+          expensive and less performant.
+
+
+          Note that there is a set of "required attributes", needed for OpenShift Logging to work properly. Those will be
+          added to the configuration, even if this field is set to true.
+
+
+          This option is supposed to be combined with a custom label configuration customizing the labels for the specific
+          usecase.
         displayName: Disable recommended OTLP attributes
         path: tenants.openshift.otlp.disableRecommendedAttributes
       statusDescriptors:
