apiVersion: operators.coreos.com/v1alpha1
kind: ClusterServiceVersion
metadata:
  annotations:
    alm-examples: |-
      [
        {
          "apiVersion": "loki.grafana.com/v1",
          "kind": "AlertingRule",
          "metadata": {
            "name": "alertingrule-sample"
          },
          "spec": {
            "groups": [
              {
                "interval": "10m",
                "name": "alerting-rules-group",
                "rules": [
                  {
                    "alert": "HighPercentageError",
                    "annotations": {
                      "summary": "High request latency"
                    },
                    "expr": "sum(rate({app=\"foo\", env=\"production\"} |= \"error\" [5m])) by (job)\n  /\nsum(rate({app=\"foo\", env=\"production\"}[5m])) by (job)\n  \u003e 0.05\n",
                    "for": "10m",
                    "labels": {
                      "severity": "page"
                    }
                  },
                  {
                    "alert": "HttpCredentialsLeaked",
                    "annotations": {
                      "message": "{{ $labels.job }} is leaking http basic auth credentials."
                    },
                    "expr": "sum by (cluster, job, pod) (count_over_time({namespace=\"prod\"} |~ \"http(s?)://(\\\\w+):(\\\\w+)@\" [5m]) \u003e 0)",
                    "for": "10m",
                    "labels": {
                      "severity": "critical"
                    }
                  }
                ]
              }
            ],
            "tenantID": "test-tenant"
          }
        },
        {
          "apiVersion": "loki.grafana.com/v1",
          "kind": "LokiStack",
          "metadata": {
            "name": "lokistack-sample"
          },
          "spec": {
            "size": "1x.small",
            "storage": {
              "secret": {
                "name": "test"
              }
            },
            "storageClassName": "standard"
          }
        },
        {
          "apiVersion": "loki.grafana.com/v1",
          "kind": "RecordingRule",
          "metadata": {
            "name": "recordingrule-sample"
          },
          "spec": {
            "groups": [
              {
                "interval": "10m",
                "name": "recording-rules-group",
                "rules": [
                  {
                    "expr": "sum(rate({container=\"myservice\"}[10m]))\n",
                    "record": "myservice:requests:rate10m"
                  },
                  {
                    "expr": "sum(rate({container=\"otherservice\"}[1m]))\n",
                    "record": "otherservice:requests:rate1m"
                  }
                ]
              }
            ],
            "tenantID": "test-tenant"
          }
        },
        {
          "apiVersion": "loki.grafana.com/v1",
          "kind": "RulerConfig",
          "metadata": {
            "name": "rulerconfig-sample"
          },
          "spec": {
            "alertmanager": {
              "discovery": {
                "enableSRV": true,
                "refreshInterval": "1m"
              },
              "enableV2": true,
              "endpoints": [
                "http://alertmanager-host1.mycompany.org",
                "http://alertmanager-host2.mycompany.org"
              ],
              "externalLabels": {
                "environment": "production",
                "region": "us-east-2"
              },
              "externalUrl": "http://www.mycompany.org/alerts",
              "notificationQueue": {
                "capacity": 1000,
                "forGracePeriod": "10m",
                "forOutageTolerance": "1h",
                "resendDelay": "1m",
                "timeout": "30s"
              }
            },
            "evaluationInterval": "1m",
            "pollInterval": "1m",
            "remoteWrite": {
              "client": {
                "authorization": "basic",
                "authorizationSecretName": "my-secret-resource",
                "name": "remote-write-log-metrics",
                "proxyUrl": "http://proxy-host.mycompany.org",
                "relabelConfigs": [
                  {
                    "action": "replace",
                    "regex": "ALERTS.*",
                    "replacement": "$1",
                    "separator": "",
                    "sourceLabels": [
                      "labelc",
                      "labeld"
                    ],
                    "targetLabel": "labelnew"
                  }
                ],
                "timeout": "30s",
                "url": "http://remote-write-host.mycompany.org"
              },
              "enabled": true,
              "refreshPeriod": "10s"
            }
          }
        }
      ]
    capabilities: Full Lifecycle
    categories: OpenShift Optional, Logging & Tracing
    certified: "false"
    containerImage: quay.io/openshift-logging/loki-operator:0.1.0
<<<<<<< HEAD
    createdAt: "2024-03-13T09:49:40Z"
=======
    createdAt: "2024-03-14T13:25:55Z"
>>>>>>> f0cf65b3
    description: |
      The Loki Operator for OCP provides a means for configuring and managing a Loki stack for cluster logging.
      ## Prerequisites and Requirements
      ### Loki Operator Namespace
      The Loki Operator must be deployed to the global operator group namespace `openshift-operators-redhat`.
      ### Memory Considerations
      Loki is a memory intensive application.  The initial
      set of OCP nodes may not be large enough to support the Loki stack.  Additional OCP nodes must be added
      to the OCP cluster if you desire to run with the recommended (or better) memory.
    features.operators.openshift.io/disconnected: "true"
    features.operators.openshift.io/fips-compliant: "false"
    features.operators.openshift.io/proxy-aware: "true"
    features.operators.openshift.io/tls-profiles: "true"
    features.operators.openshift.io/token-auth-aws: "true"
    features.operators.openshift.io/token-auth-azure: "true"
    features.operators.openshift.io/token-auth-gcp: "false"
    olm.skipRange: '>=5.7.0-0 <5.9.0'
    operatorframework.io/cluster-monitoring: "true"
    operatorframework.io/suggested-namespace: openshift-operators-redhat
    operators.openshift.io/valid-subscription: '["OpenShift Container Platform", "OpenShift
      Platform Plus"]'
    operators.operatorframework.io/builder: operator-sdk-unknown
    operators.operatorframework.io/project_layout: go.kubebuilder.io/v3
    support: AOS Cluster Logging
  labels:
    operatorframework.io/arch.amd64: supported
    operatorframework.io/arch.arm64: supported
    operatorframework.io/arch.ppc64le: supported
    operatorframework.io/arch.s390x: supported
  name: loki-operator.v0.1.0
  namespace: placeholder
spec:
  apiservicedefinitions: {}
  customresourcedefinitions:
    owned:
    - description: AlertingRule is the Schema for the alertingrules API
      displayName: AlertingRule
      kind: AlertingRule
      name: alertingrules.loki.grafana.com
      resources:
      - kind: LokiStack
        name: ""
        version: v1
      specDescriptors:
      - description: List of groups for alerting rules.
        displayName: Groups
        path: groups
      - description: Interval defines the time interval between evaluation of the
          given alerting rule.
        displayName: Evaluation Interval
        path: groups[0].interval
      - description: Limit defines the number of alerts an alerting rule can produce.
          0 is no limit.
        displayName: Limit of firing alerts
        path: groups[0].limit
        x-descriptors:
        - urn:alm:descriptor:com.tectonic.ui:number
      - description: Name of the alerting rule group. Must be unique within all alerting
          rules.
        displayName: Name
        path: groups[0].name
      - description: Rules defines a list of alerting rules
        displayName: Rules
        path: groups[0].rules
      - description: The name of the alert. Must be a valid label value.
        displayName: Name
        path: groups[0].rules[0].alert
      - description: Annotations to add to each alert.
        displayName: Annotations
        path: groups[0].rules[0].annotations
      - description: The LogQL expression to evaluate. Every evaluation cycle this
          is evaluated at the current time, and all resultant time series become pending/firing
          alerts.
        displayName: LogQL Expression
        path: groups[0].rules[0].expr
      - description: Alerts are considered firing once they have been returned for
          this long. Alerts which have not yet fired for long enough are considered
          pending.
        displayName: Firing Threshold
        path: groups[0].rules[0].for
      - description: Labels to add to each alert.
        displayName: Labels
        path: groups[0].rules[0].labels
      - description: TenantID of tenant where the alerting rules are evaluated in.
        displayName: Tenant ID
        path: tenantID
      statusDescriptors:
      - description: Conditions of the AlertingRule generation health.
        displayName: Conditions
        path: conditions
        x-descriptors:
        - urn:alm:descriptor:io.kubernetes.conditions
      version: v1
    - description: LokiStack is the Schema for the lokistacks API
      displayName: LokiStack
      kind: LokiStack
      name: lokistacks.loki.grafana.com
      resources:
      - kind: ConfigMap
        name: ""
        version: v1
      - kind: Deployment
        name: ""
        version: v1
      - kind: Ingress
        name: ""
        version: v1
      - kind: PersistentVolumeClaims
        name: ""
        version: v1
      - kind: Route
        name: ""
        version: v1
      - kind: Service
        name: ""
        version: v1
      - kind: ServiceAccount
        name: ""
        version: v1
      - kind: ServiceMonitor
        name: ""
        version: v1
      - kind: StatefulSet
        name: ""
        version: v1
      specDescriptors:
      - description: HashRing defines the spec for the distributed hash ring configuration.
        displayName: Hash Ring
        path: hashRing
        x-descriptors:
        - urn:alm:descriptor:com.tectonic.ui:advanced
      - description: MemberList configuration spec
        displayName: Memberlist Config
        path: hashRing.memberlist
      - description: "EnableIPv6 enables IPv6 support for the memberlist based hash
          ring. \n Currently this also forces the instanceAddrType to podIP to avoid
          local address lookup for the memberlist."
        displayName: Enable IPv6
        path: hashRing.memberlist.enableIPv6
        x-descriptors:
        - urn:alm:descriptor:com.tectonic.ui:booleanSwitch
      - description: InstanceAddrType defines the type of address to use to advertise
          to the ring. Defaults to the first address from any private network interfaces
          of the current pod. Alternatively the public pod IP can be used in case
          private networks (RFC 1918 and RFC 6598) are not available.
        displayName: Instance Address
        path: hashRing.memberlist.instanceAddrType
        x-descriptors:
        - urn:alm:descriptor:com.tectonic.ui:select:default
        - urn:alm:descriptor:com.tectonic.ui:select:podIP
      - description: Type of hash ring implementation that should be used
        displayName: Type
        path: hashRing.type
        x-descriptors:
        - urn:alm:descriptor:com.tectonic.ui:select:memberlist
      - description: Limits defines the limits to be applied to log stream processing.
        displayName: Rate Limiting
        path: limits
        x-descriptors:
        - urn:alm:descriptor:com.tectonic.ui:advanced
      - description: Global defines the limits applied globally across the cluster.
        displayName: Global Limits
        path: limits.global
      - description: IngestionBurstSize defines the local rate-limited sample size
          per distributor replica. It should be set to the set at least to the maximum
          logs size expected in a single push request.
        displayName: Ingestion Burst Size (in MB)
        path: limits.global.ingestion.ingestionBurstSize
        x-descriptors:
        - urn:alm:descriptor:com.tectonic.ui:number
      - description: IngestionRate defines the sample size per second. Units MB.
        displayName: Ingestion Rate (in MB)
        path: limits.global.ingestion.ingestionRate
        x-descriptors:
        - urn:alm:descriptor:com.tectonic.ui:number
      - description: MaxGlobalStreamsPerTenant defines the maximum number of active
          streams per tenant, across the cluster.
        displayName: Max Global Streams per  Tenant
        path: limits.global.ingestion.maxGlobalStreamsPerTenant
        x-descriptors:
        - urn:alm:descriptor:com.tectonic.ui:number
      - description: MaxLabelNameLength defines the maximum number of characters allowed
          for label keys in log streams.
        displayName: Max Label Name Length
        path: limits.global.ingestion.maxLabelNameLength
        x-descriptors:
        - urn:alm:descriptor:com.tectonic.ui:number
      - description: MaxLabelNamesPerSeries defines the maximum number of label names
          per series in each log stream.
        displayName: Max Labels Names per Series
        path: limits.global.ingestion.maxLabelNamesPerSeries
        x-descriptors:
        - urn:alm:descriptor:com.tectonic.ui:number
      - description: MaxLabelValueLength defines the maximum number of characters
          allowed for label values in log streams.
        displayName: Max Label Value Length
        path: limits.global.ingestion.maxLabelValueLength
        x-descriptors:
        - urn:alm:descriptor:com.tectonic.ui:number
      - description: MaxLineSize defines the maximum line size on ingestion path.
          Units in Bytes.
        displayName: Max Line Size
        path: limits.global.ingestion.maxLineSize
        x-descriptors:
        - urn:alm:descriptor:com.tectonic.ui:number
      - description: PerStreamDesiredRate defines the desired ingestion rate per second
          that LokiStack should target applying automatic stream sharding. Units MB.
        displayName: Per Stream Desired Rate (in MB)
        path: limits.global.ingestion.perStreamDesiredRate
        x-descriptors:
        - urn:alm:descriptor:com.tectonic.ui:number
      - description: PerStreamRateLimit defines the maximum byte rate per second per
          stream. Units MB.
        displayName: Maximum byte rate per second per stream (in MB)
        path: limits.global.ingestion.perStreamRateLimit
        x-descriptors:
        - urn:alm:descriptor:com.tectonic.ui:number
      - description: PerStreamRateLimitBurst defines the maximum burst bytes per stream.
          Units MB.
        displayName: Maximum burst bytes per stream (in MB)
        path: limits.global.ingestion.perStreamRateLimitBurst
        x-descriptors:
        - urn:alm:descriptor:com.tectonic.ui:number
      - description: CardinalityLimit defines the cardinality limit for index queries.
        displayName: Cardinality Limit
        path: limits.global.queries.cardinalityLimit
        x-descriptors:
        - urn:alm:descriptor:com.tectonic.ui:number
      - description: MaxChunksPerQuery defines the maximum number of chunks that can
          be fetched by a single query.
        displayName: Max Chunk per Query
        path: limits.global.queries.maxChunksPerQuery
        x-descriptors:
        - urn:alm:descriptor:com.tectonic.ui:number
      - description: MaxEntriesLimitsPerQuery defines the maximum number of log entries
          that will be returned for a query.
        displayName: Max Entries Limit per Query
        path: limits.global.queries.maxEntriesLimitPerQuery
        x-descriptors:
        - urn:alm:descriptor:com.tectonic.ui:number
      - description: MaxQuerySeries defines the maximum of unique series that is returned
          by a metric query.
        displayName: Max Query Series
        path: limits.global.queries.maxQuerySeries
        x-descriptors:
        - urn:alm:descriptor:com.tectonic.ui:number
      - description: Timeout when querying ingesters or storage during the execution
          of a query request.
        displayName: Query Timeout
        path: limits.global.queries.queryTimeout
      - description: Tenants defines the limits applied per tenant.
        displayName: Limits per Tenant
        path: limits.tenants
      - description: IngestionBurstSize defines the local rate-limited sample size
          per distributor replica. It should be set to the set at least to the maximum
          logs size expected in a single push request.
        displayName: Ingestion Burst Size (in MB)
        path: limits.tenants.ingestion.ingestionBurstSize
        x-descriptors:
        - urn:alm:descriptor:com.tectonic.ui:number
      - description: IngestionRate defines the sample size per second. Units MB.
        displayName: Ingestion Rate (in MB)
        path: limits.tenants.ingestion.ingestionRate
        x-descriptors:
        - urn:alm:descriptor:com.tectonic.ui:number
      - description: MaxGlobalStreamsPerTenant defines the maximum number of active
          streams per tenant, across the cluster.
        displayName: Max Global Streams per  Tenant
        path: limits.tenants.ingestion.maxGlobalStreamsPerTenant
        x-descriptors:
        - urn:alm:descriptor:com.tectonic.ui:number
      - description: MaxLabelNameLength defines the maximum number of characters allowed
          for label keys in log streams.
        displayName: Max Label Name Length
        path: limits.tenants.ingestion.maxLabelNameLength
        x-descriptors:
        - urn:alm:descriptor:com.tectonic.ui:number
      - description: MaxLabelNamesPerSeries defines the maximum number of label names
          per series in each log stream.
        displayName: Max Labels Names per Series
        path: limits.tenants.ingestion.maxLabelNamesPerSeries
        x-descriptors:
        - urn:alm:descriptor:com.tectonic.ui:number
      - description: MaxLabelValueLength defines the maximum number of characters
          allowed for label values in log streams.
        displayName: Max Label Value Length
        path: limits.tenants.ingestion.maxLabelValueLength
        x-descriptors:
        - urn:alm:descriptor:com.tectonic.ui:number
      - description: MaxLineSize defines the maximum line size on ingestion path.
          Units in Bytes.
        displayName: Max Line Size
        path: limits.tenants.ingestion.maxLineSize
        x-descriptors:
        - urn:alm:descriptor:com.tectonic.ui:number
      - description: PerStreamDesiredRate defines the desired ingestion rate per second
          that LokiStack should target applying automatic stream sharding. Units MB.
        displayName: Per Stream Desired Rate (in MB)
        path: limits.tenants.ingestion.perStreamDesiredRate
        x-descriptors:
        - urn:alm:descriptor:com.tectonic.ui:number
      - description: PerStreamRateLimit defines the maximum byte rate per second per
          stream. Units MB.
        displayName: Maximum byte rate per second per stream (in MB)
        path: limits.tenants.ingestion.perStreamRateLimit
        x-descriptors:
        - urn:alm:descriptor:com.tectonic.ui:number
      - description: PerStreamRateLimitBurst defines the maximum burst bytes per stream.
          Units MB.
        displayName: Maximum burst bytes per stream (in MB)
        path: limits.tenants.ingestion.perStreamRateLimitBurst
        x-descriptors:
        - urn:alm:descriptor:com.tectonic.ui:number
      - description: Blocked defines the list of rules to block matching queries.
        displayName: Blocked
        path: limits.tenants.queries.blocked
      - description: Hash is a 32-bit FNV-1 hash of the query string.
        displayName: Query Hash
        path: limits.tenants.queries.blocked[0].hash
        x-descriptors:
        - urn:alm:descriptor:com.tectonic.ui:number
      - description: Pattern defines the pattern matching the queries to be blocked.
        displayName: Query Pattern
        path: limits.tenants.queries.blocked[0].pattern
      - description: Regex defines if the pattern is a regular expression. If false
          the pattern will be used only for exact matches.
        displayName: Regex
        path: limits.tenants.queries.blocked[0].regex
        x-descriptors:
        - urn:alm:descriptor:com.tectonic.ui:booleanSwitch
      - description: Types defines the list of query types that should be considered
          for blocking.
        displayName: Query Types
        path: limits.tenants.queries.blocked[0].types
      - description: CardinalityLimit defines the cardinality limit for index queries.
        displayName: Cardinality Limit
        path: limits.tenants.queries.cardinalityLimit
        x-descriptors:
        - urn:alm:descriptor:com.tectonic.ui:number
      - description: MaxChunksPerQuery defines the maximum number of chunks that can
          be fetched by a single query.
        displayName: Max Chunk per Query
        path: limits.tenants.queries.maxChunksPerQuery
        x-descriptors:
        - urn:alm:descriptor:com.tectonic.ui:number
      - description: MaxEntriesLimitsPerQuery defines the maximum number of log entries
          that will be returned for a query.
        displayName: Max Entries Limit per Query
        path: limits.tenants.queries.maxEntriesLimitPerQuery
        x-descriptors:
        - urn:alm:descriptor:com.tectonic.ui:number
      - description: MaxQuerySeries defines the maximum of unique series that is returned
          by a metric query.
        displayName: Max Query Series
        path: limits.tenants.queries.maxQuerySeries
        x-descriptors:
        - urn:alm:descriptor:com.tectonic.ui:number
      - description: Timeout when querying ingesters or storage during the execution
          of a query request.
        displayName: Query Timeout
        path: limits.tenants.queries.queryTimeout
      - description: ManagementState defines if the CR should be managed by the operator
          or not. Default is managed.
        displayName: Management State
        path: managementState
        x-descriptors:
        - urn:alm:descriptor:com.tectonic.ui:select:Managed
        - urn:alm:descriptor:com.tectonic.ui:select:Unmanaged
      - description: Proxy defines the spec for the object proxy to configure cluster
          proxy information.
        displayName: Cluster Proxy
        path: proxy
      - description: HTTPProxy configures the HTTP_PROXY/http_proxy env variable.
        displayName: HTTPProxy
        path: proxy.httpProxy
      - description: HTTPSProxy configures the HTTPS_PROXY/https_proxy env variable.
        displayName: HTTPSProxy
        path: proxy.httpsProxy
      - description: NoProxy configures the NO_PROXY/no_proxy env variable.
        displayName: NoProxy
        path: proxy.noProxy
      - description: Replication defines the configuration for Loki data replication.
        displayName: Replication Spec
        path: replication
      - description: Factor defines the policy for log stream replication.
        displayName: Replication Factor
        path: replication.factor
        x-descriptors:
        - urn:alm:descriptor:com.tectonic.ui:number
      - description: 'Zones defines an array of ZoneSpec that the scheduler will try
          to satisfy. IMPORTANT: Make sure that the replication factor defined is
          less than or equal to the number of available zones.'
        displayName: Zones Spec
        path: replication.zones
      - description: MaxSkew describes the maximum degree to which Pods can be unevenly
          distributed.
        displayName: Max Skew
        path: replication.zones[0].maxSkew
        x-descriptors:
        - urn:alm:descriptor:com.tectonic.ui:number
      - description: TopologyKey is the key that defines a topology in the Nodes'
          labels.
        displayName: Topology Key
        path: replication.zones[0].topologyKey
      - description: 'Deprecated: Please use replication.factor instead. This field
          will be removed in future versions of this CRD. ReplicationFactor defines
          the policy for log stream replication.'
        displayName: Replication Factor
        path: replicationFactor
        x-descriptors:
        - urn:alm:descriptor:com.tectonic.ui:number
      - description: Rules defines the spec for the ruler component.
        displayName: Rules
        path: rules
        x-descriptors:
        - urn:alm:descriptor:com.tectonic.ui:advanced
      - description: Enabled defines a flag to enable/disable the ruler component
        displayName: Enable
        path: rules.enabled
        x-descriptors:
        - urn:alm:descriptor:com.tectonic.ui:booleanSwitch
      - description: Namespaces to be selected for PrometheusRules discovery. If unspecified,
          only the same namespace as the LokiStack object is in is used.
        displayName: Namespace Selector
        path: rules.namespaceSelector
      - description: A selector to select which LokiRules to mount for loading alerting/recording
          rules from.
        displayName: Selector
        path: rules.selector
      - description: Size defines one of the support Loki deployment scale out sizes.
        displayName: LokiStack Size
        path: size
        x-descriptors:
        - urn:alm:descriptor:com.tectonic.ui:select:1x.extra-small
        - urn:alm:descriptor:com.tectonic.ui:select:1x.small
        - urn:alm:descriptor:com.tectonic.ui:select:1x.medium
      - description: Storage defines the spec for the object storage endpoint to store
          logs.
        displayName: Object Storage
        path: storage
      - description: Version for writing and reading logs.
        displayName: Version
        path: storage.schemas[0].version
        x-descriptors:
        - urn:alm:descriptor:com.tectonic.ui:select:v11
        - urn:alm:descriptor:com.tectonic.ui:select:v12
        - urn:alm:descriptor:com.tectonic.ui:select:v13
      - description: Name of a secret in the namespace configured for object storage
          secrets.
        displayName: Object Storage Secret Name
        path: storage.secret.name
        x-descriptors:
        - urn:alm:descriptor:io.kubernetes:Secret
      - description: Type of object storage that should be used
        displayName: Object Storage Secret Type
        path: storage.secret.type
        x-descriptors:
        - urn:alm:descriptor:com.tectonic.ui:select:azure
        - urn:alm:descriptor:com.tectonic.ui:select:gcs
        - urn:alm:descriptor:com.tectonic.ui:select:s3
        - urn:alm:descriptor:com.tectonic.ui:select:swift
        - urn:alm:descriptor:com.tectonic.ui:select:alibabacloud
      - description: TLS configuration for reaching the object storage endpoint.
        displayName: TLS Config
        path: storage.tls
      - description: Key is the data key of a ConfigMap containing a CA certificate.
          It needs to be in the same namespace as the LokiStack custom resource. If
          empty, it defaults to "service-ca.crt".
        displayName: CA ConfigMap Key
        path: storage.tls.caKey
      - description: CA is the name of a ConfigMap containing a CA certificate. It
          needs to be in the same namespace as the LokiStack custom resource.
        displayName: CA ConfigMap Name
        path: storage.tls.caName
        x-descriptors:
        - urn:alm:descriptor:io.kubernetes:ConfigMap
      - description: Storage class name defines the storage class for ingester/querier
          PVCs.
        displayName: Storage Class Name
        path: storageClassName
        x-descriptors:
        - urn:alm:descriptor:io.kubernetes:StorageClass
      - description: Template defines the resource/limits/tolerations/nodeselectors
          per component.
        displayName: Node Placement
        path: template
        x-descriptors:
        - urn:alm:descriptor:com.tectonic.ui:advanced
      - description: Compactor defines the compaction component spec.
        displayName: Compactor pods
        path: template.compactor
      - description: PodAntiAffinity defines the pod anti affinity scheduling rules
          to schedule pods of a component.
        displayName: PodAntiAffinity
        path: template.compactor.podAntiAffinity
        x-descriptors:
        - urn:alm:descriptor:com.tectonic.ui:podAntiAffinity
      - description: Replicas defines the number of replica pods of the component.
        displayName: Replicas
        path: template.compactor.replicas
        x-descriptors:
        - urn:alm:descriptor:com.tectonic.ui:hidden
      - description: Distributor defines the distributor component spec.
        displayName: Distributor pods
        path: template.distributor
      - description: PodAntiAffinity defines the pod anti affinity scheduling rules
          to schedule pods of a component.
        displayName: PodAntiAffinity
        path: template.distributor.podAntiAffinity
        x-descriptors:
        - urn:alm:descriptor:com.tectonic.ui:podAntiAffinity
      - description: Replicas defines the number of replica pods of the component.
        displayName: Replicas
        path: template.distributor.replicas
        x-descriptors:
        - urn:alm:descriptor:com.tectonic.ui:hidden
      - description: Gateway defines the lokistack gateway component spec.
        displayName: Gateway pods
        path: template.gateway
      - description: PodAntiAffinity defines the pod anti affinity scheduling rules
          to schedule pods of a component.
        displayName: PodAntiAffinity
        path: template.gateway.podAntiAffinity
        x-descriptors:
        - urn:alm:descriptor:com.tectonic.ui:podAntiAffinity
      - description: Replicas defines the number of replica pods of the component.
        displayName: Replicas
        path: template.gateway.replicas
        x-descriptors:
        - urn:alm:descriptor:com.tectonic.ui:hidden
      - description: IndexGateway defines the index gateway component spec.
        displayName: Index Gateway pods
        path: template.indexGateway
      - description: PodAntiAffinity defines the pod anti affinity scheduling rules
          to schedule pods of a component.
        displayName: PodAntiAffinity
        path: template.indexGateway.podAntiAffinity
        x-descriptors:
        - urn:alm:descriptor:com.tectonic.ui:podAntiAffinity
      - description: Replicas defines the number of replica pods of the component.
        displayName: Replicas
        path: template.indexGateway.replicas
        x-descriptors:
        - urn:alm:descriptor:com.tectonic.ui:hidden
      - description: Ingester defines the ingester component spec.
        displayName: Ingester pods
        path: template.ingester
      - description: PodAntiAffinity defines the pod anti affinity scheduling rules
          to schedule pods of a component.
        displayName: PodAntiAffinity
        path: template.ingester.podAntiAffinity
        x-descriptors:
        - urn:alm:descriptor:com.tectonic.ui:podAntiAffinity
      - description: Replicas defines the number of replica pods of the component.
        displayName: Replicas
        path: template.ingester.replicas
        x-descriptors:
        - urn:alm:descriptor:com.tectonic.ui:hidden
      - description: Querier defines the querier component spec.
        displayName: Querier pods
        path: template.querier
      - description: PodAntiAffinity defines the pod anti affinity scheduling rules
          to schedule pods of a component.
        displayName: PodAntiAffinity
        path: template.querier.podAntiAffinity
        x-descriptors:
        - urn:alm:descriptor:com.tectonic.ui:podAntiAffinity
      - description: Replicas defines the number of replica pods of the component.
        displayName: Replicas
        path: template.querier.replicas
        x-descriptors:
        - urn:alm:descriptor:com.tectonic.ui:hidden
      - description: QueryFrontend defines the query frontend component spec.
        displayName: Query Frontend pods
        path: template.queryFrontend
      - description: PodAntiAffinity defines the pod anti affinity scheduling rules
          to schedule pods of a component.
        displayName: PodAntiAffinity
        path: template.queryFrontend.podAntiAffinity
        x-descriptors:
        - urn:alm:descriptor:com.tectonic.ui:podAntiAffinity
      - description: Replicas defines the number of replica pods of the component.
        displayName: Replicas
        path: template.queryFrontend.replicas
        x-descriptors:
        - urn:alm:descriptor:com.tectonic.ui:hidden
      - description: Ruler defines the ruler component spec.
        displayName: Ruler pods
        path: template.ruler
      - description: PodAntiAffinity defines the pod anti affinity scheduling rules
          to schedule pods of a component.
        displayName: PodAntiAffinity
        path: template.ruler.podAntiAffinity
        x-descriptors:
        - urn:alm:descriptor:com.tectonic.ui:podAntiAffinity
      - description: Replicas defines the number of replica pods of the component.
        displayName: Replicas
        path: template.ruler.replicas
        x-descriptors:
        - urn:alm:descriptor:com.tectonic.ui:hidden
      - description: Tenants defines the per-tenant authentication and authorization
          spec for the lokistack-gateway component.
        displayName: Tenants Configuration
        path: tenants
      - description: Authentication defines the lokistack-gateway component authentication
          configuration spec per tenant.
        displayName: Authentication
        path: tenants.authentication
      - description: TLSConfig defines the spec for the mTLS tenant's authentication.
        displayName: mTLS Configuration
        path: tenants.authentication[0].mTLS
      - description: CA defines the spec for the custom CA for tenant's authentication.
        displayName: CA ConfigMap
        path: tenants.authentication[0].mTLS.ca
      - description: Key is the data key of a ConfigMap containing a CA certificate.
          It needs to be in the same namespace as the LokiStack custom resource. If
          empty, it defaults to "service-ca.crt".
        displayName: CA ConfigMap Key
        path: tenants.authentication[0].mTLS.ca.caKey
      - description: CA is the name of a ConfigMap containing a CA certificate. It
          needs to be in the same namespace as the LokiStack custom resource.
        displayName: CA ConfigMap Name
        path: tenants.authentication[0].mTLS.ca.caName
        x-descriptors:
        - urn:alm:descriptor:io.kubernetes:ConfigMap
      - description: OIDC defines the spec for the OIDC tenant's authentication.
        displayName: OIDC Configuration
        path: tenants.authentication[0].oidc
      - description: IssuerCA defines the spec for the issuer CA for tenant's authentication.
        displayName: IssuerCA ConfigMap
        path: tenants.authentication[0].oidc.issuerCA
      - description: Key is the data key of a ConfigMap containing a CA certificate.
          It needs to be in the same namespace as the LokiStack custom resource. If
          empty, it defaults to "service-ca.crt".
        displayName: CA ConfigMap Key
        path: tenants.authentication[0].oidc.issuerCA.caKey
      - description: CA is the name of a ConfigMap containing a CA certificate. It
          needs to be in the same namespace as the LokiStack custom resource.
        displayName: CA ConfigMap Name
        path: tenants.authentication[0].oidc.issuerCA.caName
        x-descriptors:
        - urn:alm:descriptor:io.kubernetes:ConfigMap
      - description: IssuerURL defines the URL for issuer.
        displayName: Issuer URL
        path: tenants.authentication[0].oidc.issuerURL
      - description: RedirectURL defines the URL for redirect.
        displayName: Redirect URL
        path: tenants.authentication[0].oidc.redirectURL
      - description: Secret defines the spec for the clientID and clientSecret for
          tenant's authentication.
        displayName: Tenant Secret
        path: tenants.authentication[0].oidc.secret
      - description: Name of a secret in the namespace configured for tenant secrets.
        displayName: Tenant Secret Name
        path: tenants.authentication[0].oidc.secret.name
        x-descriptors:
        - urn:alm:descriptor:io.kubernetes:Secret
      - description: TenantID defines the id of the tenant.
        displayName: Tenant ID
        path: tenants.authentication[0].tenantId
      - description: TenantName defines the name of the tenant.
        displayName: Tenant Name
        path: tenants.authentication[0].tenantName
      - description: Authorization defines the lokistack-gateway component authorization
          configuration spec per tenant.
        displayName: Authorization
        path: tenants.authorization
      - description: OPA defines the spec for the third-party endpoint for tenant's
          authorization.
        displayName: OPA Configuration
        path: tenants.authorization.opa
      - description: URL defines the third-party endpoint for authorization.
        displayName: OpenPolicyAgent URL
        path: tenants.authorization.opa.url
      - description: RoleBindings defines configuration to bind a set of roles to
          a set of subjects.
        displayName: Static Role Bindings
        path: tenants.authorization.roleBindings
      - description: Roles defines a set of permissions to interact with a tenant.
        displayName: Static Roles
        path: tenants.authorization.roles
      - description: Mode defines the mode in which lokistack-gateway component will
          be configured.
        displayName: Mode
        path: tenants.mode
        x-descriptors:
        - urn:alm:descriptor:com.tectonic.ui:select:static
        - urn:alm:descriptor:com.tectonic.ui:select:dynamic
        - urn:alm:descriptor:com.tectonic.ui:select:openshift-logging
        - urn:alm:descriptor:com.tectonic.ui:select:openshift-network
      - description: Openshift defines the configuration specific to Openshift modes.
        displayName: Openshift
        path: tenants.openshift
      - description: "AdminGroups defines a list of groups, whose members are considered
          to have admin-privileges by the Loki Operator. Setting this to an empty
          array disables admin groups. \n By default the following groups are considered
          admin-groups: - system:cluster-admins - cluster-admin - dedicated-admin"
        displayName: Admin Groups
        path: tenants.openshift.adminGroups
      statusDescriptors:
      - description: Distributor is a map to the per pod status of the distributor
          deployment
        displayName: Distributor
        path: components.distributor
        x-descriptors:
        - urn:alm:descriptor:com.tectonic.ui:podStatuses
      - description: Ingester is a map to the per pod status of the ingester statefulset
        displayName: Ingester
        path: components.ingester
        x-descriptors:
        - urn:alm:descriptor:com.tectonic.ui:podStatuses
      - description: Querier is a map to the per pod status of the querier deployment
        displayName: Querier
        path: components.querier
        x-descriptors:
        - urn:alm:descriptor:com.tectonic.ui:podStatuses
      - description: QueryFrontend is a map to the per pod status of the query frontend
          deployment
        displayName: Query Frontend
        path: components.queryFrontend
        x-descriptors:
        - urn:alm:descriptor:com.tectonic.ui:podStatuses
      - description: Compactor is a map to the pod status of the compactor pod.
        displayName: Compactor
        path: components.compactor
        x-descriptors:
        - urn:alm:descriptor:com.tectonic.ui:podStatuses
      - description: Gateway is a map to the per pod status of the lokistack gateway
          deployment.
        displayName: Gateway
        path: components.gateway
        x-descriptors:
        - urn:alm:descriptor:com.tectonic.ui:podStatuses
      - description: IndexGateway is a map to the per pod status of the index gateway
          statefulset
        displayName: IndexGateway
        path: components.indexGateway
        x-descriptors:
        - urn:alm:descriptor:com.tectonic.ui:podStatuses
      - description: Ruler is a map to the per pod status of the lokistack ruler statefulset.
        displayName: Ruler
        path: components.ruler
        x-descriptors:
        - urn:alm:descriptor:com.tectonic.ui:podStatuses
      - description: Conditions of the Loki deployment health.
        displayName: Conditions
        path: conditions
        x-descriptors:
        - urn:alm:descriptor:io.kubernetes.conditions
      version: v1
    - description: RecordingRule is the Schema for the recordingrules API
      displayName: RecordingRule
      kind: RecordingRule
      name: recordingrules.loki.grafana.com
      resources:
      - kind: LokiStack
        name: ""
        version: v1
      specDescriptors:
      - description: List of groups for recording rules.
        displayName: Groups
        path: groups
      - description: Interval defines the time interval between evaluation of the
          given recoding rule.
        displayName: Evaluation Interval
        path: groups[0].interval
      - description: Limit defines the number of series a recording rule can produce.
          0 is no limit.
        displayName: Limit of produced series
        path: groups[0].limit
        x-descriptors:
        - urn:alm:descriptor:com.tectonic.ui:number
      - description: Name of the recording rule group. Must be unique within all recording
          rules.
        displayName: Name
        path: groups[0].name
      - description: Rules defines a list of recording rules
        displayName: Rules
        path: groups[0].rules
      - description: The LogQL expression to evaluate. Every evaluation cycle this
          is evaluated at the current time, and all resultant time series become pending/firing
          alerts.
        displayName: LogQL Expression
        path: groups[0].rules[0].expr
      - description: Labels to add to each recording rule.
        displayName: Labels
        path: groups[0].rules[0].labels
      - description: The name of the time series to output to. Must be a valid metric
          name.
        displayName: Metric Name
        path: groups[0].rules[0].record
      - description: TenantID of tenant where the recording rules are evaluated in.
        displayName: Tenant ID
        path: tenantID
      statusDescriptors:
      - description: Conditions of the RecordingRule generation health.
        displayName: Conditions
        path: conditions
        x-descriptors:
        - urn:alm:descriptor:io.kubernetes.conditions
      version: v1
    - description: RulerConfig is the Schema for the rulerconfigs API
      displayName: RulerConfig
      kind: RulerConfig
      name: rulerconfigs.loki.grafana.com
      resources:
      - kind: LokiStack
        name: ""
        version: v1
      specDescriptors:
      - description: Defines alert manager configuration to notify on firing alerts.
        displayName: Alert Manager Configuration
        path: alertmanager
        x-descriptors:
        - urn:alm:descriptor:com.tectonic.ui:advanced
      - description: Client configuration for reaching the alertmanager endpoint.
        displayName: TLS Config
        path: alertmanager.client
      - description: Basic authentication configuration for reaching the alertmanager
          endpoints.
        displayName: Basic Authentication
        path: alertmanager.client.basicAuth
        x-descriptors:
        - urn:alm:descriptor:com.tectonic.ui:advanced
      - description: The subject's password for the basic authentication configuration.
        displayName: Password
        path: alertmanager.client.basicAuth.password
      - description: The subject's username for the basic authentication configuration.
        displayName: Username
        path: alertmanager.client.basicAuth.username
      - description: Header authentication configuration for reaching the alertmanager
          endpoints.
        displayName: Header Authentication
        path: alertmanager.client.headerAuth
        x-descriptors:
        - urn:alm:descriptor:com.tectonic.ui:advanced
      - description: The credentials for the header authentication configuration.
        displayName: Credentials
        path: alertmanager.client.headerAuth.credentials
      - description: The credentials file for the Header authentication configuration.
          It is mutually exclusive with `credentials`.
        displayName: Credentials File
        path: alertmanager.client.headerAuth.credentialsFile
      - description: The authentication type for the header authentication configuration.
        displayName: Type
        path: alertmanager.client.headerAuth.type
      - description: TLS configuration for reaching the alertmanager endpoints.
        displayName: TLS
        path: alertmanager.client.tls
        x-descriptors:
        - urn:alm:descriptor:com.tectonic.ui:advanced
      - description: The CA certificate file path for the TLS configuration.
        displayName: CA Path
        path: alertmanager.client.tls.caPath
      - description: The client-side certificate file path for the TLS configuration.
        displayName: Cert Path
        path: alertmanager.client.tls.certPath
      - description: The client-side key file path for the TLS configuration.
        displayName: Key Path
        path: alertmanager.client.tls.keyPath
      - description: The server name to validate in the alertmanager server certificates.
        displayName: Server Name
        path: alertmanager.client.tls.serverName
      - description: Defines the configuration for DNS-based discovery of AlertManager
          hosts.
        displayName: DNS Discovery
        path: alertmanager.discovery
        x-descriptors:
        - urn:alm:descriptor:com.tectonic.ui:advanced
      - description: Use DNS SRV records to discover Alertmanager hosts.
        displayName: Enable SRV
        path: alertmanager.discovery.enableSRV
      - description: How long to wait between refreshing DNS resolutions of Alertmanager
          hosts.
        displayName: Refresh Interval
        path: alertmanager.discovery.refreshInterval
      - description: If enabled, then requests to Alertmanager use the v2 API.
        displayName: Enable AlertManager V2 API
        path: alertmanager.enableV2
        x-descriptors:
        - urn:alm:descriptor:com.tectonic.ui:booleanSwitch
      - description: List of AlertManager URLs to send notifications to. Each Alertmanager
          URL is treated as a separate group in the configuration. Multiple Alertmanagers
          in HA per group can be supported by using DNS resolution (See EnableDNSDiscovery).
        displayName: AlertManager Endpoints
        path: alertmanager.endpoints
      - description: Additional labels to add to all alerts.
        displayName: Extra Alert Labels
        path: alertmanager.externalLabels
      - description: URL for alerts return path.
        displayName: Alert External URL
        path: alertmanager.externalUrl
      - description: Defines the configuration for the notification queue to AlertManager
          hosts.
        displayName: Notification Queue
        path: alertmanager.notificationQueue
        x-descriptors:
        - urn:alm:descriptor:com.tectonic.ui:advanced
      - description: Capacity of the queue for notifications to be sent to the Alertmanager.
        displayName: Notification Queue Capacity
        path: alertmanager.notificationQueue.capacity
        x-descriptors:
        - urn:alm:descriptor:com.tectonic.ui:number
      - description: Minimum duration between alert and restored "for" state. This
          is maintained only for alerts with configured "for" time greater than the
          grace period.
        displayName: Firing Grace Period
        path: alertmanager.notificationQueue.forGracePeriod
      - description: Max time to tolerate outage for restoring "for" state of alert.
        displayName: Outage Tolerance
        path: alertmanager.notificationQueue.forOutageTolerance
      - description: Minimum amount of time to wait before resending an alert to Alertmanager.
        displayName: Resend Delay
        path: alertmanager.notificationQueue.resendDelay
      - description: HTTP timeout duration when sending notifications to the Alertmanager.
        displayName: Timeout
        path: alertmanager.notificationQueue.timeout
      - description: List of alert relabel configurations.
        displayName: Alert Relabel Configuration
        path: alertmanager.relabelConfigs
      - description: Action to perform based on regex matching. Default is 'replace'
        displayName: Action
        path: alertmanager.relabelConfigs[0].action
        x-descriptors:
        - urn:alm:descriptor:com.tectonic.ui:select:drop
        - urn:alm:descriptor:com.tectonic.ui:select:hashmod
        - urn:alm:descriptor:com.tectonic.ui:select:keep
        - urn:alm:descriptor:com.tectonic.ui:select:labeldrop
        - urn:alm:descriptor:com.tectonic.ui:select:labelkeep
        - urn:alm:descriptor:com.tectonic.ui:select:labelmap
        - urn:alm:descriptor:com.tectonic.ui:select:replace
      - description: Modulus to take of the hash of the source label values.
        displayName: Modulus
        path: alertmanager.relabelConfigs[0].modulus
      - description: Regular expression against which the extracted value is matched.
          Default is '(.*)'
        displayName: Regex
        path: alertmanager.relabelConfigs[0].regex
      - description: Replacement value against which a regex replace is performed
          if the regular expression matches. Regex capture groups are available. Default
          is '$1'
        displayName: Replacement
        path: alertmanager.relabelConfigs[0].replacement
      - description: Separator placed between concatenated source label values. default
          is ';'.
        displayName: Separator
        path: alertmanager.relabelConfigs[0].separator
      - description: The source labels select values from existing labels. Their content
          is concatenated using the configured separator and matched against the configured
          regular expression for the replace, keep, and drop actions.
        displayName: Source Labels
        path: alertmanager.relabelConfigs[0].sourceLabels
      - description: Label to which the resulting value is written in a replace action.
          It is mandatory for replace actions. Regex capture groups are available.
        displayName: Target Label
        path: alertmanager.relabelConfigs[0].targetLabel
      - description: Interval on how frequently to evaluate rules.
        displayName: Evaluation Interval
        path: evaluationInterval
      - description: Overrides defines the config overrides to be applied per-tenant.
        displayName: Rate Limiting
        path: overrides
        x-descriptors:
        - urn:alm:descriptor:com.tectonic.ui:advanced
      - description: Client configuration for reaching the alertmanager endpoint.
        displayName: TLS Config
        path: overrides.alertmanager.client
      - description: Basic authentication configuration for reaching the alertmanager
          endpoints.
        displayName: Basic Authentication
        path: overrides.alertmanager.client.basicAuth
        x-descriptors:
        - urn:alm:descriptor:com.tectonic.ui:advanced
      - description: The subject's password for the basic authentication configuration.
        displayName: Password
        path: overrides.alertmanager.client.basicAuth.password
      - description: The subject's username for the basic authentication configuration.
        displayName: Username
        path: overrides.alertmanager.client.basicAuth.username
      - description: Header authentication configuration for reaching the alertmanager
          endpoints.
        displayName: Header Authentication
        path: overrides.alertmanager.client.headerAuth
        x-descriptors:
        - urn:alm:descriptor:com.tectonic.ui:advanced
      - description: The credentials for the header authentication configuration.
        displayName: Credentials
        path: overrides.alertmanager.client.headerAuth.credentials
      - description: The credentials file for the Header authentication configuration.
          It is mutually exclusive with `credentials`.
        displayName: Credentials File
        path: overrides.alertmanager.client.headerAuth.credentialsFile
      - description: The authentication type for the header authentication configuration.
        displayName: Type
        path: overrides.alertmanager.client.headerAuth.type
      - description: TLS configuration for reaching the alertmanager endpoints.
        displayName: TLS
        path: overrides.alertmanager.client.tls
        x-descriptors:
        - urn:alm:descriptor:com.tectonic.ui:advanced
      - description: The CA certificate file path for the TLS configuration.
        displayName: CA Path
        path: overrides.alertmanager.client.tls.caPath
      - description: The client-side certificate file path for the TLS configuration.
        displayName: Cert Path
        path: overrides.alertmanager.client.tls.certPath
      - description: The client-side key file path for the TLS configuration.
        displayName: Key Path
        path: overrides.alertmanager.client.tls.keyPath
      - description: The server name to validate in the alertmanager server certificates.
        displayName: Server Name
        path: overrides.alertmanager.client.tls.serverName
      - description: Defines the configuration for DNS-based discovery of AlertManager
          hosts.
        displayName: DNS Discovery
        path: overrides.alertmanager.discovery
        x-descriptors:
        - urn:alm:descriptor:com.tectonic.ui:advanced
      - description: Use DNS SRV records to discover Alertmanager hosts.
        displayName: Enable SRV
        path: overrides.alertmanager.discovery.enableSRV
      - description: How long to wait between refreshing DNS resolutions of Alertmanager
          hosts.
        displayName: Refresh Interval
        path: overrides.alertmanager.discovery.refreshInterval
      - description: If enabled, then requests to Alertmanager use the v2 API.
        displayName: Enable AlertManager V2 API
        path: overrides.alertmanager.enableV2
        x-descriptors:
        - urn:alm:descriptor:com.tectonic.ui:booleanSwitch
      - description: List of AlertManager URLs to send notifications to. Each Alertmanager
          URL is treated as a separate group in the configuration. Multiple Alertmanagers
          in HA per group can be supported by using DNS resolution (See EnableDNSDiscovery).
        displayName: AlertManager Endpoints
        path: overrides.alertmanager.endpoints
      - description: Additional labels to add to all alerts.
        displayName: Extra Alert Labels
        path: overrides.alertmanager.externalLabels
      - description: URL for alerts return path.
        displayName: Alert External URL
        path: overrides.alertmanager.externalUrl
      - description: Defines the configuration for the notification queue to AlertManager
          hosts.
        displayName: Notification Queue
        path: overrides.alertmanager.notificationQueue
        x-descriptors:
        - urn:alm:descriptor:com.tectonic.ui:advanced
      - description: Capacity of the queue for notifications to be sent to the Alertmanager.
        displayName: Notification Queue Capacity
        path: overrides.alertmanager.notificationQueue.capacity
        x-descriptors:
        - urn:alm:descriptor:com.tectonic.ui:number
      - description: Minimum duration between alert and restored "for" state. This
          is maintained only for alerts with configured "for" time greater than the
          grace period.
        displayName: Firing Grace Period
        path: overrides.alertmanager.notificationQueue.forGracePeriod
      - description: Max time to tolerate outage for restoring "for" state of alert.
        displayName: Outage Tolerance
        path: overrides.alertmanager.notificationQueue.forOutageTolerance
      - description: Minimum amount of time to wait before resending an alert to Alertmanager.
        displayName: Resend Delay
        path: overrides.alertmanager.notificationQueue.resendDelay
      - description: HTTP timeout duration when sending notifications to the Alertmanager.
        displayName: Timeout
        path: overrides.alertmanager.notificationQueue.timeout
      - description: List of alert relabel configurations.
        displayName: Alert Relabel Configuration
        path: overrides.alertmanager.relabelConfigs
      - description: Action to perform based on regex matching. Default is 'replace'
        displayName: Action
        path: overrides.alertmanager.relabelConfigs[0].action
        x-descriptors:
        - urn:alm:descriptor:com.tectonic.ui:select:drop
        - urn:alm:descriptor:com.tectonic.ui:select:hashmod
        - urn:alm:descriptor:com.tectonic.ui:select:keep
        - urn:alm:descriptor:com.tectonic.ui:select:labeldrop
        - urn:alm:descriptor:com.tectonic.ui:select:labelkeep
        - urn:alm:descriptor:com.tectonic.ui:select:labelmap
        - urn:alm:descriptor:com.tectonic.ui:select:replace
      - description: Modulus to take of the hash of the source label values.
        displayName: Modulus
        path: overrides.alertmanager.relabelConfigs[0].modulus
      - description: Regular expression against which the extracted value is matched.
          Default is '(.*)'
        displayName: Regex
        path: overrides.alertmanager.relabelConfigs[0].regex
      - description: Replacement value against which a regex replace is performed
          if the regular expression matches. Regex capture groups are available. Default
          is '$1'
        displayName: Replacement
        path: overrides.alertmanager.relabelConfigs[0].replacement
      - description: Separator placed between concatenated source label values. default
          is ';'.
        displayName: Separator
        path: overrides.alertmanager.relabelConfigs[0].separator
      - description: The source labels select values from existing labels. Their content
          is concatenated using the configured separator and matched against the configured
          regular expression for the replace, keep, and drop actions.
        displayName: Source Labels
        path: overrides.alertmanager.relabelConfigs[0].sourceLabels
      - description: Label to which the resulting value is written in a replace action.
          It is mandatory for replace actions. Regex capture groups are available.
        displayName: Target Label
        path: overrides.alertmanager.relabelConfigs[0].targetLabel
      - description: Interval on how frequently to poll for new rule definitions.
        displayName: Poll Interval
        path: pollInterval
      - description: Defines a remote write endpoint to write recording rule metrics.
        displayName: Remote Write Configuration
        path: remoteWrite
        x-descriptors:
        - urn:alm:descriptor:com.tectonic.ui:advanced
      - description: Defines the configuration for remote write client.
        displayName: Client
        path: remoteWrite.client
        x-descriptors:
        - urn:alm:descriptor:com.tectonic.ui:advanced
      - description: Type of authorzation to use to access the remote write endpoint
        displayName: Authorization Type
        path: remoteWrite.client.authorization
        x-descriptors:
        - urn:alm:descriptor:com.tectonic.ui:select:basic
        - urn:alm:descriptor:com.tectonic.ui:select:header
      - description: Name of a secret in the namespace configured for authorization
          secrets.
        displayName: Authorization Secret Name
        path: remoteWrite.client.authorizationSecretName
        x-descriptors:
        - urn:alm:descriptor:io.kubernetes:Secret
      - description: Configure whether HTTP requests follow HTTP 3xx redirects.
        displayName: Follow HTTP Redirects
        path: remoteWrite.client.followRedirects
        x-descriptors:
        - urn:alm:descriptor:com.tectonic.ui:booleanSwitch
      - description: Name of the remote write config, which if specified must be unique
          among remote write configs.
        displayName: Name
        path: remoteWrite.client.name
      - description: Optional proxy URL.
        displayName: HTTP Proxy URL
        path: remoteWrite.client.proxyUrl
      - description: List of remote write relabel configurations.
        displayName: Metric Relabel Configuration
        path: remoteWrite.client.relabelConfigs
      - description: Action to perform based on regex matching. Default is 'replace'
        displayName: Action
        path: remoteWrite.client.relabelConfigs[0].action
        x-descriptors:
        - urn:alm:descriptor:com.tectonic.ui:select:drop
        - urn:alm:descriptor:com.tectonic.ui:select:hashmod
        - urn:alm:descriptor:com.tectonic.ui:select:keep
        - urn:alm:descriptor:com.tectonic.ui:select:labeldrop
        - urn:alm:descriptor:com.tectonic.ui:select:labelkeep
        - urn:alm:descriptor:com.tectonic.ui:select:labelmap
        - urn:alm:descriptor:com.tectonic.ui:select:replace
      - description: Modulus to take of the hash of the source label values.
        displayName: Modulus
        path: remoteWrite.client.relabelConfigs[0].modulus
      - description: Regular expression against which the extracted value is matched.
          Default is '(.*)'
        displayName: Regex
        path: remoteWrite.client.relabelConfigs[0].regex
      - description: Replacement value against which a regex replace is performed
          if the regular expression matches. Regex capture groups are available. Default
          is '$1'
        displayName: Replacement
        path: remoteWrite.client.relabelConfigs[0].replacement
      - description: Separator placed between concatenated source label values. default
          is ';'.
        displayName: Separator
        path: remoteWrite.client.relabelConfigs[0].separator
      - description: The source labels select values from existing labels. Their content
          is concatenated using the configured separator and matched against the configured
          regular expression for the replace, keep, and drop actions.
        displayName: Source Labels
        path: remoteWrite.client.relabelConfigs[0].sourceLabels
      - description: Label to which the resulting value is written in a replace action.
          It is mandatory for replace actions. Regex capture groups are available.
        displayName: Target Label
        path: remoteWrite.client.relabelConfigs[0].targetLabel
      - description: Timeout for requests to the remote write endpoint.
        displayName: Remote Write Timeout
        path: remoteWrite.client.timeout
      - description: The URL of the endpoint to send samples to.
        displayName: Endpoint
        path: remoteWrite.client.url
      - description: Enable remote-write functionality.
        displayName: Enabled
        path: remoteWrite.enabled
        x-descriptors:
        - urn:alm:descriptor:com.tectonic.ui:booleanSwitch
      - description: Defines the configuration for remote write client queue.
        displayName: Client Queue
        path: remoteWrite.queue
        x-descriptors:
        - urn:alm:descriptor:com.tectonic.ui:advanced
      - description: Maximum time a sample will wait in buffer.
        displayName: Batch Send Deadline
        path: remoteWrite.queue.batchSendDeadline
      - description: Number of samples to buffer per shard before we block reading
          of more
        displayName: Queue Capacity
        path: remoteWrite.queue.capacity
        x-descriptors:
        - urn:alm:descriptor:com.tectonic.ui:number
      - description: Maximum retry delay.
        displayName: Max BackOff Period
        path: remoteWrite.queue.maxBackOffPeriod
      - description: Maximum number of samples per send.
        displayName: Maximum Shards per Send
        path: remoteWrite.queue.maxSamplesPerSend
        x-descriptors:
        - urn:alm:descriptor:com.tectonic.ui:number
      - description: Maximum number of shards, i.e. amount of concurrency.
        displayName: Maximum Shards
        path: remoteWrite.queue.maxShards
        x-descriptors:
        - urn:alm:descriptor:com.tectonic.ui:number
      - description: Initial retry delay. Gets doubled for every retry.
        displayName: Min BackOff Period
        path: remoteWrite.queue.minBackOffPeriod
      - description: Minimum number of shards, i.e. amount of concurrency.
        displayName: Minimum Shards
        path: remoteWrite.queue.minShards
        x-descriptors:
        - urn:alm:descriptor:com.tectonic.ui:number
      - description: Minimum period to wait between refreshing remote-write reconfigurations.
        displayName: Min Refresh Period
        path: remoteWrite.refreshPeriod
      statusDescriptors:
      - description: Conditions of the RulerConfig health.
        displayName: Conditions
        path: conditions
        x-descriptors:
        - urn:alm:descriptor:io.kubernetes.conditions
      version: v1
  description: |
    The Loki Operator for OCP provides a means for configuring and managing a Loki stack for cluster logging.
    ## Prerequisites and Requirements
    ### Loki Operator Namespace
    The Loki Operator must be deployed to the global operator group namespace `openshift-operators-redhat`.
    ### Memory Considerations
    Loki is a memory intensive application.  The initial
    set of OCP nodes may not be large enough to support the Loki cluster.  Additional OCP nodes must be added
    to the OCP cluster if you desire to run with the recommended (or better) memory.
  displayName: Loki Operator
  icon:
  - base64data: PHN2ZyBpZD0iYWZiNDE1NDktYzU3MC00OWI3LTg1Y2QtNjU3NjAwZWRmMmUxIiBkYXRhLW5hbWU9IkxheWVyIDEiIHhtbG5zPSJodHRwOi8vd3d3LnczLm9yZy8yMDAwL3N2ZyIgdmlld0JveD0iMCAwIDcyMS4xNSA3MjEuMTUiPgogIDxkZWZzPgogICAgPHN0eWxlPgogICAgICAuYTQ0OGZkZWEtNGE0Yy00Njc4LTk3NmEtYzM3ODUzMDhhZTA2IHsKICAgICAgICBmaWxsOiAjZGIzOTI3OwogICAgICB9CgogICAgICAuZTEzMzA4YjgtNzQ4NS00Y2IwLTk3NjUtOGE1N2I5M2Y5MWE2IHsKICAgICAgICBmaWxsOiAjY2IzNzI4OwogICAgICB9CgogICAgICAuZTc3Mjg2ZjEtMjJkYS00NGQxLThlZmItMWQxNGIwY2NhZTYyIHsKICAgICAgICBmaWxsOiAjZmZmOwogICAgICB9CgogICAgICAuYTA0MjBjYWMtZWJlNi00YzE4LWI5ODEtYWJiYTBiYTliMzY1IHsKICAgICAgICBmaWxsOiAjZTVlNWU0OwogICAgICB9CiAgICA8L3N0eWxlPgogIDwvZGVmcz4KICA8Y2lyY2xlIGNsYXNzPSJhNDQ4ZmRlYS00YTRjLTQ2NzgtOTc2YS1jMzc4NTMwOGFlMDYiIGN4PSIzNjAuNTgiIGN5PSIzNjAuNTgiIHI9IjM1OC4yOCIvPgogIDxwYXRoIGNsYXNzPSJlMTMzMDhiOC03NDg1LTRjYjAtOTc2NS04YTU3YjkzZjkxYTYiIGQ9Ik02MTMuNTQsMTA3LjMsMTA2Ljg4LDYxNGMxNDAsMTM4LjUxLDM2NS44MiwxMzguMDYsNTA1LjI2LTEuMzlTNzUyLDI0Ny4zMyw2MTMuNTQsMTA3LjNaIi8+CiAgPGc+CiAgICA8Y2lyY2xlIGNsYXNzPSJlNzcyODZmMS0yMmRhLTQ0ZDEtOGVmYi0xZDE0YjBjY2FlNjIiIGN4PSIyMzQuNyIgY3k9IjM1Ny4zIiByPSI0Ny43MiIvPgogICAgPGNpcmNsZSBjbGFzcz0iZTc3Mjg2ZjEtMjJkYS00NGQxLThlZmItMWQxNGIwY2NhZTYyIiBjeD0iMjM0LjciIGN5PSIxODIuOTQiIHI9IjQ3LjcyIi8+CiAgICA8Y2lyY2xlIGNsYXNzPSJlNzcyODZmMS0yMmRhLTQ0ZDEtOGVmYi0xZDE0YjBjY2FlNjIiIGN4PSIyMzQuNyIgY3k9IjUzOC4yMSIgcj0iNDcuNzIiLz4KICA8L2c+CiAgPHBvbHlnb24gY2xhc3M9ImU3NzI4NmYxLTIyZGEtNDRkMS04ZWZiLTFkMTRiMGNjYWU2MiIgcG9pbnRzPSI0MzUuMTkgMzQ3LjMgMzkwLjU0IDM0Ny4zIDM5MC41NCAxNzIuOTQgMzE2LjE2IDE3Mi45NCAzMTYuMTYgMTkyLjk0IDM3MC41NCAxOTIuOTQgMzcwLjU0IDM0Ny4zIDMxNi4xNiAzNDcuMyAzMTYuMTYgMzY3LjMgMzcwLjU0IDM2Ny4zIDM3MC41NCA1MjEuNjcgMzE2LjE2IDUyMS42NyAzMTYuMTYgNTQxLjY3IDM5MC41NCA1NDEuNjcgMzkwLjU0IDM2Ny4zIDQzNS4xOSAzNjcuMyA0MzUuMTkgMzQ3LjMiLz4KICA8cG9seWdvbiBjbGFzcz0iZTc3Mjg2ZjEtMjJkYS00NGQxLThlZmItMWQxNGIwY2NhZTYyIiBwb2ludHM9IjU5OS43NCAzMTcuMDMgNTU3Ljk3IDMxNy4wMyA1NTAuOTcgMzE3LjAzIDU1MC45NyAzMTAuMDMgNTUwLjk3IDI2OC4yNiA1NTAuOTcgMjY4LjI2IDQ2NC4zNiAyNjguMjYgNDY0LjM2IDQ0Ni4zNCA1OTkuNzQgNDQ2LjM0IDU5OS43NCAzMTcuMDMgNTk5Ljc0IDMxNy4wMyIvPgogIDxwb2x5Z29uIGNsYXNzPSJhMDQyMGNhYy1lYmU2LTRjMTgtYjk4MS1hYmJhMGJhOWIzNjUiIHBvaW50cz0iNTk5Ljc0IDMxMC4wMyA1NTcuOTcgMjY4LjI2IDU1Ny45NyAzMTAuMDMgNTk5Ljc0IDMxMC4wMyIvPgo8L3N2Zz4K
    mediatype: image/svg+xml
  install:
    spec:
      clusterPermissions:
      - rules:
        - nonResourceURLs:
          - /api/v2/alerts
          verbs:
          - create
        - apiGroups:
          - ""
          resources:
          - configmaps
          - endpoints
          - nodes
          - pods
          - secrets
          - serviceaccounts
          - services
          verbs:
          - create
          - delete
          - get
          - list
          - patch
          - update
          - watch
        - apiGroups:
          - ""
          resources:
          - namespaces
          verbs:
          - get
          - list
          - watch
        - apiGroups:
          - apps
          resources:
          - deployments
          - statefulsets
          verbs:
          - create
          - delete
          - get
          - list
          - patch
          - update
          - watch
        - apiGroups:
          - cloudcredential.openshift.io
          resources:
          - credentialsrequests
          verbs:
          - create
          - delete
          - get
          - list
          - update
          - watch
        - apiGroups:
          - config.openshift.io
          resources:
          - apiservers
          - dnses
          - proxies
          verbs:
          - get
          - list
          - watch
        - apiGroups:
          - coordination.k8s.io
          resources:
          - leases
          verbs:
          - create
          - get
          - update
        - apiGroups:
          - loki.grafana.com
          resources:
          - alertingrules
          verbs:
          - create
          - delete
          - get
          - list
          - patch
          - update
          - watch
        - apiGroups:
          - loki.grafana.com
          resources:
          - alertingrules/finalizers
          verbs:
          - update
        - apiGroups:
          - loki.grafana.com
          resources:
          - alertingrules/status
          verbs:
          - get
          - patch
          - update
        - apiGroups:
          - loki.grafana.com
          resources:
          - lokistacks
          verbs:
          - create
          - delete
          - get
          - list
          - patch
          - update
          - watch
        - apiGroups:
          - loki.grafana.com
          resources:
          - lokistacks/finalizers
          verbs:
          - update
        - apiGroups:
          - loki.grafana.com
          resources:
          - lokistacks/status
          verbs:
          - get
          - patch
          - update
        - apiGroups:
          - loki.grafana.com
          resources:
          - recordingrules
          verbs:
          - create
          - delete
          - get
          - list
          - patch
          - update
          - watch
        - apiGroups:
          - loki.grafana.com
          resources:
          - recordingrules/finalizers
          verbs:
          - update
        - apiGroups:
          - loki.grafana.com
          resources:
          - recordingrules/status
          verbs:
          - get
          - patch
          - update
        - apiGroups:
          - loki.grafana.com
          resources:
          - rulerconfigs
          verbs:
          - create
          - delete
          - get
          - list
          - patch
          - update
          - watch
        - apiGroups:
          - loki.grafana.com
          resources:
          - rulerconfigs/finalizers
          verbs:
          - update
        - apiGroups:
          - loki.grafana.com
          resources:
          - rulerconfigs/status
          verbs:
          - get
          - patch
          - update
        - apiGroups:
          - monitoring.coreos.com
          resources:
          - alertmanagers
          verbs:
          - patch
        - apiGroups:
          - monitoring.coreos.com
          resources:
          - alertmanagers/api
          verbs:
          - create
        - apiGroups:
          - monitoring.coreos.com
          resources:
          - prometheusrules
          - servicemonitors
          verbs:
          - create
          - delete
          - get
          - list
          - update
          - watch
        - apiGroups:
          - networking.k8s.io
          resources:
          - ingresses
          verbs:
          - create
          - get
          - list
          - update
          - watch
        - apiGroups:
          - policy
          resources:
          - poddisruptionbudgets
          verbs:
          - create
          - get
          - list
          - update
          - watch
        - apiGroups:
          - rbac.authorization.k8s.io
          resources:
          - clusterrolebindings
          - clusterroles
          - rolebindings
          - roles
          verbs:
          - create
          - delete
          - get
          - list
          - patch
          - update
          - watch
        - apiGroups:
          - route.openshift.io
          resources:
          - routes
          verbs:
          - create
          - delete
          - get
          - list
          - update
          - watch
        - apiGroups:
          - authentication.k8s.io
          resources:
          - tokenreviews
          verbs:
          - create
        - apiGroups:
          - authorization.k8s.io
          resources:
          - subjectaccessreviews
          verbs:
          - create
        serviceAccountName: loki-operator-controller-manager
      deployments:
      - label:
          app.kubernetes.io/instance: loki-operator-0.1.0
          app.kubernetes.io/managed-by: operator-lifecycle-manager
          app.kubernetes.io/name: loki-operator
          app.kubernetes.io/part-of: cluster-logging
          app.kubernetes.io/version: 0.1.0
          control-plane: controller-manager
        name: loki-operator-controller-manager
        spec:
          replicas: 1
          selector:
            matchLabels:
              app.kubernetes.io/managed-by: operator-lifecycle-manager
              app.kubernetes.io/name: loki-operator
              app.kubernetes.io/part-of: cluster-logging
              name: loki-operator-controller-manager
          strategy: {}
          template:
            metadata:
              annotations:
                kubectl.kubernetes.io/default-container: manager
              labels:
                app.kubernetes.io/managed-by: operator-lifecycle-manager
                app.kubernetes.io/name: loki-operator
                app.kubernetes.io/part-of: cluster-logging
                name: loki-operator-controller-manager
            spec:
              containers:
              - args:
                - --config=controller_manager_config.yaml
                command:
                - /manager
                env:
                - name: RELATED_IMAGE_LOKI
                  value: quay.io/openshift-logging/loki:v2.9.4
                - name: RELATED_IMAGE_GATEWAY
                  value: quay.io/observatorium/api:latest
                - name: RELATED_IMAGE_OPA
                  value: quay.io/observatorium/opa-openshift:latest
                image: quay.io/openshift-logging/loki-operator:0.1.0
                imagePullPolicy: IfNotPresent
                livenessProbe:
                  httpGet:
                    path: /healthz
                    port: 8081
                  initialDelaySeconds: 15
                  periodSeconds: 20
                name: manager
                ports:
                - containerPort: 9443
                  name: webhook-server
                  protocol: TCP
                - containerPort: 8080
                  name: metrics
                readinessProbe:
                  httpGet:
                    path: /readyz
                    port: 8081
                  initialDelaySeconds: 5
                  periodSeconds: 10
                resources: {}
                securityContext:
                  allowPrivilegeEscalation: false
                  capabilities:
                    drop:
                    - ALL
                volumeMounts:
                - mountPath: /controller_manager_config.yaml
                  name: manager-config
                  subPath: controller_manager_config.yaml
              - args:
                - --secure-listen-address=0.0.0.0:8443
                - --upstream=http://127.0.0.1:8080/
                - --logtostderr=true
                - --tls-cert-file=/var/run/secrets/serving-cert/tls.crt
                - --tls-private-key-file=/var/run/secrets/serving-cert/tls.key
                - --tls-cipher-suites=TLS_ECDHE_ECDSA_WITH_AES_128_GCM_SHA256,TLS_ECDHE_RSA_WITH_AES_128_GCM_SHA256,TLS_ECDHE_ECDSA_WITH_AES_256_GCM_SHA384,TLS_ECDHE_RSA_WITH_AES_256_GCM_SHA384,TLS_ECDHE_ECDSA_WITH_CHACHA20_POLY1305_SHA256,TLS_ECDHE_RSA_WITH_CHACHA20_POLY1305_SHA256,TLS_ECDHE_ECDSA_WITH_AES_128_CBC_SHA256,TLS_ECDHE_RSA_WITH_AES_128_CBC_SHA256,TLS_RSA_WITH_AES_128_GCM_SHA256,TLS_RSA_WITH_AES_256_GCM_SHA384,TLS_RSA_WITH_AES_128_CBC_SHA256
                - --tls-min-version=VersionTLS12
                - --v=0
                image: quay.io/openshift/origin-kube-rbac-proxy:latest
                name: kube-rbac-proxy
                ports:
                - containerPort: 8443
                  name: https
                resources: {}
                securityContext:
                  allowPrivilegeEscalation: false
                  capabilities:
                    drop:
                    - ALL
                volumeMounts:
                - mountPath: /var/run/secrets/serving-cert
                  name: loki-operator-metrics-cert
              nodeSelector:
                kubernetes.io/os: linux
              securityContext:
                runAsNonRoot: true
                seccompProfile:
                  type: RuntimeDefault
              serviceAccountName: loki-operator-controller-manager
              terminationGracePeriodSeconds: 10
              volumes:
              - configMap:
                  name: loki-operator-manager-config
                name: manager-config
              - name: loki-operator-metrics-cert
                secret:
                  defaultMode: 420
                  optional: true
                  secretName: loki-operator-metrics
      permissions:
      - rules:
        - apiGroups:
          - ""
          - coordination.k8s.io
          resources:
          - configmaps
          - leases
          verbs:
          - get
          - list
          - watch
          - create
          - update
          - patch
          - delete
        - apiGroups:
          - ""
          resources:
          - events
          verbs:
          - create
          - patch
        serviceAccountName: loki-operator-controller-manager
    strategy: deployment
  installModes:
  - supported: false
    type: OwnNamespace
  - supported: false
    type: SingleNamespace
  - supported: false
    type: MultiNamespace
  - supported: true
    type: AllNamespaces
  keywords:
  - logging
  - loki
  links:
  - name: Loki Operator
    url: https://github.com/grafana/loki
  maintainers:
  - email: team-logging@redhat.com
    name: Red Hat, AOS Logging
  maturity: alpha
  minKubeVersion: 1.21.1
  provider:
    name: Red Hat
  relatedImages:
  - image: quay.io/openshift-logging/loki:v2.9.4
    name: loki
  - image: quay.io/observatorium/api:latest
    name: gateway
  - image: quay.io/observatorium/opa-openshift:latest
    name: opa
  version: 0.1.0
  webhookdefinitions:
  - admissionReviewVersions:
    - v1
    - v1beta1
    containerPort: 443
    conversionCRDs:
    - alertingrules.loki.grafana.com
    deploymentName: loki-operator-controller-manager
    generateName: calertingrules.kb.io
    sideEffects: None
    targetPort: 9443
    type: ConversionWebhook
    webhookPath: /convert
  - admissionReviewVersions:
    - v1
    - v1beta1
    containerPort: 443
    conversionCRDs:
    - lokistacks.loki.grafana.com
    deploymentName: loki-operator-controller-manager
    generateName: clokistacks.kb.io
    sideEffects: None
    targetPort: 9443
    type: ConversionWebhook
    webhookPath: /convert
  - admissionReviewVersions:
    - v1
    - v1beta1
    containerPort: 443
    conversionCRDs:
    - recordingrules.loki.grafana.com
    deploymentName: loki-operator-controller-manager
    generateName: crecordingrules.kb.io
    sideEffects: None
    targetPort: 9443
    type: ConversionWebhook
    webhookPath: /convert
  - admissionReviewVersions:
    - v1
    - v1beta1
    containerPort: 443
    conversionCRDs:
    - rulerconfigs.loki.grafana.com
    deploymentName: loki-operator-controller-manager
    generateName: crulerconfigs.kb.io
    sideEffects: None
    targetPort: 9443
    type: ConversionWebhook
    webhookPath: /convert
  - admissionReviewVersions:
    - v1
    containerPort: 443
    deploymentName: loki-operator-controller-manager
    failurePolicy: Fail
    generateName: valertingrule.loki.grafana.com
    rules:
    - apiGroups:
      - loki.grafana.com
      apiVersions:
      - v1
      operations:
      - CREATE
      - UPDATE
      resources:
      - alertingrules
    sideEffects: None
    targetPort: 9443
    type: ValidatingAdmissionWebhook
    webhookPath: /validate-loki-grafana-com-v1-alertingrule
  - admissionReviewVersions:
    - v1
    containerPort: 443
    deploymentName: loki-operator-controller-manager
    failurePolicy: Fail
    generateName: vlokistack.loki.grafana.com
    rules:
    - apiGroups:
      - loki.grafana.com
      apiVersions:
      - v1
      operations:
      - CREATE
      - UPDATE
      resources:
      - lokistacks
    sideEffects: None
    targetPort: 9443
    type: ValidatingAdmissionWebhook
    webhookPath: /validate-loki-grafana-com-v1-lokistack
  - admissionReviewVersions:
    - v1
    containerPort: 443
    deploymentName: loki-operator-controller-manager
    failurePolicy: Fail
    generateName: vrecordingrule.loki.grafana.com
    rules:
    - apiGroups:
      - loki.grafana.com
      apiVersions:
      - v1
      operations:
      - CREATE
      - UPDATE
      resources:
      - recordingrules
    sideEffects: None
    targetPort: 9443
    type: ValidatingAdmissionWebhook
    webhookPath: /validate-loki-grafana-com-v1-recordingrule
  - admissionReviewVersions:
    - v1
    containerPort: 443
    deploymentName: loki-operator-controller-manager
    failurePolicy: Fail
    generateName: vrulerconfig.loki.grafana.com
    rules:
    - apiGroups:
      - loki.grafana.com
      apiVersions:
      - v1
      operations:
      - CREATE
      - UPDATE
      resources:
      - rulerconfigs
    sideEffects: None
    targetPort: 9443
    type: ValidatingAdmissionWebhook
    webhookPath: /validate-loki-grafana-com-v1-rulerconfig<|MERGE_RESOLUTION|>--- conflicted
+++ resolved
@@ -150,11 +150,7 @@
     categories: OpenShift Optional, Logging & Tracing
     certified: "false"
     containerImage: quay.io/openshift-logging/loki-operator:0.1.0
-<<<<<<< HEAD
-    createdAt: "2024-03-13T09:49:40Z"
-=======
     createdAt: "2024-03-14T13:25:55Z"
->>>>>>> f0cf65b3
     description: |
       The Loki Operator for OCP provides a means for configuring and managing a Loki stack for cluster logging.
       ## Prerequisites and Requirements
