--- conflicted
+++ resolved
@@ -150,11 +150,7 @@
     categories: OpenShift Optional, Logging & Tracing
     certified: "false"
     containerImage: quay.io/openshift-logging/loki-operator:0.1.0
-<<<<<<< HEAD
-    createdAt: "2024-10-16T12:46:55Z"
-=======
-    createdAt: "2024-10-14T10:09:33Z"
->>>>>>> 08b1a908
+    createdAt: "2024-10-16T12:49:11Z"
     description: |
       The Loki Operator for OCP provides a means for configuring and managing a Loki stack for cluster logging.
       ## Prerequisites and Requirements
