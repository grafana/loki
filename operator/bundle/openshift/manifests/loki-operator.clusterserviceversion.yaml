--- conflicted
+++ resolved
@@ -150,11 +150,7 @@
     categories: OpenShift Optional, Logging & Tracing
     certified: "false"
     containerImage: quay.io/openshift-logging/loki-operator:0.1.0
-<<<<<<< HEAD
-    createdAt: "2024-03-08T11:14:09Z"
-=======
-    createdAt: "2024-03-11T16:01:19Z"
->>>>>>> a0fce391
+    createdAt: "2024-03-12T09:52:39Z"
     description: |
       The Loki Operator for OCP provides a means for configuring and managing a Loki stack for cluster logging.
       ## Prerequisites and Requirements
