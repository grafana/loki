apiVersion: operators.coreos.com/v1alpha1
kind: ClusterServiceVersion
metadata:
  annotations:
    alm-examples: |-
      [
        {
          "apiVersion": "loki.grafana.com/v1",
          "kind": "AlertingRule",
          "metadata": {
            "name": "alertingrule-sample"
          },
          "spec": {
            "groups": [
              {
                "interval": "10m",
                "name": "alerting-rules-group",
                "rules": [
                  {
                    "alert": "HighPercentageError",
                    "annotations": {
                      "summary": "High request latency"
                    },
                    "expr": "sum(rate({app=\"foo\", env=\"production\"} |= \"error\" [5m])) by (job)\n  /\nsum(rate({app=\"foo\", env=\"production\"}[5m])) by (job)\n  \u003e 0.05\n",
                    "for": "10m",
                    "labels": {
                      "severity": "page"
                    }
                  },
                  {
                    "alert": "HttpCredentialsLeaked",
                    "annotations": {
                      "message": "{{ $labels.job }} is leaking http basic auth credentials."
                    },
                    "expr": "sum by (cluster, job, pod) (count_over_time({namespace=\"prod\"} |~ \"http(s?)://(\\\\w+):(\\\\w+)@\" [5m]) \u003e 0)",
                    "for": "10m",
                    "labels": {
                      "severity": "critical"
                    }
                  }
                ]
              }
            ],
            "tenantID": "test-tenant"
          }
        },
        {
          "apiVersion": "loki.grafana.com/v1",
          "kind": "LokiStack",
          "metadata": {
            "name": "lokistack-sample"
          },
          "spec": {
            "size": "1x.small",
            "storage": {
              "secret": {
                "name": "test"
              }
            },
            "storageClassName": "standard"
          }
        },
        {
          "apiVersion": "loki.grafana.com/v1",
          "kind": "RecordingRule",
          "metadata": {
            "name": "recordingrule-sample"
          },
          "spec": {
            "groups": [
              {
                "interval": "10m",
                "name": "recording-rules-group",
                "rules": [
                  {
                    "expr": "sum(rate({container=\"myservice\"}[10m]))\n",
                    "record": "myservice:requests:rate10m"
                  },
                  {
                    "expr": "sum(rate({container=\"otherservice\"}[1m]))\n",
                    "record": "otherservice:requests:rate1m"
                  }
                ]
              }
            ],
            "tenantID": "test-tenant"
          }
        },
        {
          "apiVersion": "loki.grafana.com/v1",
          "kind": "RulerConfig",
          "metadata": {
            "name": "rulerconfig-sample"
          },
          "spec": {
            "alertmanager": {
              "discovery": {
                "enableSRV": true,
                "refreshInterval": "1m"
              },
              "enableV2": true,
              "endpoints": [
                "http://alertmanager-host1.mycompany.org",
                "http://alertmanager-host2.mycompany.org"
              ],
              "externalLabels": {
                "environment": "production",
                "region": "us-east-2"
              },
              "externalUrl": "http://www.mycompany.org/alerts",
              "notificationQueue": {
                "capacity": 1000,
                "forGracePeriod": "10m",
                "forOutageTolerance": "1h",
                "resendDelay": "1m",
                "timeout": "30s"
              }
            },
            "evaluationInterval": "1m",
            "pollInterval": "1m",
            "remoteWrite": {
              "client": {
                "authorization": "basic",
                "authorizationSecretName": "my-secret-resource",
                "name": "remote-write-log-metrics",
                "proxyUrl": "http://proxy-host.mycompany.org",
                "relabelConfigs": [
                  {
                    "action": "replace",
                    "regex": "ALERTS.*",
                    "replacement": "$1",
                    "separator": "",
                    "sourceLabels": [
                      "labelc",
                      "labeld"
                    ],
                    "targetLabel": "labelnew"
                  }
                ],
                "timeout": "30s",
                "url": "http://remote-write-host.mycompany.org"
              },
              "enabled": true,
              "refreshPeriod": "10s"
            }
          }
        }
      ]
    capabilities: Full Lifecycle
    categories: OpenShift Optional, Logging & Tracing
    certified: "false"
    containerImage: quay.io/openshift-logging/loki-operator:0.1.0
<<<<<<< HEAD
    createdAt: "2024-10-18T09:44:01Z"
=======
    createdAt: "2024-10-18T09:16:03Z"
>>>>>>> 5e970e50
    description: |
      The Loki Operator for OCP provides a means for configuring and managing a Loki stack for cluster logging.
      ## Prerequisites and Requirements
      ### Loki Operator Namespace
      The Loki Operator must be deployed to the global operator group namespace `openshift-operators-redhat`.
      ### Memory Considerations
      Loki is a memory intensive application.  The initial
      set of OCP nodes may not be large enough to support the Loki stack.  Additional OCP nodes must be added
      to the OCP cluster if you desire to run with the recommended (or better) memory.
    features.operators.openshift.io/disconnected: "true"
    features.operators.openshift.io/fips-compliant: "true"
    features.operators.openshift.io/proxy-aware: "true"
    features.operators.openshift.io/tls-profiles: "true"
    features.operators.openshift.io/token-auth-aws: "true"
    features.operators.openshift.io/token-auth-azure: "true"
    features.operators.openshift.io/token-auth-gcp: "false"
    olm.skipRange: '>=5.9.0-0 <6.1.0'
    operatorframework.io/cluster-monitoring: "true"
    operatorframework.io/suggested-namespace: openshift-operators-redhat
    operators.openshift.io/valid-subscription: '["OpenShift Container Platform", "OpenShift
      Platform Plus"]'
    operators.operatorframework.io/builder: operator-sdk-unknown
    operators.operatorframework.io/project_layout: go.kubebuilder.io/v4
    support: AOS Cluster Logging
  labels:
    operatorframework.io/arch.amd64: supported
    operatorframework.io/arch.arm64: supported
    operatorframework.io/arch.ppc64le: supported
    operatorframework.io/arch.s390x: supported
  name: loki-operator.v0.1.0
  namespace: placeholder
spec:
  apiservicedefinitions: {}
  customresourcedefinitions:
    owned:
    - description: AlertingRule is the Schema for the alertingrules API
      displayName: AlertingRule
      kind: AlertingRule
      name: alertingrules.loki.grafana.com
      resources:
      - kind: LokiStack
        name: ""
        version: v1
      specDescriptors:
      - description: List of groups for alerting rules.
        displayName: Groups
        path: groups
      - description: |-
          Interval defines the time interval between evaluation of the given
          alerting rule.
        displayName: Evaluation Interval
        path: groups[0].interval
      - description: Limit defines the number of alerts an alerting rule can produce.
          0 is no limit.
        displayName: Limit of firing alerts
        path: groups[0].limit
        x-descriptors:
        - urn:alm:descriptor:com.tectonic.ui:number
      - description: Name of the alerting rule group. Must be unique within all alerting
          rules.
        displayName: Name
        path: groups[0].name
      - description: Rules defines a list of alerting rules
        displayName: Rules
        path: groups[0].rules
      - description: The name of the alert. Must be a valid label value.
        displayName: Name
        path: groups[0].rules[0].alert
      - description: Annotations to add to each alert.
        displayName: Annotations
        path: groups[0].rules[0].annotations
      - description: |-
          The LogQL expression to evaluate. Every evaluation cycle this is
          evaluated at the current time, and all resultant time series become
          pending/firing alerts.
        displayName: LogQL Expression
        path: groups[0].rules[0].expr
      - description: |-
          Alerts are considered firing once they have been returned for this long.
          Alerts which have not yet fired for long enough are considered pending.
        displayName: Firing Threshold
        path: groups[0].rules[0].for
      - description: Labels to add to each alert.
        displayName: Labels
        path: groups[0].rules[0].labels
      - description: TenantID of tenant where the alerting rules are evaluated in.
        displayName: Tenant ID
        path: tenantID
      statusDescriptors:
      - description: Conditions of the AlertingRule generation health.
        displayName: Conditions
        path: conditions
        x-descriptors:
        - urn:alm:descriptor:io.kubernetes.conditions
      version: v1
    - description: LokiStack is the Schema for the lokistacks API
      displayName: LokiStack
      kind: LokiStack
      name: lokistacks.loki.grafana.com
      resources:
      - kind: ConfigMap
        name: ""
        version: v1
      - kind: Deployment
        name: ""
        version: v1
      - kind: Ingress
        name: ""
        version: v1
      - kind: PersistentVolumeClaims
        name: ""
        version: v1
      - kind: Route
        name: ""
        version: v1
      - kind: Service
        name: ""
        version: v1
      - kind: ServiceAccount
        name: ""
        version: v1
      - kind: ServiceMonitor
        name: ""
        version: v1
      - kind: StatefulSet
        name: ""
        version: v1
      specDescriptors:
      - description: HashRing defines the spec for the distributed hash ring configuration.
        displayName: Hash Ring
        path: hashRing
        x-descriptors:
        - urn:alm:descriptor:com.tectonic.ui:advanced
      - description: MemberList configuration spec
        displayName: Memberlist Config
        path: hashRing.memberlist
      - description: |-
          EnableIPv6 enables IPv6 support for the memberlist based hash ring.


          Currently this also forces the instanceAddrType to podIP to avoid local address lookup
          for the memberlist.
        displayName: Enable IPv6
        path: hashRing.memberlist.enableIPv6
        x-descriptors:
        - urn:alm:descriptor:com.tectonic.ui:booleanSwitch
      - description: |-
          InstanceAddrType defines the type of address to use to advertise to the ring.
          Defaults to the first address from any private network interfaces of the current pod.
          Alternatively the public pod IP can be used in case private networks (RFC 1918 and RFC 6598)
          are not available.
        displayName: Instance Address
        path: hashRing.memberlist.instanceAddrType
        x-descriptors:
        - urn:alm:descriptor:com.tectonic.ui:select:default
        - urn:alm:descriptor:com.tectonic.ui:select:podIP
      - description: Type of hash ring implementation that should be used
        displayName: Type
        path: hashRing.type
        x-descriptors:
        - urn:alm:descriptor:com.tectonic.ui:select:memberlist
      - description: Limits defines the limits to be applied to log stream processing.
        displayName: Rate Limiting
        path: limits
        x-descriptors:
        - urn:alm:descriptor:com.tectonic.ui:advanced
      - description: Global defines the limits applied globally across the cluster.
        displayName: Global Limits
        path: limits.global
      - description: |-
          IngestionBurstSize defines the local rate-limited sample size per
          distributor replica. It should be set to the set at least to the
          maximum logs size expected in a single push request.
        displayName: Ingestion Burst Size (in MB)
        path: limits.global.ingestion.ingestionBurstSize
        x-descriptors:
        - urn:alm:descriptor:com.tectonic.ui:number
      - description: IngestionRate defines the sample size per second. Units MB.
        displayName: Ingestion Rate (in MB)
        path: limits.global.ingestion.ingestionRate
        x-descriptors:
        - urn:alm:descriptor:com.tectonic.ui:number
      - description: |-
          MaxGlobalStreamsPerTenant defines the maximum number of active streams
          per tenant, across the cluster.
        displayName: Max Global Streams per  Tenant
        path: limits.global.ingestion.maxGlobalStreamsPerTenant
        x-descriptors:
        - urn:alm:descriptor:com.tectonic.ui:number
      - description: |-
          MaxLabelNameLength defines the maximum number of characters allowed
          for label keys in log streams.
        displayName: Max Label Name Length
        path: limits.global.ingestion.maxLabelNameLength
        x-descriptors:
        - urn:alm:descriptor:com.tectonic.ui:number
      - description: |-
          MaxLabelNamesPerSeries defines the maximum number of label names per series
          in each log stream.
        displayName: Max Labels Names per Series
        path: limits.global.ingestion.maxLabelNamesPerSeries
        x-descriptors:
        - urn:alm:descriptor:com.tectonic.ui:number
      - description: |-
          MaxLabelValueLength defines the maximum number of characters allowed
          for label values in log streams.
        displayName: Max Label Value Length
        path: limits.global.ingestion.maxLabelValueLength
        x-descriptors:
        - urn:alm:descriptor:com.tectonic.ui:number
      - description: MaxLineSize defines the maximum line size on ingestion path.
          Units in Bytes.
        displayName: Max Line Size
        path: limits.global.ingestion.maxLineSize
        x-descriptors:
        - urn:alm:descriptor:com.tectonic.ui:number
      - description: |-
          PerStreamDesiredRate defines the desired ingestion rate per second that LokiStack should
          target applying automatic stream sharding. Units MB.
        displayName: Per Stream Desired Rate (in MB)
        path: limits.global.ingestion.perStreamDesiredRate
        x-descriptors:
        - urn:alm:descriptor:com.tectonic.ui:number
      - description: PerStreamRateLimit defines the maximum byte rate per second per
          stream. Units MB.
        displayName: Maximum byte rate per second per stream (in MB)
        path: limits.global.ingestion.perStreamRateLimit
        x-descriptors:
        - urn:alm:descriptor:com.tectonic.ui:number
      - description: PerStreamRateLimitBurst defines the maximum burst bytes per stream.
          Units MB.
        displayName: Maximum burst bytes per stream (in MB)
        path: limits.global.ingestion.perStreamRateLimitBurst
        x-descriptors:
        - urn:alm:descriptor:com.tectonic.ui:number
      - description: |-
          IndexedResourceAttributes contains the global configuration for resource attributes
          to store them as index labels.
        displayName: Indexed Resource Attributes
        path: limits.global.otlp.indexedResourceAttributes
      - description: |-
          LogAttributes contains the configuration for log attributes
          to store them as structured metadata or drop them altogether.
        displayName: Log Attributes
        path: limits.global.otlp.logAttributes
      - description: |-
          Action defines the indexing action for the selected attributes. They
          can be either added to structured metadata or drop altogether.
        displayName: Action
        path: limits.global.otlp.logAttributes[0].action
      - description: Attributes allows choosing the attributes by listing their names.
        displayName: Attribute Names
        path: limits.global.otlp.logAttributes[0].attributes
      - description: Regex allows choosing the attributes by matching a regular expression.
        displayName: Regular Expression
        path: limits.global.otlp.logAttributes[0].regex
      - description: |-
          ResourceAttributes contains the configuration for resource attributes
          to store them as index labels or structured metadata or drop them altogether.
        displayName: Resource Attributes
        path: limits.global.otlp.resourceAttributes
      - description: |-
          Attributes contains the configuration for resource attributes
          to store them as index labels or structured metadata or drop them altogether.
        displayName: Attributes
        path: limits.global.otlp.resourceAttributes.attributes
      - description: |-
          Action defines the indexing action for the selected resoure attributes. They
          can be either indexed as labels, added to structured metadata or drop altogether.
        displayName: Action
        path: limits.global.otlp.resourceAttributes.attributes[0].action
      - description: |-
          Attributes is the list of attributes to configure indexing or drop them
          altogether.
        displayName: Attribute Names
        path: limits.global.otlp.resourceAttributes.attributes[0].attributes
      - description: Regex allows choosing the attributes by matching a regular expression.
        displayName: Regular Expression
        path: limits.global.otlp.resourceAttributes.attributes[0].regex
      - description: |-
          IgnoreDefaults controls whether to ignore the global configuration for resource attributes
          indexed as labels.


          If IgnoreDefaults is true, then this spec needs to contain at least one mapping to a index label.
        displayName: Ignore Global Defaults
        path: limits.global.otlp.resourceAttributes.ignoreDefaults
        x-descriptors:
        - urn:alm:descriptor:com.tectonic.ui:booleanSwitch
      - description: |-
          ScopeAttributes contains the configuration for scope attributes
          to store them as structured metadata or drop them altogether.
        displayName: Scope Attributes
        path: limits.global.otlp.scopeAttributes
      - description: |-
          Action defines the indexing action for the selected attributes. They
          can be either added to structured metadata or drop altogether.
        displayName: Action
        path: limits.global.otlp.scopeAttributes[0].action
      - description: Attributes allows choosing the attributes by listing their names.
        displayName: Attribute Names
        path: limits.global.otlp.scopeAttributes[0].attributes
      - description: Regex allows choosing the attributes by matching a regular expression.
        displayName: Regular Expression
        path: limits.global.otlp.scopeAttributes[0].regex
      - description: CardinalityLimit defines the cardinality limit for index queries.
        displayName: Cardinality Limit
        path: limits.global.queries.cardinalityLimit
        x-descriptors:
        - urn:alm:descriptor:com.tectonic.ui:number
      - description: |-
          MaxChunksPerQuery defines the maximum number of chunks
          that can be fetched by a single query.
        displayName: Max Chunk per Query
        path: limits.global.queries.maxChunksPerQuery
        x-descriptors:
        - urn:alm:descriptor:com.tectonic.ui:number
      - description: |-
          MaxEntriesLimitsPerQuery defines the maximum number of log entries
          that will be returned for a query.
        displayName: Max Entries Limit per Query
        path: limits.global.queries.maxEntriesLimitPerQuery
        x-descriptors:
        - urn:alm:descriptor:com.tectonic.ui:number
      - description: |-
          MaxQuerySeries defines the maximum of unique series
          that is returned by a metric query.
        displayName: Max Query Series
        path: limits.global.queries.maxQuerySeries
        x-descriptors:
        - urn:alm:descriptor:com.tectonic.ui:number
      - description: MaxVolumeSeries defines the maximum number of aggregated series
          in a log-volume response
        displayName: Max Volume Series
        path: limits.global.queries.maxVolumeSeries
        x-descriptors:
        - urn:alm:descriptor:com.tectonic.ui:number
      - description: Timeout when querying ingesters or storage during the execution
          of a query request.
        displayName: Query Timeout
        path: limits.global.queries.queryTimeout
      - description: Tenants defines the limits applied per tenant.
        displayName: Limits per Tenant
        path: limits.tenants
      - description: |-
          IngestionBurstSize defines the local rate-limited sample size per
          distributor replica. It should be set to the set at least to the
          maximum logs size expected in a single push request.
        displayName: Ingestion Burst Size (in MB)
        path: limits.tenants.ingestion.ingestionBurstSize
        x-descriptors:
        - urn:alm:descriptor:com.tectonic.ui:number
      - description: IngestionRate defines the sample size per second. Units MB.
        displayName: Ingestion Rate (in MB)
        path: limits.tenants.ingestion.ingestionRate
        x-descriptors:
        - urn:alm:descriptor:com.tectonic.ui:number
      - description: |-
          MaxGlobalStreamsPerTenant defines the maximum number of active streams
          per tenant, across the cluster.
        displayName: Max Global Streams per  Tenant
        path: limits.tenants.ingestion.maxGlobalStreamsPerTenant
        x-descriptors:
        - urn:alm:descriptor:com.tectonic.ui:number
      - description: |-
          MaxLabelNameLength defines the maximum number of characters allowed
          for label keys in log streams.
        displayName: Max Label Name Length
        path: limits.tenants.ingestion.maxLabelNameLength
        x-descriptors:
        - urn:alm:descriptor:com.tectonic.ui:number
      - description: |-
          MaxLabelNamesPerSeries defines the maximum number of label names per series
          in each log stream.
        displayName: Max Labels Names per Series
        path: limits.tenants.ingestion.maxLabelNamesPerSeries
        x-descriptors:
        - urn:alm:descriptor:com.tectonic.ui:number
      - description: |-
          MaxLabelValueLength defines the maximum number of characters allowed
          for label values in log streams.
        displayName: Max Label Value Length
        path: limits.tenants.ingestion.maxLabelValueLength
        x-descriptors:
        - urn:alm:descriptor:com.tectonic.ui:number
      - description: MaxLineSize defines the maximum line size on ingestion path.
          Units in Bytes.
        displayName: Max Line Size
        path: limits.tenants.ingestion.maxLineSize
        x-descriptors:
        - urn:alm:descriptor:com.tectonic.ui:number
      - description: |-
          PerStreamDesiredRate defines the desired ingestion rate per second that LokiStack should
          target applying automatic stream sharding. Units MB.
        displayName: Per Stream Desired Rate (in MB)
        path: limits.tenants.ingestion.perStreamDesiredRate
        x-descriptors:
        - urn:alm:descriptor:com.tectonic.ui:number
      - description: PerStreamRateLimit defines the maximum byte rate per second per
          stream. Units MB.
        displayName: Maximum byte rate per second per stream (in MB)
        path: limits.tenants.ingestion.perStreamRateLimit
        x-descriptors:
        - urn:alm:descriptor:com.tectonic.ui:number
      - description: PerStreamRateLimitBurst defines the maximum burst bytes per stream.
          Units MB.
        displayName: Maximum burst bytes per stream (in MB)
        path: limits.tenants.ingestion.perStreamRateLimitBurst
        x-descriptors:
        - urn:alm:descriptor:com.tectonic.ui:number
      - description: |-
          LogAttributes contains the configuration for log attributes
          to store them as structured metadata or drop them altogether.
        displayName: Log Attributes
        path: limits.tenants.otlp.logAttributes
      - description: |-
          Action defines the indexing action for the selected attributes. They
          can be either added to structured metadata or drop altogether.
        displayName: Action
        path: limits.tenants.otlp.logAttributes[0].action
      - description: Attributes allows choosing the attributes by listing their names.
        displayName: Attribute Names
        path: limits.tenants.otlp.logAttributes[0].attributes
      - description: Regex allows choosing the attributes by matching a regular expression.
        displayName: Regular Expression
        path: limits.tenants.otlp.logAttributes[0].regex
      - description: |-
          ResourceAttributes contains the configuration for resource attributes
          to store them as index labels or structured metadata or drop them altogether.
        displayName: Resource Attributes
        path: limits.tenants.otlp.resourceAttributes
      - description: |-
          Attributes contains the configuration for resource attributes
          to store them as index labels or structured metadata or drop them altogether.
        displayName: Attributes
        path: limits.tenants.otlp.resourceAttributes.attributes
      - description: |-
          Action defines the indexing action for the selected resoure attributes. They
          can be either indexed as labels, added to structured metadata or drop altogether.
        displayName: Action
        path: limits.tenants.otlp.resourceAttributes.attributes[0].action
      - description: |-
          Attributes is the list of attributes to configure indexing or drop them
          altogether.
        displayName: Attribute Names
        path: limits.tenants.otlp.resourceAttributes.attributes[0].attributes
      - description: Regex allows choosing the attributes by matching a regular expression.
        displayName: Regular Expression
        path: limits.tenants.otlp.resourceAttributes.attributes[0].regex
      - description: |-
          IgnoreDefaults controls whether to ignore the global configuration for resource attributes
          indexed as labels.


          If IgnoreDefaults is true, then this spec needs to contain at least one mapping to a index label.
        displayName: Ignore Global Defaults
        path: limits.tenants.otlp.resourceAttributes.ignoreDefaults
        x-descriptors:
        - urn:alm:descriptor:com.tectonic.ui:booleanSwitch
      - description: |-
          ScopeAttributes contains the configuration for scope attributes
          to store them as structured metadata or drop them altogether.
        displayName: Scope Attributes
        path: limits.tenants.otlp.scopeAttributes
      - description: |-
          Action defines the indexing action for the selected attributes. They
          can be either added to structured metadata or drop altogether.
        displayName: Action
        path: limits.tenants.otlp.scopeAttributes[0].action
      - description: Attributes allows choosing the attributes by listing their names.
        displayName: Attribute Names
        path: limits.tenants.otlp.scopeAttributes[0].attributes
      - description: Regex allows choosing the attributes by matching a regular expression.
        displayName: Regular Expression
        path: limits.tenants.otlp.scopeAttributes[0].regex
      - description: Blocked defines the list of rules to block matching queries.
        displayName: Blocked
        path: limits.tenants.queries.blocked
      - description: Hash is a 32-bit FNV-1 hash of the query string.
        displayName: Query Hash
        path: limits.tenants.queries.blocked[0].hash
        x-descriptors:
        - urn:alm:descriptor:com.tectonic.ui:number
      - description: Pattern defines the pattern matching the queries to be blocked.
        displayName: Query Pattern
        path: limits.tenants.queries.blocked[0].pattern
      - description: Regex defines if the pattern is a regular expression. If false
          the pattern will be used only for exact matches.
        displayName: Regex
        path: limits.tenants.queries.blocked[0].regex
        x-descriptors:
        - urn:alm:descriptor:com.tectonic.ui:booleanSwitch
      - description: Types defines the list of query types that should be considered
          for blocking.
        displayName: Query Types
        path: limits.tenants.queries.blocked[0].types
      - description: CardinalityLimit defines the cardinality limit for index queries.
        displayName: Cardinality Limit
        path: limits.tenants.queries.cardinalityLimit
        x-descriptors:
        - urn:alm:descriptor:com.tectonic.ui:number
      - description: |-
          MaxChunksPerQuery defines the maximum number of chunks
          that can be fetched by a single query.
        displayName: Max Chunk per Query
        path: limits.tenants.queries.maxChunksPerQuery
        x-descriptors:
        - urn:alm:descriptor:com.tectonic.ui:number
      - description: |-
          MaxEntriesLimitsPerQuery defines the maximum number of log entries
          that will be returned for a query.
        displayName: Max Entries Limit per Query
        path: limits.tenants.queries.maxEntriesLimitPerQuery
        x-descriptors:
        - urn:alm:descriptor:com.tectonic.ui:number
      - description: |-
          MaxQuerySeries defines the maximum of unique series
          that is returned by a metric query.
        displayName: Max Query Series
        path: limits.tenants.queries.maxQuerySeries
        x-descriptors:
        - urn:alm:descriptor:com.tectonic.ui:number
      - description: MaxVolumeSeries defines the maximum number of aggregated series
          in a log-volume response
        displayName: Max Volume Series
        path: limits.tenants.queries.maxVolumeSeries
        x-descriptors:
        - urn:alm:descriptor:com.tectonic.ui:number
      - description: Timeout when querying ingesters or storage during the execution
          of a query request.
        displayName: Query Timeout
        path: limits.tenants.queries.queryTimeout
      - description: |-
          ManagementState defines if the CR should be managed by the operator or not.
          Default is managed.
        displayName: Management State
        path: managementState
        x-descriptors:
        - urn:alm:descriptor:com.tectonic.ui:select:Managed
        - urn:alm:descriptor:com.tectonic.ui:select:Unmanaged
      - description: Proxy defines the spec for the object proxy to configure cluster
          proxy information.
        displayName: Cluster Proxy
        path: proxy
      - description: HTTPProxy configures the HTTP_PROXY/http_proxy env variable.
        displayName: HTTPProxy
        path: proxy.httpProxy
      - description: HTTPSProxy configures the HTTPS_PROXY/https_proxy env variable.
        displayName: HTTPSProxy
        path: proxy.httpsProxy
      - description: NoProxy configures the NO_PROXY/no_proxy env variable.
        displayName: NoProxy
        path: proxy.noProxy
      - description: Replication defines the configuration for Loki data replication.
        displayName: Replication Spec
        path: replication
      - description: Factor defines the policy for log stream replication.
        displayName: Replication Factor
        path: replication.factor
        x-descriptors:
        - urn:alm:descriptor:com.tectonic.ui:number
      - description: |-
          Zones defines an array of ZoneSpec that the scheduler will try to satisfy.
          IMPORTANT: Make sure that the replication factor defined is less than or equal to the number of available zones.
        displayName: Zones Spec
        path: replication.zones
      - description: MaxSkew describes the maximum degree to which Pods can be unevenly
          distributed.
        displayName: Max Skew
        path: replication.zones[0].maxSkew
        x-descriptors:
        - urn:alm:descriptor:com.tectonic.ui:number
      - description: TopologyKey is the key that defines a topology in the Nodes'
          labels.
        displayName: Topology Key
        path: replication.zones[0].topologyKey
      - description: |-
          Deprecated: Please use replication.factor instead. This field will be removed in future versions of this CRD.
          ReplicationFactor defines the policy for log stream replication.
        displayName: Replication Factor
        path: replicationFactor
        x-descriptors:
        - urn:alm:descriptor:com.tectonic.ui:number
      - description: Rules defines the spec for the ruler component.
        displayName: Rules
        path: rules
        x-descriptors:
        - urn:alm:descriptor:com.tectonic.ui:advanced
      - description: Enabled defines a flag to enable/disable the ruler component
        displayName: Enable
        path: rules.enabled
        x-descriptors:
        - urn:alm:descriptor:com.tectonic.ui:booleanSwitch
      - description: |-
          Namespaces to be selected for PrometheusRules discovery. If unspecified, only
          the same namespace as the LokiStack object is in is used.
        displayName: Namespace Selector
        path: rules.namespaceSelector
      - description: |-
          A selector to select which LokiRules to mount for loading alerting/recording
          rules from.
        displayName: Selector
        path: rules.selector
      - description: Size defines one of the support Loki deployment scale out sizes.
        displayName: LokiStack Size
        path: size
        x-descriptors:
        - urn:alm:descriptor:com.tectonic.ui:select:1x.extra-small
        - urn:alm:descriptor:com.tectonic.ui:select:1x.small
        - urn:alm:descriptor:com.tectonic.ui:select:1x.medium
      - description: Storage defines the spec for the object storage endpoint to store
          logs.
        displayName: Object Storage
        path: storage
      - description: Version for writing and reading logs.
        displayName: Version
        path: storage.schemas[0].version
        x-descriptors:
        - urn:alm:descriptor:com.tectonic.ui:select:v11
        - urn:alm:descriptor:com.tectonic.ui:select:v12
        - urn:alm:descriptor:com.tectonic.ui:select:v13
      - description: Name of a secret in the namespace configured for object storage
          secrets.
        displayName: Object Storage Secret Name
        path: storage.secret.name
        x-descriptors:
        - urn:alm:descriptor:io.kubernetes:Secret
      - description: Type of object storage that should be used
        displayName: Object Storage Secret Type
        path: storage.secret.type
        x-descriptors:
        - urn:alm:descriptor:com.tectonic.ui:select:azure
        - urn:alm:descriptor:com.tectonic.ui:select:gcs
        - urn:alm:descriptor:com.tectonic.ui:select:s3
        - urn:alm:descriptor:com.tectonic.ui:select:swift
        - urn:alm:descriptor:com.tectonic.ui:select:alibabacloud
      - description: TLS configuration for reaching the object storage endpoint.
        displayName: TLS Config
        path: storage.tls
      - description: |-
          Key is the data key of a ConfigMap containing a CA certificate.
          It needs to be in the same namespace as the LokiStack custom resource.
          If empty, it defaults to "service-ca.crt".
        displayName: CA ConfigMap Key
        path: storage.tls.caKey
      - description: |-
          CA is the name of a ConfigMap containing a CA certificate.
          It needs to be in the same namespace as the LokiStack custom resource.
        displayName: CA ConfigMap Name
        path: storage.tls.caName
        x-descriptors:
        - urn:alm:descriptor:io.kubernetes:ConfigMap
      - description: Storage class name defines the storage class for ingester/querier
          PVCs.
        displayName: Storage Class Name
        path: storageClassName
        x-descriptors:
        - urn:alm:descriptor:io.kubernetes:StorageClass
      - description: Template defines the resource/limits/tolerations/nodeselectors
          per component.
        displayName: Node Placement
        path: template
        x-descriptors:
        - urn:alm:descriptor:com.tectonic.ui:advanced
      - description: Compactor defines the compaction component spec.
        displayName: Compactor pods
        path: template.compactor
      - description: |-
          PodAntiAffinity defines the pod anti affinity scheduling rules to schedule pods
          of a component.
        displayName: PodAntiAffinity
        path: template.compactor.podAntiAffinity
        x-descriptors:
        - urn:alm:descriptor:com.tectonic.ui:podAntiAffinity
      - description: Replicas defines the number of replica pods of the component.
        displayName: Replicas
        path: template.compactor.replicas
        x-descriptors:
        - urn:alm:descriptor:com.tectonic.ui:hidden
      - description: Distributor defines the distributor component spec.
        displayName: Distributor pods
        path: template.distributor
      - description: |-
          PodAntiAffinity defines the pod anti affinity scheduling rules to schedule pods
          of a component.
        displayName: PodAntiAffinity
        path: template.distributor.podAntiAffinity
        x-descriptors:
        - urn:alm:descriptor:com.tectonic.ui:podAntiAffinity
      - description: Replicas defines the number of replica pods of the component.
        displayName: Replicas
        path: template.distributor.replicas
        x-descriptors:
        - urn:alm:descriptor:com.tectonic.ui:hidden
      - description: Gateway defines the lokistack gateway component spec.
        displayName: Gateway pods
        path: template.gateway
      - description: |-
          PodAntiAffinity defines the pod anti affinity scheduling rules to schedule pods
          of a component.
        displayName: PodAntiAffinity
        path: template.gateway.podAntiAffinity
        x-descriptors:
        - urn:alm:descriptor:com.tectonic.ui:podAntiAffinity
      - description: Replicas defines the number of replica pods of the component.
        displayName: Replicas
        path: template.gateway.replicas
        x-descriptors:
        - urn:alm:descriptor:com.tectonic.ui:hidden
      - description: IndexGateway defines the index gateway component spec.
        displayName: Index Gateway pods
        path: template.indexGateway
      - description: |-
          PodAntiAffinity defines the pod anti affinity scheduling rules to schedule pods
          of a component.
        displayName: PodAntiAffinity
        path: template.indexGateway.podAntiAffinity
        x-descriptors:
        - urn:alm:descriptor:com.tectonic.ui:podAntiAffinity
      - description: Replicas defines the number of replica pods of the component.
        displayName: Replicas
        path: template.indexGateway.replicas
        x-descriptors:
        - urn:alm:descriptor:com.tectonic.ui:hidden
      - description: Ingester defines the ingester component spec.
        displayName: Ingester pods
        path: template.ingester
      - description: |-
          PodAntiAffinity defines the pod anti affinity scheduling rules to schedule pods
          of a component.
        displayName: PodAntiAffinity
        path: template.ingester.podAntiAffinity
        x-descriptors:
        - urn:alm:descriptor:com.tectonic.ui:podAntiAffinity
      - description: Replicas defines the number of replica pods of the component.
        displayName: Replicas
        path: template.ingester.replicas
        x-descriptors:
        - urn:alm:descriptor:com.tectonic.ui:hidden
      - description: Querier defines the querier component spec.
        displayName: Querier pods
        path: template.querier
      - description: |-
          PodAntiAffinity defines the pod anti affinity scheduling rules to schedule pods
          of a component.
        displayName: PodAntiAffinity
        path: template.querier.podAntiAffinity
        x-descriptors:
        - urn:alm:descriptor:com.tectonic.ui:podAntiAffinity
      - description: Replicas defines the number of replica pods of the component.
        displayName: Replicas
        path: template.querier.replicas
        x-descriptors:
        - urn:alm:descriptor:com.tectonic.ui:hidden
      - description: QueryFrontend defines the query frontend component spec.
        displayName: Query Frontend pods
        path: template.queryFrontend
      - description: |-
          PodAntiAffinity defines the pod anti affinity scheduling rules to schedule pods
          of a component.
        displayName: PodAntiAffinity
        path: template.queryFrontend.podAntiAffinity
        x-descriptors:
        - urn:alm:descriptor:com.tectonic.ui:podAntiAffinity
      - description: Replicas defines the number of replica pods of the component.
        displayName: Replicas
        path: template.queryFrontend.replicas
        x-descriptors:
        - urn:alm:descriptor:com.tectonic.ui:hidden
      - description: Ruler defines the ruler component spec.
        displayName: Ruler pods
        path: template.ruler
      - description: |-
          PodAntiAffinity defines the pod anti affinity scheduling rules to schedule pods
          of a component.
        displayName: PodAntiAffinity
        path: template.ruler.podAntiAffinity
        x-descriptors:
        - urn:alm:descriptor:com.tectonic.ui:podAntiAffinity
      - description: Replicas defines the number of replica pods of the component.
        displayName: Replicas
        path: template.ruler.replicas
        x-descriptors:
        - urn:alm:descriptor:com.tectonic.ui:hidden
      - description: Tenants defines the per-tenant authentication and authorization
          spec for the lokistack-gateway component.
        displayName: Tenants Configuration
        path: tenants
      - description: Authentication defines the lokistack-gateway component authentication
          configuration spec per tenant.
        displayName: Authentication
        path: tenants.authentication
      - description: TLSConfig defines the spec for the mTLS tenant's authentication.
        displayName: mTLS Configuration
        path: tenants.authentication[0].mTLS
      - description: CA defines the spec for the custom CA for tenant's authentication.
        displayName: CA ConfigMap
        path: tenants.authentication[0].mTLS.ca
      - description: |-
          Key is the data key of a ConfigMap containing a CA certificate.
          It needs to be in the same namespace as the LokiStack custom resource.
          If empty, it defaults to "service-ca.crt".
        displayName: CA ConfigMap Key
        path: tenants.authentication[0].mTLS.ca.caKey
      - description: |-
          CA is the name of a ConfigMap containing a CA certificate.
          It needs to be in the same namespace as the LokiStack custom resource.
        displayName: CA ConfigMap Name
        path: tenants.authentication[0].mTLS.ca.caName
        x-descriptors:
        - urn:alm:descriptor:io.kubernetes:ConfigMap
      - description: OIDC defines the spec for the OIDC tenant's authentication.
        displayName: OIDC Configuration
        path: tenants.authentication[0].oidc
      - description: IssuerCA defines the spec for the issuer CA for tenant's authentication.
        displayName: IssuerCA ConfigMap
        path: tenants.authentication[0].oidc.issuerCA
      - description: |-
          Key is the data key of a ConfigMap containing a CA certificate.
          It needs to be in the same namespace as the LokiStack custom resource.
          If empty, it defaults to "service-ca.crt".
        displayName: CA ConfigMap Key
        path: tenants.authentication[0].oidc.issuerCA.caKey
      - description: |-
          CA is the name of a ConfigMap containing a CA certificate.
          It needs to be in the same namespace as the LokiStack custom resource.
        displayName: CA ConfigMap Name
        path: tenants.authentication[0].oidc.issuerCA.caName
        x-descriptors:
        - urn:alm:descriptor:io.kubernetes:ConfigMap
      - description: IssuerURL defines the URL for issuer.
        displayName: Issuer URL
        path: tenants.authentication[0].oidc.issuerURL
      - description: RedirectURL defines the URL for redirect.
        displayName: Redirect URL
        path: tenants.authentication[0].oidc.redirectURL
      - description: Secret defines the spec for the clientID and clientSecret for
          tenant's authentication.
        displayName: Tenant Secret
        path: tenants.authentication[0].oidc.secret
      - description: Name of a secret in the namespace configured for tenant secrets.
        displayName: Tenant Secret Name
        path: tenants.authentication[0].oidc.secret.name
        x-descriptors:
        - urn:alm:descriptor:io.kubernetes:Secret
      - description: TenantID defines the id of the tenant.
        displayName: Tenant ID
        path: tenants.authentication[0].tenantId
      - description: TenantName defines the name of the tenant.
        displayName: Tenant Name
        path: tenants.authentication[0].tenantName
      - description: Authorization defines the lokistack-gateway component authorization
          configuration spec per tenant.
        displayName: Authorization
        path: tenants.authorization
      - description: OPA defines the spec for the third-party endpoint for tenant's
          authorization.
        displayName: OPA Configuration
        path: tenants.authorization.opa
      - description: URL defines the third-party endpoint for authorization.
        displayName: OpenPolicyAgent URL
        path: tenants.authorization.opa.url
      - description: RoleBindings defines configuration to bind a set of roles to
          a set of subjects.
        displayName: Static Role Bindings
        path: tenants.authorization.roleBindings
      - description: Roles defines a set of permissions to interact with a tenant.
        displayName: Static Roles
        path: tenants.authorization.roles
      - description: Mode defines the mode in which lokistack-gateway component will
          be configured.
        displayName: Mode
        path: tenants.mode
        x-descriptors:
        - urn:alm:descriptor:com.tectonic.ui:select:static
        - urn:alm:descriptor:com.tectonic.ui:select:dynamic
        - urn:alm:descriptor:com.tectonic.ui:select:openshift-logging
        - urn:alm:descriptor:com.tectonic.ui:select:openshift-network
      - description: Openshift defines the configuration specific to Openshift modes.
        displayName: Openshift
        path: tenants.openshift
      - description: |-
          AdminGroups defines a list of groups, whose members are considered to have admin-privileges by the Loki Operator.
          Setting this to an empty array disables admin groups.


          By default the following groups are considered admin-groups:
           - system:cluster-admins
           - cluster-admin
           - dedicated-admin
        displayName: Admin Groups
        path: tenants.openshift.adminGroups
      statusDescriptors:
      - description: Distributor is a map to the per pod status of the distributor
          deployment
        displayName: Distributor
        path: components.distributor
        x-descriptors:
        - urn:alm:descriptor:com.tectonic.ui:podStatuses
      - description: Ingester is a map to the per pod status of the ingester statefulset
        displayName: Ingester
        path: components.ingester
        x-descriptors:
        - urn:alm:descriptor:com.tectonic.ui:podStatuses
      - description: Querier is a map to the per pod status of the querier deployment
        displayName: Querier
        path: components.querier
        x-descriptors:
        - urn:alm:descriptor:com.tectonic.ui:podStatuses
      - description: QueryFrontend is a map to the per pod status of the query frontend
          deployment
        displayName: Query Frontend
        path: components.queryFrontend
        x-descriptors:
        - urn:alm:descriptor:com.tectonic.ui:podStatuses
      - description: Compactor is a map to the pod status of the compactor pod.
        displayName: Compactor
        path: components.compactor
        x-descriptors:
        - urn:alm:descriptor:com.tectonic.ui:podStatuses
      - description: Gateway is a map to the per pod status of the lokistack gateway
          deployment.
        displayName: Gateway
        path: components.gateway
        x-descriptors:
        - urn:alm:descriptor:com.tectonic.ui:podStatuses
      - description: IndexGateway is a map to the per pod status of the index gateway
          statefulset
        displayName: IndexGateway
        path: components.indexGateway
        x-descriptors:
        - urn:alm:descriptor:com.tectonic.ui:podStatuses
      - description: Ruler is a map to the per pod status of the lokistack ruler statefulset.
        displayName: Ruler
        path: components.ruler
        x-descriptors:
        - urn:alm:descriptor:com.tectonic.ui:podStatuses
      - description: Conditions of the Loki deployment health.
        displayName: Conditions
        path: conditions
        x-descriptors:
        - urn:alm:descriptor:io.kubernetes.conditions
      version: v1
    - description: RecordingRule is the Schema for the recordingrules API
      displayName: RecordingRule
      kind: RecordingRule
      name: recordingrules.loki.grafana.com
      resources:
      - kind: LokiStack
        name: ""
        version: v1
      specDescriptors:
      - description: List of groups for recording rules.
        displayName: Groups
        path: groups
      - description: |-
          Interval defines the time interval between evaluation of the given
          recoding rule.
        displayName: Evaluation Interval
        path: groups[0].interval
      - description: Limit defines the number of series a recording rule can produce.
          0 is no limit.
        displayName: Limit of produced series
        path: groups[0].limit
        x-descriptors:
        - urn:alm:descriptor:com.tectonic.ui:number
      - description: Name of the recording rule group. Must be unique within all recording
          rules.
        displayName: Name
        path: groups[0].name
      - description: Rules defines a list of recording rules
        displayName: Rules
        path: groups[0].rules
      - description: |-
          The LogQL expression to evaluate. Every evaluation cycle this is
          evaluated at the current time, and all resultant time series become
          pending/firing alerts.
        displayName: LogQL Expression
        path: groups[0].rules[0].expr
      - description: Labels to add to each recording rule.
        displayName: Labels
        path: groups[0].rules[0].labels
      - description: The name of the time series to output to. Must be a valid metric
          name.
        displayName: Metric Name
        path: groups[0].rules[0].record
      - description: TenantID of tenant where the recording rules are evaluated in.
        displayName: Tenant ID
        path: tenantID
      statusDescriptors:
      - description: Conditions of the RecordingRule generation health.
        displayName: Conditions
        path: conditions
        x-descriptors:
        - urn:alm:descriptor:io.kubernetes.conditions
      version: v1
    - description: RulerConfig is the Schema for the rulerconfigs API
      displayName: RulerConfig
      kind: RulerConfig
      name: rulerconfigs.loki.grafana.com
      resources:
      - kind: LokiStack
        name: ""
        version: v1
      specDescriptors:
      - description: Defines alert manager configuration to notify on firing alerts.
        displayName: Alert Manager Configuration
        path: alertmanager
        x-descriptors:
        - urn:alm:descriptor:com.tectonic.ui:advanced
      - description: Client configuration for reaching the alertmanager endpoint.
        displayName: TLS Config
        path: alertmanager.client
      - description: Basic authentication configuration for reaching the alertmanager
          endpoints.
        displayName: Basic Authentication
        path: alertmanager.client.basicAuth
        x-descriptors:
        - urn:alm:descriptor:com.tectonic.ui:advanced
      - description: The subject's password for the basic authentication configuration.
        displayName: Password
        path: alertmanager.client.basicAuth.password
      - description: The subject's username for the basic authentication configuration.
        displayName: Username
        path: alertmanager.client.basicAuth.username
      - description: Header authentication configuration for reaching the alertmanager
          endpoints.
        displayName: Header Authentication
        path: alertmanager.client.headerAuth
        x-descriptors:
        - urn:alm:descriptor:com.tectonic.ui:advanced
      - description: The credentials for the header authentication configuration.
        displayName: Credentials
        path: alertmanager.client.headerAuth.credentials
      - description: The credentials file for the Header authentication configuration.
          It is mutually exclusive with `credentials`.
        displayName: Credentials File
        path: alertmanager.client.headerAuth.credentialsFile
      - description: The authentication type for the header authentication configuration.
        displayName: Type
        path: alertmanager.client.headerAuth.type
      - description: TLS configuration for reaching the alertmanager endpoints.
        displayName: TLS
        path: alertmanager.client.tls
        x-descriptors:
        - urn:alm:descriptor:com.tectonic.ui:advanced
      - description: The CA certificate file path for the TLS configuration.
        displayName: CA Path
        path: alertmanager.client.tls.caPath
      - description: The client-side certificate file path for the TLS configuration.
        displayName: Cert Path
        path: alertmanager.client.tls.certPath
      - description: Skip validating server certificate.
        displayName: Skip validating server certificate
        path: alertmanager.client.tls.insecureSkipVerify
      - description: The client-side key file path for the TLS configuration.
        displayName: Key Path
        path: alertmanager.client.tls.keyPath
      - description: The server name to validate in the alertmanager server certificates.
        displayName: Server Name
        path: alertmanager.client.tls.serverName
      - description: Defines the configuration for DNS-based discovery of AlertManager
          hosts.
        displayName: DNS Discovery
        path: alertmanager.discovery
        x-descriptors:
        - urn:alm:descriptor:com.tectonic.ui:advanced
      - description: Use DNS SRV records to discover Alertmanager hosts.
        displayName: Enable SRV
        path: alertmanager.discovery.enableSRV
      - description: How long to wait between refreshing DNS resolutions of Alertmanager
          hosts.
        displayName: Refresh Interval
        path: alertmanager.discovery.refreshInterval
      - description: If enabled, then requests to Alertmanager use the v2 API.
        displayName: Enable AlertManager V2 API
        path: alertmanager.enableV2
        x-descriptors:
        - urn:alm:descriptor:com.tectonic.ui:booleanSwitch
      - description: |-
          List of AlertManager URLs to send notifications to. Each Alertmanager URL is treated as
          a separate group in the configuration. Multiple Alertmanagers in HA per group can be
          supported by using DNS resolution (See EnableDNSDiscovery).
        displayName: AlertManager Endpoints
        path: alertmanager.endpoints
      - description: Additional labels to add to all alerts.
        displayName: Extra Alert Labels
        path: alertmanager.externalLabels
      - description: URL for alerts return path.
        displayName: Alert External URL
        path: alertmanager.externalUrl
      - description: Defines the configuration for the notification queue to AlertManager
          hosts.
        displayName: Notification Queue
        path: alertmanager.notificationQueue
        x-descriptors:
        - urn:alm:descriptor:com.tectonic.ui:advanced
      - description: Capacity of the queue for notifications to be sent to the Alertmanager.
        displayName: Notification Queue Capacity
        path: alertmanager.notificationQueue.capacity
        x-descriptors:
        - urn:alm:descriptor:com.tectonic.ui:number
      - description: |-
          Minimum duration between alert and restored "for" state. This is maintained
          only for alerts with configured "for" time greater than the grace period.
        displayName: Firing Grace Period
        path: alertmanager.notificationQueue.forGracePeriod
      - description: Max time to tolerate outage for restoring "for" state of alert.
        displayName: Outage Tolerance
        path: alertmanager.notificationQueue.forOutageTolerance
      - description: Minimum amount of time to wait before resending an alert to Alertmanager.
        displayName: Resend Delay
        path: alertmanager.notificationQueue.resendDelay
      - description: HTTP timeout duration when sending notifications to the Alertmanager.
        displayName: Timeout
        path: alertmanager.notificationQueue.timeout
      - description: List of alert relabel configurations.
        displayName: Alert Relabel Configuration
        path: alertmanager.relabelConfigs
      - description: Action to perform based on regex matching. Default is 'replace'
        displayName: Action
        path: alertmanager.relabelConfigs[0].action
        x-descriptors:
        - urn:alm:descriptor:com.tectonic.ui:select:drop
        - urn:alm:descriptor:com.tectonic.ui:select:hashmod
        - urn:alm:descriptor:com.tectonic.ui:select:keep
        - urn:alm:descriptor:com.tectonic.ui:select:labeldrop
        - urn:alm:descriptor:com.tectonic.ui:select:labelkeep
        - urn:alm:descriptor:com.tectonic.ui:select:labelmap
        - urn:alm:descriptor:com.tectonic.ui:select:replace
      - description: Modulus to take of the hash of the source label values.
        displayName: Modulus
        path: alertmanager.relabelConfigs[0].modulus
      - description: Regular expression against which the extracted value is matched.
          Default is '(.*)'
        displayName: Regex
        path: alertmanager.relabelConfigs[0].regex
      - description: |-
          Replacement value against which a regex replace is performed if the
          regular expression matches. Regex capture groups are available. Default is '$1'
        displayName: Replacement
        path: alertmanager.relabelConfigs[0].replacement
      - description: Separator placed between concatenated source label values. default
          is ';'.
        displayName: Separator
        path: alertmanager.relabelConfigs[0].separator
      - description: |-
          The source labels select values from existing labels. Their content is concatenated
          using the configured separator and matched against the configured regular expression
          for the replace, keep, and drop actions.
        displayName: Source Labels
        path: alertmanager.relabelConfigs[0].sourceLabels
      - description: |-
          Label to which the resulting value is written in a replace action.
          It is mandatory for replace actions. Regex capture groups are available.
        displayName: Target Label
        path: alertmanager.relabelConfigs[0].targetLabel
      - description: Interval on how frequently to evaluate rules.
        displayName: Evaluation Interval
        path: evaluationInterval
      - description: Overrides defines the config overrides to be applied per-tenant.
        displayName: Rate Limiting
        path: overrides
        x-descriptors:
        - urn:alm:descriptor:com.tectonic.ui:advanced
      - description: Client configuration for reaching the alertmanager endpoint.
        displayName: TLS Config
        path: overrides.alertmanager.client
      - description: Basic authentication configuration for reaching the alertmanager
          endpoints.
        displayName: Basic Authentication
        path: overrides.alertmanager.client.basicAuth
        x-descriptors:
        - urn:alm:descriptor:com.tectonic.ui:advanced
      - description: The subject's password for the basic authentication configuration.
        displayName: Password
        path: overrides.alertmanager.client.basicAuth.password
      - description: The subject's username for the basic authentication configuration.
        displayName: Username
        path: overrides.alertmanager.client.basicAuth.username
      - description: Header authentication configuration for reaching the alertmanager
          endpoints.
        displayName: Header Authentication
        path: overrides.alertmanager.client.headerAuth
        x-descriptors:
        - urn:alm:descriptor:com.tectonic.ui:advanced
      - description: The credentials for the header authentication configuration.
        displayName: Credentials
        path: overrides.alertmanager.client.headerAuth.credentials
      - description: The credentials file for the Header authentication configuration.
          It is mutually exclusive with `credentials`.
        displayName: Credentials File
        path: overrides.alertmanager.client.headerAuth.credentialsFile
      - description: The authentication type for the header authentication configuration.
        displayName: Type
        path: overrides.alertmanager.client.headerAuth.type
      - description: TLS configuration for reaching the alertmanager endpoints.
        displayName: TLS
        path: overrides.alertmanager.client.tls
        x-descriptors:
        - urn:alm:descriptor:com.tectonic.ui:advanced
      - description: The CA certificate file path for the TLS configuration.
        displayName: CA Path
        path: overrides.alertmanager.client.tls.caPath
      - description: The client-side certificate file path for the TLS configuration.
        displayName: Cert Path
        path: overrides.alertmanager.client.tls.certPath
      - description: Skip validating server certificate.
        displayName: Skip validating server certificate
        path: overrides.alertmanager.client.tls.insecureSkipVerify
      - description: The client-side key file path for the TLS configuration.
        displayName: Key Path
        path: overrides.alertmanager.client.tls.keyPath
      - description: The server name to validate in the alertmanager server certificates.
        displayName: Server Name
        path: overrides.alertmanager.client.tls.serverName
      - description: Defines the configuration for DNS-based discovery of AlertManager
          hosts.
        displayName: DNS Discovery
        path: overrides.alertmanager.discovery
        x-descriptors:
        - urn:alm:descriptor:com.tectonic.ui:advanced
      - description: Use DNS SRV records to discover Alertmanager hosts.
        displayName: Enable SRV
        path: overrides.alertmanager.discovery.enableSRV
      - description: How long to wait between refreshing DNS resolutions of Alertmanager
          hosts.
        displayName: Refresh Interval
        path: overrides.alertmanager.discovery.refreshInterval
      - description: If enabled, then requests to Alertmanager use the v2 API.
        displayName: Enable AlertManager V2 API
        path: overrides.alertmanager.enableV2
        x-descriptors:
        - urn:alm:descriptor:com.tectonic.ui:booleanSwitch
      - description: |-
          List of AlertManager URLs to send notifications to. Each Alertmanager URL is treated as
          a separate group in the configuration. Multiple Alertmanagers in HA per group can be
          supported by using DNS resolution (See EnableDNSDiscovery).
        displayName: AlertManager Endpoints
        path: overrides.alertmanager.endpoints
      - description: Additional labels to add to all alerts.
        displayName: Extra Alert Labels
        path: overrides.alertmanager.externalLabels
      - description: URL for alerts return path.
        displayName: Alert External URL
        path: overrides.alertmanager.externalUrl
      - description: Defines the configuration for the notification queue to AlertManager
          hosts.
        displayName: Notification Queue
        path: overrides.alertmanager.notificationQueue
        x-descriptors:
        - urn:alm:descriptor:com.tectonic.ui:advanced
      - description: Capacity of the queue for notifications to be sent to the Alertmanager.
        displayName: Notification Queue Capacity
        path: overrides.alertmanager.notificationQueue.capacity
        x-descriptors:
        - urn:alm:descriptor:com.tectonic.ui:number
      - description: |-
          Minimum duration between alert and restored "for" state. This is maintained
          only for alerts with configured "for" time greater than the grace period.
        displayName: Firing Grace Period
        path: overrides.alertmanager.notificationQueue.forGracePeriod
      - description: Max time to tolerate outage for restoring "for" state of alert.
        displayName: Outage Tolerance
        path: overrides.alertmanager.notificationQueue.forOutageTolerance
      - description: Minimum amount of time to wait before resending an alert to Alertmanager.
        displayName: Resend Delay
        path: overrides.alertmanager.notificationQueue.resendDelay
      - description: HTTP timeout duration when sending notifications to the Alertmanager.
        displayName: Timeout
        path: overrides.alertmanager.notificationQueue.timeout
      - description: List of alert relabel configurations.
        displayName: Alert Relabel Configuration
        path: overrides.alertmanager.relabelConfigs
      - description: Action to perform based on regex matching. Default is 'replace'
        displayName: Action
        path: overrides.alertmanager.relabelConfigs[0].action
        x-descriptors:
        - urn:alm:descriptor:com.tectonic.ui:select:drop
        - urn:alm:descriptor:com.tectonic.ui:select:hashmod
        - urn:alm:descriptor:com.tectonic.ui:select:keep
        - urn:alm:descriptor:com.tectonic.ui:select:labeldrop
        - urn:alm:descriptor:com.tectonic.ui:select:labelkeep
        - urn:alm:descriptor:com.tectonic.ui:select:labelmap
        - urn:alm:descriptor:com.tectonic.ui:select:replace
      - description: Modulus to take of the hash of the source label values.
        displayName: Modulus
        path: overrides.alertmanager.relabelConfigs[0].modulus
      - description: Regular expression against which the extracted value is matched.
          Default is '(.*)'
        displayName: Regex
        path: overrides.alertmanager.relabelConfigs[0].regex
      - description: |-
          Replacement value against which a regex replace is performed if the
          regular expression matches. Regex capture groups are available. Default is '$1'
        displayName: Replacement
        path: overrides.alertmanager.relabelConfigs[0].replacement
      - description: Separator placed between concatenated source label values. default
          is ';'.
        displayName: Separator
        path: overrides.alertmanager.relabelConfigs[0].separator
      - description: |-
          The source labels select values from existing labels. Their content is concatenated
          using the configured separator and matched against the configured regular expression
          for the replace, keep, and drop actions.
        displayName: Source Labels
        path: overrides.alertmanager.relabelConfigs[0].sourceLabels
      - description: |-
          Label to which the resulting value is written in a replace action.
          It is mandatory for replace actions. Regex capture groups are available.
        displayName: Target Label
        path: overrides.alertmanager.relabelConfigs[0].targetLabel
      - description: Interval on how frequently to poll for new rule definitions.
        displayName: Poll Interval
        path: pollInterval
      - description: Defines a remote write endpoint to write recording rule metrics.
        displayName: Remote Write Configuration
        path: remoteWrite
        x-descriptors:
        - urn:alm:descriptor:com.tectonic.ui:advanced
      - description: Defines the configuration for remote write client.
        displayName: Client
        path: remoteWrite.client
        x-descriptors:
        - urn:alm:descriptor:com.tectonic.ui:advanced
      - description: Type of authorzation to use to access the remote write endpoint
        displayName: Authorization Type
        path: remoteWrite.client.authorization
        x-descriptors:
        - urn:alm:descriptor:com.tectonic.ui:select:basic
        - urn:alm:descriptor:com.tectonic.ui:select:header
      - description: Name of a secret in the namespace configured for authorization
          secrets.
        displayName: Authorization Secret Name
        path: remoteWrite.client.authorizationSecretName
        x-descriptors:
        - urn:alm:descriptor:io.kubernetes:Secret
      - description: Configure whether HTTP requests follow HTTP 3xx redirects.
        displayName: Follow HTTP Redirects
        path: remoteWrite.client.followRedirects
        x-descriptors:
        - urn:alm:descriptor:com.tectonic.ui:booleanSwitch
      - description: Name of the remote write config, which if specified must be unique
          among remote write configs.
        displayName: Name
        path: remoteWrite.client.name
      - description: Optional proxy URL.
        displayName: HTTP Proxy URL
        path: remoteWrite.client.proxyUrl
      - description: List of remote write relabel configurations.
        displayName: Metric Relabel Configuration
        path: remoteWrite.client.relabelConfigs
      - description: Action to perform based on regex matching. Default is 'replace'
        displayName: Action
        path: remoteWrite.client.relabelConfigs[0].action
        x-descriptors:
        - urn:alm:descriptor:com.tectonic.ui:select:drop
        - urn:alm:descriptor:com.tectonic.ui:select:hashmod
        - urn:alm:descriptor:com.tectonic.ui:select:keep
        - urn:alm:descriptor:com.tectonic.ui:select:labeldrop
        - urn:alm:descriptor:com.tectonic.ui:select:labelkeep
        - urn:alm:descriptor:com.tectonic.ui:select:labelmap
        - urn:alm:descriptor:com.tectonic.ui:select:replace
      - description: Modulus to take of the hash of the source label values.
        displayName: Modulus
        path: remoteWrite.client.relabelConfigs[0].modulus
      - description: Regular expression against which the extracted value is matched.
          Default is '(.*)'
        displayName: Regex
        path: remoteWrite.client.relabelConfigs[0].regex
      - description: |-
          Replacement value against which a regex replace is performed if the
          regular expression matches. Regex capture groups are available. Default is '$1'
        displayName: Replacement
        path: remoteWrite.client.relabelConfigs[0].replacement
      - description: Separator placed between concatenated source label values. default
          is ';'.
        displayName: Separator
        path: remoteWrite.client.relabelConfigs[0].separator
      - description: |-
          The source labels select values from existing labels. Their content is concatenated
          using the configured separator and matched against the configured regular expression
          for the replace, keep, and drop actions.
        displayName: Source Labels
        path: remoteWrite.client.relabelConfigs[0].sourceLabels
      - description: |-
          Label to which the resulting value is written in a replace action.
          It is mandatory for replace actions. Regex capture groups are available.
        displayName: Target Label
        path: remoteWrite.client.relabelConfigs[0].targetLabel
      - description: Timeout for requests to the remote write endpoint.
        displayName: Remote Write Timeout
        path: remoteWrite.client.timeout
      - description: The URL of the endpoint to send samples to.
        displayName: Endpoint
        path: remoteWrite.client.url
      - description: Enable remote-write functionality.
        displayName: Enabled
        path: remoteWrite.enabled
        x-descriptors:
        - urn:alm:descriptor:com.tectonic.ui:booleanSwitch
      - description: Defines the configuration for remote write client queue.
        displayName: Client Queue
        path: remoteWrite.queue
        x-descriptors:
        - urn:alm:descriptor:com.tectonic.ui:advanced
      - description: Maximum time a sample will wait in buffer.
        displayName: Batch Send Deadline
        path: remoteWrite.queue.batchSendDeadline
      - description: Number of samples to buffer per shard before we block reading
          of more
        displayName: Queue Capacity
        path: remoteWrite.queue.capacity
        x-descriptors:
        - urn:alm:descriptor:com.tectonic.ui:number
      - description: Maximum retry delay.
        displayName: Max BackOff Period
        path: remoteWrite.queue.maxBackOffPeriod
      - description: Maximum number of samples per send.
        displayName: Maximum Shards per Send
        path: remoteWrite.queue.maxSamplesPerSend
        x-descriptors:
        - urn:alm:descriptor:com.tectonic.ui:number
      - description: Maximum number of shards, i.e. amount of concurrency.
        displayName: Maximum Shards
        path: remoteWrite.queue.maxShards
        x-descriptors:
        - urn:alm:descriptor:com.tectonic.ui:number
      - description: Initial retry delay. Gets doubled for every retry.
        displayName: Min BackOff Period
        path: remoteWrite.queue.minBackOffPeriod
      - description: Minimum number of shards, i.e. amount of concurrency.
        displayName: Minimum Shards
        path: remoteWrite.queue.minShards
        x-descriptors:
        - urn:alm:descriptor:com.tectonic.ui:number
      - description: Minimum period to wait between refreshing remote-write reconfigurations.
        displayName: Min Refresh Period
        path: remoteWrite.refreshPeriod
      statusDescriptors:
      - description: Conditions of the RulerConfig health.
        displayName: Conditions
        path: conditions
        x-descriptors:
        - urn:alm:descriptor:io.kubernetes.conditions
      version: v1
  description: |
    The Loki Operator for OCP provides a means for configuring and managing a Loki stack for cluster logging.
    ## Prerequisites and Requirements
    ### Loki Operator Namespace
    The Loki Operator must be deployed to the global operator group namespace `openshift-operators-redhat`.
    ### Memory Considerations
    Loki is a memory intensive application.  The initial
    set of OCP nodes may not be large enough to support the Loki cluster.  Additional OCP nodes must be added
    to the OCP cluster if you desire to run with the recommended (or better) memory.
  displayName: Loki Operator
  icon:
  - base64data: PHN2ZyBpZD0iYWZiNDE1NDktYzU3MC00OWI3LTg1Y2QtNjU3NjAwZWRmMmUxIiBkYXRhLW5hbWU9IkxheWVyIDEiIHhtbG5zPSJodHRwOi8vd3d3LnczLm9yZy8yMDAwL3N2ZyIgdmlld0JveD0iMCAwIDcyMS4xNSA3MjEuMTUiPgogIDxkZWZzPgogICAgPHN0eWxlPgogICAgICAuYTQ0OGZkZWEtNGE0Yy00Njc4LTk3NmEtYzM3ODUzMDhhZTA2IHsKICAgICAgICBmaWxsOiAjZGIzOTI3OwogICAgICB9CgogICAgICAuZTEzMzA4YjgtNzQ4NS00Y2IwLTk3NjUtOGE1N2I5M2Y5MWE2IHsKICAgICAgICBmaWxsOiAjY2IzNzI4OwogICAgICB9CgogICAgICAuZTc3Mjg2ZjEtMjJkYS00NGQxLThlZmItMWQxNGIwY2NhZTYyIHsKICAgICAgICBmaWxsOiAjZmZmOwogICAgICB9CgogICAgICAuYTA0MjBjYWMtZWJlNi00YzE4LWI5ODEtYWJiYTBiYTliMzY1IHsKICAgICAgICBmaWxsOiAjZTVlNWU0OwogICAgICB9CiAgICA8L3N0eWxlPgogIDwvZGVmcz4KICA8Y2lyY2xlIGNsYXNzPSJhNDQ4ZmRlYS00YTRjLTQ2NzgtOTc2YS1jMzc4NTMwOGFlMDYiIGN4PSIzNjAuNTgiIGN5PSIzNjAuNTgiIHI9IjM1OC4yOCIvPgogIDxwYXRoIGNsYXNzPSJlMTMzMDhiOC03NDg1LTRjYjAtOTc2NS04YTU3YjkzZjkxYTYiIGQ9Ik02MTMuNTQsMTA3LjMsMTA2Ljg4LDYxNGMxNDAsMTM4LjUxLDM2NS44MiwxMzguMDYsNTA1LjI2LTEuMzlTNzUyLDI0Ny4zMyw2MTMuNTQsMTA3LjNaIi8+CiAgPGc+CiAgICA8Y2lyY2xlIGNsYXNzPSJlNzcyODZmMS0yMmRhLTQ0ZDEtOGVmYi0xZDE0YjBjY2FlNjIiIGN4PSIyMzQuNyIgY3k9IjM1Ny4zIiByPSI0Ny43MiIvPgogICAgPGNpcmNsZSBjbGFzcz0iZTc3Mjg2ZjEtMjJkYS00NGQxLThlZmItMWQxNGIwY2NhZTYyIiBjeD0iMjM0LjciIGN5PSIxODIuOTQiIHI9IjQ3LjcyIi8+CiAgICA8Y2lyY2xlIGNsYXNzPSJlNzcyODZmMS0yMmRhLTQ0ZDEtOGVmYi0xZDE0YjBjY2FlNjIiIGN4PSIyMzQuNyIgY3k9IjUzOC4yMSIgcj0iNDcuNzIiLz4KICA8L2c+CiAgPHBvbHlnb24gY2xhc3M9ImU3NzI4NmYxLTIyZGEtNDRkMS04ZWZiLTFkMTRiMGNjYWU2MiIgcG9pbnRzPSI0MzUuMTkgMzQ3LjMgMzkwLjU0IDM0Ny4zIDM5MC41NCAxNzIuOTQgMzE2LjE2IDE3Mi45NCAzMTYuMTYgMTkyLjk0IDM3MC41NCAxOTIuOTQgMzcwLjU0IDM0Ny4zIDMxNi4xNiAzNDcuMyAzMTYuMTYgMzY3LjMgMzcwLjU0IDM2Ny4zIDM3MC41NCA1MjEuNjcgMzE2LjE2IDUyMS42NyAzMTYuMTYgNTQxLjY3IDM5MC41NCA1NDEuNjcgMzkwLjU0IDM2Ny4zIDQzNS4xOSAzNjcuMyA0MzUuMTkgMzQ3LjMiLz4KICA8cG9seWdvbiBjbGFzcz0iZTc3Mjg2ZjEtMjJkYS00NGQxLThlZmItMWQxNGIwY2NhZTYyIiBwb2ludHM9IjU5OS43NCAzMTcuMDMgNTU3Ljk3IDMxNy4wMyA1NTAuOTcgMzE3LjAzIDU1MC45NyAzMTAuMDMgNTUwLjk3IDI2OC4yNiA1NTAuOTcgMjY4LjI2IDQ2NC4zNiAyNjguMjYgNDY0LjM2IDQ0Ni4zNCA1OTkuNzQgNDQ2LjM0IDU5OS43NCAzMTcuMDMgNTk5Ljc0IDMxNy4wMyIvPgogIDxwb2x5Z29uIGNsYXNzPSJhMDQyMGNhYy1lYmU2LTRjMTgtYjk4MS1hYmJhMGJhOWIzNjUiIHBvaW50cz0iNTk5Ljc0IDMxMC4wMyA1NTcuOTcgMjY4LjI2IDU1Ny45NyAzMTAuMDMgNTk5Ljc0IDMxMC4wMyIvPgo8L3N2Zz4K
    mediatype: image/svg+xml
  install:
    spec:
      clusterPermissions:
      - rules:
        - nonResourceURLs:
          - /api/v2/alerts
          verbs:
          - create
        - apiGroups:
          - ""
          resources:
          - configmaps
          - endpoints
          - nodes
          - pods
          - secrets
          - serviceaccounts
          - services
          verbs:
          - create
          - delete
          - get
          - list
          - patch
          - update
          - watch
        - apiGroups:
          - ""
          resources:
          - namespaces
          verbs:
          - get
          - list
          - watch
        - apiGroups:
          - apps
          resources:
          - deployments
          - statefulsets
          verbs:
          - create
          - delete
          - get
          - list
          - patch
          - update
          - watch
        - apiGroups:
          - cloudcredential.openshift.io
          resources:
          - credentialsrequests
          verbs:
          - create
          - delete
          - get
          - list
          - update
          - watch
        - apiGroups:
          - config.openshift.io
          resources:
          - apiservers
          - dnses
          - proxies
          verbs:
          - get
          - list
          - watch
        - apiGroups:
          - coordination.k8s.io
          resources:
          - leases
          verbs:
          - create
          - get
          - update
        - apiGroups:
          - loki.grafana.com
          resources:
          - alertingrules
          - lokistacks
          - recordingrules
          - rulerconfigs
          verbs:
          - create
          - delete
          - get
          - list
          - patch
          - update
          - watch
        - apiGroups:
          - loki.grafana.com
          resources:
          - alertingrules/finalizers
          - lokistacks/finalizers
          - recordingrules/finalizers
          - rulerconfigs/finalizers
          verbs:
          - update
        - apiGroups:
          - loki.grafana.com
          resources:
          - alertingrules/status
          - lokistacks/status
          - recordingrules/status
          - rulerconfigs/status
          verbs:
          - get
          - patch
          - update
        - apiGroups:
          - monitoring.coreos.com
          resources:
          - alertmanagers
          verbs:
          - patch
        - apiGroups:
          - monitoring.coreos.com
          resources:
          - alertmanagers/api
          verbs:
          - create
        - apiGroups:
          - monitoring.coreos.com
          resources:
          - prometheusrules
          - servicemonitors
          verbs:
          - create
          - delete
          - get
          - list
          - update
          - watch
        - apiGroups:
          - networking.k8s.io
          resources:
          - ingresses
          verbs:
          - create
          - get
          - list
          - update
          - watch
        - apiGroups:
          - policy
          resources:
          - poddisruptionbudgets
          verbs:
          - create
          - get
          - list
          - update
          - watch
        - apiGroups:
          - rbac.authorization.k8s.io
          resources:
          - clusterrolebindings
          - clusterroles
          - rolebindings
          - roles
          verbs:
          - create
          - delete
          - get
          - list
          - patch
          - update
          - watch
        - apiGroups:
          - route.openshift.io
          resources:
          - routes
          verbs:
          - create
          - delete
          - get
          - list
          - update
          - watch
        - apiGroups:
          - authentication.k8s.io
          resources:
          - tokenreviews
          verbs:
          - create
        - apiGroups:
          - authorization.k8s.io
          resources:
          - subjectaccessreviews
          verbs:
          - create
        serviceAccountName: loki-operator-controller-manager
      deployments:
      - label:
          app.kubernetes.io/instance: loki-operator-0.1.0
          app.kubernetes.io/managed-by: operator-lifecycle-manager
          app.kubernetes.io/name: loki-operator
          app.kubernetes.io/part-of: cluster-logging
          app.kubernetes.io/version: 0.1.0
          control-plane: controller-manager
        name: loki-operator-controller-manager
        spec:
          replicas: 1
          selector:
            matchLabels:
              app.kubernetes.io/managed-by: operator-lifecycle-manager
              app.kubernetes.io/name: loki-operator
              app.kubernetes.io/part-of: cluster-logging
              name: loki-operator-controller-manager
          strategy: {}
          template:
            metadata:
              annotations:
                kubectl.kubernetes.io/default-container: manager
              labels:
                app.kubernetes.io/managed-by: operator-lifecycle-manager
                app.kubernetes.io/name: loki-operator
                app.kubernetes.io/part-of: cluster-logging
                name: loki-operator-controller-manager
            spec:
              containers:
              - args:
                - --config=controller_manager_config.yaml
                command:
                - /manager
                env:
                - name: RELATED_IMAGE_LOKI
                  value: quay.io/openshift-logging/loki:v3.2.1
                - name: RELATED_IMAGE_GATEWAY
                  value: quay.io/observatorium/api:latest
                - name: RELATED_IMAGE_OPA
                  value: quay.io/observatorium/opa-openshift:latest
                image: quay.io/openshift-logging/loki-operator:0.1.0
                imagePullPolicy: IfNotPresent
                livenessProbe:
                  httpGet:
                    path: /healthz
                    port: 8081
                  initialDelaySeconds: 15
                  periodSeconds: 20
                name: manager
                ports:
                - containerPort: 9443
                  name: webhook-server
                  protocol: TCP
                - containerPort: 8080
                  name: metrics
                readinessProbe:
                  httpGet:
                    path: /readyz
                    port: 8081
                  initialDelaySeconds: 5
                  periodSeconds: 10
                resources: {}
                securityContext:
                  allowPrivilegeEscalation: false
                  capabilities:
                    drop:
                    - ALL
                volumeMounts:
                - mountPath: /controller_manager_config.yaml
                  name: manager-config
                  subPath: controller_manager_config.yaml
              - args:
                - --secure-listen-address=0.0.0.0:8443
                - --upstream=http://127.0.0.1:8080/
                - --logtostderr=true
                - --tls-cert-file=/var/run/secrets/serving-cert/tls.crt
                - --tls-private-key-file=/var/run/secrets/serving-cert/tls.key
                - --tls-cipher-suites=TLS_ECDHE_ECDSA_WITH_AES_128_GCM_SHA256,TLS_ECDHE_RSA_WITH_AES_128_GCM_SHA256,TLS_ECDHE_ECDSA_WITH_AES_256_GCM_SHA384,TLS_ECDHE_RSA_WITH_AES_256_GCM_SHA384,TLS_ECDHE_ECDSA_WITH_CHACHA20_POLY1305_SHA256,TLS_ECDHE_RSA_WITH_CHACHA20_POLY1305_SHA256,TLS_ECDHE_ECDSA_WITH_AES_128_CBC_SHA256,TLS_ECDHE_RSA_WITH_AES_128_CBC_SHA256,TLS_RSA_WITH_AES_128_GCM_SHA256,TLS_RSA_WITH_AES_256_GCM_SHA384,TLS_RSA_WITH_AES_128_CBC_SHA256
                - --tls-min-version=VersionTLS12
                - --v=0
                image: quay.io/openshift/origin-kube-rbac-proxy:latest
                name: kube-rbac-proxy
                ports:
                - containerPort: 8443
                  name: https
                resources: {}
                securityContext:
                  allowPrivilegeEscalation: false
                  capabilities:
                    drop:
                    - ALL
                volumeMounts:
                - mountPath: /var/run/secrets/serving-cert
                  name: loki-operator-metrics-cert
              nodeSelector:
                kubernetes.io/os: linux
              securityContext:
                runAsNonRoot: true
                seccompProfile:
                  type: RuntimeDefault
              serviceAccountName: loki-operator-controller-manager
              terminationGracePeriodSeconds: 10
              volumes:
              - configMap:
                  name: loki-operator-manager-config
                name: manager-config
              - name: loki-operator-metrics-cert
                secret:
                  defaultMode: 420
                  optional: true
                  secretName: loki-operator-metrics
      permissions:
      - rules:
        - apiGroups:
          - ""
          - coordination.k8s.io
          resources:
          - configmaps
          - leases
          verbs:
          - get
          - list
          - watch
          - create
          - update
          - patch
          - delete
        - apiGroups:
          - ""
          resources:
          - events
          verbs:
          - create
          - patch
        serviceAccountName: loki-operator-controller-manager
    strategy: deployment
  installModes:
  - supported: false
    type: OwnNamespace
  - supported: false
    type: SingleNamespace
  - supported: false
    type: MultiNamespace
  - supported: true
    type: AllNamespaces
  keywords:
  - logging
  - loki
  links:
  - name: Loki Operator
    url: https://github.com/grafana/loki
  maintainers:
  - email: team-logging@redhat.com
    name: Red Hat, AOS Logging
  maturity: alpha
  minKubeVersion: 1.21.1
  provider:
    name: Red Hat
  relatedImages:
  - image: quay.io/openshift-logging/loki:v3.2.1
    name: loki
  - image: quay.io/observatorium/api:latest
    name: gateway
  - image: quay.io/observatorium/opa-openshift:latest
    name: opa
  version: 0.1.0
  webhookdefinitions:
  - admissionReviewVersions:
    - v1
    - v1beta1
    containerPort: 443
    conversionCRDs:
    - alertingrules.loki.grafana.com
    deploymentName: loki-operator-controller-manager
    generateName: calertingrules.kb.io
    sideEffects: None
    targetPort: 9443
    type: ConversionWebhook
    webhookPath: /convert
  - admissionReviewVersions:
    - v1
    - v1beta1
    containerPort: 443
    conversionCRDs:
    - lokistacks.loki.grafana.com
    deploymentName: loki-operator-controller-manager
    generateName: clokistacks.kb.io
    sideEffects: None
    targetPort: 9443
    type: ConversionWebhook
    webhookPath: /convert
  - admissionReviewVersions:
    - v1
    - v1beta1
    containerPort: 443
    conversionCRDs:
    - recordingrules.loki.grafana.com
    deploymentName: loki-operator-controller-manager
    generateName: crecordingrules.kb.io
    sideEffects: None
    targetPort: 9443
    type: ConversionWebhook
    webhookPath: /convert
  - admissionReviewVersions:
    - v1
    - v1beta1
    containerPort: 443
    conversionCRDs:
    - rulerconfigs.loki.grafana.com
    deploymentName: loki-operator-controller-manager
    generateName: crulerconfigs.kb.io
    sideEffects: None
    targetPort: 9443
    type: ConversionWebhook
    webhookPath: /convert
  - admissionReviewVersions:
    - v1
    containerPort: 443
    deploymentName: loki-operator-controller-manager
    failurePolicy: Fail
    generateName: valertingrule.loki.grafana.com
    rules:
    - apiGroups:
      - loki.grafana.com
      apiVersions:
      - v1
      operations:
      - CREATE
      - UPDATE
      resources:
      - alertingrules
    sideEffects: None
    targetPort: 9443
    type: ValidatingAdmissionWebhook
    webhookPath: /validate-loki-grafana-com-v1-alertingrule
  - admissionReviewVersions:
    - v1
    containerPort: 443
    deploymentName: loki-operator-controller-manager
    failurePolicy: Fail
    generateName: vlokistack.loki.grafana.com
    rules:
    - apiGroups:
      - loki.grafana.com
      apiVersions:
      - v1
      operations:
      - CREATE
      - UPDATE
      resources:
      - lokistacks
    sideEffects: None
    targetPort: 9443
    type: ValidatingAdmissionWebhook
    webhookPath: /validate-loki-grafana-com-v1-lokistack
  - admissionReviewVersions:
    - v1
    containerPort: 443
    deploymentName: loki-operator-controller-manager
    failurePolicy: Fail
    generateName: vrecordingrule.loki.grafana.com
    rules:
    - apiGroups:
      - loki.grafana.com
      apiVersions:
      - v1
      operations:
      - CREATE
      - UPDATE
      resources:
      - recordingrules
    sideEffects: None
    targetPort: 9443
    type: ValidatingAdmissionWebhook
    webhookPath: /validate-loki-grafana-com-v1-recordingrule
  - admissionReviewVersions:
    - v1
    containerPort: 443
    deploymentName: loki-operator-controller-manager
    failurePolicy: Fail
    generateName: vrulerconfig.loki.grafana.com
    rules:
    - apiGroups:
      - loki.grafana.com
      apiVersions:
      - v1
      operations:
      - CREATE
      - UPDATE
      resources:
      - rulerconfigs
    sideEffects: None
    targetPort: 9443
    type: ValidatingAdmissionWebhook
    webhookPath: /validate-loki-grafana-com-v1-rulerconfig<|MERGE_RESOLUTION|>--- conflicted
+++ resolved
@@ -150,11 +150,7 @@
     categories: OpenShift Optional, Logging & Tracing
     certified: "false"
     containerImage: quay.io/openshift-logging/loki-operator:0.1.0
-<<<<<<< HEAD
-    createdAt: "2024-10-18T09:44:01Z"
-=======
-    createdAt: "2024-10-18T09:16:03Z"
->>>>>>> 5e970e50
+    createdAt: "2024-10-21T11:24:54Z"
     description: |
       The Loki Operator for OCP provides a means for configuring and managing a Loki stack for cluster logging.
       ## Prerequisites and Requirements
