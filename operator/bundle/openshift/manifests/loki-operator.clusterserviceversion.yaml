apiVersion: operators.coreos.com/v1alpha1
kind: ClusterServiceVersion
metadata:
  annotations:
    alm-examples: |-
      [
        {
          "apiVersion": "loki.grafana.com/v1",
          "kind": "AlertingRule",
          "metadata": {
            "name": "alertingrule-sample"
          },
          "spec": {
            "groups": [
              {
                "interval": "10m",
                "name": "alerting-rules-group",
                "rules": [
                  {
                    "alert": "HighPercentageError",
                    "annotations": {
                      "description": "Application {{ $labels.job }} in namespace example-namespace has an error rate above 5% for more than 10 minutes.",
                      "summary": "High error rate detected"
                    },
                    "expr": "sum(rate({app=\"foo\", env=\"production\", kubernetes_namespace_name=\"example-namespace\"} |= \"error\" [5m])) by (job)\n  /\nsum(rate({app=\"foo\", env=\"production\", kubernetes_namespace_name=\"example-namespace\"}[5m])) by (job)\n  \u003e 0.05\n",
                    "for": "10m",
                    "labels": {
                      "severity": "warning"
                    }
                  },
                  {
                    "alert": "HttpCredentialsLeaked",
                    "annotations": {
                      "description": "Application {{ $labels.job }} in pod {{ $labels.pod }} is leaking HTTP basic auth credentials in logs.",
                      "summary": "HTTP credentials leaked in logs"
                    },
                    "expr": "sum by (cluster, job, pod) (count_over_time({kubernetes_namespace_name=\"example-namespace\"} |~ \"http(s?)://(\\\\w+):(\\\\w+)@\" [5m]) \u003e 0)",
                    "for": "10m",
                    "labels": {
                      "severity": "critical"
                    }
                  }
                ]
              }
            ],
            "tenantID": "application"
          }
        },
        {
          "apiVersion": "loki.grafana.com/v1",
          "kind": "LokiStack",
          "metadata": {
            "name": "lokistack-sample"
          },
          "spec": {
            "size": "1x.small",
            "storage": {
              "secret": {
                "name": "test"
              }
            },
            "storageClassName": "standard"
          }
        },
        {
          "apiVersion": "loki.grafana.com/v1",
          "kind": "RecordingRule",
          "metadata": {
            "name": "recordingrule-sample"
          },
          "spec": {
            "groups": [
              {
                "interval": "10m",
                "name": "recording-rules-group",
                "rules": [
                  {
                    "expr": "sum(rate({container=\"myservice\"}[10m]))\n",
                    "record": "myservice:requests:rate10m"
                  },
                  {
                    "expr": "sum(rate({container=\"otherservice\"}[1m]))\n",
                    "record": "otherservice:requests:rate1m"
                  }
                ]
              }
            ],
            "tenantID": "test-tenant"
          }
        },
        {
          "apiVersion": "loki.grafana.com/v1",
          "kind": "RulerConfig",
          "metadata": {
            "name": "rulerconfig-sample"
          },
          "spec": {
            "alertmanager": {
              "discovery": {
                "enableSRV": true,
                "refreshInterval": "1m"
              },
              "enableV2": true,
              "endpoints": [
                "http://alertmanager-host1.mycompany.org",
                "http://alertmanager-host2.mycompany.org"
              ],
              "externalLabels": {
                "environment": "production",
                "region": "us-east-2"
              },
              "externalUrl": "http://www.mycompany.org/alerts",
              "notificationQueue": {
                "capacity": 1000,
                "forGracePeriod": "10m",
                "forOutageTolerance": "1h",
                "resendDelay": "1m",
                "timeout": "30s"
              }
            },
            "evaluationInterval": "1m",
            "pollInterval": "1m",
            "remoteWrite": {
              "client": {
                "authorization": "basic",
                "authorizationSecretName": "my-secret-resource",
                "name": "remote-write-log-metrics",
                "proxyUrl": "http://proxy-host.mycompany.org",
                "relabelConfigs": [
                  {
                    "action": "replace",
                    "regex": "ALERTS.*",
                    "replacement": "$1",
                    "separator": "",
                    "sourceLabels": [
                      "labelc",
                      "labeld"
                    ],
                    "targetLabel": "labelnew"
                  }
                ],
                "timeout": "30s",
                "url": "http://remote-write-host.mycompany.org"
              },
              "enabled": true,
              "refreshPeriod": "10s"
            }
          }
        }
      ]
    capabilities: Full Lifecycle
    categories: OpenShift Optional, Logging & Tracing
    certified: "false"
    containerImage: quay.io/openshift-logging/loki-operator:0.1.0
<<<<<<< HEAD
    createdAt: "2025-09-05T10:45:04Z"
=======
    createdAt: "2025-09-04T13:11:53Z"
>>>>>>> 383032bc
    description: |
      The Loki Operator for OCP provides a means for configuring and managing a Loki stack for cluster logging.
      ## Prerequisites and Requirements
      ### Loki Operator Namespace
      The Loki Operator must be deployed to the global operator group namespace `openshift-operators-redhat`.
      ### Memory Considerations
      Loki is a memory intensive application.  The initial
      set of OCP nodes may not be large enough to support the Loki stack.  Additional OCP nodes must be added
      to the OCP cluster if you desire to run with the recommended (or better) memory.
    features.operators.openshift.io/disconnected: "true"
    features.operators.openshift.io/fips-compliant: "true"
    features.operators.openshift.io/proxy-aware: "true"
    features.operators.openshift.io/tls-profiles: "true"
    features.operators.openshift.io/token-auth-aws: "true"
    features.operators.openshift.io/token-auth-azure: "true"
    features.operators.openshift.io/token-auth-gcp: "true"
    olm.skipRange: '>=6.0.0-0 <6.2.0'
    operatorframework.io/cluster-monitoring: "true"
    operatorframework.io/suggested-namespace: openshift-operators-redhat
    operators.openshift.io/valid-subscription: '["OpenShift Container Platform", "OpenShift
      Platform Plus"]'
    operators.operatorframework.io/builder: operator-sdk-unknown
    operators.operatorframework.io/project_layout: go.kubebuilder.io/v4
    support: AOS Cluster Logging
  labels:
    operatorframework.io/arch.amd64: supported
    operatorframework.io/arch.arm64: supported
    operatorframework.io/arch.ppc64le: supported
    operatorframework.io/arch.s390x: supported
  name: loki-operator.v0.1.0
  namespace: placeholder
spec:
  apiservicedefinitions: {}
  customresourcedefinitions:
    owned:
    - description: AlertingRule is the Schema for the alertingrules API
      displayName: AlertingRule
      kind: AlertingRule
      name: alertingrules.loki.grafana.com
      resources:
      - kind: LokiStack
        name: ""
        version: v1
      specDescriptors:
      - description: List of groups for alerting rules.
        displayName: Groups
        path: groups
      - description: |-
          Interval defines the time interval between evaluation of the given
          alerting rule.
        displayName: Evaluation Interval
        path: groups[0].interval
      - description: Limit defines the number of alerts an alerting rule can produce.
          0 is no limit.
        displayName: Limit of firing alerts
        path: groups[0].limit
        x-descriptors:
        - urn:alm:descriptor:com.tectonic.ui:number
      - description: Name of the alerting rule group. Must be unique within all alerting
          rules.
        displayName: Name
        path: groups[0].name
      - description: Rules defines a list of alerting rules
        displayName: Rules
        path: groups[0].rules
      - description: The name of the alert. Must be a valid label value.
        displayName: Name
        path: groups[0].rules[0].alert
      - description: Annotations to add to each alert.
        displayName: Annotations
        path: groups[0].rules[0].annotations
      - description: |-
          The LogQL expression to evaluate. Every evaluation cycle this is
          evaluated at the current time, and all resultant time series become
          pending/firing alerts.
        displayName: LogQL Expression
        path: groups[0].rules[0].expr
      - description: |-
          Alerts are considered firing once they have been returned for this long.
          Alerts which have not yet fired for long enough are considered pending.
        displayName: Firing Threshold
        path: groups[0].rules[0].for
      - description: Labels to add to each alert.
        displayName: Labels
        path: groups[0].rules[0].labels
      - description: TenantID of tenant where the alerting rules are evaluated in.
        displayName: Tenant ID
        path: tenantID
      statusDescriptors:
      - description: Conditions of the AlertingRule generation health.
        displayName: Conditions
        path: conditions
        x-descriptors:
        - urn:alm:descriptor:io.kubernetes.conditions
      version: v1
    - description: LokiStack is the Schema for the lokistacks API
      displayName: LokiStack
      kind: LokiStack
      name: lokistacks.loki.grafana.com
      resources:
      - kind: ConfigMap
        name: ""
        version: v1
      - kind: Deployment
        name: ""
        version: v1
      - kind: Ingress
        name: ""
        version: v1
      - kind: PersistentVolumeClaims
        name: ""
        version: v1
      - kind: Route
        name: ""
        version: v1
      - kind: Service
        name: ""
        version: v1
      - kind: ServiceAccount
        name: ""
        version: v1
      - kind: ServiceMonitor
        name: ""
        version: v1
      - kind: StatefulSet
        name: ""
        version: v1
      specDescriptors:
      - description: HashRing defines the spec for the distributed hash ring configuration.
        displayName: Hash Ring
        path: hashRing
        x-descriptors:
        - urn:alm:descriptor:com.tectonic.ui:advanced
      - description: MemberList configuration spec
        displayName: Memberlist Config
        path: hashRing.memberlist
      - description: |-
          EnableIPv6 enables IPv6 support for the memberlist based hash ring.


          Currently this also forces the instanceAddrType to podIP to avoid local address lookup
          for the memberlist.
        displayName: Enable IPv6
        path: hashRing.memberlist.enableIPv6
        x-descriptors:
        - urn:alm:descriptor:com.tectonic.ui:booleanSwitch
      - description: |-
          InstanceAddrType defines the type of address to use to advertise to the ring.
          Defaults to the first address from any private network interfaces of the current pod.
          Alternatively the public pod IP can be used in case private networks (RFC 1918 and RFC 6598)
          are not available.
        displayName: Instance Address
        path: hashRing.memberlist.instanceAddrType
        x-descriptors:
        - urn:alm:descriptor:com.tectonic.ui:select:default
        - urn:alm:descriptor:com.tectonic.ui:select:podIP
      - description: Type of hash ring implementation that should be used
        displayName: Type
        path: hashRing.type
        x-descriptors:
        - urn:alm:descriptor:com.tectonic.ui:select:memberlist
      - description: Limits defines the limits to be applied to log stream processing.
        displayName: Rate Limiting
        path: limits
        x-descriptors:
        - urn:alm:descriptor:com.tectonic.ui:advanced
      - description: Global defines the limits applied globally across the cluster.
        displayName: Global Limits
        path: limits.global
      - description: |-
          IngestionBurstSize defines the local rate-limited sample size per
          distributor replica. It should be set to the set at least to the
          maximum logs size expected in a single push request.
        displayName: Ingestion Burst Size (in MB)
        path: limits.global.ingestion.ingestionBurstSize
        x-descriptors:
        - urn:alm:descriptor:com.tectonic.ui:number
      - description: IngestionRate defines the sample size per second. Units MB.
        displayName: Ingestion Rate (in MB)
        path: limits.global.ingestion.ingestionRate
        x-descriptors:
        - urn:alm:descriptor:com.tectonic.ui:number
      - description: |-
          MaxGlobalStreamsPerTenant defines the maximum number of active streams
          per tenant, across the cluster.
        displayName: Max Global Streams per  Tenant
        path: limits.global.ingestion.maxGlobalStreamsPerTenant
        x-descriptors:
        - urn:alm:descriptor:com.tectonic.ui:number
      - description: |-
          MaxLabelNameLength defines the maximum number of characters allowed
          for label keys in log streams.
        displayName: Max Label Name Length
        path: limits.global.ingestion.maxLabelNameLength
        x-descriptors:
        - urn:alm:descriptor:com.tectonic.ui:number
      - description: |-
          MaxLabelNamesPerSeries defines the maximum number of label names per series
          in each log stream.
        displayName: Max Labels Names per Series
        path: limits.global.ingestion.maxLabelNamesPerSeries
        x-descriptors:
        - urn:alm:descriptor:com.tectonic.ui:number
      - description: |-
          MaxLabelValueLength defines the maximum number of characters allowed
          for label values in log streams.
        displayName: Max Label Value Length
        path: limits.global.ingestion.maxLabelValueLength
        x-descriptors:
        - urn:alm:descriptor:com.tectonic.ui:number
      - description: MaxLineSize defines the maximum line size on ingestion path.
          Units in Bytes.
        displayName: Max Line Size
        path: limits.global.ingestion.maxLineSize
        x-descriptors:
        - urn:alm:descriptor:com.tectonic.ui:number
      - description: |-
          PerStreamDesiredRate defines the desired ingestion rate per second that LokiStack should
          target applying automatic stream sharding. Units MB.
        displayName: Per Stream Desired Rate (in MB)
        path: limits.global.ingestion.perStreamDesiredRate
        x-descriptors:
        - urn:alm:descriptor:com.tectonic.ui:number
      - description: PerStreamRateLimit defines the maximum byte rate per second per
          stream. Units MB.
        displayName: Maximum byte rate per second per stream (in MB)
        path: limits.global.ingestion.perStreamRateLimit
        x-descriptors:
        - urn:alm:descriptor:com.tectonic.ui:number
      - description: PerStreamRateLimitBurst defines the maximum burst bytes per stream.
          Units MB.
        displayName: Maximum burst bytes per stream (in MB)
        path: limits.global.ingestion.perStreamRateLimitBurst
        x-descriptors:
        - urn:alm:descriptor:com.tectonic.ui:number
      - description: Drop configures which attributes are dropped from the log entry.
        displayName: Dropped Attributes
        path: limits.global.otlp.drop
      - description: LogAttributes lists the names of log attributes that should be
          included in structured metadata.
        displayName: Log Attributes
        path: limits.global.otlp.drop.logAttributes
      - description: Name contains either a verbatim name of an attribute or a regular
          expression matching many attributes.
        displayName: Name
        path: limits.global.otlp.drop.logAttributes[0].name
      - description: If Regex is true, then Name is treated as a regular expression
          instead of as a verbatim attribute name.
        displayName: Treat name as regular expression
        path: limits.global.otlp.drop.logAttributes[0].regex
      - description: ResourceAttributes lists the names of resource attributes that
          should be included in structured metadata.
        displayName: Resource Attributes
        path: limits.global.otlp.drop.resourceAttributes
      - description: Name contains either a verbatim name of an attribute or a regular
          expression matching many attributes.
        displayName: Name
        path: limits.global.otlp.drop.resourceAttributes[0].name
      - description: If Regex is true, then Name is treated as a regular expression
          instead of as a verbatim attribute name.
        displayName: Treat name as regular expression
        path: limits.global.otlp.drop.resourceAttributes[0].regex
      - description: ScopeAttributes lists the names of scope attributes that should
          be included in structured metadata.
        displayName: Scope Attributes
        path: limits.global.otlp.drop.scopeAttributes
      - description: Name contains either a verbatim name of an attribute or a regular
          expression matching many attributes.
        displayName: Name
        path: limits.global.otlp.drop.scopeAttributes[0].name
      - description: If Regex is true, then Name is treated as a regular expression
          instead of as a verbatim attribute name.
        displayName: Treat name as regular expression
        path: limits.global.otlp.drop.scopeAttributes[0].regex
      - description: StreamLabels configures which resource attributes are converted
          to Loki stream labels.
        displayName: Stream Labels
        path: limits.global.otlp.streamLabels
      - description: ResourceAttributes lists the names of the resource attributes
          that should be converted into Loki stream labels.
        displayName: Resource Attributes
        path: limits.global.otlp.streamLabels.resourceAttributes
      - description: Name contains either a verbatim name of an attribute or a regular
          expression matching many attributes.
        displayName: Name
        path: limits.global.otlp.streamLabels.resourceAttributes[0].name
      - description: If Regex is true, then Name is treated as a regular expression
          instead of as a verbatim attribute name.
        displayName: Treat name as regular expression
        path: limits.global.otlp.streamLabels.resourceAttributes[0].regex
      - description: CardinalityLimit defines the cardinality limit for index queries.
        displayName: Cardinality Limit
        path: limits.global.queries.cardinalityLimit
        x-descriptors:
        - urn:alm:descriptor:com.tectonic.ui:number
      - description: |-
          MaxChunksPerQuery defines the maximum number of chunks
          that can be fetched by a single query.
        displayName: Max Chunk per Query
        path: limits.global.queries.maxChunksPerQuery
        x-descriptors:
        - urn:alm:descriptor:com.tectonic.ui:number
      - description: |-
          MaxEntriesLimitPerQuery defines the maximum number of log entries
          that will be returned for a query.
        displayName: Max Entries Limit per Query
        path: limits.global.queries.maxEntriesLimitPerQuery
        x-descriptors:
        - urn:alm:descriptor:com.tectonic.ui:number
      - description: |-
          MaxQuerySeries defines the maximum of unique series
          that is returned by a metric query.
        displayName: Max Query Series
        path: limits.global.queries.maxQuerySeries
        x-descriptors:
        - urn:alm:descriptor:com.tectonic.ui:number
      - description: MaxVolumeSeries defines the maximum number of aggregated series
          in a log-volume response
        displayName: Max Volume Series
        path: limits.global.queries.maxVolumeSeries
        x-descriptors:
        - urn:alm:descriptor:com.tectonic.ui:number
      - description: Timeout when querying ingesters or storage during the execution
          of a query request.
        displayName: Query Timeout
        path: limits.global.queries.queryTimeout
      - description: Tenants defines the limits applied per tenant.
        displayName: Limits per Tenant
        path: limits.tenants
      - description: |-
          IngestionBurstSize defines the local rate-limited sample size per
          distributor replica. It should be set to the set at least to the
          maximum logs size expected in a single push request.
        displayName: Ingestion Burst Size (in MB)
        path: limits.tenants.ingestion.ingestionBurstSize
        x-descriptors:
        - urn:alm:descriptor:com.tectonic.ui:number
      - description: IngestionRate defines the sample size per second. Units MB.
        displayName: Ingestion Rate (in MB)
        path: limits.tenants.ingestion.ingestionRate
        x-descriptors:
        - urn:alm:descriptor:com.tectonic.ui:number
      - description: |-
          MaxGlobalStreamsPerTenant defines the maximum number of active streams
          per tenant, across the cluster.
        displayName: Max Global Streams per  Tenant
        path: limits.tenants.ingestion.maxGlobalStreamsPerTenant
        x-descriptors:
        - urn:alm:descriptor:com.tectonic.ui:number
      - description: |-
          MaxLabelNameLength defines the maximum number of characters allowed
          for label keys in log streams.
        displayName: Max Label Name Length
        path: limits.tenants.ingestion.maxLabelNameLength
        x-descriptors:
        - urn:alm:descriptor:com.tectonic.ui:number
      - description: |-
          MaxLabelNamesPerSeries defines the maximum number of label names per series
          in each log stream.
        displayName: Max Labels Names per Series
        path: limits.tenants.ingestion.maxLabelNamesPerSeries
        x-descriptors:
        - urn:alm:descriptor:com.tectonic.ui:number
      - description: |-
          MaxLabelValueLength defines the maximum number of characters allowed
          for label values in log streams.
        displayName: Max Label Value Length
        path: limits.tenants.ingestion.maxLabelValueLength
        x-descriptors:
        - urn:alm:descriptor:com.tectonic.ui:number
      - description: MaxLineSize defines the maximum line size on ingestion path.
          Units in Bytes.
        displayName: Max Line Size
        path: limits.tenants.ingestion.maxLineSize
        x-descriptors:
        - urn:alm:descriptor:com.tectonic.ui:number
      - description: |-
          PerStreamDesiredRate defines the desired ingestion rate per second that LokiStack should
          target applying automatic stream sharding. Units MB.
        displayName: Per Stream Desired Rate (in MB)
        path: limits.tenants.ingestion.perStreamDesiredRate
        x-descriptors:
        - urn:alm:descriptor:com.tectonic.ui:number
      - description: PerStreamRateLimit defines the maximum byte rate per second per
          stream. Units MB.
        displayName: Maximum byte rate per second per stream (in MB)
        path: limits.tenants.ingestion.perStreamRateLimit
        x-descriptors:
        - urn:alm:descriptor:com.tectonic.ui:number
      - description: PerStreamRateLimitBurst defines the maximum burst bytes per stream.
          Units MB.
        displayName: Maximum burst bytes per stream (in MB)
        path: limits.tenants.ingestion.perStreamRateLimitBurst
        x-descriptors:
        - urn:alm:descriptor:com.tectonic.ui:number
      - description: Drop configures which attributes are dropped from the log entry.
        displayName: Dropped Attributes
        path: limits.tenants.otlp.drop
      - description: LogAttributes lists the names of log attributes that should be
          included in structured metadata.
        displayName: Log Attributes
        path: limits.tenants.otlp.drop.logAttributes
      - description: Name contains either a verbatim name of an attribute or a regular
          expression matching many attributes.
        displayName: Name
        path: limits.tenants.otlp.drop.logAttributes[0].name
      - description: If Regex is true, then Name is treated as a regular expression
          instead of as a verbatim attribute name.
        displayName: Treat name as regular expression
        path: limits.tenants.otlp.drop.logAttributes[0].regex
      - description: ResourceAttributes lists the names of resource attributes that
          should be included in structured metadata.
        displayName: Resource Attributes
        path: limits.tenants.otlp.drop.resourceAttributes
      - description: Name contains either a verbatim name of an attribute or a regular
          expression matching many attributes.
        displayName: Name
        path: limits.tenants.otlp.drop.resourceAttributes[0].name
      - description: If Regex is true, then Name is treated as a regular expression
          instead of as a verbatim attribute name.
        displayName: Treat name as regular expression
        path: limits.tenants.otlp.drop.resourceAttributes[0].regex
      - description: ScopeAttributes lists the names of scope attributes that should
          be included in structured metadata.
        displayName: Scope Attributes
        path: limits.tenants.otlp.drop.scopeAttributes
      - description: Name contains either a verbatim name of an attribute or a regular
          expression matching many attributes.
        displayName: Name
        path: limits.tenants.otlp.drop.scopeAttributes[0].name
      - description: If Regex is true, then Name is treated as a regular expression
          instead of as a verbatim attribute name.
        displayName: Treat name as regular expression
        path: limits.tenants.otlp.drop.scopeAttributes[0].regex
      - description: StreamLabels configures which resource attributes are converted
          to Loki stream labels.
        displayName: Stream Labels
        path: limits.tenants.otlp.streamLabels
      - description: ResourceAttributes lists the names of the resource attributes
          that should be converted into Loki stream labels.
        displayName: Resource Attributes
        path: limits.tenants.otlp.streamLabels.resourceAttributes
      - description: Name contains either a verbatim name of an attribute or a regular
          expression matching many attributes.
        displayName: Name
        path: limits.tenants.otlp.streamLabels.resourceAttributes[0].name
      - description: If Regex is true, then Name is treated as a regular expression
          instead of as a verbatim attribute name.
        displayName: Treat name as regular expression
        path: limits.tenants.otlp.streamLabels.resourceAttributes[0].regex
      - description: Blocked defines the list of rules to block matching queries.
        displayName: Blocked
        path: limits.tenants.queries.blocked
      - description: Hash is a 32-bit FNV-1 hash of the query string.
        displayName: Query Hash
        path: limits.tenants.queries.blocked[0].hash
        x-descriptors:
        - urn:alm:descriptor:com.tectonic.ui:number
      - description: Pattern defines the pattern matching the queries to be blocked.
        displayName: Query Pattern
        path: limits.tenants.queries.blocked[0].pattern
      - description: Regex defines if the pattern is a regular expression. If false
          the pattern will be used only for exact matches.
        displayName: Regex
        path: limits.tenants.queries.blocked[0].regex
        x-descriptors:
        - urn:alm:descriptor:com.tectonic.ui:booleanSwitch
      - description: Types defines the list of query types that should be considered
          for blocking.
        displayName: Query Types
        path: limits.tenants.queries.blocked[0].types
      - description: CardinalityLimit defines the cardinality limit for index queries.
        displayName: Cardinality Limit
        path: limits.tenants.queries.cardinalityLimit
        x-descriptors:
        - urn:alm:descriptor:com.tectonic.ui:number
      - description: |-
          MaxChunksPerQuery defines the maximum number of chunks
          that can be fetched by a single query.
        displayName: Max Chunk per Query
        path: limits.tenants.queries.maxChunksPerQuery
        x-descriptors:
        - urn:alm:descriptor:com.tectonic.ui:number
      - description: |-
          MaxEntriesLimitPerQuery defines the maximum number of log entries
          that will be returned for a query.
        displayName: Max Entries Limit per Query
        path: limits.tenants.queries.maxEntriesLimitPerQuery
        x-descriptors:
        - urn:alm:descriptor:com.tectonic.ui:number
      - description: |-
          MaxQuerySeries defines the maximum of unique series
          that is returned by a metric query.
        displayName: Max Query Series
        path: limits.tenants.queries.maxQuerySeries
        x-descriptors:
        - urn:alm:descriptor:com.tectonic.ui:number
      - description: MaxVolumeSeries defines the maximum number of aggregated series
          in a log-volume response
        displayName: Max Volume Series
        path: limits.tenants.queries.maxVolumeSeries
        x-descriptors:
        - urn:alm:descriptor:com.tectonic.ui:number
      - description: Timeout when querying ingesters or storage during the execution
          of a query request.
        displayName: Query Timeout
        path: limits.tenants.queries.queryTimeout
      - description: |-
          ManagementState defines if the CR should be managed by the operator or not.
          Default is managed.
        displayName: Management State
        path: managementState
        x-descriptors:
        - urn:alm:descriptor:com.tectonic.ui:select:Managed
        - urn:alm:descriptor:com.tectonic.ui:select:Unmanaged
      - description: Proxy defines the spec for the object proxy to configure cluster
          proxy information.
        displayName: Cluster Proxy
        path: proxy
      - description: HTTPProxy configures the HTTP_PROXY/http_proxy env variable.
        displayName: HTTPProxy
        path: proxy.httpProxy
      - description: HTTPSProxy configures the HTTPS_PROXY/https_proxy env variable.
        displayName: HTTPSProxy
        path: proxy.httpsProxy
      - description: NoProxy configures the NO_PROXY/no_proxy env variable.
        displayName: NoProxy
        path: proxy.noProxy
      - description: Replication defines the configuration for Loki data replication.
        displayName: Replication Spec
        path: replication
      - description: Factor defines the policy for log stream replication.
        displayName: Replication Factor
        path: replication.factor
        x-descriptors:
        - urn:alm:descriptor:com.tectonic.ui:number
      - description: |-
          Zones defines an array of ZoneSpec that the scheduler will try to satisfy.
          IMPORTANT: Make sure that the replication factor defined is less than or equal to the number of available zones.
        displayName: Zones Spec
        path: replication.zones
      - description: MaxSkew describes the maximum degree to which Pods can be unevenly
          distributed.
        displayName: Max Skew
        path: replication.zones[0].maxSkew
        x-descriptors:
        - urn:alm:descriptor:com.tectonic.ui:number
      - description: TopologyKey is the key that defines a topology in the Nodes'
          labels.
        displayName: Topology Key
        path: replication.zones[0].topologyKey
      - description: |-
          Deprecated: Please use replication.factor instead. This field will be removed in future versions of this CRD.
          ReplicationFactor defines the policy for log stream replication.
        displayName: Replication Factor
        path: replicationFactor
        x-descriptors:
        - urn:alm:descriptor:com.tectonic.ui:number
      - description: Rules defines the spec for the ruler component.
        displayName: Rules
        path: rules
        x-descriptors:
        - urn:alm:descriptor:com.tectonic.ui:advanced
      - description: Enabled defines a flag to enable/disable the ruler component
        displayName: Enable
        path: rules.enabled
        x-descriptors:
        - urn:alm:descriptor:com.tectonic.ui:booleanSwitch
      - description: |-
          Namespaces to be selected for PrometheusRules discovery. If unspecified, only
          the same namespace as the LokiStack object is in is used.
        displayName: Namespace Selector
        path: rules.namespaceSelector
      - description: |-
          A selector to select which LokiRules to mount for loading alerting/recording
          rules from.
        displayName: Selector
        path: rules.selector
      - description: Size defines one of the support Loki deployment scale out sizes.
        displayName: LokiStack Size
        path: size
        x-descriptors:
        - urn:alm:descriptor:com.tectonic.ui:select:1x.pico
        - urn:alm:descriptor:com.tectonic.ui:select:1x.extra-small
        - urn:alm:descriptor:com.tectonic.ui:select:1x.small
        - urn:alm:descriptor:com.tectonic.ui:select:1x.medium
      - description: Storage defines the spec for the object storage endpoint to store
          logs.
        displayName: Object Storage
        path: storage
      - description: Version for writing and reading logs.
        displayName: Version
        path: storage.schemas[0].version
        x-descriptors:
        - urn:alm:descriptor:com.tectonic.ui:select:v11
        - urn:alm:descriptor:com.tectonic.ui:select:v12
        - urn:alm:descriptor:com.tectonic.ui:select:v13
      - description: Name of a secret in the namespace configured for object storage
          secrets.
        displayName: Object Storage Secret Name
        path: storage.secret.name
        x-descriptors:
        - urn:alm:descriptor:io.kubernetes:Secret
      - description: Type of object storage that should be used
        displayName: Object Storage Secret Type
        path: storage.secret.type
        x-descriptors:
        - urn:alm:descriptor:com.tectonic.ui:select:azure
        - urn:alm:descriptor:com.tectonic.ui:select:gcs
        - urn:alm:descriptor:com.tectonic.ui:select:s3
        - urn:alm:descriptor:com.tectonic.ui:select:swift
        - urn:alm:descriptor:com.tectonic.ui:select:alibabacloud
      - description: TLS configuration for reaching the object storage endpoint.
        displayName: TLS Config
        path: storage.tls
      - description: |-
          Key is the data key of a ConfigMap containing a CA certificate.
          It needs to be in the same namespace as the LokiStack custom resource.
          If empty, it defaults to "service-ca.crt".
        displayName: CA ConfigMap Key
        path: storage.tls.caKey
      - description: |-
          CA is the name of a ConfigMap containing a CA certificate.
          It needs to be in the same namespace as the LokiStack custom resource.
        displayName: CA ConfigMap Name
        path: storage.tls.caName
        x-descriptors:
        - urn:alm:descriptor:io.kubernetes:ConfigMap
      - description: Storage class name defines the storage class for ingester/querier
          PVCs.
        displayName: Storage Class Name
        path: storageClassName
        x-descriptors:
        - urn:alm:descriptor:io.kubernetes:StorageClass
      - description: Template defines the resource/limits/tolerations/nodeselectors
          per component.
        displayName: Node Placement
        path: template
        x-descriptors:
        - urn:alm:descriptor:com.tectonic.ui:advanced
      - description: Compactor defines the compaction component spec.
        displayName: Compactor pods
        path: template.compactor
      - description: |-
          PodAntiAffinity defines the pod anti affinity scheduling rules to schedule pods
          of a component.
        displayName: PodAntiAffinity
        path: template.compactor.podAntiAffinity
        x-descriptors:
        - urn:alm:descriptor:com.tectonic.ui:podAntiAffinity
      - description: Replicas defines the number of replica pods of the component.
        displayName: Replicas
        path: template.compactor.replicas
        x-descriptors:
        - urn:alm:descriptor:com.tectonic.ui:hidden
      - description: Distributor defines the distributor component spec.
        displayName: Distributor pods
        path: template.distributor
      - description: |-
          PodAntiAffinity defines the pod anti affinity scheduling rules to schedule pods
          of a component.
        displayName: PodAntiAffinity
        path: template.distributor.podAntiAffinity
        x-descriptors:
        - urn:alm:descriptor:com.tectonic.ui:podAntiAffinity
      - description: Replicas defines the number of replica pods of the component.
        displayName: Replicas
        path: template.distributor.replicas
        x-descriptors:
        - urn:alm:descriptor:com.tectonic.ui:hidden
      - description: Gateway defines the lokistack gateway component spec.
        displayName: Gateway pods
        path: template.gateway
      - description: |-
          PodAntiAffinity defines the pod anti affinity scheduling rules to schedule pods
          of a component.
        displayName: PodAntiAffinity
        path: template.gateway.podAntiAffinity
        x-descriptors:
        - urn:alm:descriptor:com.tectonic.ui:podAntiAffinity
      - description: Replicas defines the number of replica pods of the component.
        displayName: Replicas
        path: template.gateway.replicas
        x-descriptors:
        - urn:alm:descriptor:com.tectonic.ui:hidden
      - description: IndexGateway defines the index gateway component spec.
        displayName: Index Gateway pods
        path: template.indexGateway
      - description: |-
          PodAntiAffinity defines the pod anti affinity scheduling rules to schedule pods
          of a component.
        displayName: PodAntiAffinity
        path: template.indexGateway.podAntiAffinity
        x-descriptors:
        - urn:alm:descriptor:com.tectonic.ui:podAntiAffinity
      - description: Replicas defines the number of replica pods of the component.
        displayName: Replicas
        path: template.indexGateway.replicas
        x-descriptors:
        - urn:alm:descriptor:com.tectonic.ui:hidden
      - description: Ingester defines the ingester component spec.
        displayName: Ingester pods
        path: template.ingester
      - description: |-
          PodAntiAffinity defines the pod anti affinity scheduling rules to schedule pods
          of a component.
        displayName: PodAntiAffinity
        path: template.ingester.podAntiAffinity
        x-descriptors:
        - urn:alm:descriptor:com.tectonic.ui:podAntiAffinity
      - description: Replicas defines the number of replica pods of the component.
        displayName: Replicas
        path: template.ingester.replicas
        x-descriptors:
        - urn:alm:descriptor:com.tectonic.ui:hidden
      - description: Querier defines the querier component spec.
        displayName: Querier pods
        path: template.querier
      - description: |-
          PodAntiAffinity defines the pod anti affinity scheduling rules to schedule pods
          of a component.
        displayName: PodAntiAffinity
        path: template.querier.podAntiAffinity
        x-descriptors:
        - urn:alm:descriptor:com.tectonic.ui:podAntiAffinity
      - description: Replicas defines the number of replica pods of the component.
        displayName: Replicas
        path: template.querier.replicas
        x-descriptors:
        - urn:alm:descriptor:com.tectonic.ui:hidden
      - description: QueryFrontend defines the query frontend component spec.
        displayName: Query Frontend pods
        path: template.queryFrontend
      - description: |-
          PodAntiAffinity defines the pod anti affinity scheduling rules to schedule pods
          of a component.
        displayName: PodAntiAffinity
        path: template.queryFrontend.podAntiAffinity
        x-descriptors:
        - urn:alm:descriptor:com.tectonic.ui:podAntiAffinity
      - description: Replicas defines the number of replica pods of the component.
        displayName: Replicas
        path: template.queryFrontend.replicas
        x-descriptors:
        - urn:alm:descriptor:com.tectonic.ui:hidden
      - description: Ruler defines the ruler component spec.
        displayName: Ruler pods
        path: template.ruler
      - description: |-
          PodAntiAffinity defines the pod anti affinity scheduling rules to schedule pods
          of a component.
        displayName: PodAntiAffinity
        path: template.ruler.podAntiAffinity
        x-descriptors:
        - urn:alm:descriptor:com.tectonic.ui:podAntiAffinity
      - description: Replicas defines the number of replica pods of the component.
        displayName: Replicas
        path: template.ruler.replicas
        x-descriptors:
        - urn:alm:descriptor:com.tectonic.ui:hidden
      - description: |-
          When UseRequestsAsLimits is true, the operand Pods are configured to have resource limits equal to the resource
          requests. This imposes a hard limit on resource usage of the LokiStack, but limits its ability to react to load
          spikes, whether on the ingestion or query side.


          Note: This is currently a tech-preview feature.
        displayName: Use resource requests as limits
        path: template.useRequestsAsLimits
        x-descriptors:
        - urn:alm:descriptor:com.tectonic.ui:booleanSwitch
      - description: Tenants defines the per-tenant authentication and authorization
          spec for the lokistack-gateway component.
        displayName: Tenants Configuration
        path: tenants
      - description: Authentication defines the lokistack-gateway component authentication
          configuration spec per tenant.
        displayName: Authentication
        path: tenants.authentication
      - description: TLSConfig defines the spec for the mTLS tenant's authentication.
        displayName: mTLS Configuration
        path: tenants.authentication[0].mTLS
      - description: CA defines the spec for the custom CA for tenant's authentication.
        displayName: CA ConfigMap
        path: tenants.authentication[0].mTLS.ca
      - description: |-
          Key is the data key of a ConfigMap containing a CA certificate.
          It needs to be in the same namespace as the LokiStack custom resource.
          If empty, it defaults to "service-ca.crt".
        displayName: CA ConfigMap Key
        path: tenants.authentication[0].mTLS.ca.caKey
      - description: |-
          CA is the name of a ConfigMap containing a CA certificate.
          It needs to be in the same namespace as the LokiStack custom resource.
        displayName: CA ConfigMap Name
        path: tenants.authentication[0].mTLS.ca.caName
        x-descriptors:
        - urn:alm:descriptor:io.kubernetes:ConfigMap
      - description: OIDC defines the spec for the OIDC tenant's authentication.
        displayName: OIDC Configuration
        path: tenants.authentication[0].oidc
      - description: IssuerCA defines the spec for the issuer CA for tenant's authentication.
        displayName: IssuerCA ConfigMap
        path: tenants.authentication[0].oidc.issuerCA
      - description: |-
          Key is the data key of a ConfigMap containing a CA certificate.
          It needs to be in the same namespace as the LokiStack custom resource.
          If empty, it defaults to "service-ca.crt".
        displayName: CA ConfigMap Key
        path: tenants.authentication[0].oidc.issuerCA.caKey
      - description: |-
          CA is the name of a ConfigMap containing a CA certificate.
          It needs to be in the same namespace as the LokiStack custom resource.
        displayName: CA ConfigMap Name
        path: tenants.authentication[0].oidc.issuerCA.caName
        x-descriptors:
        - urn:alm:descriptor:io.kubernetes:ConfigMap
      - description: IssuerURL defines the URL for issuer.
        displayName: Issuer URL
        path: tenants.authentication[0].oidc.issuerURL
      - description: RedirectURL defines the URL for redirect.
        displayName: Redirect URL
        path: tenants.authentication[0].oidc.redirectURL
      - description: Secret defines the spec for the clientID and clientSecret for
          tenant's authentication.
        displayName: Tenant Secret
        path: tenants.authentication[0].oidc.secret
      - description: Name of a secret in the namespace configured for tenant secrets.
        displayName: Tenant Secret Name
        path: tenants.authentication[0].oidc.secret.name
        x-descriptors:
        - urn:alm:descriptor:io.kubernetes:Secret
      - description: TenantID defines the id of the tenant.
        displayName: Tenant ID
        path: tenants.authentication[0].tenantId
      - description: TenantName defines the name of the tenant.
        displayName: Tenant Name
        path: tenants.authentication[0].tenantName
      - description: Authorization defines the lokistack-gateway component authorization
          configuration spec per tenant.
        displayName: Authorization
        path: tenants.authorization
      - description: OPA defines the spec for the third-party endpoint for tenant's
          authorization.
        displayName: OPA Configuration
        path: tenants.authorization.opa
      - description: URL defines the third-party endpoint for authorization.
        displayName: OpenPolicyAgent URL
        path: tenants.authorization.opa.url
      - description: RoleBindings defines configuration to bind a set of roles to
          a set of subjects.
        displayName: Static Role Bindings
        path: tenants.authorization.roleBindings
      - description: Roles defines a set of permissions to interact with a tenant.
        displayName: Static Roles
        path: tenants.authorization.roles
      - description: Mode defines the mode in which lokistack-gateway component will
          be configured.
        displayName: Mode
        path: tenants.mode
        x-descriptors:
        - urn:alm:descriptor:com.tectonic.ui:select:static
        - urn:alm:descriptor:com.tectonic.ui:select:dynamic
        - urn:alm:descriptor:com.tectonic.ui:select:openshift-logging
        - urn:alm:descriptor:com.tectonic.ui:select:openshift-network
      - description: |-
          NetworkPolicies defines the NetworkPolicies configuration for LokiStack components.
          When enabled, the operator creates NetworkPolicies to control ingress/egress between
          Loki components and related services.
          Values: "" (default behavior), "false", "true".
        displayName: Network Policies
        path: tenants.networkPolicies
        x-descriptors:
        - 'urn:alm:descriptor:com.tectonic.ui:select:'
        - urn:alm:descriptor:com.tectonic.ui:select:false
        - urn:alm:descriptor:com.tectonic.ui:select:true
      - description: Openshift defines the configuration specific to Openshift modes.
        displayName: Openshift
        path: tenants.openshift
      - description: |-
          AdminGroups defines a list of groups, whose members are considered to have admin-privileges by the Loki Operator.
          Setting this to an empty array disables admin groups.


          By default the following groups are considered admin-groups:
           - system:cluster-admins
           - cluster-admin
           - dedicated-admin
        displayName: Admin Groups
        path: tenants.openshift.adminGroups
      - description: OTLP contains settings for ingesting data using OTLP in the OpenShift
          tenancy mode.
        displayName: OpenTelemetry Protocol
        path: tenants.openshift.otlp
      - description: |-
          DisableRecommendedAttributes can be used to reduce the number of attributes used as stream labels.


          Enabling this setting removes the "recommended attributes" from the stream labels. This requires an update
          to queries that relied on these attributes as stream labels, as they will no longer be indexed as such.


          The recommended attributes are:


           - k8s.container.name
           - k8s.cronjob.name
           - k8s.daemonset.name
           - k8s.deployment.name
           - k8s.job.name
           - k8s.node.name
           - k8s.pod.name
           - k8s.statefulset.name
           - kubernetes.container_name
           - kubernetes.host
           - kubernetes.pod_name
           - service.name


          This option is supposed to be combined with a custom attribute configuration listing the stream labels that
          should continue to exist.


          See also: https://github.com/rhobs/observability-data-model/blob/main/cluster-logging.md#attributes
        displayName: Disable recommended OTLP attributes
        path: tenants.openshift.otlp.disableRecommendedAttributes
      statusDescriptors:
      - description: Distributor is a map to the per pod status of the distributor
          deployment
        displayName: Distributor
        path: components.distributor
        x-descriptors:
        - urn:alm:descriptor:com.tectonic.ui:podStatuses
      - description: Ingester is a map to the per pod status of the ingester statefulset
        displayName: Ingester
        path: components.ingester
        x-descriptors:
        - urn:alm:descriptor:com.tectonic.ui:podStatuses
      - description: Querier is a map to the per pod status of the querier deployment
        displayName: Querier
        path: components.querier
        x-descriptors:
        - urn:alm:descriptor:com.tectonic.ui:podStatuses
      - description: QueryFrontend is a map to the per pod status of the query frontend
          deployment
        displayName: Query Frontend
        path: components.queryFrontend
        x-descriptors:
        - urn:alm:descriptor:com.tectonic.ui:podStatuses
      - description: Compactor is a map to the pod status of the compactor pod.
        displayName: Compactor
        path: components.compactor
        x-descriptors:
        - urn:alm:descriptor:com.tectonic.ui:podStatuses
      - description: Gateway is a map to the per pod status of the lokistack gateway
          deployment.
        displayName: Gateway
        path: components.gateway
        x-descriptors:
        - urn:alm:descriptor:com.tectonic.ui:podStatuses
      - description: IndexGateway is a map to the per pod status of the index gateway
          statefulset
        displayName: IndexGateway
        path: components.indexGateway
        x-descriptors:
        - urn:alm:descriptor:com.tectonic.ui:podStatuses
      - description: Ruler is a map to the per pod status of the lokistack ruler statefulset.
        displayName: Ruler
        path: components.ruler
        x-descriptors:
        - urn:alm:descriptor:com.tectonic.ui:podStatuses
      - description: Conditions of the Loki deployment health.
        displayName: Conditions
        path: conditions
        x-descriptors:
        - urn:alm:descriptor:io.kubernetes.conditions
      version: v1
    - description: RecordingRule is the Schema for the recordingrules API
      displayName: RecordingRule
      kind: RecordingRule
      name: recordingrules.loki.grafana.com
      resources:
      - kind: LokiStack
        name: ""
        version: v1
      specDescriptors:
      - description: List of groups for recording rules.
        displayName: Groups
        path: groups
      - description: |-
          Interval defines the time interval between evaluation of the given
          recoding rule.
        displayName: Evaluation Interval
        path: groups[0].interval
      - description: Limit defines the number of series a recording rule can produce.
          0 is no limit.
        displayName: Limit of produced series
        path: groups[0].limit
        x-descriptors:
        - urn:alm:descriptor:com.tectonic.ui:number
      - description: Name of the recording rule group. Must be unique within all recording
          rules.
        displayName: Name
        path: groups[0].name
      - description: Rules defines a list of recording rules
        displayName: Rules
        path: groups[0].rules
      - description: |-
          The LogQL expression to evaluate. Every evaluation cycle this is
          evaluated at the current time, and all resultant time series become
          pending/firing alerts.
        displayName: LogQL Expression
        path: groups[0].rules[0].expr
      - description: Labels to add to each recording rule.
        displayName: Labels
        path: groups[0].rules[0].labels
      - description: The name of the time series to output to. Must be a valid metric
          name.
        displayName: Metric Name
        path: groups[0].rules[0].record
      - description: TenantID of tenant where the recording rules are evaluated in.
        displayName: Tenant ID
        path: tenantID
      statusDescriptors:
      - description: Conditions of the RecordingRule generation health.
        displayName: Conditions
        path: conditions
        x-descriptors:
        - urn:alm:descriptor:io.kubernetes.conditions
      version: v1
    - description: RulerConfig is the Schema for the rulerconfigs API
      displayName: RulerConfig
      kind: RulerConfig
      name: rulerconfigs.loki.grafana.com
      resources:
      - kind: LokiStack
        name: ""
        version: v1
      specDescriptors:
      - description: Defines alert manager configuration to notify on firing alerts.
        displayName: Alert Manager Configuration
        path: alertmanager
        x-descriptors:
        - urn:alm:descriptor:com.tectonic.ui:advanced
      - description: Client configuration for reaching the alertmanager endpoint.
        displayName: TLS Config
        path: alertmanager.client
      - description: Basic authentication configuration for reaching the alertmanager
          endpoints.
        displayName: Basic Authentication
        path: alertmanager.client.basicAuth
        x-descriptors:
        - urn:alm:descriptor:com.tectonic.ui:advanced
      - description: The subject's password for the basic authentication configuration.
        displayName: Password
        path: alertmanager.client.basicAuth.password
      - description: The subject's username for the basic authentication configuration.
        displayName: Username
        path: alertmanager.client.basicAuth.username
      - description: Header authentication configuration for reaching the alertmanager
          endpoints.
        displayName: Header Authentication
        path: alertmanager.client.headerAuth
        x-descriptors:
        - urn:alm:descriptor:com.tectonic.ui:advanced
      - description: The credentials for the header authentication configuration.
        displayName: Credentials
        path: alertmanager.client.headerAuth.credentials
      - description: The credentials file for the Header authentication configuration.
          It is mutually exclusive with `credentials`.
        displayName: Credentials File
        path: alertmanager.client.headerAuth.credentialsFile
      - description: The authentication type for the header authentication configuration.
        displayName: Type
        path: alertmanager.client.headerAuth.type
      - description: TLS configuration for reaching the alertmanager endpoints.
        displayName: TLS
        path: alertmanager.client.tls
        x-descriptors:
        - urn:alm:descriptor:com.tectonic.ui:advanced
      - description: The CA certificate file path for the TLS configuration.
        displayName: CA Path
        path: alertmanager.client.tls.caPath
      - description: The client-side certificate file path for the TLS configuration.
        displayName: Cert Path
        path: alertmanager.client.tls.certPath
      - description: Skip validating server certificate.
        displayName: Skip validating server certificate
        path: alertmanager.client.tls.insecureSkipVerify
      - description: The client-side key file path for the TLS configuration.
        displayName: Key Path
        path: alertmanager.client.tls.keyPath
      - description: The server name to validate in the alertmanager server certificates.
        displayName: Server Name
        path: alertmanager.client.tls.serverName
      - description: Defines the configuration for DNS-based discovery of AlertManager
          hosts.
        displayName: DNS Discovery
        path: alertmanager.discovery
        x-descriptors:
        - urn:alm:descriptor:com.tectonic.ui:advanced
      - description: Use DNS SRV records to discover Alertmanager hosts.
        displayName: Enable SRV
        path: alertmanager.discovery.enableSRV
      - description: How long to wait between refreshing DNS resolutions of Alertmanager
          hosts.
        displayName: Refresh Interval
        path: alertmanager.discovery.refreshInterval
      - description: If enabled, then requests to Alertmanager use the v2 API.
        displayName: Enable AlertManager V2 API
        path: alertmanager.enableV2
        x-descriptors:
        - urn:alm:descriptor:com.tectonic.ui:booleanSwitch
      - description: |-
          List of AlertManager URLs to send notifications to. Each Alertmanager URL is treated as
          a separate group in the configuration. Multiple Alertmanagers in HA per group can be
          supported by using DNS resolution (See EnableDNSDiscovery).
        displayName: AlertManager Endpoints
        path: alertmanager.endpoints
      - description: Additional labels to add to all alerts.
        displayName: Extra Alert Labels
        path: alertmanager.externalLabels
      - description: URL for alerts return path.
        displayName: Alert External URL
        path: alertmanager.externalUrl
      - description: Defines the configuration for the notification queue to AlertManager
          hosts.
        displayName: Notification Queue
        path: alertmanager.notificationQueue
        x-descriptors:
        - urn:alm:descriptor:com.tectonic.ui:advanced
      - description: Capacity of the queue for notifications to be sent to the Alertmanager.
        displayName: Notification Queue Capacity
        path: alertmanager.notificationQueue.capacity
        x-descriptors:
        - urn:alm:descriptor:com.tectonic.ui:number
      - description: |-
          Minimum duration between alert and restored "for" state. This is maintained
          only for alerts with configured "for" time greater than the grace period.
        displayName: Firing Grace Period
        path: alertmanager.notificationQueue.forGracePeriod
      - description: Max time to tolerate outage for restoring "for" state of alert.
        displayName: Outage Tolerance
        path: alertmanager.notificationQueue.forOutageTolerance
      - description: Minimum amount of time to wait before resending an alert to Alertmanager.
        displayName: Resend Delay
        path: alertmanager.notificationQueue.resendDelay
      - description: HTTP timeout duration when sending notifications to the Alertmanager.
        displayName: Timeout
        path: alertmanager.notificationQueue.timeout
      - description: List of alert relabel configurations.
        displayName: Alert Relabel Configuration
        path: alertmanager.relabelConfigs
      - description: Action to perform based on regex matching. Default is 'replace'
        displayName: Action
        path: alertmanager.relabelConfigs[0].action
        x-descriptors:
        - urn:alm:descriptor:com.tectonic.ui:select:drop
        - urn:alm:descriptor:com.tectonic.ui:select:hashmod
        - urn:alm:descriptor:com.tectonic.ui:select:keep
        - urn:alm:descriptor:com.tectonic.ui:select:labeldrop
        - urn:alm:descriptor:com.tectonic.ui:select:labelkeep
        - urn:alm:descriptor:com.tectonic.ui:select:labelmap
        - urn:alm:descriptor:com.tectonic.ui:select:replace
      - description: Modulus to take of the hash of the source label values.
        displayName: Modulus
        path: alertmanager.relabelConfigs[0].modulus
      - description: Regular expression against which the extracted value is matched.
          Default is '(.*)'
        displayName: Regex
        path: alertmanager.relabelConfigs[0].regex
      - description: |-
          Replacement value against which a regex replace is performed if the
          regular expression matches. Regex capture groups are available. Default is '$1'
        displayName: Replacement
        path: alertmanager.relabelConfigs[0].replacement
      - description: Separator placed between concatenated source label values. default
          is ';'.
        displayName: Separator
        path: alertmanager.relabelConfigs[0].separator
      - description: |-
          The source labels select values from existing labels. Their content is concatenated
          using the configured separator and matched against the configured regular expression
          for the replace, keep, and drop actions.
        displayName: Source Labels
        path: alertmanager.relabelConfigs[0].sourceLabels
      - description: |-
          Label to which the resulting value is written in a replace action.
          It is mandatory for replace actions. Regex capture groups are available.
        displayName: Target Label
        path: alertmanager.relabelConfigs[0].targetLabel
      - description: Interval on how frequently to evaluate rules.
        displayName: Evaluation Interval
        path: evaluationInterval
      - description: Overrides defines the config overrides to be applied per-tenant.
        displayName: Rate Limiting
        path: overrides
        x-descriptors:
        - urn:alm:descriptor:com.tectonic.ui:advanced
      - description: Client configuration for reaching the alertmanager endpoint.
        displayName: TLS Config
        path: overrides.alertmanager.client
      - description: Basic authentication configuration for reaching the alertmanager
          endpoints.
        displayName: Basic Authentication
        path: overrides.alertmanager.client.basicAuth
        x-descriptors:
        - urn:alm:descriptor:com.tectonic.ui:advanced
      - description: The subject's password for the basic authentication configuration.
        displayName: Password
        path: overrides.alertmanager.client.basicAuth.password
      - description: The subject's username for the basic authentication configuration.
        displayName: Username
        path: overrides.alertmanager.client.basicAuth.username
      - description: Header authentication configuration for reaching the alertmanager
          endpoints.
        displayName: Header Authentication
        path: overrides.alertmanager.client.headerAuth
        x-descriptors:
        - urn:alm:descriptor:com.tectonic.ui:advanced
      - description: The credentials for the header authentication configuration.
        displayName: Credentials
        path: overrides.alertmanager.client.headerAuth.credentials
      - description: The credentials file for the Header authentication configuration.
          It is mutually exclusive with `credentials`.
        displayName: Credentials File
        path: overrides.alertmanager.client.headerAuth.credentialsFile
      - description: The authentication type for the header authentication configuration.
        displayName: Type
        path: overrides.alertmanager.client.headerAuth.type
      - description: TLS configuration for reaching the alertmanager endpoints.
        displayName: TLS
        path: overrides.alertmanager.client.tls
        x-descriptors:
        - urn:alm:descriptor:com.tectonic.ui:advanced
      - description: The CA certificate file path for the TLS configuration.
        displayName: CA Path
        path: overrides.alertmanager.client.tls.caPath
      - description: The client-side certificate file path for the TLS configuration.
        displayName: Cert Path
        path: overrides.alertmanager.client.tls.certPath
      - description: Skip validating server certificate.
        displayName: Skip validating server certificate
        path: overrides.alertmanager.client.tls.insecureSkipVerify
      - description: The client-side key file path for the TLS configuration.
        displayName: Key Path
        path: overrides.alertmanager.client.tls.keyPath
      - description: The server name to validate in the alertmanager server certificates.
        displayName: Server Name
        path: overrides.alertmanager.client.tls.serverName
      - description: Defines the configuration for DNS-based discovery of AlertManager
          hosts.
        displayName: DNS Discovery
        path: overrides.alertmanager.discovery
        x-descriptors:
        - urn:alm:descriptor:com.tectonic.ui:advanced
      - description: Use DNS SRV records to discover Alertmanager hosts.
        displayName: Enable SRV
        path: overrides.alertmanager.discovery.enableSRV
      - description: How long to wait between refreshing DNS resolutions of Alertmanager
          hosts.
        displayName: Refresh Interval
        path: overrides.alertmanager.discovery.refreshInterval
      - description: If enabled, then requests to Alertmanager use the v2 API.
        displayName: Enable AlertManager V2 API
        path: overrides.alertmanager.enableV2
        x-descriptors:
        - urn:alm:descriptor:com.tectonic.ui:booleanSwitch
      - description: |-
          List of AlertManager URLs to send notifications to. Each Alertmanager URL is treated as
          a separate group in the configuration. Multiple Alertmanagers in HA per group can be
          supported by using DNS resolution (See EnableDNSDiscovery).
        displayName: AlertManager Endpoints
        path: overrides.alertmanager.endpoints
      - description: Additional labels to add to all alerts.
        displayName: Extra Alert Labels
        path: overrides.alertmanager.externalLabels
      - description: URL for alerts return path.
        displayName: Alert External URL
        path: overrides.alertmanager.externalUrl
      - description: Defines the configuration for the notification queue to AlertManager
          hosts.
        displayName: Notification Queue
        path: overrides.alertmanager.notificationQueue
        x-descriptors:
        - urn:alm:descriptor:com.tectonic.ui:advanced
      - description: Capacity of the queue for notifications to be sent to the Alertmanager.
        displayName: Notification Queue Capacity
        path: overrides.alertmanager.notificationQueue.capacity
        x-descriptors:
        - urn:alm:descriptor:com.tectonic.ui:number
      - description: |-
          Minimum duration between alert and restored "for" state. This is maintained
          only for alerts with configured "for" time greater than the grace period.
        displayName: Firing Grace Period
        path: overrides.alertmanager.notificationQueue.forGracePeriod
      - description: Max time to tolerate outage for restoring "for" state of alert.
        displayName: Outage Tolerance
        path: overrides.alertmanager.notificationQueue.forOutageTolerance
      - description: Minimum amount of time to wait before resending an alert to Alertmanager.
        displayName: Resend Delay
        path: overrides.alertmanager.notificationQueue.resendDelay
      - description: HTTP timeout duration when sending notifications to the Alertmanager.
        displayName: Timeout
        path: overrides.alertmanager.notificationQueue.timeout
      - description: List of alert relabel configurations.
        displayName: Alert Relabel Configuration
        path: overrides.alertmanager.relabelConfigs
      - description: Action to perform based on regex matching. Default is 'replace'
        displayName: Action
        path: overrides.alertmanager.relabelConfigs[0].action
        x-descriptors:
        - urn:alm:descriptor:com.tectonic.ui:select:drop
        - urn:alm:descriptor:com.tectonic.ui:select:hashmod
        - urn:alm:descriptor:com.tectonic.ui:select:keep
        - urn:alm:descriptor:com.tectonic.ui:select:labeldrop
        - urn:alm:descriptor:com.tectonic.ui:select:labelkeep
        - urn:alm:descriptor:com.tectonic.ui:select:labelmap
        - urn:alm:descriptor:com.tectonic.ui:select:replace
      - description: Modulus to take of the hash of the source label values.
        displayName: Modulus
        path: overrides.alertmanager.relabelConfigs[0].modulus
      - description: Regular expression against which the extracted value is matched.
          Default is '(.*)'
        displayName: Regex
        path: overrides.alertmanager.relabelConfigs[0].regex
      - description: |-
          Replacement value against which a regex replace is performed if the
          regular expression matches. Regex capture groups are available. Default is '$1'
        displayName: Replacement
        path: overrides.alertmanager.relabelConfigs[0].replacement
      - description: Separator placed between concatenated source label values. default
          is ';'.
        displayName: Separator
        path: overrides.alertmanager.relabelConfigs[0].separator
      - description: |-
          The source labels select values from existing labels. Their content is concatenated
          using the configured separator and matched against the configured regular expression
          for the replace, keep, and drop actions.
        displayName: Source Labels
        path: overrides.alertmanager.relabelConfigs[0].sourceLabels
      - description: |-
          Label to which the resulting value is written in a replace action.
          It is mandatory for replace actions. Regex capture groups are available.
        displayName: Target Label
        path: overrides.alertmanager.relabelConfigs[0].targetLabel
      - description: Interval on how frequently to poll for new rule definitions.
        displayName: Poll Interval
        path: pollInterval
      - description: Defines a remote write endpoint to write recording rule metrics.
        displayName: Remote Write Configuration
        path: remoteWrite
        x-descriptors:
        - urn:alm:descriptor:com.tectonic.ui:advanced
      - description: Defines the configuration for remote write client.
        displayName: Client
        path: remoteWrite.client
        x-descriptors:
        - urn:alm:descriptor:com.tectonic.ui:advanced
      - description: Type of authorzation to use to access the remote write endpoint
        displayName: Authorization Type
        path: remoteWrite.client.authorization
        x-descriptors:
        - urn:alm:descriptor:com.tectonic.ui:select:basic
        - urn:alm:descriptor:com.tectonic.ui:select:header
      - description: Name of a secret in the namespace configured for authorization
          secrets.
        displayName: Authorization Secret Name
        path: remoteWrite.client.authorizationSecretName
        x-descriptors:
        - urn:alm:descriptor:io.kubernetes:Secret
      - description: Configure whether HTTP requests follow HTTP 3xx redirects.
        displayName: Follow HTTP Redirects
        path: remoteWrite.client.followRedirects
        x-descriptors:
        - urn:alm:descriptor:com.tectonic.ui:booleanSwitch
      - description: Name of the remote write config, which if specified must be unique
          among remote write configs.
        displayName: Name
        path: remoteWrite.client.name
      - description: Optional proxy URL.
        displayName: HTTP Proxy URL
        path: remoteWrite.client.proxyUrl
      - description: List of remote write relabel configurations.
        displayName: Metric Relabel Configuration
        path: remoteWrite.client.relabelConfigs
      - description: Action to perform based on regex matching. Default is 'replace'
        displayName: Action
        path: remoteWrite.client.relabelConfigs[0].action
        x-descriptors:
        - urn:alm:descriptor:com.tectonic.ui:select:drop
        - urn:alm:descriptor:com.tectonic.ui:select:hashmod
        - urn:alm:descriptor:com.tectonic.ui:select:keep
        - urn:alm:descriptor:com.tectonic.ui:select:labeldrop
        - urn:alm:descriptor:com.tectonic.ui:select:labelkeep
        - urn:alm:descriptor:com.tectonic.ui:select:labelmap
        - urn:alm:descriptor:com.tectonic.ui:select:replace
      - description: Modulus to take of the hash of the source label values.
        displayName: Modulus
        path: remoteWrite.client.relabelConfigs[0].modulus
      - description: Regular expression against which the extracted value is matched.
          Default is '(.*)'
        displayName: Regex
        path: remoteWrite.client.relabelConfigs[0].regex
      - description: |-
          Replacement value against which a regex replace is performed if the
          regular expression matches. Regex capture groups are available. Default is '$1'
        displayName: Replacement
        path: remoteWrite.client.relabelConfigs[0].replacement
      - description: Separator placed between concatenated source label values. default
          is ';'.
        displayName: Separator
        path: remoteWrite.client.relabelConfigs[0].separator
      - description: |-
          The source labels select values from existing labels. Their content is concatenated
          using the configured separator and matched against the configured regular expression
          for the replace, keep, and drop actions.
        displayName: Source Labels
        path: remoteWrite.client.relabelConfigs[0].sourceLabels
      - description: |-
          Label to which the resulting value is written in a replace action.
          It is mandatory for replace actions. Regex capture groups are available.
        displayName: Target Label
        path: remoteWrite.client.relabelConfigs[0].targetLabel
      - description: Timeout for requests to the remote write endpoint.
        displayName: Remote Write Timeout
        path: remoteWrite.client.timeout
      - description: The URL of the endpoint to send samples to.
        displayName: Endpoint
        path: remoteWrite.client.url
      - description: Enable remote-write functionality.
        displayName: Enabled
        path: remoteWrite.enabled
        x-descriptors:
        - urn:alm:descriptor:com.tectonic.ui:booleanSwitch
      - description: Defines the configuration for remote write client queue.
        displayName: Client Queue
        path: remoteWrite.queue
        x-descriptors:
        - urn:alm:descriptor:com.tectonic.ui:advanced
      - description: Maximum time a sample will wait in buffer.
        displayName: Batch Send Deadline
        path: remoteWrite.queue.batchSendDeadline
      - description: Number of samples to buffer per shard before we block reading
          of more
        displayName: Queue Capacity
        path: remoteWrite.queue.capacity
        x-descriptors:
        - urn:alm:descriptor:com.tectonic.ui:number
      - description: Maximum retry delay.
        displayName: Max BackOff Period
        path: remoteWrite.queue.maxBackOffPeriod
      - description: Maximum number of samples per send.
        displayName: Maximum Shards per Send
        path: remoteWrite.queue.maxSamplesPerSend
        x-descriptors:
        - urn:alm:descriptor:com.tectonic.ui:number
      - description: Maximum number of shards, i.e. amount of concurrency.
        displayName: Maximum Shards
        path: remoteWrite.queue.maxShards
        x-descriptors:
        - urn:alm:descriptor:com.tectonic.ui:number
      - description: Initial retry delay. Gets doubled for every retry.
        displayName: Min BackOff Period
        path: remoteWrite.queue.minBackOffPeriod
      - description: Minimum number of shards, i.e. amount of concurrency.
        displayName: Minimum Shards
        path: remoteWrite.queue.minShards
        x-descriptors:
        - urn:alm:descriptor:com.tectonic.ui:number
      - description: Minimum period to wait between refreshing remote-write reconfigurations.
        displayName: Min Refresh Period
        path: remoteWrite.refreshPeriod
      statusDescriptors:
      - description: Conditions of the RulerConfig health.
        displayName: Conditions
        path: conditions
        x-descriptors:
        - urn:alm:descriptor:io.kubernetes.conditions
      version: v1
  description: |
    The Loki Operator for OCP provides a means for configuring and managing a Loki stack for cluster logging.
    ## Prerequisites and Requirements
    ### Loki Operator Namespace
    The Loki Operator must be deployed to the global operator group namespace `openshift-operators-redhat`.
    ### Memory Considerations
    Loki is a memory intensive application.  The initial
    set of OCP nodes may not be large enough to support the Loki cluster.  Additional OCP nodes must be added
    to the OCP cluster if you desire to run with the recommended (or better) memory.
  displayName: Loki Operator
  icon:
  - base64data: PHN2ZyBpZD0iYWZiNDE1NDktYzU3MC00OWI3LTg1Y2QtNjU3NjAwZWRmMmUxIiBkYXRhLW5hbWU9IkxheWVyIDEiIHhtbG5zPSJodHRwOi8vd3d3LnczLm9yZy8yMDAwL3N2ZyIgdmlld0JveD0iMCAwIDcyMS4xNSA3MjEuMTUiPgogIDxkZWZzPgogICAgPHN0eWxlPgogICAgICAuYTQ0OGZkZWEtNGE0Yy00Njc4LTk3NmEtYzM3ODUzMDhhZTA2IHsKICAgICAgICBmaWxsOiAjZGIzOTI3OwogICAgICB9CgogICAgICAuZTEzMzA4YjgtNzQ4NS00Y2IwLTk3NjUtOGE1N2I5M2Y5MWE2IHsKICAgICAgICBmaWxsOiAjY2IzNzI4OwogICAgICB9CgogICAgICAuZTc3Mjg2ZjEtMjJkYS00NGQxLThlZmItMWQxNGIwY2NhZTYyIHsKICAgICAgICBmaWxsOiAjZmZmOwogICAgICB9CgogICAgICAuYTA0MjBjYWMtZWJlNi00YzE4LWI5ODEtYWJiYTBiYTliMzY1IHsKICAgICAgICBmaWxsOiAjZTVlNWU0OwogICAgICB9CiAgICA8L3N0eWxlPgogIDwvZGVmcz4KICA8Y2lyY2xlIGNsYXNzPSJhNDQ4ZmRlYS00YTRjLTQ2NzgtOTc2YS1jMzc4NTMwOGFlMDYiIGN4PSIzNjAuNTgiIGN5PSIzNjAuNTgiIHI9IjM1OC4yOCIvPgogIDxwYXRoIGNsYXNzPSJlMTMzMDhiOC03NDg1LTRjYjAtOTc2NS04YTU3YjkzZjkxYTYiIGQ9Ik02MTMuNTQsMTA3LjMsMTA2Ljg4LDYxNGMxNDAsMTM4LjUxLDM2NS44MiwxMzguMDYsNTA1LjI2LTEuMzlTNzUyLDI0Ny4zMyw2MTMuNTQsMTA3LjNaIi8+CiAgPGc+CiAgICA8Y2lyY2xlIGNsYXNzPSJlNzcyODZmMS0yMmRhLTQ0ZDEtOGVmYi0xZDE0YjBjY2FlNjIiIGN4PSIyMzQuNyIgY3k9IjM1Ny4zIiByPSI0Ny43MiIvPgogICAgPGNpcmNsZSBjbGFzcz0iZTc3Mjg2ZjEtMjJkYS00NGQxLThlZmItMWQxNGIwY2NhZTYyIiBjeD0iMjM0LjciIGN5PSIxODIuOTQiIHI9IjQ3LjcyIi8+CiAgICA8Y2lyY2xlIGNsYXNzPSJlNzcyODZmMS0yMmRhLTQ0ZDEtOGVmYi0xZDE0YjBjY2FlNjIiIGN4PSIyMzQuNyIgY3k9IjUzOC4yMSIgcj0iNDcuNzIiLz4KICA8L2c+CiAgPHBvbHlnb24gY2xhc3M9ImU3NzI4NmYxLTIyZGEtNDRkMS04ZWZiLTFkMTRiMGNjYWU2MiIgcG9pbnRzPSI0MzUuMTkgMzQ3LjMgMzkwLjU0IDM0Ny4zIDM5MC41NCAxNzIuOTQgMzE2LjE2IDE3Mi45NCAzMTYuMTYgMTkyLjk0IDM3MC41NCAxOTIuOTQgMzcwLjU0IDM0Ny4zIDMxNi4xNiAzNDcuMyAzMTYuMTYgMzY3LjMgMzcwLjU0IDM2Ny4zIDM3MC41NCA1MjEuNjcgMzE2LjE2IDUyMS42NyAzMTYuMTYgNTQxLjY3IDM5MC41NCA1NDEuNjcgMzkwLjU0IDM2Ny4zIDQzNS4xOSAzNjcuMyA0MzUuMTkgMzQ3LjMiLz4KICA8cG9seWdvbiBjbGFzcz0iZTc3Mjg2ZjEtMjJkYS00NGQxLThlZmItMWQxNGIwY2NhZTYyIiBwb2ludHM9IjU5OS43NCAzMTcuMDMgNTU3Ljk3IDMxNy4wMyA1NTAuOTcgMzE3LjAzIDU1MC45NyAzMTAuMDMgNTUwLjk3IDI2OC4yNiA1NTAuOTcgMjY4LjI2IDQ2NC4zNiAyNjguMjYgNDY0LjM2IDQ0Ni4zNCA1OTkuNzQgNDQ2LjM0IDU5OS43NCAzMTcuMDMgNTk5Ljc0IDMxNy4wMyIvPgogIDxwb2x5Z29uIGNsYXNzPSJhMDQyMGNhYy1lYmU2LTRjMTgtYjk4MS1hYmJhMGJhOWIzNjUiIHBvaW50cz0iNTk5Ljc0IDMxMC4wMyA1NTcuOTcgMjY4LjI2IDU1Ny45NyAzMTAuMDMgNTk5Ljc0IDMxMC4wMyIvPgo8L3N2Zz4K
    mediatype: image/svg+xml
  install:
    spec:
      clusterPermissions:
      - rules:
        - nonResourceURLs:
          - /api/v2/alerts
          verbs:
          - create
        - apiGroups:
          - ""
          resources:
          - configmaps
          - endpoints
          - nodes
          - pods
          - secrets
          - serviceaccounts
          - services
          verbs:
          - create
          - delete
          - get
          - list
          - patch
          - update
          - watch
        - apiGroups:
          - ""
          resources:
          - namespaces
          verbs:
          - get
          - list
          - watch
        - apiGroups:
          - apps
          resources:
          - deployments
          - statefulsets
          verbs:
          - create
          - delete
          - get
          - list
          - patch
          - update
          - watch
        - apiGroups:
          - cloudcredential.openshift.io
          resources:
          - credentialsrequests
          verbs:
          - create
          - delete
          - get
          - list
          - update
          - watch
        - apiGroups:
          - config.openshift.io
          resources:
          - apiservers
          - clusterversions
          - dnses
          - proxies
          verbs:
          - get
          - list
          - watch
        - apiGroups:
          - coordination.k8s.io
          resources:
          - leases
          verbs:
          - create
          - get
          - update
        - apiGroups:
          - loki.grafana.com
          resources:
          - alertingrules
          - lokistacks
          - recordingrules
          - rulerconfigs
          verbs:
          - create
          - delete
          - get
          - list
          - patch
          - update
          - watch
        - apiGroups:
          - loki.grafana.com
          resources:
          - alertingrules/finalizers
          - lokistacks/finalizers
          - recordingrules/finalizers
          - rulerconfigs/finalizers
          verbs:
          - update
        - apiGroups:
          - loki.grafana.com
          resources:
          - alertingrules/status
          - lokistacks/status
          - recordingrules/status
          - rulerconfigs/status
          verbs:
          - get
          - patch
          - update
        - apiGroups:
          - monitoring.coreos.com
          resources:
          - alertmanagers
          verbs:
          - patch
        - apiGroups:
          - monitoring.coreos.com
          resources:
          - alertmanagers/api
          verbs:
          - create
        - apiGroups:
          - monitoring.coreos.com
          resources:
          - prometheusrules
          - servicemonitors
          verbs:
          - create
          - delete
          - get
          - list
          - update
          - watch
        - apiGroups:
          - networking.k8s.io
          resources:
          - ingresses
          verbs:
          - create
          - get
          - list
          - update
          - watch
        - apiGroups:
          - networking.k8s.io
          resources:
          - networkpolicies
          verbs:
          - create
          - delete
          - get
          - list
          - update
          - watch
        - apiGroups:
          - policy
          resources:
          - poddisruptionbudgets
          verbs:
          - create
          - get
          - list
          - update
          - watch
        - apiGroups:
          - rbac.authorization.k8s.io
          resources:
          - clusterrolebindings
          - clusterroles
          - rolebindings
          - roles
          verbs:
          - create
          - delete
          - get
          - list
          - patch
          - update
          - watch
        - apiGroups:
          - route.openshift.io
          resources:
          - routes
          verbs:
          - create
          - delete
          - get
          - list
          - update
          - watch
        - apiGroups:
          - authentication.k8s.io
          resources:
          - tokenreviews
          verbs:
          - create
        - apiGroups:
          - authorization.k8s.io
          resources:
          - subjectaccessreviews
          verbs:
          - create
        serviceAccountName: loki-operator-controller-manager
      deployments:
      - label:
          app.kubernetes.io/instance: loki-operator-0.1.0
          app.kubernetes.io/managed-by: operator-lifecycle-manager
          app.kubernetes.io/name: loki-operator
          app.kubernetes.io/part-of: cluster-logging
          app.kubernetes.io/version: 0.1.0
          control-plane: controller-manager
        name: loki-operator-controller-manager
        spec:
          replicas: 1
          selector:
            matchLabels:
              app.kubernetes.io/managed-by: operator-lifecycle-manager
              app.kubernetes.io/name: loki-operator
              app.kubernetes.io/part-of: cluster-logging
              name: loki-operator-controller-manager
          strategy: {}
          template:
            metadata:
              annotations:
                kubectl.kubernetes.io/default-container: manager
              labels:
                app.kubernetes.io/managed-by: operator-lifecycle-manager
                app.kubernetes.io/name: loki-operator
                app.kubernetes.io/part-of: cluster-logging
                name: loki-operator-controller-manager
            spec:
              containers:
              - args:
                - --config=controller_manager_config.yaml
                command:
                - /manager
                env:
                - name: RELATED_IMAGE_LOKI
                  value: quay.io/openshift-logging/loki:v3.5.4
                - name: RELATED_IMAGE_GATEWAY
                  value: quay.io/observatorium/api:latest
                - name: RELATED_IMAGE_OPA
                  value: quay.io/observatorium/opa-openshift:latest
                image: quay.io/openshift-logging/loki-operator:0.1.0
                imagePullPolicy: IfNotPresent
                livenessProbe:
                  httpGet:
                    path: /healthz
                    port: 8081
                  initialDelaySeconds: 15
                  periodSeconds: 20
                name: manager
                ports:
                - containerPort: 9443
                  name: webhook-server
                  protocol: TCP
                - containerPort: 8080
                  name: metrics
                readinessProbe:
                  httpGet:
                    path: /readyz
                    port: 8081
                  initialDelaySeconds: 5
                  periodSeconds: 10
                resources: {}
                securityContext:
                  allowPrivilegeEscalation: false
                  capabilities:
                    drop:
                    - ALL
                volumeMounts:
                - mountPath: /controller_manager_config.yaml
                  name: manager-config
                  subPath: controller_manager_config.yaml
              - args:
                - --secure-listen-address=0.0.0.0:8443
                - --upstream=http://127.0.0.1:8080/
                - --logtostderr=true
                - --tls-cert-file=/var/run/secrets/serving-cert/tls.crt
                - --tls-private-key-file=/var/run/secrets/serving-cert/tls.key
                - --tls-cipher-suites=TLS_ECDHE_ECDSA_WITH_AES_128_GCM_SHA256,TLS_ECDHE_RSA_WITH_AES_128_GCM_SHA256,TLS_ECDHE_ECDSA_WITH_AES_256_GCM_SHA384,TLS_ECDHE_RSA_WITH_AES_256_GCM_SHA384,TLS_ECDHE_ECDSA_WITH_CHACHA20_POLY1305_SHA256,TLS_ECDHE_RSA_WITH_CHACHA20_POLY1305_SHA256,TLS_ECDHE_ECDSA_WITH_AES_128_CBC_SHA256,TLS_ECDHE_RSA_WITH_AES_128_CBC_SHA256,TLS_RSA_WITH_AES_128_GCM_SHA256,TLS_RSA_WITH_AES_256_GCM_SHA384,TLS_RSA_WITH_AES_128_CBC_SHA256
                - --tls-min-version=VersionTLS12
                - --v=0
                image: quay.io/openshift/origin-kube-rbac-proxy:latest
                name: kube-rbac-proxy
                ports:
                - containerPort: 8443
                  name: https
                resources: {}
                securityContext:
                  allowPrivilegeEscalation: false
                  capabilities:
                    drop:
                    - ALL
                volumeMounts:
                - mountPath: /var/run/secrets/serving-cert
                  name: loki-operator-metrics-cert
              nodeSelector:
                kubernetes.io/os: linux
              securityContext:
                runAsNonRoot: true
                seccompProfile:
                  type: RuntimeDefault
              serviceAccountName: loki-operator-controller-manager
              terminationGracePeriodSeconds: 10
              volumes:
              - configMap:
                  name: loki-operator-manager-config
                name: manager-config
              - name: loki-operator-metrics-cert
                secret:
                  defaultMode: 420
                  optional: true
                  secretName: loki-operator-metrics
      permissions:
      - rules:
        - apiGroups:
          - ""
          - coordination.k8s.io
          resources:
          - configmaps
          - leases
          verbs:
          - get
          - list
          - watch
          - create
          - update
          - patch
          - delete
        - apiGroups:
          - ""
          resources:
          - events
          verbs:
          - create
          - patch
        serviceAccountName: loki-operator-controller-manager
    strategy: deployment
  installModes:
  - supported: false
    type: OwnNamespace
  - supported: false
    type: SingleNamespace
  - supported: false
    type: MultiNamespace
  - supported: true
    type: AllNamespaces
  keywords:
  - logging
  - loki
  links:
  - name: Loki Operator
    url: https://github.com/grafana/loki
  maintainers:
  - email: team-logging@redhat.com
    name: Red Hat, AOS Logging
  maturity: alpha
  minKubeVersion: 1.21.1
  provider:
    name: Red Hat
  relatedImages:
  - image: quay.io/openshift-logging/loki:v3.5.4
    name: loki
  - image: quay.io/observatorium/api:latest
    name: gateway
  - image: quay.io/observatorium/opa-openshift:latest
    name: opa
  version: 0.1.0
  webhookdefinitions:
  - admissionReviewVersions:
    - v1
    - v1beta1
    containerPort: 443
    conversionCRDs:
    - alertingrules.loki.grafana.com
    deploymentName: loki-operator-controller-manager
    generateName: calertingrules.kb.io
    sideEffects: None
    targetPort: 9443
    type: ConversionWebhook
    webhookPath: /convert
  - admissionReviewVersions:
    - v1
    - v1beta1
    containerPort: 443
    conversionCRDs:
    - lokistacks.loki.grafana.com
    deploymentName: loki-operator-controller-manager
    generateName: clokistacks.kb.io
    sideEffects: None
    targetPort: 9443
    type: ConversionWebhook
    webhookPath: /convert
  - admissionReviewVersions:
    - v1
    - v1beta1
    containerPort: 443
    conversionCRDs:
    - recordingrules.loki.grafana.com
    deploymentName: loki-operator-controller-manager
    generateName: crecordingrules.kb.io
    sideEffects: None
    targetPort: 9443
    type: ConversionWebhook
    webhookPath: /convert
  - admissionReviewVersions:
    - v1
    - v1beta1
    containerPort: 443
    conversionCRDs:
    - rulerconfigs.loki.grafana.com
    deploymentName: loki-operator-controller-manager
    generateName: crulerconfigs.kb.io
    sideEffects: None
    targetPort: 9443
    type: ConversionWebhook
    webhookPath: /convert
  - admissionReviewVersions:
    - v1
    containerPort: 443
    deploymentName: loki-operator-controller-manager
    failurePolicy: Fail
    generateName: valertingrule.loki.grafana.com
    rules:
    - apiGroups:
      - loki.grafana.com
      apiVersions:
      - v1
      operations:
      - CREATE
      - UPDATE
      resources:
      - alertingrules
    sideEffects: None
    targetPort: 9443
    type: ValidatingAdmissionWebhook
    webhookPath: /validate-loki-grafana-com-v1-alertingrule
  - admissionReviewVersions:
    - v1
    containerPort: 443
    deploymentName: loki-operator-controller-manager
    failurePolicy: Fail
    generateName: vlokistack.loki.grafana.com
    rules:
    - apiGroups:
      - loki.grafana.com
      apiVersions:
      - v1
      operations:
      - CREATE
      - UPDATE
      resources:
      - lokistacks
    sideEffects: None
    targetPort: 9443
    type: ValidatingAdmissionWebhook
    webhookPath: /validate-loki-grafana-com-v1-lokistack
  - admissionReviewVersions:
    - v1
    containerPort: 443
    deploymentName: loki-operator-controller-manager
    failurePolicy: Fail
    generateName: vrecordingrule.loki.grafana.com
    rules:
    - apiGroups:
      - loki.grafana.com
      apiVersions:
      - v1
      operations:
      - CREATE
      - UPDATE
      resources:
      - recordingrules
    sideEffects: None
    targetPort: 9443
    type: ValidatingAdmissionWebhook
    webhookPath: /validate-loki-grafana-com-v1-recordingrule
  - admissionReviewVersions:
    - v1
    containerPort: 443
    deploymentName: loki-operator-controller-manager
    failurePolicy: Fail
    generateName: vrulerconfig.loki.grafana.com
    rules:
    - apiGroups:
      - loki.grafana.com
      apiVersions:
      - v1
      operations:
      - CREATE
      - UPDATE
      resources:
      - rulerconfigs
    sideEffects: None
    targetPort: 9443
    type: ValidatingAdmissionWebhook
    webhookPath: /validate-loki-grafana-com-v1-rulerconfig<|MERGE_RESOLUTION|>--- conflicted
+++ resolved
@@ -152,11 +152,7 @@
     categories: OpenShift Optional, Logging & Tracing
     certified: "false"
     containerImage: quay.io/openshift-logging/loki-operator:0.1.0
-<<<<<<< HEAD
-    createdAt: "2025-09-05T10:45:04Z"
-=======
-    createdAt: "2025-09-04T13:11:53Z"
->>>>>>> 383032bc
+    createdAt: "2025-09-09T10:41:43Z"
     description: |
       The Loki Operator for OCP provides a means for configuring and managing a Loki stack for cluster logging.
       ## Prerequisites and Requirements
