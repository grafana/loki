--- conflicted
+++ resolved
@@ -150,11 +150,7 @@
     categories: OpenShift Optional, Logging & Tracing
     certified: "false"
     containerImage: quay.io/openshift-logging/loki-operator:0.1.0
-<<<<<<< HEAD
-    createdAt: "2023-10-31T18:15:18Z"
-=======
     createdAt: "2023-11-03T11:44:18Z"
->>>>>>> 0c10f28a
     description: |
       The Loki Operator for OCP provides a means for configuring and managing a Loki stack for cluster logging.
       ## Prerequisites and Requirements
