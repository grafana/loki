apiVersion: operators.coreos.com/v1alpha1
kind: ClusterServiceVersion
metadata:
  annotations:
    alm-examples: |-
      [
        {
          "apiVersion": "loki.grafana.com/v1",
          "kind": "AlertingRule",
          "metadata": {
            "name": "alertingrule-sample"
          },
          "spec": {
            "groups": [
              {
                "interval": "10m",
                "name": "alerting-rules-group",
                "rules": [
                  {
                    "alert": "HighPercentageError",
                    "annotations": {
                      "summary": "High request latency"
                    },
                    "expr": "sum(rate({app=\"foo\", env=\"production\"} |= \"error\" [5m])) by (job)\n  /\nsum(rate({app=\"foo\", env=\"production\"}[5m])) by (job)\n  \u003e 0.05\n",
                    "for": "10m",
                    "labels": {
                      "severity": "page"
                    }
                  },
                  {
                    "alert": "HttpCredentialsLeaked",
                    "annotations": {
                      "message": "{{ $labels.job }} is leaking http basic auth credentials."
                    },
                    "expr": "sum by (cluster, job, pod) (count_over_time({namespace=\"prod\"} |~ \"http(s?)://(\\\\w+):(\\\\w+)@\" [5m]) \u003e 0)",
                    "for": "10m",
                    "labels": {
                      "severity": "critical"
                    }
                  }
                ]
              }
            ],
            "tenantID": "test-tenant"
          }
        },
        {
          "apiVersion": "loki.grafana.com/v1",
          "kind": "LokiStack",
          "metadata": {
            "name": "lokistack-sample"
          },
          "spec": {
            "size": "1x.small",
            "storage": {
              "secret": {
                "name": "test"
              }
            },
            "storageClassName": "standard"
          }
        },
        {
          "apiVersion": "loki.grafana.com/v1",
          "kind": "RecordingRule",
          "metadata": {
            "name": "recordingrule-sample"
          },
          "spec": {
            "groups": [
              {
                "interval": "10m",
                "name": "recording-rules-group",
                "rules": [
                  {
                    "expr": "sum(rate({container=\"myservice\"}[10m]))\n",
                    "record": "myservice:requests:rate10m"
                  },
                  {
                    "expr": "sum(rate({container=\"otherservice\"}[1m]))\n",
                    "record": "otherservice:requests:rate1m"
                  }
                ]
              }
            ],
            "tenantID": "test-tenant"
          }
        },
        {
          "apiVersion": "loki.grafana.com/v1",
          "kind": "RulerConfig",
          "metadata": {
            "name": "rulerconfig-sample"
          },
          "spec": {
            "alertmanager": {
              "discovery": {
                "enableSRV": true,
                "refreshInterval": "1m"
              },
              "enableV2": true,
              "endpoints": [
                "http://alertmanager-host1.mycompany.org",
                "http://alertmanager-host2.mycompany.org"
              ],
              "externalLabels": {
                "environment": "production",
                "region": "us-east-2"
              },
              "externalUrl": "http://www.mycompany.org/alerts",
              "notificationQueue": {
                "capacity": 1000,
                "forGracePeriod": "10m",
                "forOutageTolerance": "1h",
                "resendDelay": "1m",
                "timeout": "30s"
              }
            },
            "evaluationInterval": "1m",
            "pollInterval": "1m",
            "remoteWrite": {
              "client": {
                "authorization": "basic",
                "authorizationSecretName": "my-secret-resource",
                "name": "remote-write-log-metrics",
                "proxyUrl": "http://proxy-host.mycompany.org",
                "relabelConfigs": [
                  {
                    "action": "replace",
                    "regex": "ALERTS.*",
                    "replacement": "$1",
                    "separator": "",
                    "sourceLabels": [
                      "labelc",
                      "labeld"
                    ],
                    "targetLabel": "labelnew"
                  }
                ],
                "timeout": "30s",
                "url": "http://remote-write-host.mycompany.org"
              },
              "enabled": true,
              "refreshPeriod": "10s"
            }
          }
        }
      ]
    capabilities: Full Lifecycle
    categories: OpenShift Optional, Logging & Tracing
    certified: "false"
    containerImage: quay.io/openshift-logging/loki-operator:0.1.0
<<<<<<< HEAD
    createdAt: "2023-11-02T18:38:28Z"
=======
    createdAt: "2023-11-23T11:25:35Z"
>>>>>>> 21a07773
    description: |
      The Loki Operator for OCP provides a means for configuring and managing a Loki stack for cluster logging.
      ## Prerequisites and Requirements
      ### Loki Operator Namespace
      The Loki Operator must be deployed to the global operator group namespace `openshift-operators-redhat`.
      ### Memory Considerations
      Loki is a memory intensive application.  The initial
      set of OCP nodes may not be large enough to support the Loki stack.  Additional OCP nodes must be added
      to the OCP cluster if you desire to run with the recommended (or better) memory.
    olm.skipRange: '>=5.7.0-0 <5.9.0'
    operatorframework.io/cluster-monitoring: "true"
    operatorframework.io/suggested-namespace: openshift-operators-redhat
    operators.openshift.io/valid-subscription: '["OpenShift Container Platform", "OpenShift
      Platform Plus"]'
    operators.operatorframework.io/builder: operator-sdk-unknown
    operators.operatorframework.io/project_layout: go.kubebuilder.io/v3
    support: AOS Cluster Logging
  labels:
    operatorframework.io/arch.amd64: supported
    operatorframework.io/arch.arm64: supported
    operatorframework.io/arch.ppc64le: supported
    operatorframework.io/arch.s390x: supported
  name: loki-operator.v0.1.0
  namespace: placeholder
spec:
  apiservicedefinitions: {}
  customresourcedefinitions:
    owned:
    - description: AlertingRule is the Schema for the alertingrules API
      displayName: AlertingRule
      kind: AlertingRule
      name: alertingrules.loki.grafana.com
      resources:
      - kind: LokiStack
        name: ""
        version: v1
      specDescriptors:
      - description: List of groups for alerting rules.
        displayName: Groups
        path: groups
      - description: Interval defines the time interval between evaluation of the
          given alerting rule.
        displayName: Evaluation Interval
        path: groups[0].interval
      - description: Limit defines the number of alerts an alerting rule can produce.
          0 is no limit.
        displayName: Limit of firing alerts
        path: groups[0].limit
        x-descriptors:
        - urn:alm:descriptor:com.tectonic.ui:number
      - description: Name of the alerting rule group. Must be unique within all alerting
          rules.
        displayName: Name
        path: groups[0].name
      - description: Rules defines a list of alerting rules
        displayName: Rules
        path: groups[0].rules
      - description: The name of the alert. Must be a valid label value.
        displayName: Name
        path: groups[0].rules[0].alert
      - description: Annotations to add to each alert.
        displayName: Annotations
        path: groups[0].rules[0].annotations
      - description: The LogQL expression to evaluate. Every evaluation cycle this
          is evaluated at the current time, and all resultant time series become pending/firing
          alerts.
        displayName: LogQL Expression
        path: groups[0].rules[0].expr
      - description: Alerts are considered firing once they have been returned for
          this long. Alerts which have not yet fired for long enough are considered
          pending.
        displayName: Firing Threshold
        path: groups[0].rules[0].for
      - description: Labels to add to each alert.
        displayName: Labels
        path: groups[0].rules[0].labels
      - description: TenantID of tenant where the alerting rules are evaluated in.
        displayName: Tenant ID
        path: tenantID
      statusDescriptors:
      - description: Conditions of the AlertingRule generation health.
        displayName: Conditions
        path: conditions
        x-descriptors:
        - urn:alm:descriptor:io.kubernetes.conditions
      version: v1
    - description: LokiStack is the Schema for the lokistacks API
      displayName: LokiStack
      kind: LokiStack
      name: lokistacks.loki.grafana.com
      resources:
      - kind: ConfigMap
        name: ""
        version: v1
      - kind: Deployment
        name: ""
        version: v1
      - kind: Ingress
        name: ""
        version: v1
      - kind: PersistentVolumeClaims
        name: ""
        version: v1
      - kind: Route
        name: ""
        version: v1
      - kind: Service
        name: ""
        version: v1
      - kind: ServiceAccount
        name: ""
        version: v1
      - kind: ServiceMonitor
        name: ""
        version: v1
      - kind: StatefulSet
        name: ""
        version: v1
      specDescriptors:
      - description: HashRing defines the spec for the distributed hash ring configuration.
        displayName: Hash Ring
        path: hashRing
        x-descriptors:
        - urn:alm:descriptor:com.tectonic.ui:advanced
      - description: MemberList configuration spec
        displayName: Memberlist Config
        path: hashRing.memberlist
      - description: "EnableIPv6 enables IPv6 support for the memberlist based hash
          ring. \n Currently this also forces the instanceAddrType to podIP to avoid
          local address lookup for the memberlist."
        displayName: Enable IPv6
        path: hashRing.memberlist.enableIPv6
        x-descriptors:
        - urn:alm:descriptor:com.tectonic.ui:booleanSwitch
      - description: InstanceAddrType defines the type of address to use to advertise
          to the ring. Defaults to the first address from any private network interfaces
          of the current pod. Alternatively the public pod IP can be used in case
          private networks (RFC 1918 and RFC 6598) are not available.
        displayName: Instance Address
        path: hashRing.memberlist.instanceAddrType
        x-descriptors:
        - urn:alm:descriptor:com.tectonic.ui:select:default
        - urn:alm:descriptor:com.tectonic.ui:select:podIP
      - description: Type of hash ring implementation that should be used
        displayName: Type
        path: hashRing.type
        x-descriptors:
        - urn:alm:descriptor:com.tectonic.ui:select:memberlist
      - description: Limits defines the limits to be applied to log stream processing.
        displayName: Rate Limiting
        path: limits
        x-descriptors:
        - urn:alm:descriptor:com.tectonic.ui:advanced
      - description: Global defines the limits applied globally across the cluster.
        displayName: Global Limits
        path: limits.global
      - description: IngestionBurstSize defines the local rate-limited sample size
          per distributor replica. It should be set to the set at least to the maximum
          logs size expected in a single push request.
        displayName: Ingestion Burst Size (in MB)
        path: limits.global.ingestion.ingestionBurstSize
        x-descriptors:
        - urn:alm:descriptor:com.tectonic.ui:number
      - description: IngestionRate defines the sample size per second. Units MB.
        displayName: Ingestion Rate (in MB)
        path: limits.global.ingestion.ingestionRate
        x-descriptors:
        - urn:alm:descriptor:com.tectonic.ui:number
      - description: MaxGlobalStreamsPerTenant defines the maximum number of active
          streams per tenant, across the cluster.
        displayName: Max Global Streams per  Tenant
        path: limits.global.ingestion.maxGlobalStreamsPerTenant
        x-descriptors:
        - urn:alm:descriptor:com.tectonic.ui:number
      - description: MaxLabelNameLength defines the maximum number of characters allowed
          for label keys in log streams.
        displayName: Max Label Name Length
        path: limits.global.ingestion.maxLabelNameLength
        x-descriptors:
        - urn:alm:descriptor:com.tectonic.ui:number
      - description: MaxLabelNamesPerSeries defines the maximum number of label names
          per series in each log stream.
        displayName: Max Labels Names per Series
        path: limits.global.ingestion.maxLabelNamesPerSeries
        x-descriptors:
        - urn:alm:descriptor:com.tectonic.ui:number
      - description: MaxLabelValueLength defines the maximum number of characters
          allowed for label values in log streams.
        displayName: Max Label Value Length
        path: limits.global.ingestion.maxLabelValueLength
        x-descriptors:
        - urn:alm:descriptor:com.tectonic.ui:number
      - description: MaxLineSize defines the maximum line size on ingestion path.
          Units in Bytes.
        displayName: Max Line Size
        path: limits.global.ingestion.maxLineSize
        x-descriptors:
        - urn:alm:descriptor:com.tectonic.ui:number
      - description: PerStreamDesiredRate defines the desired ingestion rate per second
          that LokiStack should target applying automatic stream sharding. Units MB.
        displayName: Per Stream Desired Rate (in MB)
        path: limits.global.ingestion.perStreamDesiredRate
        x-descriptors:
        - urn:alm:descriptor:com.tectonic.ui:number
      - description: PerStreamRateLimit defines the maximum byte rate per second per
          stream. Units MB.
        displayName: Maximum byte rate per second per stream (in MB)
        path: limits.global.ingestion.perStreamRateLimit
        x-descriptors:
        - urn:alm:descriptor:com.tectonic.ui:number
      - description: PerStreamRateLimitBurst defines the maximum burst bytes per stream.
          Units MB.
        displayName: Maximum burst bytes per stream (in MB)
        path: limits.global.ingestion.perStreamRateLimitBurst
        x-descriptors:
        - urn:alm:descriptor:com.tectonic.ui:number
      - description: CardinalityLimit defines the cardinality limit for index queries.
        displayName: Cardinality Limit
        path: limits.global.queries.cardinalityLimit
        x-descriptors:
        - urn:alm:descriptor:com.tectonic.ui:number
      - description: MaxChunksPerQuery defines the maximum number of chunks that can
          be fetched by a single query.
        displayName: Max Chunk per Query
        path: limits.global.queries.maxChunksPerQuery
        x-descriptors:
        - urn:alm:descriptor:com.tectonic.ui:number
      - description: MaxEntriesLimitsPerQuery defines the maximum number of log entries
          that will be returned for a query.
        displayName: Max Entries Limit per Query
        path: limits.global.queries.maxEntriesLimitPerQuery
        x-descriptors:
        - urn:alm:descriptor:com.tectonic.ui:number
      - description: MaxQuerySeries defines the maximum of unique series that is returned
          by a metric query.
        displayName: Max Query Series
        path: limits.global.queries.maxQuerySeries
        x-descriptors:
        - urn:alm:descriptor:com.tectonic.ui:number
      - description: Timeout when querying ingesters or storage during the execution
          of a query request.
        displayName: Query Timeout
        path: limits.global.queries.queryTimeout
      - description: Tenants defines the limits applied per tenant.
        displayName: Limits per Tenant
        path: limits.tenants
      - description: IngestionBurstSize defines the local rate-limited sample size
          per distributor replica. It should be set to the set at least to the maximum
          logs size expected in a single push request.
        displayName: Ingestion Burst Size (in MB)
        path: limits.tenants.ingestion.ingestionBurstSize
        x-descriptors:
        - urn:alm:descriptor:com.tectonic.ui:number
      - description: IngestionRate defines the sample size per second. Units MB.
        displayName: Ingestion Rate (in MB)
        path: limits.tenants.ingestion.ingestionRate
        x-descriptors:
        - urn:alm:descriptor:com.tectonic.ui:number
      - description: MaxGlobalStreamsPerTenant defines the maximum number of active
          streams per tenant, across the cluster.
        displayName: Max Global Streams per  Tenant
        path: limits.tenants.ingestion.maxGlobalStreamsPerTenant
        x-descriptors:
        - urn:alm:descriptor:com.tectonic.ui:number
      - description: MaxLabelNameLength defines the maximum number of characters allowed
          for label keys in log streams.
        displayName: Max Label Name Length
        path: limits.tenants.ingestion.maxLabelNameLength
        x-descriptors:
        - urn:alm:descriptor:com.tectonic.ui:number
      - description: MaxLabelNamesPerSeries defines the maximum number of label names
          per series in each log stream.
        displayName: Max Labels Names per Series
        path: limits.tenants.ingestion.maxLabelNamesPerSeries
        x-descriptors:
        - urn:alm:descriptor:com.tectonic.ui:number
      - description: MaxLabelValueLength defines the maximum number of characters
          allowed for label values in log streams.
        displayName: Max Label Value Length
        path: limits.tenants.ingestion.maxLabelValueLength
        x-descriptors:
        - urn:alm:descriptor:com.tectonic.ui:number
      - description: MaxLineSize defines the maximum line size on ingestion path.
          Units in Bytes.
        displayName: Max Line Size
        path: limits.tenants.ingestion.maxLineSize
        x-descriptors:
        - urn:alm:descriptor:com.tectonic.ui:number
      - description: PerStreamDesiredRate defines the desired ingestion rate per second
          that LokiStack should target applying automatic stream sharding. Units MB.
        displayName: Per Stream Desired Rate (in MB)
        path: limits.tenants.ingestion.perStreamDesiredRate
        x-descriptors:
        - urn:alm:descriptor:com.tectonic.ui:number
      - description: PerStreamRateLimit defines the maximum byte rate per second per
          stream. Units MB.
        displayName: Maximum byte rate per second per stream (in MB)
        path: limits.tenants.ingestion.perStreamRateLimit
        x-descriptors:
        - urn:alm:descriptor:com.tectonic.ui:number
      - description: PerStreamRateLimitBurst defines the maximum burst bytes per stream.
          Units MB.
        displayName: Maximum burst bytes per stream (in MB)
        path: limits.tenants.ingestion.perStreamRateLimitBurst
        x-descriptors:
        - urn:alm:descriptor:com.tectonic.ui:number
      - description: Blocked defines the list of rules to block matching queries.
        displayName: Blocked
        path: limits.tenants.queries.blocked
      - description: Hash is a 32-bit FNV-1 hash of the query string.
        displayName: Query Hash
        path: limits.tenants.queries.blocked[0].hash
        x-descriptors:
        - urn:alm:descriptor:com.tectonic.ui:number
      - description: Pattern defines the pattern matching the queries to be blocked.
        displayName: Query Pattern
        path: limits.tenants.queries.blocked[0].pattern
      - description: Regex defines if the pattern is a regular expression. If false
          the pattern will be used only for exact matches.
        displayName: Regex
        path: limits.tenants.queries.blocked[0].regex
        x-descriptors:
        - urn:alm:descriptor:com.tectonic.ui:booleanSwitch
      - description: Types defines the list of query types that should be considered
          for blocking.
        displayName: Query Types
        path: limits.tenants.queries.blocked[0].types
      - description: CardinalityLimit defines the cardinality limit for index queries.
        displayName: Cardinality Limit
        path: limits.tenants.queries.cardinalityLimit
        x-descriptors:
        - urn:alm:descriptor:com.tectonic.ui:number
      - description: MaxChunksPerQuery defines the maximum number of chunks that can
          be fetched by a single query.
        displayName: Max Chunk per Query
        path: limits.tenants.queries.maxChunksPerQuery
        x-descriptors:
        - urn:alm:descriptor:com.tectonic.ui:number
      - description: MaxEntriesLimitsPerQuery defines the maximum number of log entries
          that will be returned for a query.
        displayName: Max Entries Limit per Query
        path: limits.tenants.queries.maxEntriesLimitPerQuery
        x-descriptors:
        - urn:alm:descriptor:com.tectonic.ui:number
      - description: MaxQuerySeries defines the maximum of unique series that is returned
          by a metric query.
        displayName: Max Query Series
        path: limits.tenants.queries.maxQuerySeries
        x-descriptors:
        - urn:alm:descriptor:com.tectonic.ui:number
      - description: Timeout when querying ingesters or storage during the execution
          of a query request.
        displayName: Query Timeout
        path: limits.tenants.queries.queryTimeout
      - description: ManagementState defines if the CR should be managed by the operator
          or not. Default is managed.
        displayName: Management State
        path: managementState
        x-descriptors:
        - urn:alm:descriptor:com.tectonic.ui:select:Managed
        - urn:alm:descriptor:com.tectonic.ui:select:Unmanaged
      - description: Proxy defines the spec for the object proxy to configure cluster
          proxy information.
        displayName: Cluster Proxy
        path: proxy
      - description: HTTPProxy configures the HTTP_PROXY/http_proxy env variable.
        displayName: HTTPProxy
        path: proxy.httpProxy
      - description: HTTPSProxy configures the HTTPS_PROXY/https_proxy env variable.
        displayName: HTTPSProxy
        path: proxy.httpsProxy
      - description: NoProxy configures the NO_PROXY/no_proxy env variable.
        displayName: NoProxy
        path: proxy.noProxy
      - description: Replication defines the configuration for Loki data replication.
        displayName: Replication Spec
        path: replication
      - description: Factor defines the policy for log stream replication.
        displayName: Replication Factor
        path: replication.factor
        x-descriptors:
        - urn:alm:descriptor:com.tectonic.ui:number
      - description: 'Zones defines an array of ZoneSpec that the scheduler will try
          to satisfy. IMPORTANT: Make sure that the replication factor defined is
          less than or equal to the number of available zones.'
        displayName: Zones Spec
        path: replication.zones
      - description: MaxSkew describes the maximum degree to which Pods can be unevenly
          distributed.
        displayName: Max Skew
        path: replication.zones[0].maxSkew
        x-descriptors:
        - urn:alm:descriptor:com.tectonic.ui:number
      - description: TopologyKey is the key that defines a topology in the Nodes'
          labels.
        displayName: Topology Key
        path: replication.zones[0].topologyKey
      - description: 'Deprecated: Please use replication.factor instead. This field
          will be removed in future versions of this CRD. ReplicationFactor defines
          the policy for log stream replication.'
        displayName: Replication Factor
        path: replicationFactor
        x-descriptors:
        - urn:alm:descriptor:com.tectonic.ui:number
      - description: Rules defines the spec for the ruler component.
        displayName: Rules
        path: rules
        x-descriptors:
        - urn:alm:descriptor:com.tectonic.ui:advanced
      - description: Enabled defines a flag to enable/disable the ruler component
        displayName: Enable
        path: rules.enabled
        x-descriptors:
        - urn:alm:descriptor:com.tectonic.ui:booleanSwitch
      - description: Namespaces to be selected for PrometheusRules discovery. If unspecified,
          only the same namespace as the LokiStack object is in is used.
        displayName: Namespace Selector
        path: rules.namespaceSelector
      - description: A selector to select which LokiRules to mount for loading alerting/recording
          rules from.
        displayName: Selector
        path: rules.selector
      - description: Size defines one of the support Loki deployment scale out sizes.
        displayName: LokiStack Size
        path: size
        x-descriptors:
        - urn:alm:descriptor:com.tectonic.ui:select:1x.extra-small
        - urn:alm:descriptor:com.tectonic.ui:select:1x.small
        - urn:alm:descriptor:com.tectonic.ui:select:1x.medium
      - description: Storage defines the spec for the object storage endpoint to store
          logs.
        displayName: Object Storage
        path: storage
      - description: Version for writing and reading logs.
        displayName: Version
        path: storage.schemas[0].version
        x-descriptors:
        - urn:alm:descriptor:com.tectonic.ui:select:v11
        - urn:alm:descriptor:com.tectonic.ui:select:v12
        - urn:alm:descriptor:com.tectonic.ui:select:v13
      - description: Name of a secret in the namespace configured for object storage
          secrets.
        displayName: Object Storage Secret Name
        path: storage.secret.name
        x-descriptors:
        - urn:alm:descriptor:io.kubernetes:Secret
      - description: Type of object storage that should be used
        displayName: Object Storage Secret Type
        path: storage.secret.type
        x-descriptors:
        - urn:alm:descriptor:com.tectonic.ui:select:azure
        - urn:alm:descriptor:com.tectonic.ui:select:gcs
        - urn:alm:descriptor:com.tectonic.ui:select:s3
        - urn:alm:descriptor:com.tectonic.ui:select:swift
        - urn:alm:descriptor:com.tectonic.ui:select:alibabacloud
      - description: TLS configuration for reaching the object storage endpoint.
        displayName: TLS Config
        path: storage.tls
      - description: Key is the data key of a ConfigMap containing a CA certificate.
          It needs to be in the same namespace as the LokiStack custom resource. If
          empty, it defaults to "service-ca.crt".
        displayName: CA ConfigMap Key
        path: storage.tls.caKey
      - description: CA is the name of a ConfigMap containing a CA certificate. It
          needs to be in the same namespace as the LokiStack custom resource.
        displayName: CA ConfigMap Name
        path: storage.tls.caName
        x-descriptors:
        - urn:alm:descriptor:io.kubernetes:ConfigMap
      - description: Storage class name defines the storage class for ingester/querier
          PVCs.
        displayName: Storage Class Name
        path: storageClassName
        x-descriptors:
        - urn:alm:descriptor:io.kubernetes:StorageClass
      - description: Template defines the resource/limits/tolerations/nodeselectors
          per component.
        displayName: Node Placement
        path: template
        x-descriptors:
        - urn:alm:descriptor:com.tectonic.ui:advanced
      - description: Compactor defines the compaction component spec.
        displayName: Compactor pods
        path: template.compactor
      - description: PodAntiAffinity defines the pod anti affinity scheduling rules
          to schedule pods of a component.
        displayName: PodAntiAffinity
        path: template.compactor.podAntiAffinity
        x-descriptors:
        - urn:alm:descriptor:com.tectonic.ui:podAntiAffinity
      - description: Replicas defines the number of replica pods of the component.
        displayName: Replicas
        path: template.compactor.replicas
        x-descriptors:
        - urn:alm:descriptor:com.tectonic.ui:hidden
      - description: Distributor defines the distributor component spec.
        displayName: Distributor pods
        path: template.distributor
      - description: PodAntiAffinity defines the pod anti affinity scheduling rules
          to schedule pods of a component.
        displayName: PodAntiAffinity
        path: template.distributor.podAntiAffinity
        x-descriptors:
        - urn:alm:descriptor:com.tectonic.ui:podAntiAffinity
      - description: Replicas defines the number of replica pods of the component.
        displayName: Replicas
        path: template.distributor.replicas
        x-descriptors:
        - urn:alm:descriptor:com.tectonic.ui:hidden
      - description: Gateway defines the lokistack gateway component spec.
        displayName: Gateway pods
        path: template.gateway
      - description: PodAntiAffinity defines the pod anti affinity scheduling rules
          to schedule pods of a component.
        displayName: PodAntiAffinity
        path: template.gateway.podAntiAffinity
        x-descriptors:
        - urn:alm:descriptor:com.tectonic.ui:podAntiAffinity
      - description: Replicas defines the number of replica pods of the component.
        displayName: Replicas
        path: template.gateway.replicas
        x-descriptors:
        - urn:alm:descriptor:com.tectonic.ui:hidden
      - description: IndexGateway defines the index gateway component spec.
        displayName: Index Gateway pods
        path: template.indexGateway
      - description: PodAntiAffinity defines the pod anti affinity scheduling rules
          to schedule pods of a component.
        displayName: PodAntiAffinity
        path: template.indexGateway.podAntiAffinity
        x-descriptors:
        - urn:alm:descriptor:com.tectonic.ui:podAntiAffinity
      - description: Replicas defines the number of replica pods of the component.
        displayName: Replicas
        path: template.indexGateway.replicas
        x-descriptors:
        - urn:alm:descriptor:com.tectonic.ui:hidden
      - description: Ingester defines the ingester component spec.
        displayName: Ingester pods
        path: template.ingester
      - description: PodAntiAffinity defines the pod anti affinity scheduling rules
          to schedule pods of a component.
        displayName: PodAntiAffinity
        path: template.ingester.podAntiAffinity
        x-descriptors:
        - urn:alm:descriptor:com.tectonic.ui:podAntiAffinity
      - description: Replicas defines the number of replica pods of the component.
        displayName: Replicas
        path: template.ingester.replicas
        x-descriptors:
        - urn:alm:descriptor:com.tectonic.ui:hidden
      - description: Querier defines the querier component spec.
        displayName: Querier pods
        path: template.querier
      - description: PodAntiAffinity defines the pod anti affinity scheduling rules
          to schedule pods of a component.
        displayName: PodAntiAffinity
        path: template.querier.podAntiAffinity
        x-descriptors:
        - urn:alm:descriptor:com.tectonic.ui:podAntiAffinity
      - description: Replicas defines the number of replica pods of the component.
        displayName: Replicas
        path: template.querier.replicas
        x-descriptors:
        - urn:alm:descriptor:com.tectonic.ui:hidden
      - description: QueryFrontend defines the query frontend component spec.
        displayName: Query Frontend pods
        path: template.queryFrontend
      - description: PodAntiAffinity defines the pod anti affinity scheduling rules
          to schedule pods of a component.
        displayName: PodAntiAffinity
        path: template.queryFrontend.podAntiAffinity
        x-descriptors:
        - urn:alm:descriptor:com.tectonic.ui:podAntiAffinity
      - description: Replicas defines the number of replica pods of the component.
        displayName: Replicas
        path: template.queryFrontend.replicas
        x-descriptors:
        - urn:alm:descriptor:com.tectonic.ui:hidden
      - description: Ruler defines the ruler component spec.
        displayName: Ruler pods
        path: template.ruler
      - description: PodAntiAffinity defines the pod anti affinity scheduling rules
          to schedule pods of a component.
        displayName: PodAntiAffinity
        path: template.ruler.podAntiAffinity
        x-descriptors:
        - urn:alm:descriptor:com.tectonic.ui:podAntiAffinity
      - description: Replicas defines the number of replica pods of the component.
        displayName: Replicas
        path: template.ruler.replicas
        x-descriptors:
        - urn:alm:descriptor:com.tectonic.ui:hidden
      - description: Tenants defines the per-tenant authentication and authorization
          spec for the lokistack-gateway component.
        displayName: Tenants Configuration
        path: tenants
      - description: Authentication defines the lokistack-gateway component authentication
          configuration spec per tenant.
        displayName: Authentication
        path: tenants.authentication
      - description: TLSConfig defines the spec for the mTLS tenant's authentication.
        displayName: mTLS Configuration
        path: tenants.authentication[0].mTLS
      - description: CA defines the spec for the custom CA for tenant's authentication.
        displayName: CA ConfigMap
        path: tenants.authentication[0].mTLS.ca
      - description: Key is the data key of a ConfigMap containing a CA certificate.
          It needs to be in the same namespace as the LokiStack custom resource. If
          empty, it defaults to "service-ca.crt".
        displayName: CA ConfigMap Key
        path: tenants.authentication[0].mTLS.ca.caKey
      - description: CA is the name of a ConfigMap containing a CA certificate. It
          needs to be in the same namespace as the LokiStack custom resource.
        displayName: CA ConfigMap Name
        path: tenants.authentication[0].mTLS.ca.caName
        x-descriptors:
        - urn:alm:descriptor:io.kubernetes:ConfigMap
      - description: OIDC defines the spec for the OIDC tenant's authentication.
        displayName: OIDC Configuration
        path: tenants.authentication[0].oidc
      - description: IssuerCA defines the spec for the issuer CA for tenant's authentication.
        displayName: IssuerCA ConfigMap
        path: tenants.authentication[0].oidc.issuerCA
      - description: Key is the data key of a ConfigMap containing a CA certificate.
          It needs to be in the same namespace as the LokiStack custom resource. If
          empty, it defaults to "service-ca.crt".
        displayName: CA ConfigMap Key
        path: tenants.authentication[0].oidc.issuerCA.caKey
      - description: CA is the name of a ConfigMap containing a CA certificate. It
          needs to be in the same namespace as the LokiStack custom resource.
        displayName: CA ConfigMap Name
        path: tenants.authentication[0].oidc.issuerCA.caName
        x-descriptors:
        - urn:alm:descriptor:io.kubernetes:ConfigMap
      - description: IssuerURL defines the URL for issuer.
        displayName: Issuer URL
        path: tenants.authentication[0].oidc.issuerURL
      - description: RedirectURL defines the URL for redirect.
        displayName: Redirect URL
        path: tenants.authentication[0].oidc.redirectURL
      - description: Secret defines the spec for the clientID and clientSecret for
          tenant's authentication.
        displayName: Tenant Secret
        path: tenants.authentication[0].oidc.secret
      - description: Name of a secret in the namespace configured for tenant secrets.
        displayName: Tenant Secret Name
        path: tenants.authentication[0].oidc.secret.name
        x-descriptors:
        - urn:alm:descriptor:io.kubernetes:Secret
      - description: TenantID defines the id of the tenant.
        displayName: Tenant ID
        path: tenants.authentication[0].tenantId
      - description: TenantName defines the name of the tenant.
        displayName: Tenant Name
        path: tenants.authentication[0].tenantName
      - description: Authorization defines the lokistack-gateway component authorization
          configuration spec per tenant.
        displayName: Authorization
        path: tenants.authorization
      - description: OPA defines the spec for the third-party endpoint for tenant's
          authorization.
        displayName: OPA Configuration
        path: tenants.authorization.opa
      - description: URL defines the third-party endpoint for authorization.
        displayName: OpenPolicyAgent URL
        path: tenants.authorization.opa.url
      - description: RoleBindings defines configuration to bind a set of roles to
          a set of subjects.
        displayName: Static Role Bindings
        path: tenants.authorization.roleBindings
      - description: Roles defines a set of permissions to interact with a tenant.
        displayName: Static Roles
        path: tenants.authorization.roles
      - description: Mode defines the mode in which lokistack-gateway component will
          be configured.
        displayName: Mode
        path: tenants.mode
        x-descriptors:
        - urn:alm:descriptor:com.tectonic.ui:select:static
        - urn:alm:descriptor:com.tectonic.ui:select:dynamic
        - urn:alm:descriptor:com.tectonic.ui:select:openshift-logging
        - urn:alm:descriptor:com.tectonic.ui:select:openshift-network
      - description: Openshift defines the configuration specific to Openshift modes.
        displayName: Openshift
        path: tenants.openshift
      - description: "AdminGroups defines a list of groups, whose members are considered
          to have admin-privileges by the Loki Operator. Setting this to an empty
          array disables admin groups. \n By default the following groups are considered
          admin-groups: - system:cluster-admins - cluster-admin - dedicated-admin"
        displayName: Admin Groups
        path: tenants.openshift.adminGroups
      statusDescriptors:
      - description: Distributor is a map to the per pod status of the distributor
          deployment
        displayName: Distributor
        path: components.distributor
        x-descriptors:
        - urn:alm:descriptor:com.tectonic.ui:podStatuses
      - description: Ingester is a map to the per pod status of the ingester statefulset
        displayName: Ingester
        path: components.ingester
        x-descriptors:
        - urn:alm:descriptor:com.tectonic.ui:podStatuses
      - description: Querier is a map to the per pod status of the querier deployment
        displayName: Querier
        path: components.querier
        x-descriptors:
        - urn:alm:descriptor:com.tectonic.ui:podStatuses
      - description: QueryFrontend is a map to the per pod status of the query frontend
          deployment
        displayName: Query Frontend
        path: components.queryFrontend
        x-descriptors:
        - urn:alm:descriptor:com.tectonic.ui:podStatuses
      - description: Compactor is a map to the pod status of the compactor pod.
        displayName: Compactor
        path: components.compactor
        x-descriptors:
        - urn:alm:descriptor:com.tectonic.ui:podStatuses
      - description: Gateway is a map to the per pod status of the lokistack gateway
          deployment.
        displayName: Gateway
        path: components.gateway
        x-descriptors:
        - urn:alm:descriptor:com.tectonic.ui:podStatuses
      - description: IndexGateway is a map to the per pod status of the index gateway
          statefulset
        displayName: IndexGateway
        path: components.indexGateway
        x-descriptors:
        - urn:alm:descriptor:com.tectonic.ui:podStatuses
      - description: Ruler is a map to the per pod status of the lokistack ruler statefulset.
        displayName: Ruler
        path: components.ruler
        x-descriptors:
        - urn:alm:descriptor:com.tectonic.ui:podStatuses
      - description: Conditions of the Loki deployment health.
        displayName: Conditions
        path: conditions
        x-descriptors:
        - urn:alm:descriptor:io.kubernetes.conditions
      version: v1
    - description: RecordingRule is the Schema for the recordingrules API
      displayName: RecordingRule
      kind: RecordingRule
      name: recordingrules.loki.grafana.com
      resources:
      - kind: LokiStack
        name: ""
        version: v1
      specDescriptors:
      - description: List of groups for recording rules.
        displayName: Groups
        path: groups
      - description: Interval defines the time interval between evaluation of the
          given recoding rule.
        displayName: Evaluation Interval
        path: groups[0].interval
      - description: Limit defines the number of series a recording rule can produce.
          0 is no limit.
        displayName: Limit of produced series
        path: groups[0].limit
        x-descriptors:
        - urn:alm:descriptor:com.tectonic.ui:number
      - description: Name of the recording rule group. Must be unique within all recording
          rules.
        displayName: Name
        path: groups[0].name
      - description: Rules defines a list of recording rules
        displayName: Rules
        path: groups[0].rules
      - description: The LogQL expression to evaluate. Every evaluation cycle this
          is evaluated at the current time, and all resultant time series become pending/firing
          alerts.
        displayName: LogQL Expression
        path: groups[0].rules[0].expr
      - description: Labels to add to each recording rule.
        displayName: Labels
        path: groups[0].rules[0].labels
      - description: The name of the time series to output to. Must be a valid metric
          name.
        displayName: Metric Name
        path: groups[0].rules[0].record
      - description: TenantID of tenant where the recording rules are evaluated in.
        displayName: Tenant ID
        path: tenantID
      statusDescriptors:
      - description: Conditions of the RecordingRule generation health.
        displayName: Conditions
        path: conditions
        x-descriptors:
        - urn:alm:descriptor:io.kubernetes.conditions
      version: v1
    - description: RulerConfig is the Schema for the rulerconfigs API
      displayName: RulerConfig
      kind: RulerConfig
      name: rulerconfigs.loki.grafana.com
      resources:
      - kind: LokiStack
        name: ""
        version: v1
      specDescriptors:
      - description: Defines alert manager configuration to notify on firing alerts.
        displayName: Alert Manager Configuration
        path: alertmanager
        x-descriptors:
        - urn:alm:descriptor:com.tectonic.ui:advanced
      - description: Client configuration for reaching the alertmanager endpoint.
        displayName: TLS Config
        path: alertmanager.client
      - description: Basic authentication configuration for reaching the alertmanager
          endpoints.
        displayName: Basic Authentication
        path: alertmanager.client.basicAuth
        x-descriptors:
        - urn:alm:descriptor:com.tectonic.ui:advanced
      - description: The subject's password for the basic authentication configuration.
        displayName: Password
        path: alertmanager.client.basicAuth.password
      - description: The subject's username for the basic authentication configuration.
        displayName: Username
        path: alertmanager.client.basicAuth.username
      - description: Header authentication configuration for reaching the alertmanager
          endpoints.
        displayName: Header Authentication
        path: alertmanager.client.headerAuth
        x-descriptors:
        - urn:alm:descriptor:com.tectonic.ui:advanced
      - description: The credentials for the header authentication configuration.
        displayName: Credentials
        path: alertmanager.client.headerAuth.credentials
      - description: The credentials file for the Header authentication configuration.
          It is mutually exclusive with `credentials`.
        displayName: Credentials File
        path: alertmanager.client.headerAuth.credentialsFile
      - description: The authentication type for the header authentication configuration.
        displayName: Type
        path: alertmanager.client.headerAuth.type
      - description: TLS configuration for reaching the alertmanager endpoints.
        displayName: TLS
        path: alertmanager.client.tls
        x-descriptors:
        - urn:alm:descriptor:com.tectonic.ui:advanced
      - description: The CA certificate file path for the TLS configuration.
        displayName: CA Path
        path: alertmanager.client.tls.caPath
      - description: The client-side certificate file path for the TLS configuration.
        displayName: Cert Path
        path: alertmanager.client.tls.certPath
      - description: The client-side key file path for the TLS configuration.
        displayName: Key Path
        path: alertmanager.client.tls.keyPath
      - description: The server name to validate in the alertmanager server certificates.
        displayName: Server Name
        path: alertmanager.client.tls.serverName
      - description: Defines the configuration for DNS-based discovery of AlertManager
          hosts.
        displayName: DNS Discovery
        path: alertmanager.discovery
        x-descriptors:
        - urn:alm:descriptor:com.tectonic.ui:advanced
      - description: Use DNS SRV records to discover Alertmanager hosts.
        displayName: Enable SRV
        path: alertmanager.discovery.enableSRV
      - description: How long to wait between refreshing DNS resolutions of Alertmanager
          hosts.
        displayName: Refresh Interval
        path: alertmanager.discovery.refreshInterval
      - description: If enabled, then requests to Alertmanager use the v2 API.
        displayName: Enable AlertManager V2 API
        path: alertmanager.enableV2
        x-descriptors:
        - urn:alm:descriptor:com.tectonic.ui:booleanSwitch
      - description: List of AlertManager URLs to send notifications to. Each Alertmanager
          URL is treated as a separate group in the configuration. Multiple Alertmanagers
          in HA per group can be supported by using DNS resolution (See EnableDNSDiscovery).
        displayName: AlertManager Endpoints
        path: alertmanager.endpoints
      - description: Additional labels to add to all alerts.
        displayName: Extra Alert Labels
        path: alertmanager.externalLabels
      - description: URL for alerts return path.
        displayName: Alert External URL
        path: alertmanager.externalUrl
      - description: Defines the configuration for the notification queue to AlertManager
          hosts.
        displayName: Notification Queue
        path: alertmanager.notificationQueue
        x-descriptors:
        - urn:alm:descriptor:com.tectonic.ui:advanced
      - description: Capacity of the queue for notifications to be sent to the Alertmanager.
        displayName: Notification Queue Capacity
        path: alertmanager.notificationQueue.capacity
        x-descriptors:
        - urn:alm:descriptor:com.tectonic.ui:number
      - description: Minimum duration between alert and restored "for" state. This
          is maintained only for alerts with configured "for" time greater than the
          grace period.
        displayName: Firing Grace Period
        path: alertmanager.notificationQueue.forGracePeriod
      - description: Max time to tolerate outage for restoring "for" state of alert.
        displayName: Outage Tolerance
        path: alertmanager.notificationQueue.forOutageTolerance
      - description: Minimum amount of time to wait before resending an alert to Alertmanager.
        displayName: Resend Delay
        path: alertmanager.notificationQueue.resendDelay
      - description: HTTP timeout duration when sending notifications to the Alertmanager.
        displayName: Timeout
        path: alertmanager.notificationQueue.timeout
      - description: List of alert relabel configurations.
        displayName: Alert Relabel Configuration
        path: alertmanager.relabelConfigs
      - description: Action to perform based on regex matching. Default is 'replace'
        displayName: Action
        path: alertmanager.relabelConfigs[0].action
        x-descriptors:
        - urn:alm:descriptor:com.tectonic.ui:select:drop
        - urn:alm:descriptor:com.tectonic.ui:select:hashmod
        - urn:alm:descriptor:com.tectonic.ui:select:keep
        - urn:alm:descriptor:com.tectonic.ui:select:labeldrop
        - urn:alm:descriptor:com.tectonic.ui:select:labelkeep
        - urn:alm:descriptor:com.tectonic.ui:select:labelmap
        - urn:alm:descriptor:com.tectonic.ui:select:replace
      - description: Modulus to take of the hash of the source label values.
        displayName: Modulus
        path: alertmanager.relabelConfigs[0].modulus
      - description: Regular expression against which the extracted value is matched.
          Default is '(.*)'
        displayName: Regex
        path: alertmanager.relabelConfigs[0].regex
      - description: Replacement value against which a regex replace is performed
          if the regular expression matches. Regex capture groups are available. Default
          is '$1'
        displayName: Replacement
        path: alertmanager.relabelConfigs[0].replacement
      - description: Separator placed between concatenated source label values. default
          is ';'.
        displayName: Separator
        path: alertmanager.relabelConfigs[0].separator
      - description: The source labels select values from existing labels. Their content
          is concatenated using the configured separator and matched against the configured
          regular expression for the replace, keep, and drop actions.
        displayName: Source Labels
        path: alertmanager.relabelConfigs[0].sourceLabels
      - description: Label to which the resulting value is written in a replace action.
          It is mandatory for replace actions. Regex capture groups are available.
        displayName: Target Label
        path: alertmanager.relabelConfigs[0].targetLabel
      - description: Interval on how frequently to evaluate rules.
        displayName: Evaluation Interval
        path: evaluationInterval
      - description: Overrides defines the config overrides to be applied per-tenant.
        displayName: Rate Limiting
        path: overrides
        x-descriptors:
        - urn:alm:descriptor:com.tectonic.ui:advanced
      - description: Client configuration for reaching the alertmanager endpoint.
        displayName: TLS Config
        path: overrides.alertmanager.client
      - description: Basic authentication configuration for reaching the alertmanager
          endpoints.
        displayName: Basic Authentication
        path: overrides.alertmanager.client.basicAuth
        x-descriptors:
        - urn:alm:descriptor:com.tectonic.ui:advanced
      - description: The subject's password for the basic authentication configuration.
        displayName: Password
        path: overrides.alertmanager.client.basicAuth.password
      - description: The subject's username for the basic authentication configuration.
        displayName: Username
        path: overrides.alertmanager.client.basicAuth.username
      - description: Header authentication configuration for reaching the alertmanager
          endpoints.
        displayName: Header Authentication
        path: overrides.alertmanager.client.headerAuth
        x-descriptors:
        - urn:alm:descriptor:com.tectonic.ui:advanced
      - description: The credentials for the header authentication configuration.
        displayName: Credentials
        path: overrides.alertmanager.client.headerAuth.credentials
      - description: The credentials file for the Header authentication configuration.
          It is mutually exclusive with `credentials`.
        displayName: Credentials File
        path: overrides.alertmanager.client.headerAuth.credentialsFile
      - description: The authentication type for the header authentication configuration.
        displayName: Type
        path: overrides.alertmanager.client.headerAuth.type
      - description: TLS configuration for reaching the alertmanager endpoints.
        displayName: TLS
        path: overrides.alertmanager.client.tls
        x-descriptors:
        - urn:alm:descriptor:com.tectonic.ui:advanced
      - description: The CA certificate file path for the TLS configuration.
        displayName: CA Path
        path: overrides.alertmanager.client.tls.caPath
      - description: The client-side certificate file path for the TLS configuration.
        displayName: Cert Path
        path: overrides.alertmanager.client.tls.certPath
      - description: The client-side key file path for the TLS configuration.
        displayName: Key Path
        path: overrides.alertmanager.client.tls.keyPath
      - description: The server name to validate in the alertmanager server certificates.
        displayName: Server Name
        path: overrides.alertmanager.client.tls.serverName
      - description: Defines the configuration for DNS-based discovery of AlertManager
          hosts.
        displayName: DNS Discovery
        path: overrides.alertmanager.discovery
        x-descriptors:
        - urn:alm:descriptor:com.tectonic.ui:advanced
      - description: Use DNS SRV records to discover Alertmanager hosts.
        displayName: Enable SRV
        path: overrides.alertmanager.discovery.enableSRV
      - description: How long to wait between refreshing DNS resolutions of Alertmanager
          hosts.
        displayName: Refresh Interval
        path: overrides.alertmanager.discovery.refreshInterval
      - description: If enabled, then requests to Alertmanager use the v2 API.
        displayName: Enable AlertManager V2 API
        path: overrides.alertmanager.enableV2
        x-descriptors:
        - urn:alm:descriptor:com.tectonic.ui:booleanSwitch
      - description: List of AlertManager URLs to send notifications to. Each Alertmanager
          URL is treated as a separate group in the configuration. Multiple Alertmanagers
          in HA per group can be supported by using DNS resolution (See EnableDNSDiscovery).
        displayName: AlertManager Endpoints
        path: overrides.alertmanager.endpoints
      - description: Additional labels to add to all alerts.
        displayName: Extra Alert Labels
        path: overrides.alertmanager.externalLabels
      - description: URL for alerts return path.
        displayName: Alert External URL
        path: overrides.alertmanager.externalUrl
      - description: Defines the configuration for the notification queue to AlertManager
          hosts.
        displayName: Notification Queue
        path: overrides.alertmanager.notificationQueue
        x-descriptors:
        - urn:alm:descriptor:com.tectonic.ui:advanced
      - description: Capacity of the queue for notifications to be sent to the Alertmanager.
        displayName: Notification Queue Capacity
        path: overrides.alertmanager.notificationQueue.capacity
        x-descriptors:
        - urn:alm:descriptor:com.tectonic.ui:number
      - description: Minimum duration between alert and restored "for" state. This
          is maintained only for alerts with configured "for" time greater than the
          grace period.
        displayName: Firing Grace Period
        path: overrides.alertmanager.notificationQueue.forGracePeriod
      - description: Max time to tolerate outage for restoring "for" state of alert.
        displayName: Outage Tolerance
        path: overrides.alertmanager.notificationQueue.forOutageTolerance
      - description: Minimum amount of time to wait before resending an alert to Alertmanager.
        displayName: Resend Delay
        path: overrides.alertmanager.notificationQueue.resendDelay
      - description: HTTP timeout duration when sending notifications to the Alertmanager.
        displayName: Timeout
        path: overrides.alertmanager.notificationQueue.timeout
      - description: List of alert relabel configurations.
        displayName: Alert Relabel Configuration
        path: overrides.alertmanager.relabelConfigs
      - description: Action to perform based on regex matching. Default is 'replace'
        displayName: Action
        path: overrides.alertmanager.relabelConfigs[0].action
        x-descriptors:
        - urn:alm:descriptor:com.tectonic.ui:select:drop
        - urn:alm:descriptor:com.tectonic.ui:select:hashmod
        - urn:alm:descriptor:com.tectonic.ui:select:keep
        - urn:alm:descriptor:com.tectonic.ui:select:labeldrop
        - urn:alm:descriptor:com.tectonic.ui:select:labelkeep
        - urn:alm:descriptor:com.tectonic.ui:select:labelmap
        - urn:alm:descriptor:com.tectonic.ui:select:replace
      - description: Modulus to take of the hash of the source label values.
        displayName: Modulus
        path: overrides.alertmanager.relabelConfigs[0].modulus
      - description: Regular expression against which the extracted value is matched.
          Default is '(.*)'
        displayName: Regex
        path: overrides.alertmanager.relabelConfigs[0].regex
      - description: Replacement value against which a regex replace is performed
          if the regular expression matches. Regex capture groups are available. Default
          is '$1'
        displayName: Replacement
        path: overrides.alertmanager.relabelConfigs[0].replacement
      - description: Separator placed between concatenated source label values. default
          is ';'.
        displayName: Separator
        path: overrides.alertmanager.relabelConfigs[0].separator
      - description: The source labels select values from existing labels. Their content
          is concatenated using the configured separator and matched against the configured
          regular expression for the replace, keep, and drop actions.
        displayName: Source Labels
        path: overrides.alertmanager.relabelConfigs[0].sourceLabels
      - description: Label to which the resulting value is written in a replace action.
          It is mandatory for replace actions. Regex capture groups are available.
        displayName: Target Label
        path: overrides.alertmanager.relabelConfigs[0].targetLabel
      - description: Interval on how frequently to poll for new rule definitions.
        displayName: Poll Interval
        path: pollInterval
      - description: Defines a remote write endpoint to write recording rule metrics.
        displayName: Remote Write Configuration
        path: remoteWrite
        x-descriptors:
        - urn:alm:descriptor:com.tectonic.ui:advanced
      - description: Defines the configuration for remote write client.
        displayName: Client
        path: remoteWrite.client
        x-descriptors:
        - urn:alm:descriptor:com.tectonic.ui:advanced
      - description: Type of authorzation to use to access the remote write endpoint
        displayName: Authorization Type
        path: remoteWrite.client.authorization
        x-descriptors:
        - urn:alm:descriptor:com.tectonic.ui:select:basic
        - urn:alm:descriptor:com.tectonic.ui:select:header
      - description: Name of a secret in the namespace configured for authorization
          secrets.
        displayName: Authorization Secret Name
        path: remoteWrite.client.authorizationSecretName
        x-descriptors:
        - urn:alm:descriptor:io.kubernetes:Secret
      - description: Configure whether HTTP requests follow HTTP 3xx redirects.
        displayName: Follow HTTP Redirects
        path: remoteWrite.client.followRedirects
        x-descriptors:
        - urn:alm:descriptor:com.tectonic.ui:booleanSwitch
      - description: Name of the remote write config, which if specified must be unique
          among remote write configs.
        displayName: Name
        path: remoteWrite.client.name
      - description: Optional proxy URL.
        displayName: HTTP Proxy URL
        path: remoteWrite.client.proxyUrl
      - description: List of remote write relabel configurations.
        displayName: Metric Relabel Configuration
        path: remoteWrite.client.relabelConfigs
      - description: Action to perform based on regex matching. Default is 'replace'
        displayName: Action
        path: remoteWrite.client.relabelConfigs[0].action
        x-descriptors:
        - urn:alm:descriptor:com.tectonic.ui:select:drop
        - urn:alm:descriptor:com.tectonic.ui:select:hashmod
        - urn:alm:descriptor:com.tectonic.ui:select:keep
        - urn:alm:descriptor:com.tectonic.ui:select:labeldrop
        - urn:alm:descriptor:com.tectonic.ui:select:labelkeep
        - urn:alm:descriptor:com.tectonic.ui:select:labelmap
        - urn:alm:descriptor:com.tectonic.ui:select:replace
      - description: Modulus to take of the hash of the source label values.
        displayName: Modulus
        path: remoteWrite.client.relabelConfigs[0].modulus
      - description: Regular expression against which the extracted value is matched.
          Default is '(.*)'
        displayName: Regex
        path: remoteWrite.client.relabelConfigs[0].regex
      - description: Replacement value against which a regex replace is performed
          if the regular expression matches. Regex capture groups are available. Default
          is '$1'
        displayName: Replacement
        path: remoteWrite.client.relabelConfigs[0].replacement
      - description: Separator placed between concatenated source label values. default
          is ';'.
        displayName: Separator
        path: remoteWrite.client.relabelConfigs[0].separator
      - description: The source labels select values from existing labels. Their content
          is concatenated using the configured separator and matched against the configured
          regular expression for the replace, keep, and drop actions.
        displayName: Source Labels
        path: remoteWrite.client.relabelConfigs[0].sourceLabels
      - description: Label to which the resulting value is written in a replace action.
          It is mandatory for replace actions. Regex capture groups are available.
        displayName: Target Label
        path: remoteWrite.client.relabelConfigs[0].targetLabel
      - description: Timeout for requests to the remote write endpoint.
        displayName: Remote Write Timeout
        path: remoteWrite.client.timeout
      - description: The URL of the endpoint to send samples to.
        displayName: Endpoint
        path: remoteWrite.client.url
      - description: Enable remote-write functionality.
        displayName: Enabled
        path: remoteWrite.enabled
        x-descriptors:
        - urn:alm:descriptor:com.tectonic.ui:booleanSwitch
      - description: Defines the configuration for remote write client queue.
        displayName: Client Queue
        path: remoteWrite.queue
        x-descriptors:
        - urn:alm:descriptor:com.tectonic.ui:advanced
      - description: Maximum time a sample will wait in buffer.
        displayName: Batch Send Deadline
        path: remoteWrite.queue.batchSendDeadline
      - description: Number of samples to buffer per shard before we block reading
          of more
        displayName: Queue Capacity
        path: remoteWrite.queue.capacity
        x-descriptors:
        - urn:alm:descriptor:com.tectonic.ui:number
      - description: Maximum retry delay.
        displayName: Max BackOff Period
        path: remoteWrite.queue.maxBackOffPeriod
      - description: Maximum number of samples per send.
        displayName: Maximum Shards per Send
        path: remoteWrite.queue.maxSamplesPerSend
        x-descriptors:
        - urn:alm:descriptor:com.tectonic.ui:number
      - description: Maximum number of shards, i.e. amount of concurrency.
        displayName: Maximum Shards
        path: remoteWrite.queue.maxShards
        x-descriptors:
        - urn:alm:descriptor:com.tectonic.ui:number
      - description: Initial retry delay. Gets doubled for every retry.
        displayName: Min BackOff Period
        path: remoteWrite.queue.minBackOffPeriod
      - description: Minimum number of shards, i.e. amount of concurrency.
        displayName: Minimum Shards
        path: remoteWrite.queue.minShards
        x-descriptors:
        - urn:alm:descriptor:com.tectonic.ui:number
      - description: Minimum period to wait between refreshing remote-write reconfigurations.
        displayName: Min Refresh Period
        path: remoteWrite.refreshPeriod
      statusDescriptors:
      - description: Conditions of the RulerConfig health.
        displayName: Conditions
        path: conditions
        x-descriptors:
        - urn:alm:descriptor:io.kubernetes.conditions
      version: v1
  description: |
    The Loki Operator for OCP provides a means for configuring and managing a Loki stack for cluster logging.
    ## Prerequisites and Requirements
    ### Loki Operator Namespace
    The Loki Operator must be deployed to the global operator group namespace `openshift-operators-redhat`.
    ### Memory Considerations
    Loki is a memory intensive application.  The initial
    set of OCP nodes may not be large enough to support the Loki cluster.  Additional OCP nodes must be added
    to the OCP cluster if you desire to run with the recommended (or better) memory.
  displayName: Loki Operator
  icon:
  - base64data: PHN2ZyBpZD0iYWZiNDE1NDktYzU3MC00OWI3LTg1Y2QtNjU3NjAwZWRmMmUxIiBkYXRhLW5hbWU9IkxheWVyIDEiIHhtbG5zPSJodHRwOi8vd3d3LnczLm9yZy8yMDAwL3N2ZyIgdmlld0JveD0iMCAwIDcyMS4xNSA3MjEuMTUiPgogIDxkZWZzPgogICAgPHN0eWxlPgogICAgICAuYTQ0OGZkZWEtNGE0Yy00Njc4LTk3NmEtYzM3ODUzMDhhZTA2IHsKICAgICAgICBmaWxsOiAjZGIzOTI3OwogICAgICB9CgogICAgICAuZTEzMzA4YjgtNzQ4NS00Y2IwLTk3NjUtOGE1N2I5M2Y5MWE2IHsKICAgICAgICBmaWxsOiAjY2IzNzI4OwogICAgICB9CgogICAgICAuZTc3Mjg2ZjEtMjJkYS00NGQxLThlZmItMWQxNGIwY2NhZTYyIHsKICAgICAgICBmaWxsOiAjZmZmOwogICAgICB9CgogICAgICAuYTA0MjBjYWMtZWJlNi00YzE4LWI5ODEtYWJiYTBiYTliMzY1IHsKICAgICAgICBmaWxsOiAjZTVlNWU0OwogICAgICB9CiAgICA8L3N0eWxlPgogIDwvZGVmcz4KICA8Y2lyY2xlIGNsYXNzPSJhNDQ4ZmRlYS00YTRjLTQ2NzgtOTc2YS1jMzc4NTMwOGFlMDYiIGN4PSIzNjAuNTgiIGN5PSIzNjAuNTgiIHI9IjM1OC4yOCIvPgogIDxwYXRoIGNsYXNzPSJlMTMzMDhiOC03NDg1LTRjYjAtOTc2NS04YTU3YjkzZjkxYTYiIGQ9Ik02MTMuNTQsMTA3LjMsMTA2Ljg4LDYxNGMxNDAsMTM4LjUxLDM2NS44MiwxMzguMDYsNTA1LjI2LTEuMzlTNzUyLDI0Ny4zMyw2MTMuNTQsMTA3LjNaIi8+CiAgPGc+CiAgICA8Y2lyY2xlIGNsYXNzPSJlNzcyODZmMS0yMmRhLTQ0ZDEtOGVmYi0xZDE0YjBjY2FlNjIiIGN4PSIyMzQuNyIgY3k9IjM1Ny4zIiByPSI0Ny43MiIvPgogICAgPGNpcmNsZSBjbGFzcz0iZTc3Mjg2ZjEtMjJkYS00NGQxLThlZmItMWQxNGIwY2NhZTYyIiBjeD0iMjM0LjciIGN5PSIxODIuOTQiIHI9IjQ3LjcyIi8+CiAgICA8Y2lyY2xlIGNsYXNzPSJlNzcyODZmMS0yMmRhLTQ0ZDEtOGVmYi0xZDE0YjBjY2FlNjIiIGN4PSIyMzQuNyIgY3k9IjUzOC4yMSIgcj0iNDcuNzIiLz4KICA8L2c+CiAgPHBvbHlnb24gY2xhc3M9ImU3NzI4NmYxLTIyZGEtNDRkMS04ZWZiLTFkMTRiMGNjYWU2MiIgcG9pbnRzPSI0MzUuMTkgMzQ3LjMgMzkwLjU0IDM0Ny4zIDM5MC41NCAxNzIuOTQgMzE2LjE2IDE3Mi45NCAzMTYuMTYgMTkyLjk0IDM3MC41NCAxOTIuOTQgMzcwLjU0IDM0Ny4zIDMxNi4xNiAzNDcuMyAzMTYuMTYgMzY3LjMgMzcwLjU0IDM2Ny4zIDM3MC41NCA1MjEuNjcgMzE2LjE2IDUyMS42NyAzMTYuMTYgNTQxLjY3IDM5MC41NCA1NDEuNjcgMzkwLjU0IDM2Ny4zIDQzNS4xOSAzNjcuMyA0MzUuMTkgMzQ3LjMiLz4KICA8cG9seWdvbiBjbGFzcz0iZTc3Mjg2ZjEtMjJkYS00NGQxLThlZmItMWQxNGIwY2NhZTYyIiBwb2ludHM9IjU5OS43NCAzMTcuMDMgNTU3Ljk3IDMxNy4wMyA1NTAuOTcgMzE3LjAzIDU1MC45NyAzMTAuMDMgNTUwLjk3IDI2OC4yNiA1NTAuOTcgMjY4LjI2IDQ2NC4zNiAyNjguMjYgNDY0LjM2IDQ0Ni4zNCA1OTkuNzQgNDQ2LjM0IDU5OS43NCAzMTcuMDMgNTk5Ljc0IDMxNy4wMyIvPgogIDxwb2x5Z29uIGNsYXNzPSJhMDQyMGNhYy1lYmU2LTRjMTgtYjk4MS1hYmJhMGJhOWIzNjUiIHBvaW50cz0iNTk5Ljc0IDMxMC4wMyA1NTcuOTcgMjY4LjI2IDU1Ny45NyAzMTAuMDMgNTk5Ljc0IDMxMC4wMyIvPgo8L3N2Zz4K
    mediatype: image/svg+xml
  install:
    spec:
      clusterPermissions:
      - rules:
        - nonResourceURLs:
          - /api/v2/alerts
          verbs:
          - create
        - apiGroups:
          - ""
          resources:
          - configmaps
          - endpoints
          - nodes
          - pods
          - secrets
          - serviceaccounts
          - services
          verbs:
          - create
          - delete
          - get
          - list
          - patch
          - update
          - watch
        - apiGroups:
          - ""
          resources:
          - namespaces
          verbs:
          - get
          - list
          - watch
        - apiGroups:
          - apps
          resources:
          - deployments
          - statefulsets
          verbs:
          - create
          - delete
          - get
          - list
          - patch
          - update
          - watch
        - apiGroups:
          - config.openshift.io
          resources:
          - apiservers
          - dnses
          - proxies
          verbs:
          - get
          - list
          - watch
        - apiGroups:
          - coordination.k8s.io
          resources:
          - leases
          verbs:
          - create
          - get
          - update
        - apiGroups:
          - loki.grafana.com
          resources:
          - alertingrules
          verbs:
          - create
          - delete
          - get
          - list
          - patch
          - update
          - watch
        - apiGroups:
          - loki.grafana.com
          resources:
          - alertingrules/finalizers
          verbs:
          - update
        - apiGroups:
          - loki.grafana.com
          resources:
          - alertingrules/status
          verbs:
          - get
          - patch
          - update
        - apiGroups:
          - loki.grafana.com
          resources:
          - lokistacks
          verbs:
          - create
          - delete
          - get
          - list
          - patch
          - update
          - watch
        - apiGroups:
          - loki.grafana.com
          resources:
          - lokistacks/finalizers
          verbs:
          - update
        - apiGroups:
          - loki.grafana.com
          resources:
          - lokistacks/status
          verbs:
          - get
          - patch
          - update
        - apiGroups:
          - loki.grafana.com
          resources:
          - recordingrules
          verbs:
          - create
          - delete
          - get
          - list
          - patch
          - update
          - watch
        - apiGroups:
          - loki.grafana.com
          resources:
          - recordingrules/finalizers
          verbs:
          - update
        - apiGroups:
          - loki.grafana.com
          resources:
          - recordingrules/status
          verbs:
          - get
          - patch
          - update
        - apiGroups:
          - loki.grafana.com
          resources:
          - rulerconfigs
          verbs:
          - create
          - delete
          - get
          - list
          - patch
          - update
          - watch
        - apiGroups:
          - loki.grafana.com
          resources:
          - rulerconfigs/finalizers
          verbs:
          - update
        - apiGroups:
          - loki.grafana.com
          resources:
          - rulerconfigs/status
          verbs:
          - get
          - patch
          - update
        - apiGroups:
          - monitoring.coreos.com
          resources:
          - alertmanagers
          verbs:
          - patch
        - apiGroups:
          - monitoring.coreos.com
          resources:
          - prometheusrules
          - servicemonitors
          verbs:
          - create
          - delete
          - get
          - list
          - update
          - watch
        - apiGroups:
          - networking.k8s.io
          resources:
          - ingresses
          verbs:
          - create
          - get
          - list
          - update
          - watch
        - apiGroups:
          - policy
          resources:
          - poddisruptionbudgets
          verbs:
          - create
          - get
          - list
          - update
          - watch
        - apiGroups:
          - rbac.authorization.k8s.io
          resources:
          - clusterrolebindings
          - clusterroles
          - rolebindings
          - roles
          verbs:
          - create
          - delete
          - get
          - list
          - patch
          - update
          - watch
        - apiGroups:
          - route.openshift.io
          resources:
          - routes
          verbs:
          - create
          - delete
          - get
          - list
          - update
          - watch
        - apiGroups:
          - authentication.k8s.io
          resources:
          - tokenreviews
          verbs:
          - create
        - apiGroups:
          - authorization.k8s.io
          resources:
          - subjectaccessreviews
          verbs:
          - create
        serviceAccountName: default
      deployments:
      - label:
          app.kubernetes.io/instance: loki-operator-0.1.0
          app.kubernetes.io/managed-by: operator-lifecycle-manager
          app.kubernetes.io/name: loki-operator
          app.kubernetes.io/part-of: cluster-logging
          app.kubernetes.io/version: 0.1.0
          control-plane: controller-manager
        name: loki-operator-controller-manager
        spec:
          replicas: 1
          selector:
            matchLabels:
              app.kubernetes.io/managed-by: operator-lifecycle-manager
              app.kubernetes.io/name: loki-operator
              app.kubernetes.io/part-of: cluster-logging
              name: loki-operator-controller-manager
          strategy: {}
          template:
            metadata:
              annotations:
                kubectl.kubernetes.io/default-container: manager
              labels:
                app.kubernetes.io/managed-by: operator-lifecycle-manager
                app.kubernetes.io/name: loki-operator
                app.kubernetes.io/part-of: cluster-logging
                name: loki-operator-controller-manager
            spec:
              containers:
              - args:
                - --config=controller_manager_config.yaml
                command:
                - /manager
                env:
                - name: RELATED_IMAGE_LOKI
                  value: quay.io/openshift-logging/loki:v2.9.2
                - name: RELATED_IMAGE_GATEWAY
                  value: quay.io/observatorium/api:latest
                - name: RELATED_IMAGE_OPA
                  value: quay.io/observatorium/opa-openshift:latest
                image: quay.io/openshift-logging/loki-operator:0.1.0
                imagePullPolicy: IfNotPresent
                livenessProbe:
                  httpGet:
                    path: /healthz
                    port: 8081
                  initialDelaySeconds: 15
                  periodSeconds: 20
                name: manager
                ports:
                - containerPort: 9443
                  name: webhook-server
                  protocol: TCP
                - containerPort: 8080
                  name: metrics
                readinessProbe:
                  httpGet:
                    path: /readyz
                    port: 8081
                  initialDelaySeconds: 5
                  periodSeconds: 10
                resources: {}
                securityContext:
                  allowPrivilegeEscalation: false
                  capabilities:
                    drop:
                    - ALL
                volumeMounts:
                - mountPath: /controller_manager_config.yaml
                  name: manager-config
                  subPath: controller_manager_config.yaml
              - args:
                - --secure-listen-address=0.0.0.0:8443
                - --upstream=http://127.0.0.1:8080/
                - --logtostderr=true
                - --tls-cert-file=/var/run/secrets/serving-cert/tls.crt
                - --tls-private-key-file=/var/run/secrets/serving-cert/tls.key
                - --tls-cipher-suites=TLS_ECDHE_ECDSA_WITH_AES_128_GCM_SHA256,TLS_ECDHE_RSA_WITH_AES_128_GCM_SHA256,TLS_ECDHE_ECDSA_WITH_AES_256_GCM_SHA384,TLS_ECDHE_RSA_WITH_AES_256_GCM_SHA384,TLS_ECDHE_ECDSA_WITH_CHACHA20_POLY1305_SHA256,TLS_ECDHE_RSA_WITH_CHACHA20_POLY1305_SHA256,TLS_ECDHE_ECDSA_WITH_AES_128_CBC_SHA256,TLS_ECDHE_RSA_WITH_AES_128_CBC_SHA256,TLS_RSA_WITH_AES_128_GCM_SHA256,TLS_RSA_WITH_AES_256_GCM_SHA384,TLS_RSA_WITH_AES_128_CBC_SHA256
                - --tls-min-version=VersionTLS12
                - --v=0
                image: quay.io/openshift/origin-kube-rbac-proxy:latest
                name: kube-rbac-proxy
                ports:
                - containerPort: 8443
                  name: https
                resources: {}
                securityContext:
                  allowPrivilegeEscalation: false
                  capabilities:
                    drop:
                    - ALL
                volumeMounts:
                - mountPath: /var/run/secrets/serving-cert
                  name: loki-operator-metrics-cert
              nodeSelector:
                kubernetes.io/os: linux
              securityContext:
                runAsNonRoot: true
                seccompProfile:
                  type: RuntimeDefault
              terminationGracePeriodSeconds: 10
              volumes:
              - configMap:
                  name: loki-operator-manager-config
                name: manager-config
              - name: loki-operator-metrics-cert
                secret:
                  defaultMode: 420
                  optional: true
                  secretName: loki-operator-metrics
      permissions:
      - rules:
        - apiGroups:
          - ""
          - coordination.k8s.io
          resources:
          - configmaps
          - leases
          verbs:
          - get
          - list
          - watch
          - create
          - update
          - patch
          - delete
        - apiGroups:
          - ""
          resources:
          - events
          verbs:
          - create
          - patch
        serviceAccountName: default
    strategy: deployment
  installModes:
  - supported: false
    type: OwnNamespace
  - supported: false
    type: SingleNamespace
  - supported: false
    type: MultiNamespace
  - supported: true
    type: AllNamespaces
  keywords:
  - logging
  - loki
  links:
  - name: Loki Operator
    url: https://github.com/grafana/loki
  maintainers:
  - email: team-logging@redhat.com
    name: Red Hat, AOS Logging
  maturity: alpha
  minKubeVersion: 1.21.1
  provider:
    name: Red Hat
  relatedImages:
  - image: quay.io/openshift-logging/loki:v2.9.2
    name: loki
  - image: quay.io/observatorium/api:latest
    name: gateway
  - image: quay.io/observatorium/opa-openshift:latest
    name: opa
  version: 0.1.0
  webhookdefinitions:
  - admissionReviewVersions:
    - v1
    - v1beta1
    containerPort: 443
    conversionCRDs:
    - alertingrules.loki.grafana.com
    deploymentName: loki-operator-controller-manager
    generateName: calertingrules.kb.io
    sideEffects: None
    targetPort: 9443
    type: ConversionWebhook
    webhookPath: /convert
  - admissionReviewVersions:
    - v1
    - v1beta1
    containerPort: 443
    conversionCRDs:
    - lokistacks.loki.grafana.com
    deploymentName: loki-operator-controller-manager
    generateName: clokistacks.kb.io
    sideEffects: None
    targetPort: 9443
    type: ConversionWebhook
    webhookPath: /convert
  - admissionReviewVersions:
    - v1
    - v1beta1
    containerPort: 443
    conversionCRDs:
    - recordingrules.loki.grafana.com
    deploymentName: loki-operator-controller-manager
    generateName: crecordingrules.kb.io
    sideEffects: None
    targetPort: 9443
    type: ConversionWebhook
    webhookPath: /convert
  - admissionReviewVersions:
    - v1
    - v1beta1
    containerPort: 443
    conversionCRDs:
    - rulerconfigs.loki.grafana.com
    deploymentName: loki-operator-controller-manager
    generateName: crulerconfigs.kb.io
    sideEffects: None
    targetPort: 9443
    type: ConversionWebhook
    webhookPath: /convert
  - admissionReviewVersions:
    - v1
    containerPort: 443
    deploymentName: loki-operator-controller-manager
    failurePolicy: Fail
    generateName: valertingrule.loki.grafana.com
    rules:
    - apiGroups:
      - loki.grafana.com
      apiVersions:
      - v1
      operations:
      - CREATE
      - UPDATE
      resources:
      - alertingrules
    sideEffects: None
    targetPort: 9443
    type: ValidatingAdmissionWebhook
    webhookPath: /validate-loki-grafana-com-v1-alertingrule
  - admissionReviewVersions:
    - v1
    containerPort: 443
    deploymentName: loki-operator-controller-manager
    failurePolicy: Fail
    generateName: vlokistack.loki.grafana.com
    rules:
    - apiGroups:
      - loki.grafana.com
      apiVersions:
      - v1
      operations:
      - CREATE
      - UPDATE
      resources:
      - lokistacks
    sideEffects: None
    targetPort: 9443
    type: ValidatingAdmissionWebhook
    webhookPath: /validate-loki-grafana-com-v1-lokistack
  - admissionReviewVersions:
    - v1
    containerPort: 443
    deploymentName: loki-operator-controller-manager
    failurePolicy: Fail
    generateName: vrecordingrule.loki.grafana.com
    rules:
    - apiGroups:
      - loki.grafana.com
      apiVersions:
      - v1
      operations:
      - CREATE
      - UPDATE
      resources:
      - recordingrules
    sideEffects: None
    targetPort: 9443
    type: ValidatingAdmissionWebhook
    webhookPath: /validate-loki-grafana-com-v1-recordingrule
  - admissionReviewVersions:
    - v1
    containerPort: 443
    deploymentName: loki-operator-controller-manager
    failurePolicy: Fail
    generateName: vrulerconfig.loki.grafana.com
    rules:
    - apiGroups:
      - loki.grafana.com
      apiVersions:
      - v1
      operations:
      - CREATE
      - UPDATE
      resources:
      - rulerconfigs
    sideEffects: None
    targetPort: 9443
    type: ValidatingAdmissionWebhook
    webhookPath: /validate-loki-grafana-com-v1-rulerconfig<|MERGE_RESOLUTION|>--- conflicted
+++ resolved
@@ -150,11 +150,7 @@
     categories: OpenShift Optional, Logging & Tracing
     certified: "false"
     containerImage: quay.io/openshift-logging/loki-operator:0.1.0
-<<<<<<< HEAD
-    createdAt: "2023-11-02T18:38:28Z"
-=======
     createdAt: "2023-11-23T11:25:35Z"
->>>>>>> 21a07773
     description: |
       The Loki Operator for OCP provides a means for configuring and managing a Loki stack for cluster logging.
       ## Prerequisites and Requirements
