apiVersion: apiextensions.k8s.io/v1
kind: CustomResourceDefinition
metadata:
  annotations:
    controller-gen.kubebuilder.io/version: v0.16.3
  creationTimestamp: null
  labels:
    app.kubernetes.io/instance: loki-operator-v0.6.2
    app.kubernetes.io/managed-by: operator-lifecycle-manager
    app.kubernetes.io/name: loki-operator
    app.kubernetes.io/part-of: loki-operator
    app.kubernetes.io/version: 0.6.2
  name: lokistacks.loki.grafana.com
spec:
  conversion:
    strategy: Webhook
    webhook:
      clientConfig:
        service:
          name: loki-operator-webhook-service
          namespace: loki-operator
          path: /convert
          port: 443
      conversionReviewVersions:
      - v1
      - v1beta1
  group: loki.grafana.com
  names:
    categories:
    - logging
    kind: LokiStack
    listKind: LokiStackList
    plural: lokistacks
    singular: lokistack
  scope: Namespaced
  versions:
  - name: v1
    schema:
      openAPIV3Schema:
        description: LokiStack is the Schema for the lokistacks API
        properties:
          apiVersion:
            description: |-
              APIVersion defines the versioned schema of this representation of an object.
              Servers should convert recognized schemas to the latest internal value, and
              may reject unrecognized values.
              More info: https://git.k8s.io/community/contributors/devel/sig-architecture/api-conventions.md#resources
            type: string
          kind:
            description: |-
              Kind is a string value representing the REST resource this object represents.
              Servers may infer this from the endpoint the client submits requests to.
              Cannot be updated.
              In CamelCase.
              More info: https://git.k8s.io/community/contributors/devel/sig-architecture/api-conventions.md#types-kinds
            type: string
          metadata:
            type: object
          spec:
            description: LokiStack CR spec field.
            properties:
              hashRing:
                description: HashRing defines the spec for the distributed hash ring
                  configuration.
                properties:
                  memberlist:
                    description: MemberList configuration spec
                    properties:
                      enableIPv6:
                        description: |-
                          EnableIPv6 enables IPv6 support for the memberlist based hash ring.

                          Currently this also forces the instanceAddrType to podIP to avoid local address lookup
                          for the memberlist.
                        type: boolean
                      instanceAddrType:
                        description: |-
                          InstanceAddrType defines the type of address to use to advertise to the ring.
                          Defaults to the first address from any private network interfaces of the current pod.
                          Alternatively the public pod IP can be used in case private networks (RFC 1918 and RFC 6598)
                          are not available.
                        enum:
                        - default
                        - podIP
                        type: string
                    type: object
                  type:
                    default: memberlist
                    description: Type of hash ring implementation that should be used
                    enum:
                    - memberlist
                    type: string
                required:
                - type
                type: object
              limits:
                description: Limits defines the limits to be applied to log stream
                  processing.
                properties:
                  global:
                    description: Global defines the limits applied globally across
                      the cluster.
                    properties:
                      ingestion:
                        description: IngestionLimits defines the limits applied on
                          ingested log streams.
                        properties:
                          ingestionBurstSize:
                            description: |-
                              IngestionBurstSize defines the local rate-limited sample size per
                              distributor replica. It should be set to the set at least to the
                              maximum logs size expected in a single push request.
                            format: int32
                            type: integer
                          ingestionRate:
                            description: IngestionRate defines the sample size per
                              second. Units MB.
                            format: int32
                            type: integer
                          maxGlobalStreamsPerTenant:
                            description: |-
                              MaxGlobalStreamsPerTenant defines the maximum number of active streams
                              per tenant, across the cluster.
                            format: int32
                            type: integer
                          maxLabelNameLength:
                            description: |-
                              MaxLabelNameLength defines the maximum number of characters allowed
                              for label keys in log streams.
                            format: int32
                            type: integer
                          maxLabelNamesPerSeries:
                            description: |-
                              MaxLabelNamesPerSeries defines the maximum number of label names per series
                              in each log stream.
                            format: int32
                            type: integer
                          maxLabelValueLength:
                            description: |-
                              MaxLabelValueLength defines the maximum number of characters allowed
                              for label values in log streams.
                            format: int32
                            type: integer
                          maxLineSize:
                            description: MaxLineSize defines the maximum line size
                              on ingestion path. Units in Bytes.
                            format: int32
                            type: integer
                          perStreamDesiredRate:
                            description: |-
                              PerStreamDesiredRate defines the desired ingestion rate per second that LokiStack should
                              target applying automatic stream sharding. Units MB.
                            format: int32
                            type: integer
                          perStreamRateLimit:
                            description: PerStreamRateLimit defines the maximum byte
                              rate per second per stream. Units MB.
                            format: int32
                            type: integer
                          perStreamRateLimitBurst:
                            description: PerStreamRateLimitBurst defines the maximum
                              burst bytes per stream. Units MB.
                            format: int32
                            type: integer
                        type: object
                      otlp:
                        description: |-
                          OTLP to configure which resource, scope and log attributes
                          to store as labels or structured metadata or drop them altogether
                          for all tenants.
                        properties:
                          streamLabels:
                            description: StreamLabels configures which resource attributes
                              are converted to Loki stream labels.
                            properties:
                              resourceAttributes:
                                description: ResourceAttributes lists the names of
                                  the resource attributes that should be converted
                                  into Loki stream labels.
                                items:
                                  properties:
                                    name:
                                      description: Name contains either a verbatim
                                        name of an attribute or a regular expression
                                        matching many attributes.
                                      type: string
                                    regex:
                                      description: If Regex is true, then Name is
                                        treated as a regular expression instead of
                                        as a verbatim attribute name.
                                      type: boolean
                                  required:
                                  - name
                                  type: object
                                type: array
                            type: object
                          structuredMetadata:
                            description: StructuredMetadata configures which attributes
                              are included in structured metadata.
                            properties:
                              logAttributes:
                                description: LogAttributes lists the names of log
                                  attributes that should be included in structured
                                  metadata.
                                items:
                                  properties:
                                    name:
                                      description: Name contains either a verbatim
                                        name of an attribute or a regular expression
                                        matching many attributes.
                                      type: string
<<<<<<< HEAD
                                    regex:
                                      description: If Regex is true, then Name is
                                        treated as a regular expression instead of
                                        as a verbatim attribute name.
                                      type: boolean
                                  required:
                                  - name
                                  type: object
                                type: array
                              resourceAttributes:
                                description: ResourceAttributes lists the names of
                                  resource attributes that should be included in structured
                                  metadata.
                                items:
                                  properties:
                                    name:
                                      description: Name contains either a verbatim
                                        name of an attribute or a regular expression
                                        matching many attributes.
                                      type: string
                                    regex:
                                      description: If Regex is true, then Name is
                                        treated as a regular expression instead of
                                        as a verbatim attribute name.
                                      type: boolean
                                  required:
                                  - name
                                  type: object
                                type: array
                              scopeAttributes:
                                description: ScopeAttributes lists the names of scope
                                  attributes that should be included in structured
                                  metadata.
                                items:
                                  properties:
                                    name:
                                      description: Name contains either a verbatim
                                        name of an attribute or a regular expression
                                        matching many attributes.
                                      type: string
                                    regex:
                                      description: If Regex is true, then Name is
                                        treated as a regular expression instead of
                                        as a verbatim attribute name.
                                      type: boolean
                                  required:
                                  - name
                                  type: object
                                type: array
=======
                                  required:
                                  - action
                                  type: object
                                type: array
                              ignoreDefaults:
                                description: |-
                                  IgnoreDefaults controls whether to ignore the global configuration for resource attributes
                                  indexed as labels.

                                  If IgnoreDefaults is true, then this spec needs to contain at least one mapping to a index label.
                                type: boolean
>>>>>>> adc75389
                            type: object
                        type: object
                      queries:
                        description: QueryLimits defines the limit applied on querying
                          log streams.
                        properties:
                          cardinalityLimit:
                            description: CardinalityLimit defines the cardinality
                              limit for index queries.
                            format: int32
                            type: integer
                          maxChunksPerQuery:
                            description: |-
                              MaxChunksPerQuery defines the maximum number of chunks
                              that can be fetched by a single query.
                            format: int32
                            type: integer
                          maxEntriesLimitPerQuery:
                            description: |-
                              MaxEntriesLimitsPerQuery defines the maximum number of log entries
                              that will be returned for a query.
                            format: int32
                            type: integer
                          maxQuerySeries:
                            description: |-
                              MaxQuerySeries defines the maximum of unique series
                              that is returned by a metric query.
                            format: int32
                            type: integer
                          maxVolumeSeries:
                            description: MaxVolumeSeries defines the maximum number
                              of aggregated series in a log-volume response
                            format: int32
                            type: integer
                          queryTimeout:
                            default: 3m
                            description: Timeout when querying ingesters or storage
                              during the execution of a query request.
                            type: string
                        type: object
                      retention:
                        description: Retention defines how long logs are kept in storage.
                        properties:
                          days:
                            description: Days contains the number of days logs are
                              kept.
                            minimum: 1
                            type: integer
                          streams:
                            description: Stream defines the log stream.
                            items:
                              description: RetentionStreamSpec defines a log stream
                                with separate retention time.
                              properties:
                                days:
                                  description: Days contains the number of days logs
                                    are kept.
                                  minimum: 1
                                  type: integer
                                priority:
                                  default: 1
                                  description: Priority defines the priority of this
                                    selector compared to other retention rules.
                                  format: int32
                                  type: integer
                                selector:
                                  description: Selector contains the LogQL query used
                                    to define the log stream.
                                  type: string
                              required:
                              - days
                              - selector
                              type: object
                            type: array
                        required:
                        - days
                        type: object
                    type: object
                  tenants:
                    additionalProperties:
                      description: PerTenantLimitsTemplateSpec defines the limits  applied
                        at ingestion or query path.
                      properties:
                        ingestion:
                          description: IngestionLimits defines the limits applied
                            on ingested log streams.
                          properties:
                            ingestionBurstSize:
                              description: |-
                                IngestionBurstSize defines the local rate-limited sample size per
                                distributor replica. It should be set to the set at least to the
                                maximum logs size expected in a single push request.
                              format: int32
                              type: integer
                            ingestionRate:
                              description: IngestionRate defines the sample size per
                                second. Units MB.
                              format: int32
                              type: integer
                            maxGlobalStreamsPerTenant:
                              description: |-
                                MaxGlobalStreamsPerTenant defines the maximum number of active streams
                                per tenant, across the cluster.
                              format: int32
                              type: integer
                            maxLabelNameLength:
                              description: |-
                                MaxLabelNameLength defines the maximum number of characters allowed
                                for label keys in log streams.
                              format: int32
                              type: integer
                            maxLabelNamesPerSeries:
                              description: |-
                                MaxLabelNamesPerSeries defines the maximum number of label names per series
                                in each log stream.
                              format: int32
                              type: integer
                            maxLabelValueLength:
                              description: |-
                                MaxLabelValueLength defines the maximum number of characters allowed
                                for label values in log streams.
                              format: int32
                              type: integer
                            maxLineSize:
                              description: MaxLineSize defines the maximum line size
                                on ingestion path. Units in Bytes.
                              format: int32
                              type: integer
                            perStreamDesiredRate:
                              description: |-
                                PerStreamDesiredRate defines the desired ingestion rate per second that LokiStack should
                                target applying automatic stream sharding. Units MB.
                              format: int32
                              type: integer
                            perStreamRateLimit:
                              description: PerStreamRateLimit defines the maximum
                                byte rate per second per stream. Units MB.
                              format: int32
                              type: integer
                            perStreamRateLimitBurst:
                              description: PerStreamRateLimitBurst defines the maximum
                                burst bytes per stream. Units MB.
                              format: int32
                              type: integer
                          type: object
                        otlp:
                          description: |-
                            OTLP to configure which resource, scope and log attributes
                            to store as labels or structured metadata or drop them altogether
                            for a single tenants.
                          properties:
                            ignoreGlobalStreamLabels:
                              description: When IgnoreGlobalStreamLabels is true,
                                then this tenant will ignore the global stream label
                                configuration.
                              type: boolean
                            streamLabels:
                              description: StreamLabels configures which resource
                                attributes are converted to Loki stream labels.
                              properties:
                                resourceAttributes:
                                  description: ResourceAttributes lists the names
                                    of the resource attributes that should be converted
                                    into Loki stream labels.
                                  items:
                                    properties:
                                      name:
                                        description: Name contains either a verbatim
                                          name of an attribute or a regular expression
                                          matching many attributes.
                                        type: string
                                      regex:
                                        description: If Regex is true, then Name is
                                          treated as a regular expression instead
                                          of as a verbatim attribute name.
                                        type: boolean
                                    required:
                                    - name
                                    type: object
                                  type: array
                              type: object
                            structuredMetadata:
                              description: StructuredMetadata configures which attributes
                                are included in structured metadata.
                              properties:
                                logAttributes:
                                  description: LogAttributes lists the names of log
                                    attributes that should be included in structured
                                    metadata.
                                  items:
                                    properties:
                                      name:
                                        description: Name contains either a verbatim
                                          name of an attribute or a regular expression
                                          matching many attributes.
                                        type: string
<<<<<<< HEAD
                                      regex:
                                        description: If Regex is true, then Name is
                                          treated as a regular expression instead
                                          of as a verbatim attribute name.
                                        type: boolean
                                    required:
                                    - name
                                    type: object
                                  type: array
                                resourceAttributes:
                                  description: ResourceAttributes lists the names
                                    of resource attributes that should be included
                                    in structured metadata.
                                  items:
                                    properties:
                                      name:
                                        description: Name contains either a verbatim
                                          name of an attribute or a regular expression
                                          matching many attributes.
                                        type: string
                                      regex:
                                        description: If Regex is true, then Name is
                                          treated as a regular expression instead
                                          of as a verbatim attribute name.
                                        type: boolean
                                    required:
                                    - name
                                    type: object
                                  type: array
                                scopeAttributes:
                                  description: ScopeAttributes lists the names of
                                    scope attributes that should be included in structured
                                    metadata.
                                  items:
                                    properties:
                                      name:
                                        description: Name contains either a verbatim
                                          name of an attribute or a regular expression
                                          matching many attributes.
                                        type: string
                                      regex:
                                        description: If Regex is true, then Name is
                                          treated as a regular expression instead
                                          of as a verbatim attribute name.
                                        type: boolean
                                    required:
                                    - name
                                    type: object
                                  type: array
=======
                                    required:
                                    - action
                                    type: object
                                  type: array
                                ignoreDefaults:
                                  description: |-
                                    IgnoreDefaults controls whether to ignore the global configuration for resource attributes
                                    indexed as labels.

                                    If IgnoreDefaults is true, then this spec needs to contain at least one mapping to a index label.
                                  type: boolean
>>>>>>> adc75389
                              type: object
                          type: object
                        queries:
                          description: QueryLimits defines the limit applied on querying
                            log streams.
                          properties:
                            blocked:
                              description: Blocked defines the list of rules to block
                                matching queries.
                              items:
                                description: BlockedQuerySpec defines the rule spec
                                  for queries to be blocked.
                                minProperties: 1
                                properties:
                                  hash:
                                    description: Hash is a 32-bit FNV-1 hash of the
                                      query string.
                                    format: int32
                                    type: integer
                                  pattern:
                                    description: Pattern defines the pattern matching
                                      the queries to be blocked.
                                    type: string
                                  regex:
                                    description: Regex defines if the pattern is a
                                      regular expression. If false the pattern will
                                      be used only for exact matches.
                                    type: boolean
                                  types:
                                    description: Types defines the list of query types
                                      that should be considered for blocking.
                                    items:
                                      description: BlockedQueryType defines which
                                        type of query a blocked query should apply
                                        to.
                                      enum:
                                      - filter
                                      - limited
                                      - metric
                                      type: string
                                    type: array
                                type: object
                              type: array
                            cardinalityLimit:
                              description: CardinalityLimit defines the cardinality
                                limit for index queries.
                              format: int32
                              type: integer
                            maxChunksPerQuery:
                              description: |-
                                MaxChunksPerQuery defines the maximum number of chunks
                                that can be fetched by a single query.
                              format: int32
                              type: integer
                            maxEntriesLimitPerQuery:
                              description: |-
                                MaxEntriesLimitsPerQuery defines the maximum number of log entries
                                that will be returned for a query.
                              format: int32
                              type: integer
                            maxQuerySeries:
                              description: |-
                                MaxQuerySeries defines the maximum of unique series
                                that is returned by a metric query.
                              format: int32
                              type: integer
                            maxVolumeSeries:
                              description: MaxVolumeSeries defines the maximum number
                                of aggregated series in a log-volume response
                              format: int32
                              type: integer
                            queryTimeout:
                              default: 3m
                              description: Timeout when querying ingesters or storage
                                during the execution of a query request.
                              type: string
                          type: object
                        retention:
                          description: Retention defines how long logs are kept in
                            storage.
                          properties:
                            days:
                              description: Days contains the number of days logs are
                                kept.
                              minimum: 1
                              type: integer
                            streams:
                              description: Stream defines the log stream.
                              items:
                                description: RetentionStreamSpec defines a log stream
                                  with separate retention time.
                                properties:
                                  days:
                                    description: Days contains the number of days
                                      logs are kept.
                                    minimum: 1
                                    type: integer
                                  priority:
                                    default: 1
                                    description: Priority defines the priority of
                                      this selector compared to other retention rules.
                                    format: int32
                                    type: integer
                                  selector:
                                    description: Selector contains the LogQL query
                                      used to define the log stream.
                                    type: string
                                required:
                                - days
                                - selector
                                type: object
                              type: array
                          required:
                          - days
                          type: object
                      type: object
                    description: Tenants defines the limits applied per tenant.
                    type: object
                type: object
              managementState:
                default: Managed
                description: |-
                  ManagementState defines if the CR should be managed by the operator or not.
                  Default is managed.
                enum:
                - Managed
                - Unmanaged
                type: string
              proxy:
                description: Proxy defines the spec for the object proxy to configure
                  cluster proxy information.
                properties:
                  httpProxy:
                    description: HTTPProxy configures the HTTP_PROXY/http_proxy env
                      variable.
                    type: string
                  httpsProxy:
                    description: HTTPSProxy configures the HTTPS_PROXY/https_proxy
                      env variable.
                    type: string
                  noProxy:
                    description: NoProxy configures the NO_PROXY/no_proxy env variable.
                    type: string
                type: object
              replication:
                description: Replication defines the configuration for Loki data replication.
                properties:
                  factor:
                    description: Factor defines the policy for log stream replication.
                    format: int32
                    minimum: 1
                    type: integer
                  zones:
                    description: |-
                      Zones defines an array of ZoneSpec that the scheduler will try to satisfy.
                      IMPORTANT: Make sure that the replication factor defined is less than or equal to the number of available zones.
                    items:
                      description: ZoneSpec defines the spec to support zone-aware
                        component deployments.
                      properties:
                        maxSkew:
                          default: 1
                          description: MaxSkew describes the maximum degree to which
                            Pods can be unevenly distributed.
                          type: integer
                        topologyKey:
                          description: TopologyKey is the key that defines a topology
                            in the Nodes' labels.
                          type: string
                      required:
                      - maxSkew
                      - topologyKey
                      type: object
                    type: array
                type: object
              replicationFactor:
                description: |-
                  Deprecated: Please use replication.factor instead. This field will be removed in future versions of this CRD.
                  ReplicationFactor defines the policy for log stream replication.
                format: int32
                minimum: 1
                type: integer
              rules:
                description: Rules defines the spec for the ruler component.
                properties:
                  enabled:
                    description: Enabled defines a flag to enable/disable the ruler
                      component
                    type: boolean
                  namespaceSelector:
                    description: |-
                      Namespaces to be selected for PrometheusRules discovery. If unspecified, only
                      the same namespace as the LokiStack object is in is used.
                    properties:
                      matchExpressions:
                        description: matchExpressions is a list of label selector
                          requirements. The requirements are ANDed.
                        items:
                          description: |-
                            A label selector requirement is a selector that contains values, a key, and an operator that
                            relates the key and values.
                          properties:
                            key:
                              description: key is the label key that the selector
                                applies to.
                              type: string
                            operator:
                              description: |-
                                operator represents a key's relationship to a set of values.
                                Valid operators are In, NotIn, Exists and DoesNotExist.
                              type: string
                            values:
                              description: |-
                                values is an array of string values. If the operator is In or NotIn,
                                the values array must be non-empty. If the operator is Exists or DoesNotExist,
                                the values array must be empty. This array is replaced during a strategic
                                merge patch.
                              items:
                                type: string
                              type: array
                          required:
                          - key
                          - operator
                          type: object
                        type: array
                      matchLabels:
                        additionalProperties:
                          type: string
                        description: |-
                          matchLabels is a map of {key,value} pairs. A single {key,value} in the matchLabels
                          map is equivalent to an element of matchExpressions, whose key field is "key", the
                          operator is "In", and the values array contains only "value". The requirements are ANDed.
                        type: object
                    type: object
                    x-kubernetes-map-type: atomic
                  selector:
                    description: |-
                      A selector to select which LokiRules to mount for loading alerting/recording
                      rules from.
                    properties:
                      matchExpressions:
                        description: matchExpressions is a list of label selector
                          requirements. The requirements are ANDed.
                        items:
                          description: |-
                            A label selector requirement is a selector that contains values, a key, and an operator that
                            relates the key and values.
                          properties:
                            key:
                              description: key is the label key that the selector
                                applies to.
                              type: string
                            operator:
                              description: |-
                                operator represents a key's relationship to a set of values.
                                Valid operators are In, NotIn, Exists and DoesNotExist.
                              type: string
                            values:
                              description: |-
                                values is an array of string values. If the operator is In or NotIn,
                                the values array must be non-empty. If the operator is Exists or DoesNotExist,
                                the values array must be empty. This array is replaced during a strategic
                                merge patch.
                              items:
                                type: string
                              type: array
                          required:
                          - key
                          - operator
                          type: object
                        type: array
                      matchLabels:
                        additionalProperties:
                          type: string
                        description: |-
                          matchLabels is a map of {key,value} pairs. A single {key,value} in the matchLabels
                          map is equivalent to an element of matchExpressions, whose key field is "key", the
                          operator is "In", and the values array contains only "value". The requirements are ANDed.
                        type: object
                    type: object
                    x-kubernetes-map-type: atomic
                required:
                - enabled
                type: object
              size:
                description: Size defines one of the support Loki deployment scale
                  out sizes.
                enum:
                - 1x.demo
                - 1x.extra-small
                - 1x.small
                - 1x.medium
                type: string
              storage:
                description: Storage defines the spec for the object storage endpoint
                  to store logs.
                properties:
                  schemas:
                    default:
                    - effectiveDate: "2020-10-11"
                      version: v11
                    description: Schemas for reading and writing logs.
                    items:
                      description: ObjectStorageSchema defines a schema version and
                        the date when it will become effective.
                      properties:
                        effectiveDate:
                          description: |-
                            EffectiveDate contains a date in YYYY-MM-DD format which is interpreted in the UTC time zone.

                            The configuration always needs at least one schema that is currently valid. This means that when creating a new
                            LokiStack it is recommended to add a schema with the latest available version and an effective date of "yesterday".
                            New schema versions added to the configuration always needs to be placed "in the future", so that Loki can start
                            using it once the day rolls over.
                          pattern: ^([0-9]{4,})([-]([0-9]{2})){2}$
                          type: string
                        version:
                          description: Version for writing and reading logs.
                          enum:
                          - v11
                          - v12
                          - v13
                          type: string
                      required:
                      - effectiveDate
                      - version
                      type: object
                    minItems: 1
                    type: array
                  secret:
                    description: |-
                      Secret for object storage authentication.
                      Name of a secret in the same namespace as the LokiStack custom resource.
                    properties:
                      credentialMode:
                        description: |-
                          CredentialMode can be used to set the desired credential mode for authenticating with the object storage.
                          If this is not set, then the operator tries to infer the credential mode from the provided secret and its
                          own configuration.
                        enum:
                        - static
                        - token
                        - token-cco
                        type: string
                      name:
                        description: Name of a secret in the namespace configured
                          for object storage secrets.
                        type: string
                      type:
                        description: Type of object storage that should be used
                        enum:
                        - azure
                        - gcs
                        - s3
                        - swift
                        - alibabacloud
                        type: string
                    required:
                    - name
                    - type
                    type: object
                  tls:
                    description: TLS configuration for reaching the object storage
                      endpoint.
                    properties:
                      caKey:
                        description: |-
                          Key is the data key of a ConfigMap containing a CA certificate.
                          It needs to be in the same namespace as the LokiStack custom resource.
                          If empty, it defaults to "service-ca.crt".
                        type: string
                      caName:
                        description: |-
                          CA is the name of a ConfigMap containing a CA certificate.
                          It needs to be in the same namespace as the LokiStack custom resource.
                        type: string
                    required:
                    - caName
                    type: object
                required:
                - secret
                type: object
              storageClassName:
                description: Storage class name defines the storage class for ingester/querier
                  PVCs.
                type: string
              template:
                description: Template defines the resource/limits/tolerations/nodeselectors
                  per component.
                properties:
                  compactor:
                    description: Compactor defines the compaction component spec.
                    properties:
                      nodeSelector:
                        additionalProperties:
                          type: string
                        description: |-
                          NodeSelector defines the labels required by a node to schedule
                          the component onto it.
                        type: object
                      podAntiAffinity:
                        description: |-
                          PodAntiAffinity defines the pod anti affinity scheduling rules to schedule pods
                          of a component.
                        properties:
                          preferredDuringSchedulingIgnoredDuringExecution:
                            description: |-
                              The scheduler will prefer to schedule pods to nodes that satisfy
                              the anti-affinity expressions specified by this field, but it may choose
                              a node that violates one or more of the expressions. The node that is
                              most preferred is the one with the greatest sum of weights, i.e.
                              for each node that meets all of the scheduling requirements (resource
                              request, requiredDuringScheduling anti-affinity expressions, etc.),
                              compute a sum by iterating through the elements of this field and adding
                              "weight" to the sum if the node has pods which matches the corresponding podAffinityTerm; the
                              node(s) with the highest sum are the most preferred.
                            items:
                              description: The weights of all of the matched WeightedPodAffinityTerm
                                fields are added per-node to find the most preferred
                                node(s)
                              properties:
                                podAffinityTerm:
                                  description: Required. A pod affinity term, associated
                                    with the corresponding weight.
                                  properties:
                                    labelSelector:
                                      description: A label query over a set of resources,
                                        in this case pods.
                                      properties:
                                        matchExpressions:
                                          description: matchExpressions is a list
                                            of label selector requirements. The requirements
                                            are ANDed.
                                          items:
                                            description: |-
                                              A label selector requirement is a selector that contains values, a key, and an operator that
                                              relates the key and values.
                                            properties:
                                              key:
                                                description: key is the label key
                                                  that the selector applies to.
                                                type: string
                                              operator:
                                                description: |-
                                                  operator represents a key's relationship to a set of values.
                                                  Valid operators are In, NotIn, Exists and DoesNotExist.
                                                type: string
                                              values:
                                                description: |-
                                                  values is an array of string values. If the operator is In or NotIn,
                                                  the values array must be non-empty. If the operator is Exists or DoesNotExist,
                                                  the values array must be empty. This array is replaced during a strategic
                                                  merge patch.
                                                items:
                                                  type: string
                                                type: array
                                            required:
                                            - key
                                            - operator
                                            type: object
                                          type: array
                                        matchLabels:
                                          additionalProperties:
                                            type: string
                                          description: |-
                                            matchLabels is a map of {key,value} pairs. A single {key,value} in the matchLabels
                                            map is equivalent to an element of matchExpressions, whose key field is "key", the
                                            operator is "In", and the values array contains only "value". The requirements are ANDed.
                                          type: object
                                      type: object
                                      x-kubernetes-map-type: atomic
                                    namespaceSelector:
                                      description: |-
                                        A label query over the set of namespaces that the term applies to.
                                        The term is applied to the union of the namespaces selected by this field
                                        and the ones listed in the namespaces field.
                                        null selector and null or empty namespaces list means "this pod's namespace".
                                        An empty selector ({}) matches all namespaces.
                                      properties:
                                        matchExpressions:
                                          description: matchExpressions is a list
                                            of label selector requirements. The requirements
                                            are ANDed.
                                          items:
                                            description: |-
                                              A label selector requirement is a selector that contains values, a key, and an operator that
                                              relates the key and values.
                                            properties:
                                              key:
                                                description: key is the label key
                                                  that the selector applies to.
                                                type: string
                                              operator:
                                                description: |-
                                                  operator represents a key's relationship to a set of values.
                                                  Valid operators are In, NotIn, Exists and DoesNotExist.
                                                type: string
                                              values:
                                                description: |-
                                                  values is an array of string values. If the operator is In or NotIn,
                                                  the values array must be non-empty. If the operator is Exists or DoesNotExist,
                                                  the values array must be empty. This array is replaced during a strategic
                                                  merge patch.
                                                items:
                                                  type: string
                                                type: array
                                            required:
                                            - key
                                            - operator
                                            type: object
                                          type: array
                                        matchLabels:
                                          additionalProperties:
                                            type: string
                                          description: |-
                                            matchLabels is a map of {key,value} pairs. A single {key,value} in the matchLabels
                                            map is equivalent to an element of matchExpressions, whose key field is "key", the
                                            operator is "In", and the values array contains only "value". The requirements are ANDed.
                                          type: object
                                      type: object
                                      x-kubernetes-map-type: atomic
                                    namespaces:
                                      description: |-
                                        namespaces specifies a static list of namespace names that the term applies to.
                                        The term is applied to the union of the namespaces listed in this field
                                        and the ones selected by namespaceSelector.
                                        null or empty namespaces list and null namespaceSelector means "this pod's namespace".
                                      items:
                                        type: string
                                      type: array
                                    topologyKey:
                                      description: |-
                                        This pod should be co-located (affinity) or not co-located (anti-affinity) with the pods matching
                                        the labelSelector in the specified namespaces, where co-located is defined as running on a node
                                        whose value of the label with key topologyKey matches that of any node on which any of the
                                        selected pods is running.
                                        Empty topologyKey is not allowed.
                                      type: string
                                  required:
                                  - topologyKey
                                  type: object
                                weight:
                                  description: |-
                                    weight associated with matching the corresponding podAffinityTerm,
                                    in the range 1-100.
                                  format: int32
                                  type: integer
                              required:
                              - podAffinityTerm
                              - weight
                              type: object
                            type: array
                          requiredDuringSchedulingIgnoredDuringExecution:
                            description: |-
                              If the anti-affinity requirements specified by this field are not met at
                              scheduling time, the pod will not be scheduled onto the node.
                              If the anti-affinity requirements specified by this field cease to be met
                              at some point during pod execution (e.g. due to a pod label update), the
                              system may or may not try to eventually evict the pod from its node.
                              When there are multiple elements, the lists of nodes corresponding to each
                              podAffinityTerm are intersected, i.e. all terms must be satisfied.
                            items:
                              description: |-
                                Defines a set of pods (namely those matching the labelSelector
                                relative to the given namespace(s)) that this pod should be
                                co-located (affinity) or not co-located (anti-affinity) with,
                                where co-located is defined as running on a node whose value of
                                the label with key <topologyKey> matches that of any node on which
                                a pod of the set of pods is running
                              properties:
                                labelSelector:
                                  description: A label query over a set of resources,
                                    in this case pods.
                                  properties:
                                    matchExpressions:
                                      description: matchExpressions is a list of label
                                        selector requirements. The requirements are
                                        ANDed.
                                      items:
                                        description: |-
                                          A label selector requirement is a selector that contains values, a key, and an operator that
                                          relates the key and values.
                                        properties:
                                          key:
                                            description: key is the label key that
                                              the selector applies to.
                                            type: string
                                          operator:
                                            description: |-
                                              operator represents a key's relationship to a set of values.
                                              Valid operators are In, NotIn, Exists and DoesNotExist.
                                            type: string
                                          values:
                                            description: |-
                                              values is an array of string values. If the operator is In or NotIn,
                                              the values array must be non-empty. If the operator is Exists or DoesNotExist,
                                              the values array must be empty. This array is replaced during a strategic
                                              merge patch.
                                            items:
                                              type: string
                                            type: array
                                        required:
                                        - key
                                        - operator
                                        type: object
                                      type: array
                                    matchLabels:
                                      additionalProperties:
                                        type: string
                                      description: |-
                                        matchLabels is a map of {key,value} pairs. A single {key,value} in the matchLabels
                                        map is equivalent to an element of matchExpressions, whose key field is "key", the
                                        operator is "In", and the values array contains only "value". The requirements are ANDed.
                                      type: object
                                  type: object
                                  x-kubernetes-map-type: atomic
                                namespaceSelector:
                                  description: |-
                                    A label query over the set of namespaces that the term applies to.
                                    The term is applied to the union of the namespaces selected by this field
                                    and the ones listed in the namespaces field.
                                    null selector and null or empty namespaces list means "this pod's namespace".
                                    An empty selector ({}) matches all namespaces.
                                  properties:
                                    matchExpressions:
                                      description: matchExpressions is a list of label
                                        selector requirements. The requirements are
                                        ANDed.
                                      items:
                                        description: |-
                                          A label selector requirement is a selector that contains values, a key, and an operator that
                                          relates the key and values.
                                        properties:
                                          key:
                                            description: key is the label key that
                                              the selector applies to.
                                            type: string
                                          operator:
                                            description: |-
                                              operator represents a key's relationship to a set of values.
                                              Valid operators are In, NotIn, Exists and DoesNotExist.
                                            type: string
                                          values:
                                            description: |-
                                              values is an array of string values. If the operator is In or NotIn,
                                              the values array must be non-empty. If the operator is Exists or DoesNotExist,
                                              the values array must be empty. This array is replaced during a strategic
                                              merge patch.
                                            items:
                                              type: string
                                            type: array
                                        required:
                                        - key
                                        - operator
                                        type: object
                                      type: array
                                    matchLabels:
                                      additionalProperties:
                                        type: string
                                      description: |-
                                        matchLabels is a map of {key,value} pairs. A single {key,value} in the matchLabels
                                        map is equivalent to an element of matchExpressions, whose key field is "key", the
                                        operator is "In", and the values array contains only "value". The requirements are ANDed.
                                      type: object
                                  type: object
                                  x-kubernetes-map-type: atomic
                                namespaces:
                                  description: |-
                                    namespaces specifies a static list of namespace names that the term applies to.
                                    The term is applied to the union of the namespaces listed in this field
                                    and the ones selected by namespaceSelector.
                                    null or empty namespaces list and null namespaceSelector means "this pod's namespace".
                                  items:
                                    type: string
                                  type: array
                                topologyKey:
                                  description: |-
                                    This pod should be co-located (affinity) or not co-located (anti-affinity) with the pods matching
                                    the labelSelector in the specified namespaces, where co-located is defined as running on a node
                                    whose value of the label with key topologyKey matches that of any node on which any of the
                                    selected pods is running.
                                    Empty topologyKey is not allowed.
                                  type: string
                              required:
                              - topologyKey
                              type: object
                            type: array
                        type: object
                      replicas:
                        description: Replicas defines the number of replica pods of
                          the component.
                        format: int32
                        type: integer
                      tolerations:
                        description: |-
                          Tolerations defines the tolerations required by a node to schedule
                          the component onto it.
                        items:
                          description: |-
                            The pod this Toleration is attached to tolerates any taint that matches
                            the triple <key,value,effect> using the matching operator <operator>.
                          properties:
                            effect:
                              description: |-
                                Effect indicates the taint effect to match. Empty means match all taint effects.
                                When specified, allowed values are NoSchedule, PreferNoSchedule and NoExecute.
                              type: string
                            key:
                              description: |-
                                Key is the taint key that the toleration applies to. Empty means match all taint keys.
                                If the key is empty, operator must be Exists; this combination means to match all values and all keys.
                              type: string
                            operator:
                              description: |-
                                Operator represents a key's relationship to the value.
                                Valid operators are Exists and Equal. Defaults to Equal.
                                Exists is equivalent to wildcard for value, so that a pod can
                                tolerate all taints of a particular category.
                              type: string
                            tolerationSeconds:
                              description: |-
                                TolerationSeconds represents the period of time the toleration (which must be
                                of effect NoExecute, otherwise this field is ignored) tolerates the taint. By default,
                                it is not set, which means tolerate the taint forever (do not evict). Zero and
                                negative values will be treated as 0 (evict immediately) by the system.
                              format: int64
                              type: integer
                            value:
                              description: |-
                                Value is the taint value the toleration matches to.
                                If the operator is Exists, the value should be empty, otherwise just a regular string.
                              type: string
                          type: object
                        type: array
                    type: object
                  distributor:
                    description: Distributor defines the distributor component spec.
                    properties:
                      nodeSelector:
                        additionalProperties:
                          type: string
                        description: |-
                          NodeSelector defines the labels required by a node to schedule
                          the component onto it.
                        type: object
                      podAntiAffinity:
                        description: |-
                          PodAntiAffinity defines the pod anti affinity scheduling rules to schedule pods
                          of a component.
                        properties:
                          preferredDuringSchedulingIgnoredDuringExecution:
                            description: |-
                              The scheduler will prefer to schedule pods to nodes that satisfy
                              the anti-affinity expressions specified by this field, but it may choose
                              a node that violates one or more of the expressions. The node that is
                              most preferred is the one with the greatest sum of weights, i.e.
                              for each node that meets all of the scheduling requirements (resource
                              request, requiredDuringScheduling anti-affinity expressions, etc.),
                              compute a sum by iterating through the elements of this field and adding
                              "weight" to the sum if the node has pods which matches the corresponding podAffinityTerm; the
                              node(s) with the highest sum are the most preferred.
                            items:
                              description: The weights of all of the matched WeightedPodAffinityTerm
                                fields are added per-node to find the most preferred
                                node(s)
                              properties:
                                podAffinityTerm:
                                  description: Required. A pod affinity term, associated
                                    with the corresponding weight.
                                  properties:
                                    labelSelector:
                                      description: A label query over a set of resources,
                                        in this case pods.
                                      properties:
                                        matchExpressions:
                                          description: matchExpressions is a list
                                            of label selector requirements. The requirements
                                            are ANDed.
                                          items:
                                            description: |-
                                              A label selector requirement is a selector that contains values, a key, and an operator that
                                              relates the key and values.
                                            properties:
                                              key:
                                                description: key is the label key
                                                  that the selector applies to.
                                                type: string
                                              operator:
                                                description: |-
                                                  operator represents a key's relationship to a set of values.
                                                  Valid operators are In, NotIn, Exists and DoesNotExist.
                                                type: string
                                              values:
                                                description: |-
                                                  values is an array of string values. If the operator is In or NotIn,
                                                  the values array must be non-empty. If the operator is Exists or DoesNotExist,
                                                  the values array must be empty. This array is replaced during a strategic
                                                  merge patch.
                                                items:
                                                  type: string
                                                type: array
                                            required:
                                            - key
                                            - operator
                                            type: object
                                          type: array
                                        matchLabels:
                                          additionalProperties:
                                            type: string
                                          description: |-
                                            matchLabels is a map of {key,value} pairs. A single {key,value} in the matchLabels
                                            map is equivalent to an element of matchExpressions, whose key field is "key", the
                                            operator is "In", and the values array contains only "value". The requirements are ANDed.
                                          type: object
                                      type: object
                                      x-kubernetes-map-type: atomic
                                    namespaceSelector:
                                      description: |-
                                        A label query over the set of namespaces that the term applies to.
                                        The term is applied to the union of the namespaces selected by this field
                                        and the ones listed in the namespaces field.
                                        null selector and null or empty namespaces list means "this pod's namespace".
                                        An empty selector ({}) matches all namespaces.
                                      properties:
                                        matchExpressions:
                                          description: matchExpressions is a list
                                            of label selector requirements. The requirements
                                            are ANDed.
                                          items:
                                            description: |-
                                              A label selector requirement is a selector that contains values, a key, and an operator that
                                              relates the key and values.
                                            properties:
                                              key:
                                                description: key is the label key
                                                  that the selector applies to.
                                                type: string
                                              operator:
                                                description: |-
                                                  operator represents a key's relationship to a set of values.
                                                  Valid operators are In, NotIn, Exists and DoesNotExist.
                                                type: string
                                              values:
                                                description: |-
                                                  values is an array of string values. If the operator is In or NotIn,
                                                  the values array must be non-empty. If the operator is Exists or DoesNotExist,
                                                  the values array must be empty. This array is replaced during a strategic
                                                  merge patch.
                                                items:
                                                  type: string
                                                type: array
                                            required:
                                            - key
                                            - operator
                                            type: object
                                          type: array
                                        matchLabels:
                                          additionalProperties:
                                            type: string
                                          description: |-
                                            matchLabels is a map of {key,value} pairs. A single {key,value} in the matchLabels
                                            map is equivalent to an element of matchExpressions, whose key field is "key", the
                                            operator is "In", and the values array contains only "value". The requirements are ANDed.
                                          type: object
                                      type: object
                                      x-kubernetes-map-type: atomic
                                    namespaces:
                                      description: |-
                                        namespaces specifies a static list of namespace names that the term applies to.
                                        The term is applied to the union of the namespaces listed in this field
                                        and the ones selected by namespaceSelector.
                                        null or empty namespaces list and null namespaceSelector means "this pod's namespace".
                                      items:
                                        type: string
                                      type: array
                                    topologyKey:
                                      description: |-
                                        This pod should be co-located (affinity) or not co-located (anti-affinity) with the pods matching
                                        the labelSelector in the specified namespaces, where co-located is defined as running on a node
                                        whose value of the label with key topologyKey matches that of any node on which any of the
                                        selected pods is running.
                                        Empty topologyKey is not allowed.
                                      type: string
                                  required:
                                  - topologyKey
                                  type: object
                                weight:
                                  description: |-
                                    weight associated with matching the corresponding podAffinityTerm,
                                    in the range 1-100.
                                  format: int32
                                  type: integer
                              required:
                              - podAffinityTerm
                              - weight
                              type: object
                            type: array
                          requiredDuringSchedulingIgnoredDuringExecution:
                            description: |-
                              If the anti-affinity requirements specified by this field are not met at
                              scheduling time, the pod will not be scheduled onto the node.
                              If the anti-affinity requirements specified by this field cease to be met
                              at some point during pod execution (e.g. due to a pod label update), the
                              system may or may not try to eventually evict the pod from its node.
                              When there are multiple elements, the lists of nodes corresponding to each
                              podAffinityTerm are intersected, i.e. all terms must be satisfied.
                            items:
                              description: |-
                                Defines a set of pods (namely those matching the labelSelector
                                relative to the given namespace(s)) that this pod should be
                                co-located (affinity) or not co-located (anti-affinity) with,
                                where co-located is defined as running on a node whose value of
                                the label with key <topologyKey> matches that of any node on which
                                a pod of the set of pods is running
                              properties:
                                labelSelector:
                                  description: A label query over a set of resources,
                                    in this case pods.
                                  properties:
                                    matchExpressions:
                                      description: matchExpressions is a list of label
                                        selector requirements. The requirements are
                                        ANDed.
                                      items:
                                        description: |-
                                          A label selector requirement is a selector that contains values, a key, and an operator that
                                          relates the key and values.
                                        properties:
                                          key:
                                            description: key is the label key that
                                              the selector applies to.
                                            type: string
                                          operator:
                                            description: |-
                                              operator represents a key's relationship to a set of values.
                                              Valid operators are In, NotIn, Exists and DoesNotExist.
                                            type: string
                                          values:
                                            description: |-
                                              values is an array of string values. If the operator is In or NotIn,
                                              the values array must be non-empty. If the operator is Exists or DoesNotExist,
                                              the values array must be empty. This array is replaced during a strategic
                                              merge patch.
                                            items:
                                              type: string
                                            type: array
                                        required:
                                        - key
                                        - operator
                                        type: object
                                      type: array
                                    matchLabels:
                                      additionalProperties:
                                        type: string
                                      description: |-
                                        matchLabels is a map of {key,value} pairs. A single {key,value} in the matchLabels
                                        map is equivalent to an element of matchExpressions, whose key field is "key", the
                                        operator is "In", and the values array contains only "value". The requirements are ANDed.
                                      type: object
                                  type: object
                                  x-kubernetes-map-type: atomic
                                namespaceSelector:
                                  description: |-
                                    A label query over the set of namespaces that the term applies to.
                                    The term is applied to the union of the namespaces selected by this field
                                    and the ones listed in the namespaces field.
                                    null selector and null or empty namespaces list means "this pod's namespace".
                                    An empty selector ({}) matches all namespaces.
                                  properties:
                                    matchExpressions:
                                      description: matchExpressions is a list of label
                                        selector requirements. The requirements are
                                        ANDed.
                                      items:
                                        description: |-
                                          A label selector requirement is a selector that contains values, a key, and an operator that
                                          relates the key and values.
                                        properties:
                                          key:
                                            description: key is the label key that
                                              the selector applies to.
                                            type: string
                                          operator:
                                            description: |-
                                              operator represents a key's relationship to a set of values.
                                              Valid operators are In, NotIn, Exists and DoesNotExist.
                                            type: string
                                          values:
                                            description: |-
                                              values is an array of string values. If the operator is In or NotIn,
                                              the values array must be non-empty. If the operator is Exists or DoesNotExist,
                                              the values array must be empty. This array is replaced during a strategic
                                              merge patch.
                                            items:
                                              type: string
                                            type: array
                                        required:
                                        - key
                                        - operator
                                        type: object
                                      type: array
                                    matchLabels:
                                      additionalProperties:
                                        type: string
                                      description: |-
                                        matchLabels is a map of {key,value} pairs. A single {key,value} in the matchLabels
                                        map is equivalent to an element of matchExpressions, whose key field is "key", the
                                        operator is "In", and the values array contains only "value". The requirements are ANDed.
                                      type: object
                                  type: object
                                  x-kubernetes-map-type: atomic
                                namespaces:
                                  description: |-
                                    namespaces specifies a static list of namespace names that the term applies to.
                                    The term is applied to the union of the namespaces listed in this field
                                    and the ones selected by namespaceSelector.
                                    null or empty namespaces list and null namespaceSelector means "this pod's namespace".
                                  items:
                                    type: string
                                  type: array
                                topologyKey:
                                  description: |-
                                    This pod should be co-located (affinity) or not co-located (anti-affinity) with the pods matching
                                    the labelSelector in the specified namespaces, where co-located is defined as running on a node
                                    whose value of the label with key topologyKey matches that of any node on which any of the
                                    selected pods is running.
                                    Empty topologyKey is not allowed.
                                  type: string
                              required:
                              - topologyKey
                              type: object
                            type: array
                        type: object
                      replicas:
                        description: Replicas defines the number of replica pods of
                          the component.
                        format: int32
                        type: integer
                      tolerations:
                        description: |-
                          Tolerations defines the tolerations required by a node to schedule
                          the component onto it.
                        items:
                          description: |-
                            The pod this Toleration is attached to tolerates any taint that matches
                            the triple <key,value,effect> using the matching operator <operator>.
                          properties:
                            effect:
                              description: |-
                                Effect indicates the taint effect to match. Empty means match all taint effects.
                                When specified, allowed values are NoSchedule, PreferNoSchedule and NoExecute.
                              type: string
                            key:
                              description: |-
                                Key is the taint key that the toleration applies to. Empty means match all taint keys.
                                If the key is empty, operator must be Exists; this combination means to match all values and all keys.
                              type: string
                            operator:
                              description: |-
                                Operator represents a key's relationship to the value.
                                Valid operators are Exists and Equal. Defaults to Equal.
                                Exists is equivalent to wildcard for value, so that a pod can
                                tolerate all taints of a particular category.
                              type: string
                            tolerationSeconds:
                              description: |-
                                TolerationSeconds represents the period of time the toleration (which must be
                                of effect NoExecute, otherwise this field is ignored) tolerates the taint. By default,
                                it is not set, which means tolerate the taint forever (do not evict). Zero and
                                negative values will be treated as 0 (evict immediately) by the system.
                              format: int64
                              type: integer
                            value:
                              description: |-
                                Value is the taint value the toleration matches to.
                                If the operator is Exists, the value should be empty, otherwise just a regular string.
                              type: string
                          type: object
                        type: array
                    type: object
                  gateway:
                    description: Gateway defines the lokistack gateway component spec.
                    properties:
                      nodeSelector:
                        additionalProperties:
                          type: string
                        description: |-
                          NodeSelector defines the labels required by a node to schedule
                          the component onto it.
                        type: object
                      podAntiAffinity:
                        description: |-
                          PodAntiAffinity defines the pod anti affinity scheduling rules to schedule pods
                          of a component.
                        properties:
                          preferredDuringSchedulingIgnoredDuringExecution:
                            description: |-
                              The scheduler will prefer to schedule pods to nodes that satisfy
                              the anti-affinity expressions specified by this field, but it may choose
                              a node that violates one or more of the expressions. The node that is
                              most preferred is the one with the greatest sum of weights, i.e.
                              for each node that meets all of the scheduling requirements (resource
                              request, requiredDuringScheduling anti-affinity expressions, etc.),
                              compute a sum by iterating through the elements of this field and adding
                              "weight" to the sum if the node has pods which matches the corresponding podAffinityTerm; the
                              node(s) with the highest sum are the most preferred.
                            items:
                              description: The weights of all of the matched WeightedPodAffinityTerm
                                fields are added per-node to find the most preferred
                                node(s)
                              properties:
                                podAffinityTerm:
                                  description: Required. A pod affinity term, associated
                                    with the corresponding weight.
                                  properties:
                                    labelSelector:
                                      description: A label query over a set of resources,
                                        in this case pods.
                                      properties:
                                        matchExpressions:
                                          description: matchExpressions is a list
                                            of label selector requirements. The requirements
                                            are ANDed.
                                          items:
                                            description: |-
                                              A label selector requirement is a selector that contains values, a key, and an operator that
                                              relates the key and values.
                                            properties:
                                              key:
                                                description: key is the label key
                                                  that the selector applies to.
                                                type: string
                                              operator:
                                                description: |-
                                                  operator represents a key's relationship to a set of values.
                                                  Valid operators are In, NotIn, Exists and DoesNotExist.
                                                type: string
                                              values:
                                                description: |-
                                                  values is an array of string values. If the operator is In or NotIn,
                                                  the values array must be non-empty. If the operator is Exists or DoesNotExist,
                                                  the values array must be empty. This array is replaced during a strategic
                                                  merge patch.
                                                items:
                                                  type: string
                                                type: array
                                            required:
                                            - key
                                            - operator
                                            type: object
                                          type: array
                                        matchLabels:
                                          additionalProperties:
                                            type: string
                                          description: |-
                                            matchLabels is a map of {key,value} pairs. A single {key,value} in the matchLabels
                                            map is equivalent to an element of matchExpressions, whose key field is "key", the
                                            operator is "In", and the values array contains only "value". The requirements are ANDed.
                                          type: object
                                      type: object
                                      x-kubernetes-map-type: atomic
                                    namespaceSelector:
                                      description: |-
                                        A label query over the set of namespaces that the term applies to.
                                        The term is applied to the union of the namespaces selected by this field
                                        and the ones listed in the namespaces field.
                                        null selector and null or empty namespaces list means "this pod's namespace".
                                        An empty selector ({}) matches all namespaces.
                                      properties:
                                        matchExpressions:
                                          description: matchExpressions is a list
                                            of label selector requirements. The requirements
                                            are ANDed.
                                          items:
                                            description: |-
                                              A label selector requirement is a selector that contains values, a key, and an operator that
                                              relates the key and values.
                                            properties:
                                              key:
                                                description: key is the label key
                                                  that the selector applies to.
                                                type: string
                                              operator:
                                                description: |-
                                                  operator represents a key's relationship to a set of values.
                                                  Valid operators are In, NotIn, Exists and DoesNotExist.
                                                type: string
                                              values:
                                                description: |-
                                                  values is an array of string values. If the operator is In or NotIn,
                                                  the values array must be non-empty. If the operator is Exists or DoesNotExist,
                                                  the values array must be empty. This array is replaced during a strategic
                                                  merge patch.
                                                items:
                                                  type: string
                                                type: array
                                            required:
                                            - key
                                            - operator
                                            type: object
                                          type: array
                                        matchLabels:
                                          additionalProperties:
                                            type: string
                                          description: |-
                                            matchLabels is a map of {key,value} pairs. A single {key,value} in the matchLabels
                                            map is equivalent to an element of matchExpressions, whose key field is "key", the
                                            operator is "In", and the values array contains only "value". The requirements are ANDed.
                                          type: object
                                      type: object
                                      x-kubernetes-map-type: atomic
                                    namespaces:
                                      description: |-
                                        namespaces specifies a static list of namespace names that the term applies to.
                                        The term is applied to the union of the namespaces listed in this field
                                        and the ones selected by namespaceSelector.
                                        null or empty namespaces list and null namespaceSelector means "this pod's namespace".
                                      items:
                                        type: string
                                      type: array
                                    topologyKey:
                                      description: |-
                                        This pod should be co-located (affinity) or not co-located (anti-affinity) with the pods matching
                                        the labelSelector in the specified namespaces, where co-located is defined as running on a node
                                        whose value of the label with key topologyKey matches that of any node on which any of the
                                        selected pods is running.
                                        Empty topologyKey is not allowed.
                                      type: string
                                  required:
                                  - topologyKey
                                  type: object
                                weight:
                                  description: |-
                                    weight associated with matching the corresponding podAffinityTerm,
                                    in the range 1-100.
                                  format: int32
                                  type: integer
                              required:
                              - podAffinityTerm
                              - weight
                              type: object
                            type: array
                          requiredDuringSchedulingIgnoredDuringExecution:
                            description: |-
                              If the anti-affinity requirements specified by this field are not met at
                              scheduling time, the pod will not be scheduled onto the node.
                              If the anti-affinity requirements specified by this field cease to be met
                              at some point during pod execution (e.g. due to a pod label update), the
                              system may or may not try to eventually evict the pod from its node.
                              When there are multiple elements, the lists of nodes corresponding to each
                              podAffinityTerm are intersected, i.e. all terms must be satisfied.
                            items:
                              description: |-
                                Defines a set of pods (namely those matching the labelSelector
                                relative to the given namespace(s)) that this pod should be
                                co-located (affinity) or not co-located (anti-affinity) with,
                                where co-located is defined as running on a node whose value of
                                the label with key <topologyKey> matches that of any node on which
                                a pod of the set of pods is running
                              properties:
                                labelSelector:
                                  description: A label query over a set of resources,
                                    in this case pods.
                                  properties:
                                    matchExpressions:
                                      description: matchExpressions is a list of label
                                        selector requirements. The requirements are
                                        ANDed.
                                      items:
                                        description: |-
                                          A label selector requirement is a selector that contains values, a key, and an operator that
                                          relates the key and values.
                                        properties:
                                          key:
                                            description: key is the label key that
                                              the selector applies to.
                                            type: string
                                          operator:
                                            description: |-
                                              operator represents a key's relationship to a set of values.
                                              Valid operators are In, NotIn, Exists and DoesNotExist.
                                            type: string
                                          values:
                                            description: |-
                                              values is an array of string values. If the operator is In or NotIn,
                                              the values array must be non-empty. If the operator is Exists or DoesNotExist,
                                              the values array must be empty. This array is replaced during a strategic
                                              merge patch.
                                            items:
                                              type: string
                                            type: array
                                        required:
                                        - key
                                        - operator
                                        type: object
                                      type: array
                                    matchLabels:
                                      additionalProperties:
                                        type: string
                                      description: |-
                                        matchLabels is a map of {key,value} pairs. A single {key,value} in the matchLabels
                                        map is equivalent to an element of matchExpressions, whose key field is "key", the
                                        operator is "In", and the values array contains only "value". The requirements are ANDed.
                                      type: object
                                  type: object
                                  x-kubernetes-map-type: atomic
                                namespaceSelector:
                                  description: |-
                                    A label query over the set of namespaces that the term applies to.
                                    The term is applied to the union of the namespaces selected by this field
                                    and the ones listed in the namespaces field.
                                    null selector and null or empty namespaces list means "this pod's namespace".
                                    An empty selector ({}) matches all namespaces.
                                  properties:
                                    matchExpressions:
                                      description: matchExpressions is a list of label
                                        selector requirements. The requirements are
                                        ANDed.
                                      items:
                                        description: |-
                                          A label selector requirement is a selector that contains values, a key, and an operator that
                                          relates the key and values.
                                        properties:
                                          key:
                                            description: key is the label key that
                                              the selector applies to.
                                            type: string
                                          operator:
                                            description: |-
                                              operator represents a key's relationship to a set of values.
                                              Valid operators are In, NotIn, Exists and DoesNotExist.
                                            type: string
                                          values:
                                            description: |-
                                              values is an array of string values. If the operator is In or NotIn,
                                              the values array must be non-empty. If the operator is Exists or DoesNotExist,
                                              the values array must be empty. This array is replaced during a strategic
                                              merge patch.
                                            items:
                                              type: string
                                            type: array
                                        required:
                                        - key
                                        - operator
                                        type: object
                                      type: array
                                    matchLabels:
                                      additionalProperties:
                                        type: string
                                      description: |-
                                        matchLabels is a map of {key,value} pairs. A single {key,value} in the matchLabels
                                        map is equivalent to an element of matchExpressions, whose key field is "key", the
                                        operator is "In", and the values array contains only "value". The requirements are ANDed.
                                      type: object
                                  type: object
                                  x-kubernetes-map-type: atomic
                                namespaces:
                                  description: |-
                                    namespaces specifies a static list of namespace names that the term applies to.
                                    The term is applied to the union of the namespaces listed in this field
                                    and the ones selected by namespaceSelector.
                                    null or empty namespaces list and null namespaceSelector means "this pod's namespace".
                                  items:
                                    type: string
                                  type: array
                                topologyKey:
                                  description: |-
                                    This pod should be co-located (affinity) or not co-located (anti-affinity) with the pods matching
                                    the labelSelector in the specified namespaces, where co-located is defined as running on a node
                                    whose value of the label with key topologyKey matches that of any node on which any of the
                                    selected pods is running.
                                    Empty topologyKey is not allowed.
                                  type: string
                              required:
                              - topologyKey
                              type: object
                            type: array
                        type: object
                      replicas:
                        description: Replicas defines the number of replica pods of
                          the component.
                        format: int32
                        type: integer
                      tolerations:
                        description: |-
                          Tolerations defines the tolerations required by a node to schedule
                          the component onto it.
                        items:
                          description: |-
                            The pod this Toleration is attached to tolerates any taint that matches
                            the triple <key,value,effect> using the matching operator <operator>.
                          properties:
                            effect:
                              description: |-
                                Effect indicates the taint effect to match. Empty means match all taint effects.
                                When specified, allowed values are NoSchedule, PreferNoSchedule and NoExecute.
                              type: string
                            key:
                              description: |-
                                Key is the taint key that the toleration applies to. Empty means match all taint keys.
                                If the key is empty, operator must be Exists; this combination means to match all values and all keys.
                              type: string
                            operator:
                              description: |-
                                Operator represents a key's relationship to the value.
                                Valid operators are Exists and Equal. Defaults to Equal.
                                Exists is equivalent to wildcard for value, so that a pod can
                                tolerate all taints of a particular category.
                              type: string
                            tolerationSeconds:
                              description: |-
                                TolerationSeconds represents the period of time the toleration (which must be
                                of effect NoExecute, otherwise this field is ignored) tolerates the taint. By default,
                                it is not set, which means tolerate the taint forever (do not evict). Zero and
                                negative values will be treated as 0 (evict immediately) by the system.
                              format: int64
                              type: integer
                            value:
                              description: |-
                                Value is the taint value the toleration matches to.
                                If the operator is Exists, the value should be empty, otherwise just a regular string.
                              type: string
                          type: object
                        type: array
                    type: object
                  indexGateway:
                    description: IndexGateway defines the index gateway component
                      spec.
                    properties:
                      nodeSelector:
                        additionalProperties:
                          type: string
                        description: |-
                          NodeSelector defines the labels required by a node to schedule
                          the component onto it.
                        type: object
                      podAntiAffinity:
                        description: |-
                          PodAntiAffinity defines the pod anti affinity scheduling rules to schedule pods
                          of a component.
                        properties:
                          preferredDuringSchedulingIgnoredDuringExecution:
                            description: |-
                              The scheduler will prefer to schedule pods to nodes that satisfy
                              the anti-affinity expressions specified by this field, but it may choose
                              a node that violates one or more of the expressions. The node that is
                              most preferred is the one with the greatest sum of weights, i.e.
                              for each node that meets all of the scheduling requirements (resource
                              request, requiredDuringScheduling anti-affinity expressions, etc.),
                              compute a sum by iterating through the elements of this field and adding
                              "weight" to the sum if the node has pods which matches the corresponding podAffinityTerm; the
                              node(s) with the highest sum are the most preferred.
                            items:
                              description: The weights of all of the matched WeightedPodAffinityTerm
                                fields are added per-node to find the most preferred
                                node(s)
                              properties:
                                podAffinityTerm:
                                  description: Required. A pod affinity term, associated
                                    with the corresponding weight.
                                  properties:
                                    labelSelector:
                                      description: A label query over a set of resources,
                                        in this case pods.
                                      properties:
                                        matchExpressions:
                                          description: matchExpressions is a list
                                            of label selector requirements. The requirements
                                            are ANDed.
                                          items:
                                            description: |-
                                              A label selector requirement is a selector that contains values, a key, and an operator that
                                              relates the key and values.
                                            properties:
                                              key:
                                                description: key is the label key
                                                  that the selector applies to.
                                                type: string
                                              operator:
                                                description: |-
                                                  operator represents a key's relationship to a set of values.
                                                  Valid operators are In, NotIn, Exists and DoesNotExist.
                                                type: string
                                              values:
                                                description: |-
                                                  values is an array of string values. If the operator is In or NotIn,
                                                  the values array must be non-empty. If the operator is Exists or DoesNotExist,
                                                  the values array must be empty. This array is replaced during a strategic
                                                  merge patch.
                                                items:
                                                  type: string
                                                type: array
                                            required:
                                            - key
                                            - operator
                                            type: object
                                          type: array
                                        matchLabels:
                                          additionalProperties:
                                            type: string
                                          description: |-
                                            matchLabels is a map of {key,value} pairs. A single {key,value} in the matchLabels
                                            map is equivalent to an element of matchExpressions, whose key field is "key", the
                                            operator is "In", and the values array contains only "value". The requirements are ANDed.
                                          type: object
                                      type: object
                                      x-kubernetes-map-type: atomic
                                    namespaceSelector:
                                      description: |-
                                        A label query over the set of namespaces that the term applies to.
                                        The term is applied to the union of the namespaces selected by this field
                                        and the ones listed in the namespaces field.
                                        null selector and null or empty namespaces list means "this pod's namespace".
                                        An empty selector ({}) matches all namespaces.
                                      properties:
                                        matchExpressions:
                                          description: matchExpressions is a list
                                            of label selector requirements. The requirements
                                            are ANDed.
                                          items:
                                            description: |-
                                              A label selector requirement is a selector that contains values, a key, and an operator that
                                              relates the key and values.
                                            properties:
                                              key:
                                                description: key is the label key
                                                  that the selector applies to.
                                                type: string
                                              operator:
                                                description: |-
                                                  operator represents a key's relationship to a set of values.
                                                  Valid operators are In, NotIn, Exists and DoesNotExist.
                                                type: string
                                              values:
                                                description: |-
                                                  values is an array of string values. If the operator is In or NotIn,
                                                  the values array must be non-empty. If the operator is Exists or DoesNotExist,
                                                  the values array must be empty. This array is replaced during a strategic
                                                  merge patch.
                                                items:
                                                  type: string
                                                type: array
                                            required:
                                            - key
                                            - operator
                                            type: object
                                          type: array
                                        matchLabels:
                                          additionalProperties:
                                            type: string
                                          description: |-
                                            matchLabels is a map of {key,value} pairs. A single {key,value} in the matchLabels
                                            map is equivalent to an element of matchExpressions, whose key field is "key", the
                                            operator is "In", and the values array contains only "value". The requirements are ANDed.
                                          type: object
                                      type: object
                                      x-kubernetes-map-type: atomic
                                    namespaces:
                                      description: |-
                                        namespaces specifies a static list of namespace names that the term applies to.
                                        The term is applied to the union of the namespaces listed in this field
                                        and the ones selected by namespaceSelector.
                                        null or empty namespaces list and null namespaceSelector means "this pod's namespace".
                                      items:
                                        type: string
                                      type: array
                                    topologyKey:
                                      description: |-
                                        This pod should be co-located (affinity) or not co-located (anti-affinity) with the pods matching
                                        the labelSelector in the specified namespaces, where co-located is defined as running on a node
                                        whose value of the label with key topologyKey matches that of any node on which any of the
                                        selected pods is running.
                                        Empty topologyKey is not allowed.
                                      type: string
                                  required:
                                  - topologyKey
                                  type: object
                                weight:
                                  description: |-
                                    weight associated with matching the corresponding podAffinityTerm,
                                    in the range 1-100.
                                  format: int32
                                  type: integer
                              required:
                              - podAffinityTerm
                              - weight
                              type: object
                            type: array
                          requiredDuringSchedulingIgnoredDuringExecution:
                            description: |-
                              If the anti-affinity requirements specified by this field are not met at
                              scheduling time, the pod will not be scheduled onto the node.
                              If the anti-affinity requirements specified by this field cease to be met
                              at some point during pod execution (e.g. due to a pod label update), the
                              system may or may not try to eventually evict the pod from its node.
                              When there are multiple elements, the lists of nodes corresponding to each
                              podAffinityTerm are intersected, i.e. all terms must be satisfied.
                            items:
                              description: |-
                                Defines a set of pods (namely those matching the labelSelector
                                relative to the given namespace(s)) that this pod should be
                                co-located (affinity) or not co-located (anti-affinity) with,
                                where co-located is defined as running on a node whose value of
                                the label with key <topologyKey> matches that of any node on which
                                a pod of the set of pods is running
                              properties:
                                labelSelector:
                                  description: A label query over a set of resources,
                                    in this case pods.
                                  properties:
                                    matchExpressions:
                                      description: matchExpressions is a list of label
                                        selector requirements. The requirements are
                                        ANDed.
                                      items:
                                        description: |-
                                          A label selector requirement is a selector that contains values, a key, and an operator that
                                          relates the key and values.
                                        properties:
                                          key:
                                            description: key is the label key that
                                              the selector applies to.
                                            type: string
                                          operator:
                                            description: |-
                                              operator represents a key's relationship to a set of values.
                                              Valid operators are In, NotIn, Exists and DoesNotExist.
                                            type: string
                                          values:
                                            description: |-
                                              values is an array of string values. If the operator is In or NotIn,
                                              the values array must be non-empty. If the operator is Exists or DoesNotExist,
                                              the values array must be empty. This array is replaced during a strategic
                                              merge patch.
                                            items:
                                              type: string
                                            type: array
                                        required:
                                        - key
                                        - operator
                                        type: object
                                      type: array
                                    matchLabels:
                                      additionalProperties:
                                        type: string
                                      description: |-
                                        matchLabels is a map of {key,value} pairs. A single {key,value} in the matchLabels
                                        map is equivalent to an element of matchExpressions, whose key field is "key", the
                                        operator is "In", and the values array contains only "value". The requirements are ANDed.
                                      type: object
                                  type: object
                                  x-kubernetes-map-type: atomic
                                namespaceSelector:
                                  description: |-
                                    A label query over the set of namespaces that the term applies to.
                                    The term is applied to the union of the namespaces selected by this field
                                    and the ones listed in the namespaces field.
                                    null selector and null or empty namespaces list means "this pod's namespace".
                                    An empty selector ({}) matches all namespaces.
                                  properties:
                                    matchExpressions:
                                      description: matchExpressions is a list of label
                                        selector requirements. The requirements are
                                        ANDed.
                                      items:
                                        description: |-
                                          A label selector requirement is a selector that contains values, a key, and an operator that
                                          relates the key and values.
                                        properties:
                                          key:
                                            description: key is the label key that
                                              the selector applies to.
                                            type: string
                                          operator:
                                            description: |-
                                              operator represents a key's relationship to a set of values.
                                              Valid operators are In, NotIn, Exists and DoesNotExist.
                                            type: string
                                          values:
                                            description: |-
                                              values is an array of string values. If the operator is In or NotIn,
                                              the values array must be non-empty. If the operator is Exists or DoesNotExist,
                                              the values array must be empty. This array is replaced during a strategic
                                              merge patch.
                                            items:
                                              type: string
                                            type: array
                                        required:
                                        - key
                                        - operator
                                        type: object
                                      type: array
                                    matchLabels:
                                      additionalProperties:
                                        type: string
                                      description: |-
                                        matchLabels is a map of {key,value} pairs. A single {key,value} in the matchLabels
                                        map is equivalent to an element of matchExpressions, whose key field is "key", the
                                        operator is "In", and the values array contains only "value". The requirements are ANDed.
                                      type: object
                                  type: object
                                  x-kubernetes-map-type: atomic
                                namespaces:
                                  description: |-
                                    namespaces specifies a static list of namespace names that the term applies to.
                                    The term is applied to the union of the namespaces listed in this field
                                    and the ones selected by namespaceSelector.
                                    null or empty namespaces list and null namespaceSelector means "this pod's namespace".
                                  items:
                                    type: string
                                  type: array
                                topologyKey:
                                  description: |-
                                    This pod should be co-located (affinity) or not co-located (anti-affinity) with the pods matching
                                    the labelSelector in the specified namespaces, where co-located is defined as running on a node
                                    whose value of the label with key topologyKey matches that of any node on which any of the
                                    selected pods is running.
                                    Empty topologyKey is not allowed.
                                  type: string
                              required:
                              - topologyKey
                              type: object
                            type: array
                        type: object
                      replicas:
                        description: Replicas defines the number of replica pods of
                          the component.
                        format: int32
                        type: integer
                      tolerations:
                        description: |-
                          Tolerations defines the tolerations required by a node to schedule
                          the component onto it.
                        items:
                          description: |-
                            The pod this Toleration is attached to tolerates any taint that matches
                            the triple <key,value,effect> using the matching operator <operator>.
                          properties:
                            effect:
                              description: |-
                                Effect indicates the taint effect to match. Empty means match all taint effects.
                                When specified, allowed values are NoSchedule, PreferNoSchedule and NoExecute.
                              type: string
                            key:
                              description: |-
                                Key is the taint key that the toleration applies to. Empty means match all taint keys.
                                If the key is empty, operator must be Exists; this combination means to match all values and all keys.
                              type: string
                            operator:
                              description: |-
                                Operator represents a key's relationship to the value.
                                Valid operators are Exists and Equal. Defaults to Equal.
                                Exists is equivalent to wildcard for value, so that a pod can
                                tolerate all taints of a particular category.
                              type: string
                            tolerationSeconds:
                              description: |-
                                TolerationSeconds represents the period of time the toleration (which must be
                                of effect NoExecute, otherwise this field is ignored) tolerates the taint. By default,
                                it is not set, which means tolerate the taint forever (do not evict). Zero and
                                negative values will be treated as 0 (evict immediately) by the system.
                              format: int64
                              type: integer
                            value:
                              description: |-
                                Value is the taint value the toleration matches to.
                                If the operator is Exists, the value should be empty, otherwise just a regular string.
                              type: string
                          type: object
                        type: array
                    type: object
                  ingester:
                    description: Ingester defines the ingester component spec.
                    properties:
                      nodeSelector:
                        additionalProperties:
                          type: string
                        description: |-
                          NodeSelector defines the labels required by a node to schedule
                          the component onto it.
                        type: object
                      podAntiAffinity:
                        description: |-
                          PodAntiAffinity defines the pod anti affinity scheduling rules to schedule pods
                          of a component.
                        properties:
                          preferredDuringSchedulingIgnoredDuringExecution:
                            description: |-
                              The scheduler will prefer to schedule pods to nodes that satisfy
                              the anti-affinity expressions specified by this field, but it may choose
                              a node that violates one or more of the expressions. The node that is
                              most preferred is the one with the greatest sum of weights, i.e.
                              for each node that meets all of the scheduling requirements (resource
                              request, requiredDuringScheduling anti-affinity expressions, etc.),
                              compute a sum by iterating through the elements of this field and adding
                              "weight" to the sum if the node has pods which matches the corresponding podAffinityTerm; the
                              node(s) with the highest sum are the most preferred.
                            items:
                              description: The weights of all of the matched WeightedPodAffinityTerm
                                fields are added per-node to find the most preferred
                                node(s)
                              properties:
                                podAffinityTerm:
                                  description: Required. A pod affinity term, associated
                                    with the corresponding weight.
                                  properties:
                                    labelSelector:
                                      description: A label query over a set of resources,
                                        in this case pods.
                                      properties:
                                        matchExpressions:
                                          description: matchExpressions is a list
                                            of label selector requirements. The requirements
                                            are ANDed.
                                          items:
                                            description: |-
                                              A label selector requirement is a selector that contains values, a key, and an operator that
                                              relates the key and values.
                                            properties:
                                              key:
                                                description: key is the label key
                                                  that the selector applies to.
                                                type: string
                                              operator:
                                                description: |-
                                                  operator represents a key's relationship to a set of values.
                                                  Valid operators are In, NotIn, Exists and DoesNotExist.
                                                type: string
                                              values:
                                                description: |-
                                                  values is an array of string values. If the operator is In or NotIn,
                                                  the values array must be non-empty. If the operator is Exists or DoesNotExist,
                                                  the values array must be empty. This array is replaced during a strategic
                                                  merge patch.
                                                items:
                                                  type: string
                                                type: array
                                            required:
                                            - key
                                            - operator
                                            type: object
                                          type: array
                                        matchLabels:
                                          additionalProperties:
                                            type: string
                                          description: |-
                                            matchLabels is a map of {key,value} pairs. A single {key,value} in the matchLabels
                                            map is equivalent to an element of matchExpressions, whose key field is "key", the
                                            operator is "In", and the values array contains only "value". The requirements are ANDed.
                                          type: object
                                      type: object
                                      x-kubernetes-map-type: atomic
                                    namespaceSelector:
                                      description: |-
                                        A label query over the set of namespaces that the term applies to.
                                        The term is applied to the union of the namespaces selected by this field
                                        and the ones listed in the namespaces field.
                                        null selector and null or empty namespaces list means "this pod's namespace".
                                        An empty selector ({}) matches all namespaces.
                                      properties:
                                        matchExpressions:
                                          description: matchExpressions is a list
                                            of label selector requirements. The requirements
                                            are ANDed.
                                          items:
                                            description: |-
                                              A label selector requirement is a selector that contains values, a key, and an operator that
                                              relates the key and values.
                                            properties:
                                              key:
                                                description: key is the label key
                                                  that the selector applies to.
                                                type: string
                                              operator:
                                                description: |-
                                                  operator represents a key's relationship to a set of values.
                                                  Valid operators are In, NotIn, Exists and DoesNotExist.
                                                type: string
                                              values:
                                                description: |-
                                                  values is an array of string values. If the operator is In or NotIn,
                                                  the values array must be non-empty. If the operator is Exists or DoesNotExist,
                                                  the values array must be empty. This array is replaced during a strategic
                                                  merge patch.
                                                items:
                                                  type: string
                                                type: array
                                            required:
                                            - key
                                            - operator
                                            type: object
                                          type: array
                                        matchLabels:
                                          additionalProperties:
                                            type: string
                                          description: |-
                                            matchLabels is a map of {key,value} pairs. A single {key,value} in the matchLabels
                                            map is equivalent to an element of matchExpressions, whose key field is "key", the
                                            operator is "In", and the values array contains only "value". The requirements are ANDed.
                                          type: object
                                      type: object
                                      x-kubernetes-map-type: atomic
                                    namespaces:
                                      description: |-
                                        namespaces specifies a static list of namespace names that the term applies to.
                                        The term is applied to the union of the namespaces listed in this field
                                        and the ones selected by namespaceSelector.
                                        null or empty namespaces list and null namespaceSelector means "this pod's namespace".
                                      items:
                                        type: string
                                      type: array
                                    topologyKey:
                                      description: |-
                                        This pod should be co-located (affinity) or not co-located (anti-affinity) with the pods matching
                                        the labelSelector in the specified namespaces, where co-located is defined as running on a node
                                        whose value of the label with key topologyKey matches that of any node on which any of the
                                        selected pods is running.
                                        Empty topologyKey is not allowed.
                                      type: string
                                  required:
                                  - topologyKey
                                  type: object
                                weight:
                                  description: |-
                                    weight associated with matching the corresponding podAffinityTerm,
                                    in the range 1-100.
                                  format: int32
                                  type: integer
                              required:
                              - podAffinityTerm
                              - weight
                              type: object
                            type: array
                          requiredDuringSchedulingIgnoredDuringExecution:
                            description: |-
                              If the anti-affinity requirements specified by this field are not met at
                              scheduling time, the pod will not be scheduled onto the node.
                              If the anti-affinity requirements specified by this field cease to be met
                              at some point during pod execution (e.g. due to a pod label update), the
                              system may or may not try to eventually evict the pod from its node.
                              When there are multiple elements, the lists of nodes corresponding to each
                              podAffinityTerm are intersected, i.e. all terms must be satisfied.
                            items:
                              description: |-
                                Defines a set of pods (namely those matching the labelSelector
                                relative to the given namespace(s)) that this pod should be
                                co-located (affinity) or not co-located (anti-affinity) with,
                                where co-located is defined as running on a node whose value of
                                the label with key <topologyKey> matches that of any node on which
                                a pod of the set of pods is running
                              properties:
                                labelSelector:
                                  description: A label query over a set of resources,
                                    in this case pods.
                                  properties:
                                    matchExpressions:
                                      description: matchExpressions is a list of label
                                        selector requirements. The requirements are
                                        ANDed.
                                      items:
                                        description: |-
                                          A label selector requirement is a selector that contains values, a key, and an operator that
                                          relates the key and values.
                                        properties:
                                          key:
                                            description: key is the label key that
                                              the selector applies to.
                                            type: string
                                          operator:
                                            description: |-
                                              operator represents a key's relationship to a set of values.
                                              Valid operators are In, NotIn, Exists and DoesNotExist.
                                            type: string
                                          values:
                                            description: |-
                                              values is an array of string values. If the operator is In or NotIn,
                                              the values array must be non-empty. If the operator is Exists or DoesNotExist,
                                              the values array must be empty. This array is replaced during a strategic
                                              merge patch.
                                            items:
                                              type: string
                                            type: array
                                        required:
                                        - key
                                        - operator
                                        type: object
                                      type: array
                                    matchLabels:
                                      additionalProperties:
                                        type: string
                                      description: |-
                                        matchLabels is a map of {key,value} pairs. A single {key,value} in the matchLabels
                                        map is equivalent to an element of matchExpressions, whose key field is "key", the
                                        operator is "In", and the values array contains only "value". The requirements are ANDed.
                                      type: object
                                  type: object
                                  x-kubernetes-map-type: atomic
                                namespaceSelector:
                                  description: |-
                                    A label query over the set of namespaces that the term applies to.
                                    The term is applied to the union of the namespaces selected by this field
                                    and the ones listed in the namespaces field.
                                    null selector and null or empty namespaces list means "this pod's namespace".
                                    An empty selector ({}) matches all namespaces.
                                  properties:
                                    matchExpressions:
                                      description: matchExpressions is a list of label
                                        selector requirements. The requirements are
                                        ANDed.
                                      items:
                                        description: |-
                                          A label selector requirement is a selector that contains values, a key, and an operator that
                                          relates the key and values.
                                        properties:
                                          key:
                                            description: key is the label key that
                                              the selector applies to.
                                            type: string
                                          operator:
                                            description: |-
                                              operator represents a key's relationship to a set of values.
                                              Valid operators are In, NotIn, Exists and DoesNotExist.
                                            type: string
                                          values:
                                            description: |-
                                              values is an array of string values. If the operator is In or NotIn,
                                              the values array must be non-empty. If the operator is Exists or DoesNotExist,
                                              the values array must be empty. This array is replaced during a strategic
                                              merge patch.
                                            items:
                                              type: string
                                            type: array
                                        required:
                                        - key
                                        - operator
                                        type: object
                                      type: array
                                    matchLabels:
                                      additionalProperties:
                                        type: string
                                      description: |-
                                        matchLabels is a map of {key,value} pairs. A single {key,value} in the matchLabels
                                        map is equivalent to an element of matchExpressions, whose key field is "key", the
                                        operator is "In", and the values array contains only "value". The requirements are ANDed.
                                      type: object
                                  type: object
                                  x-kubernetes-map-type: atomic
                                namespaces:
                                  description: |-
                                    namespaces specifies a static list of namespace names that the term applies to.
                                    The term is applied to the union of the namespaces listed in this field
                                    and the ones selected by namespaceSelector.
                                    null or empty namespaces list and null namespaceSelector means "this pod's namespace".
                                  items:
                                    type: string
                                  type: array
                                topologyKey:
                                  description: |-
                                    This pod should be co-located (affinity) or not co-located (anti-affinity) with the pods matching
                                    the labelSelector in the specified namespaces, where co-located is defined as running on a node
                                    whose value of the label with key topologyKey matches that of any node on which any of the
                                    selected pods is running.
                                    Empty topologyKey is not allowed.
                                  type: string
                              required:
                              - topologyKey
                              type: object
                            type: array
                        type: object
                      replicas:
                        description: Replicas defines the number of replica pods of
                          the component.
                        format: int32
                        type: integer
                      tolerations:
                        description: |-
                          Tolerations defines the tolerations required by a node to schedule
                          the component onto it.
                        items:
                          description: |-
                            The pod this Toleration is attached to tolerates any taint that matches
                            the triple <key,value,effect> using the matching operator <operator>.
                          properties:
                            effect:
                              description: |-
                                Effect indicates the taint effect to match. Empty means match all taint effects.
                                When specified, allowed values are NoSchedule, PreferNoSchedule and NoExecute.
                              type: string
                            key:
                              description: |-
                                Key is the taint key that the toleration applies to. Empty means match all taint keys.
                                If the key is empty, operator must be Exists; this combination means to match all values and all keys.
                              type: string
                            operator:
                              description: |-
                                Operator represents a key's relationship to the value.
                                Valid operators are Exists and Equal. Defaults to Equal.
                                Exists is equivalent to wildcard for value, so that a pod can
                                tolerate all taints of a particular category.
                              type: string
                            tolerationSeconds:
                              description: |-
                                TolerationSeconds represents the period of time the toleration (which must be
                                of effect NoExecute, otherwise this field is ignored) tolerates the taint. By default,
                                it is not set, which means tolerate the taint forever (do not evict). Zero and
                                negative values will be treated as 0 (evict immediately) by the system.
                              format: int64
                              type: integer
                            value:
                              description: |-
                                Value is the taint value the toleration matches to.
                                If the operator is Exists, the value should be empty, otherwise just a regular string.
                              type: string
                          type: object
                        type: array
                    type: object
                  querier:
                    description: Querier defines the querier component spec.
                    properties:
                      nodeSelector:
                        additionalProperties:
                          type: string
                        description: |-
                          NodeSelector defines the labels required by a node to schedule
                          the component onto it.
                        type: object
                      podAntiAffinity:
                        description: |-
                          PodAntiAffinity defines the pod anti affinity scheduling rules to schedule pods
                          of a component.
                        properties:
                          preferredDuringSchedulingIgnoredDuringExecution:
                            description: |-
                              The scheduler will prefer to schedule pods to nodes that satisfy
                              the anti-affinity expressions specified by this field, but it may choose
                              a node that violates one or more of the expressions. The node that is
                              most preferred is the one with the greatest sum of weights, i.e.
                              for each node that meets all of the scheduling requirements (resource
                              request, requiredDuringScheduling anti-affinity expressions, etc.),
                              compute a sum by iterating through the elements of this field and adding
                              "weight" to the sum if the node has pods which matches the corresponding podAffinityTerm; the
                              node(s) with the highest sum are the most preferred.
                            items:
                              description: The weights of all of the matched WeightedPodAffinityTerm
                                fields are added per-node to find the most preferred
                                node(s)
                              properties:
                                podAffinityTerm:
                                  description: Required. A pod affinity term, associated
                                    with the corresponding weight.
                                  properties:
                                    labelSelector:
                                      description: A label query over a set of resources,
                                        in this case pods.
                                      properties:
                                        matchExpressions:
                                          description: matchExpressions is a list
                                            of label selector requirements. The requirements
                                            are ANDed.
                                          items:
                                            description: |-
                                              A label selector requirement is a selector that contains values, a key, and an operator that
                                              relates the key and values.
                                            properties:
                                              key:
                                                description: key is the label key
                                                  that the selector applies to.
                                                type: string
                                              operator:
                                                description: |-
                                                  operator represents a key's relationship to a set of values.
                                                  Valid operators are In, NotIn, Exists and DoesNotExist.
                                                type: string
                                              values:
                                                description: |-
                                                  values is an array of string values. If the operator is In or NotIn,
                                                  the values array must be non-empty. If the operator is Exists or DoesNotExist,
                                                  the values array must be empty. This array is replaced during a strategic
                                                  merge patch.
                                                items:
                                                  type: string
                                                type: array
                                            required:
                                            - key
                                            - operator
                                            type: object
                                          type: array
                                        matchLabels:
                                          additionalProperties:
                                            type: string
                                          description: |-
                                            matchLabels is a map of {key,value} pairs. A single {key,value} in the matchLabels
                                            map is equivalent to an element of matchExpressions, whose key field is "key", the
                                            operator is "In", and the values array contains only "value". The requirements are ANDed.
                                          type: object
                                      type: object
                                      x-kubernetes-map-type: atomic
                                    namespaceSelector:
                                      description: |-
                                        A label query over the set of namespaces that the term applies to.
                                        The term is applied to the union of the namespaces selected by this field
                                        and the ones listed in the namespaces field.
                                        null selector and null or empty namespaces list means "this pod's namespace".
                                        An empty selector ({}) matches all namespaces.
                                      properties:
                                        matchExpressions:
                                          description: matchExpressions is a list
                                            of label selector requirements. The requirements
                                            are ANDed.
                                          items:
                                            description: |-
                                              A label selector requirement is a selector that contains values, a key, and an operator that
                                              relates the key and values.
                                            properties:
                                              key:
                                                description: key is the label key
                                                  that the selector applies to.
                                                type: string
                                              operator:
                                                description: |-
                                                  operator represents a key's relationship to a set of values.
                                                  Valid operators are In, NotIn, Exists and DoesNotExist.
                                                type: string
                                              values:
                                                description: |-
                                                  values is an array of string values. If the operator is In or NotIn,
                                                  the values array must be non-empty. If the operator is Exists or DoesNotExist,
                                                  the values array must be empty. This array is replaced during a strategic
                                                  merge patch.
                                                items:
                                                  type: string
                                                type: array
                                            required:
                                            - key
                                            - operator
                                            type: object
                                          type: array
                                        matchLabels:
                                          additionalProperties:
                                            type: string
                                          description: |-
                                            matchLabels is a map of {key,value} pairs. A single {key,value} in the matchLabels
                                            map is equivalent to an element of matchExpressions, whose key field is "key", the
                                            operator is "In", and the values array contains only "value". The requirements are ANDed.
                                          type: object
                                      type: object
                                      x-kubernetes-map-type: atomic
                                    namespaces:
                                      description: |-
                                        namespaces specifies a static list of namespace names that the term applies to.
                                        The term is applied to the union of the namespaces listed in this field
                                        and the ones selected by namespaceSelector.
                                        null or empty namespaces list and null namespaceSelector means "this pod's namespace".
                                      items:
                                        type: string
                                      type: array
                                    topologyKey:
                                      description: |-
                                        This pod should be co-located (affinity) or not co-located (anti-affinity) with the pods matching
                                        the labelSelector in the specified namespaces, where co-located is defined as running on a node
                                        whose value of the label with key topologyKey matches that of any node on which any of the
                                        selected pods is running.
                                        Empty topologyKey is not allowed.
                                      type: string
                                  required:
                                  - topologyKey
                                  type: object
                                weight:
                                  description: |-
                                    weight associated with matching the corresponding podAffinityTerm,
                                    in the range 1-100.
                                  format: int32
                                  type: integer
                              required:
                              - podAffinityTerm
                              - weight
                              type: object
                            type: array
                          requiredDuringSchedulingIgnoredDuringExecution:
                            description: |-
                              If the anti-affinity requirements specified by this field are not met at
                              scheduling time, the pod will not be scheduled onto the node.
                              If the anti-affinity requirements specified by this field cease to be met
                              at some point during pod execution (e.g. due to a pod label update), the
                              system may or may not try to eventually evict the pod from its node.
                              When there are multiple elements, the lists of nodes corresponding to each
                              podAffinityTerm are intersected, i.e. all terms must be satisfied.
                            items:
                              description: |-
                                Defines a set of pods (namely those matching the labelSelector
                                relative to the given namespace(s)) that this pod should be
                                co-located (affinity) or not co-located (anti-affinity) with,
                                where co-located is defined as running on a node whose value of
                                the label with key <topologyKey> matches that of any node on which
                                a pod of the set of pods is running
                              properties:
                                labelSelector:
                                  description: A label query over a set of resources,
                                    in this case pods.
                                  properties:
                                    matchExpressions:
                                      description: matchExpressions is a list of label
                                        selector requirements. The requirements are
                                        ANDed.
                                      items:
                                        description: |-
                                          A label selector requirement is a selector that contains values, a key, and an operator that
                                          relates the key and values.
                                        properties:
                                          key:
                                            description: key is the label key that
                                              the selector applies to.
                                            type: string
                                          operator:
                                            description: |-
                                              operator represents a key's relationship to a set of values.
                                              Valid operators are In, NotIn, Exists and DoesNotExist.
                                            type: string
                                          values:
                                            description: |-
                                              values is an array of string values. If the operator is In or NotIn,
                                              the values array must be non-empty. If the operator is Exists or DoesNotExist,
                                              the values array must be empty. This array is replaced during a strategic
                                              merge patch.
                                            items:
                                              type: string
                                            type: array
                                        required:
                                        - key
                                        - operator
                                        type: object
                                      type: array
                                    matchLabels:
                                      additionalProperties:
                                        type: string
                                      description: |-
                                        matchLabels is a map of {key,value} pairs. A single {key,value} in the matchLabels
                                        map is equivalent to an element of matchExpressions, whose key field is "key", the
                                        operator is "In", and the values array contains only "value". The requirements are ANDed.
                                      type: object
                                  type: object
                                  x-kubernetes-map-type: atomic
                                namespaceSelector:
                                  description: |-
                                    A label query over the set of namespaces that the term applies to.
                                    The term is applied to the union of the namespaces selected by this field
                                    and the ones listed in the namespaces field.
                                    null selector and null or empty namespaces list means "this pod's namespace".
                                    An empty selector ({}) matches all namespaces.
                                  properties:
                                    matchExpressions:
                                      description: matchExpressions is a list of label
                                        selector requirements. The requirements are
                                        ANDed.
                                      items:
                                        description: |-
                                          A label selector requirement is a selector that contains values, a key, and an operator that
                                          relates the key and values.
                                        properties:
                                          key:
                                            description: key is the label key that
                                              the selector applies to.
                                            type: string
                                          operator:
                                            description: |-
                                              operator represents a key's relationship to a set of values.
                                              Valid operators are In, NotIn, Exists and DoesNotExist.
                                            type: string
                                          values:
                                            description: |-
                                              values is an array of string values. If the operator is In or NotIn,
                                              the values array must be non-empty. If the operator is Exists or DoesNotExist,
                                              the values array must be empty. This array is replaced during a strategic
                                              merge patch.
                                            items:
                                              type: string
                                            type: array
                                        required:
                                        - key
                                        - operator
                                        type: object
                                      type: array
                                    matchLabels:
                                      additionalProperties:
                                        type: string
                                      description: |-
                                        matchLabels is a map of {key,value} pairs. A single {key,value} in the matchLabels
                                        map is equivalent to an element of matchExpressions, whose key field is "key", the
                                        operator is "In", and the values array contains only "value". The requirements are ANDed.
                                      type: object
                                  type: object
                                  x-kubernetes-map-type: atomic
                                namespaces:
                                  description: |-
                                    namespaces specifies a static list of namespace names that the term applies to.
                                    The term is applied to the union of the namespaces listed in this field
                                    and the ones selected by namespaceSelector.
                                    null or empty namespaces list and null namespaceSelector means "this pod's namespace".
                                  items:
                                    type: string
                                  type: array
                                topologyKey:
                                  description: |-
                                    This pod should be co-located (affinity) or not co-located (anti-affinity) with the pods matching
                                    the labelSelector in the specified namespaces, where co-located is defined as running on a node
                                    whose value of the label with key topologyKey matches that of any node on which any of the
                                    selected pods is running.
                                    Empty topologyKey is not allowed.
                                  type: string
                              required:
                              - topologyKey
                              type: object
                            type: array
                        type: object
                      replicas:
                        description: Replicas defines the number of replica pods of
                          the component.
                        format: int32
                        type: integer
                      tolerations:
                        description: |-
                          Tolerations defines the tolerations required by a node to schedule
                          the component onto it.
                        items:
                          description: |-
                            The pod this Toleration is attached to tolerates any taint that matches
                            the triple <key,value,effect> using the matching operator <operator>.
                          properties:
                            effect:
                              description: |-
                                Effect indicates the taint effect to match. Empty means match all taint effects.
                                When specified, allowed values are NoSchedule, PreferNoSchedule and NoExecute.
                              type: string
                            key:
                              description: |-
                                Key is the taint key that the toleration applies to. Empty means match all taint keys.
                                If the key is empty, operator must be Exists; this combination means to match all values and all keys.
                              type: string
                            operator:
                              description: |-
                                Operator represents a key's relationship to the value.
                                Valid operators are Exists and Equal. Defaults to Equal.
                                Exists is equivalent to wildcard for value, so that a pod can
                                tolerate all taints of a particular category.
                              type: string
                            tolerationSeconds:
                              description: |-
                                TolerationSeconds represents the period of time the toleration (which must be
                                of effect NoExecute, otherwise this field is ignored) tolerates the taint. By default,
                                it is not set, which means tolerate the taint forever (do not evict). Zero and
                                negative values will be treated as 0 (evict immediately) by the system.
                              format: int64
                              type: integer
                            value:
                              description: |-
                                Value is the taint value the toleration matches to.
                                If the operator is Exists, the value should be empty, otherwise just a regular string.
                              type: string
                          type: object
                        type: array
                    type: object
                  queryFrontend:
                    description: QueryFrontend defines the query frontend component
                      spec.
                    properties:
                      nodeSelector:
                        additionalProperties:
                          type: string
                        description: |-
                          NodeSelector defines the labels required by a node to schedule
                          the component onto it.
                        type: object
                      podAntiAffinity:
                        description: |-
                          PodAntiAffinity defines the pod anti affinity scheduling rules to schedule pods
                          of a component.
                        properties:
                          preferredDuringSchedulingIgnoredDuringExecution:
                            description: |-
                              The scheduler will prefer to schedule pods to nodes that satisfy
                              the anti-affinity expressions specified by this field, but it may choose
                              a node that violates one or more of the expressions. The node that is
                              most preferred is the one with the greatest sum of weights, i.e.
                              for each node that meets all of the scheduling requirements (resource
                              request, requiredDuringScheduling anti-affinity expressions, etc.),
                              compute a sum by iterating through the elements of this field and adding
                              "weight" to the sum if the node has pods which matches the corresponding podAffinityTerm; the
                              node(s) with the highest sum are the most preferred.
                            items:
                              description: The weights of all of the matched WeightedPodAffinityTerm
                                fields are added per-node to find the most preferred
                                node(s)
                              properties:
                                podAffinityTerm:
                                  description: Required. A pod affinity term, associated
                                    with the corresponding weight.
                                  properties:
                                    labelSelector:
                                      description: A label query over a set of resources,
                                        in this case pods.
                                      properties:
                                        matchExpressions:
                                          description: matchExpressions is a list
                                            of label selector requirements. The requirements
                                            are ANDed.
                                          items:
                                            description: |-
                                              A label selector requirement is a selector that contains values, a key, and an operator that
                                              relates the key and values.
                                            properties:
                                              key:
                                                description: key is the label key
                                                  that the selector applies to.
                                                type: string
                                              operator:
                                                description: |-
                                                  operator represents a key's relationship to a set of values.
                                                  Valid operators are In, NotIn, Exists and DoesNotExist.
                                                type: string
                                              values:
                                                description: |-
                                                  values is an array of string values. If the operator is In or NotIn,
                                                  the values array must be non-empty. If the operator is Exists or DoesNotExist,
                                                  the values array must be empty. This array is replaced during a strategic
                                                  merge patch.
                                                items:
                                                  type: string
                                                type: array
                                            required:
                                            - key
                                            - operator
                                            type: object
                                          type: array
                                        matchLabels:
                                          additionalProperties:
                                            type: string
                                          description: |-
                                            matchLabels is a map of {key,value} pairs. A single {key,value} in the matchLabels
                                            map is equivalent to an element of matchExpressions, whose key field is "key", the
                                            operator is "In", and the values array contains only "value". The requirements are ANDed.
                                          type: object
                                      type: object
                                      x-kubernetes-map-type: atomic
                                    namespaceSelector:
                                      description: |-
                                        A label query over the set of namespaces that the term applies to.
                                        The term is applied to the union of the namespaces selected by this field
                                        and the ones listed in the namespaces field.
                                        null selector and null or empty namespaces list means "this pod's namespace".
                                        An empty selector ({}) matches all namespaces.
                                      properties:
                                        matchExpressions:
                                          description: matchExpressions is a list
                                            of label selector requirements. The requirements
                                            are ANDed.
                                          items:
                                            description: |-
                                              A label selector requirement is a selector that contains values, a key, and an operator that
                                              relates the key and values.
                                            properties:
                                              key:
                                                description: key is the label key
                                                  that the selector applies to.
                                                type: string
                                              operator:
                                                description: |-
                                                  operator represents a key's relationship to a set of values.
                                                  Valid operators are In, NotIn, Exists and DoesNotExist.
                                                type: string
                                              values:
                                                description: |-
                                                  values is an array of string values. If the operator is In or NotIn,
                                                  the values array must be non-empty. If the operator is Exists or DoesNotExist,
                                                  the values array must be empty. This array is replaced during a strategic
                                                  merge patch.
                                                items:
                                                  type: string
                                                type: array
                                            required:
                                            - key
                                            - operator
                                            type: object
                                          type: array
                                        matchLabels:
                                          additionalProperties:
                                            type: string
                                          description: |-
                                            matchLabels is a map of {key,value} pairs. A single {key,value} in the matchLabels
                                            map is equivalent to an element of matchExpressions, whose key field is "key", the
                                            operator is "In", and the values array contains only "value". The requirements are ANDed.
                                          type: object
                                      type: object
                                      x-kubernetes-map-type: atomic
                                    namespaces:
                                      description: |-
                                        namespaces specifies a static list of namespace names that the term applies to.
                                        The term is applied to the union of the namespaces listed in this field
                                        and the ones selected by namespaceSelector.
                                        null or empty namespaces list and null namespaceSelector means "this pod's namespace".
                                      items:
                                        type: string
                                      type: array
                                    topologyKey:
                                      description: |-
                                        This pod should be co-located (affinity) or not co-located (anti-affinity) with the pods matching
                                        the labelSelector in the specified namespaces, where co-located is defined as running on a node
                                        whose value of the label with key topologyKey matches that of any node on which any of the
                                        selected pods is running.
                                        Empty topologyKey is not allowed.
                                      type: string
                                  required:
                                  - topologyKey
                                  type: object
                                weight:
                                  description: |-
                                    weight associated with matching the corresponding podAffinityTerm,
                                    in the range 1-100.
                                  format: int32
                                  type: integer
                              required:
                              - podAffinityTerm
                              - weight
                              type: object
                            type: array
                          requiredDuringSchedulingIgnoredDuringExecution:
                            description: |-
                              If the anti-affinity requirements specified by this field are not met at
                              scheduling time, the pod will not be scheduled onto the node.
                              If the anti-affinity requirements specified by this field cease to be met
                              at some point during pod execution (e.g. due to a pod label update), the
                              system may or may not try to eventually evict the pod from its node.
                              When there are multiple elements, the lists of nodes corresponding to each
                              podAffinityTerm are intersected, i.e. all terms must be satisfied.
                            items:
                              description: |-
                                Defines a set of pods (namely those matching the labelSelector
                                relative to the given namespace(s)) that this pod should be
                                co-located (affinity) or not co-located (anti-affinity) with,
                                where co-located is defined as running on a node whose value of
                                the label with key <topologyKey> matches that of any node on which
                                a pod of the set of pods is running
                              properties:
                                labelSelector:
                                  description: A label query over a set of resources,
                                    in this case pods.
                                  properties:
                                    matchExpressions:
                                      description: matchExpressions is a list of label
                                        selector requirements. The requirements are
                                        ANDed.
                                      items:
                                        description: |-
                                          A label selector requirement is a selector that contains values, a key, and an operator that
                                          relates the key and values.
                                        properties:
                                          key:
                                            description: key is the label key that
                                              the selector applies to.
                                            type: string
                                          operator:
                                            description: |-
                                              operator represents a key's relationship to a set of values.
                                              Valid operators are In, NotIn, Exists and DoesNotExist.
                                            type: string
                                          values:
                                            description: |-
                                              values is an array of string values. If the operator is In or NotIn,
                                              the values array must be non-empty. If the operator is Exists or DoesNotExist,
                                              the values array must be empty. This array is replaced during a strategic
                                              merge patch.
                                            items:
                                              type: string
                                            type: array
                                        required:
                                        - key
                                        - operator
                                        type: object
                                      type: array
                                    matchLabels:
                                      additionalProperties:
                                        type: string
                                      description: |-
                                        matchLabels is a map of {key,value} pairs. A single {key,value} in the matchLabels
                                        map is equivalent to an element of matchExpressions, whose key field is "key", the
                                        operator is "In", and the values array contains only "value". The requirements are ANDed.
                                      type: object
                                  type: object
                                  x-kubernetes-map-type: atomic
                                namespaceSelector:
                                  description: |-
                                    A label query over the set of namespaces that the term applies to.
                                    The term is applied to the union of the namespaces selected by this field
                                    and the ones listed in the namespaces field.
                                    null selector and null or empty namespaces list means "this pod's namespace".
                                    An empty selector ({}) matches all namespaces.
                                  properties:
                                    matchExpressions:
                                      description: matchExpressions is a list of label
                                        selector requirements. The requirements are
                                        ANDed.
                                      items:
                                        description: |-
                                          A label selector requirement is a selector that contains values, a key, and an operator that
                                          relates the key and values.
                                        properties:
                                          key:
                                            description: key is the label key that
                                              the selector applies to.
                                            type: string
                                          operator:
                                            description: |-
                                              operator represents a key's relationship to a set of values.
                                              Valid operators are In, NotIn, Exists and DoesNotExist.
                                            type: string
                                          values:
                                            description: |-
                                              values is an array of string values. If the operator is In or NotIn,
                                              the values array must be non-empty. If the operator is Exists or DoesNotExist,
                                              the values array must be empty. This array is replaced during a strategic
                                              merge patch.
                                            items:
                                              type: string
                                            type: array
                                        required:
                                        - key
                                        - operator
                                        type: object
                                      type: array
                                    matchLabels:
                                      additionalProperties:
                                        type: string
                                      description: |-
                                        matchLabels is a map of {key,value} pairs. A single {key,value} in the matchLabels
                                        map is equivalent to an element of matchExpressions, whose key field is "key", the
                                        operator is "In", and the values array contains only "value". The requirements are ANDed.
                                      type: object
                                  type: object
                                  x-kubernetes-map-type: atomic
                                namespaces:
                                  description: |-
                                    namespaces specifies a static list of namespace names that the term applies to.
                                    The term is applied to the union of the namespaces listed in this field
                                    and the ones selected by namespaceSelector.
                                    null or empty namespaces list and null namespaceSelector means "this pod's namespace".
                                  items:
                                    type: string
                                  type: array
                                topologyKey:
                                  description: |-
                                    This pod should be co-located (affinity) or not co-located (anti-affinity) with the pods matching
                                    the labelSelector in the specified namespaces, where co-located is defined as running on a node
                                    whose value of the label with key topologyKey matches that of any node on which any of the
                                    selected pods is running.
                                    Empty topologyKey is not allowed.
                                  type: string
                              required:
                              - topologyKey
                              type: object
                            type: array
                        type: object
                      replicas:
                        description: Replicas defines the number of replica pods of
                          the component.
                        format: int32
                        type: integer
                      tolerations:
                        description: |-
                          Tolerations defines the tolerations required by a node to schedule
                          the component onto it.
                        items:
                          description: |-
                            The pod this Toleration is attached to tolerates any taint that matches
                            the triple <key,value,effect> using the matching operator <operator>.
                          properties:
                            effect:
                              description: |-
                                Effect indicates the taint effect to match. Empty means match all taint effects.
                                When specified, allowed values are NoSchedule, PreferNoSchedule and NoExecute.
                              type: string
                            key:
                              description: |-
                                Key is the taint key that the toleration applies to. Empty means match all taint keys.
                                If the key is empty, operator must be Exists; this combination means to match all values and all keys.
                              type: string
                            operator:
                              description: |-
                                Operator represents a key's relationship to the value.
                                Valid operators are Exists and Equal. Defaults to Equal.
                                Exists is equivalent to wildcard for value, so that a pod can
                                tolerate all taints of a particular category.
                              type: string
                            tolerationSeconds:
                              description: |-
                                TolerationSeconds represents the period of time the toleration (which must be
                                of effect NoExecute, otherwise this field is ignored) tolerates the taint. By default,
                                it is not set, which means tolerate the taint forever (do not evict). Zero and
                                negative values will be treated as 0 (evict immediately) by the system.
                              format: int64
                              type: integer
                            value:
                              description: |-
                                Value is the taint value the toleration matches to.
                                If the operator is Exists, the value should be empty, otherwise just a regular string.
                              type: string
                          type: object
                        type: array
                    type: object
                  ruler:
                    description: Ruler defines the ruler component spec.
                    properties:
                      nodeSelector:
                        additionalProperties:
                          type: string
                        description: |-
                          NodeSelector defines the labels required by a node to schedule
                          the component onto it.
                        type: object
                      podAntiAffinity:
                        description: |-
                          PodAntiAffinity defines the pod anti affinity scheduling rules to schedule pods
                          of a component.
                        properties:
                          preferredDuringSchedulingIgnoredDuringExecution:
                            description: |-
                              The scheduler will prefer to schedule pods to nodes that satisfy
                              the anti-affinity expressions specified by this field, but it may choose
                              a node that violates one or more of the expressions. The node that is
                              most preferred is the one with the greatest sum of weights, i.e.
                              for each node that meets all of the scheduling requirements (resource
                              request, requiredDuringScheduling anti-affinity expressions, etc.),
                              compute a sum by iterating through the elements of this field and adding
                              "weight" to the sum if the node has pods which matches the corresponding podAffinityTerm; the
                              node(s) with the highest sum are the most preferred.
                            items:
                              description: The weights of all of the matched WeightedPodAffinityTerm
                                fields are added per-node to find the most preferred
                                node(s)
                              properties:
                                podAffinityTerm:
                                  description: Required. A pod affinity term, associated
                                    with the corresponding weight.
                                  properties:
                                    labelSelector:
                                      description: A label query over a set of resources,
                                        in this case pods.
                                      properties:
                                        matchExpressions:
                                          description: matchExpressions is a list
                                            of label selector requirements. The requirements
                                            are ANDed.
                                          items:
                                            description: |-
                                              A label selector requirement is a selector that contains values, a key, and an operator that
                                              relates the key and values.
                                            properties:
                                              key:
                                                description: key is the label key
                                                  that the selector applies to.
                                                type: string
                                              operator:
                                                description: |-
                                                  operator represents a key's relationship to a set of values.
                                                  Valid operators are In, NotIn, Exists and DoesNotExist.
                                                type: string
                                              values:
                                                description: |-
                                                  values is an array of string values. If the operator is In or NotIn,
                                                  the values array must be non-empty. If the operator is Exists or DoesNotExist,
                                                  the values array must be empty. This array is replaced during a strategic
                                                  merge patch.
                                                items:
                                                  type: string
                                                type: array
                                            required:
                                            - key
                                            - operator
                                            type: object
                                          type: array
                                        matchLabels:
                                          additionalProperties:
                                            type: string
                                          description: |-
                                            matchLabels is a map of {key,value} pairs. A single {key,value} in the matchLabels
                                            map is equivalent to an element of matchExpressions, whose key field is "key", the
                                            operator is "In", and the values array contains only "value". The requirements are ANDed.
                                          type: object
                                      type: object
                                      x-kubernetes-map-type: atomic
                                    namespaceSelector:
                                      description: |-
                                        A label query over the set of namespaces that the term applies to.
                                        The term is applied to the union of the namespaces selected by this field
                                        and the ones listed in the namespaces field.
                                        null selector and null or empty namespaces list means "this pod's namespace".
                                        An empty selector ({}) matches all namespaces.
                                      properties:
                                        matchExpressions:
                                          description: matchExpressions is a list
                                            of label selector requirements. The requirements
                                            are ANDed.
                                          items:
                                            description: |-
                                              A label selector requirement is a selector that contains values, a key, and an operator that
                                              relates the key and values.
                                            properties:
                                              key:
                                                description: key is the label key
                                                  that the selector applies to.
                                                type: string
                                              operator:
                                                description: |-
                                                  operator represents a key's relationship to a set of values.
                                                  Valid operators are In, NotIn, Exists and DoesNotExist.
                                                type: string
                                              values:
                                                description: |-
                                                  values is an array of string values. If the operator is In or NotIn,
                                                  the values array must be non-empty. If the operator is Exists or DoesNotExist,
                                                  the values array must be empty. This array is replaced during a strategic
                                                  merge patch.
                                                items:
                                                  type: string
                                                type: array
                                            required:
                                            - key
                                            - operator
                                            type: object
                                          type: array
                                        matchLabels:
                                          additionalProperties:
                                            type: string
                                          description: |-
                                            matchLabels is a map of {key,value} pairs. A single {key,value} in the matchLabels
                                            map is equivalent to an element of matchExpressions, whose key field is "key", the
                                            operator is "In", and the values array contains only "value". The requirements are ANDed.
                                          type: object
                                      type: object
                                      x-kubernetes-map-type: atomic
                                    namespaces:
                                      description: |-
                                        namespaces specifies a static list of namespace names that the term applies to.
                                        The term is applied to the union of the namespaces listed in this field
                                        and the ones selected by namespaceSelector.
                                        null or empty namespaces list and null namespaceSelector means "this pod's namespace".
                                      items:
                                        type: string
                                      type: array
                                    topologyKey:
                                      description: |-
                                        This pod should be co-located (affinity) or not co-located (anti-affinity) with the pods matching
                                        the labelSelector in the specified namespaces, where co-located is defined as running on a node
                                        whose value of the label with key topologyKey matches that of any node on which any of the
                                        selected pods is running.
                                        Empty topologyKey is not allowed.
                                      type: string
                                  required:
                                  - topologyKey
                                  type: object
                                weight:
                                  description: |-
                                    weight associated with matching the corresponding podAffinityTerm,
                                    in the range 1-100.
                                  format: int32
                                  type: integer
                              required:
                              - podAffinityTerm
                              - weight
                              type: object
                            type: array
                          requiredDuringSchedulingIgnoredDuringExecution:
                            description: |-
                              If the anti-affinity requirements specified by this field are not met at
                              scheduling time, the pod will not be scheduled onto the node.
                              If the anti-affinity requirements specified by this field cease to be met
                              at some point during pod execution (e.g. due to a pod label update), the
                              system may or may not try to eventually evict the pod from its node.
                              When there are multiple elements, the lists of nodes corresponding to each
                              podAffinityTerm are intersected, i.e. all terms must be satisfied.
                            items:
                              description: |-
                                Defines a set of pods (namely those matching the labelSelector
                                relative to the given namespace(s)) that this pod should be
                                co-located (affinity) or not co-located (anti-affinity) with,
                                where co-located is defined as running on a node whose value of
                                the label with key <topologyKey> matches that of any node on which
                                a pod of the set of pods is running
                              properties:
                                labelSelector:
                                  description: A label query over a set of resources,
                                    in this case pods.
                                  properties:
                                    matchExpressions:
                                      description: matchExpressions is a list of label
                                        selector requirements. The requirements are
                                        ANDed.
                                      items:
                                        description: |-
                                          A label selector requirement is a selector that contains values, a key, and an operator that
                                          relates the key and values.
                                        properties:
                                          key:
                                            description: key is the label key that
                                              the selector applies to.
                                            type: string
                                          operator:
                                            description: |-
                                              operator represents a key's relationship to a set of values.
                                              Valid operators are In, NotIn, Exists and DoesNotExist.
                                            type: string
                                          values:
                                            description: |-
                                              values is an array of string values. If the operator is In or NotIn,
                                              the values array must be non-empty. If the operator is Exists or DoesNotExist,
                                              the values array must be empty. This array is replaced during a strategic
                                              merge patch.
                                            items:
                                              type: string
                                            type: array
                                        required:
                                        - key
                                        - operator
                                        type: object
                                      type: array
                                    matchLabels:
                                      additionalProperties:
                                        type: string
                                      description: |-
                                        matchLabels is a map of {key,value} pairs. A single {key,value} in the matchLabels
                                        map is equivalent to an element of matchExpressions, whose key field is "key", the
                                        operator is "In", and the values array contains only "value". The requirements are ANDed.
                                      type: object
                                  type: object
                                  x-kubernetes-map-type: atomic
                                namespaceSelector:
                                  description: |-
                                    A label query over the set of namespaces that the term applies to.
                                    The term is applied to the union of the namespaces selected by this field
                                    and the ones listed in the namespaces field.
                                    null selector and null or empty namespaces list means "this pod's namespace".
                                    An empty selector ({}) matches all namespaces.
                                  properties:
                                    matchExpressions:
                                      description: matchExpressions is a list of label
                                        selector requirements. The requirements are
                                        ANDed.
                                      items:
                                        description: |-
                                          A label selector requirement is a selector that contains values, a key, and an operator that
                                          relates the key and values.
                                        properties:
                                          key:
                                            description: key is the label key that
                                              the selector applies to.
                                            type: string
                                          operator:
                                            description: |-
                                              operator represents a key's relationship to a set of values.
                                              Valid operators are In, NotIn, Exists and DoesNotExist.
                                            type: string
                                          values:
                                            description: |-
                                              values is an array of string values. If the operator is In or NotIn,
                                              the values array must be non-empty. If the operator is Exists or DoesNotExist,
                                              the values array must be empty. This array is replaced during a strategic
                                              merge patch.
                                            items:
                                              type: string
                                            type: array
                                        required:
                                        - key
                                        - operator
                                        type: object
                                      type: array
                                    matchLabels:
                                      additionalProperties:
                                        type: string
                                      description: |-
                                        matchLabels is a map of {key,value} pairs. A single {key,value} in the matchLabels
                                        map is equivalent to an element of matchExpressions, whose key field is "key", the
                                        operator is "In", and the values array contains only "value". The requirements are ANDed.
                                      type: object
                                  type: object
                                  x-kubernetes-map-type: atomic
                                namespaces:
                                  description: |-
                                    namespaces specifies a static list of namespace names that the term applies to.
                                    The term is applied to the union of the namespaces listed in this field
                                    and the ones selected by namespaceSelector.
                                    null or empty namespaces list and null namespaceSelector means "this pod's namespace".
                                  items:
                                    type: string
                                  type: array
                                topologyKey:
                                  description: |-
                                    This pod should be co-located (affinity) or not co-located (anti-affinity) with the pods matching
                                    the labelSelector in the specified namespaces, where co-located is defined as running on a node
                                    whose value of the label with key topologyKey matches that of any node on which any of the
                                    selected pods is running.
                                    Empty topologyKey is not allowed.
                                  type: string
                              required:
                              - topologyKey
                              type: object
                            type: array
                        type: object
                      replicas:
                        description: Replicas defines the number of replica pods of
                          the component.
                        format: int32
                        type: integer
                      tolerations:
                        description: |-
                          Tolerations defines the tolerations required by a node to schedule
                          the component onto it.
                        items:
                          description: |-
                            The pod this Toleration is attached to tolerates any taint that matches
                            the triple <key,value,effect> using the matching operator <operator>.
                          properties:
                            effect:
                              description: |-
                                Effect indicates the taint effect to match. Empty means match all taint effects.
                                When specified, allowed values are NoSchedule, PreferNoSchedule and NoExecute.
                              type: string
                            key:
                              description: |-
                                Key is the taint key that the toleration applies to. Empty means match all taint keys.
                                If the key is empty, operator must be Exists; this combination means to match all values and all keys.
                              type: string
                            operator:
                              description: |-
                                Operator represents a key's relationship to the value.
                                Valid operators are Exists and Equal. Defaults to Equal.
                                Exists is equivalent to wildcard for value, so that a pod can
                                tolerate all taints of a particular category.
                              type: string
                            tolerationSeconds:
                              description: |-
                                TolerationSeconds represents the period of time the toleration (which must be
                                of effect NoExecute, otherwise this field is ignored) tolerates the taint. By default,
                                it is not set, which means tolerate the taint forever (do not evict). Zero and
                                negative values will be treated as 0 (evict immediately) by the system.
                              format: int64
                              type: integer
                            value:
                              description: |-
                                Value is the taint value the toleration matches to.
                                If the operator is Exists, the value should be empty, otherwise just a regular string.
                              type: string
                          type: object
                        type: array
                    type: object
                type: object
              tenants:
                description: Tenants defines the per-tenant authentication and authorization
                  spec for the lokistack-gateway component.
                properties:
                  authentication:
                    description: Authentication defines the lokistack-gateway component
                      authentication configuration spec per tenant.
                    items:
                      description: AuthenticationSpec defines the oidc configuration
                        per tenant for lokiStack Gateway component.
                      properties:
                        mTLS:
                          description: TLSConfig defines the spec for the mTLS tenant's
                            authentication.
                          properties:
                            ca:
                              description: CA defines the spec for the custom CA for
                                tenant's authentication.
                              properties:
                                caKey:
                                  description: |-
                                    Key is the data key of a ConfigMap containing a CA certificate.
                                    It needs to be in the same namespace as the LokiStack custom resource.
                                    If empty, it defaults to "service-ca.crt".
                                  type: string
                                caName:
                                  description: |-
                                    CA is the name of a ConfigMap containing a CA certificate.
                                    It needs to be in the same namespace as the LokiStack custom resource.
                                  type: string
                              required:
                              - caName
                              type: object
                          required:
                          - ca
                          type: object
                        oidc:
                          description: OIDC defines the spec for the OIDC tenant's
                            authentication.
                          properties:
                            groupClaim:
                              description: Group claim field from ID Token
                              type: string
                            issuerCA:
                              description: IssuerCA defines the spec for the issuer
                                CA for tenant's authentication.
                              properties:
                                caKey:
                                  description: |-
                                    Key is the data key of a ConfigMap containing a CA certificate.
                                    It needs to be in the same namespace as the LokiStack custom resource.
                                    If empty, it defaults to "service-ca.crt".
                                  type: string
                                caName:
                                  description: |-
                                    CA is the name of a ConfigMap containing a CA certificate.
                                    It needs to be in the same namespace as the LokiStack custom resource.
                                  type: string
                              required:
                              - caName
                              type: object
                            issuerURL:
                              description: IssuerURL defines the URL for issuer.
                              type: string
                            redirectURL:
                              description: RedirectURL defines the URL for redirect.
                              type: string
                            secret:
                              description: Secret defines the spec for the clientID
                                and clientSecret for tenant's authentication.
                              properties:
                                name:
                                  description: Name of a secret in the namespace configured
                                    for tenant secrets.
                                  type: string
                              required:
                              - name
                              type: object
                            usernameClaim:
                              description: User claim field from ID Token
                              type: string
                          required:
                          - issuerURL
                          - secret
                          type: object
                        tenantId:
                          description: TenantID defines the id of the tenant.
                          type: string
                        tenantName:
                          description: TenantName defines the name of the tenant.
                          type: string
                      required:
                      - tenantId
                      - tenantName
                      type: object
                    type: array
                  authorization:
                    description: Authorization defines the lokistack-gateway component
                      authorization configuration spec per tenant.
                    properties:
                      opa:
                        description: OPA defines the spec for the third-party endpoint
                          for tenant's authorization.
                        properties:
                          url:
                            description: URL defines the third-party endpoint for
                              authorization.
                            type: string
                        required:
                        - url
                        type: object
                      roleBindings:
                        description: RoleBindings defines configuration to bind a
                          set of roles to a set of subjects.
                        items:
                          description: RoleBindingsSpec binds a set of roles to a
                            set of subjects.
                          properties:
                            name:
                              type: string
                            roles:
                              items:
                                type: string
                              type: array
                            subjects:
                              items:
                                description: Subject represents a subject that has
                                  been bound to a role.
                                properties:
                                  kind:
                                    description: SubjectKind is a kind of LokiStack
                                      Gateway RBAC subject.
                                    enum:
                                    - user
                                    - group
                                    type: string
                                  name:
                                    type: string
                                required:
                                - kind
                                - name
                                type: object
                              type: array
                          required:
                          - name
                          - roles
                          - subjects
                          type: object
                        type: array
                      roles:
                        description: Roles defines a set of permissions to interact
                          with a tenant.
                        items:
                          description: RoleSpec describes a set of permissions to
                            interact with a tenant.
                          properties:
                            name:
                              type: string
                            permissions:
                              items:
                                description: PermissionType is a LokiStack Gateway
                                  RBAC permission.
                                enum:
                                - read
                                - write
                                type: string
                              type: array
                            resources:
                              items:
                                type: string
                              type: array
                            tenants:
                              items:
                                type: string
                              type: array
                          required:
                          - name
                          - permissions
                          - resources
                          - tenants
                          type: object
                        type: array
                    type: object
                  mode:
                    default: openshift-logging
                    description: Mode defines the mode in which lokistack-gateway
                      component will be configured.
                    enum:
                    - static
                    - dynamic
                    - openshift-logging
                    - openshift-network
                    type: string
                  openshift:
                    description: Openshift defines the configuration specific to Openshift
                      modes.
                    properties:
                      adminGroups:
                        description: |-
                          AdminGroups defines a list of groups, whose members are considered to have admin-privileges by the Loki Operator.
                          Setting this to an empty array disables admin groups.

                          By default the following groups are considered admin-groups:
                           - system:cluster-admins
                           - cluster-admin
                           - dedicated-admin
                        items:
                          type: string
                        type: array
                      otlp:
                        description: OTLP contains settings for ingesting data using
                          OTLP in an OpenShift context.
                        properties:
                          disableRecommendedAttributes:
                            description: |-
                              Enabling this setting removes the "recommended attributes" from the generated Loki configuration. This will cause
                              meta information to not be available as stream labels or structured metadata,
                              potentially making queries more expensive and less performant.


                              This option is supposed to be combined with a custom label configuration customizing the labels for the specific
                              usecase.
                            type: boolean
                        type: object
                    type: object
                required:
                - mode
                type: object
            required:
            - size
            - storage
            - storageClassName
            type: object
          status:
            description: LokiStack CR spec Status.
            properties:
              components:
                description: |-
                  Components provides summary of all Loki pod status grouped
                  per component.
                properties:
                  compactor:
                    additionalProperties:
                      items:
                        type: string
                      type: array
                    description: Compactor is a map to the pod status of the compactor
                      pod.
                    type: object
                  distributor:
                    additionalProperties:
                      items:
                        type: string
                      type: array
                    description: Distributor is a map to the per pod status of the
                      distributor deployment
                    type: object
                  gateway:
                    additionalProperties:
                      items:
                        type: string
                      type: array
                    description: Gateway is a map to the per pod status of the lokistack
                      gateway deployment.
                    type: object
                  indexGateway:
                    additionalProperties:
                      items:
                        type: string
                      type: array
                    description: IndexGateway is a map to the per pod status of the
                      index gateway statefulset
                    type: object
                  ingester:
                    additionalProperties:
                      items:
                        type: string
                      type: array
                    description: Ingester is a map to the per pod status of the ingester
                      statefulset
                    type: object
                  querier:
                    additionalProperties:
                      items:
                        type: string
                      type: array
                    description: Querier is a map to the per pod status of the querier
                      deployment
                    type: object
                  queryFrontend:
                    additionalProperties:
                      items:
                        type: string
                      type: array
                    description: QueryFrontend is a map to the per pod status of the
                      query frontend deployment
                    type: object
                  ruler:
                    additionalProperties:
                      items:
                        type: string
                      type: array
                    description: Ruler is a map to the per pod status of the lokistack
                      ruler statefulset.
                    type: object
                type: object
              conditions:
                description: Conditions of the Loki deployment health.
                items:
                  description: Condition contains details for one aspect of the current
                    state of this API Resource.
                  properties:
                    lastTransitionTime:
                      description: |-
                        lastTransitionTime is the last time the condition transitioned from one status to another.
                        This should be when the underlying condition changed.  If that is not known, then using the time when the API field changed is acceptable.
                      format: date-time
                      type: string
                    message:
                      description: |-
                        message is a human readable message indicating details about the transition.
                        This may be an empty string.
                      maxLength: 32768
                      type: string
                    observedGeneration:
                      description: |-
                        observedGeneration represents the .metadata.generation that the condition was set based upon.
                        For instance, if .metadata.generation is currently 12, but the .status.conditions[x].observedGeneration is 9, the condition is out of date
                        with respect to the current state of the instance.
                      format: int64
                      minimum: 0
                      type: integer
                    reason:
                      description: |-
                        reason contains a programmatic identifier indicating the reason for the condition's last transition.
                        Producers of specific condition types may define expected values and meanings for this field,
                        and whether the values are considered a guaranteed API.
                        The value should be a CamelCase string.
                        This field may not be empty.
                      maxLength: 1024
                      minLength: 1
                      pattern: ^[A-Za-z]([A-Za-z0-9_,:]*[A-Za-z0-9_])?$
                      type: string
                    status:
                      description: status of the condition, one of True, False, Unknown.
                      enum:
                      - "True"
                      - "False"
                      - Unknown
                      type: string
                    type:
                      description: type of condition in CamelCase or in foo.example.com/CamelCase.
                      maxLength: 316
                      pattern: ^([a-z0-9]([-a-z0-9]*[a-z0-9])?(\.[a-z0-9]([-a-z0-9]*[a-z0-9])?)*/)?(([A-Za-z0-9][-A-Za-z0-9_.]*)?[A-Za-z0-9])$
                      type: string
                  required:
                  - lastTransitionTime
                  - message
                  - reason
                  - status
                  - type
                  type: object
                type: array
              storage:
                description: |-
                  Storage provides summary of all changes that have occurred
                  to the storage configuration.
                properties:
                  credentialMode:
                    description: CredentialMode contains the authentication mode used
                      for accessing the object storage.
                    enum:
                    - static
                    - token
                    - token-cco
                    type: string
                  schemas:
                    description: |-
                      Schemas is a list of schemas which have been applied
                      to the LokiStack.
                    items:
                      description: ObjectStorageSchema defines a schema version and
                        the date when it will become effective.
                      properties:
                        effectiveDate:
                          description: |-
                            EffectiveDate contains a date in YYYY-MM-DD format which is interpreted in the UTC time zone.

                            The configuration always needs at least one schema that is currently valid. This means that when creating a new
                            LokiStack it is recommended to add a schema with the latest available version and an effective date of "yesterday".
                            New schema versions added to the configuration always needs to be placed "in the future", so that Loki can start
                            using it once the day rolls over.
                          pattern: ^([0-9]{4,})([-]([0-9]{2})){2}$
                          type: string
                        version:
                          description: Version for writing and reading logs.
                          enum:
                          - v11
                          - v12
                          - v13
                          type: string
                      required:
                      - effectiveDate
                      - version
                      type: object
                    type: array
                type: object
            type: object
        type: object
    served: true
    storage: true
    subresources:
      status: {}
  - name: v1beta1
    schema:
      openAPIV3Schema:
        description: LokiStack is the Schema for the lokistacks API
        properties:
          apiVersion:
            description: |-
              APIVersion defines the versioned schema of this representation of an object.
              Servers should convert recognized schemas to the latest internal value, and
              may reject unrecognized values.
              More info: https://git.k8s.io/community/contributors/devel/sig-architecture/api-conventions.md#resources
            type: string
          kind:
            description: |-
              Kind is a string value representing the REST resource this object represents.
              Servers may infer this from the endpoint the client submits requests to.
              Cannot be updated.
              In CamelCase.
              More info: https://git.k8s.io/community/contributors/devel/sig-architecture/api-conventions.md#types-kinds
            type: string
          metadata:
            type: object
          spec:
            description: LokiStackSpec defines the desired state of LokiStack
            properties:
              limits:
                description: Limits defines the per-tenant limits to be applied to
                  log stream processing and the per-tenant the config overrides.
                properties:
                  global:
                    description: Global defines the limits applied globally across
                      the cluster.
                    properties:
                      ingestion:
                        description: IngestionLimits defines the limits applied on
                          ingested log streams.
                        properties:
                          ingestionBurstSize:
                            description: |-
                              IngestionBurstSize defines the local rate-limited sample size per
                              distributor replica. It should be set to the set at least to the
                              maximum logs size expected in a single push request.
                            format: int32
                            type: integer
                          ingestionRate:
                            description: IngestionRate defines the sample size per
                              second. Units MB.
                            format: int32
                            type: integer
                          maxGlobalStreamsPerTenant:
                            description: |-
                              MaxGlobalStreamsPerTenant defines the maximum number of active streams
                              per tenant, across the cluster.
                            format: int32
                            type: integer
                          maxLabelNameLength:
                            description: |-
                              MaxLabelNameLength defines the maximum number of characters allowed
                              for label keys in log streams.
                            format: int32
                            type: integer
                          maxLabelNamesPerSeries:
                            description: |-
                              MaxLabelNamesPerSeries defines the maximum number of label names per series
                              in each log stream.
                            format: int32
                            type: integer
                          maxLabelValueLength:
                            description: |-
                              MaxLabelValueLength defines the maximum number of characters allowed
                              for label values in log streams.
                            format: int32
                            type: integer
                          maxLineSize:
                            description: MaxLineSize defines the maximum line size
                              on ingestion path. Units in Bytes.
                            format: int32
                            type: integer
                        type: object
                      queries:
                        description: QueryLimits defines the limit applied on querying
                          log streams.
                        properties:
                          maxChunksPerQuery:
                            description: |-
                              MaxChunksPerQuery defines the maximum number of chunks
                              that can be fetched by a single query.
                            format: int32
                            type: integer
                          maxEntriesLimitPerQuery:
                            description: |-
                              MaxEntriesLimitsPerQuery defines the maximum number of log entries
                              that will be returned for a query.
                            format: int32
                            type: integer
                          maxQuerySeries:
                            description: |-
                              MaxQuerySeries defines the maximum of unique series
                              that is returned by a metric query.
                            format: int32
                            type: integer
                        type: object
                    type: object
                  tenants:
                    additionalProperties:
                      description: LimitsTemplateSpec defines the limits and overrides
                        applied per-tenant.
                      properties:
                        ingestion:
                          description: IngestionLimits defines the limits applied
                            on ingested log streams.
                          properties:
                            ingestionBurstSize:
                              description: |-
                                IngestionBurstSize defines the local rate-limited sample size per
                                distributor replica. It should be set to the set at least to the
                                maximum logs size expected in a single push request.
                              format: int32
                              type: integer
                            ingestionRate:
                              description: IngestionRate defines the sample size per
                                second. Units MB.
                              format: int32
                              type: integer
                            maxGlobalStreamsPerTenant:
                              description: |-
                                MaxGlobalStreamsPerTenant defines the maximum number of active streams
                                per tenant, across the cluster.
                              format: int32
                              type: integer
                            maxLabelNameLength:
                              description: |-
                                MaxLabelNameLength defines the maximum number of characters allowed
                                for label keys in log streams.
                              format: int32
                              type: integer
                            maxLabelNamesPerSeries:
                              description: |-
                                MaxLabelNamesPerSeries defines the maximum number of label names per series
                                in each log stream.
                              format: int32
                              type: integer
                            maxLabelValueLength:
                              description: |-
                                MaxLabelValueLength defines the maximum number of characters allowed
                                for label values in log streams.
                              format: int32
                              type: integer
                            maxLineSize:
                              description: MaxLineSize defines the maximum line size
                                on ingestion path. Units in Bytes.
                              format: int32
                              type: integer
                          type: object
                        queries:
                          description: QueryLimits defines the limit applied on querying
                            log streams.
                          properties:
                            maxChunksPerQuery:
                              description: |-
                                MaxChunksPerQuery defines the maximum number of chunks
                                that can be fetched by a single query.
                              format: int32
                              type: integer
                            maxEntriesLimitPerQuery:
                              description: |-
                                MaxEntriesLimitsPerQuery defines the maximum number of log entries
                                that will be returned for a query.
                              format: int32
                              type: integer
                            maxQuerySeries:
                              description: |-
                                MaxQuerySeries defines the maximum of unique series
                                that is returned by a metric query.
                              format: int32
                              type: integer
                          type: object
                      type: object
                    description: Tenants defines the limits and overrides applied
                      per tenant.
                    type: object
                type: object
              managementState:
                default: Managed
                description: |-
                  ManagementState defines if the CR should be managed by the operator or not.
                  Default is managed.
                enum:
                - Managed
                - Unmanaged
                type: string
              replicationFactor:
                default: 1
                description: ReplicationFactor defines the policy for log stream replication.
                format: int32
                minimum: 1
                type: integer
              rules:
                description: Rules defines the spec for the ruler component
                properties:
                  enabled:
                    description: Enabled defines a flag to enable/disable the ruler
                      component
                    type: boolean
                  namespaceSelector:
                    description: |-
                      Namespaces to be selected for PrometheusRules discovery. If unspecified, only
                      the same namespace as the LokiStack object is in is used.
                    properties:
                      matchExpressions:
                        description: matchExpressions is a list of label selector
                          requirements. The requirements are ANDed.
                        items:
                          description: |-
                            A label selector requirement is a selector that contains values, a key, and an operator that
                            relates the key and values.
                          properties:
                            key:
                              description: key is the label key that the selector
                                applies to.
                              type: string
                            operator:
                              description: |-
                                operator represents a key's relationship to a set of values.
                                Valid operators are In, NotIn, Exists and DoesNotExist.
                              type: string
                            values:
                              description: |-
                                values is an array of string values. If the operator is In or NotIn,
                                the values array must be non-empty. If the operator is Exists or DoesNotExist,
                                the values array must be empty. This array is replaced during a strategic
                                merge patch.
                              items:
                                type: string
                              type: array
                          required:
                          - key
                          - operator
                          type: object
                        type: array
                      matchLabels:
                        additionalProperties:
                          type: string
                        description: |-
                          matchLabels is a map of {key,value} pairs. A single {key,value} in the matchLabels
                          map is equivalent to an element of matchExpressions, whose key field is "key", the
                          operator is "In", and the values array contains only "value". The requirements are ANDed.
                        type: object
                    type: object
                    x-kubernetes-map-type: atomic
                  selector:
                    description: |-
                      A selector to select which LokiRules to mount for loading alerting/recording
                      rules from.
                    properties:
                      matchExpressions:
                        description: matchExpressions is a list of label selector
                          requirements. The requirements are ANDed.
                        items:
                          description: |-
                            A label selector requirement is a selector that contains values, a key, and an operator that
                            relates the key and values.
                          properties:
                            key:
                              description: key is the label key that the selector
                                applies to.
                              type: string
                            operator:
                              description: |-
                                operator represents a key's relationship to a set of values.
                                Valid operators are In, NotIn, Exists and DoesNotExist.
                              type: string
                            values:
                              description: |-
                                values is an array of string values. If the operator is In or NotIn,
                                the values array must be non-empty. If the operator is Exists or DoesNotExist,
                                the values array must be empty. This array is replaced during a strategic
                                merge patch.
                              items:
                                type: string
                              type: array
                          required:
                          - key
                          - operator
                          type: object
                        type: array
                      matchLabels:
                        additionalProperties:
                          type: string
                        description: |-
                          matchLabels is a map of {key,value} pairs. A single {key,value} in the matchLabels
                          map is equivalent to an element of matchExpressions, whose key field is "key", the
                          operator is "In", and the values array contains only "value". The requirements are ANDed.
                        type: object
                    type: object
                    x-kubernetes-map-type: atomic
                required:
                - enabled
                type: object
              size:
                description: Size defines one of the support Loki deployment scale
                  out sizes.
                enum:
                - 1x.extra-small
                - 1x.small
                - 1x.medium
                type: string
              storage:
                description: Storage defines the spec for the object storage endpoint
                  to store logs.
                properties:
                  schemas:
                    default:
                    - effectiveDate: "2020-10-11"
                      version: v11
                    description: Schemas for reading and writing logs.
                    items:
                      description: |-
                        ObjectStorageSchema defines the requirements needed to configure a new
                        storage schema.
                      properties:
                        effectiveDate:
                          description: |-
                            EffectiveDate is the date in UTC that the schema will be applied on.
                            To ensure readibility of logs, this date should be before the current
                            date in UTC.
                          pattern: ^([0-9]{4,})([-]([0-9]{2})){2}$
                          type: string
                        version:
                          description: Version for writing and reading logs.
                          enum:
                          - v11
                          - v12
                          type: string
                      required:
                      - effectiveDate
                      - version
                      type: object
                    minItems: 1
                    type: array
                  secret:
                    description: |-
                      Secret for object storage authentication.
                      Name of a secret in the same namespace as the LokiStack custom resource.
                    properties:
                      name:
                        description: Name of a secret in the namespace configured
                          for object storage secrets.
                        type: string
                      type:
                        description: Type of object storage that should be used
                        enum:
                        - azure
                        - gcs
                        - s3
                        - swift
                        type: string
                    required:
                    - name
                    - type
                    type: object
                  tls:
                    description: TLS configuration for reaching the object storage
                      endpoint.
                    properties:
                      caName:
                        description: |-
                          CA is the name of a ConfigMap containing a CA certificate.
                          It needs to be in the same namespace as the LokiStack custom resource.
                        type: string
                    type: object
                required:
                - secret
                type: object
              storageClassName:
                description: Storage class name defines the storage class for ingester/querier
                  PVCs.
                type: string
              template:
                description: Template defines the resource/limits/tolerations/nodeselectors
                  per component
                properties:
                  compactor:
                    description: Compactor defines the compaction component spec.
                    properties:
                      nodeSelector:
                        additionalProperties:
                          type: string
                        description: |-
                          NodeSelector defines the labels required by a node to schedule
                          the component onto it.
                        type: object
                      replicas:
                        description: Replicas defines the number of replica pods of
                          the component.
                        format: int32
                        type: integer
                      tolerations:
                        description: |-
                          Tolerations defines the tolerations required by a node to schedule
                          the component onto it.
                        items:
                          description: |-
                            The pod this Toleration is attached to tolerates any taint that matches
                            the triple <key,value,effect> using the matching operator <operator>.
                          properties:
                            effect:
                              description: |-
                                Effect indicates the taint effect to match. Empty means match all taint effects.
                                When specified, allowed values are NoSchedule, PreferNoSchedule and NoExecute.
                              type: string
                            key:
                              description: |-
                                Key is the taint key that the toleration applies to. Empty means match all taint keys.
                                If the key is empty, operator must be Exists; this combination means to match all values and all keys.
                              type: string
                            operator:
                              description: |-
                                Operator represents a key's relationship to the value.
                                Valid operators are Exists and Equal. Defaults to Equal.
                                Exists is equivalent to wildcard for value, so that a pod can
                                tolerate all taints of a particular category.
                              type: string
                            tolerationSeconds:
                              description: |-
                                TolerationSeconds represents the period of time the toleration (which must be
                                of effect NoExecute, otherwise this field is ignored) tolerates the taint. By default,
                                it is not set, which means tolerate the taint forever (do not evict). Zero and
                                negative values will be treated as 0 (evict immediately) by the system.
                              format: int64
                              type: integer
                            value:
                              description: |-
                                Value is the taint value the toleration matches to.
                                If the operator is Exists, the value should be empty, otherwise just a regular string.
                              type: string
                          type: object
                        type: array
                    type: object
                  distributor:
                    description: Distributor defines the distributor component spec.
                    properties:
                      nodeSelector:
                        additionalProperties:
                          type: string
                        description: |-
                          NodeSelector defines the labels required by a node to schedule
                          the component onto it.
                        type: object
                      replicas:
                        description: Replicas defines the number of replica pods of
                          the component.
                        format: int32
                        type: integer
                      tolerations:
                        description: |-
                          Tolerations defines the tolerations required by a node to schedule
                          the component onto it.
                        items:
                          description: |-
                            The pod this Toleration is attached to tolerates any taint that matches
                            the triple <key,value,effect> using the matching operator <operator>.
                          properties:
                            effect:
                              description: |-
                                Effect indicates the taint effect to match. Empty means match all taint effects.
                                When specified, allowed values are NoSchedule, PreferNoSchedule and NoExecute.
                              type: string
                            key:
                              description: |-
                                Key is the taint key that the toleration applies to. Empty means match all taint keys.
                                If the key is empty, operator must be Exists; this combination means to match all values and all keys.
                              type: string
                            operator:
                              description: |-
                                Operator represents a key's relationship to the value.
                                Valid operators are Exists and Equal. Defaults to Equal.
                                Exists is equivalent to wildcard for value, so that a pod can
                                tolerate all taints of a particular category.
                              type: string
                            tolerationSeconds:
                              description: |-
                                TolerationSeconds represents the period of time the toleration (which must be
                                of effect NoExecute, otherwise this field is ignored) tolerates the taint. By default,
                                it is not set, which means tolerate the taint forever (do not evict). Zero and
                                negative values will be treated as 0 (evict immediately) by the system.
                              format: int64
                              type: integer
                            value:
                              description: |-
                                Value is the taint value the toleration matches to.
                                If the operator is Exists, the value should be empty, otherwise just a regular string.
                              type: string
                          type: object
                        type: array
                    type: object
                  gateway:
                    description: Gateway defines the lokistack gateway component spec.
                    properties:
                      nodeSelector:
                        additionalProperties:
                          type: string
                        description: |-
                          NodeSelector defines the labels required by a node to schedule
                          the component onto it.
                        type: object
                      replicas:
                        description: Replicas defines the number of replica pods of
                          the component.
                        format: int32
                        type: integer
                      tolerations:
                        description: |-
                          Tolerations defines the tolerations required by a node to schedule
                          the component onto it.
                        items:
                          description: |-
                            The pod this Toleration is attached to tolerates any taint that matches
                            the triple <key,value,effect> using the matching operator <operator>.
                          properties:
                            effect:
                              description: |-
                                Effect indicates the taint effect to match. Empty means match all taint effects.
                                When specified, allowed values are NoSchedule, PreferNoSchedule and NoExecute.
                              type: string
                            key:
                              description: |-
                                Key is the taint key that the toleration applies to. Empty means match all taint keys.
                                If the key is empty, operator must be Exists; this combination means to match all values and all keys.
                              type: string
                            operator:
                              description: |-
                                Operator represents a key's relationship to the value.
                                Valid operators are Exists and Equal. Defaults to Equal.
                                Exists is equivalent to wildcard for value, so that a pod can
                                tolerate all taints of a particular category.
                              type: string
                            tolerationSeconds:
                              description: |-
                                TolerationSeconds represents the period of time the toleration (which must be
                                of effect NoExecute, otherwise this field is ignored) tolerates the taint. By default,
                                it is not set, which means tolerate the taint forever (do not evict). Zero and
                                negative values will be treated as 0 (evict immediately) by the system.
                              format: int64
                              type: integer
                            value:
                              description: |-
                                Value is the taint value the toleration matches to.
                                If the operator is Exists, the value should be empty, otherwise just a regular string.
                              type: string
                          type: object
                        type: array
                    type: object
                  indexGateway:
                    description: IndexGateway defines the index gateway component
                      spec.
                    properties:
                      nodeSelector:
                        additionalProperties:
                          type: string
                        description: |-
                          NodeSelector defines the labels required by a node to schedule
                          the component onto it.
                        type: object
                      replicas:
                        description: Replicas defines the number of replica pods of
                          the component.
                        format: int32
                        type: integer
                      tolerations:
                        description: |-
                          Tolerations defines the tolerations required by a node to schedule
                          the component onto it.
                        items:
                          description: |-
                            The pod this Toleration is attached to tolerates any taint that matches
                            the triple <key,value,effect> using the matching operator <operator>.
                          properties:
                            effect:
                              description: |-
                                Effect indicates the taint effect to match. Empty means match all taint effects.
                                When specified, allowed values are NoSchedule, PreferNoSchedule and NoExecute.
                              type: string
                            key:
                              description: |-
                                Key is the taint key that the toleration applies to. Empty means match all taint keys.
                                If the key is empty, operator must be Exists; this combination means to match all values and all keys.
                              type: string
                            operator:
                              description: |-
                                Operator represents a key's relationship to the value.
                                Valid operators are Exists and Equal. Defaults to Equal.
                                Exists is equivalent to wildcard for value, so that a pod can
                                tolerate all taints of a particular category.
                              type: string
                            tolerationSeconds:
                              description: |-
                                TolerationSeconds represents the period of time the toleration (which must be
                                of effect NoExecute, otherwise this field is ignored) tolerates the taint. By default,
                                it is not set, which means tolerate the taint forever (do not evict). Zero and
                                negative values will be treated as 0 (evict immediately) by the system.
                              format: int64
                              type: integer
                            value:
                              description: |-
                                Value is the taint value the toleration matches to.
                                If the operator is Exists, the value should be empty, otherwise just a regular string.
                              type: string
                          type: object
                        type: array
                    type: object
                  ingester:
                    description: Ingester defines the ingester component spec.
                    properties:
                      nodeSelector:
                        additionalProperties:
                          type: string
                        description: |-
                          NodeSelector defines the labels required by a node to schedule
                          the component onto it.
                        type: object
                      replicas:
                        description: Replicas defines the number of replica pods of
                          the component.
                        format: int32
                        type: integer
                      tolerations:
                        description: |-
                          Tolerations defines the tolerations required by a node to schedule
                          the component onto it.
                        items:
                          description: |-
                            The pod this Toleration is attached to tolerates any taint that matches
                            the triple <key,value,effect> using the matching operator <operator>.
                          properties:
                            effect:
                              description: |-
                                Effect indicates the taint effect to match. Empty means match all taint effects.
                                When specified, allowed values are NoSchedule, PreferNoSchedule and NoExecute.
                              type: string
                            key:
                              description: |-
                                Key is the taint key that the toleration applies to. Empty means match all taint keys.
                                If the key is empty, operator must be Exists; this combination means to match all values and all keys.
                              type: string
                            operator:
                              description: |-
                                Operator represents a key's relationship to the value.
                                Valid operators are Exists and Equal. Defaults to Equal.
                                Exists is equivalent to wildcard for value, so that a pod can
                                tolerate all taints of a particular category.
                              type: string
                            tolerationSeconds:
                              description: |-
                                TolerationSeconds represents the period of time the toleration (which must be
                                of effect NoExecute, otherwise this field is ignored) tolerates the taint. By default,
                                it is not set, which means tolerate the taint forever (do not evict). Zero and
                                negative values will be treated as 0 (evict immediately) by the system.
                              format: int64
                              type: integer
                            value:
                              description: |-
                                Value is the taint value the toleration matches to.
                                If the operator is Exists, the value should be empty, otherwise just a regular string.
                              type: string
                          type: object
                        type: array
                    type: object
                  querier:
                    description: Querier defines the querier component spec.
                    properties:
                      nodeSelector:
                        additionalProperties:
                          type: string
                        description: |-
                          NodeSelector defines the labels required by a node to schedule
                          the component onto it.
                        type: object
                      replicas:
                        description: Replicas defines the number of replica pods of
                          the component.
                        format: int32
                        type: integer
                      tolerations:
                        description: |-
                          Tolerations defines the tolerations required by a node to schedule
                          the component onto it.
                        items:
                          description: |-
                            The pod this Toleration is attached to tolerates any taint that matches
                            the triple <key,value,effect> using the matching operator <operator>.
                          properties:
                            effect:
                              description: |-
                                Effect indicates the taint effect to match. Empty means match all taint effects.
                                When specified, allowed values are NoSchedule, PreferNoSchedule and NoExecute.
                              type: string
                            key:
                              description: |-
                                Key is the taint key that the toleration applies to. Empty means match all taint keys.
                                If the key is empty, operator must be Exists; this combination means to match all values and all keys.
                              type: string
                            operator:
                              description: |-
                                Operator represents a key's relationship to the value.
                                Valid operators are Exists and Equal. Defaults to Equal.
                                Exists is equivalent to wildcard for value, so that a pod can
                                tolerate all taints of a particular category.
                              type: string
                            tolerationSeconds:
                              description: |-
                                TolerationSeconds represents the period of time the toleration (which must be
                                of effect NoExecute, otherwise this field is ignored) tolerates the taint. By default,
                                it is not set, which means tolerate the taint forever (do not evict). Zero and
                                negative values will be treated as 0 (evict immediately) by the system.
                              format: int64
                              type: integer
                            value:
                              description: |-
                                Value is the taint value the toleration matches to.
                                If the operator is Exists, the value should be empty, otherwise just a regular string.
                              type: string
                          type: object
                        type: array
                    type: object
                  queryFrontend:
                    description: QueryFrontend defines the query frontend component
                      spec.
                    properties:
                      nodeSelector:
                        additionalProperties:
                          type: string
                        description: |-
                          NodeSelector defines the labels required by a node to schedule
                          the component onto it.
                        type: object
                      replicas:
                        description: Replicas defines the number of replica pods of
                          the component.
                        format: int32
                        type: integer
                      tolerations:
                        description: |-
                          Tolerations defines the tolerations required by a node to schedule
                          the component onto it.
                        items:
                          description: |-
                            The pod this Toleration is attached to tolerates any taint that matches
                            the triple <key,value,effect> using the matching operator <operator>.
                          properties:
                            effect:
                              description: |-
                                Effect indicates the taint effect to match. Empty means match all taint effects.
                                When specified, allowed values are NoSchedule, PreferNoSchedule and NoExecute.
                              type: string
                            key:
                              description: |-
                                Key is the taint key that the toleration applies to. Empty means match all taint keys.
                                If the key is empty, operator must be Exists; this combination means to match all values and all keys.
                              type: string
                            operator:
                              description: |-
                                Operator represents a key's relationship to the value.
                                Valid operators are Exists and Equal. Defaults to Equal.
                                Exists is equivalent to wildcard for value, so that a pod can
                                tolerate all taints of a particular category.
                              type: string
                            tolerationSeconds:
                              description: |-
                                TolerationSeconds represents the period of time the toleration (which must be
                                of effect NoExecute, otherwise this field is ignored) tolerates the taint. By default,
                                it is not set, which means tolerate the taint forever (do not evict). Zero and
                                negative values will be treated as 0 (evict immediately) by the system.
                              format: int64
                              type: integer
                            value:
                              description: |-
                                Value is the taint value the toleration matches to.
                                If the operator is Exists, the value should be empty, otherwise just a regular string.
                              type: string
                          type: object
                        type: array
                    type: object
                  ruler:
                    description: Ruler defines the ruler component spec.
                    properties:
                      nodeSelector:
                        additionalProperties:
                          type: string
                        description: |-
                          NodeSelector defines the labels required by a node to schedule
                          the component onto it.
                        type: object
                      replicas:
                        description: Replicas defines the number of replica pods of
                          the component.
                        format: int32
                        type: integer
                      tolerations:
                        description: |-
                          Tolerations defines the tolerations required by a node to schedule
                          the component onto it.
                        items:
                          description: |-
                            The pod this Toleration is attached to tolerates any taint that matches
                            the triple <key,value,effect> using the matching operator <operator>.
                          properties:
                            effect:
                              description: |-
                                Effect indicates the taint effect to match. Empty means match all taint effects.
                                When specified, allowed values are NoSchedule, PreferNoSchedule and NoExecute.
                              type: string
                            key:
                              description: |-
                                Key is the taint key that the toleration applies to. Empty means match all taint keys.
                                If the key is empty, operator must be Exists; this combination means to match all values and all keys.
                              type: string
                            operator:
                              description: |-
                                Operator represents a key's relationship to the value.
                                Valid operators are Exists and Equal. Defaults to Equal.
                                Exists is equivalent to wildcard for value, so that a pod can
                                tolerate all taints of a particular category.
                              type: string
                            tolerationSeconds:
                              description: |-
                                TolerationSeconds represents the period of time the toleration (which must be
                                of effect NoExecute, otherwise this field is ignored) tolerates the taint. By default,
                                it is not set, which means tolerate the taint forever (do not evict). Zero and
                                negative values will be treated as 0 (evict immediately) by the system.
                              format: int64
                              type: integer
                            value:
                              description: |-
                                Value is the taint value the toleration matches to.
                                If the operator is Exists, the value should be empty, otherwise just a regular string.
                              type: string
                          type: object
                        type: array
                    type: object
                type: object
              tenants:
                description: Tenants defines the per-tenant authentication and authorization
                  spec for the lokistack-gateway component.
                properties:
                  authentication:
                    description: Authentication defines the lokistack-gateway component
                      authentication configuration spec per tenant.
                    items:
                      description: AuthenticationSpec defines the oidc configuration
                        per tenant for lokiStack Gateway component.
                      properties:
                        oidc:
                          description: OIDC defines the spec for the OIDC tenant's
                            authentication.
                          properties:
                            groupClaim:
                              description: Group claim field from ID Token
                              type: string
                            issuerURL:
                              description: IssuerURL defines the URL for issuer.
                              type: string
                            redirectURL:
                              description: RedirectURL defines the URL for redirect.
                              type: string
                            secret:
                              description: Secret defines the spec for the clientID,
                                clientSecret and issuerCAPath for tenant's authentication.
                              properties:
                                name:
                                  description: Name of a secret in the namespace configured
                                    for tenant secrets.
                                  type: string
                              required:
                              - name
                              type: object
                            usernameClaim:
                              description: User claim field from ID Token
                              type: string
                          required:
                          - issuerURL
                          - secret
                          type: object
                        tenantId:
                          description: TenantID defines the id of the tenant.
                          type: string
                        tenantName:
                          description: TenantName defines the name of the tenant.
                          type: string
                      required:
                      - oidc
                      - tenantId
                      - tenantName
                      type: object
                    type: array
                  authorization:
                    description: Authorization defines the lokistack-gateway component
                      authorization configuration spec per tenant.
                    properties:
                      opa:
                        description: OPA defines the spec for the third-party endpoint
                          for tenant's authorization.
                        properties:
                          url:
                            description: URL defines the third-party endpoint for
                              authorization.
                            type: string
                        required:
                        - url
                        type: object
                      roleBindings:
                        description: RoleBindings defines configuration to bind a
                          set of roles to a set of subjects.
                        items:
                          description: RoleBindingsSpec binds a set of roles to a
                            set of subjects.
                          properties:
                            name:
                              type: string
                            roles:
                              items:
                                type: string
                              type: array
                            subjects:
                              items:
                                description: Subject represents a subject that has
                                  been bound to a role.
                                properties:
                                  kind:
                                    description: SubjectKind is a kind of LokiStack
                                      Gateway RBAC subject.
                                    enum:
                                    - user
                                    - group
                                    type: string
                                  name:
                                    type: string
                                required:
                                - kind
                                - name
                                type: object
                              type: array
                          required:
                          - name
                          - roles
                          - subjects
                          type: object
                        type: array
                      roles:
                        description: Roles defines a set of permissions to interact
                          with a tenant.
                        items:
                          description: RoleSpec describes a set of permissions to
                            interact with a tenant.
                          properties:
                            name:
                              type: string
                            permissions:
                              items:
                                description: PermissionType is a LokiStack Gateway
                                  RBAC permission.
                                enum:
                                - read
                                - write
                                type: string
                              type: array
                            resources:
                              items:
                                type: string
                              type: array
                            tenants:
                              items:
                                type: string
                              type: array
                          required:
                          - name
                          - permissions
                          - resources
                          - tenants
                          type: object
                        type: array
                    type: object
                  mode:
                    default: openshift-logging
                    description: Mode defines the mode in which lokistack-gateway
                      component will be configured.
                    enum:
                    - static
                    - dynamic
                    - openshift-logging
                    type: string
                required:
                - mode
                type: object
            required:
            - managementState
            - size
            - storage
            - storageClassName
            type: object
          status:
            description: LokiStackStatus defines the observed state of LokiStack
            properties:
              components:
                description: |-
                  Components provides summary of all Loki pod status grouped
                  per component.
                properties:
                  compactor:
                    additionalProperties:
                      items:
                        type: string
                      type: array
                    description: Compactor is a map to the pod status of the compactor
                      pod.
                    type: object
                  distributor:
                    additionalProperties:
                      items:
                        type: string
                      type: array
                    description: Distributor is a map to the per pod status of the
                      distributor deployment
                    type: object
                  gateway:
                    additionalProperties:
                      items:
                        type: string
                      type: array
                    description: Gateway is a map to the per pod status of the lokistack
                      gateway deployment.
                    type: object
                  indexGateway:
                    additionalProperties:
                      items:
                        type: string
                      type: array
                    description: IndexGateway is a map to the per pod status of the
                      index gateway statefulset
                    type: object
                  ingester:
                    additionalProperties:
                      items:
                        type: string
                      type: array
                    description: Ingester is a map to the per pod status of the ingester
                      statefulset
                    type: object
                  querier:
                    additionalProperties:
                      items:
                        type: string
                      type: array
                    description: Querier is a map to the per pod status of the querier
                      deployment
                    type: object
                  queryFrontend:
                    additionalProperties:
                      items:
                        type: string
                      type: array
                    description: QueryFrontend is a map to the per pod status of the
                      query frontend deployment
                    type: object
                  ruler:
                    additionalProperties:
                      items:
                        type: string
                      type: array
                    description: Ruler is a map to the per pod status of the lokistack
                      ruler statefulset.
                    type: object
                type: object
              conditions:
                description: Conditions of the Loki deployment health.
                items:
                  description: Condition contains details for one aspect of the current
                    state of this API Resource.
                  properties:
                    lastTransitionTime:
                      description: |-
                        lastTransitionTime is the last time the condition transitioned from one status to another.
                        This should be when the underlying condition changed.  If that is not known, then using the time when the API field changed is acceptable.
                      format: date-time
                      type: string
                    message:
                      description: |-
                        message is a human readable message indicating details about the transition.
                        This may be an empty string.
                      maxLength: 32768
                      type: string
                    observedGeneration:
                      description: |-
                        observedGeneration represents the .metadata.generation that the condition was set based upon.
                        For instance, if .metadata.generation is currently 12, but the .status.conditions[x].observedGeneration is 9, the condition is out of date
                        with respect to the current state of the instance.
                      format: int64
                      minimum: 0
                      type: integer
                    reason:
                      description: |-
                        reason contains a programmatic identifier indicating the reason for the condition's last transition.
                        Producers of specific condition types may define expected values and meanings for this field,
                        and whether the values are considered a guaranteed API.
                        The value should be a CamelCase string.
                        This field may not be empty.
                      maxLength: 1024
                      minLength: 1
                      pattern: ^[A-Za-z]([A-Za-z0-9_,:]*[A-Za-z0-9_])?$
                      type: string
                    status:
                      description: status of the condition, one of True, False, Unknown.
                      enum:
                      - "True"
                      - "False"
                      - Unknown
                      type: string
                    type:
                      description: type of condition in CamelCase or in foo.example.com/CamelCase.
                      maxLength: 316
                      pattern: ^([a-z0-9]([-a-z0-9]*[a-z0-9])?(\.[a-z0-9]([-a-z0-9]*[a-z0-9])?)*/)?(([A-Za-z0-9][-A-Za-z0-9_.]*)?[A-Za-z0-9])$
                      type: string
                  required:
                  - lastTransitionTime
                  - message
                  - reason
                  - status
                  - type
                  type: object
                type: array
              storage:
                description: |-
                  Storage provides summary of all changes that have occurred
                  to the storage configuration.
                properties:
                  schemas:
                    description: |-
                      Schemas is a list of schemas which have been applied
                      to the LokiStack.
                    items:
                      description: |-
                        ObjectStorageSchema defines the requirements needed to configure a new
                        storage schema.
                      properties:
                        effectiveDate:
                          description: |-
                            EffectiveDate is the date in UTC that the schema will be applied on.
                            To ensure readibility of logs, this date should be before the current
                            date in UTC.
                          pattern: ^([0-9]{4,})([-]([0-9]{2})){2}$
                          type: string
                        version:
                          description: Version for writing and reading logs.
                          enum:
                          - v11
                          - v12
                          type: string
                      required:
                      - effectiveDate
                      - version
                      type: object
                    type: array
                type: object
            type: object
        type: object
    served: false
    storage: false
    subresources:
      status: {}
status:
  acceptedNames:
    kind: ""
    plural: ""
  conditions: null
  storedVersions: null<|MERGE_RESOLUTION|>--- conflicted
+++ resolved
@@ -209,7 +209,6 @@
                                         name of an attribute or a regular expression
                                         matching many attributes.
                                       type: string
-<<<<<<< HEAD
                                     regex:
                                       description: If Regex is true, then Name is
                                         treated as a regular expression instead of
@@ -259,19 +258,6 @@
                                   - name
                                   type: object
                                 type: array
-=======
-                                  required:
-                                  - action
-                                  type: object
-                                type: array
-                              ignoreDefaults:
-                                description: |-
-                                  IgnoreDefaults controls whether to ignore the global configuration for resource attributes
-                                  indexed as labels.
-
-                                  If IgnoreDefaults is true, then this spec needs to contain at least one mapping to a index label.
-                                type: boolean
->>>>>>> adc75389
                             type: object
                         type: object
                       queries:
@@ -468,7 +454,6 @@
                                           name of an attribute or a regular expression
                                           matching many attributes.
                                         type: string
-<<<<<<< HEAD
                                       regex:
                                         description: If Regex is true, then Name is
                                           treated as a regular expression instead
@@ -518,19 +503,6 @@
                                     - name
                                     type: object
                                   type: array
-=======
-                                    required:
-                                    - action
-                                    type: object
-                                  type: array
-                                ignoreDefaults:
-                                  description: |-
-                                    IgnoreDefaults controls whether to ignore the global configuration for resource attributes
-                                    indexed as labels.
-
-                                    If IgnoreDefaults is true, then this spec needs to contain at least one mapping to a index label.
-                                  type: boolean
->>>>>>> adc75389
                               type: object
                           type: object
                         queries:
@@ -3902,7 +3874,6 @@
                               Enabling this setting removes the "recommended attributes" from the generated Loki configuration. This will cause
                               meta information to not be available as stream labels or structured metadata,
                               potentially making queries more expensive and less performant.
-
 
                               This option is supposed to be combined with a custom label configuration customizing the labels for the specific
                               usecase.
