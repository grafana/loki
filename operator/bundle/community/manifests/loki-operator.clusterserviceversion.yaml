--- conflicted
+++ resolved
@@ -150,11 +150,7 @@
     categories: OpenShift Optional, Logging & Tracing
     certified: "false"
     containerImage: docker.io/grafana/loki-operator:0.5.0
-<<<<<<< HEAD
-    createdAt: "2024-01-04T16:42:23Z"
-=======
     createdAt: "2024-01-10T18:24:59Z"
->>>>>>> 5559b268
     description: The Community Loki Operator provides Kubernetes native deployment
       and management of Loki and related logging components.
     operators.operatorframework.io/builder: operator-sdk-unknown
@@ -1439,18 +1435,6 @@
           resources:
           - deployments
           - statefulsets
-          verbs:
-          - create
-          - delete
-          - get
-          - list
-          - patch
-          - update
-          - watch
-        - apiGroups:
-          - cloudcredential.openshift.io
-          resources:
-          - credentialsrequests
           verbs:
           - create
           - delete
