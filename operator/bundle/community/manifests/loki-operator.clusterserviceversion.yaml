--- conflicted
+++ resolved
@@ -152,11 +152,7 @@
     categories: OpenShift Optional, Logging & Tracing
     certified: "false"
     containerImage: docker.io/grafana/loki-operator:0.8.0
-<<<<<<< HEAD
-    createdAt: "2025-09-19T17:00:20Z"
-=======
-    createdAt: "2025-09-29T11:14:53Z"
->>>>>>> 662e1b93
+    createdAt: "2025-10-14T08:41:12Z"
     description: The Community Loki Operator provides Kubernetes native deployment
       and management of Loki and related logging components.
     operators.operatorframework.io/builder: operator-sdk-unknown
