apiVersion: operators.coreos.com/v1alpha1
kind: ClusterServiceVersion
metadata:
  annotations:
    alm-examples: |-
      [
        {
          "apiVersion": "loki.grafana.com/v1",
          "kind": "AlertingRule",
          "metadata": {
            "name": "alertingrule-sample"
          },
          "spec": {
            "groups": [
              {
                "interval": "10m",
                "name": "alerting-rules-group",
                "rules": [
                  {
                    "alert": "HighPercentageError",
                    "annotations": {
                      "summary": "High request latency"
                    },
                    "expr": "sum(rate({app=\"foo\", env=\"production\"} |= \"error\" [5m])) by (job)\n  /\nsum(rate({app=\"foo\", env=\"production\"}[5m])) by (job)\n  \u003e 0.05\n",
                    "for": "10m",
                    "labels": {
                      "severity": "page"
                    }
                  },
                  {
                    "alert": "HttpCredentialsLeaked",
                    "annotations": {
                      "message": "{{ $labels.job }} is leaking http basic auth credentials."
                    },
                    "expr": "sum by (cluster, job, pod) (count_over_time({namespace=\"prod\"} |~ \"http(s?)://(\\\\w+):(\\\\w+)@\" [5m]) \u003e 0)",
                    "for": "10m",
                    "labels": {
                      "severity": "critical"
                    }
                  }
                ]
              }
            ],
            "tenantID": "test-tenant"
          }
        },
        {
          "apiVersion": "loki.grafana.com/v1",
          "kind": "LokiStack",
          "metadata": {
            "name": "lokistack-sample"
          },
          "spec": {
            "size": "1x.small",
            "storage": {
              "secret": {
                "name": "test"
              }
            },
            "storageClassName": "standard"
          }
        },
        {
          "apiVersion": "loki.grafana.com/v1",
          "kind": "RecordingRule",
          "metadata": {
            "name": "recordingrule-sample"
          },
          "spec": {
            "groups": [
              {
                "interval": "10m",
                "name": "recording-rules-group",
                "rules": [
                  {
                    "expr": "sum(rate({container=\"myservice\"}[10m]))\n",
                    "record": "myservice:requests:rate10m"
                  },
                  {
                    "expr": "sum(rate({container=\"otherservice\"}[1m]))\n",
                    "record": "otherservice:requests:rate1m"
                  }
                ]
              }
            ],
            "tenantID": "test-tenant"
          }
        },
        {
          "apiVersion": "loki.grafana.com/v1",
          "kind": "RulerConfig",
          "metadata": {
            "name": "rulerconfig-sample"
          },
          "spec": {
            "alertmanager": {
              "discovery": {
                "enableSRV": true,
                "refreshInterval": "1m"
              },
              "enableV2": true,
              "endpoints": [
                "http://alertmanager-host1.mycompany.org",
                "http://alertmanager-host2.mycompany.org"
              ],
              "externalLabels": {
                "environment": "production",
                "region": "us-east-2"
              },
              "externalUrl": "http://www.mycompany.org/alerts",
              "notificationQueue": {
                "capacity": 1000,
                "forGracePeriod": "10m",
                "forOutageTolerance": "1h",
                "resendDelay": "1m",
                "timeout": "30s"
              }
            },
            "evaluationInterval": "1m",
            "pollInterval": "1m",
            "remoteWrite": {
              "client": {
                "authorization": "basic",
                "authorizationSecretName": "my-secret-resource",
                "name": "remote-write-log-metrics",
                "proxyUrl": "http://proxy-host.mycompany.org",
                "relabelConfigs": [
                  {
                    "action": "replace",
                    "regex": "ALERTS.*",
                    "replacement": "$1",
                    "separator": "",
                    "sourceLabels": [
                      "labelc",
                      "labeld"
                    ],
                    "targetLabel": "labelnew"
                  }
                ],
                "timeout": "30s",
                "url": "http://remote-write-host.mycompany.org"
              },
              "enabled": true,
              "refreshPeriod": "10s"
            }
          }
        }
      ]
    capabilities: Full Lifecycle
    categories: OpenShift Optional, Logging & Tracing
    certified: "false"
    containerImage: docker.io/grafana/loki-operator:0.6.2
<<<<<<< HEAD
    createdAt: "2024-10-07T17:05:39Z"
=======
    createdAt: "2024-10-09T06:51:08Z"
>>>>>>> adc75389
    description: The Community Loki Operator provides Kubernetes native deployment
      and management of Loki and related logging components.
    operators.operatorframework.io/builder: operator-sdk-unknown
    operators.operatorframework.io/project_layout: go.kubebuilder.io/v3
    repository: https://github.com/grafana/loki/tree/main/operator
    support: Grafana Loki SIG Operator
  labels:
    operatorframework.io/arch.amd64: supported
    operatorframework.io/arch.arm64: supported
  name: loki-operator.v0.6.2
  namespace: placeholder
spec:
  apiservicedefinitions: {}
  customresourcedefinitions:
    owned:
    - description: AlertingRule is the Schema for the alertingrules API
      displayName: AlertingRule
      kind: AlertingRule
      name: alertingrules.loki.grafana.com
      resources:
      - kind: LokiStack
        name: ""
        version: v1
      specDescriptors:
      - description: List of groups for alerting rules.
        displayName: Groups
        path: groups
      - description: Interval defines the time interval between evaluation of the
          given alerting rule.
        displayName: Evaluation Interval
        path: groups[0].interval
      - description: Limit defines the number of alerts an alerting rule can produce.
          0 is no limit.
        displayName: Limit of firing alerts
        path: groups[0].limit
        x-descriptors:
        - urn:alm:descriptor:com.tectonic.ui:number
      - description: Name of the alerting rule group. Must be unique within all alerting
          rules.
        displayName: Name
        path: groups[0].name
      - description: Rules defines a list of alerting rules
        displayName: Rules
        path: groups[0].rules
      - description: The name of the alert. Must be a valid label value.
        displayName: Name
        path: groups[0].rules[0].alert
      - description: Annotations to add to each alert.
        displayName: Annotations
        path: groups[0].rules[0].annotations
      - description: The LogQL expression to evaluate. Every evaluation cycle this
          is evaluated at the current time, and all resultant time series become pending/firing
          alerts.
        displayName: LogQL Expression
        path: groups[0].rules[0].expr
      - description: Alerts are considered firing once they have been returned for
          this long. Alerts which have not yet fired for long enough are considered
          pending.
        displayName: Firing Threshold
        path: groups[0].rules[0].for
      - description: Labels to add to each alert.
        displayName: Labels
        path: groups[0].rules[0].labels
      - description: TenantID of tenant where the alerting rules are evaluated in.
        displayName: Tenant ID
        path: tenantID
      statusDescriptors:
      - description: Conditions of the AlertingRule generation health.
        displayName: Conditions
        path: conditions
        x-descriptors:
        - urn:alm:descriptor:io.kubernetes.conditions
      version: v1
    - description: LokiStack is the Schema for the lokistacks API
      displayName: LokiStack
      kind: LokiStack
      name: lokistacks.loki.grafana.com
      resources:
      - kind: ConfigMap
        name: ""
        version: v1
      - kind: Deployment
        name: ""
        version: v1
      - kind: Ingress
        name: ""
        version: v1
      - kind: PersistentVolumeClaims
        name: ""
        version: v1
      - kind: Route
        name: ""
        version: v1
      - kind: Service
        name: ""
        version: v1
      - kind: ServiceAccount
        name: ""
        version: v1
      - kind: ServiceMonitor
        name: ""
        version: v1
      - kind: StatefulSet
        name: ""
        version: v1
      specDescriptors:
      - description: HashRing defines the spec for the distributed hash ring configuration.
        displayName: Hash Ring
        path: hashRing
        x-descriptors:
        - urn:alm:descriptor:com.tectonic.ui:advanced
      - description: MemberList configuration spec
        displayName: Memberlist Config
        path: hashRing.memberlist
      - description: "EnableIPv6 enables IPv6 support for the memberlist based hash
          ring. \n Currently this also forces the instanceAddrType to podIP to avoid
          local address lookup for the memberlist."
        displayName: Enable IPv6
        path: hashRing.memberlist.enableIPv6
        x-descriptors:
        - urn:alm:descriptor:com.tectonic.ui:booleanSwitch
      - description: InstanceAddrType defines the type of address to use to advertise
          to the ring. Defaults to the first address from any private network interfaces
          of the current pod. Alternatively the public pod IP can be used in case
          private networks (RFC 1918 and RFC 6598) are not available.
        displayName: Instance Address
        path: hashRing.memberlist.instanceAddrType
        x-descriptors:
        - urn:alm:descriptor:com.tectonic.ui:select:default
        - urn:alm:descriptor:com.tectonic.ui:select:podIP
      - description: Type of hash ring implementation that should be used
        displayName: Type
        path: hashRing.type
        x-descriptors:
        - urn:alm:descriptor:com.tectonic.ui:select:memberlist
      - description: Limits defines the limits to be applied to log stream processing.
        displayName: Rate Limiting
        path: limits
        x-descriptors:
        - urn:alm:descriptor:com.tectonic.ui:advanced
      - description: Global defines the limits applied globally across the cluster.
        displayName: Global Limits
        path: limits.global
      - description: IngestionBurstSize defines the local rate-limited sample size
          per distributor replica. It should be set to the set at least to the maximum
          logs size expected in a single push request.
        displayName: Ingestion Burst Size (in MB)
        path: limits.global.ingestion.ingestionBurstSize
        x-descriptors:
        - urn:alm:descriptor:com.tectonic.ui:number
      - description: IngestionRate defines the sample size per second. Units MB.
        displayName: Ingestion Rate (in MB)
        path: limits.global.ingestion.ingestionRate
        x-descriptors:
        - urn:alm:descriptor:com.tectonic.ui:number
      - description: MaxGlobalStreamsPerTenant defines the maximum number of active
          streams per tenant, across the cluster.
        displayName: Max Global Streams per  Tenant
        path: limits.global.ingestion.maxGlobalStreamsPerTenant
        x-descriptors:
        - urn:alm:descriptor:com.tectonic.ui:number
      - description: MaxLabelNameLength defines the maximum number of characters allowed
          for label keys in log streams.
        displayName: Max Label Name Length
        path: limits.global.ingestion.maxLabelNameLength
        x-descriptors:
        - urn:alm:descriptor:com.tectonic.ui:number
      - description: MaxLabelNamesPerSeries defines the maximum number of label names
          per series in each log stream.
        displayName: Max Labels Names per Series
        path: limits.global.ingestion.maxLabelNamesPerSeries
        x-descriptors:
        - urn:alm:descriptor:com.tectonic.ui:number
      - description: MaxLabelValueLength defines the maximum number of characters
          allowed for label values in log streams.
        displayName: Max Label Value Length
        path: limits.global.ingestion.maxLabelValueLength
        x-descriptors:
        - urn:alm:descriptor:com.tectonic.ui:number
      - description: MaxLineSize defines the maximum line size on ingestion path.
          Units in Bytes.
        displayName: Max Line Size
        path: limits.global.ingestion.maxLineSize
        x-descriptors:
        - urn:alm:descriptor:com.tectonic.ui:number
      - description: PerStreamDesiredRate defines the desired ingestion rate per second
          that LokiStack should target applying automatic stream sharding. Units MB.
        displayName: Per Stream Desired Rate (in MB)
        path: limits.global.ingestion.perStreamDesiredRate
        x-descriptors:
        - urn:alm:descriptor:com.tectonic.ui:number
      - description: PerStreamRateLimit defines the maximum byte rate per second per
          stream. Units MB.
        displayName: Maximum byte rate per second per stream (in MB)
        path: limits.global.ingestion.perStreamRateLimit
        x-descriptors:
        - urn:alm:descriptor:com.tectonic.ui:number
      - description: PerStreamRateLimitBurst defines the maximum burst bytes per stream.
          Units MB.
        displayName: Maximum burst bytes per stream (in MB)
        path: limits.global.ingestion.perStreamRateLimitBurst
        x-descriptors:
        - urn:alm:descriptor:com.tectonic.ui:number
      - description: StreamLabels configures which resource attributes are converted
          to Loki stream labels.
        displayName: Stream Labels
        path: limits.global.otlp.streamLabels
      - description: ResourceAttributes lists the names of the resource attributes
          that should be converted into Loki stream labels.
        displayName: Resource Attributes
        path: limits.global.otlp.streamLabels.resourceAttributes
      - description: Name contains either a verbatim name of an attribute or a regular
          expression matching many attributes.
        displayName: Name
        path: limits.global.otlp.streamLabels.resourceAttributes[0].name
      - description: If Regex is true, then Name is treated as a regular expression
          instead of as a verbatim attribute name.
        displayName: Treat name as regular expression
        path: limits.global.otlp.streamLabels.resourceAttributes[0].regex
      - description: StructuredMetadata configures which attributes are included in
          structured metadata.
        displayName: Structured Metadata
        path: limits.global.otlp.structuredMetadata
      - description: LogAttributes lists the names of log attributes that should be
          included in structured metadata.
        displayName: Log Attributes
        path: limits.global.otlp.structuredMetadata.logAttributes
      - description: Name contains either a verbatim name of an attribute or a regular
          expression matching many attributes.
        displayName: Name
        path: limits.global.otlp.structuredMetadata.logAttributes[0].name
      - description: If Regex is true, then Name is treated as a regular expression
          instead of as a verbatim attribute name.
        displayName: Treat name as regular expression
        path: limits.global.otlp.structuredMetadata.logAttributes[0].regex
      - description: ResourceAttributes lists the names of resource attributes that
          should be included in structured metadata.
        displayName: Resource Attributes
        path: limits.global.otlp.structuredMetadata.resourceAttributes
      - description: Name contains either a verbatim name of an attribute or a regular
          expression matching many attributes.
        displayName: Name
        path: limits.global.otlp.structuredMetadata.resourceAttributes[0].name
      - description: If Regex is true, then Name is treated as a regular expression
          instead of as a verbatim attribute name.
        displayName: Treat name as regular expression
        path: limits.global.otlp.structuredMetadata.resourceAttributes[0].regex
      - description: ScopeAttributes lists the names of scope attributes that should
          be included in structured metadata.
        displayName: Scope Attributes
        path: limits.global.otlp.structuredMetadata.scopeAttributes
      - description: Name contains either a verbatim name of an attribute or a regular
          expression matching many attributes.
        displayName: Name
        path: limits.global.otlp.structuredMetadata.scopeAttributes[0].name
      - description: If Regex is true, then Name is treated as a regular expression
          instead of as a verbatim attribute name.
        displayName: Treat name as regular expression
        path: limits.global.otlp.structuredMetadata.scopeAttributes[0].regex
      - description: CardinalityLimit defines the cardinality limit for index queries.
        displayName: Cardinality Limit
        path: limits.global.queries.cardinalityLimit
        x-descriptors:
        - urn:alm:descriptor:com.tectonic.ui:number
      - description: MaxChunksPerQuery defines the maximum number of chunks that can
          be fetched by a single query.
        displayName: Max Chunk per Query
        path: limits.global.queries.maxChunksPerQuery
        x-descriptors:
        - urn:alm:descriptor:com.tectonic.ui:number
      - description: MaxEntriesLimitsPerQuery defines the maximum number of log entries
          that will be returned for a query.
        displayName: Max Entries Limit per Query
        path: limits.global.queries.maxEntriesLimitPerQuery
        x-descriptors:
        - urn:alm:descriptor:com.tectonic.ui:number
      - description: MaxQuerySeries defines the maximum of unique series that is returned
          by a metric query.
        displayName: Max Query Series
        path: limits.global.queries.maxQuerySeries
        x-descriptors:
        - urn:alm:descriptor:com.tectonic.ui:number
      - description: MaxVolumeSeries defines the maximum number of aggregated series
          in a log-volume response
        displayName: Max Volume Series
        path: limits.global.queries.maxVolumeSeries
        x-descriptors:
        - urn:alm:descriptor:com.tectonic.ui:number
      - description: Timeout when querying ingesters or storage during the execution
          of a query request.
        displayName: Query Timeout
        path: limits.global.queries.queryTimeout
      - description: Tenants defines the limits applied per tenant.
        displayName: Limits per Tenant
        path: limits.tenants
      - description: IngestionBurstSize defines the local rate-limited sample size
          per distributor replica. It should be set to the set at least to the maximum
          logs size expected in a single push request.
        displayName: Ingestion Burst Size (in MB)
        path: limits.tenants.ingestion.ingestionBurstSize
        x-descriptors:
        - urn:alm:descriptor:com.tectonic.ui:number
      - description: IngestionRate defines the sample size per second. Units MB.
        displayName: Ingestion Rate (in MB)
        path: limits.tenants.ingestion.ingestionRate
        x-descriptors:
        - urn:alm:descriptor:com.tectonic.ui:number
      - description: MaxGlobalStreamsPerTenant defines the maximum number of active
          streams per tenant, across the cluster.
        displayName: Max Global Streams per  Tenant
        path: limits.tenants.ingestion.maxGlobalStreamsPerTenant
        x-descriptors:
        - urn:alm:descriptor:com.tectonic.ui:number
      - description: MaxLabelNameLength defines the maximum number of characters allowed
          for label keys in log streams.
        displayName: Max Label Name Length
        path: limits.tenants.ingestion.maxLabelNameLength
        x-descriptors:
        - urn:alm:descriptor:com.tectonic.ui:number
      - description: MaxLabelNamesPerSeries defines the maximum number of label names
          per series in each log stream.
        displayName: Max Labels Names per Series
        path: limits.tenants.ingestion.maxLabelNamesPerSeries
        x-descriptors:
        - urn:alm:descriptor:com.tectonic.ui:number
      - description: MaxLabelValueLength defines the maximum number of characters
          allowed for label values in log streams.
        displayName: Max Label Value Length
        path: limits.tenants.ingestion.maxLabelValueLength
        x-descriptors:
        - urn:alm:descriptor:com.tectonic.ui:number
      - description: MaxLineSize defines the maximum line size on ingestion path.
          Units in Bytes.
        displayName: Max Line Size
        path: limits.tenants.ingestion.maxLineSize
        x-descriptors:
        - urn:alm:descriptor:com.tectonic.ui:number
      - description: PerStreamDesiredRate defines the desired ingestion rate per second
          that LokiStack should target applying automatic stream sharding. Units MB.
        displayName: Per Stream Desired Rate (in MB)
        path: limits.tenants.ingestion.perStreamDesiredRate
        x-descriptors:
        - urn:alm:descriptor:com.tectonic.ui:number
      - description: PerStreamRateLimit defines the maximum byte rate per second per
          stream. Units MB.
        displayName: Maximum byte rate per second per stream (in MB)
        path: limits.tenants.ingestion.perStreamRateLimit
        x-descriptors:
        - urn:alm:descriptor:com.tectonic.ui:number
      - description: PerStreamRateLimitBurst defines the maximum burst bytes per stream.
          Units MB.
        displayName: Maximum burst bytes per stream (in MB)
        path: limits.tenants.ingestion.perStreamRateLimitBurst
        x-descriptors:
        - urn:alm:descriptor:com.tectonic.ui:number
      - description: When IgnoreGlobalStreamLabels is true, then this tenant will
          ignore the global stream label configuration.
        displayName: Ignore global stream labels
        path: limits.tenants.otlp.ignoreGlobalStreamLabels
      - description: StreamLabels configures which resource attributes are converted
          to Loki stream labels.
        displayName: Stream Labels
        path: limits.tenants.otlp.streamLabels
      - description: ResourceAttributes lists the names of the resource attributes
          that should be converted into Loki stream labels.
        displayName: Resource Attributes
        path: limits.tenants.otlp.streamLabels.resourceAttributes
      - description: Name contains either a verbatim name of an attribute or a regular
          expression matching many attributes.
        displayName: Name
        path: limits.tenants.otlp.streamLabels.resourceAttributes[0].name
      - description: If Regex is true, then Name is treated as a regular expression
          instead of as a verbatim attribute name.
        displayName: Treat name as regular expression
        path: limits.tenants.otlp.streamLabels.resourceAttributes[0].regex
      - description: StructuredMetadata configures which attributes are included in
          structured metadata.
        displayName: Structured Metadata
        path: limits.tenants.otlp.structuredMetadata
      - description: LogAttributes lists the names of log attributes that should be
          included in structured metadata.
        displayName: Log Attributes
        path: limits.tenants.otlp.structuredMetadata.logAttributes
      - description: Name contains either a verbatim name of an attribute or a regular
          expression matching many attributes.
        displayName: Name
        path: limits.tenants.otlp.structuredMetadata.logAttributes[0].name
      - description: If Regex is true, then Name is treated as a regular expression
          instead of as a verbatim attribute name.
        displayName: Treat name as regular expression
        path: limits.tenants.otlp.structuredMetadata.logAttributes[0].regex
      - description: ResourceAttributes lists the names of resource attributes that
          should be included in structured metadata.
        displayName: Resource Attributes
        path: limits.tenants.otlp.structuredMetadata.resourceAttributes
      - description: Name contains either a verbatim name of an attribute or a regular
          expression matching many attributes.
        displayName: Name
        path: limits.tenants.otlp.structuredMetadata.resourceAttributes[0].name
      - description: If Regex is true, then Name is treated as a regular expression
          instead of as a verbatim attribute name.
        displayName: Treat name as regular expression
        path: limits.tenants.otlp.structuredMetadata.resourceAttributes[0].regex
      - description: ScopeAttributes lists the names of scope attributes that should
          be included in structured metadata.
        displayName: Scope Attributes
        path: limits.tenants.otlp.structuredMetadata.scopeAttributes
      - description: Name contains either a verbatim name of an attribute or a regular
          expression matching many attributes.
        displayName: Name
        path: limits.tenants.otlp.structuredMetadata.scopeAttributes[0].name
      - description: If Regex is true, then Name is treated as a regular expression
          instead of as a verbatim attribute name.
        displayName: Treat name as regular expression
        path: limits.tenants.otlp.structuredMetadata.scopeAttributes[0].regex
      - description: Blocked defines the list of rules to block matching queries.
        displayName: Blocked
        path: limits.tenants.queries.blocked
      - description: Hash is a 32-bit FNV-1 hash of the query string.
        displayName: Query Hash
        path: limits.tenants.queries.blocked[0].hash
        x-descriptors:
        - urn:alm:descriptor:com.tectonic.ui:number
      - description: Pattern defines the pattern matching the queries to be blocked.
        displayName: Query Pattern
        path: limits.tenants.queries.blocked[0].pattern
      - description: Regex defines if the pattern is a regular expression. If false
          the pattern will be used only for exact matches.
        displayName: Regex
        path: limits.tenants.queries.blocked[0].regex
        x-descriptors:
        - urn:alm:descriptor:com.tectonic.ui:booleanSwitch
      - description: Types defines the list of query types that should be considered
          for blocking.
        displayName: Query Types
        path: limits.tenants.queries.blocked[0].types
      - description: CardinalityLimit defines the cardinality limit for index queries.
        displayName: Cardinality Limit
        path: limits.tenants.queries.cardinalityLimit
        x-descriptors:
        - urn:alm:descriptor:com.tectonic.ui:number
      - description: MaxChunksPerQuery defines the maximum number of chunks that can
          be fetched by a single query.
        displayName: Max Chunk per Query
        path: limits.tenants.queries.maxChunksPerQuery
        x-descriptors:
        - urn:alm:descriptor:com.tectonic.ui:number
      - description: MaxEntriesLimitsPerQuery defines the maximum number of log entries
          that will be returned for a query.
        displayName: Max Entries Limit per Query
        path: limits.tenants.queries.maxEntriesLimitPerQuery
        x-descriptors:
        - urn:alm:descriptor:com.tectonic.ui:number
      - description: MaxQuerySeries defines the maximum of unique series that is returned
          by a metric query.
        displayName: Max Query Series
        path: limits.tenants.queries.maxQuerySeries
        x-descriptors:
        - urn:alm:descriptor:com.tectonic.ui:number
      - description: MaxVolumeSeries defines the maximum number of aggregated series
          in a log-volume response
        displayName: Max Volume Series
        path: limits.tenants.queries.maxVolumeSeries
        x-descriptors:
        - urn:alm:descriptor:com.tectonic.ui:number
      - description: Timeout when querying ingesters or storage during the execution
          of a query request.
        displayName: Query Timeout
        path: limits.tenants.queries.queryTimeout
      - description: ManagementState defines if the CR should be managed by the operator
          or not. Default is managed.
        displayName: Management State
        path: managementState
        x-descriptors:
        - urn:alm:descriptor:com.tectonic.ui:select:Managed
        - urn:alm:descriptor:com.tectonic.ui:select:Unmanaged
      - description: Proxy defines the spec for the object proxy to configure cluster
          proxy information.
        displayName: Cluster Proxy
        path: proxy
      - description: HTTPProxy configures the HTTP_PROXY/http_proxy env variable.
        displayName: HTTPProxy
        path: proxy.httpProxy
      - description: HTTPSProxy configures the HTTPS_PROXY/https_proxy env variable.
        displayName: HTTPSProxy
        path: proxy.httpsProxy
      - description: NoProxy configures the NO_PROXY/no_proxy env variable.
        displayName: NoProxy
        path: proxy.noProxy
      - description: Replication defines the configuration for Loki data replication.
        displayName: Replication Spec
        path: replication
      - description: Factor defines the policy for log stream replication.
        displayName: Replication Factor
        path: replication.factor
        x-descriptors:
        - urn:alm:descriptor:com.tectonic.ui:number
      - description: 'Zones defines an array of ZoneSpec that the scheduler will try
          to satisfy. IMPORTANT: Make sure that the replication factor defined is
          less than or equal to the number of available zones.'
        displayName: Zones Spec
        path: replication.zones
      - description: MaxSkew describes the maximum degree to which Pods can be unevenly
          distributed.
        displayName: Max Skew
        path: replication.zones[0].maxSkew
        x-descriptors:
        - urn:alm:descriptor:com.tectonic.ui:number
      - description: TopologyKey is the key that defines a topology in the Nodes'
          labels.
        displayName: Topology Key
        path: replication.zones[0].topologyKey
      - description: 'Deprecated: Please use replication.factor instead. This field
          will be removed in future versions of this CRD. ReplicationFactor defines
          the policy for log stream replication.'
        displayName: Replication Factor
        path: replicationFactor
        x-descriptors:
        - urn:alm:descriptor:com.tectonic.ui:number
      - description: Rules defines the spec for the ruler component.
        displayName: Rules
        path: rules
        x-descriptors:
        - urn:alm:descriptor:com.tectonic.ui:advanced
      - description: Enabled defines a flag to enable/disable the ruler component
        displayName: Enable
        path: rules.enabled
        x-descriptors:
        - urn:alm:descriptor:com.tectonic.ui:booleanSwitch
      - description: Namespaces to be selected for PrometheusRules discovery. If unspecified,
          only the same namespace as the LokiStack object is in is used.
        displayName: Namespace Selector
        path: rules.namespaceSelector
      - description: A selector to select which LokiRules to mount for loading alerting/recording
          rules from.
        displayName: Selector
        path: rules.selector
      - description: Size defines one of the support Loki deployment scale out sizes.
        displayName: LokiStack Size
        path: size
        x-descriptors:
        - urn:alm:descriptor:com.tectonic.ui:select:1x.extra-small
        - urn:alm:descriptor:com.tectonic.ui:select:1x.small
        - urn:alm:descriptor:com.tectonic.ui:select:1x.medium
      - description: Storage defines the spec for the object storage endpoint to store
          logs.
        displayName: Object Storage
        path: storage
      - description: Version for writing and reading logs.
        displayName: Version
        path: storage.schemas[0].version
        x-descriptors:
        - urn:alm:descriptor:com.tectonic.ui:select:v11
        - urn:alm:descriptor:com.tectonic.ui:select:v12
        - urn:alm:descriptor:com.tectonic.ui:select:v13
      - description: Name of a secret in the namespace configured for object storage
          secrets.
        displayName: Object Storage Secret Name
        path: storage.secret.name
        x-descriptors:
        - urn:alm:descriptor:io.kubernetes:Secret
      - description: Type of object storage that should be used
        displayName: Object Storage Secret Type
        path: storage.secret.type
        x-descriptors:
        - urn:alm:descriptor:com.tectonic.ui:select:azure
        - urn:alm:descriptor:com.tectonic.ui:select:gcs
        - urn:alm:descriptor:com.tectonic.ui:select:s3
        - urn:alm:descriptor:com.tectonic.ui:select:swift
        - urn:alm:descriptor:com.tectonic.ui:select:alibabacloud
      - description: TLS configuration for reaching the object storage endpoint.
        displayName: TLS Config
        path: storage.tls
      - description: Key is the data key of a ConfigMap containing a CA certificate.
          It needs to be in the same namespace as the LokiStack custom resource. If
          empty, it defaults to "service-ca.crt".
        displayName: CA ConfigMap Key
        path: storage.tls.caKey
      - description: CA is the name of a ConfigMap containing a CA certificate. It
          needs to be in the same namespace as the LokiStack custom resource.
        displayName: CA ConfigMap Name
        path: storage.tls.caName
        x-descriptors:
        - urn:alm:descriptor:io.kubernetes:ConfigMap
      - description: Storage class name defines the storage class for ingester/querier
          PVCs.
        displayName: Storage Class Name
        path: storageClassName
        x-descriptors:
        - urn:alm:descriptor:io.kubernetes:StorageClass
      - description: Template defines the resource/limits/tolerations/nodeselectors
          per component.
        displayName: Node Placement
        path: template
        x-descriptors:
        - urn:alm:descriptor:com.tectonic.ui:advanced
      - description: Compactor defines the compaction component spec.
        displayName: Compactor pods
        path: template.compactor
      - description: PodAntiAffinity defines the pod anti affinity scheduling rules
          to schedule pods of a component.
        displayName: PodAntiAffinity
        path: template.compactor.podAntiAffinity
        x-descriptors:
        - urn:alm:descriptor:com.tectonic.ui:podAntiAffinity
      - description: Replicas defines the number of replica pods of the component.
        displayName: Replicas
        path: template.compactor.replicas
        x-descriptors:
        - urn:alm:descriptor:com.tectonic.ui:hidden
      - description: Distributor defines the distributor component spec.
        displayName: Distributor pods
        path: template.distributor
      - description: PodAntiAffinity defines the pod anti affinity scheduling rules
          to schedule pods of a component.
        displayName: PodAntiAffinity
        path: template.distributor.podAntiAffinity
        x-descriptors:
        - urn:alm:descriptor:com.tectonic.ui:podAntiAffinity
      - description: Replicas defines the number of replica pods of the component.
        displayName: Replicas
        path: template.distributor.replicas
        x-descriptors:
        - urn:alm:descriptor:com.tectonic.ui:hidden
      - description: Gateway defines the lokistack gateway component spec.
        displayName: Gateway pods
        path: template.gateway
      - description: PodAntiAffinity defines the pod anti affinity scheduling rules
          to schedule pods of a component.
        displayName: PodAntiAffinity
        path: template.gateway.podAntiAffinity
        x-descriptors:
        - urn:alm:descriptor:com.tectonic.ui:podAntiAffinity
      - description: Replicas defines the number of replica pods of the component.
        displayName: Replicas
        path: template.gateway.replicas
        x-descriptors:
        - urn:alm:descriptor:com.tectonic.ui:hidden
      - description: IndexGateway defines the index gateway component spec.
        displayName: Index Gateway pods
        path: template.indexGateway
      - description: PodAntiAffinity defines the pod anti affinity scheduling rules
          to schedule pods of a component.
        displayName: PodAntiAffinity
        path: template.indexGateway.podAntiAffinity
        x-descriptors:
        - urn:alm:descriptor:com.tectonic.ui:podAntiAffinity
      - description: Replicas defines the number of replica pods of the component.
        displayName: Replicas
        path: template.indexGateway.replicas
        x-descriptors:
        - urn:alm:descriptor:com.tectonic.ui:hidden
      - description: Ingester defines the ingester component spec.
        displayName: Ingester pods
        path: template.ingester
      - description: PodAntiAffinity defines the pod anti affinity scheduling rules
          to schedule pods of a component.
        displayName: PodAntiAffinity
        path: template.ingester.podAntiAffinity
        x-descriptors:
        - urn:alm:descriptor:com.tectonic.ui:podAntiAffinity
      - description: Replicas defines the number of replica pods of the component.
        displayName: Replicas
        path: template.ingester.replicas
        x-descriptors:
        - urn:alm:descriptor:com.tectonic.ui:hidden
      - description: Querier defines the querier component spec.
        displayName: Querier pods
        path: template.querier
      - description: PodAntiAffinity defines the pod anti affinity scheduling rules
          to schedule pods of a component.
        displayName: PodAntiAffinity
        path: template.querier.podAntiAffinity
        x-descriptors:
        - urn:alm:descriptor:com.tectonic.ui:podAntiAffinity
      - description: Replicas defines the number of replica pods of the component.
        displayName: Replicas
        path: template.querier.replicas
        x-descriptors:
        - urn:alm:descriptor:com.tectonic.ui:hidden
      - description: QueryFrontend defines the query frontend component spec.
        displayName: Query Frontend pods
        path: template.queryFrontend
      - description: PodAntiAffinity defines the pod anti affinity scheduling rules
          to schedule pods of a component.
        displayName: PodAntiAffinity
        path: template.queryFrontend.podAntiAffinity
        x-descriptors:
        - urn:alm:descriptor:com.tectonic.ui:podAntiAffinity
      - description: Replicas defines the number of replica pods of the component.
        displayName: Replicas
        path: template.queryFrontend.replicas
        x-descriptors:
        - urn:alm:descriptor:com.tectonic.ui:hidden
      - description: Ruler defines the ruler component spec.
        displayName: Ruler pods
        path: template.ruler
      - description: PodAntiAffinity defines the pod anti affinity scheduling rules
          to schedule pods of a component.
        displayName: PodAntiAffinity
        path: template.ruler.podAntiAffinity
        x-descriptors:
        - urn:alm:descriptor:com.tectonic.ui:podAntiAffinity
      - description: Replicas defines the number of replica pods of the component.
        displayName: Replicas
        path: template.ruler.replicas
        x-descriptors:
        - urn:alm:descriptor:com.tectonic.ui:hidden
      - description: Tenants defines the per-tenant authentication and authorization
          spec for the lokistack-gateway component.
        displayName: Tenants Configuration
        path: tenants
      - description: Authentication defines the lokistack-gateway component authentication
          configuration spec per tenant.
        displayName: Authentication
        path: tenants.authentication
      - description: TLSConfig defines the spec for the mTLS tenant's authentication.
        displayName: mTLS Configuration
        path: tenants.authentication[0].mTLS
      - description: CA defines the spec for the custom CA for tenant's authentication.
        displayName: CA ConfigMap
        path: tenants.authentication[0].mTLS.ca
      - description: Key is the data key of a ConfigMap containing a CA certificate.
          It needs to be in the same namespace as the LokiStack custom resource. If
          empty, it defaults to "service-ca.crt".
        displayName: CA ConfigMap Key
        path: tenants.authentication[0].mTLS.ca.caKey
      - description: CA is the name of a ConfigMap containing a CA certificate. It
          needs to be in the same namespace as the LokiStack custom resource.
        displayName: CA ConfigMap Name
        path: tenants.authentication[0].mTLS.ca.caName
        x-descriptors:
        - urn:alm:descriptor:io.kubernetes:ConfigMap
      - description: OIDC defines the spec for the OIDC tenant's authentication.
        displayName: OIDC Configuration
        path: tenants.authentication[0].oidc
      - description: IssuerCA defines the spec for the issuer CA for tenant's authentication.
        displayName: IssuerCA ConfigMap
        path: tenants.authentication[0].oidc.issuerCA
      - description: Key is the data key of a ConfigMap containing a CA certificate.
          It needs to be in the same namespace as the LokiStack custom resource. If
          empty, it defaults to "service-ca.crt".
        displayName: CA ConfigMap Key
        path: tenants.authentication[0].oidc.issuerCA.caKey
      - description: CA is the name of a ConfigMap containing a CA certificate. It
          needs to be in the same namespace as the LokiStack custom resource.
        displayName: CA ConfigMap Name
        path: tenants.authentication[0].oidc.issuerCA.caName
        x-descriptors:
        - urn:alm:descriptor:io.kubernetes:ConfigMap
      - description: IssuerURL defines the URL for issuer.
        displayName: Issuer URL
        path: tenants.authentication[0].oidc.issuerURL
      - description: RedirectURL defines the URL for redirect.
        displayName: Redirect URL
        path: tenants.authentication[0].oidc.redirectURL
      - description: Secret defines the spec for the clientID and clientSecret for
          tenant's authentication.
        displayName: Tenant Secret
        path: tenants.authentication[0].oidc.secret
      - description: Name of a secret in the namespace configured for tenant secrets.
        displayName: Tenant Secret Name
        path: tenants.authentication[0].oidc.secret.name
        x-descriptors:
        - urn:alm:descriptor:io.kubernetes:Secret
      - description: TenantID defines the id of the tenant.
        displayName: Tenant ID
        path: tenants.authentication[0].tenantId
      - description: TenantName defines the name of the tenant.
        displayName: Tenant Name
        path: tenants.authentication[0].tenantName
      - description: Authorization defines the lokistack-gateway component authorization
          configuration spec per tenant.
        displayName: Authorization
        path: tenants.authorization
      - description: OPA defines the spec for the third-party endpoint for tenant's
          authorization.
        displayName: OPA Configuration
        path: tenants.authorization.opa
      - description: URL defines the third-party endpoint for authorization.
        displayName: OpenPolicyAgent URL
        path: tenants.authorization.opa.url
      - description: RoleBindings defines configuration to bind a set of roles to
          a set of subjects.
        displayName: Static Role Bindings
        path: tenants.authorization.roleBindings
      - description: Roles defines a set of permissions to interact with a tenant.
        displayName: Static Roles
        path: tenants.authorization.roles
      - description: Mode defines the mode in which lokistack-gateway component will
          be configured.
        displayName: Mode
        path: tenants.mode
        x-descriptors:
        - urn:alm:descriptor:com.tectonic.ui:select:static
        - urn:alm:descriptor:com.tectonic.ui:select:dynamic
        - urn:alm:descriptor:com.tectonic.ui:select:openshift-logging
        - urn:alm:descriptor:com.tectonic.ui:select:openshift-network
      - description: Openshift defines the configuration specific to Openshift modes.
        displayName: Openshift
        path: tenants.openshift
      - description: "AdminGroups defines a list of groups, whose members are considered
          to have admin-privileges by the Loki Operator. Setting this to an empty
          array disables admin groups. \n By default the following groups are considered
          admin-groups: - system:cluster-admins - cluster-admin - dedicated-admin"
        displayName: Admin Groups
        path: tenants.openshift.adminGroups
      - description: OTLP contains settings for ingesting data using OTLP in an OpenShift
          context.
        displayName: OpenTelemetry Protocol
        path: tenants.openshift.otlp
      - description: "Enabling this setting removes the \"recommended attributes\"
          from the generated Loki configuration. This will cause meta information
          to not be available as stream labels or structured metadata, potentially
          making queries more expensive and less performant. \n This option is supposed
          to be combined with a custom label configuration customizing the labels
          for the specific usecase."
        displayName: Disable recommended OTLP attributes
        path: tenants.openshift.otlp.disableRecommendedAttributes
      statusDescriptors:
      - description: Distributor is a map to the per pod status of the distributor
          deployment
        displayName: Distributor
        path: components.distributor
        x-descriptors:
        - urn:alm:descriptor:com.tectonic.ui:podStatuses
      - description: Ingester is a map to the per pod status of the ingester statefulset
        displayName: Ingester
        path: components.ingester
        x-descriptors:
        - urn:alm:descriptor:com.tectonic.ui:podStatuses
      - description: Querier is a map to the per pod status of the querier deployment
        displayName: Querier
        path: components.querier
        x-descriptors:
        - urn:alm:descriptor:com.tectonic.ui:podStatuses
      - description: QueryFrontend is a map to the per pod status of the query frontend
          deployment
        displayName: Query Frontend
        path: components.queryFrontend
        x-descriptors:
        - urn:alm:descriptor:com.tectonic.ui:podStatuses
      - description: Compactor is a map to the pod status of the compactor pod.
        displayName: Compactor
        path: components.compactor
        x-descriptors:
        - urn:alm:descriptor:com.tectonic.ui:podStatuses
      - description: Gateway is a map to the per pod status of the lokistack gateway
          deployment.
        displayName: Gateway
        path: components.gateway
        x-descriptors:
        - urn:alm:descriptor:com.tectonic.ui:podStatuses
      - description: IndexGateway is a map to the per pod status of the index gateway
          statefulset
        displayName: IndexGateway
        path: components.indexGateway
        x-descriptors:
        - urn:alm:descriptor:com.tectonic.ui:podStatuses
      - description: Ruler is a map to the per pod status of the lokistack ruler statefulset.
        displayName: Ruler
        path: components.ruler
        x-descriptors:
        - urn:alm:descriptor:com.tectonic.ui:podStatuses
      - description: Conditions of the Loki deployment health.
        displayName: Conditions
        path: conditions
        x-descriptors:
        - urn:alm:descriptor:io.kubernetes.conditions
      version: v1
    - description: RecordingRule is the Schema for the recordingrules API
      displayName: RecordingRule
      kind: RecordingRule
      name: recordingrules.loki.grafana.com
      resources:
      - kind: LokiStack
        name: ""
        version: v1
      specDescriptors:
      - description: List of groups for recording rules.
        displayName: Groups
        path: groups
      - description: Interval defines the time interval between evaluation of the
          given recoding rule.
        displayName: Evaluation Interval
        path: groups[0].interval
      - description: Limit defines the number of series a recording rule can produce.
          0 is no limit.
        displayName: Limit of produced series
        path: groups[0].limit
        x-descriptors:
        - urn:alm:descriptor:com.tectonic.ui:number
      - description: Name of the recording rule group. Must be unique within all recording
          rules.
        displayName: Name
        path: groups[0].name
      - description: Rules defines a list of recording rules
        displayName: Rules
        path: groups[0].rules
      - description: The LogQL expression to evaluate. Every evaluation cycle this
          is evaluated at the current time, and all resultant time series become pending/firing
          alerts.
        displayName: LogQL Expression
        path: groups[0].rules[0].expr
      - description: Labels to add to each recording rule.
        displayName: Labels
        path: groups[0].rules[0].labels
      - description: The name of the time series to output to. Must be a valid metric
          name.
        displayName: Metric Name
        path: groups[0].rules[0].record
      - description: TenantID of tenant where the recording rules are evaluated in.
        displayName: Tenant ID
        path: tenantID
      statusDescriptors:
      - description: Conditions of the RecordingRule generation health.
        displayName: Conditions
        path: conditions
        x-descriptors:
        - urn:alm:descriptor:io.kubernetes.conditions
      version: v1
    - description: RulerConfig is the Schema for the rulerconfigs API
      displayName: RulerConfig
      kind: RulerConfig
      name: rulerconfigs.loki.grafana.com
      resources:
      - kind: LokiStack
        name: ""
        version: v1
      specDescriptors:
      - description: Defines alert manager configuration to notify on firing alerts.
        displayName: Alert Manager Configuration
        path: alertmanager
        x-descriptors:
        - urn:alm:descriptor:com.tectonic.ui:advanced
      - description: Client configuration for reaching the alertmanager endpoint.
        displayName: TLS Config
        path: alertmanager.client
      - description: Basic authentication configuration for reaching the alertmanager
          endpoints.
        displayName: Basic Authentication
        path: alertmanager.client.basicAuth
        x-descriptors:
        - urn:alm:descriptor:com.tectonic.ui:advanced
      - description: The subject's password for the basic authentication configuration.
        displayName: Password
        path: alertmanager.client.basicAuth.password
      - description: The subject's username for the basic authentication configuration.
        displayName: Username
        path: alertmanager.client.basicAuth.username
      - description: Header authentication configuration for reaching the alertmanager
          endpoints.
        displayName: Header Authentication
        path: alertmanager.client.headerAuth
        x-descriptors:
        - urn:alm:descriptor:com.tectonic.ui:advanced
      - description: The credentials for the header authentication configuration.
        displayName: Credentials
        path: alertmanager.client.headerAuth.credentials
      - description: The credentials file for the Header authentication configuration.
          It is mutually exclusive with `credentials`.
        displayName: Credentials File
        path: alertmanager.client.headerAuth.credentialsFile
      - description: The authentication type for the header authentication configuration.
        displayName: Type
        path: alertmanager.client.headerAuth.type
      - description: TLS configuration for reaching the alertmanager endpoints.
        displayName: TLS
        path: alertmanager.client.tls
        x-descriptors:
        - urn:alm:descriptor:com.tectonic.ui:advanced
      - description: The CA certificate file path for the TLS configuration.
        displayName: CA Path
        path: alertmanager.client.tls.caPath
      - description: The client-side certificate file path for the TLS configuration.
        displayName: Cert Path
        path: alertmanager.client.tls.certPath
      - description: Skip validating server certificate.
        displayName: Skip validating server certificate
        path: alertmanager.client.tls.insecureSkipVerify
      - description: The client-side key file path for the TLS configuration.
        displayName: Key Path
        path: alertmanager.client.tls.keyPath
      - description: The server name to validate in the alertmanager server certificates.
        displayName: Server Name
        path: alertmanager.client.tls.serverName
      - description: Defines the configuration for DNS-based discovery of AlertManager
          hosts.
        displayName: DNS Discovery
        path: alertmanager.discovery
        x-descriptors:
        - urn:alm:descriptor:com.tectonic.ui:advanced
      - description: Use DNS SRV records to discover Alertmanager hosts.
        displayName: Enable SRV
        path: alertmanager.discovery.enableSRV
      - description: How long to wait between refreshing DNS resolutions of Alertmanager
          hosts.
        displayName: Refresh Interval
        path: alertmanager.discovery.refreshInterval
      - description: If enabled, then requests to Alertmanager use the v2 API.
        displayName: Enable AlertManager V2 API
        path: alertmanager.enableV2
        x-descriptors:
        - urn:alm:descriptor:com.tectonic.ui:booleanSwitch
      - description: List of AlertManager URLs to send notifications to. Each Alertmanager
          URL is treated as a separate group in the configuration. Multiple Alertmanagers
          in HA per group can be supported by using DNS resolution (See EnableDNSDiscovery).
        displayName: AlertManager Endpoints
        path: alertmanager.endpoints
      - description: Additional labels to add to all alerts.
        displayName: Extra Alert Labels
        path: alertmanager.externalLabels
      - description: URL for alerts return path.
        displayName: Alert External URL
        path: alertmanager.externalUrl
      - description: Defines the configuration for the notification queue to AlertManager
          hosts.
        displayName: Notification Queue
        path: alertmanager.notificationQueue
        x-descriptors:
        - urn:alm:descriptor:com.tectonic.ui:advanced
      - description: Capacity of the queue for notifications to be sent to the Alertmanager.
        displayName: Notification Queue Capacity
        path: alertmanager.notificationQueue.capacity
        x-descriptors:
        - urn:alm:descriptor:com.tectonic.ui:number
      - description: Minimum duration between alert and restored "for" state. This
          is maintained only for alerts with configured "for" time greater than the
          grace period.
        displayName: Firing Grace Period
        path: alertmanager.notificationQueue.forGracePeriod
      - description: Max time to tolerate outage for restoring "for" state of alert.
        displayName: Outage Tolerance
        path: alertmanager.notificationQueue.forOutageTolerance
      - description: Minimum amount of time to wait before resending an alert to Alertmanager.
        displayName: Resend Delay
        path: alertmanager.notificationQueue.resendDelay
      - description: HTTP timeout duration when sending notifications to the Alertmanager.
        displayName: Timeout
        path: alertmanager.notificationQueue.timeout
      - description: List of alert relabel configurations.
        displayName: Alert Relabel Configuration
        path: alertmanager.relabelConfigs
      - description: Action to perform based on regex matching. Default is 'replace'
        displayName: Action
        path: alertmanager.relabelConfigs[0].action
        x-descriptors:
        - urn:alm:descriptor:com.tectonic.ui:select:drop
        - urn:alm:descriptor:com.tectonic.ui:select:hashmod
        - urn:alm:descriptor:com.tectonic.ui:select:keep
        - urn:alm:descriptor:com.tectonic.ui:select:labeldrop
        - urn:alm:descriptor:com.tectonic.ui:select:labelkeep
        - urn:alm:descriptor:com.tectonic.ui:select:labelmap
        - urn:alm:descriptor:com.tectonic.ui:select:replace
      - description: Modulus to take of the hash of the source label values.
        displayName: Modulus
        path: alertmanager.relabelConfigs[0].modulus
      - description: Regular expression against which the extracted value is matched.
          Default is '(.*)'
        displayName: Regex
        path: alertmanager.relabelConfigs[0].regex
      - description: Replacement value against which a regex replace is performed
          if the regular expression matches. Regex capture groups are available. Default
          is '$1'
        displayName: Replacement
        path: alertmanager.relabelConfigs[0].replacement
      - description: Separator placed between concatenated source label values. default
          is ';'.
        displayName: Separator
        path: alertmanager.relabelConfigs[0].separator
      - description: The source labels select values from existing labels. Their content
          is concatenated using the configured separator and matched against the configured
          regular expression for the replace, keep, and drop actions.
        displayName: Source Labels
        path: alertmanager.relabelConfigs[0].sourceLabels
      - description: Label to which the resulting value is written in a replace action.
          It is mandatory for replace actions. Regex capture groups are available.
        displayName: Target Label
        path: alertmanager.relabelConfigs[0].targetLabel
      - description: Interval on how frequently to evaluate rules.
        displayName: Evaluation Interval
        path: evaluationInterval
      - description: Overrides defines the config overrides to be applied per-tenant.
        displayName: Rate Limiting
        path: overrides
        x-descriptors:
        - urn:alm:descriptor:com.tectonic.ui:advanced
      - description: Client configuration for reaching the alertmanager endpoint.
        displayName: TLS Config
        path: overrides.alertmanager.client
      - description: Basic authentication configuration for reaching the alertmanager
          endpoints.
        displayName: Basic Authentication
        path: overrides.alertmanager.client.basicAuth
        x-descriptors:
        - urn:alm:descriptor:com.tectonic.ui:advanced
      - description: The subject's password for the basic authentication configuration.
        displayName: Password
        path: overrides.alertmanager.client.basicAuth.password
      - description: The subject's username for the basic authentication configuration.
        displayName: Username
        path: overrides.alertmanager.client.basicAuth.username
      - description: Header authentication configuration for reaching the alertmanager
          endpoints.
        displayName: Header Authentication
        path: overrides.alertmanager.client.headerAuth
        x-descriptors:
        - urn:alm:descriptor:com.tectonic.ui:advanced
      - description: The credentials for the header authentication configuration.
        displayName: Credentials
        path: overrides.alertmanager.client.headerAuth.credentials
      - description: The credentials file for the Header authentication configuration.
          It is mutually exclusive with `credentials`.
        displayName: Credentials File
        path: overrides.alertmanager.client.headerAuth.credentialsFile
      - description: The authentication type for the header authentication configuration.
        displayName: Type
        path: overrides.alertmanager.client.headerAuth.type
      - description: TLS configuration for reaching the alertmanager endpoints.
        displayName: TLS
        path: overrides.alertmanager.client.tls
        x-descriptors:
        - urn:alm:descriptor:com.tectonic.ui:advanced
      - description: The CA certificate file path for the TLS configuration.
        displayName: CA Path
        path: overrides.alertmanager.client.tls.caPath
      - description: The client-side certificate file path for the TLS configuration.
        displayName: Cert Path
        path: overrides.alertmanager.client.tls.certPath
      - description: Skip validating server certificate.
        displayName: Skip validating server certificate
        path: overrides.alertmanager.client.tls.insecureSkipVerify
      - description: The client-side key file path for the TLS configuration.
        displayName: Key Path
        path: overrides.alertmanager.client.tls.keyPath
      - description: The server name to validate in the alertmanager server certificates.
        displayName: Server Name
        path: overrides.alertmanager.client.tls.serverName
      - description: Defines the configuration for DNS-based discovery of AlertManager
          hosts.
        displayName: DNS Discovery
        path: overrides.alertmanager.discovery
        x-descriptors:
        - urn:alm:descriptor:com.tectonic.ui:advanced
      - description: Use DNS SRV records to discover Alertmanager hosts.
        displayName: Enable SRV
        path: overrides.alertmanager.discovery.enableSRV
      - description: How long to wait between refreshing DNS resolutions of Alertmanager
          hosts.
        displayName: Refresh Interval
        path: overrides.alertmanager.discovery.refreshInterval
      - description: If enabled, then requests to Alertmanager use the v2 API.
        displayName: Enable AlertManager V2 API
        path: overrides.alertmanager.enableV2
        x-descriptors:
        - urn:alm:descriptor:com.tectonic.ui:booleanSwitch
      - description: List of AlertManager URLs to send notifications to. Each Alertmanager
          URL is treated as a separate group in the configuration. Multiple Alertmanagers
          in HA per group can be supported by using DNS resolution (See EnableDNSDiscovery).
        displayName: AlertManager Endpoints
        path: overrides.alertmanager.endpoints
      - description: Additional labels to add to all alerts.
        displayName: Extra Alert Labels
        path: overrides.alertmanager.externalLabels
      - description: URL for alerts return path.
        displayName: Alert External URL
        path: overrides.alertmanager.externalUrl
      - description: Defines the configuration for the notification queue to AlertManager
          hosts.
        displayName: Notification Queue
        path: overrides.alertmanager.notificationQueue
        x-descriptors:
        - urn:alm:descriptor:com.tectonic.ui:advanced
      - description: Capacity of the queue for notifications to be sent to the Alertmanager.
        displayName: Notification Queue Capacity
        path: overrides.alertmanager.notificationQueue.capacity
        x-descriptors:
        - urn:alm:descriptor:com.tectonic.ui:number
      - description: Minimum duration between alert and restored "for" state. This
          is maintained only for alerts with configured "for" time greater than the
          grace period.
        displayName: Firing Grace Period
        path: overrides.alertmanager.notificationQueue.forGracePeriod
      - description: Max time to tolerate outage for restoring "for" state of alert.
        displayName: Outage Tolerance
        path: overrides.alertmanager.notificationQueue.forOutageTolerance
      - description: Minimum amount of time to wait before resending an alert to Alertmanager.
        displayName: Resend Delay
        path: overrides.alertmanager.notificationQueue.resendDelay
      - description: HTTP timeout duration when sending notifications to the Alertmanager.
        displayName: Timeout
        path: overrides.alertmanager.notificationQueue.timeout
      - description: List of alert relabel configurations.
        displayName: Alert Relabel Configuration
        path: overrides.alertmanager.relabelConfigs
      - description: Action to perform based on regex matching. Default is 'replace'
        displayName: Action
        path: overrides.alertmanager.relabelConfigs[0].action
        x-descriptors:
        - urn:alm:descriptor:com.tectonic.ui:select:drop
        - urn:alm:descriptor:com.tectonic.ui:select:hashmod
        - urn:alm:descriptor:com.tectonic.ui:select:keep
        - urn:alm:descriptor:com.tectonic.ui:select:labeldrop
        - urn:alm:descriptor:com.tectonic.ui:select:labelkeep
        - urn:alm:descriptor:com.tectonic.ui:select:labelmap
        - urn:alm:descriptor:com.tectonic.ui:select:replace
      - description: Modulus to take of the hash of the source label values.
        displayName: Modulus
        path: overrides.alertmanager.relabelConfigs[0].modulus
      - description: Regular expression against which the extracted value is matched.
          Default is '(.*)'
        displayName: Regex
        path: overrides.alertmanager.relabelConfigs[0].regex
      - description: Replacement value against which a regex replace is performed
          if the regular expression matches. Regex capture groups are available. Default
          is '$1'
        displayName: Replacement
        path: overrides.alertmanager.relabelConfigs[0].replacement
      - description: Separator placed between concatenated source label values. default
          is ';'.
        displayName: Separator
        path: overrides.alertmanager.relabelConfigs[0].separator
      - description: The source labels select values from existing labels. Their content
          is concatenated using the configured separator and matched against the configured
          regular expression for the replace, keep, and drop actions.
        displayName: Source Labels
        path: overrides.alertmanager.relabelConfigs[0].sourceLabels
      - description: Label to which the resulting value is written in a replace action.
          It is mandatory for replace actions. Regex capture groups are available.
        displayName: Target Label
        path: overrides.alertmanager.relabelConfigs[0].targetLabel
      - description: Interval on how frequently to poll for new rule definitions.
        displayName: Poll Interval
        path: pollInterval
      - description: Defines a remote write endpoint to write recording rule metrics.
        displayName: Remote Write Configuration
        path: remoteWrite
        x-descriptors:
        - urn:alm:descriptor:com.tectonic.ui:advanced
      - description: Defines the configuration for remote write client.
        displayName: Client
        path: remoteWrite.client
        x-descriptors:
        - urn:alm:descriptor:com.tectonic.ui:advanced
      - description: Type of authorzation to use to access the remote write endpoint
        displayName: Authorization Type
        path: remoteWrite.client.authorization
        x-descriptors:
        - urn:alm:descriptor:com.tectonic.ui:select:basic
        - urn:alm:descriptor:com.tectonic.ui:select:header
      - description: Name of a secret in the namespace configured for authorization
          secrets.
        displayName: Authorization Secret Name
        path: remoteWrite.client.authorizationSecretName
        x-descriptors:
        - urn:alm:descriptor:io.kubernetes:Secret
      - description: Configure whether HTTP requests follow HTTP 3xx redirects.
        displayName: Follow HTTP Redirects
        path: remoteWrite.client.followRedirects
        x-descriptors:
        - urn:alm:descriptor:com.tectonic.ui:booleanSwitch
      - description: Name of the remote write config, which if specified must be unique
          among remote write configs.
        displayName: Name
        path: remoteWrite.client.name
      - description: Optional proxy URL.
        displayName: HTTP Proxy URL
        path: remoteWrite.client.proxyUrl
      - description: List of remote write relabel configurations.
        displayName: Metric Relabel Configuration
        path: remoteWrite.client.relabelConfigs
      - description: Action to perform based on regex matching. Default is 'replace'
        displayName: Action
        path: remoteWrite.client.relabelConfigs[0].action
        x-descriptors:
        - urn:alm:descriptor:com.tectonic.ui:select:drop
        - urn:alm:descriptor:com.tectonic.ui:select:hashmod
        - urn:alm:descriptor:com.tectonic.ui:select:keep
        - urn:alm:descriptor:com.tectonic.ui:select:labeldrop
        - urn:alm:descriptor:com.tectonic.ui:select:labelkeep
        - urn:alm:descriptor:com.tectonic.ui:select:labelmap
        - urn:alm:descriptor:com.tectonic.ui:select:replace
      - description: Modulus to take of the hash of the source label values.
        displayName: Modulus
        path: remoteWrite.client.relabelConfigs[0].modulus
      - description: Regular expression against which the extracted value is matched.
          Default is '(.*)'
        displayName: Regex
        path: remoteWrite.client.relabelConfigs[0].regex
      - description: Replacement value against which a regex replace is performed
          if the regular expression matches. Regex capture groups are available. Default
          is '$1'
        displayName: Replacement
        path: remoteWrite.client.relabelConfigs[0].replacement
      - description: Separator placed between concatenated source label values. default
          is ';'.
        displayName: Separator
        path: remoteWrite.client.relabelConfigs[0].separator
      - description: The source labels select values from existing labels. Their content
          is concatenated using the configured separator and matched against the configured
          regular expression for the replace, keep, and drop actions.
        displayName: Source Labels
        path: remoteWrite.client.relabelConfigs[0].sourceLabels
      - description: Label to which the resulting value is written in a replace action.
          It is mandatory for replace actions. Regex capture groups are available.
        displayName: Target Label
        path: remoteWrite.client.relabelConfigs[0].targetLabel
      - description: Timeout for requests to the remote write endpoint.
        displayName: Remote Write Timeout
        path: remoteWrite.client.timeout
      - description: The URL of the endpoint to send samples to.
        displayName: Endpoint
        path: remoteWrite.client.url
      - description: Enable remote-write functionality.
        displayName: Enabled
        path: remoteWrite.enabled
        x-descriptors:
        - urn:alm:descriptor:com.tectonic.ui:booleanSwitch
      - description: Defines the configuration for remote write client queue.
        displayName: Client Queue
        path: remoteWrite.queue
        x-descriptors:
        - urn:alm:descriptor:com.tectonic.ui:advanced
      - description: Maximum time a sample will wait in buffer.
        displayName: Batch Send Deadline
        path: remoteWrite.queue.batchSendDeadline
      - description: Number of samples to buffer per shard before we block reading
          of more
        displayName: Queue Capacity
        path: remoteWrite.queue.capacity
        x-descriptors:
        - urn:alm:descriptor:com.tectonic.ui:number
      - description: Maximum retry delay.
        displayName: Max BackOff Period
        path: remoteWrite.queue.maxBackOffPeriod
      - description: Maximum number of samples per send.
        displayName: Maximum Shards per Send
        path: remoteWrite.queue.maxSamplesPerSend
        x-descriptors:
        - urn:alm:descriptor:com.tectonic.ui:number
      - description: Maximum number of shards, i.e. amount of concurrency.
        displayName: Maximum Shards
        path: remoteWrite.queue.maxShards
        x-descriptors:
        - urn:alm:descriptor:com.tectonic.ui:number
      - description: Initial retry delay. Gets doubled for every retry.
        displayName: Min BackOff Period
        path: remoteWrite.queue.minBackOffPeriod
      - description: Minimum number of shards, i.e. amount of concurrency.
        displayName: Minimum Shards
        path: remoteWrite.queue.minShards
        x-descriptors:
        - urn:alm:descriptor:com.tectonic.ui:number
      - description: Minimum period to wait between refreshing remote-write reconfigurations.
        displayName: Min Refresh Period
        path: remoteWrite.refreshPeriod
      statusDescriptors:
      - description: Conditions of the RulerConfig health.
        displayName: Conditions
        path: conditions
        x-descriptors:
        - urn:alm:descriptor:io.kubernetes.conditions
      version: v1
  description: |-
    The Community Loki Operator provides Kubernetes native deployment and management of Loki and related logging components.
    The purpose of this project is to simplify and automate the configuration of a Loki based logging stack for Kubernetes clusters.

    ### Operator features

    The Loki operator includes, but is not limited to, the following features:

    * Kubernetes Custom Resources: Use Kubernetes custom resources to deploy and manage Loki, Alerting rules, Recording rules, and related components.
    * Simplified Deployment Configuration: Configure the fundamentals of Loki like tenants, limits, replication factor and storage from a native Kubernetes resource.
    ### Feature Gates

    The Loki Operator Bundle provides a set of feature gates that enable/disable specific feature depending on the target Kubernetes distribution. The following feature gates are enabled by default:
    * `lokiStackGateway`: Enables reconciling the reverse-proxy lokistack-gateway component for multi-tenant authentication/authorization traffic control to Loki.
    * `runtimeSeccompProfile`: Enables the restricted seccomp profile on all Lokistack components.
    * `lokiStackWebhook`: Enables the LokiStack CR validation and conversion webhooks.
    * `alertingRuleWebhook`: Enables the AlertingRule CR validation webhook.
    * `recordingRuleWebhook`: Enables the RecordingRule CR validation webhook.
    * `rulerConfigWebhook`: Enables the RulerConfig CR validation webhook.

    ### Before you start

    1. Ensure that [cert-manager](https://operatorhub.io/operator/cert-manager) is installed first.
    2. Ensure that the appropriate object storage solution, that will be used by Loki, is avaliable and configured.
  displayName: Community Loki Operator
  icon:
  - base64data: PD94bWwgdmVyc2lvbj0iMS4wIiBlbmNvZGluZz0iVVRGLTgiIHN0YW5kYWxvbmU9Im5vIj8+CjwhLS0gQ3JlYXRlZCB3aXRoIElua3NjYXBlIChodHRwOi8vd3d3Lmlua3NjYXBlLm9yZy8pIC0tPgoKPHN2ZwogICB2ZXJzaW9uPSIxLjEiCiAgIGlkPSJzdmc0OCIKICAgd2lkdGg9IjUwMCIKICAgaGVpZ2h0PSI1MDAiCiAgIHZpZXdCb3g9IjAgMCA1MDAgNTAwIgogICB4bWxuczp4bGluaz0iaHR0cDovL3d3dy53My5vcmcvMTk5OS94bGluayIKICAgeG1sbnM9Imh0dHA6Ly93d3cudzMub3JnLzIwMDAvc3ZnIgogICB4bWxuczpzdmc9Imh0dHA6Ly93d3cudzMub3JnLzIwMDAvc3ZnIj4KICA8ZGVmcwogICAgIGlkPSJkZWZzNTIiIC8+CiAgPGcKICAgICBpZD0iZzU0Ij4KICAgIDxpbWFnZQogICAgICAgd2lkdGg9IjUwMCIKICAgICAgIGhlaWdodD0iNTAwIgogICAgICAgcHJlc2VydmVBc3BlY3RSYXRpbz0ibm9uZSIKICAgICAgIHhsaW5rOmhyZWY9ImRhdGE6aW1hZ2UvcG5nO2Jhc2U2NCxpVkJPUncwS0dnb0FBQUFOU1VoRVVnQUFBZlFBQUFIMENBWUFBQURMMXQrS0FBQUFHWFJGV0hSVGIyWjBkMkZ5WlFCQlpHOWlaU0JKCmJXRm5aVkpsWVdSNWNjbGxQQUFBVFpGSlJFRlVlTnJzdlZtWEpGZDVyNS9oNVpzZXFpdS9RVVUzZzRhejdDcXc0ZXBBaHppMmJ3eTIKN0FVY3c4RWdiREZQRWtJQ2dhQUZDQ1NRckFFRUVraEdBbXlNRFFaaDRadkRvQ2p3alptVUNldW8xUzJwbGYwTmFxN0xPaEUxZE9VUQp3OTc3M1c4TW1jK3pWcUx6LzdzNk1pSWpjei83amZqRnU0TU9URFVyYi93ZllmS2Y3eWV2cjNlLzlmL3U1Uk1CQUFCb3Q5aVgrQlFBCkFBQUFBQUFBQUFBQUFBQUFBQUFBQUFBQUFBQUFBQUFBQUFBQUFNQ0FnSStnR2F4ZWUyWDZuSGo2V3R6LzcvTDh3MC9keWljREFBQW0KL0Q0ZlFTUGtIVEhOQWdBQWhENmQ4cWF6R3dBQUdFTXRxQ3Z5SjRXZjlzbjVoNTRhOEdrQ0FFQVp2OGRIb01QOHcwLzFkZ1UrL0xLSApLaDBBQUJCNkErZ0ovejFDQndBQWhONXFvZTlWOWFmNUNBRUF3QVJDY2JyMGplVk5oUTRBQUZUb0xhclFnNHhYUHQzVmQxd1o4akVDCkFBQkNyNUg1aDU2S3JZTnhrMzlQbFE0QUFBaTlrVlc2WGJXTzBBRUFBS0UzUnVoMmw5cUhJUmdIQUFDbEVJclRKakFNeHVWRGhRNEEKQUZUb2phblEzU0VZQndBQUNMMXU1ci95Vk94WTJRKy9xTklCQUFDaE43NUtMNysvanRBQkFBQ2hOMHJvYnVFNGduRUFBRkFJb2JncQpJQmdIQUFCVTZGTldvYnZSWFgwbndUZ0FBRURvdFRML29DUVl0M1B3b2tvSEFBQ0UzdmdxZlZUZWU2L096dkJmSUhRQUFFRG9qUko2CnVieXpJQmdIQUFDNUVJcXJpbUNIWUJ3QUFGQ2hUMVdGN2taMzlWMVhoSHlNQUFDQTBHdGsvb0d6c1h0MTM2RmpIQUFBRk1JbDkrcXIKOUtWU2VlZVQvdHZIZk96STZyVlhSdnZiVzB4ZS9mbUhuN3FYMHdNQWdOREJSZWlCOWI5M0NzYU55WHNwWXgvU3F3Y0lIUUFBb1lNUgp0aDNqSEhxNkc4ZzdpNGlUQXdEUWRzVkFaYXkrKzRwVW5FOEl6OFRKK1MrZEhZeEpQRXorODMxaDlmK1MrWWVlNm5HV0FBRGFDYUc0CkNwbi84bjR3em0yQmx0d3FmZjdocHdhN2dUbTM3UmxYL3dBQWdORGhzSEtXVnNGNTRvMkYyMTNrNUFBQUlIUXdSeXIwMDk2Mk8zcVYKZ0FvZEFLREZFSXFySHZ1T2NZRlJoZDYzMkVZV0VhY0dBSUFLSFh4VjZPWDMxN3VyNzgzc0dOZXoyRWJtKzY2KzQwcXFkQUFBaEE0bQp6SDlwcUdPY2V6aHVNaGlYSnRRdDVKM3p2Z2dkQUFDaGd6RnBNRTcyd0tCNU1NNXUwa0F3RGdBQW9ZTUZPc0c0ZzRtQysrTnJWT2dBCkFDMkZVRnc5MUJPTUt5ZmkxQUFBVUtHRHJ3cmRKQmozdnBKZ25PMWtZZisxK2s2Q2NRQUFDQjJNbUw5ZktSajNGWVBXcmVYdmg5QUIKQUJBNldGVEYrc0U0dDhrQ3dUZ0FBSVFPRnVnSDQveE9GQUFBb01FUWlxc1B0d0JiK1RQakJPTUFBS2pRb1ZFVmV2RWw4KzdxK3owRQo0M2EzdXpQeVduM1hGVlRwQUFBSUhVeVkvK0pRTUs1YzNua3luZ3pHUFZnUWpNdVFkNmV6ay9XWENCMEFBS0dEUlhVc2JkZWFINHd6CmwzY1dCT01BQUJBNldOQ3prSGNXT2NHNG5aNkZ2S25RQVFDbUFFSng5ZEpYZW5STkZvd0xDTVlCQUZDaGc0MDRwWSt1ZFZjL0lBekcKNVZ3TldIMDN3VGdBQUlRT1JzemZOeGFNYzVzVVRBYmpIamdydlpTZnVWMEFBRURva0krMG1sN0srZHZZS2pVLytiY0U0d0FBRURxSQpoUzROeGhWTkZNeTJUWVVPQU5BaUNNWGxzSHJ0N3FwalMvdVZhdnJmS0hsZE5mL3dVN0hudDlJTnhybHZPK0piQUFDQTBLZEIzcDBNCklhYi8vLzBLM1Vjdzdyb3J3dmw3enc0OGI3ZXorcDRybHVhL2RMYkhOd1FBQUtHM1dkNVplTCt2bklnNFRvUXMzVXg2SENOQ1QwV2MKQ0ZreTBUallMa0lIQUVEb2paUDVyY2wvemhqS08wK2NHdlNzdHAyOWh2bGpHWDhaZDB3dW5RZlZUV0FBQUVDSDJRckZEU2UvM1FoWAozM1psVjBubytiSXREN0NaQitQc2VzWVRqQU1BUU9pTlJIYjVlRStBR3BMck84aTJYTHpCZnVET2Zuc0hSUHhFQUFBUWV1T1lmK2lwCmxjN1l2V2FIeXRpLzVBNFdhWEdudTNxOWg2VlVNMWg5THgzakFBQVFlbHVxZEx2SzJIOHc3aDRQSGVNeXF2VDUreDBUNnFPZkJVSUgKQUVEb0RjVDJNblJRbWVCNmxzZGh1bCt4NDVVSXRRa01BQUFnZEIvRUFybWxoS3Z2YUdrd3p1MGVQUlU2QUFCQ2J5UTlnZHcwSmVjYwpqQXVDOUxWVEhveHpJK0puQWdDQTBCdkgvRmVmV2tua05oQnV4ci9rRElOeCsvSWVlWFU2NmF2VFhidmg4dENxOGpkazlYM1RHNHhiCnZmYktLSGxkbDd3ZVNWNVBwdjl2aGdVQWFDT3oydm8xbFZ6b0lOMEQvQWZqN2o0YnIzN3dpZ2w1Nzh2YTVzckJ5R1JsL290bmU0bVEKWFk5emVMdXQ3eGlYeXJzejJpVndLZU9ZNll3SEFBaTlSYVNYdDYrMmxOcTQ0UHdYNmNGT1Q3aHQrNDV4WnBmaVd4ZU1NNVIzWmVjVwpBQUNoNjVBSzdveWwxSVlKVjk5NVpYZit3ZDNuMm4xZk9aQUlwU2dZRjFrZlo5QSt5ZTJML0FuQnVVWG9BTkJLWm5VOTlKNmdlNXJtCndOK1hsZmdsSGVQSzVKMGZ4b3RhYzJiVGZJVHczSzYrN2NxSW9RRUFFSG9MbVArS1JjZTRmSEZvRFBvOWkvZlBFbkIzN1VNR3dUaUgKSlAzcUI5b1JqSnQvNktuMHZLNDRuRSthNlFBQVFtOXRsVzQxMk8rTXZqbzczdThybi9pSHAyT0g2cm4weXNIOEY4NDI5WXBFUGVlVwpaam9BZ05DbmlyNkZ2S3NUWERCMk84RGZQZUJZdUdkdGt0eXkwMlNJQ2gwQUVIb3JpUzNrblVXNCtxNHJxdTBZWjhacEw5dXRydVd0CjdxVElyVXBINkFDQTBOc3o2S2VQaU8xSXQ5S2VZRnpSZHMycTJLaEZaMWVlR1hnSHdUZ0FRT2l0WVA2QnMrN0J1RU14YUF6NjhtRGMKalFYQk9FSEwyOVhyV2hLTSsrcFRhZEo5WllZeUF3QUFNMzNKM1V5ZXhRTDBINHk3U3lrWWQ5OVo2WnJyYlpPYy9hMkwwYytYWUJ3QQpJUFFXMFhlV3B2WlNxazBMeHJWUGNzdUNpUm9WT2dBZzlGWVJIQVRqT3E0QnFuRDFQUXJCdUtEbVlGeis4YmF6UW1mWldBQkE2TlBCCjZyVlhMaVd2cnBIZzdBZi81Z1hqT2hiQk9MdmpqUnAyWHJ2N3E2VjFNeWRGc252b25kVjNFb3dEZ1BZd2RiM2NVM2wzUmhmbE9CaVUKcjA5ZTl3Ny83ZnlYejY0a0ZmYWc0N0x5MnFqa1lyWHEwclNpSHFXN2R0UGw0WW5QUHoyWTJLN3dQdnJxOVZjc3pkOXp0bGZEZWUwTwpuYytEY3h2dUgvOWJrLzk5ZE9UY1B2alVJQkZ5R255MHU0SVM3SXhQakdLR0NRQkE2UFhKMjZiN2w5dFNxdVhiZGViRW5VL0hhemRlCmJpcnZvaXA5Uk9qejk1N3RKVUtXN3A3NlVxb2w4clk1QjczQ3F3ckJUdVhuRmdCZzVvV2VEUExoMkFBZldVcXU2REwwMVlKcVdETVkKWjcvdDBmdmRka3VwbW0xM1VlbmNYbU1vYjV0enUzenBXQU9ubmdQY1J3ZUExdENtZStqcDRQcElNc2hmdC92OHQzMEMzRDc1YlhaLwpPVng5YjAzQnVPTDljdy9HVmQ5RkxUMmZaNUxYMWNrcmRMajNIZVZVNEwzRERvRE8zemtBQUlUdVhYRFMrNy9aeTJLS0c2NTBxZ2pHCitRdnJpYlliQkR1UnlybVYvZnZPNnR1dlhIS2F2SlJNYUZiZmZVWEVNQUVBQ04waldzdGl6bi9wN01ydUd0clNDbE5yQXVPZTFPNnUKZlRpalk1ekZkaE41VDd4UzFtNjRmTW56dVpWMng4dWN3TXcvY0xiOE84UHo2QUNBMEd0QmExbE1hU1huUHhqM3VaeU9jWFpNU3U3dQo3SVI2bnJ3cnZDSVJPNXpQNGI4clA3ZDIyNk5qSEFBZ2RFWHNsOFUwV3pHcy9MbnZlbGJuY3I4VVhYQzhpYXhqQzNsbnNhaHlyUGJuCnM3enBUWkI4Wjl5MlI0VU9BQWhkamJKbUllNkRjK3hVR1I0U3JyNnZ4cVZVOC9mWHoxS3FWVlRvZ1ZyVEd6ckdBUUJDYnlEU3dUbHYKV1V6cC9XcXRnVjhxT2ZjckVzVVRoNmkyQ3IzNDNDNVpUd0pOdHZzZWduRUFnTkM5TXJJc3BzZnFjdjUrd1ZLcTVSV2lueXNTYmxMcQpybjJrWUNsVnQ2cC9sN1VQZVE3R2ZmVXA2ZTJGdk5CamVsNjloeWtCQUJDNnp5cmRiWUQyRTR5YkZKNy9ZTndkT3NHNEUvL3dkRTlRCjlXdGVrWWdkUHZkaDNNNnRlNWdTQUFDaEMxZ1dEdnIybDZITmhOZXFZTnpJU25OdUxLb2ZxNzluNzVjRjI5UTh0d0FBVk9nS2czNXMKdmIzUnZ3dFhQMEF3VGtRYWpKTmxHYUtjN2ZZYW1JOEFBSmh4b2NzYnJtUXZpMW5XaWE2K0tyMFp3YmpKOTR3YWN6WGlvTDFyOGxwOQoxeFYrT3NhTkhlL3Erd2pHQVFCQzkwcTZMR2JISmVSMGFaRGVIZmdudzFOZkdBckd1YmVCOVQvbyt3akczV3daakRNOC9yVWJQUWZqCkhqUUl4ZzNKTzZkUGUxYm9zZmc3VSs4dEZRQ0FHYTNRVFN1dUlHUHc3MXdhL0JjTDVlbU8vMkRjN1VyQnVMdWVibW9QKzloQzNqYm4KUUhxOEJPTUFBS0Vyc0d3aGJ4c1I5WjMzU1BmeEpyMWduSXpUL3E5SUtLMlFkdEF4enVPa0NBQUFvZnNjOU12bGJUTTRtd2t1djhvTApWNitib1dCY1VGRm13TzY0STIvSHlyUG9BSURRMVpFdnQ1bTlMR2JQUXBKVlZuSmF3YmhsbTg4czQvMldLaiszQnNlZG5Oc2xsZTIrCm4yQWNBQ0IwcnhndGkxaytVRStHcCs3YlgwcFY0OUVwMlFURUxSaDMrUGZkdFk5WkJPTXNKZ3RyTjEwZWVUNjMwdFhSc2p2R2ZYSG8KTytOeHV3QUFDRjJqa3JON2h0enZVcXFIK0EvR2ZkWWdHT2V3TU0ySk81OCtiS1ZyT2xtb1FuSUhUVy9jSnh2Mm9VZkpkZ0VBRUxwbwowRjkyYkFCVGRybFllZzlYUHhqbnQ5dVo5UEUxdlk1eDdvbjA0bHNNL3JjTEFJRFF2VmJvZG9PMVd6Q3VmUHZoNnZVS3dUaDV0N1BUCnJaSGNRY2M0ZHlMckNoMmhBd0JDcjFIb3NtZW84NWJGRkMvUjJ1azBKUDF0c2svTmxKeDBvWnpPNm51Vk9zWmRSekFPQUJDNlYrYS8KN0xnczV1aGdQUm1ldW5jb0dPZTdRcXhTY3BOQzZxN2Q0cmlVYXNuMjF6N2lPUmozcGJQaUxuYWQ3TkJqOFhlR2puRUFnTkJyck5JRgpWVnlub3hDTTAxcEs5VE5Ld2JqUFBXMCtNYko0WWtETThHcHdibGRnNkJnSEFBaTlSU3o3cnVMMk1idThYYVhneGljYTJzRTR1KzNyCkw2VnFQNm1pWXh3QUlQUldWZWc2dmNoamllQ0NvQk91M1hCNUE0SnhPK092MDRXU2MzLyt2cjdNUVA1NWlieE5GSGdXSFFBUXVqS0IKK0pueE5Ed1ZHVTBVOHVXZHZIWkdYdnV0YUN1VzNFN0dTMUNoMXk5MGNkZSsxZmNwZFl5N25tQWNBQ0IwcjVRdWkyazJZRStHcCs0WgpXa3JWVE41WmFBejZQUXQ1WngxM2QrM2psNFhlaEQ3ME9hN2Q3RGtZZC85WjZiS3htUk9OK1hzZE9zWlZNNEVCQUpqaENyMU1SckxHCktEMExlZHRzMTVrVHQ2WEJPR041NXgzM1pERHVEb05nbkVQZ3pnT3hjS0xSbW1WeUFRQVF1bEpqbEVUZ09zOTkrNTdBK0ZzOFJocTQKcXljWVp6bDVHZm5PT0Z5SjRENDZBQ0IwTGZRYW8waXJ3M0R0UThyQk9MZmpMZy9HTldjQzAzZWF2RWlXVXVWWmRBQkE2TFVodnYrYgpzeXltdERxc1JuTCt4TnU4WUp6SjVLWGtIS3grb0NBWVovWGt3dWp0bDdVYi9HWUdBQUJtWHVnankySjZGTytKZjNoNk5Cam5kaGxhClk5Q1hQcC9kWGZ1RXAyRGMyT2V4OWxIUHdiZ3ZuSlhlWHNnOHQvUDNuTjFiWmM1UTNudjVDYXAwQUVEbzFWYnBibXRkTDVaV2lHNzQKRDhaOStsenNJdHZTWU56dEpjRzR1aTVGRDNlTTgzc09laGJ5cnVUY0FnQWc5TEw3dis2WHh2dkMvV3BuTU01MmUyVVRvNnF2U0JnRQoyQkp4TDF2SW13b2RBQkI2WXl0MHM4RTVOdDZEN1BjTjEyNXNRREJ1Y3QrS2czRWVLMzhQOUFYN2t4SjVtU2lRZEFjQWhGNUpoUzY5Ck5KNkdweUxqUWQ5dTBsQ3Q1R1NYeHJVcS96b25hK21TcDNZZDR3emZaKzFEQk9NQUFLRjdwWFJaVExQS2EvSys4bDFQSHk2bDZ2Nm8KbU1hZ0wxMHhyTHQySmlNWUozOGtyclAyTWMvQnVQdk9paWRybmV6UTQ5NTNSbWN0QUFBQWhPNmxrbk9ydlB3dnBWcThYV2RPZk9wYwpMQlJjdHVRK1k3R1VhcldTaXgwbmFlV2h4NGFkV3dBQWhEN2UvY3ZmNVdMN1lGdzE5MXExbmh1WDNsdXVOaGdudThWQXh6Z0FRT2lOClEzNjUyQzBZVnk2VWNPMG1oV0NjUFAxOTJscHk5WFZSNnp0TzBnNklLcDRvQUFBZzlOb3ExaUIzV1V5M1VKWitKU2ROZi90OWRHMlgKM1FWczlEckdDVmo5b0orT2NlT3MzVWd3RGdBUXVsZEdsc1cwcTFTSEIvREorOHAzRGdYajNPV3BNZWhMMDkvZHRWc0xnbkZtOHU1awpMZUc2ZHN0bFhvOTMvcDZ6MHRzQTJlZjJycWNMTzhZWnZoZFZPZ0FnOUVxcWREdlpsUWZqR3JJUzJZbFBub3M5cEw4bnhIdml0cXhnCm5NWDY2M3BYSkdMSHlkVGVud1U3ZmtLUGsrOTFtbUVFQUJDNmI0WTd4cm5KYmlsbnUvMEdya1NXTHpsemNpUzMwN09RZDlibnJST00KTTVkM1ZqdFgrMkFjOTlFQkFLRTNxRUszbXhENFhVcjFrSER0STQwTXhwbExydTVtT2tGMlpzQ2lGM3RVZUc3ZDFnRFlXeWIzd3lybgpGZ0FBb1R1STdkSUF2dnBCeDZWVXk3ZmRycmFvR2xjNmhPZFdzSkRLTG1zM1hMNlU4Um4xQkdzQVVLVURBRUxYWUhkWnpLeGduTjI2CjE1UGhxYytOTGFYcXR1MUlkUUxqbU5SZSs5UmwyWklUc3ZaeHo4RzR1OCtLbjJMSTdBYjQrZjF6SytzWUZ6R1VBQUJDOTAxZ1hsM20KVkh5THhsV3IzYUR2UHhoMzZ6bTd0cWltNmU5UG44dWVHTm05UjMwZDQyenY3UWZpV3pWMGpBTUFoSzdBc29XOHM4Z1B4c21vTmhobgpQdmx3VDMrN3RkTDFjMFhDN2NxRXZCdGdkYmRUQUFCbVh1alNlNjErZzNIRDRhbWJsWUp4T2d1TXlGcnBCa3JCT0oyRmNtSmpnV2VqCkZYb0VBSmhkb1NmeWx0Ly92U0d6KzVlMFl0V3A1T1JYRHFLYzdmWXM1RjFWMWRvVGZFNjdyN1ViTDFmcEdFZVZEZ0FJM1RPWGxzVjAKcTZMencxTjNqQVhqM0FiL3FGR1MyMmY5MDVlWnJ4ZHVjZHhyWi93RzQwN2M5WFRQOFh3V2luYzM5QmpraEI3TnYwTVJ3d2tBSVBRcQpKV2NtcE1YU3F0VU4vOEc0VDV5ekVub1FUTDR5SmZlcGMzdHRVWnYzK0Zyc09zRW9PUWZTUng0SnhnRUFRbGRnV1ZCRkY0bElkbms3CnFEWVlseU52SGNsVk5JRlJYRld2TDd3aXdTVjNBRURvYW9PK08vSmdYTFlJd3JXUDZnVGpMT1J0Yzd6TGpwOS9mYXZNbGU5VGxQTi8KajRYMzBMVkNqd0FBTTEyaFMxdWk1aTJMS2I2dnJGSEpCVnJCT0hrUXNKNWdYTW41V0x2cDhpVXYzNW5KOTZWS0J3Q0U3cFBkWlRHTApnbkdPaTI2Y3VIMW9LVlgzQkhqVWlBbk1HT3UzR1FUakhDcll0VnM5QitQdWZOcHRuOHBDajdjWGRBTTAvdzVGRENrQWdOQzFKT2QrCkdkWCt2cklrY0NkZzd1UG5kTllMLytSWU1NNE5qVWYxWXNzRlZHVG4xbnpTUURBT0FCQzZ3cUMvckhRZnZTK2NLRXhmeHppM2laR2YKS3hKdTU2RjhtVno3VmRjMHp5MEFBQlc2dzBTZ09OQjFVQjI2RTY1OXJNVWQ0K3l2QU9oMmpITWpVcG9VYVoxYkFBQ0ViaUdlclBCVQo1TFZpMVphY2pNanBjNnlqTzU2UDBPTkhjb0p4c2trUlZUb0FJSFRmbkxoekxCaG5NMUFYaGFjK1l4aWVLbjYvcURGWEpJWW9EY2JaCjkzUGZrK2VuUEFmalB2ZTBkSktSS2Q0VG43VU14bVcvZDhTd0FnQUkzWC9WMnJPUXQ4MktZY0wwOTQ3L1lOd3Q1OFJWYStZRTV0YWgKWUp5N1JQVTZ4bFVaZWpRN1pvSnhBSURRRlpDdEdHWWFuaXFXZDhhcjRtQ2MrYkVyVFdBVU84YTUvM3Vsam5FN1hISUhBSVN1V3FINwpiUk1hVzhnN2kzRHQ0NWZwQk9OY3E5YmlJT0N5MHVjb1FicUdlWlR6dDVZZDR5Yk9kN2gyeTJVRTR3QUFvYXNJem0weWNCQ2VpckszCmF5enY2aDV4T3JoeTRDYTRmTW5KNzg5WEY0eXpXUTN1WnR1T2NRYm5YSy9sTFFEQTdBcjl4T2NNbDFLMVhXN3p0b0x3bExsUW9rb2sKWjFtdHIzLzJNaTl0VWNmN3lxOS8ybk13N282blZSTHBoK2ZXV040MkV5TUFBSVR1VFhJK2w5dVVDY1YvTU81ajUzcHUrek1pcmtuSgpmZUpjNGNUSWNHRVkvYVZVN2EvQTVKeURIZW5FaUdBY0FDQjA3MmpkLzVVLzkxMTlNRzVTM2xtVloyRXdUckNxbTI3SHVISjVaOG5ZCnZHTmNNODR0QUFBVnVtQkNJRjlLTlZzdTRkb25GSU54WnZJMlB0NUUzTXVCVGl0ZENYM25TcnA0b1p4WStKM1JPcmNBQUFoZFVzbXQKM2V6WU1hNldMbW83ZlF0NTI2d1lwalV4a3AxYjk3N3JlK2YyWThLbFZHMnJmd0FBaE83R2lUdHlnbkhDTmN4UGZQcmNhRERPcll0YQpWTmtFeG1MLzFtOS9zWXJrMW0vekhJeTcvV2x4Q0RCckFqTnhidjFXL3dBQUNGMVFIZmFFOTBRWFM3ZnJWc1g1RDhaOTlMeEsrbnZ1CjQrZFVKa1llem0wc3pFaVloeDVyUHJjQUFBamRaY1d3MFVIYnZLdFkzWUxiSXhiKysvSUpqTStKVVIzbnRueFZ2YWFlV3dDQW1SYTYKOUhMeGtsRjFhQys0Y08yTWRqRE82d1JtV2JoZjlheTg1dEpudnJubkZnQUFvVXNxcnJXUGVWNUtWVmR5T20xUjVaMzM5SVh1MExaMQo3WmJML0o5Yk9zWUJBRUwzejRuYjk0Tng5c3VuRmxicEp6NTV6bjY1emNsdFIwMmN3S3pmSVFqR0ZielArbWM4QitNKzgvVGhhbkJXClBkZDNDaWRWVnVlV2puRUFnTkFySkJCTHpuNjVUZGtLWjg3TTNhd1VqTHNsSXhobm4rNnY0TEs3ZGR0VzgzTkx4emdBUU9pMXN5eVUKWEhFd3puM2I3UTdHMlZldUNwTGJXWGJzdVY1OER1Z1lCd0FJdlVVVnVuUndQZ2hQdVJPdTNkckFZRnpITWhoblBxSFJyZERkSmxaKwp1d0VlN2t1NDlrbUNjUUNBME9zWDNKZ1kxbTd4SEl3cmUzUktSbDl5ckFYMzloMHU1eGN2L3VKbHN1YitIUG91YXg4WEJ1UG9HQWNBCkNMMGFkc05UUlV1cG1rbHFNangxcTJGNHFuajdVYVVUR0VNaHIzOHVJeGhYZXFXai9QNzErbWRmN1BWNFQzeTZlRFU0dzgvQS9OelMKTVE0QUVIcERxblNIUjV2MlgyYmhLZnVnMkduZkJ6cjNrZk05cDMwcHVYSXc5OUZoZVZvdS9xSjdSVUlubkJqUU1RNEFFSHJ6T0ZoSwoxYjI2WENyY3JudFFiRW5wZUdQaGxZT0M5Y0ozRkxZcll0bWhlamFaWk5BeERnQVFlbU1yZEp2cTBtelFsejRTMTEzNzFHV2hldFZxClg2MmJCZVA4YlZjeWVlbTVyTFptTUZtVGQ0ejdGTUU0QUVEb25qbW9MSTNrblRsNFo0V25UcHc1RjJzODkrMUJjbjNod2lWUm9UemQKdDZ0M3lWMXdIdGJPK084WWw2NGhIOUF4RGdBUXVsOU8zRFowLzlmL2MrTmFqNG41cTlBZFdQKzhjQ25Wdk8zZTdqa1k5Nmx6ZXgzagpaQk9neVdEY0o4dzd4dTNMZStSVk9ERUNBRURvb2tHN0ozeHUzTDVqbkprQS9BZmpianF2OGtqZDNNM25EeWRHOXR1ckp4aFh2ajlXCjU3WkEzamJmR1FBQWhDNUFaN25Oa3VlK0RRUlFYOGM0dHdCYjQxcmVkcFNhM2lUbnFtOGhiK1B0QWdBZ2RPMHF6bVc1emFIdFdsWnYKQjNUWFA5M0NZRnl6V3Q3MmxOcjd4czU3dExjUDRmcHRCT01BQUtFM1IzQUhIZU15d2xNblBuRXVkcXplZENXbkhZeHIxckdLbHp4ZAorNlFnR09jMkVRUUFRT2d1N0hZVk0xbHVVMWlsTzFaeXpRekczYWtValB1YzUyRGNyUllkNHl4YXRjNTlQQ01ZWjM4bElHSzRBUUNFCjNxUXFmUTlaTUM3Ly9md0g0MjQ4TDY1YU00TnhIN0VNeGxYWFVNZDl5ZE9pcFZUbGorb1JqQU1BaE80ZG04NXUyYlN0cTFnc25HalkKVFdEa2E4ejdPN2YyeldhY1FvOHVreUlBQUlTdVVjWDVHSnhOKzM3bjAxMi9yWUpnbksrSlJ1Q3d4bndkajY3NW1WUkpKMFhoK21jSQp4Z0VBUXE5SDZBVWlXTHQxTWp3MWQ4dTUyTU8rNlFmajdDY2FrZFBuV0M1UzNhVlVIYS9BckgzS01CaG4zemVlS2gwQUVMcFBUbnd5Ckl6emw3M0V1dStxL2FRMVhjbGkvcXlRWTUvaTQyUHJuUFFmalB1R3dsT3JCSVFUNXJWcVR5Vm9hcEJ3SUx1VVhUWXdBQUJDNnQwck8KSHEyR0svNkRjUjlTQ3NaOStQemhFd05OdWlKaE1JRXA2Uldnc0V4dTRmSzdBQUFJWGNDeTZGK1hkWXh6djdjOEhjRTQ4ODlSdldPYwpRNk9mdk14QTMwTGVuWXlWL0xqa0RnQUl2WTRxcmtSeXhjRTROMm1tZE5jLzI2SmduTTNFcUtKSDF4Smg5d1J0V292MktiYVFkOWF4CmgrdTN2NWhnSEFBZzlFcUViaUc1clBEVTNNZkdnbkhXOTVaM3BhQlJ5ZGtINDBiL1BsTDZISnVSR1JqYjEvWGI4b0p4eHZLbVl4d0EKSVBRcTJPMHFOdHd4enExelhQbmphK1h5N2xSeWFUWVFKOUk3NjNmbkJPT0VhOEd2MytrM0dEZjM4Wkpnbk5uK1RtWUdQa3JIT0FCQQo2Tk5hcFZ2Y1Z6YThOTHYzL3Y2RGNUZWNGeWZTTXlWM2s4TlNxbFZXNmU3SFNzYzRBRURvcmNHbE1ZcVJpSGI2RnZLdXFpVnF1dTI0CktXdkJqeDI3WHNjNC81TU1Pc1lCQUVKdlRZVXVIL1NsbFg5My9mWVhoeTA2M3ZKZ1hQWDNsYlg2QWNTTzJ6c2dYTCtEWUJ3QUlQUmEKQi8yc3g1L1dQNTBSalB2bytWaDZYMWxKY203VnBXMHd6bCtUSHAxemE3aC82NS8xM0RGTzkzZ0JBS0hQTGtWZHhTeWVYZmEvbEdxZApWV3VKbk5idnlRakd5ZThycDUzb0lwOEhPbmZML3JtMWI4OWFlT3RqN3VielpoM2ppb2tZZWdBQW9TdEl6cUh4eUREKzdpdVBDc1YvCk1PNkQ1NldWZExia1B0VFFZRndndmZXeDA1N01BQUFnOUZuL0FJSkEyREhPTlR4Vng4SWxlKzhiU3lwcHhRbU1Uc2M0Ky9hc1F5OUIKTUk1bjBRRUFvVmRmb1F0RlZIN0ozYTBTN3E3Zk1VWEJ1THBXWGpPVzkwN1d2emNMeHRtYzM0T09jWjhuR0FjQUNMMWF3WmswWE1ubwpLalozODNscEpheFZ5UW1DY1R2cEsvSStnVkZmWmM1STNwbjd2SDU3NXIzOW5xQVpFVlU2QUNCMERVYTZpcmtuMDhzbDUzWVZvTVpnCjNNN29hMGlDNi9lK3FEZ1k1emhCV3IvYmN6RHVvK201M1ZseG1hUVZpWGZ1SStmcEdBY0FDTDJSMU4xd0pWOEcvb054MTJjRjQvTGwKYlN5NUd6S0NjVTE0bkN2SWFFM3I0OXpTTVE0QUVIb2pzYjhNYlhZZnZlKzdPdlFqdVozWVF0NXRsNXg3Nk5IMjNOcDliN2prRGdBSQpYWUhZc1lJK0lGei96R1ZkY1hVNCtUN2Q5YzlQV2NlNHFpdDArVlVTOTQ1eHhkK2JjUDFPZ25FQWdORDFCbjM3eEhKdXhUWDM0Zk94CllKS2dLVGxwUC9MSTIwVEI3RXFIWDZGYjNncFl2eU1uR0NmWXB1SzVCUUNFUHJ2TTNYTHVzUHVYdTREekphZXlBRXl0Vld0bi9iNFgKTFZsdjErU0pnWHM4QitOdVBqKzVUSzZIS3dkek40MTFqSE1qNHRjSEFBaTlLVlg2NGFOUStmZVZaZmdQeGwzM2pFby84cmtQRGdYagpQQzdSV3RrRUp2OHpvV01jQUNEMDFoQjArdmFkeEhaTVJOVE04TlJ3eDdqQWFuK0taWFNRRzNDbm5tQ2MyelBqZEl3REFJVGVRR0lMCmVXY04ydUg2N1praEorbUNLTjMxT3lzT3hwbFYxenJCdUdCSHYwSzNYN0RGZjhlNFBjTDF1d2pHQVFCQ1Z4ajBqZVZ0WEhITjNYUmUKT3VoclZYSjl3ZjZrUk5ZVGhjelBjdndaK0FxZVJYZVl4S3gvWHRBeHJ2cHpDd0FJZlhhWisrZzV2ZTVmcGwzVXFoejA1WmZHTyt0ZgpzQWpHV1RTd1diLzNSWkhYYy92aHNhWTN2bGFadXpHalk1elZaS1pUOU1RQUFBQkNWNjNraXZFYm5qcmNMLy9CdVBjLzAvT3dtVW5KClhiOHZUL3Z1YzlWTVlPcFlaYTU0QWtFd0RnQVF1Z0xTNTdQbHdianN3Vi9yc213c3FDd0xnbkU3MHNsQ016ckd1WFFEOUhkL0hnQUEKb2FzTExuL1FEdGZ2c0FqR21WLzY3YTdmVlVQSE9QY2xUN1hhclRidldFMmVGaWpyR0hjM3dUZ0FRT2o2Zzc2UDU3TnZQQjhMbTh0bwpWZWw5d1hHbWZ4STV5YlA4UFhXRjduZ3UxdStrWXh3QUlQUldNSGZ6V1BjdnQvdXRNc2xWT2VoYjNGZk84OVRHRncyRGNiYnRWci9nCk9SaDMwMURIT0kvbllPNEdPc1lCQUVKdlQ1VnVKMGwvd2JoUkFmb1B4cjB2T3hobjZkNUp5VjMzakYyNzFlcHlBejNCNTAvSE9BQkEKNkMxREs4RFdkeXFCTlN2MHZiZUpyYThRU3lSblBsdW9OaGduYTZaRHh6Z0FRT2dOSkJhS0tGei9mRWt3enZZKzY4RlNxbmUzS0JnWApKUEpzNnFJMC92dk14NUpMSEx2Zm1Yc0l4Z0VBUXZjLzZMc3ZvWnBicGM5OWFDZ1kxNnhLVGhTTTY3UXhNeUJnL1Ivb0dBY0FDTDBWCnpIMmtvUHVYdWZETUpPY2hRZTlOY2dMUmJkenZzSlNxd2FSbS9ZdWVnM0VmR3VzWVo3Z2ZwWk8xRHpwMmpCdnRuaGZ4NndNQWhGNTMKbFQ3SllxazgzUVRxUFJoMy9MMUtIZVBlLzR5WlBLdS9JaUc3dCs4YWpDdHZmVXN3RGdBUXVrTFYyaGR1d2U5U3FycUNTNGtsbGJTeAo1Q3duU1lHRzVHenU3YnVHSGkzNjFsZHdiZ0VBb2M4MGRvS2JIUGpEOVRzZGwxSXQzbTUzL1o0YWduR3VsZlM0UE8wMzM3d0tQZmRZCmQyTEh2dlVIaE92M3ZvaGdIQUFnOU1vRUp4ajQ1ejU0UHRiWXJnZjZqdnR5UUdUek9WcHNYa2Zvd3E1OTYzY2JkSXh6bTdSUnBRTUEKUXZmSjNFMzdJU2Zad0I4cENhV2U5Y0pMakx6eDVleGduUFdoam0vM2ZzL0J1QnNzZzNIWis1ZlZUS2M4R0ZmK1lVVDgrZ0FBb1d0SQpUc2FpMG5iOUIrUGU4NHpPRlluM2xRVGpaTTFjWkZXNmZmVTh2SC9sbVFHMysvUUU0d0FBb1N0Z0gyQnpXVzdUYXR1NzkyajFnbkVhCnlYNTVNNWRxT3NiWjdWOWVacUF2V0hWTmEvSUNBQWg5NW9rZHE3Y0R3dlc3SElOeHhTbnA3dnE5THdvYmVFV2lPQmpuZTd2U1k5VloKK1M1Mm5DQWNmbWUrUURBT0FCQzZiOFRMYldZTi9IUFhqd1hqbXZPSWsvU1J1cWowYzJ5SzBFVUJ0cjF6bEV5cW9zS0pRck9PRndBUQordXd5ZCtQUXNwaStKUmZzOUlTUE9EVnhKYkxPeGdNZU9zWmxiZmRMbm9OeDF4c0U0OG9uV2xuTmRBUWQ0eTY5SW41OUFJRFFtMURKCmFTNjNlZmdlL29OeDc5WUp4aDEvYjBFd3J0NUg5WG9XOHM1QzBER3U4SmdKeGdFQVFsZEFhOGxUclNWYXBlZ0Y0OXhXbU5OTGZ3YzcKeTBwWFNhd1h1eG43RXk2NUF3QkNWeEdjZlRVNTJqSHVic3Rnbk5sN2ROZS8wTEpnbk03RXlFK0Y3amE1eWp2VzJFTGVXWDhXYnR4UApNQTRBRUxwL3dia3RuMW9vbzducm5va0Zrd1ROS2wwL0dPZDJCYUI2b1J2czUvcDltZmYyZTA2SFdzMFZHQUJBNkxQSjNBMWp5Mkw2ClhDODhFTGVYYldMVjJ0bDRNQ01ZNTJPSjFpOTdEc1pkTjNSdjMzMnhscXhtT2l2Si8ya1FXSHhtZEl3REFJVGVsQ3E5R0syR0svNkQKY2U5NlJseTFaazAwanIvYmNDblY0dmZXZXg3ZC9WajlkWXd6Mnk0QUFFSVg0SDRadXZoZWE3K2h6eXZId29tR1BObWYvZDU2SGVNOAo5aGtZT2JkQjQ4NHRBQ0QwbVNZV1NDZ2xYTC9IdzFLcWsrL1ZYZitpVWpCT1o2S3hMS2lFZFNTbmQ2eXg0em05RktiYytCTEJPQUJBCjZMN3BDU1NVTy9EUHZmOFo2VVJCcTVMVEM4WTFiWlU1RDAxdmtrbFZaTDNkK2pJU0FJRFFaNWU1RHc1MWpITy9qQm9aQ2NWU2VFRlQKZzNGZnlRbkdDZGw0d0hNdzd2M3lwamRCZGpPZHd6Q2wrNU1NRWI4K0FFRG9UWkRjeUNDOWs3K1Vxcm04czd6Z1B4ajNUcVZnM0x1RQp3YmppRmV4azU5YXRBY3pCbnhXZlcvZlBrV0FjQUNCMEJjd3VRK2UzRUxYcUdHZFIxRFV2R0ZjMGdkRmJoOXlkbktZM3hvY2UrT3NZClY5RzVCUUNFUHRQRUZ2TE9JbHkvZHpMa2xHeWk1OXg4WkQ4WXQzRi9qY0U0K3dtTXpqcmt3Z3JkUXQ3bURYNUtPc1laRUc0OFFEQU8KQUJDNjkwSGZZZkdPVWhrZGYxOUJNSzdlaFV2NndnbE1WRGhSOEw4T3VXRHVrblBWd0dLaWtVeXFJdWVyRVVYdlNaVU9BQWpkTDNQWApuM2RiRm5OMHNJN3lKd3VkNXFXL2hST1lqYSsrVUw2VWF0WjJIL1FiakVzbVZlbDVYZkU5MFRqKzdwS2xWTTNPZWNTdkR3QVF1b2JrClhDdXRvc1lvOHZTMy8yRGNPNTdwZWRqTXBPVGU2UmlNTTFrVVJUYlprdllFME9vR1NEQU9BQkM2QW4xQnBWVlVTZXQwb3BNVEN5WFoKcHZYQ2x3VVR0Znh6Mjl4dWdBQ0EwR2VZd0hLdDhNbS9EZGUvOENMM2puSDU3OTNkK0pKQ01FNStSYUk4R0dlOVJ2cnU1ZjlxbnIyMwpXN0JGcjJQY2d3VGpBQUNoVnljNFFaVisvTDBad1RqN2lVTjFIZVBNOXkzSytmYzlDM21QM2NkWHFscE53M29GeDU2ekdod2Q0d0FBCm9UZU51US9zaDV4a0FiWnl5YmsxSTZtMTRVb2VHdzhaQnVQeTVaMjkzYSsrTVBKNW9NZmZrM0Z2MzBONzMrUHZjdXdZWi9LZEFRQkEKNk1KS1RvYjVmV1U3QWZnUHhyMzlXWjFnM0RzU2VRWTdLNmJ5TnQydTl5cmQxN21WTHdCRE1BNEFFTG9DZGdHMlNTbm5CK01hOW56MgpQckZRa3ZLbFZLdVQzTExqTVphZlcvZHRhb1llQVFDaHp6U3hoYnl6Q0RlK21CRnlrbGYrM1kwSFdocU1hNDdrZW83SFdEYXBpZ1hiCjNQdk9mUFdGQk9NQUFLR3JEUG9XbDhNei9peXJDWWw5SlZ4TlZ6R2RZSnc4TEtZdmRJZDczam1yd2ZXc3R6bmVsWTlnSEFBZ2RML00KdmYrWnZhVlVSVVc2ZytUcVMwUExnM0VQbHdUakhMZS84WkRuWU55NzAzdjdReDNqM01ocXBuTzQvSzZKdkxPNzhrWDgrZ0FBb1N0Vgpjb0pGVmJTNml2a1B4cjFOS1JqMzltY1A1ZWx4dTk2cmRQc3JKUWJuMXFtbExzRTRBRURvdmtuRzVMN2xpbWhtSW1wdVY3RlkrTzkxCmduRkJEY0U0NTNPNzAzZGMwRWY3M0FJQVFwOXBZb3NCUG90dzQzNUJ4N2g4MlhRM0hxdzVHSmY5bWZnSnhsV1RHWkRlQ3REckdQY1EKd1RnQVFPaStTL1NlOEQ1cjVzQi8vRjBXd2JocUc4ejBCUlZyU21ROVVhZ3JNK0RoM09hc0JrZkhPQUJBNkUzaitIdWZjVjlLOVhEQQpOcGVjWGFXb1Y3VzZWS3o3ZjdmeHRZSmduQ0IwdC9HdzUyQ2N5MnB3Qmxja2pyLzlXVHJHQVFCQ2J5alNaNVlYU3l0RXQwclJmekR1CjJtZDdOdkkyZlViNytOdjJnM0V5cWczR21jZzRvR01jQUNEME50RjNxcUkxdW9ycEN5NGxGbHcxS0pLUjFqcmtFcGJ0enVsRWF0M1AKdVRYUElnQUFJSFNCVEdMSnlseWROQmozWlUvQnVOSDM2RzU4UlNFWUorOXpMZ3ZHVlprWktLcWt6UmFSc1EvR21YWVpmSmhnSEFBZwpkTitJdTRwMXNwdVF4STVpMDY3U3BWY09JdU1LdlRHWkFic1Y0SWJKV1ExT25Cbm9FSXdEQUlUdWwrUHZHZXIrNVg1ZnRGaHkxbXVpClh4SlBNeHF1ak8zZnhpTVp3VGpiekVER1o3THhOYy9CdUlQVjRBVEhtaG1NZTl1emhWMEdoZDhaQUFDRVhvdmtpdTcvbG9XbnlydU4KK1EvRy9kMnowa1Zhc3E5SS9QMnpxZUJXQkZjamRLdDA5MlAxa3htWTNEN0JPQUJBNkFxWVhZYTJ2Ly9idDVCM1ZZSkxpUVhTTFphYwo3REowTlIzai9Od0trRDdUenlWM0FFRG9EUlJjdVBGQTFsS3FPejNMUHQvamREZSsrc0xRKzlIS0g2bkxhM203TE55emFoYWw4Yk5QCnNkWDNaUEx2d28ydkVZd0RBSVRldEVFL2MrQS8vdlpuWTZGNHRSNXhxaTRZVi9leEJ1Sjl5bTU2VTVpZzc5UjVpd0VBRVByc2N2emQKZ281eGg0TzRUSExWdG9DVkIrTWVMVmxLMWUxWTA4QmQ1UFhjdnEzZzNyNjVoTE15QTN2Zkdka3Rob2hmSHdBZzlEb2xsejJJbTRlbgo3Q1RnUHhqM1ZxVmczTjlseU5OZWVQb1RHRi9OZElLT2RFbGFnbkVBZ05BVjZEdFViaVlpNml2ZHc1VVNDeWNhWmkxdm15QzU5TjYrClRqTWRPc1lCQUVKdkhPTWQ0K3dILzNEandheGduTGlLNjI0ODNLSmdYS2Vod1RpM3o2aE12TEhEbFkzUjc4d2pCT01BQUtFM1k5QWYKSGNTem1wREVRcGxvU2E1WndUamRxbFc2QUU5bjR4L3BHQWNBQ0wwVkhIK25aVEF1ZXhCM2sxeTVFSm9aalB1Nll6Q3VUSjZQZWc3RwpYVHQyYjkvdFViT3N6QUFkNHdBQW9iZXFTamV2d01xRGNXN1ZuUDlnM0RWS3diaTNPc3BUZXdJemZJdkI3UnpUTVE0QUVIcUw2TnYxClhaOVk5Q092NFVwZjJDdStiY0c0V0hpOHB4V09kVmxwa2tISE9BQkE2STBqS0FvNUdhM1lGVzU4OVlWK2xsSWQzYS91eGo4cUJPTmMKRytxMGNTMzRzZ3JkZlo5aXdTUmg3enZ6S01FNEFFRG8vZ1ZuTG0vamdmLzR0UmJCdUdyWEMrOEw5aWNsTXE3ODdkNGozUGk2ZDhsSgoxNmZQYm5wVHRnQ1AyZnRRcFFNQVF2Zko4WGVrUzZudURJU2JpWXlGWXJlc2FoTWJyblEydm1FWmpLdXBMV3BtMHh2Ny9acWNyRjN6CnJHYVlFZ0FRT2xSV3labUduR3llKzg0ZTlQMEg0OTd5ckxRSlRMSGtiQ2NJbzM4YnFaMWI5OHZqZHNFNGVaZ1NBQkE2Q05BS09XbDEKb3BNU0MvKzlXMXRVOTFTNU93Y2Q0OXd4N3dab04ySGpranNBSUhRMXdVbENUZy9sQk9Oa0RVaTZHMTlUQ3NhNXlkRThHTmVVUjlmawpWMS95bm1LSWhaUEFjT01iQk9NQUFLSDdydUxrSWFmczFibGlEM3RYVDhjNGwyQ2MvTkUxRGNtSjcrM25OTDJoWXh3QUlQU21jZnh0Cno3b3RwV3AyLzdmNWJWRWRwTFQ1elJjc2VUdlcwWDN4RzR3N2FIcmpXYnpIMytLaFkxeEFNQTRBRUxvR1d2ZC9wVzFSL1FmajNtd1gKak52N3M1MlJWNmJrM3R6UTlIY2c3Z2tnN3hobnQvd3VBQ0IwRUtCMS83Y3ZySVlyRGNabHl6dnptZncycGIvTlY0UEwzaytWMEdQQQpKWGNBUU9nSytMai8rL0FMczVkU2xUMG0xdDE0UkNjWVp5SHZMR0g1U1g5ZjJ1U2xmYWd1R0dlK1lFdCt4emlMWTgzNHJNUE5iNzZBCllCd0FJUFJLQm4yN3FpNXI0WkxZdzJURHUrUVNvZlF0NUowbHJDaDNZbVF1NytGTCtKY21SZ3FTNnptdXRuYnA3emEra2RNeHp1MFkKVmM4dEFDRDBtZWI0dFliM2Y5M2Fva3J2dFZaVHRWcFcxcHYvVkI2TU14YWJXZlh2ZG02dnlla1laM2U4azVPMXY5Mzd6bGpJbTQ1eApBSURRYTZuUzdhczZyZnZLM29OeHgvNzJ1WjRnOVYwb3VVUm9Bd3Q1bTFmL3Nrc1MwdU5kektuRTZSZ0hBQWk5Y1FSajkzL3RCMnF2Cjk1VU50aXNsRnY1Nzh3bU1qeVZhWlN3THZoZmVNd01WbkZzQVFPZ3pUU3lRVUVxNDhiV2NZSnlNN3NhakRlb1lWeWE1SUVOeXdzcS8Kc21PMVhma3VFRStLd3MxL0poZ0hBQWpkLzZDdnMzQ0oyNkN2My91Nzc3QWZKcGZHNVpMN3B4Zm9kNHd6ZnJ4czcvYkI1amRmRUlrbgpSZFZsSkFBQW9jOHV4Ly9lc1dQYzZHQWRPVldJNVhKcFpqRHVuejEyakZPY3dCeC84N1BwU25BcnB2TE9DYmhON05PeE56MlgvNTB4CnoyQkUvUG9BQUtGWElUbTd3YnI4dnJMYkVxUCtnM0Z2Y2dqR0dTeGVVaWc1ODg4ZzBqNjNEdW4wL0hNcmV5eU9ZQndBSUhRRitzS3EKdGZ5K3Nwdm9xZy9HbVIyMzFnVEd1K1FTWVM4N1BscFdmbTRsRlRxWDNBRUFvU3NRWkhUL3NpUGNlQ1JuS1ZYWlJLRzc4UTNGWUp4NwpVcnRORXhqcG9qUkx4dDhadSs5TnVQa3RnbkVBQ0IxMEIzMjNTVUhXNmx5eHhuUGZIdmExTDF3Nk5qS3UvTzJrNTE5eThqYThhVE9kCnFLcnZEQUFnZEJCdy9LMnFLNFpKQi83Nkh1Y3FrdHkzY29KeERadkFISHZUYytsNVhYR1FiWEZtNEkzUE5YT1ZPUUJBNktDMllwajAKRVNmL3diZzNQcWVTU0QvMmY1NlRQVEhRVVpOY3RjdmswakVPQUJCNmpRUnEzYi82QXBGb1ZlZ3BjYVdTTTM4djNZNXhic24wcFlxLwpNd0NBMEVGTmNPV0VHMTh2Q01aWkxiazU4bmhWZC9PYkx3aFZxMWJOdGVEdEp3b2FtWUdlb0xWdjBUN0Z3djBLTjc5Tk1BNEFvWU9lCjRPeXJ5dHp1WDhmZnZCK01NNU4zM3Zya2VzRTQ5M0JjVkNvNXQ0bEN1UGt2aWgzakhDdnF6VzhKZzNIVlA1b0lBQWg5TmpsK3piUHkKN2w4bHdUaERlV2U5YnpPRGNmK1NJYm15YXRnTXY4RzQvL1BjWWNjNDl3blFaR2JnRFRtWkFidEpROFN2RHdDaGc0YmtiQWJqeWIvTgpYVzdUUXQ1Wjcrcy9HUGVHM1dDYy8vVDNHMW9hakNzL0YrWWQ0K3c0emM4T0FLR0Rid0sxQUZ0ZlVNRjVyMWlOSlZkVk1NNXdZaVJrCldYQmU4ODlCSUZpaU5hZnlCd0NFRG5KaVIrRWVFRzU4STJjcFZkbXoyZDNOZjFJSnh0bW52MTBtTVA0bVJyTEppMDRpWFZyNWR6Zi8KVmVYY0FnQkNuK2tLdlNlODk1czU4Qjk3MDNPeGgzMnJQdjN0TGpueHhNaDcrbHU2UG4yeTc4aytSUlBuOW05eXpxM2Q0M0ZVNlFBSQpIWHh5L00yT1M2bU9EdHlSVWlYWHpHRGN0d3VDY1o0blJoS092Y0dpWTV4OUlyMG5XSFZONjl3Q0FFS2ZlWnJhVmN4L01PNXZITnVpCmp1NzNVc1oyTmRlWTkzdHU3YTRpTEJwWC8zYmJKUmdIZ05CQmdiN3RvRHoyT0ZyK2ZXVzNKVVcxTDh1V1YrbkYreTBMeHRtdk1lOU8KR21DVEpkTE56MjJOVnlNQUFLSEQzcUFmVzhnNzYxbnljUE9iTCtnYVZYRjJGVjEzODF2S3dUajd5ckpZY3JLcXRWbTNHSXBid0Vydgp6M2MzdjBNd0RnQ2hnOXFnYjlVSXBuemhrbGdnVFQzSjJTYndnNDVwbi9OWWNEVmlyeTNxdnlsMmpIT2NYRzMrYTBZdzd2VVdvVWZ1Cm93TUFRcStHNDMvNzdFb2k3b0dGdkxOa0ZSWEswNTFxcTFiRGlVY2kza2hqdTc2UE56TXpZTDlZaS9uamEvVmZrUUFBaEU2VkxxeW0KL2ExRU5yb2Yvb054LzN0ZmNwNmYwVTYydXhlTWsyMDNxdVdLaEd0bWdJNXhBSURRRzRaODRSSzNsY2pLaGJLa2RMelN4OWNXSzkydQpESjNNUUdCNGJ2UFBBUlU2QUVJSEJXSmhKUjF1L3ZNTHVrWVZ1cDFRdXB2L1VrRXdydW9KVFA3bldIOW13UHhZNVIzanZrc3dEZ0NoCmcyL0U0YW1zZ2YvWUc1K0xoWmRsdGFwMGFlOTEyWHJoK1o5anVQbWRtb0p4QmZ1WTdGTTBjVzVmSit3WXAzZHVBUUNoenk3SDNwVFIKR01WK0ZiYklxMURxRXJwcE1PNDdoc0c0bWhlbU9mWjZnMlk2NWZ1NFpGVDk4enc2QUNEMEJtQjZhZGErTVlxMEd2WWZqSHU5VWpEdQo5YytsMnh3SXIwaEVxaE9ZUm9VZWR3akdBU0IwVUVDck1Vb1RWeUxURExBMUx4ZzMzREhPRFEraHg1M1IxOTRqa2xUb0FBZ2RGQVo5CjZmM3VjUE5iQmNFNDkycTR1L250R1FqRzZiYTg3UW4yeCtGWjlFeDVaNzFIZC9ON3AwSitmQUFJSGVvZTlDY0ZNSGtaK2czN3dUZ2QKZVRaUmNySGxkc1luTitIbWR5c094aGxNdHBKOWlpYk83V3ZUYzJzc2J6ckdBUUJDcjRKamI3UllNU3gvY0k2OFRoYnFyRm9kSlRleApYYmNyRTM2RGNhOGJDc2I1YjhOTHh6Z0FRT2l0cU5KOUxMY3BYK0hNZnpCT1NYTEpka2VEY1c1RTNzK3N2QTN2WXVGMjZSZ0hBQWk5ClFRUnF5MkwyUlZWcm9CaU0wNUJjcHdVZDQwby9tNTN4VjN1YTZRQUFRZ2RCeDdnOXdzMXY1eXlsNnI0S1dVcDM4OSttT0JnM0dTU3IKK05uN25Zd2dtL0d4U3BzU2RUZS9UekFPQUtGRGRZTysrU0NkdFhCSmJEbkkyd2lsdXVPZGxLOTlNTTRzQlI1dS92c3BuV0NjbWJ3egp6ODNtOTA1RkUrZjJyeS9Fd3ZPcWRXNEJBS0hQTHNmZVVCQ01NeCtrbzV4LzM4U3VZZ2JCdUdMNUp1S044dVhaTVgrRWEvSXo5aHVNCmUrMXpnK1Q5VjRUbjFxeGpYS2NSNXhZQUVEcFZ1ckNEbXRaOVpmL0J1TmVPQitNczVIc29zNldNN2E0ay8zNWdJVy96TmVhbjdkd3EKZFFNRUFJUU8wbVV4ZlRaY1VheFlEOTlqcDJjaDd5d1psa3ZPYjd0VnlibGRGdjc3ZGkyVEN3QUlmY2FKQmRMZFcwcjFYdzJYVXJXcgpXTHViMzZrd0dDZS9ESzIxeHJ5c1FuYy9yMFg3SkY4bTl6R0NjUUFJSGFvYjlBV1NPL2I2b1dDYy8rWW1zdVAxdkVpTDA4Um9rbkR6Cis2ZXE2UmhuY2Z6SlBrVVQ1L2F2TGpSMW1WeUF4ckQxZjA5R3lldTY1UFZJOG5weTYwY25yMGJvb01xeHY5a1B4dGt2bnpyOGluTCsKVHZyY3QvOUJYNzVJUzJiNnV5TnZMZXY5ZUkvOTlZWEJ4R3B3OXVjakVsZi8yY2VOMEdHYTViMlRmTWVmU0Y3M0pLOXI5ci92TS9tZAovMzIrSGhXeko3a3dkL0F0cCtpKzhwTGpQcVg0RDhZbGtrdUVuRTVpdW9MUGEybThJaysydTVKc2R5RDhIQ01QbFg3V09RZ0Y1MEIyCmJ2T1BtMkFjdEZiZSs5Lzl4ZDMvbWs5T1ovSTdqOUNySncwNVhWM3JjcHRWVmVpSE1vb0UrN1pZS0UvM3ozRlI3ZHo2UHdkOXgwbUwKeXRVSWdJYkp1OHJ4ck5Gd3liMzZDbDI2UWxxNCtSM0RZSnh0ZU9xN0xRekdOZXNISHd2UFFiajUyS255Ym9CQmdienpPc2I5QjhFNAphSmE4RFM2YlMrZ20yNXk1N3p3VmV2VzRyNDQyS3FNUmVSeDczWE54SW1UcHZxWGJIWGcvWGgzeHBzZC9SakN4MnBYbnNhc3ZyRFRvCldMUFA3VjllaURkL2NNcXRRdGM5dHdCVlY5NjI0K1JNZmVlcDBDdm0yT3NObGxKMWI0d2lEYUUxTXhpWGtmN3V5QjhUODM2OHgvN3EKd29yekFHSWFlaVRwRHJOZGVkdU1relAzbmFkQ3I2OUtEeDByclU3SFZ6QnU5NzFIbXI3NEQ4YjkxWVZCSW1SWk1DNnJhazNrbVd4MwowQmtQb2RsOW5sR25qbUJjVU1HNW5Ydy9nbkV3TFpXM0tUUDNuVWZvZFJBWWhxZnNxNjIraGJ5cnJPTE1nM0haUDk3Rmd1by9GT3lYCmZqQXVzRDdldG9VZUFYazNRZDU4NXp0Y2NxK0wyUG1MZnRBeDdyc0Z3VGozaFV1Nm05OVRDVTh0Rzd4MzBlVmsvK3VGYS8zZ0QwS1AKZWNkU2Zyemg1bitjOGhwNjNQOC9kYmNlSnhnSFp2SnUwR1Z6eWJhN1d6ODVPVlBmZVNyMGV1Z1pmZEhMWlRReU1UajIydWZpelg4Lwo1V083QTVYajlmK29YbnI4Wnh4KzZJZnkvTUdwN3JHLzlCeU1rMWNiaytmMkx5N0VtNCtma241dENNYkJORlRlTnR1ZXFlODhGWG9OCkhIdmRXRERPYlpZYWxRckZiYnVuRlg1czR2VDM1bU9uSXVlSlVZWEJtZDNKd1hESE9EZkt6NjNONmRWZWhBZW92S3V0dkcwNmJjN1UKZDU0S3ZTNjA3djhHZ3ZDVWd1QjJKWGYxaFVFaVpQL0J1S3N2ckNUYkhYUmNBNGJCSlhuR0NsY2tRc3Y5S0QyM2dVa3dMcWg0c2daVQozdlZVM3FaL08xUGZlWVJlSCs3QnVOMTc0cmsvMFBSKzlUV0NIMUNrZEx6MUJ1TUN5NG1SMXJrMUc2RE1NZ051ejZJRDhwNVdlYy84CmQ1NUw3dlZoVmhXT2g5dUNTK0cyY1BQZlQ5a3ZwVHIrbzhpNGRMWDUvVk1hUDRMcWduRjJsL3YwT3NiWmhkYUdYK0hXNHdZZDQrenAKYnYyUVlGemI1VDJEbDgwbCs5SGQrdW5KbWZuT1U2SFhSeStuOHJhWm9XWXRYTkxiL040cDZjeDZxU052VXBOOXZJSGpqeisvQld4NgovR2NFKzdXYktqLzJGeDZEY1FYTmRBTHpiVXljMjZPdnZoQW5RcFpXUHdUanFMeW5vZksySGM5bTRqdVAwR3ZpMkd1Zlcwa3E3UFJMCkZncSs1RkVudTM5NDNPbUlMcDB2S3Z5b2U5SWZkQ0xlS0UxN08xK1JLUDdCeDk3TzdXc3VyR3crZm1vUW1ONUhEeXpPcmYxOTlNSCsKdjBtdmtQU08vdm1GbUY4ZjhwNWllV2R0Ty8wc0gwUG9VRVdWSGdxKzVFVmR4U1JDOXgrTSs4c0xnODBmakFYajNPNEJqMTZSU0NycgpSUFJtRTZQOEgzM1U4UnlNQy9LQ2NZR1hjN3RVSXUvKy92R2tBbC9oWjRhOFowamVXY3hNTUE2aDEwa2RIZVBNZmhTUjB2RktKeHFMCnhoTWp1eCs5VGpBdVVEaTN3YVZ6aTd5Uk4vS3VxVUJCNkpCRk9oRExWZ3o3L3FudS9xSWc0NElUL1NnMkh6dTFkT3pxQzc3dm95OHIKWFRtd2I3YzYrbkhvZEl3VG50dXQvenpWelpEMG8ra0xlVGRTM2t0ajhvN1UzZ3g1MjlEZGV1SmtlUFNxNXdjSUhUVHBlZmh5WnkxYwowa3RFTC8xUjZBWGozSC9nNG1CY3pzZXhteW8vK2hyRmpuSG1PelZjZVUrQXlKRTM4bmJhN2t3RTR4QjZqUno3Nndzcm05OVRXakdzCmljRTREeE9ZemNkUFJjZGVZeGFNc3h3anZBYmpqcjc2d3NyV0QwdlA3YkM4MC9mbXNqbnlSdDQ2MjUySllCeENiMEtWSHFpc0dPWisKdjdyb01USEpCT1l2TGd3Mi95T2pZNXo5STNXalZ5U1N5anFwc0NmbGFmZmpqem9hSGVNT3p5M3lSdDdJdTc3dHprUXdEcUhYVGQzQgp1T0pINGpTTzEzcWlFWmhQWUVMQmoxL2pVYjM3a3YrOUQza2piK1JkNVhaM2JNWkpoQTVlU2F1MU00SXZkN2o1MktsdTJ0YzhRM0NpCkgwWlNUUzhsVlhXbHdUaURYU3dPeHZsZjBjMFpudmxHM3NpN0ZubG4wZDFhRHNPanB3Y0RoQTZhOUR4OHViTVdMdWx0L3VDVTlJZWsKR293TDNIN3dhaDNqdG41NHFwdmUrK1lyaWJ5UmQ2dmxYVFNlSVhUUUkzM2tiUFA3cHdiQysraFJKL3YrYjV4WkRjdWJtMGgrdytKZwpYQ0xlS0cyRGFqd3hNbjh2cjhFNFFON0l1elo1NXdsOXFvTnhDTDBKYUMybHVoZktrZ3h3L2k5RHYrYkNZT3R4LzhHNDNGUzUyUUF3ClVMZ1NBY2diZWRjbjc2eS9uL3BnSEVKdkJuYkJ1TUJRdklGRHg3akp5bDlyQWlQWnRua3dMbC9lcE0yUk4vS2VYbmxYVXFBZ2RNZ2kKRmNzWndaYzZiOFd3bnZSSHV2bjRxYVZqcjJsSng3akpKd2FRTi9KRzNyTXA3eXk2V3o4THc2T3ZuTjVnSEVKdkJqMFBBMExXd2lXOQpSUFErWnJYTjZoaVhQOU4rZEdpQ2hMeVJOL0t1Yk51TmszZlIySUhRUVkvMGtiUE5IeFRjL3pYN1FrZWRzbUJjNFBRN3FyZGpYUForCkQ3Yis4OVJTSXV5UjdTVC8zK2xuZUN2ZktPU052SkYzem5hbk9oaUgwSnRWcFllQ0wvUml6aGZaNkg1MVlGOE5PM1AwMVJjR1d6L00KQ01ibHlMdkRaZk8yU2Z3ZTVJMjhHeUR2TEtZNkdJZlFtMEtGSGVNQ3UvMktsSTQzYTZLQnZGdk8wVDk3dnJmMW81T1J4KzhKOGtiZQpQcmM3MWNFNGhONGNVb0dkRVh5aHc4M0hUM1dQamEwWTV1bTU3NldrcXZaOUgvM3J5V3NGZVU4bFBhZUJFM2tqYi8zdGRyZCtIb1pIClh6R2R3VGlFM3F4QlVQcUZubncrK3pVWGVsdVBuNUwrT0x3SDR4SjVQOW81RExIQnJBa2RlU1B2bWo2N0lKamVZTnp2TWZZMGcvMUgKemdZalgranhWOEYzZi84VjVmeEJiTHF0SEJZNVE5TkZlcTg3ZVYyVHZDS0Z6ZmZ6dnFDTzN6K2pMMy9wdHB1eUg2cmIzc2w0ZWRwbgpyV05VL093U2VVKzhPbE44MlowS3ZVa1lkSXdMM01RcmJlU3l4TWxwdDd3NytXbnplenUrMjkwR1NsMzNxTHlwdkV2a25jR2dNNWJMCk9mSS9CMU43YXcraE40dVJZRnhnL3lPUkxhV2F2OTJJVXpNVjhxNWtzbmIwVDU2UHQzNThFbmtqYitTTjBHZTVRRGNJeGhYL1NQSlcKRExPOVB6L3h3K0RzVElXOHM5Q2FySmtINDVBMzhrYmVDSDBLNlhuNGthUUQ5RWpqaERTaG5vamVXTjZremFkVzN0bmIvdEhKcGFOLworcnhHTjhBbDVJMjhrVGRDbjBtT3ZzWml4YkI4c2pzaDdhMFhIaUx2MlpaM3p1Q3MwZDYzajd5Uk4vSkc2TE5PK2lXK1J2RGp5K3lFCmxJajdLajVhNUozRG9zSjc5WkEzOGtiZUNIM1c2VHY4K0laL0dJL3hFVFpXM21Gbjc1WkkwM3FiK3cvRy9hL240NjJmbkVUZXlCdDUKSS9TWnBtY2g3OTBmQnBmTlc4SmVRNHRIR2pnNFIwckg2OVl4RG5ramIwRG8wOERSVjErSXQvN3pGUEtlbGNsYVF3Ym5yUitmWERyNgpKeFVGNDVBMzhnYUVQa05jaGJ5bmNMTDJwODhQdG41ME1udVZ1ZnJGcGhPTVE5N0lHeEQ2VEEvOGYzNGg1bE9ZV3RKemUzVUR4YWEvCjdqM3lSdDZBMEFHMHlVbWIvMVZTVmZzT0dhYVBjMTJ0ZGlEdWo0cjVEOGE5NnZsNDY0bVQ5UjRqOGtiZUNCMWc1dVNkUmZZei9iTEIKT2gwd3ozamFscysvalpRK2Jsa3dEbmtqYjBEb0FKYnl6dUswa3VEcWxuZjJaL1hUazB0SlZWMWZNTTU2djNkMFBnL2tEUWdkb05YeQp6cXZRdlhMMFQ1NWYyZnJ4eVhTZ0RldVVkOEh4VmhPTVE5N0lHeEE2Z0pLOHMrZ204ZzBUQ1E4VXF0YXdabmxuYmJ2YWpuSElHM2tEClFnZmtyU3kyOGFwMTRQazlScGJKclVuZTFWeVJpSjZQdCtLVHlCdDVBMEtIR1pSM3VDK1cwNTFtdEVmMUg0d2JYeWEzT2UxUnRUN3IKL2Z2b3lCdDVBMEtIV1JENU5ja0Flay9IdE9sS2RZT3pUakF1YU5ReEhwNkhKMDR1SGIzS2R6QnVKejhZMXhSNUsyNGJlUU5DaDlsaQpiOURyZXR5V0x6UVdMbG5aK21sSk1LNitxbFF2R0llOGtUY2dkSmdKOUIvbmNweGtiUDNrWkpoSWVLQnd2R0ZEam5HWWVvSnh5QnNxClpQdS93M0IvOHBxKzVvKzhmSEE5UWdmd1ZiWCs2Zk85clIrZGJPcWc3ejhZMThrSnh0VXZOdjlYSkU0UDRxM2xFSGxERStSOWV2Ky8KdzFjRDAzT0cwR0cyR0Fxc0xSMzlzK2R2VlhpTGRGQ01HalhvQjVjazE5eU9jVjdFZGltd0ZpbnRqNytsVkpFM3VNczdpKzcyTHhiQwpJeSsvT0dqNzhTTjBLSlgzN2c4akdQMWhKTlYwbkZUVnNjS2dIM25lcG8rL2JVN0hPTC95emo3M2NiaDBOQm8wWXlsVjVBMSs1WjMzCkc5QzRDb2ZRb1hueXptRnBmN0R6U1YvMHIvV2F0UGkvREgzVjh5dGJUemdFNDZycHNGYlBVcXIxeUh0bC8zdU12R2RIM25tLzhjZmEKL2praGRPUnQ4Y01ZUVgrNXpYcmtuVVYzNjZjbnc2T3ZxamdZVjE5NzFPck9iZlh5VHZkamVmKy9xYndIakFvekorK3M3OTdwYWZqcwpFRHJ5ZGtXanozbHY2OGNuNjVaMzBmSDZIdndQZzNITjZtM3UvOXkrY2hCdi9UeFVPVEhJRzNsNytCMHNUY1BuaWRDUnQ4TUlxdmdECkNJYUNjZlhKTzY4RmJFM0J1TW83ckVWS242bzRHSWU4a2JmU3VORGQvdVZDZU9SbDdRN0dJWFRrN2Z6alNLcnBLS21xWTRWQlA2cFoKM2xsVUZJeHJSbnZVclorRlMwbFZYV3N3RG5rajc0b245YTBQeGlIMGRnZzgycGRjYmZJdStBSDRGbnEvb2M4cGF5eGNzcklWaCtrQQpFdFlwNzRManJTd1loN3lSZDhYeXp0cHU2NE54Q0wwTkJKMjNKUDk3VFVQRU5reERsdHVzWkFEb2JqMXhNang2bFhJd3Jqa0xrNlFECjg2TWFWeVNRTi9KdWdMeXphSDB3RHFHM2crb2U1NnE3YW4zVjg3MnRuNTVzMGpHT3orQUhucmRkdnBScXRjZW9kMjVmTVlpMy95dEUKM3NpN0NmTE8rdnZXQitNUWVqdm8xZjdqeUJuMHQzNXlzcHN1TnVMNW5lSk9VVENyM2hhd3VrdXAxbitNYWtMZjV5VHlSdDROa0hjVwozZTFmTDRSSC9xaTl3VGlFM2dMU2pteVpmYzZiY2E5WjR6NzZZVEN1VWZmVGQ5cXpsS3FINzhqV3o4TW9yYXA5N2c0eVI5NE5rWGZSCmVJYlFvWUlxUFZCN1ZFenl0NUYzb1FmQ1d3eCs1RjFKMVhyMDlHQmw2MmNHd2JoNkJsQ055Um9nNzZiSU8rODczOXBnSEVKdkM3NFcKdC9EZnBLWGVqbkY2OHM2aXU3VWNob21FQndySEcrb2VvK0ZtQS9WekM4aTdLZkxPb3RYQk9JVGVIdnFxUDVBbVBjNTExZk85clNkTwpLdTIzZU9DcWJpblZhdVY5d0hCZ2plcTh5ZkpPdjRzQjh2YThMNjBPeGlIMDl0QnJnTHl6Q0xkK2VySjc5RlVWQk9PcWwzZWUwUFdDCmNmUTJCK1JkbGJ5ejZHNy9aaUU4OHRKMkJ1TVFla3RJTzdKZDZuTWVOTzdINGY5ZXEvVlNxa29EMStUZm5sYjRITDAyY0VIZXlCdDUKZDZSWEhSRTZLRk4ySDcyK0gwZlVxWFFwMWNya25mZGo5enRaZThWZ1pldm5ic0U0NUkyOGtYZEhvd1ZzSzROeENMMWRIQXE5V1Q4Twp4V0JjcmZMT29ydjFzekE4K3NycWczSElHM2tqNzBxT3NiWEJPSVRlcmdxOTM5QWZoMGFmODk1V0hOWXQ3NkxqOVMzTmtXQWM4a2JlCnlMdTJZMnh0TUE2aHQ2OUNiOTZQSXczR3hTZTc2V0lqbnJjYmQ5TEwrYzNNREhpOUpCZE1McVdLdkpGMzg2UTVmZkxPb3J2OTVFSjQKNUNYdEM4WWg5Qlp4OUZYUHg4Wjl6cXYvNFZVZmpLdHZjTkZhU3ZXVHlCdDVJKzlHYkxlVndUaUUzczRxZmFtQlA3eW9veG1NYTliZwo0djJTWENMd3RDSy9sYTgzOGtiZWpkam5WZ2JqRUhvYmhkNkVGckNUQTFlemwxTDFPd2gwdDM0ZWhrZGZRUldOdkpIM0ZNZzdpMVlHCjR4QjYyL0FWalBQZnBNVi9NTzZWZzk3V3o4TEdEUUw3Z2JWV0wrS0F2SkUzOHE1MlBFUG9rRjJoMXkvdnJHMkhXOHRoTjExc3hQUHgKeGgyVEJqUFZkMWpyOGxWRTNzaDdLdVNkOWJmZDdmN0MwcEhGaTcwMmZlY1Jlc3M0ZXRYemNXR2Y4M3JibytvdXBWcWZ2RW1iSTIvawpQYjN5TGhyUEVEcFVVcVV2TmFTMytmRGZScDAyTEtXS3ZKRTM4a2JlNWJSdXRVR0Uza2FNbGxLdHBjTmE4NVpTUmQ3SUcza2piemRhCmR4OGRvYmVUZmdQa1hja1A0T2dyQnIydG40ZklHM2tqYitSZDlYNUVDQjBxWUtmWDBCOUl1UFd6c0h2MGxkVUU0NUQzRkVqOEYrRTEKeVgvZWdyeVJkeFAzWS91M0MwdEgvckE5d1RpRTNrS09Sb040b3M5NWMzNGdLc0c0Uk40UjhwNUtUaGRYUXNnYmVkZDZqSzBLeGlIMAp0bUowSDcyV0gwamtXK2pCWGpBT2VVOG5mZVE5by9KdXh6RzJLaGlIME50TFUxdkFldjhCSk9KK05QblBvNXp5YWNUZzloSHlSdDcxCkhXT3JnbkcveDREUzRzb20yUDh5QjU2LzFFSEd5NXdsVHMzMHNmM2ZZWGY3RjJIa2ZiTDI4b3V4eCsrZXYrOTFVL2FqQ2R0MTJmYjAKSEdQVXB0OHBGWHBiOGRYbjNQL3NOdHorcjdDN3Y5Z0l0RlRlKzVWSk9wZ3Q3ay9TUXJWdmpPbnRJeXB2S20vOWJVL2Mya1Bvb003UgpWdzVpNno3bmlqK1FzY1M1UmpBT3FwZjM1TjhuVmZxUmx3OThuMXVaMEpFMzh2WWs3eU4vMEw0MTBCSDY5SkEvRUZZbjc5YlBhcEczCkNUdWFrelh6Ym9ESUcza2piNFErMVVLdlZ0NmQvUUc5dHo4UXg2VE5wMWJlV1ZUWERSQjVJMi9ramRCbkJzOTl6ZzNrblQ0cVJ2VTkKTy9MT0drQzloeDZQdk94aXZQMnJCZVNOdkpFM1FwLzVDaDE1STI4dGVXZXhwUGhkWGtMZXlCdDVOL08wUUFWcy9Ud3NIYVdSTi9MMgpQQXBjbFZiVlhvLzFWd3VQSlB0eERmSkczcmxqMUI5Y1pJeWlRcCtKS24wSmVVL2xkUHRKTTRGWDNtSE5mekRPNSswajVJMjhFVHEwCmNzeWZmSVlYZVUvWFpDMnNXZDVaMjIzT01ybklHM2tEUXA4aXZ0N1p2NmVFdktlTm5YVEF1N3FCZzdQL1lOd2ZYWXkzZjcyQXZKRTMKSVBUWkpaRjR6S2N3dGFUbjlrd0RCYVFmakp1Rk1CenlCb1FPVUQ4WmdiWEJrWmNQcnZjdXVJWXVUSkpVMDFGYVZYdmVuM3Bid0NKdgo1STNRQVdaTzNsbHA4L1NSR3E5Q1AvTHlpeXZidjF3WWRJeVQ3VHJ5THFqU1k4OGZkYit5WTBUZXlCdWhBeUR2SExyYnYxZ0lFd2tQCnZGZnB0a0t2cHNOYXZjRTQ1STI4QWFFRGpNaDdyM1d1cmJ3N09Xbno5Ti83Rm5weE1LNis5cWorZzNFdnZSaHYvMllCZVNOdlFPZ0EKbGNvN1QzS1BlZDcxZE5BOVU3TzhzN2E5cExUdG5zcTJrVGZ5UnVnQXlOdGlBRDJ0SkxoR1NpS3BwcU8wcXZiOGpuS2hJMi9ramRBQgprTGR3Y1BaL0dmcVBMNjVzLzJvb0dOZXN4N25xRDhZaGIrUU5DQjFhTHZKZmhOL3ZOS2UzK1FIZDdWOHVoRWRlNWprWUZ6Z0U0Nm9SClVMWEJPT1NOdkFHaHcxUnlkYzN5THFwYUI1NjNhZDR4cmxvQitiOGk4WktMOGZhVEM4Z2JlUU5DaHhraUhmQ2lSdlEySDkyMmJqQ3UKV1FLcUp4aUh2QUVRT2t3VE83MDlvVGR1Y0Q2dDhJNjloaDNqSlpKcU9rcXJhb1hqMVcwQmk3d0JvUU9ZTXhSWTZ4eDV1ZmVlOC8wbQppVzNvYnpVV0xsblovbzJuam5IKzVkYnNwVlNSTnlCMEFHZDVwMVh6ZU5yOE1ZVkIzLy9nNk9jNTcrNzJyeGZDUk1JRGhhbzFyUFFZCnpXak9VcXJJR3hBNmdGZDU1MVZ4ZnF2V2wxM3NiZjl5b1c1NUZ4MnZiNkhiQitPcXVWenQvOXd1WG95Myt3djFIUi95Qm9RT3lIdWMKUzRHMWNQc1hDOTEwc1JIUHU1Y09yRkhOOHM0VGVyWEJ1UHJ1TmVzdnBZcThBUkE2MUNMdm9vRS9WaGowbzVybG5ZVnVNSzVodmMyVAphanBLcTJyUCsxSkhDMWprRFFnZGtMZkJBQnAxL045SFgwNys5N3FhNVYzSjQxeEhYbnB4WmZ0Smo4RTR2ODk1TjI4cFZlUU5DQjJRCnR4ZDVaMUZkZUtyKzFIdDMremNMWVNMaGdjTHhoa3I3TFBuODZnL0dJVzhBaEk2OFZlU2RWOFg1clZyLytPSmcrMWNMSzhtK2RHdVUKZDlIeCtoWjZlVEN1bmc1ci9zL3RIMTZNdDMrN2dMd0JFUG9NRSt3T3JrL1VMTzhzd3UxZkxuU1B2TXh6TUM3b0ZEZVlxZllZeHlXbgpHNHhyVG50VXZXQmM4YmFSTndCQ24xN1NCaTdidndqcmxuZlJ3Qjk3M3VxeXRkQ3J1U1N2RTR3TGFqN0duTzBtMVhTVVZ0VUtrN1VsCjVBMkEwR2VZSGJPRWNQWDNtcU9PVHRLOVNjYzRYS0g3bmF5OTVPTEtkaThqR05lTTFMdkdaTzJUeWVzKzVBMWd4dS94RVV3bHZjekIKZWZ6bGMrQTMyN1p1ZUtvWngzaEFkL3ZKaFZCQnNqMlZZNVIvZHQ3UGJTTHlBVElIUU9pelRyOFJZcHY4VzQwKzU0Tmt1eXMxeTd1eQpLcjNqNjNFdS85K1BKWDUyQUFnZE5LcTQrdVdkUmJqOTZ3V05SSHF2a21PMDM2Nkc1R0x4TWVwTWZCQTZBRUlINzFYcnl4ekNTZjdsClhXVWx0OXdBZVdkdHQ3cWxWT3M3eG9OSnhyM2J2MU80eFFBQXhoQ0ttMTd5ZzNIMXRrZU5PbFVFNDVvVEZQTTdXVnU4dUxMZDN3L0cKMVhPTWNZZTBPUUJDaHhxRTNvemU1c1BiWGxUWWRrOTVuMTMvdnB2SU4wd2tQRkE0M3JDQ1kwVGVBQWdkYWljb0NVOU4xK05jZyswbgpGOUtHTlYybGZaYjhmVE9XVWtYZUFBZ2RXbDJoMXkzdkxNTHQzeXgwMDhWR0ZJNDNxbG5lZVVLdmRpbFY1QTJBMEdGNk9QTEhGK1B0Clh5L1VMZThpeWNXZUR6bTdZMXo5N1ZIMWczRkI2ZC8yOWo4ZjVBMkEwS0hGVmJyYkpXN2RxajdxYUFUamdrWWQ0L0RreGU5azdROHYKcm16L0xuTXAxZDVZNVIzekV3QkE2REJMUXEvK2tuejF3Ymo2Ymp0MHQzKzdFQ1lTSG5oKzEvUXlmaGQ1QXdCQ253MzZEUkxiTVA2cgoxcVdMZyszZWZqQ3VXWm1CZytQMUt2UkU0TmZ6OVFhQVlXZ3NNODFvOWYzdWRLUU5UTUx0SnhVNnhnVU9sOTMxamxGMUFnTUFnTkJuCmlDTXY5WFFadGoyOXY1Y2Jkb3dIMnpyTnR4RUFFRHBJc1VzMVY5YzZOS3J0V0t0dmowcUZEZ0RxY0E5OU5vUXVid0ZySzdaeWRKZFMKcmZjWVNac0RBRUlINy9SVnhXYTdiYzNIdVJZdkRyWi9LK3dZaDd3QkFLRkRJL0hkNTl4ZmIvaHd1Ny9RVFJjYlVhalNJK1FOQUFnZApwb29qTDdrWWJ6L3AyREZPZjJHWDZqckdJVzhBUU9nd0JaUTNtS2xuVmJhb1U4VlNxc2diQUJBNlRLWFFtN09rcWs0d0Rua0RBRUtICnFhUnNLZFZxNUoyRlJwL3p3ZmJ2TGdYamtEY0FJSFNZdWdxOWJubG5FVzcvZHFHYkxqYmllUSt1WWxVeEFKaTkyZzFtZ3UzK3drNUQKdjBGWEpVS25jZ1lBRUVLbnVGbXUwbDNrN2IvRFdzU3BBUUJBNktBbDlPcmFveTV5YWdBQTVIQVBmWGJvRjBwV0E3TzArVEtuQmdBQQpvWU50aFU1dmN3Q0FxWVJRM0F5eC9WdFB3VGprRFFCQWhRNjFWK2wyejM0amJ3QUFoQTR0RXpyeUJnQkE2TkFLK3NnYkFBQ2hROXZKClhrb1ZlUU1BVE1VUUR6UEY5dThXSGtIZUFBQUFBQUFBQUFBQUFBQUFBQUNaL0g4QkJnQWdDWmFqRnNtWlJ3QUFBQUJKUlU1RXJrSmcKZ2c9PQoiCiAgICAgICBpZD0iaW1hZ2U1NiIgLz4KICA8L2c+Cjwvc3ZnPgo=
    mediatype: image/svg+xml
  install:
    spec:
      clusterPermissions:
      - rules:
        - nonResourceURLs:
          - /api/v2/alerts
          verbs:
          - create
        - apiGroups:
          - ""
          resources:
          - configmaps
          - endpoints
          - nodes
          - pods
          - secrets
          - serviceaccounts
          - services
          verbs:
          - create
          - delete
          - get
          - list
          - patch
          - update
          - watch
        - apiGroups:
          - ""
          resources:
          - namespaces
          verbs:
          - get
          - list
          - watch
        - apiGroups:
          - apps
          resources:
          - deployments
          - statefulsets
          verbs:
          - create
          - delete
          - get
          - list
          - patch
          - update
          - watch
        - apiGroups:
          - cloudcredential.openshift.io
          resources:
          - credentialsrequests
          verbs:
          - create
          - delete
          - get
          - list
          - update
          - watch
        - apiGroups:
          - config.openshift.io
          resources:
          - apiservers
          - dnses
          - proxies
          verbs:
          - get
          - list
          - watch
        - apiGroups:
          - coordination.k8s.io
          resources:
          - leases
          verbs:
          - create
          - get
          - update
        - apiGroups:
          - loki.grafana.com
          resources:
          - alertingrules
          - lokistacks
          - recordingrules
          - rulerconfigs
          verbs:
          - create
          - delete
          - get
          - list
          - patch
          - update
          - watch
        - apiGroups:
          - loki.grafana.com
          resources:
          - alertingrules/finalizers
          - lokistacks/finalizers
          - recordingrules/finalizers
          - rulerconfigs/finalizers
          verbs:
          - update
        - apiGroups:
          - loki.grafana.com
          resources:
          - alertingrules/status
          - lokistacks/status
          - recordingrules/status
          - rulerconfigs/status
          verbs:
          - get
          - patch
          - update
        - apiGroups:
          - monitoring.coreos.com
          resources:
          - alertmanagers
          verbs:
          - patch
        - apiGroups:
          - monitoring.coreos.com
          resources:
          - alertmanagers/api
          verbs:
          - create
        - apiGroups:
          - monitoring.coreos.com
          resources:
          - prometheusrules
          - servicemonitors
          verbs:
          - create
          - delete
          - get
          - list
          - update
          - watch
        - apiGroups:
          - networking.k8s.io
          resources:
          - ingresses
          verbs:
          - create
          - get
          - list
          - update
          - watch
        - apiGroups:
          - policy
          resources:
          - poddisruptionbudgets
          verbs:
          - create
          - get
          - list
          - update
          - watch
        - apiGroups:
          - rbac.authorization.k8s.io
          resources:
          - clusterrolebindings
          - clusterroles
          - rolebindings
          - roles
          verbs:
          - create
          - delete
          - get
          - list
          - patch
          - update
          - watch
        - apiGroups:
          - route.openshift.io
          resources:
          - routes
          verbs:
          - create
          - delete
          - get
          - list
          - update
          - watch
        - apiGroups:
          - authentication.k8s.io
          resources:
          - tokenreviews
          verbs:
          - create
        - apiGroups:
          - authorization.k8s.io
          resources:
          - subjectaccessreviews
          verbs:
          - create
        serviceAccountName: loki-operator-controller-manager
      deployments:
      - label:
          app.kubernetes.io/instance: loki-operator-v0.6.2
          app.kubernetes.io/managed-by: operator-lifecycle-manager
          app.kubernetes.io/name: loki-operator
          app.kubernetes.io/part-of: loki-operator
          app.kubernetes.io/version: 0.6.2
          control-plane: controller-manager
        name: loki-operator-controller-manager
        spec:
          replicas: 1
          selector:
            matchLabels:
              app.kubernetes.io/managed-by: operator-lifecycle-manager
              app.kubernetes.io/name: loki-operator
              app.kubernetes.io/part-of: loki-operator
              name: loki-operator-controller-manager
          strategy: {}
          template:
            metadata:
              annotations:
                kubectl.kubernetes.io/default-container: manager
              labels:
                app.kubernetes.io/managed-by: operator-lifecycle-manager
                app.kubernetes.io/name: loki-operator
                app.kubernetes.io/part-of: loki-operator
                name: loki-operator-controller-manager
            spec:
              containers:
              - args:
                - --config=controller_manager_config.yaml
                command:
                - /manager
                env:
                - name: RELATED_IMAGE_LOKI
                  value: docker.io/grafana/loki:3.2.0
                - name: RELATED_IMAGE_GATEWAY
                  value: quay.io/observatorium/api:latest
                - name: RELATED_IMAGE_OPA
                  value: quay.io/observatorium/opa-openshift:latest
                image: docker.io/grafana/loki-operator:0.6.2
                imagePullPolicy: IfNotPresent
                livenessProbe:
                  httpGet:
                    path: /healthz
                    port: 8081
                  initialDelaySeconds: 15
                  periodSeconds: 20
                name: manager
                ports:
                - containerPort: 9443
                  name: webhook-server
                  protocol: TCP
                - containerPort: 8080
                  name: metrics
                readinessProbe:
                  httpGet:
                    path: /readyz
                    port: 8081
                  initialDelaySeconds: 5
                  periodSeconds: 10
                resources: {}
                volumeMounts:
                - mountPath: /tmp/k8s-webhook-server/serving-certs
                  name: webhook-cert
                  readOnly: true
                - mountPath: /controller_manager_config.yaml
                  name: manager-config
                  subPath: controller_manager_config.yaml
              - args:
                - --secure-listen-address=0.0.0.0:8443
                - --upstream=http://127.0.0.1:8080/
                - --logtostderr=true
                - --v=0
                image: gcr.io/kubebuilder/kube-rbac-proxy:v0.15.0
                name: kube-rbac-proxy
                ports:
                - containerPort: 8443
                  name: https
                resources: {}
                securityContext:
                  allowPrivilegeEscalation: false
                  capabilities:
                    drop:
                    - ALL
              nodeSelector:
                kubernetes.io/os: linux
              securityContext:
                runAsNonRoot: true
              serviceAccountName: loki-operator-controller-manager
              terminationGracePeriodSeconds: 10
              volumes:
              - name: webhook-cert
                secret:
                  defaultMode: 420
                  secretName: loki-operator-controller-manager-service-cert
              - configMap:
                  name: loki-operator-manager-config
                name: manager-config
      permissions:
      - rules:
        - apiGroups:
          - ""
          - coordination.k8s.io
          resources:
          - configmaps
          - leases
          verbs:
          - get
          - list
          - watch
          - create
          - update
          - patch
          - delete
        - apiGroups:
          - ""
          resources:
          - events
          verbs:
          - create
          - patch
        serviceAccountName: loki-operator-controller-manager
    strategy: deployment
  installModes:
  - supported: false
    type: OwnNamespace
  - supported: false
    type: SingleNamespace
  - supported: false
    type: MultiNamespace
  - supported: true
    type: AllNamespaces
  keywords:
  - logging
  - loki
  links:
  - name: Documentation
    url: https://loki-operator.dev/
  maintainers:
  - email: loki-operator-team@googlegroups.com
    name: Grafana Loki SIG Operator
  maturity: alpha
  minKubeVersion: 1.21.1
  provider:
    name: Grafana Loki SIG Operator
  relatedImages:
  - image: docker.io/grafana/loki:3.2.0
    name: loki
  - image: quay.io/observatorium/api:latest
    name: gateway
  - image: quay.io/observatorium/opa-openshift:latest
    name: opa
  replaces: loki-operator.v0.6.1
  version: 0.6.2
  webhookdefinitions:
  - admissionReviewVersions:
    - v1
    - v1beta1
    containerPort: 443
    conversionCRDs:
    - alertingrules.loki.grafana.com
    deploymentName: loki-operator-controller-manager
    generateName: calertingrules.kb.io
    sideEffects: None
    targetPort: 9443
    type: ConversionWebhook
    webhookPath: /convert
  - admissionReviewVersions:
    - v1
    - v1beta1
    containerPort: 443
    conversionCRDs:
    - lokistacks.loki.grafana.com
    deploymentName: loki-operator-controller-manager
    generateName: clokistacks.kb.io
    sideEffects: None
    targetPort: 9443
    type: ConversionWebhook
    webhookPath: /convert
  - admissionReviewVersions:
    - v1
    - v1beta1
    containerPort: 443
    conversionCRDs:
    - recordingrules.loki.grafana.com
    deploymentName: loki-operator-controller-manager
    generateName: crecordingrules.kb.io
    sideEffects: None
    targetPort: 9443
    type: ConversionWebhook
    webhookPath: /convert
  - admissionReviewVersions:
    - v1
    - v1beta1
    containerPort: 443
    conversionCRDs:
    - rulerconfigs.loki.grafana.com
    deploymentName: loki-operator-controller-manager
    generateName: crulerconfigs.kb.io
    sideEffects: None
    targetPort: 9443
    type: ConversionWebhook
    webhookPath: /convert
  - admissionReviewVersions:
    - v1
    containerPort: 443
    deploymentName: loki-operator-controller-manager
    failurePolicy: Fail
    generateName: valertingrule.loki.grafana.com
    rules:
    - apiGroups:
      - loki.grafana.com
      apiVersions:
      - v1
      operations:
      - CREATE
      - UPDATE
      resources:
      - alertingrules
    sideEffects: None
    targetPort: 9443
    type: ValidatingAdmissionWebhook
    webhookPath: /validate-loki-grafana-com-v1-alertingrule
  - admissionReviewVersions:
    - v1
    containerPort: 443
    deploymentName: loki-operator-controller-manager
    failurePolicy: Fail
    generateName: vlokistack.loki.grafana.com
    rules:
    - apiGroups:
      - loki.grafana.com
      apiVersions:
      - v1
      operations:
      - CREATE
      - UPDATE
      resources:
      - lokistacks
    sideEffects: None
    targetPort: 9443
    type: ValidatingAdmissionWebhook
    webhookPath: /validate-loki-grafana-com-v1-lokistack
  - admissionReviewVersions:
    - v1
    containerPort: 443
    deploymentName: loki-operator-controller-manager
    failurePolicy: Fail
    generateName: vrecordingrule.loki.grafana.com
    rules:
    - apiGroups:
      - loki.grafana.com
      apiVersions:
      - v1
      operations:
      - CREATE
      - UPDATE
      resources:
      - recordingrules
    sideEffects: None
    targetPort: 9443
    type: ValidatingAdmissionWebhook
    webhookPath: /validate-loki-grafana-com-v1-recordingrule
  - admissionReviewVersions:
    - v1
    containerPort: 443
    deploymentName: loki-operator-controller-manager
    failurePolicy: Fail
    generateName: vrulerconfig.loki.grafana.com
    rules:
    - apiGroups:
      - loki.grafana.com
      apiVersions:
      - v1
      operations:
      - CREATE
      - UPDATE
      resources:
      - rulerconfigs
    sideEffects: None
    targetPort: 9443
    type: ValidatingAdmissionWebhook
    webhookPath: /validate-loki-grafana-com-v1-rulerconfig<|MERGE_RESOLUTION|>--- conflicted
+++ resolved
@@ -150,11 +150,7 @@
     categories: OpenShift Optional, Logging & Tracing
     certified: "false"
     containerImage: docker.io/grafana/loki-operator:0.6.2
-<<<<<<< HEAD
-    createdAt: "2024-10-07T17:05:39Z"
-=======
-    createdAt: "2024-10-09T06:51:08Z"
->>>>>>> adc75389
+    createdAt: "2024-10-10T11:53:17Z"
     description: The Community Loki Operator provides Kubernetes native deployment
       and management of Loki and related logging components.
     operators.operatorframework.io/builder: operator-sdk-unknown
