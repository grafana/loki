apiVersion: operators.coreos.com/v1alpha1
kind: ClusterServiceVersion
metadata:
  annotations:
    alm-examples: |-
      [
        {
          "apiVersion": "loki.grafana.com/v1",
          "kind": "AlertingRule",
          "metadata": {
            "name": "alertingrule-sample"
          },
          "spec": {
            "groups": [
              {
                "interval": "10m",
                "name": "alerting-rules-group",
                "rules": [
                  {
                    "alert": "HighPercentageError",
                    "annotations": {
                      "description": "Application {{ $labels.job }} in namespace example-namespace has an error rate above 5% for more than 10 minutes.",
                      "summary": "High error rate detected"
                    },
                    "expr": "sum(rate({app=\"foo\", env=\"production\", kubernetes_namespace_name=\"example-namespace\"} |= \"error\" [5m])) by (job)\n  /\nsum(rate({app=\"foo\", env=\"production\", kubernetes_namespace_name=\"example-namespace\"}[5m])) by (job)\n  \u003e 0.05\n",
                    "for": "10m",
                    "labels": {
                      "severity": "warning"
                    }
                  },
                  {
                    "alert": "HttpCredentialsLeaked",
                    "annotations": {
                      "description": "Application {{ $labels.job }} in pod {{ $labels.pod }} is leaking HTTP basic auth credentials in logs.",
                      "summary": "HTTP credentials leaked in logs"
                    },
                    "expr": "sum by (cluster, job, pod) (count_over_time({kubernetes_namespace_name=\"example-namespace\"} |~ \"http(s?)://(\\\\w+):(\\\\w+)@\" [5m]) \u003e 0)",
                    "for": "10m",
                    "labels": {
                      "severity": "critical"
                    }
                  }
                ]
              }
            ],
            "tenantID": "application"
          }
        },
        {
          "apiVersion": "loki.grafana.com/v1",
          "kind": "LokiStack",
          "metadata": {
            "name": "lokistack-sample"
          },
          "spec": {
            "size": "1x.small",
            "storage": {
              "secret": {
                "name": "test"
              }
            },
            "storageClassName": "standard"
          }
        },
        {
          "apiVersion": "loki.grafana.com/v1",
          "kind": "RecordingRule",
          "metadata": {
            "name": "recordingrule-sample"
          },
          "spec": {
            "groups": [
              {
                "interval": "10m",
                "name": "recording-rules-group",
                "rules": [
                  {
                    "expr": "sum(rate({container=\"myservice\"}[10m]))\n",
                    "record": "myservice:requests:rate10m"
                  },
                  {
                    "expr": "sum(rate({container=\"otherservice\"}[1m]))\n",
                    "record": "otherservice:requests:rate1m"
                  }
                ]
              }
            ],
            "tenantID": "test-tenant"
          }
        },
        {
          "apiVersion": "loki.grafana.com/v1",
          "kind": "RulerConfig",
          "metadata": {
            "name": "rulerconfig-sample"
          },
          "spec": {
            "alertmanager": {
              "discovery": {
                "enableSRV": true,
                "refreshInterval": "1m"
              },
              "enableV2": true,
              "endpoints": [
                "http://alertmanager-host1.mycompany.org",
                "http://alertmanager-host2.mycompany.org"
              ],
              "externalLabels": {
                "environment": "production",
                "region": "us-east-2"
              },
              "externalUrl": "http://www.mycompany.org/alerts",
              "notificationQueue": {
                "capacity": 1000,
                "forGracePeriod": "10m",
                "forOutageTolerance": "1h",
                "resendDelay": "1m",
                "timeout": "30s"
              }
            },
            "evaluationInterval": "1m",
            "pollInterval": "1m",
            "remoteWrite": {
              "client": {
                "authorization": "basic",
                "authorizationSecretName": "my-secret-resource",
                "name": "remote-write-log-metrics",
                "proxyUrl": "http://proxy-host.mycompany.org",
                "relabelConfigs": [
                  {
                    "action": "replace",
                    "regex": "ALERTS.*",
                    "replacement": "$1",
                    "separator": "",
                    "sourceLabels": [
                      "labelc",
                      "labeld"
                    ],
                    "targetLabel": "labelnew"
                  }
                ],
                "timeout": "30s",
                "url": "http://remote-write-host.mycompany.org"
              },
              "enabled": true,
              "refreshPeriod": "10s"
            }
          }
        }
      ]
    capabilities: Full Lifecycle
    categories: OpenShift Optional, Logging & Tracing
    certified: "false"
    containerImage: docker.io/grafana/loki-operator:0.8.0
<<<<<<< HEAD
    createdAt: "2025-09-11T13:45:47Z"
=======
    createdAt: "2025-09-12T11:03:03Z"
>>>>>>> 134c5af5
    description: The Community Loki Operator provides Kubernetes native deployment
      and management of Loki and related logging components.
    operators.operatorframework.io/builder: operator-sdk-unknown
    operators.operatorframework.io/project_layout: go.kubebuilder.io/v4
    repository: https://github.com/grafana/loki/tree/main/operator
    support: Grafana Loki SIG Operator
  labels:
    operatorframework.io/arch.amd64: supported
    operatorframework.io/arch.arm64: supported
  name: loki-operator.v0.8.0
  namespace: placeholder
spec:
  apiservicedefinitions: {}
  customresourcedefinitions:
    owned:
    - description: AlertingRule is the Schema for the alertingrules API
      displayName: AlertingRule
      kind: AlertingRule
      name: alertingrules.loki.grafana.com
      resources:
      - kind: LokiStack
        name: ""
        version: v1
      specDescriptors:
      - description: List of groups for alerting rules.
        displayName: Groups
        path: groups
      - description: |-
          Interval defines the time interval between evaluation of the given
          alerting rule.
        displayName: Evaluation Interval
        path: groups[0].interval
      - description: Limit defines the number of alerts an alerting rule can produce.
          0 is no limit.
        displayName: Limit of firing alerts
        path: groups[0].limit
        x-descriptors:
        - urn:alm:descriptor:com.tectonic.ui:number
      - description: Name of the alerting rule group. Must be unique within all alerting
          rules.
        displayName: Name
        path: groups[0].name
      - description: Rules defines a list of alerting rules
        displayName: Rules
        path: groups[0].rules
      - description: The name of the alert. Must be a valid label value.
        displayName: Name
        path: groups[0].rules[0].alert
      - description: Annotations to add to each alert.
        displayName: Annotations
        path: groups[0].rules[0].annotations
      - description: |-
          The LogQL expression to evaluate. Every evaluation cycle this is
          evaluated at the current time, and all resultant time series become
          pending/firing alerts.
        displayName: LogQL Expression
        path: groups[0].rules[0].expr
      - description: |-
          Alerts are considered firing once they have been returned for this long.
          Alerts which have not yet fired for long enough are considered pending.
        displayName: Firing Threshold
        path: groups[0].rules[0].for
      - description: Labels to add to each alert.
        displayName: Labels
        path: groups[0].rules[0].labels
      - description: TenantID of tenant where the alerting rules are evaluated in.
        displayName: Tenant ID
        path: tenantID
      statusDescriptors:
      - description: Conditions of the AlertingRule generation health.
        displayName: Conditions
        path: conditions
        x-descriptors:
        - urn:alm:descriptor:io.kubernetes.conditions
      version: v1
    - description: LokiStack is the Schema for the lokistacks API
      displayName: LokiStack
      kind: LokiStack
      name: lokistacks.loki.grafana.com
      resources:
      - kind: ConfigMap
        name: ""
        version: v1
      - kind: Deployment
        name: ""
        version: v1
      - kind: Ingress
        name: ""
        version: v1
      - kind: PersistentVolumeClaims
        name: ""
        version: v1
      - kind: Route
        name: ""
        version: v1
      - kind: Service
        name: ""
        version: v1
      - kind: ServiceAccount
        name: ""
        version: v1
      - kind: ServiceMonitor
        name: ""
        version: v1
      - kind: StatefulSet
        name: ""
        version: v1
      specDescriptors:
      - description: HashRing defines the spec for the distributed hash ring configuration.
        displayName: Hash Ring
        path: hashRing
        x-descriptors:
        - urn:alm:descriptor:com.tectonic.ui:advanced
      - description: MemberList configuration spec
        displayName: Memberlist Config
        path: hashRing.memberlist
      - description: |-
          EnableIPv6 enables IPv6 support for the memberlist based hash ring.


          Currently this also forces the instanceAddrType to podIP to avoid local address lookup
          for the memberlist.
        displayName: Enable IPv6
        path: hashRing.memberlist.enableIPv6
        x-descriptors:
        - urn:alm:descriptor:com.tectonic.ui:booleanSwitch
      - description: |-
          InstanceAddrType defines the type of address to use to advertise to the ring.
          Defaults to the first address from any private network interfaces of the current pod.
          Alternatively the public pod IP can be used in case private networks (RFC 1918 and RFC 6598)
          are not available.
        displayName: Instance Address
        path: hashRing.memberlist.instanceAddrType
        x-descriptors:
        - urn:alm:descriptor:com.tectonic.ui:select:default
        - urn:alm:descriptor:com.tectonic.ui:select:podIP
      - description: Type of hash ring implementation that should be used
        displayName: Type
        path: hashRing.type
        x-descriptors:
        - urn:alm:descriptor:com.tectonic.ui:select:memberlist
      - description: Limits defines the limits to be applied to log stream processing.
        displayName: Rate Limiting
        path: limits
        x-descriptors:
        - urn:alm:descriptor:com.tectonic.ui:advanced
      - description: Global defines the limits applied globally across the cluster.
        displayName: Global Limits
        path: limits.global
      - description: |-
          IngestionBurstSize defines the local rate-limited sample size per
          distributor replica. It should be set to the set at least to the
          maximum logs size expected in a single push request.
        displayName: Ingestion Burst Size (in MB)
        path: limits.global.ingestion.ingestionBurstSize
        x-descriptors:
        - urn:alm:descriptor:com.tectonic.ui:number
      - description: IngestionRate defines the sample size per second. Units MB.
        displayName: Ingestion Rate (in MB)
        path: limits.global.ingestion.ingestionRate
        x-descriptors:
        - urn:alm:descriptor:com.tectonic.ui:number
      - description: |-
          MaxGlobalStreamsPerTenant defines the maximum number of active streams
          per tenant, across the cluster.
        displayName: Max Global Streams per  Tenant
        path: limits.global.ingestion.maxGlobalStreamsPerTenant
        x-descriptors:
        - urn:alm:descriptor:com.tectonic.ui:number
      - description: |-
          MaxLabelNameLength defines the maximum number of characters allowed
          for label keys in log streams.
        displayName: Max Label Name Length
        path: limits.global.ingestion.maxLabelNameLength
        x-descriptors:
        - urn:alm:descriptor:com.tectonic.ui:number
      - description: |-
          MaxLabelNamesPerSeries defines the maximum number of label names per series
          in each log stream.
        displayName: Max Labels Names per Series
        path: limits.global.ingestion.maxLabelNamesPerSeries
        x-descriptors:
        - urn:alm:descriptor:com.tectonic.ui:number
      - description: |-
          MaxLabelValueLength defines the maximum number of characters allowed
          for label values in log streams.
        displayName: Max Label Value Length
        path: limits.global.ingestion.maxLabelValueLength
        x-descriptors:
        - urn:alm:descriptor:com.tectonic.ui:number
      - description: MaxLineSize defines the maximum line size on ingestion path.
          Units in Bytes.
        displayName: Max Line Size
        path: limits.global.ingestion.maxLineSize
        x-descriptors:
        - urn:alm:descriptor:com.tectonic.ui:number
      - description: |-
          PerStreamDesiredRate defines the desired ingestion rate per second that LokiStack should
          target applying automatic stream sharding. Units MB.
        displayName: Per Stream Desired Rate (in MB)
        path: limits.global.ingestion.perStreamDesiredRate
        x-descriptors:
        - urn:alm:descriptor:com.tectonic.ui:number
      - description: PerStreamRateLimit defines the maximum byte rate per second per
          stream. Units MB.
        displayName: Maximum byte rate per second per stream (in MB)
        path: limits.global.ingestion.perStreamRateLimit
        x-descriptors:
        - urn:alm:descriptor:com.tectonic.ui:number
      - description: PerStreamRateLimitBurst defines the maximum burst bytes per stream.
          Units MB.
        displayName: Maximum burst bytes per stream (in MB)
        path: limits.global.ingestion.perStreamRateLimitBurst
        x-descriptors:
        - urn:alm:descriptor:com.tectonic.ui:number
      - description: Drop configures which attributes are dropped from the log entry.
        displayName: Dropped Attributes
        path: limits.global.otlp.drop
      - description: LogAttributes lists the names of log attributes that should be
          included in structured metadata.
        displayName: Log Attributes
        path: limits.global.otlp.drop.logAttributes
      - description: Name contains either a verbatim name of an attribute or a regular
          expression matching many attributes.
        displayName: Name
        path: limits.global.otlp.drop.logAttributes[0].name
      - description: If Regex is true, then Name is treated as a regular expression
          instead of as a verbatim attribute name.
        displayName: Treat name as regular expression
        path: limits.global.otlp.drop.logAttributes[0].regex
      - description: ResourceAttributes lists the names of resource attributes that
          should be included in structured metadata.
        displayName: Resource Attributes
        path: limits.global.otlp.drop.resourceAttributes
      - description: Name contains either a verbatim name of an attribute or a regular
          expression matching many attributes.
        displayName: Name
        path: limits.global.otlp.drop.resourceAttributes[0].name
      - description: If Regex is true, then Name is treated as a regular expression
          instead of as a verbatim attribute name.
        displayName: Treat name as regular expression
        path: limits.global.otlp.drop.resourceAttributes[0].regex
      - description: ScopeAttributes lists the names of scope attributes that should
          be included in structured metadata.
        displayName: Scope Attributes
        path: limits.global.otlp.drop.scopeAttributes
      - description: Name contains either a verbatim name of an attribute or a regular
          expression matching many attributes.
        displayName: Name
        path: limits.global.otlp.drop.scopeAttributes[0].name
      - description: If Regex is true, then Name is treated as a regular expression
          instead of as a verbatim attribute name.
        displayName: Treat name as regular expression
        path: limits.global.otlp.drop.scopeAttributes[0].regex
      - description: StreamLabels configures which resource attributes are converted
          to Loki stream labels.
        displayName: Stream Labels
        path: limits.global.otlp.streamLabels
      - description: ResourceAttributes lists the names of the resource attributes
          that should be converted into Loki stream labels.
        displayName: Resource Attributes
        path: limits.global.otlp.streamLabels.resourceAttributes
      - description: Name contains either a verbatim name of an attribute or a regular
          expression matching many attributes.
        displayName: Name
        path: limits.global.otlp.streamLabels.resourceAttributes[0].name
      - description: If Regex is true, then Name is treated as a regular expression
          instead of as a verbatim attribute name.
        displayName: Treat name as regular expression
        path: limits.global.otlp.streamLabels.resourceAttributes[0].regex
      - description: CardinalityLimit defines the cardinality limit for index queries.
        displayName: Cardinality Limit
        path: limits.global.queries.cardinalityLimit
        x-descriptors:
        - urn:alm:descriptor:com.tectonic.ui:number
      - description: |-
          MaxChunksPerQuery defines the maximum number of chunks
          that can be fetched by a single query.
        displayName: Max Chunk per Query
        path: limits.global.queries.maxChunksPerQuery
        x-descriptors:
        - urn:alm:descriptor:com.tectonic.ui:number
      - description: |-
          MaxEntriesLimitPerQuery defines the maximum number of log entries
          that will be returned for a query.
        displayName: Max Entries Limit per Query
        path: limits.global.queries.maxEntriesLimitPerQuery
        x-descriptors:
        - urn:alm:descriptor:com.tectonic.ui:number
      - description: |-
          MaxQuerySeries defines the maximum of unique series
          that is returned by a metric query.
        displayName: Max Query Series
        path: limits.global.queries.maxQuerySeries
        x-descriptors:
        - urn:alm:descriptor:com.tectonic.ui:number
      - description: MaxVolumeSeries defines the maximum number of aggregated series
          in a log-volume response
        displayName: Max Volume Series
        path: limits.global.queries.maxVolumeSeries
        x-descriptors:
        - urn:alm:descriptor:com.tectonic.ui:number
      - description: Timeout when querying ingesters or storage during the execution
          of a query request.
        displayName: Query Timeout
        path: limits.global.queries.queryTimeout
      - description: Tenants defines the limits applied per tenant.
        displayName: Limits per Tenant
        path: limits.tenants
      - description: |-
          IngestionBurstSize defines the local rate-limited sample size per
          distributor replica. It should be set to the set at least to the
          maximum logs size expected in a single push request.
        displayName: Ingestion Burst Size (in MB)
        path: limits.tenants.ingestion.ingestionBurstSize
        x-descriptors:
        - urn:alm:descriptor:com.tectonic.ui:number
      - description: IngestionRate defines the sample size per second. Units MB.
        displayName: Ingestion Rate (in MB)
        path: limits.tenants.ingestion.ingestionRate
        x-descriptors:
        - urn:alm:descriptor:com.tectonic.ui:number
      - description: |-
          MaxGlobalStreamsPerTenant defines the maximum number of active streams
          per tenant, across the cluster.
        displayName: Max Global Streams per  Tenant
        path: limits.tenants.ingestion.maxGlobalStreamsPerTenant
        x-descriptors:
        - urn:alm:descriptor:com.tectonic.ui:number
      - description: |-
          MaxLabelNameLength defines the maximum number of characters allowed
          for label keys in log streams.
        displayName: Max Label Name Length
        path: limits.tenants.ingestion.maxLabelNameLength
        x-descriptors:
        - urn:alm:descriptor:com.tectonic.ui:number
      - description: |-
          MaxLabelNamesPerSeries defines the maximum number of label names per series
          in each log stream.
        displayName: Max Labels Names per Series
        path: limits.tenants.ingestion.maxLabelNamesPerSeries
        x-descriptors:
        - urn:alm:descriptor:com.tectonic.ui:number
      - description: |-
          MaxLabelValueLength defines the maximum number of characters allowed
          for label values in log streams.
        displayName: Max Label Value Length
        path: limits.tenants.ingestion.maxLabelValueLength
        x-descriptors:
        - urn:alm:descriptor:com.tectonic.ui:number
      - description: MaxLineSize defines the maximum line size on ingestion path.
          Units in Bytes.
        displayName: Max Line Size
        path: limits.tenants.ingestion.maxLineSize
        x-descriptors:
        - urn:alm:descriptor:com.tectonic.ui:number
      - description: |-
          PerStreamDesiredRate defines the desired ingestion rate per second that LokiStack should
          target applying automatic stream sharding. Units MB.
        displayName: Per Stream Desired Rate (in MB)
        path: limits.tenants.ingestion.perStreamDesiredRate
        x-descriptors:
        - urn:alm:descriptor:com.tectonic.ui:number
      - description: PerStreamRateLimit defines the maximum byte rate per second per
          stream. Units MB.
        displayName: Maximum byte rate per second per stream (in MB)
        path: limits.tenants.ingestion.perStreamRateLimit
        x-descriptors:
        - urn:alm:descriptor:com.tectonic.ui:number
      - description: PerStreamRateLimitBurst defines the maximum burst bytes per stream.
          Units MB.
        displayName: Maximum burst bytes per stream (in MB)
        path: limits.tenants.ingestion.perStreamRateLimitBurst
        x-descriptors:
        - urn:alm:descriptor:com.tectonic.ui:number
      - description: Drop configures which attributes are dropped from the log entry.
        displayName: Dropped Attributes
        path: limits.tenants.otlp.drop
      - description: LogAttributes lists the names of log attributes that should be
          included in structured metadata.
        displayName: Log Attributes
        path: limits.tenants.otlp.drop.logAttributes
      - description: Name contains either a verbatim name of an attribute or a regular
          expression matching many attributes.
        displayName: Name
        path: limits.tenants.otlp.drop.logAttributes[0].name
      - description: If Regex is true, then Name is treated as a regular expression
          instead of as a verbatim attribute name.
        displayName: Treat name as regular expression
        path: limits.tenants.otlp.drop.logAttributes[0].regex
      - description: ResourceAttributes lists the names of resource attributes that
          should be included in structured metadata.
        displayName: Resource Attributes
        path: limits.tenants.otlp.drop.resourceAttributes
      - description: Name contains either a verbatim name of an attribute or a regular
          expression matching many attributes.
        displayName: Name
        path: limits.tenants.otlp.drop.resourceAttributes[0].name
      - description: If Regex is true, then Name is treated as a regular expression
          instead of as a verbatim attribute name.
        displayName: Treat name as regular expression
        path: limits.tenants.otlp.drop.resourceAttributes[0].regex
      - description: ScopeAttributes lists the names of scope attributes that should
          be included in structured metadata.
        displayName: Scope Attributes
        path: limits.tenants.otlp.drop.scopeAttributes
      - description: Name contains either a verbatim name of an attribute or a regular
          expression matching many attributes.
        displayName: Name
        path: limits.tenants.otlp.drop.scopeAttributes[0].name
      - description: If Regex is true, then Name is treated as a regular expression
          instead of as a verbatim attribute name.
        displayName: Treat name as regular expression
        path: limits.tenants.otlp.drop.scopeAttributes[0].regex
      - description: StreamLabels configures which resource attributes are converted
          to Loki stream labels.
        displayName: Stream Labels
        path: limits.tenants.otlp.streamLabels
      - description: ResourceAttributes lists the names of the resource attributes
          that should be converted into Loki stream labels.
        displayName: Resource Attributes
        path: limits.tenants.otlp.streamLabels.resourceAttributes
      - description: Name contains either a verbatim name of an attribute or a regular
          expression matching many attributes.
        displayName: Name
        path: limits.tenants.otlp.streamLabels.resourceAttributes[0].name
      - description: If Regex is true, then Name is treated as a regular expression
          instead of as a verbatim attribute name.
        displayName: Treat name as regular expression
        path: limits.tenants.otlp.streamLabels.resourceAttributes[0].regex
      - description: Blocked defines the list of rules to block matching queries.
        displayName: Blocked
        path: limits.tenants.queries.blocked
      - description: Hash is a 32-bit FNV-1 hash of the query string.
        displayName: Query Hash
        path: limits.tenants.queries.blocked[0].hash
        x-descriptors:
        - urn:alm:descriptor:com.tectonic.ui:number
      - description: Pattern defines the pattern matching the queries to be blocked.
        displayName: Query Pattern
        path: limits.tenants.queries.blocked[0].pattern
      - description: Regex defines if the pattern is a regular expression. If false
          the pattern will be used only for exact matches.
        displayName: Regex
        path: limits.tenants.queries.blocked[0].regex
        x-descriptors:
        - urn:alm:descriptor:com.tectonic.ui:booleanSwitch
      - description: Types defines the list of query types that should be considered
          for blocking.
        displayName: Query Types
        path: limits.tenants.queries.blocked[0].types
      - description: CardinalityLimit defines the cardinality limit for index queries.
        displayName: Cardinality Limit
        path: limits.tenants.queries.cardinalityLimit
        x-descriptors:
        - urn:alm:descriptor:com.tectonic.ui:number
      - description: |-
          MaxChunksPerQuery defines the maximum number of chunks
          that can be fetched by a single query.
        displayName: Max Chunk per Query
        path: limits.tenants.queries.maxChunksPerQuery
        x-descriptors:
        - urn:alm:descriptor:com.tectonic.ui:number
      - description: |-
          MaxEntriesLimitPerQuery defines the maximum number of log entries
          that will be returned for a query.
        displayName: Max Entries Limit per Query
        path: limits.tenants.queries.maxEntriesLimitPerQuery
        x-descriptors:
        - urn:alm:descriptor:com.tectonic.ui:number
      - description: |-
          MaxQuerySeries defines the maximum of unique series
          that is returned by a metric query.
        displayName: Max Query Series
        path: limits.tenants.queries.maxQuerySeries
        x-descriptors:
        - urn:alm:descriptor:com.tectonic.ui:number
      - description: MaxVolumeSeries defines the maximum number of aggregated series
          in a log-volume response
        displayName: Max Volume Series
        path: limits.tenants.queries.maxVolumeSeries
        x-descriptors:
        - urn:alm:descriptor:com.tectonic.ui:number
      - description: Timeout when querying ingesters or storage during the execution
          of a query request.
        displayName: Query Timeout
        path: limits.tenants.queries.queryTimeout
      - description: |-
          ManagementState defines if the CR should be managed by the operator or not.
          Default is managed.
        displayName: Management State
        path: managementState
        x-descriptors:
        - urn:alm:descriptor:com.tectonic.ui:select:Managed
        - urn:alm:descriptor:com.tectonic.ui:select:Unmanaged
      - description: Proxy defines the spec for the object proxy to configure cluster
          proxy information.
        displayName: Cluster Proxy
        path: proxy
      - description: HTTPProxy configures the HTTP_PROXY/http_proxy env variable.
        displayName: HTTPProxy
        path: proxy.httpProxy
      - description: HTTPSProxy configures the HTTPS_PROXY/https_proxy env variable.
        displayName: HTTPSProxy
        path: proxy.httpsProxy
      - description: NoProxy configures the NO_PROXY/no_proxy env variable.
        displayName: NoProxy
        path: proxy.noProxy
      - description: Replication defines the configuration for Loki data replication.
        displayName: Replication Spec
        path: replication
      - description: Factor defines the policy for log stream replication.
        displayName: Replication Factor
        path: replication.factor
        x-descriptors:
        - urn:alm:descriptor:com.tectonic.ui:number
      - description: |-
          Zones defines an array of ZoneSpec that the scheduler will try to satisfy.
          IMPORTANT: Make sure that the replication factor defined is less than or equal to the number of available zones.
        displayName: Zones Spec
        path: replication.zones
      - description: MaxSkew describes the maximum degree to which Pods can be unevenly
          distributed.
        displayName: Max Skew
        path: replication.zones[0].maxSkew
        x-descriptors:
        - urn:alm:descriptor:com.tectonic.ui:number
      - description: TopologyKey is the key that defines a topology in the Nodes'
          labels.
        displayName: Topology Key
        path: replication.zones[0].topologyKey
      - description: |-
          Deprecated: Please use replication.factor instead. This field will be removed in future versions of this CRD.
          ReplicationFactor defines the policy for log stream replication.
        displayName: Replication Factor
        path: replicationFactor
        x-descriptors:
        - urn:alm:descriptor:com.tectonic.ui:number
      - description: Rules defines the spec for the ruler component.
        displayName: Rules
        path: rules
        x-descriptors:
        - urn:alm:descriptor:com.tectonic.ui:advanced
      - description: Enabled defines a flag to enable/disable the ruler component
        displayName: Enable
        path: rules.enabled
        x-descriptors:
        - urn:alm:descriptor:com.tectonic.ui:booleanSwitch
      - description: |-
          Namespaces to be selected for PrometheusRules discovery. If unspecified, only
          the same namespace as the LokiStack object is in is used.
        displayName: Namespace Selector
        path: rules.namespaceSelector
      - description: |-
          A selector to select which LokiRules to mount for loading alerting/recording
          rules from.
        displayName: Selector
        path: rules.selector
      - description: Size defines one of the support Loki deployment scale out sizes.
        displayName: LokiStack Size
        path: size
        x-descriptors:
        - urn:alm:descriptor:com.tectonic.ui:select:1x.pico
        - urn:alm:descriptor:com.tectonic.ui:select:1x.extra-small
        - urn:alm:descriptor:com.tectonic.ui:select:1x.small
        - urn:alm:descriptor:com.tectonic.ui:select:1x.medium
      - description: Storage defines the spec for the object storage endpoint to store
          logs.
        displayName: Object Storage
        path: storage
      - description: Version for writing and reading logs.
        displayName: Version
        path: storage.schemas[0].version
        x-descriptors:
        - urn:alm:descriptor:com.tectonic.ui:select:v11
        - urn:alm:descriptor:com.tectonic.ui:select:v12
        - urn:alm:descriptor:com.tectonic.ui:select:v13
      - description: Name of a secret in the namespace configured for object storage
          secrets.
        displayName: Object Storage Secret Name
        path: storage.secret.name
        x-descriptors:
        - urn:alm:descriptor:io.kubernetes:Secret
      - description: Type of object storage that should be used
        displayName: Object Storage Secret Type
        path: storage.secret.type
        x-descriptors:
        - urn:alm:descriptor:com.tectonic.ui:select:azure
        - urn:alm:descriptor:com.tectonic.ui:select:gcs
        - urn:alm:descriptor:com.tectonic.ui:select:s3
        - urn:alm:descriptor:com.tectonic.ui:select:swift
        - urn:alm:descriptor:com.tectonic.ui:select:alibabacloud
      - description: TLS configuration for reaching the object storage endpoint.
        displayName: TLS Config
        path: storage.tls
      - description: |-
          Key is the data key of a ConfigMap containing a CA certificate.
          It needs to be in the same namespace as the LokiStack custom resource.
          If empty, it defaults to "service-ca.crt".
        displayName: CA ConfigMap Key
        path: storage.tls.caKey
      - description: |-
          CA is the name of a ConfigMap containing a CA certificate.
          It needs to be in the same namespace as the LokiStack custom resource.
        displayName: CA ConfigMap Name
        path: storage.tls.caName
        x-descriptors:
        - urn:alm:descriptor:io.kubernetes:ConfigMap
      - description: Storage class name defines the storage class for ingester/querier
          PVCs.
        displayName: Storage Class Name
        path: storageClassName
        x-descriptors:
        - urn:alm:descriptor:io.kubernetes:StorageClass
      - description: Template defines the resource/limits/tolerations/nodeselectors
          per component.
        displayName: Node Placement
        path: template
        x-descriptors:
        - urn:alm:descriptor:com.tectonic.ui:advanced
      - description: Compactor defines the compaction component spec.
        displayName: Compactor pods
        path: template.compactor
      - description: |-
          PodAntiAffinity defines the pod anti affinity scheduling rules to schedule pods
          of a component.
        displayName: PodAntiAffinity
        path: template.compactor.podAntiAffinity
        x-descriptors:
        - urn:alm:descriptor:com.tectonic.ui:podAntiAffinity
      - description: Replicas defines the number of replica pods of the component.
        displayName: Replicas
        path: template.compactor.replicas
        x-descriptors:
        - urn:alm:descriptor:com.tectonic.ui:hidden
      - description: Distributor defines the distributor component spec.
        displayName: Distributor pods
        path: template.distributor
      - description: |-
          PodAntiAffinity defines the pod anti affinity scheduling rules to schedule pods
          of a component.
        displayName: PodAntiAffinity
        path: template.distributor.podAntiAffinity
        x-descriptors:
        - urn:alm:descriptor:com.tectonic.ui:podAntiAffinity
      - description: Replicas defines the number of replica pods of the component.
        displayName: Replicas
        path: template.distributor.replicas
        x-descriptors:
        - urn:alm:descriptor:com.tectonic.ui:hidden
      - description: Gateway defines the lokistack gateway component spec.
        displayName: Gateway pods
        path: template.gateway
      - description: |-
          PodAntiAffinity defines the pod anti affinity scheduling rules to schedule pods
          of a component.
        displayName: PodAntiAffinity
        path: template.gateway.podAntiAffinity
        x-descriptors:
        - urn:alm:descriptor:com.tectonic.ui:podAntiAffinity
      - description: Replicas defines the number of replica pods of the component.
        displayName: Replicas
        path: template.gateway.replicas
        x-descriptors:
        - urn:alm:descriptor:com.tectonic.ui:hidden
      - description: IndexGateway defines the index gateway component spec.
        displayName: Index Gateway pods
        path: template.indexGateway
      - description: |-
          PodAntiAffinity defines the pod anti affinity scheduling rules to schedule pods
          of a component.
        displayName: PodAntiAffinity
        path: template.indexGateway.podAntiAffinity
        x-descriptors:
        - urn:alm:descriptor:com.tectonic.ui:podAntiAffinity
      - description: Replicas defines the number of replica pods of the component.
        displayName: Replicas
        path: template.indexGateway.replicas
        x-descriptors:
        - urn:alm:descriptor:com.tectonic.ui:hidden
      - description: Ingester defines the ingester component spec.
        displayName: Ingester pods
        path: template.ingester
      - description: |-
          PodAntiAffinity defines the pod anti affinity scheduling rules to schedule pods
          of a component.
        displayName: PodAntiAffinity
        path: template.ingester.podAntiAffinity
        x-descriptors:
        - urn:alm:descriptor:com.tectonic.ui:podAntiAffinity
      - description: Replicas defines the number of replica pods of the component.
        displayName: Replicas
        path: template.ingester.replicas
        x-descriptors:
        - urn:alm:descriptor:com.tectonic.ui:hidden
      - description: Querier defines the querier component spec.
        displayName: Querier pods
        path: template.querier
      - description: |-
          PodAntiAffinity defines the pod anti affinity scheduling rules to schedule pods
          of a component.
        displayName: PodAntiAffinity
        path: template.querier.podAntiAffinity
        x-descriptors:
        - urn:alm:descriptor:com.tectonic.ui:podAntiAffinity
      - description: Replicas defines the number of replica pods of the component.
        displayName: Replicas
        path: template.querier.replicas
        x-descriptors:
        - urn:alm:descriptor:com.tectonic.ui:hidden
      - description: QueryFrontend defines the query frontend component spec.
        displayName: Query Frontend pods
        path: template.queryFrontend
      - description: |-
          PodAntiAffinity defines the pod anti affinity scheduling rules to schedule pods
          of a component.
        displayName: PodAntiAffinity
        path: template.queryFrontend.podAntiAffinity
        x-descriptors:
        - urn:alm:descriptor:com.tectonic.ui:podAntiAffinity
      - description: Replicas defines the number of replica pods of the component.
        displayName: Replicas
        path: template.queryFrontend.replicas
        x-descriptors:
        - urn:alm:descriptor:com.tectonic.ui:hidden
      - description: Ruler defines the ruler component spec.
        displayName: Ruler pods
        path: template.ruler
      - description: |-
          PodAntiAffinity defines the pod anti affinity scheduling rules to schedule pods
          of a component.
        displayName: PodAntiAffinity
        path: template.ruler.podAntiAffinity
        x-descriptors:
        - urn:alm:descriptor:com.tectonic.ui:podAntiAffinity
      - description: Replicas defines the number of replica pods of the component.
        displayName: Replicas
        path: template.ruler.replicas
        x-descriptors:
        - urn:alm:descriptor:com.tectonic.ui:hidden
      - description: |-
          When UseRequestsAsLimits is true, the operand Pods are configured to have resource limits equal to the resource
          requests. This imposes a hard limit on resource usage of the LokiStack, but limits its ability to react to load
          spikes, whether on the ingestion or query side.


          Note: This is currently a tech-preview feature.
        displayName: Use resource requests as limits
        path: template.useRequestsAsLimits
        x-descriptors:
        - urn:alm:descriptor:com.tectonic.ui:booleanSwitch
      - description: Tenants defines the per-tenant authentication and authorization
          spec for the lokistack-gateway component.
        displayName: Tenants Configuration
        path: tenants
      - description: Authentication defines the lokistack-gateway component authentication
          configuration spec per tenant.
        displayName: Authentication
        path: tenants.authentication
      - description: TLSConfig defines the spec for the mTLS tenant's authentication.
        displayName: mTLS Configuration
        path: tenants.authentication[0].mTLS
      - description: CA defines the spec for the custom CA for tenant's authentication.
        displayName: CA ConfigMap
        path: tenants.authentication[0].mTLS.ca
      - description: |-
          Key is the data key of a ConfigMap containing a CA certificate.
          It needs to be in the same namespace as the LokiStack custom resource.
          If empty, it defaults to "service-ca.crt".
        displayName: CA ConfigMap Key
        path: tenants.authentication[0].mTLS.ca.caKey
      - description: |-
          CA is the name of a ConfigMap containing a CA certificate.
          It needs to be in the same namespace as the LokiStack custom resource.
        displayName: CA ConfigMap Name
        path: tenants.authentication[0].mTLS.ca.caName
        x-descriptors:
        - urn:alm:descriptor:io.kubernetes:ConfigMap
      - description: OIDC defines the spec for the OIDC tenant's authentication.
        displayName: OIDC Configuration
        path: tenants.authentication[0].oidc
      - description: IssuerCA defines the spec for the issuer CA for tenant's authentication.
        displayName: IssuerCA ConfigMap
        path: tenants.authentication[0].oidc.issuerCA
      - description: |-
          Key is the data key of a ConfigMap containing a CA certificate.
          It needs to be in the same namespace as the LokiStack custom resource.
          If empty, it defaults to "service-ca.crt".
        displayName: CA ConfigMap Key
        path: tenants.authentication[0].oidc.issuerCA.caKey
      - description: |-
          CA is the name of a ConfigMap containing a CA certificate.
          It needs to be in the same namespace as the LokiStack custom resource.
        displayName: CA ConfigMap Name
        path: tenants.authentication[0].oidc.issuerCA.caName
        x-descriptors:
        - urn:alm:descriptor:io.kubernetes:ConfigMap
      - description: IssuerURL defines the URL for issuer.
        displayName: Issuer URL
        path: tenants.authentication[0].oidc.issuerURL
      - description: RedirectURL defines the URL for redirect.
        displayName: Redirect URL
        path: tenants.authentication[0].oidc.redirectURL
      - description: Secret defines the spec for the clientID and clientSecret for
          tenant's authentication.
        displayName: Tenant Secret
        path: tenants.authentication[0].oidc.secret
      - description: Name of a secret in the namespace configured for tenant secrets.
        displayName: Tenant Secret Name
        path: tenants.authentication[0].oidc.secret.name
        x-descriptors:
        - urn:alm:descriptor:io.kubernetes:Secret
      - description: TenantID defines the id of the tenant.
        displayName: Tenant ID
        path: tenants.authentication[0].tenantId
      - description: TenantName defines the name of the tenant.
        displayName: Tenant Name
        path: tenants.authentication[0].tenantName
      - description: Authorization defines the lokistack-gateway component authorization
          configuration spec per tenant.
        displayName: Authorization
        path: tenants.authorization
      - description: OPA defines the spec for the third-party endpoint for tenant's
          authorization.
        displayName: OPA Configuration
        path: tenants.authorization.opa
      - description: URL defines the third-party endpoint for authorization.
        displayName: OpenPolicyAgent URL
        path: tenants.authorization.opa.url
      - description: RoleBindings defines configuration to bind a set of roles to
          a set of subjects.
        displayName: Static Role Bindings
        path: tenants.authorization.roleBindings
      - description: Roles defines a set of permissions to interact with a tenant.
        displayName: Static Roles
        path: tenants.authorization.roles
      - description: Mode defines the mode in which lokistack-gateway component will
          be configured.
        displayName: Mode
        path: tenants.mode
        x-descriptors:
        - urn:alm:descriptor:com.tectonic.ui:select:static
        - urn:alm:descriptor:com.tectonic.ui:select:dynamic
        - urn:alm:descriptor:com.tectonic.ui:select:openshift-logging
        - urn:alm:descriptor:com.tectonic.ui:select:openshift-network
      - description: Openshift defines the configuration specific to Openshift modes.
        displayName: Openshift
        path: tenants.openshift
      - description: |-
          AdminGroups defines a list of groups, whose members are considered to have admin-privileges by the Loki Operator.
          Setting this to an empty array disables admin groups.


          By default the following groups are considered admin-groups:
           - system:cluster-admins
           - cluster-admin
           - dedicated-admin
        displayName: Admin Groups
        path: tenants.openshift.adminGroups
      - description: OTLP contains settings for ingesting data using OTLP in the OpenShift
          tenancy mode.
        displayName: OpenTelemetry Protocol
        path: tenants.openshift.otlp
      - description: |-
          DisableRecommendedAttributes can be used to reduce the number of attributes used as stream labels.


          Enabling this setting removes the "recommended attributes" from the stream labels. This requires an update
          to queries that relied on these attributes as stream labels, as they will no longer be indexed as such.


          The recommended attributes are:


           - k8s.container.name
           - k8s.cronjob.name
           - k8s.daemonset.name
           - k8s.deployment.name
           - k8s.job.name
           - k8s.node.name
           - k8s.pod.name
           - k8s.statefulset.name
           - kubernetes.container_name
           - kubernetes.host
           - kubernetes.pod_name
           - service.name


          This option is supposed to be combined with a custom attribute configuration listing the stream labels that
          should continue to exist.


          See also: https://github.com/rhobs/observability-data-model/blob/main/cluster-logging.md#attributes
        displayName: Disable recommended OTLP attributes
        path: tenants.openshift.otlp.disableRecommendedAttributes
      statusDescriptors:
      - description: Distributor is a map to the per pod status of the distributor
          deployment
        displayName: Distributor
        path: components.distributor
        x-descriptors:
        - urn:alm:descriptor:com.tectonic.ui:podStatuses
      - description: Ingester is a map to the per pod status of the ingester statefulset
        displayName: Ingester
        path: components.ingester
        x-descriptors:
        - urn:alm:descriptor:com.tectonic.ui:podStatuses
      - description: Querier is a map to the per pod status of the querier deployment
        displayName: Querier
        path: components.querier
        x-descriptors:
        - urn:alm:descriptor:com.tectonic.ui:podStatuses
      - description: QueryFrontend is a map to the per pod status of the query frontend
          deployment
        displayName: Query Frontend
        path: components.queryFrontend
        x-descriptors:
        - urn:alm:descriptor:com.tectonic.ui:podStatuses
      - description: Compactor is a map to the pod status of the compactor pod.
        displayName: Compactor
        path: components.compactor
        x-descriptors:
        - urn:alm:descriptor:com.tectonic.ui:podStatuses
      - description: Gateway is a map to the per pod status of the lokistack gateway
          deployment.
        displayName: Gateway
        path: components.gateway
        x-descriptors:
        - urn:alm:descriptor:com.tectonic.ui:podStatuses
      - description: IndexGateway is a map to the per pod status of the index gateway
          statefulset
        displayName: IndexGateway
        path: components.indexGateway
        x-descriptors:
        - urn:alm:descriptor:com.tectonic.ui:podStatuses
      - description: Ruler is a map to the per pod status of the lokistack ruler statefulset.
        displayName: Ruler
        path: components.ruler
        x-descriptors:
        - urn:alm:descriptor:com.tectonic.ui:podStatuses
      - description: Conditions of the Loki deployment health.
        displayName: Conditions
        path: conditions
        x-descriptors:
        - urn:alm:descriptor:io.kubernetes.conditions
      version: v1
    - description: RecordingRule is the Schema for the recordingrules API
      displayName: RecordingRule
      kind: RecordingRule
      name: recordingrules.loki.grafana.com
      resources:
      - kind: LokiStack
        name: ""
        version: v1
      specDescriptors:
      - description: List of groups for recording rules.
        displayName: Groups
        path: groups
      - description: |-
          Interval defines the time interval between evaluation of the given
          recoding rule.
        displayName: Evaluation Interval
        path: groups[0].interval
      - description: Limit defines the number of series a recording rule can produce.
          0 is no limit.
        displayName: Limit of produced series
        path: groups[0].limit
        x-descriptors:
        - urn:alm:descriptor:com.tectonic.ui:number
      - description: Name of the recording rule group. Must be unique within all recording
          rules.
        displayName: Name
        path: groups[0].name
      - description: Rules defines a list of recording rules
        displayName: Rules
        path: groups[0].rules
      - description: |-
          The LogQL expression to evaluate. Every evaluation cycle this is
          evaluated at the current time, and all resultant time series become
          pending/firing alerts.
        displayName: LogQL Expression
        path: groups[0].rules[0].expr
      - description: Labels to add to each recording rule.
        displayName: Labels
        path: groups[0].rules[0].labels
      - description: The name of the time series to output to. Must be a valid metric
          name.
        displayName: Metric Name
        path: groups[0].rules[0].record
      - description: TenantID of tenant where the recording rules are evaluated in.
        displayName: Tenant ID
        path: tenantID
      statusDescriptors:
      - description: Conditions of the RecordingRule generation health.
        displayName: Conditions
        path: conditions
        x-descriptors:
        - urn:alm:descriptor:io.kubernetes.conditions
      version: v1
    - description: RulerConfig is the Schema for the rulerconfigs API
      displayName: RulerConfig
      kind: RulerConfig
      name: rulerconfigs.loki.grafana.com
      resources:
      - kind: LokiStack
        name: ""
        version: v1
      specDescriptors:
      - description: Defines alert manager configuration to notify on firing alerts.
        displayName: Alert Manager Configuration
        path: alertmanager
        x-descriptors:
        - urn:alm:descriptor:com.tectonic.ui:advanced
      - description: Client configuration for reaching the alertmanager endpoint.
        displayName: TLS Config
        path: alertmanager.client
      - description: Basic authentication configuration for reaching the alertmanager
          endpoints.
        displayName: Basic Authentication
        path: alertmanager.client.basicAuth
        x-descriptors:
        - urn:alm:descriptor:com.tectonic.ui:advanced
      - description: The subject's password for the basic authentication configuration.
        displayName: Password
        path: alertmanager.client.basicAuth.password
      - description: The subject's username for the basic authentication configuration.
        displayName: Username
        path: alertmanager.client.basicAuth.username
      - description: Header authentication configuration for reaching the alertmanager
          endpoints.
        displayName: Header Authentication
        path: alertmanager.client.headerAuth
        x-descriptors:
        - urn:alm:descriptor:com.tectonic.ui:advanced
      - description: The credentials for the header authentication configuration.
        displayName: Credentials
        path: alertmanager.client.headerAuth.credentials
      - description: The credentials file for the Header authentication configuration.
          It is mutually exclusive with `credentials`.
        displayName: Credentials File
        path: alertmanager.client.headerAuth.credentialsFile
      - description: The authentication type for the header authentication configuration.
        displayName: Type
        path: alertmanager.client.headerAuth.type
      - description: TLS configuration for reaching the alertmanager endpoints.
        displayName: TLS
        path: alertmanager.client.tls
        x-descriptors:
        - urn:alm:descriptor:com.tectonic.ui:advanced
      - description: The CA certificate file path for the TLS configuration.
        displayName: CA Path
        path: alertmanager.client.tls.caPath
      - description: The client-side certificate file path for the TLS configuration.
        displayName: Cert Path
        path: alertmanager.client.tls.certPath
      - description: Skip validating server certificate.
        displayName: Skip validating server certificate
        path: alertmanager.client.tls.insecureSkipVerify
      - description: The client-side key file path for the TLS configuration.
        displayName: Key Path
        path: alertmanager.client.tls.keyPath
      - description: The server name to validate in the alertmanager server certificates.
        displayName: Server Name
        path: alertmanager.client.tls.serverName
      - description: Defines the configuration for DNS-based discovery of AlertManager
          hosts.
        displayName: DNS Discovery
        path: alertmanager.discovery
        x-descriptors:
        - urn:alm:descriptor:com.tectonic.ui:advanced
      - description: Use DNS SRV records to discover Alertmanager hosts.
        displayName: Enable SRV
        path: alertmanager.discovery.enableSRV
      - description: How long to wait between refreshing DNS resolutions of Alertmanager
          hosts.
        displayName: Refresh Interval
        path: alertmanager.discovery.refreshInterval
      - description: If enabled, then requests to Alertmanager use the v2 API.
        displayName: Enable AlertManager V2 API
        path: alertmanager.enableV2
        x-descriptors:
        - urn:alm:descriptor:com.tectonic.ui:booleanSwitch
      - description: |-
          List of AlertManager URLs to send notifications to. Each Alertmanager URL is treated as
          a separate group in the configuration. Multiple Alertmanagers in HA per group can be
          supported by using DNS resolution (See EnableDNSDiscovery).
        displayName: AlertManager Endpoints
        path: alertmanager.endpoints
      - description: Additional labels to add to all alerts.
        displayName: Extra Alert Labels
        path: alertmanager.externalLabels
      - description: URL for alerts return path.
        displayName: Alert External URL
        path: alertmanager.externalUrl
      - description: Defines the configuration for the notification queue to AlertManager
          hosts.
        displayName: Notification Queue
        path: alertmanager.notificationQueue
        x-descriptors:
        - urn:alm:descriptor:com.tectonic.ui:advanced
      - description: Capacity of the queue for notifications to be sent to the Alertmanager.
        displayName: Notification Queue Capacity
        path: alertmanager.notificationQueue.capacity
        x-descriptors:
        - urn:alm:descriptor:com.tectonic.ui:number
      - description: |-
          Minimum duration between alert and restored "for" state. This is maintained
          only for alerts with configured "for" time greater than the grace period.
        displayName: Firing Grace Period
        path: alertmanager.notificationQueue.forGracePeriod
      - description: Max time to tolerate outage for restoring "for" state of alert.
        displayName: Outage Tolerance
        path: alertmanager.notificationQueue.forOutageTolerance
      - description: Minimum amount of time to wait before resending an alert to Alertmanager.
        displayName: Resend Delay
        path: alertmanager.notificationQueue.resendDelay
      - description: HTTP timeout duration when sending notifications to the Alertmanager.
        displayName: Timeout
        path: alertmanager.notificationQueue.timeout
      - description: List of alert relabel configurations.
        displayName: Alert Relabel Configuration
        path: alertmanager.relabelConfigs
      - description: Action to perform based on regex matching. Default is 'replace'
        displayName: Action
        path: alertmanager.relabelConfigs[0].action
        x-descriptors:
        - urn:alm:descriptor:com.tectonic.ui:select:drop
        - urn:alm:descriptor:com.tectonic.ui:select:hashmod
        - urn:alm:descriptor:com.tectonic.ui:select:keep
        - urn:alm:descriptor:com.tectonic.ui:select:labeldrop
        - urn:alm:descriptor:com.tectonic.ui:select:labelkeep
        - urn:alm:descriptor:com.tectonic.ui:select:labelmap
        - urn:alm:descriptor:com.tectonic.ui:select:replace
      - description: Modulus to take of the hash of the source label values.
        displayName: Modulus
        path: alertmanager.relabelConfigs[0].modulus
      - description: Regular expression against which the extracted value is matched.
          Default is '(.*)'
        displayName: Regex
        path: alertmanager.relabelConfigs[0].regex
      - description: |-
          Replacement value against which a regex replace is performed if the
          regular expression matches. Regex capture groups are available. Default is '$1'
        displayName: Replacement
        path: alertmanager.relabelConfigs[0].replacement
      - description: Separator placed between concatenated source label values. default
          is ';'.
        displayName: Separator
        path: alertmanager.relabelConfigs[0].separator
      - description: |-
          The source labels select values from existing labels. Their content is concatenated
          using the configured separator and matched against the configured regular expression
          for the replace, keep, and drop actions.
        displayName: Source Labels
        path: alertmanager.relabelConfigs[0].sourceLabels
      - description: |-
          Label to which the resulting value is written in a replace action.
          It is mandatory for replace actions. Regex capture groups are available.
        displayName: Target Label
        path: alertmanager.relabelConfigs[0].targetLabel
      - description: Interval on how frequently to evaluate rules.
        displayName: Evaluation Interval
        path: evaluationInterval
      - description: Overrides defines the config overrides to be applied per-tenant.
        displayName: Rate Limiting
        path: overrides
        x-descriptors:
        - urn:alm:descriptor:com.tectonic.ui:advanced
      - description: Client configuration for reaching the alertmanager endpoint.
        displayName: TLS Config
        path: overrides.alertmanager.client
      - description: Basic authentication configuration for reaching the alertmanager
          endpoints.
        displayName: Basic Authentication
        path: overrides.alertmanager.client.basicAuth
        x-descriptors:
        - urn:alm:descriptor:com.tectonic.ui:advanced
      - description: The subject's password for the basic authentication configuration.
        displayName: Password
        path: overrides.alertmanager.client.basicAuth.password
      - description: The subject's username for the basic authentication configuration.
        displayName: Username
        path: overrides.alertmanager.client.basicAuth.username
      - description: Header authentication configuration for reaching the alertmanager
          endpoints.
        displayName: Header Authentication
        path: overrides.alertmanager.client.headerAuth
        x-descriptors:
        - urn:alm:descriptor:com.tectonic.ui:advanced
      - description: The credentials for the header authentication configuration.
        displayName: Credentials
        path: overrides.alertmanager.client.headerAuth.credentials
      - description: The credentials file for the Header authentication configuration.
          It is mutually exclusive with `credentials`.
        displayName: Credentials File
        path: overrides.alertmanager.client.headerAuth.credentialsFile
      - description: The authentication type for the header authentication configuration.
        displayName: Type
        path: overrides.alertmanager.client.headerAuth.type
      - description: TLS configuration for reaching the alertmanager endpoints.
        displayName: TLS
        path: overrides.alertmanager.client.tls
        x-descriptors:
        - urn:alm:descriptor:com.tectonic.ui:advanced
      - description: The CA certificate file path for the TLS configuration.
        displayName: CA Path
        path: overrides.alertmanager.client.tls.caPath
      - description: The client-side certificate file path for the TLS configuration.
        displayName: Cert Path
        path: overrides.alertmanager.client.tls.certPath
      - description: Skip validating server certificate.
        displayName: Skip validating server certificate
        path: overrides.alertmanager.client.tls.insecureSkipVerify
      - description: The client-side key file path for the TLS configuration.
        displayName: Key Path
        path: overrides.alertmanager.client.tls.keyPath
      - description: The server name to validate in the alertmanager server certificates.
        displayName: Server Name
        path: overrides.alertmanager.client.tls.serverName
      - description: Defines the configuration for DNS-based discovery of AlertManager
          hosts.
        displayName: DNS Discovery
        path: overrides.alertmanager.discovery
        x-descriptors:
        - urn:alm:descriptor:com.tectonic.ui:advanced
      - description: Use DNS SRV records to discover Alertmanager hosts.
        displayName: Enable SRV
        path: overrides.alertmanager.discovery.enableSRV
      - description: How long to wait between refreshing DNS resolutions of Alertmanager
          hosts.
        displayName: Refresh Interval
        path: overrides.alertmanager.discovery.refreshInterval
      - description: If enabled, then requests to Alertmanager use the v2 API.
        displayName: Enable AlertManager V2 API
        path: overrides.alertmanager.enableV2
        x-descriptors:
        - urn:alm:descriptor:com.tectonic.ui:booleanSwitch
      - description: |-
          List of AlertManager URLs to send notifications to. Each Alertmanager URL is treated as
          a separate group in the configuration. Multiple Alertmanagers in HA per group can be
          supported by using DNS resolution (See EnableDNSDiscovery).
        displayName: AlertManager Endpoints
        path: overrides.alertmanager.endpoints
      - description: Additional labels to add to all alerts.
        displayName: Extra Alert Labels
        path: overrides.alertmanager.externalLabels
      - description: URL for alerts return path.
        displayName: Alert External URL
        path: overrides.alertmanager.externalUrl
      - description: Defines the configuration for the notification queue to AlertManager
          hosts.
        displayName: Notification Queue
        path: overrides.alertmanager.notificationQueue
        x-descriptors:
        - urn:alm:descriptor:com.tectonic.ui:advanced
      - description: Capacity of the queue for notifications to be sent to the Alertmanager.
        displayName: Notification Queue Capacity
        path: overrides.alertmanager.notificationQueue.capacity
        x-descriptors:
        - urn:alm:descriptor:com.tectonic.ui:number
      - description: |-
          Minimum duration between alert and restored "for" state. This is maintained
          only for alerts with configured "for" time greater than the grace period.
        displayName: Firing Grace Period
        path: overrides.alertmanager.notificationQueue.forGracePeriod
      - description: Max time to tolerate outage for restoring "for" state of alert.
        displayName: Outage Tolerance
        path: overrides.alertmanager.notificationQueue.forOutageTolerance
      - description: Minimum amount of time to wait before resending an alert to Alertmanager.
        displayName: Resend Delay
        path: overrides.alertmanager.notificationQueue.resendDelay
      - description: HTTP timeout duration when sending notifications to the Alertmanager.
        displayName: Timeout
        path: overrides.alertmanager.notificationQueue.timeout
      - description: List of alert relabel configurations.
        displayName: Alert Relabel Configuration
        path: overrides.alertmanager.relabelConfigs
      - description: Action to perform based on regex matching. Default is 'replace'
        displayName: Action
        path: overrides.alertmanager.relabelConfigs[0].action
        x-descriptors:
        - urn:alm:descriptor:com.tectonic.ui:select:drop
        - urn:alm:descriptor:com.tectonic.ui:select:hashmod
        - urn:alm:descriptor:com.tectonic.ui:select:keep
        - urn:alm:descriptor:com.tectonic.ui:select:labeldrop
        - urn:alm:descriptor:com.tectonic.ui:select:labelkeep
        - urn:alm:descriptor:com.tectonic.ui:select:labelmap
        - urn:alm:descriptor:com.tectonic.ui:select:replace
      - description: Modulus to take of the hash of the source label values.
        displayName: Modulus
        path: overrides.alertmanager.relabelConfigs[0].modulus
      - description: Regular expression against which the extracted value is matched.
          Default is '(.*)'
        displayName: Regex
        path: overrides.alertmanager.relabelConfigs[0].regex
      - description: |-
          Replacement value against which a regex replace is performed if the
          regular expression matches. Regex capture groups are available. Default is '$1'
        displayName: Replacement
        path: overrides.alertmanager.relabelConfigs[0].replacement
      - description: Separator placed between concatenated source label values. default
          is ';'.
        displayName: Separator
        path: overrides.alertmanager.relabelConfigs[0].separator
      - description: |-
          The source labels select values from existing labels. Their content is concatenated
          using the configured separator and matched against the configured regular expression
          for the replace, keep, and drop actions.
        displayName: Source Labels
        path: overrides.alertmanager.relabelConfigs[0].sourceLabels
      - description: |-
          Label to which the resulting value is written in a replace action.
          It is mandatory for replace actions. Regex capture groups are available.
        displayName: Target Label
        path: overrides.alertmanager.relabelConfigs[0].targetLabel
      - description: Interval on how frequently to poll for new rule definitions.
        displayName: Poll Interval
        path: pollInterval
      - description: Defines a remote write endpoint to write recording rule metrics.
        displayName: Remote Write Configuration
        path: remoteWrite
        x-descriptors:
        - urn:alm:descriptor:com.tectonic.ui:advanced
      - description: Defines the configuration for remote write client.
        displayName: Client
        path: remoteWrite.client
        x-descriptors:
        - urn:alm:descriptor:com.tectonic.ui:advanced
      - description: Type of authorzation to use to access the remote write endpoint
        displayName: Authorization Type
        path: remoteWrite.client.authorization
        x-descriptors:
        - urn:alm:descriptor:com.tectonic.ui:select:basic
        - urn:alm:descriptor:com.tectonic.ui:select:header
      - description: Name of a secret in the namespace configured for authorization
          secrets.
        displayName: Authorization Secret Name
        path: remoteWrite.client.authorizationSecretName
        x-descriptors:
        - urn:alm:descriptor:io.kubernetes:Secret
      - description: Configure whether HTTP requests follow HTTP 3xx redirects.
        displayName: Follow HTTP Redirects
        path: remoteWrite.client.followRedirects
        x-descriptors:
        - urn:alm:descriptor:com.tectonic.ui:booleanSwitch
      - description: Name of the remote write config, which if specified must be unique
          among remote write configs.
        displayName: Name
        path: remoteWrite.client.name
      - description: Optional proxy URL.
        displayName: HTTP Proxy URL
        path: remoteWrite.client.proxyUrl
      - description: List of remote write relabel configurations.
        displayName: Metric Relabel Configuration
        path: remoteWrite.client.relabelConfigs
      - description: Action to perform based on regex matching. Default is 'replace'
        displayName: Action
        path: remoteWrite.client.relabelConfigs[0].action
        x-descriptors:
        - urn:alm:descriptor:com.tectonic.ui:select:drop
        - urn:alm:descriptor:com.tectonic.ui:select:hashmod
        - urn:alm:descriptor:com.tectonic.ui:select:keep
        - urn:alm:descriptor:com.tectonic.ui:select:labeldrop
        - urn:alm:descriptor:com.tectonic.ui:select:labelkeep
        - urn:alm:descriptor:com.tectonic.ui:select:labelmap
        - urn:alm:descriptor:com.tectonic.ui:select:replace
      - description: Modulus to take of the hash of the source label values.
        displayName: Modulus
        path: remoteWrite.client.relabelConfigs[0].modulus
      - description: Regular expression against which the extracted value is matched.
          Default is '(.*)'
        displayName: Regex
        path: remoteWrite.client.relabelConfigs[0].regex
      - description: |-
          Replacement value against which a regex replace is performed if the
          regular expression matches. Regex capture groups are available. Default is '$1'
        displayName: Replacement
        path: remoteWrite.client.relabelConfigs[0].replacement
      - description: Separator placed between concatenated source label values. default
          is ';'.
        displayName: Separator
        path: remoteWrite.client.relabelConfigs[0].separator
      - description: |-
          The source labels select values from existing labels. Their content is concatenated
          using the configured separator and matched against the configured regular expression
          for the replace, keep, and drop actions.
        displayName: Source Labels
        path: remoteWrite.client.relabelConfigs[0].sourceLabels
      - description: |-
          Label to which the resulting value is written in a replace action.
          It is mandatory for replace actions. Regex capture groups are available.
        displayName: Target Label
        path: remoteWrite.client.relabelConfigs[0].targetLabel
      - description: Timeout for requests to the remote write endpoint.
        displayName: Remote Write Timeout
        path: remoteWrite.client.timeout
      - description: The URL of the endpoint to send samples to.
        displayName: Endpoint
        path: remoteWrite.client.url
      - description: Enable remote-write functionality.
        displayName: Enabled
        path: remoteWrite.enabled
        x-descriptors:
        - urn:alm:descriptor:com.tectonic.ui:booleanSwitch
      - description: Defines the configuration for remote write client queue.
        displayName: Client Queue
        path: remoteWrite.queue
        x-descriptors:
        - urn:alm:descriptor:com.tectonic.ui:advanced
      - description: Maximum time a sample will wait in buffer.
        displayName: Batch Send Deadline
        path: remoteWrite.queue.batchSendDeadline
      - description: Number of samples to buffer per shard before we block reading
          of more
        displayName: Queue Capacity
        path: remoteWrite.queue.capacity
        x-descriptors:
        - urn:alm:descriptor:com.tectonic.ui:number
      - description: Maximum retry delay.
        displayName: Max BackOff Period
        path: remoteWrite.queue.maxBackOffPeriod
      - description: Maximum number of samples per send.
        displayName: Maximum Shards per Send
        path: remoteWrite.queue.maxSamplesPerSend
        x-descriptors:
        - urn:alm:descriptor:com.tectonic.ui:number
      - description: Maximum number of shards, i.e. amount of concurrency.
        displayName: Maximum Shards
        path: remoteWrite.queue.maxShards
        x-descriptors:
        - urn:alm:descriptor:com.tectonic.ui:number
      - description: Initial retry delay. Gets doubled for every retry.
        displayName: Min BackOff Period
        path: remoteWrite.queue.minBackOffPeriod
      - description: Minimum number of shards, i.e. amount of concurrency.
        displayName: Minimum Shards
        path: remoteWrite.queue.minShards
        x-descriptors:
        - urn:alm:descriptor:com.tectonic.ui:number
      - description: Minimum period to wait between refreshing remote-write reconfigurations.
        displayName: Min Refresh Period
        path: remoteWrite.refreshPeriod
      statusDescriptors:
      - description: Conditions of the RulerConfig health.
        displayName: Conditions
        path: conditions
        x-descriptors:
        - urn:alm:descriptor:io.kubernetes.conditions
      version: v1
  description: |-
    The Community Loki Operator provides Kubernetes native deployment and management of Loki and related logging components.
    The purpose of this project is to simplify and automate the configuration of a Loki based logging stack for Kubernetes clusters.

    ### Operator features

    The Loki operator includes, but is not limited to, the following features:

    * Kubernetes Custom Resources: Use Kubernetes custom resources to deploy and manage Loki, Alerting rules, Recording rules, and related components.
    * Simplified Deployment Configuration: Configure the fundamentals of Loki like tenants, limits, replication factor and storage from a native Kubernetes resource.
    ### Feature Gates

    The Loki Operator Bundle provides a set of feature gates that enable/disable specific feature depending on the target Kubernetes distribution. The following feature gates are enabled by default:
    * `lokiStackGateway`: Enables reconciling the reverse-proxy lokistack-gateway component for multi-tenant authentication/authorization traffic control to Loki.
    * `runtimeSeccompProfile`: Enables the restricted seccomp profile on all Lokistack components.
    * `lokiStackWebhook`: Enables the LokiStack CR validation and conversion webhooks.
    * `alertingRuleWebhook`: Enables the AlertingRule CR validation webhook.
    * `recordingRuleWebhook`: Enables the RecordingRule CR validation webhook.
    * `rulerConfigWebhook`: Enables the RulerConfig CR validation webhook.

    ### Before you start

    1. Ensure that [cert-manager](https://operatorhub.io/operator/cert-manager) is installed first.
    2. Ensure that the appropriate object storage solution, that will be used by Loki, is avaliable and configured.
  displayName: Community Loki Operator
  icon:
  - base64data: PD94bWwgdmVyc2lvbj0iMS4wIiBlbmNvZGluZz0iVVRGLTgiIHN0YW5kYWxvbmU9Im5vIj8+CjwhLS0gQ3JlYXRlZCB3aXRoIElua3NjYXBlIChodHRwOi8vd3d3Lmlua3NjYXBlLm9yZy8pIC0tPgoKPHN2ZwogICB2ZXJzaW9uPSIxLjEiCiAgIGlkPSJzdmc0OCIKICAgd2lkdGg9IjUwMCIKICAgaGVpZ2h0PSI1MDAiCiAgIHZpZXdCb3g9IjAgMCA1MDAgNTAwIgogICB4bWxuczp4bGluaz0iaHR0cDovL3d3dy53My5vcmcvMTk5OS94bGluayIKICAgeG1sbnM9Imh0dHA6Ly93d3cudzMub3JnLzIwMDAvc3ZnIgogICB4bWxuczpzdmc9Imh0dHA6Ly93d3cudzMub3JnLzIwMDAvc3ZnIj4KICA8ZGVmcwogICAgIGlkPSJkZWZzNTIiIC8+CiAgPGcKICAgICBpZD0iZzU0Ij4KICAgIDxpbWFnZQogICAgICAgd2lkdGg9IjUwMCIKICAgICAgIGhlaWdodD0iNTAwIgogICAgICAgcHJlc2VydmVBc3BlY3RSYXRpbz0ibm9uZSIKICAgICAgIHhsaW5rOmhyZWY9ImRhdGE6aW1hZ2UvcG5nO2Jhc2U2NCxpVkJPUncwS0dnb0FBQUFOU1VoRVVnQUFBZlFBQUFIMENBWUFBQURMMXQrS0FBQUFHWFJGV0hSVGIyWjBkMkZ5WlFCQlpHOWlaU0JKCmJXRm5aVkpsWVdSNWNjbGxQQUFBVFpGSlJFRlVlTnJzdlZtWEpGZDVyNS9oNVpzZXFpdS9RVVUzZzRhejdDcXc0ZXBBaHppMmJ3eTIKN0FVY3c4RWdiREZQRWtJQ2dhQUZDQ1NRckFFRUVraEdBbXlNRFFaaDRadkRvQ2p3alptVUNldW8xUzJwbGYwTmFxN0xPaEUxZE9VUQp3OTc3M1c4TW1jK3pWcUx6LzdzNk1pSWpjei83amZqRnU0TU9URFVyYi93ZllmS2Y3eWV2cjNlLzlmL3U1Uk1CQUFCb3Q5aVgrQlFBCkFBQUFBQUFBQUFBQUFBQUFBQUFBQUFBQUFBQUFBQUFBQUFBQUFNQ0FnSStnR2F4ZWUyWDZuSGo2V3R6LzcvTDh3MC9keWljREFBQW0KL0Q0ZlFTUGtIVEhOQWdBQWhENmQ4cWF6R3dBQUdFTXRxQ3Z5SjRXZjlzbjVoNTRhOEdrQ0FFQVp2OGRIb01QOHcwLzFkZ1UrL0xLSApLaDBBQUJCNkErZ0ovejFDQndBQWhONXFvZTlWOWFmNUNBRUF3QVJDY2JyMGplVk5oUTRBQUZUb0xhclFnNHhYUHQzVmQxd1o4akVDCkFBQkNyNUg1aDU2S3JZTnhrMzlQbFE0QUFBaTlrVlc2WGJXTzBBRUFBS0UzUnVoMmw5cUhJUmdIQUFDbEVJclRKakFNeHVWRGhRNEEKQUZUb2phblEzU0VZQndBQUNMMXU1ci95Vk94WTJRKy9xTklCQUFDaE43NUtMNysvanRBQkFBQ2hOMHJvYnVFNGduRUFBRkFJb2JncQpJQmdIQUFCVTZGTldvYnZSWFgwbndUZ0FBRURvdFRML29DUVl0M1B3b2tvSEFBQ0UzdmdxZlZUZWU2L096dkJmSUhRQUFFRG9qUko2CnVieXpJQmdIQUFDNUVJcXJpbUNIWUJ3QUFGQ2hUMVdGN2taMzlWMVhoSHlNQUFDQTBHdGsvb0d6c1h0MTM2RmpIQUFBRk1JbDkrcXIKOUtWU2VlZVQvdHZIZk96STZyVlhSdnZiVzB4ZS9mbUhuN3FYMHdNQWdOREJSZWlCOWI5M0NzYU55WHNwWXgvU3F3Y0lIUUFBb1lNUgp0aDNqSEhxNkc4ZzdpNGlUQXdEUWRzVkFaYXkrKzRwVW5FOEl6OFRKK1MrZEhZeEpQRXorODMxaDlmK1MrWWVlNm5HV0FBRGFDYUc0CkNwbi84bjR3em0yQmx0d3FmZjdocHdhN2dUbTM3UmxYL3dBQWdORGhzSEtXVnNGNTRvMkYyMTNrNUFBQUlIUXdSeXIwMDk2Mk8zcVYKZ0FvZEFLREZFSXFySHZ1T2NZRlJoZDYzMkVZV0VhY0dBSUFLSFh4VjZPWDMxN3VyNzgzc0dOZXoyRWJtKzY2KzQwcXFkQUFBaEE0bQp6SDlwcUdPY2V6aHVNaGlYSnRRdDVKM3p2Z2dkQUFDaGd6RnBNRTcyd0tCNU1NNXUwa0F3RGdBQW9ZTUZPc0c0ZzRtQysrTnJWT2dBCkFDMkZVRnc5MUJPTUt5ZmkxQUFBVUtHRHJ3cmRKQmozdnBKZ25PMWtZZisxK2s2Q2NRQUFDQjJNbUw5ZktSajNGWVBXcmVYdmg5QUIKQUJBNldGVEYrc0U0dDhrQ3dUZ0FBSVFPRnVnSDQveE9GQUFBb01FUWlxc1B0d0JiK1RQakJPTUFBS2pRb1ZFVmV2RWw4KzdxK3owRQo0M2EzdXpQeVduM1hGVlRwQUFBSUhVeVkvK0pRTUs1YzNua3luZ3pHUFZnUWpNdVFkNmV6ay9XWENCMEFBS0dEUlhVc2JkZWFINHd6CmwzY1dCT01BQUJBNldOQ3prSGNXT2NHNG5aNkZ2S25RQVFDbUFFSng5ZEpYZW5STkZvd0xDTVlCQUZDaGc0MDRwWSt1ZFZjL0lBekcKNVZ3TldIMDN3VGdBQUlRT1JzemZOeGFNYzVzVVRBYmpIamdydlpTZnVWMEFBRURva0krMG1sN0srZHZZS2pVLytiY0U0d0FBRURxSQpoUzROeGhWTkZNeTJUWVVPQU5BaUNNWGxzSHJ0N3FwalMvdVZhdnJmS0hsZE5mL3dVN0hudDlJTnhybHZPK0piQUFDQTBLZEIzcDBNCklhYi8vLzBLM1Vjdzdyb3J3dmw3enc0OGI3ZXorcDRybHVhL2RMYkhOd1FBQUtHM1dkNVplTCt2bklnNFRvUXMzVXg2SENOQ1QwV2MKQ0ZreTBUallMa0lIQUVEb2paUDVyY2wvemhqS08wK2NHdlNzdHAyOWh2bGpHWDhaZDB3dW5RZlZUV0FBQUVDSDJRckZEU2UvM1FoWAozM1psVjBubytiSXREN0NaQitQc2VzWVRqQU1BUU9pTlJIYjVlRStBR3BMck84aTJYTHpCZnVET2Zuc0hSUHhFQUFBUWV1T1lmK2lwCmxjN1l2V2FIeXRpLzVBNFdhWEdudTNxOWg2VlVNMWg5THgzakFBQVFlbHVxZEx2SzJIOHc3aDRQSGVNeXF2VDUreDBUNnFPZkJVSUgKQUVEb0RjVDJNblJRbWVCNmxzZGh1bCt4NDVVSXRRa01BQUFnZEIvRUFybWxoS3Z2YUdrd3p1MGVQUlU2QUFCQ2J5UTlnZHcwSmVjYwpqQXVDOUxWVEhveHpJK0puQWdDQTBCdkgvRmVmV2tua05oQnV4ci9rRElOeCsvSWVlWFU2NmF2VFhidmg4dENxOGpkazlYM1RHNHhiCnZmYktLSGxkbDd3ZVNWNVBwdjl2aGdVQWFDT3oydm8xbFZ6b0lOMEQvQWZqN2o0YnIzN3dpZ2w1Nzh2YTVzckJ5R1JsL290bmU0bVEKWFk5emVMdXQ3eGlYeXJzejJpVndLZU9ZNll3SEFBaTlSYVNYdDYrMmxOcTQ0UHdYNmNGT1Q3aHQrNDV4WnBmaVd4ZU1NNVIzWmVjVwpBQUNoNjVBSzdveWwxSVlKVjk5NVpYZit3ZDNuMm4xZk9aQUlwU2dZRjFrZlo5QSt5ZTJML0FuQnVVWG9BTkJLWm5VOTlKNmdlNXJtCndOK1hsZmdsSGVQSzVKMGZ4b3RhYzJiVGZJVHczSzYrN2NxSW9RRUFFSG9MbVArS1JjZTRmSEZvRFBvOWkvZlBFbkIzN1VNR3dUaUgKSlAzcUI5b1JqSnQvNktuMHZLNDRuRSthNlFBQVFtOXRsVzQxMk8rTXZqbzczdThybi9pSHAyT0g2cm4weXNIOEY4NDI5WXBFUGVlVwpaam9BZ05DbmlyNkZ2S3NUWERCMk84RGZQZUJZdUdkdGt0eXkwMlNJQ2gwQUVIb3JpUzNrblVXNCtxNHJxdTBZWjhacEw5dXRydVd0CjdxVElyVXBINkFDQTBOc3o2S2VQaU8xSXQ5S2VZRnpSZHMycTJLaEZaMWVlR1hnSHdUZ0FRT2l0WVA2QnMrN0J1RU14YUF6NjhtRGMKalFYQk9FSEwyOVhyV2hLTSsrcFRhZEo5WllZeUF3QUFNMzNKM1V5ZXhRTDBINHk3U3lrWWQ5OVo2WnJyYlpPYy9hMkwwYytYWUJ3QQpJUFFXMFhlV3B2WlNxazBMeHJWUGNzdUNpUm9WT2dBZzlGWVJIQVRqT3E0QnFuRDFQUXJCdUtEbVlGeis4YmF6UW1mWldBQkE2TlBCCjZyVlhMaVd2cnBIZzdBZi81Z1hqT2hiQk9MdmpqUnAyWHJ2N3E2VjFNeWRGc252b25kVjNFb3dEZ1BZd2RiM2NVM2wzUmhmbE9CaVUKcjA5ZTl3Ny83ZnlYejY0a0ZmYWc0N0x5MnFqa1lyWHEwclNpSHFXN2R0UGw0WW5QUHoyWTJLN3dQdnJxOVZjc3pkOXp0bGZEZWUwTwpuYytEY3h2dUgvOWJrLzk5ZE9UY1B2alVJQkZ5R255MHU0SVM3SXhQakdLR0NRQkE2UFhKMjZiN2w5dFNxdVhiZGViRW5VL0hhemRlCmJpcnZvaXA5Uk9qejk1N3RKVUtXN3A3NlVxb2w4clk1QjczQ3F3ckJUdVhuRmdCZzVvV2VEUExoMkFBZldVcXU2REwwMVlKcVdETVkKWjcvdDBmdmRka3VwbW0xM1VlbmNYbU1vYjV0enUzenBXQU9ubmdQY1J3ZUExdENtZStqcDRQcElNc2hmdC92OHQzMEMzRDc1YlhaLwpPVng5YjAzQnVPTDljdy9HVmQ5RkxUMmZaNUxYMWNrcmRMajNIZVZVNEwzRERvRE8zemtBQUlUdVhYRFMrNy9aeTJLS0c2NTBxZ2pHCitRdnJpYlliQkR1UnlybVYvZnZPNnR1dlhIS2F2SlJNYUZiZmZVWEVNQUVBQ04waldzdGl6bi9wN01ydUd0clNDbE5yQXVPZTFPNnUKZlRpalk1ekZkaE41VDd4UzFtNjRmTW56dVpWMng4dWN3TXcvY0xiOE84UHo2QUNBMEd0QmExbE1hU1huUHhqM3VaeU9jWFpNU3U3dQo3SVI2bnJ3cnZDSVJPNXpQNGI4clA3ZDIyNk5qSEFBZ2RFWHNsOFUwV3pHcy9MbnZlbGJuY3I4VVhYQzhpYXhqQzNsbnNhaHlyUGJuCnM3enBUWkI4Wjl5MlI0VU9BQWhkamJKbUllNkRjK3hVR1I0U3JyNnZ4cVZVOC9mWHoxS3FWVlRvZ1ZyVEd6ckdBUUJDYnlEU3dUbHYKV1V6cC9XcXRnVjhxT2ZjckVzVVRoNmkyQ3IzNDNDNVpUd0pOdHZzZWduRUFnTkM5TXJJc3BzZnFjdjUrd1ZLcTVSV2lueXNTYmxMcQpybjJrWUNsVnQ2cC9sN1VQZVE3R2ZmVXA2ZTJGdk5CamVsNjloeWtCQUJDNnp5cmRiWUQyRTR5YkZKNy9ZTndkT3NHNEUvL3dkRTlRCjlXdGVrWWdkUHZkaDNNNnRlNWdTQUFDaEMxZ1dEdnIybDZITmhOZXFZTnpJU25OdUxLb2ZxNzluNzVjRjI5UTh0d0FBVk9nS2czNXMKdmIzUnZ3dFhQMEF3VGtRYWpKTmxHYUtjN2ZZYW1JOEFBSmh4b2NzYnJtUXZpMW5XaWE2K0tyMFp3YmpKOTR3YWN6WGlvTDFyOGxwOQoxeFYrT3NhTkhlL3Erd2pHQVFCQzkwcTZMR2JISmVSMGFaRGVIZmdudzFOZkdBckd1YmVCOVQvbyt3akczV3daakRNOC9yVWJQUWZqCkhqUUl4ZzNKTzZkUGUxYm9zZmc3VSs4dEZRQ0FHYTNRVFN1dUlHUHc3MXdhL0JjTDVlbU8vMkRjN1VyQnVMdWVibW9QKzloQzNqYm4KUUhxOEJPTUFBS0Vyc0d3aGJ4c1I5WjMzU1BmeEpyMWduSXpUL3E5SUtLMlFkdEF4enVPa0NBQUFvZnNjOU12bGJUTTRtd2t1djhvTApWNitib1dCY1VGRm13TzY0STIvSHlyUG9BSURRMVpFdnQ1bTlMR2JQUXBKVlZuSmF3YmhsbTg4czQvMldLaiszQnNlZG5Oc2xsZTIrCm4yQWNBQ0IwcnhndGkxaytVRStHcCs3YlgwcFY0OUVwMlFURUxSaDMrUGZkdFk5WkJPTXNKZ3RyTjEwZWVUNjMwdFhSc2p2R2ZYSG8KTytOeHV3QUFDRjJqa3JON2h0enZVcXFIK0EvR2ZkWWdHT2V3TU0ySk81OCtiS1ZyT2xtb1FuSUhUVy9jSnh2Mm9VZkpkZ0VBRUxwbwowRjkyYkFCVGRybFllZzlYUHhqbnQ5dVo5UEUxdlk1eDdvbjA0bHNNL3JjTEFJRFF2VmJvZG9PMVd6Q3VmUHZoNnZVS3dUaDV0N1BUCnJaSGNRY2M0ZHlMckNoMmhBd0JDcjFIb3NtZW84NWJGRkMvUjJ1azBKUDF0c2svTmxKeDBvWnpPNm51Vk9zWmRSekFPQUJDNlYrYS8KN0xnczV1aGdQUm1ldW5jb0dPZTdRcXhTY3BOQzZxN2Q0cmlVYXNuMjF6N2lPUmozcGJQaUxuYWQ3TkJqOFhlR2puRUFnTkJyck5JRgpWVnlub3hDTTAxcEs5VE5Ld2JqUFBXMCtNYko0WWtETThHcHdibGRnNkJnSEFBaTlSU3o3cnVMMk1idThYYVhneGljYTJzRTR1KzNyCkw2VnFQNm1pWXh3QUlQUldWZWc2dmNoamllQ0NvQk91M1hCNUE0SnhPK092MDRXU2MzLyt2cjdNUVA1NWlieE5GSGdXSFFBUXVqS0IKK0pueE5Ed1ZHVTBVOHVXZHZIWkdYdnV0YUN1VzNFN0dTMUNoMXk5MGNkZSsxZmNwZFl5N25tQWNBQ0IwcjVRdWkyazJZRStHcCs0WgpXa3JWVE41WmFBejZQUXQ1WngxM2QrM2psNFhlaEQ3ME9hN2Q3RGtZZC85WjZiS3htUk9OK1hzZE9zWlZNNEVCQUpqaENyMU1SckxHCktEMExlZHRzMTVrVHQ2WEJPR041NXgzM1pERHVEb05nbkVQZ3pnT3hjS0xSbW1WeUFRQVF1bEpqbEVUZ09zOTkrNTdBK0ZzOFJocTQKcXljWVp6bDVHZm5PT0Z5SjRENDZBQ0IwTGZRYW8waXJ3M0R0UThyQk9MZmpMZy9HTldjQzAzZWF2RWlXVXVWWmRBQkE2TFVodnYrYgpzeXltdERxc1JuTCt4TnU4WUp6SjVLWGtIS3grb0NBWVovWGt3dWp0bDdVYi9HWUdBQUJtWHVnankySjZGTytKZjNoNk5Cam5kaGxhClk5Q1hQcC9kWGZ1RXAyRGMyT2V4OWxIUHdiZ3ZuSlhlWHNnOHQvUDNuTjFiWmM1UTNudjVDYXAwQUVEbzFWYnBibXRkTDVaV2lHNzQKRDhaOStsenNJdHZTWU56dEpjRzR1aTVGRDNlTTgzc09laGJ5cnVUY0FnQWc5TEw3dis2WHh2dkMvV3BuTU01MmUyVVRvNnF2U0JnRQoyQkp4TDF2SW13b2RBQkI2WXl0MHM4RTVOdDZEN1BjTjEyNXNRREJ1Y3QrS2czRWVLMzhQOUFYN2t4SjVtU2lRZEFjQWhGNUpoUzY5Ck5KNkdweUxqUWQ5dTBsQ3Q1R1NYeHJVcS96b25hK21TcDNZZDR3emZaKzFEQk9NQUFLRjdwWFJaVExQS2EvSys4bDFQSHk2bDZ2Nm8KbU1hZ0wxMHhyTHQySmlNWUozOGtyclAyTWMvQnVQdk9paWRybmV6UTQ5NTNSbWN0QUFBQWhPNmxrbk9ydlB3dnBWcThYV2RPZk9wYwpMQlJjdHVRK1k3R1VhcldTaXgwbmFlV2h4NGFkV3dBQWhEN2UvY3ZmNVdMN1lGdzE5MXExbmh1WDNsdXVOaGdudThWQXh6Z0FRT2lOClEzNjUyQzBZVnk2VWNPMG1oV0NjUFAxOTJscHk5WFZSNnp0TzBnNklLcDRvQUFBZzlOb3ExaUIzV1V5M1VKWitKU2ROZi90OWRHMlgKM1FWczlEckdDVmo5b0orT2NlT3MzVWd3RGdBUXVsZEdsc1cwcTFTSEIvREorOHAzRGdYajNPV3BNZWhMMDkvZHRWc0xnbkZtOHU1awpMZUc2ZHN0bFhvOTMvcDZ6MHRzQTJlZjJycWNMTzhZWnZoZFZPZ0FnOUVxcWREdlpsUWZqR3JJUzJZbFBub3M5cEw4bnhIdml0cXhnCm5NWDY2M3BYSkdMSHlkVGVud1U3ZmtLUGsrOTFtbUVFQUJDNmI0WTd4cm5KYmlsbnUvMEdya1NXTHpsemNpUzMwN09RZDlibnJST00KTTVkM1ZqdFgrMkFjOTlFQkFLRTNxRUszbXhENFhVcjFrSER0STQwTXhwbExydTVtT2tGMlpzQ2lGM3RVZUc3ZDFnRFlXeWIzd3lybgpGZ0FBb1R1STdkSUF2dnBCeDZWVXk3ZmRycmFvR2xjNmhPZFdzSkRLTG1zM1hMNlU4Um4xQkdzQVVLVURBRUxYWUhkWnpLeGduTjI2CjE1UGhxYytOTGFYcXR1MUlkUUxqbU5SZSs5UmwyWklUc3ZaeHo4RzR1OCtLbjJMSTdBYjQrZjF6SytzWUZ6R1VBQUJDOTAxZ1hsM20KVkh5THhsV3IzYUR2UHhoMzZ6bTd0cWltNmU5UG44dWVHTm05UjMwZDQyenY3UWZpV3pWMGpBTUFoSzdBc29XOHM4Z1B4c21vTmhobgpQdmx3VDMrN3RkTDFjMFhDN2NxRXZCdGdkYmRUQUFCbVh1alNlNjErZzNIRDRhbWJsWUp4T2d1TXlGcnBCa3JCT0oyRmNtSmpnV2VqCkZYb0VBSmhkb1NmeWx0Ly92U0d6KzVlMFl0V3A1T1JYRHFLYzdmWXM1RjFWMWRvVGZFNjdyN1ViTDFmcEdFZVZEZ0FJM1RPWGxzVjAKcTZMencxTjNqQVhqM0FiL3FGR1MyMmY5MDVlWnJ4ZHVjZHhyWi93RzQwN2M5WFRQOFh3V2luYzM5QmpraEI3TnYwTVJ3d2tBSVBRcQpKV2NtcE1YU3F0VU4vOEc0VDV5ekVub1FUTDR5SmZlcGMzdHRVWnYzK0Zyc09zRW9PUWZTUng0SnhnRUFRbGRnV1ZCRkY0bElkbms3CnFEWVlseU52SGNsVk5JRlJYRld2TDd3aXdTVjNBRURvYW9PK08vSmdYTFlJd3JXUDZnVGpMT1J0Yzd6TGpwOS9mYXZNbGU5VGxQTi8KajRYMzBMVkNqd0FBTTEyaFMxdWk1aTJMS2I2dnJGSEpCVnJCT0hrUXNKNWdYTW41V0x2cDhpVXYzNW5KOTZWS0J3Q0U3cFBkWlRHTApnbkdPaTI2Y3VIMW9LVlgzQkhqVWlBbk1HT3UzR1FUakhDcll0VnM5QitQdWZOcHRuOHBDajdjWGRBTTAvdzVGRENrQWdOQzFKT2QrCkdkWCt2cklrY0NkZzd1UG5kTllMLytSWU1NNE5qVWYxWXNzRlZHVG4xbnpTUURBT0FCQzZ3cUMvckhRZnZTK2NLRXhmeHppM2laR2YKS3hKdTU2RjhtVno3VmRjMHp5MEFBQlc2dzBTZ09OQjFVQjI2RTY1OXJNVWQ0K3l2QU9oMmpITWpVcG9VYVoxYkFBQ0ViaUdlclBCVQo1TFZpMVphY2pNanBjNnlqTzU2UDBPTkhjb0p4c2trUlZUb0FJSFRmbkxoekxCaG5NMUFYaGFjK1l4aWVLbjYvcURGWEpJWW9EY2JaCjkzUGZrK2VuUEFmalB2ZTBkSktSS2Q0VG43VU14bVcvZDhTd0FnQUkzWC9WMnJPUXQ4MktZY0wwOTQ3L1lOd3Q1OFJWYStZRTV0YWgKWUp5N1JQVTZ4bFVaZWpRN1pvSnhBSURRRlpDdEdHWWFuaXFXZDhhcjRtQ2MrYkVyVFdBVU84YTUvM3Vsam5FN1hISUhBSVN1V3FINwpiUk1hVzhnN2kzRHQ0NWZwQk9OY3E5YmlJT0N5MHVjb1FicUdlWlR6dDVZZDR5Yk9kN2gyeTJVRTR3QUFvYXNJem0weWNCQ2VpckszCmF5enY2aDV4T3JoeTRDYTRmTW5KNzg5WEY0eXpXUTN1WnR1T2NRYm5YSy9sTFFEQTdBcjl4T2NNbDFLMVhXN3p0b0x3bExsUW9rb2sKWjFtdHIzLzJNaTl0VWNmN3lxOS8ybk13N282blZSTHBoK2ZXV040MkV5TUFBSVR1VFhJK2w5dVVDY1YvTU81ajUzcHUrek1pcmtuSgpmZUpjNGNUSWNHRVkvYVZVN2EvQTVKeURIZW5FaUdBY0FDQjA3MmpkLzVVLzkxMTlNRzVTM2xtVloyRXdUckNxbTI3SHVISjVaOG5ZCnZHTmNNODR0QUFBVnVtQkNJRjlLTlZzdTRkb25GSU54WnZJMlB0NUUzTXVCVGl0ZENYM25TcnA0b1p4WStKM1JPcmNBQUFoZFVzbXQKM2V6WU1hNldMbW83ZlF0NTI2d1lwalV4a3AxYjk3N3JlK2YyWThLbFZHMnJmd0FBaE83R2lUdHlnbkhDTmN4UGZQcmNhRERPcll0YQpWTmtFeG1MLzFtOS9zWXJrMW0vekhJeTcvV2x4Q0RCckFqTnhidjFXL3dBQUNGMVFIZmFFOTBRWFM3ZnJWc1g1RDhaOTlMeEsrbnZ1CjQrZFVKa1llem0wc3pFaVloeDVyUHJjQUFBamRaY1d3MFVIYnZLdFkzWUxiSXhiKysvSUpqTStKVVIzbnRueFZ2YWFlV3dDQW1SYTYKOUhMeGtsRjFhQys0Y08yTWRqRE82d1JtV2JoZjlheTg1dEpudnJubkZnQUFvVXNxcnJXUGVWNUtWVmR5T20xUjVaMzM5SVh1MExaMQo3WmJML0o5Yk9zWUJBRUwzejRuYjk0Tng5c3VuRmxicEp6NTV6bjY1emNsdFIwMmN3S3pmSVFqR0ZielArbWM4QitNKzgvVGhhbkJXClBkZDNDaWRWVnVlV2puRUFnTkFySkJCTHpuNjVUZGtLWjg3TTNhd1VqTHNsSXhobm4rNnY0TEs3ZGR0VzgzTkx4emdBUU9pMXN5eVUKWEhFd3puM2I3UTdHMlZldUNwTGJXWGJzdVY1OER1Z1lCd0FJdlVVVnVuUndQZ2hQdVJPdTNkckFZRnpITWhoblBxSFJyZERkSmxaKwp1d0VlN2t1NDlrbUNjUUNBME9zWDNKZ1kxbTd4SEl3cmUzUktSbDl5ckFYMzloMHU1eGN2L3VKbHN1YitIUG91YXg4WEJ1UG9HQWNBCkNMMGFkc05UUlV1cG1rbHFNangxcTJGNHFuajdVYVVUR0VNaHIzOHVJeGhYZXFXai9QNzErbWRmN1BWNFQzeTZlRFU0dzgvQS9OelMKTVE0QUVIcERxblNIUjV2MlgyYmhLZnVnMkduZkJ6cjNrZk05cDMwcHVYSXc5OUZoZVZvdS9xSjdSVUlubkJqUU1RNEFFSHJ6T0ZoSwoxYjI2WENyY3JudFFiRW5wZUdQaGxZT0M5Y0ozRkxZcll0bWhlamFaWk5BeERnQVFlbU1yZEp2cTBtelFsejRTMTEzNzFHV2hldFZxClg2MmJCZVA4YlZjeWVlbTVyTFptTUZtVGQ0ejdGTUU0QUVEb25qbW9MSTNrblRsNFo0V25UcHc1RjJzODkrMUJjbjNod2lWUm9UemQKdDZ0M3lWMXdIdGJPK084WWw2NGhIOUF4RGdBUXVsOU8zRFowLzlmL2MrTmFqNG41cTlBZFdQKzhjQ25Wdk8zZTdqa1k5Nmx6ZXgzagpaQk9neVdEY0o4dzd4dTNMZStSVk9ERUNBRURvb2tHN0ozeHUzTDVqbkprQS9BZmpianF2OGtqZDNNM25EeWRHOXR1ckp4aFh2ajlXCjU3WkEzamJmR1FBQWhDNUFaN25Oa3VlK0RRUlFYOGM0dHdCYjQxcmVkcFNhM2lUbnFtOGhiK1B0QWdBZ2RPMHF6bVc1emFIdFdsWnYKQjNUWFA5M0NZRnl6V3Q3MmxOcjd4czU3dExjUDRmcHRCT01BQUtFM1IzQUhIZU15d2xNblBuRXVkcXplZENXbkhZeHIxckdLbHp4ZAorNlFnR09jMkVRUUFRT2d1N0hZVk0xbHVVMWlsTzFaeXpRekczYWtValB1YzUyRGNyUllkNHl4YXRjNTlQQ01ZWjM4bElHSzRBUUNFCjNxUXFmUTlaTUM3Ly9md0g0MjQ4TDY1YU00TnhIN0VNeGxYWFVNZDl5ZE9pcFZUbGorb1JqQU1BaE80ZG04NXUyYlN0cTFnc25HalkKVFdEa2E4ejdPN2YyeldhY1FvOHVreUlBQUlTdVVjWDVHSnhOKzM3bjAxMi9yWUpnbksrSlJ1Q3d4bndkajY3NW1WUkpKMFhoK21jSQp4Z0VBUXE5SDZBVWlXTHQxTWp3MWQ4dTUyTU8rNlFmajdDY2FrZFBuV0M1UzNhVlVIYS9BckgzS01CaG4zemVlS2gwQUVMcFBUbnd5Ckl6emw3M0V1dStxL2FRMVhjbGkvcXlRWTUvaTQyUHJuUFFmalB1R3dsT3JCSVFUNXJWcVR5Vm9hcEJ3SUx1VVhUWXdBQUJDNnQwck8KSHEyR0svNkRjUjlTQ3NaOStQemhFd05OdWlKaE1JRXA2Uldnc0V4dTRmSzdBQUFJWGNDeTZGK1hkWXh6djdjOEhjRTQ4ODlSdldPYwpRNk9mdk14QTMwTGVuWXlWL0xqa0RnQUl2WTRxcmtSeXhjRTROMm1tZE5jLzI2SmduTTNFcUtKSDF4Smg5d1J0V292MktiYVFkOWF4CmgrdTN2NWhnSEFBZzlFcUViaUc1clBEVTNNZkdnbkhXOTVaM3BhQlJ5ZGtINDBiL1BsTDZISnVSR1JqYjEvWGI4b0p4eHZLbVl4d0EKSVBRcTJPMHFOdHd4enExelhQbmphK1h5N2xSeWFUWVFKOUk3NjNmbkJPT0VhOEd2MytrM0dEZjM4Wkpnbk5uK1RtWUdQa3JIT0FCQQo2Tk5hcFZ2Y1Z6YThOTHYzL3Y2RGNUZWNGeWZTTXlWM2s4TlNxbFZXNmU3SFNzYzRBRURvcmNHbE1ZcVJpSGI2RnZLdXFpVnF1dTI0CktXdkJqeDI3WHNjNC81TU1Pc1lCQUVKdlRZVXVIL1NsbFg5My9mWVhoeTA2M3ZKZ1hQWDNsYlg2QWNTTzJ6c2dYTCtEWUJ3QUlQUmEKQi8yc3g1L1dQNTBSalB2bytWaDZYMWxKY203VnBXMHd6bCtUSHAxemE3aC82NS8xM0RGTzkzZ0JBS0hQTGtWZHhTeWVYZmEvbEdxZApWV3VKbk5idnlRakd5ZThycDUzb0lwOEhPbmZML3JtMWI4OWFlT3RqN3VielpoM2ppb2tZZWdBQW9TdEl6cUh4eUREKzdpdVBDc1YvCk1PNkQ1NldWZExia1B0VFFZRndndmZXeDA1N01BQUFnOUZuL0FJSkEyREhPTlR4Vng4SWxlKzhiU3lwcHhRbU1Uc2M0Ky9hc1F5OUIKTUk1bjBRRUFvVmRmb1F0RlZIN0ozYTBTN3E3Zk1VWEJ1THBXWGpPVzkwN1d2emNMeHRtYzM0T09jWjhuR0FjQUNMMWF3WmswWE1ubwpLalozODNscEpheFZ5UW1DY1R2cEsvSStnVkZmWmM1STNwbjd2SDU3NXIzOW5xQVpFVlU2QUNCMERVYTZpcmtuMDhzbDUzWVZvTVpnCjNNN29hMGlDNi9lK3FEZ1k1emhCV3IvYmN6RHVvK201M1ZseG1hUVZpWGZ1SStmcEdBY0FDTDJSMU4xd0pWOEcvb054MTJjRjQvTGwKYlN5NUd6S0NjVTE0bkN2SWFFM3I0OXpTTVE0QUVIb2pzYjhNYlhZZnZlKzdPdlFqdVozWVF0NXRsNXg3Nk5IMjNOcDliN2prRGdBSQpYWUhZc1lJK0lGei96R1ZkY1hVNCtUN2Q5YzlQV2NlNHFpdDArVlVTOTQ1eHhkK2JjUDFPZ25FQWdORDFCbjM3eEhKdXhUWDM0Zk94CllKS2dLVGxwUC9MSTIwVEI3RXFIWDZGYjNncFl2eU1uR0NmWXB1SzVCUUNFUHJ2TTNYTHVzUHVYdTREekphZXlBRXl0Vld0bi9iNFgKTFZsdjErU0pnWHM4QitOdVBqKzVUSzZIS3dkek40MTFqSE1qNHRjSEFBaTlLVlg2NGFOUStmZVZaZmdQeGwzM2pFby84cmtQRGdYagpQQzdSV3RrRUp2OHpvV01jQUNEMDFoQjArdmFkeEhaTVJOVE04TlJ3eDdqQWFuK0taWFNRRzNDbm5tQ2MyelBqZEl3REFJVGVRR0lMCmVXY04ydUg2N1praEorbUNLTjMxT3lzT3hwbFYxenJCdUdCSHYwSzNYN0RGZjhlNFBjTDF1d2pHQVFCQ1Z4ajBqZVZ0WEhITjNYUmUKT3VoclZYSjl3ZjZrUk5ZVGhjelBjdndaK0FxZVJYZVl4S3gvWHRBeHJ2cHpDd0FJZlhhWisrZzV2ZTVmcGwzVXFoejA1WmZHTyt0ZgpzQWpHV1RTd1diLzNSWkhYYy92aHNhWTN2bGFadXpHalk1elZaS1pUOU1RQUFBQkNWNjNraXZFYm5qcmNMLy9CdVBjLzAvT3dtVW5KClhiOHZUL3Z1YzlWTVlPcFlaYTU0QWtFd0RnQVF1Z0xTNTdQbHdianN3Vi9yc213c3FDd0xnbkU3MHNsQ016ckd1WFFEOUhkL0hnQUEKb2FzTExuL1FEdGZ2c0FqR21WLzY3YTdmVlVQSE9QY2xUN1hhclRidldFMmVGaWpyR0hjM3dUZ0FRT2o2Zzc2UDU3TnZQQjhMbTh0bwpWZWw5d1hHbWZ4STV5YlA4UFhXRjduZ3UxdStrWXh3QUlQUldNSGZ6V1BjdnQvdXRNc2xWT2VoYjNGZk84OVRHRncyRGNiYnRWci9nCk9SaDMwMURIT0kvbllPNEdPc1lCQUVKdlQ1VnVKMGwvd2JoUkFmb1B4cjB2T3hobjZkNUp5VjMzakYyNzFlcHlBejNCNTAvSE9BQkEKNkMxREs4RFdkeXFCTlN2MHZiZUpyYThRU3lSblBsdW9OaGduYTZaRHh6Z0FRT2dOSkJhS0tGei9mRWt3enZZKzY4RlNxbmUzS0JnWApKUEpzNnFJMC92dk14NUpMSEx2Zm1Yc0l4Z0VBUXZjLzZMc3ZvWnBicGM5OWFDZ1kxNnhLVGhTTTY3UXhNeUJnL1Ivb0dBY0FDTDBWCnpIMmtvUHVYdWZETUpPY2hRZTlOY2dMUmJkenZzSlNxd2FSbS9ZdWVnM0VmR3VzWVo3Z2ZwWk8xRHpwMmpCdnRuaGZ4NndNQWhGNTMKbFQ3SllxazgzUVRxUFJoMy9MMUtIZVBlLzR5WlBLdS9JaUc3dCs4YWpDdHZmVXN3RGdBUXVrTFYyaGR1d2U5U3FycUNTNGtsbGJTeAo1Q3duU1lHRzVHenU3YnVHSGkzNjFsZHdiZ0VBb2M4MGRvS2JIUGpEOVRzZGwxSXQzbTUzL1o0YWduR3VsZlM0UE8wMzM3d0tQZmRZCmQyTEh2dlVIaE92M3ZvaGdIQUFnOU1vRUp4ajQ1ejU0UHRiWXJnZjZqdnR5UUdUek9WcHNYa2Zvd3E1OTYzY2JkSXh6bTdSUnBRTUEKUXZmSjNFMzdJU2Zad0I4cENhV2U5Y0pMakx6eDVleGduUFdoam0vM2ZzL0J1QnNzZzNIWis1ZlZUS2M4R0ZmK1lVVDgrZ0FBb1d0SQpUc2FpMG5iOUIrUGU4NHpPRlluM2xRVGpaTTFjWkZXNmZmVTh2SC9sbVFHMysvUUU0d0FBb1N0Z0gyQnpXVzdUYXR1NzkyajFnbkVhCnlYNTVNNWRxT3NiWjdWOWVacUF2V0hWTmEvSUNBQWg5NW9rZHE3Y0R3dlc3SElOeHhTbnA3dnE5THdvYmVFV2lPQmpuZTd2U1k5VloKK1M1Mm5DQWNmbWUrUURBT0FCQzZiOFRMYldZTi9IUFhqd1hqbXZPSWsvU1J1cWowYzJ5SzBFVUJ0cjF6bEV5cW9zS0pRck9PRndBUQordXd5ZCtQUXNwaStKUmZzOUlTUE9EVnhKYkxPeGdNZU9zWmxiZmRMbm9OeDF4c0U0OG9uV2xuTmRBUWQ0eTY5SW41OUFJRFFtMURKCmFTNjNlZmdlL29OeDc5WUp4aDEvYjBFd3J0NUg5WG9XOHM1QzBER3U4SmdKeGdFQVFsZEFhOGxUclNWYXBlZ0Y0OXhXbU5OTGZ3YzcKeTBwWFNhd1h1eG43RXk2NUF3QkNWeEdjZlRVNTJqSHVic3Rnbk5sN2ROZS8wTEpnbk03RXlFK0Y3amE1eWp2VzJFTGVXWDhXYnR4UApNQTRBRUxwL3dia3RuMW9vbzducm5va0Zrd1ROS2wwL0dPZDJCYUI2b1J2czUvcDltZmYyZTA2SFdzMFZHQUJBNkxQSjNBMWp5Mkw2ClhDODhFTGVYYldMVjJ0bDRNQ01ZNTJPSjFpOTdEc1pkTjNSdjMzMnhscXhtT2l2Si8ya1FXSHhtZEl3REFJVGVsQ3E5R0syR0svNkQKY2U5NlJseTFaazAwanIvYmNDblY0dmZXZXg3ZC9WajlkWXd6Mnk0QUFFSVg0SDRadXZoZWE3K2h6eXZId29tR1BObWYvZDU2SGVNOAo5aGtZT2JkQjQ4NHRBQ0QwbVNZV1NDZ2xYTC9IdzFLcWsrL1ZYZitpVWpCT1o2S3hMS2lFZFNTbmQ2eXg0em05RktiYytCTEJPQUJBCjZMN3BDU1NVTy9EUHZmOFo2VVJCcTVMVEM4WTFiWlU1RDAxdmtrbFZaTDNkK2pJU0FJRFFaNWU1RHc1MWpITy9qQm9aQ2NWU2VFRlQKZzNGZnlRbkdDZGw0d0hNdzd2M3lwamRCZGpPZHd6Q2wrNU1NRWI4K0FFRG9UWkRjeUNDOWs3K1Vxcm04czd6Z1B4ajNUcVZnM0x1RQp3YmppRmV4azU5YXRBY3pCbnhXZlcvZlBrV0FjQUNCMEJjd3VRK2UzRUxYcUdHZFIxRFV2R0ZjMGdkRmJoOXlkbktZM3hvY2UrT3NZClY5RzVCUUNFUHRQRUZ2TE9JbHkvZHpMa2xHeWk1OXg4WkQ4WXQzRi9qY0U0K3dtTXpqcmt3Z3JkUXQ3bURYNUtPc1laRUc0OFFEQU8KQUJDNjkwSGZZZkdPVWhrZGYxOUJNSzdlaFV2NndnbE1WRGhSOEw4T3VXRHVrblBWd0dLaWtVeXFJdWVyRVVYdlNaVU9BQWpkTDNQWApuM2RiRm5OMHNJN3lKd3VkNXFXL2hST1lqYSsrVUw2VWF0WjJIL1FiakVzbVZlbDVYZkU5MFRqKzdwS2xWTTNPZWNTdkR3QVF1b2JrClhDdXRvc1lvOHZTMy8yRGNPNTdwZWRqTXBPVGU2UmlNTTFrVVJUYlprdllFME9vR1NEQU9BQkM2QW4xQnBWVlVTZXQwb3BNVEN5WFoKcHZYQ2x3VVR0Znh6Mjl4dWdBQ0EwR2VZd0hLdDhNbS9EZGUvOENMM2puSDU3OTNkK0pKQ01FNStSYUk4R0dlOVJ2cnU1ZjlxbnIyMwpXN0JGcjJQY2d3VGpBQUNoVnljNFFaVisvTDBad1RqN2lVTjFIZVBNOXkzSytmYzlDM21QM2NkWHFscE53M29GeDU2ekdod2Q0d0FBCm9UZU51US9zaDV4a0FiWnl5YmsxSTZtMTRVb2VHdzhaQnVQeTVaMjkzYSsrTVBKNW9NZmZrM0Z2MzBONzMrUHZjdXdZWi9LZEFRQkEKNk1KS1RvYjVmV1U3QWZnUHhyMzlXWjFnM0RzU2VRWTdLNmJ5TnQydTl5cmQxN21WTHdCRE1BNEFFTG9DZGdHMlNTbm5CK01hOW56MgpQckZRa3ZLbFZLdVQzTExqTVphZlcvZHRhb1llQVFDaHp6U3hoYnl6Q0RlK21CRnlrbGYrM1kwSFdocU1hNDdrZW83SFdEYXBpZ1hiCjNQdk9mUFdGQk9NQUFLR3JEUG9XbDhNei9peXJDWWw5SlZ4TlZ6R2RZSnc4TEtZdmRJZDczam1yd2ZXc3R6bmVsWTlnSEFBZ2RML00KdmYrWnZhVlVSVVc2ZytUcVMwUExnM0VQbHdUakhMZS84WkRuWU55NzAzdjdReDNqM01ocXBuTzQvSzZKdkxPNzhrWDgrZ0FBb1N0Vgpjb0pGVmJTNml2a1B4cjFOS1JqMzltY1A1ZWx4dTk2cmRQc3JKUWJuMXFtbExzRTRBRURvdmtuRzVMN2xpbWhtSW1wdVY3RlkrTzkxCmduRkJEY0U0NTNPNzAzZGMwRWY3M0FJQVFwOXBZb3NCUG90dzQzNUJ4N2g4MlhRM0hxdzVHSmY5bWZnSnhsV1RHWkRlQ3REckdQY1EKd1RnQVFPaStTL1NlOEQ1cjVzQi8vRjBXd2JocUc4ejBCUlZyU21ROVVhZ3JNK0RoM09hc0JrZkhPQUJBNkUzaitIdWZjVjlLOVhEQQpOcGVjWGFXb1Y3VzZWS3o3ZjdmeHRZSmduQ0IwdC9HdzUyQ2N5MnB3Qmxja2pyLzlXVHJHQVFCQ2J5alNaNVlYU3l0RXQwclJmekR1CjJtZDdOdkkyZlViNytOdjJnM0V5cWczR21jZzRvR01jQUNEME50RjNxcUkxdW9ycEN5NGxGbHcxS0pLUjFqcmtFcGJ0enVsRWF0M1AKdVRYUElnQUFJSFNCVEdMSnlseWROQmozWlUvQnVOSDM2RzU4UlNFWUorOXpMZ3ZHVlprWktLcWt6UmFSc1EvR21YWVpmSmhnSEFBZwpkTitJdTRwMXNwdVF4STVpMDY3U3BWY09JdU1LdlRHWkFic1Y0SWJKV1ExT25Cbm9FSXdEQUlUdWwrUHZHZXIrNVg1ZnRGaHkxbXVpClh4SlBNeHF1ak8zZnhpTVp3VGpiekVER1o3THhOYy9CdUlQVjRBVEhtaG1NZTl1emhWMEdoZDhaQUFDRVhvdmtpdTcvbG9XbnlydU4KK1EvRy9kMnowa1Zhc3E5SS9QMnpxZUJXQkZjamRLdDA5MlAxa3htWTNEN0JPQUJBNkFxWVhZYTJ2Ly9idDVCM1ZZSkxpUVhTTFphYwo3REowTlIzai9Od0trRDdUenlWM0FFRG9EUlJjdVBGQTFsS3FPejNMUHQvamREZSsrc0xRKzlIS0g2bkxhM203TE55emFoYWw4Yk5QCnNkWDNaUEx2d28ydkVZd0RBSVRldEVFL2MrQS8vdlpuWTZGNHRSNXhxaTRZVi9leEJ1Sjl5bTU2VTVpZzc5UjVpd0VBRVByc2N2emQKZ281eGg0TzRUSExWdG9DVkIrTWVMVmxLMWUxWTA4QmQ1UFhjdnEzZzNyNjVoTE15QTN2Zkdka3Rob2hmSHdBZzlEb2xsejJJbTRlbgo3Q1RnUHhqM1ZxVmczTjlseU5OZWVQb1RHRi9OZElLT2RFbGFnbkVBZ05BVjZEdFViaVlpNml2ZHc1VVNDeWNhWmkxdm15QzU5TjYrClRqTWRPc1lCQUVKdkhPTWQ0K3dILzNEandheGduTGlLNjI0ODNLSmdYS2Vod1RpM3o2aE12TEhEbFkzUjc4d2pCT01BQUtFM1k5QWYKSGNTem1wREVRcGxvU2E1WndUamRxbFc2QUU5bjR4L3BHQWNBQ0wwVkhIK25aVEF1ZXhCM2sxeTVFSm9aalB1Nll6Q3VUSjZQZWc3RwpYVHQyYjkvdFViT3N6QUFkNHdBQW9iZXFTamV2d01xRGNXN1ZuUDlnM0RWS3diaTNPc3BUZXdJemZJdkI3UnpUTVE0QUVIcUw2TnYxClhaOVk5Q092NFVwZjJDdStiY0c0V0hpOHB4V09kVmxwa2tISE9BQkE2STBqS0FvNUdhM1lGVzU4OVlWK2xsSWQzYS91eGo4cUJPTmMKRytxMGNTMzRzZ3JkZlo5aXdTUmg3enZ6S01FNEFFRG8vZ1ZuTG0vamdmLzR0UmJCdUdyWEMrOEw5aWNsTXE3ODdkNGozUGk2ZDhsSgoxNmZQYm5wVHRnQ1AyZnRRcFFNQVF2Zko4WGVrUzZudURJU2JpWXlGWXJlc2FoTWJyblEydm1FWmpLdXBMV3BtMHh2Ny9acWNyRjN6CnJHYVlFZ0FRT2xSV3labUduR3llKzg0ZTlQMEg0OTd5ckxRSlRMSGtiQ2NJbzM4YnFaMWI5OHZqZHNFNGVaZ1NBQkE2Q05BS09XbDEKb3BNU0MvKzlXMXRVOTFTNU93Y2Q0OXd4N3dab04ySGpranNBSUhRMXdVbENUZy9sQk9Oa0RVaTZHMTlUQ3NhNXlkRThHTmVVUjlmawpWMS95bm1LSWhaUEFjT01iQk9NQUFLSDdydUxrSWFmczFibGlEM3RYVDhjNGwyQ2MvTkUxRGNtSjcrM25OTDJoWXh3QUlQU21jZnh0Cno3b3RwV3AyLzdmNWJWRWRwTFQ1elJjc2VUdlcwWDN4RzR3N2FIcmpXYnpIMytLaFkxeEFNQTRBRUxvR1d2ZC9wVzFSL1FmajNtd1gKak52N3M1MlJWNmJrM3R6UTlIY2c3Z2tnN3hobnQvd3VBQ0IwRUtCMS83Y3ZySVlyRGNabHl6dnptZncycGIvTlY0UEwzaytWMEdQQQpKWGNBUU9nSytMai8rL0FMczVkU2xUMG0xdDE0UkNjWVp5SHZMR0g1U1g5ZjJ1U2xmYWd1R0dlK1lFdCt4emlMWTgzNHJNUE5iNzZBCllCd0FJUFJLQm4yN3FpNXI0WkxZdzJURHUrUVNvZlF0NUowbHJDaDNZbVF1NytGTCtKY21SZ3FTNnptdXRuYnA3emEra2RNeHp1MFkKVmM4dEFDRDBtZWI0dFliM2Y5M2Fva3J2dFZaVHRWcFcxcHYvVkI2TU14YWJXZlh2ZG02dnlla1laM2U4azVPMXY5Mzd6bGpJbTQ1eApBSURRYTZuUzdhczZyZnZLM29OeHgvNzJ1WjRnOVYwb3VVUm9Bd3Q1bTFmL3Nrc1MwdU5kektuRTZSZ0hBQWk5Y1FSajkzL3RCMnF2Cjk1VU50aXNsRnY1Nzh3bU1qeVZhWlN3THZoZmVNd01WbkZzQVFPZ3pUU3lRVUVxNDhiV2NZSnlNN3NhakRlb1lWeWE1SUVOeXdzcS8Kc21PMVhma3VFRStLd3MxL0poZ0hBQWpkLzZDdnMzQ0oyNkN2My91Nzc3QWZKcGZHNVpMN3B4Zm9kNHd6ZnJ4czcvYkI1amRmRUlrbgpSZFZsSkFBQW9jOHV4Ly9lc1dQYzZHQWRPVldJNVhKcFpqRHVuejEyakZPY3dCeC84N1BwU25BcnB2TE9DYmhON05PeE56MlgvNTB4CnoyQkUvUG9BQUtGWElUbTd3YnI4dnJMYkVxUCtnM0Z2Y2dqR0dTeGVVaWc1ODg4ZzBqNjNEdW4wL0hNcmV5eU9ZQndBSUhRRitzS3EKdGZ5K3Nwdm9xZy9HbVIyMzFnVEd1K1FTWVM4N1BscFdmbTRsRlRxWDNBRUFvU3NRWkhUL3NpUGNlQ1JuS1ZYWlJLRzc4UTNGWUp4NwpVcnRORXhqcG9qUkx4dDhadSs5TnVQa3RnbkVBQ0IxMEIzMjNTVUhXNmx5eHhuUGZIdmExTDF3Nk5qS3UvTzJrNTE5eThqYThhVE9kCnFLcnZEQUFnZEJCdy9LMnFLNFpKQi83Nkh1Y3FrdHkzY29KeERadkFISHZUYytsNVhYR1FiWEZtNEkzUE5YT1ZPUUJBNktDMllwajAKRVNmL3diZzNQcWVTU0QvMmY1NlRQVEhRVVpOY3RjdmswakVPQUJCNmpRUnEzYi82QXBGb1ZlZ3BjYVdTTTM4djNZNXhic24wcFlxLwpNd0NBMEVGTmNPV0VHMTh2Q01aWkxiazU4bmhWZC9PYkx3aFZxMWJOdGVEdEp3b2FtWUdlb0xWdjBUN0Z3djBLTjc5Tk1BNEFvWU9lCjRPeXJ5dHp1WDhmZnZCK01NNU4zM3Zya2VzRTQ5M0JjVkNvNXQ0bEN1UGt2aWgzakhDdnF6VzhKZzNIVlA1b0lBQWg5TmpsK3piUHkKN2w4bHdUaERlV2U5YnpPRGNmK1NJYm15YXRnTXY4RzQvL1BjWWNjNDl3blFaR2JnRFRtWkFidEpROFN2RHdDaGc0YmtiQWJqeWIvTgpYVzdUUXQ1Wjcrcy9HUGVHM1dDYy8vVDNHMW9hakNzL0YrWWQ0K3c0emM4T0FLR0Rid0sxQUZ0ZlVNRjVyMWlOSlZkVk1NNXdZaVJrCldYQmU4ODlCSUZpaU5hZnlCd0NFRG5KaVIrRWVFRzU4STJjcFZkbXoyZDNOZjFJSnh0bW52MTBtTVA0bVJyTEppMDRpWFZyNWR6Zi8KVmVYY0FnQkNuK2tLdlNlODk1czU4Qjk3MDNPeGgzMnJQdjN0TGpueHhNaDcrbHU2UG4yeTc4aytSUlBuOW05eXpxM2Q0M0ZVNlFBSQpIWHh5L00yT1M2bU9EdHlSVWlYWHpHRGN0d3VDY1o0blJoS092Y0dpWTV4OUlyMG5XSFZONjl3Q0FFS2ZlWnJhVmN4L01PNXZITnVpCmp1NzNVc1oyTmRlWTkzdHU3YTRpTEJwWC8zYmJKUmdIZ05CQmdiN3RvRHoyT0ZyK2ZXVzNKVVcxTDh1V1YrbkYreTBMeHRtdk1lOU8KR21DVEpkTE56MjJOVnlNQUFLSEQzcUFmVzhnNzYxbnljUE9iTCtnYVZYRjJGVjEzODF2S3dUajd5ckpZY3JLcXRWbTNHSXBid0Vydgp6M2MzdjBNd0RnQ2hnOXFnYjlVSXBuemhrbGdnVFQzSjJTYndnNDVwbi9OWWNEVmlyeTNxdnlsMmpIT2NYRzMrYTBZdzd2VVdvVWZ1Cm93TUFRcStHNDMvNzdFb2k3b0dGdkxOa0ZSWEswNTFxcTFiRGlVY2kza2hqdTc2UE56TXpZTDlZaS9uamEvVmZrUUFBaEU2VkxxeW0KL2ExRU5yb2Yvb054LzN0ZmNwNmYwVTYydXhlTWsyMDNxdVdLaEd0bWdJNXhBSURRRzRaODRSSzNsY2pLaGJLa2RMelN4OWNXSzkydQpESjNNUUdCNGJ2UFBBUlU2QUVJSEJXSmhKUjF1L3ZNTHVrWVZ1cDFRdXB2L1VrRXdydW9KVFA3bldIOW13UHhZNVIzanZrc3dEZ0NoCmcyL0U0YW1zZ2YvWUc1K0xoWmRsdGFwMGFlOTEyWHJoK1o5anVQbWRtb0p4QmZ1WTdGTTBjVzVmSit3WXAzZHVBUUNoenk3SDNwVFIKR01WK0ZiYklxMURxRXJwcE1PNDdoc0c0bWhlbU9mWjZnMlk2NWZ1NFpGVDk4enc2QUNEMEJtQjZhZGErTVlxMEd2WWZqSHU5VWpEdQo5YytsMnh3SXIwaEVxaE9ZUm9VZWR3akdBU0IwVUVDck1Vb1RWeUxURExBMUx4ZzMzREhPRFEraHg1M1IxOTRqa2xUb0FBZ2RGQVo5CjZmM3VjUE5iQmNFNDkycTR1L250R1FqRzZiYTg3UW4yeCtGWjlFeDVaNzFIZC9ON3AwSitmQUFJSGVvZTlDY0ZNSGtaK2czN3dUZ2QKZVRaUmNySGxkc1luTitIbWR5c094aGxNdHBKOWlpYk83V3ZUYzJzc2J6ckdBUUJDcjRKamI3UllNU3gvY0k2OFRoYnFyRm9kSlRleApYYmNyRTM2RGNhOGJDc2I1YjhOTHh6Z0FRT2l0cU5KOUxMY3BYK0hNZnpCT1NYTEpka2VEY1c1RTNzK3N2QTN2WXVGMjZSZ0hBQWk5ClFRUnF5MkwyUlZWcm9CaU0wNUJjcHdVZDQwby9tNTN4VjN1YTZRQUFRZ2RCeDdnOXdzMXY1eXlsNnI0S1dVcDM4OSttT0JnM0dTU3IKK05uN25Zd2dtL0d4U3BzU2RUZS9UekFPQUtGRGRZTysrU0NkdFhCSmJEbkkyd2lsdXVPZGxLOTlNTTRzQlI1dS92c3BuV0NjbWJ3egp6ODNtOTA1RkUrZjJyeS9Fd3ZPcWRXNEJBS0hQTHNmZVVCQ01NeCtrbzV4LzM4U3VZZ2JCdUdMNUp1S044dVhaTVgrRWEvSXo5aHVNCmUrMXpnK1Q5VjRUbjFxeGpYS2NSNXhZQUVEcFZ1ckNEbXRaOVpmL0J1TmVPQitNczVIc29zNldNN2E0ay8zNWdJVy96TmVhbjdkd3EKZFFNRUFJUU8wbVV4ZlRaY1VheFlEOTlqcDJjaDd5d1psa3ZPYjd0VnlibGRGdjc3ZGkyVEN3QUlmY2FKQmRMZFcwcjFYdzJYVXJXcgpXTHViMzZrd0dDZS9ESzIxeHJ5c1FuYy9yMFg3SkY4bTl6R0NjUUFJSGFvYjlBV1NPL2I2b1dDYy8rWW1zdVAxdkVpTDA4Um9rbkR6Cis2ZXE2UmhuY2Z6SlBrVVQ1L2F2TGpSMW1WeUF4ckQxZjA5R3lldTY1UFZJOG5weTYwY25yMGJvb01xeHY5a1B4dGt2bnpyOGluTCsKVHZyY3QvOUJYNzVJUzJiNnV5TnZMZXY5ZUkvOTlZWEJ4R3B3OXVjakVsZi8yY2VOMEdHYTViMlRmTWVmU0Y3M0pLOXI5ci92TS9tZAovMzIrSGhXeko3a3dkL0F0cCtpKzhwTGpQcVg0RDhZbGtrdUVuRTVpdW9MUGEybThJaysydTVKc2R5RDhIQ01QbFg3V09RZ0Y1MEIyCmJ2T1BtMkFjdEZiZSs5Lzl4ZDMvbWs5T1ovSTdqOUNySncwNVhWM3JjcHRWVmVpSE1vb0UrN1pZS0UvM3ozRlI3ZHo2UHdkOXgwbUwKeXRVSWdJYkp1OHJ4ck5Gd3liMzZDbDI2UWxxNCtSM0RZSnh0ZU9xN0xRekdOZXNISHd2UFFiajUyS255Ym9CQmdienpPc2I5QjhFNAphSmE4RFM2YlMrZ20yNXk1N3p3VmV2VzRyNDQyS3FNUmVSeDczWE54SW1UcHZxWGJIWGcvWGgzeHBzZC9SakN4MnBYbnNhc3ZyRFRvCldMUFA3VjllaURkL2NNcXRRdGM5dHdCVlY5NjI0K1JNZmVlcDBDdm0yT3NObGxKMWI0d2lEYUUxTXhpWGtmN3V5QjhUODM2OHgvN3EKd29yekFHSWFlaVRwRHJOZGVkdU1relAzbmFkQ3I2OUtEeDByclU3SFZ6QnU5NzFIbXI3NEQ4YjkxWVZCSW1SWk1DNnJhazNrbVd4MwowQmtQb2RsOW5sR25qbUJjVU1HNW5Ydy9nbkV3TFpXM0tUUDNuVWZvZFJBWWhxZnNxNjIraGJ5cnJPTE1nM0haUDk3Rmd1by9GT3lYCmZqQXVzRDdldG9VZUFYazNRZDU4NXp0Y2NxK0wyUG1MZnRBeDdyc0Z3VGozaFV1Nm05OVRDVTh0Rzd4MzBlVmsvK3VGYS8zZ0QwS1AKZWNkU2Zyemg1bitjOGhwNjNQOC9kYmNlSnhnSFp2SnUwR1Z6eWJhN1d6ODVPVlBmZVNyMGV1Z1pmZEhMWlRReU1UajIydWZpelg4Lwo1V083QTVYajlmK29YbnI4Wnh4KzZJZnkvTUdwN3JHLzlCeU1rMWNiaytmMkx5N0VtNCtma241dENNYkJORlRlTnR1ZXFlODhGWG9OCkhIdmRXRERPYlpZYWxRckZiYnVuRlg1czR2VDM1bU9uSXVlSlVZWEJtZDNKd1hESE9EZkt6NjNONmRWZWhBZW92S3V0dkcwNmJjN1UKZDU0S3ZTNjA3djhHZ3ZDVWd1QjJKWGYxaFVFaVpQL0J1S3N2ckNUYkhYUmNBNGJCSlhuR0NsY2tRc3Y5S0QyM2dVa3dMcWg0c2daVQozdlZVM3FaL08xUGZlWVJlSCs3QnVOMTc0cmsvMFBSKzlUV0NIMUNrZEx6MUJ1TUN5NG1SMXJrMUc2RE1NZ051ejZJRDhwNVdlYy84CmQ1NUw3dlZoVmhXT2g5dUNTK0cyY1BQZlQ5a3ZwVHIrbzhpNGRMWDUvVk1hUDRMcWduRjJsL3YwT3NiWmhkYUdYK0hXNHdZZDQrenAKYnYyUVlGemI1VDJEbDgwbCs5SGQrdW5KbWZuT1U2SFhSeStuOHJhWm9XWXRYTkxiL040cDZjeDZxU052VXBOOXZJSGpqeisvQld4NgovR2NFKzdXYktqLzJGeDZEY1FYTmRBTHpiVXljMjZPdnZoQW5RcFpXUHdUanFMeW5vZksySGM5bTRqdVAwR3ZpMkd1Zlcwa3E3UFJMCkZncSs1RkVudTM5NDNPbUlMcDB2S3Z5b2U5SWZkQ0xlS0UxN08xK1JLUDdCeDk3TzdXc3VyR3crZm1vUW1ONUhEeXpPcmYxOTlNSCsKdjBtdmtQU08vdm1GbUY4ZjhwNWllV2R0Ty8wc0gwUG9VRVdWSGdxKzVFVmR4U1JDOXgrTSs4c0xnODBmakFYajNPNEJqMTZSU0NycgpSUFJtRTZQOEgzM1U4UnlNQy9LQ2NZR1hjN3RVSXUvKy92R2tBbC9oWjRhOFowamVXY3hNTUE2aDEwa2RIZVBNZmhTUjB2RktKeHFMCnhoTWp1eCs5VGpBdVVEaTN3YVZ6aTd5Uk4vS3VxVUJCNkpCRk9oRExWZ3o3L3FudS9xSWc0NElUL1NnMkh6dTFkT3pxQzc3dm95OHIKWFRtd2I3YzYrbkhvZEl3VG50dXQvenpWelpEMG8ra0xlVGRTM2t0ajhvN1UzZ3g1MjlEZGV1SmtlUFNxNXdjSUhUVHBlZmh5WnkxYwowa3RFTC8xUjZBWGozSC9nNG1CY3pzZXhteW8vK2hyRmpuSG1PelZjZVUrQXlKRTM4bmJhN2t3RTR4QjZqUno3Nndzcm05OVRXakdzCmljRTREeE9ZemNkUFJjZGVZeGFNc3h3anZBYmpqcjc2d3NyV0QwdlA3YkM4MC9mbXNqbnlSdDQ2MjUySllCeENiMEtWSHFpc0dPWisKdjdyb01USEpCT1l2TGd3Mi95T2pZNXo5STNXalZ5U1N5anFwc0NmbGFmZmpqem9hSGVNT3p5M3lSdDdJdTc3dHprUXdEcUhYVGQzQgp1T0pINGpTTzEzcWlFWmhQWUVMQmoxL2pVYjM3a3YrOUQza2piK1JkNVhaM2JNWkpoQTVlU2F1MU00SXZkN2o1MktsdTJ0YzhRM0NpCkgwWlNUUzhsVlhXbHdUaURYU3dPeHZsZjBjMFpudmxHM3NpN0ZubG4wZDFhRHNPanB3Y0RoQTZhOUR4OHViTVdMdWx0L3VDVTlJZWsKR293TDNIN3dhaDNqdG41NHFwdmUrK1lyaWJ5UmQ2dmxYVFNlSVhUUUkzM2tiUFA3cHdiQysraFJKL3YrYjV4WkRjdWJtMGgrdytKZwpYQ0xlS0cyRGFqd3hNbjh2cjhFNFFON0l1elo1NXdsOXFvTnhDTDBKYUMybHVoZktrZ3h3L2k5RHYrYkNZT3R4LzhHNDNGUzUyUUF3ClVMZ1NBY2diZWRjbjc2eS9uL3BnSEVKdkJuYkJ1TUJRdklGRHg3akp5bDlyQWlQWnRua3dMbC9lcE0yUk4vS2VYbmxYVXFBZ2RNZ2kKRmNzWndaYzZiOFd3bnZSSHV2bjRxYVZqcjJsSng3akpKd2FRTi9KRzNyTXA3eXk2V3o4THc2T3ZuTjVnSEVKdkJqMFBBMExXd2lXOQpSUFErWnJYTjZoaVhQOU4rZEdpQ2hMeVJOL0t1Yk51TmszZlIySUhRUVkvMGtiUE5IeFRjL3pYN1FrZWRzbUJjNFBRN3FyZGpYUForCkQ3Yis4OVJTSXV5UjdTVC8zK2xuZUN2ZktPU052SkYzem5hbk9oaUgwSnRWcFllQ0wvUml6aGZaNkg1MVlGOE5PM1AwMVJjR1d6L00KQ01ibHlMdkRaZk8yU2Z3ZTVJMjhHeUR2TEtZNkdJZlFtMEtGSGVNQ3UvMktsSTQzYTZLQnZGdk8wVDk3dnJmMW81T1J4KzhKOGtiZQpQcmM3MWNFNGhONGNVb0dkRVh5aHc4M0hUM1dQamEwWTV1bTU3NldrcXZaOUgvM3J5V3NGZVU4bFBhZUJFM2tqYi8zdGRyZCtIb1pIClh6R2R3VGlFM3F4QlVQcUZubncrK3pVWGVsdVBuNUwrT0x3SDR4SjVQOW81RExIQnJBa2RlU1B2bWo2N0lKamVZTnp2TWZZMGcvMUgKemdZalgranhWOEYzZi84VjVmeEJiTHF0SEJZNVE5TkZlcTg3ZVYyVHZDS0Z6ZmZ6dnFDTzN6K2pMMy9wdHB1eUg2cmIzc2w0ZWRwbgpyV05VL093U2VVKzhPbE44MlowS3ZVa1lkSXdMM01RcmJlU3l4TWxwdDd3NytXbnplenUrMjkwR1NsMzNxTHlwdkV2a25jR2dNNWJMCk9mSS9CMU43YXcraE40dVJZRnhnL3lPUkxhV2F2OTJJVXpNVjhxNWtzbmIwVDU2UHQzNThFbmtqYitTTjBHZTVRRGNJeGhYL1NQSlcKRExPOVB6L3h3K0RzVElXOHM5Q2FySmtINDVBMzhrYmVDSDBLNlhuNGthUUQ5RWpqaERTaG5vamVXTjZremFkVzN0bmIvdEhKcGFOLworcnhHTjhBbDVJMjhrVGRDbjBtT3ZzWml4YkI4c2pzaDdhMFhIaUx2MlpaM3p1Q3MwZDYzajd5Uk4vSkc2TE5PK2lXK1J2RGp5K3lFCmxJajdLajVhNUozRG9zSjc5WkEzOGtiZUNIM1c2VHY4K0laL0dJL3hFVFpXM21Gbjc1WkkwM3FiK3cvRy9hL240NjJmbkVUZXlCdDUKSS9TWnBtY2g3OTBmQnBmTlc4SmVRNHRIR2pnNFIwckg2OVl4RG5ramIwRG8wOERSVjErSXQvN3pGUEtlbGNsYVF3Ym5yUitmWERyNgpKeFVGNDVBMzhnYUVQa05jaGJ5bmNMTDJwODhQdG41ME1udVZ1ZnJGcGhPTVE5N0lHeEQ2VEEvOGYzNGg1bE9ZV3RKemUzVUR4YWEvCjdqM3lSdDZBMEFHMHlVbWIvMVZTVmZzT0dhYVBjMTJ0ZGlEdWo0cjVEOGE5NnZsNDY0bVQ5UjRqOGtiZUNCMWc1dVNkUmZZei9iTEIKT2gwd3ozamFscysvalpRK2Jsa3dEbmtqYjBEb0FKYnl6dUswa3VEcWxuZjJaL1hUazB0SlZWMWZNTTU2djNkMFBnL2tEUWdkb05YeQp6cXZRdlhMMFQ1NWYyZnJ4eVhTZ0RldVVkOEh4VmhPTVE5N0lHeEE2Z0pLOHMrZ204ZzBUQ1E4VXF0YXdabmxuYmJ2YWpuSElHM2tEClFnZmtyU3kyOGFwMTRQazlScGJKclVuZTFWeVJpSjZQdCtLVHlCdDVBMEtIR1pSM3VDK1cwNTFtdEVmMUg0d2JYeWEzT2UxUnRUN3IKL2Z2b3lCdDVBMEtIV1JENU5ja0Flay9IdE9sS2RZT3pUakF1YU5ReEhwNkhKMDR1SGIzS2R6QnVKejhZMXhSNUsyNGJlUU5DaDlsaQpiOURyZXR5V0x6UVdMbG5aK21sSk1LNitxbFF2R0llOGtUY2dkSmdKOUIvbmNweGtiUDNrWkpoSWVLQnd2R0ZEam5HWWVvSnh5QnNxClpQdS93M0IvOHBxKzVvKzhmSEE5UWdmd1ZiWCs2Zk85clIrZGJPcWc3ejhZMThrSnh0VXZOdjlYSkU0UDRxM2xFSGxERStSOWV2Ky8KdzFjRDAzT0cwR0cyR0Fxc0xSMzlzK2R2VlhpTGRGQ01HalhvQjVjazE5eU9jVjdFZGltd0ZpbnRqNytsVkpFM3VNczdpKzcyTHhiQwpJeSsvT0dqNzhTTjBLSlgzN2c4akdQMWhKTlYwbkZUVnNjS2dIM25lcG8rL2JVN0hPTC95emo3M2NiaDBOQm8wWXlsVjVBMSs1WjMzCkc5QzRDb2ZRb1hueXptRnBmN0R6U1YvMHIvV2F0UGkvREgzVjh5dGJUemdFNDZycHNGYlBVcXIxeUh0bC8zdU12R2RIM25tLzhjZmEKL2praGRPUnQ4Y01ZUVgrNXpYcmtuVVYzNjZjbnc2T3ZxamdZVjE5NzFPck9iZlh5VHZkamVmKy9xYndIakFvekorK3M3OTdwYWZqcwpFRHJ5ZGtXanozbHY2OGNuNjVaMzBmSDZIdndQZzNITjZtM3UvOXkrY2hCdi9UeFVPVEhJRzNsNytCMHNUY1BuaWRDUnQ4TUlxdmdECkNJYUNjZlhKTzY4RmJFM0J1TW83ckVWS242bzRHSWU4a2JmU3VORGQvdVZDZU9SbDdRN0dJWFRrN2Z6alNLcnBLS21xWTRWQlA2cFoKM2xsVUZJeHJSbnZVclorRlMwbFZYV3N3RG5rajc0b245YTBQeGlIMGRnZzgycGRjYmZJdStBSDRGbnEvb2M4cGF5eGNzcklWaCtrQQpFdFlwNzRManJTd1loN3lSZDhYeXp0cHU2NE54Q0wwTkJKMjNKUDk3VFVQRU5reERsdHVzWkFEb2JqMXhNang2bFhJd3Jqa0xrNlFECjg2TWFWeVNRTi9KdWdMeXphSDB3RHFHM2crb2U1NnE3YW4zVjg3MnRuNTVzMGpHT3orQUhucmRkdnBScXRjZW9kMjVmTVlpMy95dEUKM3NpN0NmTE8rdnZXQitNUWVqdm8xZjdqeUJuMHQzNXlzcHN1TnVMNW5lSk9VVENyM2hhd3VrdXAxbitNYWtMZjV5VHlSdDROa0hjVwozZTFmTDRSSC9xaTl3VGlFM2dMU2pteVpmYzZiY2E5WjR6NzZZVEN1VWZmVGQ5cXpsS3FINzhqV3o4TW9yYXA5N2c0eVI5NE5rWGZSCmVJYlFvWUlxUFZCN1ZFenl0NUYzb1FmQ1d3eCs1RjFKMVhyMDlHQmw2MmNHd2JoNkJsQ055Um9nNzZiSU8rODczOXBnSEVKdkM3NFcKdC9EZnBLWGVqbkY2OHM2aXU3VWNob21FQndySEcrb2VvK0ZtQS9WekM4aTdLZkxPb3RYQk9JVGVIdnFxUDVBbVBjNTExZk85clNkTwpLdTIzZU9DcWJpblZhdVY5d0hCZ2plcTh5ZkpPdjRzQjh2YThMNjBPeGlIMDl0QnJnTHl6Q0xkK2VySjc5RlVWQk9PcWwzZWUwUFdDCmNmUTJCK1JkbGJ5ejZHNy9aaUU4OHRKMkJ1TVFla3RJTzdKZDZuTWVOTzdINGY5ZXEvVlNxa29EMStUZm5sYjRITDAyY0VIZXlCdDUKZDZSWEhSRTZLRk4ySDcyK0gwZlVxWFFwMWNya25mZGo5enRaZThWZ1pldm5ic0U0NUkyOGtYZEhvd1ZzSzROeENMMWRIQXE5V1Q4Twp4V0JjcmZMT29ydjFzekE4K3NycWczSElHM2tqNzBxT3NiWEJPSVRlcmdxOTM5QWZoMGFmODk1V0hOWXQ3NkxqOVMzTmtXQWM4a2JlCnlMdTJZMnh0TUE2aHQ2OUNiOTZQSXczR3hTZTc2V0lqbnJjYmQ5TEwrYzNNREhpOUpCZE1McVdLdkpGMzg2UTVmZkxPb3J2OTVFSjQKNUNYdEM4WWg5Qlp4OUZYUHg4Wjl6cXYvNFZVZmpLdHZjTkZhU3ZXVHlCdDVJKzlHYkxlVndUaUUzczRxZmFtQlA3eW9veG1NYTliZwo0djJTWENMd3RDSy9sYTgzOGtiZWpkam5WZ2JqRUhvYmhkNkVGckNUQTFlemwxTDFPd2gwdDM0ZWhrZGZRUldOdkpIM0ZNZzdpMVlHCjR4QjYyL0FWalBQZnBNVi9NTzZWZzk3V3o4TEdEUUw3Z2JWV0wrS0F2SkUzOHE1MlBFUG9rRjJoMXkvdnJHMkhXOHRoTjExc3hQUHgKeGgyVEJqUFZkMWpyOGxWRTNzaDdLdVNkOWJmZDdmN0MwcEhGaTcwMmZlY1Jlc3M0ZXRYemNXR2Y4M3JibytvdXBWcWZ2RW1iSTIvawpQYjN5TGhyUEVEcFVVcVV2TmFTMytmRGZScDAyTEtXS3ZKRTM4a2JlNWJSdXRVR0Uza2FNbGxLdHBjTmE4NVpTUmQ3SUcza2piemRhCmR4OGRvYmVUZmdQa1hja1A0T2dyQnIydG40ZklHM2tqYitSZDlYNUVDQjBxWUtmWDBCOUl1UFd6c0h2MGxkVUU0NUQzRkVqOEYrRTEKeVgvZWdyeVJkeFAzWS91M0MwdEgvckE5d1RpRTNrS09Sb040b3M5NWMzNGdLc0c0Uk40UjhwNUtUaGRYUXNnYmVkZDZqSzBLeGlIMAp0bUowSDcyV0gwamtXK2pCWGpBT2VVOG5mZVE5by9KdXh6RzJLaGlIME50TFUxdkFldjhCSk9KK05QblBvNXp5YWNUZzloSHlSdDcxCkhXT3JnbkcveDREUzRzb20yUDh5QjU2LzFFSEd5NXdsVHMzMHNmM2ZZWGY3RjJIa2ZiTDI4b3V4eCsrZXYrOTFVL2FqQ2R0MTJmYjAKSEdQVXB0OHBGWHBiOGRYbjNQL3NOdHorcjdDN3Y5Z0l0RlRlKzVWSk9wZ3Q3ay9TUXJWdmpPbnRJeXB2S20vOWJVL2Mya1Bvb003UgpWdzVpNno3bmlqK1FzY1M1UmpBT3FwZjM1TjhuVmZxUmx3OThuMXVaMEpFMzh2WWs3eU4vMEw0MTBCSDY5SkEvRUZZbjc5YlBhcEczCkNUdWFrelh6Ym9ESUcza2piNFErMVVLdlZ0NmQvUUc5dHo4UXg2VE5wMWJlV1ZUWERSQjVJMi9ramRCbkJzOTl6ZzNrblQ0cVJ2VTkKTy9MT0drQzloeDZQdk94aXZQMnJCZVNOdkpFM1FwLzVDaDE1STI4dGVXZXhwUGhkWGtMZXlCdDVOL08wUUFWcy9Ud3NIYVdSTi9MMgpQQXBjbFZiVlhvLzFWd3VQSlB0eERmSkczcmxqMUI5Y1pJeWlRcCtKS24wSmVVL2xkUHRKTTRGWDNtSE5mekRPNSswajVJMjhFVHEwCmNzeWZmSVlYZVUvWFpDMnNXZDVaMjIzT01ybklHM2tEUXA4aXZ0N1p2NmVFdktlTm5YVEF1N3FCZzdQL1lOd2ZYWXkzZjcyQXZKRTMKSVBUWkpaRjR6S2N3dGFUbjlrd0RCYVFmakp1Rk1CenlCb1FPVUQ4WmdiWEJrWmNQcnZjdXVJWXVUSkpVMDFGYVZYdmVuM3Bid0NKdgo1STNRQVdaTzNsbHA4L1NSR3E5Q1AvTHlpeXZidjF3WWRJeVQ3VHJ5THFqU1k4OGZkYit5WTBUZXlCdWhBeUR2SExyYnYxZ0lFd2tQCnZGZnB0a0t2cHNOYXZjRTQ1STI4QWFFRGpNaDdyM1d1cmJ3N09Xbno5Ti83Rm5weE1LNis5cWorZzNFdnZSaHYvMllCZVNOdlFPZ0EKbGNvN1QzS1BlZDcxZE5BOVU3TzhzN2E5cExUdG5zcTJrVGZ5UnVnQXlOdGlBRDJ0SkxoR1NpS3BwcU8wcXZiOGpuS2hJMi9ramRBQgprTGR3Y1BaL0dmcVBMNjVzLzJvb0dOZXN4N25xRDhZaGIrUU5DQjFhTHZKZmhOL3ZOS2UzK1FIZDdWOHVoRWRlNWprWUZ6Z0U0Nm9SClVMWEJPT1NOdkFHaHcxUnlkYzN5THFwYUI1NjNhZDR4cmxvQitiOGk4WktMOGZhVEM4Z2JlUU5DaHhraUhmQ2lSdlEySDkyMmJqQ3UKV1FLcUp4aUh2QUVRT2t3VE83MDlvVGR1Y0Q2dDhJNjloaDNqSlpKcU9rcXJhb1hqMVcwQmk3d0JvUU9ZTXhSWTZ4eDV1ZmVlOC8wbQppVzNvYnpVV0xsblovbzJuam5IKzVkYnNwVlNSTnlCMEFHZDVwMVh6ZU5yOE1ZVkIzLy9nNk9jNTcrNzJyeGZDUk1JRGhhbzFyUFFZCnpXak9VcXJJR3hBNmdGZDU1MVZ4ZnF2V2wxM3NiZjl5b1c1NUZ4MnZiNkhiQitPcXVWenQvOXd1WG95Myt3djFIUi95Qm9RT3lIdWMKUzRHMWNQc1hDOTEwc1JIUHU1Y09yRkhOOHM0VGVyWEJ1UHJ1TmVzdnBZcThBUkE2MUNMdm9vRS9WaGowbzVybG5ZVnVNSzVodmMyVAphanBLcTJyUCsxSkhDMWprRFFnZGtMZkJBQnAxL045SFgwNys5N3FhNVYzSjQxeEhYbnB4WmZ0Smo4RTR2ODk1TjI4cFZlUU5DQjJRCnR4ZDVaMUZkZUtyKzFIdDMremNMWVNMaGdjTHhoa3I3TFBuODZnL0dJVzhBaEk2OFZlU2RWOFg1clZyLytPSmcrMWNMSzhtK2RHdVUKZDlIeCtoWjZlVEN1bmc1ci9zL3RIMTZNdDMrN2dMd0JFUG9NRSt3T3JrL1VMTzhzd3UxZkxuU1B2TXh6TUM3b0ZEZVlxZllZeHlXbgpHNHhyVG50VXZXQmM4YmFSTndCQ24xN1NCaTdidndqcmxuZlJ3Qjk3M3VxeXRkQ3J1U1N2RTR3TGFqN0duTzBtMVhTVVZ0VUtrN1VsCjVBMkEwR2VZSGJPRWNQWDNtcU9PVHRLOVNjYzRYS0g3bmF5OTVPTEtkaThqR05lTTFMdkdaTzJUeWVzKzVBMWd4dS94RVV3bHZjekIKZWZ6bGMrQTMyN1p1ZUtvWngzaEFkL3ZKaFZCQnNqMlZZNVIvZHQ3UGJTTHlBVElIUU9pelRyOFJZcHY4VzQwKzU0Tmt1eXMxeTd1eQpLcjNqNjNFdS85K1BKWDUyQUFnZE5LcTQrdVdkUmJqOTZ3V05SSHF2a21PMDM2Nkc1R0x4TWVwTWZCQTZBRUlINzFYcnl4ekNTZjdsClhXVWx0OXdBZVdkdHQ3cWxWT3M3eG9OSnhyM2J2MU80eFFBQXhoQ0ttMTd5ZzNIMXRrZU5PbFVFNDVvVEZQTTdXVnU4dUxMZDN3L0cKMVhPTWNZZTBPUUJDaHhxRTNvemU1c1BiWGxUWWRrOTVuMTMvdnB2SU4wd2tQRkE0M3JDQ1kwVGVBQWdkYWljb0NVOU4xK05jZyswbgpGOUtHTlYybGZaYjhmVE9XVWtYZUFBZ2RXbDJoMXkzdkxNTHQzeXgwMDhWR0ZJNDNxbG5lZVVLdmRpbFY1QTJBMEdGNk9QTEhGK1B0Clh5L1VMZThpeWNXZUR6bTdZMXo5N1ZIMWczRkI2ZC8yOWo4ZjVBMkEwS0hGVmJyYkpXN2RxajdxYUFUamdrWWQ0L0RreGU5azdROHYKcm16L0xuTXAxZDVZNVIzekV3QkE2REJMUXEvK2tuejF3Ymo2Ymp0MHQzKzdFQ1lTSG5oKzEvUXlmaGQ1QXdCQ253MzZEUkxiTVA2cgoxcVdMZyszZWZqQ3VXWm1CZytQMUt2UkU0TmZ6OVFhQVlXZ3NNODFvOWYzdWRLUU5UTUx0SnhVNnhnVU9sOTMxamxGMUFnTUFnTkJuCmlDTXY5WFFadGoyOXY1Y2Jkb3dIMnpyTnR4RUFFRHBJc1VzMVY5YzZOS3J0V0t0dmowcUZEZ0RxY0E5OU5vUXVid0ZySzdaeWRKZFMKcmZjWVNac0RBRUlINy9SVnhXYTdiYzNIdVJZdkRyWi9LK3dZaDd3QkFLRkRJL0hkNTl4ZmIvaHd1Ny9RVFJjYlVhalNJK1FOQUFnZApwb29qTDdrWWJ6L3AyREZPZjJHWDZqckdJVzhBUU9nd0JaUTNtS2xuVmJhb1U4VlNxc2diQUJBNlRLWFFtN09rcWs0d0Rua0RBRUtICnFhUnNLZFZxNUoyRlJwL3p3ZmJ2TGdYamtEY0FJSFNZdWdxOWJubG5FVzcvZHFHYkxqYmllUSt1WWxVeEFKaTkyZzFtZ3UzK3drNUQKdjBGWEpVS25jZ1lBRUVLbnVGbXUwbDNrN2IvRFdzU3BBUUJBNktBbDlPcmFveTV5YWdBQTVIQVBmWGJvRjBwV0E3TzArVEtuQmdBQQpvWU50aFU1dmN3Q0FxWVJRM0F5eC9WdFB3VGprRFFCQWhRNjFWK2wyejM0amJ3QUFoQTR0RXpyeUJnQkE2TkFLK3NnYkFBQ2hROXZKClhrb1ZlUU1BVE1VUUR6UEY5dThXSGtIZUFBQUFBQUFBQUFBQUFBQUFBQUNaL0g4QkJnQWdDWmFqRnNtWlJ3QUFBQUJKUlU1RXJrSmcKZ2c9PQoiCiAgICAgICBpZD0iaW1hZ2U1NiIgLz4KICA8L2c+Cjwvc3ZnPgo=
    mediatype: image/svg+xml
  install:
    spec:
      clusterPermissions:
      - rules:
        - nonResourceURLs:
          - /api/v2/alerts
          verbs:
          - create
        - apiGroups:
          - ""
          resources:
          - configmaps
          - endpoints
          - nodes
          - pods
          - secrets
          - serviceaccounts
          - services
          verbs:
          - create
          - delete
          - get
          - list
          - patch
          - update
          - watch
        - apiGroups:
          - ""
          resources:
          - namespaces
          verbs:
          - get
          - list
          - watch
        - apiGroups:
          - apps
          resources:
          - deployments
          - statefulsets
          verbs:
          - create
          - delete
          - get
          - list
          - patch
          - update
          - watch
        - apiGroups:
          - cloudcredential.openshift.io
          resources:
          - credentialsrequests
          verbs:
          - create
          - delete
          - get
          - list
          - update
          - watch
        - apiGroups:
          - config.openshift.io
          resources:
          - apiservers
          - dnses
          - proxies
          verbs:
          - get
          - list
          - watch
        - apiGroups:
          - coordination.k8s.io
          resources:
          - leases
          verbs:
          - create
          - get
          - update
        - apiGroups:
          - loki.grafana.com
          resources:
          - alertingrules
          - lokistacks
          - recordingrules
          - rulerconfigs
          verbs:
          - create
          - delete
          - get
          - list
          - patch
          - update
          - watch
        - apiGroups:
          - loki.grafana.com
          resources:
          - alertingrules/finalizers
          - lokistacks/finalizers
          - recordingrules/finalizers
          - rulerconfigs/finalizers
          verbs:
          - update
        - apiGroups:
          - loki.grafana.com
          resources:
          - alertingrules/status
          - lokistacks/status
          - recordingrules/status
          - rulerconfigs/status
          verbs:
          - get
          - patch
          - update
        - apiGroups:
          - monitoring.coreos.com
          resources:
          - alertmanagers
          verbs:
          - patch
        - apiGroups:
          - monitoring.coreos.com
          resources:
          - alertmanagers/api
          verbs:
          - create
        - apiGroups:
          - monitoring.coreos.com
          resources:
          - prometheusrules
          - servicemonitors
          verbs:
          - create
          - delete
          - get
          - list
          - update
          - watch
        - apiGroups:
          - networking.k8s.io
          resources:
          - ingresses
          verbs:
          - create
          - get
          - list
          - update
          - watch
        - apiGroups:
          - policy
          resources:
          - poddisruptionbudgets
          verbs:
          - create
          - get
          - list
          - update
          - watch
        - apiGroups:
          - rbac.authorization.k8s.io
          resources:
          - clusterrolebindings
          - clusterroles
          - rolebindings
          - roles
          verbs:
          - create
          - delete
          - get
          - list
          - patch
          - update
          - watch
        - apiGroups:
          - route.openshift.io
          resources:
          - routes
          verbs:
          - create
          - delete
          - get
          - list
          - update
          - watch
        - apiGroups:
          - authentication.k8s.io
          resources:
          - tokenreviews
          verbs:
          - create
        - apiGroups:
          - authorization.k8s.io
          resources:
          - subjectaccessreviews
          verbs:
          - create
        serviceAccountName: loki-operator-controller-manager
      deployments:
      - label:
          app.kubernetes.io/instance: loki-operator-v0.8.0
          app.kubernetes.io/managed-by: operator-lifecycle-manager
          app.kubernetes.io/name: loki-operator
          app.kubernetes.io/part-of: loki-operator
          app.kubernetes.io/version: 0.8.0
          control-plane: controller-manager
        name: loki-operator-controller-manager
        spec:
          replicas: 1
          selector:
            matchLabels:
              app.kubernetes.io/managed-by: operator-lifecycle-manager
              app.kubernetes.io/name: loki-operator
              app.kubernetes.io/part-of: loki-operator
              name: loki-operator-controller-manager
          strategy: {}
          template:
            metadata:
              annotations:
                kubectl.kubernetes.io/default-container: manager
              labels:
                app.kubernetes.io/managed-by: operator-lifecycle-manager
                app.kubernetes.io/name: loki-operator
                app.kubernetes.io/part-of: loki-operator
                name: loki-operator-controller-manager
            spec:
              containers:
              - args:
                - --config=controller_manager_config.yaml
                command:
                - /manager
                env:
                - name: RELATED_IMAGE_LOKI
                  value: docker.io/grafana/loki:3.5.5
                - name: RELATED_IMAGE_GATEWAY
                  value: quay.io/observatorium/api:latest
                - name: RELATED_IMAGE_OPA
                  value: quay.io/observatorium/opa-openshift:latest
                image: docker.io/grafana/loki-operator:0.8.0
                imagePullPolicy: IfNotPresent
                livenessProbe:
                  httpGet:
                    path: /healthz
                    port: 8081
                  initialDelaySeconds: 15
                  periodSeconds: 20
                name: manager
                ports:
                - containerPort: 9443
                  name: webhook-server
                  protocol: TCP
                - containerPort: 8080
                  name: metrics
                readinessProbe:
                  httpGet:
                    path: /readyz
                    port: 8081
                  initialDelaySeconds: 5
                  periodSeconds: 10
                resources:
                  requests:
                    cpu: 200m
                    memory: 256Mi
                volumeMounts:
                - mountPath: /tmp/k8s-webhook-server/serving-certs
                  name: webhook-cert
                  readOnly: true
                - mountPath: /controller_manager_config.yaml
                  name: manager-config
                  subPath: controller_manager_config.yaml
              - args:
                - --secure-listen-address=0.0.0.0:8443
                - --upstream=http://127.0.0.1:8080/
                - --logtostderr=true
                - --v=0
                image: quay.io/brancz/kube-rbac-proxy:v0.18.1
                name: kube-rbac-proxy
                ports:
                - containerPort: 8443
                  name: https
                resources:
                  requests:
                    cpu: 200m
                    memory: 256Mi
                securityContext:
                  allowPrivilegeEscalation: false
                  capabilities:
                    drop:
                    - ALL
              nodeSelector:
                kubernetes.io/os: linux
              securityContext:
                runAsNonRoot: true
              serviceAccountName: loki-operator-controller-manager
              terminationGracePeriodSeconds: 10
              volumes:
              - name: webhook-cert
                secret:
                  defaultMode: 420
                  secretName: loki-operator-controller-manager-service-cert
              - configMap:
                  name: loki-operator-manager-config
                name: manager-config
      permissions:
      - rules:
        - apiGroups:
          - ""
          - coordination.k8s.io
          resources:
          - configmaps
          - leases
          verbs:
          - get
          - list
          - watch
          - create
          - update
          - patch
          - delete
        - apiGroups:
          - ""
          resources:
          - events
          verbs:
          - create
          - patch
        serviceAccountName: loki-operator-controller-manager
    strategy: deployment
  installModes:
  - supported: false
    type: OwnNamespace
  - supported: false
    type: SingleNamespace
  - supported: false
    type: MultiNamespace
  - supported: true
    type: AllNamespaces
  keywords:
  - logging
  - loki
  links:
  - name: Documentation
    url: https://loki-operator.dev/
  maintainers:
  - email: loki-operator-team@googlegroups.com
    name: Grafana Loki SIG Operator
  maturity: alpha
  minKubeVersion: 1.21.1
  provider:
    name: Grafana Loki SIG Operator
  relatedImages:
  - image: docker.io/grafana/loki:3.5.5
    name: loki
  - image: quay.io/observatorium/api:latest
    name: gateway
  - image: quay.io/observatorium/opa-openshift:latest
    name: opa
  replaces: loki-operator.v0.7.1
  version: 0.8.0
  webhookdefinitions:
  - admissionReviewVersions:
    - v1
    - v1beta1
    containerPort: 443
    conversionCRDs:
    - alertingrules.loki.grafana.com
    deploymentName: loki-operator-controller-manager
    generateName: calertingrules.kb.io
    sideEffects: None
    targetPort: 9443
    type: ConversionWebhook
    webhookPath: /convert
  - admissionReviewVersions:
    - v1
    - v1beta1
    containerPort: 443
    conversionCRDs:
    - lokistacks.loki.grafana.com
    deploymentName: loki-operator-controller-manager
    generateName: clokistacks.kb.io
    sideEffects: None
    targetPort: 9443
    type: ConversionWebhook
    webhookPath: /convert
  - admissionReviewVersions:
    - v1
    - v1beta1
    containerPort: 443
    conversionCRDs:
    - recordingrules.loki.grafana.com
    deploymentName: loki-operator-controller-manager
    generateName: crecordingrules.kb.io
    sideEffects: None
    targetPort: 9443
    type: ConversionWebhook
    webhookPath: /convert
  - admissionReviewVersions:
    - v1
    - v1beta1
    containerPort: 443
    conversionCRDs:
    - rulerconfigs.loki.grafana.com
    deploymentName: loki-operator-controller-manager
    generateName: crulerconfigs.kb.io
    sideEffects: None
    targetPort: 9443
    type: ConversionWebhook
    webhookPath: /convert
  - admissionReviewVersions:
    - v1
    containerPort: 443
    deploymentName: loki-operator-controller-manager
    failurePolicy: Fail
    generateName: valertingrule.loki.grafana.com
    rules:
    - apiGroups:
      - loki.grafana.com
      apiVersions:
      - v1
      operations:
      - CREATE
      - UPDATE
      resources:
      - alertingrules
    sideEffects: None
    targetPort: 9443
    type: ValidatingAdmissionWebhook
    webhookPath: /validate-loki-grafana-com-v1-alertingrule
  - admissionReviewVersions:
    - v1
    containerPort: 443
    deploymentName: loki-operator-controller-manager
    failurePolicy: Fail
    generateName: vlokistack.loki.grafana.com
    rules:
    - apiGroups:
      - loki.grafana.com
      apiVersions:
      - v1
      operations:
      - CREATE
      - UPDATE
      resources:
      - lokistacks
    sideEffects: None
    targetPort: 9443
    type: ValidatingAdmissionWebhook
    webhookPath: /validate-loki-grafana-com-v1-lokistack
  - admissionReviewVersions:
    - v1
    containerPort: 443
    deploymentName: loki-operator-controller-manager
    failurePolicy: Fail
    generateName: vrecordingrule.loki.grafana.com
    rules:
    - apiGroups:
      - loki.grafana.com
      apiVersions:
      - v1
      operations:
      - CREATE
      - UPDATE
      resources:
      - recordingrules
    sideEffects: None
    targetPort: 9443
    type: ValidatingAdmissionWebhook
    webhookPath: /validate-loki-grafana-com-v1-recordingrule
  - admissionReviewVersions:
    - v1
    containerPort: 443
    deploymentName: loki-operator-controller-manager
    failurePolicy: Fail
    generateName: vrulerconfig.loki.grafana.com
    rules:
    - apiGroups:
      - loki.grafana.com
      apiVersions:
      - v1
      operations:
      - CREATE
      - UPDATE
      resources:
      - rulerconfigs
    sideEffects: None
    targetPort: 9443
    type: ValidatingAdmissionWebhook
    webhookPath: /validate-loki-grafana-com-v1-rulerconfig<|MERGE_RESOLUTION|>--- conflicted
+++ resolved
@@ -152,11 +152,7 @@
     categories: OpenShift Optional, Logging & Tracing
     certified: "false"
     containerImage: docker.io/grafana/loki-operator:0.8.0
-<<<<<<< HEAD
-    createdAt: "2025-09-11T13:45:47Z"
-=======
-    createdAt: "2025-09-12T11:03:03Z"
->>>>>>> 134c5af5
+    createdAt: "2025-09-29T11:14:53Z"
     description: The Community Loki Operator provides Kubernetes native deployment
       and management of Loki and related logging components.
     operators.operatorframework.io/builder: operator-sdk-unknown
