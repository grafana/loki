apiVersion: operators.coreos.com/v1alpha1
kind: ClusterServiceVersion
metadata:
  annotations:
    alm-examples: |-
      [
        {
          "apiVersion": "loki.grafana.com/v1",
          "kind": "AlertingRule",
          "metadata": {
            "name": "alertingrule-sample"
          },
          "spec": {
            "groups": [
              {
                "interval": "10m",
                "name": "alerting-rules-group",
                "rules": [
                  {
                    "alert": "HighPercentageError",
                    "annotations": {
                      "description": "Application {{ $labels.job }} in namespace example-namespace has an error rate above 5% for more than 10 minutes.",
                      "summary": "High error rate detected"
                    },
                    "expr": "sum(rate({app=\"foo\", env=\"production\", kubernetes_namespace_name=\"example-namespace\"} |= \"error\" [5m])) by (job)\n  /\nsum(rate({app=\"foo\", env=\"production\", kubernetes_namespace_name=\"example-namespace\"}[5m])) by (job)\n  \u003e 0.05\n",
                    "for": "10m",
                    "labels": {
                      "severity": "warning"
                    }
                  },
                  {
                    "alert": "HttpCredentialsLeaked",
                    "annotations": {
                      "description": "Application {{ $labels.job }} in pod {{ $labels.pod }} is leaking HTTP basic auth credentials in logs.",
                      "summary": "HTTP credentials leaked in logs"
                    },
                    "expr": "sum by (cluster, job, pod) (count_over_time({kubernetes_namespace_name=\"example-namespace\"} |~ \"http(s?)://(\\\\w+):(\\\\w+)@\" [5m]) \u003e 0)",
                    "for": "10m",
                    "labels": {
                      "severity": "critical"
                    }
                  }
                ]
              }
            ],
            "tenantID": "application"
          }
        },
        {
          "apiVersion": "loki.grafana.com/v1",
          "kind": "LokiStack",
          "metadata": {
            "name": "lokistack-sample"
          },
          "spec": {
            "size": "1x.small",
            "storage": {
              "secret": {
                "name": "test"
              }
            },
            "storageClassName": "standard"
          }
        },
        {
          "apiVersion": "loki.grafana.com/v1",
          "kind": "RecordingRule",
          "metadata": {
            "name": "recordingrule-sample"
          },
          "spec": {
            "groups": [
              {
                "interval": "10m",
                "name": "recording-rules-group",
                "rules": [
                  {
                    "expr": "sum(rate({container=\"myservice\"}[10m]))\n",
                    "record": "myservice:requests:rate10m"
                  },
                  {
                    "expr": "sum(rate({container=\"otherservice\"}[1m]))\n",
                    "record": "otherservice:requests:rate1m"
                  }
                ]
              }
            ],
            "tenantID": "test-tenant"
          }
        },
        {
          "apiVersion": "loki.grafana.com/v1",
          "kind": "RulerConfig",
          "metadata": {
            "name": "rulerconfig-sample"
          },
          "spec": {
            "alertmanager": {
              "discovery": {
                "enableSRV": true,
                "refreshInterval": "1m"
              },
              "enableV2": true,
              "endpoints": [
                "http://alertmanager-host1.mycompany.org",
                "http://alertmanager-host2.mycompany.org"
              ],
              "externalLabels": {
                "environment": "production",
                "region": "us-east-2"
              },
              "externalUrl": "http://www.mycompany.org/alerts",
              "notificationQueue": {
                "capacity": 1000,
                "forGracePeriod": "10m",
                "forOutageTolerance": "1h",
                "resendDelay": "1m",
                "timeout": "30s"
              }
            },
            "evaluationInterval": "1m",
            "pollInterval": "1m",
            "remoteWrite": {
              "client": {
                "authorization": "basic",
                "authorizationSecretName": "my-secret-resource",
                "name": "remote-write-log-metrics",
                "proxyUrl": "http://proxy-host.mycompany.org",
                "relabelConfigs": [
                  {
                    "action": "replace",
                    "regex": "ALERTS.*",
                    "replacement": "$1",
                    "separator": "",
                    "sourceLabels": [
                      "labelc",
                      "labeld"
                    ],
                    "targetLabel": "labelnew"
                  }
                ],
                "timeout": "30s",
                "url": "http://remote-write-host.mycompany.org"
              },
              "enabled": true,
              "refreshPeriod": "10s"
            }
          }
        }
      ]
    capabilities: Full Lifecycle
    categories: OpenShift Optional, Logging & Tracing
    certified: "false"
    containerImage: docker.io/grafana/loki-operator:0.8.0
<<<<<<< HEAD
    createdAt: "2025-09-04T13:11:48Z"
=======
    createdAt: "2025-07-31T09:49:48Z"
>>>>>>> 8e6c0186
    description: The Community Loki Operator provides Kubernetes native deployment
      and management of Loki and related logging components.
    operators.operatorframework.io/builder: operator-sdk-unknown
    operators.operatorframework.io/project_layout: go.kubebuilder.io/v4
    repository: https://github.com/grafana/loki/tree/main/operator
    support: Grafana Loki SIG Operator
  labels:
    operatorframework.io/arch.amd64: supported
    operatorframework.io/arch.arm64: supported
  name: loki-operator.v0.8.0
  namespace: placeholder
spec:
  apiservicedefinitions: {}
  customresourcedefinitions:
    owned:
    - description: AlertingRule is the Schema for the alertingrules API
      displayName: AlertingRule
      kind: AlertingRule
      name: alertingrules.loki.grafana.com
      resources:
      - kind: LokiStack
        name: ""
        version: v1
      specDescriptors:
      - description: List of groups for alerting rules.
        displayName: Groups
        path: groups
      - description: |-
          Interval defines the time interval between evaluation of the given
          alerting rule.
        displayName: Evaluation Interval
        path: groups[0].interval
      - description: Limit defines the number of alerts an alerting rule can produce.
          0 is no limit.
        displayName: Limit of firing alerts
        path: groups[0].limit
        x-descriptors:
        - urn:alm:descriptor:com.tectonic.ui:number
      - description: Name of the alerting rule group. Must be unique within all alerting
          rules.
        displayName: Name
        path: groups[0].name
      - description: Rules defines a list of alerting rules
        displayName: Rules
        path: groups[0].rules
      - description: The name of the alert. Must be a valid label value.
        displayName: Name
        path: groups[0].rules[0].alert
      - description: Annotations to add to each alert.
        displayName: Annotations
        path: groups[0].rules[0].annotations
      - description: |-
          The LogQL expression to evaluate. Every evaluation cycle this is
          evaluated at the current time, and all resultant time series become
          pending/firing alerts.
        displayName: LogQL Expression
        path: groups[0].rules[0].expr
      - description: |-
          Alerts are considered firing once they have been returned for this long.
          Alerts which have not yet fired for long enough are considered pending.
        displayName: Firing Threshold
        path: groups[0].rules[0].for
      - description: Labels to add to each alert.
        displayName: Labels
        path: groups[0].rules[0].labels
      - description: TenantID of tenant where the alerting rules are evaluated in.
        displayName: Tenant ID
        path: tenantID
      statusDescriptors:
      - description: Conditions of the AlertingRule generation health.
        displayName: Conditions
        path: conditions
        x-descriptors:
        - urn:alm:descriptor:io.kubernetes.conditions
      version: v1
    - description: LokiStack is the Schema for the lokistacks API
      displayName: LokiStack
      kind: LokiStack
      name: lokistacks.loki.grafana.com
      resources:
      - kind: ConfigMap
        name: ""
        version: v1
      - kind: Deployment
        name: ""
        version: v1
      - kind: Ingress
        name: ""
        version: v1
      - kind: PersistentVolumeClaims
        name: ""
        version: v1
      - kind: Route
        name: ""
        version: v1
      - kind: Service
        name: ""
        version: v1
      - kind: ServiceAccount
        name: ""
        version: v1
      - kind: ServiceMonitor
        name: ""
        version: v1
      - kind: StatefulSet
        name: ""
        version: v1
      specDescriptors:
      - description: HashRing defines the spec for the distributed hash ring configuration.
        displayName: Hash Ring
        path: hashRing
        x-descriptors:
        - urn:alm:descriptor:com.tectonic.ui:advanced
      - description: MemberList configuration spec
        displayName: Memberlist Config
        path: hashRing.memberlist
      - description: |-
          EnableIPv6 enables IPv6 support for the memberlist based hash ring.


          Currently this also forces the instanceAddrType to podIP to avoid local address lookup
          for the memberlist.
        displayName: Enable IPv6
        path: hashRing.memberlist.enableIPv6
        x-descriptors:
        - urn:alm:descriptor:com.tectonic.ui:booleanSwitch
      - description: |-
          InstanceAddrType defines the type of address to use to advertise to the ring.
          Defaults to the first address from any private network interfaces of the current pod.
          Alternatively the public pod IP can be used in case private networks (RFC 1918 and RFC 6598)
          are not available.
        displayName: Instance Address
        path: hashRing.memberlist.instanceAddrType
        x-descriptors:
        - urn:alm:descriptor:com.tectonic.ui:select:default
        - urn:alm:descriptor:com.tectonic.ui:select:podIP
      - description: Type of hash ring implementation that should be used
        displayName: Type
        path: hashRing.type
        x-descriptors:
        - urn:alm:descriptor:com.tectonic.ui:select:memberlist
      - description: Limits defines the limits to be applied to log stream processing.
        displayName: Rate Limiting
        path: limits
        x-descriptors:
        - urn:alm:descriptor:com.tectonic.ui:advanced
      - description: Global defines the limits applied globally across the cluster.
        displayName: Global Limits
        path: limits.global
      - description: |-
          IngestionBurstSize defines the local rate-limited sample size per
          distributor replica. It should be set to the set at least to the
          maximum logs size expected in a single push request.
        displayName: Ingestion Burst Size (in MB)
        path: limits.global.ingestion.ingestionBurstSize
        x-descriptors:
        - urn:alm:descriptor:com.tectonic.ui:number
      - description: IngestionRate defines the sample size per second. Units MB.
        displayName: Ingestion Rate (in MB)
        path: limits.global.ingestion.ingestionRate
        x-descriptors:
        - urn:alm:descriptor:com.tectonic.ui:number
      - description: |-
          MaxGlobalStreamsPerTenant defines the maximum number of active streams
          per tenant, across the cluster.
        displayName: Max Global Streams per  Tenant
        path: limits.global.ingestion.maxGlobalStreamsPerTenant
        x-descriptors:
        - urn:alm:descriptor:com.tectonic.ui:number
      - description: |-
          MaxLabelNameLength defines the maximum number of characters allowed
          for label keys in log streams.
        displayName: Max Label Name Length
        path: limits.global.ingestion.maxLabelNameLength
        x-descriptors:
        - urn:alm:descriptor:com.tectonic.ui:number
      - description: |-
          MaxLabelNamesPerSeries defines the maximum number of label names per series
          in each log stream.
        displayName: Max Labels Names per Series
        path: limits.global.ingestion.maxLabelNamesPerSeries
        x-descriptors:
        - urn:alm:descriptor:com.tectonic.ui:number
      - description: |-
          MaxLabelValueLength defines the maximum number of characters allowed
          for label values in log streams.
        displayName: Max Label Value Length
        path: limits.global.ingestion.maxLabelValueLength
        x-descriptors:
        - urn:alm:descriptor:com.tectonic.ui:number
      - description: MaxLineSize defines the maximum line size on ingestion path.
          Units in Bytes.
        displayName: Max Line Size
        path: limits.global.ingestion.maxLineSize
        x-descriptors:
        - urn:alm:descriptor:com.tectonic.ui:number
      - description: |-
          PerStreamDesiredRate defines the desired ingestion rate per second that LokiStack should
          target applying automatic stream sharding. Units MB.
        displayName: Per Stream Desired Rate (in MB)
        path: limits.global.ingestion.perStreamDesiredRate
        x-descriptors:
        - urn:alm:descriptor:com.tectonic.ui:number
      - description: PerStreamRateLimit defines the maximum byte rate per second per
          stream. Units MB.
        displayName: Maximum byte rate per second per stream (in MB)
        path: limits.global.ingestion.perStreamRateLimit
        x-descriptors:
        - urn:alm:descriptor:com.tectonic.ui:number
      - description: PerStreamRateLimitBurst defines the maximum burst bytes per stream.
          Units MB.
        displayName: Maximum burst bytes per stream (in MB)
        path: limits.global.ingestion.perStreamRateLimitBurst
        x-descriptors:
        - urn:alm:descriptor:com.tectonic.ui:number
      - description: Drop configures which attributes are dropped from the log entry.
        displayName: Dropped Attributes
        path: limits.global.otlp.drop
      - description: LogAttributes lists the names of log attributes that should be
          included in structured metadata.
        displayName: Log Attributes
        path: limits.global.otlp.drop.logAttributes
      - description: Name contains either a verbatim name of an attribute or a regular
          expression matching many attributes.
        displayName: Name
        path: limits.global.otlp.drop.logAttributes[0].name
      - description: If Regex is true, then Name is treated as a regular expression
          instead of as a verbatim attribute name.
        displayName: Treat name as regular expression
        path: limits.global.otlp.drop.logAttributes[0].regex
      - description: ResourceAttributes lists the names of resource attributes that
          should be included in structured metadata.
        displayName: Resource Attributes
        path: limits.global.otlp.drop.resourceAttributes
      - description: Name contains either a verbatim name of an attribute or a regular
          expression matching many attributes.
        displayName: Name
        path: limits.global.otlp.drop.resourceAttributes[0].name
      - description: If Regex is true, then Name is treated as a regular expression
          instead of as a verbatim attribute name.
        displayName: Treat name as regular expression
        path: limits.global.otlp.drop.resourceAttributes[0].regex
      - description: ScopeAttributes lists the names of scope attributes that should
          be included in structured metadata.
        displayName: Scope Attributes
        path: limits.global.otlp.drop.scopeAttributes
      - description: Name contains either a verbatim name of an attribute or a regular
          expression matching many attributes.
        displayName: Name
        path: limits.global.otlp.drop.scopeAttributes[0].name
      - description: If Regex is true, then Name is treated as a regular expression
          instead of as a verbatim attribute name.
        displayName: Treat name as regular expression
        path: limits.global.otlp.drop.scopeAttributes[0].regex
      - description: StreamLabels configures which resource attributes are converted
          to Loki stream labels.
        displayName: Stream Labels
        path: limits.global.otlp.streamLabels
      - description: ResourceAttributes lists the names of the resource attributes
          that should be converted into Loki stream labels.
        displayName: Resource Attributes
        path: limits.global.otlp.streamLabels.resourceAttributes
      - description: Name contains either a verbatim name of an attribute or a regular
          expression matching many attributes.
        displayName: Name
        path: limits.global.otlp.streamLabels.resourceAttributes[0].name
      - description: If Regex is true, then Name is treated as a regular expression
          instead of as a verbatim attribute name.
        displayName: Treat name as regular expression
        path: limits.global.otlp.streamLabels.resourceAttributes[0].regex
      - description: CardinalityLimit defines the cardinality limit for index queries.
        displayName: Cardinality Limit
        path: limits.global.queries.cardinalityLimit
        x-descriptors:
        - urn:alm:descriptor:com.tectonic.ui:number
      - description: |-
          MaxChunksPerQuery defines the maximum number of chunks
          that can be fetched by a single query.
        displayName: Max Chunk per Query
        path: limits.global.queries.maxChunksPerQuery
        x-descriptors:
        - urn:alm:descriptor:com.tectonic.ui:number
      - description: |-
          MaxEntriesLimitPerQuery defines the maximum number of log entries
          that will be returned for a query.
        displayName: Max Entries Limit per Query
        path: limits.global.queries.maxEntriesLimitPerQuery
        x-descriptors:
        - urn:alm:descriptor:com.tectonic.ui:number
      - description: |-
          MaxQuerySeries defines the maximum of unique series
          that is returned by a metric query.
        displayName: Max Query Series
        path: limits.global.queries.maxQuerySeries
        x-descriptors:
        - urn:alm:descriptor:com.tectonic.ui:number
      - description: MaxVolumeSeries defines the maximum number of aggregated series
          in a log-volume response
        displayName: Max Volume Series
        path: limits.global.queries.maxVolumeSeries
        x-descriptors:
        - urn:alm:descriptor:com.tectonic.ui:number
      - description: Timeout when querying ingesters or storage during the execution
          of a query request.
        displayName: Query Timeout
        path: limits.global.queries.queryTimeout
      - description: Tenants defines the limits applied per tenant.
        displayName: Limits per Tenant
        path: limits.tenants
      - description: |-
          IngestionBurstSize defines the local rate-limited sample size per
          distributor replica. It should be set to the set at least to the
          maximum logs size expected in a single push request.
        displayName: Ingestion Burst Size (in MB)
        path: limits.tenants.ingestion.ingestionBurstSize
        x-descriptors:
        - urn:alm:descriptor:com.tectonic.ui:number
      - description: IngestionRate defines the sample size per second. Units MB.
        displayName: Ingestion Rate (in MB)
        path: limits.tenants.ingestion.ingestionRate
        x-descriptors:
        - urn:alm:descriptor:com.tectonic.ui:number
      - description: |-
          MaxGlobalStreamsPerTenant defines the maximum number of active streams
          per tenant, across the cluster.
        displayName: Max Global Streams per  Tenant
        path: limits.tenants.ingestion.maxGlobalStreamsPerTenant
        x-descriptors:
        - urn:alm:descriptor:com.tectonic.ui:number
      - description: |-
          MaxLabelNameLength defines the maximum number of characters allowed
          for label keys in log streams.
        displayName: Max Label Name Length
        path: limits.tenants.ingestion.maxLabelNameLength
        x-descriptors:
        - urn:alm:descriptor:com.tectonic.ui:number
      - description: |-
          MaxLabelNamesPerSeries defines the maximum number of label names per series
          in each log stream.
        displayName: Max Labels Names per Series
        path: limits.tenants.ingestion.maxLabelNamesPerSeries
        x-descriptors:
        - urn:alm:descriptor:com.tectonic.ui:number
      - description: |-
          MaxLabelValueLength defines the maximum number of characters allowed
          for label values in log streams.
        displayName: Max Label Value Length
        path: limits.tenants.ingestion.maxLabelValueLength
        x-descriptors:
        - urn:alm:descriptor:com.tectonic.ui:number
      - description: MaxLineSize defines the maximum line size on ingestion path.
          Units in Bytes.
        displayName: Max Line Size
        path: limits.tenants.ingestion.maxLineSize
        x-descriptors:
        - urn:alm:descriptor:com.tectonic.ui:number
      - description: |-
          PerStreamDesiredRate defines the desired ingestion rate per second that LokiStack should
          target applying automatic stream sharding. Units MB.
        displayName: Per Stream Desired Rate (in MB)
        path: limits.tenants.ingestion.perStreamDesiredRate
        x-descriptors:
        - urn:alm:descriptor:com.tectonic.ui:number
      - description: PerStreamRateLimit defines the maximum byte rate per second per
          stream. Units MB.
        displayName: Maximum byte rate per second per stream (in MB)
        path: limits.tenants.ingestion.perStreamRateLimit
        x-descriptors:
        - urn:alm:descriptor:com.tectonic.ui:number
      - description: PerStreamRateLimitBurst defines the maximum burst bytes per stream.
          Units MB.
        displayName: Maximum burst bytes per stream (in MB)
        path: limits.tenants.ingestion.perStreamRateLimitBurst
        x-descriptors:
        - urn:alm:descriptor:com.tectonic.ui:number
      - description: Drop configures which attributes are dropped from the log entry.
        displayName: Dropped Attributes
        path: limits.tenants.otlp.drop
      - description: LogAttributes lists the names of log attributes that should be
          included in structured metadata.
        displayName: Log Attributes
        path: limits.tenants.otlp.drop.logAttributes
      - description: Name contains either a verbatim name of an attribute or a regular
          expression matching many attributes.
        displayName: Name
        path: limits.tenants.otlp.drop.logAttributes[0].name
      - description: If Regex is true, then Name is treated as a regular expression
          instead of as a verbatim attribute name.
        displayName: Treat name as regular expression
        path: limits.tenants.otlp.drop.logAttributes[0].regex
      - description: ResourceAttributes lists the names of resource attributes that
          should be included in structured metadata.
        displayName: Resource Attributes
        path: limits.tenants.otlp.drop.resourceAttributes
      - description: Name contains either a verbatim name of an attribute or a regular
          expression matching many attributes.
        displayName: Name
        path: limits.tenants.otlp.drop.resourceAttributes[0].name
      - description: If Regex is true, then Name is treated as a regular expression
          instead of as a verbatim attribute name.
        displayName: Treat name as regular expression
        path: limits.tenants.otlp.drop.resourceAttributes[0].regex
      - description: ScopeAttributes lists the names of scope attributes that should
          be included in structured metadata.
        displayName: Scope Attributes
        path: limits.tenants.otlp.drop.scopeAttributes
      - description: Name contains either a verbatim name of an attribute or a regular
          expression matching many attributes.
        displayName: Name
        path: limits.tenants.otlp.drop.scopeAttributes[0].name
      - description: If Regex is true, then Name is treated as a regular expression
          instead of as a verbatim attribute name.
        displayName: Treat name as regular expression
        path: limits.tenants.otlp.drop.scopeAttributes[0].regex
      - description: StreamLabels configures which resource attributes are converted
          to Loki stream labels.
        displayName: Stream Labels
        path: limits.tenants.otlp.streamLabels
      - description: ResourceAttributes lists the names of the resource attributes
          that should be converted into Loki stream labels.
        displayName: Resource Attributes
        path: limits.tenants.otlp.streamLabels.resourceAttributes
      - description: Name contains either a verbatim name of an attribute or a regular
          expression matching many attributes.
        displayName: Name
        path: limits.tenants.otlp.streamLabels.resourceAttributes[0].name
      - description: If Regex is true, then Name is treated as a regular expression
          instead of as a verbatim attribute name.
        displayName: Treat name as regular expression
        path: limits.tenants.otlp.streamLabels.resourceAttributes[0].regex
      - description: Blocked defines the list of rules to block matching queries.
        displayName: Blocked
        path: limits.tenants.queries.blocked
      - description: Hash is a 32-bit FNV-1 hash of the query string.
        displayName: Query Hash
        path: limits.tenants.queries.blocked[0].hash
        x-descriptors:
        - urn:alm:descriptor:com.tectonic.ui:number
      - description: Pattern defines the pattern matching the queries to be blocked.
        displayName: Query Pattern
        path: limits.tenants.queries.blocked[0].pattern
      - description: Regex defines if the pattern is a regular expression. If false
          the pattern will be used only for exact matches.
        displayName: Regex
        path: limits.tenants.queries.blocked[0].regex
        x-descriptors:
        - urn:alm:descriptor:com.tectonic.ui:booleanSwitch
      - description: Types defines the list of query types that should be considered
          for blocking.
        displayName: Query Types
        path: limits.tenants.queries.blocked[0].types
      - description: CardinalityLimit defines the cardinality limit for index queries.
        displayName: Cardinality Limit
        path: limits.tenants.queries.cardinalityLimit
        x-descriptors:
        - urn:alm:descriptor:com.tectonic.ui:number
      - description: |-
          MaxChunksPerQuery defines the maximum number of chunks
          that can be fetched by a single query.
        displayName: Max Chunk per Query
        path: limits.tenants.queries.maxChunksPerQuery
        x-descriptors:
        - urn:alm:descriptor:com.tectonic.ui:number
      - description: |-
          MaxEntriesLimitPerQuery defines the maximum number of log entries
          that will be returned for a query.
        displayName: Max Entries Limit per Query
        path: limits.tenants.queries.maxEntriesLimitPerQuery
        x-descriptors:
        - urn:alm:descriptor:com.tectonic.ui:number
      - description: |-
          MaxQuerySeries defines the maximum of unique series
          that is returned by a metric query.
        displayName: Max Query Series
        path: limits.tenants.queries.maxQuerySeries
        x-descriptors:
        - urn:alm:descriptor:com.tectonic.ui:number
      - description: MaxVolumeSeries defines the maximum number of aggregated series
          in a log-volume response
        displayName: Max Volume Series
        path: limits.tenants.queries.maxVolumeSeries
        x-descriptors:
        - urn:alm:descriptor:com.tectonic.ui:number
      - description: Timeout when querying ingesters or storage during the execution
          of a query request.
        displayName: Query Timeout
        path: limits.tenants.queries.queryTimeout
      - description: |-
          ManagementState defines if the CR should be managed by the operator or not.
          Default is managed.
        displayName: Management State
        path: managementState
        x-descriptors:
        - urn:alm:descriptor:com.tectonic.ui:select:Managed
        - urn:alm:descriptor:com.tectonic.ui:select:Unmanaged
      - description: Proxy defines the spec for the object proxy to configure cluster
          proxy information.
        displayName: Cluster Proxy
        path: proxy
      - description: HTTPProxy configures the HTTP_PROXY/http_proxy env variable.
        displayName: HTTPProxy
        path: proxy.httpProxy
      - description: HTTPSProxy configures the HTTPS_PROXY/https_proxy env variable.
        displayName: HTTPSProxy
        path: proxy.httpsProxy
      - description: NoProxy configures the NO_PROXY/no_proxy env variable.
        displayName: NoProxy
        path: proxy.noProxy
      - description: Replication defines the configuration for Loki data replication.
        displayName: Replication Spec
        path: replication
      - description: Factor defines the policy for log stream replication.
        displayName: Replication Factor
        path: replication.factor
        x-descriptors:
        - urn:alm:descriptor:com.tectonic.ui:number
      - description: |-
          Zones defines an array of ZoneSpec that the scheduler will try to satisfy.
          IMPORTANT: Make sure that the replication factor defined is less than or equal to the number of available zones.
        displayName: Zones Spec
        path: replication.zones
      - description: MaxSkew describes the maximum degree to which Pods can be unevenly
          distributed.
        displayName: Max Skew
        path: replication.zones[0].maxSkew
        x-descriptors:
        - urn:alm:descriptor:com.tectonic.ui:number
      - description: TopologyKey is the key that defines a topology in the Nodes'
          labels.
        displayName: Topology Key
        path: replication.zones[0].topologyKey
      - description: |-
          Deprecated: Please use replication.factor instead. This field will be removed in future versions of this CRD.
          ReplicationFactor defines the policy for log stream replication.
        displayName: Replication Factor
        path: replicationFactor
        x-descriptors:
        - urn:alm:descriptor:com.tectonic.ui:number
      - description: Rules defines the spec for the ruler component.
        displayName: Rules
        path: rules
        x-descriptors:
        - urn:alm:descriptor:com.tectonic.ui:advanced
      - description: Enabled defines a flag to enable/disable the ruler component
        displayName: Enable
        path: rules.enabled
        x-descriptors:
        - urn:alm:descriptor:com.tectonic.ui:booleanSwitch
      - description: |-
          Namespaces to be selected for PrometheusRules discovery. If unspecified, only
          the same namespace as the LokiStack object is in is used.
        displayName: Namespace Selector
        path: rules.namespaceSelector
      - description: |-
          A selector to select which LokiRules to mount for loading alerting/recording
          rules from.
        displayName: Selector
        path: rules.selector
      - description: Size defines one of the support Loki deployment scale out sizes.
        displayName: LokiStack Size
        path: size
        x-descriptors:
        - urn:alm:descriptor:com.tectonic.ui:select:1x.pico
        - urn:alm:descriptor:com.tectonic.ui:select:1x.extra-small
        - urn:alm:descriptor:com.tectonic.ui:select:1x.small
        - urn:alm:descriptor:com.tectonic.ui:select:1x.medium
      - description: Storage defines the spec for the object storage endpoint to store
          logs.
        displayName: Object Storage
        path: storage
      - description: Version for writing and reading logs.
        displayName: Version
        path: storage.schemas[0].version
        x-descriptors:
        - urn:alm:descriptor:com.tectonic.ui:select:v11
        - urn:alm:descriptor:com.tectonic.ui:select:v12
        - urn:alm:descriptor:com.tectonic.ui:select:v13
      - description: Name of a secret in the namespace configured for object storage
          secrets.
        displayName: Object Storage Secret Name
        path: storage.secret.name
        x-descriptors:
        - urn:alm:descriptor:io.kubernetes:Secret
      - description: Type of object storage that should be used
        displayName: Object Storage Secret Type
        path: storage.secret.type
        x-descriptors:
        - urn:alm:descriptor:com.tectonic.ui:select:azure
        - urn:alm:descriptor:com.tectonic.ui:select:gcs
        - urn:alm:descriptor:com.tectonic.ui:select:s3
        - urn:alm:descriptor:com.tectonic.ui:select:swift
        - urn:alm:descriptor:com.tectonic.ui:select:alibabacloud
      - description: TLS configuration for reaching the object storage endpoint.
        displayName: TLS Config
        path: storage.tls
      - description: |-
          Key is the data key of a ConfigMap containing a CA certificate.
          It needs to be in the same namespace as the LokiStack custom resource.
          If empty, it defaults to "service-ca.crt".
        displayName: CA ConfigMap Key
        path: storage.tls.caKey
      - description: |-
          CA is the name of a ConfigMap containing a CA certificate.
          It needs to be in the same namespace as the LokiStack custom resource.
        displayName: CA ConfigMap Name
        path: storage.tls.caName
        x-descriptors:
        - urn:alm:descriptor:io.kubernetes:ConfigMap
      - description: Storage class name defines the storage class for ingester/querier
          PVCs.
        displayName: Storage Class Name
        path: storageClassName
        x-descriptors:
        - urn:alm:descriptor:io.kubernetes:StorageClass
      - description: Template defines the resource/limits/tolerations/nodeselectors
          per component.
        displayName: Node Placement
        path: template
        x-descriptors:
        - urn:alm:descriptor:com.tectonic.ui:advanced
      - description: Compactor defines the compaction component spec.
        displayName: Compactor pods
        path: template.compactor
      - description: |-
          PodAntiAffinity defines the pod anti affinity scheduling rules to schedule pods
          of a component.
        displayName: PodAntiAffinity
        path: template.compactor.podAntiAffinity
        x-descriptors:
        - urn:alm:descriptor:com.tectonic.ui:podAntiAffinity
      - description: Replicas defines the number of replica pods of the component.
        displayName: Replicas
        path: template.compactor.replicas
        x-descriptors:
        - urn:alm:descriptor:com.tectonic.ui:hidden
      - description: Distributor defines the distributor component spec.
        displayName: Distributor pods
        path: template.distributor
      - description: |-
          PodAntiAffinity defines the pod anti affinity scheduling rules to schedule pods
          of a component.
        displayName: PodAntiAffinity
        path: template.distributor.podAntiAffinity
        x-descriptors:
        - urn:alm:descriptor:com.tectonic.ui:podAntiAffinity
      - description: Replicas defines the number of replica pods of the component.
        displayName: Replicas
        path: template.distributor.replicas
        x-descriptors:
        - urn:alm:descriptor:com.tectonic.ui:hidden
      - description: Gateway defines the lokistack gateway component spec.
        displayName: Gateway pods
        path: template.gateway
      - description: |-
          PodAntiAffinity defines the pod anti affinity scheduling rules to schedule pods
          of a component.
        displayName: PodAntiAffinity
        path: template.gateway.podAntiAffinity
        x-descriptors:
        - urn:alm:descriptor:com.tectonic.ui:podAntiAffinity
      - description: Replicas defines the number of replica pods of the component.
        displayName: Replicas
        path: template.gateway.replicas
        x-descriptors:
        - urn:alm:descriptor:com.tectonic.ui:hidden
      - description: IndexGateway defines the index gateway component spec.
        displayName: Index Gateway pods
        path: template.indexGateway
      - description: |-
          PodAntiAffinity defines the pod anti affinity scheduling rules to schedule pods
          of a component.
        displayName: PodAntiAffinity
        path: template.indexGateway.podAntiAffinity
        x-descriptors:
        - urn:alm:descriptor:com.tectonic.ui:podAntiAffinity
      - description: Replicas defines the number of replica pods of the component.
        displayName: Replicas
        path: template.indexGateway.replicas
        x-descriptors:
        - urn:alm:descriptor:com.tectonic.ui:hidden
      - description: Ingester defines the ingester component spec.
        displayName: Ingester pods
        path: template.ingester
      - description: |-
          PodAntiAffinity defines the pod anti affinity scheduling rules to schedule pods
          of a component.
        displayName: PodAntiAffinity
        path: template.ingester.podAntiAffinity
        x-descriptors:
        - urn:alm:descriptor:com.tectonic.ui:podAntiAffinity
      - description: Replicas defines the number of replica pods of the component.
        displayName: Replicas
        path: template.ingester.replicas
        x-descriptors:
        - urn:alm:descriptor:com.tectonic.ui:hidden
      - description: Querier defines the querier component spec.
        displayName: Querier pods
        path: template.querier
      - description: |-
          PodAntiAffinity defines the pod anti affinity scheduling rules to schedule pods
          of a component.
        displayName: PodAntiAffinity
        path: template.querier.podAntiAffinity
        x-descriptors:
        - urn:alm:descriptor:com.tectonic.ui:podAntiAffinity
      - description: Replicas defines the number of replica pods of the component.
        displayName: Replicas
        path: template.querier.replicas
        x-descriptors:
        - urn:alm:descriptor:com.tectonic.ui:hidden
      - description: QueryFrontend defines the query frontend component spec.
        displayName: Query Frontend pods
        path: template.queryFrontend
      - description: |-
          PodAntiAffinity defines the pod anti affinity scheduling rules to schedule pods
          of a component.
        displayName: PodAntiAffinity
        path: template.queryFrontend.podAntiAffinity
        x-descriptors:
        - urn:alm:descriptor:com.tectonic.ui:podAntiAffinity
      - description: Replicas defines the number of replica pods of the component.
        displayName: Replicas
        path: template.queryFrontend.replicas
        x-descriptors:
        - urn:alm:descriptor:com.tectonic.ui:hidden
      - description: Ruler defines the ruler component spec.
        displayName: Ruler pods
        path: template.ruler
      - description: |-
          PodAntiAffinity defines the pod anti affinity scheduling rules to schedule pods
          of a component.
        displayName: PodAntiAffinity
        path: template.ruler.podAntiAffinity
        x-descriptors:
        - urn:alm:descriptor:com.tectonic.ui:podAntiAffinity
      - description: Replicas defines the number of replica pods of the component.
        displayName: Replicas
        path: template.ruler.replicas
        x-descriptors:
        - urn:alm:descriptor:com.tectonic.ui:hidden
      - description: |-
          When UseRequestsAsLimits is true, the operand Pods are configured to have resource limits equal to the resource
          requests. This imposes a hard limit on resource usage of the LokiStack, but limits its ability to react to load
          spikes, whether on the ingestion or query side.


          Note: This is currently a tech-preview feature.
        displayName: Use resource requests as limits
        path: template.useRequestsAsLimits
        x-descriptors:
        - urn:alm:descriptor:com.tectonic.ui:booleanSwitch
      - description: Tenants defines the per-tenant authentication and authorization
          spec for the lokistack-gateway component.
        displayName: Tenants Configuration
        path: tenants
      - description: Authentication defines the lokistack-gateway component authentication
          configuration spec per tenant.
        displayName: Authentication
        path: tenants.authentication
      - description: TLSConfig defines the spec for the mTLS tenant's authentication.
        displayName: mTLS Configuration
        path: tenants.authentication[0].mTLS
      - description: CA defines the spec for the custom CA for tenant's authentication.
        displayName: CA ConfigMap
        path: tenants.authentication[0].mTLS.ca
      - description: |-
          Key is the data key of a ConfigMap containing a CA certificate.
          It needs to be in the same namespace as the LokiStack custom resource.
          If empty, it defaults to "service-ca.crt".
        displayName: CA ConfigMap Key
        path: tenants.authentication[0].mTLS.ca.caKey
      - description: |-
          CA is the name of a ConfigMap containing a CA certificate.
          It needs to be in the same namespace as the LokiStack custom resource.
        displayName: CA ConfigMap Name
        path: tenants.authentication[0].mTLS.ca.caName
        x-descriptors:
        - urn:alm:descriptor:io.kubernetes:ConfigMap
      - description: OIDC defines the spec for the OIDC tenant's authentication.
        displayName: OIDC Configuration
        path: tenants.authentication[0].oidc
      - description: IssuerCA defines the spec for the issuer CA for tenant's authentication.
        displayName: IssuerCA ConfigMap
        path: tenants.authentication[0].oidc.issuerCA
      - description: |-
          Key is the data key of a ConfigMap containing a CA certificate.
          It needs to be in the same namespace as the LokiStack custom resource.
          If empty, it defaults to "service-ca.crt".
        displayName: CA ConfigMap Key
        path: tenants.authentication[0].oidc.issuerCA.caKey
      - description: |-
          CA is the name of a ConfigMap containing a CA certificate.
          It needs to be in the same namespace as the LokiStack custom resource.
        displayName: CA ConfigMap Name
        path: tenants.authentication[0].oidc.issuerCA.caName
        x-descriptors:
        - urn:alm:descriptor:io.kubernetes:ConfigMap
      - description: IssuerURL defines the URL for issuer.
        displayName: Issuer URL
        path: tenants.authentication[0].oidc.issuerURL
      - description: RedirectURL defines the URL for redirect.
        displayName: Redirect URL
        path: tenants.authentication[0].oidc.redirectURL
      - description: Secret defines the spec for the clientID and clientSecret for
          tenant's authentication.
        displayName: Tenant Secret
        path: tenants.authentication[0].oidc.secret
      - description: Name of a secret in the namespace configured for tenant secrets.
        displayName: Tenant Secret Name
        path: tenants.authentication[0].oidc.secret.name
        x-descriptors:
        - urn:alm:descriptor:io.kubernetes:Secret
      - description: TenantID defines the id of the tenant.
        displayName: Tenant ID
        path: tenants.authentication[0].tenantId
      - description: TenantName defines the name of the tenant.
        displayName: Tenant Name
        path: tenants.authentication[0].tenantName
      - description: Authorization defines the lokistack-gateway component authorization
          configuration spec per tenant.
        displayName: Authorization
        path: tenants.authorization
      - description: OPA defines the spec for the third-party endpoint for tenant's
          authorization.
        displayName: OPA Configuration
        path: tenants.authorization.opa
      - description: URL defines the third-party endpoint for authorization.
        displayName: OpenPolicyAgent URL
        path: tenants.authorization.opa.url
      - description: RoleBindings defines configuration to bind a set of roles to
          a set of subjects.
        displayName: Static Role Bindings
        path: tenants.authorization.roleBindings
      - description: Roles defines a set of permissions to interact with a tenant.
        displayName: Static Roles
        path: tenants.authorization.roles
      - description: Mode defines the mode in which lokistack-gateway component will
          be configured.
        displayName: Mode
        path: tenants.mode
        x-descriptors:
        - urn:alm:descriptor:com.tectonic.ui:select:static
        - urn:alm:descriptor:com.tectonic.ui:select:dynamic
        - urn:alm:descriptor:com.tectonic.ui:select:openshift-logging
        - urn:alm:descriptor:com.tectonic.ui:select:openshift-network
      - description: Openshift defines the configuration specific to Openshift modes.
        displayName: Openshift
        path: tenants.openshift
      - description: |-
          AdminGroups defines a list of groups, whose members are considered to have admin-privileges by the Loki Operator.
          Setting this to an empty array disables admin groups.


          By default the following groups are considered admin-groups:
           - system:cluster-admins
           - cluster-admin
           - dedicated-admin
        displayName: Admin Groups
        path: tenants.openshift.adminGroups
      - description: OTLP contains settings for ingesting data using OTLP in the OpenShift
          tenancy mode.
        displayName: OpenTelemetry Protocol
        path: tenants.openshift.otlp
      - description: |-
          DisableRecommendedAttributes can be used to reduce the number of attributes used as stream labels.


          Enabling this setting removes the "recommended attributes" from the stream labels. This requires an update
          to queries that relied on these attributes as stream labels, as they will no longer be indexed as such.


          The recommended attributes are:


           - k8s.container.name
           - k8s.cronjob.name
           - k8s.daemonset.name
           - k8s.deployment.name
           - k8s.job.name
           - k8s.node.name
           - k8s.pod.name
           - k8s.statefulset.name
           - kubernetes.container_name
           - kubernetes.host
           - kubernetes.pod_name
           - service.name


          This option is supposed to be combined with a custom attribute configuration listing the stream labels that
          should continue to exist.


          See also: https://github.com/rhobs/observability-data-model/blob/main/cluster-logging.md#attributes
        displayName: Disable recommended OTLP attributes
        path: tenants.openshift.otlp.disableRecommendedAttributes
      statusDescriptors:
      - description: Distributor is a map to the per pod status of the distributor
          deployment
        displayName: Distributor
        path: components.distributor
        x-descriptors:
        - urn:alm:descriptor:com.tectonic.ui:podStatuses
      - description: Ingester is a map to the per pod status of the ingester statefulset
        displayName: Ingester
        path: components.ingester
        x-descriptors:
        - urn:alm:descriptor:com.tectonic.ui:podStatuses
      - description: Querier is a map to the per pod status of the querier deployment
        displayName: Querier
        path: components.querier
        x-descriptors:
        - urn:alm:descriptor:com.tectonic.ui:podStatuses
      - description: QueryFrontend is a map to the per pod status of the query frontend
          deployment
        displayName: Query Frontend
        path: components.queryFrontend
        x-descriptors:
        - urn:alm:descriptor:com.tectonic.ui:podStatuses
      - description: Compactor is a map to the pod status of the compactor pod.
        displayName: Compactor
        path: components.compactor
        x-descriptors:
        - urn:alm:descriptor:com.tectonic.ui:podStatuses
      - description: Gateway is a map to the per pod status of the lokistack gateway
          deployment.
        displayName: Gateway
        path: components.gateway
        x-descriptors:
        - urn:alm:descriptor:com.tectonic.ui:podStatuses
      - description: IndexGateway is a map to the per pod status of the index gateway
          statefulset
        displayName: IndexGateway
        path: components.indexGateway
        x-descriptors:
        - urn:alm:descriptor:com.tectonic.ui:podStatuses
      - description: Ruler is a map to the per pod status of the lokistack ruler statefulset.
        displayName: Ruler
        path: components.ruler
        x-descriptors:
        - urn:alm:descriptor:com.tectonic.ui:podStatuses
      - description: Conditions of the Loki deployment health.
        displayName: Conditions
        path: conditions
        x-descriptors:
        - urn:alm:descriptor:io.kubernetes.conditions
      version: v1
    - description: RecordingRule is the Schema for the recordingrules API
      displayName: RecordingRule
      kind: RecordingRule
      name: recordingrules.loki.grafana.com
      resources:
      - kind: LokiStack
        name: ""
        version: v1
      specDescriptors:
      - description: List of groups for recording rules.
        displayName: Groups
        path: groups
      - description: |-
          Interval defines the time interval between evaluation of the given
          recoding rule.
        displayName: Evaluation Interval
        path: groups[0].interval
      - description: Limit defines the number of series a recording rule can produce.
          0 is no limit.
        displayName: Limit of produced series
        path: groups[0].limit
        x-descriptors:
        - urn:alm:descriptor:com.tectonic.ui:number
      - description: Name of the recording rule group. Must be unique within all recording
          rules.
        displayName: Name
        path: groups[0].name
      - description: Rules defines a list of recording rules
        displayName: Rules
        path: groups[0].rules
      - description: |-
          The LogQL expression to evaluate. Every evaluation cycle this is
          evaluated at the current time, and all resultant time series become
          pending/firing alerts.
        displayName: LogQL Expression
        path: groups[0].rules[0].expr
      - description: Labels to add to each recording rule.
        displayName: Labels
        path: groups[0].rules[0].labels
      - description: The name of the time series to output to. Must be a valid metric
          name.
        displayName: Metric Name
        path: groups[0].rules[0].record
      - description: TenantID of tenant where the recording rules are evaluated in.
        displayName: Tenant ID
        path: tenantID
      statusDescriptors:
      - description: Conditions of the RecordingRule generation health.
        displayName: Conditions
        path: conditions
        x-descriptors:
        - urn:alm:descriptor:io.kubernetes.conditions
      version: v1
    - description: RulerConfig is the Schema for the rulerconfigs API
      displayName: RulerConfig
      kind: RulerConfig
      name: rulerconfigs.loki.grafana.com
      resources:
      - kind: LokiStack
        name: ""
        version: v1
      specDescriptors:
      - description: Defines alert manager configuration to notify on firing alerts.
        displayName: Alert Manager Configuration
        path: alertmanager
        x-descriptors:
        - urn:alm:descriptor:com.tectonic.ui:advanced
      - description: Client configuration for reaching the alertmanager endpoint.
        displayName: TLS Config
        path: alertmanager.client
      - description: Basic authentication configuration for reaching the alertmanager
          endpoints.
        displayName: Basic Authentication
        path: alertmanager.client.basicAuth
        x-descriptors:
        - urn:alm:descriptor:com.tectonic.ui:advanced
      - description: The subject's password for the basic authentication configuration.
        displayName: Password
        path: alertmanager.client.basicAuth.password
      - description: The subject's username for the basic authentication configuration.
        displayName: Username
        path: alertmanager.client.basicAuth.username
      - description: Header authentication configuration for reaching the alertmanager
          endpoints.
        displayName: Header Authentication
        path: alertmanager.client.headerAuth
        x-descriptors:
        - urn:alm:descriptor:com.tectonic.ui:advanced
      - description: The credentials for the header authentication configuration.
        displayName: Credentials
        path: alertmanager.client.headerAuth.credentials
      - description: The credentials file for the Header authentication configuration.
          It is mutually exclusive with `credentials`.
        displayName: Credentials File
        path: alertmanager.client.headerAuth.credentialsFile
      - description: The authentication type for the header authentication configuration.
        displayName: Type
        path: alertmanager.client.headerAuth.type
      - description: TLS configuration for reaching the alertmanager endpoints.
        displayName: TLS
        path: alertmanager.client.tls
        x-descriptors:
        - urn:alm:descriptor:com.tectonic.ui:advanced
      - description: The CA certificate file path for the TLS configuration.
        displayName: CA Path
        path: alertmanager.client.tls.caPath
      - description: The client-side certificate file path for the TLS configuration.
        displayName: Cert Path
        path: alertmanager.client.tls.certPath
      - description: Skip validating server certificate.
        displayName: Skip validating server certificate
        path: alertmanager.client.tls.insecureSkipVerify
      - description: The client-side key file path for the TLS configuration.
        displayName: Key Path
        path: alertmanager.client.tls.keyPath
      - description: The server name to validate in the alertmanager server certificates.
        displayName: Server Name
        path: alertmanager.client.tls.serverName
      - description: Defines the configuration for DNS-based discovery of AlertManager
          hosts.
        displayName: DNS Discovery
        path: alertmanager.discovery
        x-descriptors:
        - urn:alm:descriptor:com.tectonic.ui:advanced
      - description: Use DNS SRV records to discover Alertmanager hosts.
        displayName: Enable SRV
        path: alertmanager.discovery.enableSRV
      - description: How long to wait between refreshing DNS resolutions of Alertmanager
          hosts.
        displayName: Refresh Interval
        path: alertmanager.discovery.refreshInterval
      - description: If enabled, then requests to Alertmanager use the v2 API.
        displayName: Enable AlertManager V2 API
        path: alertmanager.enableV2
        x-descriptors:
        - urn:alm:descriptor:com.tectonic.ui:booleanSwitch
      - description: |-
          List of AlertManager URLs to send notifications to. Each Alertmanager URL is treated as
          a separate group in the configuration. Multiple Alertmanagers in HA per group can be
          supported by using DNS resolution (See EnableDNSDiscovery).
        displayName: AlertManager Endpoints
        path: alertmanager.endpoints
      - description: Additional labels to add to all alerts.
        displayName: Extra Alert Labels
        path: alertmanager.externalLabels
      - description: URL for alerts return path.
        displayName: Alert External URL
        path: alertmanager.externalUrl
      - description: Defines the configuration for the notification queue to AlertManager
          hosts.
        displayName: Notification Queue
        path: alertmanager.notificationQueue
        x-descriptors:
        - urn:alm:descriptor:com.tectonic.ui:advanced
      - description: Capacity of the queue for notifications to be sent to the Alertmanager.
        displayName: Notification Queue Capacity
        path: alertmanager.notificationQueue.capacity
        x-descriptors:
        - urn:alm:descriptor:com.tectonic.ui:number
      - description: |-
          Minimum duration between alert and restored "for" state. This is maintained
          only for alerts with configured "for" time greater than the grace period.
        displayName: Firing Grace Period
        path: alertmanager.notificationQueue.forGracePeriod
      - description: Max time to tolerate outage for restoring "for" state of alert.
        displayName: Outage Tolerance
        path: alertmanager.notificationQueue.forOutageTolerance
      - description: Minimum amount of time to wait before resending an alert to Alertmanager.
        displayName: Resend Delay
        path: alertmanager.notificationQueue.resendDelay
      - description: HTTP timeout duration when sending notifications to the Alertmanager.
        displayName: Timeout
        path: alertmanager.notificationQueue.timeout
      - description: List of alert relabel configurations.
        displayName: Alert Relabel Configuration
        path: alertmanager.relabelConfigs
      - description: Action to perform based on regex matching. Default is 'replace'
        displayName: Action
        path: alertmanager.relabelConfigs[0].action
        x-descriptors:
        - urn:alm:descriptor:com.tectonic.ui:select:drop
        - urn:alm:descriptor:com.tectonic.ui:select:hashmod
        - urn:alm:descriptor:com.tectonic.ui:select:keep
        - urn:alm:descriptor:com.tectonic.ui:select:labeldrop
        - urn:alm:descriptor:com.tectonic.ui:select:labelkeep
        - urn:alm:descriptor:com.tectonic.ui:select:labelmap
        - urn:alm:descriptor:com.tectonic.ui:select:replace
      - description: Modulus to take of the hash of the source label values.
        displayName: Modulus
        path: alertmanager.relabelConfigs[0].modulus
      - description: Regular expression against which the extracted value is matched.
          Default is '(.*)'
        displayName: Regex
        path: alertmanager.relabelConfigs[0].regex
      - description: |-
          Replacement value against which a regex replace is performed if the
          regular expression matches. Regex capture groups are available. Default is '$1'
        displayName: Replacement
        path: alertmanager.relabelConfigs[0].replacement
      - description: Separator placed between concatenated source label values. default
          is ';'.
        displayName: Separator
        path: alertmanager.relabelConfigs[0].separator
      - description: |-
          The source labels select values from existing labels. Their content is concatenated
          using the configured separator and matched against the configured regular expression
          for the replace, keep, and drop actions.
        displayName: Source Labels
        path: alertmanager.relabelConfigs[0].sourceLabels
      - description: |-
          Label to which the resulting value is written in a replace action.
          It is mandatory for replace actions. Regex capture groups are available.
        displayName: Target Label
        path: alertmanager.relabelConfigs[0].targetLabel
      - description: Interval on how frequently to evaluate rules.
        displayName: Evaluation Interval
        path: evaluationInterval
      - description: Overrides defines the config overrides to be applied per-tenant.
        displayName: Rate Limiting
        path: overrides
        x-descriptors:
        - urn:alm:descriptor:com.tectonic.ui:advanced
      - description: Client configuration for reaching the alertmanager endpoint.
        displayName: TLS Config
        path: overrides.alertmanager.client
      - description: Basic authentication configuration for reaching the alertmanager
          endpoints.
        displayName: Basic Authentication
        path: overrides.alertmanager.client.basicAuth
        x-descriptors:
        - urn:alm:descriptor:com.tectonic.ui:advanced
      - description: The subject's password for the basic authentication configuration.
        displayName: Password
        path: overrides.alertmanager.client.basicAuth.password
      - description: The subject's username for the basic authentication configuration.
        displayName: Username
        path: overrides.alertmanager.client.basicAuth.username
      - description: Header authentication configuration for reaching the alertmanager
          endpoints.
        displayName: Header Authentication
        path: overrides.alertmanager.client.headerAuth
        x-descriptors:
        - urn:alm:descriptor:com.tectonic.ui:advanced
      - description: The credentials for the header authentication configuration.
        displayName: Credentials
        path: overrides.alertmanager.client.headerAuth.credentials
      - description: The credentials file for the Header authentication configuration.
          It is mutually exclusive with `credentials`.
        displayName: Credentials File
        path: overrides.alertmanager.client.headerAuth.credentialsFile
      - description: The authentication type for the header authentication configuration.
        displayName: Type
        path: overrides.alertmanager.client.headerAuth.type
      - description: TLS configuration for reaching the alertmanager endpoints.
        displayName: TLS
        path: overrides.alertmanager.client.tls
        x-descriptors:
        - urn:alm:descriptor:com.tectonic.ui:advanced
      - description: The CA certificate file path for the TLS configuration.
        displayName: CA Path
        path: overrides.alertmanager.client.tls.caPath
      - description: The client-side certificate file path for the TLS configuration.
        displayName: Cert Path
        path: overrides.alertmanager.client.tls.certPath
      - description: Skip validating server certificate.
        displayName: Skip validating server certificate
        path: overrides.alertmanager.client.tls.insecureSkipVerify
      - description: The client-side key file path for the TLS configuration.
        displayName: Key Path
        path: overrides.alertmanager.client.tls.keyPath
      - description: The server name to validate in the alertmanager server certificates.
        displayName: Server Name
        path: overrides.alertmanager.client.tls.serverName
      - description: Defines the configuration for DNS-based discovery of AlertManager
          hosts.
        displayName: DNS Discovery
        path: overrides.alertmanager.discovery
        x-descriptors:
        - urn:alm:descriptor:com.tectonic.ui:advanced
      - description: Use DNS SRV records to discover Alertmanager hosts.
        displayName: Enable SRV
        path: overrides.alertmanager.discovery.enableSRV
      - description: How long to wait between refreshing DNS resolutions of Alertmanager
          hosts.
        displayName: Refresh Interval
        path: overrides.alertmanager.discovery.refreshInterval
      - description: If enabled, then requests to Alertmanager use the v2 API.
        displayName: Enable AlertManager V2 API
        path: overrides.alertmanager.enableV2
        x-descriptors:
        - urn:alm:descriptor:com.tectonic.ui:booleanSwitch
      - description: |-
          List of AlertManager URLs to send notifications to. Each Alertmanager URL is treated as
          a separate group in the configuration. Multiple Alertmanagers in HA per group can be
          supported by using DNS resolution (See EnableDNSDiscovery).
        displayName: AlertManager Endpoints
        path: overrides.alertmanager.endpoints
      - description: Additional labels to add to all alerts.
        displayName: Extra Alert Labels
        path: overrides.alertmanager.externalLabels
      - description: URL for alerts return path.
        displayName: Alert External URL
        path: overrides.alertmanager.externalUrl
      - description: Defines the configuration for the notification queue to AlertManager
          hosts.
        displayName: Notification Queue
        path: overrides.alertmanager.notificationQueue
        x-descriptors:
        - urn:alm:descriptor:com.tectonic.ui:advanced
      - description: Capacity of the queue for notifications to be sent to the Alertmanager.
        displayName: Notification Queue Capacity
        path: overrides.alertmanager.notificationQueue.capacity
        x-descriptors:
        - urn:alm:descriptor:com.tectonic.ui:number
      - description: |-
          Minimum duration between alert and restored "for" state. This is maintained
          only for alerts with configured "for" time greater than the grace period.
        displayName: Firing Grace Period
        path: overrides.alertmanager.notificationQueue.forGracePeriod
      - description: Max time to tolerate outage for restoring "for" state of alert.
        displayName: Outage Tolerance
        path: overrides.alertmanager.notificationQueue.forOutageTolerance
      - description: Minimum amount of time to wait before resending an alert to Alertmanager.
        displayName: Resend Delay
        path: overrides.alertmanager.notificationQueue.resendDelay
      - description: HTTP timeout duration when sending notifications to the Alertmanager.
        displayName: Timeout
        path: overrides.alertmanager.notificationQueue.timeout
      - description: List of alert relabel configurations.
        displayName: Alert Relabel Configuration
        path: overrides.alertmanager.relabelConfigs
      - description: Action to perform based on regex matching. Default is 'replace'
        displayName: Action
        path: overrides.alertmanager.relabelConfigs[0].action
        x-descriptors:
        - urn:alm:descriptor:com.tectonic.ui:select:drop
        - urn:alm:descriptor:com.tectonic.ui:select:hashmod
        - urn:alm:descriptor:com.tectonic.ui:select:keep
        - urn:alm:descriptor:com.tectonic.ui:select:labeldrop
        - urn:alm:descriptor:com.tectonic.ui:select:labelkeep
        - urn:alm:descriptor:com.tectonic.ui:select:labelmap
        - urn:alm:descriptor:com.tectonic.ui:select:replace
      - description: Modulus to take of the hash of the source label values.
        displayName: Modulus
        path: overrides.alertmanager.relabelConfigs[0].modulus
      - description: Regular expression against which the extracted value is matched.
          Default is '(.*)'
        displayName: Regex
        path: overrides.alertmanager.relabelConfigs[0].regex
      - description: |-
          Replacement value against which a regex replace is performed if the
          regular expression matches. Regex capture groups are available. Default is '$1'
        displayName: Replacement
        path: overrides.alertmanager.relabelConfigs[0].replacement
      - description: Separator placed between concatenated source label values. default
          is ';'.
        displayName: Separator
        path: overrides.alertmanager.relabelConfigs[0].separator
      - description: |-
          The source labels select values from existing labels. Their content is concatenated
          using the configured separator and matched against the configured regular expression
          for the replace, keep, and drop actions.
        displayName: Source Labels
        path: overrides.alertmanager.relabelConfigs[0].sourceLabels
      - description: |-
          Label to which the resulting value is written in a replace action.
          It is mandatory for replace actions. Regex capture groups are available.
        displayName: Target Label
        path: overrides.alertmanager.relabelConfigs[0].targetLabel
      - description: Interval on how frequently to poll for new rule definitions.
        displayName: Poll Interval
        path: pollInterval
      - description: Defines a remote write endpoint to write recording rule metrics.
        displayName: Remote Write Configuration
        path: remoteWrite
        x-descriptors:
        - urn:alm:descriptor:com.tectonic.ui:advanced
      - description: Defines the configuration for remote write client.
        displayName: Client
        path: remoteWrite.client
        x-descriptors:
        - urn:alm:descriptor:com.tectonic.ui:advanced
      - description: Type of authorzation to use to access the remote write endpoint
        displayName: Authorization Type
        path: remoteWrite.client.authorization
        x-descriptors:
        - urn:alm:descriptor:com.tectonic.ui:select:basic
        - urn:alm:descriptor:com.tectonic.ui:select:header
      - description: Name of a secret in the namespace configured for authorization
          secrets.
        displayName: Authorization Secret Name
        path: remoteWrite.client.authorizationSecretName
        x-descriptors:
        - urn:alm:descriptor:io.kubernetes:Secret
      - description: Configure whether HTTP requests follow HTTP 3xx redirects.
        displayName: Follow HTTP Redirects
        path: remoteWrite.client.followRedirects
        x-descriptors:
        - urn:alm:descriptor:com.tectonic.ui:booleanSwitch
      - description: Name of the remote write config, which if specified must be unique
          among remote write configs.
        displayName: Name
        path: remoteWrite.client.name
      - description: Optional proxy URL.
        displayName: HTTP Proxy URL
        path: remoteWrite.client.proxyUrl
      - description: List of remote write relabel configurations.
        displayName: Metric Relabel Configuration
        path: remoteWrite.client.relabelConfigs
      - description: Action to perform based on regex matching. Default is 'replace'
        displayName: Action
        path: remoteWrite.client.relabelConfigs[0].action
        x-descriptors:
        - urn:alm:descriptor:com.tectonic.ui:select:drop
        - urn:alm:descriptor:com.tectonic.ui:select:hashmod
        - urn:alm:descriptor:com.tectonic.ui:select:keep
        - urn:alm:descriptor:com.tectonic.ui:select:labeldrop
        - urn:alm:descriptor:com.tectonic.ui:select:labelkeep
        - urn:alm:descriptor:com.tectonic.ui:select:labelmap
        - urn:alm:descriptor:com.tectonic.ui:select:replace
      - description: Modulus to take of the hash of the source label values.
        displayName: Modulus
        path: remoteWrite.client.relabelConfigs[0].modulus
      - description: Regular expression against which the extracted value is matched.
          Default is '(.*)'
        displayName: Regex
        path: remoteWrite.client.relabelConfigs[0].regex
      - description: |-
          Replacement value against which a regex replace is performed if the
          regular expression matches. Regex capture groups are available. Default is '$1'
        displayName: Replacement
        path: remoteWrite.client.relabelConfigs[0].replacement
      - description: Separator placed between concatenated source label values. default
          is ';'.
        displayName: Separator
        path: remoteWrite.client.relabelConfigs[0].separator
      - description: |-
          The source labels select values from existing labels. Their content is concatenated
          using the configured separator and matched against the configured regular expression
          for the replace, keep, and drop actions.
        displayName: Source Labels
        path: remoteWrite.client.relabelConfigs[0].sourceLabels
      - description: |-
          Label to which the resulting value is written in a replace action.
          It is mandatory for replace actions. Regex capture groups are available.
        displayName: Target Label
        path: remoteWrite.client.relabelConfigs[0].targetLabel
      - description: Timeout for requests to the remote write endpoint.
        displayName: Remote Write Timeout
        path: remoteWrite.client.timeout
      - description: The URL of the endpoint to send samples to.
        displayName: Endpoint
        path: remoteWrite.client.url
      - description: Enable remote-write functionality.
        displayName: Enabled
        path: remoteWrite.enabled
        x-descriptors:
        - urn:alm:descriptor:com.tectonic.ui:booleanSwitch
      - description: Defines the configuration for remote write client queue.
        displayName: Client Queue
        path: remoteWrite.queue
        x-descriptors:
        - urn:alm:descriptor:com.tectonic.ui:advanced
      - description: Maximum time a sample will wait in buffer.
        displayName: Batch Send Deadline
        path: remoteWrite.queue.batchSendDeadline
      - description: Number of samples to buffer per shard before we block reading
          of more
        displayName: Queue Capacity
        path: remoteWrite.queue.capacity
        x-descriptors:
        - urn:alm:descriptor:com.tectonic.ui:number
      - description: Maximum retry delay.
        displayName: Max BackOff Period
        path: remoteWrite.queue.maxBackOffPeriod
      - description: Maximum number of samples per send.
        displayName: Maximum Shards per Send
        path: remoteWrite.queue.maxSamplesPerSend
        x-descriptors:
        - urn:alm:descriptor:com.tectonic.ui:number
      - description: Maximum number of shards, i.e. amount of concurrency.
        displayName: Maximum Shards
        path: remoteWrite.queue.maxShards
        x-descriptors:
        - urn:alm:descriptor:com.tectonic.ui:number
      - description: Initial retry delay. Gets doubled for every retry.
        displayName: Min BackOff Period
        path: remoteWrite.queue.minBackOffPeriod
      - description: Minimum number of shards, i.e. amount of concurrency.
        displayName: Minimum Shards
        path: remoteWrite.queue.minShards
        x-descriptors:
        - urn:alm:descriptor:com.tectonic.ui:number
      - description: Minimum period to wait between refreshing remote-write reconfigurations.
        displayName: Min Refresh Period
        path: remoteWrite.refreshPeriod
      statusDescriptors:
      - description: Conditions of the RulerConfig health.
        displayName: Conditions
        path: conditions
        x-descriptors:
        - urn:alm:descriptor:io.kubernetes.conditions
      version: v1
  description: |-
    The Community Loki Operator provides Kubernetes native deployment and management of Loki and related logging components.
    The purpose of this project is to simplify and automate the configuration of a Loki based logging stack for Kubernetes clusters.

    ### Operator features

    The Loki operator includes, but is not limited to, the following features:

    * Kubernetes Custom Resources: Use Kubernetes custom resources to deploy and manage Loki, Alerting rules, Recording rules, and related components.
    * Simplified Deployment Configuration: Configure the fundamentals of Loki like tenants, limits, replication factor and storage from a native Kubernetes resource.
    ### Feature Gates

    The Loki Operator Bundle provides a set of feature gates that enable/disable specific feature depending on the target Kubernetes distribution. The following feature gates are enabled by default:
    * `lokiStackGateway`: Enables reconciling the reverse-proxy lokistack-gateway component for multi-tenant authentication/authorization traffic control to Loki.
    * `runtimeSeccompProfile`: Enables the restricted seccomp profile on all Lokistack components.
    * `lokiStackWebhook`: Enables the LokiStack CR validation and conversion webhooks.
    * `alertingRuleWebhook`: Enables the AlertingRule CR validation webhook.
    * `recordingRuleWebhook`: Enables the RecordingRule CR validation webhook.
    * `rulerConfigWebhook`: Enables the RulerConfig CR validation webhook.

    ### Before you start

    1. Ensure that [cert-manager](https://operatorhub.io/operator/cert-manager) is installed first.
    2. Ensure that the appropriate object storage solution, that will be used by Loki, is avaliable and configured.
  displayName: Community Loki Operator
  icon:
  - base64data: PD94bWwgdmVyc2lvbj0iMS4wIiBlbmNvZGluZz0iVVRGLTgiIHN0YW5kYWxvbmU9Im5vIj8+CjwhLS0gQ3JlYXRlZCB3aXRoIElua3NjYXBlIChodHRwOi8vd3d3Lmlua3NjYXBlLm9yZy8pIC0tPgoKPHN2ZwogICB2ZXJzaW9uPSIxLjEiCiAgIGlkPSJzdmc0OCIKICAgd2lkdGg9IjUwMCIKICAgaGVpZ2h0PSI1MDAiCiAgIHZpZXdCb3g9IjAgMCA1MDAgNTAwIgogICB4bWxuczp4bGluaz0iaHR0cDovL3d3dy53My5vcmcvMTk5OS94bGluayIKICAgeG1sbnM9Imh0dHA6Ly93d3cudzMub3JnLzIwMDAvc3ZnIgogICB4bWxuczpzdmc9Imh0dHA6Ly93d3cudzMub3JnLzIwMDAvc3ZnIj4KICA8ZGVmcwogICAgIGlkPSJkZWZzNTIiIC8+CiAgPGcKICAgICBpZD0iZzU0Ij4KICAgIDxpbWFnZQogICAgICAgd2lkdGg9IjUwMCIKICAgICAgIGhlaWdodD0iNTAwIgogICAgICAgcHJlc2VydmVBc3BlY3RSYXRpbz0ibm9uZSIKICAgICAgIHhsaW5rOmhyZWY9ImRhdGE6aW1hZ2UvcG5nO2Jhc2U2NCxpVkJPUncwS0dnb0FBQUFOU1VoRVVnQUFBZlFBQUFIMENBWUFBQURMMXQrS0FBQUFHWFJGV0hSVGIyWjBkMkZ5WlFCQlpHOWlaU0JKCmJXRm5aVkpsWVdSNWNjbGxQQUFBVFpGSlJFRlVlTnJzdlZtWEpGZDVyNS9oNVpzZXFpdS9RVVUzZzRhejdDcXc0ZXBBaHppMmJ3eTIKN0FVY3c4RWdiREZQRWtJQ2dhQUZDQ1NRckFFRUVraEdBbXlNRFFaaDRadkRvQ2p3alptVUNldW8xUzJwbGYwTmFxN0xPaEUxZE9VUQp3OTc3M1c4TW1jK3pWcUx6LzdzNk1pSWpjei83amZqRnU0TU9URFVyYi93ZllmS2Y3eWV2cjNlLzlmL3U1Uk1CQUFCb3Q5aVgrQlFBCkFBQUFBQUFBQUFBQUFBQUFBQUFBQUFBQUFBQUFBQUFBQUFBQUFNQ0FnSStnR2F4ZWUyWDZuSGo2V3R6LzcvTDh3MC9keWljREFBQW0KL0Q0ZlFTUGtIVEhOQWdBQWhENmQ4cWF6R3dBQUdFTXRxQ3Z5SjRXZjlzbjVoNTRhOEdrQ0FFQVp2OGRIb01QOHcwLzFkZ1UrL0xLSApLaDBBQUJCNkErZ0ovejFDQndBQWhONXFvZTlWOWFmNUNBRUF3QVJDY2JyMGplVk5oUTRBQUZUb0xhclFnNHhYUHQzVmQxd1o4akVDCkFBQkNyNUg1aDU2S3JZTnhrMzlQbFE0QUFBaTlrVlc2WGJXTzBBRUFBS0UzUnVoMmw5cUhJUmdIQUFDbEVJclRKakFNeHVWRGhRNEEKQUZUb2phblEzU0VZQndBQUNMMXU1ci95Vk94WTJRKy9xTklCQUFDaE43NUtMNysvanRBQkFBQ2hOMHJvYnVFNGduRUFBRkFJb2JncQpJQmdIQUFCVTZGTldvYnZSWFgwbndUZ0FBRURvdFRML29DUVl0M1B3b2tvSEFBQ0UzdmdxZlZUZWU2L096dkJmSUhRQUFFRG9qUko2CnVieXpJQmdIQUFDNUVJcXJpbUNIWUJ3QUFGQ2hUMVdGN2taMzlWMVhoSHlNQUFDQTBHdGsvb0d6c1h0MTM2RmpIQUFBRk1JbDkrcXIKOUtWU2VlZVQvdHZIZk96STZyVlhSdnZiVzB4ZS9mbUhuN3FYMHdNQWdOREJSZWlCOWI5M0NzYU55WHNwWXgvU3F3Y0lIUUFBb1lNUgp0aDNqSEhxNkc4ZzdpNGlUQXdEUWRzVkFaYXkrKzRwVW5FOEl6OFRKK1MrZEhZeEpQRXorODMxaDlmK1MrWWVlNm5HV0FBRGFDYUc0CkNwbi84bjR3em0yQmx0d3FmZjdocHdhN2dUbTM3UmxYL3dBQWdORGhzSEtXVnNGNTRvMkYyMTNrNUFBQUlIUXdSeXIwMDk2Mk8zcVYKZ0FvZEFLREZFSXFySHZ1T2NZRlJoZDYzMkVZV0VhY0dBSUFLSFh4VjZPWDMxN3VyNzgzc0dOZXoyRWJtKzY2KzQwcXFkQUFBaEE0bQp6SDlwcUdPY2V6aHVNaGlYSnRRdDVKM3p2Z2dkQUFDaGd6RnBNRTcyd0tCNU1NNXUwa0F3RGdBQW9ZTUZPc0c0ZzRtQysrTnJWT2dBCkFDMkZVRnc5MUJPTUt5ZmkxQUFBVUtHRHJ3cmRKQmozdnBKZ25PMWtZZisxK2s2Q2NRQUFDQjJNbUw5ZktSajNGWVBXcmVYdmg5QUIKQUJBNldGVEYrc0U0dDhrQ3dUZ0FBSVFPRnVnSDQveE9GQUFBb01FUWlxc1B0d0JiK1RQakJPTUFBS2pRb1ZFVmV2RWw4KzdxK3owRQo0M2EzdXpQeVduM1hGVlRwQUFBSUhVeVkvK0pRTUs1YzNua3luZ3pHUFZnUWpNdVFkNmV6ay9XWENCMEFBS0dEUlhVc2JkZWFINHd6CmwzY1dCT01BQUJBNldOQ3prSGNXT2NHNG5aNkZ2S25RQVFDbUFFSng5ZEpYZW5STkZvd0xDTVlCQUZDaGc0MDRwWSt1ZFZjL0lBekcKNVZ3TldIMDN3VGdBQUlRT1JzemZOeGFNYzVzVVRBYmpIamdydlpTZnVWMEFBRURva0krMG1sN0srZHZZS2pVLytiY0U0d0FBRURxSQpoUzROeGhWTkZNeTJUWVVPQU5BaUNNWGxzSHJ0N3FwalMvdVZhdnJmS0hsZE5mL3dVN0hudDlJTnhybHZPK0piQUFDQTBLZEIzcDBNCklhYi8vLzBLM1Vjdzdyb3J3dmw3enc0OGI3ZXorcDRybHVhL2RMYkhOd1FBQUtHM1dkNVplTCt2bklnNFRvUXMzVXg2SENOQ1QwV2MKQ0ZreTBUallMa0lIQUVEb2paUDVyY2wvemhqS08wK2NHdlNzdHAyOWh2bGpHWDhaZDB3dW5RZlZUV0FBQUVDSDJRckZEU2UvM1FoWAozM1psVjBubytiSXREN0NaQitQc2VzWVRqQU1BUU9pTlJIYjVlRStBR3BMck84aTJYTHpCZnVET2Zuc0hSUHhFQUFBUWV1T1lmK2lwCmxjN1l2V2FIeXRpLzVBNFdhWEdudTNxOWg2VlVNMWg5THgzakFBQVFlbHVxZEx2SzJIOHc3aDRQSGVNeXF2VDUreDBUNnFPZkJVSUgKQUVEb0RjVDJNblJRbWVCNmxzZGh1bCt4NDVVSXRRa01BQUFnZEIvRUFybWxoS3Z2YUdrd3p1MGVQUlU2QUFCQ2J5UTlnZHcwSmVjYwpqQXVDOUxWVEhveHpJK0puQWdDQTBCdkgvRmVmV2tua05oQnV4ci9rRElOeCsvSWVlWFU2NmF2VFhidmg4dENxOGpkazlYM1RHNHhiCnZmYktLSGxkbDd3ZVNWNVBwdjl2aGdVQWFDT3oydm8xbFZ6b0lOMEQvQWZqN2o0YnIzN3dpZ2w1Nzh2YTVzckJ5R1JsL290bmU0bVEKWFk5emVMdXQ3eGlYeXJzejJpVndLZU9ZNll3SEFBaTlSYVNYdDYrMmxOcTQ0UHdYNmNGT1Q3aHQrNDV4WnBmaVd4ZU1NNVIzWmVjVwpBQUNoNjVBSzdveWwxSVlKVjk5NVpYZit3ZDNuMm4xZk9aQUlwU2dZRjFrZlo5QSt5ZTJML0FuQnVVWG9BTkJLWm5VOTlKNmdlNXJtCndOK1hsZmdsSGVQSzVKMGZ4b3RhYzJiVGZJVHczSzYrN2NxSW9RRUFFSG9MbVArS1JjZTRmSEZvRFBvOWkvZlBFbkIzN1VNR3dUaUgKSlAzcUI5b1JqSnQvNktuMHZLNDRuRSthNlFBQVFtOXRsVzQxMk8rTXZqbzczdThybi9pSHAyT0g2cm4weXNIOEY4NDI5WXBFUGVlVwpaam9BZ05DbmlyNkZ2S3NUWERCMk84RGZQZUJZdUdkdGt0eXkwMlNJQ2gwQUVIb3JpUzNrblVXNCtxNHJxdTBZWjhacEw5dXRydVd0CjdxVElyVXBINkFDQTBOc3o2S2VQaU8xSXQ5S2VZRnpSZHMycTJLaEZaMWVlR1hnSHdUZ0FRT2l0WVA2QnMrN0J1RU14YUF6NjhtRGMKalFYQk9FSEwyOVhyV2hLTSsrcFRhZEo5WllZeUF3QUFNMzNKM1V5ZXhRTDBINHk3U3lrWWQ5OVo2WnJyYlpPYy9hMkwwYytYWUJ3QQpJUFFXMFhlV3B2WlNxazBMeHJWUGNzdUNpUm9WT2dBZzlGWVJIQVRqT3E0QnFuRDFQUXJCdUtEbVlGeis4YmF6UW1mWldBQkE2TlBCCjZyVlhMaVd2cnBIZzdBZi81Z1hqT2hiQk9MdmpqUnAyWHJ2N3E2VjFNeWRGc252b25kVjNFb3dEZ1BZd2RiM2NVM2wzUmhmbE9CaVUKcjA5ZTl3Ny83ZnlYejY0a0ZmYWc0N0x5MnFqa1lyWHEwclNpSHFXN2R0UGw0WW5QUHoyWTJLN3dQdnJxOVZjc3pkOXp0bGZEZWUwTwpuYytEY3h2dUgvOWJrLzk5ZE9UY1B2alVJQkZ5R255MHU0SVM3SXhQakdLR0NRQkE2UFhKMjZiN2w5dFNxdVhiZGViRW5VL0hhemRlCmJpcnZvaXA5Uk9qejk1N3RKVUtXN3A3NlVxb2w4clk1QjczQ3F3ckJUdVhuRmdCZzVvV2VEUExoMkFBZldVcXU2REwwMVlKcVdETVkKWjcvdDBmdmRka3VwbW0xM1VlbmNYbU1vYjV0enUzenBXQU9ubmdQY1J3ZUExdENtZStqcDRQcElNc2hmdC92OHQzMEMzRDc1YlhaLwpPVng5YjAzQnVPTDljdy9HVmQ5RkxUMmZaNUxYMWNrcmRMajNIZVZVNEwzRERvRE8zemtBQUlUdVhYRFMrNy9aeTJLS0c2NTBxZ2pHCitRdnJpYlliQkR1UnlybVYvZnZPNnR1dlhIS2F2SlJNYUZiZmZVWEVNQUVBQ04waldzdGl6bi9wN01ydUd0clNDbE5yQXVPZTFPNnUKZlRpalk1ekZkaE41VDd4UzFtNjRmTW56dVpWMng4dWN3TXcvY0xiOE84UHo2QUNBMEd0QmExbE1hU1huUHhqM3VaeU9jWFpNU3U3dQo3SVI2bnJ3cnZDSVJPNXpQNGI4clA3ZDIyNk5qSEFBZ2RFWHNsOFUwV3pHcy9MbnZlbGJuY3I4VVhYQzhpYXhqQzNsbnNhaHlyUGJuCnM3enBUWkI4Wjl5MlI0VU9BQWhkamJKbUllNkRjK3hVR1I0U3JyNnZ4cVZVOC9mWHoxS3FWVlRvZ1ZyVEd6ckdBUUJDYnlEU3dUbHYKV1V6cC9XcXRnVjhxT2ZjckVzVVRoNmkyQ3IzNDNDNVpUd0pOdHZzZWduRUFnTkM5TXJJc3BzZnFjdjUrd1ZLcTVSV2lueXNTYmxMcQpybjJrWUNsVnQ2cC9sN1VQZVE3R2ZmVXA2ZTJGdk5CamVsNjloeWtCQUJDNnp5cmRiWUQyRTR5YkZKNy9ZTndkT3NHNEUvL3dkRTlRCjlXdGVrWWdkUHZkaDNNNnRlNWdTQUFDaEMxZ1dEdnIybDZITmhOZXFZTnpJU25OdUxLb2ZxNzluNzVjRjI5UTh0d0FBVk9nS2czNXMKdmIzUnZ3dFhQMEF3VGtRYWpKTmxHYUtjN2ZZYW1JOEFBSmh4b2NzYnJtUXZpMW5XaWE2K0tyMFp3YmpKOTR3YWN6WGlvTDFyOGxwOQoxeFYrT3NhTkhlL3Erd2pHQVFCQzkwcTZMR2JISmVSMGFaRGVIZmdudzFOZkdBckd1YmVCOVQvbyt3akczV3daakRNOC9yVWJQUWZqCkhqUUl4ZzNKTzZkUGUxYm9zZmc3VSs4dEZRQ0FHYTNRVFN1dUlHUHc3MXdhL0JjTDVlbU8vMkRjN1VyQnVMdWVibW9QKzloQzNqYm4KUUhxOEJPTUFBS0Vyc0d3aGJ4c1I5WjMzU1BmeEpyMWduSXpUL3E5SUtLMlFkdEF4enVPa0NBQUFvZnNjOU12bGJUTTRtd2t1djhvTApWNitib1dCY1VGRm13TzY0STIvSHlyUG9BSURRMVpFdnQ1bTlMR2JQUXBKVlZuSmF3YmhsbTg4czQvMldLaiszQnNlZG5Oc2xsZTIrCm4yQWNBQ0IwcnhndGkxaytVRStHcCs3YlgwcFY0OUVwMlFURUxSaDMrUGZkdFk5WkJPTXNKZ3RyTjEwZWVUNjMwdFhSc2p2R2ZYSG8KTytOeHV3QUFDRjJqa3JON2h0enZVcXFIK0EvR2ZkWWdHT2V3TU0ySk81OCtiS1ZyT2xtb1FuSUhUVy9jSnh2Mm9VZkpkZ0VBRUxwbwowRjkyYkFCVGRybFllZzlYUHhqbnQ5dVo5UEUxdlk1eDdvbjA0bHNNL3JjTEFJRFF2VmJvZG9PMVd6Q3VmUHZoNnZVS3dUaDV0N1BUCnJaSGNRY2M0ZHlMckNoMmhBd0JDcjFIb3NtZW84NWJGRkMvUjJ1azBKUDF0c2svTmxKeDBvWnpPNm51Vk9zWmRSekFPQUJDNlYrYS8KN0xnczV1aGdQUm1ldW5jb0dPZTdRcXhTY3BOQzZxN2Q0cmlVYXNuMjF6N2lPUmozcGJQaUxuYWQ3TkJqOFhlR2puRUFnTkJyck5JRgpWVnlub3hDTTAxcEs5VE5Ld2JqUFBXMCtNYko0WWtETThHcHdibGRnNkJnSEFBaTlSU3o3cnVMMk1idThYYVhneGljYTJzRTR1KzNyCkw2VnFQNm1pWXh3QUlQUldWZWc2dmNoamllQ0NvQk91M1hCNUE0SnhPK092MDRXU2MzLyt2cjdNUVA1NWlieE5GSGdXSFFBUXVqS0IKK0pueE5Ed1ZHVTBVOHVXZHZIWkdYdnV0YUN1VzNFN0dTMUNoMXk5MGNkZSsxZmNwZFl5N25tQWNBQ0IwcjVRdWkyazJZRStHcCs0WgpXa3JWVE41WmFBejZQUXQ1WngxM2QrM2psNFhlaEQ3ME9hN2Q3RGtZZC85WjZiS3htUk9OK1hzZE9zWlZNNEVCQUpqaENyMU1SckxHCktEMExlZHRzMTVrVHQ2WEJPR041NXgzM1pERHVEb05nbkVQZ3pnT3hjS0xSbW1WeUFRQVF1bEpqbEVUZ09zOTkrNTdBK0ZzOFJocTQKcXljWVp6bDVHZm5PT0Z5SjRENDZBQ0IwTGZRYW8waXJ3M0R0UThyQk9MZmpMZy9HTldjQzAzZWF2RWlXVXVWWmRBQkE2TFVodnYrYgpzeXltdERxc1JuTCt4TnU4WUp6SjVLWGtIS3grb0NBWVovWGt3dWp0bDdVYi9HWUdBQUJtWHVnankySjZGTytKZjNoNk5Cam5kaGxhClk5Q1hQcC9kWGZ1RXAyRGMyT2V4OWxIUHdiZ3ZuSlhlWHNnOHQvUDNuTjFiWmM1UTNudjVDYXAwQUVEbzFWYnBibXRkTDVaV2lHNzQKRDhaOStsenNJdHZTWU56dEpjRzR1aTVGRDNlTTgzc09laGJ5cnVUY0FnQWc5TEw3dis2WHh2dkMvV3BuTU01MmUyVVRvNnF2U0JnRQoyQkp4TDF2SW13b2RBQkI2WXl0MHM4RTVOdDZEN1BjTjEyNXNRREJ1Y3QrS2czRWVLMzhQOUFYN2t4SjVtU2lRZEFjQWhGNUpoUzY5Ck5KNkdweUxqUWQ5dTBsQ3Q1R1NYeHJVcS96b25hK21TcDNZZDR3emZaKzFEQk9NQUFLRjdwWFJaVExQS2EvSys4bDFQSHk2bDZ2Nm8KbU1hZ0wxMHhyTHQySmlNWUozOGtyclAyTWMvQnVQdk9paWRybmV6UTQ5NTNSbWN0QUFBQWhPNmxrbk9ydlB3dnBWcThYV2RPZk9wYwpMQlJjdHVRK1k3R1VhcldTaXgwbmFlV2h4NGFkV3dBQWhEN2UvY3ZmNVdMN1lGdzE5MXExbmh1WDNsdXVOaGdudThWQXh6Z0FRT2lOClEzNjUyQzBZVnk2VWNPMG1oV0NjUFAxOTJscHk5WFZSNnp0TzBnNklLcDRvQUFBZzlOb3ExaUIzV1V5M1VKWitKU2ROZi90OWRHMlgKM1FWczlEckdDVmo5b0orT2NlT3MzVWd3RGdBUXVsZEdsc1cwcTFTSEIvREorOHAzRGdYajNPV3BNZWhMMDkvZHRWc0xnbkZtOHU1awpMZUc2ZHN0bFhvOTMvcDZ6MHRzQTJlZjJycWNMTzhZWnZoZFZPZ0FnOUVxcWREdlpsUWZqR3JJUzJZbFBub3M5cEw4bnhIdml0cXhnCm5NWDY2M3BYSkdMSHlkVGVud1U3ZmtLUGsrOTFtbUVFQUJDNmI0WTd4cm5KYmlsbnUvMEdya1NXTHpsemNpUzMwN09RZDlibnJST00KTTVkM1ZqdFgrMkFjOTlFQkFLRTNxRUszbXhENFhVcjFrSER0STQwTXhwbExydTVtT2tGMlpzQ2lGM3RVZUc3ZDFnRFlXeWIzd3lybgpGZ0FBb1R1STdkSUF2dnBCeDZWVXk3ZmRycmFvR2xjNmhPZFdzSkRLTG1zM1hMNlU4Um4xQkdzQVVLVURBRUxYWUhkWnpLeGduTjI2CjE1UGhxYytOTGFYcXR1MUlkUUxqbU5SZSs5UmwyWklUc3ZaeHo4RzR1OCtLbjJMSTdBYjQrZjF6SytzWUZ6R1VBQUJDOTAxZ1hsM20KVkh5THhsV3IzYUR2UHhoMzZ6bTd0cWltNmU5UG44dWVHTm05UjMwZDQyenY3UWZpV3pWMGpBTUFoSzdBc29XOHM4Z1B4c21vTmhobgpQdmx3VDMrN3RkTDFjMFhDN2NxRXZCdGdkYmRUQUFCbVh1alNlNjErZzNIRDRhbWJsWUp4T2d1TXlGcnBCa3JCT0oyRmNtSmpnV2VqCkZYb0VBSmhkb1NmeWx0Ly92U0d6KzVlMFl0V3A1T1JYRHFLYzdmWXM1RjFWMWRvVGZFNjdyN1ViTDFmcEdFZVZEZ0FJM1RPWGxzVjAKcTZMencxTjNqQVhqM0FiL3FGR1MyMmY5MDVlWnJ4ZHVjZHhyWi93RzQwN2M5WFRQOFh3V2luYzM5QmpraEI3TnYwTVJ3d2tBSVBRcQpKV2NtcE1YU3F0VU4vOEc0VDV5ekVub1FUTDR5SmZlcGMzdHRVWnYzK0Zyc09zRW9PUWZTUng0SnhnRUFRbGRnV1ZCRkY0bElkbms3CnFEWVlseU52SGNsVk5JRlJYRld2TDd3aXdTVjNBRURvYW9PK08vSmdYTFlJd3JXUDZnVGpMT1J0Yzd6TGpwOS9mYXZNbGU5VGxQTi8KajRYMzBMVkNqd0FBTTEyaFMxdWk1aTJMS2I2dnJGSEpCVnJCT0hrUXNKNWdYTW41V0x2cDhpVXYzNW5KOTZWS0J3Q0U3cFBkWlRHTApnbkdPaTI2Y3VIMW9LVlgzQkhqVWlBbk1HT3UzR1FUakhDcll0VnM5QitQdWZOcHRuOHBDajdjWGRBTTAvdzVGRENrQWdOQzFKT2QrCkdkWCt2cklrY0NkZzd1UG5kTllMLytSWU1NNE5qVWYxWXNzRlZHVG4xbnpTUURBT0FCQzZ3cUMvckhRZnZTK2NLRXhmeHppM2laR2YKS3hKdTU2RjhtVno3VmRjMHp5MEFBQlc2dzBTZ09OQjFVQjI2RTY1OXJNVWQ0K3l2QU9oMmpITWpVcG9VYVoxYkFBQ0ViaUdlclBCVQo1TFZpMVphY2pNanBjNnlqTzU2UDBPTkhjb0p4c2trUlZUb0FJSFRmbkxoekxCaG5NMUFYaGFjK1l4aWVLbjYvcURGWEpJWW9EY2JaCjkzUGZrK2VuUEFmalB2ZTBkSktSS2Q0VG43VU14bVcvZDhTd0FnQUkzWC9WMnJPUXQ4MktZY0wwOTQ3L1lOd3Q1OFJWYStZRTV0YWgKWUp5N1JQVTZ4bFVaZWpRN1pvSnhBSURRRlpDdEdHWWFuaXFXZDhhcjRtQ2MrYkVyVFdBVU84YTUvM3Vsam5FN1hISUhBSVN1V3FINwpiUk1hVzhnN2kzRHQ0NWZwQk9OY3E5YmlJT0N5MHVjb1FicUdlWlR6dDVZZDR5Yk9kN2gyeTJVRTR3QUFvYXNJem0weWNCQ2VpckszCmF5enY2aDV4T3JoeTRDYTRmTW5KNzg5WEY0eXpXUTN1WnR1T2NRYm5YSy9sTFFEQTdBcjl4T2NNbDFLMVhXN3p0b0x3bExsUW9rb2sKWjFtdHIzLzJNaTl0VWNmN3lxOS8ybk13N282blZSTHBoK2ZXV040MkV5TUFBSVR1VFhJK2w5dVVDY1YvTU81ajUzcHUrek1pcmtuSgpmZUpjNGNUSWNHRVkvYVZVN2EvQTVKeURIZW5FaUdBY0FDQjA3MmpkLzVVLzkxMTlNRzVTM2xtVloyRXdUckNxbTI3SHVISjVaOG5ZCnZHTmNNODR0QUFBVnVtQkNJRjlLTlZzdTRkb25GSU54WnZJMlB0NUUzTXVCVGl0ZENYM25TcnA0b1p4WStKM1JPcmNBQUFoZFVzbXQKM2V6WU1hNldMbW83ZlF0NTI2d1lwalV4a3AxYjk3N3JlK2YyWThLbFZHMnJmd0FBaE83R2lUdHlnbkhDTmN4UGZQcmNhRERPcll0YQpWTmtFeG1MLzFtOS9zWXJrMW0vekhJeTcvV2x4Q0RCckFqTnhidjFXL3dBQUNGMVFIZmFFOTBRWFM3ZnJWc1g1RDhaOTlMeEsrbnZ1CjQrZFVKa1llem0wc3pFaVloeDVyUHJjQUFBamRaY1d3MFVIYnZLdFkzWUxiSXhiKysvSUpqTStKVVIzbnRueFZ2YWFlV3dDQW1SYTYKOUhMeGtsRjFhQys0Y08yTWRqRE82d1JtV2JoZjlheTg1dEpudnJubkZnQUFvVXNxcnJXUGVWNUtWVmR5T20xUjVaMzM5SVh1MExaMQo3WmJML0o5Yk9zWUJBRUwzejRuYjk0Tng5c3VuRmxicEp6NTV6bjY1emNsdFIwMmN3S3pmSVFqR0ZielArbWM4QitNKzgvVGhhbkJXClBkZDNDaWRWVnVlV2puRUFnTkFySkJCTHpuNjVUZGtLWjg3TTNhd1VqTHNsSXhobm4rNnY0TEs3ZGR0VzgzTkx4emdBUU9pMXN5eVUKWEhFd3puM2I3UTdHMlZldUNwTGJXWGJzdVY1OER1Z1lCd0FJdlVVVnVuUndQZ2hQdVJPdTNkckFZRnpITWhoblBxSFJyZERkSmxaKwp1d0VlN2t1NDlrbUNjUUNBME9zWDNKZ1kxbTd4SEl3cmUzUktSbDl5ckFYMzloMHU1eGN2L3VKbHN1YitIUG91YXg4WEJ1UG9HQWNBCkNMMGFkc05UUlV1cG1rbHFNangxcTJGNHFuajdVYVVUR0VNaHIzOHVJeGhYZXFXai9QNzErbWRmN1BWNFQzeTZlRFU0dzgvQS9OelMKTVE0QUVIcERxblNIUjV2MlgyYmhLZnVnMkduZkJ6cjNrZk05cDMwcHVYSXc5OUZoZVZvdS9xSjdSVUlubkJqUU1RNEFFSHJ6T0ZoSwoxYjI2WENyY3JudFFiRW5wZUdQaGxZT0M5Y0ozRkxZcll0bWhlamFaWk5BeERnQVFlbU1yZEp2cTBtelFsejRTMTEzNzFHV2hldFZxClg2MmJCZVA4YlZjeWVlbTVyTFptTUZtVGQ0ejdGTUU0QUVEb25qbW9MSTNrblRsNFo0V25UcHc1RjJzODkrMUJjbjNod2lWUm9UemQKdDZ0M3lWMXdIdGJPK084WWw2NGhIOUF4RGdBUXVsOU8zRFowLzlmL2MrTmFqNG41cTlBZFdQKzhjQ25Wdk8zZTdqa1k5Nmx6ZXgzagpaQk9neVdEY0o4dzd4dTNMZStSVk9ERUNBRURvb2tHN0ozeHUzTDVqbkprQS9BZmpianF2OGtqZDNNM25EeWRHOXR1ckp4aFh2ajlXCjU3WkEzamJmR1FBQWhDNUFaN25Oa3VlK0RRUlFYOGM0dHdCYjQxcmVkcFNhM2lUbnFtOGhiK1B0QWdBZ2RPMHF6bVc1emFIdFdsWnYKQjNUWFA5M0NZRnl6V3Q3MmxOcjd4czU3dExjUDRmcHRCT01BQUtFM1IzQUhIZU15d2xNblBuRXVkcXplZENXbkhZeHIxckdLbHp4ZAorNlFnR09jMkVRUUFRT2d1N0hZVk0xbHVVMWlsTzFaeXpRekczYWtValB1YzUyRGNyUllkNHl4YXRjNTlQQ01ZWjM4bElHSzRBUUNFCjNxUXFmUTlaTUM3Ly9md0g0MjQ4TDY1YU00TnhIN0VNeGxYWFVNZDl5ZE9pcFZUbGorb1JqQU1BaE80ZG04NXUyYlN0cTFnc25HalkKVFdEa2E4ejdPN2YyeldhY1FvOHVreUlBQUlTdVVjWDVHSnhOKzM3bjAxMi9yWUpnbksrSlJ1Q3d4bndkajY3NW1WUkpKMFhoK21jSQp4Z0VBUXE5SDZBVWlXTHQxTWp3MWQ4dTUyTU8rNlFmajdDY2FrZFBuV0M1UzNhVlVIYS9BckgzS01CaG4zemVlS2gwQUVMcFBUbnd5Ckl6emw3M0V1dStxL2FRMVhjbGkvcXlRWTUvaTQyUHJuUFFmalB1R3dsT3JCSVFUNXJWcVR5Vm9hcEJ3SUx1VVhUWXdBQUJDNnQwck8KSHEyR0svNkRjUjlTQ3NaOStQemhFd05OdWlKaE1JRXA2Uldnc0V4dTRmSzdBQUFJWGNDeTZGK1hkWXh6djdjOEhjRTQ4ODlSdldPYwpRNk9mdk14QTMwTGVuWXlWL0xqa0RnQUl2WTRxcmtSeXhjRTROMm1tZE5jLzI2SmduTTNFcUtKSDF4Smg5d1J0V292MktiYVFkOWF4CmgrdTN2NWhnSEFBZzlFcUViaUc1clBEVTNNZkdnbkhXOTVaM3BhQlJ5ZGtINDBiL1BsTDZISnVSR1JqYjEvWGI4b0p4eHZLbVl4d0EKSVBRcTJPMHFOdHd4enExelhQbmphK1h5N2xSeWFUWVFKOUk3NjNmbkJPT0VhOEd2MytrM0dEZjM4Wkpnbk5uK1RtWUdQa3JIT0FCQQo2Tk5hcFZ2Y1Z6YThOTHYzL3Y2RGNUZWNGeWZTTXlWM2s4TlNxbFZXNmU3SFNzYzRBRURvcmNHbE1ZcVJpSGI2RnZLdXFpVnF1dTI0CktXdkJqeDI3WHNjNC81TU1Pc1lCQUVKdlRZVXVIL1NsbFg5My9mWVhoeTA2M3ZKZ1hQWDNsYlg2QWNTTzJ6c2dYTCtEWUJ3QUlQUmEKQi8yc3g1L1dQNTBSalB2bytWaDZYMWxKY203VnBXMHd6bCtUSHAxemE3aC82NS8xM0RGTzkzZ0JBS0hQTGtWZHhTeWVYZmEvbEdxZApWV3VKbk5idnlRakd5ZThycDUzb0lwOEhPbmZML3JtMWI4OWFlT3RqN3VielpoM2ppb2tZZWdBQW9TdEl6cUh4eUREKzdpdVBDc1YvCk1PNkQ1NldWZExia1B0VFFZRndndmZXeDA1N01BQUFnOUZuL0FJSkEyREhPTlR4Vng4SWxlKzhiU3lwcHhRbU1Uc2M0Ky9hc1F5OUIKTUk1bjBRRUFvVmRmb1F0RlZIN0ozYTBTN3E3Zk1VWEJ1THBXWGpPVzkwN1d2emNMeHRtYzM0T09jWjhuR0FjQUNMMWF3WmswWE1ubwpLalozODNscEpheFZ5UW1DY1R2cEsvSStnVkZmWmM1STNwbjd2SDU3NXIzOW5xQVpFVlU2QUNCMERVYTZpcmtuMDhzbDUzWVZvTVpnCjNNN29hMGlDNi9lK3FEZ1k1emhCV3IvYmN6RHVvK201M1ZseG1hUVZpWGZ1SStmcEdBY0FDTDJSMU4xd0pWOEcvb054MTJjRjQvTGwKYlN5NUd6S0NjVTE0bkN2SWFFM3I0OXpTTVE0QUVIb2pzYjhNYlhZZnZlKzdPdlFqdVozWVF0NXRsNXg3Nk5IMjNOcDliN2prRGdBSQpYWUhZc1lJK0lGei96R1ZkY1hVNCtUN2Q5YzlQV2NlNHFpdDArVlVTOTQ1eHhkK2JjUDFPZ25FQWdORDFCbjM3eEhKdXhUWDM0Zk94CllKS2dLVGxwUC9MSTIwVEI3RXFIWDZGYjNncFl2eU1uR0NmWXB1SzVCUUNFUHJ2TTNYTHVzUHVYdTREekphZXlBRXl0Vld0bi9iNFgKTFZsdjErU0pnWHM4QitOdVBqKzVUSzZIS3dkek40MTFqSE1qNHRjSEFBaTlLVlg2NGFOUStmZVZaZmdQeGwzM2pFby84cmtQRGdYagpQQzdSV3RrRUp2OHpvV01jQUNEMDFoQjArdmFkeEhaTVJOVE04TlJ3eDdqQWFuK0taWFNRRzNDbm5tQ2MyelBqZEl3REFJVGVRR0lMCmVXY04ydUg2N1praEorbUNLTjMxT3lzT3hwbFYxenJCdUdCSHYwSzNYN0RGZjhlNFBjTDF1d2pHQVFCQ1Z4ajBqZVZ0WEhITjNYUmUKT3VoclZYSjl3ZjZrUk5ZVGhjelBjdndaK0FxZVJYZVl4S3gvWHRBeHJ2cHpDd0FJZlhhWisrZzV2ZTVmcGwzVXFoejA1WmZHTyt0ZgpzQWpHV1RTd1diLzNSWkhYYy92aHNhWTN2bGFadXpHalk1elZaS1pUOU1RQUFBQkNWNjNraXZFYm5qcmNMLy9CdVBjLzAvT3dtVW5KClhiOHZUL3Z1YzlWTVlPcFlaYTU0QWtFd0RnQVF1Z0xTNTdQbHdianN3Vi9yc213c3FDd0xnbkU3MHNsQ016ckd1WFFEOUhkL0hnQUEKb2FzTExuL1FEdGZ2c0FqR21WLzY3YTdmVlVQSE9QY2xUN1hhclRidldFMmVGaWpyR0hjM3dUZ0FRT2o2Zzc2UDU3TnZQQjhMbTh0bwpWZWw5d1hHbWZ4STV5YlA4UFhXRjduZ3UxdStrWXh3QUlQUldNSGZ6V1BjdnQvdXRNc2xWT2VoYjNGZk84OVRHRncyRGNiYnRWci9nCk9SaDMwMURIT0kvbllPNEdPc1lCQUVKdlQ1VnVKMGwvd2JoUkFmb1B4cjB2T3hobjZkNUp5VjMzakYyNzFlcHlBejNCNTAvSE9BQkEKNkMxREs4RFdkeXFCTlN2MHZiZUpyYThRU3lSblBsdW9OaGduYTZaRHh6Z0FRT2dOSkJhS0tGei9mRWt3enZZKzY4RlNxbmUzS0JnWApKUEpzNnFJMC92dk14NUpMSEx2Zm1Yc0l4Z0VBUXZjLzZMc3ZvWnBicGM5OWFDZ1kxNnhLVGhTTTY3UXhNeUJnL1Ivb0dBY0FDTDBWCnpIMmtvUHVYdWZETUpPY2hRZTlOY2dMUmJkenZzSlNxd2FSbS9ZdWVnM0VmR3VzWVo3Z2ZwWk8xRHpwMmpCdnRuaGZ4NndNQWhGNTMKbFQ3SllxazgzUVRxUFJoMy9MMUtIZVBlLzR5WlBLdS9JaUc3dCs4YWpDdHZmVXN3RGdBUXVrTFYyaGR1d2U5U3FycUNTNGtsbGJTeAo1Q3duU1lHRzVHenU3YnVHSGkzNjFsZHdiZ0VBb2M4MGRvS2JIUGpEOVRzZGwxSXQzbTUzL1o0YWduR3VsZlM0UE8wMzM3d0tQZmRZCmQyTEh2dlVIaE92M3ZvaGdIQUFnOU1vRUp4ajQ1ejU0UHRiWXJnZjZqdnR5UUdUek9WcHNYa2Zvd3E1OTYzY2JkSXh6bTdSUnBRTUEKUXZmSjNFMzdJU2Zad0I4cENhV2U5Y0pMakx6eDVleGduUFdoam0vM2ZzL0J1QnNzZzNIWis1ZlZUS2M4R0ZmK1lVVDgrZ0FBb1d0SQpUc2FpMG5iOUIrUGU4NHpPRlluM2xRVGpaTTFjWkZXNmZmVTh2SC9sbVFHMysvUUU0d0FBb1N0Z0gyQnpXVzdUYXR1NzkyajFnbkVhCnlYNTVNNWRxT3NiWjdWOWVacUF2V0hWTmEvSUNBQWg5NW9rZHE3Y0R3dlc3SElOeHhTbnA3dnE5THdvYmVFV2lPQmpuZTd2U1k5VloKK1M1Mm5DQWNmbWUrUURBT0FCQzZiOFRMYldZTi9IUFhqd1hqbXZPSWsvU1J1cWowYzJ5SzBFVUJ0cjF6bEV5cW9zS0pRck9PRndBUQordXd5ZCtQUXNwaStKUmZzOUlTUE9EVnhKYkxPeGdNZU9zWmxiZmRMbm9OeDF4c0U0OG9uV2xuTmRBUWQ0eTY5SW41OUFJRFFtMURKCmFTNjNlZmdlL29OeDc5WUp4aDEvYjBFd3J0NUg5WG9XOHM1QzBER3U4SmdKeGdFQVFsZEFhOGxUclNWYXBlZ0Y0OXhXbU5OTGZ3YzcKeTBwWFNhd1h1eG43RXk2NUF3QkNWeEdjZlRVNTJqSHVic3Rnbk5sN2ROZS8wTEpnbk03RXlFK0Y3amE1eWp2VzJFTGVXWDhXYnR4UApNQTRBRUxwL3dia3RuMW9vbzducm5va0Zrd1ROS2wwL0dPZDJCYUI2b1J2czUvcDltZmYyZTA2SFdzMFZHQUJBNkxQSjNBMWp5Mkw2ClhDODhFTGVYYldMVjJ0bDRNQ01ZNTJPSjFpOTdEc1pkTjNSdjMzMnhscXhtT2l2Si8ya1FXSHhtZEl3REFJVGVsQ3E5R0syR0svNkQKY2U5NlJseTFaazAwanIvYmNDblY0dmZXZXg3ZC9WajlkWXd6Mnk0QUFFSVg0SDRadXZoZWE3K2h6eXZId29tR1BObWYvZDU2SGVNOAo5aGtZT2JkQjQ4NHRBQ0QwbVNZV1NDZ2xYTC9IdzFLcWsrL1ZYZitpVWpCT1o2S3hMS2lFZFNTbmQ2eXg0em05RktiYytCTEJPQUJBCjZMN3BDU1NVTy9EUHZmOFo2VVJCcTVMVEM4WTFiWlU1RDAxdmtrbFZaTDNkK2pJU0FJRFFaNWU1RHc1MWpITy9qQm9aQ2NWU2VFRlQKZzNGZnlRbkdDZGw0d0hNdzd2M3lwamRCZGpPZHd6Q2wrNU1NRWI4K0FFRG9UWkRjeUNDOWs3K1Vxcm04czd6Z1B4ajNUcVZnM0x1RQp3YmppRmV4azU5YXRBY3pCbnhXZlcvZlBrV0FjQUNCMEJjd3VRK2UzRUxYcUdHZFIxRFV2R0ZjMGdkRmJoOXlkbktZM3hvY2UrT3NZClY5RzVCUUNFUHRQRUZ2TE9JbHkvZHpMa2xHeWk1OXg4WkQ4WXQzRi9qY0U0K3dtTXpqcmt3Z3JkUXQ3bURYNUtPc1laRUc0OFFEQU8KQUJDNjkwSGZZZkdPVWhrZGYxOUJNSzdlaFV2NndnbE1WRGhSOEw4T3VXRHVrblBWd0dLaWtVeXFJdWVyRVVYdlNaVU9BQWpkTDNQWApuM2RiRm5OMHNJN3lKd3VkNXFXL2hST1lqYSsrVUw2VWF0WjJIL1FiakVzbVZlbDVYZkU5MFRqKzdwS2xWTTNPZWNTdkR3QVF1b2JrClhDdXRvc1lvOHZTMy8yRGNPNTdwZWRqTXBPVGU2UmlNTTFrVVJUYlprdllFME9vR1NEQU9BQkM2QW4xQnBWVlVTZXQwb3BNVEN5WFoKcHZYQ2x3VVR0Znh6Mjl4dWdBQ0EwR2VZd0hLdDhNbS9EZGUvOENMM2puSDU3OTNkK0pKQ01FNStSYUk4R0dlOVJ2cnU1ZjlxbnIyMwpXN0JGcjJQY2d3VGpBQUNoVnljNFFaVisvTDBad1RqN2lVTjFIZVBNOXkzSytmYzlDM21QM2NkWHFscE53M29GeDU2ekdod2Q0d0FBCm9UZU51US9zaDV4a0FiWnl5YmsxSTZtMTRVb2VHdzhaQnVQeTVaMjkzYSsrTVBKNW9NZmZrM0Z2MzBONzMrUHZjdXdZWi9LZEFRQkEKNk1KS1RvYjVmV1U3QWZnUHhyMzlXWjFnM0RzU2VRWTdLNmJ5TnQydTl5cmQxN21WTHdCRE1BNEFFTG9DZGdHMlNTbm5CK01hOW56MgpQckZRa3ZLbFZLdVQzTExqTVphZlcvZHRhb1llQVFDaHp6U3hoYnl6Q0RlK21CRnlrbGYrM1kwSFdocU1hNDdrZW83SFdEYXBpZ1hiCjNQdk9mUFdGQk9NQUFLR3JEUG9XbDhNei9peXJDWWw5SlZ4TlZ6R2RZSnc4TEtZdmRJZDczam1yd2ZXc3R6bmVsWTlnSEFBZ2RML00KdmYrWnZhVlVSVVc2ZytUcVMwUExnM0VQbHdUakhMZS84WkRuWU55NzAzdjdReDNqM01ocXBuTzQvSzZKdkxPNzhrWDgrZ0FBb1N0Vgpjb0pGVmJTNml2a1B4cjFOS1JqMzltY1A1ZWx4dTk2cmRQc3JKUWJuMXFtbExzRTRBRURvdmtuRzVMN2xpbWhtSW1wdVY3RlkrTzkxCmduRkJEY0U0NTNPNzAzZGMwRWY3M0FJQVFwOXBZb3NCUG90dzQzNUJ4N2g4MlhRM0hxdzVHSmY5bWZnSnhsV1RHWkRlQ3REckdQY1EKd1RnQVFPaStTL1NlOEQ1cjVzQi8vRjBXd2JocUc4ejBCUlZyU21ROVVhZ3JNK0RoM09hc0JrZkhPQUJBNkUzaitIdWZjVjlLOVhEQQpOcGVjWGFXb1Y3VzZWS3o3ZjdmeHRZSmduQ0IwdC9HdzUyQ2N5MnB3Qmxja2pyLzlXVHJHQVFCQ2J5alNaNVlYU3l0RXQwclJmekR1CjJtZDdOdkkyZlViNytOdjJnM0V5cWczR21jZzRvR01jQUNEME50RjNxcUkxdW9ycEN5NGxGbHcxS0pLUjFqcmtFcGJ0enVsRWF0M1AKdVRYUElnQUFJSFNCVEdMSnlseWROQmozWlUvQnVOSDM2RzU4UlNFWUorOXpMZ3ZHVlprWktLcWt6UmFSc1EvR21YWVpmSmhnSEFBZwpkTitJdTRwMXNwdVF4STVpMDY3U3BWY09JdU1LdlRHWkFic1Y0SWJKV1ExT25Cbm9FSXdEQUlUdWwrUHZHZXIrNVg1ZnRGaHkxbXVpClh4SlBNeHF1ak8zZnhpTVp3VGpiekVER1o3THhOYy9CdUlQVjRBVEhtaG1NZTl1emhWMEdoZDhaQUFDRVhvdmtpdTcvbG9XbnlydU4KK1EvRy9kMnowa1Zhc3E5SS9QMnpxZUJXQkZjamRLdDA5MlAxa3htWTNEN0JPQUJBNkFxWVhZYTJ2Ly9idDVCM1ZZSkxpUVhTTFphYwo3REowTlIzai9Od0trRDdUenlWM0FFRG9EUlJjdVBGQTFsS3FPejNMUHQvamREZSsrc0xRKzlIS0g2bkxhM203TE55emFoYWw4Yk5QCnNkWDNaUEx2d28ydkVZd0RBSVRldEVFL2MrQS8vdlpuWTZGNHRSNXhxaTRZVi9leEJ1Sjl5bTU2VTVpZzc5UjVpd0VBRVByc2N2emQKZ281eGg0TzRUSExWdG9DVkIrTWVMVmxLMWUxWTA4QmQ1UFhjdnEzZzNyNjVoTE15QTN2Zkdka3Rob2hmSHdBZzlEb2xsejJJbTRlbgo3Q1RnUHhqM1ZxVmczTjlseU5OZWVQb1RHRi9OZElLT2RFbGFnbkVBZ05BVjZEdFViaVlpNml2ZHc1VVNDeWNhWmkxdm15QzU5TjYrClRqTWRPc1lCQUVKdkhPTWQ0K3dILzNEandheGduTGlLNjI0ODNLSmdYS2Vod1RpM3o2aE12TEhEbFkzUjc4d2pCT01BQUtFM1k5QWYKSGNTem1wREVRcGxvU2E1WndUamRxbFc2QUU5bjR4L3BHQWNBQ0wwVkhIK25aVEF1ZXhCM2sxeTVFSm9aalB1Nll6Q3VUSjZQZWc3RwpYVHQyYjkvdFViT3N6QUFkNHdBQW9iZXFTamV2d01xRGNXN1ZuUDlnM0RWS3diaTNPc3BUZXdJemZJdkI3UnpUTVE0QUVIcUw2TnYxClhaOVk5Q092NFVwZjJDdStiY0c0V0hpOHB4V09kVmxwa2tISE9BQkE2STBqS0FvNUdhM1lGVzU4OVlWK2xsSWQzYS91eGo4cUJPTmMKRytxMGNTMzRzZ3JkZlo5aXdTUmg3enZ6S01FNEFFRG8vZ1ZuTG0vamdmLzR0UmJCdUdyWEMrOEw5aWNsTXE3ODdkNGozUGk2ZDhsSgoxNmZQYm5wVHRnQ1AyZnRRcFFNQVF2Zko4WGVrUzZudURJU2JpWXlGWXJlc2FoTWJyblEydm1FWmpLdXBMV3BtMHh2Ny9acWNyRjN6CnJHYVlFZ0FRT2xSV3labUduR3llKzg0ZTlQMEg0OTd5ckxRSlRMSGtiQ2NJbzM4YnFaMWI5OHZqZHNFNGVaZ1NBQkE2Q05BS09XbDEKb3BNU0MvKzlXMXRVOTFTNU93Y2Q0OXd4N3dab04ySGpranNBSUhRMXdVbENUZy9sQk9Oa0RVaTZHMTlUQ3NhNXlkRThHTmVVUjlmawpWMS95bm1LSWhaUEFjT01iQk9NQUFLSDdydUxrSWFmczFibGlEM3RYVDhjNGwyQ2MvTkUxRGNtSjcrM25OTDJoWXh3QUlQU21jZnh0Cno3b3RwV3AyLzdmNWJWRWRwTFQ1elJjc2VUdlcwWDN4RzR3N2FIcmpXYnpIMytLaFkxeEFNQTRBRUxvR1d2ZC9wVzFSL1FmajNtd1gKak52N3M1MlJWNmJrM3R6UTlIY2c3Z2tnN3hobnQvd3VBQ0IwRUtCMS83Y3ZySVlyRGNabHl6dnptZncycGIvTlY0UEwzaytWMEdQQQpKWGNBUU9nSytMai8rL0FMczVkU2xUMG0xdDE0UkNjWVp5SHZMR0g1U1g5ZjJ1U2xmYWd1R0dlK1lFdCt4emlMWTgzNHJNUE5iNzZBCllCd0FJUFJLQm4yN3FpNXI0WkxZdzJURHUrUVNvZlF0NUowbHJDaDNZbVF1NytGTCtKY21SZ3FTNnptdXRuYnA3emEra2RNeHp1MFkKVmM4dEFDRDBtZWI0dFliM2Y5M2Fva3J2dFZaVHRWcFcxcHYvVkI2TU14YWJXZlh2ZG02dnlla1laM2U4azVPMXY5Mzd6bGpJbTQ1eApBSURRYTZuUzdhczZyZnZLM29OeHgvNzJ1WjRnOVYwb3VVUm9Bd3Q1bTFmL3Nrc1MwdU5kektuRTZSZ0hBQWk5Y1FSajkzL3RCMnF2Cjk1VU50aXNsRnY1Nzh3bU1qeVZhWlN3THZoZmVNd01WbkZzQVFPZ3pUU3lRVUVxNDhiV2NZSnlNN3NhakRlb1lWeWE1SUVOeXdzcS8Kc21PMVhma3VFRStLd3MxL0poZ0hBQWpkLzZDdnMzQ0oyNkN2My91Nzc3QWZKcGZHNVpMN3B4Zm9kNHd6ZnJ4czcvYkI1amRmRUlrbgpSZFZsSkFBQW9jOHV4Ly9lc1dQYzZHQWRPVldJNVhKcFpqRHVuejEyakZPY3dCeC84N1BwU25BcnB2TE9DYmhON05PeE56MlgvNTB4CnoyQkUvUG9BQUtGWElUbTd3YnI4dnJMYkVxUCtnM0Z2Y2dqR0dTeGVVaWc1ODg4ZzBqNjNEdW4wL0hNcmV5eU9ZQndBSUhRRitzS3EKdGZ5K3Nwdm9xZy9HbVIyMzFnVEd1K1FTWVM4N1BscFdmbTRsRlRxWDNBRUFvU3NRWkhUL3NpUGNlQ1JuS1ZYWlJLRzc4UTNGWUp4NwpVcnRORXhqcG9qUkx4dDhadSs5TnVQa3RnbkVBQ0IxMEIzMjNTVUhXNmx5eHhuUGZIdmExTDF3Nk5qS3UvTzJrNTE5eThqYThhVE9kCnFLcnZEQUFnZEJCdy9LMnFLNFpKQi83Nkh1Y3FrdHkzY29KeERadkFISHZUYytsNVhYR1FiWEZtNEkzUE5YT1ZPUUJBNktDMllwajAKRVNmL3diZzNQcWVTU0QvMmY1NlRQVEhRVVpOY3RjdmswakVPQUJCNmpRUnEzYi82QXBGb1ZlZ3BjYVdTTTM4djNZNXhic24wcFlxLwpNd0NBMEVGTmNPV0VHMTh2Q01aWkxiazU4bmhWZC9PYkx3aFZxMWJOdGVEdEp3b2FtWUdlb0xWdjBUN0Z3djBLTjc5Tk1BNEFvWU9lCjRPeXJ5dHp1WDhmZnZCK01NNU4zM3Zya2VzRTQ5M0JjVkNvNXQ0bEN1UGt2aWgzakhDdnF6VzhKZzNIVlA1b0lBQWg5TmpsK3piUHkKN2w4bHdUaERlV2U5YnpPRGNmK1NJYm15YXRnTXY4RzQvL1BjWWNjNDl3blFaR2JnRFRtWkFidEpROFN2RHdDaGc0YmtiQWJqeWIvTgpYVzdUUXQ1Wjcrcy9HUGVHM1dDYy8vVDNHMW9hakNzL0YrWWQ0K3c0emM4T0FLR0Rid0sxQUZ0ZlVNRjVyMWlOSlZkVk1NNXdZaVJrCldYQmU4ODlCSUZpaU5hZnlCd0NFRG5KaVIrRWVFRzU4STJjcFZkbXoyZDNOZjFJSnh0bW52MTBtTVA0bVJyTEppMDRpWFZyNWR6Zi8KVmVYY0FnQkNuK2tLdlNlODk1czU4Qjk3MDNPeGgzMnJQdjN0TGpueHhNaDcrbHU2UG4yeTc4aytSUlBuOW05eXpxM2Q0M0ZVNlFBSQpIWHh5L00yT1M2bU9EdHlSVWlYWHpHRGN0d3VDY1o0blJoS092Y0dpWTV4OUlyMG5XSFZONjl3Q0FFS2ZlWnJhVmN4L01PNXZITnVpCmp1NzNVc1oyTmRlWTkzdHU3YTRpTEJwWC8zYmJKUmdIZ05CQmdiN3RvRHoyT0ZyK2ZXVzNKVVcxTDh1V1YrbkYreTBMeHRtdk1lOU8KR21DVEpkTE56MjJOVnlNQUFLSEQzcUFmVzhnNzYxbnljUE9iTCtnYVZYRjJGVjEzODF2S3dUajd5ckpZY3JLcXRWbTNHSXBid0Vydgp6M2MzdjBNd0RnQ2hnOXFnYjlVSXBuemhrbGdnVFQzSjJTYndnNDVwbi9OWWNEVmlyeTNxdnlsMmpIT2NYRzMrYTBZdzd2VVdvVWZ1Cm93TUFRcStHNDMvNzdFb2k3b0dGdkxOa0ZSWEswNTFxcTFiRGlVY2kza2hqdTc2UE56TXpZTDlZaS9uamEvVmZrUUFBaEU2VkxxeW0KL2ExRU5yb2Yvb054LzN0ZmNwNmYwVTYydXhlTWsyMDNxdVdLaEd0bWdJNXhBSURRRzRaODRSSzNsY2pLaGJLa2RMelN4OWNXSzkydQpESjNNUUdCNGJ2UFBBUlU2QUVJSEJXSmhKUjF1L3ZNTHVrWVZ1cDFRdXB2L1VrRXdydW9KVFA3bldIOW13UHhZNVIzanZrc3dEZ0NoCmcyL0U0YW1zZ2YvWUc1K0xoWmRsdGFwMGFlOTEyWHJoK1o5anVQbWRtb0p4QmZ1WTdGTTBjVzVmSit3WXAzZHVBUUNoenk3SDNwVFIKR01WK0ZiYklxMURxRXJwcE1PNDdoc0c0bWhlbU9mWjZnMlk2NWZ1NFpGVDk4enc2QUNEMEJtQjZhZGErTVlxMEd2WWZqSHU5VWpEdQo5YytsMnh3SXIwaEVxaE9ZUm9VZWR3akdBU0IwVUVDck1Vb1RWeUxURExBMUx4ZzMzREhPRFEraHg1M1IxOTRqa2xUb0FBZ2RGQVo5CjZmM3VjUE5iQmNFNDkycTR1L250R1FqRzZiYTg3UW4yeCtGWjlFeDVaNzFIZC9ON3AwSitmQUFJSGVvZTlDY0ZNSGtaK2czN3dUZ2QKZVRaUmNySGxkc1luTitIbWR5c094aGxNdHBKOWlpYk83V3ZUYzJzc2J6ckdBUUJDcjRKamI3UllNU3gvY0k2OFRoYnFyRm9kSlRleApYYmNyRTM2RGNhOGJDc2I1YjhOTHh6Z0FRT2l0cU5KOUxMY3BYK0hNZnpCT1NYTEpka2VEY1c1RTNzK3N2QTN2WXVGMjZSZ0hBQWk5ClFRUnF5MkwyUlZWcm9CaU0wNUJjcHdVZDQwby9tNTN4VjN1YTZRQUFRZ2RCeDdnOXdzMXY1eXlsNnI0S1dVcDM4OSttT0JnM0dTU3IKK05uN25Zd2dtL0d4U3BzU2RUZS9UekFPQUtGRGRZTysrU0NkdFhCSmJEbkkyd2lsdXVPZGxLOTlNTTRzQlI1dS92c3BuV0NjbWJ3egp6ODNtOTA1RkUrZjJyeS9Fd3ZPcWRXNEJBS0hQTHNmZVVCQ01NeCtrbzV4LzM4U3VZZ2JCdUdMNUp1S044dVhaTVgrRWEvSXo5aHVNCmUrMXpnK1Q5VjRUbjFxeGpYS2NSNXhZQUVEcFZ1ckNEbXRaOVpmL0J1TmVPQitNczVIc29zNldNN2E0ay8zNWdJVy96TmVhbjdkd3EKZFFNRUFJUU8wbVV4ZlRaY1VheFlEOTlqcDJjaDd5d1psa3ZPYjd0VnlibGRGdjc3ZGkyVEN3QUlmY2FKQmRMZFcwcjFYdzJYVXJXcgpXTHViMzZrd0dDZS9ESzIxeHJ5c1FuYy9yMFg3SkY4bTl6R0NjUUFJSGFvYjlBV1NPL2I2b1dDYy8rWW1zdVAxdkVpTDA4Um9rbkR6Cis2ZXE2UmhuY2Z6SlBrVVQ1L2F2TGpSMW1WeUF4ckQxZjA5R3lldTY1UFZJOG5weTYwY25yMGJvb01xeHY5a1B4dGt2bnpyOGluTCsKVHZyY3QvOUJYNzVJUzJiNnV5TnZMZXY5ZUkvOTlZWEJ4R3B3OXVjakVsZi8yY2VOMEdHYTViMlRmTWVmU0Y3M0pLOXI5ci92TS9tZAovMzIrSGhXeko3a3dkL0F0cCtpKzhwTGpQcVg0RDhZbGtrdUVuRTVpdW9MUGEybThJaysydTVKc2R5RDhIQ01QbFg3V09RZ0Y1MEIyCmJ2T1BtMkFjdEZiZSs5Lzl4ZDMvbWs5T1ovSTdqOUNySncwNVhWM3JjcHRWVmVpSE1vb0UrN1pZS0UvM3ozRlI3ZHo2UHdkOXgwbUwKeXRVSWdJYkp1OHJ4ck5Gd3liMzZDbDI2UWxxNCtSM0RZSnh0ZU9xN0xRekdOZXNISHd2UFFiajUyS255Ym9CQmdienpPc2I5QjhFNAphSmE4RFM2YlMrZ20yNXk1N3p3VmV2VzRyNDQyS3FNUmVSeDczWE54SW1UcHZxWGJIWGcvWGgzeHBzZC9SakN4MnBYbnNhc3ZyRFRvCldMUFA3VjllaURkL2NNcXRRdGM5dHdCVlY5NjI0K1JNZmVlcDBDdm0yT3NObGxKMWI0d2lEYUUxTXhpWGtmN3V5QjhUODM2OHgvN3EKd29yekFHSWFlaVRwRHJOZGVkdU1relAzbmFkQ3I2OUtEeDByclU3SFZ6QnU5NzFIbXI3NEQ4YjkxWVZCSW1SWk1DNnJhazNrbVd4MwowQmtQb2RsOW5sR25qbUJjVU1HNW5Ydy9nbkV3TFpXM0tUUDNuVWZvZFJBWWhxZnNxNjIraGJ5cnJPTE1nM0haUDk3Rmd1by9GT3lYCmZqQXVzRDdldG9VZUFYazNRZDU4NXp0Y2NxK0wyUG1MZnRBeDdyc0Z3VGozaFV1Nm05OVRDVTh0Rzd4MzBlVmsvK3VGYS8zZ0QwS1AKZWNkU2Zyemg1bitjOGhwNjNQOC9kYmNlSnhnSFp2SnUwR1Z6eWJhN1d6ODVPVlBmZVNyMGV1Z1pmZEhMWlRReU1UajIydWZpelg4Lwo1V083QTVYajlmK29YbnI4Wnh4KzZJZnkvTUdwN3JHLzlCeU1rMWNiaytmMkx5N0VtNCtma241dENNYkJORlRlTnR1ZXFlODhGWG9OCkhIdmRXRERPYlpZYWxRckZiYnVuRlg1czR2VDM1bU9uSXVlSlVZWEJtZDNKd1hESE9EZkt6NjNONmRWZWhBZW92S3V0dkcwNmJjN1UKZDU0S3ZTNjA3djhHZ3ZDVWd1QjJKWGYxaFVFaVpQL0J1S3N2ckNUYkhYUmNBNGJCSlhuR0NsY2tRc3Y5S0QyM2dVa3dMcWg0c2daVQozdlZVM3FaL08xUGZlWVJlSCs3QnVOMTc0cmsvMFBSKzlUV0NIMUNrZEx6MUJ1TUN5NG1SMXJrMUc2RE1NZ051ejZJRDhwNVdlYy84CmQ1NUw3dlZoVmhXT2g5dUNTK0cyY1BQZlQ5a3ZwVHIrbzhpNGRMWDUvVk1hUDRMcWduRjJsL3YwT3NiWmhkYUdYK0hXNHdZZDQrenAKYnYyUVlGemI1VDJEbDgwbCs5SGQrdW5KbWZuT1U2SFhSeStuOHJhWm9XWXRYTkxiL040cDZjeDZxU052VXBOOXZJSGpqeisvQld4NgovR2NFKzdXYktqLzJGeDZEY1FYTmRBTHpiVXljMjZPdnZoQW5RcFpXUHdUanFMeW5vZksySGM5bTRqdVAwR3ZpMkd1Zlcwa3E3UFJMCkZncSs1RkVudTM5NDNPbUlMcDB2S3Z5b2U5SWZkQ0xlS0UxN08xK1JLUDdCeDk3TzdXc3VyR3crZm1vUW1ONUhEeXpPcmYxOTlNSCsKdjBtdmtQU08vdm1GbUY4ZjhwNWllV2R0Ty8wc0gwUG9VRVdWSGdxKzVFVmR4U1JDOXgrTSs4c0xnODBmakFYajNPNEJqMTZSU0NycgpSUFJtRTZQOEgzM1U4UnlNQy9LQ2NZR1hjN3RVSXUvKy92R2tBbC9oWjRhOFowamVXY3hNTUE2aDEwa2RIZVBNZmhTUjB2RktKeHFMCnhoTWp1eCs5VGpBdVVEaTN3YVZ6aTd5Uk4vS3VxVUJCNkpCRk9oRExWZ3o3L3FudS9xSWc0NElUL1NnMkh6dTFkT3pxQzc3dm95OHIKWFRtd2I3YzYrbkhvZEl3VG50dXQvenpWelpEMG8ra0xlVGRTM2t0ajhvN1UzZ3g1MjlEZGV1SmtlUFNxNXdjSUhUVHBlZmh5WnkxYwowa3RFTC8xUjZBWGozSC9nNG1CY3pzZXhteW8vK2hyRmpuSG1PelZjZVUrQXlKRTM4bmJhN2t3RTR4QjZqUno3Nndzcm05OVRXakdzCmljRTREeE9ZemNkUFJjZGVZeGFNc3h3anZBYmpqcjc2d3NyV0QwdlA3YkM4MC9mbXNqbnlSdDQ2MjUySllCeENiMEtWSHFpc0dPWisKdjdyb01USEpCT1l2TGd3Mi95T2pZNXo5STNXalZ5U1N5anFwc0NmbGFmZmpqem9hSGVNT3p5M3lSdDdJdTc3dHprUXdEcUhYVGQzQgp1T0pINGpTTzEzcWlFWmhQWUVMQmoxL2pVYjM3a3YrOUQza2piK1JkNVhaM2JNWkpoQTVlU2F1MU00SXZkN2o1MktsdTJ0YzhRM0NpCkgwWlNUUzhsVlhXbHdUaURYU3dPeHZsZjBjMFpudmxHM3NpN0ZubG4wZDFhRHNPanB3Y0RoQTZhOUR4OHViTVdMdWx0L3VDVTlJZWsKR293TDNIN3dhaDNqdG41NHFwdmUrK1lyaWJ5UmQ2dmxYVFNlSVhUUUkzM2tiUFA3cHdiQysraFJKL3YrYjV4WkRjdWJtMGgrdytKZwpYQ0xlS0cyRGFqd3hNbjh2cjhFNFFON0l1elo1NXdsOXFvTnhDTDBKYUMybHVoZktrZ3h3L2k5RHYrYkNZT3R4LzhHNDNGUzUyUUF3ClVMZ1NBY2diZWRjbjc2eS9uL3BnSEVKdkJuYkJ1TUJRdklGRHg3akp5bDlyQWlQWnRua3dMbC9lcE0yUk4vS2VYbmxYVXFBZ2RNZ2kKRmNzWndaYzZiOFd3bnZSSHV2bjRxYVZqcjJsSng3akpKd2FRTi9KRzNyTXA3eXk2V3o4THc2T3ZuTjVnSEVKdkJqMFBBMExXd2lXOQpSUFErWnJYTjZoaVhQOU4rZEdpQ2hMeVJOL0t1Yk51TmszZlIySUhRUVkvMGtiUE5IeFRjL3pYN1FrZWRzbUJjNFBRN3FyZGpYUForCkQ3Yis4OVJTSXV5UjdTVC8zK2xuZUN2ZktPU052SkYzem5hbk9oaUgwSnRWcFllQ0wvUml6aGZaNkg1MVlGOE5PM1AwMVJjR1d6L00KQ01ibHlMdkRaZk8yU2Z3ZTVJMjhHeUR2TEtZNkdJZlFtMEtGSGVNQ3UvMktsSTQzYTZLQnZGdk8wVDk3dnJmMW81T1J4KzhKOGtiZQpQcmM3MWNFNGhONGNVb0dkRVh5aHc4M0hUM1dQamEwWTV1bTU3NldrcXZaOUgvM3J5V3NGZVU4bFBhZUJFM2tqYi8zdGRyZCtIb1pIClh6R2R3VGlFM3F4QlVQcUZubncrK3pVWGVsdVBuNUwrT0x3SDR4SjVQOW81RExIQnJBa2RlU1B2bWo2N0lKamVZTnp2TWZZMGcvMUgKemdZalgranhWOEYzZi84VjVmeEJiTHF0SEJZNVE5TkZlcTg3ZVYyVHZDS0Z6ZmZ6dnFDTzN6K2pMMy9wdHB1eUg2cmIzc2w0ZWRwbgpyV05VL093U2VVKzhPbE44MlowS3ZVa1lkSXdMM01RcmJlU3l4TWxwdDd3NytXbnplenUrMjkwR1NsMzNxTHlwdkV2a25jR2dNNWJMCk9mSS9CMU43YXcraE40dVJZRnhnL3lPUkxhV2F2OTJJVXpNVjhxNWtzbmIwVDU2UHQzNThFbmtqYitTTjBHZTVRRGNJeGhYL1NQSlcKRExPOVB6L3h3K0RzVElXOHM5Q2FySmtINDVBMzhrYmVDSDBLNlhuNGthUUQ5RWpqaERTaG5vamVXTjZremFkVzN0bmIvdEhKcGFOLworcnhHTjhBbDVJMjhrVGRDbjBtT3ZzWml4YkI4c2pzaDdhMFhIaUx2MlpaM3p1Q3MwZDYzajd5Uk4vSkc2TE5PK2lXK1J2RGp5K3lFCmxJajdLajVhNUozRG9zSjc5WkEzOGtiZUNIM1c2VHY4K0laL0dJL3hFVFpXM21Gbjc1WkkwM3FiK3cvRy9hL240NjJmbkVUZXlCdDUKSS9TWnBtY2g3OTBmQnBmTlc4SmVRNHRIR2pnNFIwckg2OVl4RG5ramIwRG8wOERSVjErSXQvN3pGUEtlbGNsYVF3Ym5yUitmWERyNgpKeFVGNDVBMzhnYUVQa05jaGJ5bmNMTDJwODhQdG41ME1udVZ1ZnJGcGhPTVE5N0lHeEQ2VEEvOGYzNGg1bE9ZV3RKemUzVUR4YWEvCjdqM3lSdDZBMEFHMHlVbWIvMVZTVmZzT0dhYVBjMTJ0ZGlEdWo0cjVEOGE5NnZsNDY0bVQ5UjRqOGtiZUNCMWc1dVNkUmZZei9iTEIKT2gwd3ozamFscysvalpRK2Jsa3dEbmtqYjBEb0FKYnl6dUswa3VEcWxuZjJaL1hUazB0SlZWMWZNTTU2djNkMFBnL2tEUWdkb05YeQp6cXZRdlhMMFQ1NWYyZnJ4eVhTZ0RldVVkOEh4VmhPTVE5N0lHeEE2Z0pLOHMrZ204ZzBUQ1E4VXF0YXdabmxuYmJ2YWpuSElHM2tEClFnZmtyU3kyOGFwMTRQazlScGJKclVuZTFWeVJpSjZQdCtLVHlCdDVBMEtIR1pSM3VDK1cwNTFtdEVmMUg0d2JYeWEzT2UxUnRUN3IKL2Z2b3lCdDVBMEtIV1JENU5ja0Flay9IdE9sS2RZT3pUakF1YU5ReEhwNkhKMDR1SGIzS2R6QnVKejhZMXhSNUsyNGJlUU5DaDlsaQpiOURyZXR5V0x6UVdMbG5aK21sSk1LNitxbFF2R0llOGtUY2dkSmdKOUIvbmNweGtiUDNrWkpoSWVLQnd2R0ZEam5HWWVvSnh5QnNxClpQdS93M0IvOHBxKzVvKzhmSEE5UWdmd1ZiWCs2Zk85clIrZGJPcWc3ejhZMThrSnh0VXZOdjlYSkU0UDRxM2xFSGxERStSOWV2Ky8KdzFjRDAzT0cwR0cyR0Fxc0xSMzlzK2R2VlhpTGRGQ01HalhvQjVjazE5eU9jVjdFZGltd0ZpbnRqNytsVkpFM3VNczdpKzcyTHhiQwpJeSsvT0dqNzhTTjBLSlgzN2c4akdQMWhKTlYwbkZUVnNjS2dIM25lcG8rL2JVN0hPTC95emo3M2NiaDBOQm8wWXlsVjVBMSs1WjMzCkc5QzRDb2ZRb1hueXptRnBmN0R6U1YvMHIvV2F0UGkvREgzVjh5dGJUemdFNDZycHNGYlBVcXIxeUh0bC8zdU12R2RIM25tLzhjZmEKL2praGRPUnQ4Y01ZUVgrNXpYcmtuVVYzNjZjbnc2T3ZxamdZVjE5NzFPck9iZlh5VHZkamVmKy9xYndIakFvekorK3M3OTdwYWZqcwpFRHJ5ZGtXanozbHY2OGNuNjVaMzBmSDZIdndQZzNITjZtM3UvOXkrY2hCdi9UeFVPVEhJRzNsNytCMHNUY1BuaWRDUnQ4TUlxdmdECkNJYUNjZlhKTzY4RmJFM0J1TW83ckVWS242bzRHSWU4a2JmU3VORGQvdVZDZU9SbDdRN0dJWFRrN2Z6alNLcnBLS21xWTRWQlA2cFoKM2xsVUZJeHJSbnZVclorRlMwbFZYV3N3RG5rajc0b245YTBQeGlIMGRnZzgycGRjYmZJdStBSDRGbnEvb2M4cGF5eGNzcklWaCtrQQpFdFlwNzRManJTd1loN3lSZDhYeXp0cHU2NE54Q0wwTkJKMjNKUDk3VFVQRU5reERsdHVzWkFEb2JqMXhNang2bFhJd3Jqa0xrNlFECjg2TWFWeVNRTi9KdWdMeXphSDB3RHFHM2crb2U1NnE3YW4zVjg3MnRuNTVzMGpHT3orQUhucmRkdnBScXRjZW9kMjVmTVlpMy95dEUKM3NpN0NmTE8rdnZXQitNUWVqdm8xZjdqeUJuMHQzNXlzcHN1TnVMNW5lSk9VVENyM2hhd3VrdXAxbitNYWtMZjV5VHlSdDROa0hjVwozZTFmTDRSSC9xaTl3VGlFM2dMU2pteVpmYzZiY2E5WjR6NzZZVEN1VWZmVGQ5cXpsS3FINzhqV3o4TW9yYXA5N2c0eVI5NE5rWGZSCmVJYlFvWUlxUFZCN1ZFenl0NUYzb1FmQ1d3eCs1RjFKMVhyMDlHQmw2MmNHd2JoNkJsQ055Um9nNzZiSU8rODczOXBnSEVKdkM3NFcKdC9EZnBLWGVqbkY2OHM2aXU3VWNob21FQndySEcrb2VvK0ZtQS9WekM4aTdLZkxPb3RYQk9JVGVIdnFxUDVBbVBjNTExZk85clNkTwpLdTIzZU9DcWJpblZhdVY5d0hCZ2plcTh5ZkpPdjRzQjh2YThMNjBPeGlIMDl0QnJnTHl6Q0xkK2VySjc5RlVWQk9PcWwzZWUwUFdDCmNmUTJCK1JkbGJ5ejZHNy9aaUU4OHRKMkJ1TVFla3RJTzdKZDZuTWVOTzdINGY5ZXEvVlNxa29EMStUZm5sYjRITDAyY0VIZXlCdDUKZDZSWEhSRTZLRk4ySDcyK0gwZlVxWFFwMWNya25mZGo5enRaZThWZ1pldm5ic0U0NUkyOGtYZEhvd1ZzSzROeENMMWRIQXE5V1Q4Twp4V0JjcmZMT29ydjFzekE4K3NycWczSElHM2tqNzBxT3NiWEJPSVRlcmdxOTM5QWZoMGFmODk1V0hOWXQ3NkxqOVMzTmtXQWM4a2JlCnlMdTJZMnh0TUE2aHQ2OUNiOTZQSXczR3hTZTc2V0lqbnJjYmQ5TEwrYzNNREhpOUpCZE1McVdLdkpGMzg2UTVmZkxPb3J2OTVFSjQKNUNYdEM4WWg5Qlp4OUZYUHg4Wjl6cXYvNFZVZmpLdHZjTkZhU3ZXVHlCdDVJKzlHYkxlVndUaUUzczRxZmFtQlA3eW9veG1NYTliZwo0djJTWENMd3RDSy9sYTgzOGtiZWpkam5WZ2JqRUhvYmhkNkVGckNUQTFlemwxTDFPd2gwdDM0ZWhrZGZRUldOdkpIM0ZNZzdpMVlHCjR4QjYyL0FWalBQZnBNVi9NTzZWZzk3V3o4TEdEUUw3Z2JWV0wrS0F2SkUzOHE1MlBFUG9rRjJoMXkvdnJHMkhXOHRoTjExc3hQUHgKeGgyVEJqUFZkMWpyOGxWRTNzaDdLdVNkOWJmZDdmN0MwcEhGaTcwMmZlY1Jlc3M0ZXRYemNXR2Y4M3JibytvdXBWcWZ2RW1iSTIvawpQYjN5TGhyUEVEcFVVcVV2TmFTMytmRGZScDAyTEtXS3ZKRTM4a2JlNWJSdXRVR0Uza2FNbGxLdHBjTmE4NVpTUmQ3SUcza2piemRhCmR4OGRvYmVUZmdQa1hja1A0T2dyQnIydG40ZklHM2tqYitSZDlYNUVDQjBxWUtmWDBCOUl1UFd6c0h2MGxkVUU0NUQzRkVqOEYrRTEKeVgvZWdyeVJkeFAzWS91M0MwdEgvckE5d1RpRTNrS09Sb040b3M5NWMzNGdLc0c0Uk40UjhwNUtUaGRYUXNnYmVkZDZqSzBLeGlIMAp0bUowSDcyV0gwamtXK2pCWGpBT2VVOG5mZVE5by9KdXh6RzJLaGlIME50TFUxdkFldjhCSk9KK05QblBvNXp5YWNUZzloSHlSdDcxCkhXT3JnbkcveDREUzRzb20yUDh5QjU2LzFFSEd5NXdsVHMzMHNmM2ZZWGY3RjJIa2ZiTDI4b3V4eCsrZXYrOTFVL2FqQ2R0MTJmYjAKSEdQVXB0OHBGWHBiOGRYbjNQL3NOdHorcjdDN3Y5Z0l0RlRlKzVWSk9wZ3Q3ay9TUXJWdmpPbnRJeXB2S20vOWJVL2Mya1Bvb003UgpWdzVpNno3bmlqK1FzY1M1UmpBT3FwZjM1TjhuVmZxUmx3OThuMXVaMEpFMzh2WWs3eU4vMEw0MTBCSDY5SkEvRUZZbjc5YlBhcEczCkNUdWFrelh6Ym9ESUcza2piNFErMVVLdlZ0NmQvUUc5dHo4UXg2VE5wMWJlV1ZUWERSQjVJMi9ramRCbkJzOTl6ZzNrblQ0cVJ2VTkKTy9MT0drQzloeDZQdk94aXZQMnJCZVNOdkpFM1FwLzVDaDE1STI4dGVXZXhwUGhkWGtMZXlCdDVOL08wUUFWcy9Ud3NIYVdSTi9MMgpQQXBjbFZiVlhvLzFWd3VQSlB0eERmSkczcmxqMUI5Y1pJeWlRcCtKS24wSmVVL2xkUHRKTTRGWDNtSE5mekRPNSswajVJMjhFVHEwCmNzeWZmSVlYZVUvWFpDMnNXZDVaMjIzT01ybklHM2tEUXA4aXZ0N1p2NmVFdktlTm5YVEF1N3FCZzdQL1lOd2ZYWXkzZjcyQXZKRTMKSVBUWkpaRjR6S2N3dGFUbjlrd0RCYVFmakp1Rk1CenlCb1FPVUQ4WmdiWEJrWmNQcnZjdXVJWXVUSkpVMDFGYVZYdmVuM3Bid0NKdgo1STNRQVdaTzNsbHA4L1NSR3E5Q1AvTHlpeXZidjF3WWRJeVQ3VHJ5THFqU1k4OGZkYit5WTBUZXlCdWhBeUR2SExyYnYxZ0lFd2tQCnZGZnB0a0t2cHNOYXZjRTQ1STI4QWFFRGpNaDdyM1d1cmJ3N09Xbno5Ti83Rm5weE1LNis5cWorZzNFdnZSaHYvMllCZVNOdlFPZ0EKbGNvN1QzS1BlZDcxZE5BOVU3TzhzN2E5cExUdG5zcTJrVGZ5UnVnQXlOdGlBRDJ0SkxoR1NpS3BwcU8wcXZiOGpuS2hJMi9ramRBQgprTGR3Y1BaL0dmcVBMNjVzLzJvb0dOZXN4N25xRDhZaGIrUU5DQjFhTHZKZmhOL3ZOS2UzK1FIZDdWOHVoRWRlNWprWUZ6Z0U0Nm9SClVMWEJPT1NOdkFHaHcxUnlkYzN5THFwYUI1NjNhZDR4cmxvQitiOGk4WktMOGZhVEM4Z2JlUU5DaHhraUhmQ2lSdlEySDkyMmJqQ3UKV1FLcUp4aUh2QUVRT2t3VE83MDlvVGR1Y0Q2dDhJNjloaDNqSlpKcU9rcXJhb1hqMVcwQmk3d0JvUU9ZTXhSWTZ4eDV1ZmVlOC8wbQppVzNvYnpVV0xsblovbzJuam5IKzVkYnNwVlNSTnlCMEFHZDVwMVh6ZU5yOE1ZVkIzLy9nNk9jNTcrNzJyeGZDUk1JRGhhbzFyUFFZCnpXak9VcXJJR3hBNmdGZDU1MVZ4ZnF2V2wxM3NiZjl5b1c1NUZ4MnZiNkhiQitPcXVWenQvOXd1WG95Myt3djFIUi95Qm9RT3lIdWMKUzRHMWNQc1hDOTEwc1JIUHU1Y09yRkhOOHM0VGVyWEJ1UHJ1TmVzdnBZcThBUkE2MUNMdm9vRS9WaGowbzVybG5ZVnVNSzVodmMyVAphanBLcTJyUCsxSkhDMWprRFFnZGtMZkJBQnAxL045SFgwNys5N3FhNVYzSjQxeEhYbnB4WmZ0Smo4RTR2ODk1TjI4cFZlUU5DQjJRCnR4ZDVaMUZkZUtyKzFIdDMremNMWVNMaGdjTHhoa3I3TFBuODZnL0dJVzhBaEk2OFZlU2RWOFg1clZyLytPSmcrMWNMSzhtK2RHdVUKZDlIeCtoWjZlVEN1bmc1ci9zL3RIMTZNdDMrN2dMd0JFUG9NRSt3T3JrL1VMTzhzd3UxZkxuU1B2TXh6TUM3b0ZEZVlxZllZeHlXbgpHNHhyVG50VXZXQmM4YmFSTndCQ24xN1NCaTdidndqcmxuZlJ3Qjk3M3VxeXRkQ3J1U1N2RTR3TGFqN0duTzBtMVhTVVZ0VUtrN1VsCjVBMkEwR2VZSGJPRWNQWDNtcU9PVHRLOVNjYzRYS0g3bmF5OTVPTEtkaThqR05lTTFMdkdaTzJUeWVzKzVBMWd4dS94RVV3bHZjekIKZWZ6bGMrQTMyN1p1ZUtvWngzaEFkL3ZKaFZCQnNqMlZZNVIvZHQ3UGJTTHlBVElIUU9pelRyOFJZcHY4VzQwKzU0Tmt1eXMxeTd1eQpLcjNqNjNFdS85K1BKWDUyQUFnZE5LcTQrdVdkUmJqOTZ3V05SSHF2a21PMDM2Nkc1R0x4TWVwTWZCQTZBRUlINzFYcnl4ekNTZjdsClhXVWx0OXdBZVdkdHQ3cWxWT3M3eG9OSnhyM2J2MU80eFFBQXhoQ0ttMTd5ZzNIMXRrZU5PbFVFNDVvVEZQTTdXVnU4dUxMZDN3L0cKMVhPTWNZZTBPUUJDaHhxRTNvemU1c1BiWGxUWWRrOTVuMTMvdnB2SU4wd2tQRkE0M3JDQ1kwVGVBQWdkYWljb0NVOU4xK05jZyswbgpGOUtHTlYybGZaYjhmVE9XVWtYZUFBZ2RXbDJoMXkzdkxNTHQzeXgwMDhWR0ZJNDNxbG5lZVVLdmRpbFY1QTJBMEdGNk9QTEhGK1B0Clh5L1VMZThpeWNXZUR6bTdZMXo5N1ZIMWczRkI2ZC8yOWo4ZjVBMkEwS0hGVmJyYkpXN2RxajdxYUFUamdrWWQ0L0RreGU5azdROHYKcm16L0xuTXAxZDVZNVIzekV3QkE2REJMUXEvK2tuejF3Ymo2Ymp0MHQzKzdFQ1lTSG5oKzEvUXlmaGQ1QXdCQ253MzZEUkxiTVA2cgoxcVdMZyszZWZqQ3VXWm1CZytQMUt2UkU0TmZ6OVFhQVlXZ3NNODFvOWYzdWRLUU5UTUx0SnhVNnhnVU9sOTMxamxGMUFnTUFnTkJuCmlDTXY5WFFadGoyOXY1Y2Jkb3dIMnpyTnR4RUFFRHBJc1VzMVY5YzZOS3J0V0t0dmowcUZEZ0RxY0E5OU5vUXVid0ZySzdaeWRKZFMKcmZjWVNac0RBRUlINy9SVnhXYTdiYzNIdVJZdkRyWi9LK3dZaDd3QkFLRkRJL0hkNTl4ZmIvaHd1Ny9RVFJjYlVhalNJK1FOQUFnZApwb29qTDdrWWJ6L3AyREZPZjJHWDZqckdJVzhBUU9nd0JaUTNtS2xuVmJhb1U4VlNxc2diQUJBNlRLWFFtN09rcWs0d0Rua0RBRUtICnFhUnNLZFZxNUoyRlJwL3p3ZmJ2TGdYamtEY0FJSFNZdWdxOWJubG5FVzcvZHFHYkxqYmllUSt1WWxVeEFKaTkyZzFtZ3UzK3drNUQKdjBGWEpVS25jZ1lBRUVLbnVGbXUwbDNrN2IvRFdzU3BBUUJBNktBbDlPcmFveTV5YWdBQTVIQVBmWGJvRjBwV0E3TzArVEtuQmdBQQpvWU50aFU1dmN3Q0FxWVJRM0F5eC9WdFB3VGprRFFCQWhRNjFWK2wyejM0amJ3QUFoQTR0RXpyeUJnQkE2TkFLK3NnYkFBQ2hROXZKClhrb1ZlUU1BVE1VUUR6UEY5dThXSGtIZUFBQUFBQUFBQUFBQUFBQUFBQUNaL0g4QkJnQWdDWmFqRnNtWlJ3QUFBQUJKUlU1RXJrSmcKZ2c9PQoiCiAgICAgICBpZD0iaW1hZ2U1NiIgLz4KICA8L2c+Cjwvc3ZnPgo=
    mediatype: image/svg+xml
  install:
    spec:
      clusterPermissions:
      - rules:
        - nonResourceURLs:
          - /api/v2/alerts
          verbs:
          - create
        - apiGroups:
          - ""
          resources:
          - configmaps
          - endpoints
          - nodes
          - pods
          - secrets
          - serviceaccounts
          - services
          verbs:
          - create
          - delete
          - get
          - list
          - patch
          - update
          - watch
        - apiGroups:
          - ""
          resources:
          - namespaces
          verbs:
          - get
          - list
          - watch
        - apiGroups:
          - apps
          resources:
          - deployments
          - statefulsets
          verbs:
          - create
          - delete
          - get
          - list
          - patch
          - update
          - watch
        - apiGroups:
          - cloudcredential.openshift.io
          resources:
          - credentialsrequests
          verbs:
          - create
          - delete
          - get
          - list
          - update
          - watch
        - apiGroups:
          - config.openshift.io
          resources:
          - apiservers
          - dnses
          - proxies
          verbs:
          - get
          - list
          - watch
        - apiGroups:
          - coordination.k8s.io
          resources:
          - leases
          verbs:
          - create
          - get
          - update
        - apiGroups:
          - loki.grafana.com
          resources:
          - alertingrules
          - lokistacks
          - recordingrules
          - rulerconfigs
          verbs:
          - create
          - delete
          - get
          - list
          - patch
          - update
          - watch
        - apiGroups:
          - loki.grafana.com
          resources:
          - alertingrules/finalizers
          - lokistacks/finalizers
          - recordingrules/finalizers
          - rulerconfigs/finalizers
          verbs:
          - update
        - apiGroups:
          - loki.grafana.com
          resources:
          - alertingrules/status
          - lokistacks/status
          - recordingrules/status
          - rulerconfigs/status
          verbs:
          - get
          - patch
          - update
        - apiGroups:
          - monitoring.coreos.com
          resources:
          - alertmanagers
          verbs:
          - patch
        - apiGroups:
          - monitoring.coreos.com
          resources:
          - alertmanagers/api
          verbs:
          - create
        - apiGroups:
          - monitoring.coreos.com
          resources:
          - prometheusrules
          - servicemonitors
          verbs:
          - create
          - delete
          - get
          - list
          - update
          - watch
        - apiGroups:
          - networking.k8s.io
          resources:
          - ingresses
          verbs:
          - create
          - get
          - list
          - update
          - watch
        - apiGroups:
          - policy
          resources:
          - poddisruptionbudgets
          verbs:
          - create
          - get
          - list
          - update
          - watch
        - apiGroups:
          - rbac.authorization.k8s.io
          resources:
          - clusterrolebindings
          - clusterroles
          - rolebindings
          - roles
          verbs:
          - create
          - delete
          - get
          - list
          - patch
          - update
          - watch
        - apiGroups:
          - route.openshift.io
          resources:
          - routes
          verbs:
          - create
          - delete
          - get
          - list
          - update
          - watch
        - apiGroups:
          - authentication.k8s.io
          resources:
          - tokenreviews
          verbs:
          - create
        - apiGroups:
          - authorization.k8s.io
          resources:
          - subjectaccessreviews
          verbs:
          - create
        serviceAccountName: loki-operator-controller-manager
      deployments:
      - label:
          app.kubernetes.io/instance: loki-operator-v0.8.0
          app.kubernetes.io/managed-by: operator-lifecycle-manager
          app.kubernetes.io/name: loki-operator
          app.kubernetes.io/part-of: loki-operator
          app.kubernetes.io/version: 0.8.0
          control-plane: controller-manager
        name: loki-operator-controller-manager
        spec:
          replicas: 1
          selector:
            matchLabels:
              app.kubernetes.io/managed-by: operator-lifecycle-manager
              app.kubernetes.io/name: loki-operator
              app.kubernetes.io/part-of: loki-operator
              name: loki-operator-controller-manager
          strategy: {}
          template:
            metadata:
              annotations:
                kubectl.kubernetes.io/default-container: manager
              labels:
                app.kubernetes.io/managed-by: operator-lifecycle-manager
                app.kubernetes.io/name: loki-operator
                app.kubernetes.io/part-of: loki-operator
                name: loki-operator-controller-manager
            spec:
              containers:
              - args:
                - --config=controller_manager_config.yaml
                command:
                - /manager
                env:
                - name: RELATED_IMAGE_LOKI
                  value: docker.io/grafana/loki:3.5.4
                - name: RELATED_IMAGE_GATEWAY
                  value: quay.io/observatorium/api:latest
                - name: RELATED_IMAGE_OPA
                  value: quay.io/observatorium/opa-openshift:latest
                image: docker.io/grafana/loki-operator:0.8.0
                imagePullPolicy: IfNotPresent
                livenessProbe:
                  httpGet:
                    path: /healthz
                    port: 8081
                  initialDelaySeconds: 15
                  periodSeconds: 20
                name: manager
                ports:
                - containerPort: 9443
                  name: webhook-server
                  protocol: TCP
                - containerPort: 8080
                  name: metrics
                readinessProbe:
                  httpGet:
                    path: /readyz
                    port: 8081
                  initialDelaySeconds: 5
                  periodSeconds: 10
                resources:
                  requests:
                    cpu: 200m
                    memory: 256Mi
                volumeMounts:
                - mountPath: /tmp/k8s-webhook-server/serving-certs
                  name: webhook-cert
                  readOnly: true
                - mountPath: /controller_manager_config.yaml
                  name: manager-config
                  subPath: controller_manager_config.yaml
              - args:
                - --secure-listen-address=0.0.0.0:8443
                - --upstream=http://127.0.0.1:8080/
                - --logtostderr=true
                - --v=0
                image: quay.io/brancz/kube-rbac-proxy:v0.18.1
                name: kube-rbac-proxy
                ports:
                - containerPort: 8443
                  name: https
                resources:
                  requests:
                    cpu: 200m
                    memory: 256Mi
                securityContext:
                  allowPrivilegeEscalation: false
                  capabilities:
                    drop:
                    - ALL
              nodeSelector:
                kubernetes.io/os: linux
              securityContext:
                runAsNonRoot: true
              serviceAccountName: loki-operator-controller-manager
              terminationGracePeriodSeconds: 10
              volumes:
              - name: webhook-cert
                secret:
                  defaultMode: 420
                  secretName: loki-operator-controller-manager-service-cert
              - configMap:
                  name: loki-operator-manager-config
                name: manager-config
      permissions:
      - rules:
        - apiGroups:
          - ""
          - coordination.k8s.io
          resources:
          - configmaps
          - leases
          verbs:
          - get
          - list
          - watch
          - create
          - update
          - patch
          - delete
        - apiGroups:
          - ""
          resources:
          - events
          verbs:
          - create
          - patch
        serviceAccountName: loki-operator-controller-manager
    strategy: deployment
  installModes:
  - supported: false
    type: OwnNamespace
  - supported: false
    type: SingleNamespace
  - supported: false
    type: MultiNamespace
  - supported: true
    type: AllNamespaces
  keywords:
  - logging
  - loki
  links:
  - name: Documentation
    url: https://loki-operator.dev/
  maintainers:
  - email: loki-operator-team@googlegroups.com
    name: Grafana Loki SIG Operator
  maturity: alpha
  minKubeVersion: 1.21.1
  provider:
    name: Grafana Loki SIG Operator
  relatedImages:
  - image: docker.io/grafana/loki:3.5.4
    name: loki
  - image: quay.io/observatorium/api:latest
    name: gateway
  - image: quay.io/observatorium/opa-openshift:latest
    name: opa
  replaces: loki-operator.v0.7.1
  version: 0.8.0
  webhookdefinitions:
  - admissionReviewVersions:
    - v1
    - v1beta1
    containerPort: 443
    conversionCRDs:
    - alertingrules.loki.grafana.com
    deploymentName: loki-operator-controller-manager
    generateName: calertingrules.kb.io
    sideEffects: None
    targetPort: 9443
    type: ConversionWebhook
    webhookPath: /convert
  - admissionReviewVersions:
    - v1
    - v1beta1
    containerPort: 443
    conversionCRDs:
    - lokistacks.loki.grafana.com
    deploymentName: loki-operator-controller-manager
    generateName: clokistacks.kb.io
    sideEffects: None
    targetPort: 9443
    type: ConversionWebhook
    webhookPath: /convert
  - admissionReviewVersions:
    - v1
    - v1beta1
    containerPort: 443
    conversionCRDs:
    - recordingrules.loki.grafana.com
    deploymentName: loki-operator-controller-manager
    generateName: crecordingrules.kb.io
    sideEffects: None
    targetPort: 9443
    type: ConversionWebhook
    webhookPath: /convert
  - admissionReviewVersions:
    - v1
    - v1beta1
    containerPort: 443
    conversionCRDs:
    - rulerconfigs.loki.grafana.com
    deploymentName: loki-operator-controller-manager
    generateName: crulerconfigs.kb.io
    sideEffects: None
    targetPort: 9443
    type: ConversionWebhook
    webhookPath: /convert
  - admissionReviewVersions:
    - v1
    containerPort: 443
    deploymentName: loki-operator-controller-manager
    failurePolicy: Fail
    generateName: valertingrule.loki.grafana.com
    rules:
    - apiGroups:
      - loki.grafana.com
      apiVersions:
      - v1
      operations:
      - CREATE
      - UPDATE
      resources:
      - alertingrules
    sideEffects: None
    targetPort: 9443
    type: ValidatingAdmissionWebhook
    webhookPath: /validate-loki-grafana-com-v1-alertingrule
  - admissionReviewVersions:
    - v1
    containerPort: 443
    deploymentName: loki-operator-controller-manager
    failurePolicy: Fail
    generateName: vlokistack.loki.grafana.com
    rules:
    - apiGroups:
      - loki.grafana.com
      apiVersions:
      - v1
      operations:
      - CREATE
      - UPDATE
      resources:
      - lokistacks
    sideEffects: None
    targetPort: 9443
    type: ValidatingAdmissionWebhook
    webhookPath: /validate-loki-grafana-com-v1-lokistack
  - admissionReviewVersions:
    - v1
    containerPort: 443
    deploymentName: loki-operator-controller-manager
    failurePolicy: Fail
    generateName: vrecordingrule.loki.grafana.com
    rules:
    - apiGroups:
      - loki.grafana.com
      apiVersions:
      - v1
      operations:
      - CREATE
      - UPDATE
      resources:
      - recordingrules
    sideEffects: None
    targetPort: 9443
    type: ValidatingAdmissionWebhook
    webhookPath: /validate-loki-grafana-com-v1-recordingrule
  - admissionReviewVersions:
    - v1
    containerPort: 443
    deploymentName: loki-operator-controller-manager
    failurePolicy: Fail
    generateName: vrulerconfig.loki.grafana.com
    rules:
    - apiGroups:
      - loki.grafana.com
      apiVersions:
      - v1
      operations:
      - CREATE
      - UPDATE
      resources:
      - rulerconfigs
    sideEffects: None
    targetPort: 9443
    type: ValidatingAdmissionWebhook
    webhookPath: /validate-loki-grafana-com-v1-rulerconfig<|MERGE_RESOLUTION|>--- conflicted
+++ resolved
@@ -152,11 +152,7 @@
     categories: OpenShift Optional, Logging & Tracing
     certified: "false"
     containerImage: docker.io/grafana/loki-operator:0.8.0
-<<<<<<< HEAD
     createdAt: "2025-09-04T13:11:48Z"
-=======
-    createdAt: "2025-07-31T09:49:48Z"
->>>>>>> 8e6c0186
     description: The Community Loki Operator provides Kubernetes native deployment
       and management of Loki and related logging components.
     operators.operatorframework.io/builder: operator-sdk-unknown
