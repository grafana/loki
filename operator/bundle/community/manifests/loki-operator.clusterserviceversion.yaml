--- conflicted
+++ resolved
@@ -150,11 +150,7 @@
     categories: OpenShift Optional, Logging & Tracing
     certified: "false"
     containerImage: docker.io/grafana/loki-operator:0.6.1
-<<<<<<< HEAD
-    createdAt: "2024-09-06T09:15:26Z"
-=======
-    createdAt: "2024-09-04T13:09:04Z"
->>>>>>> 73cbbb0f
+    createdAt: "2024-09-06T11:58:25Z"
     description: The Community Loki Operator provides Kubernetes native deployment
       and management of Loki and related logging components.
     operators.operatorframework.io/builder: operator-sdk-unknown
