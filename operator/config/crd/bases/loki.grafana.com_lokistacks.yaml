--- conflicted
+++ resolved
@@ -327,13 +327,8 @@
                     minimum: 1
                     type: integer
                   zones:
-<<<<<<< HEAD
-                    description: Zone is the key that defines a topology in the Nodes'
-                      labels.
-=======
                     description: Zones defines an array of ZoneSpec that the scheduler
                       will try to satisfy.
->>>>>>> f5c0fdf0
                     items:
                       description: ZoneSpec defines the spec to support zone-aware
                         component deployments.
@@ -352,11 +347,6 @@
                       - topologyKey
                       type: object
                     type: array
-<<<<<<< HEAD
-                required:
-                - zones
-=======
->>>>>>> f5c0fdf0
                 type: object
               replicationFactor:
                 description: 'Deprecated: Please use replication.factor instead. This
