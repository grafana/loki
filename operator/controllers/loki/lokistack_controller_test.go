--- conflicted
+++ resolved
@@ -203,15 +203,9 @@
 	}
 	table := []test{
 		{
-<<<<<<< HEAD
 			src:               &cloudcredentialv1.CredentialsRequest{},
-			index:             2,
-			watchesCallsCount: 3,
-=======
-			src:               &openshiftconfigv1.APIServer{},
 			index:             3,
 			watchesCallsCount: 4,
->>>>>>> 3b2278d6
 			featureGates: configv1.FeatureGates{
 				OpenShift: configv1.OpenShiftFeatureGates{
 					Enabled: true,
@@ -221,8 +215,8 @@
 		},
 		{
 			src:               &openshiftconfigv1.APIServer{},
-			index:             3,
-			watchesCallsCount: 4,
+			index:             4,
+			watchesCallsCount: 5,
 			featureGates: configv1.FeatureGates{
 				OpenShift: configv1.OpenShiftFeatureGates{
 					Enabled:          true,
@@ -233,8 +227,8 @@
 		},
 		{
 			src:               &openshiftconfigv1.Proxy{},
-			index:             3,
-			watchesCallsCount: 4,
+			index:             4,
+			watchesCallsCount: 5,
 			featureGates: configv1.FeatureGates{
 				OpenShift: configv1.OpenShiftFeatureGates{
 					Enabled:      true,
