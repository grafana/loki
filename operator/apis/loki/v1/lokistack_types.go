--- conflicted
+++ resolved
@@ -834,26 +834,9 @@
 	StructuredMetadata *OTLPMetadataSpec `json:"structuredMetadata,omitempty"`
 }
 
-<<<<<<< HEAD
 // TenantOTLPSpec defines an OTLP attribute configuration specific to a tenant. It extends OTLPSpec.
 type TenantOTLPSpec struct {
 	// When IgnoreGlobalStreamLabels is true, then this tenant will ignore the global stream label configuration.
-=======
-// OTLPResourceAttributesConfigSpec contains the configuration for a set of resource attributes
-// to store them as index labels or structured metadata or drop them altogether.
-type OTLPResourceAttributesConfigSpec struct {
-	// Action defines the indexing action for the selected resoure attributes. They
-	// can be either indexed as labels, added to structured metadata or drop altogether.
-	//
-	// +required
-	// +kubebuilder:validation:Required
-	// +kubebuilder:validation:Enum=index_label;structured_metadata;drop
-	// +operator-sdk:csv:customresourcedefinitions:type=spec,displayName="Action"
-	Action OTLPAttributeAction `json:"action"`
-
-	// Attributes is the list of attributes to configure indexing or drop them
-	// altogether.
->>>>>>> adc75389
 	//
 	// +optional
 	// +kubebuilder:validation:Optional
