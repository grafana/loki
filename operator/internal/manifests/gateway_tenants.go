--- conflicted
+++ resolved
@@ -35,6 +35,7 @@
 		GatewayName(opts.Name),
 		serviceNameGatewayHTTP(opts.Name),
 		gatewayHTTPPortName,
+		opts.Server.HTTP.GatewayWriteTimeout,
 		ComponentLabels(LabelGatewayComponent, opts.Name),
 		RulerName(opts.Name),
 	)
@@ -50,28 +51,8 @@
 			}
 		}
 
-<<<<<<< HEAD
-		defaults := openshift.NewOptions(
-			opts.Stack.Tenants.Mode,
-			opts.Name,
-			opts.Namespace,
-			GatewayName(opts.Name),
-			opts.GatewayBaseDomain,
-			serviceNameGatewayHTTP(opts.Name),
-			gatewayHTTPPortName,
-			opts.Server.HTTP.GatewayWriteTimeout,
-			ComponentLabels(LabelGatewayComponent, opts.Name),
-			tenantData,
-			RulerName(opts.Name),
-		)
-
-		if err := mergo.Merge(&opts.OpenShiftOptions, &defaults, mergo.WithOverride); err != nil {
-			return kverrors.Wrap(err, "failed to merge defaults for mode openshift")
-		}
-=======
 		o.WithTenantsForMode(opts.Stack.Tenants.Mode, opts.GatewayBaseDomain, tenantData)
 	}
->>>>>>> f7e13ccc
 
 	if err := mergo.Merge(&opts.OpenShiftOptions, o, mergo.WithOverride); err != nil {
 		return kverrors.Wrap(err, "failed to merge defaults for mode openshift")
