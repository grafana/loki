package manifests

import (
	"strings"

	"github.com/ViaQ/logerr/v2/kverrors"

	"github.com/imdario/mergo"
	monitoringv1 "github.com/prometheus-operator/prometheus-operator/pkg/apis/monitoring/v1"

	lokiv1 "github.com/grafana/loki/operator/apis/loki/v1"
	lokiv1beta1 "github.com/grafana/loki/operator/apis/loki/v1beta1"
	"github.com/grafana/loki/operator/internal/manifests/internal/config"
	"github.com/grafana/loki/operator/internal/manifests/openshift"

	routev1 "github.com/openshift/api/route/v1"
	appsv1 "k8s.io/api/apps/v1"
	corev1 "k8s.io/api/core/v1"
	networkingv1 "k8s.io/api/networking/v1"
	"sigs.k8s.io/controller-runtime/pkg/client"
)

// ApplyGatewayDefaultOptions applies defaults on the LokiStackSpec depending on selected
// tenant mode. Currently nothing is applied for modes static and dynamic.
// For modes openshift-logging and openshift-network
// the tenant spec is filled with defaults for authentication and authorization.
func ApplyGatewayDefaultOptions(opts *Options) error {
	if opts.Stack.Tenants == nil {
		return nil
	}

	if !opts.Gates.OpenShift.Enabled {
		return nil
	}

	o := openshift.NewOptions(
		opts.Name,
		opts.Namespace,
		GatewayName(opts.Name),
		serviceNameGatewayHTTP(opts.Name),
		gatewayHTTPPortName,
		opts.Timeouts.Gateway.WriteTimeout,
		ComponentLabels(LabelGatewayComponent, opts.Name),
		RulerName(opts.Name),
	)

	switch opts.Stack.Tenants.Mode {
	case lokiv1.Static, lokiv1.Dynamic:
		// Do nothing as per tenants provided by LokiStack CR
	case lokiv1.OpenshiftLogging, lokiv1.OpenshiftNetwork:
		tenantData := make(map[string]openshift.TenantData)
		for name, tenant := range opts.Tenants.Configs {
			tenantData[name] = openshift.TenantData{
				CookieSecret: tenant.OpenShift.CookieSecret,
			}
		}

		o.WithTenantsForMode(opts.Stack.Tenants.Mode, opts.GatewayBaseDomain, tenantData)
	}

	if err := mergo.Merge(&opts.OpenShiftOptions, o, mergo.WithOverride); err != nil {
		return kverrors.Wrap(err, "failed to merge defaults for mode openshift")
	}

	return nil
}

<<<<<<< HEAD
func configureGatewayDeploymentForMode(d *appsv1.Deployment, mode lokiv1.ModeType, fg lokiv1beta1.FeatureGates, minTLSVersion string, ciphers string) error {
	switch mode {
=======
func configureGatewayDeploymentForMode(d *appsv1.Deployment, tenants *lokiv1.TenantsSpec, fg configv1.FeatureGates, minTLSVersion string, ciphers string) error {
	switch tenants.Mode {
>>>>>>> d4f364b4
	case lokiv1.Static, lokiv1.Dynamic:
		if tenants != nil {
			return configureMTLS(d, tenants)
		}
		return nil
	case lokiv1.OpenshiftLogging, lokiv1.OpenshiftNetwork:
		tlsDir := gatewayServerHTTPTLSDir()
		return openshift.ConfigureGatewayDeployment(d, tenants.Mode, tlsSecretVolume, tlsDir, minTLSVersion, ciphers, fg.HTTPEncryption)
	}

	return nil
}

func configureGatewayDeploymentRulesAPIForMode(d *appsv1.Deployment, mode lokiv1.ModeType) error {
	switch mode {
	case lokiv1.Static, lokiv1.Dynamic, lokiv1.OpenshiftNetwork:
		return nil // nothing to configure
	case lokiv1.OpenshiftLogging:
		return openshift.ConfigureGatewayDeploymentRulesAPI(d, gatewayContainerName)
	}

	return nil
}

func configureGatewayServiceForMode(s *corev1.ServiceSpec, mode lokiv1.ModeType) error {
	switch mode {
	case lokiv1.Static, lokiv1.Dynamic:
		return nil // nothing to configure
	case lokiv1.OpenshiftLogging, lokiv1.OpenshiftNetwork:
		return openshift.ConfigureGatewayService(s)
	}

	return nil
}

func configureGatewayObjsForMode(objs []client.Object, opts Options) []client.Object {
	if !opts.Gates.OpenShift.Enabled {
		return objs
	}

	openShiftObjs := openshift.BuildGatewayObjects(opts.OpenShiftOptions)

	var cObjs []client.Object
	for _, o := range objs {
		switch o.(type) {
		// Drop Ingress in favor of Route in OpenShift.
		// Ingress is not supported as OAuthRedirectReference
		// in ServiceAccounts used as OAuthClient in OpenShift.
		case *networkingv1.Ingress:
			continue
		}

		cObjs = append(cObjs, o)
	}

	objs = append(cObjs, openShiftObjs...)

	switch opts.Stack.Tenants.Mode {
	case lokiv1.Static, lokiv1.Dynamic:
		// If a single tenant configure mTLS change Route termination policy
		// to Passthrough
		for _, o := range objs {
			switch r := o.(type) {
			case *routev1.Route:
				for _, secret := range opts.Tenants.Secrets {
					if secret.MTLSSecret != nil {
						r.Spec.TLS.Termination = routev1.TLSTerminationPassthrough
						break
					}
				}
			}
		}
	case lokiv1.OpenshiftLogging, lokiv1.OpenshiftNetwork:
		for _, o := range objs {
			switch sa := o.(type) {
			case *corev1.ServiceAccount:
				if sa.Annotations == nil {
					sa.Annotations = map[string]string{}
				}

				a := openshift.ServiceAccountAnnotations(opts.OpenShiftOptions)
				for key, value := range a {
					sa.Annotations[key] = value
				}
			}
		}

		openShiftObjs := openshift.BuildGatewayTenantModeObjects(opts.OpenShiftOptions)
		objs = append(objs, openShiftObjs...)
	}

	return objs
}

func configureGatewayServiceMonitorForMode(sm *monitoringv1.ServiceMonitor, opts Options) error {
	switch opts.Stack.Tenants.Mode {
	case lokiv1.Static, lokiv1.Dynamic:
		return nil // nothing to configure
	case lokiv1.OpenshiftLogging, lokiv1.OpenshiftNetwork:
		return openshift.ConfigureGatewayServiceMonitor(sm, opts.Gates.ServiceMonitorTLSEndpoints)
	}

	return nil
}

// ConfigureOptionsForMode applies configuration depending on the mode type.
func ConfigureOptionsForMode(cfg *config.Options, opt Options) error {
	switch opt.Stack.Tenants.Mode {
	case lokiv1.Static, lokiv1.Dynamic:
		return nil // nothing to configure
	case lokiv1.OpenshiftNetwork:
		return openshift.ConfigureOptions(cfg, opt.OpenShiftOptions.BuildOpts.AlertManagerEnabled, false, "", "", "")
	case lokiv1.OpenshiftLogging:
		monitorServerName := fqdn(openshift.MonitoringSVCUserWorkload, openshift.MonitoringUserWorkloadNS)
		return openshift.ConfigureOptions(
			cfg,
			opt.OpenShiftOptions.BuildOpts.AlertManagerEnabled,
			opt.OpenShiftOptions.BuildOpts.UserWorkloadAlertManagerEnabled,
			BearerTokenFile,
			alertmanagerUpstreamCAPath(),
			monitorServerName,
		)
	}

	return nil
}

// configureMTLS will mount CA bundles and fix CLI arguments for the gateway container
// if any tenant configured mTLS authentication
func configureMTLS(d *appsv1.Deployment, tenants *lokiv1.TenantsSpec) error {
	var gwIndex int
	for i, c := range d.Spec.Template.Spec.Containers {
		if c.Name == gatewayContainerName {
			gwIndex = i
			break
		}
	}

	gwContainer := d.Spec.Template.Spec.Containers[gwIndex].DeepCopy()
	gwArgs := gwContainer.Args
	gwVolumes := d.Spec.Template.Spec.Volumes

	mTLS := false
	for _, tenant := range tenants.Authentication {
		if tenant.MTLS != nil {
			gwContainer.VolumeMounts = append(gwContainer.VolumeMounts, corev1.VolumeMount{
				Name:      tenantMTLSVolumeName(tenant.TenantName),
				MountPath: tenantMTLSCADir(tenant.TenantName),
			})
			gwVolumes = append(gwVolumes, corev1.Volume{
				Name: tenantMTLSVolumeName(tenant.TenantName),
				VolumeSource: corev1.VolumeSource{
					ConfigMap: &corev1.ConfigMapVolumeSource{
						LocalObjectReference: corev1.LocalObjectReference{
							Name: tenant.MTLS.CA.CA,
						},
					},
				},
			})
			mTLS = true
		}
	}
	if !mTLS {
		return nil // nothing to configure
	}

	// Remove old tls.client-auth-type
	for i, arg := range gwArgs {
		if strings.HasPrefix(arg, "--tls.client-auth-type=") {
			gwArgs = append(gwArgs[:i], gwArgs[i+1:]...)
			break
		}
	}
	gwArgs = append(gwArgs, "--tls.client-auth-type=RequestClientCert")

	gwContainer.Args = gwArgs
	p := corev1.PodSpec{
		Containers: []corev1.Container{
			*gwContainer,
		},
		Volumes: gwVolumes,
	}
	if err := mergo.Merge(&d.Spec.Template.Spec, p, mergo.WithOverride); err != nil {
		return kverrors.Wrap(err, "failed to merge server pki into container spec ")
	}
	return nil
}<|MERGE_RESOLUTION|>--- conflicted
+++ resolved
@@ -65,13 +65,8 @@
 	return nil
 }
 
-<<<<<<< HEAD
-func configureGatewayDeploymentForMode(d *appsv1.Deployment, mode lokiv1.ModeType, fg lokiv1beta1.FeatureGates, minTLSVersion string, ciphers string) error {
-	switch mode {
-=======
-func configureGatewayDeploymentForMode(d *appsv1.Deployment, tenants *lokiv1.TenantsSpec, fg configv1.FeatureGates, minTLSVersion string, ciphers string) error {
+func configureGatewayDeploymentForMode(d *appsv1.Deployment, tenants *lokiv1.TenantsSpec, fg lokiv1beta1.FeatureGates, minTLSVersion string, ciphers string) error {
 	switch tenants.Mode {
->>>>>>> d4f364b4
 	case lokiv1.Static, lokiv1.Dynamic:
 		if tenants != nil {
 			return configureMTLS(d, tenants)
