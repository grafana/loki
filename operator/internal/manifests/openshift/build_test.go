--- conflicted
+++ resolved
@@ -12,14 +12,9 @@
 	rbacv1 "k8s.io/api/rbac/v1"
 )
 
-<<<<<<< HEAD
-func TestBuildGatewayObjects_ClusterRoleRefMatches(t *testing.T) {
-	opts := NewOptions(lokiv1.OpenshiftLogging, "abc", "ns", "abc", "example.com", "abc", "abc", 1*time.Minute, map[string]string{}, map[string]TenantData{}, "abc")
-=======
 func TestBuildGatewayTenantModeObjects_ClusterRoleRefMatches(t *testing.T) {
-	opts := NewOptions("abc", "ns", "abc", "abc", "abc", map[string]string{}, "abc").
+	opts := NewOptions("abc", "ns", "abc", "abc", "abc", 1*time.Minute, map[string]string{}, "abc").
 		WithTenantsForMode(lokiv1.OpenshiftLogging, "example.com", map[string]TenantData{})
->>>>>>> f7e13ccc
 
 	objs := BuildGatewayTenantModeObjects(*opts)
 	cr := objs[0].(*rbacv1.ClusterRole)
@@ -30,11 +25,7 @@
 }
 
 func TestBuildGatewayObjects_MonitoringClusterRoleRefMatches(t *testing.T) {
-<<<<<<< HEAD
-	opts := NewOptions(lokiv1.OpenshiftLogging, "abc", "ns", "abc", "example.com", "abc", "abc", 1*time.Minute, map[string]string{}, map[string]TenantData{}, "abc")
-=======
-	opts := NewOptions("abc", "ns", "abc", "abc", "abc", map[string]string{}, "abc")
->>>>>>> f7e13ccc
+	opts := NewOptions("abc", "ns", "abc", "abc", "abc", 1*time.Minute, map[string]string{}, "abc")
 
 	objs := BuildGatewayObjects(*opts)
 	cr := objs[2].(*rbacv1.Role)
@@ -46,9 +37,9 @@
 
 func TestBuildGatewayObjets_RouteWithTimeoutAnnotation(t *testing.T) {
 	gwWriteTimeout := 1 * time.Minute
-	opts := NewOptions(lokiv1.OpenshiftLogging, "abc", "ns", "abc", "example.com", "abc", "abc", gwWriteTimeout, map[string]string{}, map[string]TenantData{}, "abc")
+	opts := NewOptions("abc", "ns", "abc", "abc", "abc", gwWriteTimeout, map[string]string{}, "abc")
 
-	objs := BuildGatewayObjects(opts)
+	objs := BuildGatewayObjects(*opts)
 	a := objs[0].GetAnnotations()
 
 	got, ok := a[annotationGatewayRouteTimeout]
@@ -60,11 +51,7 @@
 }
 
 func TestBuildRulerObjects_ClusterRoleRefMatches(t *testing.T) {
-<<<<<<< HEAD
-	opts := NewOptions(lokiv1.OpenshiftLogging, "abc", "ns", "abc", "example.com", "abc", "abc", 1*time.Minute, map[string]string{}, map[string]TenantData{}, "abc")
-=======
-	opts := NewOptions("abc", "ns", "abc", "abc", "abc", map[string]string{}, "abc")
->>>>>>> f7e13ccc
+	opts := NewOptions("abc", "ns", "abc", "abc", "abc", 1*time.Minute, map[string]string{}, "abc")
 
 	objs := BuildRulerObjects(*opts)
 	sa := objs[1].(*corev1.ServiceAccount)
