package openshift

import (
	"strings"

	lokiv1 "github.com/grafana/loki/operator/api/loki/v1"
)

func RecordingRuleTenantLabels(r *lokiv1.RecordingRule) {
	switch r.Spec.TenantID {
	case tenantApplication:
<<<<<<< HEAD
		labels := map[string]string{
=======
		appendRecordingRuleLabels(r, map[string]string{
			opaDefaultLabelMatchers:   r.Namespace,
>>>>>>> ae5302ba
			ocpMonitoringGroupByLabel: r.Namespace,
		}
		labelMatchers := strings.Split(opaDefaultLabelMatchers, ",")
		for _, label := range labelMatchers {
			labels[label] = r.Namespace
		}
		appendRecordingRuleLabels(r, labels)
	case tenantInfrastructure, tenantAudit, tenantNetwork:
		appendRecordingRuleLabels(r, map[string]string{
			ocpMonitoringGroupByLabel: r.Namespace,
		})
	default:
		// Do nothing
	}
}

func appendRecordingRuleLabels(r *lokiv1.RecordingRule, labels map[string]string) {
	for groupIdx, group := range r.Spec.Groups {
		for ruleIdx, rule := range group.Rules {
			if rule.Labels == nil {
				rule.Labels = map[string]string{}
			}

			for name, value := range labels {
				rule.Labels[name] = value
			}

			group.Rules[ruleIdx] = rule
		}
		r.Spec.Groups[groupIdx] = group
	}
}<|MERGE_RESOLUTION|>--- conflicted
+++ resolved
@@ -9,12 +9,8 @@
 func RecordingRuleTenantLabels(r *lokiv1.RecordingRule) {
 	switch r.Spec.TenantID {
 	case tenantApplication:
-<<<<<<< HEAD
-		labels := map[string]string{
-=======
 		appendRecordingRuleLabels(r, map[string]string{
 			opaDefaultLabelMatchers:   r.Namespace,
->>>>>>> ae5302ba
 			ocpMonitoringGroupByLabel: r.Namespace,
 		}
 		labelMatchers := strings.Split(opaDefaultLabelMatchers, ",")
