--- conflicted
+++ resolved
@@ -132,14 +132,10 @@
 	caDirectory                = "/etc/storage/ca"
 
 	awsDefaultAudience   = "sts.amazonaws.com"
-<<<<<<< HEAD
-	awsOpenShiftAudience = "openshift"
+	AWSOpenShiftAudience = "openshift"
 
 	azureDefaultAudience      = "api://AzureADTokenExchange"
 	azureTokenVolumeDirectory = "/var/run/secrets/azure/serviceaccount"
-=======
-	AWSOpenShiftAudience = "openshift"
 
 	AnnotationCredentialsRequestsSecretRef = "loki.grafana.com/credentials-request-secret-ref"
->>>>>>> c01a823f
 )