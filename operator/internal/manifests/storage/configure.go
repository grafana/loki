--- conflicted
+++ resolved
@@ -289,13 +289,9 @@
 	var tokenPath string
 	switch opts.SharedStore {
 	case lokiv1.ObjectStorageSecretS3:
-<<<<<<< HEAD
 		tokenPath = AWSTokenVolumeDirectory
-=======
-		tokenPath = opts.S3.WebIdentityTokenFile
 	case lokiv1.ObjectStorageSecretAzure:
 		tokenPath = azureTokenVolumeDirectory
->>>>>>> 009c53a7
 	}
 	return corev1.VolumeMount{
 		Name:      saTokenVolumeName,
@@ -312,14 +308,8 @@
 		if opts.S3.Audience != "" {
 			audience = opts.S3.Audience
 		}
-<<<<<<< HEAD
-=======
-		if opts.OpenShift.Enabled {
-			audience = AWSOpenShiftAudience
-		}
 	case lokiv1.ObjectStorageSecretAzure:
 		audience = azureDefaultAudience
->>>>>>> 009c53a7
 	}
 	return corev1.Volume{
 		Name: saTokenVolumeName,
