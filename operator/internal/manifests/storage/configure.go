--- conflicted
+++ resolved
@@ -328,14 +328,11 @@
 		}
 	case lokiv1.ObjectStorageSecretAzure:
 		audience = azureDefaultAudience
-<<<<<<< HEAD
-	case lokiv1.ObjectStorageSecretGCS:
-		audience = opts.GCS.Audience
-=======
 		if opts.Azure.Audience != "" {
 			audience = opts.Azure.Audience
 		}
->>>>>>> b26bd6d7
+	case lokiv1.ObjectStorageSecretGCS:
+		audience = opts.GCS.Audience
 	}
 	return corev1.Volume{
 		Name: saTokenVolumeName,
