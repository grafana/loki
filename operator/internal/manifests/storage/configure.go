--- conflicted
+++ resolved
@@ -127,7 +127,7 @@
 	})
 
 	if managedAuthEnabled(opts) {
-<<<<<<< HEAD
+		setSATokenPath(&opts)
 		container.Env = append(container.Env, managedAuthCredentials(opts)...)
 		volumes = append(volumes, saTokenVolume(opts))
 		container.VolumeMounts = append(container.VolumeMounts, saTokenVolumeMount(opts))
@@ -135,12 +135,6 @@
 			volumes = append(volumes, extraCredentialsVolume(opts))
 			container.VolumeMounts = append(container.VolumeMounts, extraCredentialsVolumeMount(opts))
 		}
-=======
-		setSATokenPath(&opts)
-		container.Env = append(container.Env, managedAuthCredentials(opts)...)
-		volumes = append(volumes, saTokenVolume(opts))
-		container.VolumeMounts = append(container.VolumeMounts, saTokenVolumeMount(opts))
->>>>>>> 5559b268
 	} else {
 		container.Env = append(container.Env, staticAuthCredentials(opts)...)
 	}
@@ -187,8 +181,6 @@
 }
 
 func managedAuthCredentials(opts Options) []corev1.EnvVar {
-<<<<<<< HEAD
-	secretName := opts.SecretName
 	switch opts.SharedStore {
 	case lokiv1.ObjectStorageSecretS3:
 		if opts.ExtraSecretName != "" {
@@ -198,16 +190,9 @@
 			}
 		} else {
 			return []corev1.EnvVar{
-				envVarFromSecret(EnvAWSRoleArn, secretName, KeyAWSRoleArn),
+				envVarFromSecret(EnvAWSRoleArn, opts.SecretName, KeyAWSRoleArn),
 				envVarFromValue(EnvAWSWebIdentityTokenFile, path.Join(opts.S3.WebIdentityTokenFile, "token")),
 			}
-=======
-	switch opts.SharedStore {
-	case lokiv1.ObjectStorageSecretS3:
-		return []corev1.EnvVar{
-			envVarFromSecret(EnvAWSRoleArn, opts.SecretName, KeyAWSRoleArn),
-			envVarFromValue(EnvAWSWebIdentityTokenFile, path.Join(opts.S3.WebIdentityTokenFile, "token")),
->>>>>>> 5559b268
 		}
 	default:
 		return []corev1.EnvVar{}
@@ -284,12 +269,7 @@
 }
 
 func managedAuthEnabled(opts Options) bool {
-<<<<<<< HEAD
-	storeType := opts.SharedStore
-	switch storeType {
-=======
-	switch opts.SharedStore {
->>>>>>> 5559b268
+	switch opts.SharedStore {
 	case lokiv1.ObjectStorageSecretS3:
 		return opts.S3 != nil && opts.S3.STS
 	default:
@@ -297,17 +277,6 @@
 	}
 }
 
-<<<<<<< HEAD
-func saTokenVolumeMount(opts Options) corev1.VolumeMount {
-	var wiToken string
-	switch opts.SharedStore {
-	case lokiv1.ObjectStorageSecretS3:
-		wiToken = opts.S3.WebIdentityTokenFile
-	}
-	return corev1.VolumeMount{
-		Name:      saTokenVolumeName,
-		MountPath: wiToken,
-=======
 func setSATokenPath(opts *Options) {
 	switch opts.SharedStore {
 	case lokiv1.ObjectStorageSecretS3:
@@ -327,7 +296,6 @@
 	return corev1.VolumeMount{
 		Name:      saTokenVolumeName,
 		MountPath: tokenPath,
->>>>>>> 5559b268
 	}
 }
 
@@ -340,12 +308,9 @@
 		if opts.S3.Audience != "" {
 			audience = opts.S3.Audience
 		}
-<<<<<<< HEAD
-=======
 		if opts.OpenShiftEnabled {
 			audience = awsOpenShiftAudience
 		}
->>>>>>> 5559b268
 	}
 	return corev1.Volume{
 		Name: saTokenVolumeName,
@@ -363,7 +328,6 @@
 			},
 		},
 	}
-<<<<<<< HEAD
 }
 
 func extraCredentialsVolumeMount(opts Options) corev1.VolumeMount {
@@ -382,6 +346,4 @@
 			},
 		},
 	}
-=======
->>>>>>> 5559b268
 }