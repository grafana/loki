--- conflicted
+++ resolved
@@ -65,12 +65,8 @@
 	l := ComponentLabels(LabelQuerierComponent, opts.Name)
 	a := commonAnnotations(opts.ConfigSHA1, opts.CertRotationRequiredAt)
 	podSpec := corev1.PodSpec{
-<<<<<<< HEAD
-		Affinity: configureAffinity(LabelQuerierComponent, opts.Name, opts.Gates.DefaultNodeAffinity),
-=======
-		Affinity:                  configureAffinity(l, opts.Gates.DefaultNodeAffinity),
-		TopologySpreadConstraints: defaultTopologySpreadConstraints(l),
->>>>>>> f066de3b
+		Affinity:                  configureAffinity(LabelQuerierComponent, opts.Name, opts.Gates.DefaultNodeAffinity),
+		TopologySpreadConstraints: defaultTopologySpreadConstraints(LabelQuerierComponent, opts.Name),
 		Volumes: []corev1.Volume{
 			{
 				Name: configVolumeName,
