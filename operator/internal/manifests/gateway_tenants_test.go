package manifests

import (
	"path"
	"testing"
	"time"

	monitoringv1 "github.com/prometheus-operator/prometheus-operator/pkg/apis/monitoring/v1"
	"github.com/stretchr/testify/require"

	lokiv1 "github.com/grafana/loki/operator/apis/loki/v1"
	lokiv1beta1 "github.com/grafana/loki/operator/apis/loki/v1beta1"
	"github.com/grafana/loki/operator/internal/manifests/openshift"

	appsv1 "k8s.io/api/apps/v1"
	corev1 "k8s.io/api/core/v1"
	metav1 "k8s.io/apimachinery/pkg/apis/meta/v1"
	"k8s.io/apimachinery/pkg/util/intstr"
)

func defaultGatewayDeployment() *appsv1.Deployment {
	return &appsv1.Deployment{
		ObjectMeta: metav1.ObjectMeta{
			Namespace: "test-ns",
		},
		Spec: appsv1.DeploymentSpec{
			Template: corev1.PodTemplateSpec{
				Spec: corev1.PodSpec{
					Containers: []corev1.Container{
						{
							Name: gatewayContainerName,
						},
					},
				},
			},
		},
	}
}

func TestApplyGatewayDefaultsOptions(t *testing.T) {
	type tt struct {
		desc string
		opts *Options
		want *Options
	}

	tc := []tt{
		{
			desc: "static mode",
			opts: &Options{
				Stack: lokiv1.LokiStackSpec{
					Tenants: &lokiv1.TenantsSpec{
						Mode: lokiv1.Static,
					},
				},
			},
			want: &Options{
				Stack: lokiv1.LokiStackSpec{
					Tenants: &lokiv1.TenantsSpec{
						Mode: lokiv1.Static,
					},
				},
			},
		},
		{
			desc: "static mode on openshift",
			opts: &Options{
				Name:              "lokistack-ocp",
				Namespace:         "stack-ns",
				GatewayBaseDomain: "example.com",
				Gates: lokiv1beta1.FeatureGates{
					OpenShift: lokiv1beta1.OpenShiftFeatureGates{
						Enabled: true,
					},
				},
				Stack: lokiv1.LokiStackSpec{
					Tenants: &lokiv1.TenantsSpec{
						Mode: lokiv1.Static,
					},
				},
				Timeouts: TimeoutConfig{
					Gateway: GatewayTimeoutConfig{
						WriteTimeout: 1 * time.Minute,
					},
				},
			},
			want: &Options{
				Name:              "lokistack-ocp",
				Namespace:         "stack-ns",
				GatewayBaseDomain: "example.com",
				Gates: lokiv1beta1.FeatureGates{
					OpenShift: lokiv1beta1.OpenShiftFeatureGates{
						Enabled: true,
					},
				},
				Stack: lokiv1.LokiStackSpec{
					Tenants: &lokiv1.TenantsSpec{
						Mode: lokiv1.Static,
					},
				},
				Timeouts: TimeoutConfig{
					Gateway: GatewayTimeoutConfig{
						WriteTimeout: 1 * time.Minute,
					},
				},
				OpenShiftOptions: openshift.Options{
					BuildOpts: openshift.BuildOptions{
						LokiStackName:        "lokistack-ocp",
						LokiStackNamespace:   "stack-ns",
						GatewayName:          "lokistack-ocp-gateway",
						GatewaySvcName:       "lokistack-ocp-gateway-http",
						GatewaySvcTargetPort: "public",
						GatewayRouteTimeout:  75 * time.Second,
						RulerName:            "lokistack-ocp-ruler",
						Labels:               ComponentLabels(LabelGatewayComponent, "lokistack-ocp"),
					},
				},
			},
		},
		{
			desc: "dynamic mode",
			opts: &Options{
				Stack: lokiv1.LokiStackSpec{
					Tenants: &lokiv1.TenantsSpec{
						Mode: lokiv1.Dynamic,
					},
				},
			},
			want: &Options{
				Stack: lokiv1.LokiStackSpec{
					Tenants: &lokiv1.TenantsSpec{
						Mode: lokiv1.Dynamic,
					},
				},
			},
		},
		{
			desc: "dynamic mode on openshift",
			opts: &Options{
				Name:              "lokistack-ocp",
				Namespace:         "stack-ns",
				GatewayBaseDomain: "example.com",
				Gates: lokiv1beta1.FeatureGates{
					OpenShift: lokiv1beta1.OpenShiftFeatureGates{
						Enabled: true,
					},
				},
				Stack: lokiv1.LokiStackSpec{
					Tenants: &lokiv1.TenantsSpec{
						Mode: lokiv1.Dynamic,
					},
				},
				Timeouts: TimeoutConfig{
					Gateway: GatewayTimeoutConfig{
						WriteTimeout: 1 * time.Minute,
					},
				},
			},
			want: &Options{
				Name:              "lokistack-ocp",
				Namespace:         "stack-ns",
				GatewayBaseDomain: "example.com",
				Gates: lokiv1beta1.FeatureGates{
					OpenShift: lokiv1beta1.OpenShiftFeatureGates{
						Enabled: true,
					},
				},
				Stack: lokiv1.LokiStackSpec{
					Tenants: &lokiv1.TenantsSpec{
						Mode: lokiv1.Dynamic,
					},
				},
				Timeouts: TimeoutConfig{
					Gateway: GatewayTimeoutConfig{
						WriteTimeout: 1 * time.Minute,
					},
				},
				OpenShiftOptions: openshift.Options{
					BuildOpts: openshift.BuildOptions{
						LokiStackName:        "lokistack-ocp",
						LokiStackNamespace:   "stack-ns",
						GatewayName:          "lokistack-ocp-gateway",
						GatewaySvcName:       "lokistack-ocp-gateway-http",
						GatewaySvcTargetPort: "public",
						GatewayRouteTimeout:  75 * time.Second,
						RulerName:            "lokistack-ocp-ruler",
						Labels:               ComponentLabels(LabelGatewayComponent, "lokistack-ocp"),
					},
				},
			},
		},
		{
			desc: "openshift-logging mode",
			opts: &Options{
				Name:              "lokistack-ocp",
				Namespace:         "stack-ns",
				GatewayBaseDomain: "example.com",
				Gates: lokiv1beta1.FeatureGates{
					OpenShift: lokiv1beta1.OpenShiftFeatureGates{
						Enabled: true,
					},
				},
				Stack: lokiv1.LokiStackSpec{
					Tenants: &lokiv1.TenantsSpec{
						Mode: lokiv1.OpenshiftLogging,
					},
				},
				Timeouts: TimeoutConfig{
					Gateway: GatewayTimeoutConfig{
						WriteTimeout: 1 * time.Minute,
					},
				},
				Tenants: Tenants{
					Configs: map[string]TenantConfig{
						"application": {
							OpenShift: &TenantOpenShiftSpec{
								CookieSecret: "D31SJpSmPe6aUDTtU2zqAoW1gqEKoH5T",
							},
						},
						"infrastructure": {
							OpenShift: &TenantOpenShiftSpec{
								CookieSecret: "i3N1paUy9JwNZIktni4kqXPuMvIHtHNe",
							},
						},
						"audit": {
							OpenShift: &TenantOpenShiftSpec{
								CookieSecret: "6UssDXle7OHElqSW4M0DNRZ6JbaTjDM3",
							},
						},
					},
				},
			},
			want: &Options{
				Name:              "lokistack-ocp",
				Namespace:         "stack-ns",
				GatewayBaseDomain: "example.com",
				Gates: lokiv1beta1.FeatureGates{
					OpenShift: lokiv1beta1.OpenShiftFeatureGates{
						Enabled: true,
					},
				},
				Stack: lokiv1.LokiStackSpec{
					Tenants: &lokiv1.TenantsSpec{
						Mode: lokiv1.OpenshiftLogging,
					},
				},
				Timeouts: TimeoutConfig{
					Gateway: GatewayTimeoutConfig{
						WriteTimeout: 1 * time.Minute,
					},
				},
				Tenants: Tenants{
					Configs: map[string]TenantConfig{
						"application": {
							OpenShift: &TenantOpenShiftSpec{
								CookieSecret: "D31SJpSmPe6aUDTtU2zqAoW1gqEKoH5T",
							},
						},
						"infrastructure": {
							OpenShift: &TenantOpenShiftSpec{
								CookieSecret: "i3N1paUy9JwNZIktni4kqXPuMvIHtHNe",
							},
						},
						"audit": {
							OpenShift: &TenantOpenShiftSpec{
								CookieSecret: "6UssDXle7OHElqSW4M0DNRZ6JbaTjDM3",
							},
						},
					},
				},
				OpenShiftOptions: openshift.Options{
					BuildOpts: openshift.BuildOptions{
						LokiStackName:        "lokistack-ocp",
						LokiStackNamespace:   "stack-ns",
						GatewayName:          "lokistack-ocp-gateway",
						GatewaySvcName:       "lokistack-ocp-gateway-http",
						GatewaySvcTargetPort: "public",
						GatewayRouteTimeout:  75 * time.Second,
						RulerName:            "lokistack-ocp-ruler",
						Labels:               ComponentLabels(LabelGatewayComponent, "lokistack-ocp"),
					},
					Authentication: []openshift.AuthenticationSpec{
						{
							TenantName:     "application",
							TenantID:       "",
							ServiceAccount: "lokistack-ocp-gateway",
							RedirectURL:    "https://lokistack-ocp-stack-ns.apps.example.com/openshift/application/callback",
						},
						{
							TenantName:     "infrastructure",
							TenantID:       "",
							ServiceAccount: "lokistack-ocp-gateway",
							RedirectURL:    "https://lokistack-ocp-stack-ns.apps.example.com/openshift/infrastructure/callback",
						},
						{
							TenantName:     "audit",
							TenantID:       "",
							ServiceAccount: "lokistack-ocp-gateway",
							RedirectURL:    "https://lokistack-ocp-stack-ns.apps.example.com/openshift/audit/callback",
						},
					},
					Authorization: openshift.AuthorizationSpec{
						OPAUrl: "http://localhost:8082/v1/data/lokistack/allow",
					},
				},
			},
		},
		{
			desc: "openshift-network mode",
			opts: &Options{
				Name:              "lokistack-ocp",
				Namespace:         "stack-ns",
				GatewayBaseDomain: "example.com",
				Gates: lokiv1beta1.FeatureGates{
					OpenShift: lokiv1beta1.OpenShiftFeatureGates{
						Enabled: true,
					},
				},
				Stack: lokiv1.LokiStackSpec{
					Tenants: &lokiv1.TenantsSpec{
						Mode: lokiv1.OpenshiftNetwork,
					},
				},
				Timeouts: TimeoutConfig{
					Gateway: GatewayTimeoutConfig{
						WriteTimeout: 1 * time.Minute,
					},
				},
				Tenants: Tenants{
					Configs: map[string]TenantConfig{
						"network": {
							OpenShift: &TenantOpenShiftSpec{
								CookieSecret: "hlVzbIVKMeeZTxNrHMb4hV2aVwAA4bte",
							},
						},
					},
				},
			},
			want: &Options{
				Name:              "lokistack-ocp",
				Namespace:         "stack-ns",
				GatewayBaseDomain: "example.com",
				Gates: lokiv1beta1.FeatureGates{
					OpenShift: lokiv1beta1.OpenShiftFeatureGates{
						Enabled: true,
					},
				},
				Stack: lokiv1.LokiStackSpec{
					Tenants: &lokiv1.TenantsSpec{
						Mode: lokiv1.OpenshiftNetwork,
					},
				},
				Timeouts: TimeoutConfig{
					Gateway: GatewayTimeoutConfig{
						WriteTimeout: 1 * time.Minute,
					},
				},
				Tenants: Tenants{
					Configs: map[string]TenantConfig{
						"network": {
							OpenShift: &TenantOpenShiftSpec{
								CookieSecret: "hlVzbIVKMeeZTxNrHMb4hV2aVwAA4bte",
							},
						},
					},
				},
				OpenShiftOptions: openshift.Options{
					BuildOpts: openshift.BuildOptions{
						LokiStackName:        "lokistack-ocp",
						LokiStackNamespace:   "stack-ns",
						GatewayName:          "lokistack-ocp-gateway",
						GatewaySvcName:       "lokistack-ocp-gateway-http",
						GatewaySvcTargetPort: "public",
						GatewayRouteTimeout:  75 * time.Second,
						RulerName:            "lokistack-ocp-ruler",
						Labels:               ComponentLabels(LabelGatewayComponent, "lokistack-ocp"),
					},
					Authentication: []openshift.AuthenticationSpec{
						{
							TenantName:     "network",
							TenantID:       "",
							ServiceAccount: "lokistack-ocp-gateway",
							RedirectURL:    "https://lokistack-ocp-stack-ns.apps.example.com/openshift/network/callback",
						},
					},
					Authorization: openshift.AuthorizationSpec{
						OPAUrl: "http://localhost:8082/v1/data/lokistack/allow",
					},
				},
			},
		},
	}
	for _, tc := range tc {
		tc := tc
		t.Run(tc.desc, func(t *testing.T) {
			t.Parallel()
			err := ApplyGatewayDefaultOptions(tc.opts)
			require.NoError(t, err)

			for i, a := range tc.opts.OpenShiftOptions.Authentication {
				require.NotEmpty(t, a.TenantID)
				require.NotEmpty(t, a.CookieSecret)
				require.Len(t, a.CookieSecret, 32)

				a.TenantID = ""
				a.CookieSecret = ""
				tc.opts.OpenShiftOptions.Authentication[i] = a
				tc.opts.OpenShiftOptions.Authentication[i] = a
			}

			require.Equal(t, tc.want, tc.opts)
		})
	}
}

func TestConfigureDeploymentForMode(t *testing.T) {
	type tt struct {
		desc         string
		stackName    string
		stackNs      string
<<<<<<< HEAD
		featureGates lokiv1beta1.FeatureGates
=======
		featureGates configv1.FeatureGates
		tenants      *lokiv1.TenantsSpec
>>>>>>> d4f364b4
		dpl          *appsv1.Deployment
		want         *appsv1.Deployment
	}

	tc := []tt{
		{
			desc: "static mode without tenants",
			tenants: &lokiv1.TenantsSpec{
				Mode: lokiv1.Static,
			},
			dpl:  defaultGatewayDeployment(),
			want: defaultGatewayDeployment(),
		},
		{
			desc: "dynamic mode",
			tenants: &lokiv1.TenantsSpec{
				Mode: lokiv1.Dynamic,
			},
			dpl:  defaultGatewayDeployment(),
			want: defaultGatewayDeployment(),
		},
		{
			desc:      "static mode with mTLS tenant configured",
			stackName: "test",
			stackNs:   "test-ns",
			tenants: &lokiv1.TenantsSpec{
				Mode: lokiv1.Static,
				Authentication: []lokiv1.AuthenticationSpec{
					{
						TenantName: "test-a",
						TenantID:   "a",
						MTLS: &lokiv1.MTLSSpec{
							CA: &lokiv1.CASpec{
								CA:    "my-ca",
								CAKey: "my-ca-key",
							},
						},
					},
				},
			},
			dpl: &appsv1.Deployment{
				ObjectMeta: metav1.ObjectMeta{
					Namespace: "test-ns",
				},
				Spec: appsv1.DeploymentSpec{
					Template: corev1.PodTemplateSpec{
						Spec: corev1.PodSpec{
							Containers: []corev1.Container{
								{
									Name: gatewayContainerName,
									Args: []string{"--tls.client-auth-type=NoClientCert"},
								},
							},
						},
					},
				},
			},
			want: &appsv1.Deployment{
				ObjectMeta: metav1.ObjectMeta{
					Namespace: "test-ns",
				},
				Spec: appsv1.DeploymentSpec{
					Template: corev1.PodTemplateSpec{
						Spec: corev1.PodSpec{
							Containers: []corev1.Container{
								{
									Name: gatewayContainerName,
									Args: []string{"--tls.client-auth-type=RequestClientCert"},
									VolumeMounts: []corev1.VolumeMount{
										{
											Name:      "test-a-ca-bundle",
											MountPath: "/var/run/tls/tenants/test-a",
										},
									},
								},
							},
							Volumes: []corev1.Volume{
								{
									Name: "test-a-ca-bundle",
									VolumeSource: corev1.VolumeSource{
										ConfigMap: &corev1.ConfigMapVolumeSource{
											LocalObjectReference: corev1.LocalObjectReference{
												Name: "my-ca",
											},
										},
									},
								},
							},
						},
					},
				},
			},
		},
		{
			desc:      "dynamic mode with mTLS tenant configured",
			stackName: "test",
			stackNs:   "test-ns",
			tenants: &lokiv1.TenantsSpec{
				Mode: lokiv1.Dynamic,
				Authentication: []lokiv1.AuthenticationSpec{
					{
						TenantName: "test-a",
						TenantID:   "a",
						MTLS: &lokiv1.MTLSSpec{
							CA: &lokiv1.CASpec{
								CA:    "my-ca",
								CAKey: "my-ca-key",
							},
						},
					},
				},
			},
			dpl: defaultGatewayDeployment(),
			want: &appsv1.Deployment{
				ObjectMeta: metav1.ObjectMeta{
					Namespace: "test-ns",
				},
				Spec: appsv1.DeploymentSpec{
					Template: corev1.PodTemplateSpec{
						Spec: corev1.PodSpec{
							Containers: []corev1.Container{
								{
									Name: gatewayContainerName,
									Args: []string{"--tls.client-auth-type=RequestClientCert"},
									VolumeMounts: []corev1.VolumeMount{
										{
											Name:      "test-a-ca-bundle",
											MountPath: "/var/run/tls/tenants/test-a",
										},
									},
								},
							},
							Volumes: []corev1.Volume{
								{
									Name: "test-a-ca-bundle",
									VolumeSource: corev1.VolumeSource{
										ConfigMap: &corev1.ConfigMapVolumeSource{
											LocalObjectReference: corev1.LocalObjectReference{
												Name: "my-ca",
											},
										},
									},
								},
							},
						},
					},
				},
			},
		},
		{
			desc: "openshift-logging mode",
			tenants: &lokiv1.TenantsSpec{
				Mode: lokiv1.OpenshiftLogging,
			},
			stackName: "test",
			stackNs:   "test-ns",
			dpl:       defaultGatewayDeployment(),
			want: &appsv1.Deployment{
				ObjectMeta: metav1.ObjectMeta{
					Namespace: "test-ns",
				},
				Spec: appsv1.DeploymentSpec{
					Template: corev1.PodTemplateSpec{
						Spec: corev1.PodSpec{
							Containers: []corev1.Container{
								{
									Name: gatewayContainerName,
								},
								{
									Name:  "opa",
									Image: "quay.io/observatorium/opa-openshift:latest",
									Args: []string{
										"--log.level=warn",
										"--opa.skip-tenants=audit,infrastructure",
										"--opa.admin-groups=system:cluster-admins,cluster-admin,dedicated-admin",
										"--web.listen=:8082",
										"--web.internal.listen=:8083",
										"--web.healthchecks.url=http://localhost:8082",
										"--opa.package=lokistack",
										"--opa.matcher=kubernetes_namespace_name",
										`--openshift.mappings=application=loki.grafana.com`,
										`--openshift.mappings=infrastructure=loki.grafana.com`,
										`--openshift.mappings=audit=loki.grafana.com`,
									},
									Ports: []corev1.ContainerPort{
										{
											Name:          openshift.GatewayOPAHTTPPortName,
											ContainerPort: openshift.GatewayOPAHTTPPort,
											Protocol:      corev1.ProtocolTCP,
										},
										{
											Name:          openshift.GatewayOPAInternalPortName,
											ContainerPort: openshift.GatewayOPAInternalPort,
											Protocol:      corev1.ProtocolTCP,
										},
									},
									LivenessProbe: &corev1.Probe{
										ProbeHandler: corev1.ProbeHandler{
											HTTPGet: &corev1.HTTPGetAction{
												Path:   "/live",
												Port:   intstr.FromInt(int(openshift.GatewayOPAInternalPort)),
												Scheme: corev1.URISchemeHTTP,
											},
										},
										TimeoutSeconds:   2,
										PeriodSeconds:    30,
										FailureThreshold: 10,
									},
									ReadinessProbe: &corev1.Probe{
										ProbeHandler: corev1.ProbeHandler{
											HTTPGet: &corev1.HTTPGetAction{
												Path:   "/ready",
												Port:   intstr.FromInt(int(openshift.GatewayOPAInternalPort)),
												Scheme: corev1.URISchemeHTTP,
											},
										},
										TimeoutSeconds:   1,
										PeriodSeconds:    5,
										FailureThreshold: 12,
									},
								},
							},
						},
					},
				},
			},
		},
		{
			desc: "openshift-logging mode with http encryption",
			tenants: &lokiv1.TenantsSpec{
				Mode: lokiv1.OpenshiftLogging,
			},
			stackName: "test",
			stackNs:   "test-ns",
			featureGates: lokiv1beta1.FeatureGates{
				HTTPEncryption:             true,
				ServiceMonitorTLSEndpoints: true,
			},
			dpl: &appsv1.Deployment{
				ObjectMeta: metav1.ObjectMeta{
					Name:      "test-gateway",
					Namespace: "test-ns",
				},
				Spec: appsv1.DeploymentSpec{
					Template: corev1.PodTemplateSpec{
						Spec: corev1.PodSpec{
							Containers: []corev1.Container{
								{
									Name: gatewayContainerName,
								},
							},
							Volumes: []corev1.Volume{
								{
									Name: "tls-secret-volume",
								},
							},
						},
					},
				},
			},
			want: &appsv1.Deployment{
				ObjectMeta: metav1.ObjectMeta{
					Name:      "test-gateway",
					Namespace: "test-ns",
				},
				Spec: appsv1.DeploymentSpec{
					Template: corev1.PodTemplateSpec{
						Spec: corev1.PodSpec{
							ServiceAccountName: "test-gateway",
							Containers: []corev1.Container{
								{
									Name: gatewayContainerName,
								},
								{
									Name:  "opa",
									Image: "quay.io/observatorium/opa-openshift:latest",
									Args: []string{
										"--log.level=warn",
										"--opa.skip-tenants=audit,infrastructure",
										"--opa.admin-groups=system:cluster-admins,cluster-admin,dedicated-admin",
										"--web.listen=:8082",
										"--web.internal.listen=:8083",
										"--web.healthchecks.url=http://localhost:8082",
										"--opa.package=lokistack",
										"--opa.matcher=kubernetes_namespace_name",
										"--tls.internal.server.cert-file=/var/run/tls/http/server/tls.crt",
										"--tls.internal.server.key-file=/var/run/tls/http/server/tls.key",
										"--tls.min-version=min-version",
										"--tls.cipher-suites=cipher1,cipher2",
										`--openshift.mappings=application=loki.grafana.com`,
										`--openshift.mappings=infrastructure=loki.grafana.com`,
										`--openshift.mappings=audit=loki.grafana.com`,
									},
									Ports: []corev1.ContainerPort{
										{
											Name:          openshift.GatewayOPAHTTPPortName,
											ContainerPort: openshift.GatewayOPAHTTPPort,
											Protocol:      corev1.ProtocolTCP,
										},
										{
											Name:          openshift.GatewayOPAInternalPortName,
											ContainerPort: openshift.GatewayOPAInternalPort,
											Protocol:      corev1.ProtocolTCP,
										},
									},
									LivenessProbe: &corev1.Probe{
										ProbeHandler: corev1.ProbeHandler{
											HTTPGet: &corev1.HTTPGetAction{
												Path:   "/live",
												Port:   intstr.FromInt(int(openshift.GatewayOPAInternalPort)),
												Scheme: corev1.URISchemeHTTPS,
											},
										},
										TimeoutSeconds:   2,
										PeriodSeconds:    30,
										FailureThreshold: 10,
									},
									ReadinessProbe: &corev1.Probe{
										ProbeHandler: corev1.ProbeHandler{
											HTTPGet: &corev1.HTTPGetAction{
												Path:   "/ready",
												Port:   intstr.FromInt(int(openshift.GatewayOPAInternalPort)),
												Scheme: corev1.URISchemeHTTPS,
											},
										},
										TimeoutSeconds:   1,
										PeriodSeconds:    5,
										FailureThreshold: 12,
									},
									VolumeMounts: []corev1.VolumeMount{
										{
											Name:      tlsSecretVolume,
											ReadOnly:  true,
											MountPath: gatewayServerHTTPTLSDir(),
										},
									},
								},
							},
							Volumes: []corev1.Volume{
								{
									Name: "tls-secret-volume",
								},
							},
						},
					},
				},
			},
		},
		{
			desc: "openshift-network mode",
			tenants: &lokiv1.TenantsSpec{
				Mode: lokiv1.OpenshiftNetwork,
			},
			stackName: "test",
			stackNs:   "test-ns",
			dpl: &appsv1.Deployment{
				ObjectMeta: metav1.ObjectMeta{
					Namespace: "test-ns",
				},
				Spec: appsv1.DeploymentSpec{
					Template: corev1.PodTemplateSpec{
						Spec: corev1.PodSpec{
							Containers: []corev1.Container{
								{
									Name: gatewayContainerName,
								},
							},
							Volumes: []corev1.Volume{
								{
									Name: "tls-secret-volume",
								},
							},
						},
					},
				},
			},
			want: &appsv1.Deployment{
				ObjectMeta: metav1.ObjectMeta{
					Namespace: "test-ns",
				},
				Spec: appsv1.DeploymentSpec{
					Template: corev1.PodTemplateSpec{
						Spec: corev1.PodSpec{
							Containers: []corev1.Container{
								{
									Name: gatewayContainerName,
								},
								{
									Name:  "opa",
									Image: "quay.io/observatorium/opa-openshift:latest",
									Args: []string{
										"--log.level=warn",
										"--opa.skip-tenants=audit,infrastructure",
										"--opa.admin-groups=system:cluster-admins,cluster-admin,dedicated-admin",
										"--web.listen=:8082",
										"--web.internal.listen=:8083",
										"--web.healthchecks.url=http://localhost:8082",
										"--opa.package=lokistack",
										"--opa.matcher=SrcK8S_Namespace,DstK8S_Namespace",
										"--opa.matcher-op=or",
										`--openshift.mappings=network=loki.grafana.com`,
									},
									Ports: []corev1.ContainerPort{
										{
											Name:          openshift.GatewayOPAHTTPPortName,
											ContainerPort: openshift.GatewayOPAHTTPPort,
											Protocol:      corev1.ProtocolTCP,
										},
										{
											Name:          openshift.GatewayOPAInternalPortName,
											ContainerPort: openshift.GatewayOPAInternalPort,
											Protocol:      corev1.ProtocolTCP,
										},
									},
									LivenessProbe: &corev1.Probe{
										ProbeHandler: corev1.ProbeHandler{
											HTTPGet: &corev1.HTTPGetAction{
												Path:   "/live",
												Port:   intstr.FromInt(int(openshift.GatewayOPAInternalPort)),
												Scheme: corev1.URISchemeHTTP,
											},
										},
										TimeoutSeconds:   2,
										PeriodSeconds:    30,
										FailureThreshold: 10,
									},
									ReadinessProbe: &corev1.Probe{
										ProbeHandler: corev1.ProbeHandler{
											HTTPGet: &corev1.HTTPGetAction{
												Path:   "/ready",
												Port:   intstr.FromInt(int(openshift.GatewayOPAInternalPort)),
												Scheme: corev1.URISchemeHTTP,
											},
										},
										TimeoutSeconds:   1,
										PeriodSeconds:    5,
										FailureThreshold: 12,
									},
								},
							},
							Volumes: []corev1.Volume{
								{
									Name: "tls-secret-volume",
								},
							},
						},
					},
				},
			},
		},
		{
			desc: "openshift-network mode with http encryption",
			tenants: &lokiv1.TenantsSpec{
				Mode: lokiv1.OpenshiftNetwork,
			},
			stackName: "test",
			stackNs:   "test-ns",
			featureGates: lokiv1beta1.FeatureGates{
				HTTPEncryption:             true,
				ServiceMonitorTLSEndpoints: true,
			},
			dpl: &appsv1.Deployment{
				ObjectMeta: metav1.ObjectMeta{
					Namespace: "test-ns",
				},
				Spec: appsv1.DeploymentSpec{
					Template: corev1.PodTemplateSpec{
						Spec: corev1.PodSpec{
							Containers: []corev1.Container{
								{
									Name: gatewayContainerName,
								},
							},
							Volumes: []corev1.Volume{
								{
									Name: "tls-secret-volume",
								},
							},
						},
					},
				},
			},
			want: &appsv1.Deployment{
				ObjectMeta: metav1.ObjectMeta{
					Namespace: "test-ns",
				},
				Spec: appsv1.DeploymentSpec{
					Template: corev1.PodTemplateSpec{
						Spec: corev1.PodSpec{
							Containers: []corev1.Container{
								{
									Name: gatewayContainerName,
								},
								{
									Name:  "opa",
									Image: "quay.io/observatorium/opa-openshift:latest",
									Args: []string{
										"--log.level=warn",
										"--opa.skip-tenants=audit,infrastructure",
										"--opa.admin-groups=system:cluster-admins,cluster-admin,dedicated-admin",
										"--web.listen=:8082",
										"--web.internal.listen=:8083",
										"--web.healthchecks.url=http://localhost:8082",
										"--opa.package=lokistack",
										"--opa.matcher=SrcK8S_Namespace,DstK8S_Namespace",
										"--opa.matcher-op=or",
										"--tls.internal.server.cert-file=/var/run/tls/http/server/tls.crt",
										"--tls.internal.server.key-file=/var/run/tls/http/server/tls.key",
										"--tls.min-version=min-version",
										"--tls.cipher-suites=cipher1,cipher2",
										`--openshift.mappings=network=loki.grafana.com`,
									},
									Ports: []corev1.ContainerPort{
										{
											Name:          openshift.GatewayOPAHTTPPortName,
											ContainerPort: openshift.GatewayOPAHTTPPort,
											Protocol:      corev1.ProtocolTCP,
										},
										{
											Name:          openshift.GatewayOPAInternalPortName,
											ContainerPort: openshift.GatewayOPAInternalPort,
											Protocol:      corev1.ProtocolTCP,
										},
									},
									LivenessProbe: &corev1.Probe{
										ProbeHandler: corev1.ProbeHandler{
											HTTPGet: &corev1.HTTPGetAction{
												Path:   "/live",
												Port:   intstr.FromInt(int(openshift.GatewayOPAInternalPort)),
												Scheme: corev1.URISchemeHTTPS,
											},
										},
										TimeoutSeconds:   2,
										PeriodSeconds:    30,
										FailureThreshold: 10,
									},
									ReadinessProbe: &corev1.Probe{
										ProbeHandler: corev1.ProbeHandler{
											HTTPGet: &corev1.HTTPGetAction{
												Path:   "/ready",
												Port:   intstr.FromInt(int(openshift.GatewayOPAInternalPort)),
												Scheme: corev1.URISchemeHTTPS,
											},
										},
										TimeoutSeconds:   1,
										PeriodSeconds:    5,
										FailureThreshold: 12,
									},
									VolumeMounts: []corev1.VolumeMount{
										{
											Name:      tlsSecretVolume,
											ReadOnly:  true,
											MountPath: path.Join(httpTLSDir, "server"),
										},
									},
								},
							},
							Volumes: []corev1.Volume{
								{
									Name: "tls-secret-volume",
								},
							},
						},
					},
				},
			},
		},
	}

	for _, tc := range tc {
		tc := tc
		t.Run(tc.desc, func(t *testing.T) {
			t.Parallel()
			err := configureGatewayDeploymentForMode(tc.dpl, tc.tenants, tc.featureGates, "min-version", "cipher1,cipher2")
			require.NoError(t, err)
			require.Equal(t, tc.want, tc.dpl)
		})
	}
}

func TestConfigureServiceForMode(t *testing.T) {
	type tt struct {
		desc string
		mode lokiv1.ModeType
		svc  *corev1.ServiceSpec
		want *corev1.ServiceSpec
	}

	tc := []tt{
		{
			desc: "static mode",
			mode: lokiv1.Static,
			svc:  &corev1.ServiceSpec{},
			want: &corev1.ServiceSpec{},
		},
		{
			desc: "dynamic mode",
			mode: lokiv1.Dynamic,
			svc:  &corev1.ServiceSpec{},
			want: &corev1.ServiceSpec{},
		},
		{
			desc: "openshift-logging mode",
			mode: lokiv1.OpenshiftLogging,
			svc:  &corev1.ServiceSpec{},
			want: &corev1.ServiceSpec{
				Ports: []corev1.ServicePort{
					{
						Name: openshift.GatewayOPAInternalPortName,
						Port: openshift.GatewayOPAInternalPort,
					},
				},
			},
		},
		{
			desc: "openshift-network mode",
			mode: lokiv1.OpenshiftNetwork,
			svc:  &corev1.ServiceSpec{},
			want: &corev1.ServiceSpec{
				Ports: []corev1.ServicePort{
					{
						Name: openshift.GatewayOPAInternalPortName,
						Port: openshift.GatewayOPAInternalPort,
					},
				},
			},
		},
	}
	for _, tc := range tc {
		tc := tc
		t.Run(tc.desc, func(t *testing.T) {
			t.Parallel()
			err := configureGatewayServiceForMode(tc.svc, tc.mode)
			require.NoError(t, err)
			require.Equal(t, tc.want, tc.svc)
		})
	}
}

func TestConfigureServiceMonitorForMode(t *testing.T) {
	type tt struct {
		desc         string
		opts         Options
		mode         lokiv1.ModeType
		featureGates lokiv1beta1.FeatureGates
		sm           *monitoringv1.ServiceMonitor
		want         *monitoringv1.ServiceMonitor
	}

	tc := []tt{
		{
			desc: "static mode",
			opts: Options{
				Stack: lokiv1.LokiStackSpec{
					Tenants: &lokiv1.TenantsSpec{
						Mode: lokiv1.Static,
					},
				},
			},
			sm:   &monitoringv1.ServiceMonitor{},
			want: &monitoringv1.ServiceMonitor{},
		},
		{
			desc: "dynamic mode",
			opts: Options{
				Stack: lokiv1.LokiStackSpec{
					Tenants: &lokiv1.TenantsSpec{
						Mode: lokiv1.Dynamic,
					},
				},
			},
			sm:   &monitoringv1.ServiceMonitor{},
			want: &monitoringv1.ServiceMonitor{},
		},
		{
			desc: "openshift-logging mode",
			opts: Options{
				Stack: lokiv1.LokiStackSpec{
					Tenants: &lokiv1.TenantsSpec{
						Mode: lokiv1.OpenshiftLogging,
					},
				},
			},
			sm: &monitoringv1.ServiceMonitor{},
			want: &monitoringv1.ServiceMonitor{
				Spec: monitoringv1.ServiceMonitorSpec{
					Endpoints: []monitoringv1.Endpoint{
						{
							Port:   openshift.GatewayOPAInternalPortName,
							Path:   "/metrics",
							Scheme: "http",
						},
					},
				},
			},
		},
		{
			desc: "openshift-network mode",
			opts: Options{
				Stack: lokiv1.LokiStackSpec{
					Tenants: &lokiv1.TenantsSpec{
						Mode: lokiv1.OpenshiftNetwork,
					},
				},
			},
			sm: &monitoringv1.ServiceMonitor{},
			want: &monitoringv1.ServiceMonitor{
				Spec: monitoringv1.ServiceMonitorSpec{
					Endpoints: []monitoringv1.Endpoint{
						{
							Port:   openshift.GatewayOPAInternalPortName,
							Path:   "/metrics",
							Scheme: "http",
						},
					},
				},
			},
		},
		{
			desc: "openshift-logging mode with-tls-service-monitor-config",
			opts: Options{
				Name:      "abcd",
				Namespace: "ns",
				Stack: lokiv1.LokiStackSpec{
					Tenants: &lokiv1.TenantsSpec{
						Mode: lokiv1.OpenshiftLogging,
					},
				},
				Gates: lokiv1beta1.FeatureGates{
					HTTPEncryption:             true,
					ServiceMonitorTLSEndpoints: true,
				},
			},
			sm: &monitoringv1.ServiceMonitor{
				Spec: monitoringv1.ServiceMonitorSpec{
					Endpoints: []monitoringv1.Endpoint{
						{
							TLSConfig: &monitoringv1.TLSConfig{
								CAFile:   "/path/to/ca/file",
								CertFile: "/path/to/cert/file",
								KeyFile:  "/path/to/key/file",
							},
							BearerTokenSecret: corev1.SecretKeySelector{
								LocalObjectReference: corev1.LocalObjectReference{
									Name: "abcd-gateway-token",
								},
								Key: corev1.ServiceAccountTokenKey,
							},
						},
					},
				},
			},
			want: &monitoringv1.ServiceMonitor{
				Spec: monitoringv1.ServiceMonitorSpec{
					Endpoints: []monitoringv1.Endpoint{
						{
							TLSConfig: &monitoringv1.TLSConfig{
								CAFile:   "/path/to/ca/file",
								CertFile: "/path/to/cert/file",
								KeyFile:  "/path/to/key/file",
							},
							BearerTokenSecret: corev1.SecretKeySelector{
								LocalObjectReference: corev1.LocalObjectReference{
									Name: "abcd-gateway-token",
								},
								Key: corev1.ServiceAccountTokenKey,
							},
						},
						{
							Port:   openshift.GatewayOPAInternalPortName,
							Path:   "/metrics",
							Scheme: "https",
							BearerTokenSecret: corev1.SecretKeySelector{
								LocalObjectReference: corev1.LocalObjectReference{
									Name: "abcd-gateway-token",
								},
								Key: corev1.ServiceAccountTokenKey,
							},
							TLSConfig: &monitoringv1.TLSConfig{
								CAFile:   "/path/to/ca/file",
								CertFile: "/path/to/cert/file",
								KeyFile:  "/path/to/key/file",
							},
						},
					},
				},
			},
		},
		{
			desc: "openshift-network mode with-tls-service-monitor-config",
			mode: lokiv1.OpenshiftNetwork,
			opts: Options{
				Name:      "abcd",
				Namespace: "ns",
				Stack: lokiv1.LokiStackSpec{
					Tenants: &lokiv1.TenantsSpec{
						Mode: lokiv1.OpenshiftNetwork,
					},
				},
				Gates: lokiv1beta1.FeatureGates{
					HTTPEncryption:             true,
					ServiceMonitorTLSEndpoints: true,
				},
			},
			sm: &monitoringv1.ServiceMonitor{
				Spec: monitoringv1.ServiceMonitorSpec{
					Endpoints: []monitoringv1.Endpoint{
						{
							TLSConfig: &monitoringv1.TLSConfig{
								CAFile:   "/path/to/ca/file",
								CertFile: "/path/to/cert/file",
								KeyFile:  "/path/to/key/file",
							},
							BearerTokenSecret: corev1.SecretKeySelector{
								LocalObjectReference: corev1.LocalObjectReference{
									Name: "abcd-gateway-token",
								},
								Key: corev1.ServiceAccountTokenKey,
							},
						},
					},
				},
			},
			want: &monitoringv1.ServiceMonitor{
				Spec: monitoringv1.ServiceMonitorSpec{
					Endpoints: []monitoringv1.Endpoint{
						{
							TLSConfig: &monitoringv1.TLSConfig{
								CAFile:   "/path/to/ca/file",
								CertFile: "/path/to/cert/file",
								KeyFile:  "/path/to/key/file",
							},
							BearerTokenSecret: corev1.SecretKeySelector{
								LocalObjectReference: corev1.LocalObjectReference{
									Name: "abcd-gateway-token",
								},
								Key: corev1.ServiceAccountTokenKey,
							},
						},
						{
							Port:   openshift.GatewayOPAInternalPortName,
							Path:   "/metrics",
							Scheme: "https",
							BearerTokenSecret: corev1.SecretKeySelector{
								LocalObjectReference: corev1.LocalObjectReference{
									Name: "abcd-gateway-token",
								},
								Key: corev1.ServiceAccountTokenKey,
							},
							TLSConfig: &monitoringv1.TLSConfig{
								CAFile:   "/path/to/ca/file",
								CertFile: "/path/to/cert/file",
								KeyFile:  "/path/to/key/file",
							},
						},
					},
				},
			},
		},
	}
	for _, tc := range tc {
		tc := tc
		t.Run(tc.desc, func(t *testing.T) {
			t.Parallel()
			err := configureGatewayServiceMonitorForMode(tc.sm, tc.opts)
			require.NoError(t, err)
			require.Equal(t, tc.want, tc.sm)
		})
	}
}<|MERGE_RESOLUTION|>--- conflicted
+++ resolved
@@ -418,12 +418,8 @@
 		desc         string
 		stackName    string
 		stackNs      string
-<<<<<<< HEAD
 		featureGates lokiv1beta1.FeatureGates
-=======
-		featureGates configv1.FeatureGates
 		tenants      *lokiv1.TenantsSpec
->>>>>>> d4f364b4
 		dpl          *appsv1.Deployment
 		want         *appsv1.Deployment
 	}
