package manifests

import (
	"fmt"
	"testing"

	"github.com/ViaQ/logerr/v2/kverrors"
	openshiftconfigv1 "github.com/openshift/api/config/v1"
	appsv1 "k8s.io/api/apps/v1"
	corev1 "k8s.io/api/core/v1"
	"sigs.k8s.io/controller-runtime/pkg/client"

	configv1 "github.com/grafana/loki/operator/apis/config/v1"
	lokiv1 "github.com/grafana/loki/operator/apis/loki/v1"
	"github.com/grafana/loki/operator/internal/manifests/internal"

	"github.com/stretchr/testify/require"
)

func defaultServerConfig() ServerConfig {
	s, _ := NewServerConfig(nil)
	return s
}

func TestApplyUserOptions_OverrideDefaults(t *testing.T) {
	allSizes := []lokiv1.LokiStackSizeType{
		lokiv1.SizeOneXDemo,
		lokiv1.SizeOneXExtraSmall,
		lokiv1.SizeOneXSmall,
		lokiv1.SizeOneXMedium,
	}
	for _, size := range allSizes {
		opt := Options{
			Name:      "abcd",
			Namespace: "efgh",
			Stack: lokiv1.LokiStackSpec{
				Size: size,
				Template: &lokiv1.LokiTemplateSpec{
					Distributor: &lokiv1.LokiComponentSpec{
						Replicas: 42,
					},
				},
			},
			Server: defaultServerConfig(),
		}
		err := ApplyDefaultSettings(&opt)
		defs := internal.StackSizeTable[size]

		require.NoError(t, err)
		require.Equal(t, defs.Size, opt.Stack.Size)
		require.Equal(t, defs.Limits, opt.Stack.Limits)
		require.Equal(t, defs.ReplicationFactor, opt.Stack.ReplicationFactor)
		require.Equal(t, defs.Replication, opt.Stack.Replication)
		require.Equal(t, defs.ManagementState, opt.Stack.ManagementState)
		require.Equal(t, defs.Template.Ingester, opt.Stack.Template.Ingester)
		require.Equal(t, defs.Template.Querier, opt.Stack.Template.Querier)
		require.Equal(t, defs.Template.QueryFrontend, opt.Stack.Template.QueryFrontend)

		// Require distributor replicas to be set by user overwrite
		require.NotEqual(t, defs.Template.Distributor.Replicas, opt.Stack.Template.Distributor.Replicas)

		// Require distributor tolerations and nodeselectors to use defaults
		require.Equal(t, defs.Template.Distributor.Tolerations, opt.Stack.Template.Distributor.Tolerations)
		require.Equal(t, defs.Template.Distributor.NodeSelector, opt.Stack.Template.Distributor.NodeSelector)
	}
}

func TestApplyUserOptions_AlwaysSetCompactorReplicasToOne(t *testing.T) {
	allSizes := []lokiv1.LokiStackSizeType{
		lokiv1.SizeOneXDemo,
		lokiv1.SizeOneXExtraSmall,
		lokiv1.SizeOneXSmall,
		lokiv1.SizeOneXMedium,
	}
	for _, size := range allSizes {
		opt := Options{
			Name:      "abcd",
			Namespace: "efgh",
			Stack: lokiv1.LokiStackSpec{
				Size: size,
				Template: &lokiv1.LokiTemplateSpec{
					Compactor: &lokiv1.LokiComponentSpec{
						Replicas: 2,
					},
				},
			},
			Server: defaultServerConfig(),
		}
		err := ApplyDefaultSettings(&opt)
		defs := internal.StackSizeTable[size]

		require.NoError(t, err)

		// Require compactor to be reverted to 1 replica
		require.Equal(t, defs.Template.Compactor, opt.Stack.Template.Compactor)
	}
}

func TestApplyTLSSettings_OverrideDefaults(t *testing.T) {
	type tt struct {
		desc     string
		profile  openshiftconfigv1.TLSSecurityProfile
		expected TLSProfileSpec
		err      error
	}

	tc := []tt{
		{
			desc: "Old profile",
			profile: openshiftconfigv1.TLSSecurityProfile{
				Type: openshiftconfigv1.TLSProfileOldType,
			},
			expected: TLSProfileSpec{
				MinTLSVersion: "VersionTLS10",
				Ciphers: []string{
					"TLS_ECDHE_ECDSA_WITH_AES_128_GCM_SHA256",
					"TLS_ECDHE_RSA_WITH_AES_128_GCM_SHA256",
					"TLS_ECDHE_ECDSA_WITH_AES_256_GCM_SHA384",
					"TLS_ECDHE_RSA_WITH_AES_256_GCM_SHA384",
					"TLS_ECDHE_ECDSA_WITH_CHACHA20_POLY1305_SHA256",
					"TLS_ECDHE_RSA_WITH_CHACHA20_POLY1305_SHA256",
					"TLS_ECDHE_ECDSA_WITH_AES_128_CBC_SHA256",
					"TLS_ECDHE_RSA_WITH_AES_128_CBC_SHA256",
					"TLS_ECDHE_ECDSA_WITH_AES_128_CBC_SHA",
					"TLS_ECDHE_RSA_WITH_AES_128_CBC_SHA",
					"TLS_ECDHE_ECDSA_WITH_AES_256_CBC_SHA",
					"TLS_ECDHE_RSA_WITH_AES_256_CBC_SHA",
					"TLS_RSA_WITH_AES_128_GCM_SHA256",
					"TLS_RSA_WITH_AES_256_GCM_SHA384",
					"TLS_RSA_WITH_AES_128_CBC_SHA256",
					"TLS_RSA_WITH_AES_128_CBC_SHA",
					"TLS_RSA_WITH_AES_256_CBC_SHA",
					"TLS_RSA_WITH_3DES_EDE_CBC_SHA",
				},
			},
		},
		{
			desc: "Intermediate profile",
			profile: openshiftconfigv1.TLSSecurityProfile{
				Type: openshiftconfigv1.TLSProfileIntermediateType,
			},
			expected: TLSProfileSpec{
				MinTLSVersion: "VersionTLS12",
				Ciphers: []string{
					"TLS_ECDHE_ECDSA_WITH_AES_128_GCM_SHA256",
					"TLS_ECDHE_RSA_WITH_AES_128_GCM_SHA256",
					"TLS_ECDHE_ECDSA_WITH_AES_256_GCM_SHA384",
					"TLS_ECDHE_RSA_WITH_AES_256_GCM_SHA384",
					"TLS_ECDHE_ECDSA_WITH_CHACHA20_POLY1305_SHA256",
					"TLS_ECDHE_RSA_WITH_CHACHA20_POLY1305_SHA256",
				},
			},
		},
		{
			desc: "Modern profile",
			profile: openshiftconfigv1.TLSSecurityProfile{
				Type: openshiftconfigv1.TLSProfileModernType,
			},
			expected: TLSProfileSpec{
				MinTLSVersion: "VersionTLS13",
				// Go lib crypto doesn't allow ciphers to be configured for TLS 1.3
				// (Read this and weep: https://github.com/golang/go/issues/29349)
				Ciphers: []string{},
			},
		},
		{
			desc: "custom profile",
			profile: openshiftconfigv1.TLSSecurityProfile{
				Type: openshiftconfigv1.TLSProfileCustomType,
				Custom: &openshiftconfigv1.CustomTLSProfile{
					TLSProfileSpec: openshiftconfigv1.TLSProfileSpec{
						MinTLSVersion: "VersionTLS11",
						Ciphers: []string{
							"ECDHE-ECDSA-CHACHA20-POLY1305",
							"ECDHE-RSA-CHACHA20-POLY1305",
							"ECDHE-RSA-AES128-GCM-SHA256",
							"ECDHE-ECDSA-AES128-GCM-SHA256",
						},
					},
				},
			},
			expected: TLSProfileSpec{
				MinTLSVersion: "VersionTLS11",
				Ciphers: []string{
					"TLS_ECDHE_ECDSA_WITH_CHACHA20_POLY1305_SHA256",
					"TLS_ECDHE_RSA_WITH_CHACHA20_POLY1305_SHA256",
					"TLS_ECDHE_RSA_WITH_AES_128_GCM_SHA256",
					"TLS_ECDHE_ECDSA_WITH_AES_128_GCM_SHA256",
				},
			},
		},
		{
			desc: "broken custom profile",
			profile: openshiftconfigv1.TLSSecurityProfile{
				Type: openshiftconfigv1.TLSProfileCustomType,
			},
			err: kverrors.New("missing TLS custom profile spec"),
		},
	}

	for _, tc := range tc {
		tc := tc
		t.Run(tc.desc, func(t *testing.T) {
			t.Parallel()

			opts := Options{}
			err := ApplyTLSSettings(&opts, &tc.profile)

			require.EqualValues(t, tc.err, err)
			require.EqualValues(t, tc.expected, opts.TLSProfile)
		})
	}
}

func TestBuildAll_WithFeatureGates_ServiceMonitors(t *testing.T) {
	type test struct {
		desc         string
		MonitorCount int
		BuildOptions Options
	}

	table := []test{
		{
			desc:         "no service monitors created",
			MonitorCount: 0,
			BuildOptions: Options{
				Name:      "test",
				Namespace: "test",
				Stack: lokiv1.LokiStackSpec{
					Size: lokiv1.SizeOneXSmall,
					Rules: &lokiv1.RulesSpec{
						Enabled: true,
					},
				},
				Gates: configv1.FeatureGates{
					ServiceMonitors:            false,
					ServiceMonitorTLSEndpoints: false,
					OpenShift: configv1.OpenShiftFeatureGates{
						ServingCertsService: false,
					},
				},
				Server: defaultServerConfig(),
			},
		},
		{
			desc:         "service monitor per component created",
			MonitorCount: 8,
			BuildOptions: Options{
				Name:      "test",
				Namespace: "test",
				Stack: lokiv1.LokiStackSpec{
					Size: lokiv1.SizeOneXSmall,
				},
				Gates: configv1.FeatureGates{
					ServiceMonitors:            true,
					ServiceMonitorTLSEndpoints: false,
					OpenShift: configv1.OpenShiftFeatureGates{
						ServingCertsService: false,
					},
				},
				Server: defaultServerConfig(),
			},
		},
	}

	for _, tst := range table {
		tst := tst
		t.Run(tst.desc, func(t *testing.T) {
			t.Parallel()

			err := ApplyDefaultSettings(&tst.BuildOptions)
			require.NoError(t, err)

			objects, buildErr := BuildAll(tst.BuildOptions)

			require.NoError(t, buildErr)
			require.Equal(t, tst.MonitorCount, serviceMonitorCount(objects))
		})
	}
}

func TestBuildAll_WithFeatureGates_OpenShift_ServingCertsService(t *testing.T) {
	type test struct {
		desc         string
		BuildOptions Options
	}

	table := []test{
		{
			desc: "disabled certificate signing service",
			BuildOptions: Options{
				Name:      "test",
				Namespace: "test",
				Stack: lokiv1.LokiStackSpec{
					Size: lokiv1.SizeOneXSmall,
				},
				Gates: configv1.FeatureGates{
					ServiceMonitors:            false,
					ServiceMonitorTLSEndpoints: false,
					OpenShift: configv1.OpenShiftFeatureGates{
						ServingCertsService: false,
					},
				},
				Server: defaultServerConfig(),
			},
		},
		{
			desc: "enabled certificate signing service for every http and grpc service",
			BuildOptions: Options{
				Name:      "test",
				Namespace: "test",
				Stack: lokiv1.LokiStackSpec{
					Size: lokiv1.SizeOneXSmall,
				},
				Gates: configv1.FeatureGates{
					ServiceMonitors:            false,
					ServiceMonitorTLSEndpoints: false,
					OpenShift: configv1.OpenShiftFeatureGates{
						ServingCertsService: true,
					},
				},
				Server: defaultServerConfig(),
			},
		},
	}

	for _, tst := range table {
		tst := tst
		t.Run(tst.desc, func(t *testing.T) {
			t.Parallel()

			err := ApplyDefaultSettings(&tst.BuildOptions)
			require.NoError(t, err)

			svcs := []*corev1.Service{
				NewGatewayHTTPService(tst.BuildOptions),
			}

			for _, service := range svcs {
				if !tst.BuildOptions.Gates.OpenShift.ServingCertsService {
					require.Equal(t, service.ObjectMeta.Annotations, map[string]string{})
				} else {
					require.NotNil(t, service.ObjectMeta.Annotations["service.beta.openshift.io/serving-cert-secret-name"])
				}
			}
		})
	}
}

func TestBuildAll_WithFeatureGates_HTTPEncryption(t *testing.T) {
	opts := Options{
		Name:      "test",
		Namespace: "test",
		Stack: lokiv1.LokiStackSpec{
			Size: lokiv1.SizeOneXSmall,
			Rules: &lokiv1.RulesSpec{
				Enabled: true,
			},
		},
		Gates: configv1.FeatureGates{
			HTTPEncryption: true,
		},
		Server: defaultServerConfig(),
	}

	err := ApplyDefaultSettings(&opts)
	require.NoError(t, err)
	err = ApplyTLSSettings(&opts, nil)
	require.NoError(t, err)
	objects, buildErr := BuildAll(opts)
	require.NoError(t, buildErr)

	for _, obj := range objects {
		var (
			name string
			vs   []corev1.Volume
			vms  []corev1.VolumeMount
			rps  corev1.URIScheme
			lps  corev1.URIScheme
		)

		switch o := obj.(type) {
		case *appsv1.Deployment:
			name = o.Name
			vs = o.Spec.Template.Spec.Volumes
			vms = o.Spec.Template.Spec.Containers[0].VolumeMounts
			rps = o.Spec.Template.Spec.Containers[0].ReadinessProbe.ProbeHandler.HTTPGet.Scheme
			lps = o.Spec.Template.Spec.Containers[0].LivenessProbe.ProbeHandler.HTTPGet.Scheme
		case *appsv1.StatefulSet:
			name = o.Name
			vs = o.Spec.Template.Spec.Volumes
			vms = o.Spec.Template.Spec.Containers[0].VolumeMounts
			rps = o.Spec.Template.Spec.Containers[0].ReadinessProbe.ProbeHandler.HTTPGet.Scheme
			lps = o.Spec.Template.Spec.Containers[0].LivenessProbe.ProbeHandler.HTTPGet.Scheme
		default:
			continue
		}

		secretName := fmt.Sprintf("%s-http", name)
		expVolume := corev1.Volume{
			Name: secretName,
			VolumeSource: corev1.VolumeSource{
				Secret: &corev1.SecretVolumeSource{
					SecretName: secretName,
				},
			},
		}
		require.Contains(t, vs, expVolume)

		expVolumeMount := corev1.VolumeMount{
			Name:      secretName,
			ReadOnly:  false,
			MountPath: "/var/run/tls/http/server",
		}
		require.Contains(t, vms, expVolumeMount)

		require.Equal(t, corev1.URISchemeHTTPS, rps)
		require.Equal(t, corev1.URISchemeHTTPS, lps)
	}
}

func TestBuildAll_WithFeatureGates_ServiceMonitorTLSEndpoints(t *testing.T) {
	opts := Options{
		Name:      "test",
		Namespace: "test",
		Stack: lokiv1.LokiStackSpec{
			Size: lokiv1.SizeOneXSmall,
			Rules: &lokiv1.RulesSpec{
				Enabled: true,
			},
		},
		Gates: configv1.FeatureGates{
			ServiceMonitors:            true,
			HTTPEncryption:             true,
			ServiceMonitorTLSEndpoints: true,
		},
		Server: defaultServerConfig(),
	}

	err := ApplyDefaultSettings(&opts)
	require.NoError(t, err)
	objects, buildErr := BuildAll(opts)
	require.NoError(t, buildErr)
	require.Equal(t, 8, serviceMonitorCount(objects))

	for _, obj := range objects {
		var (
			name string
			vs   []corev1.Volume
			vms  []corev1.VolumeMount
			rps  corev1.URIScheme
			lps  corev1.URIScheme
		)

		switch o := obj.(type) {
		case *appsv1.Deployment:
			name = o.Name
			vs = o.Spec.Template.Spec.Volumes
			vms = o.Spec.Template.Spec.Containers[0].VolumeMounts
			rps = o.Spec.Template.Spec.Containers[0].ReadinessProbe.ProbeHandler.HTTPGet.Scheme
			lps = o.Spec.Template.Spec.Containers[0].LivenessProbe.ProbeHandler.HTTPGet.Scheme
		case *appsv1.StatefulSet:
			name = o.Name
			vs = o.Spec.Template.Spec.Volumes
			vms = o.Spec.Template.Spec.Containers[0].VolumeMounts
			rps = o.Spec.Template.Spec.Containers[0].ReadinessProbe.ProbeHandler.HTTPGet.Scheme
			lps = o.Spec.Template.Spec.Containers[0].LivenessProbe.ProbeHandler.HTTPGet.Scheme
		default:
			continue
		}

		secretName := fmt.Sprintf("%s-http", name)
		expVolume := corev1.Volume{
			Name: secretName,
			VolumeSource: corev1.VolumeSource{
				Secret: &corev1.SecretVolumeSource{
					SecretName: secretName,
				},
			},
		}
		require.Contains(t, vs, expVolume)

		expVolumeMount := corev1.VolumeMount{
			Name:      secretName,
			ReadOnly:  false,
			MountPath: "/var/run/tls/http/server",
		}
		require.Contains(t, vms, expVolumeMount)

		require.Equal(t, corev1.URISchemeHTTPS, rps)
		require.Equal(t, corev1.URISchemeHTTPS, lps)
	}
}

func TestBuildAll_WithFeatureGates_GRPCEncryption(t *testing.T) {
	type test struct {
		desc         string
		BuildOptions Options
	}

	table := []test{
		{
			desc: "disabled grpc over tls services",
			BuildOptions: Options{
				Name:      "test",
				Namespace: "test",
				Stack: lokiv1.LokiStackSpec{
					Size: lokiv1.SizeOneXSmall,
					Rules: &lokiv1.RulesSpec{
						Enabled: true,
					},
					Template: &lokiv1.LokiTemplateSpec{
						Compactor: &lokiv1.LokiComponentSpec{
							Replicas: 1,
						},
						Distributor: &lokiv1.LokiComponentSpec{
							Replicas: 1,
						},
						Ingester: &lokiv1.LokiComponentSpec{
							Replicas: 1,
						},
						Querier: &lokiv1.LokiComponentSpec{
							Replicas: 1,
						},
						QueryFrontend: &lokiv1.LokiComponentSpec{
							Replicas: 1,
						},
						Gateway: &lokiv1.LokiComponentSpec{
							Replicas: 1,
						},
						IndexGateway: &lokiv1.LokiComponentSpec{
							Replicas: 1,
						},
						Ruler: &lokiv1.LokiComponentSpec{
							Replicas: 1,
						},
					},
				},
				Gates: configv1.FeatureGates{
					GRPCEncryption: false,
				},
				Server: defaultServerConfig(),
			},
		},
		{
			desc: "enabled grpc over tls services",
			BuildOptions: Options{
				Name:      "test",
				Namespace: "test",
				Stack: lokiv1.LokiStackSpec{
					Size: lokiv1.SizeOneXSmall,
					Rules: &lokiv1.RulesSpec{
						Enabled: true,
					},
					Template: &lokiv1.LokiTemplateSpec{
						Compactor: &lokiv1.LokiComponentSpec{
							Replicas: 1,
						},
						Distributor: &lokiv1.LokiComponentSpec{
							Replicas: 1,
						},
						Ingester: &lokiv1.LokiComponentSpec{
							Replicas: 1,
						},
						Querier: &lokiv1.LokiComponentSpec{
							Replicas: 1,
						},
						QueryFrontend: &lokiv1.LokiComponentSpec{
							Replicas: 1,
						},
						Gateway: &lokiv1.LokiComponentSpec{
							Replicas: 1,
						},
						IndexGateway: &lokiv1.LokiComponentSpec{
							Replicas: 1,
						},
						Ruler: &lokiv1.LokiComponentSpec{
							Replicas: 1,
						},
					},
				},
				Gates: configv1.FeatureGates{
					GRPCEncryption: true,
				},
				Server: defaultServerConfig(),
			},
		},
	}

	secretsMap := map[string]string{
		// deployments
		"test-distributor":    "test-distributor-grpc",
		"test-querier":        "test-querier-grpc",
		"test-query-frontend": "test-query-frontend-grpc",
		// statefulsets
		"test-ingester":      "test-ingester-grpc",
		"test-compactor":     "test-compactor-grpc",
		"test-index-gateway": "test-index-gateway-grpc",
		"test-ruler":         "test-ruler-grpc",
	}

	for _, tst := range table {
		tst := tst
		t.Run(tst.desc, func(t *testing.T) {
			t.Parallel()

			err := ApplyDefaultSettings(&tst.BuildOptions)
			require.NoError(t, err)

			err = ApplyTLSSettings(&tst.BuildOptions, nil)
			require.NoError(t, err)

			objs, err := BuildAll(tst.BuildOptions)
			require.NoError(t, err)

			for _, o := range objs {
				var (
					name string
					spec *corev1.PodSpec
				)
				switch obj := o.(type) {
				case *appsv1.Deployment:
					name = obj.Name
					spec = &obj.Spec.Template.Spec
				case *appsv1.StatefulSet:
					name = obj.Name
					spec = &obj.Spec.Template.Spec
				default:
					continue
				}

				t.Run(name, func(t *testing.T) {
					secretName := secretsMap[name]

					vm := corev1.VolumeMount{
						Name:      secretName,
						ReadOnly:  false,
						MountPath: "/var/run/tls/grpc/server",
					}

					v := corev1.Volume{
						Name: secretName,
						VolumeSource: corev1.VolumeSource{
							Secret: &corev1.SecretVolumeSource{
								SecretName: secretName,
							},
						},
					}

					if tst.BuildOptions.Gates.GRPCEncryption {
						require.Contains(t, spec.Containers[0].VolumeMounts, vm)
						require.Contains(t, spec.Volumes, v)
					} else {
						require.NotContains(t, spec.Containers[0].VolumeMounts, vm)
						require.NotContains(t, spec.Volumes, v)
					}
				})
			}
		})
	}
}

func TestBuildAll_WithFeatureGates_RuntimeSeccompProfile(t *testing.T) {
	type test struct {
		desc         string
		BuildOptions Options
	}

	table := []test{
		{
			desc: "disabled default/runtime seccomp profile",
			BuildOptions: Options{
				Name:      "test",
				Namespace: "test",
				Stack: lokiv1.LokiStackSpec{
					Size: lokiv1.SizeOneXSmall,
					Rules: &lokiv1.RulesSpec{
						Enabled: true,
					},
					Template: &lokiv1.LokiTemplateSpec{
						Compactor: &lokiv1.LokiComponentSpec{
							Replicas: 1,
						},
						Distributor: &lokiv1.LokiComponentSpec{
							Replicas: 1,
						},
						Ingester: &lokiv1.LokiComponentSpec{
							Replicas: 1,
						},
						Querier: &lokiv1.LokiComponentSpec{
							Replicas: 1,
						},
						QueryFrontend: &lokiv1.LokiComponentSpec{
							Replicas: 1,
						},
						Gateway: &lokiv1.LokiComponentSpec{
							Replicas: 1,
						},
						IndexGateway: &lokiv1.LokiComponentSpec{
							Replicas: 1,
						},
						Ruler: &lokiv1.LokiComponentSpec{
							Replicas: 1,
						},
					},
				},
				Gates: configv1.FeatureGates{
					RuntimeSeccompProfile: false,
				},
				Server: defaultServerConfig(),
			},
		},
		{
			desc: "enabled default/runtime seccomp profile",
			BuildOptions: Options{
				Name:      "test",
				Namespace: "test",
				Stack: lokiv1.LokiStackSpec{
					Size: lokiv1.SizeOneXSmall,
					Rules: &lokiv1.RulesSpec{
						Enabled: true,
					},
					Template: &lokiv1.LokiTemplateSpec{
						Compactor: &lokiv1.LokiComponentSpec{
							Replicas: 1,
						},
						Distributor: &lokiv1.LokiComponentSpec{
							Replicas: 1,
						},
						Ingester: &lokiv1.LokiComponentSpec{
							Replicas: 1,
						},
						Querier: &lokiv1.LokiComponentSpec{
							Replicas: 1,
						},
						QueryFrontend: &lokiv1.LokiComponentSpec{
							Replicas: 1,
						},
						Gateway: &lokiv1.LokiComponentSpec{
							Replicas: 1,
						},
						IndexGateway: &lokiv1.LokiComponentSpec{
							Replicas: 1,
						},
						Ruler: &lokiv1.LokiComponentSpec{
							Replicas: 1,
						},
					},
				},
				Gates: configv1.FeatureGates{
					RuntimeSeccompProfile: true,
				},
				Server: defaultServerConfig(),
			},
		},
	}

	for _, tst := range table {
		tst := tst
		t.Run(tst.desc, func(t *testing.T) {
			t.Parallel()

			err := ApplyDefaultSettings(&tst.BuildOptions)
			require.NoError(t, err)

			objs, err := BuildAll(tst.BuildOptions)
			require.NoError(t, err)

			for _, o := range objs {
				var (
					name string
					spec *corev1.PodSpec
				)
				switch obj := o.(type) {
				case *appsv1.Deployment:
					name = obj.Name
					spec = &obj.Spec.Template.Spec
				case *appsv1.StatefulSet:
					name = obj.Name
					spec = &obj.Spec.Template.Spec
				default:
					continue
				}

				t.Run(name, func(t *testing.T) {
					if tst.BuildOptions.Gates.RuntimeSeccompProfile {
						require.NotNil(t, spec.SecurityContext.SeccompProfile)
						require.Equal(t, spec.SecurityContext.SeccompProfile.Type, corev1.SeccompProfileTypeRuntimeDefault)
					} else {
						require.Nil(t, spec.SecurityContext.SeccompProfile)
					}
				})
			}
		})
	}
}

func TestBuildAll_WithFeatureGates_LokiStackGateway(t *testing.T) {
	type test struct {
		desc         string
		BuildOptions Options
	}
	table := []test{
		{
			desc: "no lokistack-gateway created",
			BuildOptions: Options{
				Name:      "test",
				Namespace: "test",
				Stack: lokiv1.LokiStackSpec{
					Size: lokiv1.SizeOneXSmall,
				},
				Gates: configv1.FeatureGates{
					LokiStackGateway:           false,
					HTTPEncryption:             true,
					ServiceMonitorTLSEndpoints: false,
				},
				Server: defaultServerConfig(),
			},
		},
		{
			desc: "lokistack-gateway created",
			BuildOptions: Options{
				Name:      "test",
				Namespace: "test",
				Stack: lokiv1.LokiStackSpec{
					Size: lokiv1.SizeOneXSmall,
					Tenants: &lokiv1.TenantsSpec{
						Mode: lokiv1.Dynamic,
						Authentication: []lokiv1.AuthenticationSpec{
							{
								TenantName: "test",
								TenantID:   "1234",
								OIDC: &lokiv1.OIDCSpec{
									Secret: &lokiv1.TenantSecretSpec{
										Name: "test",
									},
									IssuerURL:     "https://127.0.0.1:5556/dex",
									RedirectURL:   "https://localhost:8443/oidc/test/callback",
									GroupClaim:    "test",
									UsernameClaim: "test",
								},
							},
						},
						Authorization: &lokiv1.AuthorizationSpec{
							OPA: &lokiv1.OPASpec{
								URL: "http://127.0.0.1:8181/v1/data/observatorium/allow",
							},
						},
					},
				},
				Gates: configv1.FeatureGates{
					LokiStackGateway:           true,
					HTTPEncryption:             true,
					ServiceMonitorTLSEndpoints: true,
				},
				Server: defaultServerConfig(),
			},
		},
	}
	for _, tst := range table {
		tst := tst
		t.Run(tst.desc, func(t *testing.T) {
			t.Parallel()
			err := ApplyDefaultSettings(&tst.BuildOptions)
			require.NoError(t, err)
			objects, buildErr := BuildAll(tst.BuildOptions)
			require.NoError(t, buildErr)
			if tst.BuildOptions.Gates.LokiStackGateway {
				require.True(t, checkGatewayDeployed(objects, tst.BuildOptions.Name))
			} else {
				require.False(t, checkGatewayDeployed(objects, tst.BuildOptions.Name))
			}
		})
	}
}

func TestBuildAll_WithFeatureGates_LokiStackAlerts(t *testing.T) {
	type test struct {
		desc         string
		BuildOptions Options
	}
	table := []test{
		{
			desc: "no alerts created",
			BuildOptions: Options{
				Name:      "test",
				Namespace: "test",
				Stack: lokiv1.LokiStackSpec{
					Size: lokiv1.SizeOneXSmall,
				},
				Gates: configv1.FeatureGates{
					ServiceMonitors: false,
					LokiStackAlerts: false,
				},
				Server: defaultServerConfig(),
			},
		},
		{
			desc: "alerts created",
			BuildOptions: Options{
				Name:      "test",
				Namespace: "test",
				Stack: lokiv1.LokiStackSpec{
					Size: lokiv1.SizeOneXSmall,
				},
				Gates: configv1.FeatureGates{
					ServiceMonitors: true,
					LokiStackAlerts: true,
				},
				Server: defaultServerConfig(),
			},
		},
	}
	for _, tst := range table {
		tst := tst
		t.Run(tst.desc, func(t *testing.T) {
			t.Parallel()
			err := ApplyDefaultSettings(&tst.BuildOptions)
			require.NoError(t, err)
			objects, buildErr := BuildAll(tst.BuildOptions)
			require.NoError(t, buildErr)
			if tst.BuildOptions.Gates.LokiStackGateway {
				require.True(t, checkGatewayDeployed(objects, tst.BuildOptions.Name))
			} else {
				require.False(t, checkGatewayDeployed(objects, tst.BuildOptions.Name))
			}
		})
	}
}

<<<<<<< HEAD
func TestBuildAll_WithFeatureGates_DefaultNodeAffinity(t *testing.T) {
	tt := []struct {
		desc             string
		nodeAffinity     bool
		wantNodeAffinity *corev1.NodeAffinity
	}{
		{
			desc:             "disabled",
			nodeAffinity:     false,
			wantNodeAffinity: nil,
		},
		{
			desc:             "enabled",
			nodeAffinity:     true,
			wantNodeAffinity: defaultNodeAffinity(true),
		},
	}

	for _, tc := range tt {
		tc := tc
		t.Run(tc.desc, func(t *testing.T) {
			t.Parallel()

			opts := &Options{
				Name:      "test",
				Namespace: "test",
				Stack: lokiv1.LokiStackSpec{
					Size: lokiv1.SizeOneXSmall,
				},
				Gates: configv1.FeatureGates{
					DefaultNodeAffinity: tc.nodeAffinity,
				},
				Server: defaultServerConfig(),
			}

			err := ApplyDefaultSettings(opts)
			require.NoError(t, err)

			objects, err := BuildAll(*opts)
			require.NoError(t, err)

			for _, raw := range objects {
				gotAffinity, skip, err := extractAffinity(raw)
				require.NoError(t, err)

				if skip {
					// Object with no affinity
					continue
				}

				var gotNodeAffinity *corev1.NodeAffinity
				if gotAffinity != nil {
					gotNodeAffinity = gotAffinity.NodeAffinity
				}

				require.Equal(t, tc.wantNodeAffinity, gotNodeAffinity,
					"kind", raw.GetObjectKind().GroupVersionKind(),
					"name", raw.GetName())
			}
		})
	}
}

=======
>>>>>>> 11f5218e
func serviceMonitorCount(objects []client.Object) int {
	monitors := 0
	for _, obj := range objects {
		if obj.GetObjectKind().GroupVersionKind().Kind == "ServiceMonitor" {
			monitors++
		}
	}
	return monitors
}

func checkGatewayDeployed(objects []client.Object, stackName string) bool {
	for _, obj := range objects {
		if obj.GetObjectKind().GroupVersionKind().Kind == "Deployment" &&
			obj.GetName() == GatewayName(stackName) {
			return true
		}
	}
	return false
}<|MERGE_RESOLUTION|>--- conflicted
+++ resolved
@@ -928,72 +928,6 @@
 	}
 }
 
-<<<<<<< HEAD
-func TestBuildAll_WithFeatureGates_DefaultNodeAffinity(t *testing.T) {
-	tt := []struct {
-		desc             string
-		nodeAffinity     bool
-		wantNodeAffinity *corev1.NodeAffinity
-	}{
-		{
-			desc:             "disabled",
-			nodeAffinity:     false,
-			wantNodeAffinity: nil,
-		},
-		{
-			desc:             "enabled",
-			nodeAffinity:     true,
-			wantNodeAffinity: defaultNodeAffinity(true),
-		},
-	}
-
-	for _, tc := range tt {
-		tc := tc
-		t.Run(tc.desc, func(t *testing.T) {
-			t.Parallel()
-
-			opts := &Options{
-				Name:      "test",
-				Namespace: "test",
-				Stack: lokiv1.LokiStackSpec{
-					Size: lokiv1.SizeOneXSmall,
-				},
-				Gates: configv1.FeatureGates{
-					DefaultNodeAffinity: tc.nodeAffinity,
-				},
-				Server: defaultServerConfig(),
-			}
-
-			err := ApplyDefaultSettings(opts)
-			require.NoError(t, err)
-
-			objects, err := BuildAll(*opts)
-			require.NoError(t, err)
-
-			for _, raw := range objects {
-				gotAffinity, skip, err := extractAffinity(raw)
-				require.NoError(t, err)
-
-				if skip {
-					// Object with no affinity
-					continue
-				}
-
-				var gotNodeAffinity *corev1.NodeAffinity
-				if gotAffinity != nil {
-					gotNodeAffinity = gotAffinity.NodeAffinity
-				}
-
-				require.Equal(t, tc.wantNodeAffinity, gotNodeAffinity,
-					"kind", raw.GetObjectKind().GroupVersionKind(),
-					"name", raw.GetName())
-			}
-		})
-	}
-}
-
-=======
->>>>>>> 11f5218e
 func serviceMonitorCount(objects []client.Object) int {
 	monitors := 0
 	for _, obj := range objects {
