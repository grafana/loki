package manifests

import (
	"fmt"
	"path"

	"github.com/grafana/loki/operator/internal/manifests/internal/config"
	"github.com/grafana/loki/operator/internal/manifests/storage"

	appsv1 "k8s.io/api/apps/v1"
	corev1 "k8s.io/api/core/v1"
	policyv1 "k8s.io/api/policy/v1"
	"k8s.io/apimachinery/pkg/api/resource"
	metav1 "k8s.io/apimachinery/pkg/apis/meta/v1"
	"k8s.io/apimachinery/pkg/labels"
	"k8s.io/apimachinery/pkg/util/intstr"
	"k8s.io/utils/pointer"
	"sigs.k8s.io/controller-runtime/pkg/client"
)

// BuildIngester builds the k8s objects required to run Loki Ingester
func BuildIngester(opts Options) ([]client.Object, error) {
	statefulSet := NewIngesterStatefulSet(opts)
	if opts.Gates.HTTPEncryption {
		if err := configureIngesterHTTPServicePKI(statefulSet, opts); err != nil {
			return nil, err
		}
	}

	if err := storage.ConfigureStatefulSet(statefulSet, opts.ObjectStorage); err != nil {
		return nil, err
	}

	if opts.Gates.GRPCEncryption {
		if err := configureIngesterGRPCServicePKI(statefulSet, opts); err != nil {
			return nil, err
		}
	}

	if opts.Gates.HTTPEncryption || opts.Gates.GRPCEncryption {
		caBundleName := signingCABundleName(opts.Name)
		if err := configureServiceCA(&statefulSet.Spec.Template.Spec, caBundleName); err != nil {
			return nil, err
		}
	}

	if err := configureHashRingEnv(&statefulSet.Spec.Template.Spec, opts); err != nil {
		return nil, err
	}

	if err := configureProxyEnv(&statefulSet.Spec.Template.Spec, opts); err != nil {
		return nil, err
	}

	return []client.Object{
		statefulSet,
		NewIngesterGRPCService(opts),
		NewIngesterHTTPService(opts),
		newIngesterPodDisruptionBudget(opts),
	}, nil
}

// NewIngesterStatefulSet creates a deployment object for an ingester
func NewIngesterStatefulSet(opts Options) *appsv1.StatefulSet {
	l := ComponentLabels(LabelIngesterComponent, opts.Name)
	a := commonAnnotations(opts.ConfigSHA1, opts.CertRotationRequiredAt)
	podSpec := corev1.PodSpec{
		Affinity: configureAffinity(l, opts.Gates.DefaultNodeAffinity),
		Volumes: []corev1.Volume{
			{
				Name: configVolumeName,
				VolumeSource: corev1.VolumeSource{
					ConfigMap: &corev1.ConfigMapVolumeSource{
						DefaultMode: &defaultConfigMapMode,
						LocalObjectReference: corev1.LocalObjectReference{
							Name: lokiConfigMapName(opts.Name),
						},
					},
				},
			},
		},
		Containers: []corev1.Container{
			{
				Image: opts.Image,
				Name:  "loki-ingester",
				Resources: corev1.ResourceRequirements{
					Limits:   opts.ResourceRequirements.Ingester.Limits,
					Requests: opts.ResourceRequirements.Ingester.Requests,
				},
				Args: []string{
					"-target=ingester",
					fmt.Sprintf("-config.file=%s", path.Join(config.LokiConfigMountDir, config.LokiConfigFileName)),
					fmt.Sprintf("-runtime-config.file=%s", path.Join(config.LokiConfigMountDir, config.LokiRuntimeConfigFileName)),
					"-config.expand-env=true",
				},
				ReadinessProbe: lokiReadinessProbe(),
				LivenessProbe:  lokiLivenessProbe(),
				Ports: []corev1.ContainerPort{
					{
						Name:          lokiHTTPPortName,
						ContainerPort: httpPort,
						Protocol:      protocolTCP,
					},
					{
						Name:          lokiGRPCPortName,
						ContainerPort: grpcPort,
						Protocol:      protocolTCP,
					},
					{
						Name:          lokiGossipPortName,
						ContainerPort: gossipPort,
						Protocol:      protocolTCP,
					},
				},
				VolumeMounts: []corev1.VolumeMount{
					{
						Name:      configVolumeName,
						ReadOnly:  false,
						MountPath: config.LokiConfigMountDir,
					},
					{
						Name:      storageVolumeName,
						ReadOnly:  false,
						MountPath: dataDirectory,
					},
					{
						Name:      walVolumeName,
						ReadOnly:  false,
						MountPath: walDirectory,
					},
				},
				TerminationMessagePath:   "/dev/termination-log",
				TerminationMessagePolicy: "File",
				ImagePullPolicy:          "IfNotPresent",
				SecurityContext:          containerSecurityContext(),
			},
		},
		SecurityContext: podSecurityContext(opts.Gates.RuntimeSeccompProfile),
	}

	if opts.Stack.Template != nil && opts.Stack.Template.Ingester != nil {
		podSpec.Tolerations = opts.Stack.Template.Ingester.Tolerations
		podSpec.NodeSelector = opts.Stack.Template.Ingester.NodeSelector
	}

	if opts.Stack.Replication != nil {
		podSpec.TopologySpreadConstraints = topologySpreadConstraints(*opts.Stack.Replication)
	}

<<<<<<< HEAD
	l := ComponentLabels(LabelIngesterComponent, opts.Name)
	a := commonAnnotations(opts.ConfigSHA1, opts.CertRotationRequiredAt)

=======
>>>>>>> f5c0fdf0
	return &appsv1.StatefulSet{
		TypeMeta: metav1.TypeMeta{
			Kind:       "StatefulSet",
			APIVersion: appsv1.SchemeGroupVersion.String(),
		},
		ObjectMeta: metav1.ObjectMeta{
			Name:   IngesterName(opts.Name),
			Labels: l,
		},
		Spec: appsv1.StatefulSetSpec{
			PodManagementPolicy:  appsv1.OrderedReadyPodManagement,
			RevisionHistoryLimit: pointer.Int32(10),
			Replicas:             pointer.Int32(opts.Stack.Template.Ingester.Replicas),
			Selector: &metav1.LabelSelector{
				MatchLabels: labels.Merge(l, GossipLabels()),
			},
			Template: corev1.PodTemplateSpec{
				ObjectMeta: metav1.ObjectMeta{
					Name:        fmt.Sprintf("loki-ingester-%s", opts.Name),
					Labels:      labels.Merge(l, GossipLabels()),
					Annotations: a,
				},
				Spec: podSpec,
			},
			VolumeClaimTemplates: []corev1.PersistentVolumeClaim{
				{
					ObjectMeta: metav1.ObjectMeta{
						Labels: l,
						Name:   storageVolumeName,
					},
					Spec: corev1.PersistentVolumeClaimSpec{
						AccessModes: []corev1.PersistentVolumeAccessMode{
							// TODO: should we verify that this is possible with the given storage class first?
							corev1.ReadWriteOnce,
						},
						Resources: corev1.ResourceRequirements{
							Requests: map[corev1.ResourceName]resource.Quantity{
								corev1.ResourceStorage: opts.ResourceRequirements.Ingester.PVCSize,
							},
						},
						StorageClassName: pointer.String(opts.Stack.StorageClassName),
						VolumeMode:       &volumeFileSystemMode,
					},
				},
				{
					ObjectMeta: metav1.ObjectMeta{
						Labels: l,
						Name:   walVolumeName,
					},
					Spec: corev1.PersistentVolumeClaimSpec{
						AccessModes: []corev1.PersistentVolumeAccessMode{
							// TODO: should we verify that this is possible with the given storage class first?
							corev1.ReadWriteOnce,
						},
						Resources: corev1.ResourceRequirements{
							Requests: map[corev1.ResourceName]resource.Quantity{
								corev1.ResourceStorage: opts.ResourceRequirements.WALStorage.PVCSize,
							},
						},
						StorageClassName: pointer.String(opts.Stack.StorageClassName),
						VolumeMode:       &volumeFileSystemMode,
					},
				},
			},
		},
	}
}

// NewIngesterGRPCService creates a k8s service for the ingester GRPC endpoint
func NewIngesterGRPCService(opts Options) *corev1.Service {
	labels := ComponentLabels(LabelIngesterComponent, opts.Name)

	return &corev1.Service{
		TypeMeta: metav1.TypeMeta{
			Kind:       "Service",
			APIVersion: corev1.SchemeGroupVersion.String(),
		},
		ObjectMeta: metav1.ObjectMeta{
			Name:   serviceNameIngesterGRPC(opts.Name),
			Labels: labels,
		},
		Spec: corev1.ServiceSpec{
			ClusterIP: "None",
			Ports: []corev1.ServicePort{
				{
					Name:       lokiGRPCPortName,
					Port:       grpcPort,
					Protocol:   protocolTCP,
					TargetPort: intstr.IntOrString{IntVal: grpcPort},
				},
			},
			Selector: labels,
		},
	}
}

// NewIngesterHTTPService creates a k8s service for the ingester HTTP endpoint
func NewIngesterHTTPService(opts Options) *corev1.Service {
	serviceName := serviceNameIngesterHTTP(opts.Name)
	labels := ComponentLabels(LabelIngesterComponent, opts.Name)

	return &corev1.Service{
		TypeMeta: metav1.TypeMeta{
			Kind:       "Service",
			APIVersion: corev1.SchemeGroupVersion.String(),
		},
		ObjectMeta: metav1.ObjectMeta{
			Name:   serviceName,
			Labels: labels,
		},
		Spec: corev1.ServiceSpec{
			Ports: []corev1.ServicePort{
				{
					Name:       lokiHTTPPortName,
					Port:       httpPort,
					Protocol:   protocolTCP,
					TargetPort: intstr.IntOrString{IntVal: httpPort},
				},
			},
			Selector: labels,
		},
	}
}

func configureIngesterHTTPServicePKI(statefulSet *appsv1.StatefulSet, opts Options) error {
	serviceName := serviceNameIngesterHTTP(opts.Name)
	return configureHTTPServicePKI(&statefulSet.Spec.Template.Spec, serviceName)
}

func configureIngesterGRPCServicePKI(sts *appsv1.StatefulSet, opts Options) error {
	serviceName := serviceNameIngesterGRPC(opts.Name)
	return configureGRPCServicePKI(&sts.Spec.Template.Spec, serviceName)
}

// newIngesterPodDisruptionBudget returns a PodDisruptionBudget for the LokiStack
// Ingester pods.
func newIngesterPodDisruptionBudget(opts Options) *policyv1.PodDisruptionBudget {
	l := ComponentLabels(LabelIngesterComponent, opts.Name)
	// Default to 1 if not defined in ResourceRequirementsTable for a given size
	mu := intstr.FromInt(1)
	if opts.ResourceRequirements.Ingester.PDBMinAvailable > 0 {
		mu = intstr.FromInt(opts.ResourceRequirements.Ingester.PDBMinAvailable)
	}
	return &policyv1.PodDisruptionBudget{
		TypeMeta: metav1.TypeMeta{
			Kind:       "PodDisruptionBudget",
			APIVersion: policyv1.SchemeGroupVersion.String(),
		},
		ObjectMeta: metav1.ObjectMeta{
			Labels:    l,
			Name:      IngesterName(opts.Name),
			Namespace: opts.Namespace,
		},
		Spec: policyv1.PodDisruptionBudgetSpec{
			Selector: &metav1.LabelSelector{
				MatchLabels: l,
			},
			MinAvailable: &mu,
		},
	}
}<|MERGE_RESOLUTION|>--- conflicted
+++ resolved
@@ -147,12 +147,6 @@
 		podSpec.TopologySpreadConstraints = topologySpreadConstraints(*opts.Stack.Replication)
 	}
 
-<<<<<<< HEAD
-	l := ComponentLabels(LabelIngesterComponent, opts.Name)
-	a := commonAnnotations(opts.ConfigSHA1, opts.CertRotationRequiredAt)
-
-=======
->>>>>>> f5c0fdf0
 	return &appsv1.StatefulSet{
 		TypeMeta: metav1.TypeMeta{
 			Kind:       "StatefulSet",
