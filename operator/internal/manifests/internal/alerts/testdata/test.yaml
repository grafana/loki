--- conflicted
+++ resolved
@@ -66,15 +66,13 @@
       - series: 'loki_discarded_samples_total{namespace="my-ns", tenant="application", reason="line_too_long"}'
         values: '0x5 0+120x25 3000'
 
-<<<<<<< HEAD
       - series: 'lokistack_status_condition{stack_name="mystack", stack_namespace="my-ns", reason="ReadyComponents", status="false"}'
         values: '1+0x25'
-=======
+
       - series: 'loki_ingester_chunks_flush_failures_total{namespace="my-ns", pod="ingester-0"}'
         values: '0+25x20'
       - series: 'loki_ingester_chunks_flush_requests_total{namespace="my-ns", pod="ingester-0"}'
         values: '0+100x20'
->>>>>>> cfb0c708
 
     alert_rule_test:
       - eval_time: 16m
@@ -205,7 +203,6 @@
               summary: Loki is discarding samples during ingestion because they fail validation.
               runbook_url: "[[ .RunbookURL]]#Loki-Discarded-Samples-Warning"
       - eval_time: 16m
-<<<<<<< HEAD
         alertname: LokistackComponentsNotReadyWarning
         exp_alerts:
           - exp_labels:
@@ -216,7 +213,7 @@
               description: 'The LokiStack "mystack" in namespace "my-ns" has components that are not ready.'
               summary: "One or more LokiStack components are not ready."
               runbook_url: "[[ .RunbookURL ]]#Lokistack-Components-Not-Ready-Warning"
-=======
+      - eval_time: 16m  
         alertname: LokiIngesterFlushFailureRateCritical
         exp_alerts:
           - exp_labels:
@@ -229,5 +226,4 @@
                 Loki ingester ingester-0 in the namespace my-ns has a critical flush failure rate of
                 25% over the last 5 minutes. This requires immediate attention as data is
                 not being flushed to the storage. Validate if the storage configuration is still valid and if the storage is
-                still reachable. Current failure rate: 25% Threshold: 20%
->>>>>>> cfb0c708
+                still reachable. Current failure rate: 25% Threshold: 20%