--- conflicted
+++ resolved
@@ -104,8 +104,9 @@
   retention_enabled: true
   retention_delete_delay: 4h
   retention_delete_worker_count: {{.DeleteWorkerCount}}
-<<<<<<< HEAD
-{{- end }}{{- end }}
+{{- end }}
+  delete_request_store: {{.ObjectStorage.SharedStore}}
+{{- end }}
 {{- if $l := .Stack.Limits.Global }}
 {{- with $l.OTLP }}
 distributor:
@@ -115,10 +116,6 @@
     - {{ $attr }}
     {{- end }}
 {{- end }}
-=======
-{{- end }}
-  delete_request_store: {{.ObjectStorage.SharedStore}}
->>>>>>> ec34aaa1
 {{- end }}
 frontend:
   tail_proxy_url: {{ .Querier.Protocol }}://{{ .Querier.FQDN }}:{{ .Querier.Port }}
@@ -236,8 +233,6 @@
     enabled: true
     desired_rate: {{ . }}MB
 {{- end }}
-<<<<<<< HEAD
-  allow_structured_metadata: true
 {{- with .Stack.Limits.Global.OTLP }}
   otlp_config:
     {{- with .ResourceAttributes }}
@@ -278,9 +273,7 @@
     {{- end }}
     {{- end }}
 {{- end }}
-=======
   allow_structured_metadata: {{ .ObjectStorage.AllowStructuredMetadata }}
->>>>>>> ec34aaa1
 {{- with .GossipRing }}
 memberlist:
   abort_if_cluster_join_fails: true
