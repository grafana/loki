--- conflicted
+++ resolved
@@ -110,13 +110,10 @@
   max_cache_freshness_per_query: 10m
   split_queries_by_interval: 30m
   query_timeout: 1m
-<<<<<<< HEAD
   shard_streams:
     enabled: true
     desired_rate: 3145728
-=======
   allow_structured_metadata: true
->>>>>>> 0c10f28a
 memberlist:
   abort_if_cluster_join_fails: true
   advertise_port: 7946
@@ -368,13 +365,10 @@
   max_cache_freshness_per_query: 10m
   split_queries_by_interval: 30m
   query_timeout: 1m
-<<<<<<< HEAD
   shard_streams:
     enabled: true
     desired_rate: 3145728
-=======
   allow_structured_metadata: true
->>>>>>> 0c10f28a
 memberlist:
   abort_if_cluster_join_fails: true
   advertise_port: 7946
@@ -735,13 +729,10 @@
   max_cache_freshness_per_query: 10m
   split_queries_by_interval: 30m
   query_timeout: 1m
-<<<<<<< HEAD
   shard_streams:
     enabled: true
     desired_rate: 3145728
-=======
   allow_structured_metadata: true
->>>>>>> 0c10f28a
 memberlist:
   abort_if_cluster_join_fails: true
   advertise_port: 7946
@@ -1094,13 +1085,10 @@
   max_cache_freshness_per_query: 10m
   split_queries_by_interval: 30m
   query_timeout: 1m
-<<<<<<< HEAD
   shard_streams:
     enabled: true
     desired_rate: 3145728
-=======
   allow_structured_metadata: true
->>>>>>> 0c10f28a
 memberlist:
   abort_if_cluster_join_fails: true
   advertise_port: 7946
@@ -1454,13 +1442,10 @@
   max_cache_freshness_per_query: 10m
   split_queries_by_interval: 30m
   query_timeout: 1m
-<<<<<<< HEAD
   shard_streams:
     enabled: true
     desired_rate: 3145728
-=======
   allow_structured_metadata: true
->>>>>>> 0c10f28a
 memberlist:
   abort_if_cluster_join_fails: true
   advertise_port: 7946
@@ -1852,13 +1837,10 @@
   max_cache_freshness_per_query: 10m
   split_queries_by_interval: 30m
   query_timeout: 1m
-<<<<<<< HEAD
   shard_streams:
     enabled: true
     desired_rate: 3145728
-=======
   allow_structured_metadata: true
->>>>>>> 0c10f28a
 memberlist:
   abort_if_cluster_join_fails: true
   advertise_port: 7946
@@ -2179,13 +2161,10 @@
   max_cache_freshness_per_query: 10m
   split_queries_by_interval: 30m
   query_timeout: 2m
-<<<<<<< HEAD
   shard_streams:
     enabled: true
     desired_rate: 3145728
-=======
   allow_structured_metadata: true
->>>>>>> 0c10f28a
 memberlist:
   abort_if_cluster_join_fails: true
   advertise_port: 7946
@@ -2620,13 +2599,10 @@
   max_cache_freshness_per_query: 10m
   split_queries_by_interval: 30m
   query_timeout: 1m
-<<<<<<< HEAD
   shard_streams:
     enabled: true
     desired_rate: 3145728
-=======
   allow_structured_metadata: true
->>>>>>> 0c10f28a
 memberlist:
   abort_if_cluster_join_fails: true
   advertise_port: 7946
@@ -2946,13 +2922,10 @@
   max_cache_freshness_per_query: 10m
   split_queries_by_interval: 30m
   query_timeout: 2m
-<<<<<<< HEAD
   shard_streams:
     enabled: true
     desired_rate: 3145728
-=======
   allow_structured_metadata: true
->>>>>>> 0c10f28a
 memberlist:
   abort_if_cluster_join_fails: true
   advertise_port: 7946
@@ -3444,13 +3417,10 @@
   max_cache_freshness_per_query: 10m
   split_queries_by_interval: 30m
   query_timeout: 1m
-<<<<<<< HEAD
   shard_streams:
     enabled: true
     desired_rate: 3145728
-=======
   allow_structured_metadata: true
->>>>>>> 0c10f28a
 memberlist:
   abort_if_cluster_join_fails: true
   advertise_addr: ${HASH_RING_INSTANCE_ADDR}
@@ -3706,13 +3676,10 @@
   max_cache_freshness_per_query: 10m
   split_queries_by_interval: 30m
   query_timeout: 1m
-<<<<<<< HEAD
   shard_streams:
     enabled: true
     desired_rate: 3145728
-=======
   allow_structured_metadata: true
->>>>>>> 0c10f28a
 memberlist:
   abort_if_cluster_join_fails: true
   advertise_addr: ${HASH_RING_INSTANCE_ADDR}
@@ -3969,13 +3936,10 @@
   max_cache_freshness_per_query: 10m
   split_queries_by_interval: 30m
   query_timeout: 1m
-<<<<<<< HEAD
   shard_streams:
     enabled: true
     desired_rate: 3145728
-=======
   allow_structured_metadata: true
->>>>>>> 0c10f28a
 memberlist:
   abort_if_cluster_join_fails: true
   advertise_port: 7946
@@ -4233,13 +4197,10 @@
   max_cache_freshness_per_query: 10m
   split_queries_by_interval: 30m
   query_timeout: 1m
-<<<<<<< HEAD
   shard_streams:
     enabled: true
     desired_rate: 3145728
-=======
   allow_structured_metadata: true
->>>>>>> 0c10f28a
 memberlist:
   abort_if_cluster_join_fails: true
   advertise_port: 7946
@@ -4528,13 +4489,10 @@
   max_cache_freshness_per_query: 10m
   split_queries_by_interval: 30m
   query_timeout: 1m
-<<<<<<< HEAD
   shard_streams:
     enabled: true
     desired_rate: 3145728
-=======
   allow_structured_metadata: true
->>>>>>> 0c10f28a
 memberlist:
   abort_if_cluster_join_fails: true
   advertise_port: 7946
@@ -4724,251 +4682,8 @@
 	require.YAMLEq(t, expRCfg, string(rCfg))
 }
 
-<<<<<<< HEAD
 func TestBuild_ConfigAndRuntimeConfig_WithManualPerStreamRateLimits(t *testing.T) {
 	expCfg := `
-=======
-func defaultOptions() Options {
-	return Options{
-		Stack: lokiv1.LokiStackSpec{
-			Replication: &lokiv1.ReplicationSpec{
-				Factor: 1,
-			},
-			Limits: &lokiv1.LimitsSpec{
-				Global: &lokiv1.LimitsTemplateSpec{
-					IngestionLimits: &lokiv1.IngestionLimitSpec{
-						IngestionRate:             4,
-						IngestionBurstSize:        6,
-						MaxLabelNameLength:        1024,
-						MaxLabelValueLength:       2048,
-						MaxLabelNamesPerSeries:    30,
-						MaxGlobalStreamsPerTenant: 0,
-						MaxLineSize:               256000,
-						PerStreamRateLimit:        3,
-						PerStreamRateLimitBurst:   15,
-					},
-					QueryLimits: &lokiv1.QueryLimitSpec{
-						MaxEntriesLimitPerQuery: 5000,
-						MaxChunksPerQuery:       2000000,
-						MaxQuerySeries:          500,
-						QueryTimeout:            "1m",
-						CardinalityLimit:        100000,
-					},
-				},
-			},
-		},
-		Namespace: "test-ns",
-		Name:      "test",
-		Compactor: Address{
-			FQDN: "loki-compactor-grpc-lokistack-dev.default.svc.cluster.local",
-			Port: 9095,
-		},
-		FrontendWorker: Address{
-			FQDN: "loki-query-frontend-grpc-lokistack-dev.default.svc.cluster.local",
-			Port: 9095,
-		},
-		GossipRing: GossipRing{
-			InstancePort:         9095,
-			BindPort:             7946,
-			MembersDiscoveryAddr: "loki-gossip-ring-lokistack-dev.default.svc.cluster.local",
-		},
-		Querier: Address{
-			Protocol: "http",
-			FQDN:     "loki-querier-http-lokistack-dev.default.svc.cluster.local",
-			Port:     3100,
-		},
-		IndexGateway: Address{
-			FQDN: "loki-index-gateway-grpc-lokistack-dev.default.svc.cluster.local",
-			Port: 9095,
-		},
-		StorageDirectory: "/tmp/loki",
-		MaxConcurrent: MaxConcurrent{
-			AvailableQuerierCPUCores: 2,
-		},
-		WriteAheadLog: WriteAheadLog{
-			Directory:             "/tmp/wal",
-			IngesterMemoryRequest: 5000,
-		},
-		ObjectStorage: storage.Options{
-			SharedStore: lokiv1.ObjectStorageSecretS3,
-			S3: &storage.S3StorageConfig{
-				Endpoint:        "http://test.default.svc.cluster.local.:9000",
-				Region:          "us-east",
-				Buckets:         "loki",
-				AccessKeyID:     "test",
-				AccessKeySecret: "test123",
-			},
-			Schemas: []lokiv1.ObjectStorageSchema{
-				{
-					Version:       lokiv1.ObjectStorageSchemaV11,
-					EffectiveDate: "2020-10-01",
-				},
-			},
-		},
-		Shippers:              []string{"boltdb"},
-		EnableRemoteReporting: true,
-		HTTPTimeouts: HTTPTimeoutConfig{
-			IdleTimeout:  30 * time.Second,
-			ReadTimeout:  30 * time.Second,
-			WriteTimeout: 10 * time.Minute,
-		},
-	}
-}
-
-func TestBuild_ConfigAndRuntimeConfig_Schemas(t *testing.T) {
-	for _, tc := range []struct {
-		name             string
-		schemaConfig     []lokiv1.ObjectStorageSchema
-		shippers         []string
-		expSchemaConfig  string
-		expStorageConfig string
-	}{
-		{
-			name: "default_config_v11_schema",
-			schemaConfig: []lokiv1.ObjectStorageSchema{
-				{
-					Version:       lokiv1.ObjectStorageSchemaV11,
-					EffectiveDate: "2020-10-01",
-				},
-			},
-			shippers: []string{"boltdb"},
-			expSchemaConfig: `
-  configs:
-    - from: "2020-10-01"
-      index:
-        period: 24h
-        prefix: index_
-      object_store: s3
-      schema: v11
-      store: boltdb-shipper`,
-			expStorageConfig: `
-  boltdb_shipper:
-    active_index_directory: /tmp/loki/index
-    cache_location: /tmp/loki/index_cache
-    cache_ttl: 24h
-    resync_interval: 5m
-    shared_store: s3
-    index_gateway_client:
-      server_address: dns:///loki-index-gateway-grpc-lokistack-dev.default.svc.cluster.local:9095`,
-		},
-		{
-			name: "v12_schema",
-			schemaConfig: []lokiv1.ObjectStorageSchema{
-				{
-					Version:       lokiv1.ObjectStorageSchemaV12,
-					EffectiveDate: "2020-02-05",
-				},
-			},
-			shippers: []string{"boltdb"},
-			expSchemaConfig: `
-  configs:
-    - from: "2020-02-05"
-      index:
-        period: 24h
-        prefix: index_
-      object_store: s3
-      schema: v12
-      store: boltdb-shipper`,
-			expStorageConfig: `
-  boltdb_shipper:
-    active_index_directory: /tmp/loki/index
-    cache_location: /tmp/loki/index_cache
-    cache_ttl: 24h
-    resync_interval: 5m
-    shared_store: s3
-    index_gateway_client:
-      server_address: dns:///loki-index-gateway-grpc-lokistack-dev.default.svc.cluster.local:9095`,
-		},
-		{
-			name: "v13_schema",
-			schemaConfig: []lokiv1.ObjectStorageSchema{
-				{
-					Version:       lokiv1.ObjectStorageSchemaV13,
-					EffectiveDate: "2024-01-01",
-				},
-			},
-			shippers: []string{"tsdb"},
-			expSchemaConfig: `
-  configs:
-    - from: "2024-01-01"
-      index:
-        period: 24h
-        prefix: index_
-      object_store: s3
-      schema: v13
-      store: tsdb`,
-			expStorageConfig: `
-  tsdb_shipper:
-    active_index_directory: /tmp/loki/tsdb-index
-    cache_location: /tmp/loki/tsdb-cache
-    cache_ttl: 24h
-    resync_interval: 5m
-    shared_store: s3
-    index_gateway_client:
-      server_address: dns:///loki-index-gateway-grpc-lokistack-dev.default.svc.cluster.local:9095`,
-		},
-		{
-			name: "multiple_schema",
-			schemaConfig: []lokiv1.ObjectStorageSchema{
-				{
-					Version:       lokiv1.ObjectStorageSchemaV11,
-					EffectiveDate: "2020-01-01",
-				},
-				{
-					Version:       lokiv1.ObjectStorageSchemaV12,
-					EffectiveDate: "2021-01-01",
-				},
-				{
-					Version:       lokiv1.ObjectStorageSchemaV13,
-					EffectiveDate: "2024-01-01",
-				},
-			},
-			shippers: []string{"boltdb", "tsdb"},
-			expSchemaConfig: `
-  configs:
-    - from: "2020-01-01"
-      index:
-        period: 24h
-        prefix: index_
-      object_store: s3
-      schema: v11
-      store: boltdb-shipper
-    - from: "2021-01-01"
-      index:
-        period: 24h
-        prefix: index_
-      object_store: s3
-      schema: v12
-      store: boltdb-shipper
-    - from: "2024-01-01"
-      index:
-        period: 24h
-        prefix: index_
-      object_store: s3
-      schema: v13
-      store: tsdb`,
-			expStorageConfig: `
-  boltdb_shipper:
-    active_index_directory: /tmp/loki/index
-    cache_location: /tmp/loki/index_cache
-    cache_ttl: 24h
-    resync_interval: 5m
-    shared_store: s3
-    index_gateway_client:
-      server_address: dns:///loki-index-gateway-grpc-lokistack-dev.default.svc.cluster.local:9095
-  tsdb_shipper:
-    active_index_directory: /tmp/loki/tsdb-index
-    cache_location: /tmp/loki/tsdb-cache
-    cache_ttl: 24h
-    resync_interval: 5m
-    shared_store: s3
-    index_gateway_client:
-      server_address: dns:///loki-index-gateway-grpc-lokistack-dev.default.svc.cluster.local:9095`,
-		},
-	} {
-		t.Run(tc.name, func(t *testing.T) {
-			expCfg := `
->>>>>>> 0c10f28a
 ---
 auth_enabled: true
 chunk_store_config:
@@ -4998,11 +4713,7 @@
 frontend:
   tail_proxy_url: http://loki-querier-http-lokistack-dev.default.svc.cluster.local:3100
   compress_responses: true
-<<<<<<< HEAD
-  max_outstanding_per_tenant: 256
-=======
   max_outstanding_per_tenant: 4096
->>>>>>> 0c10f28a
   log_queries_longer_than: 5s
 frontend_worker:
   frontend_address: loki-query-frontend-grpc-lokistack-dev.default.svc.cluster.local:9095
@@ -5061,10 +4772,6 @@
   max_chunks_per_query: 2000000
   max_query_length: 721h
   max_query_parallelism: 32
-<<<<<<< HEAD
-=======
-  tsdb_max_query_parallelism: 512
->>>>>>> 0c10f28a
   max_query_series: 500
   cardinality_limit: 100000
   max_streams_matchers_per_query: 1000
@@ -5072,11 +4779,9 @@
   per_stream_rate_limit: 3MB
   per_stream_rate_limit_burst: 15MB
   split_queries_by_interval: 30m
+  tsdb_max_query_parallelism: 512
   query_timeout: 1m
-<<<<<<< HEAD
-=======
   allow_structured_metadata: true
->>>>>>> 0c10f28a
 memberlist:
   abort_if_cluster_join_fails: true
   advertise_port: 7946
@@ -5104,7 +4809,6 @@
         max_size_mb: 500
   parallelise_shardable_queries: true
 schema_config:
-<<<<<<< HEAD
   configs:
     - from: "2020-10-01"
       index:
@@ -5113,9 +4817,6 @@
       object_store: s3
       schema: v11
       store: boltdb-shipper
-=======
-${SCHEMA_CONFIG}
->>>>>>> 0c10f28a
 server:
   graceful_shutdown_timeout: 5s
   grpc_server_min_time_between_pings: '10s'
@@ -5129,7 +4830,6 @@
   http_server_write_timeout: 10m0s
   log_level: info
 storage_config:
-<<<<<<< HEAD
   boltdb_shipper:
     active_index_directory: /tmp/loki/index
     cache_location: /tmp/loki/index_cache
@@ -5138,15 +4838,11 @@
     shared_store: s3
     index_gateway_client:
       server_address: dns:///loki-index-gateway-grpc-lokistack-dev.default.svc.cluster.local:9095
-=======
-${STORAGE_CONFIG}
->>>>>>> 0c10f28a
 tracing:
   enabled: false
 analytics:
   reporting_enabled: true
 `
-<<<<<<< HEAD
 	expRCfg := `
 ---
 overrides:
@@ -5227,6 +4923,7 @@
 				},
 			},
 		},
+		Shippers:              []string{"boltdb"},
 		EnableRemoteReporting: true,
 		HTTPTimeouts: HTTPTimeoutConfig{
 			IdleTimeout:  30 * time.Second,
@@ -5238,7 +4935,393 @@
 	require.NoError(t, err)
 	require.YAMLEq(t, expCfg, string(cfg))
 	require.YAMLEq(t, expRCfg, string(rCfg))
-=======
+}
+
+func defaultOptions() Options {
+	return Options{
+		Stack: lokiv1.LokiStackSpec{
+			Replication: &lokiv1.ReplicationSpec{
+				Factor: 1,
+			},
+			Limits: &lokiv1.LimitsSpec{
+				Global: &lokiv1.LimitsTemplateSpec{
+					IngestionLimits: &lokiv1.IngestionLimitSpec{
+						IngestionRate:             4,
+						IngestionBurstSize:        6,
+						MaxLabelNameLength:        1024,
+						MaxLabelValueLength:       2048,
+						MaxLabelNamesPerSeries:    30,
+						MaxGlobalStreamsPerTenant: 0,
+						MaxLineSize:               256000,
+						PerStreamRateLimit:        3,
+						PerStreamRateLimitBurst:   15,
+					},
+					QueryLimits: &lokiv1.QueryLimitSpec{
+						MaxEntriesLimitPerQuery: 5000,
+						MaxChunksPerQuery:       2000000,
+						MaxQuerySeries:          500,
+						QueryTimeout:            "1m",
+						CardinalityLimit:        100000,
+					},
+				},
+			},
+		},
+		Namespace: "test-ns",
+		Name:      "test",
+		Compactor: Address{
+			FQDN: "loki-compactor-grpc-lokistack-dev.default.svc.cluster.local",
+			Port: 9095,
+		},
+		FrontendWorker: Address{
+			FQDN: "loki-query-frontend-grpc-lokistack-dev.default.svc.cluster.local",
+			Port: 9095,
+		},
+		GossipRing: GossipRing{
+			InstancePort:         9095,
+			BindPort:             7946,
+			MembersDiscoveryAddr: "loki-gossip-ring-lokistack-dev.default.svc.cluster.local",
+		},
+		Querier: Address{
+			Protocol: "http",
+			FQDN:     "loki-querier-http-lokistack-dev.default.svc.cluster.local",
+			Port:     3100,
+		},
+		IndexGateway: Address{
+			FQDN: "loki-index-gateway-grpc-lokistack-dev.default.svc.cluster.local",
+			Port: 9095,
+		},
+		StorageDirectory: "/tmp/loki",
+		MaxConcurrent: MaxConcurrent{
+			AvailableQuerierCPUCores: 2,
+		},
+		WriteAheadLog: WriteAheadLog{
+			Directory:             "/tmp/wal",
+			IngesterMemoryRequest: 5000,
+		},
+		ObjectStorage: storage.Options{
+			SharedStore: lokiv1.ObjectStorageSecretS3,
+			S3: &storage.S3StorageConfig{
+				Endpoint:        "http://test.default.svc.cluster.local.:9000",
+				Region:          "us-east",
+				Buckets:         "loki",
+				AccessKeyID:     "test",
+				AccessKeySecret: "test123",
+			},
+			Schemas: []lokiv1.ObjectStorageSchema{
+				{
+					Version:       lokiv1.ObjectStorageSchemaV11,
+					EffectiveDate: "2020-10-01",
+				},
+			},
+		},
+		Shippers:              []string{"boltdb"},
+		EnableRemoteReporting: true,
+		HTTPTimeouts: HTTPTimeoutConfig{
+			IdleTimeout:  30 * time.Second,
+			ReadTimeout:  30 * time.Second,
+			WriteTimeout: 10 * time.Minute,
+		},
+	}
+}
+
+func TestBuild_ConfigAndRuntimeConfig_Schemas(t *testing.T) {
+	for _, tc := range []struct {
+		name             string
+		schemaConfig     []lokiv1.ObjectStorageSchema
+		shippers         []string
+		expSchemaConfig  string
+		expStorageConfig string
+	}{
+		{
+			name: "default_config_v11_schema",
+			schemaConfig: []lokiv1.ObjectStorageSchema{
+				{
+					Version:       lokiv1.ObjectStorageSchemaV11,
+					EffectiveDate: "2020-10-01",
+				},
+			},
+			shippers: []string{"boltdb"},
+			expSchemaConfig: `
+  configs:
+    - from: "2020-10-01"
+      index:
+        period: 24h
+        prefix: index_
+      object_store: s3
+      schema: v11
+      store: boltdb-shipper`,
+			expStorageConfig: `
+  boltdb_shipper:
+    active_index_directory: /tmp/loki/index
+    cache_location: /tmp/loki/index_cache
+    cache_ttl: 24h
+    resync_interval: 5m
+    shared_store: s3
+    index_gateway_client:
+      server_address: dns:///loki-index-gateway-grpc-lokistack-dev.default.svc.cluster.local:9095`,
+		},
+		{
+			name: "v12_schema",
+			schemaConfig: []lokiv1.ObjectStorageSchema{
+				{
+					Version:       lokiv1.ObjectStorageSchemaV12,
+					EffectiveDate: "2020-02-05",
+				},
+			},
+			shippers: []string{"boltdb"},
+			expSchemaConfig: `
+  configs:
+    - from: "2020-02-05"
+      index:
+        period: 24h
+        prefix: index_
+      object_store: s3
+      schema: v12
+      store: boltdb-shipper`,
+			expStorageConfig: `
+  boltdb_shipper:
+    active_index_directory: /tmp/loki/index
+    cache_location: /tmp/loki/index_cache
+    cache_ttl: 24h
+    resync_interval: 5m
+    shared_store: s3
+    index_gateway_client:
+      server_address: dns:///loki-index-gateway-grpc-lokistack-dev.default.svc.cluster.local:9095`,
+		},
+		{
+			name: "v13_schema",
+			schemaConfig: []lokiv1.ObjectStorageSchema{
+				{
+					Version:       lokiv1.ObjectStorageSchemaV13,
+					EffectiveDate: "2024-01-01",
+				},
+			},
+			shippers: []string{"tsdb"},
+			expSchemaConfig: `
+  configs:
+    - from: "2024-01-01"
+      index:
+        period: 24h
+        prefix: index_
+      object_store: s3
+      schema: v13
+      store: tsdb`,
+			expStorageConfig: `
+  tsdb_shipper:
+    active_index_directory: /tmp/loki/tsdb-index
+    cache_location: /tmp/loki/tsdb-cache
+    cache_ttl: 24h
+    resync_interval: 5m
+    shared_store: s3
+    index_gateway_client:
+      server_address: dns:///loki-index-gateway-grpc-lokistack-dev.default.svc.cluster.local:9095`,
+		},
+		{
+			name: "multiple_schema",
+			schemaConfig: []lokiv1.ObjectStorageSchema{
+				{
+					Version:       lokiv1.ObjectStorageSchemaV11,
+					EffectiveDate: "2020-01-01",
+				},
+				{
+					Version:       lokiv1.ObjectStorageSchemaV12,
+					EffectiveDate: "2021-01-01",
+				},
+				{
+					Version:       lokiv1.ObjectStorageSchemaV13,
+					EffectiveDate: "2024-01-01",
+				},
+			},
+			shippers: []string{"boltdb", "tsdb"},
+			expSchemaConfig: `
+  configs:
+    - from: "2020-01-01"
+      index:
+        period: 24h
+        prefix: index_
+      object_store: s3
+      schema: v11
+      store: boltdb-shipper
+    - from: "2021-01-01"
+      index:
+        period: 24h
+        prefix: index_
+      object_store: s3
+      schema: v12
+      store: boltdb-shipper
+    - from: "2024-01-01"
+      index:
+        period: 24h
+        prefix: index_
+      object_store: s3
+      schema: v13
+      store: tsdb`,
+			expStorageConfig: `
+  boltdb_shipper:
+    active_index_directory: /tmp/loki/index
+    cache_location: /tmp/loki/index_cache
+    cache_ttl: 24h
+    resync_interval: 5m
+    shared_store: s3
+    index_gateway_client:
+      server_address: dns:///loki-index-gateway-grpc-lokistack-dev.default.svc.cluster.local:9095
+  tsdb_shipper:
+    active_index_directory: /tmp/loki/tsdb-index
+    cache_location: /tmp/loki/tsdb-cache
+    cache_ttl: 24h
+    resync_interval: 5m
+    shared_store: s3
+    index_gateway_client:
+      server_address: dns:///loki-index-gateway-grpc-lokistack-dev.default.svc.cluster.local:9095`,
+		},
+	} {
+		t.Run(tc.name, func(t *testing.T) {
+			expCfg := `
+---
+auth_enabled: true
+chunk_store_config:
+  chunk_cache_config:
+    embedded_cache:
+      enabled: true
+      max_size_mb: 500
+common:
+  storage:
+    s3:
+      s3: http://test.default.svc.cluster.local.:9000
+      bucketnames: loki
+      region: us-east
+      access_key_id: test
+      secret_access_key: test123
+      s3forcepathstyle: true
+  compactor_grpc_address: loki-compactor-grpc-lokistack-dev.default.svc.cluster.local:9095
+  ring:
+    kvstore:
+      store: memberlist
+    heartbeat_period: 5s
+    heartbeat_timeout: 1m
+    instance_port: 9095
+compactor:
+  compaction_interval: 2h
+  working_directory: /tmp/loki/compactor
+frontend:
+  tail_proxy_url: http://loki-querier-http-lokistack-dev.default.svc.cluster.local:3100
+  compress_responses: true
+  max_outstanding_per_tenant: 4096
+  log_queries_longer_than: 5s
+frontend_worker:
+  frontend_address: loki-query-frontend-grpc-lokistack-dev.default.svc.cluster.local:9095
+  grpc_client_config:
+    max_send_msg_size: 104857600
+  match_max_concurrent: true
+ingester:
+  chunk_block_size: 262144
+  chunk_encoding: snappy
+  chunk_idle_period: 1h
+  chunk_retain_period: 5m
+  chunk_target_size: 2097152
+  flush_op_timeout: 10m
+  lifecycler:
+    final_sleep: 0s
+    join_after: 30s
+    num_tokens: 512
+    ring:
+      replication_factor: 1
+  max_chunk_age: 2h
+  max_transfer_retries: 0
+  wal:
+    enabled: true
+    dir: /tmp/wal
+    replay_memory_ceiling: 2500
+ingester_client:
+  grpc_client_config:
+    max_recv_msg_size: 67108864
+  remote_timeout: 1s
+# NOTE: Keep the order of keys as in Loki docs
+# to enable easy diffs when vendoring newer
+# Loki releases.
+# (See https://grafana.com/docs/loki/latest/configuration/#limits_config)
+#
+# Values for not exposed fields are taken from the grafana/loki production
+# configuration manifests.
+# (See https://github.com/grafana/loki/blob/main/production/ksonnet/loki/config.libsonnet)
+limits_config:
+  ingestion_rate_strategy: global
+  ingestion_rate_mb: 4
+  ingestion_burst_size_mb: 6
+  max_label_name_length: 1024
+  max_label_value_length: 2048
+  max_label_names_per_series: 30
+  reject_old_samples: true
+  reject_old_samples_max_age: 168h
+  creation_grace_period: 10m
+  enforce_metric_name: false
+  # Keep max_streams_per_user always to 0 to default
+  # using max_global_streams_per_user always.
+  # (See https://github.com/grafana/loki/blob/main/pkg/ingester/limiter.go#L73)
+  max_streams_per_user: 0
+  max_line_size: 256000
+  max_entries_limit_per_query: 5000
+  max_global_streams_per_user: 0
+  max_chunks_per_query: 2000000
+  max_query_length: 721h
+  max_query_parallelism: 32
+  tsdb_max_query_parallelism: 512
+  max_query_series: 500
+  cardinality_limit: 100000
+  max_streams_matchers_per_query: 1000
+  max_cache_freshness_per_query: 10m
+  per_stream_rate_limit: 3MB
+  per_stream_rate_limit_burst: 15MB
+  split_queries_by_interval: 30m
+  query_timeout: 1m
+  allow_structured_metadata: true
+memberlist:
+  abort_if_cluster_join_fails: true
+  advertise_port: 7946
+  bind_port: 7946
+  join_members:
+    - loki-gossip-ring-lokistack-dev.default.svc.cluster.local:7946
+  max_join_backoff: 1m
+  max_join_retries: 10
+  min_join_backoff: 1s
+querier:
+  engine:
+    max_look_back_period: 30s
+  extra_query_delay: 0s
+  max_concurrent: 2
+  query_ingesters_within: 3h
+  tail_max_duration: 1h
+query_range:
+  align_queries_with_step: true
+  cache_results: true
+  max_retries: 5
+  results_cache:
+    cache:
+      embedded_cache:
+        enabled: true
+        max_size_mb: 500
+  parallelise_shardable_queries: true
+schema_config:
+${SCHEMA_CONFIG}
+server:
+  graceful_shutdown_timeout: 5s
+  grpc_server_min_time_between_pings: '10s'
+  grpc_server_ping_without_stream_allowed: true
+  grpc_server_max_concurrent_streams: 1000
+  grpc_server_max_recv_msg_size: 104857600
+  grpc_server_max_send_msg_size: 104857600
+  http_listen_port: 3100
+  http_server_idle_timeout: 30s
+  http_server_read_timeout: 30s
+  http_server_write_timeout: 10m0s
+  log_level: info
+storage_config:
+${STORAGE_CONFIG}
+tracing:
+  enabled: false
+analytics:
+  reporting_enabled: true
+`
 			expCfg = strings.Replace(expCfg, "${SCHEMA_CONFIG}", tc.expSchemaConfig, 1)
 			expCfg = strings.Replace(expCfg, "${STORAGE_CONFIG}", tc.expStorageConfig, 1)
 
@@ -5251,5 +5334,4 @@
 			require.YAMLEq(t, expCfg, string(cfg))
 		})
 	}
->>>>>>> 0c10f28a
 }