package storage

import (
	"context"
	"crypto/sha1"
	"fmt"
	"sort"

	"github.com/ViaQ/logerr/v2/kverrors"
	corev1 "k8s.io/api/core/v1"
	apierrors "k8s.io/apimachinery/pkg/api/errors"
	"sigs.k8s.io/controller-runtime/pkg/client"

	lokiv1 "github.com/grafana/loki/operator/apis/loki/v1"
	"github.com/grafana/loki/operator/internal/external/k8s"
	"github.com/grafana/loki/operator/internal/manifests/storage"
	"github.com/grafana/loki/operator/internal/status"
)

var hashSeparator = []byte(",")

<<<<<<< HEAD
// ExtractSecret reads a k8s secret into a manifest object storage struct if valid.
func ExtractSecret(s *corev1.Secret, secretType lokiv1.ObjectStorageSecretType, managedAuthSecret *corev1.Secret) (*storage.Options, error) {
=======
func getSecret(ctx context.Context, k k8s.Client, stack *lokiv1.LokiStack) (*corev1.Secret, error) {
	var storageSecret corev1.Secret
	key := client.ObjectKey{Name: stack.Spec.Storage.Secret.Name, Namespace: stack.Namespace}
	if err := k.Get(ctx, key, &storageSecret); err != nil {
		if apierrors.IsNotFound(err) {
			return nil, &status.DegradedError{
				Message: "Missing object storage secret",
				Reason:  lokiv1.ReasonMissingObjectStorageSecret,
				Requeue: false,
			}
		}
		return nil, kverrors.Wrap(err, "failed to lookup lokistack storage secret", "name", key)
	}

	return &storageSecret, nil
}

// extractSecret reads a k8s secret into a manifest object storage struct if valid.
func extractSecret(s *corev1.Secret, secretType lokiv1.ObjectStorageSecretType) (storage.Options, error) {
>>>>>>> 0065fd6e
	hash, err := hashSecretData(s)
	if err != nil {
		return storage.Options{}, kverrors.Wrap(err, "error calculating hash for secret", "type", secretType)
	}

	storageOpts := storage.Options{
		SecretName:  s.Name,
		SecretSHA1:  hash,
		SharedStore: secretType,
	}

	if managedAuthSecret != nil {
		var extraSHash string
		extraSHash, err = hashSecretData(managedAuthSecret)
		if err != nil {
			return nil, kverrors.Wrap(err, "error calculating hash for secret", "type", secretType)
		}

		storageOpts.ExtraSecretName = managedAuthSecret.Name
		storageOpts.ExtraSecretSHA1 = extraSHash
	}

	switch secretType {
	case lokiv1.ObjectStorageSecretAzure:
		storageOpts.Azure, err = extractAzureConfigSecret(s)
	case lokiv1.ObjectStorageSecretGCS:
		storageOpts.GCS, err = extractGCSConfigSecret(s)
	case lokiv1.ObjectStorageSecretS3:
		storageOpts.S3, err = extractS3ConfigSecret(s, managedAuthSecret)
	case lokiv1.ObjectStorageSecretSwift:
		storageOpts.Swift, err = extractSwiftConfigSecret(s)
	case lokiv1.ObjectStorageSecretAlibabaCloud:
		storageOpts.AlibabaCloud, err = extractAlibabaCloudConfigSecret(s)
	default:
		return storage.Options{}, kverrors.New("unknown secret type", "type", secretType)
	}

	if err != nil {
		return storage.Options{}, err
	}
	return storageOpts, nil
}

func hashSecretData(s *corev1.Secret) (string, error) {
	keys := make([]string, 0, len(s.Data))
	for k := range s.Data {
		keys = append(keys, k)
	}
	sort.Strings(keys)

	h := sha1.New()
	for _, k := range keys {
		if _, err := h.Write([]byte(k)); err != nil {
			return "", err
		}

		if _, err := h.Write(hashSeparator); err != nil {
			return "", err
		}

		if _, err := h.Write(s.Data[k]); err != nil {
			return "", err
		}

		if _, err := h.Write(hashSeparator); err != nil {
			return "", err
		}
	}

	return fmt.Sprintf("%x", h.Sum(nil)), nil
}

func extractAzureConfigSecret(s *corev1.Secret) (*storage.AzureStorageConfig, error) {
	// Extract and validate mandatory fields
	env := s.Data[storage.KeyAzureEnvironmentName]
	if len(env) == 0 {
		return nil, kverrors.New("missing secret field", "field", storage.KeyAzureEnvironmentName)
	}
	container := s.Data[storage.KeyAzureStorageContainerName]
	if len(container) == 0 {
		return nil, kverrors.New("missing secret field", "field", storage.KeyAzureStorageContainerName)
	}
	name := s.Data[storage.KeyAzureStorageAccountName]
	if len(name) == 0 {
		return nil, kverrors.New("missing secret field", "field", storage.KeyAzureStorageAccountName)
	}
	key := s.Data[storage.KeyAzureStorageAccountKey]
	if len(key) == 0 {
		return nil, kverrors.New("missing secret field", "field", storage.KeyAzureStorageAccountKey)
	}

	// Extract and validate optional fields
	endpointSuffix := s.Data[storage.KeyAzureStorageEndpointSuffix]

	return &storage.AzureStorageConfig{
		Env:            string(env),
		Container:      string(container),
		EndpointSuffix: string(endpointSuffix),
	}, nil
}

func extractGCSConfigSecret(s *corev1.Secret) (*storage.GCSStorageConfig, error) {
	// Extract and validate mandatory fields
	bucket := s.Data[storage.KeyGCPStorageBucketName]
	if len(bucket) == 0 {
		return nil, kverrors.New("missing secret field", "field", storage.KeyGCPStorageBucketName)
	}

	// Check if google authentication credentials is provided
	keyJSON := s.Data[storage.KeyGCPServiceAccountKeyFilename]
	if len(keyJSON) == 0 {
		return nil, kverrors.New("missing google authentication credentials", "field", storage.KeyGCPServiceAccountKeyFilename)
	}

	return &storage.GCSStorageConfig{
		Bucket: string(bucket),
	}, nil
}

func extractS3ConfigSecret(s *corev1.Secret, managedAuthSecret *corev1.Secret) (*storage.S3StorageConfig, error) {
	// Extract and validate mandatory fields
	buckets := s.Data[storage.KeyAWSBucketNames]
	if len(buckets) == 0 {
		return nil, kverrors.New("missing secret field", "field", storage.KeyAWSBucketNames)
	}

	var (
		// Fields related with static authentication
		endpoint = s.Data[storage.KeyAWSEndpoint]
		id       = s.Data[storage.KeyAWSAccessKeyID]
		secret   = s.Data[storage.KeyAWSAccessKeySecret]
		// Fields related with STS authentication
		roleArn  = s.Data[storage.KeyAWSRoleArn]
		audience = s.Data[storage.KeyAWSAudience]
		// Optional fields
		region = s.Data[storage.KeyAWSRegion]
	)

	sseCfg, err := extractS3SSEConfig(s.Data)
	if err != nil {
		return nil, err
	}

	cfg := &storage.S3StorageConfig{
		Buckets: string(buckets),
		Region:  string(region),
		SSE:     sseCfg,
	}

	switch {
	case managedAuthSecret != nil:
		cfg.STS = true
		cfg.Audience = "openshift"
		if len(roleArn) != 0 {
			return nil, kverrors.New("extra secret field set", "field", storage.KeyAWSRoleArn)
		}
		// In the STS case region is not an optional field
		if len(region) == 0 {
			return nil, kverrors.New("missing secret field", "field", storage.KeyAWSRegion)
		}

		return cfg, nil
	case len(roleArn) == 0:
		cfg.Endpoint = string(endpoint)

		if len(endpoint) == 0 {
			return nil, kverrors.New("missing secret field", "field", storage.KeyAWSEndpoint)
		}
		if len(id) == 0 {
			return nil, kverrors.New("missing secret field", "field", storage.KeyAWSAccessKeyID)
		}
		if len(secret) == 0 {
			return nil, kverrors.New("missing secret field", "field", storage.KeyAWSAccessKeySecret)
		}

		return cfg, nil
	case len(roleArn) != 0: // Extract STS from user provided values
		cfg.STS = true
		cfg.Audience = string(audience)

		// In the STS case region is not an optional field
		if len(region) == 0 {
			return nil, kverrors.New("missing secret field", "field", storage.KeyAWSRegion)
		}
		return cfg, nil
	default:
		return nil, kverrors.New("missing secret fields for static or sts authentication")
	}
}

func extractS3SSEConfig(d map[string][]byte) (storage.S3SSEConfig, error) {
	var (
		sseType                    storage.S3SSEType
		kmsKeyId, kmsEncryptionCtx string
	)

	switch sseType = storage.S3SSEType(d[storage.KeyAWSSSEType]); sseType {
	case storage.SSEKMSType:
		kmsEncryptionCtx = string(d[storage.KeyAWSSseKmsEncryptionContext])
		kmsKeyId = string(d[storage.KeyAWSSseKmsKeyID])
		if kmsKeyId == "" {
			return storage.S3SSEConfig{}, kverrors.New("missing secret field", "field", storage.KeyAWSSseKmsKeyID)
		}

	case storage.SSES3Type:
	case "":
		return storage.S3SSEConfig{}, nil

	default:
		return storage.S3SSEConfig{}, kverrors.New("unsupported secret field value (Supported: SSE-KMS, SSE-S3)", "field", storage.KeyAWSSSEType, "value", sseType)
	}

	return storage.S3SSEConfig{
		Type:                 sseType,
		KMSKeyID:             string(kmsKeyId),
		KMSEncryptionContext: string(kmsEncryptionCtx),
	}, nil
}

func extractSwiftConfigSecret(s *corev1.Secret) (*storage.SwiftStorageConfig, error) {
	// Extract and validate mandatory fields
	url := s.Data[storage.KeySwiftAuthURL]
	if len(url) == 0 {
		return nil, kverrors.New("missing secret field", "field", storage.KeySwiftAuthURL)
	}
	username := s.Data[storage.KeySwiftUsername]
	if len(username) == 0 {
		return nil, kverrors.New("missing secret field", "field", storage.KeySwiftUsername)
	}
	userDomainName := s.Data[storage.KeySwiftUserDomainName]
	if len(userDomainName) == 0 {
		return nil, kverrors.New("missing secret field", "field", storage.KeySwiftUserDomainName)
	}
	userDomainID := s.Data[storage.KeySwiftUserDomainID]
	if len(userDomainID) == 0 {
		return nil, kverrors.New("missing secret field", "field", storage.KeySwiftUserDomainID)
	}
	userID := s.Data[storage.KeySwiftUserID]
	if len(userID) == 0 {
		return nil, kverrors.New("missing secret field", "field", storage.KeySwiftUserID)
	}
	password := s.Data[storage.KeySwiftPassword]
	if len(password) == 0 {
		return nil, kverrors.New("missing secret field", "field", storage.KeySwiftPassword)
	}
	domainID := s.Data[storage.KeySwiftDomainID]
	if len(domainID) == 0 {
		return nil, kverrors.New("missing secret field", "field", storage.KeySwiftDomainID)
	}
	domainName := s.Data[storage.KeySwiftDomainName]
	if len(domainName) == 0 {
		return nil, kverrors.New("missing secret field", "field", storage.KeySwiftDomainName)
	}
	containerName := s.Data[storage.KeySwiftContainerName]
	if len(containerName) == 0 {
		return nil, kverrors.New("missing secret field", "field", storage.KeySwiftContainerName)
	}

	// Extract and validate optional fields
	projectID := s.Data[storage.KeySwiftProjectID]
	projectName := s.Data[storage.KeySwiftProjectName]
	projectDomainID := s.Data[storage.KeySwiftProjectDomainId]
	projectDomainName := s.Data[storage.KeySwiftProjectDomainName]
	region := s.Data[storage.KeySwiftRegion]

	return &storage.SwiftStorageConfig{
		AuthURL:           string(url),
		UserDomainName:    string(userDomainName),
		UserDomainID:      string(userDomainID),
		UserID:            string(userID),
		DomainID:          string(domainID),
		DomainName:        string(domainName),
		ProjectID:         string(projectID),
		ProjectName:       string(projectName),
		ProjectDomainID:   string(projectDomainID),
		ProjectDomainName: string(projectDomainName),
		Region:            string(region),
		Container:         string(containerName),
	}, nil
}

func extractAlibabaCloudConfigSecret(s *corev1.Secret) (*storage.AlibabaCloudStorageConfig, error) {
	// Extract and validate mandatory fields
	endpoint := s.Data[storage.KeyAlibabaCloudEndpoint]
	if len(endpoint) == 0 {
		return nil, kverrors.New("missing secret field", "field", storage.KeyAlibabaCloudEndpoint)
	}
	bucket := s.Data[storage.KeyAlibabaCloudBucket]
	if len(bucket) == 0 {
		return nil, kverrors.New("missing secret field", "field", storage.KeyAlibabaCloudBucket)
	}
	id := s.Data[storage.KeyAlibabaCloudAccessKeyID]
	if len(id) == 0 {
		return nil, kverrors.New("missing secret field", "field", storage.KeyAlibabaCloudAccessKeyID)
	}
	secret := s.Data[storage.KeyAlibabaCloudSecretAccessKey]
	if len(secret) == 0 {
		return nil, kverrors.New("missing secret field", "field", storage.KeyAlibabaCloudSecretAccessKey)
	}

	return &storage.AlibabaCloudStorageConfig{
		Endpoint: string(endpoint),
		Bucket:   string(bucket),
	}, nil
}<|MERGE_RESOLUTION|>--- conflicted
+++ resolved
@@ -19,10 +19,6 @@
 
 var hashSeparator = []byte(",")
 
-<<<<<<< HEAD
-// ExtractSecret reads a k8s secret into a manifest object storage struct if valid.
-func ExtractSecret(s *corev1.Secret, secretType lokiv1.ObjectStorageSecretType, managedAuthSecret *corev1.Secret) (*storage.Options, error) {
-=======
 func getSecret(ctx context.Context, k k8s.Client, stack *lokiv1.LokiStack) (*corev1.Secret, error) {
 	var storageSecret corev1.Secret
 	key := client.ObjectKey{Name: stack.Spec.Storage.Secret.Name, Namespace: stack.Namespace}
@@ -42,7 +38,6 @@
 
 // extractSecret reads a k8s secret into a manifest object storage struct if valid.
 func extractSecret(s *corev1.Secret, secretType lokiv1.ObjectStorageSecretType) (storage.Options, error) {
->>>>>>> 0065fd6e
 	hash, err := hashSecretData(s)
 	if err != nil {
 		return storage.Options{}, kverrors.Wrap(err, "error calculating hash for secret", "type", secretType)
@@ -54,16 +49,16 @@
 		SharedStore: secretType,
 	}
 
-	if managedAuthSecret != nil {
-		var extraSHash string
-		extraSHash, err = hashSecretData(managedAuthSecret)
-		if err != nil {
-			return nil, kverrors.Wrap(err, "error calculating hash for secret", "type", secretType)
-		}
-
-		storageOpts.ExtraSecretName = managedAuthSecret.Name
-		storageOpts.ExtraSecretSHA1 = extraSHash
-	}
+	// if managedAuthSecret != nil {
+	//	var extraSHash string
+	//	extraSHash, err = hashSecretData(managedAuthSecret)
+	//	if err != nil {
+	//		return nil, kverrors.Wrap(err, "error calculating hash for secret", "type", secretType)
+	//	}
+
+	//	storageOpts.ExtraSecretName = managedAuthSecret.Name
+	//	storageOpts.ExtraSecretSHA1 = extraSHash
+	// }
 
 	switch secretType {
 	case lokiv1.ObjectStorageSecretAzure:
