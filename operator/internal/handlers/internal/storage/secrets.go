--- conflicted
+++ resolved
@@ -30,16 +30,11 @@
 
 	errS3NoAuth = errors.New("missing secret fields for static or sts authentication")
 
-<<<<<<< HEAD
-	errAzureNoCredentials    = errors.New("azure storage secret does contain neither account_key or client_id")
-	errAzureMixedCredentials = errors.New("azure storage secret can not contain both account_key and client_id")
-
-	errGCPParsingCredentialsFile = errors.New("gcp storage secret cannot be parsed from JSON content")
-=======
 	errAzureNoCredentials             = errors.New("azure storage secret does contain neither account_key or client_id")
 	errAzureMixedCredentials          = errors.New("azure storage secret can not contain both account_key and client_id")
 	errAzureManagedIdentityNoOverride = errors.New("when in managed mode, storage secret can not contain credentials")
->>>>>>> b26bd6d7
+
+	errGCPParsingCredentialsFile = errors.New("gcp storage secret cannot be parsed from JSON content")
 )
 
 const gcpExternalAccountType = "external_account"
