package storage

import (
	"testing"

	"github.com/stretchr/testify/require"
	corev1 "k8s.io/api/core/v1"
	metav1 "k8s.io/apimachinery/pkg/apis/meta/v1"

	configv1 "github.com/grafana/loki/operator/apis/config/v1"
	lokiv1 "github.com/grafana/loki/operator/apis/loki/v1"
)

func TestHashSecretData(t *testing.T) {
	tt := []struct {
		desc     string
		data     map[string][]byte
		wantHash string
	}{
		{
			desc:     "nil",
			data:     nil,
			wantHash: "da39a3ee5e6b4b0d3255bfef95601890afd80709",
		},
		{
			desc:     "empty",
			data:     map[string][]byte{},
			wantHash: "da39a3ee5e6b4b0d3255bfef95601890afd80709",
		},
		{
			desc: "single entry",
			data: map[string][]byte{
				"key": []byte("value"),
			},
			wantHash: "a8973b2094d3af1e43931132dee228909bf2b02a",
		},
		{
			desc: "multiple entries",
			data: map[string][]byte{
				"key":  []byte("value"),
				"key3": []byte("value3"),
				"key2": []byte("value2"),
			},
			wantHash: "a3341093891ad4df9f07db586029be48e9e6e884",
		},
	}

	for _, tc := range tt {
		tc := tc

		t.Run(tc.desc, func(t *testing.T) {
			t.Parallel()

			s := &corev1.Secret{
				Data: tc.data,
			}

			hash, err := hashSecretData(s)
			require.NoError(t, err)
			require.Equal(t, tc.wantHash, hash)
		})
	}
}

func TestUnknownType(t *testing.T) {
	wantError := "unknown secret type: test-unknown-type"

	_, err := extractSecrets("test-unknown-type", &corev1.Secret{}, nil, configv1.FeatureGates{})
	require.EqualError(t, err, wantError)
}

func TestAzureExtract(t *testing.T) {
	type test struct {
<<<<<<< HEAD
		name    string
		secret  *corev1.Secret
		wantErr string
	}
	table := []test{
		{
			name:    "missing environment",
			secret:  &corev1.Secret{},
			wantErr: "missing secret field: environment",
=======
		name      string
		secret    *corev1.Secret
		wantError string
	}
	table := []test{
		{
			name:      "missing environment",
			secret:    &corev1.Secret{},
			wantError: "missing secret field: environment",
>>>>>>> 7a04da85
		},
		{
			name: "missing container",
			secret: &corev1.Secret{
				Data: map[string][]byte{
					"environment": []byte("here"),
				},
			},
<<<<<<< HEAD
			wantErr: "missing secret field: container",
=======
			wantError: "missing secret field: container",
>>>>>>> 7a04da85
		},
		{
			name: "missing account_name",
			secret: &corev1.Secret{
				Data: map[string][]byte{
					"environment": []byte("here"),
					"container":   []byte("this,that"),
				},
			},
<<<<<<< HEAD
			wantErr: "missing secret field: account_name",
=======
			wantError: "missing secret field: account_name",
>>>>>>> 7a04da85
		},
		{
			name: "no account_key or client_id",
			secret: &corev1.Secret{
				ObjectMeta: metav1.ObjectMeta{Name: "test"},
				Data: map[string][]byte{
					"environment":  []byte("here"),
					"container":    []byte("this,that"),
					"account_name": []byte("id"),
				},
			},
<<<<<<< HEAD
			wantErr: errAzureNoCredentials.Error(),
		},
		{
			name: "both account_key and client_id set",
			secret: &corev1.Secret{
				ObjectMeta: metav1.ObjectMeta{Name: "test"},
				Data: map[string][]byte{
					"environment":  []byte("here"),
					"container":    []byte("this,that"),
					"account_name": []byte("test-account-name"),
					"account_key":  []byte("test-account-key"),
					"client_id":    []byte("test-client-id"),
				},
			},
			wantErr: errAzureMixedCredentials.Error(),
		},
		{
			name: "missing tenant_id",
			secret: &corev1.Secret{
				ObjectMeta: metav1.ObjectMeta{Name: "test"},
				Data: map[string][]byte{
					"environment":  []byte("here"),
					"container":    []byte("this,that"),
					"account_name": []byte("test-account-name"),
					"client_id":    []byte("test-client-id"),
				},
			},
			wantErr: "missing secret field: tenant_id",
=======
			wantError: "missing secret field: account_key",
>>>>>>> 7a04da85
		},
		{
			name: "missing subscription_id",
			secret: &corev1.Secret{
				ObjectMeta: metav1.ObjectMeta{Name: "test"},
				Data: map[string][]byte{
					"environment":  []byte("here"),
					"container":    []byte("this,that"),
					"account_name": []byte("test-account-name"),
					"client_id":    []byte("test-client-id"),
					"tenant_id":    []byte("test-tenant-id"),
				},
			},
			wantErr: "missing secret field: subscription_id",
		},
		{
			name: "mandatory for normal authentication set",
			secret: &corev1.Secret{
				ObjectMeta: metav1.ObjectMeta{Name: "test"},
				Data: map[string][]byte{
					"environment":  []byte("here"),
					"container":    []byte("this,that"),
					"account_name": []byte("id"),
					"account_key":  []byte("secret"),
				},
			},
		},
		{
			name: "mandatory for workload-identity set",
			secret: &corev1.Secret{
				ObjectMeta: metav1.ObjectMeta{Name: "test"},
				Data: map[string][]byte{
					"environment":     []byte("here"),
					"container":       []byte("this,that"),
					"account_name":    []byte("test-account-name"),
					"client_id":       []byte("test-client-id"),
					"tenant_id":       []byte("test-tenant-id"),
					"subscription_id": []byte("test-subscription-id"),
					"region":          []byte("test-region"),
				},
			},
		},
		{
			name: "all set including optional",
			secret: &corev1.Secret{
				ObjectMeta: metav1.ObjectMeta{Name: "test"},
				Data: map[string][]byte{
					"environment":     []byte("here"),
					"container":       []byte("this,that"),
					"account_name":    []byte("id"),
					"account_key":     []byte("secret"),
					"endpoint_suffix": []byte("suffix"),
				},
			},
		},
	}
	for _, tst := range table {
		tst := tst
		t.Run(tst.name, func(t *testing.T) {
			t.Parallel()

			opts, err := extractSecrets(lokiv1.ObjectStorageSecretAzure, tst.secret, nil, configv1.FeatureGates{})
<<<<<<< HEAD
			if tst.wantErr == "" {
=======
			if tst.wantError == "" {
>>>>>>> 7a04da85
				require.NoError(t, err)
				require.NotEmpty(t, opts.SecretName)
				require.NotEmpty(t, opts.SecretSHA1)
				require.Equal(t, opts.SharedStore, lokiv1.ObjectStorageSecretAzure)
			} else {
<<<<<<< HEAD
				require.EqualError(t, err, tst.wantErr)
=======
				require.EqualError(t, err, tst.wantError)
>>>>>>> 7a04da85
			}
		})
	}
}

func TestGCSExtract(t *testing.T) {
	type test struct {
		name      string
		secret    *corev1.Secret
		wantError string
	}
	table := []test{
		{
			name:      "missing bucketname",
			secret:    &corev1.Secret{},
			wantError: "missing secret field: bucketname",
		},
		{
			name: "missing key.json",
			secret: &corev1.Secret{
				Data: map[string][]byte{
					"bucketname": []byte("here"),
				},
			},
			wantError: "missing secret field: key.json",
		},
		{
			name: "all set",
			secret: &corev1.Secret{
				ObjectMeta: metav1.ObjectMeta{Name: "test"},
				Data: map[string][]byte{
					"bucketname": []byte("here"),
					"key.json":   []byte("{\"type\": \"SA\"}"),
				},
			},
		},
	}
	for _, tst := range table {
		tst := tst
		t.Run(tst.name, func(t *testing.T) {
			t.Parallel()

			_, err := extractSecrets(lokiv1.ObjectStorageSecretGCS, tst.secret, nil, configv1.FeatureGates{})
			if tst.wantError == "" {
				require.NoError(t, err)
			} else {
				require.EqualError(t, err, tst.wantError)
			}
		})
	}
}

func TestS3Extract(t *testing.T) {
	type test struct {
		name      string
		secret    *corev1.Secret
		wantError string
	}
	table := []test{
		{
			name:      "missing bucketnames",
			secret:    &corev1.Secret{},
			wantError: "missing secret field: bucketnames",
		},
		{
			name: "missing endpoint",
			secret: &corev1.Secret{
				Data: map[string][]byte{
					"bucketnames": []byte("this,that"),
				},
			},
			wantError: "missing secret field: endpoint",
		},
		{
			name: "missing access_key_id",
			secret: &corev1.Secret{
				Data: map[string][]byte{
					"endpoint":    []byte("here"),
					"bucketnames": []byte("this,that"),
				},
			},
			wantError: "missing secret field: access_key_id",
		},
		{
			name: "missing access_key_secret",
			secret: &corev1.Secret{
				Data: map[string][]byte{
					"endpoint":      []byte("here"),
					"bucketnames":   []byte("this,that"),
					"access_key_id": []byte("id"),
				},
			},
			wantError: "missing secret field: access_key_secret",
		},
		{
			name: "unsupported SSE type",
			secret: &corev1.Secret{
				Data: map[string][]byte{
					"endpoint":          []byte("here"),
					"bucketnames":       []byte("this,that"),
					"access_key_id":     []byte("id"),
					"access_key_secret": []byte("secret"),
					"sse_type":          []byte("unsupported"),
				},
			},
			wantError: "unsupported SSE type (supported: SSE-KMS, SSE-S3): unsupported",
		},
		{
			name: "missing SSE-KMS kms_key_id",
			secret: &corev1.Secret{
				Data: map[string][]byte{
					"endpoint":                   []byte("here"),
					"bucketnames":                []byte("this,that"),
					"access_key_id":              []byte("id"),
					"access_key_secret":          []byte("secret"),
					"sse_type":                   []byte("SSE-KMS"),
					"sse_kms_encryption_context": []byte("kms-encryption-ctx"),
				},
			},
			wantError: "missing secret field: sse_kms_key_id",
		},
		{
			name: "all set with SSE-KMS",
			secret: &corev1.Secret{
				ObjectMeta: metav1.ObjectMeta{Name: "test"},
				Data: map[string][]byte{
					"endpoint":          []byte("here"),
					"bucketnames":       []byte("this,that"),
					"access_key_id":     []byte("id"),
					"access_key_secret": []byte("secret"),
					"sse_type":          []byte("SSE-KMS"),
					"sse_kms_key_id":    []byte("kms-key-id"),
				},
			},
		},
		{
			name: "all set with SSE-KMS with encryption context",
			secret: &corev1.Secret{
				ObjectMeta: metav1.ObjectMeta{Name: "test"},
				Data: map[string][]byte{
					"endpoint":                   []byte("here"),
					"bucketnames":                []byte("this,that"),
					"access_key_id":              []byte("id"),
					"access_key_secret":          []byte("secret"),
					"sse_type":                   []byte("SSE-KMS"),
					"sse_kms_key_id":             []byte("kms-key-id"),
					"sse_kms_encryption_context": []byte("kms-encryption-ctx"),
				},
			},
		},
		{
			name: "all set with SSE-S3",
			secret: &corev1.Secret{
				ObjectMeta: metav1.ObjectMeta{Name: "test"},
				Data: map[string][]byte{
					"endpoint":          []byte("here"),
					"bucketnames":       []byte("this,that"),
					"access_key_id":     []byte("id"),
					"access_key_secret": []byte("secret"),
					"sse_type":          []byte("SSE-S3"),
				},
			},
		},
		{
			name: "all set without SSE",
			secret: &corev1.Secret{
				ObjectMeta: metav1.ObjectMeta{Name: "test"},
				Data: map[string][]byte{
					"endpoint":          []byte("here"),
					"bucketnames":       []byte("this,that"),
					"access_key_id":     []byte("id"),
					"access_key_secret": []byte("secret"),
				},
			},
		},
		{
			name: "STS missing region",
			secret: &corev1.Secret{
				ObjectMeta: metav1.ObjectMeta{Name: "test"},
				Data: map[string][]byte{
					"bucketnames": []byte("this,that"),
					"role_arn":    []byte("role"),
				},
			},
			wantError: "missing secret field: region",
		},
		{
			name: "STS with region",
			secret: &corev1.Secret{
				ObjectMeta: metav1.ObjectMeta{Name: "test"},
				Data: map[string][]byte{
					"bucketnames": []byte("this,that"),
					"role_arn":    []byte("role"),
					"region":      []byte("here"),
				},
			},
		},
		{
			name: "STS all set",
			secret: &corev1.Secret{
				ObjectMeta: metav1.ObjectMeta{Name: "test"},
				Data: map[string][]byte{
					"bucketnames": []byte("this,that"),
					"role_arn":    []byte("role"),
					"region":      []byte("here"),
					"audience":    []byte("audience"),
				},
			},
		},
	}
	for _, tst := range table {
		tst := tst
		t.Run(tst.name, func(t *testing.T) {
			t.Parallel()

			opts, err := extractSecrets(lokiv1.ObjectStorageSecretS3, tst.secret, nil, configv1.FeatureGates{})
			if tst.wantError == "" {
				require.NoError(t, err)
				require.NotEmpty(t, opts.SecretName)
				require.NotEmpty(t, opts.SecretSHA1)
				require.Equal(t, opts.SharedStore, lokiv1.ObjectStorageSecretS3)
			} else {
				require.EqualError(t, err, tst.wantError)
			}
		})
	}
}

func TestS3Extract_WithOpenShiftManagedAuth(t *testing.T) {
	fg := configv1.FeatureGates{
		OpenShift: configv1.OpenShiftFeatureGates{
			Enabled:        true,
			ManagedAuthEnv: true,
		},
	}
	type test struct {
		name              string
		secret            *corev1.Secret
		managedAuthSecret *corev1.Secret
		wantError         string
	}
	table := []test{
		{
			name:              "missing bucketnames",
			secret:            &corev1.Secret{},
			managedAuthSecret: &corev1.Secret{},
			wantError:         "missing secret field: bucketnames",
		},
		{
			name: "missing region",
			secret: &corev1.Secret{
				Data: map[string][]byte{
					"bucketnames": []byte("this,that"),
				},
			},
			managedAuthSecret: &corev1.Secret{},
			wantError:         "missing secret field: region",
		},
		{
			name: "override role_arn not allowed",
			secret: &corev1.Secret{
				ObjectMeta: metav1.ObjectMeta{Name: "test"},
				Data: map[string][]byte{
					"bucketnames": []byte("this,that"),
					"role_arn":    []byte("role-arn"),
				},
			},
			managedAuthSecret: &corev1.Secret{},
			wantError:         "secret field not allowed: role_arn",
		},
		{
			name: "override audience not allowed",
			secret: &corev1.Secret{
				ObjectMeta: metav1.ObjectMeta{Name: "test"},
				Data: map[string][]byte{
					"bucketnames": []byte("this,that"),
					"audience":    []byte("test-audience"),
				},
			},
			managedAuthSecret: &corev1.Secret{},
			wantError:         "secret field not allowed: audience",
		},
		{
			name: "STS all set",
			secret: &corev1.Secret{
				ObjectMeta: metav1.ObjectMeta{Name: "test"},
				Data: map[string][]byte{
					"bucketnames": []byte("this,that"),
					"region":      []byte("a-region"),
				},
			},
			managedAuthSecret: &corev1.Secret{
				ObjectMeta: metav1.ObjectMeta{Name: "managed-auth"},
			},
		},
	}
	for _, tst := range table {
		tst := tst
		t.Run(tst.name, func(t *testing.T) {
			t.Parallel()

			opts, err := extractSecrets(lokiv1.ObjectStorageSecretS3, tst.secret, tst.managedAuthSecret, fg)
			if tst.wantError == "" {
				require.NoError(t, err)
				require.NotEmpty(t, opts.SecretName)
				require.NotEmpty(t, opts.SecretSHA1)
				require.Equal(t, opts.SharedStore, lokiv1.ObjectStorageSecretS3)
				require.True(t, opts.S3.STS)
				require.Equal(t, opts.S3.Audience, "openshift")
				require.Equal(t, opts.OpenShift.CloudCredentials.SecretName, tst.managedAuthSecret.Name)
				require.NotEmpty(t, opts.OpenShift.CloudCredentials.SHA1)
			} else {
				require.EqualError(t, err, tst.wantError)
			}
		})
	}
}

func TestSwiftExtract(t *testing.T) {
	type test struct {
		name      string
		secret    *corev1.Secret
		wantError string
	}
	table := []test{
		{
			name:      "missing auth_url",
			secret:    &corev1.Secret{},
			wantError: "missing secret field: auth_url",
		},
		{
			name: "missing username",
			secret: &corev1.Secret{
				Data: map[string][]byte{
					"auth_url": []byte("here"),
				},
			},
			wantError: "missing secret field: username",
		},
		{
			name: "missing user_domain_name",
			secret: &corev1.Secret{
				Data: map[string][]byte{
					"auth_url": []byte("here"),
					"username": []byte("this,that"),
				},
			},
			wantError: "missing secret field: user_domain_name",
		},
		{
			name: "missing user_domain_id",
			secret: &corev1.Secret{
				Data: map[string][]byte{
					"auth_url":         []byte("here"),
					"username":         []byte("this,that"),
					"user_domain_name": []byte("id"),
				},
			},
			wantError: "missing secret field: user_domain_id",
		},
		{
			name: "missing user_id",
			secret: &corev1.Secret{
				Data: map[string][]byte{
					"auth_url":         []byte("here"),
					"username":         []byte("this,that"),
					"user_domain_name": []byte("id"),
					"user_domain_id":   []byte("secret"),
				},
			},
			wantError: "missing secret field: user_id",
		},
		{
			name: "missing password",
			secret: &corev1.Secret{
				Data: map[string][]byte{
					"auth_url":         []byte("here"),
					"username":         []byte("this,that"),
					"user_domain_name": []byte("id"),
					"user_domain_id":   []byte("secret"),
					"user_id":          []byte("there"),
				},
			},
			wantError: "missing secret field: password",
		},
		{
			name: "missing domain_id",
			secret: &corev1.Secret{
				Data: map[string][]byte{
					"auth_url":         []byte("here"),
					"username":         []byte("this,that"),
					"user_domain_name": []byte("id"),
					"user_domain_id":   []byte("secret"),
					"user_id":          []byte("there"),
					"password":         []byte("cred"),
				},
			},
			wantError: "missing secret field: domain_id",
		},
		{
			name: "missing domain_name",
			secret: &corev1.Secret{
				Data: map[string][]byte{
					"auth_url":         []byte("here"),
					"username":         []byte("this,that"),
					"user_domain_name": []byte("id"),
					"user_domain_id":   []byte("secret"),
					"user_id":          []byte("there"),
					"password":         []byte("cred"),
					"domain_id":        []byte("text"),
				},
			},
			wantError: "missing secret field: domain_name",
		},
		{
			name: "missing container_name",
			secret: &corev1.Secret{
				Data: map[string][]byte{
					"auth_url":         []byte("here"),
					"username":         []byte("this,that"),
					"user_domain_name": []byte("id"),
					"user_domain_id":   []byte("secret"),
					"user_id":          []byte("there"),
					"password":         []byte("cred"),
					"domain_id":        []byte("text"),
					"domain_name":      []byte("where"),
				},
			},
			wantError: "missing secret field: container_name",
		},
		{
			name: "all set",
			secret: &corev1.Secret{
				ObjectMeta: metav1.ObjectMeta{Name: "test"},
				Data: map[string][]byte{
					"auth_url":         []byte("here"),
					"username":         []byte("this,that"),
					"user_domain_name": []byte("id"),
					"user_domain_id":   []byte("secret"),
					"user_id":          []byte("there"),
					"password":         []byte("cred"),
					"domain_id":        []byte("text"),
					"domain_name":      []byte("where"),
					"container_name":   []byte("then"),
				},
			},
		},
	}
	for _, tst := range table {
		tst := tst
		t.Run(tst.name, func(t *testing.T) {
			t.Parallel()

			opts, err := extractSecrets(lokiv1.ObjectStorageSecretSwift, tst.secret, nil, configv1.FeatureGates{})
			if tst.wantError == "" {
				require.NoError(t, err)
				require.NotEmpty(t, opts.SecretName)
				require.NotEmpty(t, opts.SecretSHA1)
				require.Equal(t, opts.SharedStore, lokiv1.ObjectStorageSecretSwift)
			} else {
				require.EqualError(t, err, tst.wantError)
			}
		})
	}
}

func TestAlibabaCloudExtract(t *testing.T) {
	type test struct {
		name      string
		secret    *corev1.Secret
		wantError string
	}
	table := []test{
		{
			name:      "missing endpoint",
			secret:    &corev1.Secret{},
			wantError: "missing secret field: endpoint",
		},
		{
			name: "missing bucket",
			secret: &corev1.Secret{
				Data: map[string][]byte{
					"endpoint": []byte("here"),
				},
			},
			wantError: "missing secret field: bucket",
		},
		{
			name: "missing access_key_id",
			secret: &corev1.Secret{
				Data: map[string][]byte{
					"endpoint": []byte("here"),
					"bucket":   []byte("this,that"),
				},
			},
			wantError: "missing secret field: access_key_id",
		},
		{
			name: "missing secret_access_key",
			secret: &corev1.Secret{
				Data: map[string][]byte{
					"endpoint":      []byte("here"),
					"bucket":        []byte("this,that"),
					"access_key_id": []byte("id"),
				},
			},
			wantError: "missing secret field: secret_access_key",
		},
		{
			name: "all set",
			secret: &corev1.Secret{
				ObjectMeta: metav1.ObjectMeta{Name: "test"},
				Data: map[string][]byte{
					"endpoint":          []byte("here"),
					"bucket":            []byte("this,that"),
					"access_key_id":     []byte("id"),
					"secret_access_key": []byte("secret"),
				},
			},
		},
	}
	for _, tst := range table {
		tst := tst
		t.Run(tst.name, func(t *testing.T) {
			t.Parallel()

			opts, err := extractSecrets(lokiv1.ObjectStorageSecretAlibabaCloud, tst.secret, nil, configv1.FeatureGates{})
			if tst.wantError == "" {
				require.NoError(t, err)
				require.NotEmpty(t, opts.SecretName)
				require.NotEmpty(t, opts.SecretSHA1)
				require.Equal(t, opts.SharedStore, lokiv1.ObjectStorageSecretAlibabaCloud)
			} else {
				require.EqualError(t, err, tst.wantError)
			}
		})
	}
}<|MERGE_RESOLUTION|>--- conflicted
+++ resolved
@@ -71,17 +71,6 @@
 
 func TestAzureExtract(t *testing.T) {
 	type test struct {
-<<<<<<< HEAD
-		name    string
-		secret  *corev1.Secret
-		wantErr string
-	}
-	table := []test{
-		{
-			name:    "missing environment",
-			secret:  &corev1.Secret{},
-			wantErr: "missing secret field: environment",
-=======
 		name      string
 		secret    *corev1.Secret
 		wantError string
@@ -91,7 +80,6 @@
 			name:      "missing environment",
 			secret:    &corev1.Secret{},
 			wantError: "missing secret field: environment",
->>>>>>> 7a04da85
 		},
 		{
 			name: "missing container",
@@ -100,11 +88,7 @@
 					"environment": []byte("here"),
 				},
 			},
-<<<<<<< HEAD
-			wantErr: "missing secret field: container",
-=======
 			wantError: "missing secret field: container",
->>>>>>> 7a04da85
 		},
 		{
 			name: "missing account_name",
@@ -114,11 +98,7 @@
 					"container":   []byte("this,that"),
 				},
 			},
-<<<<<<< HEAD
-			wantErr: "missing secret field: account_name",
-=======
 			wantError: "missing secret field: account_name",
->>>>>>> 7a04da85
 		},
 		{
 			name: "no account_key or client_id",
@@ -130,8 +110,7 @@
 					"account_name": []byte("id"),
 				},
 			},
-<<<<<<< HEAD
-			wantErr: errAzureNoCredentials.Error(),
+			wantError: errAzureNoCredentials.Error(),
 		},
 		{
 			name: "both account_key and client_id set",
@@ -145,7 +124,7 @@
 					"client_id":    []byte("test-client-id"),
 				},
 			},
-			wantErr: errAzureMixedCredentials.Error(),
+			wantError: errAzureMixedCredentials.Error(),
 		},
 		{
 			name: "missing tenant_id",
@@ -158,10 +137,7 @@
 					"client_id":    []byte("test-client-id"),
 				},
 			},
-			wantErr: "missing secret field: tenant_id",
-=======
-			wantError: "missing secret field: account_key",
->>>>>>> 7a04da85
+			wantError: "missing secret field: tenant_id",
 		},
 		{
 			name: "missing subscription_id",
@@ -175,7 +151,7 @@
 					"tenant_id":    []byte("test-tenant-id"),
 				},
 			},
-			wantErr: "missing secret field: subscription_id",
+			wantError: "missing secret field: subscription_id",
 		},
 		{
 			name: "mandatory for normal authentication set",
@@ -224,21 +200,13 @@
 			t.Parallel()
 
 			opts, err := extractSecrets(lokiv1.ObjectStorageSecretAzure, tst.secret, nil, configv1.FeatureGates{})
-<<<<<<< HEAD
-			if tst.wantErr == "" {
-=======
 			if tst.wantError == "" {
->>>>>>> 7a04da85
 				require.NoError(t, err)
 				require.NotEmpty(t, opts.SecretName)
 				require.NotEmpty(t, opts.SecretSHA1)
 				require.Equal(t, opts.SharedStore, lokiv1.ObjectStorageSecretAzure)
 			} else {
-<<<<<<< HEAD
-				require.EqualError(t, err, tst.wantErr)
-=======
 				require.EqualError(t, err, tst.wantError)
->>>>>>> 7a04da85
 			}
 		})
 	}
