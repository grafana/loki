--- conflicted
+++ resolved
@@ -45,11 +45,7 @@
 		t.Run(tst.name, func(t *testing.T) {
 			t.Parallel()
 
-<<<<<<< HEAD
-			ok := isValidCAConfigMap(tst.cm, "service-ca.crt")
-			require.Equal(t, tst.valid, ok)
-=======
-			hash, err := storage.CheckCAConfigMap(tst.cm, "service-ca.crt")
+			hash, err := checkCAConfigMap(tst.cm, "service-ca.crt")
 
 			require.Equal(t, tst.wantHash, hash)
 			if tst.wantErrorMsg == "" {
@@ -57,7 +53,6 @@
 			} else {
 				require.EqualError(t, err, tst.wantErrorMsg)
 			}
->>>>>>> 3b2278d6
 		})
 	}
 }