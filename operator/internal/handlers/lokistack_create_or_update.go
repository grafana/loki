--- conflicted
+++ resolved
@@ -59,89 +59,19 @@
 		gwImg = manifests.DefaultLokiStackGatewayImage
 	}
 
-<<<<<<< HEAD
-	var storageSecret corev1.Secret
-	key := client.ObjectKey{Name: stack.Spec.Storage.Secret.Name, Namespace: stack.Namespace}
-	if err := k.Get(ctx, key, &storageSecret); err != nil {
-		if apierrors.IsNotFound(err) {
-			return &status.DegradedError{
-				Message: "Missing object storage secret",
-				Reason:  lokiv1.ReasonMissingObjectStorageSecret,
-				Requeue: false,
-			}
-		}
-		return kverrors.Wrap(err, "failed to lookup lokistack storage secret", "name", key)
-	}
-
 	stsCreds, err := getSTSCredsFromEnv(ctx, k, ll, client.ObjectKeyFromObject(&stack), fg)
 	if err != nil {
 		return err
 	}
 
-	objStore, err := storage.ExtractSecret(&storageSecret, stack.Spec.Storage.Secret.Type, stsCreds)
-=======
 	objStore, err := storage.BuildOptions(ctx, k, &stack, fg)
->>>>>>> 0065fd6e
 	if err != nil {
 		return err
 	}
 
 	baseDomain, tenants, err := gateway.BuildOptions(ctx, ll, k, &stack, fg)
 	if err != nil {
-<<<<<<< HEAD
-		return &status.DegradedError{
-			Message: fmt.Sprintf("Invalid object storage schema contents: %s", err),
-			Reason:  lokiv1.ReasonInvalidObjectStorageSchema,
-			Requeue: false,
-		}
-	}
-
-	objStore.Schemas = storageSchemas
-
-	if stack.Spec.Storage.TLS != nil {
-		tlsConfig := stack.Spec.Storage.TLS
-
-		if tlsConfig.CA == "" {
-			return &status.DegradedError{
-				Message: "Missing object storage CA config map",
-				Reason:  lokiv1.ReasonMissingObjectStorageCAConfigMap,
-				Requeue: false,
-			}
-		}
-
-		var cm corev1.ConfigMap
-		key := client.ObjectKey{Name: tlsConfig.CA, Namespace: stack.Namespace}
-		if err = k.Get(ctx, key, &cm); err != nil {
-			if apierrors.IsNotFound(err) {
-				return &status.DegradedError{
-					Message: "Missing object storage CA config map",
-					Reason:  lokiv1.ReasonMissingObjectStorageCAConfigMap,
-					Requeue: false,
-				}
-			}
-			return kverrors.Wrap(err, "failed to lookup lokistack object storage CA config map", "name", key)
-		}
-
-		caKey := defaultCAKey
-		if tlsConfig.CAKey != "" {
-			caKey = tlsConfig.CAKey
-		}
-
-		var caHash string
-		caHash, err = storage.CheckCAConfigMap(&cm, caKey)
-		if err != nil {
-			return &status.DegradedError{
-				Message: "Invalid object storage CA configmap contents: missing key or no contents",
-				Reason:  lokiv1.ReasonInvalidObjectStorageCAConfigMap,
-				Requeue: false,
-			}
-		}
-
-		objStore.SecretSHA1 = fmt.Sprintf("%s;%s", objStore.SecretSHA1, caHash)
-		objStore.TLS = &storageoptions.TLSConfig{CA: cm.Name, Key: caKey}
-=======
-		return err
->>>>>>> 0065fd6e
+		return err
 	}
 
 	if err = rules.Cleanup(ctx, ll, k, &stack); err != nil {
