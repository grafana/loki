--- conflicted
+++ resolved
@@ -74,11 +74,11 @@
 		return nil, err
 	}
 
-<<<<<<< HEAD
 	if err = patterns.Cleanup(ctx, ll, k, &stack); err != nil {
-=======
+    return nil, err
+  }
+  
 	if err = gateway.Cleanup(ctx, ll, k, &stack); err != nil {
->>>>>>> a4cdb6bf
 		return nil, err
 	}
 
