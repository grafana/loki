package handlers

import (
	"context"
	"fmt"
	"os"
	"time"

	"github.com/ViaQ/logerr/v2/kverrors"
	"github.com/go-logr/logr"
	corev1 "k8s.io/api/core/v1"
	rbacv1 "k8s.io/api/rbac/v1"
	apierrors "k8s.io/apimachinery/pkg/api/errors"
	"k8s.io/apimachinery/pkg/runtime"
	ctrl "sigs.k8s.io/controller-runtime"
	"sigs.k8s.io/controller-runtime/pkg/client"
	ctrlutil "sigs.k8s.io/controller-runtime/pkg/controller/controllerutil"

	configv1 "github.com/grafana/loki/operator/apis/config/v1"
	lokiv1 "github.com/grafana/loki/operator/apis/loki/v1"
	"github.com/grafana/loki/operator/internal/external/k8s"
	"github.com/grafana/loki/operator/internal/handlers/internal/gateway"
	"github.com/grafana/loki/operator/internal/handlers/internal/openshift"
	"github.com/grafana/loki/operator/internal/handlers/internal/rules"
	"github.com/grafana/loki/operator/internal/handlers/internal/serviceaccounts"
	"github.com/grafana/loki/operator/internal/handlers/internal/storage"
	"github.com/grafana/loki/operator/internal/handlers/internal/tlsprofile"
	"github.com/grafana/loki/operator/internal/manifests"
	manifests_openshift "github.com/grafana/loki/operator/internal/manifests/openshift"
	storageoptions "github.com/grafana/loki/operator/internal/manifests/storage"
	"github.com/grafana/loki/operator/internal/metrics"
	"github.com/grafana/loki/operator/internal/status"
)

const (
	defaultCAKey = "service-ca.crt"
)

// CreateOrUpdateLokiStack handles LokiStack create and update events.
func CreateOrUpdateLokiStack(
	ctx context.Context,
	log logr.Logger,
	req ctrl.Request,
	k k8s.Client,
	s *runtime.Scheme,
	fg configv1.FeatureGates,
) error {
	ll := log.WithValues("lokistack", req.NamespacedName, "event", "createOrUpdate")

	var stack lokiv1.LokiStack
	if err := k.Get(ctx, req.NamespacedName, &stack); err != nil {
		if apierrors.IsNotFound(err) {
			// maybe the user deleted it before we could react? Either way this isn't an issue
			ll.Error(err, "could not find the requested loki stack", "name", req.NamespacedName)
			return nil
		}
		return kverrors.Wrap(err, "failed to lookup lokistack", "name", req.NamespacedName)
	}

	img := os.Getenv(manifests.EnvRelatedImageLoki)
	if img == "" {
		img = manifests.DefaultContainerImage
	}

	gwImg := os.Getenv(manifests.EnvRelatedImageGateway)
	if gwImg == "" {
		gwImg = manifests.DefaultLokiStackGatewayImage
	}

	var storageSecret corev1.Secret
	key := client.ObjectKey{Name: stack.Spec.Storage.Secret.Name, Namespace: stack.Namespace}
	if err := k.Get(ctx, key, &storageSecret); err != nil {
		if apierrors.IsNotFound(err) {
			return &status.DegradedError{
				Message: "Missing object storage secret",
				Reason:  lokiv1.ReasonMissingObjectStorageSecret,
				Requeue: false,
			}
		}
		return kverrors.Wrap(err, "failed to lookup lokistack storage secret", "name", key)
	}

	stsCreds, err := getSTSCredsFromEnv(ctx, k, ll, client.ObjectKeyFromObject(&stack), fg)
	if err != nil {
		return err
	}

	objStore, err := storage.ExtractSecret(&storageSecret, stack.Spec.Storage.Secret.Type, stsCreds)
	if err != nil {
		return &status.DegradedError{
			Message: fmt.Sprintf("Invalid object storage secret contents: %s", err),
			Reason:  lokiv1.ReasonInvalidObjectStorageSecret,
			Requeue: false,
		}
	}
<<<<<<< HEAD
	storage.SetSATokenPath(objStore, fg.OpenShift.Enabled)
=======
	objStore.OpenShiftEnabled = fg.OpenShift.Enabled
>>>>>>> 5559b268

	storageSchemas, err := storageoptions.BuildSchemaConfig(
		time.Now().UTC(),
		stack.Spec.Storage,
		stack.Status.Storage,
	)
	if err != nil {
		return &status.DegradedError{
			Message: fmt.Sprintf("Invalid object storage schema contents: %s", err),
			Reason:  lokiv1.ReasonInvalidObjectStorageSchema,
			Requeue: false,
		}
	}

	objStore.Schemas = storageSchemas

	if stack.Spec.Storage.TLS != nil {
		tlsConfig := stack.Spec.Storage.TLS

		if tlsConfig.CA == "" {
			return &status.DegradedError{
				Message: "Missing object storage CA config map",
				Reason:  lokiv1.ReasonMissingObjectStorageCAConfigMap,
				Requeue: false,
			}
		}

		var cm corev1.ConfigMap
		key := client.ObjectKey{Name: tlsConfig.CA, Namespace: stack.Namespace}
		if err = k.Get(ctx, key, &cm); err != nil {
			if apierrors.IsNotFound(err) {
				return &status.DegradedError{
					Message: "Missing object storage CA config map",
					Reason:  lokiv1.ReasonMissingObjectStorageCAConfigMap,
					Requeue: false,
				}
			}
			return kverrors.Wrap(err, "failed to lookup lokistack object storage CA config map", "name", key)
		}

		caKey := defaultCAKey
		if tlsConfig.CAKey != "" {
			caKey = tlsConfig.CAKey
		}

		if !storage.IsValidCAConfigMap(&cm, caKey) {
			return &status.DegradedError{
				Message: "Invalid object storage CA configmap contents: missing key or no contents",
				Reason:  lokiv1.ReasonInvalidObjectStorageCAConfigMap,
				Requeue: false,
			}
		}

		objStore.TLS = &storageoptions.TLSConfig{CA: cm.Name, Key: caKey}
	}

	var (
		baseDomain    string
		tenantSecrets []*manifests.TenantSecrets
		tenantConfigs map[string]manifests.TenantConfig
	)
	if fg.LokiStackGateway && stack.Spec.Tenants == nil {
		return &status.DegradedError{
			Message: "Invalid tenants configuration - TenantsSpec cannot be nil when gateway flag is enabled",
			Reason:  lokiv1.ReasonInvalidTenantsConfiguration,
			Requeue: false,
		}
	} else if fg.LokiStackGateway && stack.Spec.Tenants != nil {
		if err = gateway.ValidateModes(stack); err != nil {
			return &status.DegradedError{
				Message: fmt.Sprintf("Invalid tenants configuration: %s", err),
				Reason:  lokiv1.ReasonInvalidTenantsConfiguration,
				Requeue: false,
			}
		}

		switch stack.Spec.Tenants.Mode {
		case lokiv1.OpenshiftLogging, lokiv1.OpenshiftNetwork:
			baseDomain, err = gateway.GetOpenShiftBaseDomain(ctx, k, req)
			if err != nil {
				return err
			}

			if stack.Spec.Proxy == nil {
				// If the LokiStack has no proxy set but there is a cluster-wide proxy setting,
				// set the LokiStack proxy to that.
				ocpProxy, proxyErr := openshift.GetProxy(ctx, k)
				if proxyErr != nil {
					return proxyErr
				}

				stack.Spec.Proxy = ocpProxy
			}
		default:
			tenantSecrets, err = gateway.GetTenantSecrets(ctx, k, req, &stack)
			if err != nil {
				return err
			}
		}

		// extract the existing tenant's id, cookieSecret if exists, otherwise create new.
		tenantConfigs, err = gateway.GetTenantConfigSecretData(ctx, k, req)
		if err != nil {
			ll.Error(err, "error in getting tenant secret data")
		}
	}

	var (
		alertingRules  []lokiv1.AlertingRule
		recordingRules []lokiv1.RecordingRule
		rulerConfig    *lokiv1.RulerConfigSpec
		rulerSecret    *manifests.RulerSecret
		ocpAmEnabled   bool
		ocpUWAmEnabled bool
	)
	if stack.Spec.Rules != nil && stack.Spec.Rules.Enabled {
		alertingRules, recordingRules, err = rules.List(ctx, k, req.Namespace, stack.Spec.Rules)
		if err != nil {
			ll.Error(err, "failed to lookup rules", "spec", stack.Spec.Rules)
		}

		rulerConfig, err = rules.GetRulerConfig(ctx, k, req)
		if err != nil {
			ll.Error(err, "failed to lookup ruler config", "key", req.NamespacedName)
		}

		if rulerConfig != nil && rulerConfig.RemoteWriteSpec != nil && rulerConfig.RemoteWriteSpec.ClientSpec != nil {
			var rs corev1.Secret
			key := client.ObjectKey{Name: rulerConfig.RemoteWriteSpec.ClientSpec.AuthorizationSecretName, Namespace: stack.Namespace}
			if err = k.Get(ctx, key, &rs); err != nil {
				if apierrors.IsNotFound(err) {
					return &status.DegradedError{
						Message: "Missing ruler remote write authorization secret",
						Reason:  lokiv1.ReasonMissingRulerSecret,
						Requeue: false,
					}
				}
				return kverrors.Wrap(err, "failed to lookup lokistack ruler secret", "name", key)
			}

			rulerSecret, err = rules.ExtractRulerSecret(&rs, rulerConfig.RemoteWriteSpec.ClientSpec.AuthorizationType)
			if err != nil {
				return &status.DegradedError{
					Message: "Invalid ruler remote write authorization secret contents",
					Reason:  lokiv1.ReasonInvalidRulerSecret,
					Requeue: false,
				}
			}
		}

		ocpAmEnabled, err = openshift.AlertManagerSVCExists(ctx, stack.Spec, k)
		if err != nil {
			ll.Error(err, "failed to check OCP AlertManager")
			return err
		}

		ocpUWAmEnabled, err = openshift.UserWorkloadAlertManagerSVCExists(ctx, stack.Spec, k)
		if err != nil {
			ll.Error(err, "failed to check OCP User Workload AlertManager")
			return err
		}
	} else {
		// Clean up ruler resources
		err = rules.RemoveRulesConfigMap(ctx, req, k)
		if err != nil {
			ll.Error(err, "failed to remove rules ConfigMap")
			return err
		}

		err = rules.RemoveRuler(ctx, req, k)
		if err != nil {
			ll.Error(err, "failed to remove ruler StatefulSet")
			return err
		}
	}

	certRotationRequiredAt := ""
	if stack.Annotations != nil {
		certRotationRequiredAt = stack.Annotations[manifests.AnnotationCertRotationRequiredAt]
	}

	timeoutConfig, err := manifests.NewTimeoutConfig(stack.Spec.Limits)
	if err != nil {
		ll.Error(err, "failed to parse query timeout")
		return &status.DegradedError{
			Message: fmt.Sprintf("Error parsing query timeout: %s", err),
			Reason:  lokiv1.ReasonQueryTimeoutInvalid,
			Requeue: false,
		}
	}

	// Here we will translate the lokiv1.LokiStack options into manifest options
	opts := manifests.Options{
		Name:                   req.Name,
		Namespace:              req.Namespace,
		Image:                  img,
		GatewayImage:           gwImg,
		GatewayBaseDomain:      baseDomain,
		Stack:                  stack.Spec,
		Gates:                  fg,
		ObjectStorage:          *objStore,
		CertRotationRequiredAt: certRotationRequiredAt,
		AlertingRules:          alertingRules,
		RecordingRules:         recordingRules,
		Ruler: manifests.Ruler{
			Spec:   rulerConfig,
			Secret: rulerSecret,
		},
		Timeouts: timeoutConfig,
		Tenants: manifests.Tenants{
			Secrets: tenantSecrets,
			Configs: tenantConfigs,
		},
		OpenShiftOptions: manifests_openshift.Options{
			BuildOpts: manifests_openshift.BuildOptions{
				AlertManagerEnabled:             ocpAmEnabled,
				UserWorkloadAlertManagerEnabled: ocpUWAmEnabled,
			},
		},
	}

	ll.Info("begin building manifests")

	if optErr := manifests.ApplyDefaultSettings(&opts); optErr != nil {
		ll.Error(optErr, "failed to conform options to build settings")
		return optErr
	}

	if fg.LokiStackGateway {
		if optErr := manifests.ApplyGatewayDefaultOptions(&opts); optErr != nil {
			ll.Error(optErr, "failed to apply defaults options to gateway settings")
			return optErr
		}
	}

	tlsProfileType := configv1.TLSProfileType(fg.TLSProfile)
	// Overwrite the profile from the flags and use the profile from the apiserver instead
	if fg.OpenShift.ClusterTLSPolicy {
		tlsProfileType = configv1.TLSProfileType("")
	}

	tlsProfile, err := tlsprofile.GetTLSSecurityProfile(ctx, k, tlsProfileType)
	if err != nil {
		// The API server is not guaranteed to be there nor have a result.
		ll.Error(err, "failed to get security profile. will use default tls profile.")
	}

	if optErr := manifests.ApplyTLSSettings(&opts, tlsProfile); optErr != nil {
		ll.Error(optErr, "failed to conform options to tls profile settings")
		return optErr
	}

	objects, err := manifests.BuildAll(opts)
	if err != nil {
		ll.Error(err, "failed to build manifests")
		return err
	}

	ll.Info("manifests built", "count", len(objects))

	// The status is updated before the objects are actually created to
	// avoid the scenario in which the configmap is successfully created or
	// updated and another resource is not. This would cause the status to
	// be possibly misaligned with the configmap, which could lead to
	// a user possibly being unable to read logs.
	if err := status.SetStorageSchemaStatus(ctx, k, req, storageSchemas); err != nil {
		ll.Error(err, "failed to set storage schema status")
		return err
	}

	var errCount int32

	for _, obj := range objects {
		l := ll.WithValues(
			"object_name", obj.GetName(),
			"object_kind", obj.GetObjectKind(),
		)

		if isNamespacedResource(obj) {
			obj.SetNamespace(req.Namespace)

			if err := ctrl.SetControllerReference(&stack, obj, s); err != nil {
				l.Error(err, "failed to set controller owner reference to resource")
				errCount++
				continue
			}
		}

		depAnnotations, err := dependentAnnotations(ctx, k, obj)
		if err != nil {
			l.Error(err, "failed to set dependent annotations")
			return err
		}

		desired := obj.DeepCopyObject().(client.Object)
		mutateFn := manifests.MutateFuncFor(obj, desired, depAnnotations)

		op, err := ctrl.CreateOrUpdate(ctx, k, obj, mutateFn)
		if err != nil {
			l.Error(err, "failed to configure resource")
			errCount++
			continue
		}

		msg := fmt.Sprintf("Resource has been %s", op)
		switch op {
		case ctrlutil.OperationResultNone:
			l.V(1).Info(msg)
		default:
			l.Info(msg)
		}
	}

	if errCount > 0 {
		return kverrors.New("failed to configure lokistack resources", "name", req.NamespacedName)
	}

	// 1x.extra-small is used only for development, so the metrics will not
	// be collected.
	if opts.Stack.Size != lokiv1.SizeOneXExtraSmall && opts.Stack.Size != lokiv1.SizeOneXDemo {
		metrics.Collect(&opts.Stack, opts.Name)
	}

	return nil
}

func dependentAnnotations(ctx context.Context, k k8s.Client, obj client.Object) (map[string]string, error) {
	a := obj.GetAnnotations()
	saName, ok := a[corev1.ServiceAccountNameKey]
	if !ok || saName == "" {
		return nil, nil
	}

	key := client.ObjectKey{Name: saName, Namespace: obj.GetNamespace()}
	uid, err := serviceaccounts.GetUID(ctx, k, key)
	if err != nil {
		return nil, err
	}

	return map[string]string{
		corev1.ServiceAccountUIDKey: uid,
	}, nil
}

// isNamespacedResource determines if an object should be managed or not by a LokiStack
func isNamespacedResource(obj client.Object) bool {
	switch obj.(type) {
	case *rbacv1.ClusterRole, *rbacv1.ClusterRoleBinding:
		return false
	default:
		return true
	}
}

func getSTSCredsFromEnv(ctx context.Context, k k8s.Client, l logr.Logger, stack client.ObjectKey, fg configv1.FeatureGates) (*corev1.Secret, error) {
	var managedAuthCreds corev1.Secret
	managedAuthEnv := manifests_openshift.DiscoverManagedAuthEnv()
	if managedAuthEnv == nil || !fg.OpenShift.Enabled {
		return nil, nil
	}

	l.Info("discovered managed authentication credentials cluster", "env", managedAuthEnv)

	managedAuthCredsKey, err := manifests_openshift.CreateCredentialsRequest(ctx, k, stack, managedAuthEnv)
	if err != nil {
		return nil, kverrors.Wrap(err, "failed creating OpenShift CCO CredentialsRequest", "name", stack)
	}

	if err := k.Get(ctx, managedAuthCredsKey, &managedAuthCreds); err != nil {
		if apierrors.IsNotFound(err) {
			return nil, &status.DegradedError{
				Message: "Missing OpenShift CCO managed authentication credentials secret",
				Reason:  lokiv1.ReasonMissingManagedAuthSecret,
				Requeue: true,
			}
		}
		return nil, kverrors.Wrap(err, "failed to lookup OpenShift CCO managed authentication credentials secret", "name", stack)
	}

	return &managedAuthCreds, nil
}<|MERGE_RESOLUTION|>--- conflicted
+++ resolved
@@ -93,11 +93,7 @@
 			Requeue: false,
 		}
 	}
-<<<<<<< HEAD
-	storage.SetSATokenPath(objStore, fg.OpenShift.Enabled)
-=======
 	objStore.OpenShiftEnabled = fg.OpenShift.Enabled
->>>>>>> 5559b268
 
 	storageSchemas, err := storageoptions.BuildSchemaConfig(
 		time.Now().UTC(),
