package handlers

import (
	"context"
	"fmt"
	"os"

	"github.com/ViaQ/logerr/v2/kverrors"
	"github.com/go-logr/logr"
	corev1 "k8s.io/api/core/v1"
	rbacv1 "k8s.io/api/rbac/v1"
	apierrors "k8s.io/apimachinery/pkg/api/errors"
	"k8s.io/apimachinery/pkg/runtime"
	ctrl "sigs.k8s.io/controller-runtime"
	"sigs.k8s.io/controller-runtime/pkg/client"
	ctrlutil "sigs.k8s.io/controller-runtime/pkg/controller/controllerutil"

	configv1 "github.com/grafana/loki/operator/apis/config/v1"
	lokiv1 "github.com/grafana/loki/operator/apis/loki/v1"
	"github.com/grafana/loki/operator/internal/external/k8s"
	"github.com/grafana/loki/operator/internal/handlers/internal/gateway"
	"github.com/grafana/loki/operator/internal/handlers/internal/openshift"
	"github.com/grafana/loki/operator/internal/handlers/internal/rules"
	"github.com/grafana/loki/operator/internal/handlers/internal/serviceaccounts"
	"github.com/grafana/loki/operator/internal/handlers/internal/storage"
	"github.com/grafana/loki/operator/internal/handlers/internal/tlsprofile"
	"github.com/grafana/loki/operator/internal/manifests"
	manifests_openshift "github.com/grafana/loki/operator/internal/manifests/openshift"
	"github.com/grafana/loki/operator/internal/metrics"
	"github.com/grafana/loki/operator/internal/status"
)

const (
	defaultCAKey = "service-ca.crt"
)

// CreateOrUpdateLokiStack handles LokiStack create and update events.
func CreateOrUpdateLokiStack(
	ctx context.Context,
	log logr.Logger,
	req ctrl.Request,
	k k8s.Client,
	s *runtime.Scheme,
	fg configv1.FeatureGates,
) error {
	ll := log.WithValues("lokistack", req.NamespacedName, "event", "createOrUpdate")

	var stack lokiv1.LokiStack
	if err := k.Get(ctx, req.NamespacedName, &stack); err != nil {
		if apierrors.IsNotFound(err) {
			// maybe the user deleted it before we could react? Either way this isn't an issue
			ll.Error(err, "could not find the requested loki stack", "name", req.NamespacedName)
			return nil
		}
		return kverrors.Wrap(err, "failed to lookup lokistack", "name", req.NamespacedName)
	}

	img := os.Getenv(manifests.EnvRelatedImageLoki)
	if img == "" {
		img = manifests.DefaultContainerImage
	}

	gwImg := os.Getenv(manifests.EnvRelatedImageGateway)
	if gwImg == "" {
		gwImg = manifests.DefaultLokiStackGatewayImage
	}

	objStore, err := storage.BuildOptions(ctx, k, ll, &stack, fg)
	if err != nil {
<<<<<<< HEAD
		return err
=======
		return &status.DegradedError{
			Message: fmt.Sprintf("Invalid object storage schema contents: %s", err),
			Reason:  lokiv1.ReasonInvalidObjectStorageSchema,
			Requeue: false,
		}
	}

	objStore.Schemas = storageSchemas

	if stack.Spec.Storage.TLS != nil {
		tlsConfig := stack.Spec.Storage.TLS

		if tlsConfig.CA == "" {
			return &status.DegradedError{
				Message: "Missing object storage CA config map",
				Reason:  lokiv1.ReasonMissingObjectStorageCAConfigMap,
				Requeue: false,
			}
		}

		var cm corev1.ConfigMap
		key := client.ObjectKey{Name: tlsConfig.CA, Namespace: stack.Namespace}
		if err = k.Get(ctx, key, &cm); err != nil {
			if apierrors.IsNotFound(err) {
				return &status.DegradedError{
					Message: "Missing object storage CA config map",
					Reason:  lokiv1.ReasonMissingObjectStorageCAConfigMap,
					Requeue: false,
				}
			}
			return kverrors.Wrap(err, "failed to lookup lokistack object storage CA config map", "name", key)
		}

		caKey := defaultCAKey
		if tlsConfig.CAKey != "" {
			caKey = tlsConfig.CAKey
		}

		var caHash string
		caHash, err = storage.CheckCAConfigMap(&cm, caKey)
		if err != nil {
			return &status.DegradedError{
				Message: fmt.Sprintf("Invalid object storage CA configmap contents: %s", err),
				Reason:  lokiv1.ReasonInvalidObjectStorageCAConfigMap,
				Requeue: false,
			}
		}

		objStore.SecretSHA1 = fmt.Sprintf("%s;%s", objStore.SecretSHA1, caHash)
		objStore.TLS = &storageoptions.TLSConfig{CA: cm.Name, Key: caKey}
>>>>>>> 3b2278d6
	}

	var (
		baseDomain    string
		tenantSecrets []*manifests.TenantSecrets
		tenantConfigs map[string]manifests.TenantConfig
	)
	if fg.LokiStackGateway && stack.Spec.Tenants == nil {
		return &status.DegradedError{
			Message: "Invalid tenants configuration - TenantsSpec cannot be nil when gateway flag is enabled",
			Reason:  lokiv1.ReasonInvalidTenantsConfiguration,
			Requeue: false,
		}
	} else if fg.LokiStackGateway && stack.Spec.Tenants != nil {
		if err = gateway.ValidateModes(stack); err != nil {
			return &status.DegradedError{
				Message: fmt.Sprintf("Invalid tenants configuration: %s", err),
				Reason:  lokiv1.ReasonInvalidTenantsConfiguration,
				Requeue: false,
			}
		}

		switch stack.Spec.Tenants.Mode {
		case lokiv1.OpenshiftLogging, lokiv1.OpenshiftNetwork:
			baseDomain, err = gateway.GetOpenShiftBaseDomain(ctx, k, req)
			if err != nil {
				return err
			}

			if stack.Spec.Proxy == nil {
				// If the LokiStack has no proxy set but there is a cluster-wide proxy setting,
				// set the LokiStack proxy to that.
				ocpProxy, proxyErr := openshift.GetProxy(ctx, k)
				if proxyErr != nil {
					return proxyErr
				}

				stack.Spec.Proxy = ocpProxy
			}
		default:
			tenantSecrets, err = gateway.GetTenantSecrets(ctx, k, req, &stack)
			if err != nil {
				return err
			}
		}

		// extract the existing tenant's id, cookieSecret if exists, otherwise create new.
		tenantConfigs, err = gateway.GetTenantConfigSecretData(ctx, k, req)
		if err != nil {
			ll.Error(err, "error in getting tenant secret data")
		}
	}

	var (
		alertingRules  []lokiv1.AlertingRule
		recordingRules []lokiv1.RecordingRule
		rulerConfig    *lokiv1.RulerConfigSpec
		rulerSecret    *manifests.RulerSecret
		ocpAmEnabled   bool
		ocpUWAmEnabled bool
	)
	if stack.Spec.Rules != nil && stack.Spec.Rules.Enabled {
		alertingRules, recordingRules, err = rules.List(ctx, k, req.Namespace, stack.Spec.Rules)
		if err != nil {
			ll.Error(err, "failed to lookup rules", "spec", stack.Spec.Rules)
		}

		rulerConfig, err = rules.GetRulerConfig(ctx, k, req)
		if err != nil {
			ll.Error(err, "failed to lookup ruler config", "key", req.NamespacedName)
		}

		if rulerConfig != nil && rulerConfig.RemoteWriteSpec != nil && rulerConfig.RemoteWriteSpec.ClientSpec != nil {
			var rs corev1.Secret
			key := client.ObjectKey{Name: rulerConfig.RemoteWriteSpec.ClientSpec.AuthorizationSecretName, Namespace: stack.Namespace}
			if err = k.Get(ctx, key, &rs); err != nil {
				if apierrors.IsNotFound(err) {
					return &status.DegradedError{
						Message: "Missing ruler remote write authorization secret",
						Reason:  lokiv1.ReasonMissingRulerSecret,
						Requeue: false,
					}
				}
				return kverrors.Wrap(err, "failed to lookup lokistack ruler secret", "name", key)
			}

			rulerSecret, err = rules.ExtractRulerSecret(&rs, rulerConfig.RemoteWriteSpec.ClientSpec.AuthorizationType)
			if err != nil {
				return &status.DegradedError{
					Message: "Invalid ruler remote write authorization secret contents",
					Reason:  lokiv1.ReasonInvalidRulerSecret,
					Requeue: false,
				}
			}
		}

		ocpAmEnabled, err = openshift.AlertManagerSVCExists(ctx, stack.Spec, k)
		if err != nil {
			ll.Error(err, "failed to check OCP AlertManager")
			return err
		}

		ocpUWAmEnabled, err = openshift.UserWorkloadAlertManagerSVCExists(ctx, stack.Spec, k)
		if err != nil {
			ll.Error(err, "failed to check OCP User Workload AlertManager")
			return err
		}
	} else {
		// Clean up ruler resources
		err = rules.RemoveRulesConfigMap(ctx, req, k)
		if err != nil {
			ll.Error(err, "failed to remove rules ConfigMap")
			return err
		}

		err = rules.RemoveRuler(ctx, req, k)
		if err != nil {
			ll.Error(err, "failed to remove ruler StatefulSet")
			return err
		}
	}

	certRotationRequiredAt := ""
	if stack.Annotations != nil {
		certRotationRequiredAt = stack.Annotations[manifests.AnnotationCertRotationRequiredAt]
	}

	timeoutConfig, err := manifests.NewTimeoutConfig(stack.Spec.Limits)
	if err != nil {
		ll.Error(err, "failed to parse query timeout")
		return &status.DegradedError{
			Message: fmt.Sprintf("Error parsing query timeout: %s", err),
			Reason:  lokiv1.ReasonQueryTimeoutInvalid,
			Requeue: false,
		}
	}

	// Here we will translate the lokiv1.LokiStack options into manifest options
	opts := manifests.Options{
		Name:                   req.Name,
		Namespace:              req.Namespace,
		Image:                  img,
		GatewayImage:           gwImg,
		GatewayBaseDomain:      baseDomain,
		Stack:                  stack.Spec,
		Gates:                  fg,
		ObjectStorage:          *objStore,
		CertRotationRequiredAt: certRotationRequiredAt,
		AlertingRules:          alertingRules,
		RecordingRules:         recordingRules,
		Ruler: manifests.Ruler{
			Spec:   rulerConfig,
			Secret: rulerSecret,
		},
		Timeouts: timeoutConfig,
		Tenants: manifests.Tenants{
			Secrets: tenantSecrets,
			Configs: tenantConfigs,
		},
		OpenShiftOptions: manifests_openshift.Options{
			BuildOpts: manifests_openshift.BuildOptions{
				AlertManagerEnabled:             ocpAmEnabled,
				UserWorkloadAlertManagerEnabled: ocpUWAmEnabled,
			},
		},
	}

	ll.Info("begin building manifests")

	if optErr := manifests.ApplyDefaultSettings(&opts); optErr != nil {
		ll.Error(optErr, "failed to conform options to build settings")
		return optErr
	}

	if fg.LokiStackGateway {
		if optErr := manifests.ApplyGatewayDefaultOptions(&opts); optErr != nil {
			ll.Error(optErr, "failed to apply defaults options to gateway settings")
			return optErr
		}
	}

	tlsProfileType := configv1.TLSProfileType(fg.TLSProfile)
	// Overwrite the profile from the flags and use the profile from the apiserver instead
	if fg.OpenShift.ClusterTLSPolicy {
		tlsProfileType = configv1.TLSProfileType("")
	}

	tlsProfile, err := tlsprofile.GetTLSSecurityProfile(ctx, k, tlsProfileType)
	if err != nil {
		// The API server is not guaranteed to be there nor have a result.
		ll.Error(err, "failed to get security profile. will use default tls profile.")
	}

	if optErr := manifests.ApplyTLSSettings(&opts, tlsProfile); optErr != nil {
		ll.Error(optErr, "failed to conform options to tls profile settings")
		return optErr
	}

	objects, err := manifests.BuildAll(opts)
	if err != nil {
		ll.Error(err, "failed to build manifests")
		return err
	}

	ll.Info("manifests built", "count", len(objects))

	// The status is updated before the objects are actually created to
	// avoid the scenario in which the configmap is successfully created or
	// updated and another resource is not. This would cause the status to
	// be possibly misaligned with the configmap, which could lead to
	// a user possibly being unable to read logs.
	if err := status.SetStorageSchemaStatus(ctx, k, req, objStore.Schemas); err != nil {
		ll.Error(err, "failed to set storage schema status")
		return err
	}

	var errCount int32

	for _, obj := range objects {
		l := ll.WithValues(
			"object_name", obj.GetName(),
			"object_kind", obj.GetObjectKind(),
		)

		if isNamespacedResource(obj) {
			obj.SetNamespace(req.Namespace)

			if err := ctrl.SetControllerReference(&stack, obj, s); err != nil {
				l.Error(err, "failed to set controller owner reference to resource")
				errCount++
				continue
			}
		}

		depAnnotations, err := dependentAnnotations(ctx, k, obj)
		if err != nil {
			l.Error(err, "failed to set dependent annotations")
			return err
		}

		desired := obj.DeepCopyObject().(client.Object)
		mutateFn := manifests.MutateFuncFor(obj, desired, depAnnotations)

		op, err := ctrl.CreateOrUpdate(ctx, k, obj, mutateFn)
		if err != nil {
			l.Error(err, "failed to configure resource")
			errCount++
			continue
		}

		msg := fmt.Sprintf("Resource has been %s", op)
		switch op {
		case ctrlutil.OperationResultNone:
			l.V(1).Info(msg)
		default:
			l.Info(msg)
		}
	}

	if errCount > 0 {
		return kverrors.New("failed to configure lokistack resources", "name", req.NamespacedName)
	}

	// 1x.extra-small is used only for development, so the metrics will not
	// be collected.
	if opts.Stack.Size != lokiv1.SizeOneXExtraSmall && opts.Stack.Size != lokiv1.SizeOneXDemo {
		metrics.Collect(&opts.Stack, opts.Name)
	}

	return nil
}

func dependentAnnotations(ctx context.Context, k k8s.Client, obj client.Object) (map[string]string, error) {
	a := obj.GetAnnotations()
	saName, ok := a[corev1.ServiceAccountNameKey]
	if !ok || saName == "" {
		return nil, nil
	}

	key := client.ObjectKey{Name: saName, Namespace: obj.GetNamespace()}
	uid, err := serviceaccounts.GetUID(ctx, k, key)
	if err != nil {
		return nil, err
	}

	return map[string]string{
		corev1.ServiceAccountUIDKey: uid,
	}, nil
}

// isNamespacedResource determines if an object should be managed or not by a LokiStack
func isNamespacedResource(obj client.Object) bool {
	switch obj.(type) {
	case *rbacv1.ClusterRole, *rbacv1.ClusterRoleBinding:
		return false
	default:
		return true
	}
	p
}<|MERGE_RESOLUTION|>--- conflicted
+++ resolved
@@ -67,60 +67,7 @@
 
 	objStore, err := storage.BuildOptions(ctx, k, ll, &stack, fg)
 	if err != nil {
-<<<<<<< HEAD
 		return err
-=======
-		return &status.DegradedError{
-			Message: fmt.Sprintf("Invalid object storage schema contents: %s", err),
-			Reason:  lokiv1.ReasonInvalidObjectStorageSchema,
-			Requeue: false,
-		}
-	}
-
-	objStore.Schemas = storageSchemas
-
-	if stack.Spec.Storage.TLS != nil {
-		tlsConfig := stack.Spec.Storage.TLS
-
-		if tlsConfig.CA == "" {
-			return &status.DegradedError{
-				Message: "Missing object storage CA config map",
-				Reason:  lokiv1.ReasonMissingObjectStorageCAConfigMap,
-				Requeue: false,
-			}
-		}
-
-		var cm corev1.ConfigMap
-		key := client.ObjectKey{Name: tlsConfig.CA, Namespace: stack.Namespace}
-		if err = k.Get(ctx, key, &cm); err != nil {
-			if apierrors.IsNotFound(err) {
-				return &status.DegradedError{
-					Message: "Missing object storage CA config map",
-					Reason:  lokiv1.ReasonMissingObjectStorageCAConfigMap,
-					Requeue: false,
-				}
-			}
-			return kverrors.Wrap(err, "failed to lookup lokistack object storage CA config map", "name", key)
-		}
-
-		caKey := defaultCAKey
-		if tlsConfig.CAKey != "" {
-			caKey = tlsConfig.CAKey
-		}
-
-		var caHash string
-		caHash, err = storage.CheckCAConfigMap(&cm, caKey)
-		if err != nil {
-			return &status.DegradedError{
-				Message: fmt.Sprintf("Invalid object storage CA configmap contents: %s", err),
-				Reason:  lokiv1.ReasonInvalidObjectStorageCAConfigMap,
-				Requeue: false,
-			}
-		}
-
-		objStore.SecretSHA1 = fmt.Sprintf("%s;%s", objStore.SecretSHA1, caHash)
-		objStore.TLS = &storageoptions.TLSConfig{CA: cm.Name, Key: caKey}
->>>>>>> 3b2278d6
 	}
 
 	var (
@@ -419,5 +366,4 @@
 	default:
 		return true
 	}
-	p
 }