---
name: "Lint And Build Nix Flake"
on:
  push:
    branches:
      - main
  pull_request:
    paths:
      - "flake.nix"
      - "flake.lock"
      - "go.mod"
      - "nix/**"
      - .github/workflows/nix-ci.yaml
jobs:
  lint:
    runs-on: ubuntu-latest
    steps:
      - uses: actions/checkout@v4
<<<<<<< HEAD
      - uses: cachix/install-nix-action@08dcb3a5e62fa31e2da3d490afc4176ef55ecd72 # v30
=======
        with:
          persist-credentials: false
      - uses: cachix/install-nix-action@v30
>>>>>>> b5eacdb5
        with:
          nix_path: nixpkgs=channel:nixos-unstable
      - run: nix run --print-build-logs .#lint
  packages:
    runs-on: ubuntu-latest
    steps:
      - uses: actions/checkout@v4
<<<<<<< HEAD
      - uses: cachix/install-nix-action@08dcb3a5e62fa31e2da3d490afc4176ef55ecd72 # v30
=======
        with:
          persist-credentials: false
      - uses: cachix/install-nix-action@v30
>>>>>>> b5eacdb5
        with:
          nix_path: nixpkgs=channel:nixos-unstable
      - run: nix build --print-build-logs .#promtail
      - run: nix build --print-build-logs .#logcli
      - run: nix build --print-build-logs .#loki
      - run: nix build --print-build-logs .#loki-canary<|MERGE_RESOLUTION|>--- conflicted
+++ resolved
@@ -16,13 +16,9 @@
     runs-on: ubuntu-latest
     steps:
       - uses: actions/checkout@v4
-<<<<<<< HEAD
-      - uses: cachix/install-nix-action@08dcb3a5e62fa31e2da3d490afc4176ef55ecd72 # v30
-=======
         with:
           persist-credentials: false
       - uses: cachix/install-nix-action@v30
->>>>>>> b5eacdb5
         with:
           nix_path: nixpkgs=channel:nixos-unstable
       - run: nix run --print-build-logs .#lint
@@ -30,13 +26,9 @@
     runs-on: ubuntu-latest
     steps:
       - uses: actions/checkout@v4
-<<<<<<< HEAD
-      - uses: cachix/install-nix-action@08dcb3a5e62fa31e2da3d490afc4176ef55ecd72 # v30
-=======
         with:
           persist-credentials: false
       - uses: cachix/install-nix-action@v30
->>>>>>> b5eacdb5
         with:
           nix_path: nixpkgs=channel:nixos-unstable
       - run: nix build --print-build-logs .#promtail
