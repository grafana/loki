name: Helm weekly release PR

on:
  schedule:
    - cron: '0 10 * * 2' # 10 UTC every Tuesday (since ks get cut on Monday)

  workflow_dispatch: # for manual testing

permissions:
  contents: "read"
  id-token: "write"
  pull-requests: "write"

jobs:
  weekly-release-pr:
    runs-on: ubuntu-latest
    env:
      BUILD_IN_CONTAINER: false
    steps:
      - uses: actions/checkout@v4
<<<<<<< HEAD
=======
      - uses: gabe565/setup-helm-docs-action@d5c35bdc9133cfbea3b671acadf50a29029e87c2 # v1
>>>>>>> 6435a713
        with:
          persist-credentials: false
      - uses: gabe565/setup-helm-docs-action@v1
        with:
          version: v1.11.2          
      - id: "get_github_app_token"
        name: "get github app token"
        uses: "actions/create-github-app-token@v1"
        with:
          app-id: "${{ secrets.APP_ID }}"
          owner: "${{ github.repository_owner }}"
          private-key: "${{ secrets.APP_PRIVATE_KEY }}"

      - name: "Login to DockerHub (from vault)"
        uses: "grafana/shared-workflows/actions/dockerhub-login@main"

      - uses: imjasonh/setup-crane@31b88efe9de28ae0ffa220711af4b60be9435f6e # v0.4

      - name: Update/regenerate files for standard release
        id: update
        run: |
          bash .github/workflows/scripts/helm-weekly-release.sh

      - name: Create Pull Request
        uses: peter-evans/create-pull-request@271a8d0340265f705b14b6d32b9829c1cb33d45e # v7
        with:
          token: ${{ steps.get_github_app_token.outputs.token }}
          title: "chore: release loki helm chart ${{ steps.update.outputs.new_chart_version }}"
          body: Automated PR created by [helm-weekly-release-pr.yaml](https://github.com/grafana/loki/blob/main/.github/workflows/helm-weekly-release-pr.yaml)
          commit-message: Update loki chart to ${{ steps.update.outputs.new_chart_version }}
          branch: helm-chart-weekly-${{ steps.update.outputs.new_chart_version }}
          base: main
          labels: helm<|MERGE_RESOLUTION|>--- conflicted
+++ resolved
@@ -18,10 +18,7 @@
       BUILD_IN_CONTAINER: false
     steps:
       - uses: actions/checkout@v4
-<<<<<<< HEAD
-=======
       - uses: gabe565/setup-helm-docs-action@d5c35bdc9133cfbea3b671acadf50a29029e87c2 # v1
->>>>>>> 6435a713
         with:
           persist-credentials: false
       - uses: gabe565/setup-helm-docs-action@v1
