--- conflicted
+++ resolved
@@ -188,11 +188,7 @@
           git fetch --tags
           git checkout "${{ steps.extract_branch.outputs.branch }}"
           git checkout -b $BRANCH_NAME
-<<<<<<< HEAD
-
-=======
         
->>>>>>> b5eacdb5
           # explicity set the github app token to override the release branch protection
           git remote set-url origin "https://x-access-token:${{ steps.github_app_token.outputs.token }}@github.com/${{ env.RELEASE_REPO }}"
           git push -u origin $BRANCH_NAME
