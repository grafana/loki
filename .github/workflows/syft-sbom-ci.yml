name: syft-sbom-ci

on:
  release:
    types: [created]

jobs:
  syft-sbom:

    runs-on: ubuntu-latest

    steps:
    - name: Checkout
      uses: actions/checkout@v4
<<<<<<< HEAD

=======
      with:
        persist-credentials: false
        
>>>>>>> b5eacdb5
    - name: Anchore SBOM Action
      uses: anchore/sbom-action@9f7302141466aa6482940f15371237e9d9f4c34a # v0.19.0
      with:
         artifact-name: ${{ github.event.repository.name }}-spdx.json<|MERGE_RESOLUTION|>--- conflicted
+++ resolved
@@ -12,13 +12,9 @@
     steps:
     - name: Checkout
       uses: actions/checkout@v4
-<<<<<<< HEAD
-
-=======
       with:
         persist-credentials: false
         
->>>>>>> b5eacdb5
     - name: Anchore SBOM Action
       uses: anchore/sbom-action@9f7302141466aa6482940f15371237e9d9f4c34a # v0.19.0
       with:
