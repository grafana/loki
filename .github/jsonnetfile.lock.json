{
  "version": 1,
  "dependencies": [
    {
      "source": {
        "git": {
          "remote": "https://github.com/grafana/loki-release.git",
          "subdir": "workflows"
        }
      },
<<<<<<< HEAD
      "version": "6fb2714223ede51970285e5e55d2d852f8c85931",
      "sum": "UOwlvbTB5YGu2pXmuGmfZVjgkM65fRUPN3H5ilL/Kzc="
=======
      "version": "72c821916ad9b13ae86027c88c7f32174260fdd9",
      "sum": "t+Ghk4ExAalPKTsNUsiX9ThcY2w0TUvaSNZIurcCrXc="
>>>>>>> b5eacdb5
    }
  ],
  "legacyImports": false
}<|MERGE_RESOLUTION|>--- conflicted
+++ resolved
@@ -8,13 +8,8 @@
           "subdir": "workflows"
         }
       },
-<<<<<<< HEAD
-      "version": "6fb2714223ede51970285e5e55d2d852f8c85931",
-      "sum": "UOwlvbTB5YGu2pXmuGmfZVjgkM65fRUPN3H5ilL/Kzc="
-=======
       "version": "72c821916ad9b13ae86027c88c7f32174260fdd9",
       "sum": "t+Ghk4ExAalPKTsNUsiX9ThcY2w0TUvaSNZIurcCrXc="
->>>>>>> b5eacdb5
     }
   ],
   "legacyImports": false
