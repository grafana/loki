--- conflicted
+++ resolved
@@ -37,26 +37,15 @@
 var mtx sync.Mutex
 
 type Config struct {
-<<<<<<< HEAD
 	promtail_config.Config `yaml:",inline"`
 	printVersion           bool
 	printConfig            bool
 	logConfig              bool
 	dryRun                 bool
+	checkSyntax            bool
 	configFile             string
 	configExpandEnv        bool
 	inspect                bool
-=======
-	config.Config   `yaml:",inline"`
-	printVersion    bool
-	printConfig     bool
-	logConfig       bool
-	dryRun          bool
-	checkSyntax     bool
-	configFile      string
-	configExpandEnv bool
-	inspect         bool
->>>>>>> 0e544773
 }
 
 func (c *Config) RegisterFlags(f *flag.FlagSet) {
@@ -88,9 +77,6 @@
 		fmt.Println("Unable to parse config:", err)
 		os.Exit(1)
 	}
-<<<<<<< HEAD
-=======
-
 	if config.checkSyntax {
 		if config.configFile == "" {
 			fmt.Println("Invalid config file")
@@ -100,7 +86,6 @@
 		os.Exit(0)
 	}
 
->>>>>>> 0e544773
 	// Handle -version CLI flag
 	if config.printVersion {
 		fmt.Println(version.Print("promtail"))
