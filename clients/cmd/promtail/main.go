package main

import (
	"flag"
	"fmt"
	"os"
	"reflect"
	"sync"

	// embed time zone data
	_ "time/tzdata"

	"k8s.io/klog"

	"github.com/go-kit/log/level"
	"github.com/grafana/dskit/flagext"
	"github.com/prometheus/client_golang/prometheus"
	"github.com/prometheus/common/version"
	"github.com/weaveworks/common/logging"
	"github.com/weaveworks/common/tracing"

	"github.com/grafana/loki/clients/pkg/logentry/stages"
	"github.com/grafana/loki/clients/pkg/promtail"
	"github.com/grafana/loki/clients/pkg/promtail/client"
	promtail_config "github.com/grafana/loki/clients/pkg/promtail/config"

	"github.com/grafana/loki/pkg/util"
	"github.com/grafana/loki/pkg/util/cfg"

	_ "github.com/grafana/loki/pkg/util/build"
	util_log "github.com/grafana/loki/pkg/util/log"
)

func init() {
	prometheus.MustRegister(version.NewCollector("promtail"))
}

var mtx sync.Mutex

type Config struct {
	promtail_config.Config `yaml:",inline"`
	printVersion           bool
	printConfig            bool
	logConfig              bool
	dryRun                 bool
	checkSyntax            bool
	configFile             string
	configExpandEnv        bool
	inspect                bool
}

func (c *Config) RegisterFlags(f *flag.FlagSet) {
	f.BoolVar(&c.printVersion, "version", false, "Print this builds version information")
	f.BoolVar(&c.printConfig, "print-config-stderr", false, "Dump the entire Loki config object to stderr")
	f.BoolVar(&c.logConfig, "log-config-reverse-order", false, "Dump the entire Loki config object at Info log "+
		"level with the order reversed, reversing the order makes viewing the entries easier in Grafana.")
	f.BoolVar(&c.dryRun, "dry-run", false, "Start Promtail but print entries instead of sending them to Loki.")
	f.BoolVar(&c.checkSyntax, "check-syntax", false, "Validate the config file of its syntax")
	f.BoolVar(&c.inspect, "inspect", false, "Allows for detailed inspection of pipeline stages")
	f.StringVar(&c.configFile, "config.file", "", "yaml file to load")
	f.BoolVar(&c.configExpandEnv, "config.expand-env", false, "Expands ${var} in config according to the values of the environment variables.")
	c.Config.RegisterFlags(f)
}

// Clone takes advantage of pass-by-value semantics to return a distinct *Config.
// This is primarily used to parse a different flag set without mutating the original *Config.
func (c *Config) Clone() flagext.Registerer {
	return func(c Config) *Config {
		return &c
	}(*c)
}

// wrap os.Exit so that deferred functions execute before the process exits
func exit(code int) {
	// flush all logs that may be buffered in memory
	util_log.Flush()

	os.Exit(code)
}

func main() {
	// Load config, merging config file and CLI flags
	var config Config
	args := os.Args[1:]
	if err := cfg.DefaultUnmarshal(&config, args, flag.CommandLine); err != nil {
		fmt.Println("Unable to parse config:", err)
		exit(1)
	}
	if config.checkSyntax {
		if config.configFile == "" {
			fmt.Println("Invalid config file")
			exit(1)
		}
		fmt.Println("Valid config file! No syntax issues found")
		exit(0)
	}

	// Handle -version CLI flag
	if config.printVersion {
		fmt.Println(version.Print("promtail"))
		exit(0)
	}

	// Init the logger which will honor the log level set in cfg.Server
	if reflect.DeepEqual(&config.Config.ServerConfig.Config.LogLevel, &logging.Level{}) {
		fmt.Println("Invalid log level")
		exit(1)
	}
	util_log.InitLogger(&config.Config.ServerConfig.Config, prometheus.DefaultRegisterer, true, false)

	// Use Stderr instead of files for the klog.
	klog.SetOutput(os.Stderr)

	if config.inspect {
		stages.Inspect = true
	}

	// Set the global debug variable in the stages package which is used to conditionally log
	// debug messages which otherwise cause huge allocations processing log lines for log messages never printed
	if config.Config.ServerConfig.Config.LogLevel.String() == "debug" {
		stages.Debug = true
	}

	if config.printConfig {
		err := util.PrintConfig(os.Stderr, &config)
		if err != nil {
			level.Error(util_log.Logger).Log("msg", "failed to print config to stderr", "err", err.Error())
		}
	}

	if config.logConfig {
		err := util.LogConfig(&config)
		if err != nil {
			level.Error(util_log.Logger).Log("msg", "failed to log config object", "err", err.Error())
		}
	}

<<<<<<< HEAD
	clientMetrics := client.NewMetrics(prometheus.DefaultRegisterer)
	if config.Options.StreamLagLabels.String() != "" {
		level.Error(util_log.Logger).Log("msg", "client config stream_lag_labels is deprecated and the associated metric has been removed", "stream_lag_labels", config.Options.StreamLagLabels.String())
		os.Exit(1)
	}
	p, err := promtail.New(config.Config, clientMetrics, config.dryRun)
=======
	if config.Tracing.Enabled {
		// Setting the environment variable JAEGER_AGENT_HOST enables tracing
		trace, err := tracing.NewFromEnv("promtail")
		if err != nil {
			level.Error(util_log.Logger).Log("msg", "error in initializing tracing. tracing will not be enabled", "err", err)
		}

		defer func() {
			if trace != nil {
				if err := trace.Close(); err != nil {
					level.Error(util_log.Logger).Log("msg", "error closing tracing", "err", err)
				}
			}
		}()
	}

	clientMetrics := client.NewMetrics(prometheus.DefaultRegisterer, config.Config.Options.StreamLagLabels)
	newConfigFunc := func() (*promtail_config.Config, error) {
		mtx.Lock()
		defer mtx.Unlock()
		var config Config
		if err := cfg.DefaultUnmarshal(&config, args, flag.NewFlagSet(os.Args[0], flag.ExitOnError)); err != nil {
			fmt.Println("Unable to parse config:", err)
			return nil, fmt.Errorf("unable to parse config: %w", err)
		}
		return &config.Config, nil
	}
	p, err := promtail.New(config.Config, newConfigFunc, clientMetrics, config.dryRun)
>>>>>>> a7ea9c14
	if err != nil {
		level.Error(util_log.Logger).Log("msg", "error creating promtail", "error", err)
		exit(1)
	}

	level.Info(util_log.Logger).Log("msg", "Starting Promtail", "version", version.Info())
	defer p.Shutdown()

	if err := p.Run(); err != nil {
		level.Error(util_log.Logger).Log("msg", "error starting promtail", "error", err)
		exit(1)
	}
}<|MERGE_RESOLUTION|>--- conflicted
+++ resolved
@@ -135,14 +135,6 @@
 		}
 	}
 
-<<<<<<< HEAD
-	clientMetrics := client.NewMetrics(prometheus.DefaultRegisterer)
-	if config.Options.StreamLagLabels.String() != "" {
-		level.Error(util_log.Logger).Log("msg", "client config stream_lag_labels is deprecated and the associated metric has been removed", "stream_lag_labels", config.Options.StreamLagLabels.String())
-		os.Exit(1)
-	}
-	p, err := promtail.New(config.Config, clientMetrics, config.dryRun)
-=======
 	if config.Tracing.Enabled {
 		// Setting the environment variable JAEGER_AGENT_HOST enables tracing
 		trace, err := tracing.NewFromEnv("promtail")
@@ -159,7 +151,11 @@
 		}()
 	}
 
-	clientMetrics := client.NewMetrics(prometheus.DefaultRegisterer, config.Config.Options.StreamLagLabels)
+	clientMetrics := client.NewMetrics(prometheus.DefaultRegisterer)
+	if config.Options.StreamLagLabels.String() != "" {
+		level.Error(util_log.Logger).Log("msg", "client config stream_lag_labels is deprecated and the associated metric has been removed", "stream_lag_labels", config.Options.StreamLagLabels.String())
+		os.Exit(1)
+	}
 	newConfigFunc := func() (*promtail_config.Config, error) {
 		mtx.Lock()
 		defer mtx.Unlock()
@@ -171,7 +167,6 @@
 		return &config.Config, nil
 	}
 	p, err := promtail.New(config.Config, newConfigFunc, clientMetrics, config.dryRun)
->>>>>>> a7ea9c14
 	if err != nil {
 		level.Error(util_log.Logger).Log("msg", "error creating promtail", "error", err)
 		exit(1)
