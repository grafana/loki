--- conflicted
+++ resolved
@@ -1,14 +1,9 @@
 # Directories in this file are referenced from the root of the project not this folder
 # This file is intended to be called from the root like so:
 # docker build -t grafana/promtail -f clients/cmd/promtail/Dockerfile.debug .
-ARG BUILD_IMAGE=grafana/loki-build-image:0.33.2
-FROM ${BUILD_IMAGE} as build
 
-<<<<<<< HEAD
-=======
 FROM grafana/loki-build-image:0.33.4 as build
 ARG GOARCH="amd64"
->>>>>>> fc3904ee
 COPY . /src/loki
 WORKDIR /src/loki
 RUN make clean && make BUILD_IN_CONTAINER=false PROMTAIL_JOURNAL_ENABLED=true promtail-debug
