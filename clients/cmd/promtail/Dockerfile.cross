<<<<<<< HEAD
ARG BUILD_IMAGE=grafana/loki-build-image:0.33.2
ARG GO_VERSION=1.22
=======
ARG BUILD_IMAGE=grafana/loki-build-image:0.33.4
>>>>>>> fc3904ee
# Directories in this file are referenced from the root of the project not this folder
# This file is intended to be called from the root like so:
# docker build -t grafana/promtail -f clients/cmd/promtail/Dockerfile .
FROM golang:${GO_VERSION}-alpine as goenv
RUN go env GOARCH > /goarch && \
  go env GOARM > /goarm

FROM --platform=linux/amd64 $BUILD_IMAGE as build
COPY --from=goenv /goarch /goarm /
COPY . /src/loki
WORKDIR /src/loki
RUN make clean && GOARCH=$(cat /goarch) GOARM=$(cat /goarm) make BUILD_IN_CONTAINER=false PROMTAIL_JOURNAL_ENABLED=true promtail

# Promtail requires debian as the base image to support systemd journal reading
FROM debian:12.5-slim
# tzdata required for the timestamp stage to work
RUN apt-get update && \
  apt-get install -qy tzdata ca-certificates wget libsystemd-dev && \
  rm -rf /var/lib/apt/lists/* /tmp/* /var/tmp/*
COPY --from=build /src/loki/clients/cmd/promtail/promtail /usr/bin/promtail
COPY clients/cmd/promtail/promtail-local-config.yaml /etc/promtail/local-config.yaml
COPY clients/cmd/promtail/promtail-docker-config.yaml /etc/promtail/config.yml
ENTRYPOINT ["/usr/bin/promtail"]
CMD ["-config.file=/etc/promtail/config.yml"]<|MERGE_RESOLUTION|>--- conflicted
+++ resolved
@@ -1,9 +1,5 @@
-<<<<<<< HEAD
-ARG BUILD_IMAGE=grafana/loki-build-image:0.33.2
+ARG BUILD_IMAGE=grafana/loki-build-image:0.33.4
 ARG GO_VERSION=1.22
-=======
-ARG BUILD_IMAGE=grafana/loki-build-image:0.33.4
->>>>>>> fc3904ee
 # Directories in this file are referenced from the root of the project not this folder
 # This file is intended to be called from the root like so:
 # docker build -t grafana/promtail -f clients/cmd/promtail/Dockerfile .
