package main

import (
	"bytes"
	"sync"

	"github.com/docker/docker/daemon/logger"
	"github.com/go-kit/log"
	"github.com/pkg/errors"
	"github.com/prometheus/client_golang/prometheus"
	"github.com/prometheus/common/model"

	"github.com/grafana/loki/clients/pkg/logentry/stages"
	"github.com/grafana/loki/clients/pkg/promtail/api"
	"github.com/grafana/loki/clients/pkg/promtail/client"

	"github.com/grafana/loki/pkg/logproto"
)

var jobName = "docker"

type loki struct {
	client  client.Client
	handler api.EntryHandler
	labels  model.LabelSet
	logger  log.Logger

	closed bool
	mutex  sync.RWMutex

	stop func()
}

// New create a new Loki logger that forward logs to Loki instance
func New(logCtx logger.Info, logger log.Logger) (logger.Logger, error) {
	logger = log.With(logger, "container_id", logCtx.ContainerID)
	cfg, err := parseConfig(logCtx)
	if err != nil {
		return nil, err
	}
<<<<<<< HEAD
	m := client.NewMetrics(prometheus.DefaultRegisterer)
	c, err := client.New(m, cfg.clientConfig, logger)
=======
	m := client.NewMetrics(prometheus.DefaultRegisterer, nil)
	c, err := client.New(m, cfg.clientConfig, nil, 0, 0, logger)
>>>>>>> a7ea9c14
	if err != nil {
		return nil, err
	}
	var handler api.EntryHandler = c
	var stop = func() {}
	if len(cfg.pipeline.PipelineStages) != 0 {
		pipeline, err := stages.NewPipeline(logger, cfg.pipeline.PipelineStages, &jobName, prometheus.DefaultRegisterer)
		if err != nil {
			return nil, err
		}
		handler = pipeline.Wrap(c)
		stop = handler.Stop
	}
	return &loki{
		client:  c,
		labels:  cfg.labels,
		logger:  logger,
		handler: handler,
		stop:    stop,
	}, nil
}

// Log implements `logger.Logger`
func (l *loki) Log(m *logger.Message) error {
	l.mutex.RLock()
	defer l.mutex.RUnlock()

	if l.closed {
		return errors.New("client closed")
	}

	if len(bytes.Fields(m.Line)) == 0 {
		return nil
	}
	lbs := l.labels.Clone()
	if m.Source != "" {
		lbs["source"] = model.LabelValue(m.Source)
	}
	l.handler.Chan() <- api.Entry{
		Labels: lbs,
		Entry: logproto.Entry{
			Timestamp: m.Timestamp,
			Line:      string(m.Line),
		},
	}
	return nil
}

// Log implements `logger.Logger`
func (l *loki) Name() string {
	return driverName
}

// Log implements `logger.Logger`
func (l *loki) Close() error {
	l.mutex.Lock()
	defer l.mutex.Unlock()
	l.stop()
	l.client.StopNow()
	l.closed = true
	return nil
}<|MERGE_RESOLUTION|>--- conflicted
+++ resolved
@@ -38,13 +38,8 @@
 	if err != nil {
 		return nil, err
 	}
-<<<<<<< HEAD
 	m := client.NewMetrics(prometheus.DefaultRegisterer)
-	c, err := client.New(m, cfg.clientConfig, logger)
-=======
-	m := client.NewMetrics(prometheus.DefaultRegisterer, nil)
-	c, err := client.New(m, cfg.clientConfig, nil, 0, 0, logger)
->>>>>>> a7ea9c14
+	c, err := client.New(m, cfg.clientConfig, 0, 0, logger)
 	if err != nil {
 		return nil, err
 	}
