--- conflicted
+++ resolved
@@ -47,19 +47,17 @@
 	}
 }
 
-<<<<<<< HEAD
 func (c *metricVec) Unregister() {
 	if c.registry == nil {
 		return
 	}
-=======
+
 // Describe implements prometheus.Collector and doesn't declare any metrics on purpose to bypass prometheus validation.
 // see https://godoc.org/github.com/prometheus/client_golang/prometheus#hdr-Custom_Collectors_and_constant_Metrics search for "unchecked"
 func (c *metricVec) Describe(_ chan<- *prometheus.Desc) {}
 
 // Collect implements prometheus.Collector
 func (c *metricVec) Collect(ch chan<- prometheus.Metric) {
->>>>>>> 3e1f2fc2
 	c.mtx.Lock()
 	defer c.mtx.Unlock()
 	for _, m := range c.metrics {
