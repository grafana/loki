--- conflicted
+++ resolved
@@ -140,11 +140,7 @@
 		}
 		cfg.PositionsConfig.ReadOnly = true
 	} else {
-<<<<<<< HEAD
-		p.client, err = client.NewMulti(p.metrics, cfg.Options.StreamLagLabels, p.logger, cfg.LimitsConfig.MaxStreams, cfg.LimitsConfig.MaxLineSize.Val(), cfg.ClientConfigs...)
-=======
-		p.client, err = client.NewMulti(p.metrics, p.logger, cfg.LimitsConfig.MaxStreams, cfg.LimitsConfig.MaxLineSize, cfg.ClientConfigs...)
->>>>>>> 7aa59675
+		p.client, err = client.NewMulti(p.metrics, p.logger, cfg.LimitsConfig.MaxStreams, cfg.LimitsConfig.MaxLineSize.Val(), cfg.ClientConfigs...)
 		if err != nil {
 			return err
 		}
