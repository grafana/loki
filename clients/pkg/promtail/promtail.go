package promtail

import (
	"crypto/md5"
	"errors"
	"fmt"
	"os"
	"os/signal"
	"sync"
	"syscall"

	"github.com/go-kit/log"
	"github.com/go-kit/log/level"
	"github.com/prometheus/client_golang/prometheus"

	"github.com/grafana/loki/clients/pkg/logentry/stages"
	"github.com/grafana/loki/clients/pkg/promtail/client"
	"github.com/grafana/loki/clients/pkg/promtail/config"
	"github.com/grafana/loki/clients/pkg/promtail/server"
	"github.com/grafana/loki/clients/pkg/promtail/targets"
	"github.com/grafana/loki/clients/pkg/promtail/targets/target"

	util_log "github.com/grafana/loki/pkg/util/log"
)

var reloadSuccessTotal = prometheus.NewCounter(prometheus.CounterOpts{
	Namespace: "promtail",
	Name:      "config_reload_success_total",
	Help:      "Number of reload success times.",
})

var reloadFailTotal = prometheus.NewCounter(prometheus.CounterOpts{
	Namespace: "promtail",
	Name:      "config_reload_fail_total",
	Help:      "Number of reload fail times.",
})

var errConfigNotChange = errors.New("config has not changed")

// Option is a function that can be passed to the New method of Promtail and
// customize the Promtail that is created.
type Option func(p *Promtail)

// WithLogger overrides the default logger for Promtail.
func WithLogger(log log.Logger) Option {
	return func(p *Promtail) {
		p.logger = log
	}
}

// WithRegisterer overrides the default registerer for Promtail.
func WithRegisterer(reg prometheus.Registerer) Option {
	return func(p *Promtail) {
		p.reg = reg
	}
}

// Promtail is the root struct for Promtail.
type Promtail struct {
	client         client.Client
	targetManagers *targets.TargetManagers
	server         server.Server
	logger         log.Logger
	reg            prometheus.Registerer

	stopped      bool
	mtx          sync.Mutex
	configLoaded string
	newConfig    func() (*config.Config, error)
	metrics      *client.Metrics
	dryRun       bool
}

// New makes a new Promtail.
func New(cfg config.Config, newConfig func() (*config.Config, error), metrics *client.Metrics, dryRun bool, opts ...Option) (*Promtail, error) {
	// Initialize promtail with some defaults and allow the options to override
	// them.

	promtail := &Promtail{
		logger:  util_log.Logger,
		reg:     prometheus.DefaultRegisterer,
		metrics: metrics,
		dryRun:  dryRun,
	}
	for _, o := range opts {
		// todo (callum) I don't understand why I needed to add this check
		if o == nil {
			continue
		}
		o(promtail)
	}
	err := promtail.reg.Register(reloadSuccessTotal)
	if err != nil {
		return nil, fmt.Errorf("error register prometheus collector reloadSuccessTotal :%w", err)
	}
	err = promtail.reg.Register(reloadFailTotal)
	if err != nil {
		return nil, fmt.Errorf("error register prometheus collector reloadFailTotal :%w", err)
	}
	err = promtail.reloadConfig(&cfg)
	if err != nil {
		return nil, err
	}
	server, err := server.New(cfg.ServerConfig, promtail.logger, promtail.targetManagers, cfg.String())
	if err != nil {
		return nil, fmt.Errorf("error creating loki server: %w", err)
	}
	promtail.server = server
	promtail.newConfig = newConfig

	return promtail, nil
}

func (p *Promtail) reloadConfig(cfg *config.Config) error {
	level.Debug(p.logger).Log("msg", "Reloading configuration file")
	p.mtx.Lock()
	defer p.mtx.Unlock()
	newConfigFile := cfg.String()
	if newConfigFile == p.configLoaded {
		return errConfigNotChange
	}
	newConf := cfg.String()
	level.Info(p.logger).Log("msg", "Reloading configuration file", "md5sum", fmt.Sprintf("%x", md5.Sum([]byte(newConf))))
	if p.targetManagers != nil {
		p.targetManagers.Stop()
	}
	if p.client != nil {
		p.client.Stop()
	}

	cfg.Setup(p.logger)
	if cfg.LimitsConfig.ReadlineRateEnabled {
		stages.SetReadLineRateLimiter(cfg.LimitsConfig.ReadlineRate, cfg.LimitsConfig.ReadlineBurst, cfg.LimitsConfig.ReadlineRateDrop)
	}
	var err error
<<<<<<< HEAD
	if dryRun {
		promtail.client, err = client.NewLogger(metrics, promtail.logger, cfg.ClientConfigs...)
=======
	if p.dryRun {
		p.client, err = client.NewLogger(p.metrics, cfg.Options.StreamLagLabels, p.logger, cfg.ClientConfigs...)
>>>>>>> a7ea9c14
		if err != nil {
			return err
		}
		cfg.PositionsConfig.ReadOnly = true
	} else {
<<<<<<< HEAD
		promtail.client, err = client.NewMulti(metrics, promtail.logger, cfg.ClientConfigs...)
=======
		p.client, err = client.NewMulti(p.metrics, cfg.Options.StreamLagLabels, p.logger, cfg.LimitsConfig.MaxStreams, cfg.LimitsConfig.MaxLineSize, cfg.ClientConfigs...)
>>>>>>> a7ea9c14
		if err != nil {
			return err
		}
	}

	tms, err := targets.NewTargetManagers(p, p.reg, p.logger, cfg.PositionsConfig, p.client, cfg.ScrapeConfig, &cfg.TargetConfig)
	if err != nil {
		return err
	}
	p.targetManagers = tms

	promServer := p.server
	if promServer != nil {
		promtailServer, ok := promServer.(*server.PromtailServer)
		if !ok {
			return errors.New("promtailServer cast fail")
		}
		promtailServer.ReloadServer(p.targetManagers, cfg.String())
	}
	p.configLoaded = newConf
	return nil
}

// Run the promtail; will block until a signal is received.
func (p *Promtail) Run() error {
	p.mtx.Lock()
	// if we stopped promtail before the server even started we can return without starting.
	if p.stopped {
		p.mtx.Unlock()
		return nil
	}
	p.mtx.Unlock() // unlock before blocking
	go p.watchConfig()
	return p.server.Run()
}

// Client returns the underlying client Promtail uses to write to Loki.
func (p *Promtail) Client() client.Client {
	return p.client
}

// Shutdown the promtail.
func (p *Promtail) Shutdown() {
	p.mtx.Lock()
	defer p.mtx.Unlock()
	if p.stopped {
		return
	}
	p.stopped = true
	if p.server != nil {
		p.server.Shutdown()
	}
	if p.targetManagers != nil {
		p.targetManagers.Stop()
	}
	// todo work out the stop.
	p.client.Stop()
}

// ActiveTargets returns active targets per jobs from the target manager
func (p *Promtail) ActiveTargets() map[string][]target.Target {
	return p.targetManagers.ActiveTargets()
}

func (p *Promtail) watchConfig() {
	// Reload handler.
	// Make sure that sighup handler is registered with a redirect to the channel before the potentially
	if p.newConfig == nil {
		level.Warn(p.logger).Log("msg", "disable watchConfig", "reason", "Promtail newConfig func is Empty")
		return
	}
	promtailServer, ok := p.server.(*server.PromtailServer)
	if !ok {
		level.Warn(p.logger).Log("msg", "disable watchConfig", "reason", "promtailServer cast fail")
		return
	}
	level.Warn(p.logger).Log("msg", "enable watchConfig")
	hup := make(chan os.Signal, 1)
	signal.Notify(hup, syscall.SIGHUP)
	for {
		select {
		case <-hup:
			_ = p.reload()
		case rc := <-promtailServer.Reload():
			if err := p.reload(); err != nil {
				rc <- err
			} else {
				rc <- nil
			}
		}
	}
}

func (p *Promtail) reload() error {
	cfg, err := p.newConfig()
	if err != nil {
		reloadFailTotal.Inc()
		return fmt.Errorf("Error new Config: %w", err)
	}
	err = p.reloadConfig(cfg)
	if err != nil {
		reloadFailTotal.Inc()
		level.Error(p.logger).Log("msg", "Error reloading config", "err", err)
		return err
	}
	reloadSuccessTotal.Inc()
	return nil
}<|MERGE_RESOLUTION|>--- conflicted
+++ resolved
@@ -133,23 +133,14 @@
 		stages.SetReadLineRateLimiter(cfg.LimitsConfig.ReadlineRate, cfg.LimitsConfig.ReadlineBurst, cfg.LimitsConfig.ReadlineRateDrop)
 	}
 	var err error
-<<<<<<< HEAD
-	if dryRun {
-		promtail.client, err = client.NewLogger(metrics, promtail.logger, cfg.ClientConfigs...)
-=======
 	if p.dryRun {
-		p.client, err = client.NewLogger(p.metrics, cfg.Options.StreamLagLabels, p.logger, cfg.ClientConfigs...)
->>>>>>> a7ea9c14
+		p.client, err = client.NewLogger(p.metrics, p.logger, cfg.ClientConfigs...)
 		if err != nil {
 			return err
 		}
 		cfg.PositionsConfig.ReadOnly = true
 	} else {
-<<<<<<< HEAD
-		promtail.client, err = client.NewMulti(metrics, promtail.logger, cfg.ClientConfigs...)
-=======
-		p.client, err = client.NewMulti(p.metrics, cfg.Options.StreamLagLabels, p.logger, cfg.LimitsConfig.MaxStreams, cfg.LimitsConfig.MaxLineSize, cfg.ClientConfigs...)
->>>>>>> a7ea9c14
+		p.client, err = client.NewMulti(p.metrics, p.logger, cfg.LimitsConfig.MaxStreams, cfg.LimitsConfig.MaxLineSize, cfg.ClientConfigs...)
 		if err != nil {
 			return err
 		}
