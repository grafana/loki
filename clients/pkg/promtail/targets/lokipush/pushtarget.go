package lokipush

import (
	"bufio"
	"flag"
	"io"
	"net/http"
	"sort"
	"strings"
	"time"

<<<<<<< HEAD
	"github.com/go-kit/kit/log"
	"github.com/go-kit/kit/log/level"
	"github.com/grafana/dskit/dslog"
	"github.com/grafana/dskit/tenant"
=======
	util_log "github.com/cortexproject/cortex/pkg/util/log"
	"github.com/go-kit/log"
	"github.com/go-kit/log/level"
>>>>>>> dad7fca2
	"github.com/imdario/mergo"
	"github.com/prometheus/client_golang/prometheus"
	"github.com/prometheus/common/model"
	"github.com/prometheus/prometheus/model/labels"
	"github.com/prometheus/prometheus/model/relabel"
	promql_parser "github.com/prometheus/prometheus/promql/parser"
	"github.com/weaveworks/common/server"

	"github.com/grafana/loki/pkg/tenant"

	"github.com/grafana/loki/clients/pkg/promtail/api"
	"github.com/grafana/loki/clients/pkg/promtail/scrapeconfig"
	"github.com/grafana/loki/clients/pkg/promtail/targets/target"

	"github.com/grafana/loki/pkg/loghttp/push"
	"github.com/grafana/loki/pkg/logproto"
	util_log "github.com/grafana/loki/pkg/util/log"
)

type PushTarget struct {
	logger        log.Logger
	handler       api.EntryHandler
	config        *scrapeconfig.PushTargetConfig
	relabelConfig []*relabel.Config
	jobName       string
	server        *server.Server
	registerer    prometheus.Registerer
}

func NewPushTarget(logger log.Logger,
	handler api.EntryHandler,
	relabel []*relabel.Config,
	jobName string,
	config *scrapeconfig.PushTargetConfig,
	reg prometheus.Registerer,
) (*PushTarget, error) {

	pt := &PushTarget{
		logger:        logger,
		handler:       handler,
		relabelConfig: relabel,
		jobName:       jobName,
		config:        config,
		registerer:    reg,
	}

	// Bit of a chicken and egg problem trying to register the defaults and apply overrides from the loaded config.
	// First create an empty config and set defaults.
	defaults := server.Config{}
	defaults.RegisterFlags(flag.NewFlagSet("empty", flag.ContinueOnError))
	// Then apply any config values loaded as overrides to the defaults.
	if err := mergo.Merge(&defaults, config.Server, mergo.WithOverride); err != nil {
		level.Error(logger).Log("msg", "failed to parse configs and override defaults when configuring push server", "err", err)
	}
	// The merge won't overwrite with a zero value but in the case of ports 0 value
	// indicates the desire for a random port so reset these to zero if the incoming config val is 0
	if config.Server.HTTPListenPort == 0 {
		defaults.HTTPListenPort = 0
	}
	if config.Server.GRPCListenPort == 0 {
		defaults.GRPCListenPort = 0
	}
	// Set the config to the new combined config.
	config.Server = defaults

	err := pt.run()
	if err != nil {
		return nil, err
	}

	return pt, nil
}

func (t *PushTarget) run() error {
	level.Info(t.logger).Log("msg", "starting push server", "job", t.jobName)
	// To prevent metric collisions because all metrics are going to be registered in the global Prometheus registry.
	t.config.Server.MetricsNamespace = "promtail_" + t.jobName

	// We don't want the /debug and /metrics endpoints running
	t.config.Server.RegisterInstrumentation = false

	util_log.InitLogger(&t.config.Server, t.registerer)

	srv, err := server.New(t.config.Server)
	if err != nil {
		return err
	}

	t.server = srv
	t.server.HTTP.Path("/loki/api/v1/push").Methods("POST").Handler(http.HandlerFunc(t.handleLoki))
	t.server.HTTP.Path("/promtail/api/v1/raw").Methods("POST").Handler(http.HandlerFunc(t.handlePlaintext))

	go func() {
		err := srv.Run()
		if err != nil {
			level.Error(t.logger).Log("msg", "Loki push server shutdown with error", "err", err)
		}
	}()

	return nil
}

<<<<<<< HEAD
func (t *PushTarget) handle(w http.ResponseWriter, r *http.Request) {
	logger := dslog.WithContext(r.Context(), util_log.Logger)
	userID, _ := tenant.ID(r.Context())
=======
func (t *PushTarget) handleLoki(w http.ResponseWriter, r *http.Request) {
	logger := util_log.WithContext(r.Context(), util_log.Logger)
	userID, _ := tenant.TenantID(r.Context())
>>>>>>> dad7fca2
	req, err := push.ParseRequest(logger, userID, r, nil)
	if err != nil {
		level.Warn(t.logger).Log("msg", "failed to parse incoming push request", "err", err.Error())
		http.Error(w, err.Error(), http.StatusBadRequest)
		return
	}
	var lastErr error
	for _, stream := range req.Streams {
		ls, err := promql_parser.ParseMetric(stream.Labels)
		if err != nil {
			lastErr = err
			continue
		}
		sort.Sort(ls)

		lb := labels.NewBuilder(ls)

		// Add configured labels
		for k, v := range t.config.Labels {
			lb.Set(string(k), string(v))
		}

		// Apply relabeling
		processed := relabel.Process(lb.Labels(), t.relabelConfig...)
		if processed == nil || len(processed) == 0 {
			w.WriteHeader(http.StatusNoContent)
			return
		}

		// Convert to model.LabelSet
		filtered := model.LabelSet{}
		for i := range processed {
			if strings.HasPrefix(processed[i].Name, "__") {
				continue
			}
			filtered[model.LabelName(processed[i].Name)] = model.LabelValue(processed[i].Value)
		}

		for _, entry := range stream.Entries {
			e := api.Entry{
				Labels: filtered.Clone(),
				Entry: logproto.Entry{
					Line: entry.Line,
				},
			}
			if t.config.KeepTimestamp {
				e.Timestamp = entry.Timestamp
			} else {
				e.Timestamp = time.Now()
			}
			t.handler.Chan() <- e
		}
	}

	if lastErr != nil {
		level.Warn(t.logger).Log("msg", "at least one entry in the push request failed to process", "err", lastErr.Error())
		http.Error(w, lastErr.Error(), http.StatusBadRequest)
		return
	}

	w.WriteHeader(http.StatusNoContent)
}

// handlePlaintext handles newline delimited input such as plaintext or NDJSON.
func (t *PushTarget) handlePlaintext(w http.ResponseWriter, r *http.Request) {
	entries := t.handler.Chan()
	defer r.Body.Close()
	body := bufio.NewReader(r.Body)
	for {
		line, err := body.ReadString('\n')
		if err != nil && err != io.EOF {
			level.Warn(t.logger).Log("msg", "failed to read incoming push request", "err", err.Error())
			http.Error(w, err.Error(), http.StatusBadRequest)
			return
		}
		line = strings.TrimRight(line, "\r\n")
		if line == "" {
			if err == io.EOF {
				break
			}
			continue
		}
		entries <- api.Entry{
			Labels: t.Labels().Clone(),
			Entry: logproto.Entry{
				Timestamp: time.Now(),
				Line:      line,
			},
		}
		if err == io.EOF {
			break
		}
	}

	w.WriteHeader(http.StatusNoContent)
}

// Type returns PushTargetType.
func (t *PushTarget) Type() target.TargetType {
	return target.PushTargetType
}

// Ready indicates whether or not the PushTarget target is ready to be read from.
func (t *PushTarget) Ready() bool {
	return true
}

// DiscoveredLabels returns the set of labels discovered by the PushTarget, which
// is always nil. Implements Target.
func (t *PushTarget) DiscoveredLabels() model.LabelSet {
	return nil
}

// Labels returns the set of labels that statically apply to all log entries
// produced by the PushTarget.
func (t *PushTarget) Labels() model.LabelSet {
	return t.config.Labels
}

// Details returns target-specific details.
func (t *PushTarget) Details() interface{} {
	return map[string]string{}
}

// Stop shuts down the PushTarget.
func (t *PushTarget) Stop() error {
	level.Info(t.logger).Log("msg", "stopping push server", "job", t.jobName)
	t.server.Shutdown()
	t.handler.Stop()
	return nil
}<|MERGE_RESOLUTION|>--- conflicted
+++ resolved
@@ -9,16 +9,8 @@
 	"strings"
 	"time"
 
-<<<<<<< HEAD
-	"github.com/go-kit/kit/log"
-	"github.com/go-kit/kit/log/level"
-	"github.com/grafana/dskit/dslog"
-	"github.com/grafana/dskit/tenant"
-=======
-	util_log "github.com/cortexproject/cortex/pkg/util/log"
 	"github.com/go-kit/log"
 	"github.com/go-kit/log/level"
->>>>>>> dad7fca2
 	"github.com/imdario/mergo"
 	"github.com/prometheus/client_golang/prometheus"
 	"github.com/prometheus/common/model"
@@ -121,15 +113,9 @@
 	return nil
 }
 
-<<<<<<< HEAD
-func (t *PushTarget) handle(w http.ResponseWriter, r *http.Request) {
-	logger := dslog.WithContext(r.Context(), util_log.Logger)
-	userID, _ := tenant.ID(r.Context())
-=======
 func (t *PushTarget) handleLoki(w http.ResponseWriter, r *http.Request) {
 	logger := util_log.WithContext(r.Context(), util_log.Logger)
 	userID, _ := tenant.TenantID(r.Context())
->>>>>>> dad7fca2
 	req, err := push.ParseRequest(logger, userID, r, nil)
 	if err != nil {
 		level.Warn(t.logger).Log("msg", "failed to parse incoming push request", "err", err.Error())
