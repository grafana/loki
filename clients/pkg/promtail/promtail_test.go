package promtail

import (
	"context"
	"fmt"
	"io"
	"math"
	"math/rand"
	"net"
	"net/http"
	"net/url"
	"os"
	"path/filepath"
	"sync"
	"testing"
	"time"

	"github.com/go-kit/log"
	"github.com/go-kit/log/level"
	"github.com/grafana/dskit/flagext"
	"github.com/pkg/errors"
	"github.com/prometheus/client_golang/prometheus"
	dto "github.com/prometheus/client_model/go"
	"github.com/prometheus/common/model"
	"github.com/prometheus/prometheus/discovery"
	"github.com/prometheus/prometheus/discovery/targetgroup"
	"github.com/prometheus/prometheus/model/labels"
	"github.com/prometheus/prometheus/model/textparse"
	"github.com/prometheus/prometheus/promql/parser"
	"github.com/stretchr/testify/assert"
	"github.com/stretchr/testify/require"
	serverww "github.com/weaveworks/common/server"

	"github.com/grafana/loki/clients/pkg/logentry/stages"
	"github.com/grafana/loki/clients/pkg/promtail/client"
	"github.com/grafana/loki/clients/pkg/promtail/config"
	"github.com/grafana/loki/clients/pkg/promtail/positions"
	"github.com/grafana/loki/clients/pkg/promtail/scrapeconfig"
	"github.com/grafana/loki/clients/pkg/promtail/server"
	pserver "github.com/grafana/loki/clients/pkg/promtail/server"
	file2 "github.com/grafana/loki/clients/pkg/promtail/targets/file"

	"github.com/grafana/loki/pkg/logproto"
	"github.com/grafana/loki/pkg/util"
	util_log "github.com/grafana/loki/pkg/util/log"
)

<<<<<<< HEAD
const httpTestPort = 9080

var clientMetrics = client.NewMetrics(prometheus.DefaultRegisterer)
=======
var clientMetrics = client.NewMetrics(prometheus.DefaultRegisterer, nil)
>>>>>>> a7ea9c14

func TestPromtail(t *testing.T) {
	// Setup.
	w := log.NewSyncWriter(os.Stderr)
	logger := log.NewLogfmtLogger(w)
	logger = level.NewFilter(logger, level.AllowInfo())
	util_log.Logger = logger

	initRandom()
	dirName := "/tmp/promtail_test_" + randName()
	positionsFileName := dirName + "/positions.yml"

	err := os.MkdirAll(dirName, 0o750)
	if err != nil {
		t.Error(err)
		return
	}

	defer func() { _ = os.RemoveAll(dirName) }()

	testDir := dirName + "/logs"
	err = os.MkdirAll(testDir, 0o750)
	if err != nil {
		t.Error(err)
		return
	}

	handler := &testServerHandler{
		receivedMap:    map[string][]logproto.Entry{},
		receivedLabels: map[string][]labels.Labels{},
		recMtx:         sync.Mutex{},
		t:              t,
	}
	http.Handle("/loki/api/v1/push", handler)
	var (
		wg        sync.WaitGroup
		listenErr error
		server    = &http.Server{Addr: "localhost:3100", Handler: nil}
	)
	defer func() {
		if t.Failed() {
			return // Test has already failed; don't wait for everything to shut down.
		}
		fmt.Fprintf(os.Stdout, "wait close\n")
		wg.Wait()
		if err != nil {
			t.Fatal(err)
		}
		if listenErr != nil && listenErr != http.ErrServerClosed {
			t.Fatal(listenErr)
		}
	}()
	wg.Add(1)
	go func() {
		defer wg.Done()
		listenErr = server.ListenAndServe()
	}()
	defer func() {
		_ = server.Shutdown(context.Background())
	}()

	p, err := New(buildTestConfig(t, positionsFileName, testDir), nil, clientMetrics, false, nil)
	if err != nil {
		t.Error("error creating promtail", err)
		return
	}
	wg.Add(1)
	go func() {
		defer wg.Done()
		err = p.Run()
		if err != nil {
			err = errors.Wrap(err, "Failed to start promtail")
		}
	}()
	defer p.Shutdown() // In case the test fails before the call to Shutdown below.

	svr := p.server.(*pserver.PromtailServer)

	httpListenAddr := svr.Server.HTTPListenAddr()

	expectedCounts := map[string]int{}

	startupMarkerFile := testDir + "/startupMarker.log"
	expectedCounts[startupMarkerFile] = createStartupFile(t, startupMarkerFile)

	// Wait for promtail to startup and send entry from our startup marker file.
	if err := waitForEntries(10, handler, expectedCounts); err != nil {
		t.Fatal("Timed out waiting for promtail to start")
	}

	// Run test file scenarios.

	logFile1 := testDir + "/testSingle.log"
	prefix1 := "single"
	expectedCounts[logFile1] = singleFile(t, logFile1, prefix1)

	logFile2 := testDir + "/testFileRoll.log"
	prefix2 := "roll"
	expectedCounts[logFile2] = fileRoll(t, logFile2, prefix2)

	logFile3 := testDir + "/testSymlinkRoll.log"
	prefix3 := "sym"
	expectedCounts[logFile3] = symlinkRoll(t, testDir, logFile3, prefix3)

	logFile4 := testDir + "/testsubdir/testFile.log"
	prefix4 := "sub"
	expectedCounts[logFile4] = subdirSingleFile(t, logFile4, prefix4)

	logFile5 := testDir + "/testPipeline.log"
	entries := []string{
		`{"log":"11.11.11.11 - frank [25/Jan/2000:14:00:01 -0500] \"GET /1986.js HTTP/1.1\" 200 932 \"-\" \"Mozilla/5.0 (Windows; U; Windows NT 5.1; de; rv:1.9.1.7) Gecko/20091221 Firefox/3.5.7 GTB6\"","stream":"stderr","time":"2019-04-30T02:12:41.8443515Z"}`,
		`{"log":"11.11.11.12 - - [19/May/2015:04:05:16 -0500] \"POST /blog HTTP/1.1\" 200 10975 \"http://grafana.com/test/\" \"Mozilla/5.0 (Windows NT 6.1; WOW64) Gecko/20091221 Firefox/3.5.7 GTB6\"","stream":"stdout","time":"2019-04-30T02:12:42.8443515Z"}`,
	}
	expectedCounts[logFile5] = pipelineFile(t, logFile5, entries)
	expectedEntries := make(map[string]int)
	entriesArray := []string{
		`11.11.11.11 - frank [25/Jan/2000:14:00:01 -0500] "GET /1986.js HTTP/1.1" 200 932 "-" "Mozilla/5.0 (Windows; U; Windows NT 5.1; de; rv:1.9.1.7) Gecko/20091221 Firefox/3.5.7 GTB6"`,
		`11.11.11.12 - - [19/May/2015:04:05:16 -0500] "POST /blog HTTP/1.1" 200 10975 "http://grafana.com/test/" "Mozilla/5.0 (Windows NT 6.1; WOW64) Gecko/20091221 Firefox/3.5.7 GTB6"`,
	}
	for i, entry := range entriesArray {
		expectedEntries[entry] = i
	}
	lbls := []labels.Labels{}
	lbls = append(lbls, labels.Labels{
		labels.Label{Name: "action", Value: "GET"},
		labels.Label{Name: "filename", Value: dirName + "/logs/testPipeline.log"},
		labels.Label{Name: "job", Value: "varlogs"},
		labels.Label{Name: "localhost", Value: ""},
		labels.Label{Name: "match", Value: "true"},
		labels.Label{Name: "stream", Value: "stderr"},
	})

	lbls = append(lbls, labels.Labels{
		labels.Label{Name: "action", Value: "POST"},
		labels.Label{Name: "filename", Value: dirName + "/logs/testPipeline.log"},
		labels.Label{Name: "job", Value: "varlogs"},
		labels.Label{Name: "localhost", Value: ""},
		labels.Label{Name: "match", Value: "true"},
		labels.Label{Name: "stream", Value: "stdout"},
	})
	expectedLabels := make(map[string]int)
	for i, label := range lbls {
		expectedLabels[label.String()] = i
	}

	// Wait for all lines to be received.
	if err := waitForEntries(20, handler, expectedCounts); err != nil {
		t.Fatal("Timed out waiting for log entries: ", err)
	}

	// Delete one of the log files so we can verify metrics are clean up
	err = os.Remove(logFile1)
	if err != nil {
		t.Fatal("Could not delete a log file to verify metrics are removed: ", err)
	}

	// Sync period is 500ms in tests, need to wait for at least one sync period for tailer to be cleaned up
	<-time.After(500 * time.Millisecond)

	// Pull out some prometheus metrics before shutting down
	metricsBytes, contentType := getPromMetrics(t, httpListenAddr)

	p.Shutdown()

	// Verify.
	verifyFile(t, expectedCounts[logFile1], prefix1, handler.receivedMap[logFile1])
	verifyFile(t, expectedCounts[logFile2], prefix2, handler.receivedMap[logFile2])
	verifyFile(t, expectedCounts[logFile3], prefix3, handler.receivedMap[logFile3])
	verifyFile(t, expectedCounts[logFile4], prefix4, handler.receivedMap[logFile4])
	verifyPipeline(t, expectedCounts[logFile5], expectedEntries, handler.receivedMap[logFile5], handler.receivedLabels[logFile5], expectedLabels)

	if len(handler.receivedMap) != len(expectedCounts) {
		t.Error("Somehow we ended up tailing more files than we were supposed to, this is likely a bug")
	}

	readBytesMetrics := parsePromMetrics(t, metricsBytes, contentType, "promtail_read_bytes_total", "path")
	fileBytesMetrics := parsePromMetrics(t, metricsBytes, contentType, "promtail_file_bytes_total", "path")

	verifyMetricAbsent(t, readBytesMetrics, "promtail_read_bytes_total", logFile1)
	verifyMetricAbsent(t, fileBytesMetrics, "promtail_file_bytes_total", logFile1)

	verifyMetric(t, readBytesMetrics, "promtail_read_bytes_total", logFile2, 800)
	verifyMetric(t, fileBytesMetrics, "promtail_file_bytes_total", logFile2, 800)

	verifyMetric(t, readBytesMetrics, "promtail_read_bytes_total", logFile3, 700)
	verifyMetric(t, fileBytesMetrics, "promtail_file_bytes_total", logFile3, 700)

	verifyMetric(t, readBytesMetrics, "promtail_read_bytes_total", logFile4, 590)
	verifyMetric(t, fileBytesMetrics, "promtail_file_bytes_total", logFile4, 590)
}

func createStartupFile(t *testing.T, filename string) int {
	f, err := os.Create(filename)
	if err != nil {
		t.Fatal(err)
	}
	_, err = f.WriteString("marker\n")
	if err != nil {
		t.Fatal(err)
	}
	return 1
}

func verifyFile(t *testing.T, expected int, prefix string, entries []logproto.Entry) {
	for i := 0; i < expected; i++ {
		if entries[i].Line != fmt.Sprintf("%s%d", prefix, i) {
			t.Errorf("Received out of order or incorrect log event, expected test%d, received %s", i, entries[i].Line)
		}
	}
}

func verifyPipeline(t *testing.T, expected int, expectedEntries map[string]int, entries []logproto.Entry, labels []labels.Labels, expectedLabels map[string]int) {
	for i := 0; i < expected; i++ {
		if _, ok := expectedLabels[labels[i].String()]; !ok {
			t.Errorf("Did not receive expected labels, expected %v, received %s", expectedLabels, labels[i])
		}
	}

	for i := 0; i < expected; i++ {
		if _, ok := expectedEntries[entries[i].Line]; !ok {
			t.Errorf("Did not receive expected log entry, expected %v, received %s", expectedEntries, entries[i].Line)
		}
	}
}

func verifyMetricAbsent(t *testing.T, metrics map[string]float64, metric string, label string) {
	if _, ok := metrics[label]; ok {
		t.Error("Found metric", metric, "with label", label, "which was not expected, "+
			"this metric should not be present")
	}
}

func verifyMetric(t *testing.T, metrics map[string]float64, metric string, label string, expected float64) {
	if _, ok := metrics[label]; !ok {
		t.Error("Expected to find metric ", metric, " with", label, "but it was not present")
	} else {
		actualBytes := metrics[label]
		assert.Equal(t, expected, actualBytes, "found incorrect value for metric %s and label %s", metric, label)
	}
}

func singleFile(t *testing.T, filename string, prefix string) int {
	f, err := os.Create(filename)
	if err != nil {
		t.Fatal(err)
	}
	entries := 100
	for i := 0; i < entries; i++ {
		entry := fmt.Sprintf("%s%d\n", prefix, i)
		_, err = f.WriteString(entry)
		if err != nil {
			t.Fatal(err)
		}
		time.Sleep(1 * time.Millisecond)
	}

	return entries
}

func pipelineFile(t *testing.T, filename string, entries []string) int {
	f, err := os.Create(filename)
	if err != nil {
		t.Fatal(err)
	}

	for _, entry := range entries {
		line := fmt.Sprintf("%s\n", entry)
		_, err = f.WriteString(line)
		if err != nil {
			t.Fatal(err)
		}
		time.Sleep(1 * time.Millisecond)
	}

	return len(entries)
}

func fileRoll(t *testing.T, filename string, prefix string) int {
	f, err := os.Create(filename)
	if err != nil {
		t.Fatal(err)
	}
	for i := 0; i < 100; i++ {
		entry := fmt.Sprintf("%s%d\n", prefix, i)
		_, err = f.WriteString(entry)
		if err != nil {
			t.Fatal(err)
		}
		time.Sleep(1 * time.Millisecond)
	}

	if err = os.Rename(filename, filename+".1"); err != nil {
		t.Fatal("Failed to rename file for test: ", err)
	}
	f, err = os.Create(filename)
	if err != nil {
		t.Fatal(err)
	}
	for i := 100; i < 200; i++ {
		entry := fmt.Sprintf("%s%d\n", prefix, i)
		_, err = f.WriteString(entry)
		if err != nil {
			t.Fatal(err)
		}
		time.Sleep(1 * time.Millisecond)
	}

	return 200
}

func symlinkRoll(t *testing.T, testDir string, filename string, prefix string) int {
	symlinkDir := testDir + "/symlink"
	if err := os.Mkdir(symlinkDir, 0o750); err != nil {
		t.Fatal(err)
	}

	// Create a file for the logs, make sure it doesn't end in .log
	symlinkFile := symlinkDir + "/log1.notail"
	f, err := os.Create(symlinkFile)
	if err != nil {
		t.Fatal(err)
	}

	// Link to that file with the provided file name.
	if err := os.Symlink(symlinkFile, filename); err != nil {
		t.Fatal(err)
	}
	for i := 0; i < 100; i++ {
		entry := fmt.Sprintf("%s%d\n", prefix, i)
		_, err = f.WriteString(entry)
		if err != nil {
			t.Fatal(err)
		}
		time.Sleep(1 * time.Millisecond)
	}

	// Remove the link, make a new file, link to the new file.
	if err := os.Remove(filename); err != nil {
		t.Fatal(err)
	}
	symlinkFile2 := symlinkDir + "/log2.notail"
	f, err = os.Create(symlinkFile2)
	if err != nil {
		t.Fatal(err)
	}
	if err := os.Symlink(symlinkFile2, filename); err != nil {
		t.Fatal(err)
	}
	for i := 100; i < 200; i++ {
		entry := fmt.Sprintf("%s%d\n", prefix, i)
		_, err = f.WriteString(entry)
		if err != nil {
			t.Fatal(err)
		}
		time.Sleep(1 * time.Millisecond)
	}

	return 200
}

func subdirSingleFile(t *testing.T, filename string, prefix string) int {
	if err := os.MkdirAll(filepath.Dir(filename), 0o750); err != nil {
		t.Fatal(err)
	}
	f, err := os.Create(filename)
	if err != nil {
		t.Fatal(err)
	}
	entries := 100
	for i := 0; i < entries; i++ {
		entry := fmt.Sprintf("%s%d\n", prefix, i)
		_, err = f.WriteString(entry)
		if err != nil {
			t.Fatal(err)
		}
		time.Sleep(1 * time.Millisecond)
	}

	return entries
}

func waitForEntries(timeoutSec int, handler *testServerHandler, expectedCounts map[string]int) error {
	timeout := timeoutSec * 10
	for timeout > 0 {
		countReady := 0
		for file, expectedCount := range expectedCounts {
			handler.recMtx.Lock()
			if rcvd, ok := handler.receivedMap[file]; ok && len(rcvd) == expectedCount {
				countReady++
			}
			handler.recMtx.Unlock()
		}
		if countReady == len(expectedCounts) {
			break
		}
		time.Sleep(100 * time.Millisecond)
		timeout--
	}

	if timeout <= 0 {
		waiting := ""
		for file, expectedCount := range expectedCounts {
			if rcvd, ok := handler.receivedMap[file]; !ok || len(rcvd) != expectedCount {
				waiting = waiting + " " + file
				for _, e := range rcvd {
					level.Info(util_log.Logger).Log("file", file, "entry", e.Line)
				}
			}
		}
		return errors.New("still waiting for logs from" + waiting)
	}
	return nil
}

type testServerHandler struct {
	receivedMap    map[string][]logproto.Entry
	receivedLabels map[string][]labels.Labels
	recMtx         sync.Mutex
	t              *testing.T
}

func (h *testServerHandler) ServeHTTP(w http.ResponseWriter, r *http.Request) {
	var req logproto.PushRequest
	if err := util.ParseProtoReader(r.Context(), r.Body, int(r.ContentLength), math.MaxInt32, &req, util.RawSnappy); err != nil {
		http.Error(w, err.Error(), http.StatusBadRequest)
		return
	}
	h.recMtx.Lock()
	for _, s := range req.Streams {
		parsedLabels, err := parser.ParseMetric(s.Labels)
		if err != nil {
			h.t.Error("Failed to parse incoming labels", err)
			return
		}
		file := ""
		for _, label := range parsedLabels {
			if label.Name == file2.FilenameLabel {
				file = label.Value
				continue
			}
		}
		if file == "" {
			h.t.Error("Expected to find a label with name `filename` but did not!")
			return
		}

		h.receivedMap[file] = append(h.receivedMap[file], s.Entries...)
		h.receivedLabels[file] = append(h.receivedLabels[file], parsedLabels)

	}

	h.recMtx.Unlock()
}

func getPromMetrics(t *testing.T, httpListenAddr net.Addr) ([]byte, string) {
	resp, err := http.Get(fmt.Sprintf("http://%s/metrics", httpListenAddr))
	if err != nil {
		t.Fatal("Could not query metrics endpoint", err)
	}

	if resp.StatusCode != http.StatusOK {
		t.Fatal("Received a non 200 status code from /metrics endpoint", resp.StatusCode)
	}

	b, err := io.ReadAll(resp.Body)
	if err != nil {
		t.Fatal("Error reading response body from /metrics endpoint", err)
	}
	ct := resp.Header.Get("Content-Type")
	return b, ct
}

func parsePromMetrics(t *testing.T, bytes []byte, contentType string, metricName string, label string) map[string]float64 {
	rb := map[string]float64{}

	pr, err := textparse.New(bytes, contentType)
	require.NoError(t, err)
	for {
		et, err := pr.Next()
		if err == io.EOF {
			break
		}
		if err != nil {
			t.Fatal("Failed to parse prometheus metrics", err)
		}
		switch et {
		case textparse.EntrySeries:
			var res labels.Labels
			_, _, v := pr.Series()
			pr.Metric(&res)
			switch res.Get(labels.MetricName) {
			case metricName:
				rb[res.Get(label)] = v
				continue
			default:
				continue
			}
		default:
			continue
		}
	}
	return rb
}

func buildTestConfig(t *testing.T, positionsFileName string, logDirName string) config.Config {
	var clientURL flagext.URLValue
	err := clientURL.Set("http://localhost:3100/loki/api/v1/push")
	if err != nil {
		t.Fatal("Failed to parse client URL")
	}

	cfg := config.Config{}
	// Init everything with default values.
	flagext.RegisterFlags(&cfg)

	const hostname = "localhost"
	cfg.ServerConfig.HTTPListenAddress = hostname
	cfg.ServerConfig.ExternalURL = hostname
	cfg.ServerConfig.GRPCListenAddress = hostname

	// NOTE: setting port to `0` makes it bind to some unused random port.
	// enabling tests run more self contained and easy to run tests in parallel.
	cfg.ServerConfig.HTTPListenPort = 0
	cfg.ServerConfig.GRPCListenPort = 0

	// Override some of those defaults
	cfg.ClientConfig.URL = clientURL
	cfg.ClientConfig.BatchWait = 10 * time.Millisecond
	cfg.ClientConfig.BatchSize = 10 * 1024

	cfg.PositionsConfig.SyncPeriod = 100 * time.Millisecond
	cfg.PositionsConfig.PositionsFile = positionsFileName

	pipeline := stages.PipelineStages{
		stages.PipelineStage{
			stages.StageTypeMatch: stages.MatcherConfig{
				PipelineName: nil,
				Selector:     "{match=\"true\"}",
				Stages: stages.PipelineStages{
					stages.PipelineStage{
						stages.StageTypeDocker: nil,
					},
					stages.PipelineStage{
						stages.StageTypeRegex: stages.RegexConfig{
							Expression: "^(?P<ip>\\S+) (?P<identd>\\S+) (?P<user>\\S+) \\[(?P<timestamp>[\\w:/]+\\s[+\\-]\\d{4})\\] \"(?P<action>\\S+)\\s?(?P<path>\\S+)?\\s?(?P<protocol>\\S+)?\" (?P<status>\\d{3}|-) (?P<size>\\d+|-)\\s?\"?(?P<referer>[^\"]*)\"?\\s?\"?(?P<useragent>[^\"]*)?\"?$",
							Source:     nil,
						},
					},
					stages.PipelineStage{
						stages.StageTypeTimestamp: stages.TimestampConfig{
							Source: "timestamp",
							Format: "02/Jan/2006:15:04:05 -0700",
						},
					},
					stages.PipelineStage{
						stages.StageTypeLabel: stages.LabelsConfig{
							"action": nil,
						},
					},
				},
			},
		},
	}

	targetGroup := targetgroup.Group{
		Targets: []model.LabelSet{{
			"localhost": "",
		}},
		Labels: model.LabelSet{
			"job":      "varlogs",
			"match":    "true",
			"__path__": model.LabelValue(logDirName + "/**/*.log"),
		},
		Source: "",
	}
	scrapeConfig := scrapeconfig.Config{
		JobName:        "",
		PipelineStages: pipeline,
		RelabelConfigs: nil,
		ServiceDiscoveryConfig: scrapeconfig.ServiceDiscoveryConfig{
			StaticConfigs: discovery.StaticConfig{
				&targetGroup,
			},
		},
	}

	cfg.ScrapeConfig = append(cfg.ScrapeConfig, scrapeConfig)

	// Make sure the SyncPeriod is fast for test purposes, but not faster than the poll interval (250ms)
	// to avoid a race between the sync() function and the tailers noticing when files are deleted
	cfg.TargetConfig.SyncPeriod = 500 * time.Millisecond

	return cfg
}

func initRandom() {
	rand.Seed(time.Now().UnixNano())
}

var letters = []rune("abcdefghijklmnopqrstuvwxyzABCDEFGHIJKLMNOPQRSTUVWXYZ")

func randName() string {
	b := make([]rune, 10)
	for i := range b {
		b[i] = letters[rand.Intn(len(letters))]
	}
	return string(b)
}

func Test_DryRun(t *testing.T) {
	f, err := os.CreateTemp("/tmp", "Test_DryRun")
	require.NoError(t, err)
	defer os.Remove(f.Name())

	_, err = New(config.Config{}, nil, clientMetrics, true, nil)
	require.Error(t, err)

	// Set the minimum config needed to start a server. We need to do this since we
	// aren't doing any CLI parsing ala RegisterFlags and thus don't get the defaults.
	// Required because a hardcoded value became a configuration setting in this commit
	// https://github.com/weaveworks/common/commit/c44eeb028a671c5931b047976f9a0171910571ce
	serverCfg := server.Config{
		Config: serverww.Config{
			HTTPListenNetwork: serverww.DefaultNetwork,
			GRPCListenNetwork: serverww.DefaultNetwork,
		},
	}

	prometheus.DefaultRegisterer = prometheus.NewRegistry()

	_, err = New(config.Config{
		ServerConfig: serverCfg,
		ClientConfig: client.Config{URL: flagext.URLValue{URL: &url.URL{Host: "string"}}},
		PositionsConfig: positions.Config{
			PositionsFile: f.Name(),
			SyncPeriod:    time.Second,
		},
	}, nil, clientMetrics, true, nil)
	require.NoError(t, err)

	prometheus.DefaultRegisterer = prometheus.NewRegistry()

	p, err := New(config.Config{
		ServerConfig: serverCfg,
		ClientConfig: client.Config{URL: flagext.URLValue{URL: &url.URL{Host: "string"}}},
		PositionsConfig: positions.Config{
			PositionsFile: f.Name(),
			SyncPeriod:    time.Second,
		},
	}, nil, clientMetrics, false, nil)
	require.NoError(t, err)
	require.IsType(t, &client.MultiClient{}, p.client)
}

func Test_Reload(t *testing.T) {
	f, err := os.CreateTemp("/tmp", "Test_Reload")
	require.NoError(t, err)
	defer os.Remove(f.Name())

	cfg := config.Config{
		ServerConfig: server.Config{
			Reload: true,
		},
		ClientConfig: client.Config{URL: flagext.URLValue{URL: &url.URL{Host: "string"}}},
		PositionsConfig: positions.Config{
			PositionsFile: f.Name(),
			SyncPeriod:    time.Second,
		},
	}

	expectCfgStr := cfg.String()

	expectedConfig := &config.Config{
		ServerConfig: server.Config{
			Reload: true,
		},
		ClientConfig: client.Config{URL: flagext.URLValue{URL: &url.URL{Host: "reloadtesturl"}}},
		PositionsConfig: positions.Config{
			PositionsFile: f.Name(),
			SyncPeriod:    time.Second,
		},
	}

	expectedConfigReloaded := expectedConfig.String()

	prometheus.DefaultRegisterer = prometheus.NewRegistry() // reset registry, otherwise you can't create 2 weavework server.
	promtailServer, err := New(cfg, func() (*config.Config, error) {
		return expectedConfig, nil
	}, clientMetrics, true, nil)
	require.NoError(t, err)
	require.Equal(t, len(expectCfgStr), len(promtailServer.configLoaded))
	require.Equal(t, expectCfgStr, promtailServer.configLoaded)
	var wg sync.WaitGroup

	wg.Add(1)
	go func() {
		defer wg.Done()
		err = promtailServer.Run()
		if err != nil {
			err = errors.Wrap(err, "Failed to start promtail")
		}
	}()
	defer promtailServer.Shutdown() // In case the test fails before the call to Shutdown below.

	svr := promtailServer.server.(*pserver.PromtailServer)

	require.NotEqual(t, len(expectedConfig.String()), len(svr.PromtailConfig()))
	require.NotEqual(t, expectedConfig.String(), svr.PromtailConfig())
	result, err := reload(t, svr.Server.HTTPListenAddr())
	require.NoError(t, err)
	expectedReloadResult := ""
	require.Equal(t, expectedReloadResult, result)
	require.Equal(t, len(expectedConfig.String()), len(svr.PromtailConfig()))
	require.Equal(t, expectedConfig.String(), svr.PromtailConfig())
	require.Equal(t, len(expectedConfigReloaded), len(promtailServer.configLoaded))
	require.Equal(t, expectedConfigReloaded, promtailServer.configLoaded)

	pb := &dto.Metric{}
	err = reloadSuccessTotal.Write(pb)
	require.NoError(t, err)
	require.Equal(t, 1.0, pb.Counter.GetValue())
}

func Test_ReloadFail_NotPanic(t *testing.T) {
	f, err := os.CreateTemp("/tmp", "Test_Reload")
	require.NoError(t, err)
	defer os.Remove(f.Name())

	cfg := config.Config{
		ServerConfig: server.Config{
			Reload: true,
		},
		ClientConfig: client.Config{URL: flagext.URLValue{URL: &url.URL{Host: "string"}}},
		PositionsConfig: positions.Config{
			PositionsFile: f.Name(),
			SyncPeriod:    time.Second,
		},
	}

	expectedConfig := &config.Config{
		ServerConfig: server.Config{
			Reload: true,
		},
		ClientConfig: client.Config{URL: flagext.URLValue{URL: &url.URL{Host: "reloadtesturl"}}},
		PositionsConfig: positions.Config{
			PositionsFile: f.Name(),
			SyncPeriod:    time.Second,
		},
	}

	newConfigErr := errors.New("load config fail")

	prometheus.DefaultRegisterer = prometheus.NewRegistry() // reset registry, otherwise you can't create 2 weavework server.
	promtailServer, err := New(cfg, func() (*config.Config, error) {
		return nil, newConfigErr
	}, clientMetrics, true, nil)
	require.NoError(t, err)

	var wg sync.WaitGroup

	wg.Add(1)
	go func() {
		defer wg.Done()
		err = promtailServer.Run()
		if err != nil {
			err = errors.Wrap(err, "Failed to start promtail")
		}
	}()
	defer promtailServer.Shutdown() // In case the test fails before the call to Shutdown below.

	svr := promtailServer.server.(*pserver.PromtailServer)
	httpListenAddr := svr.Server.HTTPListenAddr()
	require.NotEqual(t, len(expectedConfig.String()), len(svr.PromtailConfig()))
	require.NotEqual(t, expectedConfig.String(), svr.PromtailConfig())
	result, err := reload(t, httpListenAddr)
	require.Error(t, err)
	expectedReloadResult := fmt.Sprintf("failed to reload config: Error new Config: %s\n", newConfigErr)
	require.Equal(t, expectedReloadResult, result)

	pb := &dto.Metric{}
	err = reloadFailTotal.Write(pb)
	require.NoError(t, err)
	require.Equal(t, 1.0, pb.Counter.GetValue())

	promtailServer.newConfig = func() (*config.Config, error) {
		return &cfg, nil
	}
	result, err = reload(t, httpListenAddr)
	require.Error(t, err)
	require.Equal(t, fmt.Sprintf("failed to reload config: %s\n", errConfigNotChange), result)
}

func reload(t *testing.T, httpListenAddr net.Addr) (string, error) {
	resp, err := http.Get(fmt.Sprintf("http://%s/reload", httpListenAddr))
	if err != nil {
		t.Fatal("Could not query reload endpoint", err)
	}
	if resp.StatusCode == http.StatusInternalServerError {
		b, err := io.ReadAll(resp.Body)
		if err != nil {
			t.Fatal("Error reading response body from /reload endpoint", err)
		}
		return string(b), errors.New("Received a 500 status code from /reload endpoint")
	}
	if resp.StatusCode != http.StatusOK {
		return "", errors.New("Received a non 200 status code from /reload endpoint")
	}

	b, err := io.ReadAll(resp.Body)
	if err != nil {
		t.Fatal("Error reading response body from /reload endpoint", err)
	}
	return string(b), nil
}<|MERGE_RESOLUTION|>--- conflicted
+++ resolved
@@ -45,13 +45,7 @@
 	util_log "github.com/grafana/loki/pkg/util/log"
 )
 
-<<<<<<< HEAD
-const httpTestPort = 9080
-
 var clientMetrics = client.NewMetrics(prometheus.DefaultRegisterer)
-=======
-var clientMetrics = client.NewMetrics(prometheus.DefaultRegisterer, nil)
->>>>>>> a7ea9c14
 
 func TestPromtail(t *testing.T) {
 	// Setup.
