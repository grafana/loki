package client

import (
	"net/url"
	"reflect"
	"testing"
	"time"

	"github.com/go-kit/log"
	"github.com/grafana/dskit/backoff"
	"github.com/grafana/dskit/flagext"
	"github.com/prometheus/client_golang/prometheus"
	"github.com/prometheus/common/model"
	"github.com/stretchr/testify/require"

	"github.com/grafana/loki/clients/pkg/promtail/api"
	"github.com/grafana/loki/clients/pkg/promtail/client/fake"

	"github.com/grafana/loki/pkg/logproto"
	lokiflag "github.com/grafana/loki/pkg/util/flagext"
	util_log "github.com/grafana/loki/pkg/util/log"
)

var (
	nilMetrics = NewMetrics(nil)
	metrics    = NewMetrics(prometheus.DefaultRegisterer)
)

func TestNewMulti(t *testing.T) {
<<<<<<< HEAD
	_, err := NewMulti(nilMetrics, util_log.Logger, []Config{}...)
=======
	_, err := NewMulti(nilMetrics, nil, util_log.Logger, 0, 0, []Config{}...)
>>>>>>> a7ea9c14
	if err == nil {
		t.Fatal("expected err but got nil")
	}
	host1, _ := url.Parse("http://localhost:3100")
	host2, _ := url.Parse("https://grafana.com")
	cc1 := Config{
		BatchSize:      20,
		BatchWait:      1 * time.Second,
		URL:            flagext.URLValue{URL: host1},
		ExternalLabels: lokiflag.LabelSet{LabelSet: model.LabelSet{"order": "yaml"}},
	}
	cc2 := Config{
		BatchSize:      10,
		BatchWait:      1 * time.Second,
		URL:            flagext.URLValue{URL: host2},
		ExternalLabels: lokiflag.LabelSet{LabelSet: model.LabelSet{"hi": "there"}},
	}

<<<<<<< HEAD
	clients, err := NewMulti(metrics, util_log.Logger, cc1, cc2)
=======
	clients, err := NewMulti(metrics, nil, util_log.Logger, 0, 0, cc1, cc2)
>>>>>>> a7ea9c14
	if err != nil {
		t.Fatalf("expected err: nil got:%v", err)
	}
	multi := clients.(*MultiClient)
	if len(multi.clients) != 2 {
		t.Fatalf("expected client: 2 got:%d", len(multi.clients))
	}
	actualCfg1 := clients.(*MultiClient).clients[0].(*client).cfg
	// Yaml should overridden the command line so 'order: yaml' should be expected
	expectedCfg1 := Config{
		BatchSize:      20,
		BatchWait:      1 * time.Second,
		URL:            flagext.URLValue{URL: host1},
		ExternalLabels: lokiflag.LabelSet{LabelSet: model.LabelSet{"order": "yaml"}},
	}

	if !reflect.DeepEqual(actualCfg1, expectedCfg1) {
		t.Fatalf("expected cfg: %v got:%v", expectedCfg1, actualCfg1)
	}
}

func TestNewMulti_BlockDuplicates(t *testing.T) {
<<<<<<< HEAD
	_, err := NewMulti(nilMetrics, util_log.Logger, []Config{}...)
=======
	_, err := NewMulti(nilMetrics, nil, util_log.Logger, 0, 0, []Config{}...)
>>>>>>> a7ea9c14
	if err == nil {
		t.Fatal("expected err but got nil")
	}
	host1, _ := url.Parse("http://localhost:3100")
	cc1 := Config{
		BatchSize:      20,
		BatchWait:      1 * time.Second,
		URL:            flagext.URLValue{URL: host1},
		ExternalLabels: lokiflag.LabelSet{LabelSet: model.LabelSet{"order": "yaml"}},
	}
	cc1Copy := cc1

<<<<<<< HEAD
	_, err = NewMulti(metrics, util_log.Logger, cc1, cc1Copy)
	require.Error(t, err, "expected NewMulti to reject duplicate client configs")

	cc1Copy.Name = "copy"
	clients, err := NewMulti(metrics, util_log.Logger, cc1, cc1Copy)
=======
	_, err = NewMulti(metrics, nil, util_log.Logger, 0, 0, cc1, cc1Copy)
	require.Error(t, err, "expected NewMulti to reject duplicate client configs")

	cc1Copy.Name = "copy"
	clients, err := NewMulti(metrics, nil, util_log.Logger, 0, 0, cc1, cc1Copy)
>>>>>>> a7ea9c14
	require.NoError(t, err, "expected NewMulti to reject duplicate client configs")

	multi := clients.(*MultiClient)
	if len(multi.clients) != 2 {
		t.Fatalf("expected client: 2 got:%d", len(multi.clients))
	}
	actualCfg1 := clients.(*MultiClient).clients[0].(*client).cfg
	// Yaml should overridden the command line so 'order: yaml' should be expected
	expectedCfg1 := Config{
		BatchSize:      20,
		BatchWait:      1 * time.Second,
		URL:            flagext.URLValue{URL: host1},
		ExternalLabels: lokiflag.LabelSet{LabelSet: model.LabelSet{"order": "yaml"}},
	}

	if !reflect.DeepEqual(actualCfg1, expectedCfg1) {
		t.Fatalf("expected cfg: %v got:%v", expectedCfg1, actualCfg1)
	}
}

func TestMultiClient_Stop(t *testing.T) {
	var stopped int

	stopping := func() {
		stopped++
	}
	fc := fake.New(stopping)
	clients := []Client{fc, fc, fc, fc}
	m := &MultiClient{
		clients: clients,
		entries: make(chan api.Entry),
	}
	m.start()
	m.Stop()

	if stopped != len(clients) {
		t.Fatal("missing stop call")
	}
}

func TestMultiClient_Handle(t *testing.T) {
	f := fake.New(func() {})
	clients := []Client{f, f, f, f, f, f}
	m := &MultiClient{
		clients: clients,
		entries: make(chan api.Entry),
	}
	m.start()

	m.Chan() <- api.Entry{Labels: model.LabelSet{"foo": "bar"}, Entry: logproto.Entry{Line: "foo"}}

	m.Stop()

	if len(f.Received()) != len(clients) {
		t.Fatal("missing handle call")
	}
}

func TestMultiClient_Handle_Race(t *testing.T) {
	u := flagext.URLValue{}
	require.NoError(t, u.Set("http://localhost"))
<<<<<<< HEAD
	c1, err := New(nilMetrics, Config{URL: u, BackoffConfig: backoff.Config{MaxRetries: 1}, Timeout: time.Microsecond}, log.NewNopLogger())
	require.NoError(t, err)
	c2, err := New(nilMetrics, Config{URL: u, BackoffConfig: backoff.Config{MaxRetries: 1}, Timeout: time.Microsecond}, log.NewNopLogger())
=======
	c1, err := New(nilMetrics, Config{URL: u, BackoffConfig: backoff.Config{MaxRetries: 1}, Timeout: time.Microsecond}, nil, 0, 0, log.NewNopLogger())
	require.NoError(t, err)
	c2, err := New(nilMetrics, Config{URL: u, BackoffConfig: backoff.Config{MaxRetries: 1}, Timeout: time.Microsecond}, nil, 0, 0, log.NewNopLogger())
>>>>>>> a7ea9c14
	require.NoError(t, err)
	clients := []Client{c1, c2}
	m := &MultiClient{
		clients: clients,
		entries: make(chan api.Entry),
	}
	m.start()

	m.Chan() <- api.Entry{Labels: model.LabelSet{"foo": "bar", ReservedLabelTenantID: "1"}, Entry: logproto.Entry{Line: "foo"}}

	m.Stop()
}<|MERGE_RESOLUTION|>--- conflicted
+++ resolved
@@ -27,11 +27,7 @@
 )
 
 func TestNewMulti(t *testing.T) {
-<<<<<<< HEAD
-	_, err := NewMulti(nilMetrics, util_log.Logger, []Config{}...)
-=======
-	_, err := NewMulti(nilMetrics, nil, util_log.Logger, 0, 0, []Config{}...)
->>>>>>> a7ea9c14
+	_, err := NewMulti(nilMetrics, util_log.Logger, 0, 0, []Config{}...)
 	if err == nil {
 		t.Fatal("expected err but got nil")
 	}
@@ -50,11 +46,7 @@
 		ExternalLabels: lokiflag.LabelSet{LabelSet: model.LabelSet{"hi": "there"}},
 	}
 
-<<<<<<< HEAD
-	clients, err := NewMulti(metrics, util_log.Logger, cc1, cc2)
-=======
-	clients, err := NewMulti(metrics, nil, util_log.Logger, 0, 0, cc1, cc2)
->>>>>>> a7ea9c14
+	clients, err := NewMulti(metrics, util_log.Logger, 0, 0, cc1, cc2)
 	if err != nil {
 		t.Fatalf("expected err: nil got:%v", err)
 	}
@@ -77,11 +69,7 @@
 }
 
 func TestNewMulti_BlockDuplicates(t *testing.T) {
-<<<<<<< HEAD
-	_, err := NewMulti(nilMetrics, util_log.Logger, []Config{}...)
-=======
-	_, err := NewMulti(nilMetrics, nil, util_log.Logger, 0, 0, []Config{}...)
->>>>>>> a7ea9c14
+	_, err := NewMulti(nilMetrics, util_log.Logger, 0, 0, []Config{}...)
 	if err == nil {
 		t.Fatal("expected err but got nil")
 	}
@@ -94,19 +82,11 @@
 	}
 	cc1Copy := cc1
 
-<<<<<<< HEAD
-	_, err = NewMulti(metrics, util_log.Logger, cc1, cc1Copy)
+	_, err = NewMulti(metrics, util_log.Logger, 0, 0, cc1, cc1Copy)
 	require.Error(t, err, "expected NewMulti to reject duplicate client configs")
 
 	cc1Copy.Name = "copy"
-	clients, err := NewMulti(metrics, util_log.Logger, cc1, cc1Copy)
-=======
-	_, err = NewMulti(metrics, nil, util_log.Logger, 0, 0, cc1, cc1Copy)
-	require.Error(t, err, "expected NewMulti to reject duplicate client configs")
-
-	cc1Copy.Name = "copy"
-	clients, err := NewMulti(metrics, nil, util_log.Logger, 0, 0, cc1, cc1Copy)
->>>>>>> a7ea9c14
+	clients, err := NewMulti(metrics, util_log.Logger, 0, 0, cc1, cc1Copy)
 	require.NoError(t, err, "expected NewMulti to reject duplicate client configs")
 
 	multi := clients.(*MultiClient)
@@ -168,15 +148,9 @@
 func TestMultiClient_Handle_Race(t *testing.T) {
 	u := flagext.URLValue{}
 	require.NoError(t, u.Set("http://localhost"))
-<<<<<<< HEAD
-	c1, err := New(nilMetrics, Config{URL: u, BackoffConfig: backoff.Config{MaxRetries: 1}, Timeout: time.Microsecond}, log.NewNopLogger())
+	c1, err := New(nilMetrics, Config{URL: u, BackoffConfig: backoff.Config{MaxRetries: 1}, Timeout: time.Microsecond}, 0, 0, log.NewNopLogger())
 	require.NoError(t, err)
-	c2, err := New(nilMetrics, Config{URL: u, BackoffConfig: backoff.Config{MaxRetries: 1}, Timeout: time.Microsecond}, log.NewNopLogger())
-=======
-	c1, err := New(nilMetrics, Config{URL: u, BackoffConfig: backoff.Config{MaxRetries: 1}, Timeout: time.Microsecond}, nil, 0, 0, log.NewNopLogger())
-	require.NoError(t, err)
-	c2, err := New(nilMetrics, Config{URL: u, BackoffConfig: backoff.Config{MaxRetries: 1}, Timeout: time.Microsecond}, nil, 0, 0, log.NewNopLogger())
->>>>>>> a7ea9c14
+	c2, err := New(nilMetrics, Config{URL: u, BackoffConfig: backoff.Config{MaxRetries: 1}, Timeout: time.Microsecond}, 0, 0, log.NewNopLogger())
 	require.NoError(t, err)
 	clients := []Client{c1, c2}
 	m := &MultiClient{
