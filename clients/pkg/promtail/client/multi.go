package client

import (
	"errors"
	"fmt"
	"strings"
	"sync"

	"github.com/go-kit/log"

	"github.com/grafana/loki/clients/pkg/promtail/api"
)

// MultiClient is client pushing to one or more loki instances.
type MultiClient struct {
	clients []Client
	entries chan api.Entry
	wg      sync.WaitGroup

	once sync.Once
}

// NewMulti creates a new client
<<<<<<< HEAD
func NewMulti(metrics *Metrics, logger log.Logger, cfgs ...Config) (Client, error) {
=======
func NewMulti(metrics *Metrics, streamLagLabels []string, logger log.Logger, maxStreams, maxLineSize int, cfgs ...Config) (Client, error) {
>>>>>>> a7ea9c14
	var fake struct{}

	if len(cfgs) == 0 {
		return nil, errors.New("at least one client config should be provided")
	}
	clientsCheck := make(map[string]struct{})
	clients := make([]Client, 0, len(cfgs))
	for _, cfg := range cfgs {
<<<<<<< HEAD
		client, err := New(metrics, cfg, logger)
=======
		client, err := New(metrics, cfg, streamLagLabels, maxStreams, maxLineSize, logger)
>>>>>>> a7ea9c14
		if err != nil {
			return nil, err
		}

		// Don't allow duplicate clients, we have client specific metrics that need at least one unique label value (name).
		if _, ok := clientsCheck[client.Name()]; ok {
			return nil, fmt.Errorf("duplicate client configs are not allowed, found duplicate for URL: %s", cfg.URL)
		}

		clientsCheck[client.Name()] = fake
		clients = append(clients, client)
	}
	multi := &MultiClient{
		clients: clients,
		entries: make(chan api.Entry),
	}
	multi.start()
	return multi, nil
}

func (m *MultiClient) start() {
	m.wg.Add(1)
	go func() {
		defer m.wg.Done()
		for e := range m.entries {
			for _, c := range m.clients {
				c.Chan() <- e
			}
		}
	}()
}

func (m *MultiClient) Chan() chan<- api.Entry {
	return m.entries
}

// Stop implements Client
func (m *MultiClient) Stop() {
	m.once.Do(func() { close(m.entries) })
	m.wg.Wait()
	for _, c := range m.clients {
		c.Stop()
	}
}

// StopNow implements Client
func (m *MultiClient) StopNow() {
	for _, c := range m.clients {
		c.StopNow()
	}
}

func (m *MultiClient) Name() string {
	var sb strings.Builder
	sb.WriteString("multi:")
	for i, c := range m.clients {
		sb.WriteString(c.Name())
		if i != len(m.clients)-1 {
			sb.WriteString(",")
		}
	}
	return sb.String()
}<|MERGE_RESOLUTION|>--- conflicted
+++ resolved
@@ -21,11 +21,7 @@
 }
 
 // NewMulti creates a new client
-<<<<<<< HEAD
-func NewMulti(metrics *Metrics, logger log.Logger, cfgs ...Config) (Client, error) {
-=======
-func NewMulti(metrics *Metrics, streamLagLabels []string, logger log.Logger, maxStreams, maxLineSize int, cfgs ...Config) (Client, error) {
->>>>>>> a7ea9c14
+func NewMulti(metrics *Metrics, logger log.Logger, maxStreams, maxLineSize int, cfgs ...Config) (Client, error) {
 	var fake struct{}
 
 	if len(cfgs) == 0 {
@@ -34,11 +30,7 @@
 	clientsCheck := make(map[string]struct{})
 	clients := make([]Client, 0, len(cfgs))
 	for _, cfg := range cfgs {
-<<<<<<< HEAD
-		client, err := New(metrics, cfg, logger)
-=======
-		client, err := New(metrics, cfg, streamLagLabels, maxStreams, maxLineSize, logger)
->>>>>>> a7ea9c14
+		client, err := New(metrics, cfg, maxStreams, maxLineSize, logger)
 		if err != nil {
 			return nil, err
 		}
