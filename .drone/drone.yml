---
kind: pipeline
name: loki-build-image
steps:
- image: plugins/docker
  name: test-image
  settings:
    context: loki-build-image
    dockerfile: loki-build-image/Dockerfile
    dry_run: true
    repo: grafana/loki-build-image
    tags:
    - 0.24.2
  when:
    event:
    - pull_request
    paths:
    - loki-build-image/**
- image: plugins/docker
  name: push-image
  settings:
    context: loki-build-image
    dockerfile: loki-build-image/Dockerfile
    dry_run: false
    password:
      from_secret: docker_password
    repo: grafana/loki-build-image
    tags:
    - 0.24.2
    username:
      from_secret: docker_username
  when:
    event:
    - push
    - tag
    paths:
    - loki-build-image/**
trigger:
  ref:
  - refs/heads/main
  - refs/heads/k???
  - refs/tags/v*
  - refs/pull/*/head
workspace:
  base: /src
  path: loki
---
kind: pipeline
name: helm-test-image
steps:
- image: plugins/docker
  name: test-image
  settings:
    dockerfile: production/helm/loki/src/helm-test/Dockerfile
    dry_run: true
    repo: grafana/loki-helm-test
  when:
    event:
    - pull_request
    paths:
    - production/helm/loki/src/helm-test/**
- image: plugins/docker
  name: push-image
  settings:
    dockerfile: production/helm/loki/src/helm-test/Dockerfile
    dry_run: false
    password:
      from_secret: docker_password
    repo: grafana/loki-helm-test
    username:
      from_secret: docker_username
  when:
    event:
    - push
    - tag
    paths:
    - production/helm/loki/src/helm-test/**
trigger:
  ref:
  - refs/heads/main
  - refs/heads/k???
  - refs/tags/v*
  - refs/pull/*/head
workspace:
  base: /src
  path: loki
---
kind: pipeline
name: check
steps:
- commands:
  - make BUILD_IN_CONTAINER=false check-drone-drift
  depends_on:
  - clone
  environment: {}
  image: grafana/loki-build-image:0.24.2
  name: check-drone-drift
- commands:
  - make BUILD_IN_CONTAINER=false check-generated-files
  depends_on:
  - clone
  environment: {}
  image: grafana/loki-build-image:0.24.2
  name: check-generated-files
- commands:
  - cd ..
  - 'echo "cloning "$DRONE_TARGET_BRANCH '
  - git clone -b $DRONE_TARGET_BRANCH $CI_REPO_REMOTE loki-target-branch
  - cd -
  depends_on:
  - clone
  environment: {}
<<<<<<< HEAD
  image: grafana/loki-build-image:0.24.1
  name: clone-target-branch
  when:
    event:
    - pull_request
=======
  image: grafana/loki-build-image:0.24.2
  name: clone-main
>>>>>>> a508d693
- commands:
  - make BUILD_IN_CONTAINER=false test
  depends_on:
  - clone
  - clone-target-branch
  environment: {}
  image: grafana/loki-build-image:0.24.2
  name: test
- commands:
  - cd ../loki-target-branch
  - BUILD_IN_CONTAINER=false make test
  depends_on:
  - clone-target-branch
  environment: {}
<<<<<<< HEAD
  image: grafana/loki-build-image:0.24.1
  name: test-target-branch
  when:
    event:
    - pull_request
=======
  image: grafana/loki-build-image:0.24.2
  name: test-main
>>>>>>> a508d693
- commands:
  - make BUILD_IN_CONTAINER=false compare-coverage old=../loki-target-branch/test_results.txt
    new=test_results.txt packages=ingester,distributor,querier,querier/queryrange,iter,storage,chunkenc,logql,loki
    > diff.txt
  depends_on:
  - test
  - test-target-branch
  environment: {}
  image: grafana/loki-build-image:0.24.2
  name: compare-coverage
  when:
    event:
    - pull_request
- commands:
  - pull=$(echo $CI_COMMIT_REF | awk -F '/' '{print $3}')
  - 'body=$(jq -Rs ''{body: . }'' diff.txt)'
  - 'curl -X POST -u $USER:$TOKEN -H "Accept: application/vnd.github.v3+json" https://api.github.com/repos/grafana/loki/issues/$pull/comments
    -d "$body" > /dev/null'
  depends_on:
  - compare-coverage
  environment:
    TOKEN:
      from_secret: github_token
    USER: grafanabot
  image: grafana/loki-build-image:0.24.2
  name: report-coverage
  when:
    event:
    - pull_request
- commands:
  - make BUILD_IN_CONTAINER=false lint
  depends_on:
  - clone
  - check-generated-files
  environment: {}
  image: grafana/loki-build-image:0.24.2
  name: lint
- commands:
  - make BUILD_IN_CONTAINER=false check-mod
  depends_on:
  - clone
  - test
  - lint
  environment: {}
  image: grafana/loki-build-image:0.24.2
  name: check-mod
- commands:
  - apk add make bash && make lint-scripts
  image: koalaman/shellcheck-alpine:stable
  name: shellcheck
- commands:
  - make BUILD_IN_CONTAINER=false loki
  depends_on:
  - clone
  - check-generated-files
  environment: {}
  image: grafana/loki-build-image:0.24.2
  name: loki
- commands:
  - make BUILD_IN_CONTAINER=false validate-example-configs
  depends_on:
  - loki
  environment: {}
  image: grafana/loki-build-image:0.24.2
  name: validate-example-configs
- commands:
  - make BUILD_IN_CONTAINER=false check-example-config-doc
  depends_on:
  - clone
  environment: {}
  image: grafana/loki-build-image:0.24.2
  name: check-example-config-doc
trigger:
  ref:
  - refs/heads/main
  - refs/heads/k???
  - refs/tags/v*
  - refs/pull/*/head
workspace:
  base: /src
  path: loki
---
kind: pipeline
name: mixins
steps:
- commands:
  - make BUILD_IN_CONTAINER=false lint-jsonnet
  depends_on:
  - clone
  environment: {}
  image: grafana/jsonnet-build:c8b75df
  name: lint-jsonnet
- commands:
  - make BUILD_IN_CONTAINER=false loki-mixin-check
  depends_on:
  - clone
  environment: {}
  image: grafana/loki-build-image:0.24.2
  name: loki-mixin-check
trigger:
  ref:
  - refs/heads/main
  - refs/heads/k???
  - refs/tags/v*
  - refs/pull/*/head
workspace:
  base: /src
  path: loki
---
kind: pipeline
name: documentation-checks
steps:
- commands:
  - make BUILD_IN_CONTAINER=false documentation-helm-reference-check
  depends_on:
  - clone
  environment: {}
  image: grafana/loki-build-image:0.24.2
  name: documentation-helm-reference-check
trigger:
  ref:
  - refs/heads/main
  - refs/heads/k???
  - refs/tags/v*
  - refs/pull/*/head
workspace:
  base: /src
  path: loki
---
depends_on:
- check
kind: pipeline
name: docker-amd64
platform:
  arch: amd64
  os: linux
steps:
- commands:
  - apk add --no-cache bash git
  - git fetch origin --tags
  - echo $(./tools/image-tag)-amd64 > .tags
  image: alpine
  name: image-tag
- depends_on:
  - image-tag
  image: plugins/docker
  name: build-loki-image
  settings:
    dockerfile: cmd/loki/Dockerfile
    dry_run: true
    password:
      from_secret: docker_password
    repo: grafana/loki
    username:
      from_secret: docker_username
  when:
    event:
    - pull_request
- depends_on:
  - image-tag
  image: plugins/docker
  name: build-loki-canary-image
  settings:
    dockerfile: cmd/loki-canary/Dockerfile
    dry_run: true
    password:
      from_secret: docker_password
    repo: grafana/loki-canary
    username:
      from_secret: docker_username
  when:
    event:
    - pull_request
- depends_on:
  - image-tag
  image: plugins/docker
  name: build-logcli-image
  settings:
    dockerfile: cmd/logcli/Dockerfile
    dry_run: true
    password:
      from_secret: docker_password
    repo: grafana/logcli
    username:
      from_secret: docker_username
  when:
    event:
    - pull_request
- depends_on:
  - image-tag
  image: plugins/docker
  name: publish-loki-image
  settings:
    dockerfile: cmd/loki/Dockerfile
    dry_run: false
    password:
      from_secret: docker_password
    repo: grafana/loki
    username:
      from_secret: docker_username
  when:
    event:
    - push
    - tag
- depends_on:
  - image-tag
  image: plugins/docker
  name: publish-loki-canary-image
  settings:
    dockerfile: cmd/loki-canary/Dockerfile
    dry_run: false
    password:
      from_secret: docker_password
    repo: grafana/loki-canary
    username:
      from_secret: docker_username
  when:
    event:
    - push
    - tag
- depends_on:
  - image-tag
  image: plugins/docker
  name: publish-logcli-image
  settings:
    dockerfile: cmd/logcli/Dockerfile
    dry_run: false
    password:
      from_secret: docker_password
    repo: grafana/logcli
    username:
      from_secret: docker_username
  when:
    event:
    - push
    - tag
trigger:
  ref:
  - refs/heads/main
  - refs/heads/k???
  - refs/tags/v*
  - refs/pull/*/head
---
depends_on:
- check
kind: pipeline
name: docker-arm64
platform:
  arch: arm64
  os: linux
steps:
- commands:
  - apk add --no-cache bash git
  - git fetch origin --tags
  - echo $(./tools/image-tag)-arm64 > .tags
  image: alpine
  name: image-tag
- depends_on:
  - image-tag
  image: plugins/docker
  name: build-loki-image
  settings:
    dockerfile: cmd/loki/Dockerfile
    dry_run: true
    password:
      from_secret: docker_password
    repo: grafana/loki
    username:
      from_secret: docker_username
  when:
    event:
    - pull_request
- depends_on:
  - image-tag
  image: plugins/docker
  name: build-loki-canary-image
  settings:
    dockerfile: cmd/loki-canary/Dockerfile
    dry_run: true
    password:
      from_secret: docker_password
    repo: grafana/loki-canary
    username:
      from_secret: docker_username
  when:
    event:
    - pull_request
- depends_on:
  - image-tag
  image: plugins/docker
  name: build-logcli-image
  settings:
    dockerfile: cmd/logcli/Dockerfile
    dry_run: true
    password:
      from_secret: docker_password
    repo: grafana/logcli
    username:
      from_secret: docker_username
  when:
    event:
    - pull_request
- depends_on:
  - image-tag
  image: plugins/docker
  name: publish-loki-image
  settings:
    dockerfile: cmd/loki/Dockerfile
    dry_run: false
    password:
      from_secret: docker_password
    repo: grafana/loki
    username:
      from_secret: docker_username
  when:
    event:
    - push
    - tag
- depends_on:
  - image-tag
  image: plugins/docker
  name: publish-loki-canary-image
  settings:
    dockerfile: cmd/loki-canary/Dockerfile
    dry_run: false
    password:
      from_secret: docker_password
    repo: grafana/loki-canary
    username:
      from_secret: docker_username
  when:
    event:
    - push
    - tag
- depends_on:
  - image-tag
  image: plugins/docker
  name: publish-logcli-image
  settings:
    dockerfile: cmd/logcli/Dockerfile
    dry_run: false
    password:
      from_secret: docker_password
    repo: grafana/logcli
    username:
      from_secret: docker_username
  when:
    event:
    - push
    - tag
trigger:
  ref:
  - refs/heads/main
  - refs/heads/k???
  - refs/tags/v*
  - refs/pull/*/head
---
depends_on:
- check
kind: pipeline
name: docker-arm
platform:
  arch: arm
  os: linux
steps:
- commands:
  - apk add --no-cache bash git
  - git fetch origin --tags
  - echo $(./tools/image-tag)-arm > .tags
  image: alpine
  name: image-tag
- depends_on:
  - image-tag
  image: plugins/docker
  name: build-loki-image
  settings:
    dockerfile: cmd/loki/Dockerfile
    dry_run: true
    password:
      from_secret: docker_password
    repo: grafana/loki
    username:
      from_secret: docker_username
  when:
    event:
    - pull_request
- depends_on:
  - image-tag
  image: plugins/docker
  name: build-loki-canary-image
  settings:
    dockerfile: cmd/loki-canary/Dockerfile
    dry_run: true
    password:
      from_secret: docker_password
    repo: grafana/loki-canary
    username:
      from_secret: docker_username
  when:
    event:
    - pull_request
- depends_on:
  - image-tag
  image: plugins/docker
  name: build-logcli-image
  settings:
    dockerfile: cmd/logcli/Dockerfile
    dry_run: true
    password:
      from_secret: docker_password
    repo: grafana/logcli
    username:
      from_secret: docker_username
  when:
    event:
    - pull_request
- depends_on:
  - image-tag
  image: plugins/docker
  name: publish-loki-image
  settings:
    dockerfile: cmd/loki/Dockerfile
    dry_run: false
    password:
      from_secret: docker_password
    repo: grafana/loki
    username:
      from_secret: docker_username
  when:
    event:
    - push
    - tag
- depends_on:
  - image-tag
  image: plugins/docker
  name: publish-loki-canary-image
  settings:
    dockerfile: cmd/loki-canary/Dockerfile
    dry_run: false
    password:
      from_secret: docker_password
    repo: grafana/loki-canary
    username:
      from_secret: docker_username
  when:
    event:
    - push
    - tag
- depends_on:
  - image-tag
  image: plugins/docker
  name: publish-logcli-image
  settings:
    dockerfile: cmd/logcli/Dockerfile
    dry_run: false
    password:
      from_secret: docker_password
    repo: grafana/logcli
    username:
      from_secret: docker_username
  when:
    event:
    - push
    - tag
trigger:
  ref:
  - refs/heads/main
  - refs/heads/k???
  - refs/tags/v*
  - refs/pull/*/head
---
depends_on:
- check
kind: pipeline
name: promtail-amd64
platform:
  arch: amd64
  os: linux
steps:
- commands:
  - apk add --no-cache bash git
  - git fetch origin --tags
  - echo $(./tools/image-tag)-amd64 > .tags
  image: alpine
  name: image-tag
- depends_on:
  - image-tag
  image: plugins/docker
  name: build-promtail-image
  settings:
    dockerfile: clients/cmd/promtail/Dockerfile
    dry_run: true
    password:
      from_secret: docker_password
    repo: grafana/promtail
    username:
      from_secret: docker_username
  when:
    event:
    - pull_request
- depends_on:
  - image-tag
  image: plugins/docker
  name: publish-promtail-image
  settings:
    dockerfile: clients/cmd/promtail/Dockerfile
    dry_run: false
    password:
      from_secret: docker_password
    repo: grafana/promtail
    username:
      from_secret: docker_username
  when:
    event:
    - push
    - tag
trigger:
  ref:
  - refs/heads/main
  - refs/heads/k???
  - refs/tags/v*
  - refs/pull/*/head
---
depends_on:
- check
kind: pipeline
name: promtail-arm64
platform:
  arch: arm64
  os: linux
steps:
- commands:
  - apk add --no-cache bash git
  - git fetch origin --tags
  - echo $(./tools/image-tag)-arm64 > .tags
  image: alpine
  name: image-tag
- depends_on:
  - image-tag
  image: plugins/docker
  name: build-promtail-image
  settings:
    dockerfile: clients/cmd/promtail/Dockerfile
    dry_run: true
    password:
      from_secret: docker_password
    repo: grafana/promtail
    username:
      from_secret: docker_username
  when:
    event:
    - pull_request
- depends_on:
  - image-tag
  image: plugins/docker
  name: publish-promtail-image
  settings:
    dockerfile: clients/cmd/promtail/Dockerfile
    dry_run: false
    password:
      from_secret: docker_password
    repo: grafana/promtail
    username:
      from_secret: docker_username
  when:
    event:
    - push
    - tag
trigger:
  ref:
  - refs/heads/main
  - refs/heads/k???
  - refs/tags/v*
  - refs/pull/*/head
---
depends_on:
- check
kind: pipeline
name: promtail-arm
platform:
  arch: arm
  os: linux
steps:
- commands:
  - apk add --no-cache bash git
  - git fetch origin --tags
  - echo $(./tools/image-tag)-arm > .tags
  image: alpine
  name: image-tag
- depends_on:
  - image-tag
  image: plugins/docker
  name: build-promtail-image
  settings:
    dockerfile: clients/cmd/promtail/Dockerfile.arm32
    dry_run: true
    password:
      from_secret: docker_password
    repo: grafana/promtail
    username:
      from_secret: docker_username
  when:
    event:
    - pull_request
- depends_on:
  - image-tag
  image: plugins/docker
  name: publish-promtail-image
  settings:
    dockerfile: clients/cmd/promtail/Dockerfile.arm32
    dry_run: false
    password:
      from_secret: docker_password
    repo: grafana/promtail
    username:
      from_secret: docker_username
  when:
    event:
    - push
    - tag
trigger:
  ref:
  - refs/heads/main
  - refs/heads/k???
  - refs/tags/v*
  - refs/pull/*/head
---
depends_on:
- check
kind: pipeline
name: lokioperator-amd64
platform:
  arch: amd64
  os: linux
steps:
- commands:
  - apk add --no-cache bash git
  - git fetch origin --tags
  - echo $(./tools/image-tag)-amd64 > .tags
  image: alpine
  name: image-tag
- depends_on:
  - image-tag
  image: plugins/docker
  name: build-loki-operator-image
  settings:
    context: operator
    dockerfile: operator/Dockerfile
    dry_run: true
    password:
      from_secret: docker_password
    repo: grafana/loki-operator
    username:
      from_secret: docker_username
  when:
    event:
    - pull_request
- depends_on:
  - image-tag
  image: plugins/docker
  name: publish-loki-operator-image
  settings:
    context: operator
    dockerfile: operator/Dockerfile
    dry_run: false
    password:
      from_secret: docker_password
    repo: grafana/loki-operator
    username:
      from_secret: docker_username
  when:
    event:
    - push
    - tag
trigger:
  ref:
  - refs/heads/main
  - refs/heads/k???
  - refs/tags/v*
  - refs/pull/*/head
---
depends_on:
- check
kind: pipeline
name: lokioperator-arm64
platform:
  arch: arm64
  os: linux
steps:
- commands:
  - apk add --no-cache bash git
  - git fetch origin --tags
  - echo $(./tools/image-tag)-arm64 > .tags
  image: alpine
  name: image-tag
- depends_on:
  - image-tag
  image: plugins/docker
  name: build-loki-operator-image
  settings:
    context: operator
    dockerfile: operator/Dockerfile
    dry_run: true
    password:
      from_secret: docker_password
    repo: grafana/loki-operator
    username:
      from_secret: docker_username
  when:
    event:
    - pull_request
- depends_on:
  - image-tag
  image: plugins/docker
  name: publish-loki-operator-image
  settings:
    context: operator
    dockerfile: operator/Dockerfile
    dry_run: false
    password:
      from_secret: docker_password
    repo: grafana/loki-operator
    username:
      from_secret: docker_username
  when:
    event:
    - push
    - tag
trigger:
  ref:
  - refs/heads/main
  - refs/heads/k???
  - refs/tags/v*
  - refs/pull/*/head
---
depends_on:
- check
kind: pipeline
name: lokioperator-arm
platform:
  arch: arm
  os: linux
steps:
- commands:
  - apk add --no-cache bash git
  - git fetch origin --tags
  - echo $(./tools/image-tag)-arm > .tags
  image: alpine
  name: image-tag
- depends_on:
  - image-tag
  image: plugins/docker
  name: build-loki-operator-image
  settings:
    context: operator
    dockerfile: operator/Dockerfile
    dry_run: true
    password:
      from_secret: docker_password
    repo: grafana/loki-operator
    username:
      from_secret: docker_username
  when:
    event:
    - pull_request
- depends_on:
  - image-tag
  image: plugins/docker
  name: publish-loki-operator-image
  settings:
    context: operator
    dockerfile: operator/Dockerfile
    dry_run: false
    password:
      from_secret: docker_password
    repo: grafana/loki-operator
    username:
      from_secret: docker_username
  when:
    event:
    - push
    - tag
trigger:
  ref:
  - refs/heads/main
  - refs/heads/k???
  - refs/tags/v*
  - refs/pull/*/head
---
depends_on:
- check
kind: pipeline
name: fluent-bit-amd64
platform:
  arch: amd64
  os: linux
steps:
- commands:
  - apk add --no-cache bash git
  - git fetch origin --tags
  - echo $(./tools/image-tag)-amd64 > .tags
  - echo ",main" >> .tags
  image: alpine
  name: image-tag
- depends_on:
  - image-tag
  image: plugins/docker
  name: build-fluent-bit-image
  settings:
    dockerfile: clients/cmd/fluent-bit/Dockerfile
    dry_run: true
    password:
      from_secret: docker_password
    repo: grafana/fluent-bit-plugin-loki
    username:
      from_secret: docker_username
  when:
    event:
    - pull_request
- depends_on:
  - image-tag
  image: plugins/docker
  name: publish-fluent-bit-image
  settings:
    dockerfile: clients/cmd/fluent-bit/Dockerfile
    dry_run: false
    password:
      from_secret: docker_password
    repo: grafana/fluent-bit-plugin-loki
    username:
      from_secret: docker_username
  when:
    event:
    - push
    - tag
trigger:
  ref:
  - refs/heads/main
  - refs/heads/k???
  - refs/tags/v*
  - refs/pull/*/head
---
depends_on:
- check
kind: pipeline
name: fluentd-amd64
platform:
  arch: amd64
  os: linux
steps:
- commands:
  - apk add --no-cache bash git
  - git fetch origin --tags
  - echo $(./tools/image-tag)-amd64 > .tags
  - echo ",main" >> .tags
  image: alpine
  name: image-tag
- depends_on:
  - image-tag
  image: plugins/docker
  name: build-fluentd-image
  settings:
    dockerfile: clients/cmd/fluentd/Dockerfile
    dry_run: true
    password:
      from_secret: docker_password
    repo: grafana/fluent-plugin-loki
    username:
      from_secret: docker_username
  when:
    event:
    - pull_request
- depends_on:
  - image-tag
  image: plugins/docker
  name: publish-fluentd-image
  settings:
    dockerfile: clients/cmd/fluentd/Dockerfile
    dry_run: false
    password:
      from_secret: docker_password
    repo: grafana/fluent-plugin-loki
    username:
      from_secret: docker_username
  when:
    event:
    - push
    - tag
trigger:
  ref:
  - refs/heads/main
  - refs/heads/k???
  - refs/tags/v*
  - refs/pull/*/head
---
depends_on:
- check
kind: pipeline
name: logstash-amd64
platform:
  arch: amd64
  os: linux
steps:
- commands:
  - apk add --no-cache bash git
  - git fetch origin --tags
  - echo $(./tools/image-tag)-amd64 > .tags
  - echo ",main" >> .tags
  image: alpine
  name: image-tag
- depends_on:
  - image-tag
  image: plugins/docker
  name: build-logstash-image
  settings:
    dockerfile: clients/cmd/logstash/Dockerfile
    dry_run: true
    password:
      from_secret: docker_password
    repo: grafana/logstash-output-loki
    username:
      from_secret: docker_username
  when:
    event:
    - pull_request
- depends_on:
  - image-tag
  image: plugins/docker
  name: publish-logstash-image
  settings:
    dockerfile: clients/cmd/logstash/Dockerfile
    dry_run: false
    password:
      from_secret: docker_password
    repo: grafana/logstash-output-loki
    username:
      from_secret: docker_username
  when:
    event:
    - push
    - tag
trigger:
  ref:
  - refs/heads/main
  - refs/heads/k???
  - refs/tags/v*
  - refs/pull/*/head
---
depends_on:
- check
kind: pipeline
name: querytee-amd64
platform:
  arch: amd64
  os: linux
steps:
- commands:
  - apk add --no-cache bash git
  - git fetch origin --tags
  - echo $(./tools/image-tag)-amd64 > .tags
  - echo ",main" >> .tags
  image: alpine
  name: image-tag
- depends_on:
  - image-tag
  image: plugins/docker
  name: build-querytee-image
  settings:
    dockerfile: cmd/querytee/Dockerfile
    dry_run: true
    password:
      from_secret: docker_password
    repo: grafana/loki-query-tee
    username:
      from_secret: docker_username
  when:
    event:
    - pull_request
- depends_on:
  - image-tag
  image: plugins/docker
  name: publish-querytee-image
  settings:
    dockerfile: cmd/querytee/Dockerfile
    dry_run: false
    password:
      from_secret: docker_password
    repo: grafana/loki-query-tee
    username:
      from_secret: docker_username
  when:
    event:
    - push
    - tag
trigger:
  ref:
  - refs/heads/main
  - refs/heads/k???
  - refs/tags/v*
  - refs/pull/*/head
---
depends_on:
- docker-amd64
- docker-arm64
- docker-arm
- promtail-amd64
- promtail-arm64
- promtail-arm
kind: pipeline
name: manifest
steps:
- depends_on:
  - clone
  image: plugins/manifest
  name: manifest-promtail
  settings:
    ignore_missing: false
    password:
      from_secret: docker_password
    spec: .drone/docker-manifest.tmpl
    target: promtail
    username:
      from_secret: docker_username
- depends_on:
  - clone
  - manifest-promtail
  image: plugins/manifest
  name: manifest-loki
  settings:
    ignore_missing: false
    password:
      from_secret: docker_password
    spec: .drone/docker-manifest.tmpl
    target: loki
    username:
      from_secret: docker_username
- depends_on:
  - clone
  - manifest-loki
  image: plugins/manifest
  name: manifest-loki-canary
  settings:
    ignore_missing: false
    password:
      from_secret: docker_password
    spec: .drone/docker-manifest.tmpl
    target: loki-canary
    username:
      from_secret: docker_username
trigger:
  event:
  - push
  - tag
  ref:
  - refs/heads/main
  - refs/heads/k???
  - refs/tags/v*
  - refs/pull/*/head
---
depends_on:
- manifest
image_pull_secrets:
- dockerconfigjson
kind: pipeline
name: deploy
steps:
- commands:
  - apk add --no-cache bash git
  - git fetch origin --tags
  - echo $(./tools/image-tag)
  - echo $(./tools/image-tag) > .tag
  - export RELEASE_NAME=$([[ $DRONE_SOURCE_BRANCH =~ $RELEASE_BRANCH_REGEXP ]] &&
    echo $DRONE_SOURCE_BRANCH | grep -oE "([0-9\.x]+)" | sed "s/\./-/g" || echo "next")
  - echo $RELEASE_NAME
  - export RELEASE_TAG=$(cat .tag) && echo $RELEASE_TAG
  - echo $PLUGIN_CONFIG_TEMPLATE > updater-config.json
  - sed -i "s/\"{{release}}\"/\"$RELEASE_NAME\"/g" updater-config.json
  - sed -i "s/{{version}}/$RELEASE_TAG/g" updater-config.json
  depends_on:
  - clone
  environment:
    RELEASE_BRANCH_REGEXP: ^release-([0-9\.x]+)$
  image: alpine
  name: prepare-updater-config
  settings:
    config_template:
      from_secret: updater_config_template
- depends_on:
  - prepare-updater-config
  image: us.gcr.io/kubernetes-dev/drone/plugins/updater
  name: trigger
  settings:
    config_file: updater-config.json
    github_token:
      from_secret: github_token
trigger:
  event:
  - push
  - tag
  ref:
  - refs/heads/main
  - refs/heads/k???
  - refs/tags/v*
  - refs/pull/*/head
---
kind: pipeline
name: promtail-windows
platform:
  arch: amd64
  os: windows
  version: "1809"
steps:
- commands:
  - Write-Output $env:DRONE_RUNNER_NAME
  image: golang:windowsservercore-1809
  name: identify-runner
- commands:
  - go test .\clients\pkg\promtail\targets\windows\... -v
  image: golang:windowsservercore-1809
  name: test
trigger:
  ref:
  - refs/heads/main
  - refs/heads/k???
  - refs/tags/v*
  - refs/pull/*/head
---
depends_on:
- check
kind: pipeline
name: logql-analyzer
platform:
  arch: amd64
  os: linux
steps:
- commands:
  - apk add --no-cache bash git
  - git fetch origin --tags
  - echo $(./tools/image-tag)-amd64 > .tags
  image: alpine
  name: image-tag
- depends_on:
  - image-tag
  image: plugins/docker
  name: build-logql-analyzer-image
  settings:
    dockerfile: cmd/logql-analyzer/Dockerfile
    dry_run: true
    password:
      from_secret: docker_password
    repo: grafana/logql-analyzer
    username:
      from_secret: docker_username
  when:
    event:
    - pull_request
- depends_on:
  - image-tag
  image: plugins/docker
  name: publish-logql-analyzer-image
  settings:
    dockerfile: cmd/logql-analyzer/Dockerfile
    dry_run: false
    password:
      from_secret: docker_password
    repo: grafana/logql-analyzer
    username:
      from_secret: docker_username
  when:
    event:
    - push
    - tag
trigger:
  ref:
  - refs/heads/main
  - refs/heads/k???
  - refs/tags/v*
  - refs/pull/*/head
---
image_pull_secrets:
- dockerconfigjson
kind: pipeline
name: release
services:
- image: jrei/systemd-debian:12
  name: systemd-debian
  privileged: true
  volumes:
  - name: cgroup
    path: /sys/fs/cgroup
- image: jrei/systemd-centos:8
  name: systemd-centos
  privileged: true
  volumes:
  - name: cgroup
    path: /sys/fs/cgroup
steps:
- commands:
  - printf "%s" "$NFPM_SIGNING_KEY" > $NFPM_SIGNING_KEY_FILE
  environment:
    NFPM_SIGNING_KEY:
      from_secret: gpg_private_key
    NFPM_SIGNING_KEY_FILE: /drone/src/private-key.key
  image: grafana/loki-build-image:0.24.2
  name: write-key
- commands:
  - make BUILD_IN_CONTAINER=false packages
  environment:
    NFPM_PASSPHRASE:
      from_secret: gpg_passphrase
    NFPM_SIGNING_KEY_FILE: /drone/src/private-key.key
  image: grafana/loki-build-image:0.24.2
  name: test packaging
- commands:
  - ./tools/packaging/verify-deb-install.sh
  image: docker
  name: test deb package
  privileged: true
  volumes:
  - name: docker
    path: /var/run/docker.sock
- commands:
  - ./tools/packaging/verify-rpm-install.sh
  image: docker
  name: test rpm package
  privileged: true
  volumes:
  - name: docker
    path: /var/run/docker.sock
- commands:
  - make BUILD_IN_CONTAINER=false publish
  environment:
    GITHUB_TOKEN:
      from_secret: github_token
    NFPM_PASSPHRASE:
      from_secret: gpg_passphrase
    NFPM_SIGNING_KEY_FILE: /drone/src/private-key.key
  image: grafana/loki-build-image:0.24.2
  name: publish
  when:
    event:
    - tag
trigger:
  event:
  - pull_request
  - tag
  ref:
  - refs/heads/main
  - refs/heads/k???
  - refs/tags/v*
  - refs/pull/*/head
volumes:
- host:
    path: /sys/fs/cgroup
  name: cgroup
- host:
    path: /var/run/docker.sock
  name: docker
---
depends_on:
- check
kind: pipeline
name: lambda-promtail-amd64
platform:
  arch: amd64
  os: linux
steps:
- commands:
  - apk add --no-cache bash git
  - git fetch origin --tags
  - echo $(./tools/image-tag)-amd64 > .tags
  image: alpine
  name: image-tag
- depends_on:
  - image-tag
  image: cstyan/ecr
  name: build-lambda-promtail-image
  privileged: true
  settings:
    access_key:
      from_secret: ecr_key
    dockerfile: tools/lambda-promtail/Dockerfile
    dry_run: true
    region: us-east-1
    registry: public.ecr.aws/grafana
    repo: public.ecr.aws/grafana/lambda-promtail
    secret_key:
      from_secret: ecr_secret_key
  when:
    event:
    - pull_request
- depends_on:
  - image-tag
  image: cstyan/ecr
  name: publish-lambda-promtail-image
  privileged: true
  settings:
    access_key:
      from_secret: ecr_key
    dockerfile: tools/lambda-promtail/Dockerfile
    dry_run: false
    region: us-east-1
    registry: public.ecr.aws/grafana
    repo: public.ecr.aws/grafana/lambda-promtail
    secret_key:
      from_secret: ecr_secret_key
  when:
    event:
    - push
    - tag
trigger:
  ref:
  - refs/heads/main
  - refs/heads/k???
  - refs/tags/v*
  - refs/pull/*/head
---
depends_on:
- check
kind: pipeline
name: lambda-promtail-arm64
platform:
  arch: arm64
  os: linux
steps:
- commands:
  - apk add --no-cache bash git
  - git fetch origin --tags
  - echo $(./tools/image-tag)-arm64 > .tags
  image: alpine
  name: image-tag
- depends_on:
  - image-tag
  image: cstyan/ecr
  name: build-lambda-promtail-image
  privileged: true
  settings:
    access_key:
      from_secret: ecr_key
    dockerfile: tools/lambda-promtail/Dockerfile
    dry_run: true
    region: us-east-1
    registry: public.ecr.aws/grafana
    repo: public.ecr.aws/grafana/lambda-promtail
    secret_key:
      from_secret: ecr_secret_key
  when:
    event:
    - pull_request
- depends_on:
  - image-tag
  image: cstyan/ecr
  name: publish-lambda-promtail-image
  privileged: true
  settings:
    access_key:
      from_secret: ecr_key
    dockerfile: tools/lambda-promtail/Dockerfile
    dry_run: false
    region: us-east-1
    registry: public.ecr.aws/grafana
    repo: public.ecr.aws/grafana/lambda-promtail
    secret_key:
      from_secret: ecr_secret_key
  when:
    event:
    - push
    - tag
trigger:
  ref:
  - refs/heads/main
  - refs/heads/k???
  - refs/tags/v*
  - refs/pull/*/head
---
depends_on:
- lambda-promtail-amd64
- lambda-promtail-arm64
kind: pipeline
name: manifest-ecr
steps:
- commands:
  - apk add --no-cache aws-cli
  - docker login --username AWS --password $(aws ecr-public get-login-password --region
    us-east-1) public.ecr.aws
  depends_on:
  - clone
  environment:
    AWS_ACCESS_KEY_ID:
      from_secret: ecr_key
    AWS_SECRET_ACCESS_KEY:
      from_secret: ecr_secret_key
  image: docker:dind
  name: ecr-login
  volumes:
  - name: dockerconf
    path: /root/.docker
- depends_on:
  - clone
  - ecr-login
  image: plugins/manifest
  name: manifest-lambda-promtail
  settings:
    ignore_missing: true
    spec: .drone/docker-manifest-ecr.tmpl
    target: lambda-promtail
  volumes:
  - name: dockerconf
    path: /.docker
trigger:
  event:
  - push
  ref:
  - refs/heads/main
  - refs/heads/k???
  - refs/tags/v*
  - refs/pull/*/head
volumes:
- name: dockerconf
  temp: {}
---
get:
  name: pat
  path: infra/data/ci/github/grafanabot
kind: secret
name: github_token
---
get:
  name: .dockerconfigjson
  path: secret/data/common/gcr
kind: secret
name: dockerconfigjson
---
get:
  name: username
  path: infra/data/ci/docker_hub
kind: secret
name: docker_username
---
get:
  name: password
  path: infra/data/ci/docker_hub
kind: secret
name: docker_password
---
get:
  name: access_key_id
  path: infra/data/ci/loki/aws-credentials
kind: secret
name: ecr_key
---
get:
  name: secret_access_key
  path: infra/data/ci/loki/aws-credentials
kind: secret
name: ecr_secret_key
---
get:
  name: updater-config-template.json
  path: secret/data/common/loki_ci_autodeploy
kind: secret
name: updater_config_template
---
get:
  name: passphrase
  path: infra/data/ci/packages-publish/gpg
kind: secret
name: gpg_passphrase
---
get:
  name: private-key
  path: infra/data/ci/packages-publish/gpg
kind: secret
name: gpg_private_key
---
kind: signature
<<<<<<< HEAD
hmac: 0a7573ad1bc0b627d6108d2df74d5d7a1594639fc6cb80e8205776e040626fcf
=======
hmac: 63a2da744f6d908e4588aba33231bbe438a6c2438bd1f288af60404b137d5df7
>>>>>>> a508d693

...<|MERGE_RESOLUTION|>--- conflicted
+++ resolved
@@ -104,59 +104,39 @@
   name: check-generated-files
 - commands:
   - cd ..
-  - 'echo "cloning "$DRONE_TARGET_BRANCH '
-  - git clone -b $DRONE_TARGET_BRANCH $CI_REPO_REMOTE loki-target-branch
+  - git clone $CI_REPO_REMOTE loki-main
   - cd -
   depends_on:
   - clone
   environment: {}
-<<<<<<< HEAD
-  image: grafana/loki-build-image:0.24.1
-  name: clone-target-branch
-  when:
-    event:
-    - pull_request
-=======
   image: grafana/loki-build-image:0.24.2
   name: clone-main
->>>>>>> a508d693
 - commands:
   - make BUILD_IN_CONTAINER=false test
   depends_on:
   - clone
-  - clone-target-branch
+  - clone-main
   environment: {}
   image: grafana/loki-build-image:0.24.2
   name: test
 - commands:
-  - cd ../loki-target-branch
+  - cd ../loki-main
   - BUILD_IN_CONTAINER=false make test
   depends_on:
-  - clone-target-branch
+  - clone-main
   environment: {}
-<<<<<<< HEAD
-  image: grafana/loki-build-image:0.24.1
-  name: test-target-branch
-  when:
-    event:
-    - pull_request
-=======
   image: grafana/loki-build-image:0.24.2
   name: test-main
->>>>>>> a508d693
-- commands:
-  - make BUILD_IN_CONTAINER=false compare-coverage old=../loki-target-branch/test_results.txt
+- commands:
+  - make BUILD_IN_CONTAINER=false compare-coverage old=../loki-main/test_results.txt
     new=test_results.txt packages=ingester,distributor,querier,querier/queryrange,iter,storage,chunkenc,logql,loki
     > diff.txt
   depends_on:
   - test
-  - test-target-branch
+  - test-main
   environment: {}
   image: grafana/loki-build-image:0.24.2
   name: compare-coverage
-  when:
-    event:
-    - pull_request
 - commands:
   - pull=$(echo $CI_COMMIT_REF | awk -F '/' '{print $3}')
   - 'body=$(jq -Rs ''{body: . }'' diff.txt)'
@@ -170,9 +150,6 @@
     USER: grafanabot
   image: grafana/loki-build-image:0.24.2
   name: report-coverage
-  when:
-    event:
-    - pull_request
 - commands:
   - make BUILD_IN_CONTAINER=false lint
   depends_on:
@@ -1620,10 +1597,6 @@
 name: gpg_private_key
 ---
 kind: signature
-<<<<<<< HEAD
-hmac: 0a7573ad1bc0b627d6108d2df74d5d7a1594639fc6cb80e8205776e040626fcf
-=======
 hmac: 63a2da744f6d908e4588aba33231bbe438a6c2438bd1f288af60404b137d5df7
->>>>>>> a508d693
 
 ...