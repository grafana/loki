---
kind: pipeline
name: loki-build-image
steps:
- image: plugins/docker
  name: test-image
  settings:
    context: loki-build-image
    dockerfile: loki-build-image/Dockerfile
    dry_run: true
    repo: grafana/loki-build-image
    tags:
    - 0.24.2
  when:
    event:
    - pull_request
    paths:
    - loki-build-image/**
- image: plugins/docker
  name: push-image
  settings:
    context: loki-build-image
    dockerfile: loki-build-image/Dockerfile
    dry_run: false
    password:
      from_secret: docker_password
    repo: grafana/loki-build-image
    tags:
    - 0.24.2
    username:
      from_secret: docker_username
  when:
    event:
    - push
    - tag
    paths:
    - loki-build-image/**
trigger:
  ref:
  - refs/heads/main
  - refs/heads/k???
  - refs/tags/v*
  - refs/pull/*/head
workspace:
  base: /src
  path: loki
---
kind: pipeline
name: helm-test-image
steps:
- image: plugins/docker
  name: test-image
  settings:
    dockerfile: production/helm/loki/src/helm-test/Dockerfile
    dry_run: true
    repo: grafana/loki-helm-test
  when:
    event:
    - pull_request
    paths:
    - production/helm/loki/src/helm-test/**
- image: plugins/docker
  name: push-image
  settings:
    dockerfile: production/helm/loki/src/helm-test/Dockerfile
    dry_run: false
    password:
      from_secret: docker_password
    repo: grafana/loki-helm-test
    username:
      from_secret: docker_username
  when:
    event:
    - push
    - tag
    paths:
    - production/helm/loki/src/helm-test/**
trigger:
  ref:
  - refs/heads/main
  - refs/heads/k???
  - refs/tags/v*
  - refs/pull/*/head
workspace:
  base: /src
  path: loki
---
kind: pipeline
name: check
steps:
- commands:
  - make BUILD_IN_CONTAINER=false check-drone-drift
  depends_on:
  - clone
  environment: {}
  image: grafana/loki-build-image:0.24.2
  name: check-drone-drift
- commands:
  - make BUILD_IN_CONTAINER=false check-generated-files
  depends_on:
  - clone
  environment: {}
  image: grafana/loki-build-image:0.24.2
  name: check-generated-files
- commands:
  - cd ..
  - 'echo "cloning "$DRONE_TARGET_BRANCH '
  - git clone -b $DRONE_TARGET_BRANCH $CI_REPO_REMOTE loki-target-branch
  - cd -
  depends_on:
  - clone
  environment: {}
  image: grafana/loki-build-image:0.24.2
  name: clone-target-branch
  when:
    event:
    - pull_request
- commands:
  - make BUILD_IN_CONTAINER=false test
  depends_on:
  - clone-target-branch
  - check-generated-files
  environment: {}
  image: grafana/loki-build-image:0.24.2
  name: test
- commands:
  - cd ../loki-target-branch
  - BUILD_IN_CONTAINER=false make test
  depends_on:
  - clone-target-branch
  environment: {}
  image: grafana/loki-build-image:0.24.2
  name: test-target-branch
  when:
    event:
    - pull_request
- commands:
  - make BUILD_IN_CONTAINER=false compare-coverage old=../loki-target-branch/test_results.txt
    new=test_results.txt packages=ingester,distributor,querier,querier/queryrange,iter,storage,chunkenc,logql,loki
    > diff.txt
  depends_on:
  - test
  - test-target-branch
  environment: {}
  image: grafana/loki-build-image:0.24.2
  name: compare-coverage
  when:
    event:
    - pull_request
- commands:
  - pull=$(echo $CI_COMMIT_REF | awk -F '/' '{print $3}')
  - 'body=$(jq -Rs ''{body: . }'' diff.txt)'
  - 'curl -X POST -u $USER:$TOKEN -H "Accept: application/vnd.github.v3+json" https://api.github.com/repos/grafana/loki/issues/$pull/comments
    -d "$body" > /dev/null'
  depends_on:
  - compare-coverage
  environment:
    TOKEN:
      from_secret: github_token
    USER: grafanabot
  image: grafana/loki-build-image:0.24.2
  name: report-coverage
  when:
    event:
    - pull_request
- commands:
  - make BUILD_IN_CONTAINER=false lint
  depends_on:
  - check-generated-files
  environment: {}
  image: grafana/loki-build-image:0.24.2
  name: lint
- commands:
  - make BUILD_IN_CONTAINER=false check-mod
  depends_on:
  - test
  - lint
  environment: {}
  image: grafana/loki-build-image:0.24.2
  name: check-mod
- commands:
  - apk add make bash && make lint-scripts
  image: koalaman/shellcheck-alpine:stable
  name: shellcheck
- commands:
  - make BUILD_IN_CONTAINER=false loki
  depends_on:
  - check-generated-files
  environment: {}
  image: grafana/loki-build-image:0.24.2
  name: loki
- commands:
  - make BUILD_IN_CONTAINER=false validate-example-configs
  depends_on:
  - loki
  environment: {}
  image: grafana/loki-build-image:0.24.2
  name: validate-example-configs
- commands:
  - make BUILD_IN_CONTAINER=false check-example-config-doc
  depends_on:
  - clone
  environment: {}
  image: grafana/loki-build-image:0.24.2
  name: check-example-config-doc
trigger:
  ref:
  - refs/heads/main
  - refs/heads/k???
  - refs/tags/v*
  - refs/pull/*/head
workspace:
  base: /src
  path: loki
---
kind: pipeline
name: mixins
steps:
- commands:
  - make BUILD_IN_CONTAINER=false lint-jsonnet
  depends_on:
  - clone
  environment: {}
  image: grafana/jsonnet-build:c8b75df
  name: lint-jsonnet
- commands:
  - make BUILD_IN_CONTAINER=false loki-mixin-check
  depends_on:
  - clone
  environment: {}
  image: grafana/loki-build-image:0.24.2
  name: loki-mixin-check
  when:
    event:
    - pull_request
    paths:
    - production/loki-mixin/**
trigger:
  ref:
  - refs/heads/main
  - refs/heads/k???
  - refs/tags/v*
  - refs/pull/*/head
workspace:
  base: /src
  path: loki
---
kind: pipeline
name: documentation-checks
steps:
- commands:
  - make BUILD_IN_CONTAINER=false documentation-helm-reference-check
  depends_on:
  - clone
  environment: {}
  image: grafana/loki-build-image:0.24.2
  name: documentation-helm-reference-check
trigger:
  ref:
  - refs/heads/main
  - refs/heads/k???
  - refs/tags/v*
  - refs/pull/*/head
workspace:
  base: /src
  path: loki
---
depends_on:
- check
kind: pipeline
name: docker-amd64
platform:
  arch: amd64
  os: linux
steps:
- commands:
  - apk add --no-cache bash git
  - git fetch origin --tags
  - echo $(./tools/image-tag)-amd64 > .tags
  image: alpine
  name: image-tag
- depends_on:
  - image-tag
  image: plugins/docker
  name: build-loki-image
  settings:
    dockerfile: cmd/loki/Dockerfile
    dry_run: true
    password:
      from_secret: docker_password
    repo: grafana/loki
    username:
      from_secret: docker_username
  when:
    event:
    - pull_request
- depends_on:
  - image-tag
  image: plugins/docker
  name: build-loki-canary-image
  settings:
    dockerfile: cmd/loki-canary/Dockerfile
    dry_run: true
    password:
      from_secret: docker_password
    repo: grafana/loki-canary
    username:
      from_secret: docker_username
  when:
    event:
    - pull_request
- depends_on:
  - image-tag
  image: plugins/docker
  name: build-logcli-image
  settings:
    dockerfile: cmd/logcli/Dockerfile
    dry_run: true
    password:
      from_secret: docker_password
    repo: grafana/logcli
    username:
      from_secret: docker_username
  when:
    event:
    - pull_request
- depends_on:
  - image-tag
  image: plugins/docker
  name: publish-loki-image
  settings:
    dockerfile: cmd/loki/Dockerfile
    dry_run: false
    password:
      from_secret: docker_password
    repo: grafana/loki
    username:
      from_secret: docker_username
  when:
    event:
    - push
    - tag
- depends_on:
  - image-tag
  image: plugins/docker
  name: publish-loki-canary-image
  settings:
    dockerfile: cmd/loki-canary/Dockerfile
    dry_run: false
    password:
      from_secret: docker_password
    repo: grafana/loki-canary
    username:
      from_secret: docker_username
  when:
    event:
    - push
    - tag
- depends_on:
  - image-tag
  image: plugins/docker
  name: publish-logcli-image
  settings:
    dockerfile: cmd/logcli/Dockerfile
    dry_run: false
    password:
      from_secret: docker_password
    repo: grafana/logcli
    username:
      from_secret: docker_username
  when:
    event:
    - push
    - tag
trigger:
  ref:
  - refs/heads/main
  - refs/heads/k???
  - refs/tags/v*
  - refs/pull/*/head
---
depends_on:
- check
kind: pipeline
name: docker-arm64
platform:
  arch: arm64
  os: linux
steps:
- commands:
  - apk add --no-cache bash git
  - git fetch origin --tags
  - echo $(./tools/image-tag)-arm64 > .tags
  image: alpine
  name: image-tag
- depends_on:
  - image-tag
  image: plugins/docker
  name: build-loki-image
  settings:
    dockerfile: cmd/loki/Dockerfile
    dry_run: true
    password:
      from_secret: docker_password
    repo: grafana/loki
    username:
      from_secret: docker_username
  when:
    event:
    - pull_request
- depends_on:
  - image-tag
  image: plugins/docker
  name: build-loki-canary-image
  settings:
    dockerfile: cmd/loki-canary/Dockerfile
    dry_run: true
    password:
      from_secret: docker_password
    repo: grafana/loki-canary
    username:
      from_secret: docker_username
  when:
    event:
    - pull_request
- depends_on:
  - image-tag
  image: plugins/docker
  name: build-logcli-image
  settings:
    dockerfile: cmd/logcli/Dockerfile
    dry_run: true
    password:
      from_secret: docker_password
    repo: grafana/logcli
    username:
      from_secret: docker_username
  when:
    event:
    - pull_request
- depends_on:
  - image-tag
  image: plugins/docker
  name: publish-loki-image
  settings:
    dockerfile: cmd/loki/Dockerfile
    dry_run: false
    password:
      from_secret: docker_password
    repo: grafana/loki
    username:
      from_secret: docker_username
  when:
    event:
    - push
    - tag
- depends_on:
  - image-tag
  image: plugins/docker
  name: publish-loki-canary-image
  settings:
    dockerfile: cmd/loki-canary/Dockerfile
    dry_run: false
    password:
      from_secret: docker_password
    repo: grafana/loki-canary
    username:
      from_secret: docker_username
  when:
    event:
    - push
    - tag
- depends_on:
  - image-tag
  image: plugins/docker
  name: publish-logcli-image
  settings:
    dockerfile: cmd/logcli/Dockerfile
    dry_run: false
    password:
      from_secret: docker_password
    repo: grafana/logcli
    username:
      from_secret: docker_username
  when:
    event:
    - push
    - tag
trigger:
  ref:
  - refs/heads/main
  - refs/heads/k???
  - refs/tags/v*
  - refs/pull/*/head
---
depends_on:
- check
kind: pipeline
name: docker-arm
platform:
  arch: arm
  os: linux
steps:
- commands:
  - apk add --no-cache bash git
  - git fetch origin --tags
  - echo $(./tools/image-tag)-arm > .tags
  image: alpine
  name: image-tag
- depends_on:
  - image-tag
  image: plugins/docker
  name: build-loki-image
  settings:
    dockerfile: cmd/loki/Dockerfile
    dry_run: true
    password:
      from_secret: docker_password
    repo: grafana/loki
    username:
      from_secret: docker_username
  when:
    event:
    - pull_request
- depends_on:
  - image-tag
  image: plugins/docker
  name: build-loki-canary-image
  settings:
    dockerfile: cmd/loki-canary/Dockerfile
    dry_run: true
    password:
      from_secret: docker_password
    repo: grafana/loki-canary
    username:
      from_secret: docker_username
  when:
    event:
    - pull_request
- depends_on:
  - image-tag
  image: plugins/docker
  name: build-logcli-image
  settings:
    dockerfile: cmd/logcli/Dockerfile
    dry_run: true
    password:
      from_secret: docker_password
    repo: grafana/logcli
    username:
      from_secret: docker_username
  when:
    event:
    - pull_request
- depends_on:
  - image-tag
  image: plugins/docker
  name: publish-loki-image
  settings:
    dockerfile: cmd/loki/Dockerfile
    dry_run: false
    password:
      from_secret: docker_password
    repo: grafana/loki
    username:
      from_secret: docker_username
  when:
    event:
    - push
    - tag
- depends_on:
  - image-tag
  image: plugins/docker
  name: publish-loki-canary-image
  settings:
    dockerfile: cmd/loki-canary/Dockerfile
    dry_run: false
    password:
      from_secret: docker_password
    repo: grafana/loki-canary
    username:
      from_secret: docker_username
  when:
    event:
    - push
    - tag
- depends_on:
  - image-tag
  image: plugins/docker
  name: publish-logcli-image
  settings:
    dockerfile: cmd/logcli/Dockerfile
    dry_run: false
    password:
      from_secret: docker_password
    repo: grafana/logcli
    username:
      from_secret: docker_username
  when:
    event:
    - push
    - tag
trigger:
  ref:
  - refs/heads/main
  - refs/heads/k???
  - refs/tags/v*
  - refs/pull/*/head
---
depends_on:
- check
kind: pipeline
name: promtail-amd64
platform:
  arch: amd64
  os: linux
steps:
- commands:
  - apk add --no-cache bash git
  - git fetch origin --tags
  - echo $(./tools/image-tag)-amd64 > .tags
  image: alpine
  name: image-tag
- depends_on:
  - image-tag
  image: plugins/docker
  name: build-promtail-image
  settings:
    dockerfile: clients/cmd/promtail/Dockerfile
    dry_run: true
    password:
      from_secret: docker_password
    repo: grafana/promtail
    username:
      from_secret: docker_username
  when:
    event:
    - pull_request
- depends_on:
  - image-tag
  image: plugins/docker
  name: publish-promtail-image
  settings:
    dockerfile: clients/cmd/promtail/Dockerfile
    dry_run: false
    password:
      from_secret: docker_password
    repo: grafana/promtail
    username:
      from_secret: docker_username
  when:
    event:
    - push
    - tag
trigger:
  ref:
  - refs/heads/main
  - refs/heads/k???
  - refs/tags/v*
  - refs/pull/*/head
---
depends_on:
- check
kind: pipeline
name: promtail-arm64
platform:
  arch: arm64
  os: linux
steps:
- commands:
  - apk add --no-cache bash git
  - git fetch origin --tags
  - echo $(./tools/image-tag)-arm64 > .tags
  image: alpine
  name: image-tag
- depends_on:
  - image-tag
  image: plugins/docker
  name: build-promtail-image
  settings:
    dockerfile: clients/cmd/promtail/Dockerfile
    dry_run: true
    password:
      from_secret: docker_password
    repo: grafana/promtail
    username:
      from_secret: docker_username
  when:
    event:
    - pull_request
- depends_on:
  - image-tag
  image: plugins/docker
  name: publish-promtail-image
  settings:
    dockerfile: clients/cmd/promtail/Dockerfile
    dry_run: false
    password:
      from_secret: docker_password
    repo: grafana/promtail
    username:
      from_secret: docker_username
  when:
    event:
    - push
    - tag
trigger:
  ref:
  - refs/heads/main
  - refs/heads/k???
  - refs/tags/v*
  - refs/pull/*/head
---
depends_on:
- check
kind: pipeline
name: promtail-arm
platform:
  arch: arm
  os: linux
steps:
- commands:
  - apk add --no-cache bash git
  - git fetch origin --tags
  - echo $(./tools/image-tag)-arm > .tags
  image: alpine
  name: image-tag
- depends_on:
  - image-tag
  image: plugins/docker
  name: build-promtail-image
  settings:
    dockerfile: clients/cmd/promtail/Dockerfile.arm32
    dry_run: true
    password:
      from_secret: docker_password
    repo: grafana/promtail
    username:
      from_secret: docker_username
  when:
    event:
    - pull_request
- depends_on:
  - image-tag
  image: plugins/docker
  name: publish-promtail-image
  settings:
    dockerfile: clients/cmd/promtail/Dockerfile.arm32
    dry_run: false
    password:
      from_secret: docker_password
    repo: grafana/promtail
    username:
      from_secret: docker_username
  when:
    event:
    - push
    - tag
trigger:
  ref:
  - refs/heads/main
  - refs/heads/k???
  - refs/tags/v*
  - refs/pull/*/head
---
depends_on:
- check
kind: pipeline
name: lokioperator-amd64
platform:
  arch: amd64
  os: linux
steps:
- commands:
  - apk add --no-cache bash git
  - git fetch origin --tags
  - echo $(./tools/image-tag)-amd64 > .tags
  image: alpine
  name: image-tag
- depends_on:
  - image-tag
  image: plugins/docker
  name: build-loki-operator-image
  settings:
    context: operator
    dockerfile: operator/Dockerfile
    dry_run: true
    password:
      from_secret: docker_password
    repo: grafana/loki-operator
    username:
      from_secret: docker_username
  when:
    event:
    - pull_request
- depends_on:
  - image-tag
  image: plugins/docker
  name: publish-loki-operator-image
  settings:
    context: operator
    dockerfile: operator/Dockerfile
    dry_run: false
    password:
      from_secret: docker_password
    repo: grafana/loki-operator
    username:
      from_secret: docker_username
  when:
    event:
    - push
    - tag
trigger:
  ref:
  - refs/heads/main
  - refs/heads/k???
  - refs/tags/v*
  - refs/pull/*/head
---
depends_on:
- check
kind: pipeline
name: lokioperator-arm64
platform:
  arch: arm64
  os: linux
steps:
- commands:
  - apk add --no-cache bash git
  - git fetch origin --tags
  - echo $(./tools/image-tag)-arm64 > .tags
  image: alpine
  name: image-tag
- depends_on:
  - image-tag
  image: plugins/docker
  name: build-loki-operator-image
  settings:
    context: operator
    dockerfile: operator/Dockerfile
    dry_run: true
    password:
      from_secret: docker_password
    repo: grafana/loki-operator
    username:
      from_secret: docker_username
  when:
    event:
    - pull_request
- depends_on:
  - image-tag
  image: plugins/docker
  name: publish-loki-operator-image
  settings:
    context: operator
    dockerfile: operator/Dockerfile
    dry_run: false
    password:
      from_secret: docker_password
    repo: grafana/loki-operator
    username:
      from_secret: docker_username
  when:
    event:
    - push
    - tag
trigger:
  ref:
  - refs/heads/main
  - refs/heads/k???
  - refs/tags/v*
  - refs/pull/*/head
---
depends_on:
- check
kind: pipeline
name: lokioperator-arm
platform:
  arch: arm
  os: linux
steps:
- commands:
  - apk add --no-cache bash git
  - git fetch origin --tags
  - echo $(./tools/image-tag)-arm > .tags
  image: alpine
  name: image-tag
- depends_on:
  - image-tag
  image: plugins/docker
  name: build-loki-operator-image
  settings:
    context: operator
    dockerfile: operator/Dockerfile
    dry_run: true
    password:
      from_secret: docker_password
    repo: grafana/loki-operator
    username:
      from_secret: docker_username
  when:
    event:
    - pull_request
- depends_on:
  - image-tag
  image: plugins/docker
  name: publish-loki-operator-image
  settings:
    context: operator
    dockerfile: operator/Dockerfile
    dry_run: false
    password:
      from_secret: docker_password
    repo: grafana/loki-operator
    username:
      from_secret: docker_username
  when:
    event:
    - push
    - tag
trigger:
  ref:
  - refs/heads/main
  - refs/heads/k???
  - refs/tags/v*
  - refs/pull/*/head
---
depends_on:
- check
kind: pipeline
name: fluent-bit-amd64
platform:
  arch: amd64
  os: linux
steps:
- commands:
  - apk add --no-cache bash git
  - git fetch origin --tags
  - echo $(./tools/image-tag)-amd64 > .tags
  - echo ",main" >> .tags
  image: alpine
  name: image-tag
- depends_on:
  - image-tag
  image: plugins/docker
  name: build-fluent-bit-image
  settings:
    dockerfile: clients/cmd/fluent-bit/Dockerfile
    dry_run: true
    password:
      from_secret: docker_password
    repo: grafana/fluent-bit-plugin-loki
    username:
      from_secret: docker_username
  when:
    event:
    - pull_request
- depends_on:
  - image-tag
  image: plugins/docker
  name: publish-fluent-bit-image
  settings:
    dockerfile: clients/cmd/fluent-bit/Dockerfile
    dry_run: false
    password:
      from_secret: docker_password
    repo: grafana/fluent-bit-plugin-loki
    username:
      from_secret: docker_username
  when:
    event:
    - push
    - tag
trigger:
  ref:
  - refs/heads/main
  - refs/heads/k???
  - refs/tags/v*
  - refs/pull/*/head
---
depends_on:
- check
kind: pipeline
name: fluentd-amd64
platform:
  arch: amd64
  os: linux
steps:
- commands:
  - apk add --no-cache bash git
  - git fetch origin --tags
  - echo $(./tools/image-tag)-amd64 > .tags
  - echo ",main" >> .tags
  image: alpine
  name: image-tag
- depends_on:
  - image-tag
  image: plugins/docker
  name: build-fluentd-image
  settings:
    dockerfile: clients/cmd/fluentd/Dockerfile
    dry_run: true
    password:
      from_secret: docker_password
    repo: grafana/fluent-plugin-loki
    username:
      from_secret: docker_username
  when:
    event:
    - pull_request
- depends_on:
  - image-tag
  image: plugins/docker
  name: publish-fluentd-image
  settings:
    dockerfile: clients/cmd/fluentd/Dockerfile
    dry_run: false
    password:
      from_secret: docker_password
    repo: grafana/fluent-plugin-loki
    username:
      from_secret: docker_username
  when:
    event:
    - push
    - tag
trigger:
  ref:
  - refs/heads/main
  - refs/heads/k???
  - refs/tags/v*
  - refs/pull/*/head
---
depends_on:
- check
kind: pipeline
name: logstash-amd64
platform:
  arch: amd64
  os: linux
steps:
- commands:
  - apk add --no-cache bash git
  - git fetch origin --tags
  - echo $(./tools/image-tag)-amd64 > .tags
  - echo ",main" >> .tags
  image: alpine
  name: image-tag
- depends_on:
  - image-tag
  image: plugins/docker
  name: build-logstash-image
  settings:
    dockerfile: clients/cmd/logstash/Dockerfile
    dry_run: true
    password:
      from_secret: docker_password
    repo: grafana/logstash-output-loki
    username:
      from_secret: docker_username
  when:
    event:
    - pull_request
- depends_on:
  - image-tag
  image: plugins/docker
  name: publish-logstash-image
  settings:
    dockerfile: clients/cmd/logstash/Dockerfile
    dry_run: false
    password:
      from_secret: docker_password
    repo: grafana/logstash-output-loki
    username:
      from_secret: docker_username
  when:
    event:
    - push
    - tag
trigger:
  ref:
  - refs/heads/main
  - refs/heads/k???
  - refs/tags/v*
  - refs/pull/*/head
---
depends_on:
- check
kind: pipeline
name: querytee-amd64
platform:
  arch: amd64
  os: linux
steps:
- commands:
  - apk add --no-cache bash git
  - git fetch origin --tags
  - echo $(./tools/image-tag)-amd64 > .tags
  - echo ",main" >> .tags
  image: alpine
  name: image-tag
- depends_on:
  - image-tag
  image: plugins/docker
  name: build-querytee-image
  settings:
    dockerfile: cmd/querytee/Dockerfile
    dry_run: true
    password:
      from_secret: docker_password
    repo: grafana/loki-query-tee
    username:
      from_secret: docker_username
  when:
    event:
    - pull_request
- depends_on:
  - image-tag
  image: plugins/docker
  name: publish-querytee-image
  settings:
    dockerfile: cmd/querytee/Dockerfile
    dry_run: false
    password:
      from_secret: docker_password
    repo: grafana/loki-query-tee
    username:
      from_secret: docker_username
  when:
    event:
    - push
    - tag
trigger:
  ref:
  - refs/heads/main
  - refs/heads/k???
  - refs/tags/v*
  - refs/pull/*/head
---
depends_on:
- docker-amd64
- docker-arm64
- docker-arm
- promtail-amd64
- promtail-arm64
- promtail-arm
kind: pipeline
name: manifest
steps:
- depends_on:
  - clone
  image: plugins/manifest
  name: manifest-promtail
  settings:
    ignore_missing: false
    password:
      from_secret: docker_password
    spec: .drone/docker-manifest.tmpl
    target: promtail
    username:
      from_secret: docker_username
- depends_on:
  - clone
  - manifest-promtail
  image: plugins/manifest
  name: manifest-loki
  settings:
    ignore_missing: false
    password:
      from_secret: docker_password
    spec: .drone/docker-manifest.tmpl
    target: loki
    username:
      from_secret: docker_username
- depends_on:
  - clone
  - manifest-loki
  image: plugins/manifest
  name: manifest-loki-canary
  settings:
    ignore_missing: false
    password:
      from_secret: docker_password
    spec: .drone/docker-manifest.tmpl
    target: loki-canary
    username:
      from_secret: docker_username
trigger:
  event:
  - push
  - tag
  ref:
  - refs/heads/main
  - refs/heads/k???
  - refs/tags/v*
  - refs/pull/*/head
---
depends_on:
- manifest
image_pull_secrets:
- dockerconfigjson
kind: pipeline
name: deploy
steps:
- commands:
  - apk add --no-cache bash git
  - git fetch origin --tags
  - echo $(./tools/image-tag) > .tag
  - export RELEASE_TAG=$(cat .tag)
  - export RELEASE_NAME=$([[ $RELEASE_TAG =~ $RELEASE_TAG_REGEXP ]] && echo $RELEASE_TAG
    | grep -oE "([0-9]+\.[0-9]+)" | sed "s/\./-/g" | sed "s/$/-x/" || echo "next")
  - echo $RELEASE_NAME
  - echo $PLUGIN_CONFIG_TEMPLATE > updater-config.json
  - sed -i "s/\"{{release}}\"/\"$RELEASE_NAME\"/g" updater-config.json
  - sed -i "s/{{version}}/$RELEASE_TAG/g" updater-config.json
  - cat updater-config.json
  depends_on:
  - clone
  environment:
    RELEASE_TAG_REGEXP: ^([0-9]+\.[0-9]+\.[0-9]+)$
  image: alpine
  name: prepare-updater-config
  settings:
    config_template:
      from_secret: updater_config_template
- depends_on:
  - prepare-updater-config
  image: us.gcr.io/kubernetes-dev/drone/plugins/updater
  name: trigger
  settings:
    config_file: updater-config.json
    github_token:
      from_secret: github_token
trigger:
  event:
  - push
  - tag
  ref:
  - refs/heads/main
  - refs/heads/k???
  - refs/tags/v*
  - refs/pull/*/head
---
kind: pipeline
name: promtail-windows
platform:
  arch: amd64
  os: windows
  version: "1809"
steps:
- commands:
  - Write-Output $env:DRONE_RUNNER_NAME
  image: golang:windowsservercore-1809
  name: identify-runner
- commands:
  - go test .\clients\pkg\promtail\targets\windows\... -v
  image: golang:windowsservercore-1809
  name: test
trigger:
  ref:
  - refs/heads/main
  - refs/heads/k???
  - refs/tags/v*
  - refs/pull/*/head
---
depends_on:
- check
kind: pipeline
name: logql-analyzer
platform:
  arch: amd64
  os: linux
steps:
- commands:
  - apk add --no-cache bash git
  - git fetch origin --tags
  - echo $(./tools/image-tag)-amd64 > .tags
  image: alpine
  name: image-tag
- depends_on:
  - image-tag
  image: plugins/docker
  name: build-logql-analyzer-image
  settings:
    dockerfile: cmd/logql-analyzer/Dockerfile
    dry_run: true
    password:
      from_secret: docker_password
    repo: grafana/logql-analyzer
    username:
      from_secret: docker_username
  when:
    event:
    - pull_request
- depends_on:
  - image-tag
  image: plugins/docker
  name: publish-logql-analyzer-image
  settings:
    dockerfile: cmd/logql-analyzer/Dockerfile
    dry_run: false
    password:
      from_secret: docker_password
    repo: grafana/logql-analyzer
    username:
      from_secret: docker_username
  when:
    event:
    - push
    - tag
trigger:
  ref:
  - refs/heads/main
  - refs/heads/k???
  - refs/tags/v*
  - refs/pull/*/head
---
image_pull_secrets:
- dockerconfigjson
kind: pipeline
name: release
services:
- image: jrei/systemd-debian:12
  name: systemd-debian
  privileged: true
  volumes:
  - name: cgroup
    path: /sys/fs/cgroup
- image: jrei/systemd-centos:8
  name: systemd-centos
  privileged: true
  volumes:
  - name: cgroup
    path: /sys/fs/cgroup
steps:
- commands:
  - printf "%s" "$NFPM_SIGNING_KEY" > $NFPM_SIGNING_KEY_FILE
  environment:
    NFPM_SIGNING_KEY:
      from_secret: gpg_private_key
    NFPM_SIGNING_KEY_FILE: /drone/src/private-key.key
  image: grafana/loki-build-image:0.24.2
  name: write-key
- commands:
  - make BUILD_IN_CONTAINER=false packages
  environment:
    NFPM_PASSPHRASE:
      from_secret: gpg_passphrase
    NFPM_SIGNING_KEY_FILE: /drone/src/private-key.key
  image: grafana/loki-build-image:0.24.2
  name: test packaging
- commands:
  - ./tools/packaging/verify-deb-install.sh
  image: docker
  name: test deb package
  privileged: true
  volumes:
  - name: docker
    path: /var/run/docker.sock
- commands:
  - ./tools/packaging/verify-rpm-install.sh
  image: docker
  name: test rpm package
  privileged: true
  volumes:
  - name: docker
    path: /var/run/docker.sock
- commands:
  - make BUILD_IN_CONTAINER=false publish
  environment:
    GITHUB_TOKEN:
      from_secret: github_token
    NFPM_PASSPHRASE:
      from_secret: gpg_passphrase
    NFPM_SIGNING_KEY_FILE: /drone/src/private-key.key
  image: grafana/loki-build-image:0.24.2
  name: publish
  when:
    event:
    - tag
trigger:
  event:
  - pull_request
  - tag
  ref:
  - refs/heads/main
  - refs/heads/k???
  - refs/tags/v*
  - refs/pull/*/head
volumes:
- host:
    path: /sys/fs/cgroup
  name: cgroup
- host:
    path: /var/run/docker.sock
  name: docker
---
depends_on:
- check
kind: pipeline
name: lambda-promtail-amd64
platform:
  arch: amd64
  os: linux
steps:
- commands:
  - apk add --no-cache bash git
  - git fetch origin --tags
  - echo $(./tools/image-tag)-amd64 > .tags
  image: alpine
  name: image-tag
- depends_on:
  - image-tag
  image: cstyan/ecr
  name: build-lambda-promtail-image
  privileged: true
  settings:
    access_key:
      from_secret: ecr_key
    dockerfile: tools/lambda-promtail/Dockerfile
    dry_run: true
    region: us-east-1
    registry: public.ecr.aws/grafana
    repo: public.ecr.aws/grafana/lambda-promtail
    secret_key:
      from_secret: ecr_secret_key
  when:
    event:
    - pull_request
- depends_on:
  - image-tag
  image: cstyan/ecr
  name: publish-lambda-promtail-image
  privileged: true
  settings:
    access_key:
      from_secret: ecr_key
    dockerfile: tools/lambda-promtail/Dockerfile
    dry_run: false
    region: us-east-1
    registry: public.ecr.aws/grafana
    repo: public.ecr.aws/grafana/lambda-promtail
    secret_key:
      from_secret: ecr_secret_key
  when:
    event:
    - push
    - tag
trigger:
  ref:
  - refs/heads/main
  - refs/heads/k???
  - refs/tags/v*
  - refs/pull/*/head
---
depends_on:
- check
kind: pipeline
name: lambda-promtail-arm64
platform:
  arch: arm64
  os: linux
steps:
- commands:
  - apk add --no-cache bash git
  - git fetch origin --tags
  - echo $(./tools/image-tag)-arm64 > .tags
  image: alpine
  name: image-tag
- depends_on:
  - image-tag
  image: cstyan/ecr
  name: build-lambda-promtail-image
  privileged: true
  settings:
    access_key:
      from_secret: ecr_key
    dockerfile: tools/lambda-promtail/Dockerfile
    dry_run: true
    region: us-east-1
    registry: public.ecr.aws/grafana
    repo: public.ecr.aws/grafana/lambda-promtail
    secret_key:
      from_secret: ecr_secret_key
  when:
    event:
    - pull_request
- depends_on:
  - image-tag
  image: cstyan/ecr
  name: publish-lambda-promtail-image
  privileged: true
  settings:
    access_key:
      from_secret: ecr_key
    dockerfile: tools/lambda-promtail/Dockerfile
    dry_run: false
    region: us-east-1
    registry: public.ecr.aws/grafana
    repo: public.ecr.aws/grafana/lambda-promtail
    secret_key:
      from_secret: ecr_secret_key
  when:
    event:
    - push
    - tag
trigger:
  ref:
  - refs/heads/main
  - refs/heads/k???
  - refs/tags/v*
  - refs/pull/*/head
---
depends_on:
- lambda-promtail-amd64
- lambda-promtail-arm64
kind: pipeline
name: manifest-ecr
steps:
- commands:
  - apk add --no-cache aws-cli
  - docker login --username AWS --password $(aws ecr-public get-login-password --region
    us-east-1) public.ecr.aws
  depends_on:
  - clone
  environment:
    AWS_ACCESS_KEY_ID:
      from_secret: ecr_key
    AWS_SECRET_ACCESS_KEY:
      from_secret: ecr_secret_key
  image: docker:dind
  name: ecr-login
  volumes:
  - name: dockerconf
    path: /root/.docker
- depends_on:
  - clone
  - ecr-login
  image: plugins/manifest
  name: manifest-lambda-promtail
  settings:
    ignore_missing: true
    spec: .drone/docker-manifest-ecr.tmpl
    target: lambda-promtail
  volumes:
  - name: dockerconf
    path: /.docker
trigger:
  event:
  - push
  ref:
  - refs/heads/main
  - refs/heads/k???
  - refs/tags/v*
  - refs/pull/*/head
volumes:
- name: dockerconf
  temp: {}
---
get:
  name: pat
  path: infra/data/ci/github/grafanabot
kind: secret
name: github_token
---
get:
  name: .dockerconfigjson
  path: secret/data/common/gcr
kind: secret
name: dockerconfigjson
---
get:
  name: username
  path: infra/data/ci/docker_hub
kind: secret
name: docker_username
---
get:
  name: password
  path: infra/data/ci/docker_hub
kind: secret
name: docker_password
---
get:
  name: access_key_id
  path: infra/data/ci/loki/aws-credentials
kind: secret
name: ecr_key
---
get:
  name: secret_access_key
  path: infra/data/ci/loki/aws-credentials
kind: secret
name: ecr_secret_key
---
get:
  name: updater-config-template.json
  path: secret/data/common/loki_ci_autodeploy
kind: secret
name: updater_config_template
---
get:
  name: passphrase
  path: infra/data/ci/packages-publish/gpg
kind: secret
name: gpg_passphrase
---
get:
  name: private-key
  path: infra/data/ci/packages-publish/gpg
kind: secret
name: gpg_private_key
---
kind: signature
<<<<<<< HEAD
hmac: dabdcd6c70862e27138d18737c729fcaac8b9ade194183567fe693f8d91e1d20
=======
hmac: c0eb47ec65c18d431d2d326925e9f9b6cf4dded08dce0b3f28c969a0a24ac791
>>>>>>> ea4a7641

...<|MERGE_RESOLUTION|>--- conflicted
+++ resolved
@@ -1205,19 +1205,19 @@
 - commands:
   - apk add --no-cache bash git
   - git fetch origin --tags
+  - echo $(./tools/image-tag)
   - echo $(./tools/image-tag) > .tag
-  - export RELEASE_TAG=$(cat .tag)
-  - export RELEASE_NAME=$([[ $RELEASE_TAG =~ $RELEASE_TAG_REGEXP ]] && echo $RELEASE_TAG
-    | grep -oE "([0-9]+\.[0-9]+)" | sed "s/\./-/g" | sed "s/$/-x/" || echo "next")
+  - export RELEASE_NAME=$([[ $DRONE_SOURCE_BRANCH =~ $RELEASE_BRANCH_REGEXP ]] &&
+    echo $DRONE_SOURCE_BRANCH | grep -oE "([0-9\.x]+)" | sed "s/\./-/g" || echo "next")
   - echo $RELEASE_NAME
+  - export RELEASE_TAG=$(cat .tag) && echo $RELEASE_TAG
   - echo $PLUGIN_CONFIG_TEMPLATE > updater-config.json
   - sed -i "s/\"{{release}}\"/\"$RELEASE_NAME\"/g" updater-config.json
   - sed -i "s/{{version}}/$RELEASE_TAG/g" updater-config.json
-  - cat updater-config.json
   depends_on:
   - clone
   environment:
-    RELEASE_TAG_REGEXP: ^([0-9]+\.[0-9]+\.[0-9]+)$
+    RELEASE_BRANCH_REGEXP: ^release-([0-9\.x]+)$
   image: alpine
   name: prepare-updater-config
   settings:
@@ -1612,10 +1612,6 @@
 name: gpg_private_key
 ---
 kind: signature
-<<<<<<< HEAD
-hmac: dabdcd6c70862e27138d18737c729fcaac8b9ade194183567fe693f8d91e1d20
-=======
 hmac: c0eb47ec65c18d431d2d326925e9f9b6cf4dded08dce0b3f28c969a0a24ac791
->>>>>>> ea4a7641
 
 ...