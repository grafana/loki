---
kind: pipeline
name: loki-build-image-amd64
platform:
  arch: amd64
  os: linux
steps:
- environment:
    DOCKER_BUILDKIT: 1
  image: plugins/docker
  name: push-image
  settings:
    context: loki-build-image
    dockerfile: loki-build-image/Dockerfile
    dry_run: false
    password:
      from_secret: docker_password
    platform: linux/amd64
    repo: grafana/loki-build-image
    tags:
<<<<<<< HEAD
    - 0.32.0-test-amd64
    username:
      from_secret: docker_username
=======
    - 0.31.2
>>>>>>> 66b36cb3
  when:
    event:
    - pull_request
    paths:
    - loki-build-image/**
trigger:
  ref:
  - refs/heads/main
  - refs/heads/k???
  - refs/tags/v*
  - refs/pull/*/head
workspace:
  base: /src
  path: loki
---
kind: pipeline
name: loki-build-image-arm64
platform:
  arch: arm64
  os: linux
steps:
- environment:
    DOCKER_BUILDKIT: 1
  image: plugins/docker
  name: push-image
  settings:
    context: loki-build-image
    dockerfile: loki-build-image/Dockerfile
    dry_run: false
    password:
      from_secret: docker_password
    platform: linux/arm64
    repo: grafana/loki-build-image
    tags:
<<<<<<< HEAD
    - 0.32.0-test-arm64
=======
    - 0.31.2
>>>>>>> 66b36cb3
    username:
      from_secret: docker_username
  when:
    event:
    - pull_request
    paths:
    - loki-build-image/**
trigger:
  ref:
  - refs/heads/main
  - refs/heads/k???
  - refs/tags/v*
  - refs/pull/*/head
workspace:
  base: /src
  path: loki
---
depends_on:
- loki-build-image-amd64
- loki-build-image-arm64
kind: pipeline
name: loki-build-image-publish
steps:
- image: plugins/manifest:1.4.0
  name: manifest
  settings:
    ignore_missing: false
    password:
      from_secret: docker_password
    spec: .drone/docker-manifest-build-image.tmpl
    target: loki-build-image
    username:
      from_secret: docker_username
  when:
    event:
    - pull_request
    paths:
    - loki-build-image/**
trigger:
  ref:
  - refs/heads/main
  - refs/heads/k???
  - refs/tags/v*
  - refs/pull/*/head
---
kind: pipeline
name: helm-test-image
steps:
- image: plugins/docker
  name: test-image
  settings:
    dockerfile: production/helm/loki/src/helm-test/Dockerfile
    dry_run: true
    repo: grafana/loki-helm-test
  when:
    event:
    - pull_request
    paths:
    - production/helm/loki/src/helm-test/**
- image: plugins/docker
  name: push-image
  settings:
    dockerfile: production/helm/loki/src/helm-test/Dockerfile
    dry_run: false
    password:
      from_secret: docker_password
    repo: grafana/loki-helm-test
    username:
      from_secret: docker_username
  when:
    event:
    - push
    - tag
    paths:
    - production/helm/loki/src/helm-test/**
trigger:
  ref:
  - refs/heads/main
  - refs/heads/k???
  - refs/tags/v*
  - refs/pull/*/head
workspace:
  base: /src
  path: loki
---
kind: pipeline
name: check
steps:
- commands:
  - make BUILD_IN_CONTAINER=false check-drone-drift
  depends_on:
  - clone
  environment: {}
<<<<<<< HEAD
  image: grafana/loki-build-image:0.31.1
=======
  image: grafana/loki-build-image:0.30.1
>>>>>>> 66b36cb3
  name: check-drone-drift
- commands:
  - make BUILD_IN_CONTAINER=false check-generated-files
  depends_on:
  - clone
  environment: {}
<<<<<<< HEAD
  image: grafana/loki-build-image:0.31.1
=======
  image: grafana/loki-build-image:0.30.1
>>>>>>> 66b36cb3
  name: check-generated-files
- commands:
  - cd ..
  - 'echo "cloning "$DRONE_TARGET_BRANCH '
  - git clone -b $DRONE_TARGET_BRANCH $CI_REPO_REMOTE loki-target-branch
  - cd -
  depends_on:
  - clone
  environment: {}
<<<<<<< HEAD
  image: grafana/loki-build-image:0.31.1
=======
  image: grafana/loki-build-image:0.30.1
>>>>>>> 66b36cb3
  name: clone-target-branch
  when:
    event:
    - pull_request
- commands:
  - make BUILD_IN_CONTAINER=false test
  depends_on:
  - clone-target-branch
  - check-generated-files
  environment: {}
<<<<<<< HEAD
  image: grafana/loki-build-image:0.31.1
=======
  image: grafana/loki-build-image:0.30.1
>>>>>>> 66b36cb3
  name: test
- commands:
  - cd ../loki-target-branch && BUILD_IN_CONTAINER=false make test
  depends_on:
  - clone-target-branch
  environment: {}
<<<<<<< HEAD
  image: grafana/loki-build-image:0.31.1
=======
  image: grafana/loki-build-image:0.30.1
>>>>>>> 66b36cb3
  name: test-target-branch
  when:
    event:
    - pull_request
- commands:
  - make BUILD_IN_CONTAINER=false compare-coverage old=../loki-target-branch/test_results.txt
    new=test_results.txt packages=ingester,distributor,querier,querier/queryrange,iter,storage,chunkenc,logql,loki
    > diff.txt
  depends_on:
  - test
  - test-target-branch
  environment: {}
<<<<<<< HEAD
  image: grafana/loki-build-image:0.31.1
=======
  image: grafana/loki-build-image:0.30.1
>>>>>>> 66b36cb3
  name: compare-coverage
  when:
    event:
    - pull_request
- commands:
  - total_diff=$(sed 's/%//' diff.txt | awk '{sum+=$3;}END{print sum;}')
  - if [ $total_diff = 0 ]; then exit 0; fi
  - pull=$(echo $CI_COMMIT_REF | awk -F '/' '{print $3}')
  - 'body=$(jq -Rs ''{body: . }'' diff.txt)'
  - 'curl -X POST -u $USER:$TOKEN -H "Accept: application/vnd.github.v3+json" https://api.github.com/repos/grafana/loki/issues/$pull/comments
    -d "$body" > /dev/null'
  depends_on:
  - compare-coverage
  environment:
    TOKEN:
      from_secret: github_token
    USER: grafanabot
<<<<<<< HEAD
  image: grafana/loki-build-image:0.31.1
=======
  image: grafana/loki-build-image:0.30.1
>>>>>>> 66b36cb3
  name: report-coverage
  when:
    event:
    - pull_request
- commands:
  - make BUILD_IN_CONTAINER=false lint
  depends_on:
  - check-generated-files
  environment: {}
<<<<<<< HEAD
  image: grafana/loki-build-image:0.31.1
=======
  image: grafana/loki-build-image:0.30.1
>>>>>>> 66b36cb3
  name: lint
- commands:
  - make BUILD_IN_CONTAINER=false check-mod
  depends_on:
  - test
  - lint
  environment: {}
<<<<<<< HEAD
  image: grafana/loki-build-image:0.31.1
=======
  image: grafana/loki-build-image:0.30.1
>>>>>>> 66b36cb3
  name: check-mod
- commands:
  - apk add make bash && make lint-scripts
  image: koalaman/shellcheck-alpine:stable
  name: shellcheck
- commands:
  - make BUILD_IN_CONTAINER=false loki
  depends_on:
  - check-generated-files
  environment: {}
<<<<<<< HEAD
  image: grafana/loki-build-image:0.31.1
=======
  image: grafana/loki-build-image:0.30.1
>>>>>>> 66b36cb3
  name: loki
- commands:
  - make BUILD_IN_CONTAINER=false check-doc
  depends_on:
  - loki
  environment: {}
<<<<<<< HEAD
  image: grafana/loki-build-image:0.31.1
=======
  image: grafana/loki-build-image:0.30.1
>>>>>>> 66b36cb3
  name: check-doc
- commands:
  - make BUILD_IN_CONTAINER=false check-format GIT_TARGET_BRANCH="$DRONE_TARGET_BRANCH"
  depends_on:
  - loki
  environment: {}
<<<<<<< HEAD
  image: grafana/loki-build-image:0.31.1
=======
  image: grafana/loki-build-image:0.30.1
>>>>>>> 66b36cb3
  name: check-format
  when:
    event:
    - pull_request
- commands:
  - make BUILD_IN_CONTAINER=false validate-example-configs
  depends_on:
  - loki
  environment: {}
<<<<<<< HEAD
  image: grafana/loki-build-image:0.31.1
=======
  image: grafana/loki-build-image:0.30.1
>>>>>>> 66b36cb3
  name: validate-example-configs
- commands:
  - make BUILD_IN_CONTAINER=false check-example-config-doc
  depends_on:
  - clone
  environment: {}
<<<<<<< HEAD
  image: grafana/loki-build-image:0.31.1
=======
  image: grafana/loki-build-image:0.30.1
>>>>>>> 66b36cb3
  name: check-example-config-doc
- commands:
  - mkdir -p /hugo/content/docs/loki/latest
  - cp -r docs/sources/* /hugo/content/docs/loki/latest/
  - cd /hugo && make prod
  image: grafana/docs-base:e6ef023f8b8
  name: build-docs-website
trigger:
  ref:
  - refs/heads/main
  - refs/heads/k???
  - refs/tags/v*
  - refs/pull/*/head
workspace:
  base: /src
  path: loki
---
kind: pipeline
name: mixins
steps:
- commands:
  - make BUILD_IN_CONTAINER=false lint-jsonnet
  depends_on:
  - clone
  environment: {}
  image: grafana/jsonnet-build:c8b75df
  name: lint-jsonnet
- commands:
  - make BUILD_IN_CONTAINER=false loki-mixin-check
  depends_on:
  - clone
  environment: {}
<<<<<<< HEAD
  image: grafana/loki-build-image:0.31.1
=======
  image: grafana/loki-build-image:0.30.1
>>>>>>> 66b36cb3
  name: loki-mixin-check
  when:
    event:
    - pull_request
    paths:
    - production/loki-mixin/**
trigger:
  ref:
  - refs/heads/main
  - refs/heads/k???
  - refs/tags/v*
  - refs/pull/*/head
workspace:
  base: /src
  path: loki
---
kind: pipeline
name: documentation-checks
steps:
- commands:
  - make BUILD_IN_CONTAINER=false documentation-helm-reference-check
  depends_on:
  - clone
  environment: {}
<<<<<<< HEAD
  image: grafana/loki-build-image:0.31.1
=======
  image: grafana/loki-build-image:0.30.1
>>>>>>> 66b36cb3
  name: documentation-helm-reference-check
trigger:
  ref:
  - refs/heads/main
  - refs/heads/k???
  - refs/tags/v*
  - refs/pull/*/head
workspace:
  base: /src
  path: loki
---
depends_on:
- check
kind: pipeline
name: docker-amd64
platform:
  arch: amd64
  os: linux
steps:
- commands:
  - apk add --no-cache bash git
  - git fetch origin --tags
  - echo $(./tools/image-tag)-amd64 > .tags
  image: alpine
  name: image-tag
- depends_on:
  - image-tag
  image: plugins/docker
  name: build-loki-image
  settings:
    dockerfile: cmd/loki/Dockerfile
    dry_run: true
    password:
      from_secret: docker_password
    repo: grafana/loki
    username:
      from_secret: docker_username
  when:
    event:
    - pull_request
- depends_on:
  - image-tag
  image: plugins/docker
  name: build-loki-canary-image
  settings:
    dockerfile: cmd/loki-canary/Dockerfile
    dry_run: true
    password:
      from_secret: docker_password
    repo: grafana/loki-canary
    username:
      from_secret: docker_username
  when:
    event:
    - pull_request
- depends_on:
  - image-tag
  image: plugins/docker
  name: build-loki-canary-boringcrypto-image
  settings:
    dockerfile: cmd/loki-canary-boringcrypto/Dockerfile
    dry_run: true
    password:
      from_secret: docker_password
    repo: grafana/loki-canary-boringcrypto
    username:
      from_secret: docker_username
  when:
    event:
    - pull_request
- depends_on:
  - image-tag
  image: plugins/docker
  name: build-logcli-image
  settings:
    dockerfile: cmd/logcli/Dockerfile
    dry_run: true
    password:
      from_secret: docker_password
    repo: grafana/logcli
    username:
      from_secret: docker_username
  when:
    event:
    - pull_request
- depends_on:
  - image-tag
  image: plugins/docker
  name: publish-loki-image
  settings:
    dockerfile: cmd/loki/Dockerfile
    dry_run: false
    password:
      from_secret: docker_password
    repo: grafana/loki
    username:
      from_secret: docker_username
  when:
    event:
    - push
    - tag
- depends_on:
  - image-tag
  image: plugins/docker
  name: publish-loki-canary-image
  settings:
    dockerfile: cmd/loki-canary/Dockerfile
    dry_run: false
    password:
      from_secret: docker_password
    repo: grafana/loki-canary
    username:
      from_secret: docker_username
  when:
    event:
    - push
    - tag
- depends_on:
  - image-tag
  image: plugins/docker
  name: publish-loki-canary-boringcrypto-image
  settings:
    dockerfile: cmd/loki-canary-boringcrypto/Dockerfile
    dry_run: false
    password:
      from_secret: docker_password
    repo: grafana/loki-canary-boringcrypto
    username:
      from_secret: docker_username
  when:
    event:
    - push
    - tag
- depends_on:
  - image-tag
  image: plugins/docker
  name: publish-logcli-image
  settings:
    dockerfile: cmd/logcli/Dockerfile
    dry_run: false
    password:
      from_secret: docker_password
    repo: grafana/logcli
    username:
      from_secret: docker_username
  when:
    event:
    - push
    - tag
trigger:
  ref:
  - refs/heads/main
  - refs/heads/k???
  - refs/tags/v*
  - refs/pull/*/head
---
depends_on:
- check
kind: pipeline
name: docker-arm64
platform:
  arch: arm64
  os: linux
steps:
- commands:
  - apk add --no-cache bash git
  - git fetch origin --tags
  - echo $(./tools/image-tag)-arm64 > .tags
  image: alpine
  name: image-tag
- depends_on:
  - image-tag
  image: plugins/docker
  name: build-loki-image
  settings:
    dockerfile: cmd/loki/Dockerfile
    dry_run: true
    password:
      from_secret: docker_password
    repo: grafana/loki
    username:
      from_secret: docker_username
  when:
    event:
    - pull_request
- depends_on:
  - image-tag
  image: plugins/docker
  name: build-loki-canary-image
  settings:
    dockerfile: cmd/loki-canary/Dockerfile
    dry_run: true
    password:
      from_secret: docker_password
    repo: grafana/loki-canary
    username:
      from_secret: docker_username
  when:
    event:
    - pull_request
- depends_on:
  - image-tag
  image: plugins/docker
  name: build-loki-canary-boringcrypto-image
  settings:
    dockerfile: cmd/loki-canary-boringcrypto/Dockerfile
    dry_run: true
    password:
      from_secret: docker_password
    repo: grafana/loki-canary-boringcrypto
    username:
      from_secret: docker_username
  when:
    event:
    - pull_request
- depends_on:
  - image-tag
  image: plugins/docker
  name: build-logcli-image
  settings:
    dockerfile: cmd/logcli/Dockerfile
    dry_run: true
    password:
      from_secret: docker_password
    repo: grafana/logcli
    username:
      from_secret: docker_username
  when:
    event:
    - pull_request
- depends_on:
  - image-tag
  image: plugins/docker
  name: publish-loki-image
  settings:
    dockerfile: cmd/loki/Dockerfile
    dry_run: false
    password:
      from_secret: docker_password
    repo: grafana/loki
    username:
      from_secret: docker_username
  when:
    event:
    - push
    - tag
- depends_on:
  - image-tag
  image: plugins/docker
  name: publish-loki-canary-image
  settings:
    dockerfile: cmd/loki-canary/Dockerfile
    dry_run: false
    password:
      from_secret: docker_password
    repo: grafana/loki-canary
    username:
      from_secret: docker_username
  when:
    event:
    - push
    - tag
- depends_on:
  - image-tag
  image: plugins/docker
  name: publish-loki-canary-boringcrypto-image
  settings:
    dockerfile: cmd/loki-canary-boringcrypto/Dockerfile
    dry_run: false
    password:
      from_secret: docker_password
    repo: grafana/loki-canary-boringcrypto
    username:
      from_secret: docker_username
  when:
    event:
    - push
    - tag
- depends_on:
  - image-tag
  image: plugins/docker
  name: publish-logcli-image
  settings:
    dockerfile: cmd/logcli/Dockerfile
    dry_run: false
    password:
      from_secret: docker_password
    repo: grafana/logcli
    username:
      from_secret: docker_username
  when:
    event:
    - push
    - tag
trigger:
  ref:
  - refs/heads/main
  - refs/heads/k???
  - refs/tags/v*
  - refs/pull/*/head
---
depends_on:
- check
kind: pipeline
name: docker-arm
platform:
  arch: arm
  os: linux
steps:
- commands:
  - apk add --no-cache bash git
  - git fetch origin --tags
  - echo $(./tools/image-tag)-arm > .tags
  image: alpine
  name: image-tag
- depends_on:
  - image-tag
  image: plugins/docker:linux-arm
  name: build-loki-image
  settings:
    dockerfile: cmd/loki/Dockerfile
    dry_run: true
    password:
      from_secret: docker_password
    repo: grafana/loki
    username:
      from_secret: docker_username
  when:
    event:
    - pull_request
- depends_on:
  - image-tag
  image: plugins/docker:linux-arm
  name: build-loki-canary-image
  settings:
    dockerfile: cmd/loki-canary/Dockerfile
    dry_run: true
    password:
      from_secret: docker_password
    repo: grafana/loki-canary
    username:
      from_secret: docker_username
  when:
    event:
    - pull_request
- depends_on:
  - image-tag
  image: plugins/docker:linux-arm
  name: build-loki-canary-boringcrypto-image
  settings:
    dockerfile: cmd/loki-canary-boringcrypto/Dockerfile
    dry_run: true
    password:
      from_secret: docker_password
    repo: grafana/loki-canary-boringcrypto
    username:
      from_secret: docker_username
  when:
    event:
    - pull_request
- depends_on:
  - image-tag
  image: plugins/docker:linux-arm
  name: build-logcli-image
  settings:
    dockerfile: cmd/logcli/Dockerfile
    dry_run: true
    password:
      from_secret: docker_password
    repo: grafana/logcli
    username:
      from_secret: docker_username
  when:
    event:
    - pull_request
- depends_on:
  - image-tag
  image: plugins/docker:linux-arm
  name: publish-loki-image
  settings:
    dockerfile: cmd/loki/Dockerfile
    dry_run: false
    password:
      from_secret: docker_password
    repo: grafana/loki
    username:
      from_secret: docker_username
  when:
    event:
    - push
    - tag
- depends_on:
  - image-tag
  image: plugins/docker:linux-arm
  name: publish-loki-canary-image
  settings:
    dockerfile: cmd/loki-canary/Dockerfile
    dry_run: false
    password:
      from_secret: docker_password
    repo: grafana/loki-canary
    username:
      from_secret: docker_username
  when:
    event:
    - push
    - tag
- depends_on:
  - image-tag
  image: plugins/docker:linux-arm
  name: publish-loki-canary-boringcrypto-image
  settings:
    dockerfile: cmd/loki-canary-boringcrypto/Dockerfile
    dry_run: false
    password:
      from_secret: docker_password
    repo: grafana/loki-canary-boringcrypto
    username:
      from_secret: docker_username
  when:
    event:
    - push
    - tag
- depends_on:
  - image-tag
  image: plugins/docker:linux-arm
  name: publish-logcli-image
  settings:
    dockerfile: cmd/logcli/Dockerfile
    dry_run: false
    password:
      from_secret: docker_password
    repo: grafana/logcli
    username:
      from_secret: docker_username
  when:
    event:
    - push
    - tag
trigger:
  ref:
  - refs/heads/main
  - refs/heads/k???
  - refs/tags/v*
  - refs/pull/*/head
---
depends_on:
- check
kind: pipeline
name: promtail-amd64
platform:
  arch: amd64
  os: linux
steps:
- commands:
  - apk add --no-cache bash git
  - git fetch origin --tags
  - echo $(./tools/image-tag)-amd64 > .tags
  image: alpine
  name: image-tag
- depends_on:
  - image-tag
  image: plugins/docker
  name: build-promtail-image
  settings:
    dockerfile: clients/cmd/promtail/Dockerfile
    dry_run: true
    password:
      from_secret: docker_password
    repo: grafana/promtail
    username:
      from_secret: docker_username
  when:
    event:
    - pull_request
- depends_on:
  - image-tag
  image: plugins/docker
  name: publish-promtail-image
  settings:
    dockerfile: clients/cmd/promtail/Dockerfile
    dry_run: false
    password:
      from_secret: docker_password
    repo: grafana/promtail
    username:
      from_secret: docker_username
  when:
    event:
    - push
    - tag
trigger:
  ref:
  - refs/heads/main
  - refs/heads/k???
  - refs/tags/v*
  - refs/pull/*/head
---
depends_on:
- check
kind: pipeline
name: promtail-arm64
platform:
  arch: arm64
  os: linux
steps:
- commands:
  - apk add --no-cache bash git
  - git fetch origin --tags
  - echo $(./tools/image-tag)-arm64 > .tags
  image: alpine
  name: image-tag
- depends_on:
  - image-tag
  image: plugins/docker
  name: build-promtail-image
  settings:
    dockerfile: clients/cmd/promtail/Dockerfile
    dry_run: true
    password:
      from_secret: docker_password
    repo: grafana/promtail
    username:
      from_secret: docker_username
  when:
    event:
    - pull_request
- depends_on:
  - image-tag
  image: plugins/docker
  name: publish-promtail-image
  settings:
    dockerfile: clients/cmd/promtail/Dockerfile
    dry_run: false
    password:
      from_secret: docker_password
    repo: grafana/promtail
    username:
      from_secret: docker_username
  when:
    event:
    - push
    - tag
trigger:
  ref:
  - refs/heads/main
  - refs/heads/k???
  - refs/tags/v*
  - refs/pull/*/head
---
depends_on:
- check
kind: pipeline
name: promtail-arm
platform:
  arch: arm
  os: linux
steps:
- commands:
  - apk add --no-cache bash git
  - git fetch origin --tags
  - echo $(./tools/image-tag)-arm > .tags
  image: alpine
  name: image-tag
- depends_on:
  - image-tag
  image: plugins/docker:linux-arm
  name: build-promtail-image
  settings:
    dockerfile: clients/cmd/promtail/Dockerfile.arm32
    dry_run: true
    password:
      from_secret: docker_password
    repo: grafana/promtail
    username:
      from_secret: docker_username
  when:
    event:
    - pull_request
- depends_on:
  - image-tag
  image: plugins/docker:linux-arm
  name: publish-promtail-image
  settings:
    dockerfile: clients/cmd/promtail/Dockerfile.arm32
    dry_run: false
    password:
      from_secret: docker_password
    repo: grafana/promtail
    username:
      from_secret: docker_username
  when:
    event:
    - push
    - tag
trigger:
  ref:
  - refs/heads/main
  - refs/heads/k???
  - refs/tags/v*
  - refs/pull/*/head
---
depends_on:
- check
kind: pipeline
name: lokioperator-amd64
platform:
  arch: amd64
  os: linux
steps:
- commands:
  - apk add --no-cache bash git
  - git fetch origin --tags
  - echo $(./tools/image-tag)-amd64 > .tags
  image: alpine
  name: image-tag
- depends_on:
  - image-tag
  image: plugins/docker
  name: build-loki-operator-image
  settings:
    context: operator
    dockerfile: operator/Dockerfile
    dry_run: true
    password:
      from_secret: docker_password
    repo: grafana/loki-operator
    username:
      from_secret: docker_username
  when:
    event:
    - pull_request
- depends_on:
  - image-tag
  image: plugins/docker
  name: publish-loki-operator-image
  settings:
    context: operator
    dockerfile: operator/Dockerfile
    dry_run: false
    password:
      from_secret: docker_password
    repo: grafana/loki-operator
    username:
      from_secret: docker_username
  when:
    event:
    - push
    - tag
    ref:
    - refs/heads/main
    - refs/tags/operator/v*
trigger:
  ref:
  - refs/heads/main
  - refs/tags/operator/v*
  - refs/pull/*/head
---
depends_on:
- check
kind: pipeline
name: lokioperator-arm64
platform:
  arch: arm64
  os: linux
steps:
- commands:
  - apk add --no-cache bash git
  - git fetch origin --tags
  - echo $(./tools/image-tag)-arm64 > .tags
  image: alpine
  name: image-tag
- depends_on:
  - image-tag
  image: plugins/docker
  name: build-loki-operator-image
  settings:
    context: operator
    dockerfile: operator/Dockerfile
    dry_run: true
    password:
      from_secret: docker_password
    repo: grafana/loki-operator
    username:
      from_secret: docker_username
  when:
    event:
    - pull_request
- depends_on:
  - image-tag
  image: plugins/docker
  name: publish-loki-operator-image
  settings:
    context: operator
    dockerfile: operator/Dockerfile
    dry_run: false
    password:
      from_secret: docker_password
    repo: grafana/loki-operator
    username:
      from_secret: docker_username
  when:
    event:
    - push
    - tag
    ref:
    - refs/heads/main
    - refs/tags/operator/v*
trigger:
  ref:
  - refs/heads/main
  - refs/tags/operator/v*
  - refs/pull/*/head
---
depends_on:
- check
kind: pipeline
name: lokioperator-arm
platform:
  arch: arm
  os: linux
steps:
- commands:
  - apk add --no-cache bash git
  - git fetch origin --tags
  - echo $(./tools/image-tag)-arm > .tags
  image: alpine
  name: image-tag
- depends_on:
  - image-tag
  image: plugins/docker:linux-arm
  name: build-loki-operator-image
  settings:
    context: operator
    dockerfile: operator/Dockerfile
    dry_run: true
    password:
      from_secret: docker_password
    repo: grafana/loki-operator
    username:
      from_secret: docker_username
  when:
    event:
    - pull_request
- depends_on:
  - image-tag
  image: plugins/docker:linux-arm
  name: publish-loki-operator-image
  settings:
    context: operator
    dockerfile: operator/Dockerfile
    dry_run: false
    password:
      from_secret: docker_password
    repo: grafana/loki-operator
    username:
      from_secret: docker_username
  when:
    event:
    - push
    - tag
    ref:
    - refs/heads/main
    - refs/tags/operator/v*
trigger:
  ref:
  - refs/heads/main
  - refs/tags/operator/v*
  - refs/pull/*/head
---
depends_on:
- check
kind: pipeline
name: fluent-bit-amd64
platform:
  arch: amd64
  os: linux
steps:
- commands:
  - apk add --no-cache bash git
  - git fetch origin --tags
  - echo $(./tools/image-tag)-amd64 > .tags
  image: alpine
  name: image-tag
- depends_on:
  - image-tag
  image: plugins/docker
  name: build-fluent-bit-image
  settings:
    dockerfile: clients/cmd/fluent-bit/Dockerfile
    dry_run: true
    password:
      from_secret: docker_password
    repo: grafana/fluent-bit-plugin-loki
    username:
      from_secret: docker_username
  when:
    event:
    - pull_request
- depends_on:
  - image-tag
  image: plugins/docker
  name: publish-fluent-bit-image
  settings:
    dockerfile: clients/cmd/fluent-bit/Dockerfile
    dry_run: false
    password:
      from_secret: docker_password
    repo: grafana/fluent-bit-plugin-loki
    username:
      from_secret: docker_username
  when:
    event:
    - push
    - tag
trigger:
  ref:
  - refs/heads/main
  - refs/heads/k???
  - refs/tags/v*
  - refs/pull/*/head
---
depends_on:
- check
kind: pipeline
name: fluent-bit-arm64
platform:
  arch: arm64
  os: linux
steps:
- commands:
  - apk add --no-cache bash git
  - git fetch origin --tags
  - echo $(./tools/image-tag)-arm64 > .tags
  image: alpine
  name: image-tag
- depends_on:
  - image-tag
  image: plugins/docker
  name: build-fluent-bit-image
  settings:
    dockerfile: clients/cmd/fluent-bit/Dockerfile
    dry_run: true
    password:
      from_secret: docker_password
    repo: grafana/fluent-bit-plugin-loki
    username:
      from_secret: docker_username
  when:
    event:
    - pull_request
- depends_on:
  - image-tag
  image: plugins/docker
  name: publish-fluent-bit-image
  settings:
    dockerfile: clients/cmd/fluent-bit/Dockerfile
    dry_run: false
    password:
      from_secret: docker_password
    repo: grafana/fluent-bit-plugin-loki
    username:
      from_secret: docker_username
  when:
    event:
    - push
    - tag
trigger:
  ref:
  - refs/heads/main
  - refs/heads/k???
  - refs/tags/v*
  - refs/pull/*/head
---
depends_on:
- check
kind: pipeline
name: fluent-bit-arm
platform:
  arch: arm
  os: linux
steps:
- commands:
  - apk add --no-cache bash git
  - git fetch origin --tags
  - echo $(./tools/image-tag)-arm > .tags
  image: alpine
  name: image-tag
- depends_on:
  - image-tag
  image: plugins/docker:linux-arm
  name: build-fluent-bit-image
  settings:
    dockerfile: clients/cmd/fluent-bit/Dockerfile
    dry_run: true
    password:
      from_secret: docker_password
    repo: grafana/fluent-bit-plugin-loki
    username:
      from_secret: docker_username
  when:
    event:
    - pull_request
- depends_on:
  - image-tag
  image: plugins/docker:linux-arm
  name: publish-fluent-bit-image
  settings:
    dockerfile: clients/cmd/fluent-bit/Dockerfile
    dry_run: false
    password:
      from_secret: docker_password
    repo: grafana/fluent-bit-plugin-loki
    username:
      from_secret: docker_username
  when:
    event:
    - push
    - tag
trigger:
  ref:
  - refs/heads/main
  - refs/heads/k???
  - refs/tags/v*
  - refs/pull/*/head
---
depends_on:
- check
kind: pipeline
name: fluentd-amd64
platform:
  arch: amd64
  os: linux
steps:
- commands:
  - apk add --no-cache bash git
  - git fetch origin --tags
  - echo $(./tools/image-tag)-amd64 > .tags
  - echo ",main" >> .tags
  image: alpine
  name: image-tag
- depends_on:
  - image-tag
  image: plugins/docker
  name: build-fluentd-image
  settings:
    dockerfile: clients/cmd/fluentd/Dockerfile
    dry_run: true
    password:
      from_secret: docker_password
    repo: grafana/fluent-plugin-loki
    username:
      from_secret: docker_username
  when:
    event:
    - pull_request
- depends_on:
  - image-tag
  image: plugins/docker
  name: publish-fluentd-image
  settings:
    dockerfile: clients/cmd/fluentd/Dockerfile
    dry_run: false
    password:
      from_secret: docker_password
    repo: grafana/fluent-plugin-loki
    username:
      from_secret: docker_username
  when:
    event:
    - push
    - tag
trigger:
  ref:
  - refs/heads/main
  - refs/heads/k???
  - refs/tags/v*
  - refs/pull/*/head
---
depends_on:
- check
kind: pipeline
name: logstash-amd64
platform:
  arch: amd64
  os: linux
steps:
- commands:
  - apk add --no-cache bash git
  - git fetch origin --tags
  - echo $(./tools/image-tag)-amd64 > .tags
  - echo ",main" >> .tags
  image: alpine
  name: image-tag
- depends_on:
  - image-tag
  image: plugins/docker
  name: build-logstash-image
  settings:
    dockerfile: clients/cmd/logstash/Dockerfile
    dry_run: true
    password:
      from_secret: docker_password
    repo: grafana/logstash-output-loki
    username:
      from_secret: docker_username
  when:
    event:
    - pull_request
- depends_on:
  - image-tag
  image: plugins/docker
  name: publish-logstash-image
  settings:
    dockerfile: clients/cmd/logstash/Dockerfile
    dry_run: false
    password:
      from_secret: docker_password
    repo: grafana/logstash-output-loki
    username:
      from_secret: docker_username
  when:
    event:
    - push
    - tag
trigger:
  ref:
  - refs/heads/main
  - refs/heads/k???
  - refs/tags/v*
  - refs/pull/*/head
---
depends_on:
- check
kind: pipeline
name: querytee-amd64
platform:
  arch: amd64
  os: linux
steps:
- commands:
  - apk add --no-cache bash git
  - git fetch origin --tags
  - echo $(./tools/image-tag)-amd64 > .tags
  - echo ",main" >> .tags
  image: alpine
  name: image-tag
- depends_on:
  - image-tag
  image: plugins/docker
  name: build-querytee-image
  settings:
    dockerfile: cmd/querytee/Dockerfile
    dry_run: true
    password:
      from_secret: docker_password
    repo: grafana/loki-query-tee
    username:
      from_secret: docker_username
  when:
    event:
    - pull_request
- depends_on:
  - image-tag
  image: plugins/docker
  name: publish-querytee-image
  settings:
    dockerfile: cmd/querytee/Dockerfile
    dry_run: false
    password:
      from_secret: docker_password
    repo: grafana/loki-query-tee
    username:
      from_secret: docker_username
  when:
    event:
    - push
    - tag
trigger:
  ref:
  - refs/heads/main
  - refs/heads/k???
  - refs/tags/v*
  - refs/pull/*/head
---
depends_on:
- docker-amd64
- docker-arm64
- docker-arm
- promtail-amd64
- promtail-arm64
- promtail-arm
- fluent-bit-amd64
- fluent-bit-arm64
- fluent-bit-arm
kind: pipeline
name: manifest
steps:
- depends_on:
  - clone
  image: plugins/manifest:1.4.0
  name: manifest-promtail
  settings:
    ignore_missing: false
    password:
      from_secret: docker_password
    spec: .drone/docker-manifest.tmpl
    target: promtail
    username:
      from_secret: docker_username
- depends_on:
  - clone
  - manifest-promtail
  image: plugins/manifest:1.4.0
  name: manifest-loki
  settings:
    ignore_missing: false
    password:
      from_secret: docker_password
    spec: .drone/docker-manifest.tmpl
    target: loki
    username:
      from_secret: docker_username
- depends_on:
  - clone
  - manifest-loki
  image: plugins/manifest:1.4.0
  name: manifest-loki-canary
  settings:
    ignore_missing: false
    password:
      from_secret: docker_password
    spec: .drone/docker-manifest.tmpl
    target: loki-canary
    username:
      from_secret: docker_username
- depends_on:
  - clone
  - manifest-loki-canary
  image: plugins/manifest:1.4.0
  name: manifest-loki-canary-boringcrypto
  settings:
    ignore_missing: false
    password:
      from_secret: docker_password
    spec: .drone/docker-manifest.tmpl
    target: loki-canary-boringcrypto
    username:
      from_secret: docker_username
- depends_on:
  - clone
  - manifest-loki-canary-boringcrypto
  image: plugins/manifest:1.4.0
  name: manifest-fluent-bit-plugin-loki
  settings:
    ignore_missing: false
    password:
      from_secret: docker_password
    spec: .drone/docker-manifest.tmpl
    target: fluent-bit-plugin-loki
    username:
      from_secret: docker_username
trigger:
  event:
  - push
  - tag
  ref:
  - refs/heads/main
  - refs/heads/k???
  - refs/tags/v*
  - refs/pull/*/head
---
depends_on:
- lokioperator-amd64
- lokioperator-arm64
- lokioperator-arm
kind: pipeline
name: manifest-operator
steps:
- depends_on:
  - clone
  image: plugins/manifest:1.4.0
  name: manifest-loki-operator
  settings:
    ignore_missing: false
    password:
      from_secret: docker_password
    spec: .drone/docker-manifest-operator.tmpl
    target: loki-operator
    username:
      from_secret: docker_username
trigger:
  event:
  - push
  - tag
  ref:
  - refs/heads/main
  - refs/tags/operator/v*
---
depends_on:
- manifest
image_pull_secrets:
- dockerconfigjson
kind: pipeline
name: deploy
steps:
- commands:
  - apk add --no-cache bash git
  - git fetch origin --tags
  - echo $(./tools/image-tag) > .tag
  - export RELEASE_TAG=$(cat .tag)
  - export RELEASE_NAME=$([[ $RELEASE_TAG =~ $RELEASE_TAG_REGEXP ]] && echo $RELEASE_TAG
    | grep -oE $MAJOR_MINOR_VERSION_REGEXP | sed "s/\./-/g" | sed "s/$/-x/" || echo
    "next")
  - echo $RELEASE_NAME
  - echo $PLUGIN_CONFIG_TEMPLATE > updater-config.json
  - sed -i "s/\"{{release}}\"/\"$RELEASE_NAME\"/g" updater-config.json
  - sed -i "s/{{version}}/$RELEASE_TAG/g" updater-config.json
  depends_on:
  - clone
  environment:
    MAJOR_MINOR_VERSION_REGEXP: ([0-9]+\.[0-9]+)
    RELEASE_TAG_REGEXP: ^([0-9]+\.[0-9]+\.[0-9]+)$
  image: alpine
  name: prepare-updater-config
  settings:
    config_template:
      from_secret: updater_config_template
- depends_on:
  - prepare-updater-config
  image: us.gcr.io/kubernetes-dev/drone/plugins/updater@sha256:cbcb09c74f96a34c528f52bf9b4815a036b11fed65f685be216e0c8b8e84285b
  name: trigger
  settings:
    config_file: updater-config.json
    github_token:
      from_secret: github_token
trigger:
  event:
  - push
  - tag
  ref:
  - refs/heads/main
  - refs/tags/v*
---
depends_on:
- manifest
image_pull_secrets:
- dockerconfigjson
kind: pipeline
name: update-loki-helm-chart-on-loki-release
steps:
- commands:
  - apk add --no-cache bash git
  - git fetch --tags
  - latest_version=$(git tag -l 'v[0-9]*.[0-9]*.[0-9]*' | sort -V | tail -n 1 | sed
    's/v//g')
  - RELEASE_TAG=$(./tools/image-tag)
  - if [ "$RELEASE_TAG" != "$latest_version" ]; then echo "Current version $RELEASE_TAG
    is not the latest version of Loki. The latest version is $latest_version" && exit
    78; fi
  image: alpine
  name: check-version-is-latest
  when:
    event:
    - tag
- commands:
  - apk add --no-cache bash git
  - git fetch origin --tags
  - RELEASE_TAG=$(./tools/image-tag)
  - echo $PLUGIN_CONFIG_TEMPLATE > updater-config.json
  - sed -i -E "s/\{\{release\}\}/$RELEASE_TAG/g" updater-config.json
  depends_on:
  - check-version-is-latest
  image: alpine
  name: prepare-helm-chart-update-config
  settings:
    config_template:
      from_secret: helm-chart-update-config-template
- depends_on:
  - prepare-helm-chart-update-config
  image: us.gcr.io/kubernetes-dev/drone/plugins/updater@sha256:cbcb09c74f96a34c528f52bf9b4815a036b11fed65f685be216e0c8b8e84285b
  name: trigger-helm-chart-update
  settings:
    config_file: updater-config.json
    github_token:
      from_secret: github_token
trigger:
  ref:
  - refs/tags/v*
---
kind: pipeline
name: promtail-windows
platform:
  arch: amd64
  os: windows
  version: "1809"
steps:
- commands:
  - Write-Output $env:DRONE_RUNNER_NAME
  image: golang:1.19-windowsservercore-1809
  name: identify-runner
- commands:
  - go test .\clients\pkg\promtail\targets\windows\... -v
  image: golang:1.19-windowsservercore-1809
  name: test
trigger:
  ref:
  - refs/heads/main
  - refs/heads/k???
  - refs/tags/v*
  - refs/pull/*/head
---
depends_on:
- check
kind: pipeline
name: logql-analyzer
platform:
  arch: amd64
  os: linux
steps:
- commands:
  - apk add --no-cache bash git
  - git fetch origin --tags
  - echo $(./tools/image-tag)-amd64 > .tags
  image: alpine
  name: image-tag
- depends_on:
  - image-tag
  image: plugins/docker
  name: build-logql-analyzer-image
  settings:
    dockerfile: cmd/logql-analyzer/Dockerfile
    dry_run: true
    password:
      from_secret: docker_password
    repo: grafana/logql-analyzer
    username:
      from_secret: docker_username
  when:
    event:
    - pull_request
- depends_on:
  - image-tag
  image: plugins/docker
  name: publish-logql-analyzer-image
  settings:
    dockerfile: cmd/logql-analyzer/Dockerfile
    dry_run: false
    password:
      from_secret: docker_password
    repo: grafana/logql-analyzer
    username:
      from_secret: docker_username
  when:
    event:
    - push
    - tag
trigger:
  ref:
  - refs/heads/main
  - refs/heads/k???
  - refs/tags/v*
  - refs/pull/*/head
---
depends_on:
- check
image_pull_secrets:
- dockerconfigjson
kind: pipeline
name: release
services:
- image: jrei/systemd-debian:12
  name: systemd-debian
  privileged: true
  volumes:
  - name: cgroup
    path: /sys/fs/cgroup
- image: jrei/systemd-centos:8
  name: systemd-centos
  privileged: true
  volumes:
  - name: cgroup
    path: /sys/fs/cgroup
steps:
- commands:
  - if [ "$${#TEST_SECRET}" -eq 0 ]; then
  - '  echo "Missing a secret to run this pipeline. This branch needs to be re-pushed
    as a branch in main grafana/loki repository in order to run." && exit 78'
  - fi
  environment:
    TEST_SECRET:
      from_secret: gpg_private_key
  image: alpine
  name: skip pipeline if missing secret
- commands:
  - apk add --no-cache bash git
  - git fetch origin --tags
  image: alpine
  name: fetch-tags
- commands:
  - printf "%s" "$NFPM_SIGNING_KEY" > $NFPM_SIGNING_KEY_FILE
  environment:
    NFPM_SIGNING_KEY:
      from_secret: gpg_private_key
    NFPM_SIGNING_KEY_FILE: /drone/src/private-key.key
<<<<<<< HEAD
  image: grafana/loki-build-image:0.31.1
=======
  image: grafana/loki-build-image:0.30.1
>>>>>>> 66b36cb3
  name: write-key
- commands:
  - make BUILD_IN_CONTAINER=false packages
  environment:
    NFPM_PASSPHRASE:
      from_secret: gpg_passphrase
    NFPM_SIGNING_KEY_FILE: /drone/src/private-key.key
<<<<<<< HEAD
  image: grafana/loki-build-image:0.31.1
=======
  image: grafana/loki-build-image:0.30.1
>>>>>>> 66b36cb3
  name: test packaging
- commands:
  - ./tools/packaging/verify-deb-install.sh
  image: docker
  name: test deb package
  privileged: true
  volumes:
  - name: docker
    path: /var/run/docker.sock
- commands:
  - ./tools/packaging/verify-rpm-install.sh
  image: docker
  name: test rpm package
  privileged: true
  volumes:
  - name: docker
    path: /var/run/docker.sock
- commands:
  - make BUILD_IN_CONTAINER=false publish
  environment:
    GITHUB_TOKEN:
      from_secret: github_token
    NFPM_PASSPHRASE:
      from_secret: gpg_passphrase
    NFPM_SIGNING_KEY_FILE: /drone/src/private-key.key
<<<<<<< HEAD
  image: grafana/loki-build-image:0.31.1
=======
  image: grafana/loki-build-image:0.30.1
>>>>>>> 66b36cb3
  name: publish
  when:
    event:
    - tag
trigger:
  event:
  - pull_request
  - tag
  ref:
  - refs/heads/main
  - refs/heads/k???
  - refs/tags/v*
  - refs/pull/*/head
volumes:
- host:
    path: /sys/fs/cgroup
  name: cgroup
- host:
    path: /var/run/docker.sock
  name: docker
---
kind: pipeline
name: docker-driver
steps:
- commands:
  - git fetch origin --tags
  - make docker-driver-push
  depends_on:
  - clone
  environment:
    DOCKER_PASSWORD:
      from_secret: docker_password
    DOCKER_USERNAME:
      from_secret: docker_username
<<<<<<< HEAD
  image: grafana/loki-build-image:0.31.1
=======
  image: grafana/loki-build-image:0.30.1
>>>>>>> 66b36cb3
  name: build and push
  privileged: true
  volumes:
  - name: docker
    path: /var/run/docker.sock
trigger:
  event:
  - push
  - tag
  ref:
  - refs/heads/main
  - refs/heads/k???
  - refs/tags/v*
  - refs/pull/*/head
volumes:
- host:
    path: /var/run/docker.sock
  name: docker
---
depends_on:
- check
kind: pipeline
name: lambda-promtail-amd64
platform:
  arch: amd64
  os: linux
steps:
- commands:
  - apk add --no-cache bash git
  - git fetch origin --tags
  - echo $(./tools/image-tag)-amd64 > .tags
  image: alpine
  name: image-tag
- commands:
  - if [ "$${#TEST_SECRET}" -eq 0 ]; then
  - '  echo "Missing a secret to run this pipeline. This branch needs to be re-pushed
    as a branch in main grafana/loki repository in order to run." && exit 78'
  - fi
  environment:
    TEST_SECRET:
      from_secret: ecr_key
  image: alpine
  name: skip pipeline if missing secret
- depends_on:
  - image-tag
  - skip pipeline if missing secret
  image: cstyan/ecr
  name: build-lambda-promtail-image
  privileged: true
  settings:
    access_key:
      from_secret: ecr_key
    dockerfile: tools/lambda-promtail/Dockerfile
    dry_run: true
    region: us-east-1
    registry: public.ecr.aws/grafana
    repo: public.ecr.aws/grafana/lambda-promtail
    secret_key:
      from_secret: ecr_secret_key
  when:
    event:
    - pull_request
- depends_on:
  - image-tag
  image: cstyan/ecr
  name: publish-lambda-promtail-image
  privileged: true
  settings:
    access_key:
      from_secret: ecr_key
    dockerfile: tools/lambda-promtail/Dockerfile
    dry_run: false
    region: us-east-1
    registry: public.ecr.aws/grafana
    repo: public.ecr.aws/grafana/lambda-promtail
    secret_key:
      from_secret: ecr_secret_key
  when:
    event:
    - push
    - tag
trigger:
  ref:
  - refs/heads/main
  - refs/heads/k???
  - refs/tags/v*
  - refs/pull/*/head
---
depends_on:
- check
kind: pipeline
name: lambda-promtail-arm64
platform:
  arch: arm64
  os: linux
steps:
- commands:
  - apk add --no-cache bash git
  - git fetch origin --tags
  - echo $(./tools/image-tag)-arm64 > .tags
  image: alpine
  name: image-tag
- commands:
  - if [ "$${#TEST_SECRET}" -eq 0 ]; then
  - '  echo "Missing a secret to run this pipeline. This branch needs to be re-pushed
    as a branch in main grafana/loki repository in order to run." && exit 78'
  - fi
  environment:
    TEST_SECRET:
      from_secret: ecr_key
  image: alpine
  name: skip pipeline if missing secret
- depends_on:
  - image-tag
  - skip pipeline if missing secret
  image: cstyan/ecr
  name: build-lambda-promtail-image
  privileged: true
  settings:
    access_key:
      from_secret: ecr_key
    dockerfile: tools/lambda-promtail/Dockerfile
    dry_run: true
    region: us-east-1
    registry: public.ecr.aws/grafana
    repo: public.ecr.aws/grafana/lambda-promtail
    secret_key:
      from_secret: ecr_secret_key
  when:
    event:
    - pull_request
- depends_on:
  - image-tag
  image: cstyan/ecr
  name: publish-lambda-promtail-image
  privileged: true
  settings:
    access_key:
      from_secret: ecr_key
    dockerfile: tools/lambda-promtail/Dockerfile
    dry_run: false
    region: us-east-1
    registry: public.ecr.aws/grafana
    repo: public.ecr.aws/grafana/lambda-promtail
    secret_key:
      from_secret: ecr_secret_key
  when:
    event:
    - push
    - tag
trigger:
  ref:
  - refs/heads/main
  - refs/heads/k???
  - refs/tags/v*
  - refs/pull/*/head
---
depends_on:
- lambda-promtail-amd64
- lambda-promtail-arm64
kind: pipeline
name: manifest-ecr
steps:
- commands:
  - apk add --no-cache aws-cli
  - docker login --username AWS --password $(aws ecr-public get-login-password --region
    us-east-1) public.ecr.aws
  depends_on:
  - clone
  environment:
    AWS_ACCESS_KEY_ID:
      from_secret: ecr_key
    AWS_SECRET_ACCESS_KEY:
      from_secret: ecr_secret_key
  image: docker:dind
  name: ecr-login
  volumes:
  - name: dockerconf
    path: /root/.docker
- depends_on:
  - clone
  - ecr-login
  image: plugins/manifest:1.4.0
  name: manifest-lambda-promtail
  settings:
    ignore_missing: true
    spec: .drone/docker-manifest-ecr.tmpl
    target: lambda-promtail
  volumes:
  - name: dockerconf
    path: /.docker
trigger:
  event:
  - push
  ref:
  - refs/heads/main
  - refs/heads/k???
  - refs/tags/v*
  - refs/pull/*/head
volumes:
- name: dockerconf
  temp: {}
---
get:
  name: pat
  path: infra/data/ci/github/grafanabot
kind: secret
name: github_token
---
get:
  name: .dockerconfigjson
  path: secret/data/common/gcr
kind: secret
name: dockerconfigjson
---
get:
  name: username
  path: infra/data/ci/docker_hub
kind: secret
name: docker_username
---
get:
  name: password
  path: infra/data/ci/docker_hub
kind: secret
name: docker_password
---
get:
  name: access_key_id
  path: infra/data/ci/loki/aws-credentials
kind: secret
name: ecr_key
---
get:
  name: secret_access_key
  path: infra/data/ci/loki/aws-credentials
kind: secret
name: ecr_secret_key
---
get:
  name: updater-config-template.json
  path: secret/data/common/loki_ci_autodeploy
kind: secret
name: updater_config_template
---
get:
  name: on-loki-release-config.json
  path: secret/data/common/loki-helm-chart-auto-update
kind: secret
name: helm-chart-update-config-template
---
get:
  name: passphrase
  path: infra/data/ci/packages-publish/gpg
kind: secret
name: gpg_passphrase
---
get:
  name: private-key
  path: infra/data/ci/packages-publish/gpg
kind: secret
name: gpg_private_key
---
kind: signature
<<<<<<< HEAD
hmac: 03d0f5d57ca5c8270c5f95801c8c131bbdffd9edb05e807f11a25a141237e012
=======
hmac: 27257b795645c64fe82deb850f6efdf73fec2e0e2217e86ac52ae6bf434a92b5
>>>>>>> 66b36cb3

...<|MERGE_RESOLUTION|>--- conflicted
+++ resolved
@@ -18,13 +18,9 @@
     platform: linux/amd64
     repo: grafana/loki-build-image
     tags:
-<<<<<<< HEAD
     - 0.32.0-test-amd64
     username:
       from_secret: docker_username
-=======
-    - 0.31.2
->>>>>>> 66b36cb3
   when:
     event:
     - pull_request
@@ -59,11 +55,7 @@
     platform: linux/arm64
     repo: grafana/loki-build-image
     tags:
-<<<<<<< HEAD
     - 0.32.0-test-arm64
-=======
-    - 0.31.2
->>>>>>> 66b36cb3
     username:
       from_secret: docker_username
   when:
@@ -157,22 +149,14 @@
   depends_on:
   - clone
   environment: {}
-<<<<<<< HEAD
-  image: grafana/loki-build-image:0.31.1
-=======
   image: grafana/loki-build-image:0.30.1
->>>>>>> 66b36cb3
   name: check-drone-drift
 - commands:
   - make BUILD_IN_CONTAINER=false check-generated-files
   depends_on:
   - clone
   environment: {}
-<<<<<<< HEAD
-  image: grafana/loki-build-image:0.31.1
-=======
   image: grafana/loki-build-image:0.30.1
->>>>>>> 66b36cb3
   name: check-generated-files
 - commands:
   - cd ..
@@ -182,11 +166,7 @@
   depends_on:
   - clone
   environment: {}
-<<<<<<< HEAD
-  image: grafana/loki-build-image:0.31.1
-=======
   image: grafana/loki-build-image:0.30.1
->>>>>>> 66b36cb3
   name: clone-target-branch
   when:
     event:
@@ -197,22 +177,14 @@
   - clone-target-branch
   - check-generated-files
   environment: {}
-<<<<<<< HEAD
-  image: grafana/loki-build-image:0.31.1
-=======
   image: grafana/loki-build-image:0.30.1
->>>>>>> 66b36cb3
   name: test
 - commands:
   - cd ../loki-target-branch && BUILD_IN_CONTAINER=false make test
   depends_on:
   - clone-target-branch
   environment: {}
-<<<<<<< HEAD
-  image: grafana/loki-build-image:0.31.1
-=======
   image: grafana/loki-build-image:0.30.1
->>>>>>> 66b36cb3
   name: test-target-branch
   when:
     event:
@@ -225,11 +197,7 @@
   - test
   - test-target-branch
   environment: {}
-<<<<<<< HEAD
-  image: grafana/loki-build-image:0.31.1
-=======
   image: grafana/loki-build-image:0.30.1
->>>>>>> 66b36cb3
   name: compare-coverage
   when:
     event:
@@ -247,11 +215,7 @@
     TOKEN:
       from_secret: github_token
     USER: grafanabot
-<<<<<<< HEAD
-  image: grafana/loki-build-image:0.31.1
-=======
   image: grafana/loki-build-image:0.30.1
->>>>>>> 66b36cb3
   name: report-coverage
   when:
     event:
@@ -261,11 +225,7 @@
   depends_on:
   - check-generated-files
   environment: {}
-<<<<<<< HEAD
-  image: grafana/loki-build-image:0.31.1
-=======
   image: grafana/loki-build-image:0.30.1
->>>>>>> 66b36cb3
   name: lint
 - commands:
   - make BUILD_IN_CONTAINER=false check-mod
@@ -273,11 +233,7 @@
   - test
   - lint
   environment: {}
-<<<<<<< HEAD
-  image: grafana/loki-build-image:0.31.1
-=======
   image: grafana/loki-build-image:0.30.1
->>>>>>> 66b36cb3
   name: check-mod
 - commands:
   - apk add make bash && make lint-scripts
@@ -288,33 +244,21 @@
   depends_on:
   - check-generated-files
   environment: {}
-<<<<<<< HEAD
-  image: grafana/loki-build-image:0.31.1
-=======
   image: grafana/loki-build-image:0.30.1
->>>>>>> 66b36cb3
   name: loki
 - commands:
   - make BUILD_IN_CONTAINER=false check-doc
   depends_on:
   - loki
   environment: {}
-<<<<<<< HEAD
-  image: grafana/loki-build-image:0.31.1
-=======
   image: grafana/loki-build-image:0.30.1
->>>>>>> 66b36cb3
   name: check-doc
 - commands:
   - make BUILD_IN_CONTAINER=false check-format GIT_TARGET_BRANCH="$DRONE_TARGET_BRANCH"
   depends_on:
   - loki
   environment: {}
-<<<<<<< HEAD
-  image: grafana/loki-build-image:0.31.1
-=======
   image: grafana/loki-build-image:0.30.1
->>>>>>> 66b36cb3
   name: check-format
   when:
     event:
@@ -324,22 +268,14 @@
   depends_on:
   - loki
   environment: {}
-<<<<<<< HEAD
-  image: grafana/loki-build-image:0.31.1
-=======
   image: grafana/loki-build-image:0.30.1
->>>>>>> 66b36cb3
   name: validate-example-configs
 - commands:
   - make BUILD_IN_CONTAINER=false check-example-config-doc
   depends_on:
   - clone
   environment: {}
-<<<<<<< HEAD
-  image: grafana/loki-build-image:0.31.1
-=======
   image: grafana/loki-build-image:0.30.1
->>>>>>> 66b36cb3
   name: check-example-config-doc
 - commands:
   - mkdir -p /hugo/content/docs/loki/latest
@@ -372,11 +308,7 @@
   depends_on:
   - clone
   environment: {}
-<<<<<<< HEAD
-  image: grafana/loki-build-image:0.31.1
-=======
   image: grafana/loki-build-image:0.30.1
->>>>>>> 66b36cb3
   name: loki-mixin-check
   when:
     event:
@@ -401,11 +333,7 @@
   depends_on:
   - clone
   environment: {}
-<<<<<<< HEAD
-  image: grafana/loki-build-image:0.31.1
-=======
   image: grafana/loki-build-image:0.30.1
->>>>>>> 66b36cb3
   name: documentation-helm-reference-check
 trigger:
   ref:
@@ -1811,11 +1739,7 @@
     NFPM_SIGNING_KEY:
       from_secret: gpg_private_key
     NFPM_SIGNING_KEY_FILE: /drone/src/private-key.key
-<<<<<<< HEAD
-  image: grafana/loki-build-image:0.31.1
-=======
   image: grafana/loki-build-image:0.30.1
->>>>>>> 66b36cb3
   name: write-key
 - commands:
   - make BUILD_IN_CONTAINER=false packages
@@ -1823,11 +1747,7 @@
     NFPM_PASSPHRASE:
       from_secret: gpg_passphrase
     NFPM_SIGNING_KEY_FILE: /drone/src/private-key.key
-<<<<<<< HEAD
-  image: grafana/loki-build-image:0.31.1
-=======
   image: grafana/loki-build-image:0.30.1
->>>>>>> 66b36cb3
   name: test packaging
 - commands:
   - ./tools/packaging/verify-deb-install.sh
@@ -1853,11 +1773,7 @@
     NFPM_PASSPHRASE:
       from_secret: gpg_passphrase
     NFPM_SIGNING_KEY_FILE: /drone/src/private-key.key
-<<<<<<< HEAD
-  image: grafana/loki-build-image:0.31.1
-=======
   image: grafana/loki-build-image:0.30.1
->>>>>>> 66b36cb3
   name: publish
   when:
     event:
@@ -1892,11 +1808,7 @@
       from_secret: docker_password
     DOCKER_USERNAME:
       from_secret: docker_username
-<<<<<<< HEAD
-  image: grafana/loki-build-image:0.31.1
-=======
   image: grafana/loki-build-image:0.30.1
->>>>>>> 66b36cb3
   name: build and push
   privileged: true
   volumes:
@@ -2161,10 +2073,6 @@
 name: gpg_private_key
 ---
 kind: signature
-<<<<<<< HEAD
-hmac: 03d0f5d57ca5c8270c5f95801c8c131bbdffd9edb05e807f11a25a141237e012
-=======
-hmac: 27257b795645c64fe82deb850f6efdf73fec2e0e2217e86ac52ae6bf434a92b5
->>>>>>> 66b36cb3
+hmac: 7238d0440ed5f92d69a33eda8e2accdabaec9913e28f87edab3dcf64bbe2c4d5
 
 ...