---
kind: pipeline
name: loki-build-image
steps:
- image: plugins/docker
  name: test-image
  settings:
    context: loki-build-image
    dockerfile: loki-build-image/Dockerfile
    dry_run: true
    repo: grafana/loki-build-image
    tags:
    - 0.28.1
  when:
    event:
    - pull_request
    paths:
    - loki-build-image/**
- image: plugins/docker
  name: push-image
  settings:
    context: loki-build-image
    dockerfile: loki-build-image/Dockerfile
    dry_run: false
    password:
      from_secret: docker_password
    repo: grafana/loki-build-image
    tags:
    - 0.28.1
    username:
      from_secret: docker_username
  when:
    event:
    - push
    - tag
    paths:
    - loki-build-image/**
trigger:
  ref:
  - refs/heads/main
  - refs/heads/k???
  - refs/tags/v*
  - refs/pull/*/head
workspace:
  base: /src
  path: loki
---
kind: pipeline
name: helm-test-image
steps:
- image: plugins/docker
  name: test-image
  settings:
    dockerfile: production/helm/loki/src/helm-test/Dockerfile
    dry_run: true
    repo: grafana/loki-helm-test
  when:
    event:
    - pull_request
    paths:
    - production/helm/loki/src/helm-test/**
- image: plugins/docker
  name: push-image
  settings:
    dockerfile: production/helm/loki/src/helm-test/Dockerfile
    dry_run: false
    password:
      from_secret: docker_password
    repo: grafana/loki-helm-test
    username:
      from_secret: docker_username
  when:
    event:
    - push
    - tag
    paths:
    - production/helm/loki/src/helm-test/**
trigger:
  ref:
  - refs/heads/main
  - refs/heads/k???
  - refs/tags/v*
  - refs/pull/*/head
workspace:
  base: /src
  path: loki
---
kind: pipeline
name: check
steps:
- commands:
  - make BUILD_IN_CONTAINER=false check-drone-drift
  depends_on:
  - clone
  environment: {}
  image: grafana/loki-build-image:0.28.1
  name: check-drone-drift
- commands:
  - make BUILD_IN_CONTAINER=false check-generated-files
  depends_on:
  - clone
  environment: {}
  image: grafana/loki-build-image:0.28.1
  name: check-generated-files
- commands:
  - cd ..
  - 'echo "cloning "$DRONE_TARGET_BRANCH '
  - git clone -b $DRONE_TARGET_BRANCH $CI_REPO_REMOTE loki-target-branch
  - cd -
  depends_on:
  - clone
  environment: {}
  image: grafana/loki-build-image:0.28.1
  name: clone-target-branch
  when:
    event:
    - pull_request
- commands:
  - make BUILD_IN_CONTAINER=false test
  depends_on:
  - clone-target-branch
  - check-generated-files
  environment: {}
  image: grafana/loki-build-image:0.28.1
  name: test
- commands:
  - cd ../loki-target-branch
  - BUILD_IN_CONTAINER=false make test
  depends_on:
  - clone-target-branch
  environment: {}
  image: grafana/loki-build-image:0.28.1
  name: test-target-branch
  when:
    event:
    - pull_request
- commands:
  - make BUILD_IN_CONTAINER=false compare-coverage old=../loki-target-branch/test_results.txt
    new=test_results.txt packages=ingester,distributor,querier,querier/queryrange,iter,storage,chunkenc,logql,loki
    > diff.txt
  depends_on:
  - test
  - test-target-branch
  environment: {}
  image: grafana/loki-build-image:0.28.1
  name: compare-coverage
  when:
    event:
    - pull_request
- commands:
  - total_diff=$(sed 's/%//' diff.txt | awk '{sum+=$3;}END{print sum;}')
  - if [ $total_diff = 0 ]; then exit 0; fi
  - pull=$(echo $CI_COMMIT_REF | awk -F '/' '{print $3}')
  - 'body=$(jq -Rs ''{body: . }'' diff.txt)'
  - 'curl -X POST -u $USER:$TOKEN -H "Accept: application/vnd.github.v3+json" https://api.github.com/repos/grafana/loki/issues/$pull/comments
    -d "$body" > /dev/null'
  depends_on:
  - compare-coverage
  environment:
    TOKEN:
      from_secret: github_token
    USER: grafanabot
  image: grafana/loki-build-image:0.28.1
  name: report-coverage
  when:
    event:
    - pull_request
- commands:
  - make BUILD_IN_CONTAINER=false lint
  depends_on:
  - check-generated-files
  environment: {}
  image: grafana/loki-build-image:0.28.1
  name: lint
- commands:
  - make BUILD_IN_CONTAINER=false check-mod
  depends_on:
  - test
  - lint
  environment: {}
  image: grafana/loki-build-image:0.28.1
  name: check-mod
- commands:
  - apk add make bash && make lint-scripts
  image: koalaman/shellcheck-alpine:stable
  name: shellcheck
- commands:
  - make BUILD_IN_CONTAINER=false loki
  depends_on:
  - check-generated-files
  environment: {}
  image: grafana/loki-build-image:0.28.1
  name: loki
- commands:
  - make BUILD_IN_CONTAINER=false check-doc
  depends_on:
  - loki
  environment: {}
  image: grafana/loki-build-image:0.28.1
  name: check-doc
- commands:
  - make BUILD_IN_CONTAINER=false validate-example-configs
  depends_on:
  - loki
  environment: {}
  image: grafana/loki-build-image:0.28.1
  name: validate-example-configs
- commands:
  - make BUILD_IN_CONTAINER=false check-example-config-doc
  depends_on:
  - clone
  environment: {}
  image: grafana/loki-build-image:0.28.1
  name: check-example-config-doc
- commands:
  - mkdir -p /hugo/content/docs/loki/latest
  - cp -r docs/sources/* /hugo/content/docs/loki/latest/
  - cd /hugo && make prod
  image: grafana/docs-base:latest
  name: build-docs-website
trigger:
  ref:
  - refs/heads/main
  - refs/heads/k???
  - refs/tags/v*
  - refs/pull/*/head
workspace:
  base: /src
  path: loki
---
kind: pipeline
name: mixins
steps:
- commands:
  - make BUILD_IN_CONTAINER=false lint-jsonnet
  depends_on:
  - clone
  environment: {}
  image: grafana/jsonnet-build:c8b75df
  name: lint-jsonnet
- commands:
  - make BUILD_IN_CONTAINER=false loki-mixin-check
  depends_on:
  - clone
  environment: {}
  image: grafana/loki-build-image:0.28.1
  name: loki-mixin-check
  when:
    event:
    - pull_request
    paths:
    - production/loki-mixin/**
trigger:
  ref:
  - refs/heads/main
  - refs/heads/k???
  - refs/tags/v*
  - refs/pull/*/head
workspace:
  base: /src
  path: loki
---
kind: pipeline
name: documentation-checks
steps:
- commands:
  - make BUILD_IN_CONTAINER=false documentation-helm-reference-check
  depends_on:
  - clone
  environment: {}
  image: grafana/loki-build-image:0.28.1
  name: documentation-helm-reference-check
trigger:
  ref:
  - refs/heads/main
  - refs/heads/k???
  - refs/tags/v*
  - refs/pull/*/head
workspace:
  base: /src
  path: loki
---
depends_on:
- check
kind: pipeline
name: docker-amd64
platform:
  arch: amd64
  os: linux
steps:
- commands:
  - apk add --no-cache bash git
  - git fetch origin --tags
  - echo $(./tools/image-tag)-amd64 > .tags
  image: alpine
  name: image-tag
- depends_on:
  - image-tag
  image: plugins/docker
  name: build-loki-image
  settings:
    dockerfile: cmd/loki/Dockerfile
    dry_run: true
    password:
      from_secret: docker_password
    repo: grafana/loki
    username:
      from_secret: docker_username
  when:
    event:
    - pull_request
- depends_on:
  - image-tag
  image: plugins/docker
  name: build-loki-canary-image
  settings:
    dockerfile: cmd/loki-canary/Dockerfile
    dry_run: true
    password:
      from_secret: docker_password
    repo: grafana/loki-canary
    username:
      from_secret: docker_username
  when:
    event:
    - pull_request
- depends_on:
  - image-tag
  image: plugins/docker
  name: build-logcli-image
  settings:
    dockerfile: cmd/logcli/Dockerfile
    dry_run: true
    password:
      from_secret: docker_password
    repo: grafana/logcli
    username:
      from_secret: docker_username
  when:
    event:
    - pull_request
- depends_on:
  - image-tag
  image: plugins/docker
  name: publish-loki-image
  settings:
    dockerfile: cmd/loki/Dockerfile
    dry_run: false
    password:
      from_secret: docker_password
    repo: grafana/loki
    username:
      from_secret: docker_username
  when:
    event:
    - push
    - tag
- depends_on:
  - image-tag
  image: plugins/docker
  name: publish-loki-canary-image
  settings:
    dockerfile: cmd/loki-canary/Dockerfile
    dry_run: false
    password:
      from_secret: docker_password
    repo: grafana/loki-canary
    username:
      from_secret: docker_username
  when:
    event:
    - push
    - tag
- depends_on:
  - image-tag
  image: plugins/docker
  name: publish-logcli-image
  settings:
    dockerfile: cmd/logcli/Dockerfile
    dry_run: false
    password:
      from_secret: docker_password
    repo: grafana/logcli
    username:
      from_secret: docker_username
  when:
    event:
    - push
    - tag
trigger:
  ref:
  - refs/heads/main
  - refs/heads/k???
  - refs/tags/v*
  - refs/pull/*/head
---
depends_on:
- check
kind: pipeline
name: docker-arm64
platform:
  arch: arm64
  os: linux
steps:
- commands:
  - apk add --no-cache bash git
  - git fetch origin --tags
  - echo $(./tools/image-tag)-arm64 > .tags
  image: alpine
  name: image-tag
- depends_on:
  - image-tag
  image: plugins/docker
  name: build-loki-image
  settings:
    dockerfile: cmd/loki/Dockerfile
    dry_run: true
    password:
      from_secret: docker_password
    repo: grafana/loki
    username:
      from_secret: docker_username
  when:
    event:
    - pull_request
- depends_on:
  - image-tag
  image: plugins/docker
  name: build-loki-canary-image
  settings:
    dockerfile: cmd/loki-canary/Dockerfile
    dry_run: true
    password:
      from_secret: docker_password
    repo: grafana/loki-canary
    username:
      from_secret: docker_username
  when:
    event:
    - pull_request
- depends_on:
  - image-tag
  image: plugins/docker
  name: build-logcli-image
  settings:
    dockerfile: cmd/logcli/Dockerfile
    dry_run: true
    password:
      from_secret: docker_password
    repo: grafana/logcli
    username:
      from_secret: docker_username
  when:
    event:
    - pull_request
- depends_on:
  - image-tag
  image: plugins/docker
  name: publish-loki-image
  settings:
    dockerfile: cmd/loki/Dockerfile
    dry_run: false
    password:
      from_secret: docker_password
    repo: grafana/loki
    username:
      from_secret: docker_username
  when:
    event:
    - push
    - tag
- depends_on:
  - image-tag
  image: plugins/docker
  name: publish-loki-canary-image
  settings:
    dockerfile: cmd/loki-canary/Dockerfile
    dry_run: false
    password:
      from_secret: docker_password
    repo: grafana/loki-canary
    username:
      from_secret: docker_username
  when:
    event:
    - push
    - tag
- depends_on:
  - image-tag
  image: plugins/docker
  name: publish-logcli-image
  settings:
    dockerfile: cmd/logcli/Dockerfile
    dry_run: false
    password:
      from_secret: docker_password
    repo: grafana/logcli
    username:
      from_secret: docker_username
  when:
    event:
    - push
    - tag
trigger:
  ref:
  - refs/heads/main
  - refs/heads/k???
  - refs/tags/v*
  - refs/pull/*/head
---
depends_on:
- check
kind: pipeline
name: docker-arm
platform:
  arch: arm
  os: linux
steps:
- commands:
  - apk add --no-cache bash git
  - git fetch origin --tags
  - echo $(./tools/image-tag)-arm > .tags
  image: alpine
  name: image-tag
- depends_on:
  - image-tag
  image: plugins/docker:linux-arm
  name: build-loki-image
  settings:
    dockerfile: cmd/loki/Dockerfile
    dry_run: true
    password:
      from_secret: docker_password
    repo: grafana/loki
    username:
      from_secret: docker_username
  when:
    event:
    - pull_request
- depends_on:
  - image-tag
  image: plugins/docker:linux-arm
  name: build-loki-canary-image
  settings:
    dockerfile: cmd/loki-canary/Dockerfile
    dry_run: true
    password:
      from_secret: docker_password
    repo: grafana/loki-canary
    username:
      from_secret: docker_username
  when:
    event:
    - pull_request
- depends_on:
  - image-tag
  image: plugins/docker:linux-arm
  name: build-logcli-image
  settings:
    dockerfile: cmd/logcli/Dockerfile
    dry_run: true
    password:
      from_secret: docker_password
    repo: grafana/logcli
    username:
      from_secret: docker_username
  when:
    event:
    - pull_request
- depends_on:
  - image-tag
  image: plugins/docker:linux-arm
  name: publish-loki-image
  settings:
    dockerfile: cmd/loki/Dockerfile
    dry_run: false
    password:
      from_secret: docker_password
    repo: grafana/loki
    username:
      from_secret: docker_username
  when:
    event:
    - push
    - tag
- depends_on:
  - image-tag
  image: plugins/docker:linux-arm
  name: publish-loki-canary-image
  settings:
    dockerfile: cmd/loki-canary/Dockerfile
    dry_run: false
    password:
      from_secret: docker_password
    repo: grafana/loki-canary
    username:
      from_secret: docker_username
  when:
    event:
    - push
    - tag
- depends_on:
  - image-tag
  image: plugins/docker:linux-arm
  name: publish-logcli-image
  settings:
    dockerfile: cmd/logcli/Dockerfile
    dry_run: false
    password:
      from_secret: docker_password
    repo: grafana/logcli
    username:
      from_secret: docker_username
  when:
    event:
    - push
    - tag
trigger:
  ref:
  - refs/heads/main
  - refs/heads/k???
  - refs/tags/v*
  - refs/pull/*/head
---
depends_on:
- check
kind: pipeline
name: promtail-amd64
platform:
  arch: amd64
  os: linux
steps:
- commands:
  - apk add --no-cache bash git
  - git fetch origin --tags
  - echo $(./tools/image-tag)-amd64 > .tags
  image: alpine
  name: image-tag
- depends_on:
  - image-tag
  image: plugins/docker
  name: build-promtail-image
  settings:
    dockerfile: clients/cmd/promtail/Dockerfile
    dry_run: true
    password:
      from_secret: docker_password
    repo: grafana/promtail
    username:
      from_secret: docker_username
  when:
    event:
    - pull_request
- depends_on:
  - image-tag
  image: plugins/docker
  name: publish-promtail-image
  settings:
    dockerfile: clients/cmd/promtail/Dockerfile
    dry_run: false
    password:
      from_secret: docker_password
    repo: grafana/promtail
    username:
      from_secret: docker_username
  when:
    event:
    - push
    - tag
trigger:
  ref:
  - refs/heads/main
  - refs/heads/k???
  - refs/tags/v*
  - refs/pull/*/head
---
depends_on:
- check
kind: pipeline
name: promtail-arm64
platform:
  arch: arm64
  os: linux
steps:
- commands:
  - apk add --no-cache bash git
  - git fetch origin --tags
  - echo $(./tools/image-tag)-arm64 > .tags
  image: alpine
  name: image-tag
- depends_on:
  - image-tag
  image: plugins/docker
  name: build-promtail-image
  settings:
    dockerfile: clients/cmd/promtail/Dockerfile
    dry_run: true
    password:
      from_secret: docker_password
    repo: grafana/promtail
    username:
      from_secret: docker_username
  when:
    event:
    - pull_request
- depends_on:
  - image-tag
  image: plugins/docker
  name: publish-promtail-image
  settings:
    dockerfile: clients/cmd/promtail/Dockerfile
    dry_run: false
    password:
      from_secret: docker_password
    repo: grafana/promtail
    username:
      from_secret: docker_username
  when:
    event:
    - push
    - tag
trigger:
  ref:
  - refs/heads/main
  - refs/heads/k???
  - refs/tags/v*
  - refs/pull/*/head
---
depends_on:
- check
kind: pipeline
name: promtail-arm
platform:
  arch: arm
  os: linux
steps:
- commands:
  - apk add --no-cache bash git
  - git fetch origin --tags
  - echo $(./tools/image-tag)-arm > .tags
  image: alpine
  name: image-tag
- depends_on:
  - image-tag
  image: plugins/docker:linux-arm
  name: build-promtail-image
  settings:
    dockerfile: clients/cmd/promtail/Dockerfile.arm32
    dry_run: true
    password:
      from_secret: docker_password
    repo: grafana/promtail
    username:
      from_secret: docker_username
  when:
    event:
    - pull_request
- depends_on:
  - image-tag
  image: plugins/docker:linux-arm
  name: publish-promtail-image
  settings:
    dockerfile: clients/cmd/promtail/Dockerfile.arm32
    dry_run: false
    password:
      from_secret: docker_password
    repo: grafana/promtail
    username:
      from_secret: docker_username
  when:
    event:
    - push
    - tag
trigger:
  ref:
  - refs/heads/main
  - refs/heads/k???
  - refs/tags/v*
  - refs/pull/*/head
---
depends_on:
- check
kind: pipeline
name: lokioperator-amd64
platform:
  arch: amd64
  os: linux
steps:
- commands:
  - apk add --no-cache bash git
  - git fetch origin --tags
  - echo $(./tools/image-tag)-amd64 > .tags
  image: alpine
  name: image-tag
- depends_on:
  - image-tag
  image: plugins/docker
  name: build-loki-operator-image
  settings:
    context: operator
    dockerfile: operator/Dockerfile
    dry_run: true
    password:
      from_secret: docker_password
    repo: grafana/loki-operator
    username:
      from_secret: docker_username
  when:
    event:
    - pull_request
- depends_on:
  - image-tag
  image: plugins/docker
  name: publish-loki-operator-image
  settings:
    context: operator
    dockerfile: operator/Dockerfile
    dry_run: false
    password:
      from_secret: docker_password
    repo: grafana/loki-operator
    username:
      from_secret: docker_username
  when:
    event:
    - push
    - tag
trigger:
  ref:
  - refs/heads/main
  - refs/heads/k???
  - refs/tags/v*
  - refs/pull/*/head
---
depends_on:
- check
kind: pipeline
name: lokioperator-arm64
platform:
  arch: arm64
  os: linux
steps:
- commands:
  - apk add --no-cache bash git
  - git fetch origin --tags
  - echo $(./tools/image-tag)-arm64 > .tags
  image: alpine
  name: image-tag
- depends_on:
  - image-tag
  image: plugins/docker
  name: build-loki-operator-image
  settings:
    context: operator
    dockerfile: operator/Dockerfile
    dry_run: true
    password:
      from_secret: docker_password
    repo: grafana/loki-operator
    username:
      from_secret: docker_username
  when:
    event:
    - pull_request
- depends_on:
  - image-tag
  image: plugins/docker
  name: publish-loki-operator-image
  settings:
    context: operator
    dockerfile: operator/Dockerfile
    dry_run: false
    password:
      from_secret: docker_password
    repo: grafana/loki-operator
    username:
      from_secret: docker_username
  when:
    event:
    - push
    - tag
trigger:
  ref:
  - refs/heads/main
  - refs/heads/k???
  - refs/tags/v*
  - refs/pull/*/head
---
depends_on:
- check
kind: pipeline
name: lokioperator-arm
platform:
  arch: arm
  os: linux
steps:
- commands:
  - apk add --no-cache bash git
  - git fetch origin --tags
  - echo $(./tools/image-tag)-arm > .tags
  image: alpine
  name: image-tag
- depends_on:
  - image-tag
  image: plugins/docker:linux-arm
  name: build-loki-operator-image
  settings:
    context: operator
    dockerfile: operator/Dockerfile
    dry_run: true
    password:
      from_secret: docker_password
    repo: grafana/loki-operator
    username:
      from_secret: docker_username
  when:
    event:
    - pull_request
- depends_on:
  - image-tag
  image: plugins/docker:linux-arm
  name: publish-loki-operator-image
  settings:
    context: operator
    dockerfile: operator/Dockerfile
    dry_run: false
    password:
      from_secret: docker_password
    repo: grafana/loki-operator
    username:
      from_secret: docker_username
  when:
    event:
    - push
    - tag
trigger:
  ref:
  - refs/heads/main
  - refs/heads/k???
  - refs/tags/v*
  - refs/pull/*/head
---
depends_on:
- check
kind: pipeline
name: fluent-bit-amd64
platform:
  arch: amd64
  os: linux
steps:
- commands:
  - apk add --no-cache bash git
  - git fetch origin --tags
  - echo $(./tools/image-tag)-amd64 > .tags
  - echo ",main" >> .tags
  image: alpine
  name: image-tag
- depends_on:
  - image-tag
  image: plugins/docker
  name: build-fluent-bit-image
  settings:
    dockerfile: clients/cmd/fluent-bit/Dockerfile
    dry_run: true
    password:
      from_secret: docker_password
    repo: grafana/fluent-bit-plugin-loki
    username:
      from_secret: docker_username
  when:
    event:
    - pull_request
- depends_on:
  - image-tag
  image: plugins/docker
  name: publish-fluent-bit-image
  settings:
    dockerfile: clients/cmd/fluent-bit/Dockerfile
    dry_run: false
    password:
      from_secret: docker_password
    repo: grafana/fluent-bit-plugin-loki
    username:
      from_secret: docker_username
  when:
    event:
    - push
    - tag
trigger:
  ref:
  - refs/heads/main
  - refs/heads/k???
  - refs/tags/v*
  - refs/pull/*/head
---
depends_on:
- check
kind: pipeline
name: fluentd-amd64
platform:
  arch: amd64
  os: linux
steps:
- commands:
  - apk add --no-cache bash git
  - git fetch origin --tags
  - echo $(./tools/image-tag)-amd64 > .tags
  - echo ",main" >> .tags
  image: alpine
  name: image-tag
- depends_on:
  - image-tag
  image: plugins/docker
  name: build-fluentd-image
  settings:
    dockerfile: clients/cmd/fluentd/Dockerfile
    dry_run: true
    password:
      from_secret: docker_password
    repo: grafana/fluent-plugin-loki
    username:
      from_secret: docker_username
  when:
    event:
    - pull_request
- depends_on:
  - image-tag
  image: plugins/docker
  name: publish-fluentd-image
  settings:
    dockerfile: clients/cmd/fluentd/Dockerfile
    dry_run: false
    password:
      from_secret: docker_password
    repo: grafana/fluent-plugin-loki
    username:
      from_secret: docker_username
  when:
    event:
    - push
    - tag
trigger:
  ref:
  - refs/heads/main
  - refs/heads/k???
  - refs/tags/v*
  - refs/pull/*/head
---
depends_on:
- check
kind: pipeline
name: logstash-amd64
platform:
  arch: amd64
  os: linux
steps:
- commands:
  - apk add --no-cache bash git
  - git fetch origin --tags
  - echo $(./tools/image-tag)-amd64 > .tags
  - echo ",main" >> .tags
  image: alpine
  name: image-tag
- depends_on:
  - image-tag
  image: plugins/docker
  name: build-logstash-image
  settings:
    dockerfile: clients/cmd/logstash/Dockerfile
    dry_run: true
    password:
      from_secret: docker_password
    repo: grafana/logstash-output-loki
    username:
      from_secret: docker_username
  when:
    event:
    - pull_request
- depends_on:
  - image-tag
  image: plugins/docker
  name: publish-logstash-image
  settings:
    dockerfile: clients/cmd/logstash/Dockerfile
    dry_run: false
    password:
      from_secret: docker_password
    repo: grafana/logstash-output-loki
    username:
      from_secret: docker_username
  when:
    event:
    - push
    - tag
trigger:
  ref:
  - refs/heads/main
  - refs/heads/k???
  - refs/tags/v*
  - refs/pull/*/head
---
depends_on:
- check
kind: pipeline
name: querytee-amd64
platform:
  arch: amd64
  os: linux
steps:
- commands:
  - apk add --no-cache bash git
  - git fetch origin --tags
  - echo $(./tools/image-tag)-amd64 > .tags
  - echo ",main" >> .tags
  image: alpine
  name: image-tag
- depends_on:
  - image-tag
  image: plugins/docker
  name: build-querytee-image
  settings:
    dockerfile: cmd/querytee/Dockerfile
    dry_run: true
    password:
      from_secret: docker_password
    repo: grafana/loki-query-tee
    username:
      from_secret: docker_username
  when:
    event:
    - pull_request
- depends_on:
  - image-tag
  image: plugins/docker
  name: publish-querytee-image
  settings:
    dockerfile: cmd/querytee/Dockerfile
    dry_run: false
    password:
      from_secret: docker_password
    repo: grafana/loki-query-tee
    username:
      from_secret: docker_username
  when:
    event:
    - push
    - tag
trigger:
  ref:
  - refs/heads/main
  - refs/heads/k???
  - refs/tags/v*
  - refs/pull/*/head
---
depends_on:
- docker-amd64
- docker-arm64
- docker-arm
- promtail-amd64
- promtail-arm64
- promtail-arm
kind: pipeline
name: manifest
steps:
- depends_on:
  - clone
  image: plugins/manifest
  name: manifest-promtail
  settings:
    ignore_missing: false
    password:
      from_secret: docker_password
    spec: .drone/docker-manifest.tmpl
    target: promtail
    username:
      from_secret: docker_username
- depends_on:
  - clone
  - manifest-promtail
  image: plugins/manifest
  name: manifest-loki
  settings:
    ignore_missing: false
    password:
      from_secret: docker_password
    spec: .drone/docker-manifest.tmpl
    target: loki
    username:
      from_secret: docker_username
- depends_on:
  - clone
  - manifest-loki
  image: plugins/manifest
  name: manifest-loki-canary
  settings:
    ignore_missing: false
    password:
      from_secret: docker_password
    spec: .drone/docker-manifest.tmpl
    target: loki-canary
    username:
      from_secret: docker_username
- depends_on:
  - clone
  - manifest-loki-canary
  image: plugins/manifest
  name: manifest-loki-operator
  settings:
    ignore_missing: false
    password:
      from_secret: docker_password
    spec: .drone/docker-manifest.tmpl
    target: loki-operator
    username:
      from_secret: docker_username
trigger:
  event:
  - push
  - tag
  ref:
  - refs/heads/main
  - refs/heads/k???
  - refs/tags/v*
  - refs/pull/*/head
---
depends_on:
- manifest
image_pull_secrets:
- dockerconfigjson
kind: pipeline
name: deploy
steps:
- commands:
  - apk add --no-cache bash git
  - git fetch origin --tags
  - echo $(./tools/image-tag) > .tag
  - export RELEASE_TAG=$(cat .tag)
  - export RELEASE_NAME=$([[ $RELEASE_TAG =~ $RELEASE_TAG_REGEXP ]] && echo $RELEASE_TAG
    | grep -oE $MAJOR_MINOR_VERSION_REGEXP | sed "s/\./-/g" | sed "s/$/-x/" || echo
    "next")
  - echo $RELEASE_NAME
  - echo $PLUGIN_CONFIG_TEMPLATE > updater-config.json
  - sed -i "s/\"{{release}}\"/\"$RELEASE_NAME\"/g" updater-config.json
  - sed -i "s/{{version}}/$RELEASE_TAG/g" updater-config.json
  depends_on:
  - clone
  environment:
    MAJOR_MINOR_VERSION_REGEXP: ([0-9]+\.[0-9]+)
    RELEASE_TAG_REGEXP: ^([0-9]+\.[0-9]+\.[0-9]+)$
  image: alpine
  name: prepare-updater-config
  settings:
    config_template:
      from_secret: updater_config_template
- depends_on:
  - prepare-updater-config
  image: us.gcr.io/kubernetes-dev/drone/plugins/updater@sha256:cbcb09c74f96a34c528f52bf9b4815a036b11fed65f685be216e0c8b8e84285b
  name: trigger
  settings:
    config_file: updater-config.json
    github_token:
      from_secret: github_token
trigger:
  event:
  - push
  - tag
  ref:
  - refs/heads/main
  - refs/heads/k???
  - refs/tags/v*
  - refs/pull/*/head
---
depends_on:
- manifest
image_pull_secrets:
- dockerconfigjson
kind: pipeline
name: update-loki-helm-chart-on-loki-release
steps:
- commands:
  - apk add --no-cache bash git
  - git fetch --tags
  - latest_version=$(git tag -l 'v[0-9]*.[0-9]*.[0-9]*' | sort -V | tail -n 1 | sed
    's/v//g')
  - RELEASE_TAG=$(./tools/image-tag)
  - if [ "$RELEASE_TAG" != "$latest_version" ]; then echo "Current version $RELEASE_TAG
    is not the latest version of Loki. The latest version is $latest_version" && exit
    78; fi
  image: alpine
  name: check-version-is-latest
  when:
    event:
    - tag
- commands:
  - RELEASE_TAG=$(./tools/image-tag)
  - echo $PLUGIN_CONFIG_TEMPLATE > updater-config.json
  - sed -i -E "s/\{\{release\}\}/$RELEASE_TAG/g" updater-config.json
  depends_on:
  - check-version-is-latest
  image: alpine
  name: prepare-helm-chart-update-config
  settings:
    config_template:
      from_secret: helm-chart-update-config-template
- depends_on:
  - prepare-helm-chart-update-config
  image: us.gcr.io/kubernetes-dev/drone/plugins/updater@sha256:cbcb09c74f96a34c528f52bf9b4815a036b11fed65f685be216e0c8b8e84285b
  name: trigger-helm-chart-update
  settings:
    config_file: updater-config.json
    github_token:
      from_secret: github_token
trigger:
  ref:
  - refs/tags/v*
---
kind: pipeline
name: promtail-windows
platform:
  arch: amd64
  os: windows
  version: "1809"
steps:
- commands:
  - Write-Output $env:DRONE_RUNNER_NAME
  image: golang:1.19-windowsservercore-1809
  name: identify-runner
- commands:
  - go test .\clients\pkg\promtail\targets\windows\... -v
  image: golang:1.19-windowsservercore-1809
  name: test
trigger:
  ref:
  - refs/heads/main
  - refs/heads/k???
  - refs/tags/v*
  - refs/pull/*/head
---
depends_on:
- check
kind: pipeline
name: logql-analyzer
platform:
  arch: amd64
  os: linux
steps:
- commands:
  - apk add --no-cache bash git
  - git fetch origin --tags
  - echo $(./tools/image-tag)-amd64 > .tags
  image: alpine
  name: image-tag
- depends_on:
  - image-tag
  image: plugins/docker
  name: build-logql-analyzer-image
  settings:
    dockerfile: cmd/logql-analyzer/Dockerfile
    dry_run: true
    password:
      from_secret: docker_password
    repo: grafana/logql-analyzer
    username:
      from_secret: docker_username
  when:
    event:
    - pull_request
- depends_on:
  - image-tag
  image: plugins/docker
  name: publish-logql-analyzer-image
  settings:
    dockerfile: cmd/logql-analyzer/Dockerfile
    dry_run: false
    password:
      from_secret: docker_password
    repo: grafana/logql-analyzer
    username:
      from_secret: docker_username
  when:
    event:
    - push
    - tag
trigger:
  ref:
  - refs/heads/main
  - refs/heads/k???
  - refs/tags/v*
  - refs/pull/*/head
---
depends_on:
- check
image_pull_secrets:
- dockerconfigjson
kind: pipeline
name: release
services:
- image: jrei/systemd-debian:12
  name: systemd-debian
  privileged: true
  volumes:
  - name: cgroup
    path: /sys/fs/cgroup
- image: jrei/systemd-centos:8
  name: systemd-centos
  privileged: true
  volumes:
  - name: cgroup
    path: /sys/fs/cgroup
steps:
- commands:
  - printf "%s" "$NFPM_SIGNING_KEY" > $NFPM_SIGNING_KEY_FILE
  environment:
    NFPM_SIGNING_KEY:
      from_secret: gpg_private_key
    NFPM_SIGNING_KEY_FILE: /drone/src/private-key.key
  image: grafana/loki-build-image:0.28.1
  name: write-key
- commands:
  - make BUILD_IN_CONTAINER=false packages
  environment:
    NFPM_PASSPHRASE:
      from_secret: gpg_passphrase
    NFPM_SIGNING_KEY_FILE: /drone/src/private-key.key
  image: grafana/loki-build-image:0.28.1
  name: test packaging
- commands:
  - ./tools/packaging/verify-deb-install.sh
  image: docker
  name: test deb package
  privileged: true
  volumes:
  - name: docker
    path: /var/run/docker.sock
- commands:
  - ./tools/packaging/verify-rpm-install.sh
  image: docker
  name: test rpm package
  privileged: true
  volumes:
  - name: docker
    path: /var/run/docker.sock
- commands:
  - make BUILD_IN_CONTAINER=false publish
  environment:
    GITHUB_TOKEN:
      from_secret: github_token
    NFPM_PASSPHRASE:
      from_secret: gpg_passphrase
    NFPM_SIGNING_KEY_FILE: /drone/src/private-key.key
  image: grafana/loki-build-image:0.28.1
  name: publish
  when:
    event:
    - tag
trigger:
  event:
  - pull_request
  - tag
  ref:
  - refs/heads/main
  - refs/heads/k???
  - refs/tags/v*
  - refs/pull/*/head
volumes:
- host:
    path: /sys/fs/cgroup
  name: cgroup
- host:
    path: /var/run/docker.sock
  name: docker
---
kind: pipeline
name: docker-driver
steps:
- commands:
  - make docker-driver-push
  depends_on:
  - clone
  environment:
    DOCKER_PASSWORD:
      from_secret: docker_password
    DOCKER_USERNAME:
      from_secret: docker_username
  image: grafana/loki-build-image:0.28.1
  name: build and push
  privileged: true
  volumes:
  - name: docker
    path: /var/run/docker.sock
trigger:
  event:
  - push
  - tag
  ref:
  - refs/heads/main
  - refs/heads/k???
  - refs/tags/v*
  - refs/pull/*/head
volumes:
- host:
    path: /var/run/docker.sock
  name: docker
---
depends_on:
- check
kind: pipeline
name: lambda-promtail-amd64
platform:
  arch: amd64
  os: linux
steps:
- commands:
  - apk add --no-cache bash git
  - git fetch origin --tags
  - echo $(./tools/image-tag)-amd64 > .tags
  image: alpine
  name: image-tag
- depends_on:
  - image-tag
  image: cstyan/ecr
  name: build-lambda-promtail-image
  privileged: true
  settings:
    access_key:
      from_secret: ecr_key
    dockerfile: tools/lambda-promtail/Dockerfile
    dry_run: true
    region: us-east-1
    registry: public.ecr.aws/grafana
    repo: public.ecr.aws/grafana/lambda-promtail
    secret_key:
      from_secret: ecr_secret_key
  when:
    event:
    - pull_request
- depends_on:
  - image-tag
  image: cstyan/ecr
  name: publish-lambda-promtail-image
  privileged: true
  settings:
    access_key:
      from_secret: ecr_key
    dockerfile: tools/lambda-promtail/Dockerfile
    dry_run: false
    region: us-east-1
    registry: public.ecr.aws/grafana
    repo: public.ecr.aws/grafana/lambda-promtail
    secret_key:
      from_secret: ecr_secret_key
  when:
    event:
    - push
    - tag
trigger:
  ref:
  - refs/heads/main
  - refs/heads/k???
  - refs/tags/v*
  - refs/pull/*/head
---
depends_on:
- check
kind: pipeline
name: lambda-promtail-arm64
platform:
  arch: arm64
  os: linux
steps:
- commands:
  - apk add --no-cache bash git
  - git fetch origin --tags
  - echo $(./tools/image-tag)-arm64 > .tags
  image: alpine
  name: image-tag
- depends_on:
  - image-tag
  image: cstyan/ecr
  name: build-lambda-promtail-image
  privileged: true
  settings:
    access_key:
      from_secret: ecr_key
    dockerfile: tools/lambda-promtail/Dockerfile
    dry_run: true
    region: us-east-1
    registry: public.ecr.aws/grafana
    repo: public.ecr.aws/grafana/lambda-promtail
    secret_key:
      from_secret: ecr_secret_key
  when:
    event:
    - pull_request
- depends_on:
  - image-tag
  image: cstyan/ecr
  name: publish-lambda-promtail-image
  privileged: true
  settings:
    access_key:
      from_secret: ecr_key
    dockerfile: tools/lambda-promtail/Dockerfile
    dry_run: false
    region: us-east-1
    registry: public.ecr.aws/grafana
    repo: public.ecr.aws/grafana/lambda-promtail
    secret_key:
      from_secret: ecr_secret_key
  when:
    event:
    - push
    - tag
trigger:
  ref:
  - refs/heads/main
  - refs/heads/k???
  - refs/tags/v*
  - refs/pull/*/head
---
depends_on:
- lambda-promtail-amd64
- lambda-promtail-arm64
kind: pipeline
name: manifest-ecr
steps:
- commands:
  - apk add --no-cache aws-cli
  - docker login --username AWS --password $(aws ecr-public get-login-password --region
    us-east-1) public.ecr.aws
  depends_on:
  - clone
  environment:
    AWS_ACCESS_KEY_ID:
      from_secret: ecr_key
    AWS_SECRET_ACCESS_KEY:
      from_secret: ecr_secret_key
  image: docker:dind
  name: ecr-login
  volumes:
  - name: dockerconf
    path: /root/.docker
- depends_on:
  - clone
  - ecr-login
  image: plugins/manifest
  name: manifest-lambda-promtail
  settings:
    ignore_missing: true
    spec: .drone/docker-manifest-ecr.tmpl
    target: lambda-promtail
  volumes:
  - name: dockerconf
    path: /.docker
trigger:
  event:
  - push
  ref:
  - refs/heads/main
  - refs/heads/k???
  - refs/tags/v*
  - refs/pull/*/head
volumes:
- name: dockerconf
  temp: {}
---
get:
  name: pat
  path: infra/data/ci/github/grafanabot
kind: secret
name: github_token
---
get:
  name: .dockerconfigjson
  path: secret/data/common/gcr
kind: secret
name: dockerconfigjson
---
get:
  name: username
  path: infra/data/ci/docker_hub
kind: secret
name: docker_username
---
get:
  name: password
  path: infra/data/ci/docker_hub
kind: secret
name: docker_password
---
get:
  name: access_key_id
  path: infra/data/ci/loki/aws-credentials
kind: secret
name: ecr_key
---
get:
  name: secret_access_key
  path: infra/data/ci/loki/aws-credentials
kind: secret
name: ecr_secret_key
---
get:
  name: updater-config-template.json
  path: secret/data/common/loki_ci_autodeploy
kind: secret
name: updater_config_template
---
get:
  name: on-loki-release-config.json
  path: secret/data/common/loki-helm-chart-auto-update
kind: secret
name: helm-chart-update-config-template
---
get:
  name: passphrase
  path: infra/data/ci/packages-publish/gpg
kind: secret
name: gpg_passphrase
---
get:
  name: private-key
  path: infra/data/ci/packages-publish/gpg
kind: secret
name: gpg_private_key
---
kind: signature
<<<<<<< HEAD
hmac: 588ab5bf774595c6e54534495b6d0f9077d268979e3b113ddf80479e926087d7
=======
hmac: 13b906ad666c4711a677e511e67a8bbfde8def0a73bc23a1dc3799953f986485
>>>>>>> 141ee25c

...<|MERGE_RESOLUTION|>--- conflicted
+++ resolved
@@ -1254,7 +1254,7 @@
       from_secret: updater_config_template
 - depends_on:
   - prepare-updater-config
-  image: us.gcr.io/kubernetes-dev/drone/plugins/updater@sha256:cbcb09c74f96a34c528f52bf9b4815a036b11fed65f685be216e0c8b8e84285b
+  image: us.gcr.io/kubernetes-dev/drone/plugins/updater
   name: trigger
   settings:
     config_file: updater-config.json
@@ -1269,50 +1269,6 @@
   - refs/heads/k???
   - refs/tags/v*
   - refs/pull/*/head
----
-depends_on:
-- manifest
-image_pull_secrets:
-- dockerconfigjson
-kind: pipeline
-name: update-loki-helm-chart-on-loki-release
-steps:
-- commands:
-  - apk add --no-cache bash git
-  - git fetch --tags
-  - latest_version=$(git tag -l 'v[0-9]*.[0-9]*.[0-9]*' | sort -V | tail -n 1 | sed
-    's/v//g')
-  - RELEASE_TAG=$(./tools/image-tag)
-  - if [ "$RELEASE_TAG" != "$latest_version" ]; then echo "Current version $RELEASE_TAG
-    is not the latest version of Loki. The latest version is $latest_version" && exit
-    78; fi
-  image: alpine
-  name: check-version-is-latest
-  when:
-    event:
-    - tag
-- commands:
-  - RELEASE_TAG=$(./tools/image-tag)
-  - echo $PLUGIN_CONFIG_TEMPLATE > updater-config.json
-  - sed -i -E "s/\{\{release\}\}/$RELEASE_TAG/g" updater-config.json
-  depends_on:
-  - check-version-is-latest
-  image: alpine
-  name: prepare-helm-chart-update-config
-  settings:
-    config_template:
-      from_secret: helm-chart-update-config-template
-- depends_on:
-  - prepare-helm-chart-update-config
-  image: us.gcr.io/kubernetes-dev/drone/plugins/updater@sha256:cbcb09c74f96a34c528f52bf9b4815a036b11fed65f685be216e0c8b8e84285b
-  name: trigger-helm-chart-update
-  settings:
-    config_file: updater-config.json
-    github_token:
-      from_secret: github_token
-trigger:
-  ref:
-  - refs/tags/v*
 ---
 kind: pipeline
 name: promtail-windows
@@ -1707,12 +1663,6 @@
 name: updater_config_template
 ---
 get:
-  name: on-loki-release-config.json
-  path: secret/data/common/loki-helm-chart-auto-update
-kind: secret
-name: helm-chart-update-config-template
----
-get:
   name: passphrase
   path: infra/data/ci/packages-publish/gpg
 kind: secret
@@ -1725,10 +1675,6 @@
 name: gpg_private_key
 ---
 kind: signature
-<<<<<<< HEAD
-hmac: 588ab5bf774595c6e54534495b6d0f9077d268979e3b113ddf80479e926087d7
-=======
 hmac: 13b906ad666c4711a677e511e67a8bbfde8def0a73bc23a1dc3799953f986485
->>>>>>> 141ee25c
 
 ...