--- conflicted
+++ resolved
@@ -12,7 +12,7 @@
       from_secret: docker_password
     repo: grafana/loki-build-image
     tags:
-    - 0.20.2
+    - 0.20.3
     username:
       from_secret: docker_username
   when:
@@ -1137,6 +1137,7 @@
   event:
   - push
   - pull_request
+  - tag
 ---
 depends_on:
 - lambda-promtail-amd64
@@ -1176,6 +1177,7 @@
   event:
   - push
   - pull_request
+  - tag
 ---
 get:
   name: pat
@@ -1220,10 +1222,6 @@
 name: deploy_config
 ---
 kind: signature
-<<<<<<< HEAD
-hmac: 5739e12cb87751c5b8ce5b236872586cd725b4a79d215ada64ac7135c5f722cd
-=======
-hmac: 2f47de5e61231501593c473c31c46c695edabd18e6dd5e06817d272720c144f8
->>>>>>> 13312149
+hmac: e892094649b59c07210f1db262662e506cf389f45b74cfc58c7f1226d51571a3
 
 ...