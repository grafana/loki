package main

import (
	"bufio"
	"compress/gzip"
	"context"
	"fmt"
	"io"
	"regexp"
	"time"

	"github.com/aws/aws-lambda-go/events"
	"github.com/go-kit/log"
	"github.com/go-kit/log/level"
	"github.com/prometheus/common/model"

	"github.com/grafana/loki/pkg/logproto"

	"github.com/aws/aws-sdk-go-v2/aws"
	"github.com/aws/aws-sdk-go-v2/config"
	"github.com/aws/aws-sdk-go-v2/service/s3"
)

type parserConfig struct {
	// value to use for __aws_log_type label
	logTypeLabel string
	// regex matching filename and and exporting labels from it
	filenameRegex *regexp.Regexp
	// regex that extracts the timestamp from the log sample
	timestampRegex *regexp.Regexp
	// time format to use to convert the timestamp to time.Time
	timestampFormat string
	// how many lines or jsonToken to skip at the beginning of the file
	skipHeaderCount int
	// key of the metadata label to use as a value for the__aws_<logType>_owner label
	ownerLabelKey string
}

const (
	FLOW_LOG_TYPE              string = "vpcflowlogs"
	LB_LOG_TYPE                string = "elasticloadbalancing"
	CLOUDTRAIL_LOG_TYPE        string = "CloudTrail"
	CLOUDTRAIL_DIGEST_LOG_TYPE string = "CloudTrail-Digest"
	CLOUDFRONT_LOG_TYPE        string = "cloudfront"
)

var (
	// AWS Application Load Balancers
	// source:  https://docs.aws.amazon.com/elasticloadbalancing/latest/application/load-balancer-access-logs.html#access-log-file-format
	// format:  bucket[/prefix]/AWSLogs/aws-account-id/elasticloadbalancing/region/yyyy/mm/dd/aws-account-id_elasticloadbalancing_region_app.load-balancer-id_end-time_ip-address_random-string.log.gz
	// example: my-bucket/AWSLogs/123456789012/elasticloadbalancing/us-east-1/2022/01/24/123456789012_elasticloadbalancing_us-east-1_app.my-loadbalancer.b13ea9d19f16d015_20220124T0000Z_0.0.0.0_2et2e1mx.log.gz
	// VPC Flow Logs
	// source: https://docs.aws.amazon.com/vpc/latest/userguide/flow-logs-s3.html#flow-logs-s3-path
	// format: bucket-and-optional-prefix/AWSLogs/account_id/vpcflowlogs/region/year/month/day/aws_account_id_vpcflowlogs_region_flow_log_id_YYYYMMDDTHHmmZ_hash.log.gz
	// example: 123456789012_vpcflowlogs_us-east-1_fl-1234abcd_20180620T1620Z_fe123456.log.gz
	// CloudTrail
	// source: https://docs.aws.amazon.com/awscloudtrail/latest/userguide/cloudtrail-log-file-examples.html#cloudtrail-log-filename-format
	// example: 111122223333_CloudTrail_us-east-2_20150801T0210Z_Mu0KsOhtH1ar15ZZ.json.gz
	// CloudFront
	// source https://docs.aws.amazon.com/AmazonCloudFront/latest/DeveloperGuide/AccessLogs.html#AccessLogsFileNaming
	// example: example-prefix/EMLARXS9EXAMPLE.2019-11-14-20.RT4KCN4SGK9.gz
	defaultFilenameRegex     = regexp.MustCompile(`AWSLogs\/(?P<account_id>\d+)\/(?P<type>[a-zA-Z0-9_\-]+)\/(?P<region>[\w-]+)\/(?P<year>\d+)\/(?P<month>\d+)\/(?P<day>\d+)\/\d+\_(?:elasticloadbalancing|vpcflowlogs)\_\w+-\w+-\d_(?:(?:app|nlb|net)\.*?)?(?P<src>[a-zA-Z0-9\-]+)`)
	defaultTimestampRegex    = regexp.MustCompile(`\w+ (?P<timestamp>\d+-\d+-\d+T\d+:\d+:\d+\.\d+Z)`)
	cloudtrailFilenameRegex  = regexp.MustCompile(`AWSLogs\/(?P<account_id>\d+)\/(?P<type>[a-zA-Z0-9_\-]+)\/(?P<region>[\w-]+)\/(?P<year>\d+)\/(?P<month>\d+)\/(?P<day>\d+)\/\d+\_(?:CloudTrail|CloudTrail-Digest)\_\w+-\w+-\d_(?:(?:app|nlb|net)\.*?)?.+_(?P<src>[a-zA-Z0-9\-]+)`)
	cloudfrontFilenameRegex  = regexp.MustCompile(`(?P<prefix>.*)\/(?P<src>[A-Z0-9]+)\.(?P<year>\d+)-(?P<month>\d+)-(?P<day>\d+)-(.+)`)
	cloudfrontTimestampRegex = regexp.MustCompile(`(?P<timestamp>\d+-\d+-\d+\s\d+:\d+:\d+)`)
	parsers                  = map[string]parserConfig{
		FLOW_LOG_TYPE: {
			logTypeLabel:    "s3_vpc_flow",
			filenameRegex:   defaultFilenameRegex,
			ownerLabelKey:   "account_id",
			timestampRegex:  defaultTimestampRegex,
			timestampFormat: time.RFC3339,
			skipHeaderCount: 1,
		},
		LB_LOG_TYPE: {
			logTypeLabel:    "s3_lb",
			filenameRegex:   defaultFilenameRegex,
			ownerLabelKey:   "account_id",
			timestampFormat: time.RFC3339,
			timestampRegex:  defaultTimestampRegex,
		},
		CLOUDTRAIL_LOG_TYPE: {
			logTypeLabel:    "s3_cloudtrail",
			ownerLabelKey:   "account_id",
			skipHeaderCount: 3,
			filenameRegex:   cloudtrailFilenameRegex,
		},
		CLOUDFRONT_LOG_TYPE: {
			logTypeLabel:    "s3_cloudfront",
			filenameRegex:   cloudfrontFilenameRegex,
			ownerLabelKey:   "prefix",
			timestampRegex:  cloudfrontTimestampRegex,
			timestampFormat: "2006-01-02\x0915:04:05",
			skipHeaderCount: 2,
		},
	}
)

func getS3Client(ctx context.Context, region string) (*s3.Client, error) {
	var s3Client *s3.Client

	if c, ok := s3Clients[region]; ok {
		s3Client = c
	} else {
		cfg, err := config.LoadDefaultConfig(ctx, config.WithRegion(region))
		if err != nil {
			return nil, err
		}
		s3Client = s3.NewFromConfig(cfg)
		s3Clients[region] = s3Client
	}
	return s3Client, nil
}

func parseS3Log(ctx context.Context, b *batch, labels map[string]string, obj io.ReadCloser) error {
	parser, ok := parsers[labels["type"]]
	if !ok {
		if labels["type"] == CLOUDTRAIL_DIGEST_LOG_TYPE {
			return nil
		}
		return fmt.Errorf("could not find parser for type %s", labels["type"])
	}
	gzreader, err := gzip.NewReader(obj)
	if err != nil {
		return err
	}

	scanner := bufio.NewScanner(gzreader)

	ls := model.LabelSet{
		model.LabelName("__aws_log_type"):                                   model.LabelValue(parser.logTypeLabel),
		model.LabelName(fmt.Sprintf("__aws_%s", parser.logTypeLabel)):       model.LabelValue(labels["src"]),
		model.LabelName(fmt.Sprintf("__aws_%s_owner", parser.logTypeLabel)): model.LabelValue(labels[parser.ownerLabelKey]),
	}

	ls = applyExtraLabels(ls)

	// extract the timestamp of the nested event and sends the rest as raw json
	if labels["type"] == CLOUDTRAIL_LOG_TYPE {
		records := make(chan Record)
		jsonStream := NewJSONStream(records)
		go jsonStream.Start(gzreader, parser.skipHeaderCount)
		// Stream json file
		for record := range jsonStream.records {
			if record.Error != nil {
				return record.Error
			}
			trailEntry, err := parseCloudtrailRecord(record)
			if err != nil {
				return err
			}
			if err := b.add(ctx, entry{ls, trailEntry}); err != nil {
				return err
			}
		}
		return nil
	}

	timestamp := time.Now()
	var lineCount int
	for scanner.Scan() {
		log_line := scanner.Text()
		lineCount++
		if lineCount <= parser.skipHeaderCount {
			continue
		}
		if printLogLine {
			fmt.Println(log_line)
		}

<<<<<<< HEAD
		match := parser.timestampRegex.FindStringSubmatch(log_line)
=======
		match := timestampRegex.FindStringSubmatch(log_line)
		timestamp := time.Now()
>>>>>>> 1b3f97fd
		if len(match) > 0 {
			timestamp, err = time.Parse(parser.timestampFormat, match[1])
			if err != nil {
				return err
			}
		}

		if err := b.add(ctx, entry{ls, logproto.Entry{
			Line:      log_line,
			Timestamp: timestamp,
		}}); err != nil {
			return err
		}
	}

	return nil
}

func getLabels(record events.S3EventRecord) (map[string]string, error) {

	labels := make(map[string]string)

	labels["key"] = record.S3.Object.Key
	labels["bucket"] = record.S3.Bucket.Name
	labels["bucket_owner"] = record.S3.Bucket.OwnerIdentity.PrincipalID
	labels["bucket_region"] = record.AWSRegion
	var matchingType *string
	for key, p := range parsers {
		if p.filenameRegex.MatchString(labels["key"]) {
			matchingType = aws.String(key)
			match := p.filenameRegex.FindStringSubmatch(labels["key"])
			for i, name := range p.filenameRegex.SubexpNames() {
				if i != 0 && name != "" {
					labels[name] = match[i]
				}
			}
		}
	}
	if labels["type"] == "" {
		labels["type"] = *matchingType
	}
	return labels, nil
}

func processS3Event(ctx context.Context, ev *events.S3Event, pc Client, log *log.Logger) error {
	batch, err := newBatch(ctx, pc)
	if err != nil {
		return err
	}
	for _, record := range ev.Records {
		labels, err := getLabels(record)
		if err != nil {
			return err
		}
		level.Info(*log).Log("msg", fmt.Sprintf("fetching s3 file: %s", labels["key"]))
		s3Client, err := getS3Client(ctx, labels["bucket_region"])
		if err != nil {
			return err
		}
		obj, err := s3Client.GetObject(ctx,
			&s3.GetObjectInput{
				Bucket:              aws.String(labels["bucket"]),
				Key:                 aws.String(labels["key"]),
				ExpectedBucketOwner: aws.String(labels["bucketOwner"]),
			})
		if err != nil {
			return fmt.Errorf("Failed to get object %s from bucket %s on account %s\n, %s", labels["key"], labels["bucket"], labels["bucketOwner"], err)
		}
		err = parseS3Log(ctx, batch, labels, obj.Body)
		if err != nil {
			return err
		}
	}

	err = pc.sendToPromtail(ctx, batch)
	if err != nil {
		return err
	}

	return nil
}<|MERGE_RESOLUTION|>--- conflicted
+++ resolved
@@ -157,7 +157,6 @@
 		return nil
 	}
 
-	timestamp := time.Now()
 	var lineCount int
 	for scanner.Scan() {
 		log_line := scanner.Text()
@@ -168,13 +167,9 @@
 		if printLogLine {
 			fmt.Println(log_line)
 		}
-
-<<<<<<< HEAD
+    
+    timestamp := time.Now()
 		match := parser.timestampRegex.FindStringSubmatch(log_line)
-=======
-		match := timestampRegex.FindStringSubmatch(log_line)
-		timestamp := time.Now()
->>>>>>> 1b3f97fd
 		if len(match) > 0 {
 			timestamp, err = time.Parse(parser.timestampFormat, match[1])
 			if err != nil {
