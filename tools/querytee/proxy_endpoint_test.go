--- conflicted
+++ resolved
@@ -36,7 +36,7 @@
 	metrics := NewProxyMetrics(nil)
 	logger := log.NewNopLogger()
 
-	endpoint := NewProxyEndpoint(backends, routeName, metrics, logger, comparator, instrumentCompares)
+	endpoint := NewProxyEndpoint(backends, routeName, metrics, logger, comparator, instrumentCompares, BackendSelectionStrategyNaive)
 	handlerFactory := NewHandlerFactory(HandlerFactoryConfig{
 		Backends:        backends,
 		Codec:           queryrange.DefaultCodec,
@@ -55,7 +55,7 @@
 func createTestEndpointWithMetrics(backends []*ProxyBackend, routeName string, comp comparator.ResponsesComparator, instrumentCompares bool, metrics *ProxyMetrics) *ProxyEndpoint {
 	logger := log.NewNopLogger()
 
-	endpoint := NewProxyEndpoint(backends, routeName, metrics, logger, comp, instrumentCompares)
+	endpoint := NewProxyEndpoint(backends, routeName, metrics, logger, comp, instrumentCompares, BackendSelectionStrategyNaive)
 	handlerFactory := NewHandlerFactory(HandlerFactoryConfig{
 		Backends:           backends,
 		Codec:              queryrange.DefaultCodec,
@@ -84,7 +84,7 @@
 		Metrics:         metrics,
 	})
 
-	endpoint := NewProxyEndpoint(backends, routeName, metrics, logger, nil, false)
+	endpoint := NewProxyEndpoint(backends, routeName, metrics, logger, nil, false, BackendSelectionStrategyNaive)
 	queryHandler := handlerFactory.CreateHandler(routeName, nil, false)
 	metricQueryHandler := handlerFactory.CreateHandler(routeName, nil, true)
 	endpoint.WithQueryHandlers(queryHandler, metricQueryHandler, queryrange.DefaultCodec)
@@ -212,11 +212,7 @@
 		NewProxyBackend("backend-1", backendURL1, time.Second, true),
 		NewProxyBackend("backend-2", backendURL2, time.Second, false).WithFilter(regexp.MustCompile("/loki/api/v1/query_range")),
 	}
-<<<<<<< HEAD
-	endpoint := NewProxyEndpoint(backends, "test", NewProxyMetrics(nil), log.NewNopLogger(), nil, false, BackendSelectionStrategyNaive)
-=======
 	endpoint := createTestEndpoint(backends, "test", nil, false)
->>>>>>> aab9e46b
 
 	for _, tc := range []struct {
 		name    string
@@ -338,7 +334,7 @@
 	// endpoint := createTestEndpoint(backends, "test", nil, false)
 	metrics := NewProxyMetrics(nil)
 	logger := log.NewNopLogger()
-	endpoint := NewProxyEndpoint(backends, "test", metrics, logger, nil, false)
+	endpoint := NewProxyEndpoint(backends, "test", metrics, logger, nil, false, BackendSelectionStrategyNaive)
 
 	for _, tc := range []struct {
 		name    string
@@ -462,11 +458,7 @@
 
 	comparator := &mockComparator{}
 	proxyMetrics := NewProxyMetrics(prometheus.NewRegistry())
-<<<<<<< HEAD
-	endpoint := NewProxyEndpoint(backends, "test", proxyMetrics, log.NewNopLogger(), comparator, true, BackendSelectionStrategyNaive)
-=======
 	endpoint := createTestEndpointWithMetrics(backends, "test", comparator, true, proxyMetrics)
->>>>>>> aab9e46b
 
 	for _, tc := range []struct {
 		name            string
@@ -658,11 +650,7 @@
 	goldfishManager, err := querytee_goldfish.NewManager(goldfishConfig, samplesComparator, storage, nil, log.NewNopLogger(), prometheus.NewRegistry())
 	require.NoError(t, err)
 
-<<<<<<< HEAD
-	endpoint := NewProxyEndpoint(backends, "test", NewProxyMetrics(nil), log.NewNopLogger(), nil, false, BackendSelectionStrategyNaive).WithGoldfish(goldfishManager)
-=======
 	endpoint := createTestEndpointWithGoldfish(backends, "test", goldfishManager)
->>>>>>> aab9e46b
 
 	// Create request that triggers goldfish sampling
 	req := httptest.NewRequest("GET", "/loki/api/v1/query_range?query=count_over_time({job=\"test\"}[5m])&start=1700000000&end=1700001000", nil)
@@ -1044,11 +1032,7 @@
 	fakeReq := httptest.NewRequestWithContext(context.Background(), "GET", "/loki/api/v1/query_range?query={job=\"test\"}&start=1&end=2", nil)
 	fakeReq.Header.Set("X-Scope-OrgID", "test-tenant")
 
-<<<<<<< HEAD
-	endpoint := NewProxyEndpoint(backends, "test", NewProxyMetrics(nil), log.NewNopLogger(), nil, false, BackendSelectionStrategyNaive)
-=======
 	endpoint := createTestEndpoint(backends, "test", nil, false)
->>>>>>> aab9e46b
 	endpoint.ServeHTTP(recorder, fakeReq)
 
 	require.Equal(t, http.StatusOK, recorder.Result().StatusCode, "Status code from backend should be forwarded")
