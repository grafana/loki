#!/bin/sh

INSTANCEID="${1:-}"
APIKEY="${2:-}"
INSTANCEURL="${3:-}"
<<<<<<< HEAD

if [ -z "$INSTANCEID" -o -z "$APIKEY" -o -z "$INSTANCEURL" ]; then
    echo "usage: $0 <instanceId> <apiKey> <url>"
=======
NAMESPACE="${4:-default}"
DATAROOT="${5-/var/lib/docker}"

if [ -z "$INSTANCEID" -o -z "$APIKEY" -o -z "$INSTANCEURL" -o -z "$NAMESPACE" -o -z "$DATAROOT" ]; then
    echo "usage: $0 <instanceId> <apiKey> <url> <namespace> <dataroot>"
>>>>>>> 8fa33d74
    exit 1
fi

TEMPLATE=$(cat <<'YAML'
apiVersion: v1
data:
  promtail.yml: |
    scrape_configs:
    - job_name: kubernetes-pods
      kubernetes_sd_configs:
      - role: pod
      relabel_configs:
      - source_labels:
        - __meta_kubernetes_pod_node_name
        target_label: __host__
      - action: drop
        regex: ^$
        source_labels:
        - __meta_kubernetes_pod_label_name
      - action: replace
        replacement: $1
        separator: /
        source_labels:
        - __meta_kubernetes_namespace
        - __meta_kubernetes_pod_label_name
        target_label: job
      - action: replace
        source_labels:
        - __meta_kubernetes_namespace
        target_label: namespace
      - action: replace
        source_labels:
        - __meta_kubernetes_pod_name
        target_label: instance
      - replacement: /var/log/pods/$1
        separator: /
        source_labels:
        - __meta_kubernetes_pod_uid
        - __meta_kubernetes_pod_container_name
        target_label: __path__
    - job_name: kubernetes-pods-app
      kubernetes_sd_configs:
      - role: pod
      relabel_configs:
      - source_labels:
        - __meta_kubernetes_pod_node_name
        target_label: __host__
      - action: drop
        regex: ^$
        source_labels:
        - __meta_kubernetes_pod_label_app
      - action: replace
        replacement: $1
        separator: /
        source_labels:
        - __meta_kubernetes_namespace
        - __meta_kubernetes_pod_label_app
        target_label: job
      - action: replace
        source_labels:
        - __meta_kubernetes_namespace
        target_label: namespace
      - action: replace
        source_labels:
        - __meta_kubernetes_pod_name
        target_label: instance
      - action: labelmap
        regex: __meta_kubernetes_pod_label_(.+)
      - replacement: /var/log/pods/$1
        separator: /
        source_labels:
        - __meta_kubernetes_pod_uid
        - __meta_kubernetes_pod_container_name
        target_label: __path__
kind: ConfigMap
metadata:
  name: promtail
---
apiVersion: extensions/v1beta1
kind: DaemonSet
metadata:
  name: promtail
spec:
  minReadySeconds: 10
  template:
    metadata:
      labels:
        name: promtail
    spec:
      containers:
      - args:
        - -client.url=https://<instanceId>:<apiKey>@<instanceUrl>/api/prom/push
        - -config.file=/etc/promtail/promtail.yml
        env:
        - name: HOSTNAME
          valueFrom:
            fieldRef:
              fieldPath: spec.nodeName
        image: grafana/promtail:master
        imagePullPolicy: IfNotPresent
        name: promtail
        ports:
        - containerPort: 80
          name: http-metrics
        securityContext:
          privileged: true
          runAsUser: 0
        volumeMounts:
        - mountPath: /etc/promtail
          name: promtail
        - mountPath: /var/log
          name: varlog
        - mountPath: /var/lib/docker/containers
          name: varlibdockercontainers
          readOnly: true
      serviceAccount: promtail
      tolerations:
      - effect: NoSchedule
        operator: Exists
      volumes:
      - configMap:
          name: promtail
        name: promtail
      - hostPath:
          path: /var/log
        name: varlog
      - hostPath:
          path: <dataroot>/containers
        name: varlibdockercontainers
  updateStrategy:
    type: RollingUpdate
---
apiVersion: v1
kind: ServiceAccount
metadata:
  name: promtail
---
apiVersion: rbac.authorization.k8s.io/v1beta1
kind: ClusterRole
metadata:
  name: promtail
rules:
- apiGroups:
  - ""
  resources:
  - nodes
  - nodes/proxy
  - services
  - endpoints
  - pods
  verbs:
  - get
  - list
  - watch
YAML
)

echo "$TEMPLATE" | sed \
  -e "s#<instanceId>#${INSTANCEID}#" \
  -e "s#<apiKey>#${APIKEY}#" \
<<<<<<< HEAD
  -e "s#<instanceUrl>#${INSTANCEURL}#"
=======
  -e "s#<instanceUrl>#${INSTANCEURL}#" \
  -e "s#<namespace>#${NAMESPACE}#"
  -e "s#<dataroot>#${DATAROOT}#"
>>>>>>> 8fa33d74
<|MERGE_RESOLUTION|>--- conflicted
+++ resolved
@@ -3,17 +3,10 @@
 INSTANCEID="${1:-}"
 APIKEY="${2:-}"
 INSTANCEURL="${3:-}"
-<<<<<<< HEAD
-
-if [ -z "$INSTANCEID" -o -z "$APIKEY" -o -z "$INSTANCEURL" ]; then
-    echo "usage: $0 <instanceId> <apiKey> <url>"
-=======
-NAMESPACE="${4:-default}"
 DATAROOT="${5-/var/lib/docker}"
 
-if [ -z "$INSTANCEID" -o -z "$APIKEY" -o -z "$INSTANCEURL" -o -z "$NAMESPACE" -o -z "$DATAROOT" ]; then
-    echo "usage: $0 <instanceId> <apiKey> <url> <namespace> <dataroot>"
->>>>>>> 8fa33d74
+if [ -z "$INSTANCEID" -o -z "$APIKEY" -o -z "$INSTANCEURL" -o -z "$DATAROOT" ]; then
+    echo "usage: $0 <instanceId> <apiKey> <url> <dataroot>"
     exit 1
 fi
 
@@ -174,10 +167,5 @@
 echo "$TEMPLATE" | sed \
   -e "s#<instanceId>#${INSTANCEID}#" \
   -e "s#<apiKey>#${APIKEY}#" \
-<<<<<<< HEAD
-  -e "s#<instanceUrl>#${INSTANCEURL}#"
-=======
   -e "s#<instanceUrl>#${INSTANCEURL}#" \
-  -e "s#<namespace>#${NAMESPACE}#"
-  -e "s#<dataroot>#${DATAROOT}#"
->>>>>>> 8fa33d74
+  -e "s#<dataroot>#${DATAROOT}#"