--- conflicted
+++ resolved
@@ -168,8 +168,4 @@
   -e "s#<instanceId>#${INSTANCEID}#" \
   -e "s#<apiKey>#${APIKEY}#" \
   -e "s#<instanceUrl>#${INSTANCEURL}#" \
-<<<<<<< HEAD
-=======
-  -e "s#<namespace>#${NAMESPACE}#" \
->>>>>>> ee8c0a80
   -e "s#<dataroot>#${DATAROOT}#"