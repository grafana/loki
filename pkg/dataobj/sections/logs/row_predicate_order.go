--- conflicted
+++ resolved
@@ -86,13 +86,8 @@
 			if e1, e2 := minValue.UnmarshalBinary(info.Statistics.MinValue), maxValue.UnmarshalBinary(info.Statistics.MaxValue); e1 == nil && e2 == nil {
 				valuesInRange = 0
 
-<<<<<<< HEAD
-				for _, v := range p.Values {
+				for v := range p.Values.Iter() {
 					if dataset.CompareValues(&v, &minValue) >= 0 && dataset.CompareValues(&v, &maxValue) <= 0 {
-=======
-				for v := range p.Values.Iter() {
-					if dataset.CompareValues(v, minValue) >= 0 && dataset.CompareValues(v, maxValue) <= 0 {
->>>>>>> b0e04f41
 						valuesInRange++
 					}
 				}
