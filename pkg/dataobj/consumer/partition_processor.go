package consumer

import (
	"bytes"
	"context"
	"strconv"
	"sync"
	"time"

	"github.com/go-kit/log"
	"github.com/go-kit/log/level"
	"github.com/grafana/dskit/backoff"
	"github.com/prometheus/client_golang/prometheus"
	"github.com/thanos-io/objstore"
	"github.com/twmb/franz-go/pkg/kgo"

	"github.com/grafana/loki/v3/pkg/dataobj"
	"github.com/grafana/loki/v3/pkg/dataobj/metastore"
	"github.com/grafana/loki/v3/pkg/dataobj/uploader"
	"github.com/grafana/loki/v3/pkg/kafka"
)

type partitionProcessor struct {
	// Kafka client and topic/partition info
	client    *kgo.Client
	topic     string
	partition int32
	tenantID  []byte
	// Processing pipeline
	records          chan *kgo.Record
	builder          *dataobj.Builder
	decoder          *kafka.Decoder
	uploader         *uploader.Uploader
	metastoreManager *metastore.Manager

	// Builder initialization
	builderOnce sync.Once
	builderCfg  dataobj.BuilderConfig
	bucket      objstore.Bucket
	flushBuffer *bytes.Buffer

	// Metrics
	metrics *partitionOffsetMetrics

	// Control and coordination
	ctx    context.Context
	cancel context.CancelFunc
	wg     sync.WaitGroup
	reg    prometheus.Registerer
	logger log.Logger
}

<<<<<<< HEAD
func newPartitionProcessor(ctx context.Context, client *kgo.Client, builderCfg dataobj.BuilderConfig, uploaderCfg uploader.Config, bucket objstore.Bucket, tenantID string, topic string, partition int32, logger log.Logger, reg prometheus.Registerer) *partitionProcessor {
=======
func newPartitionProcessor(ctx context.Context, client *kgo.Client, builderCfg dataobj.BuilderConfig, bucket objstore.Bucket, tenantID string, virtualShard int32, topic string, partition int32, logger log.Logger, reg prometheus.Registerer) *partitionProcessor {
>>>>>>> 38888666
	ctx, cancel := context.WithCancel(ctx)
	decoder, err := kafka.NewDecoder()
	if err != nil {
		panic(err)
	}
	reg = prometheus.WrapRegistererWith(prometheus.Labels{
		"shard":     strconv.Itoa(int(virtualShard)),
		"partition": strconv.Itoa(int(partition)),
<<<<<<< HEAD
		"tenant":    tenantID,
=======
		"topic":     topic,
>>>>>>> 38888666
	}, reg)

	metrics := newPartitionOffsetMetrics()
	if err := metrics.register(reg); err != nil {
		level.Error(logger).Log("msg", "failed to register partition metrics", "err", err)
	}

	uploader := uploader.New(uploaderCfg, bucket, tenantID)
	if err := uploader.RegisterMetrics(reg); err != nil {
		level.Error(logger).Log("msg", "failed to register uploader metrics", "err", err)
	}

	metastoreManager := metastore.NewManager(bucket, tenantID, logger)
	if err := metastoreManager.RegisterMetrics(reg); err != nil {
		level.Error(logger).Log("msg", "failed to register metastore manager metrics", "err", err)
	}

	return &partitionProcessor{
		client:           client,
		logger:           log.With(logger, "topic", topic, "partition", partition, "tenant", tenantID),
		topic:            topic,
		partition:        partition,
		records:          make(chan *kgo.Record, 1000),
		ctx:              ctx,
		cancel:           cancel,
		decoder:          decoder,
		reg:              reg,
		builderCfg:       builderCfg,
		bucket:           bucket,
		tenantID:         []byte(tenantID),
		metrics:          metrics,
		uploader:         uploader,
		metastoreManager: metastoreManager,
	}
}

func (p *partitionProcessor) start() {
	p.wg.Add(1)
	go func() {
		defer p.wg.Done()

		level.Info(p.logger).Log("msg", "started partition processor")
		for {
			select {
			case <-p.ctx.Done():
				level.Info(p.logger).Log("msg", "stopping partition processor")
				return
			case record, ok := <-p.records:
				if !ok {
					// Channel was closed
					return
				}
				p.processRecord(record)
			}
		}
	}()
}

func (p *partitionProcessor) stop() {
	p.cancel()
	p.wg.Wait()
	if p.builder != nil {
		p.builder.UnregisterMetrics(p.reg)
	}
	p.metrics.unregister(p.reg)
	p.uploader.UnregisterMetrics(p.reg)
}

// Drops records from the channel if the processor is stopped.
// Returns false if the processor is stopped, true otherwise.
func (p *partitionProcessor) Append(records []*kgo.Record) bool {
	for _, record := range records {
		select {
		// must check per-record in order to not block on a full channel
		// after receiver has been stopped.
		case <-p.ctx.Done():
			return false
		case p.records <- record:
		}
	}
	return true
}

func (p *partitionProcessor) initBuilder() error {
	var initErr error
	p.builderOnce.Do(func() {
		// Dataobj builder
		builder, err := dataobj.NewBuilder(p.builderCfg)
		if err != nil {
			initErr = err
			return
		}
		if err := builder.RegisterMetrics(p.reg); err != nil {
			initErr = err
			return
		}
		p.builder = builder
		p.flushBuffer = bytes.NewBuffer(make([]byte, 0, p.builderCfg.TargetObjectSize))
	})
	return initErr
}

func (p *partitionProcessor) processRecord(record *kgo.Record) {
	// Update offset metric at the end of processing
	defer p.metrics.updateOffset(record.Offset)

	// Observe processing delay
	p.metrics.observeProcessingDelay(record.Timestamp)

	// Initialize builder if this is the first record
	if err := p.initBuilder(); err != nil {
		level.Error(p.logger).Log("msg", "failed to initialize builder", "err", err)
		return
	}

	// todo: handle multi-tenant
	if !bytes.Equal(record.Key, p.tenantID) {
		level.Error(p.logger).Log("msg", "record key does not match tenant ID", "key", record.Key, "tenant_id", p.tenantID)
		return
	}
	stream, err := p.decoder.DecodeWithoutLabels(record.Value)
	if err != nil {
		level.Error(p.logger).Log("msg", "failed to decode record", "err", err)
		return
	}

	if err := p.builder.Append(stream); err != nil {
		if err != dataobj.ErrBuilderFull {
			level.Error(p.logger).Log("msg", "failed to append stream", "err", err)
			p.metrics.incAppendFailures()
			return
		}

		flushedDataobjStats, err := p.builder.Flush(p.flushBuffer)
		if err != nil {
			level.Error(p.logger).Log("msg", "failed to flush builder", "err", err)
			return
		}

		objectPath, err := p.uploader.Upload(p.ctx, p.flushBuffer)
		if err != nil {
			level.Error(p.logger).Log("msg", "failed to upload object", "err", err)
			return
		}

		if err := p.metastoreManager.UpdateMetastore(p.ctx, objectPath, flushedDataobjStats); err != nil {
			level.Error(p.logger).Log("msg", "failed to update metastore", "err", err)
			return
		}

		if err := p.commitRecords(record); err != nil {
			level.Error(p.logger).Log("msg", "failed to commit records", "err", err)
			return
		}

		if err := p.builder.Append(stream); err != nil {
			level.Error(p.logger).Log("msg", "failed to append stream after flushing", "err", err)
			p.metrics.incAppendFailures()
		}
	}
}

func (p *partitionProcessor) commitRecords(record *kgo.Record) error {
	backoff := backoff.New(p.ctx, backoff.Config{
		MinBackoff: 100 * time.Millisecond,
		MaxBackoff: 10 * time.Second,
		MaxRetries: 20,
	})

	var lastErr error
	backoff.Reset()
	for backoff.Ongoing() {
		err := p.client.CommitRecords(p.ctx, record)
		if err == nil {
			return nil
		}
		level.Error(p.logger).Log("msg", "failed to commit records", "err", err)
		p.metrics.incCommitFailures()
		lastErr = err
		backoff.Wait()
	}
	return lastErr
}<|MERGE_RESOLUTION|>--- conflicted
+++ resolved
@@ -50,11 +50,7 @@
 	logger log.Logger
 }
 
-<<<<<<< HEAD
-func newPartitionProcessor(ctx context.Context, client *kgo.Client, builderCfg dataobj.BuilderConfig, uploaderCfg uploader.Config, bucket objstore.Bucket, tenantID string, topic string, partition int32, logger log.Logger, reg prometheus.Registerer) *partitionProcessor {
-=======
-func newPartitionProcessor(ctx context.Context, client *kgo.Client, builderCfg dataobj.BuilderConfig, bucket objstore.Bucket, tenantID string, virtualShard int32, topic string, partition int32, logger log.Logger, reg prometheus.Registerer) *partitionProcessor {
->>>>>>> 38888666
+func newPartitionProcessor(ctx context.Context, client *kgo.Client, builderCfg dataobj.BuilderConfig, uploaderCfg uploader.Config, bucket objstore.Bucket, tenantID string, virtualShard int32, topic string, partition int32, logger log.Logger, reg prometheus.Registerer) *partitionProcessor {
 	ctx, cancel := context.WithCancel(ctx)
 	decoder, err := kafka.NewDecoder()
 	if err != nil {
@@ -63,11 +59,8 @@
 	reg = prometheus.WrapRegistererWith(prometheus.Labels{
 		"shard":     strconv.Itoa(int(virtualShard)),
 		"partition": strconv.Itoa(int(partition)),
-<<<<<<< HEAD
 		"tenant":    tenantID,
-=======
 		"topic":     topic,
->>>>>>> 38888666
 	}, reg)
 
 	metrics := newPartitionOffsetMetrics()
