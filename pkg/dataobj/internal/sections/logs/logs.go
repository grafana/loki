--- conflicted
+++ resolved
@@ -27,8 +27,7 @@
 	Line      string
 }
 
-<<<<<<< HEAD
-// Options configures the behavior of the Logs section.
+// Options configures the behavior of the logs section.
 type Options struct {
 	// PageSizeHint is the size of pages to use when encoding the logs section.
 	PageSizeHint int
@@ -46,26 +45,6 @@
 type Logs struct {
 	metrics *Metrics
 	opts    Options
-	builder *builder
-=======
-// Options configures the behavior of the logs section.
-type Options struct {
-	// PageSizeHint is the size of pages to use when encoding the logs section.
-	PageSizeHint int
-
-	// BufferSize is the size of the buffer to use when accumulating log records.
-	BufferSize int
-
-	// SectionSizeHint is the size of the section to use when encoding the logs
-	// section. If the section size is exceeded, multiple sections will be
-	// created.
-	SectionSize int
-}
-
-// Logs accumulate a set of [Record]s within a data object.
-type Logs struct {
-	metrics *Metrics
-	opts    Options
 
 	// Sorting the entire set of logs is very expensive, so we need to break it
 	// up into smaller pieces:
@@ -91,7 +70,6 @@
 
 	sections      []*table // Completed sections.
 	sectionBuffer tableBuffer
->>>>>>> d3d3fd83
 }
 
 // Nwe creates a new Logs section. The pageSize argument specifies how large
@@ -104,9 +82,6 @@
 	return &Logs{
 		metrics: metrics,
 		opts:    opts,
-<<<<<<< HEAD
-		builder: newBuilder(opts),
-=======
 	}
 }
 
@@ -131,7 +106,6 @@
 	size += 8 // Eight bytes for timestamp.
 	for _, metadata := range record.Metadata {
 		size += len(metadata.Value)
->>>>>>> d3d3fd83
 	}
 	size += len(record.Line)
 
@@ -143,15 +117,6 @@
 		return
 	}
 
-<<<<<<< HEAD
-	l.builder.Append(entry)
-	l.metrics.recordCount.Inc()
-}
-
-// EstimatedSize returns the estimated size of the Logs section in bytes.
-func (l *Logs) EstimatedSize() int {
-	return l.builder.EstimatedSize()
-=======
 	// Our stripes are intermediate tables that don't need to have the best
 	// compression. To maintain high throughput on appends, we use the fastest
 	// compression for a stripe. Better compression is then used for sections.
@@ -203,7 +168,6 @@
 	}
 
 	return size
->>>>>>> d3d3fd83
 }
 
 // EncodeTo encodes the set of logs to the provided encoder. Before encoding,
@@ -219,18 +183,11 @@
 
 	defer l.Reset()
 
-<<<<<<< HEAD
-	// Flush any remaining data in the builder.
-	l.builder.Flush()
-
-	// TODO(rfratto): handle individual sections having oversized metadata. Thsi
-=======
 	// Flush any remaining buffered data.
 	l.flushRecords()
 	l.flushSection()
 
 	// TODO(rfratto): handle individual sections having oversized metadata. This
->>>>>>> d3d3fd83
 	// can happen when the number of columns is very wide, due to a lot of
 	// metadata columns.
 	//
@@ -238,11 +195,7 @@
 	// for this is to aggregate the lowest cardinality columns into a combined
 	// column. This will reduce the number of columns in the section and thus the
 	// metadata size.
-<<<<<<< HEAD
-	for _, section := range l.builder.sections {
-=======
 	for _, section := range l.sections {
->>>>>>> d3d3fd83
 		if err := l.encodeSection(enc, section); err != nil {
 			return fmt.Errorf("encoding section: %w", err)
 		}
@@ -251,11 +204,7 @@
 	return nil
 }
 
-<<<<<<< HEAD
-func (l *Logs) encodeSection(enc *encoding.Encoder, stripe *stripe) error {
-=======
 func (l *Logs) encodeSection(enc *encoding.Encoder, section *table) error {
->>>>>>> d3d3fd83
 	logsEnc, err := enc.OpenLogs()
 	if err != nil {
 		return fmt.Errorf("opening logs section: %w", err)
@@ -266,25 +215,6 @@
 		_ = logsEnc.Discard()
 	}()
 
-<<<<<<< HEAD
-	dset := dataset.FromMemory(stripe.Columns())
-
-	dsetColumns, err := result.Collect(dset.ListColumns(context.Background())) // dset is in memory; "real" context not needed.
-	if err != nil {
-		return fmt.Errorf("listing columns: %w", err)
-	}
-
-	// Encode our columns. The slice order here *must* match the order in
-	// [Logs.buildDataset]!
-	{
-		errs := make([]error, 0, len(dsetColumns))
-		errs = append(errs, encodeColumn(logsEnc, logsmd.COLUMN_TYPE_STREAM_ID, dsetColumns[0]))
-		errs = append(errs, encodeColumn(logsEnc, logsmd.COLUMN_TYPE_TIMESTAMP, dsetColumns[1]))
-		for _, mdCol := range dsetColumns[2 : len(dsetColumns)-1] {
-			errs = append(errs, encodeColumn(logsEnc, logsmd.COLUMN_TYPE_METADATA, mdCol))
-		}
-		errs = append(errs, encodeColumn(logsEnc, logsmd.COLUMN_TYPE_MESSAGE, dsetColumns[len(dsetColumns)-1]))
-=======
 	{
 		errs := make([]error, 0, len(section.Metadatas)+3)
 		errs = append(errs, encodeColumn(logsEnc, logsmd.COLUMN_TYPE_STREAM_ID, section.StreamID))
@@ -293,7 +223,6 @@
 			errs = append(errs, encodeColumn(logsEnc, logsmd.COLUMN_TYPE_METADATA, md))
 		}
 		errs = append(errs, encodeColumn(logsEnc, logsmd.COLUMN_TYPE_MESSAGE, section.Message))
->>>>>>> d3d3fd83
 		if err := errors.Join(errs...); err != nil {
 			return fmt.Errorf("encoding columns: %w", err)
 		}
@@ -341,9 +270,6 @@
 // Reset resets all state, allowing Logs to be reused.
 func (l *Logs) Reset() {
 	l.metrics.recordCount.Set(0)
-<<<<<<< HEAD
-	l.builder.Reset()
-=======
 
 	l.records = sliceclear.Clear(l.records)
 	l.recordsSize = 0
@@ -354,5 +280,4 @@
 
 	l.sections = sliceclear.Clear(l.sections)
 	l.sectionBuffer.Reset()
->>>>>>> d3d3fd83
 }