--- conflicted
+++ resolved
@@ -16,10 +16,6 @@
 	"github.com/grafana/loki/v3/pkg/dataobj/internal/dataset"
 	"github.com/grafana/loki/v3/pkg/dataobj/internal/encoding"
 	"github.com/grafana/loki/v3/pkg/dataobj/internal/metadata/logsmd"
-<<<<<<< HEAD
-	"github.com/grafana/loki/v3/pkg/dataobj/internal/result"
-=======
->>>>>>> 93cee63f
 	"github.com/grafana/loki/v3/pkg/dataobj/internal/util/sliceclear"
 )
 
@@ -219,25 +215,6 @@
 		_ = logsEnc.Discard()
 	}()
 
-<<<<<<< HEAD
-	dset := dataset.FromMemory(section.Columns())
-
-	dsetColumns, err := result.Collect(dset.ListColumns(context.Background())) // dset is in memory; "real" context not needed.
-	if err != nil {
-		return fmt.Errorf("listing columns: %w", err)
-	}
-
-	// Encode our columns. The slice order here *must* match the order in
-	// [table.Columns]!
-	{
-		errs := make([]error, 0, len(dsetColumns))
-		errs = append(errs, encodeColumn(logsEnc, logsmd.COLUMN_TYPE_STREAM_ID, dsetColumns[0]))
-		errs = append(errs, encodeColumn(logsEnc, logsmd.COLUMN_TYPE_TIMESTAMP, dsetColumns[1]))
-		for _, mdCol := range dsetColumns[2 : len(dsetColumns)-1] {
-			errs = append(errs, encodeColumn(logsEnc, logsmd.COLUMN_TYPE_METADATA, mdCol))
-		}
-		errs = append(errs, encodeColumn(logsEnc, logsmd.COLUMN_TYPE_MESSAGE, dsetColumns[len(dsetColumns)-1]))
-=======
 	{
 		errs := make([]error, 0, len(section.Metadatas)+3)
 		errs = append(errs, encodeColumn(logsEnc, logsmd.COLUMN_TYPE_STREAM_ID, section.StreamID))
@@ -246,7 +223,6 @@
 			errs = append(errs, encodeColumn(logsEnc, logsmd.COLUMN_TYPE_METADATA, md))
 		}
 		errs = append(errs, encodeColumn(logsEnc, logsmd.COLUMN_TYPE_MESSAGE, section.Message))
->>>>>>> 93cee63f
 		if err := errors.Join(errs...); err != nil {
 			return fmt.Errorf("encoding columns: %w", err)
 		}
