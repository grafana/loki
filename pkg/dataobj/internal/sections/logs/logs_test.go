package logs_test

import (
	"bytes"
	"context"
	"testing"
	"time"

	"github.com/stretchr/testify/require"

	"github.com/grafana/loki/pkg/push"

	"github.com/grafana/loki/v3/pkg/dataobj/internal/encoding"
	"github.com/grafana/loki/v3/pkg/dataobj/internal/sections/logs"
)

func Test(t *testing.T) {
	records := []logs.Record{
		{
			StreamID:  1,
			Timestamp: time.Unix(10, 0).UTC(),
			Metadata:  nil,
			Line:      "hello world",
		},
		{
			StreamID:  2,
			Timestamp: time.Unix(100, 0).UTC(),
			Metadata: push.LabelsAdapter{
				{Name: "cluster", Value: "test"},
				{Name: "app", Value: "bar"},
			},
			Line: "goodbye world",
		},
		{
			StreamID:  1,
			Timestamp: time.Unix(5, 0).UTC(),
			Metadata: push.LabelsAdapter{
				{Name: "cluster", Value: "test"},
				{Name: "app", Value: "foo"},
			},
			Line: "foo bar",
		},
	}

	opts := logs.Options{
		PageSizeHint: 1024,
<<<<<<< HEAD
		BufferSize:   1024 * 8,
=======
		BufferSize:   256,
		SectionSize:  4096,
>>>>>>> d3d3fd83
	}

	tracker := logs.New(nil, opts)
	for _, record := range records {
		tracker.Append(record)
	}

	buf, err := buildObject(tracker)
	require.NoError(t, err)

	// The order of records should be sorted by stream ID then timestamp, and all
	// metadata should be sorted by key then value.
	expect := []logs.Record{
		{
			StreamID:  1,
			Timestamp: time.Unix(5, 0).UTC(),
			Metadata: push.LabelsAdapter{
				{Name: "app", Value: "foo"},
				{Name: "cluster", Value: "test"},
			},
			Line: "foo bar",
		},
		{
			StreamID:  1,
			Timestamp: time.Unix(10, 0).UTC(),
			Metadata:  push.LabelsAdapter{},
			Line:      "hello world",
		},
		{
			StreamID:  2,
			Timestamp: time.Unix(100, 0).UTC(),
			Metadata: push.LabelsAdapter{
				{Name: "app", Value: "bar"},
				{Name: "cluster", Value: "test"},
			},
			Line: "goodbye world",
		},
	}

	dec := encoding.ReadSeekerDecoder(bytes.NewReader(buf))

	var actual []logs.Record
	for result := range logs.Iter(context.Background(), dec) {
		record, err := result.Value()
		require.NoError(t, err)
		actual = append(actual, record)
	}

	require.Equal(t, expect, actual)
}

func buildObject(lt *logs.Logs) ([]byte, error) {
	var buf bytes.Buffer
	enc := encoding.NewEncoder(&buf)
	if err := lt.EncodeTo(enc); err != nil {
		return nil, err
	} else if err := enc.Flush(); err != nil {
		return nil, err
	}
	return buf.Bytes(), nil
}<|MERGE_RESOLUTION|>--- conflicted
+++ resolved
@@ -44,12 +44,8 @@
 
 	opts := logs.Options{
 		PageSizeHint: 1024,
-<<<<<<< HEAD
-		BufferSize:   1024 * 8,
-=======
 		BufferSize:   256,
 		SectionSize:  4096,
->>>>>>> d3d3fd83
 	}
 
 	tracker := logs.New(nil, opts)
