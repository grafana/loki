--- conflicted
+++ resolved
@@ -44,11 +44,7 @@
 
 	opts := logs.Options{
 		PageSizeHint: 1024,
-<<<<<<< HEAD
-		BufferSize:   1024 * 8,
-=======
 		BufferSize:   256,
->>>>>>> 93cee63f
 		SectionSize:  4096,
 	}
 
