--- conflicted
+++ resolved
@@ -22,24 +22,14 @@
 		},
 		{
 			StreamID:  2,
-<<<<<<< HEAD
-			Timestamp: time.Unix(100, 0).UTC(),
+			Timestamp: time.Unix(100, 0),
 			Metadata:  []logs.RecordMetadata{{Name: "cluster", Value: []byte("test")}, {Name: "app", Value: []byte("bar")}},
-=======
-			Timestamp: time.Unix(100, 0),
-			Metadata:  labels.FromStrings("cluster", "test", "app", "bar"),
->>>>>>> bd433136
 			Line:      []byte("goodbye world"),
 		},
 		{
 			StreamID:  1,
-<<<<<<< HEAD
-			Timestamp: time.Unix(5, 0).UTC(),
+			Timestamp: time.Unix(5, 0),
 			Metadata:  []logs.RecordMetadata{{Name: "cluster", Value: []byte("test")}, {Name: "app", Value: []byte("foo")}},
-=======
-			Timestamp: time.Unix(5, 0),
-			Metadata:  labels.FromStrings("cluster", "test", "app", "foo"),
->>>>>>> bd433136
 			Line:      []byte("foo bar"),
 		},
 	}
@@ -64,39 +54,20 @@
 	expect := []logs.Record{
 		{
 			StreamID:  1,
-<<<<<<< HEAD
-			Timestamp: time.Unix(5, 0).UTC(),
+			Timestamp: time.Unix(5, 0),
 			Metadata:  []logs.RecordMetadata{{Name: "app", Value: []byte("foo")}, {Name: "cluster", Value: []byte("test")}},
 			Line:      []byte("foo bar"),
 		},
 		{
 			StreamID:  1,
-			Timestamp: time.Unix(10, 0).UTC(),
+			Timestamp: time.Unix(10, 0),
 			Metadata:  []logs.RecordMetadata{},
-=======
-			Timestamp: time.Unix(5, 0),
-			Metadata: labels.FromStrings(
-				"app", "foo",
-				"cluster", "test",
-			),
-			Line: []byte("foo bar"),
-		},
-		{
-			StreamID:  1,
-			Timestamp: time.Unix(10, 0),
-			Metadata:  labels.FromStrings(),
->>>>>>> bd433136
 			Line:      []byte("hello world"),
 		},
 		{
 			StreamID:  2,
-<<<<<<< HEAD
-			Timestamp: time.Unix(100, 0).UTC(),
+			Timestamp: time.Unix(100, 0),
 			Metadata:  []logs.RecordMetadata{{Name: "app", Value: []byte("bar")}, {Name: "cluster", Value: []byte("test")}},
-=======
-			Timestamp: time.Unix(100, 0),
-			Metadata:  labels.FromStrings("app", "bar", "cluster", "test"),
->>>>>>> bd433136
 			Line:      []byte("goodbye world"),
 		},
 	}
