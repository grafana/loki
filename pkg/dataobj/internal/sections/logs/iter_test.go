package logs

import (
	"testing"
	"time"

	"github.com/stretchr/testify/require"

	"github.com/grafana/loki/v3/pkg/dataobj/internal/dataset"
	"github.com/grafana/loki/v3/pkg/dataobj/internal/metadata/datasetmd"
	"github.com/grafana/loki/v3/pkg/dataobj/internal/metadata/logsmd"
)

func TestDecode(t *testing.T) {
	tests := []struct {
		name     string
		columns  []*logsmd.ColumnDesc
		row      dataset.Row
		expected Record
		wantErr  bool
	}{
		{
			name: "all fields present",
			columns: []*logsmd.ColumnDesc{
				{Type: logsmd.COLUMN_TYPE_STREAM_ID},
				{Type: logsmd.COLUMN_TYPE_TIMESTAMP},
				{Type: logsmd.COLUMN_TYPE_METADATA, Info: &datasetmd.ColumnInfo{Name: "app"}},
				{Type: logsmd.COLUMN_TYPE_METADATA, Info: &datasetmd.ColumnInfo{Name: "env"}},
				{Type: logsmd.COLUMN_TYPE_MESSAGE},
			},
			row: dataset.Row{
				Values: []dataset.Value{
					dataset.Int64Value(123),
					dataset.Int64Value(1234567890000000000),
					dataset.ByteArrayValue([]byte("test-app")),
					dataset.ByteArrayValue([]byte("prod")),
					dataset.ByteArrayValue([]byte("test message")),
				},
			},
			expected: Record{
				StreamID:  123,
<<<<<<< HEAD
				Timestamp: time.Date(2009, 2, 13, 23, 31, 30, 0, time.UTC),
				Metadata:  []RecordMetadata{{Name: "app", Value: []byte("test-app")}, {Name: "env", Value: []byte("prod")}},
=======
				Timestamp: time.Unix(0, 1234567890000000000),
				Metadata:  labels.FromStrings("app", "test-app", "env", "prod"),
>>>>>>> bd433136
				Line:      []byte("test message"),
			},
		},
		{
			name: "nil values are skipped",
			columns: []*logsmd.ColumnDesc{
				{Type: logsmd.COLUMN_TYPE_STREAM_ID},
				{Type: logsmd.COLUMN_TYPE_TIMESTAMP},
				{Type: logsmd.COLUMN_TYPE_METADATA, Info: &datasetmd.ColumnInfo{Name: "app"}},
				{Type: logsmd.COLUMN_TYPE_MESSAGE},
			},
			row: dataset.Row{
				Values: []dataset.Value{
					dataset.Int64Value(123),
					dataset.Int64Value(1234567890000000000),
					{},
					dataset.ByteArrayValue([]byte("test message")),
				},
			},
			expected: Record{
				StreamID:  123,
<<<<<<< HEAD
				Timestamp: time.Date(2009, 2, 13, 23, 31, 30, 0, time.UTC),
				Metadata:  []RecordMetadata{},
=======
				Timestamp: time.Unix(0, 1234567890000000000),
				Metadata:  labels.FromStrings(),
>>>>>>> bd433136
				Line:      []byte("test message"),
			},
		},
		{
			name: "invalid stream_id type",
			columns: []*logsmd.ColumnDesc{
				{Type: logsmd.COLUMN_TYPE_STREAM_ID},
			},
			row: dataset.Row{
				Values: []dataset.Value{
					dataset.ByteArrayValue([]byte("invalid")),
				},
			},
			wantErr: true,
		},
		{
			name: "invalid timestamp type",
			columns: []*logsmd.ColumnDesc{
				{Type: logsmd.COLUMN_TYPE_TIMESTAMP},
			},
			row: dataset.Row{
				Values: []dataset.Value{
					dataset.ByteArrayValue([]byte("invalid")),
				},
			},
			wantErr: true,
		},
		{
			name: "invalid metadata type",
			columns: []*logsmd.ColumnDesc{
				{Type: logsmd.COLUMN_TYPE_METADATA, Info: &datasetmd.ColumnInfo{Name: "app"}},
			},
			row: dataset.Row{
				Values: []dataset.Value{
					dataset.Int64Value(123),
				},
			},
			wantErr: true,
		},
		{
			name: "invalid message type",
			columns: []*logsmd.ColumnDesc{
				{Type: logsmd.COLUMN_TYPE_MESSAGE},
			},
			row: dataset.Row{
				Values: []dataset.Value{
					dataset.Int64Value(123),
				},
			},
			wantErr: true,
		},
	}

	for _, tt := range tests {
		t.Run(tt.name, func(t *testing.T) {
			record := Record{}
			err := Decode(tt.columns, tt.row, &record)
			if tt.wantErr {
				require.Error(t, err)
				return
			}
			require.NoError(t, err)
			require.Equal(t, tt.expected, record)
		})
	}
}

func TestMetadataColumns(t *testing.T) {
	columns := []*logsmd.ColumnDesc{
		{Type: logsmd.COLUMN_TYPE_STREAM_ID},
		{Type: logsmd.COLUMN_TYPE_TIMESTAMP},
		{Type: logsmd.COLUMN_TYPE_METADATA, Info: &datasetmd.ColumnInfo{Name: "app"}},
		{Type: logsmd.COLUMN_TYPE_METADATA, Info: &datasetmd.ColumnInfo{Name: "env"}},
		{Type: logsmd.COLUMN_TYPE_MESSAGE},
	}

	count := metadataColumns(columns)
	require.Equal(t, 2, count)
}<|MERGE_RESOLUTION|>--- conflicted
+++ resolved
@@ -39,13 +39,8 @@
 			},
 			expected: Record{
 				StreamID:  123,
-<<<<<<< HEAD
-				Timestamp: time.Date(2009, 2, 13, 23, 31, 30, 0, time.UTC),
+				Timestamp: time.Unix(0, 1234567890000000000),
 				Metadata:  []RecordMetadata{{Name: "app", Value: []byte("test-app")}, {Name: "env", Value: []byte("prod")}},
-=======
-				Timestamp: time.Unix(0, 1234567890000000000),
-				Metadata:  labels.FromStrings("app", "test-app", "env", "prod"),
->>>>>>> bd433136
 				Line:      []byte("test message"),
 			},
 		},
@@ -67,13 +62,7 @@
 			},
 			expected: Record{
 				StreamID:  123,
-<<<<<<< HEAD
-				Timestamp: time.Date(2009, 2, 13, 23, 31, 30, 0, time.UTC),
-				Metadata:  []RecordMetadata{},
-=======
 				Timestamp: time.Unix(0, 1234567890000000000),
-				Metadata:  labels.FromStrings(),
->>>>>>> bd433136
 				Line:      []byte("test message"),
 			},
 		},
