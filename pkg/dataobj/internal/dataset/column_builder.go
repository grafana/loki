package dataset

import (
	"fmt"

	"github.com/klauspost/compress/zstd"

	"github.com/grafana/loki/v3/pkg/dataobj/internal/metadata/datasetmd"
)

// BuilderOptions configures common settings for building pages.
type BuilderOptions struct {
	// PageSizeHint is the soft limit for the size of the page. Builders try to
	// fill pages as close to this size as possible, but the actual size may be
	// slightly larger or smaller.
	PageSizeHint int

	// Value is the value type of data to write.
	Value datasetmd.ValueType

	// Encoding is the encoding algorithm to use for values.
	Encoding datasetmd.EncodingType

	// Compression is the compression algorithm to use for values.
	Compression datasetmd.CompressionType

<<<<<<< HEAD
	// CompressionOptions configures the configured compression type.
	CompressionOptions CompressionOptions
}

type CompressionOptions struct {
=======
	// CompressionOptions holds optional configuration for compression.
	CompressionOptions CompressionOptions
}

// CompressionOptions customizes the compressor used when building pages.
type CompressionOptions struct {
	// Zstd holds encoding options for Zstd compression. Only used for
	// [datasetmd.COMPRESSION_TYPE_ZSTD].
>>>>>>> d3d3fd83
	Zstd []zstd.EOption
}

// A ColumnBuilder builds a sequence of [Value] entries of a common type into a
// column. Values are accumulated into a buffer and then flushed into
// [MemPage]s once the size of data exceeds a configurable limit.
type ColumnBuilder struct {
	name string
	opts BuilderOptions

	rows int // Total number of rows in the column.

	pages   []*MemPage
	builder *pageBuilder
}

// NewColumnBuilder creates a new ColumnBuilder from the optional name and
// provided options. NewColumnBuilder returns an error if the options are
// invalid.
func NewColumnBuilder(name string, opts BuilderOptions) (*ColumnBuilder, error) {
	builder, err := newPageBuilder(opts)
	if err != nil {
		return nil, fmt.Errorf("creating page builder: %w", err)
	}

	return &ColumnBuilder{
		name: name,
		opts: opts,

		builder: builder,
	}, nil
}

// Append adds a new value into cb with the given zero-indexed row number. If
// the row number is higher than the current number of rows in cb, null values
// are added up to the new row.
//
// Append returns an error if the row number is out-of-order.
func (cb *ColumnBuilder) Append(row int, value Value) error {
	if row < cb.rows {
		return fmt.Errorf("row %d is older than current row %d", row, cb.rows)
	}

	// We give two attempts to append the data to the buffer; if the buffer is
	// full, we cut a page and then append to the newly reset buffer.
	//
	// The second iteration should never fail, as the buffer will always be empty
	// then.
	for range 2 {
		if cb.append(row, value) {
			cb.rows = row + 1
			return nil
		}

		cb.flushPage()
	}

	panic("ColumnBuilder.Append: failed to append value to fresh buffer")
}

// EstimatedSize returns the estimated size of all data in cb. EstimatedSize
// includes the compressed size of all cut pages in cb, followed by the size
// estimate of the in-progress page.
//
// Because compression isn't considered for the in-progress page, EstimatedSize
// tends to overestimate the actual size after flushing.
func (cb *ColumnBuilder) EstimatedSize() int {
	var size int
	for _, p := range cb.pages {
		size += p.Info.CompressedSize
	}
	size += cb.builder.EstimatedSize()
	return size
}

// Backfill adds NULLs into cb up to (but not including) the provided row
// number. If values exist up to the provided row number, Backfill does
// nothing.
func (cb *ColumnBuilder) Backfill(row int) {
	// We give two attempts to append the data to the buffer; if the buffer is
	// full, we cut a page and then append again to the newly reset buffer.
	//
	// The second iteration should never fail, as the buffer will always be
	// empty.
	for range 2 {
		if cb.backfill(row) {
			return
		}
		cb.flushPage()
	}

	panic("ColumnBuilder.Backfill: failed to backfill buffer")
}

func (cb *ColumnBuilder) backfill(row int) bool {
	for row > cb.rows {
		if !cb.builder.AppendNull() {
			return false
		}
		cb.rows++
	}

	return true
}

func (cb *ColumnBuilder) append(row int, value Value) bool {
	// Backfill up to row.
	if !cb.backfill(row) {
		return false
	}
	return cb.builder.Append(value)
}

// Flush converts data in cb into a [MemColumn]. Afterwards, cb is reset to a
// fresh state and can be reused.
func (cb *ColumnBuilder) Flush() (*MemColumn, error) {
	cb.flushPage()

	info := ColumnInfo{
		Name: cb.name,
		Type: cb.opts.Value,

		Compression: cb.opts.Compression,
	}

	// TODO(rfratto): Should we compute column-wide statistics if they're
	// available in pages?
	//
	// That would potentially work for min/max values, but not for count
	// distinct, unless we had a way to pass sketches around.

	for _, page := range cb.pages {
		info.RowsCount += page.Info.RowCount
		info.ValuesCount += page.Info.ValuesCount
		info.CompressedSize += page.Info.CompressedSize
		info.UncompressedSize += page.Info.UncompressedSize
	}

	column := &MemColumn{
		Info:  info,
		Pages: cb.pages,
	}

	cb.Reset()
	return column, nil
}

func (cb *ColumnBuilder) flushPage() {
	if cb.builder.Rows() == 0 {
		return
	}

	page, err := cb.builder.Flush()
	if err != nil {
		// Flush should only return an error when it's empty, which we already
		// ensure it's not in the lines above.
		panic(fmt.Sprintf("failed to flush page: %s", err))
	}
	cb.pages = append(cb.pages, page)
}

// Reset clears all data in cb and resets it to a fresh state.
func (cb *ColumnBuilder) Reset() {
	cb.rows = 0
	cb.pages = nil
	cb.builder.Reset()
}<|MERGE_RESOLUTION|>--- conflicted
+++ resolved
@@ -24,13 +24,6 @@
 	// Compression is the compression algorithm to use for values.
 	Compression datasetmd.CompressionType
 
-<<<<<<< HEAD
-	// CompressionOptions configures the configured compression type.
-	CompressionOptions CompressionOptions
-}
-
-type CompressionOptions struct {
-=======
 	// CompressionOptions holds optional configuration for compression.
 	CompressionOptions CompressionOptions
 }
@@ -39,7 +32,6 @@
 type CompressionOptions struct {
 	// Zstd holds encoding options for Zstd compression. Only used for
 	// [datasetmd.COMPRESSION_TYPE_ZSTD].
->>>>>>> d3d3fd83
 	Zstd []zstd.EOption
 }
 
