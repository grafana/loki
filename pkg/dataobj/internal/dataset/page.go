package dataset

import (
	"bytes"
	"context"
	"encoding/binary"
	"fmt"
	"hash/crc32"
	"io"
	"sync"

	"github.com/golang/snappy"
	"github.com/klauspost/compress/zstd"

	"github.com/grafana/loki/v3/pkg/dataobj/internal/metadata/datasetmd"
	"github.com/grafana/loki/v3/pkg/dataobj/internal/util/bufpool"
)

// Helper types.
type (
	// PageData holds the raw data for a page. Data is formatted as:
	//
	//   <uvarint(presence-bitmap-size)> <presence-bitmap> <values-data>
	//
	// The presence-bitmap is a bitmap-encoded sequence of booleans, where values
	// describe which rows are present (1) or nil (0). The presence bitmap is
	// always stored uncompressed.
	//
	// values-data is then the encoded and optionally compressed sequence of
	// non-NULL values.
	PageData []byte

	// PageInfo describes a page.
	PageInfo struct {
		UncompressedSize int    // UncompressedSize is the size of a page before compression.
		CompressedSize   int    // CompressedSize is the size of a page after compression.
		CRC32            uint32 // CRC32 checksum of the page after encoding and compression.
		RowCount         int    // RowCount is the number of rows in the page, including NULLs.
		ValuesCount      int    // ValuesCount is the number of non-NULL values in the page.

		Encoding datasetmd.EncodingType // Encoding used for values in the page.
		Stats    *datasetmd.Statistics  // Optional statistics for the page.
	}

	// Pages is a set of [Page]s.
	Pages []Page
)

// A Page holds an encoded and optionally compressed sequence of [Value]s
// within a [Column].
type Page interface {
	// PageInfo returns the metadata for the Page.
	PageInfo() *PageInfo

	// ReadPage returns the [PageData] for the Page.
	ReadPage(ctx context.Context) (PageData, error)
}

// MemPage holds an encoded (and optionally compressed) sequence of [Value]
// entries of a common type. Use [ColumnBuilder] to construct sets of pages.
type MemPage struct {
	Info PageInfo // Information about the page.
	Data PageData // Data for the page.
}

var _ Page = (*MemPage)(nil)

// PageInfo implements [Page] and returns p.Info.
func (p *MemPage) PageInfo() *PageInfo {
	return &p.Info
}

// ReadPage implements [Page] and returns p.Data.
func (p *MemPage) ReadPage(_ context.Context) (PageData, error) {
	return p.Data, nil
}

var checksumTable = crc32.MakeTable(crc32.Castagnoli)

// reader returns a reader for decompressed page data. Reader returns an error
// if the CRC32 fails to validate.
func (p *MemPage) reader(compression datasetmd.CompressionType) (presence io.Reader, values io.ReadCloser, err error) {
	if actual := crc32.Checksum(p.Data, checksumTable); p.Info.CRC32 != actual {
		return nil, nil, fmt.Errorf("invalid CRC32 checksum %x, expected %x", actual, p.Info.CRC32)
	}

	bitmapSize, n := binary.Uvarint(p.Data)
	if n <= 0 {
		return nil, nil, fmt.Errorf("reading presence bitmap size: %w", err)
	}

	var (
		bitmapData           = p.Data[n : n+int(bitmapSize)]
		compressedValuesData = p.Data[n+int(bitmapSize):]

		bitmapReader           = bytes.NewReader(bitmapData)
		compressedValuesReader = bytes.NewReader(compressedValuesData)
	)

	switch compression {
	case datasetmd.COMPRESSION_TYPE_UNSPECIFIED, datasetmd.COMPRESSION_TYPE_NONE:
		return bitmapReader, io.NopCloser(compressedValuesReader), nil

	case datasetmd.COMPRESSION_TYPE_SNAPPY:
		sr := snappyPool.Get().(*snappy.Reader)
<<<<<<< HEAD
		sr.Reset(compressedDataReader)
		return bitmapReader, &closerFunc{Reader: sr, closeFunc: func() error {
=======
		sr.Reset(compressedValuesReader)
		return bitmapReader, &closerFunc{Reader: sr, onClose: func() error {
>>>>>>> d3d3fd83
			snappyPool.Put(sr)
			return nil
		}}, nil

	case datasetmd.COMPRESSION_TYPE_ZSTD:
<<<<<<< HEAD
		return bitmapReader, &fixedZstdReader{
			page: p,
			data: p.Data[n+int(bitmapSize):],
		}, nil
=======
		zr := &fixedZstdReader{page: p, data: compressedValuesData}
		return bitmapReader, zr, nil
>>>>>>> d3d3fd83
	}

	panic(fmt.Sprintf("dataset.MemPage.reader: unknown compression type %q", compression.String()))
}

<<<<<<< HEAD
type closerFunc struct {
	io.Reader
	closeFunc func() error
}

func (cf *closerFunc) Close() error { return cf.closeFunc() }

var snappyPool = sync.Pool{
	New: func() interface{} {
		return snappy.NewReader(nil)
	},
}

var globalZstdDecoder = func() *zstd.Decoder {
	d, err := zstd.NewReader(nil, zstd.WithDecoderConcurrency(1))
	if err != nil {
		panic(err)
	}
	return d
}()

type fixedZstdReader struct {
	page *MemPage
	data []byte

	uncompressedBuf *bytes.Buffer
	closed          bool
}

=======
var snappyPool = sync.Pool{
	New: func() interface{} {
		return snappy.NewReader(nil)
	},
}

type closerFunc struct {
	io.Reader
	onClose func() error
}

func (c *closerFunc) Close() error { return c.onClose() }

// globalZstdDecoder is a shared zstd decoder for [fixedZstdReader]. Concurrent
// uses of globalZstdDecoder are only safe when using [zstd.Decoder.DecodeAll].
var globalZstdDecoder = func() *zstd.Decoder {
	d, err := zstd.NewReader(nil, zstd.WithDecoderConcurrency(1))
	if err != nil {
		panic(err)
	}
	return d
}()

// fixedZstdReader is an [io.ReadCloser] that decompresses a zstd buffer in a
// single pass.
type fixedZstdReader struct {
	page *MemPage
	data []byte

	uncompressedBuf *bytes.Buffer
	closed          bool
}

>>>>>>> d3d3fd83
func (r *fixedZstdReader) Read(p []byte) (int, error) {
	if r.closed {
		return 0, io.ErrClosedPipe
	}

	if r.uncompressedBuf != nil {
		return r.uncompressedBuf.Read(p)
	}

<<<<<<< HEAD
=======
	// We decompress the entire buffer in a single pass. While a pooled zstd
	// reader would require less memory and would allow us to stream values as we
	// decompress, pooling zstd decoders is difficult to do properly, as it
	// requires a finalizer to release resources, and the goroutines spawned by
	// decoders prevent the finalizer from ever being called.
	//
	// To make efficient zstd decoding less error prone, we opt for this instead.
>>>>>>> d3d3fd83
	r.uncompressedBuf = bufpool.Get(r.page.Info.UncompressedSize)
	r.uncompressedBuf.Reset()

	buf, err := globalZstdDecoder.DecodeAll(r.data, r.uncompressedBuf.AvailableBuffer())
	if err != nil {
		return 0, fmt.Errorf("decoding zstd: %w", err)
	}
	_, _ = r.uncompressedBuf.Write(buf)

	return r.uncompressedBuf.Read(p)
}

func (r *fixedZstdReader) Close() error {
	if r.uncompressedBuf != nil {
		bufpool.Put(r.uncompressedBuf)
		r.uncompressedBuf = nil
	}
	r.closed = true
	return nil
}<|MERGE_RESOLUTION|>--- conflicted
+++ resolved
@@ -103,63 +103,20 @@
 
 	case datasetmd.COMPRESSION_TYPE_SNAPPY:
 		sr := snappyPool.Get().(*snappy.Reader)
-<<<<<<< HEAD
-		sr.Reset(compressedDataReader)
-		return bitmapReader, &closerFunc{Reader: sr, closeFunc: func() error {
-=======
 		sr.Reset(compressedValuesReader)
 		return bitmapReader, &closerFunc{Reader: sr, onClose: func() error {
->>>>>>> d3d3fd83
 			snappyPool.Put(sr)
 			return nil
 		}}, nil
 
 	case datasetmd.COMPRESSION_TYPE_ZSTD:
-<<<<<<< HEAD
-		return bitmapReader, &fixedZstdReader{
-			page: p,
-			data: p.Data[n+int(bitmapSize):],
-		}, nil
-=======
 		zr := &fixedZstdReader{page: p, data: compressedValuesData}
 		return bitmapReader, zr, nil
->>>>>>> d3d3fd83
 	}
 
 	panic(fmt.Sprintf("dataset.MemPage.reader: unknown compression type %q", compression.String()))
 }
 
-<<<<<<< HEAD
-type closerFunc struct {
-	io.Reader
-	closeFunc func() error
-}
-
-func (cf *closerFunc) Close() error { return cf.closeFunc() }
-
-var snappyPool = sync.Pool{
-	New: func() interface{} {
-		return snappy.NewReader(nil)
-	},
-}
-
-var globalZstdDecoder = func() *zstd.Decoder {
-	d, err := zstd.NewReader(nil, zstd.WithDecoderConcurrency(1))
-	if err != nil {
-		panic(err)
-	}
-	return d
-}()
-
-type fixedZstdReader struct {
-	page *MemPage
-	data []byte
-
-	uncompressedBuf *bytes.Buffer
-	closed          bool
-}
-
-=======
 var snappyPool = sync.Pool{
 	New: func() interface{} {
 		return snappy.NewReader(nil)
@@ -193,7 +150,6 @@
 	closed          bool
 }
 
->>>>>>> d3d3fd83
 func (r *fixedZstdReader) Read(p []byte) (int, error) {
 	if r.closed {
 		return 0, io.ErrClosedPipe
@@ -203,8 +159,6 @@
 		return r.uncompressedBuf.Read(p)
 	}
 
-<<<<<<< HEAD
-=======
 	// We decompress the entire buffer in a single pass. While a pooled zstd
 	// reader would require less memory and would allow us to stream values as we
 	// decompress, pooling zstd decoders is difficult to do properly, as it
@@ -212,7 +166,6 @@
 	// decoders prevent the finalizer from ever being called.
 	//
 	// To make efficient zstd decoding less error prone, we opt for this instead.
->>>>>>> d3d3fd83
 	r.uncompressedBuf = bufpool.Get(r.page.Info.UncompressedSize)
 	r.uncompressedBuf.Reset()
 
