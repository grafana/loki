package encoding

import (
	"encoding/binary"
	"fmt"
	"io"

	"github.com/gogo/protobuf/proto"

	"github.com/grafana/loki/v3/pkg/dataobj/internal/metadata/filemd"
	"github.com/grafana/loki/v3/pkg/dataobj/internal/metadata/logsmd"
	"github.com/grafana/loki/v3/pkg/dataobj/internal/metadata/streamsmd"
	"github.com/grafana/loki/v3/pkg/dataobj/internal/streamio"
	"github.com/grafana/loki/v3/pkg/dataobj/internal/util/bufpool"
)

// decode* methods for metadata shared by Decoder implementations.

// decodeTailer decodes the tailer of the file to retrieve the metadata size
// and the magic value.
func decodeTailer(r streamio.Reader) (metadataSize uint32, err error) {
	if err := binary.Read(r, binary.LittleEndian, &metadataSize); err != nil {
		return 0, fmt.Errorf("read metadata size: %w", err)
	}

	var gotMagic [4]byte
	if _, err := io.ReadFull(r, gotMagic[:]); err != nil {
		return 0, fmt.Errorf("read magic: %w", err)
	} else if string(gotMagic[:]) != string(magic) {
		return 0, fmt.Errorf("unexpected magic: got=%q want=%q", gotMagic, magic)
	}

	return
}

// decodeFileMetadata decodes file metadata from r.
func decodeFileMetadata(r streamio.Reader) (*filemd.Metadata, error) {
	gotVersion, err := streamio.ReadUvarint(r)
	if err != nil {
		return nil, fmt.Errorf("read file format version: %w", err)
	} else if gotVersion != fileFormatVersion {
		return nil, fmt.Errorf("unexpected file format version: got=%d want=%d", gotVersion, fileFormatVersion)
	}

	var md filemd.Metadata
	if err := decodeProto(r, &md); err != nil {
		return nil, fmt.Errorf("file metadata: %w", err)
	}
	return &md, nil
}

// decodeStreamsMetadata decodes stream section metadata from r.
func decodeStreamsMetadata(r streamio.Reader) (*streamsmd.Metadata, error) {
	gotVersion, err := streamio.ReadUvarint(r)
	if err != nil {
		return nil, fmt.Errorf("read streams section format version: %w", err)
	} else if gotVersion != streamsFormatVersion {
		return nil, fmt.Errorf("unexpected streams section format version: got=%d want=%d", gotVersion, streamsFormatVersion)
	}

	var md streamsmd.Metadata
	if err := decodeProto(r, &md); err != nil {
		return nil, fmt.Errorf("streams section metadata: %w", err)
	}
	return &md, nil
}

// decodeStreamsColumnMetadata decodes stream column metadata from r.
func decodeStreamsColumnMetadata(r streamio.Reader) (*streamsmd.ColumnMetadata, error) {
	var metadata streamsmd.ColumnMetadata
	if err := decodeProto(r, &metadata); err != nil {
		return nil, fmt.Errorf("streams column metadata: %w", err)
	}
	return &metadata, nil
}

// decodeLogsMetadata decodes logs section metadata from r.
func decodeLogsMetadata(r streamio.Reader) (*logsmd.Metadata, error) {
	gotVersion, err := streamio.ReadUvarint(r)
	if err != nil {
		return nil, fmt.Errorf("read streams section format version: %w", err)
	} else if gotVersion != streamsFormatVersion {
		return nil, fmt.Errorf("unexpected streams section format version: got=%d want=%d", gotVersion, streamsFormatVersion)
	}

	var md logsmd.Metadata
	if err := decodeProto(r, &md); err != nil {
		return nil, fmt.Errorf("streams section metadata: %w", err)
	}
	return &md, nil
}

// decodeLogsColumnMetadata decodes logs column metadata from r.
func decodeLogsColumnMetadata(r streamio.Reader) (*logsmd.ColumnMetadata, error) {
	var metadata logsmd.ColumnMetadata
	if err := decodeProto(r, &metadata); err != nil {
		return nil, fmt.Errorf("streams column metadata: %w", err)
	}
	return &metadata, nil
}

// decodeProto decodes a proto message from r and stores it in pb. Proto
// messages are expected to be encoded with their size, followed by the proto
// bytes.
func decodeProto(r streamio.Reader, pb proto.Message) error {
	size, err := binary.ReadUvarint(r)
	if err != nil {
		return fmt.Errorf("read proto message size: %w", err)
	}

<<<<<<< HEAD
=======
	// We know exactly how big of a buffer we need here, so we can get a bucketed
	// buffer from bufpool.
>>>>>>> d3d3fd83
	buf := bufpool.Get(int(size))
	defer bufpool.Put(buf)

	n, err := io.Copy(buf, io.LimitReader(r, int64(size)))
	if err != nil {
		return fmt.Errorf("read proto message: %w", err)
	} else if uint64(n) != size {
		return fmt.Errorf("read proto message: got=%d want=%d", n, size)
	}

	if err := proto.Unmarshal(buf.Bytes(), pb); err != nil {
		return fmt.Errorf("unmarshal proto message: %w", err)
	}
	return nil
}<|MERGE_RESOLUTION|>--- conflicted
+++ resolved
@@ -108,11 +108,8 @@
 		return fmt.Errorf("read proto message size: %w", err)
 	}
 
-<<<<<<< HEAD
-=======
 	// We know exactly how big of a buffer we need here, so we can get a bucketed
 	// buffer from bufpool.
->>>>>>> d3d3fd83
 	buf := bufpool.Get(int(size))
 	defer bufpool.Put(buf)
 
