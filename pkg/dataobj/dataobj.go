// Package dataobj holds utilities for working with data objects.
package dataobj

import (
	"bytes"
	"context"
	"crypto/sha256"
	"encoding/hex"
	"errors"
	"flag"
	"fmt"
	"io"
	"sort"
	"time"

	"github.com/grafana/dskit/flagext"
	lru "github.com/hashicorp/golang-lru/v2"
	"github.com/prometheus/client_golang/prometheus"
	"github.com/prometheus/prometheus/model/labels"
	"github.com/thanos-io/objstore"

	"github.com/grafana/loki/v3/pkg/dataobj/internal/encoding"
	"github.com/grafana/loki/v3/pkg/dataobj/internal/metadata/filemd"
	"github.com/grafana/loki/v3/pkg/dataobj/internal/metadata/streamsmd"
	"github.com/grafana/loki/v3/pkg/dataobj/internal/sections/logs"
	"github.com/grafana/loki/v3/pkg/dataobj/internal/sections/streams"
	"github.com/grafana/loki/v3/pkg/logproto"
	"github.com/grafana/loki/v3/pkg/logql/syntax"
)

// ErrBufferFull is returned by [Builder.Append] when the buffer is full and
// needs to flush; call [Builder.Flush] to flush it.
var ErrBufferFull = errors.New("buffer full")

// BuilderConfig configures a data object [Builder].
type BuilderConfig struct {
	// SHAPrefixSize sets the number of bytes of the SHA filename to use as a
	// folder path.
	SHAPrefixSize int `yaml:"sha_prefix_size"`

	// TargetPageSize configures a target size for encoded pages within the data
	// object. TargetPageSize accounts for encoding, but not for compression.
	TargetPageSize flagext.Bytes `yaml:"target_page_size"`

	// TODO(rfratto): We need an additional parameter for TargetMetadataSize, as
	// metadata payloads can't be split and must be downloaded in a single
	// request.
	//
	// At the moment, we don't have a good mechanism for implementing a metadata
	// size limit (we need to support some form of section splitting or column
	// combinations), so the option is omitted for now.

	// TargetObjectSize configures a target size for data objects.
	TargetObjectSize flagext.Bytes `yaml:"target_object_size"`

	// TargetSectionSize configures the maximum size of data in a section. Sections
	// which support this parameter will place overflow data into new sections of
	// the same type.
<<<<<<< HEAD
	TargetSectionSize flagext.Bytes `yaml:"section_size"`
=======
	TargetSectionSize flagext.Bytes `yaml:"target_section_size"`
>>>>>>> d3d3fd83

	// BufferSize configures the size of the buffer used to accumulate
	// uncompressed logs in memory prior to sorting.
	BufferSize flagext.Bytes `yaml:"buffer_size"`
}

// RegisterFlagsWithPrefix registers flags with the given prefix.
func (cfg *BuilderConfig) RegisterFlagsWithPrefix(prefix string, f *flag.FlagSet) {
	_ = cfg.TargetPageSize.Set("2MB")
	_ = cfg.TargetObjectSize.Set("1GB")
	_ = cfg.BufferSize.Set("16MB")         // Page Size * 8
	_ = cfg.TargetSectionSize.Set("128MB") // Target Object Size / 8

	f.IntVar(&cfg.SHAPrefixSize, prefix+"sha-prefix-size", 2, "The size of the SHA prefix to use for the data object builder.")
	f.Var(&cfg.TargetPageSize, prefix+"target-page-size", "The size of the target page to use for the data object builder.")
	f.Var(&cfg.TargetObjectSize, prefix+"target-object-size", "The size of the target object to use for the data object builder.")
	f.Var(&cfg.TargetSectionSize, prefix+"target-section-size", "Configures a maximum size for sections, for sections that support it.")
	f.Var(&cfg.BufferSize, prefix+"buffer-size", "The size of the buffer to use for sorting logs.")
}

// Validate validates the BuilderConfig.
func (cfg *BuilderConfig) Validate() error {
	var errs []error

	if cfg.SHAPrefixSize <= 0 {
		errs = append(errs, errors.New("SHAPrefixSize must be greater than 0"))
	}

	if cfg.TargetPageSize <= 0 {
		errs = append(errs, errors.New("TargetPageSize must be greater than 0"))
	} else if cfg.TargetPageSize >= cfg.TargetObjectSize {
		errs = append(errs, errors.New("TargetPageSize must be less than TargetObjectSize"))
	}

	if cfg.TargetObjectSize <= 0 {
		errs = append(errs, errors.New("TargetObjectSize must be greater than 0"))
	}

	if cfg.BufferSize <= 0 {
		errs = append(errs, errors.New("BufferSize must be greater than 0"))
	}

	if cfg.TargetSectionSize <= 0 || cfg.TargetSectionSize > cfg.TargetObjectSize {
		errs = append(errs, errors.New("SectionSize must be greater than 0 and less than or equal to TargetObjectSize"))
	}

	return errors.Join(errs...)
}

// A Builder builds data objects from a set of incoming log data. Log data is
// appended to a builder by calling [Builder.Append]. Buffered log data is
// flushed manually by calling [Builder.Flush].
//
// Methods on Builder are not goroutine-safe; callers are responsible for
// synchronizing calls.
type Builder struct {
	cfg      BuilderConfig
	metrics  *metrics
	bucket   objstore.Bucket
	tenantID string

	labelCache *lru.Cache[string, labels.Labels]

	currentSizeEstimate int
	state               builderState

	streams *streams.Streams
	logs    *logs.Logs

	flushBuffer *bytes.Buffer
	encoder     *encoding.Encoder
}

type builderState int

const (
	// builderStateReady indicates the builder is empty and ready to accept new data.
	builderStateEmpty builderState = iota

	// builderStateDirty indicates the builder has been modified since the last flush.
	builderStateDirty

	// builderStateFlushing indicates the builder has data to flush.
	builderStateFlush
)

// NewBuilder creates a new Builder which stores data objects for the specified
// tenant in a bucket.
//
// NewBuilder returns an error if BuilderConfig is invalid.
func NewBuilder(cfg BuilderConfig, bucket objstore.Bucket, tenantID string) (*Builder, error) {
	if err := cfg.Validate(); err != nil {
		return nil, err
	}

	labelCache, err := lru.New[string, labels.Labels](5000)
	if err != nil {
		return nil, fmt.Errorf("failed to create LRU cache: %w", err)
	}

	var (
		metrics = newMetrics()

		flushBuffer = bytes.NewBuffer(make([]byte, 0, int(cfg.TargetObjectSize)))
		encoder     = encoding.NewEncoder(flushBuffer)
	)
	metrics.ObserveConfig(cfg)

	return &Builder{
		cfg:      cfg,
		metrics:  metrics,
		bucket:   bucket,
		tenantID: tenantID,

		labelCache: labelCache,

		streams: streams.New(metrics.streams, int(cfg.TargetPageSize)),
		logs: logs.New(metrics.logs, logs.Options{
			PageSizeHint: int(cfg.TargetPageSize),
			BufferSize:   int(cfg.BufferSize),
			SectionSize:  int(cfg.TargetSectionSize),
		}),

		flushBuffer: flushBuffer,
		encoder:     encoder,
	}, nil
}

// FromExisting updates this builder with content from an existing data object, replicating all the state like stream IDs and logs.
func (b *Builder) FromExisting(f io.ReadSeeker) error {
	if b.currentSizeEstimate > 0 {
		return fmt.Errorf("builder already has data, cannot use FromExisting")
	}

	dec := encoding.ReadSeekerDecoder(f)
	cols, err := dec.StreamsDecoder().Columns(context.Background(), &filemd.SectionInfo{
		Type: filemd.SECTION_TYPE_STREAMS,
	})
	if err != nil {
		return err
	}
	var totalStreams uint64
	for _, col := range cols {
		if col.Type == streamsmd.COLUMN_TYPE_STREAM_ID {
			totalStreams = col.Info.RowsCount
			break
		}
	}
	var streamIDs = make([]*labels.Labels, totalStreams)

	b.streams.Expand(int(totalStreams))

	for result := range streams.Iter(context.Background(), dec) {
		stream, err := result.Value()
		if err != nil {
			return err
		}
		sort.Sort(stream.Labels)
		streamIDs[stream.ID-1] = &stream.Labels
	}

	i := 0
	for result := range logs.Iter(context.Background(), dec) {
		record, err := result.Value()
		if err != nil {
			return err
		}
		streamLabels := streamIDs[record.StreamID-1]

		b.streams.Record(*streamLabels, record.Timestamp)
		b.logs.Append(record)
		i++
	}

	return nil
}

func (b *Builder) Hash(stream logproto.Stream) uint64 {
	ls, err := b.parseLabels(stream.Labels)
	if err != nil {
		return 0
	}
	return ls.Hash()
}

// Append buffers a stream to be written to a data object. Append returns an
// error if the stream labels cannot be parsed or [ErrBufferFull] if the
// builder is full.
//
// Once a Builder is full, call [Builder.Flush] to flush the buffered data,
// then call Append again with the same entry.
func (b *Builder) Append(stream logproto.Stream) error {
	// Don't allow appending to a builder that has data to be flushed.
	if b.state == builderStateFlush {
		return ErrBufferFull
	}

	ls, err := b.parseLabels(stream.Labels)
	if err != nil {
		return err
	}

	// Check whether the buffer is full before a stream can be appended; this is
	// tends to overestimate, but we may still go over our target size.
	//
	// Since this check only happens after the first call to Append,
	// b.currentSizeEstimate will always be updated to reflect the size following
	// the previous append.
	if b.state != builderStateEmpty && b.currentSizeEstimate+labelsEstimate(ls)+streamSizeEstimate(stream) > int(b.cfg.TargetObjectSize) {
		return ErrBufferFull
	}

	timer := prometheus.NewTimer(b.metrics.appendTime)
	defer timer.ObserveDuration()

	for _, entry := range stream.Entries {
		streamID := b.streams.Record(ls, entry.Timestamp)

		b.logs.Append(logs.Record{
			StreamID:  streamID,
			Timestamp: entry.Timestamp,
			Metadata:  entry.StructuredMetadata,
			Line:      entry.Line,
		})
	}

	b.currentSizeEstimate = b.estimatedSize()
	b.state = builderStateDirty
	return nil
}

// Append buffers a stream to be written to a data object. Append returns an
// error if the stream labels cannot be parsed or [ErrBufferFull] if the
// builder is full.
//
// Once a Builder is full, call [Builder.Flush] to flush the buffered data,
// then call Append again with the same entry.
func (b *Builder) AppendEntries(stream streams.Stream, entries []logproto.Entry) error {
	// Don't allow appending to a builder that has data to be flushed.
	if b.state == builderStateFlush {
		return ErrBufferFull
	}

	// Check whether the buffer is full before a stream can be appended; this is
	// tends to overestimate, but we may still go over our target size.
	//
	// Since this check only happens after the first call to Append,
	// b.currentSizeEstimate will always be updated to reflect the size following
	// the previous append.
	if b.state != builderStateEmpty && b.currentSizeEstimate+labelsEstimate(stream.Labels)+entriesSizeEstimate(entries) > int(b.cfg.TargetObjectSize) {
		return ErrBufferFull
	}

	timer := prometheus.NewTimer(b.metrics.appendTime)
	defer timer.ObserveDuration()

	for _, entry := range entries {
		b.streams.Record(stream.Labels, entry.Timestamp)

		/* 		b.logs.Append(logs.Record{
			StreamID:  streamID,
			Timestamp: entry.Timestamp,
			Metadata:  entry.StructuredMetadata,
			Line:      entry.Line,
		}) */
	}

	b.currentSizeEstimate = b.estimatedSize()
	b.state = builderStateDirty
	return nil
}

func (b *Builder) parseLabels(labelString string) (labels.Labels, error) {
	labels, ok := b.labelCache.Get(labelString)
	if ok {
		return labels, nil
	}

	labels, err := syntax.ParseLabels(labelString)
	if err != nil {
		return nil, fmt.Errorf("failed to parse labels: %w", err)
	}
	b.labelCache.Add(labelString, labels)
	return labels, nil
}

func (b *Builder) estimatedSize() int {
	var size int
	size += b.streams.EstimatedSize()
	size += b.logs.EstimatedSize()
	b.metrics.sizeEstimate.Set(float64(size))
	return size
}

// labelsEstimate estimates the size of a set of labels in bytes.
func labelsEstimate(ls labels.Labels) int {
	var (
		keysSize   int
		valuesSize int
	)

	for _, l := range ls {
		keysSize += len(l.Name)
		valuesSize += len(l.Value)
	}

	// Keys are stored as columns directly, while values get compressed. We'll
	// underestimate a 2x compression ratio.
	return keysSize + valuesSize/2
}

// streamSizeEstimate estimates the size of a stream in bytes.
func streamSizeEstimate(stream logproto.Stream) int {
	var size int
	for _, entry := range stream.Entries {
		// We only check the size of the line and metadata. Timestamps and IDs
		// encode so well that they're unlikely to make a singificant impact on our
		// size estimate.
		size += len(entry.Line) / 2 // Line with 2x compression ratio
		for _, md := range entry.StructuredMetadata {
			size += len(md.Name) + len(md.Value)/2
		}
	}
	return size
}

// streamSizeEstimate estimates the size of a stream in bytes.
func entriesSizeEstimate(entries []logproto.Entry) int {
	var size int
	for _, entry := range entries {
		// We only check the size of the line and metadata. Timestamps and IDs
		// encode so well that they're unlikely to make a singificant impact on our
		// size estimate.
		size += len(entry.Line) / 2 // Line with 2x compression ratio
		for _, md := range entry.StructuredMetadata {
			size += len(md.Name) + len(md.Value)/2
		}
	}
	return size
}

// Flush flushes all buffered data to object storage. Calling Flush can result
// in a no-op if there is no buffered data to flush.
//
// If Flush builds an object but fails to upload it to object storage, the
// built object is cached and can be retried. [Builder.Reset] can be called to
// discard any pending data and allow new data to be appended.
func (b *Builder) Flush(ctx context.Context) (string, error) {
	_, err := b.FlushToBuffer()
	if err != nil {
		return "", err
	}

	timer := prometheus.NewTimer(b.metrics.flushTime)
	defer timer.ObserveDuration()

	sum := sha256.Sum224(b.flushBuffer.Bytes())
	sumStr := hex.EncodeToString(sum[:])

	objectPath := fmt.Sprintf("tenant-%s/objects/%s/%s", b.tenantID, sumStr[:b.cfg.SHAPrefixSize], sumStr[b.cfg.SHAPrefixSize:])
	if err := b.bucket.Upload(ctx, objectPath, bytes.NewReader(b.flushBuffer.Bytes())); err != nil {
		return "", fmt.Errorf("uploading object: %w", err)
	}

	return objectPath, nil
}

func (b *Builder) FlushToBuffer() (*bytes.Buffer, error) {
	switch b.state {
	case builderStateEmpty:
		return nil, nil // Nothing to flush
	case builderStateDirty:
		if err := b.buildObject(); err != nil {
			return nil, fmt.Errorf("building object: %w", err)
		}
		b.state = builderStateFlush
	}

	return b.flushBuffer, nil
}

func (b *Builder) ForEachStream(f func(stream streams.Stream)) {
	for stream := range b.streams.Iter(context.Background()) {
		f(stream.MustValue())
	}
}

func (b *Builder) GetStreamMinMax() (time.Time, time.Time) {
	return b.streams.GetMinMax()
}
func (b *Builder) buildObject() error {
	timer := prometheus.NewTimer(b.metrics.buildTime)
	defer timer.ObserveDuration()

	// We reset after a successful flush, but we also reset the buffer before
	// building for safety.
	b.flushBuffer.Reset()

	if err := b.streams.EncodeTo(b.encoder); err != nil {
		return fmt.Errorf("encoding streams: %w", err)
	} else if err := b.logs.EncodeTo(b.encoder); err != nil {
		return fmt.Errorf("encoding logs: %w", err)
	} else if err := b.encoder.Flush(); err != nil {
		return fmt.Errorf("encoding object: %w", err)
	}

	b.metrics.builtSize.Observe(float64(b.flushBuffer.Len()))

	// We pass context.Background() below to avoid allowing building an object to
	// time out; timing out on build would discard anything we built and would
	// cause data loss.
	dec := encoding.ReadSeekerDecoder(bytes.NewReader(b.flushBuffer.Bytes()))
	return b.metrics.encoding.Observe(context.Background(), dec)
}

// Reset discards pending data and resets the builder to an empty state.
func (b *Builder) Reset() {
	b.logs.Reset()
	b.streams.Reset()

	b.state = builderStateEmpty
	b.flushBuffer.Reset()
	b.metrics.sizeEstimate.Set(0)
}

// RegisterMetrics registers metrics about builder to report to reg. All
// metrics will have a tenant label set to the tenant ID of the Builder.
//
// If multiple Builders for the same tenant are running in the same process,
// reg must contain additional labels to differentiate between them.
func (b *Builder) RegisterMetrics(reg prometheus.Registerer) error {
	reg = prometheus.WrapRegistererWith(prometheus.Labels{"tenant": b.tenantID}, reg)
	return b.metrics.Register(reg)
}

// UnregisterMetrics unregisters metrics about builder from reg.
func (b *Builder) UnregisterMetrics(reg prometheus.Registerer) {
	reg = prometheus.WrapRegistererWith(prometheus.Labels{"tenant": b.tenantID}, reg)
	b.metrics.Unregister(reg)
}<|MERGE_RESOLUTION|>--- conflicted
+++ resolved
@@ -56,11 +56,7 @@
 	// TargetSectionSize configures the maximum size of data in a section. Sections
 	// which support this parameter will place overflow data into new sections of
 	// the same type.
-<<<<<<< HEAD
-	TargetSectionSize flagext.Bytes `yaml:"section_size"`
-=======
 	TargetSectionSize flagext.Bytes `yaml:"target_section_size"`
->>>>>>> d3d3fd83
 
 	// BufferSize configures the size of the buffer used to accumulate
 	// uncompressed logs in memory prior to sorting.
