--- conflicted
+++ resolved
@@ -103,10 +103,7 @@
 			if !ok {
 				continue
 			}
-<<<<<<< HEAD
-=======
 			statistics.AddPostFilterLines(1)
->>>>>>> 7312ccb3
 
 			var metadata []logproto.LabelAdapter
 			if len(record.Metadata) > 0 {
