--- conflicted
+++ resolved
@@ -77,23 +77,7 @@
 	}
 
 	t.Run("Build", func(t *testing.T) {
-<<<<<<< HEAD
-		// Create a tiny builder which flushes a lot of objects and pages to properly
-		// test the builder.
-		builderConfig := BuilderConfig{
-			SHAPrefixSize: 2,
-
-			TargetPageSize:    1_500_000,
-			TargetObjectSize:  10_000_000,
-			TargetSectionSize: 5_000_000,
-
-			BufferSize: 1_500_000 * 8,
-		}
-
-		builder, err := NewBuilder(builderConfig, bucket, "fake")
-=======
 		builder, err := NewBuilder(testBuilderConfig, bucket, "fake")
->>>>>>> d3d3fd83
 		require.NoError(t, err)
 
 		for _, entry := range streams {
@@ -124,23 +108,7 @@
 
 	bucket := objstore.NewInMemBucket()
 
-<<<<<<< HEAD
-	// Create a tiny builder which flushes a lot of objects and pages to properly
-	// test the builder.
-	builderConfig := BuilderConfig{
-		SHAPrefixSize: 2,
-
-		TargetPageSize:    2048,
-		TargetObjectSize:  4096,
-		TargetSectionSize: 4096,
-
-		BufferSize: 2048 * 8,
-	}
-
-	builder, err := NewBuilder(builderConfig, bucket, "fake")
-=======
 	builder, err := NewBuilder(testBuilderConfig, bucket, "fake")
->>>>>>> d3d3fd83
 	require.NoError(t, err)
 
 	for {
