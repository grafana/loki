--- conflicted
+++ resolved
@@ -65,14 +65,9 @@
 	// Shutdown marker for ingester scale down
 	shutdownMarker prometheus.Gauge
 
-<<<<<<< HEAD
-	flushQueueLength      prometheus.Gauge
+	flushQueueLength prometheus.Gauge
+	duplicateLogBytesTotal *prometheus.CounterVec
 	streamsOwnershipCheck prometheus.Histogram
-=======
-	flushQueueLength prometheus.Gauge
-
-	duplicateLogBytesTotal *prometheus.CounterVec
->>>>>>> 40ee7667
 }
 
 // setRecoveryBytesInUse bounds the bytes reports to >= 0.
@@ -301,7 +296,6 @@
 			Help:      "The total number of series pending in the flush queue.",
 		}),
 
-<<<<<<< HEAD
 		streamsOwnershipCheck: promauto.With(r).NewHistogram(prometheus.HistogramOpts{
 			Namespace: constants.Loki,
 			Name:      "ingester_streams_ownership_check_duration_ms",
@@ -309,13 +303,12 @@
 			// 100ms to 5s.
 			Buckets: []float64{100, 250, 350, 500, 750, 1000, 1500, 2000, 5000},
 		}),
-=======
+
 		duplicateLogBytesTotal: promauto.With(r).NewCounterVec(prometheus.CounterOpts{
 			Namespace: metricsNamespace,
 			Subsystem: "ingester",
 			Name:      "duplicate_log_bytes_total",
 			Help:      "The total number of bytes that were discarded for duplicate log lines.",
 		}, []string{"tenant"}),
->>>>>>> 40ee7667
 	}
 }