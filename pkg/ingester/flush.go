package ingester

import (
	"bytes"
	"fmt"
	"net/http"
	"sync"
	"time"

	"github.com/go-kit/log/level"
	"github.com/prometheus/client_golang/prometheus"
	"github.com/prometheus/common/model"
	"github.com/prometheus/prometheus/model/labels"
	"github.com/weaveworks/common/user"
	"golang.org/x/net/context"

	"github.com/grafana/dskit/tenant"

	"github.com/grafana/loki/pkg/chunkenc"
	"github.com/grafana/loki/pkg/storage/chunk"
	"github.com/grafana/loki/pkg/util"
	loki_util "github.com/grafana/loki/pkg/util"
	util_log "github.com/grafana/loki/pkg/util/log"
)

const (
	// Backoff for retrying 'immediate' flushes. Only counts for queue
	// position, not wallclock time.
	flushBackoff = 1 * time.Second

	nameLabel = "__name__"
	logsValue = "logs"

	flushReasonIdle   = "idle"
	flushReasonMaxAge = "max_age"
	flushReasonForced = "forced"
	flushReasonFull   = "full"
	flushReasonSynced = "synced"
)

// Note: this is called both during the WAL replay (zero or more times)
// and then after replay as well.
func (i *Ingester) InitFlushQueues() {
	i.flushQueuesDone.Add(i.cfg.ConcurrentFlushes)
	for j := 0; j < i.cfg.ConcurrentFlushes; j++ {
		i.flushQueues[j] = util.NewPriorityQueue(flushQueueLength)
		go i.flushLoop(j)
	}
}

// Flush triggers a flush of all the chunks and closes the flush queues.
// Called from the Lifecycler as part of the ingester shutdown.
func (i *Ingester) Flush() {
	i.flush(true)
}

func (i *Ingester) flush(mayRemoveStreams bool) {
	i.sweepUsers(true, mayRemoveStreams)

	// Close the flush queues, to unblock waiting workers.
	for _, flushQueue := range i.flushQueues {
		flushQueue.Close()
	}

	i.flushQueuesDone.Wait()
	level.Debug(util_log.Logger).Log("msg", "flush queues have drained")
}

// FlushHandler triggers a flush of all in memory chunks.  Mainly used for
// local testing.
func (i *Ingester) FlushHandler(w http.ResponseWriter, _ *http.Request) {
	i.sweepUsers(true, true)
	w.WriteHeader(http.StatusNoContent)
}

type flushOp struct {
	from      model.Time
	userID    string
	fp        model.Fingerprint
	immediate bool
}

func (o *flushOp) Key() string {
	return fmt.Sprintf("%s-%s-%v", o.userID, o.fp, o.immediate)
}

func (o *flushOp) Priority() int64 {
	return -int64(o.from)
}

// sweepUsers periodically schedules series for flushing and garbage collects users with no series
func (i *Ingester) sweepUsers(immediate, mayRemoveStreams bool) {
	instances := i.getInstances()

	for _, instance := range instances {
		i.sweepInstance(instance, immediate, mayRemoveStreams)
	}
}

func (i *Ingester) sweepInstance(instance *instance, immediate, mayRemoveStreams bool) {
	_ = instance.streams.ForEach(func(s *stream) (bool, error) {
		i.sweepStream(instance, s, immediate)
		i.removeFlushedChunks(instance, s, mayRemoveStreams)
		return true, nil
	})
}

func (i *Ingester) sweepStream(instance *instance, stream *stream, immediate bool) {
	stream.chunkMtx.RLock()
	defer stream.chunkMtx.RUnlock()
	if len(stream.chunks) == 0 {
		return
	}

	lastChunk := stream.chunks[len(stream.chunks)-1]
	shouldFlush, _ := i.shouldFlushChunk(&lastChunk)
	if len(stream.chunks) == 1 && !immediate && !shouldFlush {
		return
	}

	flushQueueIndex := int(uint64(util.TokenFor(stream.tenant, stream.labelsString)) % uint64(i.cfg.ConcurrentFlushes))
	firstTime, _ := stream.chunks[0].chunk.Bounds()
	i.flushQueues[flushQueueIndex].Enqueue(&flushOp{
		model.TimeFromUnixNano(firstTime.UnixNano()), instance.instanceID,
		stream.fp, immediate,
	})
}

func (i *Ingester) flushLoop(j int) {
	defer func() {
		level.Debug(util_log.Logger).Log("msg", "Ingester.flushLoop() exited")
		i.flushQueuesDone.Done()
	}()

	for {
		o := i.flushQueues[j].Dequeue()
		if o == nil {
			return
		}
		op := o.(*flushOp)

<<<<<<< HEAD
		level.Debug(util_log.Logger).Log("index", j, "msg", "flushing stream", "userid", op.userID, "fp", op.fp, "immediate", op.immediate)

=======
>>>>>>> 25e8365d
		err := i.flushUserSeries(op.userID, op.fp, op.immediate)
		if err != nil {
			level.Error(util_log.WithUserID(op.userID, util_log.Logger)).Log("msg", "failed to flush", "err", err)
		}
		level.Debug(util_log.Logger).Log("index", j, "msg", "flush stream success", "userid", op.userID, "fp", op.fp, "immediate", op.immediate)

		// If we're exiting & we failed to flush, put the failed operation
		// back in the queue at a later point.
		if op.immediate && err != nil {
			op.from = op.from.Add(flushBackoff)
			i.flushQueues[j].Enqueue(op)
		}
	}
}

func (i *Ingester) flushUserSeries(userID string, fp model.Fingerprint, immediate bool) error {
	instance, ok := i.getInstanceByID(userID)
	if !ok {
		return nil
	}

	chunks, labels, chunkMtx := i.collectChunksToFlush(instance, fp, immediate)
	if len(chunks) < 1 {
		return nil
	}

	lbs := labels.String()
	level.Info(util_log.Logger).Log("msg", "flushing stream", "user", userID, "fp", fp, "immediate", immediate, "num_chunks", len(chunks), "labels", lbs)

	ctx := user.InjectOrgID(context.Background(), userID)
	ctx, cancel := context.WithTimeout(ctx, i.cfg.FlushOpTimeout)
	defer cancel()
	err := i.flushChunks(ctx, fp, labels, chunks, chunkMtx)
	if err != nil {
		return fmt.Errorf("failed to flush chunks: %w, num_chunks: %d, labels: %s", err, len(chunks), lbs)
	}

	return nil
}

func (i *Ingester) collectChunksToFlush(instance *instance, fp model.Fingerprint, immediate bool) ([]*chunkDesc, labels.Labels, *sync.RWMutex) {
	var stream *stream
	var ok bool
	stream, ok = instance.streams.LoadByFP(fp)

	if !ok {
		return nil, nil, nil
	}

	stream.chunkMtx.Lock()
	defer stream.chunkMtx.Unlock()

	var result []*chunkDesc
	for j := range stream.chunks {
		shouldFlush, reason := i.shouldFlushChunk(&stream.chunks[j])
		if immediate || shouldFlush {
			// Ensure no more writes happen to this chunk.
			if !stream.chunks[j].closed {
				stream.chunks[j].closed = true
			}
			// Flush this chunk if it hasn't already been successfully flushed.
			if stream.chunks[j].flushed.IsZero() {
				if immediate {
					reason = flushReasonForced
				}
				stream.chunks[j].reason = reason

				result = append(result, &stream.chunks[j])
			}
		}
	}
	return result, stream.labels, &stream.chunkMtx
}

func (i *Ingester) shouldFlushChunk(chunk *chunkDesc) (bool, string) {
	// Append should close the chunk when the a new one is added.
	if chunk.closed {
		if chunk.synced {
			return true, flushReasonSynced
		}
		return true, flushReasonFull
	}

	if time.Since(chunk.lastUpdated) > i.cfg.MaxChunkIdle {
		return true, flushReasonIdle
	}

	if from, to := chunk.chunk.Bounds(); to.Sub(from) > i.cfg.MaxChunkAge {
		return true, flushReasonMaxAge
	}

	return false, ""
}

func (i *Ingester) removeFlushedChunks(instance *instance, stream *stream, mayRemoveStream bool) {
	now := time.Now()

	stream.chunkMtx.Lock()
	defer stream.chunkMtx.Unlock()
	prevNumChunks := len(stream.chunks)
	var subtracted int
	for len(stream.chunks) > 0 {
		if stream.chunks[0].flushed.IsZero() || now.Sub(stream.chunks[0].flushed) < i.cfg.RetainPeriod {
			break
		}

		subtracted += stream.chunks[0].chunk.UncompressedSize()
		stream.chunks[0].chunk = nil // erase reference so the chunk can be garbage-collected
		stream.chunks = stream.chunks[1:]
	}
	i.metrics.memoryChunks.Sub(float64(prevNumChunks - len(stream.chunks)))

	// Signal how much data has been flushed to lessen any WAL replay pressure.
	i.replayController.Sub(int64(subtracted))

	if mayRemoveStream && len(stream.chunks) == 0 {
		// Unlock first, then lock inside streams' lock to prevent deadlock
		stream.chunkMtx.Unlock()
		// Only lock streamsMap when it's needed to remove a stream
		instance.streams.WithLock(func() {
			stream.chunkMtx.Lock()
			// Double check length
			if len(stream.chunks) == 0 {
				instance.removeStream(stream)
			}
		})
	}
}

// flushChunks iterates over given chunkDescs, derives chunk.Chunk from them and flush them to the store, one at a time.
//
// If a chunk fails to be flushed, this operation is reinserted in the queue. Since previously flushed chunks
// are marked as flushed, they shouldn't be flushed again.
// It has to close given chunks to have have the head block included.
func (i *Ingester) flushChunks(ctx context.Context, fp model.Fingerprint, labelPairs labels.Labels, cs []*chunkDesc, chunkMtx sync.Locker) error {
	userID, err := tenant.TenantID(ctx)
	if err != nil {
		return err
	}

	// NB(owen-d): No longer needed in TSDB (and is removed in that code path)
	// It's required by historical index stores so we keep it for now.
	labelsBuilder := labels.NewBuilder(labelPairs)
	labelsBuilder.Set(nameLabel, logsValue)
	metric := labelsBuilder.Labels()

	sizePerTenant := i.metrics.chunkSizePerTenant.WithLabelValues(userID)
	countPerTenant := i.metrics.chunksPerTenant.WithLabelValues(userID)

	for j, c := range cs {
		if err := i.closeChunk(c, chunkMtx); err != nil {
			return fmt.Errorf("chunk close for flushing: %w", err)
		}

		firstTime, lastTime := loki_util.RoundToMilliseconds(c.chunk.Bounds())
		ch := chunk.NewChunk(
			userID, fp, metric,
			chunkenc.NewFacade(c.chunk, i.cfg.BlockSize, i.cfg.TargetChunkSize),
			firstTime,
			lastTime,
		)

		// encodeChunk mutates the chunk so we must pass by reference
		if err := i.encodeChunk(ctx, &ch, c); err != nil {
			return err
		}

		level.Debug(util_log.Logger).Log("index", j, "msg", "flushing flushChunk", "userid", userID, "labels", labelPairs)
		if err := i.flushChunk(ctx, &ch); err != nil {
			return err
		}
		level.Debug(util_log.Logger).Log("index", j, "msg", "flush Chunk", "userid", userID, "labels", labelPairs)

		i.markChunkAsFlushed(cs[j], chunkMtx)

		reason := func() string {
			chunkMtx.Lock()
			defer chunkMtx.Unlock()

			return c.reason
		}()

		i.reportFlushedChunkStatistics(&ch, c, sizePerTenant, countPerTenant, reason)
	}

	return nil
}

// markChunkAsFlushed mark a chunk to make sure it won't be flushed if this operation fails.
func (i *Ingester) markChunkAsFlushed(desc *chunkDesc, chunkMtx sync.Locker) {
	chunkMtx.Lock()
	defer chunkMtx.Unlock()
	desc.flushed = time.Now()
}

// closeChunk closes the given chunk while locking it to ensure that new blocks are cut before flushing.
//
// If the chunk isn't closed, data in the head block isn't included.
func (i *Ingester) closeChunk(desc *chunkDesc, chunkMtx sync.Locker) error {
	chunkMtx.Lock()
	defer chunkMtx.Unlock()

	return desc.chunk.Close()
}

// encodeChunk encodes a chunk.Chunk based on the given chunkDesc.
//
// If the encoding is unsuccessful the flush operation is reinserted in the queue which will cause
// the encoding for a given chunk to be evaluated again.
func (i *Ingester) encodeChunk(ctx context.Context, ch *chunk.Chunk, desc *chunkDesc) error {
	if err := ctx.Err(); err != nil {
		return err
	}
	start := time.Now()
	chunkBytesSize := desc.chunk.BytesSize() + 4*1024 // size + 4kB should be enough room for cortex header
	if err := ch.EncodeTo(bytes.NewBuffer(make([]byte, 0, chunkBytesSize))); err != nil {
		return fmt.Errorf("chunk encoding: %w", err)
	}
	i.metrics.chunkEncodeTime.Observe(time.Since(start).Seconds())
	return nil
}

// flushChunk flushes the given chunk to the store.
//
// If the flush is successful, metrics for this flush are to be reported.
// If the flush isn't successful, the operation for this userID is requeued allowing this and all other unflushed
// chunk to have another opportunity to be flushed.
func (i *Ingester) flushChunk(ctx context.Context, ch *chunk.Chunk) error {
	if err := i.store.Put(ctx, []chunk.Chunk{*ch}); err != nil {
		return fmt.Errorf("store put chunk: %w", err)
	}
	i.metrics.flushedChunksStats.Inc(1)
	return nil
}

// reportFlushedChunkStatistics calculate overall statistics of flushed chunks without compromising the flush process.
func (i *Ingester) reportFlushedChunkStatistics(ch *chunk.Chunk, desc *chunkDesc, sizePerTenant prometheus.Counter, countPerTenant prometheus.Counter, reason string) {
	byt, err := ch.Encoded()
	if err != nil {
		level.Error(util_log.Logger).Log("msg", "failed to encode flushed wire chunk", "err", err)
		return
	}

	i.metrics.chunksFlushedPerReason.WithLabelValues(reason).Add(1)

	compressedSize := float64(len(byt))
	uncompressedSize, ok := chunkenc.UncompressedSize(ch.Data)

	if ok && compressedSize > 0 {
		i.metrics.chunkCompressionRatio.Observe(float64(uncompressedSize) / compressedSize)
	}

	utilization := ch.Data.Utilization()
	i.metrics.chunkUtilization.Observe(utilization)
	numEntries := desc.chunk.Size()
	i.metrics.chunkEntries.Observe(float64(numEntries))
	i.metrics.chunkSize.Observe(compressedSize)
	sizePerTenant.Add(compressedSize)
	countPerTenant.Inc()

	boundsFrom, boundsTo := desc.chunk.Bounds()
	i.metrics.chunkAge.Observe(time.Since(boundsFrom).Seconds())
	i.metrics.chunkLifespan.Observe(boundsTo.Sub(boundsFrom).Hours())

	i.metrics.flushedChunksBytesStats.Record(compressedSize)
	i.metrics.flushedChunksLinesStats.Record(float64(numEntries))
	i.metrics.flushedChunksUtilizationStats.Record(utilization)
	i.metrics.flushedChunksAgeStats.Record(time.Since(boundsFrom).Seconds())
	i.metrics.flushedChunksLifespanStats.Record(boundsTo.Sub(boundsFrom).Hours())
}<|MERGE_RESOLUTION|>--- conflicted
+++ resolved
@@ -139,11 +139,8 @@
 		}
 		op := o.(*flushOp)
 
-<<<<<<< HEAD
 		level.Debug(util_log.Logger).Log("index", j, "msg", "flushing stream", "userid", op.userID, "fp", op.fp, "immediate", op.immediate)
 
-=======
->>>>>>> 25e8365d
 		err := i.flushUserSeries(op.userID, op.fp, op.immediate)
 		if err != nil {
 			level.Error(util_log.WithUserID(op.userID, util_log.Logger)).Log("msg", "failed to flush", "err", err)
