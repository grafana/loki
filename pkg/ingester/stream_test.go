--- conflicted
+++ resolved
@@ -182,11 +182,7 @@
 		new  func() *chunkenc.MemChunk
 	}{
 		{"gzipChunk", func() *chunkenc.MemChunk {
-<<<<<<< HEAD
-			return chunkenc.NewMemChunk(defaultChunkFormat(), chunkenc.EncGZIP, chunkenc.UnorderedHeadBlockFmt, 256*1024, 0)
-=======
-			return chunkenc.NewMemChunk(chunkenc.EncGZIP, chunkenc.DefaultHeadBlockFmt, 256*1024, 0)
->>>>>>> de471fdb
+			return chunkenc.NewMemChunk(defaultChunkFormat(), chunkenc.EncGZIP, chunkenc.UnorderedWithNonIndexedLabelsHeadBlockFmt, 256*1024, 0)
 		}},
 	} {
 		t.Run(chk.name, func(t *testing.T) {
@@ -525,5 +521,5 @@
 
 func defaultChunkFormat() byte {
 	// NOTE(kavi): Hack. May be base it on schema version? But what schema version?
-	return chunkenc.ChunkFormatV3
+	return chunkenc.ChunkFormatV4
 }