--- conflicted
+++ resolved
@@ -10,26 +10,16 @@
 	"sync"
 	"time"
 
-<<<<<<< HEAD
-	"github.com/cortexproject/cortex/pkg/ring"
 	"github.com/cortexproject/cortex/pkg/util"
-	"github.com/go-kit/kit/log/level"
-=======
-	"github.com/cortexproject/cortex/pkg/util"
-	util_log "github.com/cortexproject/cortex/pkg/util/log"
 	"github.com/go-kit/log/level"
 	"github.com/grafana/dskit/ring"
->>>>>>> dad7fca2
 	"github.com/grafana/dskit/services"
-	"github.com/grafana/dskit/tenant"
 	"github.com/pkg/errors"
 	"github.com/prometheus/client_golang/prometheus"
 	"github.com/prometheus/client_golang/prometheus/promauto"
 	"github.com/prometheus/common/model"
 	"github.com/prometheus/prometheus/model/labels"
 	"google.golang.org/grpc/health/grpc_health_v1"
-
-	"github.com/grafana/loki/pkg/tenant"
 
 	"github.com/grafana/loki/pkg/chunkenc"
 	"github.com/grafana/loki/pkg/ingester/client"
@@ -42,12 +32,9 @@
 	"github.com/grafana/loki/pkg/storage"
 	"github.com/grafana/loki/pkg/storage/chunk"
 	"github.com/grafana/loki/pkg/storage/stores/shipper"
+	"github.com/grafana/loki/pkg/tenant"
 	errUtil "github.com/grafana/loki/pkg/util"
-<<<<<<< HEAD
-	listutil "github.com/grafana/loki/pkg/util"
 	util_log "github.com/grafana/loki/pkg/util/log"
-=======
->>>>>>> dad7fca2
 	"github.com/grafana/loki/pkg/validation"
 )
 
@@ -550,7 +537,7 @@
 
 // Push implements logproto.Pusher.
 func (i *Ingester) Push(ctx context.Context, req *logproto.PushRequest) (*logproto.PushResponse, error) {
-	instanceID, err := tenant.ID(ctx)
+	instanceID, err := tenant.TenantID(ctx)
 	if err != nil {
 		return nil, err
 	} else if i.readonly {
@@ -583,7 +570,7 @@
 	// initialize stats collection for ingester queries.
 	_, ctx := stats.NewContext(queryServer.Context())
 
-	instanceID, err := tenant.ID(ctx)
+	instanceID, err := tenant.TenantID(ctx)
 	if err != nil {
 		return err
 	}
@@ -623,7 +610,7 @@
 	// initialize stats collection for ingester queries.
 	_, ctx := stats.NewContext(queryServer.Context())
 
-	instanceID, err := tenant.ID(ctx)
+	instanceID, err := tenant.TenantID(ctx)
 	if err != nil {
 		return err
 	}
@@ -677,7 +664,7 @@
 
 // GetChunkIDs is meant to be used only when using an async store like boltdb-shipper.
 func (i *Ingester) GetChunkIDs(ctx context.Context, req *logproto.GetChunkIDsRequest) (*logproto.GetChunkIDsResponse, error) {
-	orgID, err := tenant.ID(ctx)
+	orgID, err := tenant.TenantID(ctx)
 	if err != nil {
 		return nil, err
 	}
@@ -721,7 +708,7 @@
 
 // Label returns the set of labels for the stream this ingester knows about.
 func (i *Ingester) Label(ctx context.Context, req *logproto.LabelRequest) (*logproto.LabelResponse, error) {
-	userID, err := tenant.ID(ctx)
+	userID, err := tenant.TenantID(ctx)
 	if err != nil {
 		return nil, err
 	}
@@ -795,7 +782,7 @@
 
 // Series queries the ingester for log stream identifiers (label sets) matching a set of matchers
 func (i *Ingester) Series(ctx context.Context, req *logproto.SeriesRequest) (*logproto.SeriesResponse, error) {
-	instanceID, err := tenant.ID(ctx)
+	instanceID, err := tenant.TenantID(ctx)
 	if err != nil {
 		return nil, err
 	}
@@ -851,7 +838,7 @@
 	default:
 	}
 
-	instanceID, err := tenant.ID(queryServer.Context())
+	instanceID, err := tenant.TenantID(queryServer.Context())
 	if err != nil {
 		return err
 	}
@@ -871,7 +858,7 @@
 
 // TailersCount returns count of active tail requests from a user
 func (i *Ingester) TailersCount(ctx context.Context, in *logproto.TailersCountRequest) (*logproto.TailersCountResponse, error) {
-	instanceID, err := tenant.ID(ctx)
+	instanceID, err := tenant.TenantID(ctx)
 	if err != nil {
 		return nil, err
 	}
