--- conflicted
+++ resolved
@@ -223,14 +223,12 @@
 
 	i.Service = services.NewBasicService(i.starting, i.running, i.stopping)
 
-<<<<<<< HEAD
 	i.setupAutoForget()
 
-=======
 	if i.cfg.ChunkFilterer != nil {
 		i.SetChunkFilterer(i.cfg.ChunkFilterer)
 	}
->>>>>>> e9c0687c
+
 	return i, nil
 }
 
