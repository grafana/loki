--- conflicted
+++ resolved
@@ -6,17 +6,9 @@
 	"os"
 	"time"
 
-<<<<<<< HEAD
-	"github.com/cortexproject/cortex/pkg/ring"
-	"github.com/go-kit/kit/log/level"
-	"github.com/grafana/dskit/backoff"
-	"github.com/grafana/dskit/dslog"
-=======
-	util_log "github.com/cortexproject/cortex/pkg/util/log"
 	"github.com/go-kit/log/level"
 	"github.com/grafana/dskit/backoff"
 	"github.com/grafana/dskit/ring"
->>>>>>> dad7fca2
 	"github.com/pkg/errors"
 	"github.com/prometheus/client_golang/prometheus"
 	"github.com/prometheus/client_golang/prometheus/promauto"
@@ -45,7 +37,7 @@
 // TransferChunks receives all chunks from another ingester. The Ingester
 // must be in PENDING state or else the call will fail.
 func (i *Ingester) TransferChunks(stream logproto.Ingester_TransferChunksServer) error {
-	logger := dslog.WithContext(stream.Context(), util_log.Logger)
+	logger := util_log.WithContext(stream.Context(), util_log.Logger)
 	// Prevent a shutdown from happening until we've completely finished a handoff
 	// from a leaving ingester.
 	i.shutdownMtx.Lock()
@@ -206,7 +198,7 @@
 			return nil
 		}
 
-		level.Error(dslog.WithContext(ctx, util_log.Logger)).Log("msg", "transfer failed", "err", err)
+		level.Error(util_log.WithContext(ctx, util_log.Logger)).Log("msg", "transfer failed", "err", err)
 		backoff.Wait()
 	}
 
@@ -214,7 +206,7 @@
 }
 
 func (i *Ingester) transferOut(ctx context.Context) error {
-	logger := dslog.WithContext(ctx, util_log.Logger)
+	logger := util_log.WithContext(ctx, util_log.Logger)
 	targetIngester, err := i.findTransferTarget(ctx)
 	if err != nil {
 		return fmt.Errorf("cannot find ingester to transfer chunks to: %v", err)
