package ingester

import (
	"context"
	"fmt"
	"math/rand"
	"runtime"
	"sort"
	"sync"
	"testing"
	"time"

	"github.com/grafana/dskit/flagext"
	"github.com/pkg/errors"
	"github.com/prometheus/common/model"
	"github.com/prometheus/prometheus/model/labels"
	"github.com/stretchr/testify/require"

	"github.com/grafana/loki/pkg/distributor/shardstreams"
	"github.com/grafana/loki/pkg/logproto"
	"github.com/grafana/loki/pkg/logql"
	"github.com/grafana/loki/pkg/logql/syntax"
	"github.com/grafana/loki/pkg/querier/astmapper"
	loki_runtime "github.com/grafana/loki/pkg/runtime"
	"github.com/grafana/loki/pkg/storage/chunk"
	"github.com/grafana/loki/pkg/storage/config"
	"github.com/grafana/loki/pkg/validation"
)

func defaultConfig() *Config {
	cfg := Config{
		BlockSize:     512,
		ChunkEncoding: "gzip",
		IndexShards:   32,
	}
	if err := cfg.Validate(); err != nil {
		panic(errors.Wrap(err, "error building default test config"))
	}
	return &cfg
}

func MustParseDayTime(s string) config.DayTime {
	t, err := time.Parse("2006-01-02", s)
	if err != nil {
		panic(err)
	}
	return config.DayTime{Time: model.TimeFromUnix(t.Unix())}
}

var defaultPeriodConfigs = []config.PeriodConfig{
	{
		From:      MustParseDayTime("1900-01-01"),
		IndexType: config.StorageTypeBigTable,
	},
}

var NilMetrics = newIngesterMetrics(nil)

func TestLabelsCollisions(t *testing.T) {
	limits, err := validation.NewOverrides(defaultLimitsTestConfig(), nil)
	require.NoError(t, err)
	limiter := NewLimiter(limits, NilMetrics, &ringCountMock{count: 1}, 1)

	i, err := newInstance(defaultConfig(), defaultPeriodConfigs, "test", limiter, loki_runtime.DefaultTenantConfigs(), noopWAL{}, NilMetrics, &OnceSwitch{}, nil, NewStreamRateCalculator())
	require.Nil(t, err)

	// avoid entries from the future.
	tt := time.Now().Add(-5 * time.Minute)

	// Notice how labels aren't sorted.
	err = i.Push(context.Background(), &logproto.PushRequest{Streams: []logproto.Stream{
		// both label sets have FastFingerprint=e002a3a451262627
		{Labels: "{app=\"l\",uniq0=\"0\",uniq1=\"1\"}", Entries: entries(5, tt.Add(time.Minute))},
		{Labels: "{uniq0=\"1\",app=\"m\",uniq1=\"1\"}", Entries: entries(5, tt)},

		// e002a3a451262247
		{Labels: "{app=\"l\",uniq0=\"1\",uniq1=\"0\"}", Entries: entries(5, tt.Add(time.Minute))},
		{Labels: "{uniq1=\"0\",app=\"m\",uniq0=\"0\"}", Entries: entries(5, tt)},

		// e002a2a4512624f4
		{Labels: "{app=\"l\",uniq0=\"0\",uniq1=\"0\"}", Entries: entries(5, tt.Add(time.Minute))},
		{Labels: "{uniq0=\"1\",uniq1=\"0\",app=\"m\"}", Entries: entries(5, tt)},
	}})
	require.NoError(t, err)
}

func TestConcurrentPushes(t *testing.T) {
	limits, err := validation.NewOverrides(defaultLimitsTestConfig(), nil)
	require.NoError(t, err)
	limiter := NewLimiter(limits, NilMetrics, &ringCountMock{count: 1}, 1)

	inst, err := newInstance(defaultConfig(), defaultPeriodConfigs, "test", limiter, loki_runtime.DefaultTenantConfigs(), noopWAL{}, NilMetrics, &OnceSwitch{}, nil, NewStreamRateCalculator())
	require.Nil(t, err)

	const (
		concurrent          = 10
		iterations          = 100
		entriesPerIteration = 100
	)

	uniqueLabels := map[string]bool{}
	startChannel := make(chan struct{})

	wg := sync.WaitGroup{}
	for i := 0; i < concurrent; i++ {
		l := makeRandomLabels()
		for uniqueLabels[l.String()] {
			l = makeRandomLabels()
		}
		uniqueLabels[l.String()] = true

		wg.Add(1)
		go func(labels string) {
			defer wg.Done()

			<-startChannel

			tt := time.Now().Add(-5 * time.Minute)

			for i := 0; i < iterations; i++ {
				err := inst.Push(context.Background(), &logproto.PushRequest{Streams: []logproto.Stream{
					{Labels: labels, Entries: entries(entriesPerIteration, tt)},
				}})

				require.NoError(t, err)

				tt = tt.Add(entriesPerIteration * time.Nanosecond)
			}
		}(l.String())
	}

	time.Sleep(100 * time.Millisecond) // ready
	close(startChannel)                // go!

	wg.Wait()
	// test passes if no goroutine reports error
}

func TestGetStreamRates(t *testing.T) {
	limits, err := validation.NewOverrides(defaultLimitsTestConfig(), nil)
	require.NoError(t, err)
	limiter := NewLimiter(limits, NilMetrics, &ringCountMock{count: 1}, 1)

	inst, err := newInstance(defaultConfig(), defaultPeriodConfigs, "test", limiter, loki_runtime.DefaultTenantConfigs(), noopWAL{}, NilMetrics, &OnceSwitch{}, nil, NewStreamRateCalculator())
	require.NoError(t, err)

	const (
		concurrent          = 10
		iterations          = 100
		entriesPerIteration = 100
	)

	uniqueLabels := map[string]bool{}
	startChannel := make(chan struct{})
	labelsByHash := map[uint64]labels.Labels{}

	wg := sync.WaitGroup{}
	for i := 0; i < concurrent; i++ {
		l := makeRandomLabels()
		for uniqueLabels[l.String()] {
			l = makeRandomLabels()
		}
		uniqueLabels[l.String()] = true
		labelsByHash[l.Hash()] = l

		wg.Add(1)
		go func(labels string) {
			defer wg.Done()

			<-startChannel

			tt := time.Now().Add(-5 * time.Minute)

			for i := 0; i < iterations; i++ {
				// each iteration generated the entries [hello 0, hello 100) for a total of 790 bytes per push
				_ = inst.Push(context.Background(), &logproto.PushRequest{Streams: []logproto.Stream{
					{Labels: labels, Entries: entries(entriesPerIteration, tt)},
				}})
				tt = tt.Add(entriesPerIteration * time.Nanosecond)
			}
		}(l.String())
	}

	close(startChannel)
	wg.Wait()

	var rates []logproto.StreamRate
	require.Eventually(t, func() bool {
		rates = inst.streamRateCalculator.Rates()

		if len(rates) != concurrent {
			return false
		}

		valid := true
		for i := 0; i < len(rates); i++ {
			streamRates := rates[i]
			origLabels, ok := labelsByHash[streamRates.StreamHash]

			valid = valid && ok &&
				streamRates.Rate == 79000 && // Each stream gets 100 pushes of 790 bytes
				labelHashNoShard(origLabels) == streamRates.StreamHashNoShard
		}

		return valid
	}, 3*time.Second, 100*time.Millisecond)

	// Decay back to 0
	require.Eventually(t, func() bool {
		rates = inst.streamRateCalculator.Rates()
		for _, r := range rates {
			if r.Rate != 0 {
				return false
			}
		}
		return true
	}, 3*time.Second, 100*time.Millisecond)
}

func labelHashNoShard(l labels.Labels) uint64 {
	buf := make([]byte, 256)
	hash, _ := l.HashWithoutLabels(buf, ShardLbName)
	return hash
}

func TestSyncPeriod(t *testing.T) {
	limits, err := validation.NewOverrides(defaultLimitsTestConfig(), nil)
	require.NoError(t, err)
	limiter := NewLimiter(limits, NilMetrics, &ringCountMock{count: 1}, 1)

	const (
		syncPeriod = 1 * time.Minute
		randomStep = time.Second
		entries    = 1000
		minUtil    = 0.20
	)

	inst, err := newInstance(defaultConfig(), defaultPeriodConfigs, "test", limiter, loki_runtime.DefaultTenantConfigs(), noopWAL{}, NilMetrics, &OnceSwitch{}, nil, NewStreamRateCalculator())
	require.Nil(t, err)

	lbls := makeRandomLabels()

	tt := time.Now()

	var result []logproto.Entry
	for i := 0; i < entries; i++ {
		result = append(result, logproto.Entry{Timestamp: tt, Line: fmt.Sprintf("hello %d", i)})
		tt = tt.Add(time.Duration(1 + rand.Int63n(randomStep.Nanoseconds())))
	}
	pr := &logproto.PushRequest{Streams: []logproto.Stream{{Labels: lbls.String(), Entries: result}}}
	err = inst.Push(context.Background(), pr)
	require.NoError(t, err)

	// let's verify results
	s, err := inst.getOrCreateStream(pr.Streams[0], recordPool.GetRecord())
	require.NoError(t, err)

	// make sure each chunk spans max 'sync period' time
	for _, c := range s.chunks {
		start, end := c.chunk.Bounds()
		span := end.Sub(start)

		const format = "15:04:05.000"
		t.Log(start.Format(format), "--", end.Format(format), span, c.chunk.Utilization())

		require.True(t, span < syncPeriod || c.chunk.Utilization() >= minUtil)
	}
}

func setupTestStreams(t *testing.T) (*instance, time.Time, int) {
	t.Helper()
	limits, err := validation.NewOverrides(defaultLimitsTestConfig(), nil)
	require.NoError(t, err)
	limiter := NewLimiter(limits, NilMetrics, &ringCountMock{count: 1}, 1)
	indexShards := 2

	// just some random values
	cfg := defaultConfig()
	cfg.SyncPeriod = 1 * time.Minute
	cfg.SyncMinUtilization = 0.20
	cfg.IndexShards = indexShards

	instance, err := newInstance(cfg, defaultPeriodConfigs, "test", limiter, loki_runtime.DefaultTenantConfigs(), noopWAL{}, NilMetrics, &OnceSwitch{}, nil, NewStreamRateCalculator())
	require.Nil(t, err)

	currentTime := time.Now()

	testStreams := []logproto.Stream{
		{Labels: "{app=\"test\",job=\"varlogs\"}", Entries: entries(5, currentTime)},
		{Labels: "{app=\"test2\",job=\"varlogs\"}", Entries: entries(5, currentTime.Add(6*time.Nanosecond))},
		{Labels: "{app=\"test\",job=\"varlogs2\"}", Entries: entries(5, currentTime.Add(12*time.Nanosecond))},
	}

	for _, testStream := range testStreams {
		stream, err := instance.getOrCreateStream(testStream, recordPool.GetRecord())
		require.NoError(t, err)
		chunk := newStream(cfg, limiter, "fake", 0, nil, true, NewStreamRateCalculator(), NilMetrics).NewChunk()
		for _, entry := range testStream.Entries {
			err = chunk.Append(&entry)
			require.NoError(t, err)
		}
		stream.chunks = append(stream.chunks, chunkDesc{chunk: chunk})
	}

	return instance, currentTime, indexShards
}

func Test_LabelQuery(t *testing.T) {
	instance, currentTime, _ := setupTestStreams(t)
	start := &[]time.Time{currentTime.Add(11 * time.Nanosecond)}[0]
	end := &[]time.Time{currentTime.Add(12 * time.Nanosecond)}[0]
	m, err := labels.NewMatcher(labels.MatchEqual, "app", "test")
	require.NoError(t, err)

	tests := []struct {
		name             string
		req              *logproto.LabelRequest
		expectedResponse logproto.LabelResponse
		matchers         []*labels.Matcher
	}{
		{
			"label names - no matchers",
			&logproto.LabelRequest{
				Start: start,
				End:   end,
			},
			logproto.LabelResponse{
				Values: []string{"app", "job"},
			},
			nil,
		},
		{
			"label names - with matcher",
			&logproto.LabelRequest{
				Start: start,
				End:   end,
			},
			logproto.LabelResponse{
				Values: []string{"app", "job"},
			},
			[]*labels.Matcher{m},
		},
		{
			"label values - no matchers",
			&logproto.LabelRequest{
				Name:   "app",
				Values: true,
				Start:  start,
				End:    end,
			},
			logproto.LabelResponse{
				Values: []string{"test", "test2"},
			},
			nil,
		},
		{
			"label values - with matcher",
			&logproto.LabelRequest{
				Name:   "app",
				Values: true,
				Start:  start,
				End:    end,
			},
			logproto.LabelResponse{
				Values: []string{"test"},
			},
			[]*labels.Matcher{m},
		},
	}

	for _, tc := range tests {
		t.Run(tc.name, func(t *testing.T) {
			resp, err := instance.Label(context.Background(), tc.req, tc.matchers...)
			require.NoError(t, err)

			require.Equal(t, tc.expectedResponse.Values, resp.Values)
		})
	}
}

func Test_SeriesQuery(t *testing.T) {
	instance, currentTime, indexShards := setupTestStreams(t)

	tests := []struct {
		name             string
		req              *logproto.SeriesRequest
		expectedResponse []logproto.SeriesIdentifier
	}{
		{
			"non overlapping request",
			&logproto.SeriesRequest{
				Start:  currentTime.Add(11 * time.Nanosecond),
				End:    currentTime.Add(12 * time.Nanosecond),
				Groups: []string{`{job="varlogs"}`},
			},
			[]logproto.SeriesIdentifier{},
		},
		{
			"overlapping request",
			&logproto.SeriesRequest{
				Start:  currentTime.Add(1 * time.Nanosecond),
				End:    currentTime.Add(7 * time.Nanosecond),
				Groups: []string{`{job="varlogs"}`},
			},
			[]logproto.SeriesIdentifier{
				{Labels: map[string]string{"app": "test", "job": "varlogs"}},
				{Labels: map[string]string{"app": "test2", "job": "varlogs"}},
			},
		},
		{
			"overlapping request with shard param",
			&logproto.SeriesRequest{
				Start:  currentTime.Add(1 * time.Nanosecond),
				End:    currentTime.Add(7 * time.Nanosecond),
				Groups: []string{`{job="varlogs"}`},
				Shards: []string{astmapper.ShardAnnotation{
					Shard: 1,
					Of:    indexShards,
				}.String()},
			},
			[]logproto.SeriesIdentifier{
				// Separated by shard number
				{Labels: map[string]string{"app": "test2", "job": "varlogs"}},
			},
		},
		{
			"request end time overlaps stream start time",
			&logproto.SeriesRequest{
				Start:  currentTime.Add(1 * time.Nanosecond),
				End:    currentTime.Add(6 * time.Nanosecond),
				Groups: []string{`{job="varlogs"}`},
			},
			[]logproto.SeriesIdentifier{
				{Labels: map[string]string{"app": "test", "job": "varlogs"}},
			},
		},
		{
			"request start time overlaps stream end time",
			&logproto.SeriesRequest{
				Start:  currentTime.Add(10 * time.Nanosecond),
				End:    currentTime.Add(11 * time.Nanosecond),
				Groups: []string{`{job="varlogs"}`},
			},
			[]logproto.SeriesIdentifier{
				{Labels: map[string]string{"app": "test2", "job": "varlogs"}},
			},
		},
	}

	for _, tc := range tests {
		t.Run(tc.name, func(t *testing.T) {
			resp, err := instance.Series(context.Background(), tc.req)
			require.NoError(t, err)

			sort.Slice(resp.Series, func(i, j int) bool {
				return resp.Series[i].String() < resp.Series[j].String()
			})
			sort.Slice(tc.expectedResponse, func(i, j int) bool {
				return tc.expectedResponse[i].String() < tc.expectedResponse[j].String()
			})
			require.Equal(t, tc.expectedResponse, resp.Series)
		})
	}
}

func entries(n int, t time.Time) []logproto.Entry {
	result := make([]logproto.Entry, 0, n)
	for i := 0; i < n; i++ {
		result = append(result, logproto.Entry{Timestamp: t, Line: fmt.Sprintf("hello %d", i)})
		t = t.Add(time.Nanosecond)
	}
	return result
}

var labelNames = []string{"app", "instance", "namespace", "user", "cluster", ShardLbName}

func makeRandomLabels() labels.Labels {
	ls := labels.NewBuilder(nil)
	for _, ln := range labelNames {
		ls.Set(ln, fmt.Sprintf("%d", rand.Int31()))
	}
	return ls.Labels()
}

func Benchmark_PushInstance(b *testing.B) {
	limits, err := validation.NewOverrides(defaultLimitsTestConfig(), nil)
	require.NoError(b, err)
	limiter := NewLimiter(limits, NilMetrics, &ringCountMock{count: 1}, 1)

	i, _ := newInstance(&Config{IndexShards: 1}, defaultPeriodConfigs, "test", limiter, loki_runtime.DefaultTenantConfigs(), noopWAL{}, NilMetrics, &OnceSwitch{}, nil, NewStreamRateCalculator())
	ctx := context.Background()

	for n := 0; n < b.N; n++ {
		_ = i.Push(ctx, &logproto.PushRequest{
			Streams: []logproto.Stream{
				{
					Labels: `{cpu="10",endpoint="https",instance="10.253.57.87:9100",job="node-exporter",mode="idle",namespace="observability",pod="node-exporter-l454v",service="node-exporter"}`,
					Entries: []logproto.Entry{
						{Timestamp: time.Now(), Line: "1"},
						{Timestamp: time.Now(), Line: "2"},
						{Timestamp: time.Now(), Line: "3"},
					},
				},
				{
					Labels: `{cpu="35",endpoint="https",instance="10.253.57.87:9100",job="node-exporter",mode="idle",namespace="observability",pod="node-exporter-l454v",service="node-exporter"}`,
					Entries: []logproto.Entry{
						{Timestamp: time.Now(), Line: "1"},
						{Timestamp: time.Now(), Line: "2"},
						{Timestamp: time.Now(), Line: "3"},
					},
				},
				{
					Labels: `{cpu="89",endpoint="https",instance="10.253.57.87:9100",job="node-exporter",mode="idle",namespace="observability",pod="node-exporter-l454v",service="node-exporter"}`,
					Entries: []logproto.Entry{
						{Timestamp: time.Now(), Line: "1"},
						{Timestamp: time.Now(), Line: "2"},
						{Timestamp: time.Now(), Line: "3"},
					},
				},
			},
		})
	}
}

func Benchmark_instance_addNewTailer(b *testing.B) {
	l := defaultLimitsTestConfig()
	l.MaxLocalStreamsPerUser = 100000
	limits, err := validation.NewOverrides(l, nil)
	require.NoError(b, err)
	limiter := NewLimiter(limits, NilMetrics, &ringCountMock{count: 1}, 1)

	ctx := context.Background()

	inst, _ := newInstance(&Config{}, defaultPeriodConfigs, "test", limiter, loki_runtime.DefaultTenantConfigs(), noopWAL{}, NilMetrics, &OnceSwitch{}, nil, NewStreamRateCalculator())
	t, err := newTailer("foo", `{namespace="foo",pod="bar",instance=~"10.*"}`, nil, 10)
	require.NoError(b, err)
	for i := 0; i < 10000; i++ {
		require.NoError(b, inst.Push(ctx, &logproto.PushRequest{
			Streams: []logproto.Stream{},
		}))
	}
	b.Run("addNewTailer", func(b *testing.B) {
		for n := 0; n < b.N; n++ {
			_ = inst.addNewTailer(context.Background(), t)
		}
	})
	lbs := makeRandomLabels()
	b.Run("addTailersToNewStream", func(b *testing.B) {
		for n := 0; n < b.N; n++ {
			inst.addTailersToNewStream(newStream(nil, limiter, "fake", 0, lbs, true, NewStreamRateCalculator(), NilMetrics))
		}
	})
}

func Benchmark_OnceSwitch(b *testing.B) {
	threads := runtime.GOMAXPROCS(0)

	// limit threads
	if threads > 4 {
		threads = 4
	}

	for n := 0; n < b.N; n++ {
		x := &OnceSwitch{}
		var wg sync.WaitGroup
		for i := 0; i < threads; i++ {
			wg.Add(1)
			go func() {
				for i := 0; i < 1000; i++ {
					x.Trigger()
				}
				wg.Done()
			}()
		}
		wg.Wait()
	}
}

func Test_Iterator(t *testing.T) {
	instance := defaultInstance(t)

	it, err := instance.Query(context.TODO(),
		logql.SelectLogParams{
			QueryRequest: &logproto.QueryRequest{
				Selector:  `{job="3"} | logfmt`,
				Limit:     uint32(2),
				Start:     time.Unix(0, 0),
				End:       time.Unix(0, 100000000),
				Direction: logproto.BACKWARD,
			},
		},
	)
	require.NoError(t, err)

	// assert the order is preserved.
	var res *logproto.QueryResponse
	require.NoError(t,
		sendBatches(context.TODO(), it,
			fakeQueryServer(
				func(qr *logproto.QueryResponse) error {
					res = qr
					return nil
				},
			),
			int32(2)),
	)
	require.Equal(t, 2, len(res.Streams))
	// each entry translated into a unique stream
	require.Equal(t, 1, len(res.Streams[0].Entries))
	require.Equal(t, 1, len(res.Streams[1].Entries))
	// sort by entries we expect 9 and 8 this is because readbatch uses a map to build the response.
	// map have no order guarantee
	sort.Slice(res.Streams, func(i, j int) bool {
		return res.Streams[i].Entries[0].Timestamp.UnixNano() > res.Streams[j].Entries[0].Timestamp.UnixNano()
	})
	require.Equal(t, int64(9), res.Streams[0].Entries[0].Timestamp.UnixNano())
	require.Equal(t, int64(8), res.Streams[1].Entries[0].Timestamp.UnixNano())
}

type testFilter struct{}

func (t *testFilter) ForRequest(ctx context.Context) chunk.Filterer {
	return t
}

func (t *testFilter) ShouldFilter(lbs labels.Labels) bool {
	return lbs.Get("log_stream") == "dispatcher"
}

func Test_ChunkFilter(t *testing.T) {
	instance := defaultInstance(t)
	instance.chunkFilter = &testFilter{}

	it, err := instance.Query(context.TODO(),
		logql.SelectLogParams{
			QueryRequest: &logproto.QueryRequest{
				Selector:  `{job="3"}`,
				Limit:     uint32(2),
				Start:     time.Unix(0, 0),
				End:       time.Unix(0, 100000000),
				Direction: logproto.BACKWARD,
			},
		},
	)
	require.NoError(t, err)
	defer it.Close()

	for it.Next() {
		require.NoError(t, it.Error())
		lbs, err := syntax.ParseLabels(it.Labels())
		require.NoError(t, err)
		require.NotEqual(t, "dispatcher", lbs.Get("log_stream"))
	}
}

func Test_QueryWithDelete(t *testing.T) {
	instance := defaultInstance(t)

	it, err := instance.Query(context.TODO(),
		logql.SelectLogParams{
			QueryRequest: &logproto.QueryRequest{
				Selector:  `{job="3"}`,
				Limit:     uint32(2),
				Start:     time.Unix(0, 0),
				End:       time.Unix(0, 100000000),
				Direction: logproto.BACKWARD,
				Deletes: []*logproto.Delete{
					{
						Selector: `{log_stream="worker"}`,
						Start:    0,
						End:      10,
					},
					{
						Selector: `{log_stream="dispatcher"}`,
						Start:    0,
						End:      5,
					},
					{
						Selector: `{log_stream="dispatcher"} |= "9"`,
						Start:    0,
						End:      10,
					},
				},
			},
		},
	)
	require.NoError(t, err)
	defer it.Close()

	var logs []string
	for it.Next() {
		logs = append(logs, it.Entry().Line)
	}

	require.Equal(t, logs, []string{`msg="dispatcher_7"`})
}

func Test_QuerySampleWithDelete(t *testing.T) {
	instance := defaultInstance(t)

	it, err := instance.QuerySample(context.TODO(),
		logql.SelectSampleParams{
			SampleQueryRequest: &logproto.SampleQueryRequest{
				Selector: `count_over_time({job="3"}[5m])`,
				Start:    time.Unix(0, 0),
				End:      time.Unix(0, 100000000),
				Deletes: []*logproto.Delete{
					{
						Selector: `{log_stream="worker"}`,
						Start:    0,
						End:      10,
					},
					{
						Selector: `{log_stream="dispatcher"}`,
						Start:    0,
						End:      5,
					},
					{
						Selector: `{log_stream="dispatcher"} |= "9"`,
						Start:    0,
						End:      10,
					},
				},
			},
		},
	)
	require.NoError(t, err)
	defer it.Close()

	var samples []float64
	for it.Next() {
		samples = append(samples, it.Sample().Value)
	}

	require.Equal(t, samples, []float64{1.})
}

type fakeLimits struct {
	limits map[string]*validation.Limits
}

func (f fakeLimits) TenantLimits(userID string) *validation.Limits {
	limits, ok := f.limits[userID]
	if !ok {
		return nil
	}

	return limits
}

func (f fakeLimits) AllByUserID() map[string]*validation.Limits {
	return f.limits
}

func TestStreamShardingUsage(t *testing.T) {
	setupCustomTenantLimit := func(perStreamLimit string) *validation.Limits {
		shardStreamsCfg := &shardstreams.Config{Enabled: true, LoggingEnabled: true}
		shardStreamsCfg.DesiredRate.Set("6MB") //nolint:errcheck

		customTenantLimits := &validation.Limits{}
		flagext.DefaultValues(customTenantLimits)

		customTenantLimits.PerStreamRateLimit.Set(perStreamLimit)      //nolint:errcheck
		customTenantLimits.PerStreamRateLimitBurst.Set(perStreamLimit) //nolint:errcheck
		customTenantLimits.ShardStreams = shardStreamsCfg

		return customTenantLimits
	}

	customTenant1 := "my-org1"
	customTenant2 := "my-org2"

	limitsDefinition := &fakeLimits{
		limits: make(map[string]*validation.Limits),
	}
	// testing with 1 because although 1 is enough to accept at least the
	// first line entry, because per-stream sharding is enabled,
	// all entries are rejected if one of them isn't to be accepted.
	limitsDefinition.limits[customTenant1] = setupCustomTenantLimit("1")
	limitsDefinition.limits[customTenant2] = setupCustomTenantLimit("4")

	limits, err := validation.NewOverrides(defaultLimitsTestConfig(), limitsDefinition)
	require.NoError(t, err)

	limiter := NewLimiter(limits, NilMetrics, &ringCountMock{count: 1}, 1)

	defaultShardStreamsCfg := limiter.limits.ShardStreams("fake")
	tenantShardStreamsCfg := limiter.limits.ShardStreams(customTenant1)

	t.Run("test default configuration", func(t *testing.T) {
		require.Equal(t, false, defaultShardStreamsCfg.Enabled)
		require.Equal(t, "3MB", defaultShardStreamsCfg.DesiredRate.String())
		require.Equal(t, false, defaultShardStreamsCfg.LoggingEnabled)
	})

	t.Run("test configuration being applied", func(t *testing.T) {
		require.Equal(t, true, tenantShardStreamsCfg.Enabled)
		require.Equal(t, "6MB", tenantShardStreamsCfg.DesiredRate.String())
		require.Equal(t, true, tenantShardStreamsCfg.LoggingEnabled)
	})

	t.Run("invalid push returns error", func(t *testing.T) {
		i, _ := newInstance(&Config{IndexShards: 1}, defaultPeriodConfigs, customTenant1, limiter, loki_runtime.DefaultTenantConfigs(), noopWAL{}, NilMetrics, &OnceSwitch{}, nil, NewStreamRateCalculator())
		ctx := context.Background()

		err = i.Push(ctx, &logproto.PushRequest{
			Streams: []logproto.Stream{
				{
					Labels: `{cpu="10",endpoint="https",instance="10.253.57.87:9100",job="node-exporter",mode="idle",namespace="observability",pod="node-exporter-l454v",service="node-exporter"}`,
					Entries: []logproto.Entry{
						{Timestamp: time.Now(), Line: "1"},
						{Timestamp: time.Now(), Line: "2"},
						{Timestamp: time.Now(), Line: "3"},
					},
				},
			},
		})
		require.Error(t, err)
	})

	t.Run("valid push returns no error", func(t *testing.T) {
		i, _ := newInstance(&Config{IndexShards: 1}, defaultPeriodConfigs, customTenant2, limiter, loki_runtime.DefaultTenantConfigs(), noopWAL{}, NilMetrics, &OnceSwitch{}, nil, NewStreamRateCalculator())
		ctx := context.Background()

		err = i.Push(ctx, &logproto.PushRequest{
			Streams: []logproto.Stream{
				{
					Labels: `{myotherlabel="myothervalue"}`,
					Entries: []logproto.Entry{
						{Timestamp: time.Now(), Line: "1"},
						{Timestamp: time.Now(), Line: "2"},
						{Timestamp: time.Now(), Line: "3"},
					},
				},
			},
		})
		require.NoError(t, err)
	})
}

<<<<<<< HEAD
func TestInstance_LabelVolume(t *testing.T) {
	instance := defaultInstance(t)
	volumes, err := instance.GetLabelVolume(context.Background(), &logproto.LabelVolumeRequest{
		From:     0,
		Through:  11000,
		Matchers: "{}",
		Limit:    3,
	})
	require.NoError(t, err)

	require.Equal(t, []logproto.LabelVolume{
		{Name: "host", Value: "agent", Volume: 160},
		{Name: "job", Value: "3", Volume: 160},
		{Name: "log_stream", Value: "dispatcher", Volume: 90},
	}, volumes.Volumes)
=======
func TestGetStats(t *testing.T) {
	instance := defaultInstance(t)
	resp, err := instance.GetStats(context.Background(), &logproto.IndexStatsRequest{
		From:     0,
		Through:  11000,
		Matchers: `{host="agent"}`,
	})
	require.NoError(t, err)

	require.Equal(t, &logproto.IndexStatsResponse{
		Streams: 2,
		Chunks:  2,
		Bytes:   160,
		Entries: 10,
	}, resp)
>>>>>>> 1db560fd
}

func defaultInstance(t *testing.T) *instance {
	ingesterConfig := defaultIngesterTestConfig(t)
	defaultLimits := defaultLimitsTestConfig()
	overrides, err := validation.NewOverrides(defaultLimits, nil)
	require.NoError(t, err)
	instance, err := newInstance(
		&ingesterConfig,
		defaultPeriodConfigs,
		"fake",
		NewLimiter(overrides, NilMetrics, &ringCountMock{count: 1}, 1),
		loki_runtime.DefaultTenantConfigs(),
		noopWAL{},
		NilMetrics,
		nil,
		nil,
		NewStreamRateCalculator(),
	)
	require.Nil(t, err)
	insertData(t, instance)

	return instance
}

// inserts 160 bytes into the instance. 90 for the dispatcher label and 70 for the worker label
func insertData(t *testing.T, instance *instance) {
	for i := 0; i < 10; i++ {
		// nolint
		stream := "dispatcher"
		if i%2 == 0 {
			stream = "worker"
		}

		require.NoError(t,
			instance.Push(context.TODO(), &logproto.PushRequest{
				Streams: []logproto.Stream{
					{
						Labels: fmt.Sprintf(`{host="agent", log_stream="%s",job="3"}`, stream),
						Entries: []logproto.Entry{
							{Timestamp: time.Unix(0, int64(i)), Line: fmt.Sprintf(`msg="%s_%d"`, stream, i)},
						},
					},
				},
			}),
		)
	}
}

type fakeQueryServer func(*logproto.QueryResponse) error

func (f fakeQueryServer) Send(res *logproto.QueryResponse) error {
	return f(res)
}
func (f fakeQueryServer) Context() context.Context { return context.TODO() }<|MERGE_RESOLUTION|>--- conflicted
+++ resolved
@@ -838,7 +838,23 @@
 	})
 }
 
-<<<<<<< HEAD
+func TestGetStats(t *testing.T) {
+	instance := defaultInstance(t)
+	resp, err := instance.GetStats(context.Background(), &logproto.IndexStatsRequest{
+		From:     0,
+		Through:  11000,
+		Matchers: `{host="agent"}`,
+	})
+	require.NoError(t, err)
+
+	require.Equal(t, &logproto.IndexStatsResponse{
+		Streams: 2,
+		Chunks:  2,
+		Bytes:   160,
+		Entries: 10,
+	}, resp)
+}
+
 func TestInstance_LabelVolume(t *testing.T) {
 	instance := defaultInstance(t)
 	volumes, err := instance.GetLabelVolume(context.Background(), &logproto.LabelVolumeRequest{
@@ -854,23 +870,6 @@
 		{Name: "job", Value: "3", Volume: 160},
 		{Name: "log_stream", Value: "dispatcher", Volume: 90},
 	}, volumes.Volumes)
-=======
-func TestGetStats(t *testing.T) {
-	instance := defaultInstance(t)
-	resp, err := instance.GetStats(context.Background(), &logproto.IndexStatsRequest{
-		From:     0,
-		Through:  11000,
-		Matchers: `{host="agent"}`,
-	})
-	require.NoError(t, err)
-
-	require.Equal(t, &logproto.IndexStatsResponse{
-		Streams: 2,
-		Chunks:  2,
-		Bytes:   160,
-		Entries: 10,
-	}, resp)
->>>>>>> 1db560fd
 }
 
 func defaultInstance(t *testing.T) *instance {
