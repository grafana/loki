package ingester

import (
	"context"
	"fmt"
	"math/rand"
	"runtime"
	"sort"
	"sync"
	"testing"
	"time"

	"github.com/grafana/dskit/flagext"
	"github.com/pkg/errors"
	"github.com/prometheus/common/model"
	"github.com/prometheus/prometheus/model/labels"
	"github.com/stretchr/testify/require"

	"github.com/grafana/loki/pkg/distributor/shardstreams"
	"github.com/grafana/loki/pkg/logproto"
	"github.com/grafana/loki/pkg/logql"
	"github.com/grafana/loki/pkg/logql/syntax"
	"github.com/grafana/loki/pkg/querier/astmapper"
	loki_runtime "github.com/grafana/loki/pkg/runtime"
	"github.com/grafana/loki/pkg/storage/chunk"
	"github.com/grafana/loki/pkg/storage/config"
	"github.com/grafana/loki/pkg/validation"
)

func defaultConfig() *Config {
	cfg := Config{
		BlockSize:     512,
		ChunkEncoding: "gzip",
		IndexShards:   32,
	}
	if err := cfg.Validate(); err != nil {
		panic(errors.Wrap(err, "error building default test config"))
	}
	return &cfg
}

func MustParseDayTime(s string) config.DayTime {
	t, err := time.Parse("2006-01-02", s)
	if err != nil {
		panic(err)
	}
	return config.DayTime{Time: model.TimeFromUnix(t.Unix())}
}

var defaultPeriodConfigs = []config.PeriodConfig{
	{
		From:      MustParseDayTime("1900-01-01"),
		IndexType: config.StorageTypeBigTable,
	},
}

var NilMetrics = newIngesterMetrics(nil)

func TestLabelsCollisions(t *testing.T) {
	limits, err := validation.NewOverrides(defaultLimitsTestConfig(), nil)
	require.NoError(t, err)
	limiter := NewLimiter(limits, NilMetrics, &ringCountMock{count: 1}, 1)

	i, err := newInstance(defaultConfig(), defaultPeriodConfigs, "test", limiter, loki_runtime.DefaultTenantConfigs(), noopWAL{}, NilMetrics, &OnceSwitch{}, nil, NewStreamRateCalculator())
	require.Nil(t, err)

	// avoid entries from the future.
	tt := time.Now().Add(-5 * time.Minute)

	// Notice how labels aren't sorted.
	err = i.Push(context.Background(), &logproto.PushRequest{Streams: []logproto.Stream{
		// both label sets have FastFingerprint=e002a3a451262627
		{Labels: "{app=\"l\",uniq0=\"0\",uniq1=\"1\"}", Entries: entries(5, tt.Add(time.Minute))},
		{Labels: "{uniq0=\"1\",app=\"m\",uniq1=\"1\"}", Entries: entries(5, tt)},

		// e002a3a451262247
		{Labels: "{app=\"l\",uniq0=\"1\",uniq1=\"0\"}", Entries: entries(5, tt.Add(time.Minute))},
		{Labels: "{uniq1=\"0\",app=\"m\",uniq0=\"0\"}", Entries: entries(5, tt)},

		// e002a2a4512624f4
		{Labels: "{app=\"l\",uniq0=\"0\",uniq1=\"0\"}", Entries: entries(5, tt.Add(time.Minute))},
		{Labels: "{uniq0=\"1\",uniq1=\"0\",app=\"m\"}", Entries: entries(5, tt)},
	}})
	require.NoError(t, err)
}

func TestConcurrentPushes(t *testing.T) {
	limits, err := validation.NewOverrides(defaultLimitsTestConfig(), nil)
	require.NoError(t, err)
	limiter := NewLimiter(limits, NilMetrics, &ringCountMock{count: 1}, 1)

	inst, err := newInstance(defaultConfig(), defaultPeriodConfigs, "test", limiter, loki_runtime.DefaultTenantConfigs(), noopWAL{}, NilMetrics, &OnceSwitch{}, nil, NewStreamRateCalculator())
	require.Nil(t, err)

	const (
		concurrent          = 10
		iterations          = 100
		entriesPerIteration = 100
	)

	uniqueLabels := map[string]bool{}
	startChannel := make(chan struct{})

	wg := sync.WaitGroup{}
	for i := 0; i < concurrent; i++ {
		l := makeRandomLabels()
		for uniqueLabels[l.String()] {
			l = makeRandomLabels()
		}
		uniqueLabels[l.String()] = true

		wg.Add(1)
		go func(labels string) {
			defer wg.Done()

			<-startChannel

			tt := time.Now().Add(-5 * time.Minute)

			for i := 0; i < iterations; i++ {
				err := inst.Push(context.Background(), &logproto.PushRequest{Streams: []logproto.Stream{
					{Labels: labels, Entries: entries(entriesPerIteration, tt)},
				}})

				require.NoError(t, err)

				tt = tt.Add(entriesPerIteration * time.Nanosecond)
			}
		}(l.String())
	}

	time.Sleep(100 * time.Millisecond) // ready
	close(startChannel)                // go!

	wg.Wait()
	// test passes if no goroutine reports error
}

func TestGetStreamRates(t *testing.T) {
	limits, err := validation.NewOverrides(defaultLimitsTestConfig(), nil)
	require.NoError(t, err)
	limiter := NewLimiter(limits, NilMetrics, &ringCountMock{count: 1}, 1)

	inst, err := newInstance(defaultConfig(), defaultPeriodConfigs, "test", limiter, loki_runtime.DefaultTenantConfigs(), noopWAL{}, NilMetrics, &OnceSwitch{}, nil, NewStreamRateCalculator())
	require.NoError(t, err)

	const (
		concurrent          = 10
		iterations          = 100
		entriesPerIteration = 100
	)

	uniqueLabels := map[string]bool{}
	startChannel := make(chan struct{})
	labelsByHash := map[uint64]labels.Labels{}

	wg := sync.WaitGroup{}
	for i := 0; i < concurrent; i++ {
		l := makeRandomLabels()
		for uniqueLabels[l.String()] {
			l = makeRandomLabels()
		}
		uniqueLabels[l.String()] = true
		labelsByHash[l.Hash()] = l

		wg.Add(1)
		go func(labels string) {
			defer wg.Done()

			<-startChannel

			tt := time.Now().Add(-5 * time.Minute)

			for i := 0; i < iterations; i++ {
				// each iteration generated the entries [hello 0, hello 100) for a total of 790 bytes per push
				_ = inst.Push(context.Background(), &logproto.PushRequest{Streams: []logproto.Stream{
					{Labels: labels, Entries: entries(entriesPerIteration, tt)},
				}})
				tt = tt.Add(entriesPerIteration * time.Nanosecond)
			}
		}(l.String())
	}

	close(startChannel)
	wg.Wait()

	var rates []logproto.StreamRate
	require.Eventually(t, func() bool {
		rates = inst.streamRateCalculator.Rates()

		if len(rates) != concurrent {
			return false
		}

		valid := true
		for i := 0; i < len(rates); i++ {
			streamRates := rates[i]
			origLabels, ok := labelsByHash[streamRates.StreamHash]

			valid = valid && ok &&
				streamRates.Rate == 79000 && // Each stream gets 100 pushes of 790 bytes
				labelHashNoShard(origLabels) == streamRates.StreamHashNoShard
		}

		return valid
	}, 3*time.Second, 100*time.Millisecond)

	// Decay back to 0
	require.Eventually(t, func() bool {
		rates = inst.streamRateCalculator.Rates()
		for _, r := range rates {
			if r.Rate != 0 {
				return false
			}
		}
		return true
	}, 3*time.Second, 100*time.Millisecond)
}

func labelHashNoShard(l labels.Labels) uint64 {
	buf := make([]byte, 256)
	hash, _ := l.HashWithoutLabels(buf, ShardLbName)
	return hash
}

func TestSyncPeriod(t *testing.T) {
	limits, err := validation.NewOverrides(defaultLimitsTestConfig(), nil)
	require.NoError(t, err)
	limiter := NewLimiter(limits, NilMetrics, &ringCountMock{count: 1}, 1)

	const (
		syncPeriod = 1 * time.Minute
		randomStep = time.Second
		entries    = 1000
		minUtil    = 0.20
	)

	inst, err := newInstance(defaultConfig(), defaultPeriodConfigs, "test", limiter, loki_runtime.DefaultTenantConfigs(), noopWAL{}, NilMetrics, &OnceSwitch{}, nil, NewStreamRateCalculator())
	require.Nil(t, err)

	lbls := makeRandomLabels()

	tt := time.Now()

	var result []logproto.Entry
	for i := 0; i < entries; i++ {
		result = append(result, logproto.Entry{Timestamp: tt, Line: fmt.Sprintf("hello %d", i)})
		tt = tt.Add(time.Duration(1 + rand.Int63n(randomStep.Nanoseconds())))
	}
	pr := &logproto.PushRequest{Streams: []logproto.Stream{{Labels: lbls.String(), Entries: result}}}
	err = inst.Push(context.Background(), pr)
	require.NoError(t, err)

	// let's verify results
	s, err := inst.getOrCreateStream(pr.Streams[0], recordPool.GetRecord())
	require.NoError(t, err)

	// make sure each chunk spans max 'sync period' time
	for _, c := range s.chunks {
		start, end := c.chunk.Bounds()
		span := end.Sub(start)

		const format = "15:04:05.000"
		t.Log(start.Format(format), "--", end.Format(format), span, c.chunk.Utilization())

		require.True(t, span < syncPeriod || c.chunk.Utilization() >= minUtil)
	}
}

func setupTestStreams(t *testing.T) (*instance, time.Time, int) {
	t.Helper()
	limits, err := validation.NewOverrides(defaultLimitsTestConfig(), nil)
	require.NoError(t, err)
	limiter := NewLimiter(limits, NilMetrics, &ringCountMock{count: 1}, 1)
	indexShards := 2

	// just some random values
	cfg := defaultConfig()
	cfg.SyncPeriod = 1 * time.Minute
	cfg.SyncMinUtilization = 0.20
	cfg.IndexShards = indexShards

	instance, err := newInstance(cfg, defaultPeriodConfigs, "test", limiter, loki_runtime.DefaultTenantConfigs(), noopWAL{}, NilMetrics, &OnceSwitch{}, nil, NewStreamRateCalculator())
	require.Nil(t, err)

	currentTime := time.Now()

	testStreams := []logproto.Stream{
		{Labels: "{app=\"test\",job=\"varlogs\"}", Entries: entries(5, currentTime)},
		{Labels: "{app=\"test2\",job=\"varlogs\"}", Entries: entries(5, currentTime.Add(6*time.Nanosecond))},
	}

	for _, testStream := range testStreams {
		stream, err := instance.getOrCreateStream(testStream, recordPool.GetRecord())
		require.NoError(t, err)
		chunk := newStream(cfg, limiter, "fake", 0, nil, true, NewStreamRateCalculator(), NilMetrics).NewChunk()
		for _, entry := range testStream.Entries {
			err = chunk.Append(&entry)
			require.NoError(t, err)
		}
		stream.chunks = append(stream.chunks, chunkDesc{chunk: chunk})
	}

	return instance, currentTime, indexShards
}

func Test_LabelQuery(t *testing.T) {
	instance, currentTime, _ := setupTestStreams(t)
	start := &[]time.Time{currentTime.Add(11 * time.Nanosecond)}[0]
	end := &[]time.Time{currentTime.Add(12 * time.Nanosecond)}[0]
	m, err := labels.NewMatcher(labels.MatchEqual, "app", "test")
	require.NoError(t, err)

	tests := []struct {
		name             string
		req              *logproto.LabelRequest
		expectedResponse logproto.LabelResponse
		matchers         []*labels.Matcher
	}{
		{
			"label names - no matchers",
			&logproto.LabelRequest{
				Start: start,
				End:   end,
			},
			logproto.LabelResponse{
				Values: []string{"app", "job"},
			},
			nil,
		},
		{
			"label names - with matcher",
			&logproto.LabelRequest{
				Start: start,
				End:   end,
			},
			logproto.LabelResponse{
				Values: []string{"app", "job"},
			},
			[]*labels.Matcher{m},
		},
		{
			"label values - no matchers",
			&logproto.LabelRequest{
				Name:   "app",
				Values: true,
				Start:  start,
				End:    end,
			},
			logproto.LabelResponse{
				Values: []string{"test", "test2"},
			},
			nil,
		},
		{
			"label values - with matcher",
			&logproto.LabelRequest{
				Name:   "app",
				Values: true,
				Start:  start,
				End:    end,
			},
			logproto.LabelResponse{
				Values: []string{"test"},
			},
			[]*labels.Matcher{m},
		},
	}

	for _, tc := range tests {
		t.Run(tc.name, func(t *testing.T) {
			resp, err := instance.Label(context.Background(), tc.req, tc.matchers...)
			require.NoError(t, err)

			require.Equal(t, tc.expectedResponse.Values, resp.Values)
		})
	}
}

func Test_SeriesQuery(t *testing.T) {
	instance, currentTime, indexShards := setupTestStreams(t)

	tests := []struct {
		name             string
		req              *logproto.SeriesRequest
		expectedResponse []logproto.SeriesIdentifier
	}{
		{
			"non overlapping request",
			&logproto.SeriesRequest{
				Start:  currentTime.Add(11 * time.Nanosecond),
				End:    currentTime.Add(12 * time.Nanosecond),
				Groups: []string{`{job="varlogs"}`},
			},
			[]logproto.SeriesIdentifier{},
		},
		{
			"overlapping request",
			&logproto.SeriesRequest{
				Start:  currentTime.Add(1 * time.Nanosecond),
				End:    currentTime.Add(7 * time.Nanosecond),
				Groups: []string{`{job="varlogs"}`},
			},
			[]logproto.SeriesIdentifier{
				{Labels: map[string]string{"app": "test", "job": "varlogs"}},
				{Labels: map[string]string{"app": "test2", "job": "varlogs"}},
			},
		},
		{
			"overlapping request with shard param",
			&logproto.SeriesRequest{
				Start:  currentTime.Add(1 * time.Nanosecond),
				End:    currentTime.Add(7 * time.Nanosecond),
				Groups: []string{`{job="varlogs"}`},
				Shards: []string{astmapper.ShardAnnotation{
					Shard: 1,
					Of:    indexShards,
				}.String()},
			},
			[]logproto.SeriesIdentifier{
				// Separated by shard number
				{Labels: map[string]string{"app": "test2", "job": "varlogs"}},
			},
		},
		{
			"request end time overlaps stream start time",
			&logproto.SeriesRequest{
				Start:  currentTime.Add(1 * time.Nanosecond),
				End:    currentTime.Add(6 * time.Nanosecond),
				Groups: []string{`{job="varlogs"}`},
			},
			[]logproto.SeriesIdentifier{
				{Labels: map[string]string{"app": "test", "job": "varlogs"}},
			},
		},
		{
			"request start time overlaps stream end time",
			&logproto.SeriesRequest{
				Start:  currentTime.Add(10 * time.Nanosecond),
				End:    currentTime.Add(11 * time.Nanosecond),
				Groups: []string{`{job="varlogs"}`},
			},
			[]logproto.SeriesIdentifier{
				{Labels: map[string]string{"app": "test2", "job": "varlogs"}},
			},
		},
	}

	for _, tc := range tests {
		t.Run(tc.name, func(t *testing.T) {
			resp, err := instance.Series(context.Background(), tc.req)
			require.NoError(t, err)

			sort.Slice(resp.Series, func(i, j int) bool {
				return resp.Series[i].String() < resp.Series[j].String()
			})
			sort.Slice(tc.expectedResponse, func(i, j int) bool {
				return tc.expectedResponse[i].String() < tc.expectedResponse[j].String()
			})
			require.Equal(t, tc.expectedResponse, resp.Series)
		})
	}
}

func entries(n int, t time.Time) []logproto.Entry {
	result := make([]logproto.Entry, 0, n)
	for i := 0; i < n; i++ {
		result = append(result, logproto.Entry{Timestamp: t, Line: fmt.Sprintf("hello %d", i)})
		t = t.Add(time.Nanosecond)
	}
	return result
}

var labelNames = []string{"app", "instance", "namespace", "user", "cluster", ShardLbName}

func makeRandomLabels() labels.Labels {
	ls := labels.NewBuilder(nil)
	for _, ln := range labelNames {
		ls.Set(ln, fmt.Sprintf("%d", rand.Int31()))
	}
	return ls.Labels()
}

func Benchmark_PushInstance(b *testing.B) {
	limits, err := validation.NewOverrides(defaultLimitsTestConfig(), nil)
	require.NoError(b, err)
	limiter := NewLimiter(limits, NilMetrics, &ringCountMock{count: 1}, 1)

	i, _ := newInstance(&Config{IndexShards: 1}, defaultPeriodConfigs, "test", limiter, loki_runtime.DefaultTenantConfigs(), noopWAL{}, NilMetrics, &OnceSwitch{}, nil, NewStreamRateCalculator())
	ctx := context.Background()

	for n := 0; n < b.N; n++ {
		_ = i.Push(ctx, &logproto.PushRequest{
			Streams: []logproto.Stream{
				{
					Labels: `{cpu="10",endpoint="https",instance="10.253.57.87:9100",job="node-exporter",mode="idle",namespace="observability",pod="node-exporter-l454v",service="node-exporter"}`,
					Entries: []logproto.Entry{
						{Timestamp: time.Now(), Line: "1"},
						{Timestamp: time.Now(), Line: "2"},
						{Timestamp: time.Now(), Line: "3"},
					},
				},
				{
					Labels: `{cpu="35",endpoint="https",instance="10.253.57.87:9100",job="node-exporter",mode="idle",namespace="observability",pod="node-exporter-l454v",service="node-exporter"}`,
					Entries: []logproto.Entry{
						{Timestamp: time.Now(), Line: "1"},
						{Timestamp: time.Now(), Line: "2"},
						{Timestamp: time.Now(), Line: "3"},
					},
				},
				{
					Labels: `{cpu="89",endpoint="https",instance="10.253.57.87:9100",job="node-exporter",mode="idle",namespace="observability",pod="node-exporter-l454v",service="node-exporter"}`,
					Entries: []logproto.Entry{
						{Timestamp: time.Now(), Line: "1"},
						{Timestamp: time.Now(), Line: "2"},
						{Timestamp: time.Now(), Line: "3"},
					},
				},
			},
		})
	}
}

func Benchmark_instance_addNewTailer(b *testing.B) {
	l := defaultLimitsTestConfig()
	l.MaxLocalStreamsPerUser = 100000
	limits, err := validation.NewOverrides(l, nil)
	require.NoError(b, err)
	limiter := NewLimiter(limits, NilMetrics, &ringCountMock{count: 1}, 1)

	ctx := context.Background()

	inst, _ := newInstance(&Config{}, defaultPeriodConfigs, "test", limiter, loki_runtime.DefaultTenantConfigs(), noopWAL{}, NilMetrics, &OnceSwitch{}, nil, NewStreamRateCalculator())
	t, err := newTailer("foo", `{namespace="foo",pod="bar",instance=~"10.*"}`, nil, 10)
	require.NoError(b, err)
	for i := 0; i < 10000; i++ {
		require.NoError(b, inst.Push(ctx, &logproto.PushRequest{
			Streams: []logproto.Stream{},
		}))
	}
	b.Run("addNewTailer", func(b *testing.B) {
		for n := 0; n < b.N; n++ {
			_ = inst.addNewTailer(context.Background(), t)
		}
	})
	lbs := makeRandomLabels()
	b.Run("addTailersToNewStream", func(b *testing.B) {
		for n := 0; n < b.N; n++ {
			inst.addTailersToNewStream(newStream(nil, limiter, "fake", 0, lbs, true, NewStreamRateCalculator(), NilMetrics))
		}
	})
}

func Benchmark_OnceSwitch(b *testing.B) {
	threads := runtime.GOMAXPROCS(0)

	// limit threads
	if threads > 4 {
		threads = 4
	}

	for n := 0; n < b.N; n++ {
		x := &OnceSwitch{}
		var wg sync.WaitGroup
		for i := 0; i < threads; i++ {
			wg.Add(1)
			go func() {
				for i := 0; i < 1000; i++ {
					x.Trigger()
				}
				wg.Done()
			}()
		}
		wg.Wait()
	}
}

func Test_Iterator(t *testing.T) {
	instance := defaultInstance(t)

	it, err := instance.Query(context.TODO(),
		logql.SelectLogParams{
			QueryRequest: &logproto.QueryRequest{
				Selector:  `{job="3"} | logfmt`,
				Limit:     uint32(2),
				Start:     time.Unix(0, 0),
				End:       time.Unix(0, 100000000),
				Direction: logproto.BACKWARD,
			},
		},
	)
	require.NoError(t, err)

	// assert the order is preserved.
	var res *logproto.QueryResponse
	require.NoError(t,
		sendBatches(context.TODO(), it,
			fakeQueryServer(
				func(qr *logproto.QueryResponse) error {
					res = qr
					return nil
				},
			),
			int32(2)),
	)
	require.Equal(t, 2, len(res.Streams))
	// each entry translated into a unique stream
	require.Equal(t, 1, len(res.Streams[0].Entries))
	require.Equal(t, 1, len(res.Streams[1].Entries))
	// sort by entries we expect 9 and 8 this is because readbatch uses a map to build the response.
	// map have no order guarantee
	sort.Slice(res.Streams, func(i, j int) bool {
		return res.Streams[i].Entries[0].Timestamp.UnixNano() > res.Streams[j].Entries[0].Timestamp.UnixNano()
	})
	require.Equal(t, int64(9), res.Streams[0].Entries[0].Timestamp.UnixNano())
	require.Equal(t, int64(8), res.Streams[1].Entries[0].Timestamp.UnixNano())
}

type testFilter struct{}

func (t *testFilter) ForRequest(ctx context.Context) chunk.Filterer {
	return t
}

func (t *testFilter) ShouldFilter(lbs labels.Labels) bool {
	return lbs.Get("log_stream") == "dispatcher"
}

func Test_ChunkFilter(t *testing.T) {
	instance := defaultInstance(t)
	instance.chunkFilter = &testFilter{}

	it, err := instance.Query(context.TODO(),
		logql.SelectLogParams{
			QueryRequest: &logproto.QueryRequest{
				Selector:  `{job="3"}`,
				Limit:     uint32(2),
				Start:     time.Unix(0, 0),
				End:       time.Unix(0, 100000000),
				Direction: logproto.BACKWARD,
			},
		},
	)
	require.NoError(t, err)
	defer it.Close()

	for it.Next() {
		require.NoError(t, it.Error())
		lbs, err := syntax.ParseLabels(it.Labels())
		require.NoError(t, err)
		require.NotEqual(t, "dispatcher", lbs.Get("log_stream"))
	}
}

func Test_QueryWithDelete(t *testing.T) {
	instance := defaultInstance(t)

	it, err := instance.Query(context.TODO(),
		logql.SelectLogParams{
			QueryRequest: &logproto.QueryRequest{
				Selector:  `{job="3"}`,
				Limit:     uint32(2),
				Start:     time.Unix(0, 0),
				End:       time.Unix(0, 100000000),
				Direction: logproto.BACKWARD,
				Deletes: []*logproto.Delete{
					{
						Selector: `{log_stream="worker"}`,
						Start:    0,
						End:      10,
					},
					{
						Selector: `{log_stream="dispatcher"}`,
						Start:    0,
						End:      5,
					},
					{
						Selector: `{log_stream="dispatcher"} |= "9"`,
						Start:    0,
						End:      10,
					},
				},
			},
		},
	)
	require.NoError(t, err)
	defer it.Close()

	var logs []string
	for it.Next() {
		logs = append(logs, it.Entry().Line)
	}

	require.Equal(t, logs, []string{`msg="dispatcher_7"`})
}

func Test_QuerySampleWithDelete(t *testing.T) {
	instance := defaultInstance(t)

	it, err := instance.QuerySample(context.TODO(),
		logql.SelectSampleParams{
			SampleQueryRequest: &logproto.SampleQueryRequest{
				Selector: `count_over_time({job="3"}[5m])`,
				Start:    time.Unix(0, 0),
				End:      time.Unix(0, 100000000),
				Deletes: []*logproto.Delete{
					{
						Selector: `{log_stream="worker"}`,
						Start:    0,
						End:      10,
					},
					{
						Selector: `{log_stream="dispatcher"}`,
						Start:    0,
						End:      5,
					},
					{
						Selector: `{log_stream="dispatcher"} |= "9"`,
						Start:    0,
						End:      10,
					},
				},
			},
		},
	)
	require.NoError(t, err)
	defer it.Close()

	var samples []float64
	for it.Next() {
		samples = append(samples, it.Sample().Value)
	}

	require.Equal(t, samples, []float64{1.})
}

type fakeLimits struct {
	limits map[string]*validation.Limits
}

func (f fakeLimits) TenantLimits(userID string) *validation.Limits {
	limits, ok := f.limits[userID]
	if !ok {
		return nil
	}

	return limits
}

func (f fakeLimits) AllByUserID() map[string]*validation.Limits {
	return f.limits
}

func TestStreamShardingUsage(t *testing.T) {
	setupCustomTenantLimit := func(perStreamLimit string) *validation.Limits {
		shardStreamsCfg := &shardstreams.Config{Enabled: true, LoggingEnabled: true}
		shardStreamsCfg.DesiredRate.Set("6MB") //nolint:errcheck

		customTenantLimits := &validation.Limits{}
		flagext.DefaultValues(customTenantLimits)

		customTenantLimits.PerStreamRateLimit.Set(perStreamLimit)      //nolint:errcheck
		customTenantLimits.PerStreamRateLimitBurst.Set(perStreamLimit) //nolint:errcheck
		customTenantLimits.ShardStreams = shardStreamsCfg

		return customTenantLimits
	}

	customTenant1 := "my-org1"
	customTenant2 := "my-org2"

	limitsDefinition := &fakeLimits{
		limits: make(map[string]*validation.Limits),
	}
	// testing with 1 because although 1 is enough to accept at least the
	// first line entry, because per-stream sharding is enabled,
	// all entries are rejected if one of them isn't to be accepted.
	limitsDefinition.limits[customTenant1] = setupCustomTenantLimit("1")
	limitsDefinition.limits[customTenant2] = setupCustomTenantLimit("4")

	limits, err := validation.NewOverrides(defaultLimitsTestConfig(), limitsDefinition)
	require.NoError(t, err)

	limiter := NewLimiter(limits, NilMetrics, &ringCountMock{count: 1}, 1)

	defaultShardStreamsCfg := limiter.limits.ShardStreams("fake")
	tenantShardStreamsCfg := limiter.limits.ShardStreams(customTenant1)

	t.Run("test default configuration", func(t *testing.T) {
		require.Equal(t, false, defaultShardStreamsCfg.Enabled)
		require.Equal(t, "3MB", defaultShardStreamsCfg.DesiredRate.String())
		require.Equal(t, false, defaultShardStreamsCfg.LoggingEnabled)
	})

	t.Run("test configuration being applied", func(t *testing.T) {
		require.Equal(t, true, tenantShardStreamsCfg.Enabled)
		require.Equal(t, "6MB", tenantShardStreamsCfg.DesiredRate.String())
		require.Equal(t, true, tenantShardStreamsCfg.LoggingEnabled)
	})

	t.Run("invalid push returns error", func(t *testing.T) {
		i, _ := newInstance(&Config{IndexShards: 1}, defaultPeriodConfigs, customTenant1, limiter, loki_runtime.DefaultTenantConfigs(), noopWAL{}, NilMetrics, &OnceSwitch{}, nil, NewStreamRateCalculator())
		ctx := context.Background()

		err = i.Push(ctx, &logproto.PushRequest{
			Streams: []logproto.Stream{
				{
					Labels: `{cpu="10",endpoint="https",instance="10.253.57.87:9100",job="node-exporter",mode="idle",namespace="observability",pod="node-exporter-l454v",service="node-exporter"}`,
					Entries: []logproto.Entry{
						{Timestamp: time.Now(), Line: "1"},
						{Timestamp: time.Now(), Line: "2"},
						{Timestamp: time.Now(), Line: "3"},
					},
				},
			},
		})
		require.Error(t, err)
	})

	t.Run("valid push returns no error", func(t *testing.T) {
		i, _ := newInstance(&Config{IndexShards: 1}, defaultPeriodConfigs, customTenant2, limiter, loki_runtime.DefaultTenantConfigs(), noopWAL{}, NilMetrics, &OnceSwitch{}, nil, NewStreamRateCalculator())
		ctx := context.Background()

		err = i.Push(ctx, &logproto.PushRequest{
			Streams: []logproto.Stream{
				{
					Labels: `{myotherlabel="myothervalue"}`,
					Entries: []logproto.Entry{
						{Timestamp: time.Now(), Line: "1"},
						{Timestamp: time.Now(), Line: "2"},
						{Timestamp: time.Now(), Line: "3"},
					},
				},
			},
		})
		require.NoError(t, err)
	})
}

<<<<<<< HEAD
func TestGetStats(t *testing.T) {
	instance := defaultInstance(t)
	resp, err := instance.GetStats(context.Background(), &logproto.IndexStatsRequest{
		From:     0,
		Through:  11000,
		Matchers: `{host="agent"}`,
	})
	require.NoError(t, err)

	require.Equal(t, &logproto.IndexStatsResponse{
		Streams: 2,
		Chunks:  2,
		Bytes:   160,
		Entries: 10,
	}, resp)
}

func TestInstance_LabelVolume(t *testing.T) {
	instance := defaultInstance(t)
	volumes, err := instance.GetLabelVolume(context.Background(), &logproto.LabelVolumeRequest{
		From:     0,
		Through:  11000,
		Matchers: "{}",
		Limit:    3,
	})
	require.NoError(t, err)

	require.Equal(t, []logproto.LabelVolume{
		{Name: "host", Value: "agent", Volume: 160},
		{Name: "job", Value: "3", Volume: 160},
		{Name: "log_stream", Value: "dispatcher", Volume: 90},
	}, volumes.Volumes)
}

=======
>>>>>>> 2c57d2e2
func defaultInstance(t *testing.T) *instance {
	ingesterConfig := defaultIngesterTestConfig(t)
	defaultLimits := defaultLimitsTestConfig()
	overrides, err := validation.NewOverrides(defaultLimits, nil)
	require.NoError(t, err)
	instance, err := newInstance(
		&ingesterConfig,
		defaultPeriodConfigs,
		"fake",
		NewLimiter(overrides, NilMetrics, &ringCountMock{count: 1}, 1),
		loki_runtime.DefaultTenantConfigs(),
		noopWAL{},
		NilMetrics,
		nil,
		nil,
		NewStreamRateCalculator(),
	)
	require.Nil(t, err)
	insertData(t, instance)

	return instance
}

// inserts 160 bytes into the instance. 90 for the dispatcher label and 70 for the worker label
func insertData(t *testing.T, instance *instance) {
	for i := 0; i < 10; i++ {
		// nolint
		stream := "dispatcher"
		if i%2 == 0 {
			stream = "worker"
		}

		require.NoError(t,
			instance.Push(context.TODO(), &logproto.PushRequest{
				Streams: []logproto.Stream{
					{
						Labels: fmt.Sprintf(`{host="agent", log_stream="%s",job="3"}`, stream),
						Entries: []logproto.Entry{
							{Timestamp: time.Unix(0, int64(i)), Line: fmt.Sprintf(`msg="%s_%d"`, stream, i)},
						},
					},
				},
			}),
		)
	}
}

type fakeQueryServer func(*logproto.QueryResponse) error

func (f fakeQueryServer) Send(res *logproto.QueryResponse) error {
	return f(res)
}
func (f fakeQueryServer) Context() context.Context { return context.TODO() }<|MERGE_RESOLUTION|>--- conflicted
+++ resolved
@@ -837,24 +837,6 @@
 	})
 }
 
-<<<<<<< HEAD
-func TestGetStats(t *testing.T) {
-	instance := defaultInstance(t)
-	resp, err := instance.GetStats(context.Background(), &logproto.IndexStatsRequest{
-		From:     0,
-		Through:  11000,
-		Matchers: `{host="agent"}`,
-	})
-	require.NoError(t, err)
-
-	require.Equal(t, &logproto.IndexStatsResponse{
-		Streams: 2,
-		Chunks:  2,
-		Bytes:   160,
-		Entries: 10,
-	}, resp)
-}
-
 func TestInstance_LabelVolume(t *testing.T) {
 	instance := defaultInstance(t)
 	volumes, err := instance.GetLabelVolume(context.Background(), &logproto.LabelVolumeRequest{
@@ -872,8 +854,6 @@
 	}, volumes.Volumes)
 }
 
-=======
->>>>>>> 2c57d2e2
 func defaultInstance(t *testing.T) *instance {
 	ingesterConfig := defaultIngesterTestConfig(t)
 	defaultLimits := defaultLimitsTestConfig()
