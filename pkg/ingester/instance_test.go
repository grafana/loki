package ingester

import (
	"context"
	"fmt"
	"math/rand"
	"runtime"
	"sort"
	"sync"
	"testing"
	"time"

	"github.com/grafana/dskit/flagext"
	"github.com/pkg/errors"
	"github.com/prometheus/common/model"
	"github.com/prometheus/prometheus/model/labels"
	"github.com/stretchr/testify/require"

	"github.com/grafana/loki/pkg/distributor/shardstreams"
	"github.com/grafana/loki/pkg/logproto"
	"github.com/grafana/loki/pkg/logql"
	"github.com/grafana/loki/pkg/logql/syntax"
	"github.com/grafana/loki/pkg/querier/astmapper"
	loki_runtime "github.com/grafana/loki/pkg/runtime"
	"github.com/grafana/loki/pkg/storage/chunk"
	"github.com/grafana/loki/pkg/storage/config"
	"github.com/grafana/loki/pkg/validation"
)

func defaultConfig() *Config {
	cfg := Config{
		BlockSize:     512,
		ChunkEncoding: "gzip",
		IndexShards:   32,
	}
	if err := cfg.Validate(); err != nil {
		panic(errors.Wrap(err, "error building default test config"))
	}
	return &cfg
}

func MustParseDayTime(s string) config.DayTime {
	t, err := time.Parse("2006-01-02", s)
	if err != nil {
		panic(err)
	}
	return config.DayTime{Time: model.TimeFromUnix(t.Unix())}
}

var defaultPeriodConfigs = []config.PeriodConfig{
	{
		From:      MustParseDayTime("1900-01-01"),
		IndexType: config.StorageTypeBigTable,
	},
}

var NilMetrics = newIngesterMetrics(nil)

func TestLabelsCollisions(t *testing.T) {
	limits, err := validation.NewOverrides(defaultLimitsTestConfig(), nil)
	require.NoError(t, err)
	limiter := NewLimiter(limits, NilMetrics, &ringCountMock{count: 1}, 1)

	i, err := newInstance(defaultConfig(), defaultPeriodConfigs, "test", limiter, loki_runtime.DefaultTenantConfigs(), noopWAL{}, NilMetrics, &OnceSwitch{}, nil, NewStreamRateCalculator())
	require.Nil(t, err)

	// avoid entries from the future.
	tt := time.Now().Add(-5 * time.Minute)

	// Notice how labels aren't sorted.
	err = i.Push(context.Background(), &logproto.PushRequest{Streams: []logproto.Stream{
		// both label sets have FastFingerprint=e002a3a451262627
		{Labels: "{app=\"l\",uniq0=\"0\",uniq1=\"1\"}", Entries: entries(5, tt.Add(time.Minute))},
		{Labels: "{uniq0=\"1\",app=\"m\",uniq1=\"1\"}", Entries: entries(5, tt)},

		// e002a3a451262247
		{Labels: "{app=\"l\",uniq0=\"1\",uniq1=\"0\"}", Entries: entries(5, tt.Add(time.Minute))},
		{Labels: "{uniq1=\"0\",app=\"m\",uniq0=\"0\"}", Entries: entries(5, tt)},

		// e002a2a4512624f4
		{Labels: "{app=\"l\",uniq0=\"0\",uniq1=\"0\"}", Entries: entries(5, tt.Add(time.Minute))},
		{Labels: "{uniq0=\"1\",uniq1=\"0\",app=\"m\"}", Entries: entries(5, tt)},
	}})
	require.NoError(t, err)
}

func TestConcurrentPushes(t *testing.T) {
	limits, err := validation.NewOverrides(defaultLimitsTestConfig(), nil)
	require.NoError(t, err)
	limiter := NewLimiter(limits, NilMetrics, &ringCountMock{count: 1}, 1)

	inst, err := newInstance(defaultConfig(), defaultPeriodConfigs, "test", limiter, loki_runtime.DefaultTenantConfigs(), noopWAL{}, NilMetrics, &OnceSwitch{}, nil, NewStreamRateCalculator())
	require.Nil(t, err)

	const (
		concurrent          = 10
		iterations          = 100
		entriesPerIteration = 100
	)

	uniqueLabels := map[string]bool{}
	startChannel := make(chan struct{})

	wg := sync.WaitGroup{}
	for i := 0; i < concurrent; i++ {
		l := makeRandomLabels()
		for uniqueLabels[l.String()] {
			l = makeRandomLabels()
		}
		uniqueLabels[l.String()] = true

		wg.Add(1)
		go func(labels string) {
			defer wg.Done()

			<-startChannel

			tt := time.Now().Add(-5 * time.Minute)

			for i := 0; i < iterations; i++ {
				err := inst.Push(context.Background(), &logproto.PushRequest{Streams: []logproto.Stream{
					{Labels: labels, Entries: entries(entriesPerIteration, tt)},
				}})

				require.NoError(t, err)

				tt = tt.Add(entriesPerIteration * time.Nanosecond)
			}
		}(l.String())
	}

	time.Sleep(100 * time.Millisecond) // ready
	close(startChannel)                // go!

	wg.Wait()
	// test passes if no goroutine reports error
}

func TestGetStreamRates(t *testing.T) {
	limits, err := validation.NewOverrides(defaultLimitsTestConfig(), nil)
	require.NoError(t, err)
	limiter := NewLimiter(limits, NilMetrics, &ringCountMock{count: 1}, 1)

	inst, err := newInstance(defaultConfig(), defaultPeriodConfigs, "test", limiter, loki_runtime.DefaultTenantConfigs(), noopWAL{}, NilMetrics, &OnceSwitch{}, nil, NewStreamRateCalculator())
	require.NoError(t, err)

	const (
		concurrent          = 10
		iterations          = 100
		entriesPerIteration = 100
	)

	uniqueLabels := map[string]bool{}
	startChannel := make(chan struct{})
	labelsByHash := map[uint64]labels.Labels{}

	wg := sync.WaitGroup{}
	for i := 0; i < concurrent; i++ {
		l := makeRandomLabels()
		for uniqueLabels[l.String()] {
			l = makeRandomLabels()
		}
		uniqueLabels[l.String()] = true
		labelsByHash[l.Hash()] = l

		wg.Add(1)
		go func(labels string) {
			defer wg.Done()

			<-startChannel

			tt := time.Now().Add(-5 * time.Minute)

			for i := 0; i < iterations; i++ {
				// each iteration generated the entries [hello 0, hello 100) for a total of 790 bytes per push
				_ = inst.Push(context.Background(), &logproto.PushRequest{Streams: []logproto.Stream{
					{Labels: labels, Entries: entries(entriesPerIteration, tt)},
				}})
				tt = tt.Add(entriesPerIteration * time.Nanosecond)
			}
		}(l.String())
	}

	close(startChannel)
	wg.Wait()

	var rates []logproto.StreamRate
	require.Eventually(t, func() bool {
		rates = inst.streamRateCalculator.Rates()

		if len(rates) != concurrent {
			return false
		}

		valid := true
		for i := 0; i < len(rates); i++ {
			streamRates := rates[i]
			origLabels, ok := labelsByHash[streamRates.StreamHash]

			valid = valid && ok &&
				streamRates.Rate == 79000 && // Each stream gets 100 pushes of 790 bytes
				labelHashNoShard(origLabels) == streamRates.StreamHashNoShard
		}

		return valid
	}, 3*time.Second, 100*time.Millisecond)

	// Decay back to 0
	require.Eventually(t, func() bool {
		rates = inst.streamRateCalculator.Rates()
		for _, r := range rates {
			if r.Rate != 0 {
				return false
			}
		}
		return true
	}, 3*time.Second, 100*time.Millisecond)
}

func labelHashNoShard(l labels.Labels) uint64 {
	buf := make([]byte, 256)
	hash, _ := l.HashWithoutLabels(buf, ShardLbName)
	return hash
}

func TestSyncPeriod(t *testing.T) {
	limits, err := validation.NewOverrides(defaultLimitsTestConfig(), nil)
	require.NoError(t, err)
	limiter := NewLimiter(limits, NilMetrics, &ringCountMock{count: 1}, 1)

	const (
		syncPeriod = 1 * time.Minute
		randomStep = time.Second
		entries    = 1000
		minUtil    = 0.20
	)

	inst, err := newInstance(defaultConfig(), defaultPeriodConfigs, "test", limiter, loki_runtime.DefaultTenantConfigs(), noopWAL{}, NilMetrics, &OnceSwitch{}, nil, NewStreamRateCalculator())
	require.Nil(t, err)

	lbls := makeRandomLabels()

	tt := time.Now()

	var result []logproto.Entry
	for i := 0; i < entries; i++ {
		result = append(result, logproto.Entry{Timestamp: tt, Line: fmt.Sprintf("hello %d", i)})
		tt = tt.Add(time.Duration(1 + rand.Int63n(randomStep.Nanoseconds())))
	}
	pr := &logproto.PushRequest{Streams: []logproto.Stream{{Labels: lbls.String(), Entries: result}}}
	err = inst.Push(context.Background(), pr)
	require.NoError(t, err)

	// let's verify results
	s, err := inst.getOrCreateStream(pr.Streams[0], recordPool.GetRecord())
	require.NoError(t, err)

	// make sure each chunk spans max 'sync period' time
	for _, c := range s.chunks {
		start, end := c.chunk.Bounds()
		span := end.Sub(start)

		const format = "15:04:05.000"
		t.Log(start.Format(format), "--", end.Format(format), span, c.chunk.Utilization())

		require.True(t, span < syncPeriod || c.chunk.Utilization() >= minUtil)
	}
}

func setupTestStreams(t *testing.T) (*instance, time.Time, int) {
	t.Helper()
	limits, err := validation.NewOverrides(defaultLimitsTestConfig(), nil)
	require.NoError(t, err)
	limiter := NewLimiter(limits, NilMetrics, &ringCountMock{count: 1}, 1)
	indexShards := 2

	// just some random values
	cfg := defaultConfig()
	cfg.SyncPeriod = 1 * time.Minute
	cfg.SyncMinUtilization = 0.20
	cfg.IndexShards = indexShards

	instance, err := newInstance(cfg, defaultPeriodConfigs, "test", limiter, loki_runtime.DefaultTenantConfigs(), noopWAL{}, NilMetrics, &OnceSwitch{}, nil, NewStreamRateCalculator())
	require.Nil(t, err)

	currentTime := time.Now()

	testStreams := []logproto.Stream{
		{Labels: "{app=\"test\",job=\"varlogs\"}", Entries: entries(5, currentTime)},
		{Labels: "{app=\"test2\",job=\"varlogs\"}", Entries: entries(5, currentTime.Add(6*time.Nanosecond))},
		{Labels: "{app=\"test\",job=\"varlogs2\"}", Entries: entries(5, currentTime.Add(12*time.Nanosecond))},
	}

	for _, testStream := range testStreams {
		stream, err := instance.getOrCreateStream(testStream, recordPool.GetRecord())
		require.NoError(t, err)
		chunk := newStream(cfg, limiter, "fake", 0, nil, true, NewStreamRateCalculator(), NilMetrics).NewChunk()
		for _, entry := range testStream.Entries {
			err = chunk.Append(&entry)
			require.NoError(t, err)
		}
		stream.chunks = append(stream.chunks, chunkDesc{chunk: chunk})
	}

	return instance, currentTime, indexShards
}

func Test_LabelQuery(t *testing.T) {
	instance, currentTime, _ := setupTestStreams(t)
	start := &[]time.Time{currentTime.Add(11 * time.Nanosecond)}[0]
	end := &[]time.Time{currentTime.Add(12 * time.Nanosecond)}[0]
	m, err := labels.NewMatcher(labels.MatchEqual, "app", "test")
	require.NoError(t, err)

	tests := []struct {
		name             string
		req              *logproto.LabelRequest
		expectedResponse logproto.LabelResponse
		matchers         []*labels.Matcher
	}{
		{
			"label names - no matchers",
			&logproto.LabelRequest{
				Start: start,
				End:   end,
			},
			logproto.LabelResponse{
				Values: []string{"app", "job"},
			},
			nil,
		},
		{
			"label names - with matcher",
			&logproto.LabelRequest{
				Start: start,
				End:   end,
			},
			logproto.LabelResponse{
				Values: []string{"app", "job"},
			},
			[]*labels.Matcher{m},
		},
		{
			"label values - no matchers",
			&logproto.LabelRequest{
				Name:   "app",
				Values: true,
				Start:  start,
				End:    end,
			},
			logproto.LabelResponse{
				Values: []string{"test", "test2"},
			},
			nil,
		},
		{
			"label values - with matcher",
			&logproto.LabelRequest{
				Name:   "app",
				Values: true,
				Start:  start,
				End:    end,
			},
			logproto.LabelResponse{
				Values: []string{"test"},
			},
			[]*labels.Matcher{m},
		},
	}

	for _, tc := range tests {
		t.Run(tc.name, func(t *testing.T) {
			resp, err := instance.Label(context.Background(), tc.req, tc.matchers...)
			require.NoError(t, err)

			require.Equal(t, tc.expectedResponse.Values, resp.Values)
		})
	}
}

func Test_SeriesQuery(t *testing.T) {
	instance, currentTime, indexShards := setupTestStreams(t)

	tests := []struct {
		name             string
		req              *logproto.SeriesRequest
		expectedResponse []logproto.SeriesIdentifier
	}{
		{
			"non overlapping request",
			&logproto.SeriesRequest{
				Start:  currentTime.Add(11 * time.Nanosecond),
				End:    currentTime.Add(12 * time.Nanosecond),
				Groups: []string{`{job="varlogs"}`},
			},
			[]logproto.SeriesIdentifier{},
		},
		{
			"overlapping request",
			&logproto.SeriesRequest{
				Start:  currentTime.Add(1 * time.Nanosecond),
				End:    currentTime.Add(7 * time.Nanosecond),
				Groups: []string{`{job="varlogs"}`},
			},
			[]logproto.SeriesIdentifier{
				{Labels: map[string]string{"app": "test", "job": "varlogs"}},
				{Labels: map[string]string{"app": "test2", "job": "varlogs"}},
			},
		},
		{
			"overlapping request with shard param",
			&logproto.SeriesRequest{
				Start:  currentTime.Add(1 * time.Nanosecond),
				End:    currentTime.Add(7 * time.Nanosecond),
				Groups: []string{`{job="varlogs"}`},
				Shards: []string{astmapper.ShardAnnotation{
					Shard: 1,
					Of:    indexShards,
				}.String()},
			},
			[]logproto.SeriesIdentifier{
				// Separated by shard number
				{Labels: map[string]string{"app": "test2", "job": "varlogs"}},
			},
		},
		{
			"request end time overlaps stream start time",
			&logproto.SeriesRequest{
				Start:  currentTime.Add(1 * time.Nanosecond),
				End:    currentTime.Add(6 * time.Nanosecond),
				Groups: []string{`{job="varlogs"}`},
			},
			[]logproto.SeriesIdentifier{
				{Labels: map[string]string{"app": "test", "job": "varlogs"}},
			},
		},
		{
			"request start time overlaps stream end time",
			&logproto.SeriesRequest{
				Start:  currentTime.Add(10 * time.Nanosecond),
				End:    currentTime.Add(11 * time.Nanosecond),
				Groups: []string{`{job="varlogs"}`},
			},
			[]logproto.SeriesIdentifier{
				{Labels: map[string]string{"app": "test2", "job": "varlogs"}},
			},
		},
	}

	for _, tc := range tests {
		t.Run(tc.name, func(t *testing.T) {
			resp, err := instance.Series(context.Background(), tc.req)
			require.NoError(t, err)

			sort.Slice(resp.Series, func(i, j int) bool {
				return resp.Series[i].String() < resp.Series[j].String()
			})
			sort.Slice(tc.expectedResponse, func(i, j int) bool {
				return tc.expectedResponse[i].String() < tc.expectedResponse[j].String()
			})
			require.Equal(t, tc.expectedResponse, resp.Series)
		})
	}
}

func entries(n int, t time.Time) []logproto.Entry {
	result := make([]logproto.Entry, 0, n)
	for i := 0; i < n; i++ {
		result = append(result, logproto.Entry{Timestamp: t, Line: fmt.Sprintf("hello %d", i)})
		t = t.Add(time.Nanosecond)
	}
	return result
}

var labelNames = []string{"app", "instance", "namespace", "user", "cluster", ShardLbName}

func makeRandomLabels() labels.Labels {
	ls := labels.NewBuilder(nil)
	for _, ln := range labelNames {
		ls.Set(ln, fmt.Sprintf("%d", rand.Int31()))
	}
	return ls.Labels()
}

func Benchmark_PushInstance(b *testing.B) {
	limits, err := validation.NewOverrides(defaultLimitsTestConfig(), nil)
	require.NoError(b, err)
	limiter := NewLimiter(limits, NilMetrics, &ringCountMock{count: 1}, 1)

	i, _ := newInstance(&Config{IndexShards: 1}, defaultPeriodConfigs, "test", limiter, loki_runtime.DefaultTenantConfigs(), noopWAL{}, NilMetrics, &OnceSwitch{}, nil, NewStreamRateCalculator())
	ctx := context.Background()

	for n := 0; n < b.N; n++ {
		_ = i.Push(ctx, &logproto.PushRequest{
			Streams: []logproto.Stream{
				{
					Labels: `{cpu="10",endpoint="https",instance="10.253.57.87:9100",job="node-exporter",mode="idle",namespace="observability",pod="node-exporter-l454v",service="node-exporter"}`,
					Entries: []logproto.Entry{
						{Timestamp: time.Now(), Line: "1"},
						{Timestamp: time.Now(), Line: "2"},
						{Timestamp: time.Now(), Line: "3"},
					},
				},
				{
					Labels: `{cpu="35",endpoint="https",instance="10.253.57.87:9100",job="node-exporter",mode="idle",namespace="observability",pod="node-exporter-l454v",service="node-exporter"}`,
					Entries: []logproto.Entry{
						{Timestamp: time.Now(), Line: "1"},
						{Timestamp: time.Now(), Line: "2"},
						{Timestamp: time.Now(), Line: "3"},
					},
				},
				{
					Labels: `{cpu="89",endpoint="https",instance="10.253.57.87:9100",job="node-exporter",mode="idle",namespace="observability",pod="node-exporter-l454v",service="node-exporter"}`,
					Entries: []logproto.Entry{
						{Timestamp: time.Now(), Line: "1"},
						{Timestamp: time.Now(), Line: "2"},
						{Timestamp: time.Now(), Line: "3"},
					},
				},
			},
		})
	}
}

func Benchmark_instance_addNewTailer(b *testing.B) {
	l := defaultLimitsTestConfig()
	l.MaxLocalStreamsPerUser = 100000
	limits, err := validation.NewOverrides(l, nil)
	require.NoError(b, err)
	limiter := NewLimiter(limits, NilMetrics, &ringCountMock{count: 1}, 1)

	ctx := context.Background()

	inst, _ := newInstance(&Config{}, defaultPeriodConfigs, "test", limiter, loki_runtime.DefaultTenantConfigs(), noopWAL{}, NilMetrics, &OnceSwitch{}, nil, NewStreamRateCalculator())
	t, err := newTailer("foo", `{namespace="foo",pod="bar",instance=~"10.*"}`, nil, 10)
	require.NoError(b, err)
	for i := 0; i < 10000; i++ {
		require.NoError(b, inst.Push(ctx, &logproto.PushRequest{
			Streams: []logproto.Stream{},
		}))
	}
	b.Run("addNewTailer", func(b *testing.B) {
		for n := 0; n < b.N; n++ {
			_ = inst.addNewTailer(context.Background(), t)
		}
	})
	lbs := makeRandomLabels()
	b.Run("addTailersToNewStream", func(b *testing.B) {
		for n := 0; n < b.N; n++ {
			inst.addTailersToNewStream(newStream(nil, limiter, "fake", 0, lbs, true, NewStreamRateCalculator(), NilMetrics))
		}
	})
}

func Benchmark_OnceSwitch(b *testing.B) {
	threads := runtime.GOMAXPROCS(0)

	// limit threads
	if threads > 4 {
		threads = 4
	}

	for n := 0; n < b.N; n++ {
		x := &OnceSwitch{}
		var wg sync.WaitGroup
		for i := 0; i < threads; i++ {
			wg.Add(1)
			go func() {
				for i := 0; i < 1000; i++ {
					x.Trigger()
				}
				wg.Done()
			}()
		}
		wg.Wait()
	}
}

func Test_Iterator(t *testing.T) {
	instance := defaultInstance(t)

	it, err := instance.Query(context.TODO(),
		logql.SelectLogParams{
			QueryRequest: &logproto.QueryRequest{
				Selector:  `{job="3"} | logfmt`,
				Limit:     uint32(2),
				Start:     time.Unix(0, 0),
				End:       time.Unix(0, 100000000),
				Direction: logproto.BACKWARD,
			},
		},
	)
	require.NoError(t, err)

	// assert the order is preserved.
	var res *logproto.QueryResponse
	require.NoError(t,
		sendBatches(context.TODO(), it,
			fakeQueryServer(
				func(qr *logproto.QueryResponse) error {
					res = qr
					return nil
				},
			),
			int32(2)),
	)
	require.Equal(t, 2, len(res.Streams))
	// each entry translated into a unique stream
	require.Equal(t, 1, len(res.Streams[0].Entries))
	require.Equal(t, 1, len(res.Streams[1].Entries))
	// sort by entries we expect 9 and 8 this is because readbatch uses a map to build the response.
	// map have no order guarantee
	sort.Slice(res.Streams, func(i, j int) bool {
		return res.Streams[i].Entries[0].Timestamp.UnixNano() > res.Streams[j].Entries[0].Timestamp.UnixNano()
	})
	require.Equal(t, int64(9*1e6), res.Streams[0].Entries[0].Timestamp.UnixNano())
	require.Equal(t, int64(8*1e6), res.Streams[1].Entries[0].Timestamp.UnixNano())
}

type testFilter struct{}

func (t *testFilter) ForRequest(_ context.Context) chunk.Filterer {
	return t
}

func (t *testFilter) ShouldFilter(lbs labels.Labels) bool {
	return lbs.Get("log_stream") == "dispatcher"
}

func Test_ChunkFilter(t *testing.T) {
	instance := defaultInstance(t)
	instance.chunkFilter = &testFilter{}

	it, err := instance.Query(context.TODO(),
		logql.SelectLogParams{
			QueryRequest: &logproto.QueryRequest{
				Selector:  `{job="3"}`,
				Limit:     uint32(2),
				Start:     time.Unix(0, 0),
				End:       time.Unix(0, 100000000),
				Direction: logproto.BACKWARD,
			},
		},
	)
	require.NoError(t, err)
	defer it.Close()

	for it.Next() {
		require.NoError(t, it.Error())
		lbs, err := syntax.ParseLabels(it.Labels())
		require.NoError(t, err)
		require.NotEqual(t, "dispatcher", lbs.Get("log_stream"))
	}
}

func Test_QueryWithDelete(t *testing.T) {
	instance := defaultInstance(t)

	it, err := instance.Query(context.TODO(),
		logql.SelectLogParams{
			QueryRequest: &logproto.QueryRequest{
				Selector:  `{job="3"}`,
				Limit:     uint32(2),
				Start:     time.Unix(0, 0),
				End:       time.Unix(0, 100000000),
				Direction: logproto.BACKWARD,
				Deletes: []*logproto.Delete{
					{
						Selector: `{log_stream="worker"}`,
						Start:    0,
						End:      10 * 1e6,
					},
					{
						Selector: `{log_stream="dispatcher"}`,
						Start:    0,
						End:      5 * 1e6,
					},
					{
						Selector: `{log_stream="dispatcher"} |= "9"`,
						Start:    0,
						End:      10 * 1e6,
					},
				},
			},
		},
	)
	require.NoError(t, err)
	defer it.Close()

	var logs []string
	for it.Next() {
		logs = append(logs, it.Entry().Line)
	}

	require.Equal(t, logs, []string{`msg="dispatcher_7"`})
}

func Test_QuerySampleWithDelete(t *testing.T) {
	instance := defaultInstance(t)

	it, err := instance.QuerySample(context.TODO(),
		logql.SelectSampleParams{
			SampleQueryRequest: &logproto.SampleQueryRequest{
				Selector: `count_over_time({job="3"}[5m])`,
				Start:    time.Unix(0, 0),
				End:      time.Unix(0, 110000000),
				Deletes: []*logproto.Delete{
					{
						Selector: `{log_stream="worker"}`,
						Start:    0,
						End:      10 * 1e6,
					},
					{
						Selector: `{log_stream="dispatcher"}`,
						Start:    0,
						End:      5 * 1e6,
					},
					{
						Selector: `{log_stream="dispatcher"} |= "9"`,
						Start:    0,
						End:      10 * 1e6,
					},
				},
			},
		},
	)
	require.NoError(t, err)
	defer it.Close()

	var samples []float64
	for it.Next() {
		samples = append(samples, it.Sample().Value)
	}

	require.Equal(t, samples, []float64{1.})
}

type fakeLimits struct {
	limits map[string]*validation.Limits
}

func (f fakeLimits) TenantLimits(userID string) *validation.Limits {
	limits, ok := f.limits[userID]
	if !ok {
		return nil
	}

	return limits
}

func (f fakeLimits) AllByUserID() map[string]*validation.Limits {
	return f.limits
}

func TestStreamShardingUsage(t *testing.T) {
	setupCustomTenantLimit := func(perStreamLimit string) *validation.Limits {
		shardStreamsCfg := &shardstreams.Config{Enabled: true, LoggingEnabled: true}
		shardStreamsCfg.DesiredRate.Set("6MB") //nolint:errcheck

		customTenantLimits := &validation.Limits{}
		flagext.DefaultValues(customTenantLimits)

		customTenantLimits.PerStreamRateLimit.Set(perStreamLimit)      //nolint:errcheck
		customTenantLimits.PerStreamRateLimitBurst.Set(perStreamLimit) //nolint:errcheck
		customTenantLimits.ShardStreams = shardStreamsCfg

		return customTenantLimits
	}

	customTenant1 := "my-org1"
	customTenant2 := "my-org2"

	limitsDefinition := &fakeLimits{
		limits: make(map[string]*validation.Limits),
	}
	// testing with 1 because although 1 is enough to accept at least the
	// first line entry, because per-stream sharding is enabled,
	// all entries are rejected if one of them isn't to be accepted.
	limitsDefinition.limits[customTenant1] = setupCustomTenantLimit("1")
	limitsDefinition.limits[customTenant2] = setupCustomTenantLimit("4")

	limits, err := validation.NewOverrides(defaultLimitsTestConfig(), limitsDefinition)
	require.NoError(t, err)

	limiter := NewLimiter(limits, NilMetrics, &ringCountMock{count: 1}, 1)

	defaultShardStreamsCfg := limiter.limits.ShardStreams("fake")
	tenantShardStreamsCfg := limiter.limits.ShardStreams(customTenant1)

	t.Run("test default configuration", func(t *testing.T) {
		require.Equal(t, false, defaultShardStreamsCfg.Enabled)
		require.Equal(t, "3MB", defaultShardStreamsCfg.DesiredRate.String())
		require.Equal(t, false, defaultShardStreamsCfg.LoggingEnabled)
	})

	t.Run("test configuration being applied", func(t *testing.T) {
		require.Equal(t, true, tenantShardStreamsCfg.Enabled)
		require.Equal(t, "6MB", tenantShardStreamsCfg.DesiredRate.String())
		require.Equal(t, true, tenantShardStreamsCfg.LoggingEnabled)
	})

	t.Run("invalid push returns error", func(t *testing.T) {
		i, _ := newInstance(&Config{IndexShards: 1}, defaultPeriodConfigs, customTenant1, limiter, loki_runtime.DefaultTenantConfigs(), noopWAL{}, NilMetrics, &OnceSwitch{}, nil, NewStreamRateCalculator())
		ctx := context.Background()

		err = i.Push(ctx, &logproto.PushRequest{
			Streams: []logproto.Stream{
				{
					Labels: `{cpu="10",endpoint="https",instance="10.253.57.87:9100",job="node-exporter",mode="idle",namespace="observability",pod="node-exporter-l454v",service="node-exporter"}`,
					Entries: []logproto.Entry{
						{Timestamp: time.Now(), Line: "1"},
						{Timestamp: time.Now(), Line: "2"},
						{Timestamp: time.Now(), Line: "3"},
					},
				},
			},
		})
		require.Error(t, err)
	})

	t.Run("valid push returns no error", func(t *testing.T) {
		i, _ := newInstance(&Config{IndexShards: 1}, defaultPeriodConfigs, customTenant2, limiter, loki_runtime.DefaultTenantConfigs(), noopWAL{}, NilMetrics, &OnceSwitch{}, nil, NewStreamRateCalculator())
		ctx := context.Background()

		err = i.Push(ctx, &logproto.PushRequest{
			Streams: []logproto.Stream{
				{
					Labels: `{myotherlabel="myothervalue"}`,
					Entries: []logproto.Entry{
						{Timestamp: time.Now(), Line: "1"},
						{Timestamp: time.Now(), Line: "2"},
						{Timestamp: time.Now(), Line: "3"},
					},
				},
			},
		})
		require.NoError(t, err)
	})
}

func TestInstance_SeriesVolume(t *testing.T) {
	t.Run("no matchers", func(t *testing.T) {
		instance := defaultInstance(t)
		volumes, err := instance.GetSeriesVolume(context.Background(), &logproto.VolumeRequest{
			From:     0,
			Through:  1.1 * 1e3, //milliseconds
			Matchers: "{}",
			Limit:    2,
		})
		require.NoError(t, err)

<<<<<<< HEAD
		require.Equal(t, []logproto.LabelVolume{
			{Name: "host", Value: "agent", Volume: 160, Timestamp: 1.1 * 1e9}, //nanoseconds
			{Name: "job", Value: "3", Volume: 160, Timestamp: 1.1 * 1e9},
			{Name: "log_stream", Value: "dispatcher", Volume: 90, Timestamp: 1.1 * 1e9},
=======
		require.Equal(t, []logproto.Volume{
			{Name: `{host="agent", job="3", log_stream="dispatcher"}`, Value: "", Volume: 90},
			{Name: `{host="agent", job="3", log_stream="worker"}`, Value: "", Volume: 70},
>>>>>>> b7359c5d
		}, volumes.Volumes)
	})

	t.Run("with matchers", func(t *testing.T) {
		instance := defaultInstance(t)
		volumes, err := instance.GetSeriesVolume(context.Background(), &logproto.VolumeRequest{
			From:     0,
<<<<<<< HEAD
			Through:  1.1 * 1e3, //milliseconds
			Matchers: "{log_stream=\"dispatcher\"}",
			Limit:    3,
		})
		require.NoError(t, err)

		require.Equal(t, []logproto.LabelVolume{
			{Name: "host", Value: "agent", Volume: 90, Timestamp: 1.1 * 1e9}, //nanoseconds
			{Name: "job", Value: "3", Volume: 90, Timestamp: 1.1 * 1e9},
			{Name: "log_stream", Value: "dispatcher", Volume: 90, Timestamp: 1.1 * 1e9},
=======
			Through:  11000,
			Matchers: `{log_stream="dispatcher"}`,
			Limit:    2,
		})
		require.NoError(t, err)

		require.Equal(t, []logproto.Volume{
			{Name: `{log_stream="dispatcher"}`, Value: "", Volume: 90},
>>>>>>> b7359c5d
		}, volumes.Volumes)
	})

	t.Run("excludes streams outside of time bounds", func(t *testing.T) {
		instance := defaultInstance(t)
		volumes, err := instance.GetSeriesVolume(context.Background(), &logproto.VolumeRequest{
			From:     5,
			Through:  1.1 * 1e3, //milliseconds
			Matchers: "{}",
			Limit:    3,
		})
		require.NoError(t, err)

<<<<<<< HEAD
		require.Equal(t, []logproto.LabelVolume{
			{Name: "host", Value: "agent", Volume: 71, Timestamp: 1.1 * 1e9}, //nanoseconds
			{Name: "job", Value: "3", Volume: 71, Timestamp: 1.1 * 1e9},
			{Name: "log_stream", Value: "dispatcher", Volume: 45, Timestamp: 1.1 * 1e9},
=======
		require.Equal(t, []logproto.Volume{
			{Name: `{host="agent", job="3", log_stream="dispatcher"}`, Value: "", Volume: 45},
			{Name: `{host="agent", job="3", log_stream="worker"}`, Value: "", Volume: 26},
		}, volumes.Volumes)
	})

	t.Run("enforces the limit", func(t *testing.T) {
		instance := defaultInstance(t)
		volumes, err := instance.GetSeriesVolume(context.Background(), &logproto.VolumeRequest{
			From:     0,
			Through:  11000,
			Matchers: "{}",
			Limit:    1,
		})
		require.NoError(t, err)

		require.Equal(t, []logproto.Volume{
			{Name: `{host="agent", job="3", log_stream="dispatcher"}`, Value: "", Volume: 90},
>>>>>>> b7359c5d
		}, volumes.Volumes)
	})
}

func TestGetStats(t *testing.T) {
	instance := defaultInstance(t)
	resp, err := instance.GetStats(context.Background(), &logproto.IndexStatsRequest{
		From:     0,
		Through:  11000,
		Matchers: `{host="agent"}`,
	})
	require.NoError(t, err)

	require.Equal(t, &logproto.IndexStatsResponse{
		Streams: 2,
		Chunks:  2,
		Bytes:   160,
		Entries: 10,
	}, resp)
}

func defaultInstance(t *testing.T) *instance {
	ingesterConfig := defaultIngesterTestConfig(t)
	defaultLimits := defaultLimitsTestConfig()
	overrides, err := validation.NewOverrides(defaultLimits, nil)
	require.NoError(t, err)
	instance, err := newInstance(
		&ingesterConfig,
		defaultPeriodConfigs,
		"fake",
		NewLimiter(overrides, NilMetrics, &ringCountMock{count: 1}, 1),
		loki_runtime.DefaultTenantConfigs(),
		noopWAL{},
		NilMetrics,
		nil,
		nil,
		NewStreamRateCalculator(),
	)
	require.Nil(t, err)
	insertData(t, instance)

	return instance
}

// inserts 160 bytes into the instance. 90 for the dispatcher label and 70 for the worker label
func insertData(t *testing.T, instance *instance) {
	for i := 0; i < 10; i++ {
		// nolint
		stream := "dispatcher"
		if i%2 == 0 {
			stream = "worker"
		}

		require.NoError(t,
			instance.Push(context.TODO(), &logproto.PushRequest{
				Streams: []logproto.Stream{
					{
						Labels: fmt.Sprintf(`{host="agent", log_stream="%s",job="3"}`, stream),
						Entries: []logproto.Entry{
							{Timestamp: time.Unix(0, int64(i)*1e6), Line: fmt.Sprintf(`msg="%s_%d"`, stream, i)},
						},
					},
				},
			}),
		)
	}
}

type fakeQueryServer func(*logproto.QueryResponse) error

func (f fakeQueryServer) Send(res *logproto.QueryResponse) error {
	return f(res)
}
func (f fakeQueryServer) Context() context.Context { return context.TODO() }<|MERGE_RESOLUTION|>--- conflicted
+++ resolved
@@ -849,16 +849,9 @@
 		})
 		require.NoError(t, err)
 
-<<<<<<< HEAD
-		require.Equal(t, []logproto.LabelVolume{
-			{Name: "host", Value: "agent", Volume: 160, Timestamp: 1.1 * 1e9}, //nanoseconds
-			{Name: "job", Value: "3", Volume: 160, Timestamp: 1.1 * 1e9},
-			{Name: "log_stream", Value: "dispatcher", Volume: 90, Timestamp: 1.1 * 1e9},
-=======
 		require.Equal(t, []logproto.Volume{
-			{Name: `{host="agent", job="3", log_stream="dispatcher"}`, Value: "", Volume: 90},
-			{Name: `{host="agent", job="3", log_stream="worker"}`, Value: "", Volume: 70},
->>>>>>> b7359c5d
+			{Name: `{host="agent", job="3", log_stream="dispatcher"}`, Value: "", Volume: 90, Timestamp: 1.1 * 1e9}, //nanoseconds
+			{Name: `{host="agent", job="3", log_stream="worker"}`, Value: "", Volume: 70, Timestamp: 1.1 * 1e9},
 		}, volumes.Volumes)
 	})
 
@@ -866,27 +859,14 @@
 		instance := defaultInstance(t)
 		volumes, err := instance.GetSeriesVolume(context.Background(), &logproto.VolumeRequest{
 			From:     0,
-<<<<<<< HEAD
 			Through:  1.1 * 1e3, //milliseconds
 			Matchers: "{log_stream=\"dispatcher\"}",
-			Limit:    3,
-		})
-		require.NoError(t, err)
-
-		require.Equal(t, []logproto.LabelVolume{
-			{Name: "host", Value: "agent", Volume: 90, Timestamp: 1.1 * 1e9}, //nanoseconds
-			{Name: "job", Value: "3", Volume: 90, Timestamp: 1.1 * 1e9},
-			{Name: "log_stream", Value: "dispatcher", Volume: 90, Timestamp: 1.1 * 1e9},
-=======
-			Through:  11000,
-			Matchers: `{log_stream="dispatcher"}`,
 			Limit:    2,
 		})
 		require.NoError(t, err)
 
 		require.Equal(t, []logproto.Volume{
-			{Name: `{log_stream="dispatcher"}`, Value: "", Volume: 90},
->>>>>>> b7359c5d
+			{Name: `{log_stream="dispatcher"}`, Value: "", Volume: 90, Timestamp: 1.1 * 1e9}, //nanoseconds
 		}, volumes.Volumes)
 	})
 
@@ -900,15 +880,9 @@
 		})
 		require.NoError(t, err)
 
-<<<<<<< HEAD
-		require.Equal(t, []logproto.LabelVolume{
-			{Name: "host", Value: "agent", Volume: 71, Timestamp: 1.1 * 1e9}, //nanoseconds
-			{Name: "job", Value: "3", Volume: 71, Timestamp: 1.1 * 1e9},
-			{Name: "log_stream", Value: "dispatcher", Volume: 45, Timestamp: 1.1 * 1e9},
-=======
 		require.Equal(t, []logproto.Volume{
-			{Name: `{host="agent", job="3", log_stream="dispatcher"}`, Value: "", Volume: 45},
-			{Name: `{host="agent", job="3", log_stream="worker"}`, Value: "", Volume: 26},
+			{Name: `{host="agent", job="3", log_stream="dispatcher"}`, Value: "", Volume: 45, Timestamp: 1.1 * 1e9}, //nanoseconds
+			{Name: `{host="agent", job="3", log_stream="worker"}`, Value: "", Volume: 26, Timestamp: 1.1 * 1e9},
 		}, volumes.Volumes)
 	})
 
@@ -924,7 +898,6 @@
 
 		require.Equal(t, []logproto.Volume{
 			{Name: `{host="agent", job="3", log_stream="dispatcher"}`, Value: "", Volume: 90},
->>>>>>> b7359c5d
 		}, volumes.Volumes)
 	})
 }
