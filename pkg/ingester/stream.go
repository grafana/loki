package ingester

import (
	"bytes"
	"context"
	"fmt"
	"net/http"
	"sync"
	"time"

	"github.com/cortexproject/cortex/pkg/util"
	"github.com/go-kit/kit/log/level"
	"github.com/prometheus/client_golang/prometheus"
	"github.com/prometheus/common/model"
	"github.com/prometheus/prometheus/pkg/labels"
	"github.com/weaveworks/common/httpgrpc"

	"github.com/grafana/loki/pkg/chunkenc"
	"github.com/grafana/loki/pkg/iter"
	"github.com/grafana/loki/pkg/logproto"
	"github.com/grafana/loki/pkg/logql/log"
	"github.com/grafana/loki/pkg/logql/stats"
)

var (
	chunksCreatedTotal = prometheus.NewCounter(prometheus.CounterOpts{
		Namespace: "loki",
		Name:      "ingester_chunks_created_total",
		Help:      "The total number of chunks created in the ingester.",
	})
	samplesPerChunk = prometheus.NewHistogram(prometheus.HistogramOpts{
		Namespace: "loki",
		Subsystem: "ingester",
		Name:      "samples_per_chunk",
		Help:      "The number of samples in a chunk.",

		Buckets: prometheus.LinearBuckets(4096, 2048, 6),
	})
	blocksPerChunk = prometheus.NewHistogram(prometheus.HistogramOpts{
		Namespace: "loki",
		Subsystem: "ingester",
		Name:      "blocks_per_chunk",
		Help:      "The number of blocks in a chunk.",

		Buckets: prometheus.ExponentialBuckets(5, 2, 6),
	})
)

func init() {
	prometheus.MustRegister(chunksCreatedTotal)
	prometheus.MustRegister(samplesPerChunk)
	prometheus.MustRegister(blocksPerChunk)
}

type line struct {
	ts      time.Time
	content string
}

type stream struct {
	cfg *Config
	// Newest chunk at chunks[n-1].
	// Not thread-safe; assume accesses to this are locked by caller.
	chunks   []chunkDesc
	fp       model.Fingerprint // possibly remapped fingerprint, used in the streams map
	chunkMtx sync.RWMutex

	labels       labels.Labels
	labelsString string
	lastLine     line
	metrics      *ingesterMetrics

	tailers   map[uint32]*tailer
	tailerMtx sync.RWMutex
}

type chunkDesc struct {
	chunk   *chunkenc.MemChunk
	closed  bool
	synced  bool
	flushed time.Time

	lastUpdated time.Time
}

type entryWithError struct {
	entry *logproto.Entry
	e     error
}

func newStream(cfg *Config, fp model.Fingerprint, labels labels.Labels, metrics *ingesterMetrics) *stream {
	return &stream{
		cfg:          cfg,
		fp:           fp,
		labels:       labels,
		labelsString: labels.String(),
		tailers:      map[uint32]*tailer{},
		metrics:      metrics,
	}
}

// consumeChunk manually adds a chunk to the stream that was received during
// ingester chunk transfer.
func (s *stream) consumeChunk(_ context.Context, chunk *logproto.Chunk) error {
	c, err := chunkenc.NewByteChunk(chunk.Data, s.cfg.BlockSize, s.cfg.TargetChunkSize)
	if err != nil {
		return err
	}

	s.chunkMtx.Lock()
	defer s.chunkMtx.Unlock()
	s.chunks = append(s.chunks, chunkDesc{
		chunk: c,
	})
	chunksCreatedTotal.Inc()
	return nil
}

// setChunks is used during checkpoint recovery
func (s *stream) setChunks(chunks []Chunk) (entriesAdded int, err error) {
	s.chunkMtx.Lock()
	defer s.chunkMtx.Unlock()
	chks, err := fromWireChunks(s.cfg, chunks)
	if err != nil {
		return 0, err
	}
	s.chunks = chks
	for _, c := range s.chunks {
		entriesAdded += c.chunk.Size()
	}
	return entriesAdded, nil
}

func (s *stream) NewChunk() *chunkenc.MemChunk {
	return chunkenc.NewMemChunk(s.cfg.parsedEncoding, s.cfg.BlockSize, s.cfg.TargetChunkSize)
}

func (s *stream) Push(
	ctx context.Context,
	entries []logproto.Entry,
	record *WALRecord,
) error {
	s.chunkMtx.Lock()
	defer s.chunkMtx.Unlock()
	prevNumChunks := len(s.chunks)
	var lastChunkTimestamp time.Time
	if prevNumChunks == 0 {
		s.chunks = append(s.chunks, chunkDesc{
			chunk: s.NewChunk(),
		})
		chunksCreatedTotal.Inc()
	} else {
		_, lastChunkTimestamp = s.chunks[len(s.chunks)-1].chunk.Bounds()
	}

	storedEntries := make([]logproto.Entry, 0, len(entries))
	failedEntriesWithError := []entryWithError{}

	// Don't fail on the first append error - if samples are sent out of order,
	// we still want to append the later ones.
	for i := range entries {
		// If this entry matches our last appended line's timestamp and contents,
		// ignore it.
		//
		// This check is done at the stream level so it persists across cut and
		// flushed chunks.
		//
		// NOTE: it's still possible for duplicates to be appended if a stream is
		// deleted from inactivity.
		if entries[i].Timestamp.Equal(s.lastLine.ts) && entries[i].Line == s.lastLine.content {
			continue
		}

		chunk := &s.chunks[len(s.chunks)-1]
		if chunk.closed || !chunk.chunk.SpaceFor(&entries[i]) || s.cutChunkForSynchronization(entries[i].Timestamp, lastChunkTimestamp, chunk, s.cfg.SyncPeriod, s.cfg.SyncMinUtilization) {
			// If the chunk has no more space call Close to make sure anything in the head block is cut and compressed
			err := chunk.chunk.Close()
			if err != nil {
				// This should be an unlikely situation, returning an error up the stack doesn't help much here
				// so instead log this to help debug the issue if it ever arises.
				level.Error(util.WithContext(ctx, util.Logger)).Log("msg", "failed to Close chunk", "err", err)
			}
			chunk.closed = true

			samplesPerChunk.Observe(float64(chunk.chunk.Size()))
			blocksPerChunk.Observe(float64(chunk.chunk.BlockCount()))
			chunksCreatedTotal.Inc()

			s.chunks = append(s.chunks, chunkDesc{
				chunk: s.NewChunk(),
			})
			chunk = &s.chunks[len(s.chunks)-1]
			lastChunkTimestamp = time.Time{}
		}
		if err := chunk.chunk.Append(&entries[i]); err != nil {
			failedEntriesWithError = append(failedEntriesWithError, entryWithError{&entries[i], err})
		} else {
			storedEntries = append(storedEntries, entries[i])
			lastChunkTimestamp = entries[i].Timestamp
			s.lastLine.ts = lastChunkTimestamp
			s.lastLine.content = entries[i].Line
		}
		chunk.lastUpdated = time.Now()
	}

	if len(storedEntries) != 0 {
		// record will be nil when replaying the wal (we don't want to rewrite wal entries as we replay them).
		if record != nil {
			record.AddEntries(uint64(s.fp), storedEntries...)
		} else {
			// If record is nil, this is a WAL recovery.
			s.metrics.recoveredEntriesTotal.Add(float64(len(storedEntries)))
		}

		s.tailerMtx.RLock()
		hasTailers := len(s.tailers) != 0
		s.tailerMtx.RUnlock()
		if hasTailers {
			go func() {
				stream := logproto.Stream{Labels: s.labelsString, Entries: storedEntries}

				closedTailers := []uint32{}

				s.tailerMtx.RLock()
				for _, tailer := range s.tailers {
					if tailer.isClosed() {
						closedTailers = append(closedTailers, tailer.getID())
						continue
					}
					if err := tailer.send(stream); err != nil {
						level.Error(util.WithContext(ctx, util.Logger)).Log("msg", "failed to send stream to tailer", "err", err)
					}
				}
<<<<<<< HEAD
				s.tailerMtx.RUnlock()
=======
				tailer.send(stream, s.labels)
			}
			s.tailerMtx.RUnlock()
>>>>>>> 6d442673

				if len(closedTailers) != 0 {
					s.tailerMtx.Lock()
					defer s.tailerMtx.Unlock()

					for _, closedTailerID := range closedTailers {
						delete(s.tailers, closedTailerID)
					}
				}
			}()
		}

	}

	if len(failedEntriesWithError) > 0 {
		lastEntryWithErr := failedEntriesWithError[len(failedEntriesWithError)-1]
		if lastEntryWithErr.e == chunkenc.ErrOutOfOrder {
			// return bad http status request response with all failed entries
			buf := bytes.Buffer{}
			streamName := s.labelsString

			limitedFailedEntries := failedEntriesWithError
			if maxIgnore := s.cfg.MaxReturnedErrors; maxIgnore > 0 && len(limitedFailedEntries) > maxIgnore {
				limitedFailedEntries = limitedFailedEntries[:maxIgnore]
			}

			for _, entryWithError := range limitedFailedEntries {
				fmt.Fprintf(&buf,
					"entry with timestamp %s ignored, reason: '%s' for stream: %s,\n",
					entryWithError.entry.Timestamp.String(), entryWithError.e.Error(), streamName)
			}

			fmt.Fprintf(&buf, "total ignored: %d out of %d", len(failedEntriesWithError), len(entries))

			return httpgrpc.Errorf(http.StatusBadRequest, buf.String())
		}
		return lastEntryWithErr.e
	}

	if len(s.chunks) != prevNumChunks {
		memoryChunks.Add(float64(len(s.chunks) - prevNumChunks))
	}
	return nil
}

// Returns true, if chunk should be cut before adding new entry. This is done to make ingesters
// cut the chunk for this stream at the same moment, so that new chunk will contain exactly the same entries.
func (s *stream) cutChunkForSynchronization(entryTimestamp, prevEntryTimestamp time.Time, c *chunkDesc, synchronizePeriod time.Duration, minUtilization float64) bool {
	if synchronizePeriod <= 0 || prevEntryTimestamp.IsZero() {
		return false
	}

	// we use fingerprint as a jitter here, basically offsetting stream synchronization points to different
	// this breaks if streams are mapped to different fingerprints on different ingesters, which is too bad.
	cts := (uint64(entryTimestamp.UnixNano()) + uint64(s.fp)) % uint64(synchronizePeriod.Nanoseconds())
	pts := (uint64(prevEntryTimestamp.UnixNano()) + uint64(s.fp)) % uint64(synchronizePeriod.Nanoseconds())

	// if current entry timestamp has rolled over synchronization period
	if cts < pts {
		if minUtilization <= 0 {
			c.synced = true
			return true
		}

		if c.chunk.Utilization() > minUtilization {
			c.synced = true
			return true
		}
	}

	return false
}

func (s *stream) Bounds() (from, to time.Time) {
	s.chunkMtx.RLock()
	defer s.chunkMtx.RUnlock()
	if len(s.chunks) > 0 {
		from, _ = s.chunks[0].chunk.Bounds()
		_, to = s.chunks[len(s.chunks)-1].chunk.Bounds()
	}
	return from, to

}

// Returns an iterator.
func (s *stream) Iterator(ctx context.Context, ingStats *stats.IngesterData, from, through time.Time, direction logproto.Direction, pipeline log.StreamPipeline) (iter.EntryIterator, error) {
	s.chunkMtx.RLock()
	defer s.chunkMtx.RUnlock()
	iterators := make([]iter.EntryIterator, 0, len(s.chunks))
	for _, c := range s.chunks {
		itr, err := c.chunk.Iterator(ctx, from, through, direction, pipeline)
		if err != nil {
			return nil, err
		}
		if itr != nil {
			iterators = append(iterators, itr)
		}
	}

	if direction != logproto.FORWARD {
		for left, right := 0, len(iterators)-1; left < right; left, right = left+1, right-1 {
			iterators[left], iterators[right] = iterators[right], iterators[left]
		}
	}

	if ingStats != nil {
		ingStats.TotalChunksMatched += int64(len(s.chunks))
	}
	return iter.NewNonOverlappingIterator(iterators, ""), nil
}

// Returns an SampleIterator.
func (s *stream) SampleIterator(ctx context.Context, ingStats *stats.IngesterData, from, through time.Time, extractor log.StreamSampleExtractor) (iter.SampleIterator, error) {
	s.chunkMtx.RLock()
	defer s.chunkMtx.RUnlock()
	iterators := make([]iter.SampleIterator, 0, len(s.chunks))
	for _, c := range s.chunks {
		if itr := c.chunk.SampleIterator(ctx, from, through, extractor); itr != nil {
			iterators = append(iterators, itr)
		}
	}

	ingStats.TotalChunksMatched += int64(len(s.chunks))
	return iter.NewNonOverlappingSampleIterator(iterators, ""), nil
}

func (s *stream) addTailer(t *tailer) {
	s.tailerMtx.Lock()
	defer s.tailerMtx.Unlock()

	s.tailers[t.getID()] = t
}

func (s *stream) matchesTailer(t *tailer) bool {
	return t.isWatchingLabels(s.labels)
}<|MERGE_RESOLUTION|>--- conflicted
+++ resolved
@@ -227,17 +227,9 @@
 						closedTailers = append(closedTailers, tailer.getID())
 						continue
 					}
-					if err := tailer.send(stream); err != nil {
-						level.Error(util.WithContext(ctx, util.Logger)).Log("msg", "failed to send stream to tailer", "err", err)
-					}
+					tailer.send(stream, s.labels)
 				}
-<<<<<<< HEAD
 				s.tailerMtx.RUnlock()
-=======
-				tailer.send(stream, s.labels)
-			}
-			s.tailerMtx.RUnlock()
->>>>>>> 6d442673
 
 				if len(closedTailers) != 0 {
 					s.tailerMtx.Lock()
