--- conflicted
+++ resolved
@@ -115,13 +115,9 @@
 
 	stream, ok := i.streamsByFP[fp]
 	if !ok {
-<<<<<<< HEAD
-		sortedLabels := i.index.Add(labels, fp)
+
+		sortedLabels := i.index.Add(client.FromLabelsToLabelAdapters(ls), fp)
 		stream = newStream(i.cfg, fp, sortedLabels)
-=======
-		sortedLabels := i.index.Add(client.FromLabelsToLabelAdapters(ls), fp)
-		stream = newStream(i.cfg, fp, sortedLabels, i.factory)
->>>>>>> e1ab2cc5
 		i.streamsByFP[fp] = stream
 		i.streams[stream.labelsString] = stream
 		i.streamsCreatedTotal.Inc()
@@ -204,14 +200,9 @@
 		return nil, httpgrpc.Errorf(http.StatusBadRequest, err.Error())
 	}
 	fp := i.getHashForLabels(labels)
-<<<<<<< HEAD
-	sortedLabels := i.index.Add(labels, fp)
-
+
+	sortedLabels := i.index.Add(client.FromLabelsToLabelAdapters(labels), fp)
 	stream = newStream(i.cfg, fp, sortedLabels)
-=======
-	_ = i.index.Add(client.FromLabelsToLabelAdapters(labels), fp)
-	stream = newStream(i.cfg, fp, labels, i.factory)
->>>>>>> e1ab2cc5
 	i.streams[pushReqStream.Labels] = stream
 	i.streamsByFP[fp] = stream
 
