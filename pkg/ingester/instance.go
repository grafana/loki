package ingester

import (
	"context"
	"net/http"
	"os"
	"sync"
	"syscall"
	"time"

	"github.com/go-kit/log/level"
	otlog "github.com/opentracing/opentracing-go/log"
	"github.com/pkg/errors"
	"github.com/prometheus/client_golang/prometheus"
	"github.com/prometheus/client_golang/prometheus/promauto"
	"github.com/prometheus/common/model"
	"github.com/prometheus/prometheus/model/labels"
	"github.com/prometheus/prometheus/tsdb/chunks"
	tsdb_record "github.com/prometheus/prometheus/tsdb/record"
	"github.com/weaveworks/common/httpgrpc"
	"go.uber.org/atomic"

	"github.com/grafana/loki/pkg/ingester/index"
	"github.com/grafana/loki/pkg/iter"
	"github.com/grafana/loki/pkg/logproto"
	"github.com/grafana/loki/pkg/logql"
	"github.com/grafana/loki/pkg/logql/syntax"
	"github.com/grafana/loki/pkg/logqlmodel/stats"
	"github.com/grafana/loki/pkg/querier/astmapper"
	"github.com/grafana/loki/pkg/runtime"
	"github.com/grafana/loki/pkg/storage/chunk"
	"github.com/grafana/loki/pkg/storage/config"
	"github.com/grafana/loki/pkg/usagestats"
	"github.com/grafana/loki/pkg/util"
	"github.com/grafana/loki/pkg/util/deletion"
	util_log "github.com/grafana/loki/pkg/util/log"
	"github.com/grafana/loki/pkg/util/math"
	"github.com/grafana/loki/pkg/util/spanlogger"
	"github.com/grafana/loki/pkg/validation"
)

var (
	QueryBatchSize       = uint32(128)
	QueryBatchSampleSize = uint32(512)
)

const (
	// ShardLbName is the internal label to be used by Loki when dividing a stream into smaller pieces.
	// Possible values are only increasing integers starting from 0.
	ShardLbName        = "__stream_shard__"
	ShardLbPlaceholder = "__placeholder__"

	queryBatchSize       = 128
	queryBatchSampleSize = 512
)

var (
	memoryStreams = promauto.NewGaugeVec(prometheus.GaugeOpts{
		Namespace: "loki",
		Name:      "ingester_memory_streams",
		Help:      "The total number of streams in memory per tenant.",
	}, []string{"tenant"})
	streamsCreatedTotal = promauto.NewCounterVec(prometheus.CounterOpts{
		Namespace: "loki",
		Name:      "ingester_streams_created_total",
		Help:      "The total number of streams created per tenant.",
	}, []string{"tenant"})
	streamsRemovedTotal = promauto.NewCounterVec(prometheus.CounterOpts{
		Namespace: "loki",
		Name:      "ingester_streams_removed_total",
		Help:      "The total number of streams removed per tenant.",
	}, []string{"tenant"})

	streamsCountStats = usagestats.NewInt("ingester_streams_count")
)

type instance struct {
	cfg *Config

	buf     []byte // buffer used to compute fps.
	streams *streamsMap

	index  *index.Multi
	mapper *fpMapper // using of mapper no longer needs mutex because reading from streams is lock-free

	instanceID string

	streamsCreatedTotal prometheus.Counter
	streamsRemovedTotal prometheus.Counter

	tailers   map[uint32]*tailer
	tailerMtx sync.RWMutex

	limiter *Limiter
	configs *runtime.TenantConfigs

	wal WAL

	// Denotes whether the ingester should flush on shutdown.
	// Currently only used by the WAL to signal when the disk is full.
	flushOnShutdownSwitch *OnceSwitch

	metrics *ingesterMetrics

	chunkFilter          chunk.RequestChunkFilterer
	streamRateCalculator *StreamRateCalculator
}

func newInstance(
	cfg *Config,
	periodConfigs []config.PeriodConfig,
	instanceID string,
	limiter *Limiter,
	configs *runtime.TenantConfigs,
	wal WAL,
	metrics *ingesterMetrics,
	flushOnShutdownSwitch *OnceSwitch,
	chunkFilter chunk.RequestChunkFilterer,
	streamRateCalculator *StreamRateCalculator,
) (*instance, error) {
	invertedIndex, err := index.NewMultiInvertedIndex(periodConfigs, uint32(cfg.IndexShards))
	if err != nil {
		return nil, err
	}
	i := &instance{
		cfg:        cfg,
		streams:    newStreamsMap(),
		buf:        make([]byte, 0, 1024),
		index:      invertedIndex,
		instanceID: instanceID,

		streamsCreatedTotal: streamsCreatedTotal.WithLabelValues(instanceID),
		streamsRemovedTotal: streamsRemovedTotal.WithLabelValues(instanceID),

		tailers: map[uint32]*tailer{},
		limiter: limiter,
		configs: configs,

		wal:                   wal,
		metrics:               metrics,
		flushOnShutdownSwitch: flushOnShutdownSwitch,

		chunkFilter: chunkFilter,

		streamRateCalculator: streamRateCalculator,
	}
	i.mapper = newFPMapper(i.getLabelsFromFingerprint)
	return i, err
}

// consumeChunk manually adds a chunk that was received during ingester chunk
// transfer.
func (i *instance) consumeChunk(ctx context.Context, ls labels.Labels, chunk *logproto.Chunk) error {
	fp := i.getHashForLabels(ls)

	s, _, _ := i.streams.LoadOrStoreNewByFP(fp,
		func() (*stream, error) {
			s := i.createStreamByFP(ls, fp)
			s.chunkMtx.Lock()
			return s, nil
		},
		func(s *stream) error {
			s.chunkMtx.Lock()
			return nil
		},
	)
	defer s.chunkMtx.Unlock()

	err := s.consumeChunk(ctx, chunk)
	if err == nil {
		i.metrics.memoryChunks.Inc()
	}

	return err
}

// Push will iterate over the given streams present in the PushRequest and attempt to store them.
//
// Although multiple streams are part of the PushRequest, the returned error only reflects what
// happened to *the last stream in the request*. Ex: if three streams are part of the PushRequest
// and all three failed, the returned error only describes what happened to the last processed stream.
func (i *instance) Push(ctx context.Context, req *logproto.PushRequest) error {
	record := recordPool.GetRecord()
	record.UserID = i.instanceID
	defer recordPool.PutRecord(record)
	rateLimitWholeStream := i.limiter.limits.ShardStreams(i.instanceID).Enabled

	var appendErr error
	for _, reqStream := range req.Streams {

		s, _, err := i.streams.LoadOrStoreNew(reqStream.Labels,
			func() (*stream, error) {
				s, err := i.createStream(reqStream, record)
				// Lock before adding to maps
				if err == nil {
					s.chunkMtx.Lock()
				}
				return s, err
			},
			func(s *stream) error {
				s.chunkMtx.Lock()
				return nil
			},
		)
		if err != nil {
			appendErr = err
			continue
		}

		_, appendErr = s.Push(ctx, reqStream.Entries, record, 0, false, rateLimitWholeStream)
		s.chunkMtx.Unlock()
	}

	if !record.IsEmpty() {
		if err := i.wal.Log(record); err != nil {
			if e, ok := err.(*os.PathError); ok && e.Err == syscall.ENOSPC {
				i.metrics.walDiskFullFailures.Inc()
				i.flushOnShutdownSwitch.TriggerAnd(func() {
					level.Error(util_log.Logger).Log(
						"msg",
						"Error writing to WAL, disk full, no further messages will be logged for this error",
					)
				})
			} else {
				return err
			}
		}
	}

	return appendErr
}

func (i *instance) createStream(pushReqStream logproto.Stream, record *WALRecord) (*stream, error) {
	// record is only nil when replaying WAL. We don't want to drop data when replaying a WAL after
	// reducing the stream limits, for instance.
	var err error
	if record != nil {
		err = i.limiter.AssertMaxStreamsPerUser(i.instanceID, i.streams.Len())
	}

	if err != nil {
		if i.configs.LogStreamCreation(i.instanceID) {
			level.Debug(util_log.Logger).Log(
				"msg", "failed to create stream, exceeded limit",
				"org_id", i.instanceID,
				"err", err,
				"stream", pushReqStream.Labels,
			)
		}

		validation.DiscardedSamples.WithLabelValues(validation.StreamLimit, i.instanceID).Add(float64(len(pushReqStream.Entries)))
		bytes := 0
		for _, e := range pushReqStream.Entries {
			bytes += len(e.Line)
		}
		validation.DiscardedBytes.WithLabelValues(validation.StreamLimit, i.instanceID).Add(float64(bytes))
		return nil, httpgrpc.Errorf(http.StatusTooManyRequests, validation.StreamLimitErrorMsg+",stream:"+pushReqStream.Labels)
	}

	labels, err := syntax.ParseLabels(pushReqStream.Labels)
	if err != nil {
		if i.configs.LogStreamCreation(i.instanceID) {
			level.Debug(util_log.Logger).Log(
				"msg", "failed to create stream, failed to parse labels",
				"org_id", i.instanceID,
				"err", err,
				"stream", pushReqStream.Labels,
			)
		}
		return nil, httpgrpc.Errorf(http.StatusBadRequest, err.Error())
	}
	fp := i.getHashForLabels(labels)

	sortedLabels := i.index.Add(logproto.FromLabelsToLabelAdapters(labels), fp)
	s := newStream(i.cfg, i.limiter, i.instanceID, fp, sortedLabels, i.limiter.UnorderedWrites(i.instanceID), i.streamRateCalculator, i.metrics)

	// record will be nil when replaying the wal (we don't want to rewrite wal entries as we replay them).
	if record != nil {
		record.Series = append(record.Series, tsdb_record.RefSeries{
			Ref:    chunks.HeadSeriesRef(fp),
			Labels: sortedLabels,
		})
	} else {
		// If the record is nil, this is a WAL recovery.
		i.metrics.recoveredStreamsTotal.Inc()
	}

	memoryStreams.WithLabelValues(i.instanceID).Inc()
	i.streamsCreatedTotal.Inc()
	i.addTailersToNewStream(s)
	streamsCountStats.Add(1)

	if i.configs.LogStreamCreation(i.instanceID) {
		level.Debug(util_log.Logger).Log(
			"msg", "successfully created stream",
			"org_id", i.instanceID,
			"stream", pushReqStream.Labels,
		)
	}

	return s, nil
}

func (i *instance) createStreamByFP(ls labels.Labels, fp model.Fingerprint) *stream {
	sortedLabels := i.index.Add(logproto.FromLabelsToLabelAdapters(ls), fp)
	s := newStream(i.cfg, i.limiter, i.instanceID, fp, sortedLabels, i.limiter.UnorderedWrites(i.instanceID), i.streamRateCalculator, i.metrics)

	i.streamsCreatedTotal.Inc()
	memoryStreams.WithLabelValues(i.instanceID).Inc()
	i.addTailersToNewStream(s)

	return s
}

// getOrCreateStream returns the stream or creates it.
// It's safe to use this function if returned stream is not consistency sensitive to streamsMap(e.g. ingesterRecoverer),
// otherwise use streamsMap.LoadOrStoreNew with locking stream's chunkMtx inside.
func (i *instance) getOrCreateStream(pushReqStream logproto.Stream, record *WALRecord) (*stream, error) {
	s, _, err := i.streams.LoadOrStoreNew(pushReqStream.Labels, func() (*stream, error) {
		return i.createStream(pushReqStream, record)
	}, nil)

	return s, err
}

// removeStream removes a stream from the instance.
func (i *instance) removeStream(s *stream) {
	if i.streams.Delete(s) {
		i.index.Delete(s.labels, s.fp)
		i.streamsRemovedTotal.Inc()
		memoryStreams.WithLabelValues(i.instanceID).Dec()
		streamsCountStats.Add(-1)
	}
}

func (i *instance) getHashForLabels(ls labels.Labels) model.Fingerprint {
	var fp uint64
	fp, i.buf = ls.HashWithoutLabels(i.buf, []string(nil)...)
	return i.mapper.mapFP(model.Fingerprint(fp), ls)
}

// Return labels associated with given fingerprint. Used by fingerprint mapper.
func (i *instance) getLabelsFromFingerprint(fp model.Fingerprint) labels.Labels {
	s, ok := i.streams.LoadByFP(fp)
	if !ok {
		return nil
	}
	return s.labels
}

func (i *instance) Query(ctx context.Context, req logql.SelectLogParams) (iter.EntryIterator, error) {
	expr, err := req.LogSelector()
	if err != nil {
		return nil, err
	}

	pipeline, err := expr.Pipeline()
	if err != nil {
		return nil, err
	}

	pipeline, err = deletion.SetupPipeline(req, pipeline)
	if err != nil {
		return nil, err
	}

	stats := stats.FromContext(ctx)
	var iters []iter.EntryIterator

	shard, err := parseShardFromRequest(req.Shards)
	if err != nil {
		return nil, err
	}

	err = i.forMatchingStreams(
		ctx,
		req.Start,
		expr.Matchers(),
		shard,
		func(stream *stream) error {
			iter, err := stream.Iterator(ctx, stats, req.Start, req.End, req.Direction, pipeline.ForStream(stream.labels))
			if err != nil {
				return err
			}
			iters = append(iters, iter)
			return nil
		},
	)
	if err != nil {
		return nil, err
	}

	return iter.NewSortEntryIterator(iters, req.Direction), nil
}

func (i *instance) QuerySample(ctx context.Context, req logql.SelectSampleParams) (iter.SampleIterator, error) {
	log, ctx := spanlogger.New(ctx, "instance.QuerySample")
	log.Span.LogFields(otlog.String("params", req.Selector))
	defer func() {
		log.Span.Finish()
	}()
	expr, err := req.Expr()
	if err != nil {
		return nil, err
	}
	log.Span.LogFields(otlog.String("expr", expr.String()))

	extractor, err := expr.Extractor()
	if err != nil {
		return nil, err
	}

	extractor, err = deletion.SetupExtractor(req, extractor)
	if err != nil {
		return nil, err
	}

	stats := stats.FromContext(ctx)
	var iters []iter.SampleIterator

	var shard *astmapper.ShardAnnotation
	shards, err := logql.ParseShards(req.Shards)
	if err != nil {
		return nil, err
	}
	if len(shards) > 1 {
		return nil, errors.New("only one shard per ingester query is supported")
	}
	if len(shards) == 1 {
		shard = &shards[0]
	}

	err = i.forMatchingStreams(
		ctx,
		req.Start,
		expr.Selector().Matchers(),
		shard,
		func(stream *stream) error {
			iter, err := stream.SampleIterator(ctx, stats, req.Start, req.End, extractor.ForStream(stream.labels))
			if err != nil {
				return err
			}
			iters = append(iters, iter)
			return nil
		},
	)
	if err != nil {
		return nil, err
	}

	return iter.NewSortSampleIterator(iters), nil
}

// Label returns the label names or values depending on the given request
// Without label matchers the label names and values are retrieved from the index directly.
// If label matchers are given only the matching streams are fetched from the index.
// The label names or values are then retrieved from those matching streams.
func (i *instance) Label(ctx context.Context, req *logproto.LabelRequest, matchers ...*labels.Matcher) (*logproto.LabelResponse, error) {
	if len(matchers) == 0 {
		var labels []string
		if req.Values {
			values, err := i.index.LabelValues(*req.Start, req.Name, nil)
			if err != nil {
				return nil, err
			}
			labels = make([]string, len(values))
			copy(labels, values)
			return &logproto.LabelResponse{
				Values: labels,
			}, nil
		}
		names, err := i.index.LabelNames(*req.Start, nil)
		if err != nil {
			return nil, err
		}
		labels = make([]string, len(names))
		copy(labels, names)
		return &logproto.LabelResponse{
			Values: labels,
		}, nil
	}

	labels := make([]string, 0)
	err := i.forMatchingStreams(ctx, *req.Start, matchers, nil, func(s *stream) error {
		for _, label := range s.labels {
			if req.Values && label.Name == req.Name {
				labels = append(labels, label.Value)
				continue
			}
			if !req.Values {
				labels = append(labels, label.Name)
			}
		}
		return nil
	})
	if err != nil {
		return nil, err
	}

	return &logproto.LabelResponse{
		Values: labels,
	}, nil
}

func (i *instance) Series(ctx context.Context, req *logproto.SeriesRequest) (*logproto.SeriesResponse, error) {
	groups, err := logql.Match(req.GetGroups())
	if err != nil {
		return nil, err
	}
	shard, err := parseShardFromRequest(req.Shards)
	if err != nil {
		return nil, err
	}

	var series []logproto.SeriesIdentifier

	// If no matchers were supplied we include all streams.
	if len(groups) == 0 {
		series = make([]logproto.SeriesIdentifier, 0, i.streams.Len())
		err = i.forMatchingStreams(ctx, req.Start, nil, shard, func(stream *stream) error {
			// consider the stream only if it overlaps the request time range
			if shouldConsiderStream(stream, req.Start, req.End) {
				series = append(series, logproto.SeriesIdentifier{
					Labels: stream.labels.Map(),
				})
			}
			return nil
		})
		if err != nil {
			return nil, err
		}
	} else {
		dedupedSeries := make(map[uint64]logproto.SeriesIdentifier)
		for _, matchers := range groups {
			err = i.forMatchingStreams(ctx, req.Start, matchers, shard, func(stream *stream) error {
				// consider the stream only if it overlaps the request time range
				if shouldConsiderStream(stream, req.Start, req.End) {
					// exit early when this stream was added by an earlier group
					key := stream.labelHash
					if _, found := dedupedSeries[key]; found {
						return nil
					}

					dedupedSeries[key] = logproto.SeriesIdentifier{
						Labels: stream.labels.Map(),
					}
				}
				return nil
			})
			if err != nil {
				return nil, err
			}
		}
		series = make([]logproto.SeriesIdentifier, 0, len(dedupedSeries))
		for _, v := range dedupedSeries {
			series = append(series, v)
		}
	}

	return &logproto.SeriesResponse{Series: series}, nil
}

func (i *instance) GetStats(ctx context.Context, req *logproto.IndexStatsRequest) (*logproto.IndexStatsResponse, error) {
	matchers, err := syntax.ParseMatchers(req.Matchers)
	if err != nil {
		return nil, err
	}

	res := &logproto.IndexStatsResponse{}
	from, through := req.From.Time(), req.Through.Time()

	if err = i.forMatchingStreams(ctx, from, matchers, nil, func(s *stream) error {
		// checks for equality against chunk flush fields
		var zeroValueTime time.Time

		// Consider streams which overlap our time range
		if shouldConsiderStream(s, from, through) {
			s.chunkMtx.RLock()
			res.Streams++
			for _, chk := range s.chunks {
				// Consider chunks which overlap our time range
				// and haven't been flushed.
				// Flushed chunks will already be counted
				// by the TSDB manager+shipper
				chkFrom, chkThrough := chk.chunk.Bounds()

				if !chk.flushed.Equal(zeroValueTime) && from.Before(chkThrough) && through.After(chkFrom) {
					res.Chunks++
					res.Entries += uint64(chk.chunk.Size())
					res.Bytes += uint64(chk.chunk.UncompressedSize())
				}

			}
			s.chunkMtx.RUnlock()
		}
		return nil
	}); err != nil {
		return nil, err
	}

	return res, nil
}

func (i *instance) numStreams() int {
	return i.streams.Len()
}

// forAllStreams will execute a function for all streams in the instance.
// It uses a function in order to enable generic stream access without accidentally leaking streams under the mutex.
func (i *instance) forAllStreams(ctx context.Context, fn func(*stream) error) error {
	var chunkFilter chunk.Filterer
	if i.chunkFilter != nil {
		chunkFilter = i.chunkFilter.ForRequest(ctx)
	}

	err := i.streams.ForEach(func(s *stream) (bool, error) {
		if chunkFilter != nil && chunkFilter.ShouldFilter(s.labels) {
			return true, nil
		}
		err := fn(s)
		if err != nil {
			return false, err
		}
		return true, nil
	})
	if err != nil {
		return err
	}
	return nil
}

// forMatchingStreams will execute a function for each stream that satisfies a set of requirements (time range, matchers, etc).
// It uses a function in order to enable generic stream access without accidentally leaking streams under the mutex.
func (i *instance) forMatchingStreams(
	ctx context.Context,
	// ts denotes the beginning of the request
	// and is used to select the correct inverted index
	ts time.Time,
	matchers []*labels.Matcher,
	shards *astmapper.ShardAnnotation,
	fn func(*stream) error,
) error {
	filters, matchers := util.SplitFiltersAndMatchers(matchers)
	ids, err := i.index.Lookup(ts, matchers, shards)
	if err != nil {
		return err
	}
	var chunkFilter chunk.Filterer
	if i.chunkFilter != nil {
		chunkFilter = i.chunkFilter.ForRequest(ctx)
	}
outer:
	for _, streamID := range ids {
		stream, ok := i.streams.LoadByFP(streamID)
		if !ok {
			// If a stream is missing here, it has already been flushed
			// and is supposed to be picked up from storage by querier
			continue
		}
		for _, filter := range filters {
			if !filter.Matches(stream.labels.Get(filter.Name)) {
				continue outer
			}
		}
		if chunkFilter != nil && chunkFilter.ShouldFilter(stream.labels) {
			continue
		}
		err := fn(stream)
		if err != nil {
			return err
		}
	}
	return nil
}

func (i *instance) addNewTailer(ctx context.Context, t *tailer) error {
	if err := i.forMatchingStreams(ctx, time.Now(), t.matchers, nil, func(s *stream) error {
		s.addTailer(t)
		return nil
	}); err != nil {
		return err
	}
	i.tailerMtx.Lock()
	defer i.tailerMtx.Unlock()
	i.tailers[t.getID()] = t
	return nil
}

func (i *instance) addTailersToNewStream(stream *stream) {
	i.tailerMtx.RLock()
	defer i.tailerMtx.RUnlock()

	for _, t := range i.tailers {
		// we don't want to watch streams for closed tailers.
		// When a new tail request comes in we will clean references to closed tailers
		if t.isClosed() {
			continue
		}
		var chunkFilter chunk.Filterer
		if i.chunkFilter != nil {
			chunkFilter = i.chunkFilter.ForRequest(t.conn.Context())
		}

		if isMatching(stream.labels, t.matchers) {
			if chunkFilter != nil && chunkFilter.ShouldFilter(stream.labels) {
				continue
			}
			stream.addTailer(t)
		}
	}
}

func (i *instance) checkClosedTailers() {
	closedTailers := []uint32{}

	i.tailerMtx.RLock()
	for _, t := range i.tailers {
		if t.isClosed() {
			closedTailers = append(closedTailers, t.getID())
			continue
		}
	}
	i.tailerMtx.RUnlock()

	if len(closedTailers) != 0 {
		i.tailerMtx.Lock()
		defer i.tailerMtx.Unlock()
		for _, closedTailer := range closedTailers {
			delete(i.tailers, closedTailer)
		}
	}
}

func (i *instance) closeTailers() {
	i.tailerMtx.Lock()
	defer i.tailerMtx.Unlock()
	for _, t := range i.tailers {
		t.close()
	}
}

func (i *instance) openTailersCount() uint32 {
	i.checkClosedTailers()

	i.tailerMtx.RLock()
	defer i.tailerMtx.RUnlock()

	return uint32(len(i.tailers))
}

func parseShardFromRequest(reqShards []string) (*astmapper.ShardAnnotation, error) {
	var shard *astmapper.ShardAnnotation
	shards, err := logql.ParseShards(reqShards)
	if err != nil {
		return nil, err
	}
	if len(shards) > 1 {
		return nil, errors.New("only one shard per ingester query is supported")
	}
	if len(shards) == 1 {
		shard = &shards[0]
	}
	return shard, nil
}

func isDone(ctx context.Context) bool {
	return ctx.Err() != nil
}

// QuerierQueryServer is the GRPC server stream we use to send batch of entries.
type QuerierQueryServer interface {
	Context() context.Context
	Send(res *logproto.QueryResponse) error
}

func sendBatches(ctx context.Context, i iter.EntryIterator, queryServer QuerierQueryServer, limit int32, queryBatchSize uint32) error {
	stats := stats.FromContext(ctx)

	// send until the limit is reached.
	for limit != 0 && !isDone(ctx) {
		fetchSize := queryBatchSize
		if limit > 0 {
			fetchSize = math.MinUint32(queryBatchSize, uint32(limit))
		}
		batch, batchSize, err := iter.ReadBatch(i, fetchSize)
		if err != nil {
			return err
		}

		if limit > 0 {
			limit -= int32(batchSize)
		}

		if len(batch.Streams) == 0 {
			return nil
		}

		stats.AddIngesterBatch(int64(batchSize))
		batch.Stats = stats.Ingester()

		if isDone(ctx) {
			break
		}
		if err := queryServer.Send(batch); err != nil && err != context.Canceled {
			return err
		}
		stats.Reset()
	}
	return nil
}

func sendSampleBatches(ctx context.Context, it iter.SampleIterator, queryServer logproto.Querier_QuerySampleServer, queryBatchSampleSize uint32) error {
	log, ctx := spanlogger.New(ctx, "instance.sendSampleBatches")
	log.Span.LogFields(otlog.Uint32("QueryBatchSampleSize", queryBatchSampleSize))
	defer func() {
		log.Span.Finish()
	}()
	stats := stats.FromContext(ctx)
	for !isDone(ctx) {
		readSampleBatchLog, _ := spanlogger.New(ctx, "instance.ReadSampleBatch")
		batch, size, err := iter.ReadSampleBatch(it, queryBatchSampleSize)
		if err != nil {
			readSampleBatchLog.Span.LogFields(otlog.String("type", "err"))
			readSampleBatchLog.Span.LogFields(otlog.String("err", err.Error()))
			readSampleBatchLog.Span.Finish()
			return err
		}
		if len(batch.Series) == 0 {
			readSampleBatchLog.Span.LogFields(otlog.String("type", "batch.Series==0"))
			readSampleBatchLog.Span.Finish()
			return nil
		}
		readSampleBatchLog.Span.LogFields(otlog.String("type", "success"))
		tracingLabel := batch.Series[0].Labels
		readSampleBatchLog.Span.LogFields(otlog.String("tracingLabel", tracingLabel))
		if len(batch.Series[0].Samples) > 0 {
			tracingSample := batch.Series[0].Samples[0].String()
			readSampleBatchLog.Span.LogFields(otlog.String("tracingSample", tracingSample))
		}
		readSampleBatchLog.Span.Finish()
		stats.AddIngesterBatch(int64(size))
		batch.Stats = stats.Ingester()
<<<<<<< HEAD

		sendSpan, _ := spanlogger.New(ctx, "instance.queryServer.SendBatch")
		sendSpan.Span.LogFields(otlog.Int("batch.Series.size", len(batch.Series)))
		if err := queryServer.Send(batch); err != nil {
			sendSpan.Span.Finish()
=======
		if isDone(ctx) {
			break
		}
		if err := queryServer.Send(batch); err != nil && err != context.Canceled {
>>>>>>> 7073ea87
			return err
		}
		sendSpan.Span.Finish()
		stats.Reset()

	}
	return nil
}

func shouldConsiderStream(stream *stream, reqFrom, reqThrough time.Time) bool {
	from, to := stream.Bounds()

	if reqThrough.UnixNano() > from.UnixNano() && reqFrom.UnixNano() <= to.UnixNano() {
		return true
	}
	return false
}

// OnceSwitch is an optimized switch that can only ever be switched "on" in a concurrent environment.
type OnceSwitch struct {
	triggered atomic.Bool
}

func (o *OnceSwitch) Get() bool {
	return o.triggered.Load()
}

func (o *OnceSwitch) Trigger() {
	o.TriggerAnd(nil)
}

// TriggerAnd will ensure the switch is on and run the provided function if
// the switch was not already toggled on.
func (o *OnceSwitch) TriggerAnd(fn func()) {
	triggeredPrior := o.triggered.Swap(true)
	if !triggeredPrior && fn != nil {
		fn()
	}
}<|MERGE_RESOLUTION|>--- conflicted
+++ resolved
@@ -840,18 +840,14 @@
 		readSampleBatchLog.Span.Finish()
 		stats.AddIngesterBatch(int64(size))
 		batch.Stats = stats.Ingester()
-<<<<<<< HEAD
 
 		sendSpan, _ := spanlogger.New(ctx, "instance.queryServer.SendBatch")
 		sendSpan.Span.LogFields(otlog.Int("batch.Series.size", len(batch.Series)))
-		if err := queryServer.Send(batch); err != nil {
-			sendSpan.Span.Finish()
-=======
+
 		if isDone(ctx) {
 			break
 		}
 		if err := queryServer.Send(batch); err != nil && err != context.Canceled {
->>>>>>> 7073ea87
 			return err
 		}
 		sendSpan.Span.Finish()
