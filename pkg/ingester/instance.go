--- conflicted
+++ resolved
@@ -681,14 +681,12 @@
 		return nil, err
 	}
 
-<<<<<<< HEAD
-	volumesByTs := map[int64]map[string]map[string]uint64{
+  //TODO(trevorwhitney): feels hacky, do we need a timestamp here after all?
+  vols := map[int64]map[string]uint64 {
 		through.UnixNano(): volumes,
-	}
-	res := labelvolume.MapToLabelVolumeResponse(volumesByTs, int(req.Limit))
-=======
-	res := seriesvolume.MapToSeriesVolumeResponse(volumes, int(req.Limit))
->>>>>>> b7359c5d
+  }
+
+	res := seriesvolume.MapToSeriesVolumeResponse(vols, int(req.Limit))
 	return res, nil
 }
 
