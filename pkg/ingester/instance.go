--- conflicted
+++ resolved
@@ -9,13 +9,7 @@
 	"time"
 
 	"github.com/go-kit/log/level"
-<<<<<<< HEAD
-	spb "github.com/gogo/googleapis/google/rpc"
-	"github.com/gogo/protobuf/types"
-	"github.com/gogo/status"
 	otlog "github.com/opentracing/opentracing-go/log"
-=======
->>>>>>> d8eb8b2a
 	"github.com/pkg/errors"
 	"github.com/prometheus/client_golang/prometheus"
 	"github.com/prometheus/client_golang/prometheus/promauto"
@@ -628,8 +622,8 @@
 // It uses a function in order to enable generic stream access without accidentally leaking streams under the mutex.
 func (i *instance) forMatchingStreams(
 	ctx context.Context,
-// ts denotes the beginning of the request
-// and is used to select the correct inverted index
+	// ts denotes the beginning of the request
+	// and is used to select the correct inverted index
 	ts time.Time,
 	matchers []*labels.Matcher,
 	shards *astmapper.ShardAnnotation,
