--- conflicted
+++ resolved
@@ -117,14 +117,9 @@
 	stream, ok := i.streamsByFP[fp]
 	if !ok {
 		sortedLabels := i.index.Add(labels, fp)
-<<<<<<< HEAD
 		stream = newStream(i.cfg, fp, sortedLabels)
-		i.streams[fp] = stream
-=======
-		stream = newStream(i.cfg, fp, sortedLabels, i.factory)
 		i.streamsByFP[fp] = stream
 		i.streams[stream.labelsString] = stream
->>>>>>> 049c7acc
 		i.streamsCreatedTotal.Inc()
 		memoryStreams.WithLabelValues(i.instanceID).Inc()
 		i.addTailersToNewStream(stream)
@@ -171,39 +166,25 @@
 	return appendErr
 }
 
-<<<<<<< HEAD
-// getOrCreateStream returns the stream or creates it. Must hold streams mutex.
+// getOrCreateStream returns the stream or creates it. Must hold streams mutex if not asked to lock.
 func (i *instance) getOrCreateStream(pushReqStream logproto.Stream, lock bool, record *WALRecord) (*stream, error) {
 	if lock {
 		i.streamsMtx.Lock()
 		defer i.streamsMtx.Unlock()
 	}
-	labels, err := util.ToClientLabels(pushReqStream.Labels)
-	if err != nil {
-		return nil, httpgrpc.Errorf(http.StatusBadRequest, err.Error())
-	}
-	rawFp := client.FastFingerprint(labels)
-	fp := i.mapper.mapFP(rawFp, labels)
-
-	stream, ok := i.streams[fp]
-=======
-func (i *instance) getOrCreateStream(pushReqStream logproto.Stream) (*stream, error) {
 	stream, ok := i.streams[pushReqStream.Labels]
->>>>>>> 049c7acc
+
 	if ok {
 		return stream, nil
 	}
 
-<<<<<<< HEAD
 	// record is only nil when replaying WAL. We don't want to drop data when replaying a WAL after
 	// reducing the stream limits, for instance.
+	var err error
 	if record != nil {
 		err = i.limiter.AssertMaxStreamsPerUser(i.instanceID, len(i.streams))
 	}
 
-=======
-	err := i.limiter.AssertMaxStreamsPerUser(i.instanceID, len(i.streams))
->>>>>>> 049c7acc
 	if err != nil {
 		validation.DiscardedSamples.WithLabelValues(validation.StreamLimit, i.instanceID).Add(float64(len(pushReqStream.Entries)))
 		bytes := 0
@@ -220,9 +201,10 @@
 	}
 	fp := i.getHashForLabels(labels)
 	sortedLabels := i.index.Add(labels, fp)
-<<<<<<< HEAD
+
 	stream = newStream(i.cfg, fp, sortedLabels)
-	i.streams[fp] = stream
+	i.streams[pushReqStream.Labels] = stream
+	i.streamsByFP[fp] = stream
 
 	// record will be nil when replaying the wal (we don't want to rewrite wal entries as we replay them).
 	if record != nil {
@@ -231,11 +213,6 @@
 			Labels: sortedLabels,
 		})
 	}
-=======
-	stream = newStream(i.cfg, fp, sortedLabels, i.factory)
-	i.streams[pushReqStream.Labels] = stream
-	i.streamsByFP[fp] = stream
->>>>>>> 049c7acc
 
 	memoryStreams.WithLabelValues(i.instanceID).Inc()
 	i.streamsCreatedTotal.Inc()
