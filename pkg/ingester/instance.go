--- conflicted
+++ resolved
@@ -762,36 +762,6 @@
 
 func sendBatches(ctx context.Context, i iter.EntryIterator, queryServer QuerierQueryServer, limit int32) error {
 	stats := stats.FromContext(ctx)
-<<<<<<< HEAD
-	if limit == 0 {
-		// send all batches.
-		for !isDone(ctx) {
-			batch, size, err := iter.ReadBatch(i, queryBatchSize)
-			if err != nil {
-				return err
-			}
-			if len(batch.Streams) == 0 {
-				return nil
-			}
-			stats.AddIngesterBatch(int64(size))
-			batch.Stats = stats.Ingester()
-			if isDone(ctx) {
-				break
-			}
-			if err := queryServer.Send(batch); err != nil && err != context.Canceled {
-				return err
-			}
-
-			stats.Reset()
-
-		}
-		return nil
-	}
-	// send until the limit is reached.
-	sent := uint32(0)
-	for sent < limit && !isDone(ctx) {
-		batch, batchSize, err := iter.ReadBatch(i, math.MinUint32(queryBatchSize, limit-sent))
-=======
 
 	// send until the limit is reached.
 	for limit != 0 && !isDone(ctx) {
@@ -800,7 +770,6 @@
 			fetchSize = math.MinUint32(queryBatchSize, uint32(limit))
 		}
 		batch, batchSize, err := iter.ReadBatch(i, fetchSize)
->>>>>>> a1d46d2b
 		if err != nil {
 			return err
 		}
@@ -815,6 +784,7 @@
 
 		stats.AddIngesterBatch(int64(batchSize))
 		batch.Stats = stats.Ingester()
+
 		if isDone(ctx) {
 			break
 		}
