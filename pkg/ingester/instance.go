package ingester

import (
	"context"
	"net/http"
	"os"
	"sync"
	"syscall"
	"time"

	"github.com/go-kit/log/level"
	otlog "github.com/opentracing/opentracing-go/log"
	"github.com/pkg/errors"
	"github.com/prometheus/client_golang/prometheus"
	"github.com/prometheus/client_golang/prometheus/promauto"
	"github.com/prometheus/common/model"
	"github.com/prometheus/prometheus/model/labels"
	"github.com/prometheus/prometheus/tsdb/chunks"
	tsdb_record "github.com/prometheus/prometheus/tsdb/record"
	"github.com/weaveworks/common/httpgrpc"
	"go.uber.org/atomic"

	"github.com/grafana/loki/pkg/ingester/index"
	"github.com/grafana/loki/pkg/iter"
	"github.com/grafana/loki/pkg/logproto"
	"github.com/grafana/loki/pkg/logql"
	"github.com/grafana/loki/pkg/logql/syntax"
	"github.com/grafana/loki/pkg/logqlmodel/stats"
	"github.com/grafana/loki/pkg/querier/astmapper"
	"github.com/grafana/loki/pkg/runtime"
	"github.com/grafana/loki/pkg/storage/chunk"
	"github.com/grafana/loki/pkg/storage/config"
	"github.com/grafana/loki/pkg/usagestats"
	"github.com/grafana/loki/pkg/util"
	"github.com/grafana/loki/pkg/util/deletion"
	util_log "github.com/grafana/loki/pkg/util/log"
	"github.com/grafana/loki/pkg/util/math"
	"github.com/grafana/loki/pkg/util/spanlogger"
	"github.com/grafana/loki/pkg/validation"
)

var (
	QueryBatchSize       = uint32(128)
	QueryBatchSampleSize = uint32(512)
)

var (
	memoryStreams = promauto.NewGaugeVec(prometheus.GaugeOpts{
		Namespace: "loki",
		Name:      "ingester_memory_streams",
		Help:      "The total number of streams in memory per tenant.",
	}, []string{"tenant"})
	streamsCreatedTotal = promauto.NewCounterVec(prometheus.CounterOpts{
		Namespace: "loki",
		Name:      "ingester_streams_created_total",
		Help:      "The total number of streams created per tenant.",
	}, []string{"tenant"})
	streamsRemovedTotal = promauto.NewCounterVec(prometheus.CounterOpts{
		Namespace: "loki",
		Name:      "ingester_streams_removed_total",
		Help:      "The total number of streams removed per tenant.",
	}, []string{"tenant"})

	streamsCountStats = usagestats.NewInt("ingester_streams_count")
)

type instance struct {
	cfg *Config

	buf     []byte // buffer used to compute fps.
	streams *streamsMap

	index  *index.Multi
	mapper *fpMapper // using of mapper no longer needs mutex because reading from streams is lock-free

	instanceID string

	streamsCreatedTotal prometheus.Counter
	streamsRemovedTotal prometheus.Counter

	tailers   map[uint32]*tailer
	tailerMtx sync.RWMutex

	limiter *Limiter
	configs *runtime.TenantConfigs

	wal WAL

	// Denotes whether the ingester should flush on shutdown.
	// Currently only used by the WAL to signal when the disk is full.
	flushOnShutdownSwitch *OnceSwitch

	metrics *ingesterMetrics

	chunkFilter chunk.RequestChunkFilterer
}

func newInstance(
	cfg *Config,
	periodConfigs []config.PeriodConfig,
	instanceID string,
	limiter *Limiter,
	configs *runtime.TenantConfigs,
	wal WAL,
	metrics *ingesterMetrics,
	flushOnShutdownSwitch *OnceSwitch,
	chunkFilter chunk.RequestChunkFilterer,
) (*instance, error) {
	invertedIndex, err := index.NewMultiInvertedIndex(periodConfigs, uint32(cfg.IndexShards))
	if err != nil {
		return nil, err
	}
	i := &instance{
		cfg:        cfg,
		streams:    newStreamsMap(),
		buf:        make([]byte, 0, 1024),
		index:      invertedIndex,
		instanceID: instanceID,

		streamsCreatedTotal: streamsCreatedTotal.WithLabelValues(instanceID),
		streamsRemovedTotal: streamsRemovedTotal.WithLabelValues(instanceID),

		tailers: map[uint32]*tailer{},
		limiter: limiter,
		configs: configs,

		wal:                   wal,
		metrics:               metrics,
		flushOnShutdownSwitch: flushOnShutdownSwitch,

		chunkFilter: chunkFilter,
	}
	i.mapper = newFPMapper(i.getLabelsFromFingerprint)
	return i, err
}

// consumeChunk manually adds a chunk that was received during ingester chunk
// transfer.
func (i *instance) consumeChunk(ctx context.Context, ls labels.Labels, chunk *logproto.Chunk) error {
	fp := i.getHashForLabels(ls)

	s, _, _ := i.streams.LoadOrStoreNewByFP(fp,
		func() (*stream, error) {
			s := i.createStreamByFP(ls, fp)
			s.chunkMtx.Lock()
			return s, nil
		},
		func(s *stream) error {
			s.chunkMtx.Lock()
			return nil
		},
	)
	defer s.chunkMtx.Unlock()

	err := s.consumeChunk(ctx, chunk)
	if err == nil {
		i.metrics.memoryChunks.Inc()
	}

	return err
}

func (i *instance) Push(ctx context.Context, req *logproto.PushRequest) error {
	record := recordPool.GetRecord()
	record.UserID = i.instanceID
	defer recordPool.PutRecord(record)

	var appendErr error
	for _, reqStream := range req.Streams {

		s, _, err := i.streams.LoadOrStoreNew(reqStream.Labels,
			func() (*stream, error) {
				s, err := i.createStream(reqStream, record)
				// Lock before adding to maps
				if err == nil {
					s.chunkMtx.Lock()
				}
				return s, err
			},
			func(s *stream) error {
				s.chunkMtx.Lock()
				return nil
			},
		)
		if err != nil {
			appendErr = err
			continue
		}

		_, err = s.Push(ctx, reqStream.Entries, record, 0, false)
		if err != nil {
			appendErr = err
		}
		s.chunkMtx.Unlock()
	}

	if !record.IsEmpty() {
		if err := i.wal.Log(record); err != nil {
			if e, ok := err.(*os.PathError); ok && e.Err == syscall.ENOSPC {
				i.metrics.walDiskFullFailures.Inc()
				i.flushOnShutdownSwitch.TriggerAnd(func() {
					level.Error(util_log.Logger).Log(
						"msg",
						"Error writing to WAL, disk full, no further messages will be logged for this error",
					)
				})
			} else {
				return err
			}
		}
	}

	return appendErr
}

func (i *instance) createStream(pushReqStream logproto.Stream, record *WALRecord) (*stream, error) {
	// record is only nil when replaying WAL. We don't want to drop data when replaying a WAL after
	// reducing the stream limits, for instance.
	var err error
	if record != nil {
		err = i.limiter.AssertMaxStreamsPerUser(i.instanceID, i.streams.Len())
	}

	if err != nil {
		if i.configs.LogStreamCreation(i.instanceID) {
			level.Debug(util_log.Logger).Log(
				"msg", "failed to create stream, exceeded limit",
				"org_id", i.instanceID,
				"err", err,
				"stream", pushReqStream.Labels,
			)
		}

		validation.DiscardedSamples.WithLabelValues(validation.StreamLimit, i.instanceID).Add(float64(len(pushReqStream.Entries)))
		bytes := 0
		for _, e := range pushReqStream.Entries {
			bytes += len(e.Line)
		}
		validation.DiscardedBytes.WithLabelValues(validation.StreamLimit, i.instanceID).Add(float64(bytes))
		return nil, httpgrpc.Errorf(http.StatusTooManyRequests, validation.StreamLimitErrorMsg)
	}

	labels, err := syntax.ParseLabels(pushReqStream.Labels)
	if err != nil {
		if i.configs.LogStreamCreation(i.instanceID) {
			level.Debug(util_log.Logger).Log(
				"msg", "failed to create stream, failed to parse labels",
				"org_id", i.instanceID,
				"err", err,
				"stream", pushReqStream.Labels,
			)
		}
		return nil, httpgrpc.Errorf(http.StatusBadRequest, err.Error())
	}
	fp := i.getHashForLabels(labels)

	sortedLabels := i.index.Add(logproto.FromLabelsToLabelAdapters(labels), fp)
	s := newStream(i.cfg, i.limiter, i.instanceID, fp, sortedLabels, i.limiter.UnorderedWrites(i.instanceID), i.metrics)

	// record will be nil when replaying the wal (we don't want to rewrite wal entries as we replay them).
	if record != nil {
		record.Series = append(record.Series, tsdb_record.RefSeries{
			Ref:    chunks.HeadSeriesRef(fp),
			Labels: sortedLabels,
		})
	} else {
		// If the record is nil, this is a WAL recovery.
		i.metrics.recoveredStreamsTotal.Inc()
	}

	memoryStreams.WithLabelValues(i.instanceID).Inc()
	i.streamsCreatedTotal.Inc()
	i.addTailersToNewStream(s)
	streamsCountStats.Add(1)

	if i.configs.LogStreamCreation(i.instanceID) {
		level.Debug(util_log.Logger).Log(
			"msg", "successfully created stream",
			"org_id", i.instanceID,
			"stream", pushReqStream.Labels,
		)
	}

	return s, nil
}

func (i *instance) createStreamByFP(ls labels.Labels, fp model.Fingerprint) *stream {
	sortedLabels := i.index.Add(logproto.FromLabelsToLabelAdapters(ls), fp)
	s := newStream(i.cfg, i.limiter, i.instanceID, fp, sortedLabels, i.limiter.UnorderedWrites(i.instanceID), i.metrics)

	i.streamsCreatedTotal.Inc()
	memoryStreams.WithLabelValues(i.instanceID).Inc()
	i.addTailersToNewStream(s)

	return s
}

// getOrCreateStream returns the stream or creates it.
// It's safe to use this function if returned stream is not consistency sensitive to streamsMap(e.g. ingesterRecoverer),
// otherwise use streamsMap.LoadOrStoreNew with locking stream's chunkMtx inside.
func (i *instance) getOrCreateStream(pushReqStream logproto.Stream, record *WALRecord) (*stream, error) {
	s, _, err := i.streams.LoadOrStoreNew(pushReqStream.Labels, func() (*stream, error) {
		return i.createStream(pushReqStream, record)
	}, nil)

	return s, err
}

// removeStream removes a stream from the instance.
func (i *instance) removeStream(s *stream) {
	if i.streams.Delete(s) {
		i.index.Delete(s.labels, s.fp)
		i.streamsRemovedTotal.Inc()
		memoryStreams.WithLabelValues(i.instanceID).Dec()
		streamsCountStats.Add(-1)
	}
}

func (i *instance) getHashForLabels(ls labels.Labels) model.Fingerprint {
	var fp uint64
	fp, i.buf = ls.HashWithoutLabels(i.buf, []string(nil)...)
	return i.mapper.mapFP(model.Fingerprint(fp), ls)
}

// Return labels associated with given fingerprint. Used by fingerprint mapper.
func (i *instance) getLabelsFromFingerprint(fp model.Fingerprint) labels.Labels {
	s, ok := i.streams.LoadByFP(fp)
	if !ok {
		return nil
	}
	return s.labels
}

func (i *instance) Query(ctx context.Context, req logql.SelectLogParams) (iter.EntryIterator, error) {
	expr, err := req.LogSelector()
	if err != nil {
		return nil, err
	}

	pipeline, err := expr.Pipeline()
	if err != nil {
		return nil, err
	}

	pipeline, err = deletion.SetupPipeline(req, pipeline)
	if err != nil {
		return nil, err
	}

	stats := stats.FromContext(ctx)
	var iters []iter.EntryIterator

	shard, err := parseShardFromRequest(req.Shards)
	if err != nil {
		return nil, err
	}

	err = i.forMatchingStreams(
		ctx,
		req.Start,
		expr.Matchers(),
		shard,
		func(stream *stream) error {
			iter, err := stream.Iterator(ctx, stats, req.Start, req.End, req.Direction, pipeline.ForStream(stream.labels))
			if err != nil {
				return err
			}
			iters = append(iters, iter)
			return nil
		},
	)
	if err != nil {
		return nil, err
	}

	return iter.NewSortEntryIterator(iters, req.Direction), nil
}

func (i *instance) QuerySample(ctx context.Context, req logql.SelectSampleParams) (iter.SampleIterator, error) {
	log, ctx := spanlogger.New(ctx, "instance.QuerySample")
	log.Span.LogFields(otlog.String("params", req.Selector))
	defer func() {
		log.Span.Finish()
	}()
	expr, err := req.Expr()
	if err != nil {
		return nil, err
	}
	log.Span.LogFields(otlog.String("expr", expr.String()))

	extractor, err := expr.Extractor()
	if err != nil {
		return nil, err
	}

	extractor, err = deletion.SetupExtractor(req, extractor)
	if err != nil {
		return nil, err
	}

	stats := stats.FromContext(ctx)
	var iters []iter.SampleIterator

	var shard *astmapper.ShardAnnotation
	shards, err := logql.ParseShards(req.Shards)
	if err != nil {
		return nil, err
	}
	if len(shards) > 1 {
		return nil, errors.New("only one shard per ingester query is supported")
	}
	if len(shards) == 1 {
		shard = &shards[0]
	}

	err = i.forMatchingStreams(
		ctx,
		req.Start,
		expr.Selector().Matchers(),
		shard,
		func(stream *stream) error {
			iter, err := stream.SampleIterator(ctx, stats, req.Start, req.End, extractor.ForStream(stream.labels))
			if err != nil {
				return err
			}
			iters = append(iters, iter)
			return nil
		},
	)
	if err != nil {
		return nil, err
	}

	return iter.NewSortSampleIterator(iters), nil
}

// Label returns the label names or values depending on the given request
// Without label matchers the label names and values are retrieved from the index directly.
// If label matchers are given only the matching streams are fetched from the index.
// The label names or values are then retrieved from those matching streams.
func (i *instance) Label(ctx context.Context, req *logproto.LabelRequest, matchers ...*labels.Matcher) (*logproto.LabelResponse, error) {
	if len(matchers) == 0 {
		var labels []string
		if req.Values {
			values, err := i.index.LabelValues(*req.Start, req.Name, nil)
			if err != nil {
				return nil, err
			}
			labels = make([]string, len(values))
			for i := 0; i < len(values); i++ {
				labels[i] = values[i]
			}
			return &logproto.LabelResponse{
				Values: labels,
			}, nil
		}
		names, err := i.index.LabelNames(*req.Start, nil)
		if err != nil {
			return nil, err
		}
		labels = make([]string, len(names))
		for i := 0; i < len(names); i++ {
			labels[i] = names[i]
		}
		return &logproto.LabelResponse{
			Values: labels,
		}, nil
	}

	labels := make([]string, 0)
	err := i.forMatchingStreams(ctx, *req.Start, matchers, nil, func(s *stream) error {
		for _, label := range s.labels {
			if req.Values && label.Name == req.Name {
				labels = append(labels, label.Value)
				continue
			}
			if !req.Values {
				labels = append(labels, label.Name)
			}
		}
		return nil
	})
	if err != nil {
		return nil, err
	}

	return &logproto.LabelResponse{
		Values: labels,
	}, nil
}

func (i *instance) Series(ctx context.Context, req *logproto.SeriesRequest) (*logproto.SeriesResponse, error) {
	groups, err := logql.Match(req.GetGroups())
	if err != nil {
		return nil, err
	}
	shard, err := parseShardFromRequest(req.Shards)
	if err != nil {
		return nil, err
	}

	var series []logproto.SeriesIdentifier

	// If no matchers were supplied we include all streams.
	if len(groups) == 0 {
		series = make([]logproto.SeriesIdentifier, 0, i.streams.Len())
		err = i.forMatchingStreams(ctx, req.Start, nil, shard, func(stream *stream) error {
			// consider the stream only if it overlaps the request time range
			if shouldConsiderStream(stream, req) {
				series = append(series, logproto.SeriesIdentifier{
					Labels: stream.labels.Map(),
				})
			}
			return nil
		})
		if err != nil {
			return nil, err
		}
	} else {
		dedupedSeries := make(map[uint64]logproto.SeriesIdentifier)
		for _, matchers := range groups {
			err = i.forMatchingStreams(ctx, req.Start, matchers, shard, func(stream *stream) error {
				// consider the stream only if it overlaps the request time range
				if shouldConsiderStream(stream, req) {
					// exit early when this stream was added by an earlier group
					key := stream.labels.Hash()
					if _, found := dedupedSeries[key]; found {
						return nil
					}

					dedupedSeries[key] = logproto.SeriesIdentifier{
						Labels: stream.labels.Map(),
					}
				}
				return nil
			})
			if err != nil {
				return nil, err
			}
		}
		series = make([]logproto.SeriesIdentifier, 0, len(dedupedSeries))
		for _, v := range dedupedSeries {
			series = append(series, v)
		}
	}

	return &logproto.SeriesResponse{Series: series}, nil
}

func (i *instance) numStreams() int {
	return i.streams.Len()
}

// forAllStreams will execute a function for all streams in the instance.
// It uses a function in order to enable generic stream access without accidentally leaking streams under the mutex.
func (i *instance) forAllStreams(ctx context.Context, fn func(*stream) error) error {
	var chunkFilter chunk.Filterer
	if i.chunkFilter != nil {
		chunkFilter = i.chunkFilter.ForRequest(ctx)
	}

	err := i.streams.ForEach(func(s *stream) (bool, error) {
		if chunkFilter != nil && chunkFilter.ShouldFilter(s.labels) {
			return true, nil
		}
		err := fn(s)
		if err != nil {
			return false, err
		}
		return true, nil
	})
	if err != nil {
		return err
	}
	return nil
}

// forMatchingStreams will execute a function for each stream that satisfies a set of requirements (time range, matchers, etc).
// It uses a function in order to enable generic stream access without accidentally leaking streams under the mutex.
func (i *instance) forMatchingStreams(
	ctx context.Context,
	// ts denotes the beginning of the request
	// and is used to select the correct inverted index
	ts time.Time,
	matchers []*labels.Matcher,
	shards *astmapper.ShardAnnotation,
	fn func(*stream) error,
) error {
	filters, matchers := util.SplitFiltersAndMatchers(matchers)
	ids, err := i.index.Lookup(ts, matchers, shards)
	if err != nil {
		return err
	}
	var chunkFilter chunk.Filterer
	if i.chunkFilter != nil {
		chunkFilter = i.chunkFilter.ForRequest(ctx)
	}
outer:
	for _, streamID := range ids {
		stream, ok := i.streams.LoadByFP(streamID)
		if !ok {
			// If a stream is missing here, it has already been flushed
			// and is supposed to be picked up from storage by querier
			continue
		}
		for _, filter := range filters {
			if !filter.Matches(stream.labels.Get(filter.Name)) {
				continue outer
			}
		}
		if chunkFilter != nil && chunkFilter.ShouldFilter(stream.labels) {
			continue
		}
		err := fn(stream)
		if err != nil {
			return err
		}
	}
	return nil
}

func (i *instance) addNewTailer(ctx context.Context, t *tailer) error {
	if err := i.forMatchingStreams(ctx, time.Now(), t.matchers, nil, func(s *stream) error {
		s.addTailer(t)
		return nil
	}); err != nil {
		return err
	}
	i.tailerMtx.Lock()
	defer i.tailerMtx.Unlock()
	i.tailers[t.getID()] = t
	return nil
}

func (i *instance) addTailersToNewStream(stream *stream) {
	i.tailerMtx.RLock()
	defer i.tailerMtx.RUnlock()

	for _, t := range i.tailers {
		// we don't want to watch streams for closed tailers.
		// When a new tail request comes in we will clean references to closed tailers
		if t.isClosed() {
			continue
		}
		var chunkFilter chunk.Filterer
		if i.chunkFilter != nil {
			chunkFilter = i.chunkFilter.ForRequest(t.conn.Context())
		}

		if isMatching(stream.labels, t.matchers) {
			if chunkFilter != nil && chunkFilter.ShouldFilter(stream.labels) {
				continue
			}
			stream.addTailer(t)
		}
	}
}

func (i *instance) checkClosedTailers() {
	closedTailers := []uint32{}

	i.tailerMtx.RLock()
	for _, t := range i.tailers {
		if t.isClosed() {
			closedTailers = append(closedTailers, t.getID())
			continue
		}
	}
	i.tailerMtx.RUnlock()

	if len(closedTailers) != 0 {
		i.tailerMtx.Lock()
		defer i.tailerMtx.Unlock()
		for _, closedTailer := range closedTailers {
			delete(i.tailers, closedTailer)
		}
	}
}

func (i *instance) closeTailers() {
	i.tailerMtx.Lock()
	defer i.tailerMtx.Unlock()
	for _, t := range i.tailers {
		t.close()
	}
}

func (i *instance) openTailersCount() uint32 {
	i.checkClosedTailers()

	i.tailerMtx.RLock()
	defer i.tailerMtx.RUnlock()

	return uint32(len(i.tailers))
}

func parseShardFromRequest(reqShards []string) (*astmapper.ShardAnnotation, error) {
	var shard *astmapper.ShardAnnotation
	shards, err := logql.ParseShards(reqShards)
	if err != nil {
		return nil, err
	}
	if len(shards) > 1 {
		return nil, errors.New("only one shard per ingester query is supported")
	}
	if len(shards) == 1 {
		shard = &shards[0]
	}
	return shard, nil
}

func isDone(ctx context.Context) bool {
	select {
	case <-ctx.Done():
		return true
	default:
		return false
	}
}

// QuerierQueryServer is the GRPC server stream we use to send batch of entries.
type QuerierQueryServer interface {
	Context() context.Context
	Send(res *logproto.QueryResponse) error
}

<<<<<<< HEAD
func sendBatches(ctx context.Context, i iter.EntryIterator, queryServer QuerierQueryServer, limit uint32, queryBatchSize uint32) error {
=======
func sendBatches(ctx context.Context, i iter.EntryIterator, queryServer QuerierQueryServer, limit int32) error {
>>>>>>> d9a522e5
	stats := stats.FromContext(ctx)

	// send until the limit is reached.
	for limit != 0 && !isDone(ctx) {
		fetchSize := uint32(queryBatchSize)
		if limit > 0 {
			fetchSize = math.MinUint32(queryBatchSize, uint32(limit))
		}
		batch, batchSize, err := iter.ReadBatch(i, fetchSize)
		if err != nil {
			return err
		}

		if limit > 0 {
			limit -= int32(batchSize)
		}

		if len(batch.Streams) == 0 {
			return nil
		}

		stats.AddIngesterBatch(int64(batchSize))
		batch.Stats = stats.Ingester()

		if err := queryServer.Send(batch); err != nil {
			return err
		}
		stats.Reset()
	}
	return nil
}

func sendSampleBatches(ctx context.Context, it iter.SampleIterator, queryServer logproto.Querier_QuerySampleServer, queryBatchSampleSize uint32) error {
	log, ctx := spanlogger.New(ctx, "instance.sendSampleBatches")
	log.Span.LogFields(otlog.Uint32("QueryBatchSampleSize", queryBatchSampleSize))
	defer func() {
		log.Span.Finish()
	}()
	stats := stats.FromContext(ctx)
	for !isDone(ctx) {
		readSampleBatchLog, _ := spanlogger.New(ctx, "instance.ReadSampleBatch")
		batch, size, err := iter.ReadSampleBatch(it, queryBatchSampleSize)
		if err != nil {
			readSampleBatchLog.Span.LogFields(otlog.String("type", "err"))
			readSampleBatchLog.Span.LogFields(otlog.String("err", err.Error()))
			readSampleBatchLog.Span.Finish()
			return err
		}
		if len(batch.Series) == 0 {
			readSampleBatchLog.Span.LogFields(otlog.String("type", "batch.Series==0"))
			readSampleBatchLog.Span.Finish()
			return nil
		}
		readSampleBatchLog.Span.LogFields(otlog.String("type", "success"))
		tracingLabel := batch.Series[0].Labels
		readSampleBatchLog.Span.LogFields(otlog.String("tracingLabel", tracingLabel))
		if len(batch.Series[0].Samples) > 0 {
			tracingSample := batch.Series[0].Samples[0].String()
			readSampleBatchLog.Span.LogFields(otlog.String("tracingSample", tracingSample))
		}
		readSampleBatchLog.Span.Finish()
		stats.AddIngesterBatch(int64(size))
		batch.Stats = stats.Ingester()

		sendSpan, _ := spanlogger.New(ctx, "instance.queryServer.SendBatch")
		sendSpan.Span.LogFields(otlog.Int("batch.Series.size", len(batch.Series)))
		if err := queryServer.Send(batch); err != nil {
			sendSpan.Span.Finish()
			return err
		}
		sendSpan.Span.Finish()
		stats.Reset()

	}
	return nil
}

func shouldConsiderStream(stream *stream, req *logproto.SeriesRequest) bool {
	from, to := stream.Bounds()

	if req.End.UnixNano() > from.UnixNano() && req.Start.UnixNano() <= to.UnixNano() {
		return true
	}
	return false
}

// OnceSwitch is an optimized switch that can only ever be switched "on" in a concurrent environment.
type OnceSwitch struct {
	triggered atomic.Bool
}

func (o *OnceSwitch) Get() bool {
	return o.triggered.Load()
}

func (o *OnceSwitch) Trigger() {
	o.TriggerAnd(nil)
}

// TriggerAnd will ensure the switch is on and run the provided function if
// the switch was not already toggled on.
func (o *OnceSwitch) TriggerAnd(fn func()) {
	triggeredPrior := o.triggered.Swap(true)
	if !triggeredPrior && fn != nil {
		fn()
	}
}<|MERGE_RESOLUTION|>--- conflicted
+++ resolved
@@ -724,11 +724,7 @@
 	Send(res *logproto.QueryResponse) error
 }
 
-<<<<<<< HEAD
-func sendBatches(ctx context.Context, i iter.EntryIterator, queryServer QuerierQueryServer, limit uint32, queryBatchSize uint32) error {
-=======
-func sendBatches(ctx context.Context, i iter.EntryIterator, queryServer QuerierQueryServer, limit int32) error {
->>>>>>> d9a522e5
+func sendBatches(ctx context.Context, i iter.EntryIterator, queryServer QuerierQueryServer, limit int32, queryBatchSize uint32) error {
 	stats := stats.FromContext(ctx)
 
 	// send until the limit is reached.
