package ingester

import (
	"encoding/binary"
	"hash/fnv"
	"sync"
	"time"

<<<<<<< HEAD
	"github.com/go-kit/kit/log/level"
	"github.com/grafana/dskit/dslog"
	"github.com/prometheus/prometheus/pkg/labels"
=======
	util_log "github.com/cortexproject/cortex/pkg/util/log"
	"github.com/go-kit/log/level"
	"github.com/prometheus/prometheus/model/labels"
>>>>>>> dad7fca2
	"golang.org/x/net/context"

	"github.com/grafana/loki/pkg/logproto"
	"github.com/grafana/loki/pkg/logql"
	"github.com/grafana/loki/pkg/logql/log"
	"github.com/grafana/loki/pkg/util"
	util_log "github.com/grafana/loki/pkg/util/log"
)

const bufferSizeForTailResponse = 5

type TailServer interface {
	Send(*logproto.TailResponse) error
	Context() context.Context
}

type tailer struct {
	id          uint32
	orgID       string
	matchers    []*labels.Matcher
	pipeline    logql.Pipeline
	expr        logql.Expr
	pipelineMtx sync.Mutex

	sendChan chan *logproto.Stream

	// Signaling channel used to notify once the tailer gets closed
	// and the loop and senders should stop
	closeChan chan struct{}
	closeOnce sync.Once

	blockedAt      *time.Time
	blockedMtx     sync.RWMutex
	droppedStreams []*logproto.DroppedStream

	conn TailServer
}

func newTailer(orgID, query string, conn TailServer) (*tailer, error) {
	expr, err := logql.ParseLogSelector(query, true)
	if err != nil {
		return nil, err
	}
	pipeline, err := expr.Pipeline()
	if err != nil {
		return nil, err
	}
	matchers := expr.Matchers()

	return &tailer{
		orgID:          orgID,
		matchers:       matchers,
		pipeline:       pipeline,
		sendChan:       make(chan *logproto.Stream, bufferSizeForTailResponse),
		conn:           conn,
		droppedStreams: []*logproto.DroppedStream{},
		id:             generateUniqueID(orgID, query),
		closeChan:      make(chan struct{}),
		expr:           expr,
	}, nil
}

func (t *tailer) loop() {
	var stream *logproto.Stream
	var err error
	var ok bool

	for {
		select {
		case <-t.conn.Context().Done():
			t.close()
			return
		case <-t.closeChan:
			return
		case stream, ok = <-t.sendChan:
			if !ok {
				return
			} else if stream == nil {
				continue
			}

			// while sending new stream pop lined up dropped streams metadata for sending to querier
			tailResponse := logproto.TailResponse{Stream: stream, DroppedStreams: t.popDroppedStreams()}
			err = t.conn.Send(&tailResponse)
			if err != nil {
				// Don't log any error due to tail client closing the connection
				if !util.IsConnCanceled(err) {
					level.Error(dslog.WithContext(t.conn.Context(), util_log.Logger)).Log("msg", "Error writing to tail client", "err", err)
				}
				t.close()
				return
			}
		}
	}
}

func (t *tailer) send(stream logproto.Stream, lbs labels.Labels) {
	if t.isClosed() {
		return
	}

	// if we are already dropping streams due to blocked connection, drop new streams directly to save some effort
	if blockedSince := t.blockedSince(); blockedSince != nil {
		if blockedSince.Before(time.Now().Add(-time.Second * 15)) {
			t.close()
			return
		}
		t.dropStream(stream)
		return
	}

	streams := t.processStream(stream, lbs)
	if len(streams) == 0 {
		return
	}
	for _, s := range streams {
		select {
		case t.sendChan <- s:
		default:
			t.dropStream(*s)
		}
	}
}

func (t *tailer) processStream(stream logproto.Stream, lbs labels.Labels) []*logproto.Stream {
	// Optimization: skip filtering entirely, if no filter is set
	if log.IsNoopPipeline(t.pipeline) {
		return []*logproto.Stream{&stream}
	}
	// pipeline are not thread safe and tailer can process multiple stream at once.
	t.pipelineMtx.Lock()
	defer t.pipelineMtx.Unlock()

	streams := map[uint64]*logproto.Stream{}

	sp := t.pipeline.ForStream(lbs)
	for _, e := range stream.Entries {
		newLine, parsedLbs, ok := sp.ProcessString(e.Line)
		if !ok {
			continue
		}
		var stream *logproto.Stream
		if stream, ok = streams[parsedLbs.Hash()]; !ok {
			stream = &logproto.Stream{
				Labels: parsedLbs.String(),
			}
			streams[parsedLbs.Hash()] = stream
		}
		stream.Entries = append(stream.Entries, logproto.Entry{
			Timestamp: e.Timestamp,
			Line:      newLine,
		})
	}
	streamsResult := make([]*logproto.Stream, 0, len(streams))
	for _, stream := range streams {
		streamsResult = append(streamsResult, stream)
	}
	return streamsResult
}

// isMatching returns true if lbs matches all matchers.
func isMatching(lbs labels.Labels, matchers []*labels.Matcher) bool {
	for _, matcher := range matchers {
		if !matcher.Matches(lbs.Get(matcher.Name)) {
			return false
		}
	}
	return true
}

func (t *tailer) isClosed() bool {
	select {
	case <-t.closeChan:
		return true
	default:
		return false
	}
}

func (t *tailer) close() {
	t.closeOnce.Do(func() {
		// Signal the close channel
		close(t.closeChan)

		// We intentionally do not close sendChan in order to avoid a panic on
		// send to a just-closed channel. It's OK not to close a channel, since
		// it will be eventually garbage collected as soon as no goroutine
		// references it anymore, whether it has been closed or not.
	})
}

func (t *tailer) blockedSince() *time.Time {
	t.blockedMtx.RLock()
	defer t.blockedMtx.RUnlock()

	return t.blockedAt
}

func (t *tailer) dropStream(stream logproto.Stream) {
	if len(stream.Entries) == 0 {
		return
	}

	t.blockedMtx.Lock()
	defer t.blockedMtx.Unlock()

	if t.blockedAt == nil {
		blockedAt := time.Now()
		t.blockedAt = &blockedAt
	}

	t.droppedStreams = append(t.droppedStreams, &logproto.DroppedStream{
		From:   stream.Entries[0].Timestamp,
		To:     stream.Entries[len(stream.Entries)-1].Timestamp,
		Labels: stream.Labels,
	})
}

func (t *tailer) popDroppedStreams() []*logproto.DroppedStream {
	t.blockedMtx.Lock()
	defer t.blockedMtx.Unlock()

	if t.blockedAt == nil {
		return nil
	}

	droppedStreams := t.droppedStreams
	t.droppedStreams = []*logproto.DroppedStream{}
	t.blockedAt = nil

	return droppedStreams
}

func (t *tailer) getID() uint32 {
	return t.id
}

// An id is useful in managing tailer instances
func generateUniqueID(orgID, query string) uint32 {
	uniqueID := fnv.New32()
	_, _ = uniqueID.Write([]byte(orgID))
	_, _ = uniqueID.Write([]byte(query))

	timeNow := make([]byte, 8)
	binary.LittleEndian.PutUint64(timeNow, uint64(time.Now().UnixNano()))
	_, _ = uniqueID.Write(timeNow)

	return uniqueID.Sum32()
}<|MERGE_RESOLUTION|>--- conflicted
+++ resolved
@@ -6,15 +6,8 @@
 	"sync"
 	"time"
 
-<<<<<<< HEAD
-	"github.com/go-kit/kit/log/level"
-	"github.com/grafana/dskit/dslog"
-	"github.com/prometheus/prometheus/pkg/labels"
-=======
-	util_log "github.com/cortexproject/cortex/pkg/util/log"
 	"github.com/go-kit/log/level"
 	"github.com/prometheus/prometheus/model/labels"
->>>>>>> dad7fca2
 	"golang.org/x/net/context"
 
 	"github.com/grafana/loki/pkg/logproto"
@@ -102,7 +95,7 @@
 			if err != nil {
 				// Don't log any error due to tail client closing the connection
 				if !util.IsConnCanceled(err) {
-					level.Error(dslog.WithContext(t.conn.Context(), util_log.Logger)).Log("msg", "Error writing to tail client", "err", err)
+					level.Error(util_log.WithContext(t.conn.Context(), util_log.Logger)).Log("msg", "Error writing to tail client", "err", err)
 				}
 				t.close()
 				return
