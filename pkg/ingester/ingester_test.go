package ingester

import (
	"fmt"
	"log"
	"net"
	"net/http"
	"net/http/httptest"
	"sort"
	"sync"
	"testing"
	"time"

	"github.com/grafana/dskit/flagext"
	"github.com/grafana/dskit/services"
	"github.com/prometheus/common/model"
	"github.com/prometheus/prometheus/model/labels"
	"github.com/stretchr/testify/require"
	"github.com/weaveworks/common/httpgrpc"
	"github.com/weaveworks/common/middleware"
	"github.com/weaveworks/common/user"
	"golang.org/x/net/context"
	"google.golang.org/grpc"
	"google.golang.org/grpc/credentials/insecure"
	"google.golang.org/grpc/metadata"
	"google.golang.org/grpc/test/bufconn"

	"github.com/grafana/dskit/tenant"

	"github.com/grafana/loki/pkg/chunkenc"
	"github.com/grafana/loki/pkg/ingester/client"
	"github.com/grafana/loki/pkg/ingester/index"
	"github.com/grafana/loki/pkg/iter"
	"github.com/grafana/loki/pkg/logproto"
	"github.com/grafana/loki/pkg/logql"
	"github.com/grafana/loki/pkg/runtime"
	"github.com/grafana/loki/pkg/storage/chunk"
	"github.com/grafana/loki/pkg/storage/chunk/fetcher"
	"github.com/grafana/loki/pkg/storage/config"
	"github.com/grafana/loki/pkg/storage/stores/index/stats"
	"github.com/grafana/loki/pkg/validation"
)

<<<<<<< HEAD
func TestPrepareShutdown(t *testing.T) {
	tempDir := t.TempDir()
	ingesterConfig := defaultIngesterTestConfig(t)
	ingesterConfig.ShutdownMarkerPath = tempDir
	ingesterConfig.WAL.Enabled = true
	ingesterConfig.WAL.Dir = tempDir
	ingesterConfig.LifecyclerConfig.UnregisterOnShutdown = false
=======
func TestIngester_GetStreamRates_Correctness(t *testing.T) {
	ingesterConfig := defaultIngesterTestConfig(t)
>>>>>>> 422560b6
	limits, err := validation.NewOverrides(defaultLimitsTestConfig(), nil)
	require.NoError(t, err)

	store := &mockStore{
		chunks: map[string][]chunk.Chunk{},
	}

	i, err := New(ingesterConfig, client.Config{}, store, limits, runtime.DefaultTenantConfigs(), nil)
	require.NoError(t, err)
	defer services.StopAndAwaitTerminated(context.Background(), i) //nolint:errcheck

<<<<<<< HEAD
	i.lifecycler.SetFlushOnShutdown(false)
	i.lifecycler.SetUnregisterOnShutdown(false)

	t.Run("GET", func(t *testing.T) {
		resp := httptest.NewRecorder()
		i.PrepareShutdown(resp, httptest.NewRequest("GET", "/ingester/prepare-shutdown", nil))
		require.Equal(t, 200, resp.Code)
		require.Equal(t, "unset", resp.Body.String())
	})

	t.Run("POST", func(t *testing.T) {
		resp := httptest.NewRecorder()
		i.PrepareShutdown(resp, httptest.NewRequest("POST", "/ingester/prepare-shutdown", nil))
		require.Equal(t, 204, resp.Code)
		require.True(t, i.lifecycler.FlushOnShutdown())
		require.True(t, i.lifecycler.ShouldUnregisterOnShutdown())
	})

	t.Run("GET again", func(t *testing.T) {
		resp := httptest.NewRecorder()
		i.PrepareShutdown(resp, httptest.NewRequest("GET", "/ingester/prepare-shutdown", nil))
		require.Equal(t, 200, resp.Code)
		require.Equal(t, "set", resp.Body.String())
	})

	t.Run("DELETE", func(t *testing.T) {
		resp := httptest.NewRecorder()
		i.PrepareShutdown(resp, httptest.NewRequest("DELETE", "/ingester/prepare-shutdown", nil))
		require.Equal(t, 204, resp.Code)
		require.False(t, i.lifecycler.FlushOnShutdown())
		require.False(t, i.lifecycler.ShouldUnregisterOnShutdown())
	})

	t.Run("GET last time", func(t *testing.T) {
		resp := httptest.NewRecorder()
		i.PrepareShutdown(resp, httptest.NewRequest("GET", "/ingester/prepare-shutdown", nil))
		require.Equal(t, 200, resp.Code)
		require.Equal(t, "unset", resp.Body.String())
	})

	t.Run("Unknown HTTP verb", func(t *testing.T) {
		resp := httptest.NewRecorder()
		i.PrepareShutdown(resp, httptest.NewRequest("PAUSE", "/ingester/prepare-shutdown", nil))
		require.Equal(t, 405, resp.Code)
		require.Empty(t, resp.Body.String())
	})
=======
	for idx := 0; idx < 100; idx++ {
		// push 100 different streams.
		i.streamRateCalculator.Record("fake", uint64(idx), uint64(idx), 10)
	}

	i.streamRateCalculator.updateRates()

	resp, err := i.GetStreamRates(context.TODO(), nil)
	require.NoError(t, err)
	require.Len(t, resp.StreamRates, 100)
	for idx := 0; idx < 100; idx++ {
		resp.StreamRates[idx].StreamHash = uint64(idx)
		resp.StreamRates[idx].Rate = 10
	}
}

func BenchmarkGetStreamRatesAllocs(b *testing.B) {
	ingesterConfig := defaultIngesterTestConfig(b)
	limits, err := validation.NewOverrides(defaultLimitsTestConfig(), nil)
	require.NoError(b, err)

	store := &mockStore{
		chunks: map[string][]chunk.Chunk{},
	}

	i, err := New(ingesterConfig, client.Config{}, store, limits, runtime.DefaultTenantConfigs(), nil)
	require.NoError(b, err)
	defer services.StopAndAwaitTerminated(context.Background(), i) //nolint:errcheck

	for idx := 0; idx < 1000; idx++ {
		i.streamRateCalculator.Record("fake", uint64(idx), uint64(idx), 10)
	}
	i.streamRateCalculator.updateRates()

	b.ReportAllocs()
	for idx := 0; idx < b.N; idx++ {
		i.GetStreamRates(context.TODO(), nil) //nolint:errcheck
	}
>>>>>>> 422560b6
}

func TestIngester(t *testing.T) {
	ingesterConfig := defaultIngesterTestConfig(t)
	limits, err := validation.NewOverrides(defaultLimitsTestConfig(), nil)
	require.NoError(t, err)

	store := &mockStore{
		chunks: map[string][]chunk.Chunk{},
	}

	i, err := New(ingesterConfig, client.Config{}, store, limits, runtime.DefaultTenantConfigs(), nil)
	require.NoError(t, err)
	defer services.StopAndAwaitTerminated(context.Background(), i) //nolint:errcheck

	req := logproto.PushRequest{
		Streams: []logproto.Stream{
			{
				Labels: `{foo="bar",bar="baz1"}`,
			},
			{
				Labels: `{foo="bar",bar="baz2"}`,
			},
		},
	}
	for i := 0; i < 10; i++ {
		req.Streams[0].Entries = append(req.Streams[0].Entries, logproto.Entry{
			Timestamp: time.Unix(0, 0),
			Line:      fmt.Sprintf("line %d", i),
		})
		req.Streams[1].Entries = append(req.Streams[1].Entries, logproto.Entry{
			Timestamp: time.Unix(0, 0),
			Line:      fmt.Sprintf("line %d", i),
		})
	}

	ctx := user.InjectOrgID(context.Background(), "test")
	_, err = i.Push(ctx, &req)
	require.NoError(t, err)

	result := mockQuerierServer{
		ctx: ctx,
	}
	err = i.Query(&logproto.QueryRequest{
		Selector: `{foo="bar"}`,
		Limit:    100,
		Start:    time.Unix(0, 0),
		End:      time.Unix(1, 0),
	}, &result)
	require.NoError(t, err)
	require.Len(t, result.resps, 1)
	require.Len(t, result.resps[0].Streams, 2)

	result = mockQuerierServer{
		ctx: ctx,
	}
	err = i.Query(&logproto.QueryRequest{
		Selector: `{foo="bar",bar="baz1"}`,
		Limit:    100,
		Start:    time.Unix(0, 0),
		End:      time.Unix(1, 0),
	}, &result)
	require.NoError(t, err)
	require.Len(t, result.resps, 1)
	require.Len(t, result.resps[0].Streams, 1)
	require.Equal(t, `{bar="baz1", foo="bar"}`, result.resps[0].Streams[0].Labels)

	result = mockQuerierServer{
		ctx: ctx,
	}
	err = i.Query(&logproto.QueryRequest{
		Selector: `{foo="bar",bar="baz2"}`,
		Limit:    100,
		Start:    time.Unix(0, 0),
		End:      time.Unix(1, 0),
	}, &result)
	require.NoError(t, err)
	require.Len(t, result.resps, 1)
	require.Len(t, result.resps[0].Streams, 1)
	require.Equal(t, `{bar="baz2", foo="bar"}`, result.resps[0].Streams[0].Labels)

	// Series

	// empty matcher return all series
	resp, err := i.Series(ctx, &logproto.SeriesRequest{
		Start: time.Unix(0, 0),
		End:   time.Unix(1, 0),
	})
	require.Nil(t, err)
	require.ElementsMatch(t, []logproto.SeriesIdentifier{
		{
			Labels: map[string]string{
				"foo": "bar",
				"bar": "baz1",
			},
		},
		{
			Labels: map[string]string{
				"foo": "bar",
				"bar": "baz2",
			},
		},
	}, resp.GetSeries())

	// wrong matchers fmt
	_, err = i.Series(ctx, &logproto.SeriesRequest{
		Start:  time.Unix(0, 0),
		End:    time.Unix(1, 0),
		Groups: []string{`{a="b`},
	})
	require.Error(t, err)

	// no selectors
	_, err = i.Series(ctx, &logproto.SeriesRequest{
		Start:  time.Unix(0, 0),
		End:    time.Unix(1, 0),
		Groups: []string{`{foo="bar"}`, `{}`},
	})
	require.Error(t, err)

	// foo=bar
	resp, err = i.Series(ctx, &logproto.SeriesRequest{
		Start:  time.Unix(0, 0),
		End:    time.Unix(1, 0),
		Groups: []string{`{foo="bar"}`},
	})
	require.Nil(t, err)
	require.ElementsMatch(t, []logproto.SeriesIdentifier{
		{
			Labels: map[string]string{
				"foo": "bar",
				"bar": "baz1",
			},
		},
		{
			Labels: map[string]string{
				"foo": "bar",
				"bar": "baz2",
			},
		},
	}, resp.GetSeries())

	// foo=bar, bar=~"baz[2-9]"
	resp, err = i.Series(ctx, &logproto.SeriesRequest{
		Start:  time.Unix(0, 0),
		End:    time.Unix(1, 0),
		Groups: []string{`{foo="bar", bar=~"baz[2-9]"}`},
	})
	require.Nil(t, err)
	require.ElementsMatch(t, []logproto.SeriesIdentifier{
		{
			Labels: map[string]string{
				"foo": "bar",
				"bar": "baz2",
			},
		},
	}, resp.GetSeries())

	// foo=bar, bar=~"baz[2-9]" in different groups should OR the results
	resp, err = i.Series(ctx, &logproto.SeriesRequest{
		Start:  time.Unix(0, 0),
		End:    time.Unix(1, 0),
		Groups: []string{`{foo="bar"}`, `{bar=~"baz[2-9]"}`},
	})
	require.Nil(t, err)
	require.ElementsMatch(t, []logproto.SeriesIdentifier{
		{
			Labels: map[string]string{
				"foo": "bar",
				"bar": "baz1",
			},
		},
		{
			Labels: map[string]string{
				"foo": "bar",
				"bar": "baz2",
			},
		},
	}, resp.GetSeries())
}

func TestIngesterStreamLimitExceeded(t *testing.T) {
	ingesterConfig := defaultIngesterTestConfig(t)
	defaultLimits := defaultLimitsTestConfig()
	defaultLimits.MaxLocalStreamsPerUser = 1
	overrides, err := validation.NewOverrides(defaultLimits, nil)

	require.NoError(t, err)

	store := &mockStore{
		chunks: map[string][]chunk.Chunk{},
	}

	i, err := New(ingesterConfig, client.Config{}, store, overrides, runtime.DefaultTenantConfigs(), nil)
	require.NoError(t, err)
	defer services.StopAndAwaitTerminated(context.Background(), i) //nolint:errcheck

	req := logproto.PushRequest{
		Streams: []logproto.Stream{
			{
				Labels: `{foo="bar",bar="baz1"}`,
			},
		},
	}
	for i := 0; i < 10; i++ {
		req.Streams[0].Entries = append(req.Streams[0].Entries, logproto.Entry{
			Timestamp: time.Unix(0, 0),
			Line:      fmt.Sprintf("line %d", i),
		})
	}

	ctx := user.InjectOrgID(context.Background(), "test")
	_, err = i.Push(ctx, &req)
	require.NoError(t, err)

	req.Streams[0].Labels = `{foo="bar",bar="baz2"}`

	_, err = i.Push(ctx, &req)
	if resp, ok := httpgrpc.HTTPResponseFromError(err); !ok || resp.Code != http.StatusTooManyRequests {
		t.Fatalf("expected error about exceeding metrics per user, got %v", err)
	}
}

type mockStore struct {
	mtx    sync.Mutex
	chunks map[string][]chunk.Chunk
}

func (s *mockStore) Put(ctx context.Context, chunks []chunk.Chunk) error {
	s.mtx.Lock()
	defer s.mtx.Unlock()

	userid, err := tenant.TenantID(ctx)
	if err != nil {
		return err
	}

	s.chunks[userid] = append(s.chunks[userid], chunks...)
	return nil
}

func (s *mockStore) SelectLogs(ctx context.Context, req logql.SelectLogParams) (iter.EntryIterator, error) {
	return nil, nil
}

func (s *mockStore) SelectSamples(ctx context.Context, req logql.SelectSampleParams) (iter.SampleIterator, error) {
	return nil, nil
}

func (s *mockStore) GetSeries(ctx context.Context, req logql.SelectLogParams) ([]logproto.SeriesIdentifier, error) {
	return nil, nil
}

func (s *mockStore) GetSchemaConfigs() []config.PeriodConfig {
	return defaultPeriodConfigs
}

func (s *mockStore) SetChunkFilterer(_ chunk.RequestChunkFilterer) {
}

// chunk.Store methods
func (s *mockStore) PutOne(ctx context.Context, from, through model.Time, chunk chunk.Chunk) error {
	return nil
}

func (s *mockStore) GetChunkRefs(ctx context.Context, userID string, from, through model.Time, matchers ...*labels.Matcher) ([][]chunk.Chunk, []*fetcher.Fetcher, error) {
	return nil, nil, nil
}

func (s *mockStore) LabelValuesForMetricName(ctx context.Context, userID string, from, through model.Time, metricName string, labelName string, matchers ...*labels.Matcher) ([]string, error) {
	return []string{"val1", "val2"}, nil
}

func (s *mockStore) LabelNamesForMetricName(ctx context.Context, userID string, from, through model.Time, metricName string) ([]string, error) {
	return nil, nil
}

func (s *mockStore) GetChunkFetcher(tm model.Time) *fetcher.Fetcher {
	return nil
}

func (s *mockStore) Stats(ctx context.Context, userID string, from, through model.Time, matchers ...*labels.Matcher) (*stats.Stats, error) {
	return &stats.Stats{}, nil
}

func (s *mockStore) Stop() {}

type mockQuerierServer struct {
	ctx   context.Context
	resps []*logproto.QueryResponse
	grpc.ServerStream
}

func (*mockQuerierServer) SetTrailer(metadata.MD) {}

func (m *mockQuerierServer) Send(resp *logproto.QueryResponse) error {
	m.resps = append(m.resps, resp)
	return nil
}

func (m *mockQuerierServer) Context() context.Context {
	return m.ctx
}

func defaultLimitsTestConfig() validation.Limits {
	limits := validation.Limits{}
	flagext.DefaultValues(&limits)
	return limits
}

func TestIngester_buildStoreRequest(t *testing.T) {
	now := time.Now()
	for _, tc := range []struct {
		name                       string
		queryStore                 bool
		maxLookBackPeriod          time.Duration
		start, end                 time.Time
		expectedStart, expectedEnd time.Time
		shouldQuery                bool
	}{
		{
			name:        "do not query store",
			queryStore:  false,
			start:       now.Add(-time.Minute),
			end:         now,
			shouldQuery: false,
		},
		{
			name:              "query store with max look back covering whole request duration",
			queryStore:        true,
			maxLookBackPeriod: time.Hour,
			start:             now.Add(-10 * time.Minute),
			end:               now,
			expectedStart:     now.Add(-10 * time.Minute),
			expectedEnd:       now,
			shouldQuery:       true,
		},
		{
			name:              "query store with max look back covering partial request duration",
			queryStore:        true,
			maxLookBackPeriod: time.Hour,
			start:             now.Add(-2 * time.Hour),
			end:               now,
			expectedStart:     now.Add(-time.Hour),
			expectedEnd:       now,
			shouldQuery:       true,
		},
		{
			name:              "query store with max look back not covering request duration at all",
			queryStore:        true,
			maxLookBackPeriod: time.Hour,
			start:             now.Add(-4 * time.Hour),
			end:               now.Add(-2 * time.Hour),
			shouldQuery:       false,
		},
	} {
		t.Run(tc.name, func(t *testing.T) {
			ingesterConfig := defaultIngesterTestConfig(t)
			ingesterConfig.QueryStore = tc.queryStore
			ingesterConfig.QueryStoreMaxLookBackPeriod = tc.maxLookBackPeriod

			start, end, ok := buildStoreRequest(ingesterConfig, tc.start, tc.end, now)

			if !tc.shouldQuery {
				require.False(t, ok)
				return
			}
			require.Equal(t, tc.expectedEnd, end, "end")
			require.Equal(t, tc.expectedStart, start, "start")
		})
	}
}

func TestIngester_asyncStoreMaxLookBack(t *testing.T) {
	now := model.Now()

	for _, tc := range []struct {
		name                string
		periodicConfigs     []config.PeriodConfig
		expectedMaxLookBack time.Duration
	}{
		{
			name: "not using async index store",
			periodicConfigs: []config.PeriodConfig{
				{
					From:      config.DayTime{Time: now.Add(-24 * time.Hour)},
					IndexType: "bigtable",
				},
			},
		},
		{
			name: "just one periodic config with boltdb-shipper",
			periodicConfigs: []config.PeriodConfig{
				{
					From:      config.DayTime{Time: now.Add(-24 * time.Hour)},
					IndexType: "boltdb-shipper",
				},
			},
			expectedMaxLookBack: time.Since(now.Add(-24 * time.Hour).Time()),
		},
		{
			name: "just one periodic config with tsdb",
			periodicConfigs: []config.PeriodConfig{
				{
					From:      config.DayTime{Time: now.Add(-24 * time.Hour)},
					IndexType: "tsdb",
				},
			},
			expectedMaxLookBack: time.Since(now.Add(-24 * time.Hour).Time()),
		},
		{
			name: "active config boltdb-shipper, previous config non async index store",
			periodicConfigs: []config.PeriodConfig{
				{
					From:      config.DayTime{Time: now.Add(-48 * time.Hour)},
					IndexType: "bigtable",
				},
				{
					From:      config.DayTime{Time: now.Add(-24 * time.Hour)},
					IndexType: "boltdb-shipper",
				},
			},
			expectedMaxLookBack: time.Since(now.Add(-24 * time.Hour).Time()),
		},
		{
			name: "current and previous config both using async index store",
			periodicConfigs: []config.PeriodConfig{
				{
					From:      config.DayTime{Time: now.Add(-48 * time.Hour)},
					IndexType: "boltdb-shipper",
				},
				{
					From:      config.DayTime{Time: now.Add(-24 * time.Hour)},
					IndexType: "tsdb",
				},
			},
			expectedMaxLookBack: time.Since(now.Add(-48 * time.Hour).Time()),
		},
		{
			name: "active config non async index store, previous config tsdb",
			periodicConfigs: []config.PeriodConfig{
				{
					From:      config.DayTime{Time: now.Add(-48 * time.Hour)},
					IndexType: "tsdb",
				},
				{
					From:      config.DayTime{Time: now.Add(-24 * time.Hour)},
					IndexType: "bigtable",
				},
			},
		},
	} {
		t.Run(tc.name, func(t *testing.T) {
			ingester := Ingester{periodicConfigs: tc.periodicConfigs}
			mlb := ingester.asyncStoreMaxLookBack()
			require.InDelta(t, tc.expectedMaxLookBack, mlb, float64(time.Second))
		})
	}
}

func TestValidate(t *testing.T) {
	for i, tc := range []struct {
		in       Config
		err      bool
		expected Config
	}{
		{
			in: Config{
				MaxChunkAge:   time.Minute,
				ChunkEncoding: chunkenc.EncGZIP.String(),
				IndexShards:   index.DefaultIndexShards,
			},
			expected: Config{
				MaxChunkAge:    time.Minute,
				ChunkEncoding:  chunkenc.EncGZIP.String(),
				parsedEncoding: chunkenc.EncGZIP,
				IndexShards:    index.DefaultIndexShards,
			},
		},
		{
			in: Config{
				ChunkEncoding: chunkenc.EncSnappy.String(),
				IndexShards:   index.DefaultIndexShards,
			},
			expected: Config{
				ChunkEncoding:  chunkenc.EncSnappy.String(),
				parsedEncoding: chunkenc.EncSnappy,
				IndexShards:    index.DefaultIndexShards,
			},
		},
		{
			in: Config{
				IndexShards:   index.DefaultIndexShards,
				ChunkEncoding: "bad-enc",
			},
			err: true,
		},
		{
			in: Config{
				MaxChunkAge:   time.Minute,
				ChunkEncoding: chunkenc.EncGZIP.String(),
			},
			err: true,
		},
	} {
		t.Run(fmt.Sprint(i), func(t *testing.T) {
			err := tc.in.Validate()
			if tc.err {
				require.NotNil(t, err)
				return
			}
			require.Nil(t, err)
			require.Equal(t, tc.expected, tc.in)
		})
	}
}

func Test_InMemoryLabels(t *testing.T) {
	ingesterConfig := defaultIngesterTestConfig(t)
	limits, err := validation.NewOverrides(defaultLimitsTestConfig(), nil)
	require.NoError(t, err)

	store := &mockStore{
		chunks: map[string][]chunk.Chunk{},
	}

	i, err := New(ingesterConfig, client.Config{}, store, limits, runtime.DefaultTenantConfigs(), nil)
	require.NoError(t, err)
	defer services.StopAndAwaitTerminated(context.Background(), i) //nolint:errcheck

	req := logproto.PushRequest{
		Streams: []logproto.Stream{
			{
				Labels: `{foo="bar",bar="baz1"}`,
			},
			{
				Labels: `{foo="bar",bar="baz2"}`,
			},
		},
	}
	for i := 0; i < 10; i++ {
		req.Streams[0].Entries = append(req.Streams[0].Entries, logproto.Entry{
			Timestamp: time.Unix(0, 0),
			Line:      fmt.Sprintf("line %d", i),
		})
		req.Streams[1].Entries = append(req.Streams[1].Entries, logproto.Entry{
			Timestamp: time.Unix(0, 0),
			Line:      fmt.Sprintf("line %d", i),
		})
	}

	ctx := user.InjectOrgID(context.Background(), "test")
	_, err = i.Push(ctx, &req)
	require.NoError(t, err)

	start := time.Unix(0, 0)
	res, err := i.Label(ctx, &logproto.LabelRequest{
		Start:  &start,
		Name:   "bar",
		Values: true,
	})

	require.NoError(t, err)
	require.Equal(t, []string{"baz1", "baz2"}, res.Values)

	res, err = i.Label(ctx, &logproto.LabelRequest{Start: &start})
	require.NoError(t, err)
	require.Equal(t, []string{"bar", "foo"}, res.Values)
}

func Test_DedupeIngester(t *testing.T) {
	var (
		requests      = int64(400)
		streamCount   = int64(20)
		streams       []labels.Labels
		streamHashes  []uint64
		ingesterCount = 100

		ingesterConfig = defaultIngesterTestConfig(t)
		ctx, _         = user.InjectIntoGRPCRequest(user.InjectOrgID(context.Background(), "foo"))
	)
	// make sure we will cut blocks and chunks and use head chunks
	ingesterConfig.TargetChunkSize = 800
	ingesterConfig.BlockSize = 300

	// created many different ingesters
	ingesterSet, closer := createIngesterSets(t, ingesterConfig, ingesterCount)
	defer closer()

	for i := int64(0); i < streamCount; i++ {
		s := labels.FromStrings("foo", "bar", "bar", fmt.Sprintf("baz%d", i))
		streams = append(streams, s)
		streamHashes = append(streamHashes, s.Hash())
	}
	sort.Slice(streamHashes, func(i, j int) bool { return streamHashes[i] < streamHashes[j] })

	for i := int64(0); i < requests; i++ {
		for _, ing := range ingesterSet {
			_, err := ing.Push(ctx, buildPushRequest(i, streams))
			require.NoError(t, err)
		}
	}

	t.Run("backward log", func(t *testing.T) {
		iterators := make([]iter.EntryIterator, 0, len(ingesterSet))
		for _, client := range ingesterSet {
			stream, err := client.Query(ctx, &logproto.QueryRequest{
				Selector:  `{foo="bar"} | label_format bar=""`, // making it difficult to dedupe by removing uncommon label.
				Start:     time.Unix(0, 0),
				End:       time.Unix(0, requests+1),
				Limit:     uint32(requests * streamCount),
				Direction: logproto.BACKWARD,
			})
			require.NoError(t, err)
			iterators = append(iterators, iter.NewQueryClientIterator(stream, logproto.BACKWARD))
		}
		it := iter.NewMergeEntryIterator(ctx, iterators, logproto.BACKWARD)

		for i := requests - 1; i >= 0; i-- {
			actualHashes := []uint64{}
			for j := 0; j < int(streamCount); j++ {
				require.True(t, it.Next())
				require.Equal(t, fmt.Sprintf("line %d", i), it.Entry().Line)
				require.Equal(t, i, it.Entry().Timestamp.UnixNano())
				require.Equal(t, `{bar="", foo="bar"}`, it.Labels())
				actualHashes = append(actualHashes, it.StreamHash())
			}
			sort.Slice(actualHashes, func(i, j int) bool { return actualHashes[i] < actualHashes[j] })
			require.Equal(t, streamHashes, actualHashes)
		}
		require.False(t, it.Next())
		require.NoError(t, it.Error())
	})
	t.Run("forward log", func(t *testing.T) {
		iterators := make([]iter.EntryIterator, 0, len(ingesterSet))
		for _, client := range ingesterSet {
			stream, err := client.Query(ctx, &logproto.QueryRequest{
				Selector:  `{foo="bar"} | label_format bar=""`, // making it difficult to dedupe by removing uncommon label.
				Start:     time.Unix(0, 0),
				End:       time.Unix(0, requests+1),
				Limit:     uint32(requests * streamCount),
				Direction: logproto.FORWARD,
			})
			require.NoError(t, err)
			iterators = append(iterators, iter.NewQueryClientIterator(stream, logproto.FORWARD))
		}
		it := iter.NewMergeEntryIterator(ctx, iterators, logproto.FORWARD)

		for i := int64(0); i < requests; i++ {
			actualHashes := []uint64{}
			for j := 0; j < int(streamCount); j++ {
				require.True(t, it.Next())
				require.Equal(t, fmt.Sprintf("line %d", i), it.Entry().Line)
				require.Equal(t, i, it.Entry().Timestamp.UnixNano())
				require.Equal(t, `{bar="", foo="bar"}`, it.Labels())
				actualHashes = append(actualHashes, it.StreamHash())
			}
			sort.Slice(actualHashes, func(i, j int) bool { return actualHashes[i] < actualHashes[j] })
			require.Equal(t, streamHashes, actualHashes)
		}
		require.False(t, it.Next())
		require.NoError(t, it.Error())
	})
	t.Run("sum by metrics", func(t *testing.T) {
		iterators := make([]iter.SampleIterator, 0, len(ingesterSet))
		for _, client := range ingesterSet {
			stream, err := client.QuerySample(ctx, &logproto.SampleQueryRequest{
				Selector: `sum(rate({foo="bar"}[1m])) by (bar)`,
				Start:    time.Unix(0, 0),
				End:      time.Unix(0, requests+1),
			})
			require.NoError(t, err)
			iterators = append(iterators, iter.NewSampleQueryClientIterator(stream))
		}
		it := iter.NewMergeSampleIterator(ctx, iterators)
		var expectedLabels []string
		for _, s := range streams {
			expectedLabels = append(expectedLabels, labels.NewBuilder(s).Del("foo").Labels(nil).String())
		}
		sort.Strings(expectedLabels)
		for i := int64(0); i < requests; i++ {
			labels := []string{}
			actualHashes := []uint64{}
			for j := 0; j < int(streamCount); j++ {
				require.True(t, it.Next())
				require.Equal(t, float64(1), it.Sample().Value)
				require.Equal(t, i, it.Sample().Timestamp)
				labels = append(labels, it.Labels())
				actualHashes = append(actualHashes, it.StreamHash())
			}
			sort.Strings(labels)
			sort.Slice(actualHashes, func(i, j int) bool { return actualHashes[i] < actualHashes[j] })
			require.Equal(t, expectedLabels, labels)
			require.Equal(t, streamHashes, actualHashes)
		}
		require.False(t, it.Next())
		require.NoError(t, it.Error())
	})
	t.Run("sum metrics", func(t *testing.T) {
		iterators := make([]iter.SampleIterator, 0, len(ingesterSet))
		for _, client := range ingesterSet {
			stream, err := client.QuerySample(ctx, &logproto.SampleQueryRequest{
				Selector: `sum(rate({foo="bar"}[1m]))`,
				Start:    time.Unix(0, 0),
				End:      time.Unix(0, requests+1),
			})
			require.NoError(t, err)
			iterators = append(iterators, iter.NewSampleQueryClientIterator(stream))
		}
		it := iter.NewMergeSampleIterator(ctx, iterators)
		for i := int64(0); i < requests; i++ {
			actualHashes := []uint64{}
			for j := 0; j < int(streamCount); j++ {
				require.True(t, it.Next())
				require.Equal(t, float64(1), it.Sample().Value)
				require.Equal(t, i, it.Sample().Timestamp)
				require.Equal(t, "{}", it.Labels())
				actualHashes = append(actualHashes, it.StreamHash())
			}
			sort.Slice(actualHashes, func(i, j int) bool { return actualHashes[i] < actualHashes[j] })
			require.Equal(t, streamHashes, actualHashes)
		}
		require.False(t, it.Next())
		require.NoError(t, it.Error())
	})
}

func Test_DedupeIngesterParser(t *testing.T) {
	var (
		requests      = 100
		streamCount   = 10
		streams       []labels.Labels
		ingesterCount = 30

		ingesterConfig = defaultIngesterTestConfig(t)
		ctx, _         = user.InjectIntoGRPCRequest(user.InjectOrgID(context.Background(), "foo"))
	)
	// make sure we will cut blocks and chunks and use head chunks
	ingesterConfig.TargetChunkSize = 800
	ingesterConfig.BlockSize = 300

	// created many different ingesters
	ingesterSet, closer := createIngesterSets(t, ingesterConfig, ingesterCount)
	defer closer()

	for i := 0; i < streamCount; i++ {
		streams = append(streams, labels.FromStrings("foo", "bar", "bar", fmt.Sprintf("baz%d", i)))
	}

	for i := 0; i < requests; i++ {
		for _, ing := range ingesterSet {
			_, err := ing.Push(ctx, buildPushJSONRequest(int64(i), streams))
			require.NoError(t, err)
		}
	}

	t.Run("backward log", func(t *testing.T) {
		iterators := make([]iter.EntryIterator, 0, len(ingesterSet))
		for _, client := range ingesterSet {
			stream, err := client.Query(ctx, &logproto.QueryRequest{
				Selector:  `{foo="bar"} | json`,
				Start:     time.Unix(0, 0),
				End:       time.Unix(0, int64(requests+1)),
				Limit:     uint32(requests * streamCount * 2),
				Direction: logproto.BACKWARD,
			})
			require.NoError(t, err)
			iterators = append(iterators, iter.NewQueryClientIterator(stream, logproto.BACKWARD))
		}
		it := iter.NewMergeEntryIterator(ctx, iterators, logproto.BACKWARD)

		for i := requests - 1; i >= 0; i-- {
			for j := 0; j < streamCount; j++ {
				for k := 0; k < 2; k++ { // 2 line per entry
					require.True(t, it.Next())
					require.Equal(t, int64(i), it.Entry().Timestamp.UnixNano())
				}
			}
		}
		require.False(t, it.Next())
		require.NoError(t, it.Error())
	})

	t.Run("forward log", func(t *testing.T) {
		iterators := make([]iter.EntryIterator, 0, len(ingesterSet))
		for _, client := range ingesterSet {
			stream, err := client.Query(ctx, &logproto.QueryRequest{
				Selector:  `{foo="bar"} | json`, // making it difficult to dedupe by removing uncommon label.
				Start:     time.Unix(0, 0),
				End:       time.Unix(0, int64(requests+1)),
				Limit:     uint32(requests * streamCount * 2),
				Direction: logproto.FORWARD,
			})
			require.NoError(t, err)
			iterators = append(iterators, iter.NewQueryClientIterator(stream, logproto.FORWARD))
		}
		it := iter.NewMergeEntryIterator(ctx, iterators, logproto.FORWARD)

		for i := 0; i < requests; i++ {
			for j := 0; j < streamCount; j++ {
				for k := 0; k < 2; k++ { // 2 line per entry
					require.True(t, it.Next())
					require.Equal(t, int64(i), it.Entry().Timestamp.UnixNano())
				}
			}
		}
		require.False(t, it.Next())
		require.NoError(t, it.Error())
	})
	t.Run("no sum metrics", func(t *testing.T) {
		iterators := make([]iter.SampleIterator, 0, len(ingesterSet))
		for _, client := range ingesterSet {
			stream, err := client.QuerySample(ctx, &logproto.SampleQueryRequest{
				Selector: `rate({foo="bar"} | json [1m])`,
				Start:    time.Unix(0, 0),
				End:      time.Unix(0, int64(requests+1)),
			})
			require.NoError(t, err)
			iterators = append(iterators, iter.NewSampleQueryClientIterator(stream))
		}
		it := iter.NewMergeSampleIterator(ctx, iterators)

		for i := 0; i < requests; i++ {
			for j := 0; j < streamCount; j++ {
				for k := 0; k < 2; k++ { // 2 line per entry
					require.True(t, it.Next())
					require.Equal(t, float64(1), it.Sample().Value)
					require.Equal(t, int64(i), it.Sample().Timestamp)
				}
			}
		}
		require.False(t, it.Next())
		require.NoError(t, it.Error())
	})
	t.Run("sum metrics", func(t *testing.T) {
		iterators := make([]iter.SampleIterator, 0, len(ingesterSet))
		for _, client := range ingesterSet {
			stream, err := client.QuerySample(ctx, &logproto.SampleQueryRequest{
				Selector: `sum by (c,d,e,foo) (rate({foo="bar"} | json [1m]))`,
				Start:    time.Unix(0, 0),
				End:      time.Unix(0, int64(requests+1)),
			})
			require.NoError(t, err)
			iterators = append(iterators, iter.NewSampleQueryClientIterator(stream))
		}
		it := iter.NewMergeSampleIterator(ctx, iterators)

		for i := 0; i < requests; i++ {
			for j := 0; j < streamCount; j++ {
				for k := 0; k < 2; k++ { // 2 line per entry
					require.True(t, it.Next())
					require.Equal(t, float64(1), it.Sample().Value)
					require.Equal(t, int64(i), it.Sample().Timestamp)
				}
			}
		}
		require.False(t, it.Next())
		require.NoError(t, it.Error())
	})
}

type ingesterClient struct {
	logproto.PusherClient
	logproto.QuerierClient
}

func createIngesterSets(t *testing.T, config Config, count int) ([]ingesterClient, func()) {
	result := make([]ingesterClient, count)
	closers := make([]func(), count)
	for i := 0; i < count; i++ {
		ingester, closer := createIngesterServer(t, config)
		result[i] = ingester
		closers[i] = closer
	}
	return result, func() {
		for _, closer := range closers {
			closer()
		}
	}
}

func createIngesterServer(t *testing.T, ingesterConfig Config) (ingesterClient, func()) {
	t.Helper()
	limits, err := validation.NewOverrides(defaultLimitsTestConfig(), nil)
	require.NoError(t, err)

	ing, err := New(ingesterConfig, client.Config{}, &mockStore{}, limits, runtime.DefaultTenantConfigs(), nil)
	require.NoError(t, err)

	listener := bufconn.Listen(1024 * 1024)

	server := grpc.NewServer(grpc.ChainStreamInterceptor(func(srv interface{}, ss grpc.ServerStream, info *grpc.StreamServerInfo, handler grpc.StreamHandler) error {
		return middleware.StreamServerUserHeaderInterceptor(srv, ss, info, handler)
	}), grpc.ChainUnaryInterceptor(func(ctx context.Context, req interface{}, info *grpc.UnaryServerInfo, handler grpc.UnaryHandler) (resp interface{}, err error) {
		return middleware.ServerUserHeaderInterceptor(ctx, req, info, handler)
	}))

	logproto.RegisterPusherServer(server, ing)
	logproto.RegisterQuerierServer(server, ing)
	go func() {
		if err := server.Serve(listener); err != nil {
			log.Fatal(err)
		}
	}()
	conn, err := grpc.DialContext(context.Background(), "", grpc.WithTransportCredentials(insecure.NewCredentials()), grpc.WithContextDialer(func(ctx context.Context, s string) (net.Conn, error) {
		return listener.Dial()
	}))
	require.NoError(t, err)

	return ingesterClient{
			PusherClient:  logproto.NewPusherClient(conn),
			QuerierClient: logproto.NewQuerierClient(conn),
		}, func() {
			_ = services.StopAndAwaitTerminated(context.Background(), ing)
			server.Stop()
			_ = listener.Close()
		}
}

func buildPushRequest(ts int64, streams []labels.Labels) *logproto.PushRequest {
	req := &logproto.PushRequest{}

	for _, stream := range streams {
		req.Streams = append(req.Streams, logproto.Stream{
			Labels: stream.String(),
			Entries: []logproto.Entry{
				{
					Timestamp: time.Unix(0, ts),
					Line:      fmt.Sprintf("line %d", ts),
				},
			},
		})
	}

	return req
}

func buildPushJSONRequest(ts int64, streams []labels.Labels) *logproto.PushRequest {
	req := &logproto.PushRequest{}

	for _, stream := range streams {
		req.Streams = append(req.Streams, logproto.Stream{
			Labels: stream.String(),
			Entries: []logproto.Entry{
				{
					Timestamp: time.Unix(0, ts),
					Line:      jsonLine(ts, 0),
				},
				{
					Timestamp: time.Unix(0, ts),
					Line:      jsonLine(ts, 1),
				},
			},
		})
	}

	return req
}

func jsonLine(ts int64, i int) string {
	if i%2 == 0 {
		return fmt.Sprintf(`{"a":"b", "c":"d", "e":"f", "g":"h", "ts":"%d"}`, ts)
	}
	return fmt.Sprintf(`{"e":"f", "h":"i", "j":"k", "g":"h", "ts":"%d"}`, ts)
}<|MERGE_RESOLUTION|>--- conflicted
+++ resolved
@@ -41,7 +41,6 @@
 	"github.com/grafana/loki/pkg/validation"
 )
 
-<<<<<<< HEAD
 func TestPrepareShutdown(t *testing.T) {
 	tempDir := t.TempDir()
 	ingesterConfig := defaultIngesterTestConfig(t)
@@ -49,10 +48,6 @@
 	ingesterConfig.WAL.Enabled = true
 	ingesterConfig.WAL.Dir = tempDir
 	ingesterConfig.LifecyclerConfig.UnregisterOnShutdown = false
-=======
-func TestIngester_GetStreamRates_Correctness(t *testing.T) {
-	ingesterConfig := defaultIngesterTestConfig(t)
->>>>>>> 422560b6
 	limits, err := validation.NewOverrides(defaultLimitsTestConfig(), nil)
 	require.NoError(t, err)
 
@@ -64,7 +59,6 @@
 	require.NoError(t, err)
 	defer services.StopAndAwaitTerminated(context.Background(), i) //nolint:errcheck
 
-<<<<<<< HEAD
 	i.lifecycler.SetFlushOnShutdown(false)
 	i.lifecycler.SetUnregisterOnShutdown(false)
 
@@ -111,7 +105,24 @@
 		require.Equal(t, 405, resp.Code)
 		require.Empty(t, resp.Body.String())
 	})
-=======
+}
+
+func TestIngester_GetStreamRates_Correctness(t *testing.T) {
+	ingesterConfig := defaultIngesterTestConfig(t)
+	limits, err := validation.NewOverrides(defaultLimitsTestConfig(), nil)
+	require.NoError(t, err)
+
+	store := &mockStore{
+		chunks: map[string][]chunk.Chunk{},
+	}
+
+	i, err := New(ingesterConfig, client.Config{}, store, limits, runtime.DefaultTenantConfigs(), nil)
+	require.NoError(t, err)
+	defer services.StopAndAwaitTerminated(context.Background(), i) //nolint:errcheck
+
+	i.lifecycler.SetFlushOnShutdown(false)
+	i.lifecycler.SetUnregisterOnShutdown(false)
+
 	for idx := 0; idx < 100; idx++ {
 		// push 100 different streams.
 		i.streamRateCalculator.Record("fake", uint64(idx), uint64(idx), 10)
@@ -150,7 +161,6 @@
 	for idx := 0; idx < b.N; idx++ {
 		i.GetStreamRates(context.TODO(), nil) //nolint:errcheck
 	}
->>>>>>> 422560b6
 }
 
 func TestIngester(t *testing.T) {
