--- conflicted
+++ resolved
@@ -17,7 +17,7 @@
 	"github.com/go-kit/kit/log/level"
 	"github.com/gogo/protobuf/proto"
 	"github.com/pkg/errors"
-	"github.com/prometheus/prometheus/pkg/pool"
+	prompool "github.com/prometheus/prometheus/pkg/pool"
 	tsdb_errors "github.com/prometheus/prometheus/tsdb/errors"
 	"github.com/prometheus/prometheus/tsdb/fileutil"
 	"github.com/prometheus/prometheus/tsdb/wal"
@@ -180,7 +180,6 @@
 	close(i.done)
 }
 
-<<<<<<< HEAD
 func (i *ingesterSeriesIter) Iter() *streamIterator {
 	return newStreamsIterator(i.ing)
 }
@@ -214,54 +213,6 @@
 		streamInstances[i] = streamInstance{
 			streams: streams,
 			id:      inst.instanceID,
-=======
-func (i *ingesterSeriesIter) Iter() <-chan *SeriesWithErr {
-	ch := make(chan *SeriesWithErr)
-	go func() {
-		for _, inst := range i.ing.getInstances() {
-			inst.streamsMtx.RLock()
-			// Need to buffer streams internally so the read lock isn't held trying to write to a blocked channel.
-			streams := make([]*stream, 0, len(inst.streams))
-			inst.streamsMtx.RUnlock()
-			_ = inst.forAllStreams(func(stream *stream) error {
-				streams = append(streams, stream)
-				return nil
-			})
-
-			for _, stream := range streams {
-				stream.chunkMtx.RLock()
-				if len(stream.chunks) < 1 {
-					stream.chunkMtx.RUnlock()
-					// it's possible the stream has been flushed to storage
-					// in between starting the checkpointing process and
-					// checkpointing this stream.
-					continue
-				}
-
-				// TODO(owen-d): use a pool
-				// Only send chunks for checkpointing that have yet to be flushed.
-				chunks, err := toWireChunks(unflushedChunks(stream.chunks), nil)
-				stream.chunkMtx.RUnlock()
-
-				var s *Series
-				if err == nil {
-					s = &Series{
-						UserID:      inst.instanceID,
-						Fingerprint: uint64(stream.fp),
-						Labels:      client.FromLabelsToLabelAdapters(stream.labels),
-						Chunks:      chunks,
-					}
-				}
-				select {
-				case ch <- &SeriesWithErr{
-					Err:    err,
-					Series: s,
-				}:
-				case <-i.done:
-					return
-				}
-			}
->>>>>>> 0a81f708
 		}
 	}
 	return &streamIterator{
@@ -406,7 +357,7 @@
 }
 
 // Buckets [64KB to 256MB] by 2
-var recordBufferPool = pool.New(1<<16, 1<<28, 2, func(size int) interface{} { return make([]byte, 0, size) })
+var recordBufferPool = prompool.New(1<<16, 1<<28, 2, func(size int) interface{} { return make([]byte, 0, size) })
 
 func (w *WALCheckpointWriter) Write(s *Series) error {
 	size := s.Size() + 1 // +1 for header
