--- conflicted
+++ resolved
@@ -31,11 +31,7 @@
 	// Starting with something sane first then we can refine with more experience.
 
 	// Buckets [1KB 2KB 4KB 16KB 32KB  to 4MB] by 2
-<<<<<<< HEAD
 	chunksBufferPool = pool.NewBuffer(1024, 4*1024*1024, 2)
-=======
-	blocksBufferPool = pool.NewBuffer(1024, 4*1024*1024, 2)
->>>>>>> 07ece2bc
 	// Buckets [64B 128B 256B 512B... to 2MB] by 2
 	headBufferPool = pool.NewBuffer(64, 2*1024*1024, 2)
 )
@@ -49,11 +45,7 @@
 func toWireChunks(descs []chunkDesc, wireChunks []chunkWithBuffer) ([]chunkWithBuffer, error) {
 	// release memory from previous list of chunks.
 	for _, wc := range wireChunks {
-<<<<<<< HEAD
 		chunksBufferPool.Put(wc.blocks)
-=======
-		blocksBufferPool.Put(wc.blocks)
->>>>>>> 07ece2bc
 		headBufferPool.Put(wc.head)
 		wc.Data = nil
 		wc.Head = nil
@@ -78,11 +70,7 @@
 				LastUpdated: d.lastUpdated,
 				Synced:      d.synced,
 			},
-<<<<<<< HEAD
 			blocks: chunksBufferPool.Get(chunkSize),
-=======
-			blocks: blocksBufferPool.Get(chunkSize),
->>>>>>> 07ece2bc
 			head:   headBufferPool.Get(headSize),
 		}
 
