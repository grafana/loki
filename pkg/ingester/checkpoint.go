--- conflicted
+++ resolved
@@ -157,7 +157,6 @@
 			})
 
 			for _, stream := range streams {
-<<<<<<< HEAD
 				stream.chunkMtx.RLock()
 				if len(stream.chunks) < 1 {
 					stream.chunkMtx.RUnlock()
@@ -170,10 +169,7 @@
 				// TODO(owen-d): use a pool
 				chunks, err := toWireChunks(stream.chunks, nil)
 				stream.chunkMtx.RUnlock()
-=======
-				// TODO(owen-d): use a pool
-				chunks, err := toWireChunks(stream.chunks, nil)
->>>>>>> 4d9865ac
+
 				var s *Series
 				if err == nil {
 					s = &Series{
