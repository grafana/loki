--- conflicted
+++ resolved
@@ -63,11 +63,6 @@
 	OTLPConfig(userID string) OTLPConfig
 }
 
-<<<<<<< HEAD
-type RequestParserWrapper func(inner RequestParser) RequestParser
-
-type RequestParser func(userID string, r *http.Request, tenantsRetention TenantsRetention, limits Limits) (*logproto.PushRequest, *Stats, error)
-=======
 type EmptyLimits struct{}
 
 func (EmptyLimits) OTLPConfig(string) OTLPConfig {
@@ -75,7 +70,7 @@
 }
 
 type RequestParser func(userID string, r *http.Request, tenantsRetention TenantsRetention, limits Limits, tracker UsageTracker) (*logproto.PushRequest, *Stats, error)
->>>>>>> e39515ee
+type RequestParserWrapper func(inner RequestParser) RequestParser
 
 type Stats struct {
 	Errs                     []error
@@ -102,32 +97,16 @@
 		entriesSize            int64
 		structuredMetadataSize int64
 	)
-<<<<<<< HEAD
 	for retentionPeriod, size := range pushStats.LogLinesBytes {
-		var retentionHours string
-		if retentionPeriod > 0 {
-			retentionHours = fmt.Sprintf("%d", int64(math.Floor(retentionPeriod.Hours())))
-		}
-=======
-	for retentionPeriod, size := range pushStats.logLinesBytes {
 		retentionHours := retentionPeriodToString(retentionPeriod)
->>>>>>> e39515ee
 
 		bytesIngested.WithLabelValues(userID, retentionHours).Add(float64(size))
 		bytesReceivedStats.Inc(size)
 		entriesSize += size
 	}
 
-<<<<<<< HEAD
 	for retentionPeriod, size := range pushStats.StructuredMetadataBytes {
-		var retentionHours string
-		if retentionPeriod > 0 {
-			retentionHours = fmt.Sprintf("%d", int64(math.Floor(retentionPeriod.Hours())))
-		}
-=======
-	for retentionPeriod, size := range pushStats.structuredMetadataBytes {
 		retentionHours := retentionPeriodToString(retentionPeriod)
->>>>>>> e39515ee
 
 		structuredMetadataBytesIngested.WithLabelValues(userID, retentionHours).Add(float64(size))
 		bytesIngested.WithLabelValues(userID, retentionHours).Add(float64(size))
@@ -234,23 +213,15 @@
 	pushStats.ContentEncoding = contentEncoding
 
 	for _, s := range req.Streams {
-<<<<<<< HEAD
 		pushStats.StreamLabelsSize += int64(len(s.Labels))
-		var retentionPeriod time.Duration
-		if tenantsRetention != nil {
-			lbs, err := syntax.ParseLabels(s.Labels)
-=======
-		pushStats.streamLabelsSize += int64(len(s.Labels))
 
 		var lbs labels.Labels
 		if tenantsRetention != nil || tracker != nil {
 			lbs, err = syntax.ParseLabels(s.Labels)
->>>>>>> e39515ee
 			if err != nil {
 				return nil, nil, fmt.Errorf("couldn't parse labels: %w", err)
 			}
 		}
-
 		var retentionPeriod time.Duration
 		if tenantsRetention != nil {
 			retentionPeriod = tenantsRetention.RetentionPeriodFor(userID, lbs)
@@ -261,23 +232,16 @@
 			for _, l := range e.StructuredMetadata {
 				entryLabelsSize += int64(len(l.Name) + len(l.Value))
 			}
-<<<<<<< HEAD
 			pushStats.LogLinesBytes[retentionPeriod] += int64(len(e.Line))
 			pushStats.StructuredMetadataBytes[retentionPeriod] += entryLabelsSize
-			if e.Timestamp.After(pushStats.MostRecentEntryTimestamp) {
-				pushStats.MostRecentEntryTimestamp = e.Timestamp
-=======
-			pushStats.logLinesBytes[retentionPeriod] += int64(len(e.Line))
-			pushStats.structuredMetadataBytes[retentionPeriod] += entryLabelsSize
 
 			if tracker != nil {
 				tracker.ReceivedBytesAdd(userID, retentionPeriod, lbs, float64(len(e.Line)))
 				tracker.ReceivedBytesAdd(userID, retentionPeriod, lbs, float64(entryLabelsSize))
 			}
 
-			if e.Timestamp.After(pushStats.mostRecentEntryTimestamp) {
-				pushStats.mostRecentEntryTimestamp = e.Timestamp
->>>>>>> e39515ee
+			if e.Timestamp.After(pushStats.MostRecentEntryTimestamp) {
+				pushStats.MostRecentEntryTimestamp = e.Timestamp
 			}
 		}
 	}
