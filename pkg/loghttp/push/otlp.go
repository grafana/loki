--- conflicted
+++ resolved
@@ -224,26 +224,18 @@
 				stream.Entries = append(stream.Entries, entry)
 				pushRequestsByStream[labelsStr] = stream
 
-<<<<<<< HEAD
-				stats.StructuredMetadataBytes[tenantsRetention.RetentionPeriodFor(userID, lbs)] += int64(labelsSize(entry.StructuredMetadata) - resourceAttributesAsStructuredMetadataSize - scopeAttributesAsStructuredMetadataSize)
+				metadataSize := int64(labelsSize(entry.StructuredMetadata) - resourceAttributesAsStructuredMetadataSize - scopeAttributesAsStructuredMetadataSize)
+				stats.StructuredMetadataBytes[tenantsRetention.RetentionPeriodFor(userID, lbs)] += metadataSize
 				stats.LogLinesBytes[tenantsRetention.RetentionPeriodFor(userID, lbs)] += int64(len(entry.Line))
+
+				if tracker != nil {
+					tracker.ReceivedBytesAdd(userID, tenantsRetention.RetentionPeriodFor(userID, lbs), lbs, float64(len(entry.Line)))
+					tracker.ReceivedBytesAdd(userID, tenantsRetention.RetentionPeriodFor(userID, lbs), lbs, float64(metadataSize))
+				}
+
 				stats.NumLines++
 				if entry.Timestamp.After(stats.MostRecentEntryTimestamp) {
 					stats.MostRecentEntryTimestamp = entry.Timestamp
-=======
-				metadataSize := int64(labelsSize(entry.StructuredMetadata) - resourceAttributesAsStructuredMetadataSize - scopeAttributesAsStructuredMetadataSize)
-				stats.structuredMetadataBytes[tenantsRetention.RetentionPeriodFor(userID, lbs)] += metadataSize
-				stats.logLinesBytes[tenantsRetention.RetentionPeriodFor(userID, lbs)] += int64(len(entry.Line))
-
-				if tracker != nil {
-					tracker.ReceivedBytesAdd(userID, tenantsRetention.RetentionPeriodFor(userID, lbs), lbs, float64(len(entry.Line)))
-					tracker.ReceivedBytesAdd(userID, tenantsRetention.RetentionPeriodFor(userID, lbs), lbs, float64(metadataSize))
-				}
-
-				stats.numLines++
-				if entry.Timestamp.After(stats.mostRecentEntryTimestamp) {
-					stats.mostRecentEntryTimestamp = entry.Timestamp
->>>>>>> e39515ee
 				}
 			}
 		}
