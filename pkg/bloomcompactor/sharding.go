package bloomcompactor

import (
	"github.com/grafana/dskit/ring"

	util_ring "github.com/grafana/loki/pkg/util/ring"
)

var (
	// TODO: Should we include LEAVING instances in the replication set?
	RingOp = ring.NewOp([]ring.InstanceState{ring.JOINING, ring.ACTIVE}, nil)
)

// ShardingStrategy describes whether compactor "owns" given user or job.
type ShardingStrategy interface {
	util_ring.TenantSharding
	OwnsJob(job Job) (bool, error)
}

type ShuffleShardingStrategy struct {
	util_ring.TenantSharding
	ringLifeCycler *ring.BasicLifecycler
}

func NewShuffleShardingStrategy(r *ring.Ring, ringLifecycler *ring.BasicLifecycler, limits Limits) *ShuffleShardingStrategy {
	s := ShuffleShardingStrategy{
		TenantSharding: util_ring.NewTenantShuffleSharding(r, ringLifecycler, limits.BloomCompactorShardSize),
		ringLifeCycler: ringLifecycler,
	}

	return &s
}

// OwnsJob makes sure only a single compactor should execute the job.
func (s *ShuffleShardingStrategy) OwnsJob(job Job) (bool, error) {
	if !s.OwnsTenant(job.Tenant()) {
		return false, nil
	}

	tenantRing := s.GetTenantSubRing(job.Tenant())
	fpSharding := util_ring.NewFingerprintShuffleSharding(tenantRing, s.ringLifeCycler, RingOp)
<<<<<<< HEAD
	// TODO: A shard should either own all the fps of a job or not
	return fpSharding.OwnsFingerprint(uint64(0))
=======
	return fpSharding.OwnsFingerprint(uint64(job.Fingerprint()))
}

// NoopStrategy is an implementation of the ShardingStrategy that does not
// filter anything.
type NoopStrategy struct {
	util_ring.NoopStrategy
}

// OwnsJob implements TenantShuffleSharding.
func (s *NoopStrategy) OwnsJob(_ Job) (bool, error) {
	return true, nil
}

func NewNoopStrategy() *NoopStrategy {
	return &NoopStrategy{NoopStrategy: util_ring.NoopStrategy{}}
>>>>>>> 146b1bb1
}<|MERGE_RESOLUTION|>--- conflicted
+++ resolved
@@ -39,11 +39,8 @@
 
 	tenantRing := s.GetTenantSubRing(job.Tenant())
 	fpSharding := util_ring.NewFingerprintShuffleSharding(tenantRing, s.ringLifeCycler, RingOp)
-<<<<<<< HEAD
 	// TODO: A shard should either own all the fps of a job or not
 	return fpSharding.OwnsFingerprint(uint64(0))
-=======
-	return fpSharding.OwnsFingerprint(uint64(job.Fingerprint()))
 }
 
 // NoopStrategy is an implementation of the ShardingStrategy that does not
@@ -59,5 +56,4 @@
 
 func NewNoopStrategy() *NoopStrategy {
 	return &NoopStrategy{NoopStrategy: util_ring.NoopStrategy{}}
->>>>>>> 146b1bb1
 }