--- conflicted
+++ resolved
@@ -63,13 +63,8 @@
 
 // TODO: Make a constants file somewhere
 const (
-<<<<<<< HEAD
-	bloomFileName = "bloom"
-=======
-	fpRate         = 0.01
 	bloomFileName  = "bloom"
 	seriesFileName = "series"
->>>>>>> 10a21cfe
 )
 
 type Compactor struct {
@@ -355,13 +350,9 @@
 	}
 
 	// Tokenizer is not thread-safe so we need one per goroutine.
-<<<<<<< HEAD
 	NGramLength := c.limits.BloomNGramLength(tenant)
 	NGramSkip := c.limits.BloomNGramSkip(tenant)
-	bt, _ := v1.NewBloomTokenizer(prometheus.DefaultRegisterer, NGramLength, NGramSkip)
-=======
-	bt, _ := v1.NewBloomTokenizer(c.reg)
->>>>>>> 10a21cfe
+	bt, _ := v1.NewBloomTokenizer(c.reg, NGramLength, NGramSkip)
 
 	// TODO: Use ForEachConcurrent?
 	errs := multierror.New()
