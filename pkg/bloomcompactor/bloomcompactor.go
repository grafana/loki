--- conflicted
+++ resolved
@@ -26,7 +26,6 @@
 
 import (
 	"context"
-	"encoding/binary"
 	"fmt"
 	"math"
 	"os"
@@ -215,7 +214,7 @@
 		return bloomshipper.Block{}, err
 	}
 
-	err = builder.BuildFrom(v1.NewSliceIter([]v1.SeriesWithBloom{bloomForChks}))
+	checksum, err := builder.BuildFrom(v1.NewSliceIter([]v1.SeriesWithBloom{bloomForChks}))
 	if err != nil {
 		level.Info(util_log.Logger).Log("writing bloom", err)
 		return bloomshipper.Block{}, err
@@ -226,19 +225,19 @@
 		level.Info(util_log.Logger).Log("reading bloomBlock", err)
 	}
 
-	// read the checksum
-	if _, err := blockFile.Seek(-4, 2); err != nil {
-		return bloomshipper.Block{}, errors.Wrap(err, "seeking to bloom checksum")
-	}
-	checksum := make([]byte, 4)
-	if _, err := blockFile.Read(checksum); err != nil {
-		return bloomshipper.Block{}, errors.Wrap(err, "reading bloom checksum")
-	}
-
-	// Reset back to beginning
-	if _, err := blockFile.Seek(0, 0); err != nil {
-		return bloomshipper.Block{}, errors.Wrap(err, "seeking to back to beginning of the file")
-	}
+	//// read the checksum
+	//if _, err := blockFile.Seek(-4, 2); err != nil {
+	//	return bloomshipper.Block{}, errors.Wrap(err, "seeking to bloom checksum")
+	//}
+	//checksum := make([]byte, 4)
+	//if _, err := blockFile.Read(checksum); err != nil {
+	//	return bloomshipper.Block{}, errors.Wrap(err, "reading bloom checksum")
+	//}
+	//
+	//// Reset back to beginning
+	//if _, err := blockFile.Seek(0, 0); err != nil {
+	//	return bloomshipper.Block{}, errors.Wrap(err, "seeking to back to beginning of the file")
+	//}
 
 	blocks := bloomshipper.Block{
 		BlockRef: bloomshipper.BlockRef{
@@ -249,16 +248,12 @@
 				MaxFingerprint: uint64(series.fingerPrint),
 				StartTimestamp: series.from.Unix(),
 				EndTimestamp:   series.through.Unix(),
-				Checksum:       binary.BigEndian.Uint32(checksum),
+				Checksum:       checksum,
 			},
 			IndexPath: series.indexPath,
 		},
 		Data: blockFile,
 	}
-<<<<<<< HEAD
-	// BuildFrom closes itself
-	_, err = builder.BuildFrom(v1.NewSliceIter[v1.SeriesWithBloom](seriesList))
-=======
 
 	return blocks, nil
 }
@@ -269,7 +264,6 @@
 	prefix := "index/"
 	indices, _, err := objectClient.object.List(ctx, prefix, "")
 
->>>>>>> b1f9be51
 	if err != nil {
 		return nil, err
 	}
@@ -325,6 +319,7 @@
 	}
 
 	storedBlocks, err := bloomShipperClient.PutBlocks(ctx, []bloomshipper.Block{blocks})
+
 	if err != nil {
 		level.Info(util_log.Logger).Log("putting blocks to storage", err)
 		return
