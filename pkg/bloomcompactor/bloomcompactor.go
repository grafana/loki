--- conflicted
+++ resolved
@@ -86,56 +86,9 @@
 	}
 	c.tsdbStore = tsdbStore
 
-<<<<<<< HEAD
-	c.storeClients = make(map[config.DayTime]storeClient)
-
-	for i, periodicConfig := range schemaConfig.Configs {
-		if periodicConfig.IndexType != config.TSDBType {
-			level.Warn(c.logger).Log("msg", "skipping schema period because index type is not supported", "index_type", periodicConfig.IndexType, "period", periodicConfig.From)
-			continue
-		}
-
-		// Configure ObjectClient and IndexShipper for series and chunk management
-		objectClient, err := storage.NewObjectClient("bloom-compactor", periodicConfig.ObjectType, storageCfg, clientMetrics, r)
-		if err != nil {
-			return nil, fmt.Errorf("error creating object client '%s': %w", periodicConfig.ObjectType, err)
-		}
-
-		periodEndTime := config.DayTime{Time: math.MaxInt64}
-		if i < len(schemaConfig.Configs)-1 {
-			periodEndTime = config.DayTime{Time: schemaConfig.Configs[i+1].From.Time.Add(-time.Millisecond)}
-		}
-
-		indexShipper, err := indexshipper.NewIndexShipper(
-			periodicConfig.IndexTables.PathPrefix,
-			storageCfg.TSDBShipperConfig,
-			objectClient,
-			limits,
-			nil,
-			func(p string) (shipperindex.Index, error) {
-				return tsdb.OpenShippableTSDB(p)
-			},
-			periodicConfig.GetIndexTableNumberRange(periodEndTime),
-			prometheus.WrapRegistererWithPrefix("loki_bloom_compactor_tsdb_shipper_", r),
-			logger,
-		)
-
-		if err != nil {
-			return nil, errors.Wrap(err, "create index shipper")
-		}
-
-		c.storeClients[periodicConfig.From] = storeClient{
-			object:       objectClient,
-			index:        index_storage.NewIndexStorageClient(objectClient, periodicConfig.IndexTables.PathPrefix),
-			chunk:        chunk_client.NewClient(objectClient, nil, schemaConfig),
-			indexShipper: indexShipper,
-		}
-	}
-=======
 	// initialize metrics
 	c.btMetrics = v1.NewMetrics(prometheus.WrapRegistererWithPrefix("loki_bloom_tokenizer_", r))
 	c.metrics = NewMetrics(r, c.btMetrics)
->>>>>>> 74e94cd1
 
 	chunkLoader := NewStoreChunkLoader(
 		fetcherProvider,
