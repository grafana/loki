package bloomcompactor

import (
	"context"
	"fmt"
	"io"
	"math"
	"path"
	"strings"

	"github.com/go-kit/log"
	"github.com/go-kit/log/level"
	"github.com/pkg/errors"
	"github.com/prometheus/common/model"
	"github.com/prometheus/prometheus/model/labels"

	"github.com/grafana/loki/pkg/chunkenc"
	baseStore "github.com/grafana/loki/pkg/storage"
	v1 "github.com/grafana/loki/pkg/storage/bloom/v1"
	"github.com/grafana/loki/pkg/storage/config"
	"github.com/grafana/loki/pkg/storage/stores/shipper/indexshipper/storage"
	"github.com/grafana/loki/pkg/storage/stores/shipper/indexshipper/tsdb"
	"github.com/grafana/loki/pkg/storage/stores/shipper/indexshipper/tsdb/index"
)

const (
	gzipExtension = ".gz"
)

type TSDBStore interface {
	UsersForPeriod(ctx context.Context, table config.DayTable) ([]string, error)
	ResolveTSDBs(ctx context.Context, table config.DayTable, tenant string) ([]tsdb.SingleTenantTSDBIdentifier, error)
	LoadTSDB(
		ctx context.Context,
		table config.DayTable,
		tenant string,
		id tsdb.Identifier,
		bounds v1.FingerprintBounds,
	) (v1.Iterator[*v1.Series], error)
}

// BloomTSDBStore is a wrapper around the storage.Client interface which
// implements the TSDBStore interface for this pkg.
type BloomTSDBStore struct {
	storage storage.Client
	logger  log.Logger
}

func NewBloomTSDBStore(storage storage.Client, logger log.Logger) *BloomTSDBStore {
	return &BloomTSDBStore{
		storage: storage,
		logger:  logger,
	}
}

func (b *BloomTSDBStore) UsersForPeriod(ctx context.Context, table config.DayTable) ([]string, error) {
	_, users, err := b.storage.ListFiles(ctx, table.Addr(), true) // bypass cache for ease of testing
	return users, err
}

func (b *BloomTSDBStore) ResolveTSDBs(ctx context.Context, table config.DayTable, tenant string) ([]tsdb.SingleTenantTSDBIdentifier, error) {
	indices, err := b.storage.ListUserFiles(ctx, table.Addr(), tenant, true) // bypass cache for ease of testing
	if err != nil {
		return nil, errors.Wrap(err, "failed to list user files")
	}

	ids := make([]tsdb.SingleTenantTSDBIdentifier, 0, len(indices))
	for _, index := range indices {
		key := index.Name
		if decompress := storage.IsCompressedFile(index.Name); decompress {
			key = strings.TrimSuffix(key, gzipExtension)
		}

		id, ok := tsdb.ParseSingleTenantTSDBPath(path.Base(key))
		if !ok {
			return nil, errors.Errorf("failed to parse single tenant tsdb path: %s", key)
		}

		ids = append(ids, id)

	}
	return ids, nil
}

func (b *BloomTSDBStore) LoadTSDB(
	ctx context.Context,
	table config.DayTable,
	tenant string,
	id tsdb.Identifier,
	bounds v1.FingerprintBounds,
) (v1.Iterator[*v1.Series], error) {
	withCompression := id.Name() + gzipExtension

	data, err := b.storage.GetUserFile(ctx, table.Addr(), tenant, withCompression)
	if err != nil {
		return nil, errors.Wrap(err, "failed to get file")
	}
	defer data.Close()

	decompressorPool := chunkenc.GetReaderPool(chunkenc.EncGZIP)
	decompressor, err := decompressorPool.GetReader(data)
	if err != nil {
		return nil, errors.Wrap(err, "failed to get decompressor")
	}
	defer decompressorPool.PutReader(decompressor)

	buf, err := io.ReadAll(decompressor)
	if err != nil {
		return nil, errors.Wrap(err, "failed to read file")
	}

	reader, err := index.NewReader(index.RealByteSlice(buf))
	if err != nil {
		return nil, errors.Wrap(err, "failed to create index reader")
	}

	idx := tsdb.NewTSDBIndex(reader)
	defer func() {
		if err := idx.Close(); err != nil {
			level.Error(b.logger).Log("msg", "failed to close index", "err", err)
		}
	}()

	return NewTSDBSeriesIter(ctx, idx, bounds)
}

// TSDBStore is an interface for interacting with the TSDB,
// modeled off a relevant subset of the `tsdb.TSDBIndex` struct
type forSeries interface {
<<<<<<< HEAD
	// General purpose iteration over series. Makes it easier to build custom functionality on top of indices
	// of different types without them all implementing the same feature.
	// The passed callback must _not_ capture its arguments. They're reused for each call for performance.
	ForSeries(ctx context.Context, userID string, fpFilter index.FingerprintFilter, from model.Time, through model.Time, fn func(labels.Labels, model.Fingerprint, []index.ChunkMeta) (stop bool), matchers ...*labels.Matcher) error
	Close() error
}

type TSDBSeriesIter struct {
	mtx    sync.Mutex
	f      forSeries
	bounds v1.FingerprintBounds
	ctx    context.Context

	ch          chan *v1.Series
	initialized bool
	next        *v1.Series
	err         error
}

func NewTSDBSeriesIter(ctx context.Context, f forSeries, bounds v1.FingerprintBounds) *TSDBSeriesIter {
	return &TSDBSeriesIter{
		f:      f,
		bounds: bounds,
		ctx:    ctx,
		ch:     make(chan *v1.Series),
	}
}

func (t *TSDBSeriesIter) Next() bool {
	if !t.initialized {
		t.initialized = true
		t.background()
	}

	select {
	case <-t.ctx.Done():
		return false
	case next, ok := <-t.ch:
		t.next = next
		return ok
	}
}

func (t *TSDBSeriesIter) At() *v1.Series {
	return t.next
}

func (t *TSDBSeriesIter) Err() error {
	t.mtx.Lock()
	defer t.mtx.Unlock()

	if t.err != nil {
		return t.err
	}

	return t.ctx.Err()
}

func (t *TSDBSeriesIter) Close() error {
	return t.f.Close()
}

// background iterates over the tsdb file, populating the next
// value via a channel to handle backpressure
func (t *TSDBSeriesIter) background() {
	go func() {
		err := t.f.ForSeries(
			t.ctx,
			"",
			t.bounds,
			0, math.MaxInt64,
			func(_ labels.Labels, fp model.Fingerprint, chks []index.ChunkMeta) (stop bool) {

=======
	ForSeries(
		ctx context.Context,
		fpFilter index.FingerprintFilter,
		from model.Time,
		through model.Time,
		fn func(labels.Labels, model.Fingerprint, []index.ChunkMeta),
		matchers ...*labels.Matcher,
	) error
}

func NewTSDBSeriesIter(ctx context.Context, f forSeries, bounds v1.FingerprintBounds) (v1.Iterator[*v1.Series], error) {
	// TODO(salvacorts): Create a pool
	series := make([]*v1.Series, 0, 100)

	if err := f.ForSeries(
		ctx,
		bounds,
		0, math.MaxInt64,
		func(_ labels.Labels, fp model.Fingerprint, chks []index.ChunkMeta) {
			select {
			case <-ctx.Done():
				return
			default:
>>>>>>> 4cf47da0
				res := &v1.Series{
					Fingerprint: fp,
					Chunks:      make(v1.ChunkRefs, 0, len(chks)),
				}
				for _, chk := range chks {
					res.Chunks = append(res.Chunks, v1.ChunkRef{
						From:     model.Time(chk.MinTime),
						Through:  model.Time(chk.MaxTime),
						Checksum: chk.Checksum,
					})
				}

<<<<<<< HEAD
				select {
				case <-t.ctx.Done():
					return true
				case t.ch <- res:
					return false
				}
			},
			labels.MustNewMatcher(labels.MatchEqual, "", ""),
		)
		t.mtx.Lock()
		t.err = err
		t.mtx.Unlock()
		close(t.ch)
	}()
=======
				series = append(series, res)
			}
		},
		labels.MustNewMatcher(labels.MatchEqual, "", ""),
	); err != nil {
		return nil, err
	}

	select {
	case <-ctx.Done():
		return v1.NewEmptyIter[*v1.Series](), ctx.Err()
	default:
		return v1.NewCancelableIter[*v1.Series](ctx, v1.NewSliceIter[*v1.Series](series)), nil
	}
>>>>>>> 4cf47da0
}

type TSDBStores struct {
	schemaCfg config.SchemaConfig
	stores    []TSDBStore
}

func NewTSDBStores(
	schemaCfg config.SchemaConfig,
	storeCfg baseStore.Config,
	clientMetrics baseStore.ClientMetrics,
	logger log.Logger,
) (*TSDBStores, error) {
	res := &TSDBStores{
		schemaCfg: schemaCfg,
		stores:    make([]TSDBStore, len(schemaCfg.Configs)),
	}

	for i, cfg := range schemaCfg.Configs {
		if cfg.IndexType == config.TSDBType {

			c, err := baseStore.NewObjectClient(cfg.ObjectType, storeCfg, clientMetrics)
			if err != nil {
				return nil, errors.Wrap(err, "failed to create object client")
			}
			res.stores[i] = NewBloomTSDBStore(storage.NewIndexStorageClient(c, cfg.IndexTables.PathPrefix), logger)
		}
	}

	return res, nil
}

func (s *TSDBStores) storeForPeriod(table config.DayTime) (TSDBStore, error) {
	for i := len(s.schemaCfg.Configs) - 1; i >= 0; i-- {
		period := s.schemaCfg.Configs[i]

		if !table.Before(period.From) {
			// we have the desired period config

			if s.stores[i] != nil {
				// valid: it's of tsdb type
				return s.stores[i], nil
			}

			// invalid
			return nil, errors.Errorf(
				"store for period is not of TSDB type (%s) while looking up store for (%v)",
				period.IndexType,
				table,
			)
		}

	}

	return nil, fmt.Errorf(
		"there is no store matching no matching period found for table (%v) -- too early",
		table,
	)
}

func (s *TSDBStores) UsersForPeriod(ctx context.Context, table config.DayTable) ([]string, error) {
	store, err := s.storeForPeriod(table.DayTime)
	if err != nil {
		return nil, err
	}

	return store.UsersForPeriod(ctx, table)
}

func (s *TSDBStores) ResolveTSDBs(ctx context.Context, table config.DayTable, tenant string) ([]tsdb.SingleTenantTSDBIdentifier, error) {
	store, err := s.storeForPeriod(table.DayTime)
	if err != nil {
		return nil, err
	}

	return store.ResolveTSDBs(ctx, table, tenant)
}

func (s *TSDBStores) LoadTSDB(
	ctx context.Context,
	table config.DayTable,
	tenant string,
	id tsdb.Identifier,
	bounds v1.FingerprintBounds,
) (v1.Iterator[*v1.Series], error) {
	store, err := s.storeForPeriod(table.DayTime)
	if err != nil {
		return nil, err
	}

	return store.LoadTSDB(ctx, table, tenant, id, bounds)
}<|MERGE_RESOLUTION|>--- conflicted
+++ resolved
@@ -127,87 +127,15 @@
 // TSDBStore is an interface for interacting with the TSDB,
 // modeled off a relevant subset of the `tsdb.TSDBIndex` struct
 type forSeries interface {
-<<<<<<< HEAD
 	// General purpose iteration over series. Makes it easier to build custom functionality on top of indices
 	// of different types without them all implementing the same feature.
 	// The passed callback must _not_ capture its arguments. They're reused for each call for performance.
-	ForSeries(ctx context.Context, userID string, fpFilter index.FingerprintFilter, from model.Time, through model.Time, fn func(labels.Labels, model.Fingerprint, []index.ChunkMeta) (stop bool), matchers ...*labels.Matcher) error
-	Close() error
-}
-
-type TSDBSeriesIter struct {
-	mtx    sync.Mutex
-	f      forSeries
-	bounds v1.FingerprintBounds
-	ctx    context.Context
-
-	ch          chan *v1.Series
-	initialized bool
-	next        *v1.Series
-	err         error
-}
-
-func NewTSDBSeriesIter(ctx context.Context, f forSeries, bounds v1.FingerprintBounds) *TSDBSeriesIter {
-	return &TSDBSeriesIter{
-		f:      f,
-		bounds: bounds,
-		ctx:    ctx,
-		ch:     make(chan *v1.Series),
-	}
-}
-
-func (t *TSDBSeriesIter) Next() bool {
-	if !t.initialized {
-		t.initialized = true
-		t.background()
-	}
-
-	select {
-	case <-t.ctx.Done():
-		return false
-	case next, ok := <-t.ch:
-		t.next = next
-		return ok
-	}
-}
-
-func (t *TSDBSeriesIter) At() *v1.Series {
-	return t.next
-}
-
-func (t *TSDBSeriesIter) Err() error {
-	t.mtx.Lock()
-	defer t.mtx.Unlock()
-
-	if t.err != nil {
-		return t.err
-	}
-
-	return t.ctx.Err()
-}
-
-func (t *TSDBSeriesIter) Close() error {
-	return t.f.Close()
-}
-
-// background iterates over the tsdb file, populating the next
-// value via a channel to handle backpressure
-func (t *TSDBSeriesIter) background() {
-	go func() {
-		err := t.f.ForSeries(
-			t.ctx,
-			"",
-			t.bounds,
-			0, math.MaxInt64,
-			func(_ labels.Labels, fp model.Fingerprint, chks []index.ChunkMeta) (stop bool) {
-
-=======
 	ForSeries(
 		ctx context.Context,
 		fpFilter index.FingerprintFilter,
 		from model.Time,
 		through model.Time,
-		fn func(labels.Labels, model.Fingerprint, []index.ChunkMeta),
+		fn func(labels.Labels, model.Fingerprint, []index.ChunkMeta) (stop bool),
 		matchers ...*labels.Matcher,
 	) error
 }
@@ -220,12 +148,11 @@
 		ctx,
 		bounds,
 		0, math.MaxInt64,
-		func(_ labels.Labels, fp model.Fingerprint, chks []index.ChunkMeta) {
+		func(_ labels.Labels, fp model.Fingerprint, chks []index.ChunkMeta) (stop bool) {
 			select {
 			case <-ctx.Done():
-				return
+				return true
 			default:
->>>>>>> 4cf47da0
 				res := &v1.Series{
 					Fingerprint: fp,
 					Chunks:      make(v1.ChunkRefs, 0, len(chks)),
@@ -238,23 +165,8 @@
 					})
 				}
 
-<<<<<<< HEAD
-				select {
-				case <-t.ctx.Done():
-					return true
-				case t.ch <- res:
-					return false
-				}
-			},
-			labels.MustNewMatcher(labels.MatchEqual, "", ""),
-		)
-		t.mtx.Lock()
-		t.err = err
-		t.mtx.Unlock()
-		close(t.ch)
-	}()
-=======
 				series = append(series, res)
+				return false
 			}
 		},
 		labels.MustNewMatcher(labels.MatchEqual, "", ""),
@@ -268,7 +180,6 @@
 	default:
 		return v1.NewCancelableIter[*v1.Series](ctx, v1.NewSliceIter[*v1.Series](series)), nil
 	}
->>>>>>> 4cf47da0
 }
 
 type TSDBStores struct {
