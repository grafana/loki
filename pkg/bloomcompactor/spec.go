--- conflicted
+++ resolved
@@ -342,16 +342,6 @@
 	// iterate work until we have non-zero length batch
 	for len(b.batch) == 0 {
 
-<<<<<<< HEAD
-	// setup next batch
-	next := b.work[0]
-	batchSize := int(math.Min(float64(b.batchSize), float64(len(next.chks))))
-	toFetch := next.chks[:batchSize]
-	// update work
-	b.work[0].chks = next.chks[batchSize:]
-	if len(b.work[0].chks) == 0 {
-		b.work = b.work[1:]
-=======
 		// empty batch + no work remaining = we're done
 		if len(b.work) == 0 {
 			return false
@@ -383,7 +373,6 @@
 		if b.err != nil {
 			return false
 		}
->>>>>>> 6c5c3472
 	}
 
 	return b.prepNext()
