package bloomcompactor

import (
	"context"
	"fmt"
	"math"
	"time"

	"github.com/go-kit/log"
	"github.com/go-kit/log/level"
	"github.com/pkg/errors"
	"github.com/prometheus/client_golang/prometheus"
	"github.com/prometheus/client_golang/prometheus/promauto"
	"github.com/prometheus/common/model"

	"github.com/grafana/dskit/multierror"

	"github.com/grafana/loki/pkg/chunkenc"
	"github.com/grafana/loki/pkg/logproto"
	logql_log "github.com/grafana/loki/pkg/logql/log"
	v1 "github.com/grafana/loki/pkg/storage/bloom/v1"
	"github.com/grafana/loki/pkg/storage/chunk"
	"github.com/grafana/loki/pkg/storage/stores/shipper/bloomshipper"
	"github.com/grafana/loki/pkg/storage/stores/shipper/indexshipper/tsdb"
)

/*
This file maintains a number of things supporting bloom generation. Most notably, the `BloomGenerator` interface/implementation which builds bloom filters.

- `BloomGenerator`: Builds blooms. Most other things in this file are supporting this in various ways.
- `SimpleBloomGenerator`: A foundational implementation of `BloomGenerator` which wires up a few different components to generate bloom filters for a set of blocks and handles schema compatibility:
- `chunkLoader`: Loads chunks w/ a specific fingerprint from the store, returns an iterator of chunk iterators. We return iterators rather than chunk implementations mainly for ease of testing. In practice, this will just be an iterator over `MemChunk`s.
*/

type Metrics struct {
	bloomMetrics *v1.Metrics
	chunkSize    prometheus.Histogram // uncompressed size of all chunks summed per series
}

func NewMetrics(r prometheus.Registerer, bloomMetrics *v1.Metrics) *Metrics {
	return &Metrics{
		bloomMetrics: bloomMetrics,
		chunkSize: promauto.With(r).NewHistogram(prometheus.HistogramOpts{
			Name:    "bloom_chunk_series_size",
			Help:    "Uncompressed size of chunks in a series",
			Buckets: prometheus.ExponentialBucketsRange(1024, 1073741824, 10),
		}),
	}
}

// inclusive range
type Keyspace struct {
	min, max model.Fingerprint
}

func (k Keyspace) Cmp(other Keyspace) v1.BoundsCheck {
	if other.max < k.min {
		return v1.Before
	} else if other.min > k.max {
		return v1.After
	}
	return v1.Overlap
}

// Store is likely bound within. This allows specifying impls like ShardedStore<Store>
// to only request the shard-range needed from the existing store.
type BloomGenerator interface {
	Generate(ctx context.Context) (skippedBlocks []*v1.Block, results v1.Iterator[*v1.Block], err error)
}

// Simple implementation of a BloomGenerator.
type SimpleBloomGenerator struct {
	store       v1.Iterator[*v1.Series]
	chunkLoader ChunkLoader
	// TODO(owen-d): blocks need not be all downloaded prior. Consider implementing
	// as an iterator of iterators, where each iterator is a batch of overlapping blocks.
	blocks []*bloomshipper.CloseableBlockQuerier

	// options to build blocks with
	opts v1.BlockOptions

	metrics *Metrics
	logger  log.Logger

	readWriterFn func() (v1.BlockWriter, v1.BlockReader)

	tokenizer *v1.BloomTokenizer
}

// SimpleBloomGenerator is a foundational implementation of BloomGenerator.
// It mainly wires up a few different components to generate bloom filters for a set of blocks
// and handles schema compatibility:
// Blocks which are incompatible with the schema are skipped and will have their chunks reindexed
func NewSimpleBloomGenerator(
	opts v1.BlockOptions,
	store v1.Iterator[*v1.Series],
	chunkLoader ChunkLoader,
	blocks []*bloomshipper.CloseableBlockQuerier,
	readWriterFn func() (v1.BlockWriter, v1.BlockReader),
	metrics *Metrics,
	logger log.Logger,
) *SimpleBloomGenerator {
	return &SimpleBloomGenerator{
		opts: opts,
		// TODO(owen-d): implement Iterator[Series] against TSDB files to hook in here.
		store:        store,
		chunkLoader:  chunkLoader,
		blocks:       blocks,
		logger:       log.With(logger, "component", "bloom_generator"),
		readWriterFn: readWriterFn,
		metrics:      metrics,

		tokenizer: v1.NewBloomTokenizer(opts.Schema.NGramLen(), opts.Schema.NGramSkip(), metrics.bloomMetrics),
	}
}

func (s *SimpleBloomGenerator) populator(ctx context.Context) func(series *v1.Series, bloom *v1.Bloom) error {
	return func(series *v1.Series, bloom *v1.Bloom) error {
		chunkItersWithFP, err := s.chunkLoader.Load(ctx, series)
		if err != nil {
			return errors.Wrapf(err, "failed to load chunks for series: %+v", series)
		}

		return s.tokenizer.Populate(
			&v1.SeriesWithBloom{
				Series: series,
				Bloom:  bloom,
			},
			chunkItersWithFP.itr,
		)
	}

}

func (s *SimpleBloomGenerator) Generate(ctx context.Context) (skippedBlocks []v1.BlockMetadata, results v1.Iterator[*v1.Block], err error) {

<<<<<<< HEAD
	blocksMatchingSchema := make([]*v1.Block, 0, len(s.blocks))
=======
	var closeErrors multierror.MultiError
	blocksMatchingSchema := make([]v1.PeekingIterator[*v1.SeriesWithBloom], 0, len(s.blocks))
	toClose := make([]*bloomshipper.CloseableBlockQuerier, 0, len(s.blocks))
	// Close all remaining blocks on exit
	defer func() {
		for _, block := range toClose {
			closeErrors.Add(block.Close())
		}
		if err := closeErrors.Err(); err != nil {
			level.Error(s.logger).Log("msg", "failed to close blocks", "err", err)
		}
	}()

>>>>>>> b26bd6d7
	for _, block := range s.blocks {
		// TODO(owen-d): implement block naming so we can log the affected block in all these calls
		logger := log.With(s.logger, "block", fmt.Sprintf("%+v", block))
		md, err := block.Metadata()
		schema := md.Options.Schema
		if err != nil {
			level.Warn(logger).Log("msg", "failed to get schema for block", "err", err)
			skippedBlocks = append(skippedBlocks, md)

			// Close unneeded block
			closeErrors.Add(block.Close())
			continue
		}

		if !s.opts.Schema.Compatible(schema) {
			level.Warn(logger).Log("msg", "block schema incompatible with options", "generator_schema", fmt.Sprintf("%+v", s.opts.Schema), "block_schema", fmt.Sprintf("%+v", schema))
			skippedBlocks = append(skippedBlocks, md)

			// Close unneeded block
			closeErrors.Add(block.Close())
			continue
		}

		level.Debug(logger).Log("msg", "adding compatible block to bloom generation inputs")
<<<<<<< HEAD
		blocksMatchingSchema = append(blocksMatchingSchema, block)
=======
		itr := v1.NewPeekingIter[*v1.SeriesWithBloom](block)
		blocksMatchingSchema = append(blocksMatchingSchema, itr)
		// append needed block to close list (when finished)
		toClose = append(toClose, block)
>>>>>>> b26bd6d7
	}

	level.Debug(s.logger).Log("msg", "generating bloom filters for blocks", "num_blocks", len(blocksMatchingSchema), "skipped_blocks", len(skippedBlocks), "schema", fmt.Sprintf("%+v", s.opts.Schema))

<<<<<<< HEAD
	series := v1.NewPeekingIter(s.store)
	blockIter := NewLazyBlockBuilderIterator(ctx, s.opts, s.populator(ctx), s.readWriterFn, series, blocksMatchingSchema)
	return skippedBlocks, blockIter, nil
}

// LazyBlockBuilderIterator is a lazy iterator over blocks that builds
// each block by adding series to them until they are full.
type LazyBlockBuilderIterator struct {
	ctx          context.Context
	opts         v1.BlockOptions
	populate     func(*v1.Series, *v1.Bloom) error
	readWriterFn func() (v1.BlockWriter, v1.BlockReader)
	series       v1.PeekingIterator[*v1.Series]
	blocks       []*v1.Block

	blockIters []v1.PeekingIterator[*v1.SeriesWithBloom]
	curr       *v1.Block
	err        error
}

func NewLazyBlockBuilderIterator(
	ctx context.Context,
	opts v1.BlockOptions,
	populate func(*v1.Series, *v1.Bloom) error,
	readWriterFn func() (v1.BlockWriter, v1.BlockReader),
	series v1.PeekingIterator[*v1.Series],
	blocks []*v1.Block,
) *LazyBlockBuilderIterator {
	return &LazyBlockBuilderIterator{
		ctx:          ctx,
		opts:         opts,
		populate:     populate,
		readWriterFn: readWriterFn,
		series:       series,
		blocks:       blocks,
		blockIters:   make([]v1.PeekingIterator[*v1.SeriesWithBloom], len(blocks)),
	}
}

func (b *LazyBlockBuilderIterator) Next() bool {
	// No more series to process
	if _, hasNext := b.series.Peek(); !hasNext {
		return false
	}

	if err := b.ctx.Err(); err != nil {
		b.err = errors.Wrap(err, "context canceled")
		return false
	}

	// Reset blockIters with original blocks
	for i, block := range b.blocks {
		itr := v1.NewPeekingIter[*v1.SeriesWithBloom](block.Querier())
		b.blockIters[i] = itr
	}

	mergeBuilder := v1.NewMergeBuilder(b.blockIters, b.series, b.populate)
	writer, reader := b.readWriterFn()
	blockBuilder, err := v1.NewBlockBuilder(b.opts, writer)
=======
	// TODO(owen-d): implement bounded block sizes
	mergeBuilder := v1.NewMergeBuilder(blocksMatchingSchema, s.store, s.populator(ctx))
	writer, reader := s.readWriterFn()

	blockBuilder, err := v1.NewBlockBuilder(v1.NewBlockOptionsFromSchema(s.opts.Schema), writer)
>>>>>>> b26bd6d7
	if err != nil {
		b.err = errors.Wrap(err, "failed to create bloom block builder")
		return false
	}

	_, err = mergeBuilder.Build(blockBuilder)
	if err != nil {
		b.err = errors.Wrap(err, "failed to build bloom block")
		return false
	}

	b.curr = v1.NewBlock(reader)
	return true
}

func (b *LazyBlockBuilderIterator) At() *v1.Block {
	return b.curr
}

func (b *LazyBlockBuilderIterator) Err() error {
	return b.err
}

// IndexLoader loads an index. This helps us do things like
// load TSDBs for a specific period excluding multitenant (pre-compacted) indices
type indexLoader interface {
	Index() (tsdb.Index, error)
}

// ChunkItersByFingerprint models the chunks belonging to a fingerprint
type ChunkItersByFingerprint struct {
	fp  model.Fingerprint
	itr v1.Iterator[v1.ChunkRefWithIter]
}

// ChunkLoader loads chunks from a store
type ChunkLoader interface {
	Load(context.Context, *v1.Series) (*ChunkItersByFingerprint, error)
}

// interface modeled from `pkg/storage/stores/composite_store.ChunkFetcherProvider`
type fetcherProvider interface {
	GetChunkFetcher(model.Time) chunkFetcher
}

// interface modeled from `pkg/storage/chunk/fetcher.Fetcher`
type chunkFetcher interface {
	FetchChunks(ctx context.Context, chunks []chunk.Chunk) ([]chunk.Chunk, error)
}

// StoreChunkLoader loads chunks from a store
type StoreChunkLoader struct {
	userID          string
	fetcherProvider fetcherProvider
	metrics         *Metrics
}

func NewStoreChunkLoader(userID string, fetcherProvider fetcherProvider, metrics *Metrics) *StoreChunkLoader {
	return &StoreChunkLoader{
		userID:          userID,
		fetcherProvider: fetcherProvider,
		metrics:         metrics,
	}
}

func (s *StoreChunkLoader) Load(ctx context.Context, series *v1.Series) (*ChunkItersByFingerprint, error) {
	// TODO(owen-d): This is probalby unnecessary as we should only have one fetcher
	// because we'll only be working on a single index period at a time, but this should protect
	// us in the case of refactoring/changing this and likely isn't a perf bottleneck.
	chksByFetcher := make(map[chunkFetcher][]chunk.Chunk)
	for _, chk := range series.Chunks {
		fetcher := s.fetcherProvider.GetChunkFetcher(chk.Start)
		chksByFetcher[fetcher] = append(chksByFetcher[fetcher], chunk.Chunk{
			ChunkRef: logproto.ChunkRef{
				Fingerprint: uint64(series.Fingerprint),
				UserID:      s.userID,
				From:        chk.Start,
				Through:     chk.End,
				Checksum:    chk.Checksum,
			},
		})
	}

	work := make([]chunkWork, 0, len(chksByFetcher))
	for fetcher, chks := range chksByFetcher {
		work = append(work, chunkWork{
			fetcher: fetcher,
			chks:    chks,
		})
	}

	return &ChunkItersByFingerprint{
		fp:  series.Fingerprint,
		itr: newBatchedLoader(ctx, work, batchedLoaderDefaultBatchSize, s.metrics),
	}, nil
}

type chunkWork struct {
	fetcher chunkFetcher
	chks    []chunk.Chunk
}

// batchedLoader implements `v1.Iterator[v1.ChunkRefWithIter]` in batches
// to ensure memory is bounded while loading chunks
// TODO(owen-d): testware
type batchedLoader struct {
	metrics   *Metrics
	batchSize int
	ctx       context.Context
	work      []chunkWork

	cur   v1.ChunkRefWithIter
	batch []chunk.Chunk
	err   error
}

const batchedLoaderDefaultBatchSize = 50

func newBatchedLoader(ctx context.Context, work []chunkWork, batchSize int, metrics *Metrics) *batchedLoader {
	return &batchedLoader{
		metrics:   metrics,
		batchSize: batchSize,
		ctx:       ctx,
		work:      work,
	}
}

func (b *batchedLoader) Next() bool {
	if len(b.batch) > 0 {
		b.cur, b.err = b.format(b.batch[0])
		b.batch = b.batch[1:]
		return b.err == nil
	}

	if len(b.work) == 0 {
		return false
	}

	// setup next batch
	next := b.work[0]
	batchSize := min(b.batchSize, len(next.chks))
	toFetch := next.chks[:batchSize]
	// update work
	b.work[0].chks = next.chks[batchSize:]
	if len(b.work[0].chks) == 0 {
		b.work = b.work[1:]
	}

	b.batch, b.err = next.fetcher.FetchChunks(b.ctx, toFetch)
	return b.err == nil
}

func (b *batchedLoader) format(c chunk.Chunk) (v1.ChunkRefWithIter, error) {
	chk := c.Data.(*chunkenc.Facade).LokiChunk()
	b.metrics.chunkSize.Observe(float64(chk.UncompressedSize()))
	itr, err := chk.Iterator(
		b.ctx,
		time.Unix(0, 0), // TODO: Parameterize/better handle the timestamps?
		time.Unix(0, math.MaxInt64),
		logproto.FORWARD,
		logql_log.NewNoopPipeline().ForStream(c.Metric),
	)

	if err != nil {
		return v1.ChunkRefWithIter{}, err
	}

	return v1.ChunkRefWithIter{
		Ref: v1.ChunkRef{
			Start:    c.From,
			End:      c.Through,
			Checksum: c.Checksum,
		},
		Itr: itr,
	}, nil
}

func (b *batchedLoader) At() v1.ChunkRefWithIter {
	return b.cur
}

func (b *batchedLoader) Err() error {
	return b.err
}<|MERGE_RESOLUTION|>--- conflicted
+++ resolved
@@ -134,9 +134,6 @@
 
 func (s *SimpleBloomGenerator) Generate(ctx context.Context) (skippedBlocks []v1.BlockMetadata, results v1.Iterator[*v1.Block], err error) {
 
-<<<<<<< HEAD
-	blocksMatchingSchema := make([]*v1.Block, 0, len(s.blocks))
-=======
 	var closeErrors multierror.MultiError
 	blocksMatchingSchema := make([]v1.PeekingIterator[*v1.SeriesWithBloom], 0, len(s.blocks))
 	toClose := make([]*bloomshipper.CloseableBlockQuerier, 0, len(s.blocks))
@@ -150,7 +147,6 @@
 		}
 	}()
 
->>>>>>> b26bd6d7
 	for _, block := range s.blocks {
 		// TODO(owen-d): implement block naming so we can log the affected block in all these calls
 		logger := log.With(s.logger, "block", fmt.Sprintf("%+v", block))
@@ -175,19 +171,14 @@
 		}
 
 		level.Debug(logger).Log("msg", "adding compatible block to bloom generation inputs")
-<<<<<<< HEAD
-		blocksMatchingSchema = append(blocksMatchingSchema, block)
-=======
 		itr := v1.NewPeekingIter[*v1.SeriesWithBloom](block)
 		blocksMatchingSchema = append(blocksMatchingSchema, itr)
 		// append needed block to close list (when finished)
 		toClose = append(toClose, block)
->>>>>>> b26bd6d7
 	}
 
 	level.Debug(s.logger).Log("msg", "generating bloom filters for blocks", "num_blocks", len(blocksMatchingSchema), "skipped_blocks", len(skippedBlocks), "schema", fmt.Sprintf("%+v", s.opts.Schema))
 
-<<<<<<< HEAD
 	series := v1.NewPeekingIter(s.store)
 	blockIter := NewLazyBlockBuilderIterator(ctx, s.opts, s.populator(ctx), s.readWriterFn, series, blocksMatchingSchema)
 	return skippedBlocks, blockIter, nil
@@ -247,18 +238,10 @@
 	mergeBuilder := v1.NewMergeBuilder(b.blockIters, b.series, b.populate)
 	writer, reader := b.readWriterFn()
 	blockBuilder, err := v1.NewBlockBuilder(b.opts, writer)
-=======
-	// TODO(owen-d): implement bounded block sizes
-	mergeBuilder := v1.NewMergeBuilder(blocksMatchingSchema, s.store, s.populator(ctx))
-	writer, reader := s.readWriterFn()
-
-	blockBuilder, err := v1.NewBlockBuilder(v1.NewBlockOptionsFromSchema(s.opts.Schema), writer)
->>>>>>> b26bd6d7
 	if err != nil {
 		b.err = errors.Wrap(err, "failed to create bloom block builder")
 		return false
 	}
-
 	_, err = mergeBuilder.Build(blockBuilder)
 	if err != nil {
 		b.err = errors.Wrap(err, "failed to build bloom block")
