--- conflicted
+++ resolved
@@ -202,11 +202,6 @@
 
 			if err := newBlocks.Err(); err != nil {
 				// TODO(owen-d): metrics
-<<<<<<< HEAD
-				level.Error(logger).Log("msg", "failed to generate bloom block", "err", err)
-				return errors.Wrap(err, "failed to generate bloom block")
-			}
-=======
 				level.Error(logger).Log("msg", "failed to generate bloom", "err", err)
 				closePreExistingBlocks()
 				return errors.Wrap(err, "failed to generate bloom")
@@ -214,7 +209,6 @@
 
 			// Close pre-existing blocks
 			closePreExistingBlocks()
->>>>>>> c277158f
 		}
 	}
 
