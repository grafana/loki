--- conflicted
+++ resolved
@@ -131,17 +131,9 @@
 	prefetched bool
 	stats      *stats.Context
 
-<<<<<<< HEAD
-	tuples         []tuple
-	currEntry      logproto.Entry
-	currLabels     string
-	currStreamHash uint64
-	errs           []error
-=======
 	tuples    []tuple
 	currEntry entryWithLabels
 	errs      []error
->>>>>>> 450e0023
 }
 
 // NewMergeEntryIterator returns a new iterator which uses a heap to merge together entries for multiple iterators and deduplicate entries if any.
@@ -217,14 +209,10 @@
 
 	// shortcut for the last iterator.
 	if i.heap.Len() == 1 {
-<<<<<<< HEAD
-		i.currEntry = i.heap.Peek().Entry()
-		i.currLabels = i.heap.Peek().Labels()
-		i.currStreamHash = i.heap.Peek().StreamHash()
-=======
 		i.currEntry.entry = i.heap.Peek().Entry()
 		i.currEntry.labels = i.heap.Peek().Labels()
->>>>>>> 450e0023
+		i.currEntry.streamHash = i.heap.Peek().StreamHash()
+
 		if !i.heap.Peek().Next() {
 			i.heap.Pop()
 		}
@@ -251,14 +239,9 @@
 
 	// shortcut if we have a single tuple.
 	if len(i.tuples) == 1 {
-<<<<<<< HEAD
-		i.currEntry = i.tuples[0].Entry
-		i.currLabels = i.tuples[0].Labels()
-		i.currStreamHash = i.tuples[0].StreamHash()
-=======
 		i.currEntry.entry = i.tuples[0].Entry
 		i.currEntry.labels = i.tuples[0].Labels()
->>>>>>> 450e0023
+		i.currEntry.streamHash = i.tuples[0].StreamHash()
 		i.requeue(i.tuples[0].EntryIterator, false)
 		i.tuples = i.tuples[:0]
 		return true
@@ -267,14 +250,9 @@
 	// Find in tuples which entry occurs most often which, due to quorum based
 	// replication, is guaranteed to be the correct next entry.
 	t := i.tuples[0]
-<<<<<<< HEAD
-	i.currEntry = t.Entry
-	i.currLabels = t.Labels()
-	i.currStreamHash = t.StreamHash()
-=======
 	i.currEntry.entry = t.Entry
 	i.currEntry.labels = t.Labels()
->>>>>>> 450e0023
+	i.currEntry.streamHash = i.tuples[0].StreamHash()
 
 	// Requeue the iterators, advancing them if they were consumed.
 	for j := range i.tuples {
@@ -300,13 +278,9 @@
 	return i.currEntry.labels
 }
 
-<<<<<<< HEAD
-func (i *heapIterator) StreamHash() uint64 { return i.currStreamHash }
-
-func (i *heapIterator) Error() error {
-=======
+func (i *mergeEntryIterator) StreamHash() uint64 { return i.currEntry.streamHash }
+
 func (i *mergeEntryIterator) Error() error {
->>>>>>> 450e0023
 	switch len(i.errs) {
 	case 0:
 		return nil
@@ -409,6 +383,7 @@
 	next := i.heap.Peek()
 	i.currEntry.entry = next.Entry()
 	i.currEntry.labels = next.Labels()
+	i.currEntry.streamHash = next.StreamHash()
 	// if the top iterator is empty, we remove it.
 	if !next.Next() {
 		heap.Pop(i.heap)
@@ -430,6 +405,10 @@
 
 func (i *entrySortIterator) Labels() string {
 	return i.currEntry.labels
+}
+
+func (i *entrySortIterator) StreamHash() uint64 {
+	return i.currEntry.streamHash
 }
 
 func (i *entrySortIterator) Error() error {
