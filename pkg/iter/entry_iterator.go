package iter

import (
	"context"
	"io"
	"math"
	"sync"
	"time"

	"github.com/grafana/loki/pkg/logproto"
	"github.com/grafana/loki/pkg/logqlmodel/stats"
	"github.com/grafana/loki/pkg/util"
	"github.com/grafana/loki/pkg/util/loser"
)

// EntryIterator iterates over entries in time-order.
type EntryIterator interface {
	Iterator
	Entry() logproto.Entry
	ProcessLine() string
}

// streamIterator iterates over entries in a stream.
type streamIterator struct {
	i      int
	stream logproto.Stream
}

// NewStreamIterator iterates over entries in a stream.
func NewStreamIterator(stream logproto.Stream) EntryIterator {
	return &streamIterator{
		i:      -1,
		stream: stream,
	}
}

func (i *streamIterator) Next() bool {
	i.i++
	return i.i < len(i.stream.Entries)
}

func (i *streamIterator) Error() error {
	return nil
}

func (i *streamIterator) Labels() string {
	return i.stream.Labels
}

func (i *streamIterator) StreamHash() uint64 { return i.stream.Hash }

func (i *streamIterator) Entry() logproto.Entry {
	return i.stream.Entries[i.i]
}

func (i *streamIterator) ProcessLine() string {
	return ""
}

func (i *streamIterator) Close() error {
	return nil
}

// HeapIterator iterates over a heap of iterators with ability to push new iterators and get some properties like time of entry at peek and len
// Not safe for concurrent use
type HeapIterator interface {
	EntryIterator
	Peek() time.Time
	IsEmpty() bool
	Push(EntryIterator)
}

// mergeEntryIterator iterates over a heap of iterators and merge duplicate entries.
type mergeEntryIterator struct {
	tree  *loser.Tree[sortFields, EntryIterator]
	stats *stats.Context

	// buffer of entries to be returned by Next()
	// We buffer entries with the same timestamp to correctly dedupe them.
	buffer    []entryWithLabels
	currEntry entryWithLabels
	errs      []error
}

// NewMergeEntryIterator returns a new iterator which uses a heap to merge together entries for multiple iterators and deduplicate entries if any.
// The iterator only order and merge entries across given `is` iterators, it does not merge entries within individual iterator.
// This means using this iterator with a single iterator will result in the same result as the input iterator.
// If you don't need to deduplicate entries, use `NewSortEntryIterator` instead.
func NewMergeEntryIterator(ctx context.Context, is []EntryIterator, direction logproto.Direction) HeapIterator {
	maxVal, less := treeLess(direction)
	result := &mergeEntryIterator{stats: stats.FromContext(ctx)}
	result.tree = loser.New(is, maxVal, sortFieldsAt, less, result.closeEntry)
	result.buffer = make([]entryWithLabels, 0, len(is))
	return result
}

func (i *mergeEntryIterator) closeEntry(e EntryIterator) {
	if err := e.Error(); err != nil {
		i.errs = append(i.errs, err)
	}
	util.LogError("closing iterator", e.Close)

}

func (i *mergeEntryIterator) Push(ei EntryIterator) {
	i.tree.Push(ei)
}

// Next fetches entries from the tree until it finds an entry with a different timestamp or stream hash.
// Generally i.buffer has one or more entries with the same timestamp and stream hash,
// followed by one more item where the timestamp or stream hash was different.
func (i *mergeEntryIterator) Next() bool {
	if len(i.buffer) < 2 {
		i.fillBuffer()
	}
	if len(i.buffer) == 0 {
		return false
	}
	i.nextFromBuffer()

	return true
}

func (i *mergeEntryIterator) fillBuffer() {
	if !i.tree.Next() {
		return
	}
	// At this point we have zero or one items in i.buffer, and the next item is available from i.tree.

	// We support multiple entries with the same timestamp, and we want to
	// preserve their original order.
	// Entries with identical timestamp and line are removed as duplicates.
	for {
		next := i.tree.Winner()
		entry := next.Entry()
		previous := i.buffer
		i.buffer = append(i.buffer, entryWithLabels{
			Entry:      entry,
			labels:     next.Labels(),
			streamHash: next.StreamHash(),
		})
		if len(i.buffer) > 1 &&
			(i.buffer[0].streamHash != next.StreamHash() ||
				!i.buffer[0].Entry.Timestamp.Equal(entry.Timestamp)) {
			break
		}

		var dupe bool
		for _, t := range previous {
			if t.Entry.Line == entry.Line {
				i.stats.AddDuplicates(1)
				dupe = true
				break
			}
		}
<<<<<<< HEAD
		if !dupe {
			i.buffer = append(i.buffer, entryWithLabels{
				entry,
				next.Labels(),
				next.StreamHash(),
				next.ProcessLine(),
			})
		}
	inner:
		for {
			if !next.Next() {
				continue Outer
			}
			entry := next.Entry()
			if next.StreamHash() != i.buffer[0].streamHash ||
				!entry.Timestamp.Equal(i.buffer[0].Entry.Timestamp) {
				break
			}
			for _, t := range previous {
				if t.Entry.Line == entry.Line {
					i.stats.AddDuplicates(1)
					continue inner
				}
			}
			i.buffer = append(i.buffer, entryWithLabels{
				entry,
				next.Labels(),
				next.StreamHash(),
				next.ProcessLine(),
			})
=======
		if dupe {
			i.buffer = previous
		}
		if !i.tree.Next() {
			break
>>>>>>> 3344d59f
		}
	}
}

func (i *mergeEntryIterator) ProcessLine() string {
	return i.currEntry.processLine
}

func (i *mergeEntryIterator) nextFromBuffer() {
	i.currEntry.Entry = i.buffer[0].Entry
	i.currEntry.labels = i.buffer[0].labels
	i.currEntry.streamHash = i.buffer[0].streamHash
<<<<<<< HEAD
	i.currEntry.processLine = i.buffer[0].processLine
=======
	if len(i.buffer) == 2 {
		i.buffer[0] = i.buffer[1]
		i.buffer = i.buffer[:1]
		return
	}
>>>>>>> 3344d59f
	if len(i.buffer) == 1 {
		i.buffer = i.buffer[:0]
		return
	}
	i.buffer = i.buffer[1:]
}

func (i *mergeEntryIterator) Entry() logproto.Entry {
	return i.currEntry.Entry
}

func (i *mergeEntryIterator) Labels() string {
	return i.currEntry.labels
}

func (i *mergeEntryIterator) StreamHash() uint64 { return i.currEntry.streamHash }

func (i *mergeEntryIterator) Error() error {
	switch len(i.errs) {
	case 0:
		return nil
	case 1:
		return i.errs[0]
	default:
		return util.MultiError(i.errs)
	}
}

func (i *mergeEntryIterator) Close() error {
	i.tree.Close()
	i.buffer = nil
	return i.Error()
}

func (i *mergeEntryIterator) Peek() time.Time {
	if len(i.buffer) == 0 {
		i.fillBuffer()
	}
	if len(i.buffer) == 0 {
		return time.Time{}
	}
	return i.buffer[0].Timestamp
}

// IsEmpty returns true if there are no more entries to pull.
func (i *mergeEntryIterator) IsEmpty() bool {
	if len(i.buffer) == 0 {
		i.fillBuffer()
	}
	return len(i.buffer) == 0
}

type entrySortIterator struct {
	tree      *loser.Tree[sortFields, EntryIterator]
	currEntry entryWithLabels
	errs      []error
}

// NewSortEntryIterator returns a new EntryIterator that sorts entries by timestamp (depending on the direction) the input iterators.
// The iterator only order entries across given `is` iterators, it does not sort entries within individual iterator.
// This means using this iterator with a single iterator will result in the same result as the input iterator.
// When timestamp is equal, the iterator sorts samples by their label alphabetically.
func NewSortEntryIterator(is []EntryIterator, direction logproto.Direction) EntryIterator {
	if len(is) == 0 {
		return NoopIterator
	}
	if len(is) == 1 {
		return is[0]
	}
	maxVal, less := treeLess(direction)
	result := &entrySortIterator{}
	result.tree = loser.New(is, maxVal, sortFieldsAt, less, result.closeEntry)
	return result
}

func treeLess(direction logproto.Direction) (maxVal sortFields, less func(a, b sortFields) bool) {
	switch direction {
	case logproto.BACKWARD:
		maxVal = sortFields{timeNanos: math.MinInt64}
		less = lessDescending
	case logproto.FORWARD:
		maxVal = sortFields{timeNanos: math.MaxInt64}
		less = lessAscending
	default:
		panic("bad direction")
	}
	return
}

type sortFields struct {
	labels     string
	timeNanos  int64
	streamHash uint64
}

func sortFieldsAt(i EntryIterator) sortFields {
	return sortFields{
		timeNanos:  i.Entry().Timestamp.UnixNano(),
		labels:     i.Labels(),
		streamHash: i.StreamHash(),
	}
}

func lessAscending(e1, e2 sortFields) bool {
	if e1.timeNanos == e2.timeNanos {
		// The underlying stream hash may not be available, such as when merging LokiResponses in the
		// frontend which were sharded. Prefer to use the underlying stream hash when available,
		// which is needed in deduping code, but defer to label sorting when it's not present.
		if e1.streamHash == 0 {
			return e1.labels < e2.labels
		}
		return e1.streamHash < e2.streamHash
	}
	return e1.timeNanos < e2.timeNanos
}

func lessDescending(e1, e2 sortFields) bool {
	if e1.timeNanos == e2.timeNanos {
		if e1.streamHash == 0 {
			return e1.labels < e2.labels
		}
		return e1.streamHash < e2.streamHash
	}
	return e1.timeNanos > e2.timeNanos
}

func (i *entrySortIterator) closeEntry(e EntryIterator) {
	if err := e.Error(); err != nil {
		i.errs = append(i.errs, err)
	}
	util.LogError("closing iterator", e.Close)

}
func (i *entrySortIterator) Next() bool {
	ret := i.tree.Next()
	if !ret {
		return false
	}
	next := i.tree.Winner()
	i.currEntry.Entry = next.Entry()
	i.currEntry.labels = next.Labels()
	i.currEntry.streamHash = next.StreamHash()
<<<<<<< HEAD
	i.currEntry.processLine = next.ProcessLine()
	// if the top iterator is empty, we remove it.
	if !next.Next() {
		i.is = i.is[1:]
		if err := next.Error(); err != nil {
			i.errs = append(i.errs, err)
		}
		util.LogError("closing iterator", next.Close)
		return true
	}

	if len(i.is) > 1 {
		i.fix()
	}

=======
>>>>>>> 3344d59f
	return true
}

func (i *entrySortIterator) ProcessLine() string {
	return i.currEntry.processLine
}

func (i *entrySortIterator) Entry() logproto.Entry {
	return i.currEntry.Entry
}

func (i *entrySortIterator) Labels() string {
	return i.currEntry.labels
}

func (i *entrySortIterator) StreamHash() uint64 {
	return i.currEntry.streamHash
}

func (i *entrySortIterator) Error() error {
	switch len(i.errs) {
	case 0:
		return nil
	case 1:
		return i.errs[0]
	default:
		return util.MultiError(i.errs)
	}
}

func (i *entrySortIterator) Close() error {
	i.tree.Close()
	return i.Error()
}

// NewStreamsIterator returns an iterator over logproto.Stream
func NewStreamsIterator(streams []logproto.Stream, direction logproto.Direction) EntryIterator {
	is := make([]EntryIterator, 0, len(streams))
	for i := range streams {
		is = append(is, NewStreamIterator(streams[i]))
	}
	return NewSortEntryIterator(is, direction)
}

// NewQueryResponseIterator returns an iterator over a QueryResponse.
func NewQueryResponseIterator(resp *logproto.QueryResponse, direction logproto.Direction) EntryIterator {
	return NewStreamsIterator(resp.Streams, direction)
}

type queryClientIterator struct {
	client    logproto.Querier_QueryClient
	direction logproto.Direction
	err       error
	curr      EntryIterator
}

// NewQueryClientIterator returns an iterator over a QueryClient.
func NewQueryClientIterator(client logproto.Querier_QueryClient, direction logproto.Direction) EntryIterator {
	return &queryClientIterator{
		client:    client,
		direction: direction,
	}
}

func (i *queryClientIterator) Next() bool {
	ctx := i.client.Context()
	for i.curr == nil || !i.curr.Next() {
		batch, err := i.client.Recv()
		if err == io.EOF {
			return false
		} else if err != nil {
			i.err = err
			return false
		}
		stats.JoinIngesters(ctx, batch.Stats)
		i.curr = NewQueryResponseIterator(batch, i.direction)
	}

	return true
}

func (i *queryClientIterator) Entry() logproto.Entry {
	return i.curr.Entry()
}

func (i *queryClientIterator) ProcessLine() string {
	return i.curr.ProcessLine()
}

func (i *queryClientIterator) Labels() string {
	return i.curr.Labels()
}

func (i *queryClientIterator) StreamHash() uint64 { return i.curr.StreamHash() }

func (i *queryClientIterator) Error() error {
	return i.err
}

func (i *queryClientIterator) Close() error {
	return i.client.CloseSend()
}

type nonOverlappingIterator struct {
	iterators []EntryIterator
	curr      EntryIterator
}

// NewNonOverlappingIterator gives a chained iterator over a list of iterators.
func NewNonOverlappingIterator(iterators []EntryIterator) EntryIterator {
	return &nonOverlappingIterator{
		iterators: iterators,
	}
}

func (i *nonOverlappingIterator) Next() bool {
	for i.curr == nil || !i.curr.Next() {
		if len(i.iterators) == 0 {
			if i.curr != nil {
				i.curr.Close()
			}
			return false
		}
		if i.curr != nil {
			i.curr.Close()
		}
		i.curr, i.iterators = i.iterators[0], i.iterators[1:]
	}

	return true
}

func (i *nonOverlappingIterator) Entry() logproto.Entry {
	return i.curr.Entry()
}

func (i *nonOverlappingIterator) ProcessLine() string {
	return i.curr.ProcessLine()
}

func (i *nonOverlappingIterator) Labels() string {
	if i.curr == nil {
		return ""
	}
	return i.curr.Labels()
}

func (i *nonOverlappingIterator) StreamHash() uint64 {
	if i.curr == nil {
		return 0
	}
	return i.curr.StreamHash()
}

func (i *nonOverlappingIterator) Error() error {
	if i.curr == nil {
		return nil
	}
	return i.curr.Error()
}

func (i *nonOverlappingIterator) Close() error {
	if i.curr != nil {
		i.curr.Close()
	}
	for _, iter := range i.iterators {
		iter.Close()
	}
	i.iterators = nil
	return nil
}

type timeRangedIterator struct {
	EntryIterator
	mint, maxt time.Time
}

// NewTimeRangedIterator returns an iterator which filters entries by time range.
// Note: Only works with iterators that go forwards.
func NewTimeRangedIterator(it EntryIterator, mint, maxt time.Time) EntryIterator {
	return &timeRangedIterator{
		EntryIterator: it,
		mint:          mint,
		maxt:          maxt,
	}
}

func (i *timeRangedIterator) Next() bool {
	ok := i.EntryIterator.Next()
	if !ok {
		i.EntryIterator.Close()
		return ok
	}
	ts := i.EntryIterator.Entry().Timestamp
	for ok && i.mint.After(ts) {
		ok = i.EntryIterator.Next()
		if !ok {
			continue
		}
		ts = i.EntryIterator.Entry().Timestamp
	}
	if ok {
		if ts.Equal(i.mint) { // The mint is inclusive
			return true
		}
		if i.maxt.Before(ts) || i.maxt.Equal(ts) { // The maxt is exclusive.
			ok = false
		}
	}
	if !ok {
		i.EntryIterator.Close()
	}
	return ok
}

type entryWithLabels struct {
	logproto.Entry
	labels      string
	streamHash  uint64
	processLine string
}

type reverseIterator struct {
	iter              EntryIterator
	cur               entryWithLabels
	entriesWithLabels []entryWithLabels

	loaded bool
	limit  uint32
}

// NewReversedIter returns an iterator which loads all or up to N entries
// of an existing iterator, and then iterates over them backward.
// Preload entries when they are being queried with a timeout.
func NewReversedIter(it EntryIterator, limit uint32, preload bool) (EntryIterator, error) {
	iter, err := &reverseIterator{
		iter:              it,
		entriesWithLabels: make([]entryWithLabels, 0, 1024),
		limit:             limit,
	}, it.Error()
	if err != nil {
		return nil, err
	}

	if preload {
		iter.load()
	}

	return iter, nil
}

func (i *reverseIterator) load() {
	if !i.loaded {
		i.loaded = true
		for count := uint32(0); (i.limit == 0 || count < i.limit) && i.iter.Next(); count++ {
			i.entriesWithLabels = append(i.entriesWithLabels, entryWithLabels{i.iter.Entry(), i.iter.Labels(), i.iter.StreamHash(), i.iter.ProcessLine()})
		}
		i.iter.Close()
	}
}

func (i *reverseIterator) Next() bool {
	i.load()
	if len(i.entriesWithLabels) == 0 {
		i.entriesWithLabels = nil
		return false
	}
	i.cur, i.entriesWithLabels = i.entriesWithLabels[len(i.entriesWithLabels)-1], i.entriesWithLabels[:len(i.entriesWithLabels)-1]
	return true
}

func (i *reverseIterator) Entry() logproto.Entry {
	return i.cur.Entry
}

func (i *reverseIterator) ProcessLine() string {
	return i.cur.processLine
}

func (i *reverseIterator) Labels() string {
	return i.cur.labels
}

func (i *reverseIterator) StreamHash() uint64 {
	return i.cur.streamHash
}

func (i *reverseIterator) Error() error { return nil }

func (i *reverseIterator) Close() error {
	if !i.loaded {
		return i.iter.Close()
	}
	return nil
}

var entryBufferPool = sync.Pool{
	New: func() interface{} {
		return &entryBuffer{
			entries: make([]entryWithLabels, 0, 1024),
		}
	},
}

type entryBuffer struct {
	entries []entryWithLabels
}

type reverseEntryIterator struct {
	iter EntryIterator
	cur  entryWithLabels
	buf  *entryBuffer

	loaded bool
}

// NewEntryReversedIter returns an iterator which loads all entries and iterates backward.
// The labels of entries is always empty.
func NewEntryReversedIter(it EntryIterator) (EntryIterator, error) {
	iter, err := &reverseEntryIterator{
		iter: it,
		buf:  entryBufferPool.Get().(*entryBuffer),
	}, it.Error()
	if err != nil {
		return nil, err
	}

	return iter, nil
}

func (i *reverseEntryIterator) load() {
	if !i.loaded {
		i.loaded = true
		for i.iter.Next() {
			i.buf.entries = append(i.buf.entries, entryWithLabels{i.iter.Entry(), i.iter.Labels(), i.iter.StreamHash(), i.iter.ProcessLine()})
		}
		i.iter.Close()
	}
}

func (i *reverseEntryIterator) Next() bool {
	i.load()
	if i.buf == nil || len(i.buf.entries) == 0 {
		i.release()
		return false
	}
	i.cur, i.buf.entries = i.buf.entries[len(i.buf.entries)-1], i.buf.entries[:len(i.buf.entries)-1]
	return true
}

func (i *reverseEntryIterator) Entry() logproto.Entry {
	return i.cur.Entry
}

func (i *reverseEntryIterator) ProcessLine() string {
	return i.cur.processLine
}

func (i *reverseEntryIterator) Labels() string {
	return i.cur.labels
}

func (i *reverseEntryIterator) StreamHash() uint64 {
	return i.cur.streamHash
}

func (i *reverseEntryIterator) Error() error { return nil }

func (i *reverseEntryIterator) release() {
	if i.buf == nil {
		return
	}

	if i.buf.entries != nil {
		// preserve the underlying slice before releasing to pool
		i.buf.entries = i.buf.entries[:0]
	}
	entryBufferPool.Put(i.buf)
	i.buf = nil
}

func (i *reverseEntryIterator) Close() error {
	i.release()
	if !i.loaded {
		return i.iter.Close()
	}
	return nil
}

// ReadBatch reads a set of entries off an iterator.
func ReadBatch(i EntryIterator, size uint32) (*logproto.QueryResponse, uint32, error) {
	var (
		streams      = map[uint64]map[string]*logproto.Stream{}
		respSize     uint32
		streamsCount int
	)
	for ; respSize < size && i.Next(); respSize++ {
		labels, hash, entry := i.Labels(), i.StreamHash(), i.Entry()
		mutatedStreams, ok := streams[hash]
		if !ok {
			mutatedStreams = map[string]*logproto.Stream{}
			streams[hash] = mutatedStreams
		}
		mutatedStream, ok := mutatedStreams[labels]
		if !ok {
			streamsCount++
			mutatedStream = &logproto.Stream{
				Labels: labels,
				Hash:   hash,
			}
			mutatedStreams[labels] = mutatedStream
		}
		mutatedStream.Entries = append(mutatedStream.Entries, entry)
	}

	result := logproto.QueryResponse{
		Streams: make([]logproto.Stream, 0, streamsCount),
	}
	for _, mutatedStreams := range streams {
		for _, s := range mutatedStreams {
			result.Streams = append(result.Streams, *s)
		}
	}
	return &result, respSize, i.Error()
}

type peekingEntryIterator struct {
	iter EntryIterator

	cache *entryWithLabels
	next  *entryWithLabels
}

// PeekingEntryIterator is an entry iterator that can look ahead an entry
// using `Peek` without advancing its cursor.
type PeekingEntryIterator interface {
	EntryIterator
	Peek() (string, logproto.Entry, bool)
}

// NewPeekingIterator creates a new peeking iterator.
func NewPeekingIterator(iter EntryIterator) PeekingEntryIterator {
	// initialize the next entry so we can peek right from the start.
	var cache *entryWithLabels
	next := &entryWithLabels{}
	if iter.Next() {
		entry := entryWithLabels{
			iter.Entry(),
			iter.Labels(),
			iter.StreamHash(),
			iter.ProcessLine(),
		}
		cache = &entry
		next.Entry = cache.Entry
		next.labels = cache.labels
		next.processLine = cache.processLine
	}
	return &peekingEntryIterator{
		iter:  iter,
		cache: cache,
		next:  next,
	}
}

// Next implements `EntryIterator`
func (it *peekingEntryIterator) Next() bool {
	if it.cache != nil {
		it.next.Entry = it.cache.Entry
		it.next.labels = it.cache.labels
		it.next.streamHash = it.cache.streamHash
		it.next.processLine = it.cache.processLine
		it.cacheNext()
		return true
	}
	return false
}

// cacheNext caches the next element if it exists.
func (it *peekingEntryIterator) cacheNext() {
	if it.iter.Next() {
		it.cache.Entry = it.iter.Entry()
		it.cache.labels = it.iter.Labels()
		it.cache.streamHash = it.iter.StreamHash()
		it.cache.processLine = it.iter.ProcessLine()
		return
	}
	// nothing left removes the cached entry
	it.cache = nil
}

// Peek implements `PeekingEntryIterator`
func (it *peekingEntryIterator) Peek() (string, logproto.Entry, bool) {
	if it.cache != nil {
		return it.cache.labels, it.cache.Entry, true
	}
	return "", logproto.Entry{}, false
}

// Labels implements `EntryIterator`
func (it *peekingEntryIterator) Labels() string {
	if it.next != nil {
		return it.next.labels
	}
	return ""
}

func (it *peekingEntryIterator) StreamHash() uint64 {
	if it.next != nil {
		return it.next.streamHash
	}
	return 0
}

// Entry implements `EntryIterator`
func (it *peekingEntryIterator) Entry() logproto.Entry {
	if it.next != nil {
		return it.next.Entry
	}
	return logproto.Entry{}
}

// Error implements `EntryIterator`
func (it *peekingEntryIterator) Error() error {
	return it.iter.Error()
}

func (it *peekingEntryIterator) ProcessLine() string {
	if it.next != nil {
		return it.next.processLine
	}
	return ""
}

// Close implements `EntryIterator`
func (it *peekingEntryIterator) Close() error {
	return it.iter.Close()
}<|MERGE_RESOLUTION|>--- conflicted
+++ resolved
@@ -17,7 +17,6 @@
 type EntryIterator interface {
 	Iterator
 	Entry() logproto.Entry
-	ProcessLine() string
 }
 
 // streamIterator iterates over entries in a stream.
@@ -51,10 +50,6 @@
 
 func (i *streamIterator) Entry() logproto.Entry {
 	return i.stream.Entries[i.i]
-}
-
-func (i *streamIterator) ProcessLine() string {
-	return ""
 }
 
 func (i *streamIterator) Close() error {
@@ -153,65 +148,24 @@
 				break
 			}
 		}
-<<<<<<< HEAD
-		if !dupe {
-			i.buffer = append(i.buffer, entryWithLabels{
-				entry,
-				next.Labels(),
-				next.StreamHash(),
-				next.ProcessLine(),
-			})
-		}
-	inner:
-		for {
-			if !next.Next() {
-				continue Outer
-			}
-			entry := next.Entry()
-			if next.StreamHash() != i.buffer[0].streamHash ||
-				!entry.Timestamp.Equal(i.buffer[0].Entry.Timestamp) {
-				break
-			}
-			for _, t := range previous {
-				if t.Entry.Line == entry.Line {
-					i.stats.AddDuplicates(1)
-					continue inner
-				}
-			}
-			i.buffer = append(i.buffer, entryWithLabels{
-				entry,
-				next.Labels(),
-				next.StreamHash(),
-				next.ProcessLine(),
-			})
-=======
 		if dupe {
 			i.buffer = previous
 		}
 		if !i.tree.Next() {
 			break
->>>>>>> 3344d59f
-		}
-	}
-}
-
-func (i *mergeEntryIterator) ProcessLine() string {
-	return i.currEntry.processLine
+		}
+	}
 }
 
 func (i *mergeEntryIterator) nextFromBuffer() {
 	i.currEntry.Entry = i.buffer[0].Entry
 	i.currEntry.labels = i.buffer[0].labels
 	i.currEntry.streamHash = i.buffer[0].streamHash
-<<<<<<< HEAD
-	i.currEntry.processLine = i.buffer[0].processLine
-=======
 	if len(i.buffer) == 2 {
 		i.buffer[0] = i.buffer[1]
 		i.buffer = i.buffer[:1]
 		return
 	}
->>>>>>> 3344d59f
 	if len(i.buffer) == 1 {
 		i.buffer = i.buffer[:0]
 		return
@@ -354,29 +308,7 @@
 	i.currEntry.Entry = next.Entry()
 	i.currEntry.labels = next.Labels()
 	i.currEntry.streamHash = next.StreamHash()
-<<<<<<< HEAD
-	i.currEntry.processLine = next.ProcessLine()
-	// if the top iterator is empty, we remove it.
-	if !next.Next() {
-		i.is = i.is[1:]
-		if err := next.Error(); err != nil {
-			i.errs = append(i.errs, err)
-		}
-		util.LogError("closing iterator", next.Close)
-		return true
-	}
-
-	if len(i.is) > 1 {
-		i.fix()
-	}
-
-=======
->>>>>>> 3344d59f
 	return true
-}
-
-func (i *entrySortIterator) ProcessLine() string {
-	return i.currEntry.processLine
 }
 
 func (i *entrySortIterator) Entry() logproto.Entry {
@@ -457,10 +389,6 @@
 	return i.curr.Entry()
 }
 
-func (i *queryClientIterator) ProcessLine() string {
-	return i.curr.ProcessLine()
-}
-
 func (i *queryClientIterator) Labels() string {
 	return i.curr.Labels()
 }
@@ -508,10 +436,6 @@
 	return i.curr.Entry()
 }
 
-func (i *nonOverlappingIterator) ProcessLine() string {
-	return i.curr.ProcessLine()
-}
-
 func (i *nonOverlappingIterator) Labels() string {
 	if i.curr == nil {
 		return ""
@@ -589,9 +513,8 @@
 
 type entryWithLabels struct {
 	logproto.Entry
-	labels      string
-	streamHash  uint64
-	processLine string
+	labels     string
+	streamHash uint64
 }
 
 type reverseIterator struct {
@@ -627,7 +550,7 @@
 	if !i.loaded {
 		i.loaded = true
 		for count := uint32(0); (i.limit == 0 || count < i.limit) && i.iter.Next(); count++ {
-			i.entriesWithLabels = append(i.entriesWithLabels, entryWithLabels{i.iter.Entry(), i.iter.Labels(), i.iter.StreamHash(), i.iter.ProcessLine()})
+			i.entriesWithLabels = append(i.entriesWithLabels, entryWithLabels{i.iter.Entry(), i.iter.Labels(), i.iter.StreamHash()})
 		}
 		i.iter.Close()
 	}
@@ -645,10 +568,6 @@
 
 func (i *reverseIterator) Entry() logproto.Entry {
 	return i.cur.Entry
-}
-
-func (i *reverseIterator) ProcessLine() string {
-	return i.cur.processLine
 }
 
 func (i *reverseIterator) Labels() string {
@@ -706,7 +625,7 @@
 	if !i.loaded {
 		i.loaded = true
 		for i.iter.Next() {
-			i.buf.entries = append(i.buf.entries, entryWithLabels{i.iter.Entry(), i.iter.Labels(), i.iter.StreamHash(), i.iter.ProcessLine()})
+			i.buf.entries = append(i.buf.entries, entryWithLabels{i.iter.Entry(), i.iter.Labels(), i.iter.StreamHash()})
 		}
 		i.iter.Close()
 	}
@@ -724,10 +643,6 @@
 
 func (i *reverseEntryIterator) Entry() logproto.Entry {
 	return i.cur.Entry
-}
-
-func (i *reverseEntryIterator) ProcessLine() string {
-	return i.cur.processLine
 }
 
 func (i *reverseEntryIterator) Labels() string {
@@ -818,16 +733,13 @@
 	var cache *entryWithLabels
 	next := &entryWithLabels{}
 	if iter.Next() {
-		entry := entryWithLabels{
-			iter.Entry(),
-			iter.Labels(),
-			iter.StreamHash(),
-			iter.ProcessLine(),
-		}
-		cache = &entry
+		cache = &entryWithLabels{
+			Entry:      iter.Entry(),
+			labels:     iter.Labels(),
+			streamHash: iter.StreamHash(),
+		}
 		next.Entry = cache.Entry
 		next.labels = cache.labels
-		next.processLine = cache.processLine
 	}
 	return &peekingEntryIterator{
 		iter:  iter,
@@ -842,7 +754,6 @@
 		it.next.Entry = it.cache.Entry
 		it.next.labels = it.cache.labels
 		it.next.streamHash = it.cache.streamHash
-		it.next.processLine = it.cache.processLine
 		it.cacheNext()
 		return true
 	}
@@ -855,7 +766,6 @@
 		it.cache.Entry = it.iter.Entry()
 		it.cache.labels = it.iter.Labels()
 		it.cache.streamHash = it.iter.StreamHash()
-		it.cache.processLine = it.iter.ProcessLine()
 		return
 	}
 	// nothing left removes the cached entry
@@ -898,13 +808,6 @@
 	return it.iter.Error()
 }
 
-func (it *peekingEntryIterator) ProcessLine() string {
-	if it.next != nil {
-		return it.next.processLine
-	}
-	return ""
-}
-
 // Close implements `EntryIterator`
 func (it *peekingEntryIterator) Close() error {
 	return it.iter.Close()
