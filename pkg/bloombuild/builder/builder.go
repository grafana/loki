--- conflicted
+++ resolved
@@ -74,11 +74,7 @@
 	builderID := uuid.NewString()
 	logger = log.With(logger, "builder_id", builderID)
 
-<<<<<<< HEAD
-	tsdbStore, err := common.NewTSDBStores("bloom-builder", schemaCfg, storeCfg, storageMetrics, logger, r)
-=======
 	tsdbStore, err := common.NewTSDBStores("bloom-builder", schemaCfg, storeCfg, storageMetrics, logger)
->>>>>>> 70508975
 	if err != nil {
 		return nil, fmt.Errorf("error creating TSDB store: %w", err)
 	}
