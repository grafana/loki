--- conflicted
+++ resolved
@@ -32,16 +32,12 @@
 	buildCompleted *prometheus.CounterVec
 	buildTime      *prometheus.HistogramVec
 
-<<<<<<< HEAD
-	tenantsDiscovered    prometheus.Counter
-	tenantTasksPlanned   *prometheus.GaugeVec
-	tenantTasksCompleted *prometheus.GaugeVec
-=======
 	blocksDeleted prometheus.Counter
 	metasDeleted  prometheus.Counter
 
 	tenantsDiscovered prometheus.Counter
->>>>>>> 1d6f8d51
+	tenantTasksPlanned   *prometheus.GaugeVec
+	tenantTasksCompleted *prometheus.GaugeVec
 }
 
 func NewMetrics(
