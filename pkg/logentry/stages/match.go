package stages

import (
	"github.com/prometheus/prometheus/pkg/labels"

	"github.com/go-kit/kit/log"
	"github.com/mitchellh/mapstructure"
	"github.com/pkg/errors"
	"github.com/prometheus/client_golang/prometheus"
	"github.com/prometheus/common/model"

	"github.com/grafana/loki/pkg/logproto"
	"github.com/grafana/loki/pkg/logql"
	"github.com/grafana/loki/pkg/promtail/api"
	"github.com/grafana/loki/pkg/util"
)

const (
	ErrEmptyMatchStageConfig = "match stage config cannot be empty"
	ErrPipelineNameRequired  = "match stage pipeline name can be omitted but cannot be an empty string"
	ErrSelectorRequired      = "selector statement required for match stage"
	ErrMatchRequiresStages   = "match stage requires at least one additional stage to be defined in '- stages'"
	ErrSelectorSyntax        = "invalid selector syntax for match stage"
	ErrStagesWithDropLine    = "match stage configured to drop entries cannot contains stages"
	ErrUnknownMatchAction    = "match stage action should be 'keep' or 'drop'"
	MatchActionKeep          = "keep"
	MatchActionDrop          = "drop"
)

// MatcherConfig contains the configuration for a matcherStage
type MatcherConfig struct {
	PipelineName *string        `mapstructure:"pipeline_name"`
	Selector     string         `mapstructure:"selector"`
	Stages       PipelineStages `mapstructure:"stages"`
	Action       string         `mapstructure:"action"`
	DropReason   *string        `mapstructure:"drop_counter_reason"`
}

// validateMatcherConfig validates the MatcherConfig for the matcherStage
func validateMatcherConfig(cfg *MatcherConfig) (logql.LogSelectorExpr, error) {
	if cfg == nil {
		return nil, errors.New(ErrEmptyMatchStageConfig)
	}
	if cfg.PipelineName != nil && *cfg.PipelineName == "" {
		return nil, errors.New(ErrPipelineNameRequired)
	}
	if cfg.Selector == "" {
		return nil, errors.New(ErrSelectorRequired)
	}
	switch cfg.Action {
	case MatchActionKeep, MatchActionDrop:
	case "":
		cfg.Action = MatchActionKeep
	default:
		return nil, errors.New(ErrUnknownMatchAction)
	}

	if cfg.Action == MatchActionKeep && (cfg.Stages == nil || len(cfg.Stages) == 0) {
		return nil, errors.New(ErrMatchRequiresStages)
	}
	if cfg.Action == MatchActionDrop && (cfg.Stages != nil && len(cfg.Stages) != 0) {
		return nil, errors.New(ErrStagesWithDropLine)
	}

	selector, err := logql.ParseLogSelector(cfg.Selector)
	if err != nil {
		return nil, errors.Wrap(err, ErrSelectorSyntax)
	}
	return selector, nil
}

// newMatcherStage creates a new matcherStage from config
func newMatcherStage(logger log.Logger, jobName *string, config interface{}, registerer prometheus.Registerer) (Stage, error) {
	cfg := &MatcherConfig{}
	err := mapstructure.Decode(config, cfg)
	if err != nil {
		return nil, err
	}
	selector, err := validateMatcherConfig(cfg)
	if err != nil {
		return nil, err
	}

	var nPtr *string
	if cfg.PipelineName != nil && jobName != nil {
		name := *jobName + "_" + *cfg.PipelineName
		nPtr = &name
	}

	var pl *Pipeline
	if cfg.Action == MatchActionKeep {
		var err error
		pl, err = NewPipeline(logger, cfg.Stages, nPtr, registerer)
		if err != nil {
			return nil, errors.Wrapf(err, "match stage failed to create pipeline from config: %v", config)
		}
	}

	pipeline, err := selector.Pipeline()
	if err != nil {
		return nil, errors.Wrap(err, "error parsing pipeline")
	}

	dropReason := "match_stage"
	if cfg.DropReason != nil && *cfg.DropReason != "" {
		dropReason = *cfg.DropReason
	}

	return &matcherStage{
		dropReason: dropReason,
		dropCount:  getDropCountMetric(registerer),
		matchers:   selector.Matchers(),
		stage:      pl,
		action:     cfg.Action,
		pipeline:   pipeline,
	}, nil
}

func getDropCountMetric(registerer prometheus.Registerer) *prometheus.CounterVec {
	dropCount := prometheus.NewCounterVec(prometheus.CounterOpts{
		Namespace: "logentry",
		Name:      "dropped_lines_total",
		Help:      "A count of all log lines dropped as a result of a pipeline stage",
	}, []string{"reason"})
	err := registerer.Register(dropCount)
	if err != nil {
		if existing, ok := err.(prometheus.AlreadyRegisteredError); ok {
			dropCount = existing.ExistingCollector.(*prometheus.CounterVec)
		} else {
			// Same behavior as MustRegister if the error is not for AlreadyRegistered
			panic(err)
		}
	}
	return dropCount
}

// matcherStage applies Label matchers to determine if the include stages should be run
type matcherStage struct {
	dropReason string
	dropCount  *prometheus.CounterVec
	matchers   []*labels.Matcher
	pipeline   logql.Pipeline
	stage      Stage
	action     string
}

func (m *matcherStage) Run(in chan Entry) chan Entry {
	switch m.action {
	case MatchActionDrop:
		return m.runDrop(in)
	case MatchActionKeep:
		return m.runKeep(in)
	}
	panic("unexpected action")
}

<<<<<<< HEAD
func (m *matcherStage) runKeep(in chan Entry) chan Entry {
	next := make(chan Entry)
	out := make(chan Entry)
	outNext := m.stage.Run(next)
	go func() {
		defer close(out)
		for e := range outNext {
			out <- e
		}
	}()
	go func() {
		defer close(next)
		for e := range in {
			e, ok := m.processLogQL(e)
			if !ok {
				out <- e
				continue
=======
	sp := m.pipeline.ForStream(labels.FromMap(util.ModelLabelSetToMap(lbs)))
	if newLine, newLabels, ok := sp.ProcessString(*entry); ok {
		switch m.action {
		case MatchActionDrop:
			// Adds the drop label to not be sent by the api.EntryHandler
			lbs[dropLabel] = model.LabelValue(m.dropReason)
		case MatchActionKeep:
			*entry = newLine
			for k := range lbs {
				delete(lbs, k)
>>>>>>> ae9c4b82
			}
			next <- e
		}
	}()
	return out
}

func (m *matcherStage) runDrop(in chan Entry) chan Entry {
	out := make(chan Entry)
	go func() {
		defer close(out)
		for e := range in {
			if e, ok := m.processLogQL(e); !ok {
				out <- e
				continue
			}
			m.dropCount.WithLabelValues(m.dropReason).Inc()
		}
	}()
	return out
}

func (m *matcherStage) processLogQL(e Entry) (Entry, bool) {
	for _, filter := range m.matchers {
		if !filter.Matches(string(e.Labels[model.LabelName(filter.Name)])) {
			return e, false
		}
	}
	sp := m.pipeline.ForStream(labels.FromMap(util.ModelLabelSetToMap(e.Labels)))
	newLine, newLabels, ok := sp.Process([]byte(e.Line))
	if !ok {
		return e, false
	}
	for k := range e.Labels {
		delete(e.Labels, k)
	}
	for _, l := range newLabels.Labels() {
		e.Labels[model.LabelName(l.Name)] = model.LabelValue(l.Value)
	}
	return Entry{
		Extracted: e.Extracted,
		Entry: api.Entry{
			Labels: e.Labels,
			Entry: logproto.Entry{
				Line:      string(newLine),
				Timestamp: e.Timestamp,
			},
		},
	}, true
}

// Name implements Stage
func (m *matcherStage) Name() string {
	return StageTypeMatch
}<|MERGE_RESOLUTION|>--- conflicted
+++ resolved
@@ -154,7 +154,6 @@
 	panic("unexpected action")
 }
 
-<<<<<<< HEAD
 func (m *matcherStage) runKeep(in chan Entry) chan Entry {
 	next := make(chan Entry)
 	out := make(chan Entry)
@@ -172,18 +171,6 @@
 			if !ok {
 				out <- e
 				continue
-=======
-	sp := m.pipeline.ForStream(labels.FromMap(util.ModelLabelSetToMap(lbs)))
-	if newLine, newLabels, ok := sp.ProcessString(*entry); ok {
-		switch m.action {
-		case MatchActionDrop:
-			// Adds the drop label to not be sent by the api.EntryHandler
-			lbs[dropLabel] = model.LabelValue(m.dropReason)
-		case MatchActionKeep:
-			*entry = newLine
-			for k := range lbs {
-				delete(lbs, k)
->>>>>>> ae9c4b82
 			}
 			next <- e
 		}
@@ -213,7 +200,7 @@
 		}
 	}
 	sp := m.pipeline.ForStream(labels.FromMap(util.ModelLabelSetToMap(e.Labels)))
-	newLine, newLabels, ok := sp.Process([]byte(e.Line))
+	newLine, newLabels, ok := sp.ProcessString(e.Line)
 	if !ok {
 		return e, false
 	}
@@ -228,7 +215,7 @@
 		Entry: api.Entry{
 			Labels: e.Labels,
 			Entry: logproto.Entry{
-				Line:      string(newLine),
+				Line:      newLine,
 				Timestamp: e.Timestamp,
 			},
 		},
