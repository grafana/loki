--- conflicted
+++ resolved
@@ -4,14 +4,10 @@
 	LogStreamCreation     bool `yaml:"log_stream_creation"`
 	LogPushRequest        bool `yaml:"log_push_request"`
 	LogPushRequestStreams bool `yaml:"log_push_request_streams"`
-<<<<<<< HEAD
-	LogWriteFailures      bool `yaml:"log_write_failures"`
-=======
 
 	// LimitedLogPushErrors is to be implemented and will allow logging push failures at a controlled pace.
 	// TODO(dylanguedes): implement it.
 	LimitedLogPushErrors bool `yaml:"limited_log_push_errors"`
->>>>>>> c9a3ff53
 }
 
 // TenantConfig is a function that returns configs for given tenant, or
@@ -63,11 +59,6 @@
 	return o.getOverridesForUser(userID).LogPushRequestStreams
 }
 
-<<<<<<< HEAD
-func (o *TenantConfigs) LogWriteFailures(userID string) bool {
-	return o.getOverridesForUser(userID).LogWriteFailures
-=======
 func (o *TenantConfigs) LimitedLogPushErrors(userID string) bool {
 	return o.getOverridesForUser(userID).LimitedLogPushErrors
->>>>>>> c9a3ff53
 }