package partition

import (
	"context"
	"fmt"
	"math"
	"sync"
	"time"

	"github.com/go-kit/log"
	"github.com/grafana/dskit/multierror"
	"github.com/pkg/errors"
	"github.com/prometheus/client_golang/prometheus"
	"github.com/prometheus/client_golang/prometheus/promauto"
	"github.com/twmb/franz-go/pkg/kgo"
	"github.com/twmb/franz-go/plugin/kprom"

	"github.com/grafana/loki/v3/pkg/kafka"

	"github.com/grafana/loki/v3/pkg/kafka/client"
)

type SpecialOffset int

const (
	KafkaStartOffset SpecialOffset = -2
	KafkaEndOffset   SpecialOffset = -1
)

<<<<<<< HEAD
var (
	rm            *readerMetrics
	clientMetrics *kprom.Metrics
	registerOnce  sync.Once
)

=======
>>>>>>> d59a5e2c
type Record struct {
	// Context holds the tracing (and potentially other) info, that the record was enriched with on fetch from Kafka.
	Ctx      context.Context
	TenantID string
	Content  []byte
	Offset   int64
}

type Reader interface {
	Topic() string
	Partition() int32
	Poll(ctx context.Context, maxPollRecords int) ([]Record, error)
	// Set the target offset for consumption. reads will begin from here.
	SetOffsetForConsumption(offset int64)
}

// ReaderMetrics contains metrics specific to Kafka reading operations
type ReaderMetrics struct {
	recordsPerFetch     prometheus.Histogram
	fetchesErrors       prometheus.Counter
	fetchesTotal        prometheus.Counter
	fetchWaitDuration   prometheus.Histogram
	receiveDelay        prometheus.Histogram
	lastCommittedOffset prometheus.Gauge
	kprom               *kprom.Metrics
}

func NewReaderMetrics(r prometheus.Registerer) *ReaderMetrics {
	return &ReaderMetrics{
		fetchWaitDuration: promauto.With(r).NewHistogram(prometheus.HistogramOpts{
			Name:                        "loki_kafka_reader_fetch_wait_duration_seconds",
			Help:                        "How long the reader spent waiting for a batch of records from Kafka.",
			NativeHistogramBucketFactor: 1.1,
		}),
		recordsPerFetch: promauto.With(r).NewHistogram(prometheus.HistogramOpts{
			Name:    "loki_kafka_reader_records_per_fetch",
			Help:    "The number of records received in a single fetch operation.",
			Buckets: prometheus.ExponentialBuckets(1, 2, 15),
		}),
		fetchesErrors: promauto.With(r).NewCounter(prometheus.CounterOpts{
			Name: "loki_kafka_reader_fetch_errors_total",
			Help: "The number of fetch errors encountered.",
		}),
		fetchesTotal: promauto.With(r).NewCounter(prometheus.CounterOpts{
			Name: "loki_kafka_reader_fetches_total",
			Help: "Total number of Kafka fetches performed.",
		}),
		receiveDelay: promauto.With(r).NewHistogram(prometheus.HistogramOpts{
			Name:                            "loki_kafka_reader_receive_delay_seconds",
			Help:                            "Delay between producing a record and receiving it.",
			NativeHistogramZeroThreshold:    math.Pow(2, -10),
			NativeHistogramBucketFactor:     1.2,
			NativeHistogramMaxBucketNumber:  100,
			NativeHistogramMinResetDuration: 1 * time.Hour,
			Buckets:                         prometheus.ExponentialBuckets(0.125, 2, 18),
		}),
		kprom: client.NewReaderClientMetrics("partition-reader", r),
	}
}

// KafkaReader provides low-level access to Kafka partition reading operations
type KafkaReader struct {
	client        *kgo.Client
	topic         string
	partitionID   int32
	consumerGroup string
	metrics       *ReaderMetrics
	logger        log.Logger
}

func NewKafkaReader(
	cfg kafka.Config,
	partitionID int32,
	logger log.Logger,
	metrics *ReaderMetrics,
) (*KafkaReader, error) {
	registerOnce.Do(func() {
		rm = newReaderMetrics(reg)
		clientMetrics = client.NewReaderClientMetrics("partition-reader", reg)
	})

	// Create a new Kafka client for this reader
	c, err := client.NewReaderClient(
		cfg,
		metrics.kprom,
		log.With(logger, "component", "kafka-client"),
	)
	if err != nil {
		return nil, fmt.Errorf("creating kafka client: %w", err)
	}

	return &KafkaReader{
		client:      c,
		topic:       cfg.Topic,
		partitionID: partitionID,
		metrics:     metrics,
		logger:      logger,
	}, nil
}

// Topic returns the topic being read
func (r *KafkaReader) Topic() string {
	return r.topic
}

// Partition returns the partition being read
func (r *KafkaReader) Partition() int32 {
	return r.partitionID
}

// Poll retrieves the next batch of records from Kafka
// Number of records fetched can be limited by configuring maxPollRecords to a non-zero value.
func (r *KafkaReader) Poll(ctx context.Context, maxPollRecords int) ([]Record, error) {
	start := time.Now()
	fetches := r.client.PollRecords(ctx, maxPollRecords)
	r.metrics.fetchWaitDuration.Observe(time.Since(start).Seconds())

	// Record metrics
	r.metrics.fetchesTotal.Add(float64(len(fetches)))
	var numRecords int
	fetches.EachRecord(func(record *kgo.Record) {
		numRecords++
		r.metrics.receiveDelay.Observe(time.Since(record.Timestamp).Seconds())
	})
	r.metrics.recordsPerFetch.Observe(float64(numRecords))

	// Handle errors
	var errs multierror.MultiError
	fetches.EachError(func(topic string, partition int32, err error) {
		if errors.Is(err, context.Canceled) {
			return
		}
		errs.Add(fmt.Errorf("topic %q, partition %d: %w", topic, partition, err))
	})
	if len(errs) > 0 {
		r.metrics.fetchesErrors.Add(float64(len(errs)))
		return nil, fmt.Errorf("fetch errors: %v", errs.Err())
	}

	// Build records slice
	records := make([]Record, 0, fetches.NumRecords())
	fetches.EachRecord(func(rec *kgo.Record) {
		if rec.Partition != r.partitionID {
			return
		}
		records = append(records, Record{
			// This context carries the tracing data for this individual record;
			// kotel populates this data when it fetches the messages.
			Ctx:      rec.Context,
			TenantID: string(rec.Key),
			Content:  rec.Value,
			Offset:   rec.Offset,
		})
	})

	return records, nil
}

func (r *KafkaReader) SetOffsetForConsumption(offset int64) {
	r.client.AddConsumePartitions(map[string]map[int32]kgo.Offset{
		r.topic: {r.partitionID: kgo.NewOffset().At(offset)},
	})
}<|MERGE_RESOLUTION|>--- conflicted
+++ resolved
@@ -4,7 +4,6 @@
 	"context"
 	"fmt"
 	"math"
-	"sync"
 	"time"
 
 	"github.com/go-kit/log"
@@ -27,15 +26,6 @@
 	KafkaEndOffset   SpecialOffset = -1
 )
 
-<<<<<<< HEAD
-var (
-	rm            *readerMetrics
-	clientMetrics *kprom.Metrics
-	registerOnce  sync.Once
-)
-
-=======
->>>>>>> d59a5e2c
 type Record struct {
 	// Context holds the tracing (and potentially other) info, that the record was enriched with on fetch from Kafka.
 	Ctx      context.Context
@@ -112,11 +102,6 @@
 	logger log.Logger,
 	metrics *ReaderMetrics,
 ) (*KafkaReader, error) {
-	registerOnce.Do(func() {
-		rm = newReaderMetrics(reg)
-		clientMetrics = client.NewReaderClientMetrics("partition-reader", reg)
-	})
-
 	// Create a new Kafka client for this reader
 	c, err := client.NewReaderClient(
 		cfg,
