package partition

import (
	"context"
	"fmt"
	"time"

	"github.com/coder/quartz"
	"github.com/go-kit/log"
	"github.com/go-kit/log/level"
	"github.com/grafana/dskit/backoff"
	"github.com/grafana/dskit/multierror"
	"github.com/grafana/dskit/services"
	"github.com/pkg/errors"
	"github.com/prometheus/client_golang/prometheus"
	"github.com/twmb/franz-go/pkg/kadm"
	"github.com/twmb/franz-go/pkg/kerr"
	"github.com/twmb/franz-go/pkg/kgo"
	"github.com/twmb/franz-go/pkg/kmsg"

	"github.com/grafana/loki/v3/pkg/kafka"
	"github.com/grafana/loki/v3/pkg/kafka/client"
)

var errWaitTargetLagDeadlineExceeded = errors.New("waiting for target lag deadline exceeded")

const (
	kafkaStartOffset = -2
	kafkaEndOffset   = -1

	phaseStarting = "starting"
	phaseRunning  = "running"
)

// Reader is responsible for reading data from a specific Kafka partition
// and passing it to the consumer for processing. It is a core component of the
// Loki ingester's Kafka-based ingestion pipeline.
type Reader struct {
	services.Service

	kafkaCfg            kafka.Config
	partitionID         int32
	consumerGroup       string
	consumerFactory     ConsumerFactory
	committer           *partitionCommitter
	lastProcessedOffset int64
	recordsChan         chan []Record

	client  *kgo.Client
	logger  log.Logger
	metrics *ReaderMetrics
	reg     prometheus.Registerer
	clock   quartz.Clock
}

type Record struct {
	// Context holds the tracing (and potentially other) info, that the record was enriched with on fetch from Kafka.
	Ctx      context.Context
	TenantID string
	Content  []byte
	Offset   int64
}

type ConsumerFactory func(committer Committer) (Consumer, error)

type Consumer interface {
	Start(ctx context.Context, recordsChan <-chan []Record) func()
}

// NewReader creates and initializes a new PartitionReader.
// It sets up the basic service and initializes the reader with the provided configuration.
func NewReader(
	kafkaCfg kafka.Config,
	partitionID int32,
	instanceID string,
	consumerFactory ConsumerFactory,
	logger log.Logger,
	reg prometheus.Registerer,
) (*Reader, error) {
	r := &Reader{
		kafkaCfg:            kafkaCfg,
		partitionID:         partitionID,
		consumerGroup:       kafkaCfg.GetConsumerGroup(instanceID, partitionID),
		logger:              logger,
		metrics:             NewReaderMetrics(reg),
		reg:                 reg,
		lastProcessedOffset: -1,
		consumerFactory:     consumerFactory,
	}
	r.Service = services.NewBasicService(r.start, r.run, nil)
	return r, nil
}

// start initializes the Kafka client and committer for the PartitionReader.
// This method is called when the PartitionReader service starts.
func (p *Reader) start(ctx context.Context) error {
	var err error
	p.client, err = client.NewReaderClient(p.kafkaCfg, p.metrics.Kprom, p.logger)
	if err != nil {
		return errors.Wrap(err, "creating kafka reader client")
	}
	p.metrics.reportStarting(p.partitionID)

	// We manage our commits manually, so we must fetch the last offset for our consumer group to find out where to read from.
	lastCommittedOffset := p.fetchLastCommittedOffset(ctx)
	p.client.AddConsumePartitions(map[string]map[int32]kgo.Offset{
		p.kafkaCfg.Topic: {p.partitionID: kgo.NewOffset().At(lastCommittedOffset)},
	})

	level.Info(p.logger).Log("msg", "initialising partition reader", "last_committed_offset", lastCommittedOffset, "partition", p.partitionID, "consumer_group", p.consumerGroup)

	p.committer = newCommitter(p.kafkaCfg, kadm.NewClient(p.client), p.partitionID, p.consumerGroup, p.logger, p.reg)

	if targetLag, maxLag := p.kafkaCfg.TargetConsumerLagAtStartup, p.kafkaCfg.MaxConsumerLagAtStartup; targetLag > 0 && maxLag > 0 {
		consumer, err := p.consumerFactory(p.committer)
		if err != nil {
			return fmt.Errorf("creating consumer: %w", err)
		}

		cancelCtx, cancel := context.WithCancel(ctx)
		// Temporarily start a consumer to do the initial update
		recordsChan := make(chan []Record)
		wait := consumer.Start(cancelCtx, recordsChan)
		// Shutdown the consumer after catching up. We start a new instance in the run method to tie the lifecycle to the run context.
		defer func() {
			close(recordsChan)
			cancel()
			wait()
		}()

		err = p.processNextFetchesUntilTargetOrMaxLagHonored(ctx, p.kafkaCfg.MaxConsumerLagAtStartup, p.kafkaCfg.TargetConsumerLagAtStartup, recordsChan)
		if err != nil {
			level.Error(p.logger).Log("msg", "failed to catch up to max lag", "partition", p.partitionID, "consumer_group", p.consumerGroup, "err", err)
			return err
		}
	}

	return nil
}

// run is the main loop of the PartitionReader. It continuously fetches and processes
// data from Kafka, and send it to the consumer.
func (p *Reader) run(ctx context.Context) error {
	level.Info(p.logger).Log("msg", "starting partition reader", "partition", p.partitionID, "consumer_group", p.consumerGroup)
	p.metrics.reportRunning(p.partitionID)

	ctx, cancel := context.WithCancel(ctx)
	defer cancel()

	consumer, err := p.consumerFactory(p.committer)
	if err != nil {
		return errors.Wrap(err, "creating consumer")
	}

	recordsChan := p.startFetchLoop(ctx)
	wait := consumer.Start(ctx, recordsChan)

	wait()
	p.committer.Stop()
	return nil
}

func (p *Reader) fetchLastCommittedOffset(ctx context.Context) int64 {
	// We manually create a request so that we can request the offset for a single partition
	// only, which is more performant than requesting the offsets for all partitions.
	req := kmsg.NewPtrOffsetFetchRequest()
	req.Topics = []kmsg.OffsetFetchRequestTopic{{Topic: p.kafkaCfg.Topic, Partitions: []int32{p.partitionID}}}
	req.Group = p.consumerGroup

	resps := p.client.RequestSharded(ctx, req)

	// Since we issued a request for only 1 partition, we expect exactly 1 response.
	if expected, actual := 1, len(resps); actual != expected {
		level.Error(p.logger).Log("msg", fmt.Sprintf("unexpected number of responses (expected: %d, got: %d)", expected, actual), "expected", expected, "actual", len(resps))
		return kafkaStartOffset
	}
	// Ensure no error occurred.
	res := resps[0]
	if res.Err != nil {
		level.Error(p.logger).Log("msg", "error fetching group offset for partition", "err", res.Err)
		return kafkaStartOffset
	}

	// Parse the response.
	fetchRes, ok := res.Resp.(*kmsg.OffsetFetchResponse)
	if !ok {
		level.Error(p.logger).Log("msg", "unexpected response type")
		return kafkaStartOffset
	}
	if expected, actual := 1, len(fetchRes.Groups); actual != expected {
		level.Error(p.logger).Log("msg", fmt.Sprintf("unexpected number of groups in the response (expected: %d, got: %d)", expected, actual))
		return kafkaStartOffset
	}
	if expected, actual := 1, len(fetchRes.Groups[0].Topics); actual != expected {
		level.Error(p.logger).Log("msg", fmt.Sprintf("unexpected number of topics in the response (expected: %d, got: %d)", expected, actual))
		return kafkaStartOffset
	}
	if expected, actual := p.kafkaCfg.Topic, fetchRes.Groups[0].Topics[0].Topic; expected != actual {
		level.Error(p.logger).Log("msg", fmt.Sprintf("unexpected topic in the response (expected: %s, got: %s)", expected, actual))
		return kafkaStartOffset
	}
	if expected, actual := 1, len(fetchRes.Groups[0].Topics[0].Partitions); actual != expected {
		level.Error(p.logger).Log("msg", fmt.Sprintf("unexpected number of partitions in the response (expected: %d, got: %d)", expected, actual))
		return kafkaStartOffset
	}
	if expected, actual := p.partitionID, fetchRes.Groups[0].Topics[0].Partitions[0].Partition; actual != expected {
		level.Error(p.logger).Log("msg", fmt.Sprintf("unexpected partition in the response (expected: %d, got: %d)", expected, actual))
		return kafkaStartOffset
	}
	if err := kerr.ErrorForCode(fetchRes.Groups[0].Topics[0].Partitions[0].ErrorCode); err != nil {
		level.Error(p.logger).Log("msg", "unexpected error in the response", "err", err)
		return kafkaStartOffset
	}

	return fetchRes.Groups[0].Topics[0].Partitions[0].Offset
}

func (p *Reader) fetchPartitionOffset(ctx context.Context, position int64) (int64, error) {
	// Create a custom request to fetch the latest offset of a specific partition.
	// We manually create a request so that we can request the offset for a single partition
	// only, which is more performant than requesting the offsets for all partitions.
	partitionReq := kmsg.NewListOffsetsRequestTopicPartition()
	partitionReq.Partition = p.partitionID
	partitionReq.Timestamp = position

	topicReq := kmsg.NewListOffsetsRequestTopic()
	topicReq.Topic = p.kafkaCfg.Topic
	topicReq.Partitions = []kmsg.ListOffsetsRequestTopicPartition{partitionReq}

	req := kmsg.NewPtrListOffsetsRequest()
	req.IsolationLevel = 0 // 0 means READ_UNCOMMITTED.
	req.Topics = []kmsg.ListOffsetsRequestTopic{topicReq}

	// Even if we share the same client, other in-flight requests are not canceled once this context is canceled
	// (or its deadline is exceeded). We've verified it with a unit test.
	resps := p.client.RequestSharded(ctx, req)

	// Since we issued a request for only 1 partition, we expect exactly 1 response.
	if expected := 1; len(resps) != 1 {
		return 0, fmt.Errorf("unexpected number of responses (expected: %d, got: %d)", expected, len(resps))
	}

	// Ensure no error occurred.
	res := resps[0]
	if res.Err != nil {
		return 0, res.Err
	}

	// Parse the response.
	listRes, ok := res.Resp.(*kmsg.ListOffsetsResponse)
	if !ok {
		return 0, errors.New("unexpected response type")
	}
	if expected, actual := 1, len(listRes.Topics); actual != expected {
		return 0, fmt.Errorf("unexpected number of topics in the response (expected: %d, got: %d)", expected, actual)
	}
	if expected, actual := p.kafkaCfg.Topic, listRes.Topics[0].Topic; expected != actual {
		return 0, fmt.Errorf("unexpected topic in the response (expected: %s, got: %s)", expected, actual)
	}
	if expected, actual := 1, len(listRes.Topics[0].Partitions); actual != expected {
		return 0, fmt.Errorf("unexpected number of partitions in the response (expected: %d, got: %d)", expected, actual)
	}
	if expected, actual := p.partitionID, listRes.Topics[0].Partitions[0].Partition; actual != expected {
		return 0, fmt.Errorf("unexpected partition in the response (expected: %d, got: %d)", expected, actual)
	}
	if err := kerr.ErrorForCode(listRes.Topics[0].Partitions[0].ErrorCode); err != nil {
		return 0, err
	}

	return listRes.Topics[0].Partitions[0].Offset, nil
}

// processNextFetchesUntilTargetOrMaxLagHonored process records from Kafka until at least the maxLag is honored.
// This function does a best-effort to get lag below targetLag, but it's not guaranteed that it will be
// reached once this function successfully returns (only maxLag is guaranteed).
func (p *Reader) processNextFetchesUntilTargetOrMaxLagHonored(ctx context.Context, targetLag, maxLag time.Duration, recordsChan chan<- []Record) error {
	logger := log.With(p.logger, "target_lag", targetLag, "max_lag", maxLag)
	level.Info(logger).Log("msg", "partition reader is starting to consume partition until target and max consumer lag is honored")

	attempts := []func() (time.Duration, error){
		// First process fetches until at least the max lag is honored.
		func() (time.Duration, error) {
			return p.processNextFetchesUntilLagHonored(ctx, maxLag, logger, recordsChan, time.Since)
		},

		// If the target lag hasn't been reached with the first attempt (which stops once at least the max lag
		// is honored) then we try to reach the (lower) target lag within a fixed time (best-effort).
		// The timeout is equal to the max lag. This is done because we expect at least a 2x replay speed
		// from Kafka (which means at most it takes 1s to ingest 2s of data): assuming new data is continuously
		// written to the partition, we give the reader maxLag time to replay the backlog + ingest the new data
		// written in the meanwhile.
		func() (time.Duration, error) {
			timedCtx, cancel := context.WithTimeoutCause(ctx, maxLag, errWaitTargetLagDeadlineExceeded)
			defer cancel()

			return p.processNextFetchesUntilLagHonored(timedCtx, targetLag, logger, recordsChan, time.Since)
		},

		// If the target lag hasn't been reached with the previous attempt then we'll move on. However,
		// we still need to guarantee that in the meanwhile the lag didn't increase and max lag is still honored.
		func() (time.Duration, error) {
			return p.processNextFetchesUntilLagHonored(ctx, maxLag, logger, recordsChan, time.Since)
		},
	}

	var currLag time.Duration
	for _, attempt := range attempts {
		var err error

		currLag, err = attempt()
		if errors.Is(err, errWaitTargetLagDeadlineExceeded) {
			continue
		}
		if err != nil {
			return err
		}
		if currLag <= targetLag {
			level.Info(logger).Log(
				"msg", "partition reader consumed partition and current lag is lower or equal to configured target consumer lag",
				"current_lag", currLag,
			)
			return nil
		}
	}

	level.Warn(logger).Log(
		"msg", "partition reader consumed partition and current lag is lower than configured max consumer lag but higher than target consumer lag",
		"current_lag", currLag,
	)
	return nil
}

func (p *Reader) processNextFetchesUntilLagHonored(ctx context.Context, maxLag time.Duration, logger log.Logger, recordsChan chan<- []Record, timeSince func(time.Time) time.Duration) (time.Duration, error) {
	boff := backoff.New(ctx, backoff.Config{
		MinBackoff: 100 * time.Millisecond,
		MaxBackoff: time.Second,
		MaxRetries: 0, // Retry forever (unless context is canceled / deadline exceeded).
	})
	currLag := time.Duration(0)

	for boff.Ongoing() {
		// Send a direct request to the Kafka backend to fetch the partition start offset.
		partitionStartOffset, err := p.fetchPartitionOffset(ctx, kafkaStartOffset)
		if err != nil {
			level.Warn(logger).Log("msg", "partition reader failed to fetch partition start offset", "err", err)
			boff.Wait()
			continue
		}

		// Send a direct request to the Kafka backend to fetch the last produced offset.
		// We intentionally don't use WaitNextFetchLastProducedOffset() to not introduce further
		// latency.
		lastProducedOffsetRequestedAt := time.Now()
		lastProducedOffset, err := p.fetchPartitionOffset(ctx, kafkaEndOffset)
		if err != nil {
			level.Warn(logger).Log("msg", "partition reader failed to fetch last produced offset", "err", err)
			boff.Wait()
			continue
		}
		lastProducedOffset = lastProducedOffset - 1 // Kafka returns the next empty offset so we must subtract 1 to get the oldest written offset.

		level.Debug(logger).Log("msg", "fetched latest offset information", "partition_start_offset", partitionStartOffset, "last_produced_offset", lastProducedOffset)

		// Ensure there are some records to consume. For example, if the partition has been inactive for a long
		// time and all its records have been deleted, the partition start offset may be > 0 but there are no
		// records to actually consume.
		if partitionStartOffset > lastProducedOffset {
			level.Info(logger).Log("msg", "partition reader found no records to consume because partition is empty", "partition_start_offset", partitionStartOffset, "last_produced_offset", lastProducedOffset)
			return 0, nil
		}

		// This message is NOT expected to be logged with a very high rate. In this log we display the last measured
		// lag. If we don't have it (lag is zero value), then it will not be logged.
		level.Info(loggerWithCurrentLagIfSet(logger, currLag)).Log("msg", "partition reader is consuming records to honor target and max consumer lag", "partition_start_offset", partitionStartOffset, "last_produced_offset", lastProducedOffset, "last_processed_offset", p.lastProcessedOffset, "offset_lag", lastProducedOffset-p.lastProcessedOffset)

		for boff.Ongoing() {
			// Continue reading until we reached the desired offset.
			if lastProducedOffset <= p.lastProcessedOffset {
				break
			}

			records := p.poll(ctx)
			recordsChan <- records
		}
		if boff.Err() != nil {
			return 0, boff.ErrCause()
		}

		// If it took less than the max desired lag to replay the partition
		// then we can stop here, otherwise we'll have to redo it.
		if currLag = timeSince(lastProducedOffsetRequestedAt); currLag <= maxLag {
			return currLag, nil
		}
	}

	return 0, boff.ErrCause()
}

func loggerWithCurrentLagIfSet(logger log.Logger, currLag time.Duration) log.Logger {
	if currLag <= 0 {
		return logger
	}

	return log.With(logger, "current_lag", currLag)
}

func (p *Reader) startFetchLoop(ctx context.Context) chan []Record {
	records := make(chan []Record)
	go func() {
		for {
			select {
			case <-ctx.Done():
				return
			default:
				records <- p.poll(ctx)
			}
		}
	}()
	return records
}

// logFetchErrors logs any errors encountered during the fetch operation.
func (p *Reader) logFetchErrors(fetches kgo.Fetches) {
	mErr := multierror.New()
	fetches.EachError(func(topic string, partition int32, err error) {
		if errors.Is(err, context.Canceled) {
			return
		}

		// kgo advises to "restart" the kafka client if the returned error is a kerr.Error.
		// Recreating the client would cause duplicate metrics registration, so we don't do it for now.
		mErr.Add(fmt.Errorf("topic %q, partition %d: %w", topic, partition, err))
	})
	if len(mErr) == 0 {
		return
	}
	p.metrics.FetchesErrors.Add(float64(len(mErr)))
	level.Error(p.logger).Log("msg", "encountered error while fetching", "err", mErr.Err())
}

// pollFetches retrieves the next batch of records from Kafka and measures the fetch duration.
func (p *Reader) poll(ctx context.Context) []Record {
	defer func(start time.Time) {
		p.metrics.FetchWaitDuration.Observe(time.Since(start).Seconds())
	}(time.Now())
	fetches := p.client.PollFetches(ctx)
	p.recordFetchesMetrics(fetches)
	p.logFetchErrors(fetches)
	fetches = FilterOutErrFetches(fetches)
	if fetches.NumRecords() == 0 {
		return nil
	}
	records := make([]Record, 0, fetches.NumRecords())
	fetches.EachRecord(func(rec *kgo.Record) {
		if rec.Partition != p.partitionID {
			level.Error(p.logger).Log("msg", "wrong partition record received", "partition", rec.Partition, "expected_partition", p.partitionID)
			return
		}
		records = append(records, Record{
			// This context carries the tracing data for this individual record;
			// kotel populates this data when it fetches the messages.
			Ctx:      rec.Context,
			TenantID: string(rec.Key),
			Content:  rec.Value,
			Offset:   rec.Offset,
		})
	})
	p.lastProcessedOffset = records[len(records)-1].Offset
	return records
}

// recordFetchesMetrics updates various metrics related to the fetch operation.
func (p *Reader) recordFetchesMetrics(fetches kgo.Fetches) {
	var (
		now        = time.Now()
		numRecords = 0
	)
	fetches.EachRecord(func(record *kgo.Record) {
		numRecords++
		delay := now.Sub(record.Timestamp).Seconds()
<<<<<<< HEAD
		if p.lastProcessedOffset == -1 {
			p.metrics.ReceiveDelayWhenStarting.Observe(delay)
		} else {
			p.metrics.ReceiveDelayWhenRunning.Observe(delay)
=======
		if p.Service.State() == services.Starting {
			p.metrics.receiveDelay.WithLabelValues(phaseStarting).Observe(delay)
		} else {
			p.metrics.receiveDelay.WithLabelValues(phaseRunning).Observe(delay)
>>>>>>> 03f7eab9
		}
	})

	p.metrics.FetchesTotal.Add(float64(len(fetches)))
	p.metrics.RecordsPerFetch.Observe(float64(numRecords))
}

// FilterOutErrFetches removes any fetches that resulted in errors from the provided slice.
func FilterOutErrFetches(fetches kgo.Fetches) kgo.Fetches {
	filtered := make(kgo.Fetches, 0, len(fetches))
	for i, fetch := range fetches {
		if !isErrFetch(fetch) {
			filtered = append(filtered, fetches[i])
		}
	}

	return filtered
}

// isErrFetch checks if a given fetch resulted in any errors.
func isErrFetch(fetch kgo.Fetch) bool {
	for _, t := range fetch.Topics {
		for _, p := range t.Partitions {
			if p.Err != nil {
				return true
			}
		}
	}
	return false
<<<<<<< HEAD
}

type ReaderMetrics struct {
	ReceiveDelayWhenStarting prometheus.Observer
	ReceiveDelayWhenRunning  prometheus.Observer
	RecordsPerFetch          prometheus.Histogram
	FetchesErrors            prometheus.Counter
	FetchesTotal             prometheus.Counter
	FetchWaitDuration        prometheus.Histogram
	// strongConsistencyInstrumentation *StrongReadConsistencyInstrumentation[struct{}]
	// lastConsumedOffset               prometheus.Gauge
	ConsumeLatency prometheus.Histogram
	Kprom          *kprom.Metrics
}

// NewReaderMetrics initializes and returns a new set of metrics for the PartitionReader.
func NewReaderMetrics(reg prometheus.Registerer) *ReaderMetrics {
	receiveDelay := promauto.With(reg).NewHistogramVec(prometheus.HistogramOpts{
		Name:                            "loki_ingest_storage_reader_receive_delay_seconds",
		Help:                            "Delay between producing a record and receiving it in the consumer.",
		NativeHistogramZeroThreshold:    math.Pow(2, -10), // Values below this will be considered to be 0. Equals to 0.0009765625, or about 1ms.
		NativeHistogramBucketFactor:     1.2,              // We use higher factor (scheme=2) to have wider spread of buckets.
		NativeHistogramMaxBucketNumber:  100,
		NativeHistogramMinResetDuration: 1 * time.Hour,
		Buckets:                         prometheus.ExponentialBuckets(0.125, 2, 18), // Buckets between 125ms and 9h.
	}, []string{"phase"})

	return &ReaderMetrics{
		ReceiveDelayWhenStarting: receiveDelay.WithLabelValues("starting"),
		ReceiveDelayWhenRunning:  receiveDelay.WithLabelValues("running"),
		Kprom:                    client.NewReaderClientMetrics("partition-reader", reg),
		FetchWaitDuration: promauto.With(reg).NewHistogram(prometheus.HistogramOpts{
			Name:                        "loki_ingest_storage_reader_records_batch_wait_duration_seconds",
			Help:                        "How long a consumer spent waiting for a batch of records from the Kafka client. If fetching is faster than processing, then this will be close to 0.",
			NativeHistogramBucketFactor: 1.1,
		}),
		RecordsPerFetch: promauto.With(reg).NewHistogram(prometheus.HistogramOpts{
			Name:    "loki_ingest_storage_reader_records_per_fetch",
			Help:    "The number of records received by the consumer in a single fetch operation.",
			Buckets: prometheus.ExponentialBuckets(1, 2, 15),
		}),
		FetchesErrors: promauto.With(reg).NewCounter(prometheus.CounterOpts{
			Name: "loki_ingest_storage_reader_fetch_errors_total",
			Help: "The number of fetch errors encountered by the consumer.",
		}),
		FetchesTotal: promauto.With(reg).NewCounter(prometheus.CounterOpts{
			Name: "loki_ingest_storage_reader_fetches_total",
			Help: "Total number of Kafka fetches received by the consumer.",
		}),
	}
=======
>>>>>>> 03f7eab9
}<|MERGE_RESOLUTION|>--- conflicted
+++ resolved
@@ -478,17 +478,10 @@
 	fetches.EachRecord(func(record *kgo.Record) {
 		numRecords++
 		delay := now.Sub(record.Timestamp).Seconds()
-<<<<<<< HEAD
-		if p.lastProcessedOffset == -1 {
-			p.metrics.ReceiveDelayWhenStarting.Observe(delay)
-		} else {
-			p.metrics.ReceiveDelayWhenRunning.Observe(delay)
-=======
 		if p.Service.State() == services.Starting {
 			p.metrics.receiveDelay.WithLabelValues(phaseStarting).Observe(delay)
 		} else {
 			p.metrics.receiveDelay.WithLabelValues(phaseRunning).Observe(delay)
->>>>>>> 03f7eab9
 		}
 	})
 
@@ -518,57 +511,4 @@
 		}
 	}
 	return false
-<<<<<<< HEAD
-}
-
-type ReaderMetrics struct {
-	ReceiveDelayWhenStarting prometheus.Observer
-	ReceiveDelayWhenRunning  prometheus.Observer
-	RecordsPerFetch          prometheus.Histogram
-	FetchesErrors            prometheus.Counter
-	FetchesTotal             prometheus.Counter
-	FetchWaitDuration        prometheus.Histogram
-	// strongConsistencyInstrumentation *StrongReadConsistencyInstrumentation[struct{}]
-	// lastConsumedOffset               prometheus.Gauge
-	ConsumeLatency prometheus.Histogram
-	Kprom          *kprom.Metrics
-}
-
-// NewReaderMetrics initializes and returns a new set of metrics for the PartitionReader.
-func NewReaderMetrics(reg prometheus.Registerer) *ReaderMetrics {
-	receiveDelay := promauto.With(reg).NewHistogramVec(prometheus.HistogramOpts{
-		Name:                            "loki_ingest_storage_reader_receive_delay_seconds",
-		Help:                            "Delay between producing a record and receiving it in the consumer.",
-		NativeHistogramZeroThreshold:    math.Pow(2, -10), // Values below this will be considered to be 0. Equals to 0.0009765625, or about 1ms.
-		NativeHistogramBucketFactor:     1.2,              // We use higher factor (scheme=2) to have wider spread of buckets.
-		NativeHistogramMaxBucketNumber:  100,
-		NativeHistogramMinResetDuration: 1 * time.Hour,
-		Buckets:                         prometheus.ExponentialBuckets(0.125, 2, 18), // Buckets between 125ms and 9h.
-	}, []string{"phase"})
-
-	return &ReaderMetrics{
-		ReceiveDelayWhenStarting: receiveDelay.WithLabelValues("starting"),
-		ReceiveDelayWhenRunning:  receiveDelay.WithLabelValues("running"),
-		Kprom:                    client.NewReaderClientMetrics("partition-reader", reg),
-		FetchWaitDuration: promauto.With(reg).NewHistogram(prometheus.HistogramOpts{
-			Name:                        "loki_ingest_storage_reader_records_batch_wait_duration_seconds",
-			Help:                        "How long a consumer spent waiting for a batch of records from the Kafka client. If fetching is faster than processing, then this will be close to 0.",
-			NativeHistogramBucketFactor: 1.1,
-		}),
-		RecordsPerFetch: promauto.With(reg).NewHistogram(prometheus.HistogramOpts{
-			Name:    "loki_ingest_storage_reader_records_per_fetch",
-			Help:    "The number of records received by the consumer in a single fetch operation.",
-			Buckets: prometheus.ExponentialBuckets(1, 2, 15),
-		}),
-		FetchesErrors: promauto.With(reg).NewCounter(prometheus.CounterOpts{
-			Name: "loki_ingest_storage_reader_fetch_errors_total",
-			Help: "The number of fetch errors encountered by the consumer.",
-		}),
-		FetchesTotal: promauto.With(reg).NewCounter(prometheus.CounterOpts{
-			Name: "loki_ingest_storage_reader_fetches_total",
-			Help: "Total number of Kafka fetches received by the consumer.",
-		}),
-	}
-=======
->>>>>>> 03f7eab9
 }