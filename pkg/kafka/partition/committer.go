--- conflicted
+++ resolved
@@ -19,49 +19,11 @@
 	EnqueueOffset(offset int64)
 }
 
-<<<<<<< HEAD
-type CommitterMetrics struct {
-	CommitRequestsTotal   prometheus.Counter
-	CommitRequestsLatency prometheus.Histogram
-	CommitFailuresTotal   prometheus.Counter
-	LastCommittedOffset   prometheus.Gauge
-}
-
-func NewCommitterMetrics(reg prometheus.Registerer, partitionID int32) *CommitterMetrics {
-	return &CommitterMetrics{
-		CommitRequestsTotal: promauto.With(reg).NewCounter(prometheus.CounterOpts{
-			Name:        "loki_ingest_storage_reader_offset_commit_requests_total",
-			Help:        "Total number of requests issued to commit the last consumed offset (includes both successful and failed requests).",
-			ConstLabels: prometheus.Labels{"partition": strconv.Itoa(int(partitionID))},
-		}),
-		CommitFailuresTotal: promauto.With(reg).NewCounter(prometheus.CounterOpts{
-			Name:        "loki_ingest_storage_reader_offset_commit_failures_total",
-			Help:        "Total number of failed requests to commit the last consumed offset.",
-			ConstLabels: prometheus.Labels{"partition": strconv.Itoa(int(partitionID))},
-		}),
-		CommitRequestsLatency: promauto.With(reg).NewHistogram(prometheus.HistogramOpts{
-			Name:                            "loki_ingest_storage_reader_offset_commit_request_duration_seconds",
-			Help:                            "The duration of requests to commit the last consumed offset.",
-			ConstLabels:                     prometheus.Labels{"partition": strconv.Itoa(int(partitionID))},
-			NativeHistogramBucketFactor:     1.1,
-			NativeHistogramMaxBucketNumber:  100,
-			NativeHistogramMinResetDuration: time.Hour,
-			Buckets:                         prometheus.DefBuckets,
-		}),
-		LastCommittedOffset: promauto.With(reg).NewGauge(prometheus.GaugeOpts{
-			Name:        "loki_ingest_storage_reader_last_committed_offset",
-			Help:        "The last consumed offset successfully committed by the partition reader. Set to -1 if not offset has been committed yet.",
-			ConstLabels: prometheus.Labels{"partition": strconv.Itoa(int(partitionID))},
-		}),
-	}
-}
-
-// partitionCommitter is responsible for committing offsets for a specific Kafka partition
-// to the Kafka broker. It also tracks metrics related to the commit process.
-=======
->>>>>>> 62e7d619
 type partitionCommitter struct {
-	metrics *CommitterMetrics
+	commitRequestsTotal   prometheus.Counter
+	commitRequestsLatency prometheus.Histogram
+	commitFailuresTotal   prometheus.Counter
+	lastCommittedOffset   prometheus.Gauge
 
 	logger     log.Logger
 	reader     ReaderIfc
@@ -74,19 +36,6 @@
 
 func newCommitter(reader ReaderIfc, commitFreq time.Duration, logger log.Logger, reg prometheus.Registerer) *partitionCommitter {
 	c := &partitionCommitter{
-<<<<<<< HEAD
-		logger:        logger,
-		kafkaCfg:      kafkaCfg,
-		partitionID:   partitionID,
-		consumerGroup: consumerGroup,
-		admClient:     admClient,
-		metrics:       NewCommitterMetrics(reg, partitionID),
-		toCommit:      atomic.NewInt64(-1),
-	}
-
-	// Initialise the last committed offset metric to -1 to signal no offset has been committed yet (0 is a valid offset).
-	c.metrics.LastCommittedOffset.Set(-1)
-=======
 		logger:     logger,
 		reader:     reader,
 		commitFreq: commitFreq,
@@ -119,7 +68,6 @@
 
 	// Initialize the last committed offset metric to -1 to signal no offset has been committed yet
 	c.lastCommittedOffset.Set(-1)
->>>>>>> 62e7d619
 
 	if commitFreq > 0 {
 		c.wg.Add(1)
@@ -164,43 +112,18 @@
 
 func (c *partitionCommitter) Commit(ctx context.Context, offset int64) error {
 	startTime := time.Now()
-<<<<<<< HEAD
-	r.metrics.CommitRequestsTotal.Inc()
-
-	defer func() {
-		r.metrics.CommitRequestsLatency.Observe(time.Since(startTime).Seconds())
-
-		if returnErr != nil {
-			level.Error(r.logger).Log("msg", "failed to commit last consumed offset to Kafka", "err", returnErr, "offset", offset)
-			r.metrics.CommitFailuresTotal.Inc()
-		}
-	}()
-
-	// Commit the last consumed offset.
-	toCommit := kadm.Offsets{}
-	toCommit.AddOffset(r.kafkaCfg.Topic, r.partitionID, offset, -1)
-	committed, err := r.admClient.CommitOffsets(ctx, r.consumerGroup, toCommit)
-	if err != nil {
-=======
 	c.commitRequestsTotal.Inc()
 
 	if err := c.reader.Commit(ctx, offset); err != nil {
 		level.Error(c.logger).Log("msg", "failed to commit offset", "err", err, "offset", offset)
 		c.commitFailuresTotal.Inc()
 		c.commitRequestsLatency.Observe(time.Since(startTime).Seconds())
->>>>>>> 62e7d619
 		return err
 	}
 
-<<<<<<< HEAD
-	committedOffset, _ := committed.Lookup(r.kafkaCfg.Topic, r.partitionID)
-	level.Debug(r.logger).Log("msg", "last commit offset successfully committed to Kafka", "offset", committedOffset.At)
-	r.metrics.LastCommittedOffset.Set(float64(committedOffset.At))
-=======
 	level.Debug(c.logger).Log("msg", "successfully committed offset", "offset", offset)
 	c.lastCommittedOffset.Set(float64(offset))
 	c.commitRequestsLatency.Observe(time.Since(startTime).Seconds())
->>>>>>> 62e7d619
 	return nil
 }
 
