package distributor

import (
	"context"
	"flag"
	"sync/atomic"
	"time"

	cortex_client "github.com/cortexproject/cortex/pkg/ingester/client"
	"github.com/cortexproject/cortex/pkg/ring"
	cortex_util "github.com/cortexproject/cortex/pkg/util"
	"github.com/cortexproject/cortex/pkg/util/validation"
	opentracing "github.com/opentracing/opentracing-go"
	"github.com/prometheus/client_golang/prometheus"
	"github.com/prometheus/client_golang/prometheus/promauto"
	"github.com/weaveworks/common/user"
	"google.golang.org/grpc/health/grpc_health_v1"

	"github.com/grafana/loki/pkg/ingester/client"
	"github.com/grafana/loki/pkg/logproto"
	"github.com/grafana/loki/pkg/util"
)

const metricName = "logs"

var (
	ingesterAppends = promauto.NewCounterVec(prometheus.CounterOpts{
		Namespace: "loki",
		Name:      "distributor_ingester_appends_total",
		Help:      "The total number of batch appends sent to ingesters.",
	}, []string{"ingester"})
	ingesterAppendFailures = promauto.NewCounterVec(prometheus.CounterOpts{
		Namespace: "loki",
		Name:      "distributor_ingester_append_failures_total",
		Help:      "The total number of failed batch appends sent to ingesters.",
	}, []string{"ingester"})

	bytesIngested = promauto.NewCounterVec(prometheus.CounterOpts{
		Namespace: "loki",
		Name:      "distributor_bytes_received_total",
		Help:      "The total number of uncompressed bytes received per tenant",
	}, []string{"tenant"})
	linesIngested = promauto.NewCounterVec(prometheus.CounterOpts{
		Namespace: "loki",
		Name:      "distributor_lines_received_total",
		Help:      "The total number of lines received per tenant",
	}, []string{"tenant"})
)

// Config for a Distributor.
type Config struct {
	// For testing.
	factory func(addr string) (grpc_health_v1.HealthClient, error)
}

// RegisterFlags registers the flags.
func (cfg *Config) RegisterFlags(f *flag.FlagSet) {
}

// Distributor coordinates replicates and distribution of log streams.
type Distributor struct {
	cfg       Config
	clientCfg client.Config
	ring      ring.ReadRing
	overrides *validation.Overrides
	pool      *cortex_client.Pool
}

// New a distributor creates.
func New(cfg Config, clientCfg client.Config, ring ring.ReadRing, overrides *validation.Overrides) (*Distributor, error) {
	factory := cfg.factory
	if factory == nil {
		factory = func(addr string) (grpc_health_v1.HealthClient, error) {
			return client.New(clientCfg, addr)
		}
	}

	return &Distributor{
		cfg:       cfg,
		clientCfg: clientCfg,
		ring:      ring,
		overrides: overrides,
		pool:      cortex_client.NewPool(clientCfg.PoolConfig, ring, factory, cortex_util.Logger),
	}, nil
}

// TODO taken from Cortex, see if we can refactor out an usable interface.
type streamTracker struct {
	stream      *logproto.Stream
	minSuccess  int
	maxFailures int
	succeeded   int32
	failed      int32
}

// TODO taken from Cortex, see if we can refactor out an usable interface.
type pushTracker struct {
	samplesPending int32
	samplesFailed  int32
	done           chan struct{}
	err            chan error
}

// Push a set of streams.
func (d *Distributor) Push(ctx context.Context, req *logproto.PushRequest) (*logproto.PushResponse, error) {
	userID, err := user.ExtractOrgID(ctx)
	if err != nil {
		return nil, err
	}

	// Track metrics.
	bytesCount := 0
	lineCount := 0
	for _, stream := range req.Streams {
		for _, entry := range stream.Entries {
			bytesCount += len(entry.Line)
			lineCount++
		}
	}
	bytesIngested.WithLabelValues(userID).Add(float64(bytesCount))
	linesIngested.WithLabelValues(userID).Add(float64(lineCount))

	// First we flatten out the request into a list of samples.
	// We use the heuristic of 1 sample per TS to size the array.
	// We also work out the hash value at the same time.
	streams := make([]streamTracker, 0, len(req.Streams))
	keys := make([]uint32, 0, len(req.Streams))
	var validationErr error
	for _, stream := range req.Streams {
		if err := d.validateLabels(userID, stream.Labels); err != nil {
			validationErr = err
			continue
		}

<<<<<<< HEAD
		keys = append(keys, util.TokenFor(userID, stream.Labels))
=======
		entries := make([]logproto.Entry, 0, len(stream.Entries))
		for _, entry := range stream.Entries {
			if err := d.overrides.ValidateSample(userID, metricName, cortex_client.Sample{
				TimestampMs: entry.Timestamp.UnixNano() / int64(time.Millisecond),
			}); err != nil {
				validationErr = err
				continue
			}
			entries = append(entries, entry)
		}

		if len(entries) == 0 {
			continue
		}
		stream.Entries = entries
		keys = append(keys, tokenFor(userID, stream.Labels))
>>>>>>> f939e42a
		streams = append(streams, streamTracker{
			stream: stream,
		})
	}

	if len(streams) == 0 {
		return &logproto.PushResponse{}, validationErr
	}

	replicationSets, err := d.ring.BatchGet(keys, ring.Write)
	if err != nil {
		return nil, err
	}

	samplesByIngester := map[string][]*streamTracker{}
	ingesterDescs := map[string]ring.IngesterDesc{}
	for i, replicationSet := range replicationSets {
		streams[i].minSuccess = len(replicationSet.Ingesters) - replicationSet.MaxErrors
		streams[i].maxFailures = replicationSet.MaxErrors
		for _, ingester := range replicationSet.Ingesters {
			samplesByIngester[ingester.Addr] = append(samplesByIngester[ingester.Addr], &streams[i])
			ingesterDescs[ingester.Addr] = ingester
		}
	}

	tracker := pushTracker{
		samplesPending: int32(len(streams)),
		done:           make(chan struct{}),
		err:            make(chan error),
	}
	for ingester, samples := range samplesByIngester {
		go func(ingester ring.IngesterDesc, samples []*streamTracker) {
			// Use a background context to make sure all ingesters get samples even if we return early
			localCtx, cancel := context.WithTimeout(context.Background(), d.clientCfg.RemoteTimeout)
			defer cancel()
			localCtx = user.InjectOrgID(localCtx, userID)
			if sp := opentracing.SpanFromContext(ctx); sp != nil {
				localCtx = opentracing.ContextWithSpan(localCtx, sp)
			}
			d.sendSamples(localCtx, ingester, samples, &tracker)
		}(ingesterDescs[ingester], samples)
	}
	select {
	case err := <-tracker.err:
		return nil, err
	case <-tracker.done:
		return &logproto.PushResponse{}, validationErr
	case <-ctx.Done():
		return nil, ctx.Err()
	}
}

func (d *Distributor) validateLabels(userID, labels string) error {
	ls, err := util.ToClientLabels(labels)
	if err != nil {
		return err
	}

	return d.overrides.ValidateLabels(userID, ls)
}

// TODO taken from Cortex, see if we can refactor out an usable interface.
func (d *Distributor) sendSamples(ctx context.Context, ingester ring.IngesterDesc, streamTrackers []*streamTracker, pushTracker *pushTracker) {
	err := d.sendSamplesErr(ctx, ingester, streamTrackers)

	// If we succeed, decrement each sample's pending count by one.  If we reach
	// the required number of successful puts on this sample, then decrement the
	// number of pending samples by one.  If we successfully push all samples to
	// min success ingesters, wake up the waiting rpc so it can return early.
	// Similarly, track the number of errors, and if it exceeds maxFailures
	// shortcut the waiting rpc.
	//
	// The use of atomic increments here guarantees only a single sendSamples
	// goroutine will write to either channel.
	for i := range streamTrackers {
		if err != nil {
			if atomic.AddInt32(&streamTrackers[i].failed, 1) <= int32(streamTrackers[i].maxFailures) {
				continue
			}
			if atomic.AddInt32(&pushTracker.samplesFailed, 1) == 1 {
				pushTracker.err <- err
			}
		} else {
			if atomic.AddInt32(&streamTrackers[i].succeeded, 1) != int32(streamTrackers[i].minSuccess) {
				continue
			}
			if atomic.AddInt32(&pushTracker.samplesPending, -1) == 0 {
				pushTracker.done <- struct{}{}
			}
		}
	}
}

// TODO taken from Cortex, see if we can refactor out an usable interface.
func (d *Distributor) sendSamplesErr(ctx context.Context, ingester ring.IngesterDesc, streams []*streamTracker) error {
	c, err := d.pool.GetClientFor(ingester.Addr)
	if err != nil {
		return err
	}

	req := &logproto.PushRequest{
		Streams: make([]*logproto.Stream, len(streams)),
	}
	for i, s := range streams {
		req.Streams[i] = s.stream
	}

	_, err = c.(logproto.PusherClient).Push(ctx, req)
	ingesterAppends.WithLabelValues(ingester.Addr).Inc()
	if err != nil {
		ingesterAppendFailures.WithLabelValues(ingester.Addr).Inc()
	}
	return err
}

// Check implements the grpc healthcheck
func (*Distributor) Check(_ context.Context, _ *grpc_health_v1.HealthCheckRequest) (*grpc_health_v1.HealthCheckResponse, error) {
	return &grpc_health_v1.HealthCheckResponse{Status: grpc_health_v1.HealthCheckResponse_SERVING}, nil
}<|MERGE_RESOLUTION|>--- conflicted
+++ resolved
@@ -132,9 +132,6 @@
 			continue
 		}
 
-<<<<<<< HEAD
-		keys = append(keys, util.TokenFor(userID, stream.Labels))
-=======
 		entries := make([]logproto.Entry, 0, len(stream.Entries))
 		for _, entry := range stream.Entries {
 			if err := d.overrides.ValidateSample(userID, metricName, cortex_client.Sample{
@@ -150,8 +147,7 @@
 			continue
 		}
 		stream.Entries = entries
-		keys = append(keys, tokenFor(userID, stream.Labels))
->>>>>>> f939e42a
+		keys = append(keys, util.TokenFor(userID, stream.Labels))
 		streams = append(streams, streamTracker{
 			stream: stream,
 		})
