package distributor

import (
	"context"
	"flag"
	"fmt"
	"math"
	"net/http"
	"runtime/pprof"
	"slices"
	"sort"
	"strconv"
	"strings"
	"sync"
	"time"
	"unicode/utf8"

	otlptranslate "github.com/prometheus/prometheus/storage/remote/otlptranslator/prometheus"

	"github.com/go-kit/log"
	"github.com/go-kit/log/level"
	"github.com/gogo/status"
	"github.com/prometheus/prometheus/model/labels"
	"github.com/twmb/franz-go/pkg/kgo"
	"google.golang.org/grpc/codes"

	"github.com/grafana/dskit/httpgrpc"
	"github.com/grafana/dskit/kv"
	"github.com/grafana/dskit/limiter"
	"github.com/grafana/dskit/ring"
	ring_client "github.com/grafana/dskit/ring/client"
	"github.com/grafana/dskit/services"
	"github.com/grafana/dskit/tenant"
	lru "github.com/hashicorp/golang-lru/v2"
	"github.com/opentracing/opentracing-go"
	"github.com/pkg/errors"
	"github.com/prometheus/client_golang/prometheus"
	"github.com/prometheus/client_golang/prometheus/promauto"
	"go.uber.org/atomic"

	"github.com/grafana/loki/v3/pkg/analytics"
	"github.com/grafana/loki/v3/pkg/compactor/retention"
	"github.com/grafana/loki/v3/pkg/distributor/clientpool"
	"github.com/grafana/loki/v3/pkg/distributor/shardstreams"
	"github.com/grafana/loki/v3/pkg/distributor/writefailures"
	"github.com/grafana/loki/v3/pkg/ingester"
	"github.com/grafana/loki/v3/pkg/ingester/client"
	"github.com/grafana/loki/v3/pkg/kafka"
	kafka_client "github.com/grafana/loki/v3/pkg/kafka/client"
	"github.com/grafana/loki/v3/pkg/loghttp/push"
	"github.com/grafana/loki/v3/pkg/logproto"
	"github.com/grafana/loki/v3/pkg/logql/syntax"
	"github.com/grafana/loki/v3/pkg/runtime"
	"github.com/grafana/loki/v3/pkg/util"
	"github.com/grafana/loki/v3/pkg/util/constants"
	util_log "github.com/grafana/loki/v3/pkg/util/log"
	lokiring "github.com/grafana/loki/v3/pkg/util/ring"
	"github.com/grafana/loki/v3/pkg/validation"
)

const (
	ringKey = "distributor"

	ringAutoForgetUnhealthyPeriods = 2

	timeShardLabel = "__time_shard__"
)

var (
	maxLabelCacheSize = 100000
	rfStats           = analytics.NewInt("distributor_replication_factor")

	// the rune error replacement is rejected by Prometheus hence replacing them with space.
	removeInvalidUtf = func(r rune) rune {
		if r == utf8.RuneError {
			return 32 // rune value for space
		}
		return r
	}
)

// Config for a Distributor.
type Config struct {
	// Distributors ring
	DistributorRing RingConfig `yaml:"ring,omitempty"`
	PushWorkerCount int        `yaml:"push_worker_count"`

	// For testing.
	factory ring_client.PoolFactory `yaml:"-"`

	// RateStore customizes the rate storing used by stream sharding.
	RateStore RateStoreConfig `yaml:"rate_store"`

	// WriteFailuresLoggingCfg customizes write failures logging behavior.
	WriteFailuresLogging writefailures.Cfg `yaml:"write_failures_logging" doc:"description=Customize the logging of write failures."`

	OTLPConfig push.GlobalOTLPConfig `yaml:"otlp_config"`

	KafkaEnabled    bool         `yaml:"kafka_writes_enabled"`
	IngesterEnabled bool         `yaml:"ingester_writes_enabled"`
	KafkaConfig     kafka.Config `yaml:"-"`
}

// RegisterFlags registers distributor-related flags.
func (cfg *Config) RegisterFlags(fs *flag.FlagSet) {
	cfg.OTLPConfig.RegisterFlags(fs)
	cfg.DistributorRing.RegisterFlags(fs)
	cfg.RateStore.RegisterFlagsWithPrefix("distributor.rate-store", fs)
	cfg.WriteFailuresLogging.RegisterFlagsWithPrefix("distributor.write-failures-logging", fs)
	fs.IntVar(&cfg.PushWorkerCount, "distributor.push-worker-count", 256, "Number of workers to push batches to ingesters.")
	fs.BoolVar(&cfg.KafkaEnabled, "distributor.kafka-writes-enabled", false, "Enable writes to Kafka during Push requests.")
	fs.BoolVar(&cfg.IngesterEnabled, "distributor.ingester-writes-enabled", true, "Enable writes to Ingesters during Push requests. Defaults to true.")
}

func (cfg *Config) Validate() error {
	if !cfg.KafkaEnabled && !cfg.IngesterEnabled {
		return fmt.Errorf("at least one of kafka and ingestor writes must be enabled")
	}
	return nil
}

// RateStore manages the ingestion rate of streams, populated by data fetched from ingesters.
type RateStore interface {
	RateFor(tenantID string, streamHash uint64) (int64, float64)
}

type KafkaProducer interface {
	ProduceSync(ctx context.Context, records []*kgo.Record) kgo.ProduceResults
	Close()
}

// Distributor coordinates replicates and distribution of log streams.
type Distributor struct {
	services.Service

	cfg              Config
	ingesterCfg      ingester.Config
	logger           log.Logger
	clientCfg        client.Config
	tenantConfigs    *runtime.TenantConfigs
	tenantsRetention *retention.TenantsRetention
	ingestersRing    ring.ReadRing
	validator        *Validator
	pool             *ring_client.Pool
	tee              Tee

	rateStore    RateStore
	shardTracker *ShardTracker

	// The global rate limiter requires a distributors ring to count
	// the number of healthy instances.
	distributorsLifecycler *ring.BasicLifecycler
	distributorsRing       *ring.Ring
	healthyInstancesCount  *atomic.Uint32

	rateLimitStrat string

	subservices        *services.Manager
	subservicesWatcher *services.FailureWatcher
	// Per-user rate limiter.
	ingestionRateLimiter *limiter.RateLimiter
	labelCache           *lru.Cache[string, labelData]

	// Push failures rate limiter.
	writeFailuresManager *writefailures.Manager

	RequestParserWrapper push.RequestParserWrapper

	// metrics
	ingesterAppends                       *prometheus.CounterVec
	ingesterAppendTimeouts                *prometheus.CounterVec
	replicationFactor                     prometheus.Gauge
	streamShardCount                      prometheus.Counter
	tenantPushSanitizedStructuredMetadata *prometheus.CounterVec

	usageTracker   push.UsageTracker
	ingesterTasks  chan pushIngesterTask
	ingesterTaskWg sync.WaitGroup

	// kafka
	kafkaWriter   KafkaProducer
	partitionRing ring.PartitionRingReader

	// kafka metrics
	kafkaAppends           *prometheus.CounterVec
	kafkaWriteBytesTotal   prometheus.Counter
	kafkaWriteLatency      prometheus.Histogram
	kafkaRecordsPerRequest prometheus.Histogram
}

// New a distributor creates.
func New(
	cfg Config,
	ingesterCfg ingester.Config,
	clientCfg client.Config,
	configs *runtime.TenantConfigs,
	ingestersRing ring.ReadRing,
	partitionRing ring.PartitionRingReader,
	overrides Limits,
	registerer prometheus.Registerer,
	metricsNamespace string,
	tee Tee,
	usageTracker push.UsageTracker,
	logger log.Logger,
) (*Distributor, error) {
	factory := cfg.factory
	if factory == nil {
		factory = ring_client.PoolAddrFunc(func(addr string) (ring_client.PoolClient, error) {
			return client.New(clientCfg, addr)
		})
	}

	internalFactory := func(addr string) (ring_client.PoolClient, error) {
		internalCfg := clientCfg
		internalCfg.Internal = true
		return client.New(internalCfg, addr)
	}

	validator, err := NewValidator(overrides, usageTracker)
	if err != nil {
		return nil, err
	}

	// Create the configured ingestion rate limit strategy (local or global).
	var ingestionRateStrategy limiter.RateLimiterStrategy
	var distributorsLifecycler *ring.BasicLifecycler
	var distributorsRing *ring.Ring

	var servs []services.Service

	rateLimitStrat := validation.LocalIngestionRateStrategy
	labelCache, err := lru.New[string, labelData](maxLabelCacheSize)
	if err != nil {
		return nil, err
	}

	if partitionRing == nil && cfg.KafkaEnabled {
		return nil, fmt.Errorf("partition ring is required for kafka writes")
	}

	var kafkaWriter KafkaProducer
	if cfg.KafkaEnabled {
		kafkaClient, err := kafka_client.NewWriterClient(cfg.KafkaConfig, 20, logger, registerer)
		if err != nil {
			return nil, fmt.Errorf("failed to start kafka client: %w", err)
		}
		kafkaWriter = kafka_client.NewProducer(kafkaClient, cfg.KafkaConfig.ProducerMaxBufferedBytes,
			prometheus.WrapRegistererWithPrefix("loki_", registerer))
	}

	d := &Distributor{
		cfg:                   cfg,
		ingesterCfg:           ingesterCfg,
		logger:                logger,
		clientCfg:             clientCfg,
		tenantConfigs:         configs,
		tenantsRetention:      retention.NewTenantsRetention(overrides),
		ingestersRing:         ingestersRing,
		validator:             validator,
		pool:                  clientpool.NewPool("ingester", clientCfg.PoolConfig, ingestersRing, factory, logger, metricsNamespace),
		labelCache:            labelCache,
		shardTracker:          NewShardTracker(),
		healthyInstancesCount: atomic.NewUint32(0),
		rateLimitStrat:        rateLimitStrat,
		tee:                   tee,
		usageTracker:          usageTracker,
		ingesterTasks:         make(chan pushIngesterTask),
		ingesterAppends: promauto.With(registerer).NewCounterVec(prometheus.CounterOpts{
			Namespace: constants.Loki,
			Name:      "distributor_ingester_appends_total",
			Help:      "The total number of batch appends sent to ingesters.",
		}, []string{"ingester"}),
		ingesterAppendTimeouts: promauto.With(registerer).NewCounterVec(prometheus.CounterOpts{
			Namespace: constants.Loki,
			Name:      "distributor_ingester_append_timeouts_total",
			Help:      "The total number of failed batch appends sent to ingesters due to timeouts.",
		}, []string{"ingester"}),
		replicationFactor: promauto.With(registerer).NewGauge(prometheus.GaugeOpts{
			Namespace: constants.Loki,
			Name:      "distributor_replication_factor",
			Help:      "The configured replication factor.",
		}),
		streamShardCount: promauto.With(registerer).NewCounter(prometheus.CounterOpts{
			Namespace: constants.Loki,
			Name:      "stream_sharding_count",
			Help:      "Total number of times the distributor has sharded streams",
		}),
		tenantPushSanitizedStructuredMetadata: promauto.With(registerer).NewCounterVec(prometheus.CounterOpts{
			Namespace: constants.Loki,
			Name:      "distributor_push_structured_metadata_sanitized_total",
			Help:      "The total number of times we've had to sanitize structured metadata (names or values) at ingestion time per tenant.",
		}, []string{"tenant"}),
		kafkaAppends: promauto.With(registerer).NewCounterVec(prometheus.CounterOpts{
			Namespace: constants.Loki,
			Name:      "distributor_kafka_appends_total",
			Help:      "The total number of appends sent to kafka ingest path.",
		}, []string{"partition", "status"}),
		kafkaWriteLatency: promauto.With(registerer).NewHistogram(prometheus.HistogramOpts{
			Namespace:                       constants.Loki,
			Name:                            "distributor_kafka_latency_seconds",
			Help:                            "Latency to write an incoming request to the ingest storage.",
			NativeHistogramBucketFactor:     1.1,
			NativeHistogramMinResetDuration: 1 * time.Hour,
			NativeHistogramMaxBucketNumber:  100,
			Buckets:                         prometheus.DefBuckets,
		}),
		kafkaWriteBytesTotal: promauto.With(registerer).NewCounter(prometheus.CounterOpts{
			Namespace: constants.Loki,
			Name:      "distributor_kafka_sent_bytes_total",
			Help:      "Total number of bytes sent to the ingest storage.",
		}),
		kafkaRecordsPerRequest: promauto.With(registerer).NewHistogram(prometheus.HistogramOpts{
			Namespace: constants.Loki,
			Name:      "distributor_kafka_records_per_write_request",
			Help:      "The number of records a single per-partition write request has been split into.",
			Buckets:   prometheus.ExponentialBuckets(1, 2, 8),
		}),
		writeFailuresManager: writefailures.NewManager(logger, registerer, cfg.WriteFailuresLogging, configs, "distributor"),
		kafkaWriter:          kafkaWriter,
		partitionRing:        partitionRing,
	}

	if overrides.IngestionRateStrategy() == validation.GlobalIngestionRateStrategy {
		d.rateLimitStrat = validation.GlobalIngestionRateStrategy

		distributorsRing, distributorsLifecycler, err = newRingAndLifecycler(cfg.DistributorRing, d.healthyInstancesCount, logger, registerer, metricsNamespace)
		if err != nil {
			return nil, err
		}

		servs = append(servs, distributorsLifecycler, distributorsRing)

		ingestionRateStrategy = newGlobalIngestionRateStrategy(overrides, d)
	} else {
		ingestionRateStrategy = newLocalIngestionRateStrategy(overrides)
	}

	d.ingestionRateLimiter = limiter.NewRateLimiter(ingestionRateStrategy, 10*time.Second)
	d.distributorsRing = distributorsRing
	d.distributorsLifecycler = distributorsLifecycler

	d.replicationFactor.Set(float64(ingestersRing.ReplicationFactor()))
	rfStats.Set(int64(ingestersRing.ReplicationFactor()))

	rs := NewRateStore(
		d.cfg.RateStore,
		ingestersRing,
		clientpool.NewPool(
			"rate-store",
			clientCfg.PoolConfig,
			ingestersRing,
			ring_client.PoolAddrFunc(internalFactory),
			logger,
			metricsNamespace,
		),
		overrides,
		registerer,
	)
	d.rateStore = rs

	servs = append(servs, d.pool, rs)
	d.subservices, err = services.NewManager(servs...)
	if err != nil {
		return nil, errors.Wrap(err, "services manager")
	}
	d.subservicesWatcher = services.NewFailureWatcher()
	d.subservicesWatcher.WatchManager(d.subservices)
	d.Service = services.NewBasicService(d.starting, d.running, d.stopping)

	return d, nil
}

func (d *Distributor) starting(ctx context.Context) error {
	return services.StartManagerAndAwaitHealthy(ctx, d.subservices)
}

func (d *Distributor) running(ctx context.Context) error {
	ctx, cancel := context.WithCancel(ctx)
	defer func() {
		cancel()
		d.ingesterTaskWg.Wait()
	}()
	d.ingesterTaskWg.Add(d.cfg.PushWorkerCount)
	for i := 0; i < d.cfg.PushWorkerCount; i++ {
		go d.pushIngesterWorker(ctx)
	}
	select {
	case <-ctx.Done():
		return nil
	case err := <-d.subservicesWatcher.Chan():
		return errors.Wrap(err, "distributor subservice failed")
	}
}

func (d *Distributor) stopping(_ error) error {
	if d.kafkaWriter != nil {
		d.kafkaWriter.Close()
	}
	return services.StopManagerAndAwaitStopped(context.Background(), d.subservices)
}

type KeyedStream struct {
	HashKey uint32
	Stream  logproto.Stream
}

// TODO taken from Cortex, see if we can refactor out an usable interface.
type streamTracker struct {
	KeyedStream
	minSuccess  int
	maxFailures int
	succeeded   atomic.Int32
	failed      atomic.Int32
}

// TODO taken from Cortex, see if we can refactor out an usable interface.
type pushTracker struct {
	streamsPending atomic.Int32
	streamsFailed  atomic.Int32
	done           chan struct{}
	err            chan error
}

// doneWithResult records the result of a stream push.
// If err is nil, the stream push is considered successful.
// If err is not nil, the stream push is considered failed.
func (p *pushTracker) doneWithResult(err error) {
	if err == nil {
		if p.streamsPending.Dec() == 0 {
			p.done <- struct{}{}
		}
	} else {
		if p.streamsFailed.Inc() == 1 {
			p.err <- err
		}
	}
}

// Push a set of streams.
// The returned error is the last one seen.
func (d *Distributor) Push(ctx context.Context, req *logproto.PushRequest) (*logproto.PushResponse, error) {
	tenantID, err := tenant.TenantID(ctx)
	if err != nil {
		return nil, err
	}

	// Return early if request does not contain any streams
	if len(req.Streams) == 0 {
		return &logproto.PushResponse{}, httpgrpc.Errorf(http.StatusUnprocessableEntity, validation.MissingStreamsErrorMsg)
	}

	// First we flatten out the request into a list of samples.
	// We use the heuristic of 1 sample per TS to size the array.
	// We also work out the hash value at the same time.
	streams := make([]KeyedStream, 0, len(req.Streams))

	var validationErrors util.GroupedErrors

	now := time.Now()
	validationContext := d.validator.getValidationContextForTime(now, tenantID)
	fieldDetector := newFieldDetector(validationContext)
	shouldDiscoverLevels := fieldDetector.shouldDiscoverLogLevels()
	shouldDiscoverGenericFields := fieldDetector.shouldDiscoverGenericFields()

	shardStreamsCfg := d.validator.Limits.ShardStreams(tenantID)
	maybeShardByRate := func(stream logproto.Stream, pushSize int) {
		if shardStreamsCfg.Enabled {
			streams = append(streams, d.shardStream(stream, pushSize, tenantID)...)
			return
		}
		streams = append(streams, KeyedStream{
			HashKey: lokiring.TokenFor(tenantID, stream.Labels),
			Stream:  stream,
		})
	}

	maybeShardStreams := func(stream logproto.Stream, labels labels.Labels, pushSize int) {
		if !shardStreamsCfg.TimeShardingEnabled {
			maybeShardByRate(stream, pushSize)
			return
		}

		ignoreRecentFrom := now.Add(-shardStreamsCfg.TimeShardingIgnoreRecent)
		streamsByTime, ok := shardStreamByTime(stream, labels, d.ingesterCfg.MaxChunkAge/2, ignoreRecentFrom)
		if !ok {
			maybeShardByRate(stream, pushSize)
			return
		}

		for _, ts := range streamsByTime {
			maybeShardByRate(ts.Stream, ts.linesTotalLen)
		}
	}

	func() {
		sp := opentracing.SpanFromContext(ctx)
		if sp != nil {
			sp.LogKV("event", "start to validate request")
			defer func() {
				sp.LogKV("event", "finished to validate request")
			}()
		}

		for _, stream := range req.Streams {
			// Return early if stream does not contain any entries
			if len(stream.Entries) == 0 {
				continue
			}

			// Truncate first so subsequent steps have consistent line lengths
			d.truncateLines(validationContext, &stream)

			var lbs labels.Labels
<<<<<<< HEAD
			var policy string
			lbs, stream.Labels, policy, stream.Hash, err = d.parseStreamLabels(validationContext, stream.Labels, stream, tenantRetentionHours)
=======
			var retentionHours string
			lbs, stream.Labels, stream.Hash, retentionHours, err = d.parseStreamLabels(validationContext, stream.Labels, stream)
>>>>>>> 7d526dd9
			if err != nil {
				d.writeFailuresManager.Log(tenantID, err)
				validationErrors.Add(err)
				validation.DiscardedSamples.WithLabelValues(validation.InvalidLabels, tenantID, retentionHours).Add(float64(len(stream.Entries)))
				discardedBytes := util.EntriesTotalSize(stream.Entries)
				validation.DiscardedBytes.WithLabelValues(validation.InvalidLabels, tenantID, retentionHours).Add(float64(discardedBytes))
				continue
			}

			if missing, lbsMissing := d.missingEnforcedLabels(lbs, tenantID); missing {
				err := fmt.Errorf(validation.MissingEnforcedLabelsErrorMsg, strings.Join(lbsMissing, ","), tenantID)
				d.writeFailuresManager.Log(tenantID, err)
				validationErrors.Add(err)
				validation.DiscardedSamples.WithLabelValues(validation.MissingEnforcedLabels, tenantID, retentionHours, policy).Add(float64(len(stream.Entries)))
				discardedBytes := util.EntriesTotalSize(stream.Entries)
				validation.DiscardedBytes.WithLabelValues(validation.MissingEnforcedLabels, tenantID, retentionHours, policy).Add(float64(discardedBytes))
				continue
			}

			n := 0
			pushSize := 0
			prevTs := stream.Entries[0].Timestamp

			for _, entry := range stream.Entries {
				if err := d.validator.ValidateEntry(ctx, validationContext, lbs, entry, retentionHours, policy); err != nil {
					d.writeFailuresManager.Log(tenantID, err)
					validationErrors.Add(err)
					continue
				}

				var normalized string
				structuredMetadata := logproto.FromLabelAdaptersToLabels(entry.StructuredMetadata)
				for i := range entry.StructuredMetadata {
					normalized = otlptranslate.NormalizeLabel(structuredMetadata[i].Name)
					if normalized != structuredMetadata[i].Name {
						structuredMetadata[i].Name = normalized
						d.tenantPushSanitizedStructuredMetadata.WithLabelValues(tenantID).Inc()
					}
					if strings.ContainsRune(structuredMetadata[i].Value, utf8.RuneError) {
						structuredMetadata[i].Value = strings.Map(removeInvalidUtf, structuredMetadata[i].Value)
						d.tenantPushSanitizedStructuredMetadata.WithLabelValues(tenantID).Inc()
					}
				}
				if shouldDiscoverLevels {
					pprof.Do(ctx, pprof.Labels("action", "discover_log_level"), func(_ context.Context) {
						logLevel, ok := fieldDetector.extractLogLevel(lbs, structuredMetadata, entry)
						if ok {
							entry.StructuredMetadata = append(entry.StructuredMetadata, logLevel)
						}
					})
				}
				if shouldDiscoverGenericFields {
					pprof.Do(ctx, pprof.Labels("action", "discover_generic_fields"), func(_ context.Context) {
						for field, hints := range fieldDetector.validationContext.discoverGenericFields {
							extracted, ok := fieldDetector.extractGenericField(field, hints, lbs, structuredMetadata, entry)
							if ok {
								entry.StructuredMetadata = append(entry.StructuredMetadata, extracted)
							}
						}
					})
				}
				stream.Entries[n] = entry

				// If configured for this tenant, increment duplicate timestamps. Note, this is imperfect
				// since Loki will accept out of order writes it doesn't account for separate
				// pushes with overlapping time ranges having entries with duplicate timestamps

				if validationContext.incrementDuplicateTimestamps && n != 0 {
					// Traditional logic for Loki is that 2 lines with the same timestamp and
					// exact same content will be de-duplicated, (i.e. only one will be stored, others dropped)
					// To maintain this behavior, only increment the timestamp if the log content is different
					if stream.Entries[n-1].Line != entry.Line && (entry.Timestamp == prevTs || entry.Timestamp == stream.Entries[n-1].Timestamp) {
						stream.Entries[n].Timestamp = stream.Entries[n-1].Timestamp.Add(1 * time.Nanosecond)
					} else {
						prevTs = entry.Timestamp
					}
				}

				n++
				validationContext.validationMetrics.compute(entry, retentionHours, policy)
				pushSize += len(entry.Line)
			}
			stream.Entries = stream.Entries[:n]
			if len(stream.Entries) == 0 {
				// Empty stream after validating all the entries
				continue
			}

			maybeShardStreams(stream, lbs, pushSize)
		}
	}()

	var validationErr error
	if validationErrors.Err() != nil {
		validationErr = httpgrpc.Errorf(http.StatusBadRequest, "%s", validationErrors.Error())
	}

	// Return early if none of the streams contained entries
	if len(streams) == 0 {
		return &logproto.PushResponse{}, validationErr
	}

	if block, until, retStatusCode := d.validator.ShouldBlockIngestion(validationContext, now); block {
		d.trackDiscardedData(ctx, req, validationContext, tenantID, validationContext.validationMetrics, validation.BlockedIngestion)

		err = fmt.Errorf(validation.BlockedIngestionErrorMsg, tenantID, until.Format(time.RFC3339), retStatusCode)
		d.writeFailuresManager.Log(tenantID, err)

		// If the status code is 200, return success.
		// Note that we still log the error and increment the metrics.
		if retStatusCode == http.StatusOK {
			return &logproto.PushResponse{}, nil
		}

		return nil, httpgrpc.Errorf(retStatusCode, "%s", err.Error())
	}

	if !d.ingestionRateLimiter.AllowN(now, tenantID, validationContext.validationMetrics.lineSize) {
		d.trackDiscardedData(ctx, req, validationContext, tenantID, validationContext.validationMetrics, validation.RateLimited)

		err = fmt.Errorf(validation.RateLimitedErrorMsg, tenantID, int(d.ingestionRateLimiter.Limit(now, tenantID)), validationContext.validationMetrics.lineCount, validationContext.validationMetrics.lineSize)
		d.writeFailuresManager.Log(tenantID, err)
		// Return a 429 to indicate to the client they are being rate limited
		return nil, httpgrpc.Errorf(http.StatusTooManyRequests, "%s", err.Error())
	}

	// Nil check for performance reasons, to avoid dynamic lookup and/or no-op
	// function calls that cannot be inlined.
	if d.tee != nil {
		d.tee.Duplicate(tenantID, streams)
	}

	const maxExpectedReplicationSet = 5 // typical replication factor 3 plus one for inactive plus one for luck
	var descs [maxExpectedReplicationSet]ring.InstanceDesc

	tracker := pushTracker{
		done: make(chan struct{}, 1), // buffer avoids blocking if caller terminates - sendSamples() only sends once on each
		err:  make(chan error, 1),
	}
	streamsToWrite := 0
	if d.cfg.IngesterEnabled {
		streamsToWrite += len(streams)
	}
	if d.cfg.KafkaEnabled {
		streamsToWrite += len(streams)
	}
	// We must correctly set streamsPending before beginning any writes to ensure we don't have a race between finishing all of one path before starting the other.
	tracker.streamsPending.Store(int32(streamsToWrite))

	if d.cfg.KafkaEnabled {
		subring, err := d.partitionRing.PartitionRing().ShuffleShard(tenantID, d.validator.IngestionPartitionsTenantShardSize(tenantID))
		if err != nil {
			return nil, err
		}
		// We don't need to create a new context like the ingester writes, because we don't return unless all writes have succeeded.
		d.sendStreamsToKafka(ctx, streams, tenantID, &tracker, subring)
	}

	if d.cfg.IngesterEnabled {
		streamTrackers := make([]streamTracker, len(streams))
		streamsByIngester := map[string][]*streamTracker{}
		ingesterDescs := map[string]ring.InstanceDesc{}

		if err := func() error {
			sp := opentracing.SpanFromContext(ctx)
			if sp != nil {
				sp.LogKV("event", "started to query ingesters ring")
				defer func() {
					sp.LogKV("event", "finished to query ingesters ring")
				}()
			}

			for i, stream := range streams {
				replicationSet, err := d.ingestersRing.Get(stream.HashKey, ring.WriteNoExtend, descs[:0], nil, nil)
				if err != nil {
					return err
				}

				streamTrackers[i] = streamTracker{
					KeyedStream: stream,
					minSuccess:  len(replicationSet.Instances) - replicationSet.MaxErrors,
					maxFailures: replicationSet.MaxErrors,
				}
				for _, ingester := range replicationSet.Instances {
					streamsByIngester[ingester.Addr] = append(streamsByIngester[ingester.Addr], &streamTrackers[i])
					ingesterDescs[ingester.Addr] = ingester
				}
			}
			return nil
		}(); err != nil {
			return nil, err
		}

		for ingester, streams := range streamsByIngester {
			func(ingester ring.InstanceDesc, samples []*streamTracker) {
				// Clone the context using WithoutCancel, which is not canceled when parent is canceled.
				// This is to make sure all ingesters get samples even if we return early
				localCtx, cancel := context.WithTimeout(context.WithoutCancel(ctx), d.clientCfg.RemoteTimeout)
				if sp := opentracing.SpanFromContext(ctx); sp != nil {
					localCtx = opentracing.ContextWithSpan(localCtx, sp)
				}
				select {
				case <-ctx.Done():
					cancel()
					return
				case d.ingesterTasks <- pushIngesterTask{
					ingester:      ingester,
					streamTracker: samples,
					pushTracker:   &tracker,
					ctx:           localCtx,
					cancel:        cancel,
				}:
					return
				}
			}(ingesterDescs[ingester], streams)
		}
	}

	select {
	case err := <-tracker.err:
		return nil, err
	case <-tracker.done:
		return &logproto.PushResponse{}, validationErr
	case <-ctx.Done():
		return nil, ctx.Err()
	}
}

func (d *Distributor) policyForStream(lbs labels.Labels, tenantID string) string {
	// TODO: implement priority
	policyStreamMapping := d.validator.Limits.PolicyStreamMapping(tenantID)
	if len(policyStreamMapping) == 0 {
		// not configured.
		return ""
	}

	for policy, streamSelector := range policyStreamMapping {
		matchers, err := syntax.ParseMatchers(streamSelector, true)
		if err != nil {
			level.Error(d.logger).Log("msg", "failed to parse stream selector", "error", err, "stream_selector", streamSelector, "tenant_id", tenantID)
			continue
		}

		// TODO: reuse code that check matchers.
		if d.LabelMatchesMatchers(lbs, matchers) {
			return policy
		}
	}

	return ""
}

func (d *Distributor) LabelMatchesMatchers(lbs labels.Labels, matchers []*labels.Matcher) bool {
	for _, matcher := range matchers {
		if !matcher.Matches(lbs.Get(matcher.Name)) {
			return false
		}
	}
	return true
}

// missingEnforcedLabels returns true if the stream is missing any of the required labels.
//
// It also returns the first label that is missing if any (for the case of multiple labels missing).
func (d *Distributor) missingEnforcedLabels(lbs labels.Labels, tenantID string) (bool, []string) {
	requiredLbs := d.validator.Limits.EnforcedLabels(tenantID)
	if len(requiredLbs) == 0 {
		// no enforced labels configured.
		return false, []string{}
	}

	missingLbs := []string{}

	for _, lb := range requiredLbs {
		if !lbs.Has(lb) {
			missingLbs = append(missingLbs, lb)
		}
	}

	return len(missingLbs) > 0, missingLbs
}

func (d *Distributor) trackDiscardedData(
	ctx context.Context,
	req *logproto.PushRequest,
	validationContext validationContext,
	tenantID string,
	validationMetrics validationMetrics,
	reason string,
) {
	for policy, retentionToStats := range validationMetrics.policyPushStats {
		for retentionHours, stats := range retentionToStats {
			validation.DiscardedSamples.WithLabelValues(reason, tenantID, retentionHours, policy).Add(float64(stats.lineCount))
			validation.DiscardedBytes.WithLabelValues(reason, tenantID, retentionHours, policy).Add(float64(stats.lineSize))
		}
	}

	if d.usageTracker != nil {
		for _, stream := range req.Streams {
<<<<<<< HEAD
			lbs, _, _, _, err := d.parseStreamLabels(validationContext, stream.Labels, stream, validationMetrics.tenantRetentionHours)
=======
			lbs, _, _, _, err := d.parseStreamLabels(validationContext, stream.Labels, stream)
>>>>>>> 7d526dd9
			if err != nil {
				continue
			}

			discardedStreamBytes := util.EntriesTotalSize(stream.Entries)

			if d.usageTracker != nil {
				d.usageTracker.DiscardedBytesAdd(ctx, tenantID, reason, lbs, float64(discardedStreamBytes))
			}
		}
	}
}

type streamWithTimeShard struct {
	logproto.Stream
	linesTotalLen int
}

// This should shard the stream into multiple sub-streams based on the log
// timestamps, but with no new alocations for the log entries. It will sort them
// in-place in the given stream object (so it may modify it!) and reference
// sub-slices of the same stream.Entries slice.
//
// If the second result is false, it means that either there were no logs in the
// stream, or all of the logs in the stream occurred after the given value of
// ignoreLogsFrom, so there was no need to shard - the original `streams` value
// can be used. However, due to the in-place logs sorting by their timestamp, it
// might still have been reordered.
func shardStreamByTime(stream logproto.Stream, lbls labels.Labels, timeShardLen time.Duration, ignoreLogsFrom time.Time) ([]streamWithTimeShard, bool) {
	entries := stream.Entries
	entriesLen := len(entries)
	if entriesLen == 0 {
		return nil, false
	}

	slices.SortStableFunc(entries, func(a, b logproto.Entry) int { return a.Timestamp.Compare(b.Timestamp) })

	// Shortcut to do no work if all of the logs are recent
	if entries[0].Timestamp.After(ignoreLogsFrom) {
		return nil, false
	}

	result := make([]streamWithTimeShard, 0, (entries[entriesLen-1].Timestamp.Sub(entries[0].Timestamp)/timeShardLen)+1)
	labelBuilder := labels.NewBuilder(lbls)

	startIdx := 0
	for startIdx < entriesLen && entries[startIdx].Timestamp.Before(ignoreLogsFrom) /* the index is changed below */ {
		timeShardStart := entries[startIdx].Timestamp.Truncate(timeShardLen)
		timeShardEnd := timeShardStart.Add(timeShardLen)

		timeShardCutoff := timeShardEnd
		if timeShardCutoff.After(ignoreLogsFrom) {
			// If the time_sharding_ignore_recent is in the middle of this
			// shard, we need to cut off the logs at that point.
			timeShardCutoff = ignoreLogsFrom
		}

		endIdx := startIdx + 1
		linesTotalLen := len(entries[startIdx].Line)
		for ; endIdx < entriesLen && entries[endIdx].Timestamp.Before(timeShardCutoff); endIdx++ {
			linesTotalLen += len(entries[endIdx].Line)
		}

		shardLbls := labelBuilder.Set(timeShardLabel, fmt.Sprintf("%d_%d", timeShardStart.Unix(), timeShardEnd.Unix())).Labels()
		result = append(result, streamWithTimeShard{
			Stream: logproto.Stream{
				Labels:  shardLbls.String(),
				Hash:    shardLbls.Hash(),
				Entries: stream.Entries[startIdx:endIdx],
			},
			linesTotalLen: linesTotalLen,
		})

		startIdx = endIdx
	}

	if startIdx == entriesLen {
		// We do not have any remaining entries
		return result, true
	}

	// Append one last shard with all of the logs without a time shard
	logsWithoutTimeShardLen := 0
	for i := startIdx; i < entriesLen; i++ {
		logsWithoutTimeShardLen += len(entries[i].Line)
	}

	return append(result, streamWithTimeShard{
		Stream: logproto.Stream{
			Labels:  stream.Labels,
			Hash:    stream.Hash,
			Entries: stream.Entries[startIdx:entriesLen],
		},
		linesTotalLen: logsWithoutTimeShardLen,
	}), true
}

// shardStream shards (divides) the given stream into N smaller streams, where
// N is the sharding size for the given stream. shardSteam returns the smaller
// streams and their associated keys for hashing to ingesters.
//
// The number of shards is limited by the number of entries.
func (d *Distributor) shardStream(stream logproto.Stream, pushSize int, tenantID string) []KeyedStream {
	shardStreamsCfg := d.validator.Limits.ShardStreams(tenantID)
	logger := log.With(util_log.WithUserID(tenantID, d.logger), "stream", stream.Labels)
	shardCount := d.shardCountFor(logger, &stream, pushSize, tenantID, shardStreamsCfg)

	if shardCount <= 1 {
		return []KeyedStream{{HashKey: lokiring.TokenFor(tenantID, stream.Labels), Stream: stream}}
	}

	d.streamShardCount.Inc()
	if shardStreamsCfg.LoggingEnabled {
		level.Info(logger).Log("msg", "sharding request", "shard_count", shardCount)
	}

	return d.divideEntriesBetweenShards(tenantID, shardCount, shardStreamsCfg, stream)
}

func (d *Distributor) divideEntriesBetweenShards(tenantID string, totalShards int, shardStreamsCfg shardstreams.Config, stream logproto.Stream) []KeyedStream {
	derivedStreams := d.createShards(stream, totalShards, tenantID, shardStreamsCfg)

	for i := 0; i < len(stream.Entries); i++ {
		streamIndex := i % len(derivedStreams)
		entries := append(derivedStreams[streamIndex].Stream.Entries, stream.Entries[i])
		derivedStreams[streamIndex].Stream.Entries = entries
	}

	return derivedStreams
}

func (d *Distributor) createShards(stream logproto.Stream, totalShards int, tenantID string, shardStreamsCfg shardstreams.Config) []KeyedStream {
	var (
		streamLabels   = labelTemplate(stream.Labels, d.logger)
		streamPattern  = streamLabels.String()
		derivedStreams = make([]KeyedStream, 0, totalShards)

		streamCount = streamCount(totalShards, stream)
	)

	if totalShards <= 0 {
		level.Error(d.logger).Log("msg", "attempt to create shard with zeroed total shards", "org_id", tenantID, "stream", stream.Labels, "entries_len", len(stream.Entries))
		return derivedStreams
	}

	entriesPerShard := int(math.Ceil(float64(len(stream.Entries)) / float64(totalShards)))
	startShard := d.shardTracker.LastShardNum(tenantID, stream.Hash)
	for i := 0; i < streamCount; i++ {
		shardNum := (startShard + i) % totalShards
		shard := d.createShard(streamLabels, streamPattern, shardNum, entriesPerShard)

		derivedStreams = append(derivedStreams, KeyedStream{
			HashKey: lokiring.TokenFor(tenantID, shard.Labels),
			Stream:  shard,
		})

		if shardStreamsCfg.LoggingEnabled {
			level.Info(d.logger).Log("msg", "stream derived from sharding", "src-stream", stream.Labels, "derived-stream", shard.Labels)
		}
	}
	d.shardTracker.SetLastShardNum(tenantID, stream.Hash, startShard+streamCount)

	return derivedStreams
}

func streamCount(totalShards int, stream logproto.Stream) int {
	if len(stream.Entries) < totalShards {
		return len(stream.Entries)
	}
	return totalShards
}

// labelTemplate returns a label set that includes the dummy label to be replaced
// To avoid allocations, this slice is reused when we know the stream value
func labelTemplate(lbls string, logger log.Logger) labels.Labels {
	baseLbls, err := syntax.ParseLabels(lbls)
	if err != nil {
		level.Error(logger).Log("msg", "couldn't extract labels from stream", "stream", lbls)
		return nil
	}

	streamLabels := make([]labels.Label, len(baseLbls)+1)
	copy(streamLabels, baseLbls)
	streamLabels[len(baseLbls)] = labels.Label{Name: ingester.ShardLbName, Value: ingester.ShardLbPlaceholder}

	sort.Sort(labels.Labels(streamLabels))

	return streamLabels
}

func (d *Distributor) createShard(lbls labels.Labels, streamPattern string, shardNumber, numOfEntries int) logproto.Stream {
	shardLabel := strconv.Itoa(shardNumber)
	for i := 0; i < len(lbls); i++ {
		if lbls[i].Name == ingester.ShardLbName {
			lbls[i].Value = shardLabel
			break
		}
	}

	return logproto.Stream{
		Labels:  strings.Replace(streamPattern, ingester.ShardLbPlaceholder, shardLabel, 1),
		Hash:    lbls.Hash(),
		Entries: make([]logproto.Entry, 0, numOfEntries),
	}
}

// maxT returns the highest between two given timestamps.
func maxT(t1, t2 time.Time) time.Time {
	if t1.Before(t2) {
		return t2
	}

	return t1
}

func (d *Distributor) truncateLines(vContext validationContext, stream *logproto.Stream) {
	if !vContext.maxLineSizeTruncate {
		return
	}

	var truncatedSamples, truncatedBytes int
	for i, e := range stream.Entries {
		if maxSize := vContext.maxLineSize; maxSize != 0 && len(e.Line) > maxSize {
			stream.Entries[i].Line = e.Line[:maxSize]

			truncatedSamples++
			truncatedBytes += len(e.Line) - maxSize
		}
	}

	validation.MutatedSamples.WithLabelValues(validation.LineTooLong, vContext.userID).Add(float64(truncatedSamples))
	validation.MutatedBytes.WithLabelValues(validation.LineTooLong, vContext.userID).Add(float64(truncatedBytes))
}

type pushIngesterTask struct {
	streamTracker []*streamTracker
	pushTracker   *pushTracker
	ingester      ring.InstanceDesc
	ctx           context.Context
	cancel        context.CancelFunc
}

func (d *Distributor) pushIngesterWorker(ctx context.Context) {
	defer d.ingesterTaskWg.Done()
	for {
		select {
		case <-ctx.Done():
			return
		case task := <-d.ingesterTasks:
			d.sendStreams(task)
		}
	}
}

// TODO taken from Cortex, see if we can refactor out an usable interface.
func (d *Distributor) sendStreams(task pushIngesterTask) {
	defer task.cancel()
	err := d.sendStreamsErr(task.ctx, task.ingester, task.streamTracker)

	// If we succeed, decrement each stream's pending count by one.
	// If we reach the required number of successful puts on this stream, then
	// decrement the number of pending streams by one.
	// If we successfully push all streams to min success ingesters, wake up the
	// waiting rpc so it can return early. Similarly, track the number of errors,
	// and if it exceeds maxFailures shortcut the waiting rpc.
	//
	// The use of atomic increments here guarantees only a single sendStreams
	// goroutine will write to either channel.
	for i := range task.streamTracker {
		if err != nil {
			if task.streamTracker[i].failed.Inc() <= int32(task.streamTracker[i].maxFailures) {
				continue
			}
			task.pushTracker.doneWithResult(err)
		} else {
			if task.streamTracker[i].succeeded.Inc() != int32(task.streamTracker[i].minSuccess) {
				continue
			}
			task.pushTracker.doneWithResult(nil)
		}
	}
}

// TODO taken from Cortex, see if we can refactor out an usable interface.
func (d *Distributor) sendStreamsErr(ctx context.Context, ingester ring.InstanceDesc, streams []*streamTracker) error {
	c, err := d.pool.GetClientFor(ingester.Addr)
	if err != nil {
		return err
	}

	req := &logproto.PushRequest{
		Streams: make([]logproto.Stream, len(streams)),
	}
	for i, s := range streams {
		req.Streams[i] = s.Stream
	}

	_, err = c.(logproto.PusherClient).Push(ctx, req)
	d.ingesterAppends.WithLabelValues(ingester.Addr).Inc()
	if err != nil {
		if e, ok := status.FromError(err); ok {
			switch e.Code() {
			case codes.DeadlineExceeded:
				d.ingesterAppendTimeouts.WithLabelValues(ingester.Addr).Inc()
			}
		}
	}
	return err
}

func (d *Distributor) sendStreamsToKafka(ctx context.Context, streams []KeyedStream, tenant string, tracker *pushTracker, subring *ring.PartitionRing) {
	for _, s := range streams {
		go func(s KeyedStream) {
			err := d.sendStreamToKafka(ctx, s, tenant, subring)
			if err != nil {
				err = fmt.Errorf("failed to write stream to kafka: %w", err)
			}
			tracker.doneWithResult(err)
		}(s)
	}
}

func (d *Distributor) sendStreamToKafka(ctx context.Context, stream KeyedStream, tenant string, subring *ring.PartitionRing) error {
	if len(stream.Stream.Entries) == 0 {
		return nil
	}
	partitionID, err := subring.ActivePartitionForKey(stream.HashKey)
	if err != nil {
		d.kafkaAppends.WithLabelValues("kafka", "fail").Inc()
		return fmt.Errorf("failed to find active partition for stream: %w", err)
	}

	startTime := time.Now()

	records, err := kafka.Encode(partitionID, tenant, stream.Stream, d.cfg.KafkaConfig.ProducerMaxRecordSizeBytes)
	if err != nil {
		d.kafkaAppends.WithLabelValues(fmt.Sprintf("partition_%d", partitionID), "fail").Inc()
		return fmt.Errorf("failed to marshal write request to records: %w", err)
	}

	d.kafkaRecordsPerRequest.Observe(float64(len(records)))

	produceResults := d.kafkaWriter.ProduceSync(ctx, records)

	if count, sizeBytes := successfulProduceRecordsStats(produceResults); count > 0 {
		d.kafkaWriteLatency.Observe(time.Since(startTime).Seconds())
		d.kafkaWriteBytesTotal.Add(float64(sizeBytes))
	}

	var finalErr error
	for _, result := range produceResults {
		if result.Err != nil {
			d.kafkaAppends.WithLabelValues(fmt.Sprintf("partition_%d", partitionID), "fail").Inc()
			finalErr = result.Err
		} else {
			d.kafkaAppends.WithLabelValues(fmt.Sprintf("partition_%d", partitionID), "success").Inc()
		}
	}

	return finalErr
}

func successfulProduceRecordsStats(results kgo.ProduceResults) (count, sizeBytes int) {
	for _, res := range results {
		if res.Err == nil && res.Record != nil {
			count++
			sizeBytes += len(res.Record.Value)
		}
	}

	return
}

type labelData struct {
	ls   labels.Labels
	hash uint64
}

<<<<<<< HEAD
func (d *Distributor) parseStreamLabels(vContext validationContext, key string, stream logproto.Stream, tenantRetentionHours string) (labels.Labels, string, string, uint64, error) {
	if val, ok := d.labelCache.Get(key); ok {
		return val.ls, val.ls.String(), "", val.hash, nil
=======
func (d *Distributor) parseStreamLabels(vContext validationContext, key string, stream logproto.Stream) (labels.Labels, string, uint64, string, error) {
	if val, ok := d.labelCache.Get(key); ok {
		retentionHours := d.tenantsRetention.RetentionHoursFor(vContext.userID, val.ls)
		return val.ls, val.ls.String(), val.hash, retentionHours, nil
>>>>>>> 7d526dd9
	}

	ls, err := syntax.ParseLabels(key)
	if err != nil {
<<<<<<< HEAD
		return nil, "", "", 0, fmt.Errorf(validation.InvalidLabelsErrorMsg, key, err)
	}

	policy := d.policyForStream(ls, vContext.userID)

	if err := d.validator.ValidateLabels(vContext, ls, stream, tenantRetentionHours, policy); err != nil {
		return nil, "", policy, 0, err
=======
		tenantRetentionHours := d.tenantsRetention.RetentionHoursFor(vContext.userID, nil)
		return nil, "", 0, tenantRetentionHours, fmt.Errorf(validation.InvalidLabelsErrorMsg, key, err)
	}

	retentionHours := d.tenantsRetention.RetentionHoursFor(vContext.userID, ls)

	if err := d.validator.ValidateLabels(vContext, ls, stream, retentionHours); err != nil {
		return nil, "", 0, retentionHours, err
>>>>>>> 7d526dd9
	}

	lsHash := ls.Hash()

	d.labelCache.Add(key, labelData{ls, lsHash})
<<<<<<< HEAD
	return ls, ls.String(), policy, lsHash, nil
=======
	return ls, ls.String(), lsHash, retentionHours, nil
>>>>>>> 7d526dd9
}

// shardCountFor returns the right number of shards to be used by the given stream.
//
// It first checks if the number of shards is present in the shard store. If it isn't it will calculate it
// based on the rate stored in the rate store and will store the new evaluated number of shards.
//
// desiredRate is expected to be given in bytes.
func (d *Distributor) shardCountFor(logger log.Logger, stream *logproto.Stream, pushSize int, tenantID string, streamShardcfg shardstreams.Config) int {
	if streamShardcfg.DesiredRate.Val() <= 0 {
		if streamShardcfg.LoggingEnabled {
			level.Error(logger).Log("msg", "invalid desired rate", "desired_rate", streamShardcfg.DesiredRate.String())
		}
		return 1
	}

	rate, pushRate := d.rateStore.RateFor(tenantID, stream.Hash)
	if pushRate == 0 {
		// first push, don't shard until the rate is understood
		return 1
	}

	if pushRate > 1 {
		// High throughput. Let stream sharding do its job and
		// don't attempt to amortize the push size over the
		// real rate
		pushRate = 1
	}

	shards := calculateShards(rate, int(float64(pushSize)*pushRate), streamShardcfg.DesiredRate.Val())
	if shards == 0 {
		// 1 shard is enough for the given stream.
		return 1
	}

	return shards
}

func calculateShards(rate int64, pushSize, desiredRate int) int {
	shards := float64(rate+int64(pushSize)) / float64(desiredRate)
	if shards <= 1 {
		return 1
	}
	return int(math.Ceil(shards))
}

// newRingAndLifecycler creates a new distributor ring and lifecycler with all required lifecycler delegates
func newRingAndLifecycler(cfg RingConfig, instanceCount *atomic.Uint32, logger log.Logger, reg prometheus.Registerer, metricsNamespace string) (*ring.Ring, *ring.BasicLifecycler, error) {
	kvStore, err := kv.NewClient(cfg.KVStore, ring.GetCodec(), kv.RegistererWithKVName(reg, "distributor-lifecycler"), logger)
	if err != nil {
		return nil, nil, errors.Wrap(err, "failed to initialize distributors' KV store")
	}

	lifecyclerCfg, err := cfg.ToBasicLifecyclerConfig(logger)
	if err != nil {
		return nil, nil, errors.Wrap(err, "failed to build distributors' lifecycler config")
	}

	var delegate ring.BasicLifecyclerDelegate
	delegate = ring.NewInstanceRegisterDelegate(ring.ACTIVE, 1)
	delegate = newHealthyInstanceDelegate(instanceCount, cfg.HeartbeatTimeout, delegate)
	delegate = ring.NewLeaveOnStoppingDelegate(delegate, logger)
	delegate = ring.NewAutoForgetDelegate(ringAutoForgetUnhealthyPeriods*cfg.HeartbeatTimeout, delegate, logger)

	distributorsLifecycler, err := ring.NewBasicLifecycler(lifecyclerCfg, "distributor", ringKey, kvStore, delegate, logger, prometheus.WrapRegistererWithPrefix(metricsNamespace+"_", reg))
	if err != nil {
		return nil, nil, errors.Wrap(err, "failed to initialize distributors' lifecycler")
	}

	distributorsRing, err := ring.New(cfg.ToRingConfig(), "distributor", ringKey, logger, prometheus.WrapRegistererWithPrefix(metricsNamespace+"_", reg))
	if err != nil {
		return nil, nil, errors.Wrap(err, "failed to initialize distributors' ring client")
	}

	return distributorsRing, distributorsLifecycler, nil
}

// HealthyInstancesCount implements the ReadLifecycler interface.
//
// We use a ring lifecycler delegate to count the number of members of the
// ring. The count is then used to enforce rate limiting correctly for each
// distributor. $EFFECTIVE_RATE_LIMIT = $GLOBAL_RATE_LIMIT / $NUM_INSTANCES.
func (d *Distributor) HealthyInstancesCount() int {
	return int(d.healthyInstancesCount.Load())
}<|MERGE_RESOLUTION|>--- conflicted
+++ resolved
@@ -511,13 +511,8 @@
 			d.truncateLines(validationContext, &stream)
 
 			var lbs labels.Labels
-<<<<<<< HEAD
-			var policy string
-			lbs, stream.Labels, policy, stream.Hash, err = d.parseStreamLabels(validationContext, stream.Labels, stream, tenantRetentionHours)
-=======
 			var retentionHours string
 			lbs, stream.Labels, stream.Hash, retentionHours, err = d.parseStreamLabels(validationContext, stream.Labels, stream)
->>>>>>> 7d526dd9
 			if err != nil {
 				d.writeFailuresManager.Log(tenantID, err)
 				validationErrors.Add(err)
@@ -817,11 +812,7 @@
 
 	if d.usageTracker != nil {
 		for _, stream := range req.Streams {
-<<<<<<< HEAD
-			lbs, _, _, _, err := d.parseStreamLabels(validationContext, stream.Labels, stream, validationMetrics.tenantRetentionHours)
-=======
 			lbs, _, _, _, err := d.parseStreamLabels(validationContext, stream.Labels, stream)
->>>>>>> 7d526dd9
 			if err != nil {
 				continue
 			}
@@ -1200,29 +1191,20 @@
 	hash uint64
 }
 
-<<<<<<< HEAD
-func (d *Distributor) parseStreamLabels(vContext validationContext, key string, stream logproto.Stream, tenantRetentionHours string) (labels.Labels, string, string, uint64, error) {
-	if val, ok := d.labelCache.Get(key); ok {
-		return val.ls, val.ls.String(), "", val.hash, nil
-=======
 func (d *Distributor) parseStreamLabels(vContext validationContext, key string, stream logproto.Stream) (labels.Labels, string, uint64, string, error) {
 	if val, ok := d.labelCache.Get(key); ok {
 		retentionHours := d.tenantsRetention.RetentionHoursFor(vContext.userID, val.ls)
 		return val.ls, val.ls.String(), val.hash, retentionHours, nil
->>>>>>> 7d526dd9
 	}
 
 	ls, err := syntax.ParseLabels(key)
 	if err != nil {
-<<<<<<< HEAD
-		return nil, "", "", 0, fmt.Errorf(validation.InvalidLabelsErrorMsg, key, err)
+		return nil, "", "", 0, "", fmt.Errorf(validation.InvalidLabelsErrorMsg, key, err)
 	}
 
 	policy := d.policyForStream(ls, vContext.userID)
 
 	if err := d.validator.ValidateLabels(vContext, ls, stream, tenantRetentionHours, policy); err != nil {
-		return nil, "", policy, 0, err
-=======
 		tenantRetentionHours := d.tenantsRetention.RetentionHoursFor(vContext.userID, nil)
 		return nil, "", 0, tenantRetentionHours, fmt.Errorf(validation.InvalidLabelsErrorMsg, key, err)
 	}
@@ -1231,17 +1213,12 @@
 
 	if err := d.validator.ValidateLabels(vContext, ls, stream, retentionHours); err != nil {
 		return nil, "", 0, retentionHours, err
->>>>>>> 7d526dd9
 	}
 
 	lsHash := ls.Hash()
 
 	d.labelCache.Add(key, labelData{ls, lsHash})
-<<<<<<< HEAD
-	return ls, ls.String(), policy, lsHash, nil
-=======
 	return ls, ls.String(), lsHash, retentionHours, nil
->>>>>>> 7d526dd9
 }
 
 // shardCountFor returns the right number of shards to be used by the given stream.
