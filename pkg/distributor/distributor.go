package distributor

import (
	"context"
	"flag"
	"net/http"
	"time"

	"github.com/grafana/dskit/limiter"
	"github.com/grafana/dskit/ring"
	ring_client "github.com/grafana/dskit/ring/client"
	"github.com/grafana/dskit/services"
	"github.com/grafana/dskit/tenant"
	lru "github.com/hashicorp/golang-lru"
	"github.com/opentracing/opentracing-go"
	"github.com/pkg/errors"
	"github.com/prometheus/client_golang/prometheus"
	"github.com/prometheus/client_golang/prometheus/promauto"
	"github.com/weaveworks/common/httpgrpc"
	"github.com/weaveworks/common/user"
	"go.uber.org/atomic"

	"github.com/grafana/loki/pkg/distributor/clientpool"
	"github.com/grafana/loki/pkg/ingester/client"
	"github.com/grafana/loki/pkg/logproto"
	"github.com/grafana/loki/pkg/logql/syntax"
	"github.com/grafana/loki/pkg/runtime"
	"github.com/grafana/loki/pkg/storage/stores/indexshipper/compactor/retention"
	"github.com/grafana/loki/pkg/usagestats"
	"github.com/grafana/loki/pkg/util"
	util_log "github.com/grafana/loki/pkg/util/log"
	"github.com/grafana/loki/pkg/validation"
)

const (
	ringKey = "distributor"
)

var (
	maxLabelCacheSize = 100000
	rfStats           = usagestats.NewInt("distributor_replication_factor")
)

// Config for a Distributor.
type Config struct {
	// Distributors ring
	DistributorRing RingConfig `yaml:"ring,omitempty"`

	// For testing.
	factory ring_client.PoolFactory `yaml:"-"`
}

// RegisterFlags registers distributor-related flags.
func (cfg *Config) RegisterFlags(fs *flag.FlagSet) {
	cfg.DistributorRing.RegisterFlags(fs)
}

// Distributor coordinates replicates and distribution of log streams.
type Distributor struct {
	services.Service

	cfg              Config
	clientCfg        client.Config
	tenantConfigs    *runtime.TenantConfigs
	tenantsRetention *retention.TenantsRetention
	ingestersRing    ring.ReadRing
	validator        *Validator
	pool             *ring_client.Pool

	// The global rate limiter requires a distributors ring to count
	// the number of healthy instances.
	distributorsLifecycler *ring.Lifecycler

	rateLimitStrat string

	subservices        *services.Manager
	subservicesWatcher *services.FailureWatcher

	// Per-user rate limiter.
	ingestionRateLimiter *limiter.RateLimiter
	labelCache           *lru.Cache

	// metrics
	ingesterAppends        *prometheus.CounterVec
	ingesterAppendFailures *prometheus.CounterVec
	replicationFactor      prometheus.Gauge
}

// New a distributor creates.
func New(cfg Config, clientCfg client.Config, configs *runtime.TenantConfigs, ingestersRing ring.ReadRing, overrides *validation.Overrides, registerer prometheus.Registerer) (*Distributor, error) {
	factory := cfg.factory
	if factory == nil {
		factory = func(addr string) (ring_client.PoolClient, error) {
			return client.New(clientCfg, addr)
		}
	}

	validator, err := NewValidator(overrides)
	if err != nil {
		return nil, err
	}

	// Create the configured ingestion rate limit strategy (local or global).
	var ingestionRateStrategy limiter.RateLimiterStrategy
	var distributorsLifecycler *ring.Lifecycler
	rateLimitStrat := validation.LocalIngestionRateStrategy

	var servs []services.Service
	if overrides.IngestionRateStrategy() == validation.GlobalIngestionRateStrategy {
		rateLimitStrat = validation.GlobalIngestionRateStrategy
		if err != nil {
			return nil, errors.Wrap(err, "create distributor KV store client")
		}

		distributorsLifecycler, err = ring.NewLifecycler(cfg.DistributorRing.ToLifecyclerConfig(), nil, "distributor", ringKey, false, util_log.Logger, prometheus.WrapRegistererWithPrefix("loki_", registerer))
		if err != nil {
			return nil, errors.Wrap(err, "create distributor lifecycler")
		}

<<<<<<< HEAD
		distributorsRing, err = ring.NewWithStoreClientAndStrategy(cfg.DistributorRing.ToRingConfig(),
			"distributor", "distributor", ringStore, ring.NewIgnoreUnhealthyInstancesReplicationStrategy(), prometheus.WrapRegistererWithPrefix("loki_", registerer), util_log.Logger)
		if err != nil {
			return nil, errors.Wrap(err, "create distributor ring client")
		}

		servs = append(servs, distributorsLifecycler, distributorsRing)
=======
		servs = append(servs, distributorsLifecycler)
>>>>>>> de288ccb
		ingestionRateStrategy = newGlobalIngestionRateStrategy(overrides, distributorsLifecycler)
	} else {
		ingestionRateStrategy = newLocalIngestionRateStrategy(overrides)
	}

	labelCache, err := lru.New(maxLabelCacheSize)
	if err != nil {
		return nil, err
	}
	d := Distributor{
		cfg:                    cfg,
		clientCfg:              clientCfg,
		tenantConfigs:          configs,
		tenantsRetention:       retention.NewTenantsRetention(overrides),
		ingestersRing:          ingestersRing,
		distributorsLifecycler: distributorsLifecycler,
		validator:              validator,
		pool:                   clientpool.NewPool(clientCfg.PoolConfig, ingestersRing, factory, util_log.Logger),
		ingestionRateLimiter:   limiter.NewRateLimiter(ingestionRateStrategy, 10*time.Second),
		labelCache:             labelCache,
		rateLimitStrat:         rateLimitStrat,
		ingesterAppends: promauto.With(registerer).NewCounterVec(prometheus.CounterOpts{
			Namespace: "loki",
			Name:      "distributor_ingester_appends_total",
			Help:      "The total number of batch appends sent to ingesters.",
		}, []string{"ingester"}),
		ingesterAppendFailures: promauto.With(registerer).NewCounterVec(prometheus.CounterOpts{
			Namespace: "loki",
			Name:      "distributor_ingester_append_failures_total",
			Help:      "The total number of failed batch appends sent to ingesters.",
		}, []string{"ingester"}),
		replicationFactor: promauto.With(registerer).NewGauge(prometheus.GaugeOpts{
			Namespace: "loki",
			Name:      "distributor_replication_factor",
			Help:      "The configured replication factor.",
		}),
	}
	d.replicationFactor.Set(float64(ingestersRing.ReplicationFactor()))
	rfStats.Set(int64(ingestersRing.ReplicationFactor()))

	servs = append(servs, d.pool)
	d.subservices, err = services.NewManager(servs...)
	if err != nil {
		return nil, errors.Wrap(err, "services manager")
	}
	d.subservicesWatcher = services.NewFailureWatcher()
	d.subservicesWatcher.WatchManager(d.subservices)
	d.Service = services.NewBasicService(d.starting, d.running, d.stopping)

	return &d, nil
}

func (d *Distributor) starting(ctx context.Context) error {
	return services.StartManagerAndAwaitHealthy(ctx, d.subservices)
}

func (d *Distributor) running(ctx context.Context) error {
	select {
	case <-ctx.Done():
		return nil
	case err := <-d.subservicesWatcher.Chan():
		return errors.Wrap(err, "distributor subservice failed")
	}
}

func (d *Distributor) stopping(_ error) error {
	return services.StopManagerAndAwaitStopped(context.Background(), d.subservices)
}

// TODO taken from Cortex, see if we can refactor out an usable interface.
type streamTracker struct {
	stream      logproto.Stream
	minSuccess  int
	maxFailures int
	succeeded   atomic.Int32
	failed      atomic.Int32
}

// TODO taken from Cortex, see if we can refactor out an usable interface.
type pushTracker struct {
	samplesPending atomic.Int32
	samplesFailed  atomic.Int32
	done           chan struct{}
	err            chan error
}

// Push a set of streams.
func (d *Distributor) Push(ctx context.Context, req *logproto.PushRequest) (*logproto.PushResponse, error) {
	userID, err := tenant.TenantID(ctx)
	if err != nil {
		return nil, err
	}

	// Return early if request does not contain any streams
	if len(req.Streams) == 0 {
		return &logproto.PushResponse{}, nil
	}

	// First we flatten out the request into a list of samples.
	// We use the heuristic of 1 sample per TS to size the array.
	// We also work out the hash value at the same time.
	streams := make([]streamTracker, 0, len(req.Streams))
	keys := make([]uint32, 0, len(req.Streams))
	validatedSamplesSize := 0
	validatedSamplesCount := 0

	var validationErr error
	validationContext := d.validator.getValidationContextForTime(time.Now(), userID)

	for _, stream := range req.Streams {
		// Return early if stream does not contain any entries
		if len(stream.Entries) == 0 {
			continue
		}

		// Truncate first so subsequent steps have consistent line lengths
		d.truncateLines(validationContext, &stream)

		stream.Labels, err = d.parseStreamLabels(validationContext, stream.Labels, &stream)
		if err != nil {
			validationErr = err
			validation.DiscardedSamples.WithLabelValues(validation.InvalidLabels, userID).Add(float64(len(stream.Entries)))
			bytes := 0
			for _, e := range stream.Entries {
				bytes += len(e.Line)
			}
			validation.DiscardedBytes.WithLabelValues(validation.InvalidLabels, userID).Add(float64(bytes))
			continue
		}

		n := 0
		for _, entry := range stream.Entries {
			if err := d.validator.ValidateEntry(validationContext, stream.Labels, entry); err != nil {
				validationErr = err
				continue
			}

			stream.Entries[n] = entry

			// If configured for this tenant, increment duplicate timestamps. Note, this is imperfect
			// since Loki will accept out of order writes it doesn't account for separate
			// pushes with overlapping time ranges having entries with duplicate timestamps
			if validationContext.incrementDuplicateTimestamps && n != 0 && stream.Entries[n-1].Timestamp.Equal(entry.Timestamp) {
				// Traditional logic for Loki is that 2 lines with the same timestamp and
				// exact same content will be de-duplicated, (i.e. only one will be stored, others dropped)
				// To maintain this behavior, only increment the timestamp if the log content is different
				if stream.Entries[n-1].Line != entry.Line {
					stream.Entries[n].Timestamp = entry.Timestamp.Add(1 * time.Nanosecond)
				}
			}

			n++
			validatedSamplesSize += len(entry.Line)
			validatedSamplesCount++
		}
		stream.Entries = stream.Entries[:n]

		keys = append(keys, util.TokenFor(userID, stream.Labels))
		streams = append(streams, streamTracker{stream: stream})
	}

	// Return early if none of the streams contained entries
	if len(streams) == 0 {
		return &logproto.PushResponse{}, validationErr
	}

	now := time.Now()
	if !d.ingestionRateLimiter.AllowN(now, userID, validatedSamplesSize) {
		// Return a 429 to indicate to the client they are being rate limited
		validation.DiscardedSamples.WithLabelValues(validation.RateLimited, userID).Add(float64(validatedSamplesCount))
		validation.DiscardedBytes.WithLabelValues(validation.RateLimited, userID).Add(float64(validatedSamplesSize))
		return nil, httpgrpc.Errorf(http.StatusTooManyRequests, validation.RateLimitedErrorMsg, userID, int(d.ingestionRateLimiter.Limit(now, userID)), validatedSamplesCount, validatedSamplesSize)
	}

	const maxExpectedReplicationSet = 5 // typical replication factor 3 plus one for inactive plus one for luck
	var descs [maxExpectedReplicationSet]ring.InstanceDesc

	samplesByIngester := map[string][]*streamTracker{}
	ingesterDescs := map[string]ring.InstanceDesc{}
	for i, key := range keys {
		replicationSet, err := d.ingestersRing.Get(key, ring.Write, descs[:0], nil, nil)
		if err != nil {
			return nil, err
		}

		streams[i].minSuccess = len(replicationSet.Instances) - replicationSet.MaxErrors
		streams[i].maxFailures = replicationSet.MaxErrors
		for _, ingester := range replicationSet.Instances {
			samplesByIngester[ingester.Addr] = append(samplesByIngester[ingester.Addr], &streams[i])
			ingesterDescs[ingester.Addr] = ingester
		}
	}

	tracker := pushTracker{
		done: make(chan struct{}, 1), // buffer avoids blocking if caller terminates - sendSamples() only sends once on each
		err:  make(chan error, 1),
	}
	tracker.samplesPending.Store(int32(len(streams)))
	for ingester, samples := range samplesByIngester {
		go func(ingester ring.InstanceDesc, samples []*streamTracker) {
			// Use a background context to make sure all ingesters get samples even if we return early
			localCtx, cancel := context.WithTimeout(context.Background(), d.clientCfg.RemoteTimeout)
			defer cancel()
			localCtx = user.InjectOrgID(localCtx, userID)
			if sp := opentracing.SpanFromContext(ctx); sp != nil {
				localCtx = opentracing.ContextWithSpan(localCtx, sp)
			}
			d.sendSamples(localCtx, ingester, samples, &tracker)
		}(ingesterDescs[ingester], samples)
	}
	select {
	case err := <-tracker.err:
		return nil, err
	case <-tracker.done:
		return &logproto.PushResponse{}, validationErr
	case <-ctx.Done():
		return nil, ctx.Err()
	}
}

func (d *Distributor) truncateLines(vContext validationContext, stream *logproto.Stream) {
	if !vContext.maxLineSizeTruncate {
		return
	}

	var truncatedSamples, truncatedBytes int
	for i, e := range stream.Entries {
		if maxSize := vContext.maxLineSize; maxSize != 0 && len(e.Line) > maxSize {
			stream.Entries[i].Line = e.Line[:maxSize]

			truncatedSamples++
			truncatedBytes = len(e.Line) - maxSize
		}
	}

	validation.MutatedSamples.WithLabelValues(validation.LineTooLong, vContext.userID).Add(float64(truncatedSamples))
	validation.MutatedBytes.WithLabelValues(validation.LineTooLong, vContext.userID).Add(float64(truncatedBytes))
}

// TODO taken from Cortex, see if we can refactor out an usable interface.
func (d *Distributor) sendSamples(ctx context.Context, ingester ring.InstanceDesc, streamTrackers []*streamTracker, pushTracker *pushTracker) {
	err := d.sendSamplesErr(ctx, ingester, streamTrackers)

	// If we succeed, decrement each sample's pending count by one.  If we reach
	// the required number of successful puts on this sample, then decrement the
	// number of pending samples by one.  If we successfully push all samples to
	// min success ingesters, wake up the waiting rpc so it can return early.
	// Similarly, track the number of errors, and if it exceeds maxFailures
	// shortcut the waiting rpc.
	//
	// The use of atomic increments here guarantees only a single sendSamples
	// goroutine will write to either channel.
	for i := range streamTrackers {
		if err != nil {
			if streamTrackers[i].failed.Inc() <= int32(streamTrackers[i].maxFailures) {
				continue
			}
			if pushTracker.samplesFailed.Inc() == 1 {
				pushTracker.err <- err
			}
		} else {
			if streamTrackers[i].succeeded.Inc() != int32(streamTrackers[i].minSuccess) {
				continue
			}
			if pushTracker.samplesPending.Dec() == 0 {
				pushTracker.done <- struct{}{}
			}
		}
	}
}

// TODO taken from Cortex, see if we can refactor out an usable interface.
func (d *Distributor) sendSamplesErr(ctx context.Context, ingester ring.InstanceDesc, streams []*streamTracker) error {
	c, err := d.pool.GetClientFor(ingester.Addr)
	if err != nil {
		return err
	}

	req := &logproto.PushRequest{
		Streams: make([]logproto.Stream, len(streams)),
	}
	for i, s := range streams {
		req.Streams[i] = s.stream
	}

	_, err = c.(logproto.PusherClient).Push(ctx, req)
	d.ingesterAppends.WithLabelValues(ingester.Addr).Inc()
	if err != nil {
		d.ingesterAppendFailures.WithLabelValues(ingester.Addr).Inc()
	}
	return err
}

func (d *Distributor) parseStreamLabels(vContext validationContext, key string, stream *logproto.Stream) (string, error) {
	labelVal, ok := d.labelCache.Get(key)
	if ok {
		return labelVal.(string), nil
	}
	ls, err := syntax.ParseLabels(key)
	if err != nil {
		return "", httpgrpc.Errorf(http.StatusBadRequest, validation.InvalidLabelsErrorMsg, key, err)
	}
	// ensure labels are correctly sorted.
	if err := d.validator.ValidateLabels(vContext, ls, *stream); err != nil {
		return "", err
	}
	lsVal := ls.String()
	d.labelCache.Add(key, lsVal)
	return lsVal, nil
}<|MERGE_RESOLUTION|>--- conflicted
+++ resolved
@@ -117,17 +117,7 @@
 			return nil, errors.Wrap(err, "create distributor lifecycler")
 		}
 
-<<<<<<< HEAD
-		distributorsRing, err = ring.NewWithStoreClientAndStrategy(cfg.DistributorRing.ToRingConfig(),
-			"distributor", "distributor", ringStore, ring.NewIgnoreUnhealthyInstancesReplicationStrategy(), prometheus.WrapRegistererWithPrefix("loki_", registerer), util_log.Logger)
-		if err != nil {
-			return nil, errors.Wrap(err, "create distributor ring client")
-		}
-
-		servs = append(servs, distributorsLifecycler, distributorsRing)
-=======
 		servs = append(servs, distributorsLifecycler)
->>>>>>> de288ccb
 		ingestionRateStrategy = newGlobalIngestionRateStrategy(overrides, distributorsLifecycler)
 	} else {
 		ingestionRateStrategy = newLocalIngestionRateStrategy(overrides)
