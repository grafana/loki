--- conflicted
+++ resolved
@@ -338,13 +338,9 @@
 	const maxExpectedReplicationSet = 5 // typical replication factor 3 plus one for inactive plus one for luck
 	var descs [maxExpectedReplicationSet]ring.InstanceDesc
 
-<<<<<<< HEAD
 	// Get a subring if tenant has shuffle shard size configured.
 	subRing := d.ingestersRing.ShuffleShard(userID, d.limits.IngestionTenantShardSize(userID))
-	samplesByIngester := map[string][]*streamTracker{}
-=======
 	streamsByIngester := map[string][]*streamTracker{}
->>>>>>> 557fdf22
 	ingesterDescs := map[string]ring.InstanceDesc{}
 	for i, key := range keys {
 		replicationSet, err := subRing.Get(key, ring.Write, descs[:0], nil, nil)
