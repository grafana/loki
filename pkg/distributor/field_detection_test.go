package distributor

import (
	"fmt"
	"testing"

	"github.com/grafana/dskit/flagext"
	ring_client "github.com/grafana/dskit/ring/client"
	"github.com/prometheus/prometheus/model/labels"
	"github.com/stretchr/testify/require"
	"go.opentelemetry.io/collector/pdata/plog"

	loghttp_push "github.com/grafana/loki/v3/pkg/loghttp/push"
	"github.com/grafana/loki/v3/pkg/logproto"
	"github.com/grafana/loki/v3/pkg/util/constants"
	"github.com/grafana/loki/v3/pkg/validation"

	"github.com/grafana/loki/pkg/push"
)

func Test_DetectLogLevels(t *testing.T) {
	setup := func(discoverLogLevels bool) (*validation.Limits, *mockIngester) {
		limits := &validation.Limits{}
		flagext.DefaultValues(limits)

		limits.DiscoverLogLevels = discoverLogLevels
		limits.AllowStructuredMetadata = true
		return limits, &mockIngester{}
	}

	t.Run("log level detection disabled", func(t *testing.T) {
		limits, ingester := setup(false)
		distributors, _ := prepare(t, 1, 5, limits, func(_ string) (ring_client.PoolClient, error) { return ingester, nil })

		writeReq := makeWriteRequestWithLabels(1, 10, []string{`{foo="bar"}`}, false, false, false)
		_, err := distributors[0].Push(ctx, writeReq)
		require.NoError(t, err)
		topVal := ingester.Peek()
		require.Equal(t, `{foo="bar"}`, topVal.Streams[0].Labels)
		require.Len(t, topVal.Streams[0].Entries[0].StructuredMetadata, 0)
	})

	t.Run("log level detection enabled but level cannot be detected", func(t *testing.T) {
		limits, ingester := setup(true)
		distributors, _ := prepare(t, 1, 5, limits, func(_ string) (ring_client.PoolClient, error) { return ingester, nil })

		writeReq := makeWriteRequestWithLabels(1, 10, []string{`{foo="bar"}`}, false, false, false)
		_, err := distributors[0].Push(ctx, writeReq)
		require.NoError(t, err)
		topVal := ingester.Peek()
		require.Equal(t, `{foo="bar"}`, topVal.Streams[0].Labels)
		require.Len(t, topVal.Streams[0].Entries[0].StructuredMetadata, 1)
	})

	t.Run("log level detection enabled and warn logs", func(t *testing.T) {
		for _, level := range []string{"warn", "Wrn", "WARNING"} {
			limits, ingester := setup(true)
			distributors, _ := prepare(
				t,
				1,
				5,
				limits,
				func(_ string) (ring_client.PoolClient, error) { return ingester, nil },
			)

			writeReq := makeWriteRequestWithLabelsWithLevel(1, 10, []string{`{foo="bar"}`}, level)
			_, err := distributors[0].Push(ctx, writeReq)
			require.NoError(t, err)
			topVal := ingester.Peek()
			require.Equal(t, `{foo="bar"}`, topVal.Streams[0].Labels)
			require.Equal(t, push.LabelsAdapter{
				{
					Name:  constants.LevelLabel,
					Value: constants.LogLevelWarn,
				},
			}, topVal.Streams[0].Entries[0].StructuredMetadata, fmt.Sprintf("level: %s", level))
		}
	})

	t.Run("log level detection enabled but log level already present in stream", func(t *testing.T) {
		limits, ingester := setup(true)
		distributors, _ := prepare(t, 1, 5, limits, func(_ string) (ring_client.PoolClient, error) { return ingester, nil })

		writeReq := makeWriteRequestWithLabels(1, 10, []string{`{foo="bar", level="debug"}`}, false, false, false)
		_, err := distributors[0].Push(ctx, writeReq)
		require.NoError(t, err)
		topVal := ingester.Peek()
		require.Equal(t, `{foo="bar", level="debug"}`, topVal.Streams[0].Labels)
		sm := topVal.Streams[0].Entries[0].StructuredMetadata
		require.Len(t, sm, 1)
		require.Equal(t, sm[0].Name, constants.LevelLabel)
		require.Equal(t, sm[0].Value, constants.LogLevelDebug)
	})

	t.Run("log level detection enabled but log level already present as structured metadata", func(t *testing.T) {
		limits, ingester := setup(true)
		distributors, _ := prepare(t, 1, 5, limits, func(_ string) (ring_client.PoolClient, error) { return ingester, nil })

		writeReq := makeWriteRequestWithLabels(1, 10, []string{`{foo="bar"}`}, false, false, false)
		writeReq.Streams[0].Entries[0].StructuredMetadata = push.LabelsAdapter{
			{
				Name:  "severity",
				Value: constants.LogLevelWarn,
			},
		}
		_, err := distributors[0].Push(ctx, writeReq)
		require.NoError(t, err)
		topVal := ingester.Peek()
		require.Equal(t, `{foo="bar"}`, topVal.Streams[0].Labels)
		sm := topVal.Streams[0].Entries[0].StructuredMetadata
		require.Equal(t, push.LabelsAdapter{
			{
				Name:  "severity",
				Value: constants.LogLevelWarn,
			}, {
				Name:  constants.LevelLabel,
				Value: constants.LogLevelWarn,
			},
		}, sm)
	})

	t.Run("detected_level structured metadata takes precedence over other level detection methods", func(t *testing.T) {
		limits, ingester := setup(true)
		distributors, _ := prepare(t, 1, 5, limits, func(_ string) (ring_client.PoolClient, error) { return ingester, nil })

		// Create a write request with multiple potential level sources:
		// 1. A JSON log line with level=error
		// 2. A log level in stream labels (level=debug)
		// 3. OTLP severity number in structured metadata
		// 4. A severity field in structured metadata
		// 5. The detected_level field in structured metadata (should take precedence)
		writeReq := makeWriteRequestWithLabels(1, 10, []string{`{foo="bar", level="debug"}`}, false, false, false)
		writeReq.Streams[0].Entries[0].Line = `{"msg":"this is a test message", "level":"error"}`
		writeReq.Streams[0].Entries[0].StructuredMetadata = push.LabelsAdapter{
			{
				Name:  loghttp_push.OTLPSeverityNumber,
				Value: fmt.Sprintf("%d", plog.SeverityNumberWarn),
			},
			{
				Name:  "severity",
				Value: constants.LogLevelCritical,
			},
			{
				Name:  constants.LevelLabel, // detected_level
				Value: constants.LogLevelTrace,
			},
		}

		_, err := distributors[0].Push(ctx, writeReq)
		require.NoError(t, err)
		topVal := ingester.Peek()
		require.Equal(t, `{foo="bar", level="debug"}`, topVal.Streams[0].Labels)

		// Verify that detected_level from structured metadata is preserved and used
		sm := topVal.Streams[0].Entries[0].StructuredMetadata

		detectedLevelLbls := make([]logproto.LabelAdapter, 0, len(sm))
		for _, sm := range sm {
			if sm.Name == constants.LevelLabel {
				detectedLevelLbls = append(detectedLevelLbls, sm)
			}
		}

		require.Len(t, detectedLevelLbls, 1)
		require.Contains(t, detectedLevelLbls, logproto.LabelAdapter{
			Name:  constants.LevelLabel,
			Value: constants.LogLevelTrace,
		})
	})

<<<<<<< HEAD
	t.Run("detected_level with mixed case value gets normalized to lowercase", func(t *testing.T) {
		// Test various mixed case values
		testCases := []struct {
			input    string
			expected string
		}{
			{"WaRn", constants.LogLevelWarn},
			{"InFo", constants.LogLevelInfo},
			{"CRITICAL", constants.LogLevelCritical},
			{"Debug", constants.LogLevelDebug},
			{"FaTaL", constants.LogLevelFatal},
			{"tRaCe", constants.LogLevelTrace},
			{"ERROR", constants.LogLevelError},
		}

		for _, tc := range testCases {
			// Create a fresh setup for each test case
			limits, ingester := setup(true)
			distributors, _ := prepare(t, 1, 5, limits, func(_ string) (ring_client.PoolClient, error) { return ingester, nil })

			writeReq := makeWriteRequestWithLabels(1, 10, []string{`{foo="bar"}`}, false, false, false)
			writeReq.Streams[0].Entries[0].Line = `test log`
			writeReq.Streams[0].Entries[0].StructuredMetadata = push.LabelsAdapter{
				{
					Name:  constants.LevelLabel,
					Value: tc.input,
				},
			}

			_, err := distributors[0].Push(ctx, writeReq)
			require.NoError(t, err)
			topVal := ingester.Peek()

			sm := topVal.Streams[0].Entries[0].StructuredMetadata
			require.Len(t, sm, 1)
			require.Equal(t, constants.LevelLabel, sm[0].Name)
			require.Equal(t, tc.expected, sm[0].Value, "Input %q should normalize to %q", tc.input, tc.expected)
		}
	})

	t.Run("level from stream labels gets normalized to lowercase in detected_level", func(t *testing.T) {
		// Test various mixed case values in stream labels
		testCases := []struct {
			streamLabel string
			expected    string
		}{
			{`{foo="bar", level="ERROR"}`, constants.LogLevelError},
			{`{foo="bar", level="WaRn"}`, constants.LogLevelWarn},
			{`{foo="bar", level="InFo"}`, constants.LogLevelInfo},
			{`{foo="bar", level="CRITICAL"}`, constants.LogLevelCritical},
			{`{foo="bar", level="Debug"}`, constants.LogLevelDebug},
			{`{foo="bar", level="FaTaL"}`, constants.LogLevelFatal},
			{`{foo="bar", level="tRaCe"}`, constants.LogLevelTrace},
		}

		for _, tc := range testCases {
			// Create a fresh setup for each test case
			limits, ingester := setup(true)
			distributors, _ := prepare(t, 1, 5, limits, func(_ string) (ring_client.PoolClient, error) { return ingester, nil })

			writeReq := makeWriteRequestWithLabels(1, 10, []string{tc.streamLabel}, false, false, false)
			writeReq.Streams[0].Entries[0].Line = `log message without level`

			_, err := distributors[0].Push(ctx, writeReq)
			require.NoError(t, err)
			topVal := ingester.Peek()

			// Verify that detected_level is normalized to lowercase
			sm := topVal.Streams[0].Entries[0].StructuredMetadata
			require.Len(t, sm, 1, "Expected detected_level in structured metadata for stream label %s", tc.streamLabel)
			require.Equal(t, constants.LevelLabel, sm[0].Name)
			require.Equal(t, tc.expected, sm[0].Value, "Stream label %q should normalize to %q in detected_level", tc.streamLabel, tc.expected)
		}
	})
=======
	t.Run("indexed OTEL severity takes precedence over structured metadata or log line", func(t *testing.T) {
		limits, ingester := setup(true)
		distributors, _ := prepare(t, 1, 5, limits, func(_ string) (ring_client.PoolClient, error) { return ingester, nil })

		writeReq := makeWriteRequestWithLabels(2, 10, []string{`{foo="bar", SeverityText="debug"}`}, false, false, false)
		writeReq.Streams[0].Entries[0].Line = `{"msg":"this is a test message", "level":"error"}`
		writeReq.Streams[0].Entries[0].StructuredMetadata = push.LabelsAdapter{
			{
				Name:  loghttp_push.OTLPSeverityNumber,
				Value: fmt.Sprintf("%d", plog.SeverityNumberWarn),
			},
		}
		writeReq.Streams[0].Entries[1].Line = `{"msg":"this is another message", "level":"trace"}`
		writeReq.Streams[0].Entries[1].StructuredMetadata = push.LabelsAdapter{
			{
				Name:  loghttp_push.OTLPSeverityText,
				Value: constants.LogLevelInfo,
			},
		}

		_, err := distributors[0].Push(ctx, writeReq)
		require.NoError(t, err)
		topVal := ingester.Peek()
		require.Equal(t, `{SeverityText="debug", foo="bar"}`, topVal.Streams[0].Labels)

		// Verify that detected_level from structured metadata is preserved and used
		sm := topVal.Streams[0].Entries[0].StructuredMetadata

		detectedLevelLbls := make([]logproto.LabelAdapter, 0, len(sm))
		for _, sm := range sm {
			if sm.Name == constants.LevelLabel {
				detectedLevelLbls = append(detectedLevelLbls, sm)
			}
		}

		require.Len(t, detectedLevelLbls, 1)
		require.Contains(t, detectedLevelLbls, logproto.LabelAdapter{
			Name:  constants.LevelLabel,
			Value: constants.LogLevelDebug,
		})

		// Verify that detected_level from structured metadata is preserved and used
		sm2 := topVal.Streams[0].Entries[1].StructuredMetadata

		detectedLevelLbls2 := make([]logproto.LabelAdapter, 0, len(sm))
		for _, sm := range sm2 {
			if sm.Name == constants.LevelLabel {
				detectedLevelLbls2 = append(detectedLevelLbls2, sm)
			}
		}

		require.Len(t, detectedLevelLbls2, 1)
		require.Contains(t, detectedLevelLbls2, logproto.LabelAdapter{
			Name:  constants.LevelLabel,
			Value: constants.LogLevelDebug,
		})
	})

>>>>>>> de1a5a61
}

func Test_detectLogLevelFromLogEntry(t *testing.T) {
	ld := newFieldDetector(
		validationContext{
			discoverLogLevels:       true,
			allowStructuredMetadata: true,
			logLevelFields:          []string{"level", "LEVEL", "Level", "severity", "SEVERITY", "Severity", "lvl", "LVL", "Lvl"},
		})

	for _, tc := range []struct {
		name             string
		entry            logproto.Entry
		expectedLogLevel string
	}{
		{
			name: "use severity number from otlp logs",
			entry: logproto.Entry{
				Line: "error",
				StructuredMetadata: push.LabelsAdapter{
					{
						Name:  loghttp_push.OTLPSeverityNumber,
						Value: fmt.Sprintf("%d", plog.SeverityNumberDebug3),
					},
				},
			},
			expectedLogLevel: constants.LogLevelDebug,
		},
		{
			name: "invalid severity number should not cause any issues",
			entry: logproto.Entry{
				StructuredMetadata: push.LabelsAdapter{
					{
						Name:  loghttp_push.OTLPSeverityNumber,
						Value: "foo",
					},
				},
			},
			expectedLogLevel: constants.LogLevelInfo,
		},
		{
			name: "non otlp without any of the log level keywords in log line",
			entry: logproto.Entry{
				Line: "foo",
			},
			expectedLogLevel: constants.LogLevelUnknown,
		},
		{
			name: "non otlp with log level keywords in log line",
			entry: logproto.Entry{
				Line: "this is a warning log",
			},
			expectedLogLevel: constants.LogLevelWarn,
		},
		{
			name: "non otlp with debug keyword in log line",
			entry: logproto.Entry{
				Line: "this is a debug message",
			},
			expectedLogLevel: constants.LogLevelDebug,
		},
		{
			name: "non otlp with DEBUG keyword in log line",
			entry: logproto.Entry{
				Line: "this is a DEBUG message",
			},
			expectedLogLevel: constants.LogLevelDebug,
		},
		{
			name: "non otlp with debug: prefix in log line",
			entry: logproto.Entry{
				Line: "debug: something happened",
			},
			expectedLogLevel: constants.LogLevelDebug,
		},
		{
			name: "non otlp with DEBUG: prefix in log line",
			entry: logproto.Entry{
				Line: "DEBUG: something happened",
			},
			expectedLogLevel: constants.LogLevelDebug,
		},
		{
			name: "non otlp with critical keyword in log line",
			entry: logproto.Entry{
				Line: "this is a critical message",
			},
			expectedLogLevel: constants.LogLevelUnknown,
		},
		{
			name: "non otlp with CRITICAL keyword in log line",
			entry: logproto.Entry{
				Line: "this is a CRITICAL message",
			},
			expectedLogLevel: constants.LogLevelUnknown,
		},
		{
			name: "non otlp with critical: prefix in log line",
			entry: logproto.Entry{
				Line: "critical: something happened",
			},
			expectedLogLevel: constants.LogLevelCritical,
		},
		{
			name: "non otlp with CRITICAL: prefix in log line",
			entry: logproto.Entry{
				Line: "CRITICAL: something happened",
			},
			expectedLogLevel: constants.LogLevelCritical,
		},
		{
			name: "non otlp with [debug] bracket pattern in log line",
			entry: logproto.Entry{
				Line: "[debug] this is a debug message",
			},
			expectedLogLevel: constants.LogLevelDebug,
		},
		{
			name: "non otlp with [DEBUG] bracket pattern in log line",
			entry: logproto.Entry{
				Line: "[DEBUG] this is a debug message",
			},
			expectedLogLevel: constants.LogLevelDebug,
		},
		{
			name: "non otlp with [critical] bracket pattern in log line",
			entry: logproto.Entry{
				Line: "[critical] this is a critical message",
			},
			expectedLogLevel: constants.LogLevelCritical,
		},
		{
			name: "non otlp with [CRITICAL] bracket pattern in log line",
			entry: logproto.Entry{
				Line: "[CRITICAL] this is a critical message",
			},
			expectedLogLevel: constants.LogLevelCritical,
		},
		{
			name: "non otlp with [info] bracket pattern in log line",
			entry: logproto.Entry{
				Line: "[info] this is an info message",
			},
			expectedLogLevel: constants.LogLevelInfo,
		},
		{
			name: "non otlp with [INFO] bracket pattern in log line",
			entry: logproto.Entry{
				Line: "[INFO] this is an info message",
			},
			expectedLogLevel: constants.LogLevelInfo,
		},
		{
			name: "non otlp with [warn] bracket pattern in log line",
			entry: logproto.Entry{
				Line: "[warn] this is a warning message",
			},
			expectedLogLevel: constants.LogLevelWarn,
		},
		{
			name: "non otlp with [WARNING] bracket pattern in log line",
			entry: logproto.Entry{
				Line: "[WARNING] this is a warning message",
			},
			expectedLogLevel: constants.LogLevelWarn,
		},
		{
			name: "non otlp with [error] bracket pattern in log line",
			entry: logproto.Entry{
				Line: "[error] this is an error message",
			},
			expectedLogLevel: constants.LogLevelError,
		},
		{
			name: "non otlp with [ERROR] bracket pattern in log line",
			entry: logproto.Entry{
				Line: "[ERROR] this is an error message",
			},
			expectedLogLevel: constants.LogLevelError,
		},
		{
			name: "non otlp with [err] bracket pattern in log line",
			entry: logproto.Entry{
				Line: "[err] this is an error message",
			},
			expectedLogLevel: constants.LogLevelError,
		},
		{
			name: "non otlp with [ERR] bracket pattern in log line",
			entry: logproto.Entry{
				Line: "[ERR] this is an error message",
			},
			expectedLogLevel: constants.LogLevelError,
		},
		{
			name: "json log line with an error",
			entry: logproto.Entry{
				Line: `{"foo":"bar","msg":"message with keyword error but it should not get picked up","level":"critical"}`,
			},
			expectedLogLevel: constants.LogLevelCritical,
		},
		{
			name: "json log line with an error",
			entry: logproto.Entry{
				Line: `{"FOO":"bar","MSG":"message with keyword error but it should not get picked up","LEVEL":"Critical"}`,
			},
			expectedLogLevel: constants.LogLevelCritical,
		},
		{
			name: "json log line with an warning",
			entry: logproto.Entry{
				Line: `{"foo":"bar","msg":"message with keyword warn but it should not get picked up","level":"warn"}`,
			},
			expectedLogLevel: constants.LogLevelWarn,
		},
		{
			name: "json log line with an warning",
			entry: logproto.Entry{
				Line: `{"foo":"bar","msg":"message with keyword warn but it should not get picked up","SEVERITY":"FATAL"}`,
			},
			expectedLogLevel: constants.LogLevelFatal,
		},
		{
			name: "json log line with an error in block case",
			entry: logproto.Entry{
				Line: `{"foo":"bar","msg":"message with keyword warn but it should not get picked up","level":"ERR"}`,
			},
			expectedLogLevel: constants.LogLevelError,
		},
		{
			name: "json log line with an INFO in block case",
			entry: logproto.Entry{
				Line: `{"foo":"bar","msg":"message with keyword INFO get picked up"}`,
			},
			expectedLogLevel: constants.LogLevelInfo,
		},
		{
			name: "logfmt log line with an INFO and not level returns info log level",
			entry: logproto.Entry{
				Line: `foo=bar msg="message with info and not level should get picked up"`,
			},
			expectedLogLevel: constants.LogLevelInfo,
		},
		{
			name: "logfmt log line with a warn",
			entry: logproto.Entry{
				Line: `foo=bar msg="message with keyword error but it should not get picked up" level=warn`,
			},
			expectedLogLevel: constants.LogLevelWarn,
		},
		{
			name: "logfmt log line with a warn with camel case",
			entry: logproto.Entry{
				Line: `foo=bar msg="message with keyword error but it should not get picked up" level=Warn`,
			},
			expectedLogLevel: constants.LogLevelWarn,
		},
		{
			name: "logfmt log line with a trace",
			entry: logproto.Entry{
				Line: `foo=bar msg="message with keyword error but it should not get picked up" level=Trace`,
			},
			expectedLogLevel: constants.LogLevelTrace,
		},
		{
			name: "logfmt log line with some other level returns unknown log level",
			entry: logproto.Entry{
				Line: `foo=bar msg="message with keyword but it should not get picked up" level=NA`,
			},
			expectedLogLevel: constants.LogLevelUnknown,
		},
		{
			name: "logfmt log line with label Severity is allowed for level detection",
			entry: logproto.Entry{
				Line: `foo=bar msg="message with keyword but it should not get picked up" severity=critical`,
			},
			expectedLogLevel: constants.LogLevelCritical,
		},
		{
			name: "logfmt log line with label Severity with camelcase is allowed for level detection",
			entry: logproto.Entry{
				Line: `Foo=bar MSG="Message with keyword but it should not get picked up" Severity=critical`,
			},
			expectedLogLevel: constants.LogLevelCritical,
		},
		{
			name: "logfmt log line with a info with non standard case",
			entry: logproto.Entry{
				Line: `foo=bar msg="message with keyword error but it should not get picked up" level=inFO`,
			},
			expectedLogLevel: constants.LogLevelInfo,
		},
		{
			name: "logfmt log line with a info with non block case for level",
			entry: logproto.Entry{
				Line: `FOO=bar MSG="message with keyword error but it should not get picked up" LEVEL=inFO`,
			},
			expectedLogLevel: constants.LogLevelInfo,
		},
		{
			name: "logfmt log line with a info with short level",
			entry: logproto.Entry{
				Line: `FOO=bar MSG="message that should qualify to unknown when there is no level defined" LEVEL=Inf`,
			},
			expectedLogLevel: constants.LogLevelInfo,
		},
		{
			name: "logfmt log line with a info with full level",
			entry: logproto.Entry{
				Line: `FOO=bar MSG="message that should qualify to unknown when there is no level defined" LEVEL=Information`,
			},
			expectedLogLevel: constants.LogLevelInfo,
		},
	} {
		t.Run(tc.name, func(t *testing.T) {
			detectedLogLevel := ld.detectLogLevelFromLogEntry(tc.entry, logproto.FromLabelAdaptersToLabels(tc.entry.StructuredMetadata))
			require.Equal(t, tc.expectedLogLevel, detectedLogLevel)
		})
	}
}

func Test_detectLogLevelFromLogEntryWithCustomLabels(t *testing.T) {
	ld := newFieldDetector(
		validationContext{
			discoverLogLevels:       true,
			allowStructuredMetadata: true,
			logLevelFields:          []string{"log_level", "logging_level", "LOGGINGLVL", "lvl"},
		})

	for _, tc := range []struct {
		name             string
		entry            logproto.Entry
		expectedLogLevel string
	}{
		{
			name: "use severity number from otlp logs",
			entry: logproto.Entry{
				Line: "error",
				StructuredMetadata: push.LabelsAdapter{
					{
						Name:  loghttp_push.OTLPSeverityNumber,
						Value: fmt.Sprintf("%d", plog.SeverityNumberDebug3),
					},
				},
			},
			expectedLogLevel: constants.LogLevelDebug,
		},
		{
			name: "invalid severity number should not cause any issues",
			entry: logproto.Entry{
				StructuredMetadata: push.LabelsAdapter{
					{
						Name:  loghttp_push.OTLPSeverityNumber,
						Value: "foo",
					},
				},
			},
			expectedLogLevel: constants.LogLevelInfo,
		},
		{
			name: "non otlp without any of the log level keywords in log line",
			entry: logproto.Entry{
				Line: "foo",
			},
			expectedLogLevel: constants.LogLevelUnknown,
		},
		{
			name: "non otlp with log level keywords in log line",
			entry: logproto.Entry{
				Line: "this is a warning log",
			},
			expectedLogLevel: constants.LogLevelWarn,
		},
		{
			name: "non otlp with debug keyword in log line",
			entry: logproto.Entry{
				Line: "this is a debug message",
			},
			expectedLogLevel: constants.LogLevelDebug,
		},
		{
			name: "non otlp with DEBUG keyword in log line",
			entry: logproto.Entry{
				Line: "this is a DEBUG message",
			},
			expectedLogLevel: constants.LogLevelDebug,
		},
		{
			name: "non otlp with debug: prefix in log line",
			entry: logproto.Entry{
				Line: "debug: something happened",
			},
			expectedLogLevel: constants.LogLevelDebug,
		},
		{
			name: "non otlp with DEBUG: prefix in log line",
			entry: logproto.Entry{
				Line: "DEBUG: something happened",
			},
			expectedLogLevel: constants.LogLevelDebug,
		},
		{
			name: "non otlp with critical keyword in log line",
			entry: logproto.Entry{
				Line: "this is a critical message",
			},
			expectedLogLevel: constants.LogLevelUnknown,
		},
		{
			name: "non otlp with CRITICAL keyword in log line",
			entry: logproto.Entry{
				Line: "this is a CRITICAL message",
			},
			expectedLogLevel: constants.LogLevelUnknown,
		},
		{
			name: "non otlp with critical: prefix in log line",
			entry: logproto.Entry{
				Line: "critical: something happened",
			},
			expectedLogLevel: constants.LogLevelCritical,
		},
		{
			name: "non otlp with CRITICAL: prefix in log line",
			entry: logproto.Entry{
				Line: "CRITICAL: something happened",
			},
			expectedLogLevel: constants.LogLevelCritical,
		},
		{
			name: "non otlp with [debug] bracket pattern in custom test",
			entry: logproto.Entry{
				Line: "[debug] this is a debug message with custom fields",
			},
			expectedLogLevel: constants.LogLevelDebug,
		},
		{
			name: "non otlp with [CRITICAL] bracket pattern in custom test",
			entry: logproto.Entry{
				Line: "[CRITICAL] this is a critical message with custom fields",
			},
			expectedLogLevel: constants.LogLevelCritical,
		},
		{
			name: "json log line with an error",
			entry: logproto.Entry{
				Line: `{"foo":"bar","msg":"message with keyword error but it should not get picked up","log_level":"critical"}`,
			},
			expectedLogLevel: constants.LogLevelCritical,
		},
		{
			name: "json log line with an error",
			entry: logproto.Entry{
				Line: `{"FOO":"bar","MSG":"message with keyword error but it should not get picked up","LOGGINGLVL":"Critical"}`,
			},
			expectedLogLevel: constants.LogLevelCritical,
		},
		{
			name: "json log line with an warning",
			entry: logproto.Entry{
				Line: `{"foo":"bar","msg":"message with keyword warn but it should not get picked up","lvl":"warn"}`,
			},
			expectedLogLevel: constants.LogLevelWarn,
		},
		{
			name: "json log line with an warning",
			entry: logproto.Entry{
				Line: `{"foo":"bar","msg":"message with keyword warn but it should not get picked up","LOGGINGLVL":"FATAL"}`,
			},
			expectedLogLevel: constants.LogLevelFatal,
		},
		{
			name: "json log line with an error in block case",
			entry: logproto.Entry{
				Line: `{"foo":"bar","msg":"message with keyword warn but it should not get picked up","logging_level":"ERR"}`,
			},
			expectedLogLevel: constants.LogLevelError,
		},
	} {
		t.Run(tc.name, func(t *testing.T) {
			detectedLogLevel := ld.detectLogLevelFromLogEntry(tc.entry, logproto.FromLabelAdaptersToLabels(tc.entry.StructuredMetadata))
			require.Equal(t, tc.expectedLogLevel, detectedLogLevel)
		})
	}
}

func Benchmark_extractLogLevelFromLogLine(b *testing.B) {
	// looks scary, but it is some random text of about 1000 chars from charset a-zA-Z0-9
	logLine := "dGzJ6rKk Zj U04SWEqEK4Uwho8 DpNyLz0 Nfs61HJ fz5iKVigg 44 kabOz7ghviGmVONriAdz4lA 7Kis1OTvZGT3 " +
		"ZB6ioK4fgJLbzm AuIcbnDZKx3rZ aeZJQzRb3zhrn vok8Efav6cbyzbRUQ PYsEdQxCpdCDcGNsKG FVwe61 nhF06t9hXSNySEWa " +
		"gBAXP1J8oEL grep1LfeKjA23ntszKA A772vNyxjQF SjWfJypwI7scxk oLlqRzrDl ostO4CCwx01wDB7Utk0 64A7p5eQDITE6zc3 " +
		"rGL DrPnD K2oj Vro2JEvI2YScstnMx SVu H o GUl8fxZJJ1HY0 C  QOA HNJr5XtsCNRrLi 0w C0Pd8XWbVZyQkSlsRm zFw1lW  " +
		"c8j6JFQuQnnB EyL20z0 2Duo0dvynnAGD 45ut2Z Jrz8Nd7Pmg 5oQ09r9vnmy U2 mKHO5uBfndPnbjbr  mzOvQs9bM1 9e " +
		"yvNSfcbPyhuWvB VKJt2kp8IoTVc XCe Uva5mp9NrGh3TEbjQu1 C  Zvdk uPr7St2m kwwMRcS9eC aS6ZuL48eoQUiKo VBPd4m49ymr " +
		"eQZ0fbjWpj6qA A6rYs4E 58dqh9ntu8baziDJ4c 1q6aVEig YrMXTF hahrlt 6hKVHfZLFZ V 9hEVN0WKgcpu6L zLxo6YC57 XQyfAGpFM " +
		"Wm3 S7if5qCXPzvuMZ2 gNHdst Z39s9uNc58QBDeYRW umyIF BDqEdqhE tAs2gidkqee3aux8b NLDb7 ZZLekc0cQZ GUKQuBg2pL2y1S " +
		"RJtBuW ABOqQHLSlNuUw ZlM2nGS2 jwA7cXEOJhY 3oPv4gGAz  Uqdre16MF92C06jOH dayqTCK8XmIilT uvgywFSfNadYvRDQa " +
		"iUbswJNcwqcr6huw LAGrZS8NGlqqzcD2wFU rm Uqcrh3TKLUCkfkwLm  5CIQbxMCUz boBrEHxvCBrUo YJoF2iyif4xq3q yk "
	ld := &FieldDetector{
		validationContext: validationContext{
			discoverLogLevels:       true,
			allowStructuredMetadata: true,
			logLevelFields:          []string{"level", "LEVEL", "Level", "severity", "SEVERITY", "Severity", "lvl", "LVL", "Lvl"},
		},
	}
	for i := 0; i < b.N; i++ {
		level := ld.extractLogLevelFromLogLine(logLine)
		require.Equal(b, constants.LogLevelUnknown, level)
	}
}

func Benchmark_optParseExtractLogLevelFromLogLineJson(b *testing.B) {
	tests := map[string]string{
		"level field at start":      `{"level": "error", "field1": "value1", "field2": "value2", "field3": "value3", "field4": "value4", "field5": "value5", "field6": "value6", "field7": "value7", "field8": "value8", "field9": "value9"}`,
		"level field in middle":     `{"field1": "value1", "field2": "value2", "field3": "value3", "field4": "value4", "level": "error", "field5": "value5", "field6": "value6", "field7": "value7", "field8": "value8", "field9": "value9"}`,
		"level field at end":        `{"field1": "value1", "field2": "value2", "field3": "value3", "field4": "value4", "field5": "value5", "field6": "value6", "field7": "value7", "field8": "value8", "field9": "value9", "level": "error"}`,
		"no level field":            `{"field1": "value1", "field2": "value2", "field3": "value3", "field4": "value4", "field5": "value5", "field6": "value6", "field7": "value7", "field8": "value8", "field9": "value9"}`,
		"nested level field":        `{"metadata": {"level": "error"}, "field1": "value1", "field2": "value2", "field3": "value3", "field4": "value4", "field5": "value5", "field6": "value6", "field7": "value7", "field8": "value8", "field9": "value9"}`,
		"deeply nested level field": `{"a": {"b": {"c": {"level": "error"}}}, "field1": "value1", "field2": "value2", "field3": "value3", "field4": "value4", "field5": "value5", "field6": "value6", "field7": "value7", "field8": "value8", "field9": "value9"}`,
	}
	ld := newFieldDetector(
		validationContext{
			discoverLogLevels:       true,
			allowStructuredMetadata: true,
			logLevelFields:          []string{"level", "LEVEL", "Level", "severity", "SEVERITY", "Severity", "lvl", "LVL", "Lvl"},
		})

	for name, logLine := range tests {
		b.Run(name, func(b *testing.B) {
			b.ResetTimer()
			for i := 0; i < b.N; i++ {
				_ = ld.extractLogLevelFromLogLine(logLine)
			}
		})
	}
}

func Benchmark_optParseExtractLogLevelFromLogLineLogfmt(b *testing.B) {
	logLine := `FOO=bar MSG="message with keyword error but it should not get picked up" LEVEL=inFO`
	ld := newFieldDetector(
		validationContext{
			discoverLogLevels:       true,
			allowStructuredMetadata: true,
			logLevelFields:          []string{"level", "LEVEL", "Level", "severity", "SEVERITY", "Severity", "lvl", "LVL", "Lvl"},
		})

	for i := 0; i < b.N; i++ {
		level := ld.extractLogLevelFromLogLine(logLine)
		require.Equal(b, constants.LogLevelInfo, level)
	}
}

func Test_DetectGenericFields_Enabled(t *testing.T) {
	t.Run("disabled if map is empty", func(t *testing.T) {
		detector := newFieldDetector(
			validationContext{
				discoverGenericFields:   make(map[string][]string, 0),
				allowStructuredMetadata: true,
			})
		require.False(t, detector.shouldDiscoverGenericFields())
	})
	t.Run("disabled if structured metadata is not allowed", func(t *testing.T) {
		detector := newFieldDetector(
			validationContext{
				discoverGenericFields:   map[string][]string{"trace_id": {"trace_id", "TRACE_ID"}},
				allowStructuredMetadata: false,
			})
		require.False(t, detector.shouldDiscoverGenericFields())
	})
	t.Run("enabled if structured metadata is allowed and map is not empty", func(t *testing.T) {
		detector := newFieldDetector(
			validationContext{
				discoverGenericFields:   map[string][]string{"trace_id": {"trace_id", "TRACE_ID"}},
				allowStructuredMetadata: true,
			})
		require.True(t, detector.shouldDiscoverGenericFields())
	})
}

func Test_DetectGenericFields(t *testing.T) {

	detector := newFieldDetector(
		validationContext{
			discoverGenericFields: map[string][]string{
				"trace_id":   {"trace_id"},
				"org_id":     {"org_id", "user_id", "tenant_id"},
				"product_id": {"product.id"}, // jsonpath
			},
			allowStructuredMetadata: true,
		})

	for _, tc := range []struct {
		name     string
		labels   labels.Labels
		entry    logproto.Entry
		expected push.LabelsAdapter
	}{
		{
			name: "no match",
			labels: labels.FromStrings(
				"env", "prod",
			),
			entry: push.Entry{
				Line:               "log line does not match",
				StructuredMetadata: push.LabelsAdapter{},
			},
			expected: push.LabelsAdapter{},
		},
		{
			name: "stream label matches",
			labels: labels.FromStrings(
				"trace_id", "8c5f2ecbade6f01d",
				"tenant_id", "fake",
			),
			entry: push.Entry{
				Line:               "log line does not match",
				StructuredMetadata: push.LabelsAdapter{},
			},
			expected: push.LabelsAdapter{
				{Name: "trace_id", Value: "8c5f2ecbade6f01d"},
				{Name: "org_id", Value: "fake"},
			},
		},
		{
			name: "metadata matches",
			labels: labels.FromStrings(
				"env", "prod",
			),
			entry: push.Entry{
				Line: "log line does not match",
				StructuredMetadata: push.LabelsAdapter{
					{Name: "trace_id", Value: "8c5f2ecbade6f01d"},
					{Name: "user_id", Value: "fake"},
				},
			},
			expected: push.LabelsAdapter{
				{Name: "trace_id", Value: "8c5f2ecbade6f01d"},
				{Name: "org_id", Value: "fake"},
			},
		},
		{
			name: "logline (logfmt) matches",
			labels: labels.FromStrings(
				"env", "prod",
			),
			entry: push.Entry{
				Line:               `msg="this log line matches" trace_id="8c5f2ecbade6f01d" org_id=fake duration=1h`,
				StructuredMetadata: push.LabelsAdapter{},
			},
			expected: push.LabelsAdapter{
				{Name: "trace_id", Value: "8c5f2ecbade6f01d"},
				{Name: "org_id", Value: "fake"},
			},
		},
		{
			name: "logline (logfmt) matches multiple fields",
			labels: labels.FromStrings(
				"env", "prod",
			),
			entry: push.Entry{
				Line:               `msg="this log line matches" tenant_id="fake_a" org_id=fake_b duration=1h`,
				StructuredMetadata: push.LabelsAdapter{},
			},
			expected: push.LabelsAdapter{
				{Name: "org_id", Value: "fake_b"}, // first field from configuration that matches takes precedence
			},
		},
		{
			name: "logline (json) matches",
			labels: labels.FromStrings(
				"env", "prod",
			),
			entry: push.Entry{
				Line:               `{"msg": "this log line matches", "trace_id": "8c5f2ecbade6f01d", "org_id": "fake", "duration": "1s"}`,
				StructuredMetadata: push.LabelsAdapter{},
			},
			expected: push.LabelsAdapter{
				{Name: "trace_id", Value: "8c5f2ecbade6f01d"},
				{Name: "org_id", Value: "fake"},
			},
		},
		{
			name: "logline (json) matches multiple fields",
			labels: labels.FromStrings(
				"env", "prod",
			),
			entry: push.Entry{
				Line:               `{"msg": "this log line matches", "tenant_id": "fake_a", "org_id": "fake_b", "duration": "1s"}`,
				StructuredMetadata: push.LabelsAdapter{},
			},
			expected: push.LabelsAdapter{
				{Name: "org_id", Value: "fake_b"}, // first field from configuration that matches takes precedence
			},
		},
		{
			name: "logline matches jsonpath",
			labels: labels.FromStrings(
				"env", "prod",
			),
			entry: push.Entry{
				Line:               `{"product": {"details": "product details", "id": "P2024/01"}}`,
				StructuredMetadata: push.LabelsAdapter{},
			},
			expected: push.LabelsAdapter{
				{Name: "product_id", Value: "P2024/01"},
			},
		},
	} {
		t.Run(tc.name, func(t *testing.T) {
			extracted := push.LabelsAdapter{}
			metadata := logproto.FromLabelAdaptersToLabels(tc.entry.StructuredMetadata)
			for name, hints := range detector.validationContext.discoverGenericFields {
				field, ok := detector.extractGenericField(name, hints, tc.labels, metadata, tc.entry)
				if ok {
					extracted = append(extracted, field)
				}
			}
			require.ElementsMatch(t, tc.expected, extracted)
		})
	}
}

func TestGetLevelUsingJsonParser(t *testing.T) {
	tests := []struct {
		name               string
		json               string
		allowedLevelFields map[string]struct{}
		maxDepth           int
		want               string
	}{
		{
			name:               "simple top level field",
			json:               `{"level": "error"}`,
			allowedLevelFields: map[string]struct{}{"level": {}},
			want:               "error",
		},
		{
			name:               "nested field one level deep",
			json:               `{"a": {"level": "info"}}`,
			allowedLevelFields: map[string]struct{}{"level": {}},
			want:               "info",
		},
		{
			name:               "deeply nested field",
			json:               `{"a": {"b": {"c": {"level": "warn"}}}}`,
			allowedLevelFields: map[string]struct{}{"level": {}},
			want:               "warn",
		},
		{
			name:               "multiple allowed fields picks first",
			json:               `{"severity": "error", "level": "info"}`,
			allowedLevelFields: map[string]struct{}{"level": {}, "severity": {}},
			want:               "error",
		},
		{
			name:               "multiple nested fields picks first",
			json:               `{"a": {"level": "error"}, "b": {"level": "info"}}`,
			allowedLevelFields: map[string]struct{}{"level": {}},
			want:               "error",
		},
		{
			name:               "array values are ignored",
			json:               `{"arr": [{"level": "debug"}], "level": "info"}`,
			allowedLevelFields: map[string]struct{}{"level": {}},
			want:               "info",
		},
		{
			name:               "non-string values are ignored",
			json:               `{"level": 123, "severity": "warn"}`,
			allowedLevelFields: map[string]struct{}{"level": {}, "severity": {}},
			want:               "warn",
		},
		{
			name:               "empty when no match",
			json:               `{"foo": "bar"}`,
			allowedLevelFields: map[string]struct{}{"level": {}},
			want:               "",
		},
		{
			name:               "empty for invalid json",
			json:               `{"foo": "bar"`,
			allowedLevelFields: map[string]struct{}{"level": {}},
			want:               "",
		},
		{
			name:               "custom field names",
			json:               `{"custom_level": "error", "log_severity": "warn"}`,
			allowedLevelFields: map[string]struct{}{"custom_level": {}, "log_severity": {}},
			want:               "error",
		},
		// Adding depth-specific test cases
		{
			name:               "depth limited - only top level",
			json:               `{"a": {"level": "debug"}, "level": "info"}`,
			allowedLevelFields: map[string]struct{}{"level": {}},
			maxDepth:           1,
			want:               "info",
		},
		{
			name:               "depth limited - no match",
			json:               `{"a": {"level": "debug"}}`,
			allowedLevelFields: map[string]struct{}{"level": {}},
			maxDepth:           1,
			want:               "",
		},
	}

	for _, tt := range tests {
		t.Run(tt.name, func(t *testing.T) {
			got := getLevelUsingJSONParser([]byte(tt.json), tt.allowedLevelFields, tt.maxDepth)
			if string(got) != tt.want {
				t.Errorf("getLevelUsingJsonParser() = %v, want %v", string(got), tt.want)
			}
		})
	}
}<|MERGE_RESOLUTION|>--- conflicted
+++ resolved
@@ -168,7 +168,6 @@
 		})
 	})
 
-<<<<<<< HEAD
 	t.Run("detected_level with mixed case value gets normalized to lowercase", func(t *testing.T) {
 		// Test various mixed case values
 		testCases := []struct {
@@ -243,7 +242,7 @@
 			require.Equal(t, tc.expected, sm[0].Value, "Stream label %q should normalize to %q in detected_level", tc.streamLabel, tc.expected)
 		}
 	})
-=======
+  
 	t.Run("indexed OTEL severity takes precedence over structured metadata or log line", func(t *testing.T) {
 		limits, ingester := setup(true)
 		distributors, _ := prepare(t, 1, 5, limits, func(_ string) (ring_client.PoolClient, error) { return ingester, nil })
@@ -302,7 +301,6 @@
 		})
 	})
 
->>>>>>> de1a5a61
 }
 
 func Test_detectLogLevelFromLogEntry(t *testing.T) {
