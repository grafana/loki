--- conflicted
+++ resolved
@@ -707,11 +707,14 @@
 	flagext.DefaultValues(limits)
 	limits.IngestionTenantShardSize = 2
 	mockIngesters := make([]*mockIngester, 0)
-	d := prepare(&testing.T{}, limits, nil, func(addr string) (ring_client.PoolClient, error) {
+
+	factory := func(addr string) (ring_client.PoolClient, error) {
 		ingester := &mockIngester{}
 		mockIngesters = append(mockIngesters, ingester)
 		return ingester, nil
-	})
+	}
+	distributors, _ := prepare(&testing.T{}, 1, 2, limits, factory)
+	d := distributors[0]
 	defer services.StopAndAwaitTerminated(context.Background(), d) //nolint:errcheck
 
 	labels := 250
@@ -1105,19 +1108,8 @@
 		time.Sleep(i.succeedAfter)
 	}
 
-<<<<<<< HEAD
-func (r mockRing) ShuffleShard(identifier string, size int) ring.ReadRing {
-	// take advantage of pass by value to bound to size:
-	if size == 0 {
-		return r
-	}
-	r.ingesters = r.ingesters[:size]
-	return r
-}
-=======
 	i.mu.Lock()
 	defer i.mu.Unlock()
->>>>>>> 557fdf22
 
 	i.pushed = append(i.pushed, in)
 	return nil, nil
