--- conflicted
+++ resolved
@@ -1233,11 +1233,7 @@
 	for n := 0; n < b.N; n++ {
 		stream := request.Streams[0]
 		stream.Labels = `{buzz="f", a="b"}`
-<<<<<<< HEAD
-		_, _, _, _, _, err := d.parseStreamLabels(vCtx, stream.Labels, stream)
-=======
 		_, _, _, _, err := d.parseStreamLabels(vCtx, stream.Labels, stream)
->>>>>>> 0bc23db9
 		if err != nil {
 			panic("parseStreamLabels fail,err:" + err.Error())
 		}
@@ -1283,11 +1279,7 @@
 		vCtx := d.validator.getValidationContextForTime(testTime, "123")
 
 		t.Run(tc.name, func(t *testing.T) {
-<<<<<<< HEAD
-			lbs, lbsString, hash, _, _, err := d.parseStreamLabels(vCtx, tc.origLabels, logproto.Stream{
-=======
 			lbs, lbsString, hash, _, err := d.parseStreamLabels(vCtx, tc.origLabels, logproto.Stream{
->>>>>>> 0bc23db9
 				Labels: tc.origLabels,
 			})
 			if tc.expectedErr != nil {
