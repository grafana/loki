--- conflicted
+++ resolved
@@ -89,12 +89,9 @@
 			w.WriteHeader(http.StatusNoContent)
 			return
 		}
-<<<<<<< HEAD
 
 		successWriter(w, r, logger)
 		return
-=======
->>>>>>> bfb935d8
 	}
 
 	if logPushRequestStreams {
