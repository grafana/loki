--- conflicted
+++ resolved
@@ -250,65 +250,6 @@
 			})
 		}
 	})
-<<<<<<< HEAD
-
-	t.Run("instant queries set a step of 0", func(t *testing.T) {
-		querier := newQuerierMock()
-		querier.On("Volume", mock.Anything, mock.Anything).Return(ret, nil)
-		api := setupAPI(querier)
-
-		req := httptest.NewRequest(http.MethodGet, "/volume"+
-			"?start=0"+
-			"&end=1"+
-			"&step=42"+
-			"&query=%7Bfoo%3D%22bar%22%7D", nil)
-		makeRequest(t, http.HandlerFunc(api.VolumeInstantHandler), req)
-
-		calls := querier.GetMockedCallsByMethod("Volume")
-		require.Len(t, calls, 1)
-
-		request := calls[0].Arguments[1].(*logproto.VolumeRequest)
-		require.Equal(t, int64(0), request.Step)
-	})
-
-	t.Run("range queries parse step from request", func(t *testing.T) {
-		querier := newQuerierMock()
-		querier.On("Volume", mock.Anything, mock.Anything).Return(ret, nil)
-		api := setupAPI(querier)
-
-		req := httptest.NewRequest(http.MethodGet, "/volume"+
-			"?start=0"+
-			"&end=1"+
-			"&step=42"+
-			"&query=%7Bfoo%3D%22bar%22%7D", nil)
-		makeRequest(t, http.HandlerFunc(api.VolumeRangeHandler), req)
-
-		calls := querier.GetMockedCallsByMethod("Volume")
-		require.Len(t, calls, 1)
-
-		request := calls[0].Arguments[1].(*logproto.VolumeRequest)
-		require.Equal(t, (42 * time.Second).Milliseconds(), request.Step)
-	})
-
-	t.Run("range queries provide default step when not provided", func(t *testing.T) {
-		querier := newQuerierMock()
-		querier.On("Volume", mock.Anything, mock.Anything).Return(ret, nil)
-		api := setupAPI(querier)
-
-		req := httptest.NewRequest(http.MethodGet, "/volume"+
-			"?start=0"+
-			"&end=1"+
-			"&query=%7Bfoo%3D%22bar%22%7D", nil)
-		makeRequest(t, http.HandlerFunc(api.VolumeRangeHandler), req)
-
-		calls := querier.GetMockedCallsByMethod("Volume")
-		require.Len(t, calls, 1)
-
-		request := calls[0].Arguments[1].(*logproto.VolumeRequest)
-		require.Equal(t, time.Second.Milliseconds(), request.Step)
-	})
-=======
->>>>>>> 9fcc42dc
 }
 
 func makeRequest(t *testing.T, handler http.Handler, req *http.Request) *httptest.ResponseRecorder {
