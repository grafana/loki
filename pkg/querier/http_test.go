--- conflicted
+++ resolved
@@ -200,13 +200,8 @@
 
 func TestSeriesVolumeHandler(t *testing.T) {
 	t.Run("it returns label volumes from the querier", func(t *testing.T) {
-<<<<<<< HEAD
-		ret := &logproto.LabelVolumeResponse{Volumes: []logproto.LabelVolume{
+		ret := &logproto.VolumeResponse{Volumes: []logproto.Volume{
 			{Name: "foo", Value: "bar", Volume: 38, Timestamp: 1},
-=======
-		ret := &logproto.VolumeResponse{Volumes: []logproto.Volume{
-			{Name: "foo", Value: "bar", Volume: 38},
->>>>>>> b7359c5d
 		}}
 
 		querier := newQuerierMock()
