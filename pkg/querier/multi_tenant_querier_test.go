package querier

import (
	"context"
<<<<<<< HEAD
	"errors"
=======
	"fmt"
	"strconv"
>>>>>>> 6d7422aa
	"testing"
	"time"

	"github.com/go-kit/log"
<<<<<<< HEAD
	"github.com/prometheus/common/model"
=======
	"github.com/prometheus/prometheus/model/labels"
>>>>>>> 6d7422aa
	"github.com/stretchr/testify/mock"
	"github.com/stretchr/testify/require"
	"github.com/weaveworks/common/user"

	"github.com/grafana/loki/pkg/iter"
	"github.com/grafana/loki/pkg/logproto"
	"github.com/grafana/loki/pkg/logql"
<<<<<<< HEAD
	"github.com/grafana/loki/pkg/validation"
=======
	"github.com/grafana/loki/pkg/logql/syntax"
	"github.com/grafana/loki/pkg/tenant"
>>>>>>> 6d7422aa
)

func TestMultiTenantQuerier_SelectLogs(t *testing.T) {
	original := tenant.DefaultResolver
	tenant.WithDefaultResolver(tenant.NewMultiResolver())
	defer tenant.WithDefaultResolver(original)

	for _, tc := range []struct {
		desc      string
		orgID     string
		expLabels []string
		expLines  []string
	}{
		{
			"two tenants",
			"1|2",
			[]string{
				`{__tenant_id__="1", type="test"}`,
				`{__tenant_id__="1", type="test"}`,
				`{__tenant_id__="2", type="test"}`,
				`{__tenant_id__="2", type="test"}`,
			},
			[]string{"line 1", "line 2", "line 1", "line 2"},
		},
		{
			"one tenant",
			"1",
			[]string{
				`{type="test"}`,
				`{type="test"}`,
			},
			[]string{"line 1", "line 2"},
		},
	} {
		t.Run(tc.desc, func(t *testing.T) {
			querier := newQuerierMock()
			querier.On("SelectLogs", mock.Anything, mock.Anything).Return(func() iter.EntryIterator { return mockStreamIterator(1, 2) }, nil)

			multiTenantQuerier := NewMultiTenantQuerier(querier, log.NewNopLogger())

			ctx := user.InjectOrgID(context.Background(), tc.orgID)
			params := logql.SelectLogParams{QueryRequest: &logproto.QueryRequest{
				Selector:  `{type="test"}`,
				Direction: logproto.BACKWARD,
				Limit:     0,
				Shards:    nil,
				Start:     time.Unix(0, 1),
				End:       time.Unix(0, time.Now().UnixNano()),
			}}
			iter, err := multiTenantQuerier.SelectLogs(ctx, params)
			require.NoError(t, err)

			entriesCount := 0
			for iter.Next() {
				require.Equal(t, tc.expLabels[entriesCount], iter.Labels())
				require.Equal(t, tc.expLines[entriesCount], iter.Entry().Line)
				entriesCount++
			}
			require.Equalf(t, len(tc.expLabels), entriesCount, "Expected %d entries but got %d", len(tc.expLabels), entriesCount)
		})
	}
}

func TestMultiTenantQuerier_SelectSamples(t *testing.T) {
	original := tenant.DefaultResolver
	tenant.WithDefaultResolver(tenant.NewMultiResolver())
	defer tenant.WithDefaultResolver(original)

	for _, tc := range []struct {
		desc      string
		orgID     string
		expLabels []string
	}{
		{
			"two tenants",
			"1|2",
			[]string{
				`{__tenant_id__="1", app="foo"}`,
				`{__tenant_id__="2", app="foo"}`,
				`{__tenant_id__="2", app="bar"}`,
				`{__tenant_id__="1", app="bar"}`,
				`{__tenant_id__="1", app="foo"}`,
				`{__tenant_id__="2", app="foo"}`,
				`{__tenant_id__="2", app="bar"}`,
				`{__tenant_id__="1", app="bar"}`,
			},
		},
		{
			"one tenant",
			"1",
			[]string{
				`{app="foo"}`,
				`{app="bar"}`,
				`{app="foo"}`,
				`{app="bar"}`,
			},
		},
	} {
		t.Run(tc.desc, func(t *testing.T) {
			querier := newQuerierMock()
			querier.On("SelectSamples", mock.Anything, mock.Anything).Return(func() iter.SampleIterator { return newSampleIterator() }, nil)

			multiTenantQuerier := NewMultiTenantQuerier(querier, log.NewNopLogger())

			ctx := user.InjectOrgID(context.Background(), tc.orgID)
			params := logql.SelectSampleParams{}
			iter, err := multiTenantQuerier.SelectSamples(ctx, params)
			require.NoError(t, err)

			entriesCount := 0
			for iter.Next() {
				require.Equalf(t, tc.expLabels[entriesCount], iter.Labels(), "Entry %d", entriesCount)
				entriesCount++
			}
			require.Equalf(t, len(tc.expLabels), entriesCount, "Expected %d entries but got %d", len(tc.expLabels), entriesCount)
		})
	}
}

var samples = []logproto.Sample{
	{Timestamp: time.Unix(2, 0).UnixNano(), Hash: 1, Value: 1.},
	{Timestamp: time.Unix(5, 0).UnixNano(), Hash: 2, Value: 1.},
}

var (
	labelFoo, _ = syntax.ParseLabels("{app=\"foo\"}")
	labelBar, _ = syntax.ParseLabels("{app=\"bar\"}")
)

func newSampleIterator() iter.SampleIterator {
	return iter.NewSortSampleIterator([]iter.SampleIterator{
		iter.NewSeriesIterator(logproto.Series{
			Labels:     labelFoo.String(),
			Samples:    samples,
			StreamHash: labelFoo.Hash(),
		}),
		iter.NewSeriesIterator(logproto.Series{
			Labels:     labelBar.String(),
			Samples:    samples,
			StreamHash: labelBar.Hash(),
		}),
	})
}

<<<<<<< HEAD
func TestMultiTenantQuerier_Series(t *testing.T) {
	mockSeriesRequest := func(groups []string) *logproto.SeriesRequest {
		return &logproto.SeriesRequest{
			Start:  time.Unix(0, 0),
			End:    time.Unix(10, 0),
			Groups: groups,
		}
	}

	mockSeriesResponse := func(series []map[string]string) *logproto.SeriesResponse {
		resp := &logproto.SeriesResponse{}
		for _, s := range series {
			resp.Series = append(resp.Series, logproto.SeriesIdentifier{
				Labels: s,
			})
		}
		return resp
	}

	for _, tc := range []struct {
		desc  string
		req   *logproto.SeriesRequest
		setup func(*storeMock, *queryClientMock, *querierClientMock, validation.Limits, *logproto.SeriesRequest)
		run   func(*testing.T, *MultiTenantQuerier, *logproto.SeriesRequest)
	}{
		{
			desc: "ingester error",
			req:  mockSeriesRequest([]string{`{a="1"}`}),
			setup: func(store *storeMock, querier *queryClientMock, ingester *querierClientMock, limits validation.Limits, req *logproto.SeriesRequest) {
				ingester.On("Series", mock.Anything, req, mock.Anything).Return(nil, errors.New("tst-err"))
				store.On("GetSeries", mock.Anything, mock.Anything).Return(nil, nil)
			},
			run: func(t *testing.T, q *MultiTenantQuerier, req *logproto.SeriesRequest) {
				ctx := user.InjectOrgID(context.Background(), "1|2")
				_, err := q.Series(ctx, req)
				require.Error(t, err)
			},
		},
		{
			desc: "store error",
			req:  mockSeriesRequest([]string{`{a="1"}`}),
			setup: func(store *storeMock, querier *queryClientMock, ingester *querierClientMock, limits validation.Limits, req *logproto.SeriesRequest) {
				ingester.On("Series", mock.Anything, req, mock.Anything).Return(mockSeriesResponse([]map[string]string{
					{"a": "1"},
				}), nil)
				store.On("GetSeries", mock.Anything, mock.Anything).Return(nil, context.DeadlineExceeded)
			},
			run: func(t *testing.T, q *MultiTenantQuerier, req *logproto.SeriesRequest) {
				ctx := user.InjectOrgID(context.Background(), "1|2")
				_, err := q.Series(ctx, req)
				require.Error(t, err)
			},
		},
		{
			desc: "no matches",
			req:  mockSeriesRequest([]string{`{a="1"}`}),
			setup: func(store *storeMock, querier *queryClientMock, ingester *querierClientMock, limits validation.Limits, req *logproto.SeriesRequest) {
				ingester.On("Series", mock.Anything, req, mock.Anything).Return(mockSeriesResponse(nil), nil)
				store.On("GetSeries", mock.Anything, mock.Anything).Return(nil, nil)
			},
			run: func(t *testing.T, q *MultiTenantQuerier, req *logproto.SeriesRequest) {
				ctx := user.InjectOrgID(context.Background(), "1|2")
				resp, err := q.Series(ctx, req)
				require.Nil(t, err)
				require.Equal(t, &logproto.SeriesResponse{Series: make([]logproto.SeriesIdentifier, 0)}, resp)
			},
		},
		{
			desc: "returns series",
			req:  mockSeriesRequest([]string{`{a="1"}`}),
			setup: func(store *storeMock, querier *queryClientMock, ingester *querierClientMock, limits validation.Limits, req *logproto.SeriesRequest) {
				ingester.On("Series", mock.Anything, req, mock.Anything).Return(
					mockSeriesResponse([]map[string]string{
						{"a": "1", "b": "2"},
						{"a": "1", "b": "3"},
					}), nil)

				store.On("GetSeries", mock.Anything, mock.Anything).Return(
					[]logproto.SeriesIdentifier{
						{Labels: map[string]string{"a": "1", "b": "4"}},
						{Labels: map[string]string{"a": "1", "b": "5"}},
					}, nil)
			},
			run: func(t *testing.T, q *MultiTenantQuerier, req *logproto.SeriesRequest) {
				ctx := user.InjectOrgID(context.Background(), "1|2")
				resp, err := q.Series(ctx, req)
				require.Nil(t, err)
				require.ElementsMatch(t, []logproto.SeriesIdentifier{
					{Labels: map[string]string{"__tenant_id__": "1", "a": "1", "b": "2"}},
					{Labels: map[string]string{"__tenant_id__": "1", "a": "1", "b": "3"}},
					{Labels: map[string]string{"__tenant_id__": "1", "a": "1", "b": "4"}},
					{Labels: map[string]string{"__tenant_id__": "1", "a": "1", "b": "5"}},
					{Labels: map[string]string{"__tenant_id__": "2", "a": "1", "b": "2"}},
					{Labels: map[string]string{"__tenant_id__": "2", "a": "1", "b": "3"}},
					{Labels: map[string]string{"__tenant_id__": "2", "a": "1", "b": "4"}},
					{Labels: map[string]string{"__tenant_id__": "2", "a": "1", "b": "5"}},
				}, resp.GetSeries())
			},
		},
	} {
		t.Run(tc.desc, func(t *testing.T) {
			store := newStoreMock()
			queryClient := newQueryClientMock()
			ingesterClient := newQuerierClientMock()
			defaultLimits := defaultLimitsTestConfig()
			if tc.setup != nil {
				tc.setup(store, queryClient, ingesterClient, defaultLimits, tc.req)
			}

			limits, err := validation.NewOverrides(defaultLimits, nil)
			require.NoError(t, err)

			q, err := newQuerier(
				mockMultiTenantQuerierConfig(),
				mockIngesterClientConfig(),
				newIngesterClientMockFactory(ingesterClient),
				mockReadRingWithOneActiveIngester(),
				store, limits)
			require.NoError(t, err)

			multiTenantQuerier := NewMultiTenantQuerier(q, log.NewNopLogger())

			tc.run(t, multiTenantQuerier, tc.req)
		})
	}
}

func TestMultiTenantQuerier_Label(t *testing.T) {
	start := time.Unix(0, 0)
	end := time.Unix(10, 0)

	mockLabelRequest := func(name string) *logproto.LabelRequest {
		return &logproto.LabelRequest{
			Name:   name,
			Values: true,
			Start:  &start,
			End:    &end,
		}
	}
	for _, tc := range []struct {
		desc  string
		req   *logproto.LabelRequest
		setup func(store *storeMock, querier *queryClientMock, ingester *querierClientMock, limits validation.Limits, req *logproto.LabelRequest)
		run   func(t *testing.T, q *MultiTenantQuerier, req *logproto.LabelRequest)
	}{
		{
			desc: "test label request",
			req:  mockLabelRequest("test"),
			setup: func(store *storeMock, querier *queryClientMock, ingester *querierClientMock, limits validation.Limits, req *logproto.LabelRequest) {
				ingester.On("Label", mock.Anything, req, mock.Anything).Return(mockLabelResponse(nil), nil)
				store.On("LabelValuesForMetricName", mock.Anything, mock.Anything, model.TimeFromUnixNano(start.UnixNano()), model.TimeFromUnixNano(end.UnixNano()), "logs", req.Name).Return([]string{"test", "test"}, nil)
			},
			run: func(t *testing.T, q *MultiTenantQuerier, req *logproto.LabelRequest) {
				ctx := user.InjectOrgID(context.Background(), "1|2")
				resp, err := q.Label(ctx, req)
				require.Nil(t, err)
				require.Equal(t, resp.GetValues(), []string{"test"})
			},
		},
		{
			desc: "defaultTenantLabel label request",
			req:  mockLabelRequest("defaultTenantLabel"),
			setup: func(store *storeMock, querier *queryClientMock, ingester *querierClientMock, limits validation.Limits, req *logproto.LabelRequest) {
				ingester.On("Label", mock.Anything, req, mock.Anything).Return(mockLabelResponse(nil), nil)
				store.On("LabelValuesForMetricName", mock.Anything, mock.Anything, model.TimeFromUnixNano(start.UnixNano()), model.TimeFromUnixNano(end.UnixNano()), "logs", req.Name).Return([]string{"1", "2"}, nil)
			},
			run: func(t *testing.T, q *MultiTenantQuerier, req *logproto.LabelRequest) {
				ctx := user.InjectOrgID(context.Background(), "1|2")
				resp, err := q.Label(ctx, req)
				require.Nil(t, err)
				require.Equal(t, resp.GetValues(), []string{"1", "2"})
			},
		},
	} {
		t.Run(tc.desc, func(t *testing.T) {
			store := newStoreMock()
			queryClient := newQueryClientMock()
			ingesterClient := newQuerierClientMock()
			defaultLimits := defaultLimitsTestConfig()
			if tc.setup != nil {
				tc.setup(store, queryClient, ingesterClient, defaultLimits, tc.req)
			}

			limits, err := validation.NewOverrides(defaultLimits, nil)
			require.NoError(t, err)

			q, err := newQuerier(
				mockMultiTenantQuerierConfig(),
				mockIngesterClientConfig(),
				newIngesterClientMockFactory(ingesterClient),
				mockReadRingWithOneActiveIngester(),
				store, limits)
			require.NoError(t, err)

			multiTenantQuerier := NewMultiTenantQuerier(q, log.NewNopLogger())

			tc.run(t, multiTenantQuerier, tc.req)
		})
	}
}

func mockMultiTenantQuerierConfig() Config {
	return Config{
		TailMaxDuration:           1 * time.Minute,
		QueryTimeout:              queryTimeout,
		MultiTenantQueriesEnabled: true,
	}
=======
func BenchmarkTenantEntryIteratorLabels(b *testing.B) {
	it := newMockEntryIterator(12)
	tenantIter := NewTenantEntryIterator(it, "tenant_1")

	b.ResetTimer()
	b.ReportAllocs()

	for n := 0; n < b.N; n++ {
		tenantIter.Labels()
	}
}

type mockEntryIterator struct {
	labels string
}

func newMockEntryIterator(numLabels int) mockEntryIterator {
	builder := labels.NewBuilder(nil)
	for i := 1; i <= numLabels; i++ {
		builder.Set(fmt.Sprintf("label_%d", i), strconv.Itoa(i))
	}
	return mockEntryIterator{labels: builder.Labels().String()}
}

func (it mockEntryIterator) Labels() string {
	return it.labels
}

func (it mockEntryIterator) Entry() logproto.Entry {
	return logproto.Entry{}
}

func (it mockEntryIterator) Next() bool {
	return true
}

func (it mockEntryIterator) StreamHash() uint64 {
	return 0
}

func (it mockEntryIterator) Error() error {
	return nil
}

func (it mockEntryIterator) Close() error {
	return nil
>>>>>>> 6d7422aa
}<|MERGE_RESOLUTION|>--- conflicted
+++ resolved
@@ -2,21 +2,15 @@
 
 import (
 	"context"
-<<<<<<< HEAD
 	"errors"
-=======
 	"fmt"
 	"strconv"
->>>>>>> 6d7422aa
 	"testing"
 	"time"
 
 	"github.com/go-kit/log"
-<<<<<<< HEAD
 	"github.com/prometheus/common/model"
-=======
 	"github.com/prometheus/prometheus/model/labels"
->>>>>>> 6d7422aa
 	"github.com/stretchr/testify/mock"
 	"github.com/stretchr/testify/require"
 	"github.com/weaveworks/common/user"
@@ -24,12 +18,10 @@
 	"github.com/grafana/loki/pkg/iter"
 	"github.com/grafana/loki/pkg/logproto"
 	"github.com/grafana/loki/pkg/logql"
-<<<<<<< HEAD
-	"github.com/grafana/loki/pkg/validation"
-=======
 	"github.com/grafana/loki/pkg/logql/syntax"
 	"github.com/grafana/loki/pkg/tenant"
->>>>>>> 6d7422aa
+  "github.com/grafana/loki/pkg/validation"
+
 )
 
 func TestMultiTenantQuerier_SelectLogs(t *testing.T) {
@@ -174,7 +166,6 @@
 	})
 }
 
-<<<<<<< HEAD
 func TestMultiTenantQuerier_Series(t *testing.T) {
 	mockSeriesRequest := func(groups []string) *logproto.SeriesRequest {
 		return &logproto.SeriesRequest{
@@ -382,7 +373,7 @@
 		QueryTimeout:              queryTimeout,
 		MultiTenantQueriesEnabled: true,
 	}
-=======
+
 func BenchmarkTenantEntryIteratorLabels(b *testing.B) {
 	it := newMockEntryIterator(12)
 	tenantIter := NewTenantEntryIterator(it, "tenant_1")
@@ -429,5 +420,4 @@
 
 func (it mockEntryIterator) Close() error {
 	return nil
->>>>>>> 6d7422aa
 }