package querier

import (
	"context"

	"github.com/go-kit/log"
	"github.com/prometheus/prometheus/model/labels"
	"github.com/weaveworks/common/user"

	"github.com/grafana/loki/pkg/iter"
	"github.com/grafana/loki/pkg/logproto"
	"github.com/grafana/loki/pkg/logql"
	"github.com/grafana/loki/pkg/logql/syntax"
	"github.com/grafana/loki/pkg/tenant"
)

const (
	defaultTenantLabel   = "__tenant_id__"
	retainExistingPrefix = "original_"
)

// MultiTenantQuerier is able to query across different tenants.
type MultiTenantQuerier struct {
	Querier
}

// NewMultiTenantQuerier returns a new querier able to query across different tenants.
func NewMultiTenantQuerier(querier Querier, logger log.Logger) *MultiTenantQuerier {
	return &MultiTenantQuerier{
		Querier: querier,
	}
}

func (q *MultiTenantQuerier) SelectLogs(ctx context.Context, params logql.SelectLogParams) (iter.EntryIterator, error) {
	tenantIDs, err := tenant.TenantIDs(ctx)
	if err != nil {
		return nil, err
	}

	if len(tenantIDs) == 1 {
		return q.Querier.SelectLogs(ctx, params)
	}

	iters := make([]iter.EntryIterator, len(tenantIDs))
	for i, id := range tenantIDs {
		singleContext := user.InjectOrgID(ctx, id)
		iter, err := q.Querier.SelectLogs(singleContext, params)
		if err != nil {
			return nil, err
		}

		iters[i] = NewTenantEntryIterator(iter, id)
	}
	return iter.NewSortEntryIterator(iters, params.Direction), nil
}

func (q *MultiTenantQuerier) SelectSamples(ctx context.Context, params logql.SelectSampleParams) (iter.SampleIterator, error) {
	tenantIDs, err := tenant.TenantIDs(ctx)
	if err != nil {
		return nil, err
	}

	if len(tenantIDs) == 1 {
		return q.Querier.SelectSamples(ctx, params)
	}

	iters := make([]iter.SampleIterator, len(tenantIDs))
	for i, id := range tenantIDs {
		singleContext := user.InjectOrgID(ctx, id)
		iter, err := q.Querier.SelectSamples(singleContext, params)
		if err != nil {
			return nil, err
		}

		iters[i] = NewTenantSampleIterator(iter, id)
	}
	return iter.NewSortSampleIterator(iters), nil
}

<<<<<<< HEAD
func (q *MultiTenantQuerier) Label(ctx context.Context, req *logproto.LabelRequest) (*logproto.LabelResponse, error) {
	tenantIDs, err := q.resolver.TenantIDs(ctx)
	if err != nil {
		return nil, err
	}

	if req.Name == defaultTenantLabel {
		return &logproto.LabelResponse{Values: tenantIDs}, nil
	}

	if len(tenantIDs) == 1 {
		singleContext := user.InjectUserID(ctx, tenantIDs[0])
		return q.Querier.Label(singleContext, req)
	}

	responses := make([]*logproto.LabelResponse, len(tenantIDs))
	for i, id := range tenantIDs {
		singleContext := user.InjectUserID(ctx, id)
		resp, err := q.Querier.Label(singleContext, req)
		if err != nil {
			return nil, err
		}

		responses[i] = resp
	}

	return logproto.MergeLabelResponses(responses)
}

func (q *MultiTenantQuerier) Series(ctx context.Context, req *logproto.SeriesRequest) (*logproto.SeriesResponse, error) {
	// TODO(jordanrushing): For each response, append the tenant_id label pair before sorting
	tenantIDs, err := q.resolver.TenantIDs(ctx)
	if err != nil {
		return nil, err
	}

	if len(tenantIDs) == 1 {
		singleContext := user.InjectUserID(ctx, tenantIDs[0])
		return q.Querier.Series(singleContext, req)
	}

	responses := make([]*logproto.SeriesResponse, len(tenantIDs))
	for i, id := range tenantIDs {
		singleContext := user.InjectUserID(ctx, id)
		resp, err := q.Querier.Series(singleContext, req)

		if err != nil {
			return nil, err
		}

		for _, s := range resp.GetSeries() {
			s.Labels[defaultTenantLabel] = id
		}

		responses[i] = resp
	}

	return logproto.MergeSeriesResponses(responses)
}

// TenantEntry Iterator wraps an entry iterator and adds the tenant label.
type TenantEntryIterator struct {
	iter.EntryIterator
=======
type relabel struct {
>>>>>>> 6d7422aa
	tenantID string
	cache    map[string]labels.Labels
}

func (r relabel) relabel(original string) string {
	lbls, ok := r.cache[original]
	if ok {
		return lbls.String()
	}

	lbls, _ = syntax.ParseLabels(original)
	builder := labels.NewBuilder(lbls.WithoutLabels(defaultTenantLabel))

	// Prefix label if it conflicts with the tenant label.
	if lbls.Has(defaultTenantLabel) {
		builder.Set(retainExistingPrefix+defaultTenantLabel, lbls.Get(defaultTenantLabel))
	}
	builder.Set(defaultTenantLabel, r.tenantID)

	lbls = builder.Labels()
	r.cache[original] = lbls
	return lbls.String()
}

// TenantEntry Iterator wraps an entry iterator and adds the tenant label.
type TenantEntryIterator struct {
	iter.EntryIterator
	relabel
}

func NewTenantEntryIterator(iter iter.EntryIterator, id string) *TenantEntryIterator {
	return &TenantEntryIterator{
		EntryIterator: iter,
		relabel: relabel{
			tenantID: id,
			cache:    map[string]labels.Labels{},
		},
	}
}

func (i *TenantEntryIterator) Labels() string {
	return i.relabel.relabel(i.EntryIterator.Labels())
}

// TenantEntry Iterator wraps a sample iterator and adds the tenant label.
type TenantSampleIterator struct {
	iter.SampleIterator
	relabel
}

func NewTenantSampleIterator(iter iter.SampleIterator, id string) *TenantSampleIterator {
	return &TenantSampleIterator{
		SampleIterator: iter,
		relabel: relabel{
			tenantID: id,
			cache:    map[string]labels.Labels{},
		},
	}

}

func (i *TenantSampleIterator) Labels() string {
	return i.relabel.relabel(i.SampleIterator.Labels())
}<|MERGE_RESOLUTION|>--- conflicted
+++ resolved
@@ -77,7 +77,6 @@
 	return iter.NewSortSampleIterator(iters), nil
 }
 
-<<<<<<< HEAD
 func (q *MultiTenantQuerier) Label(ctx context.Context, req *logproto.LabelRequest) (*logproto.LabelResponse, error) {
 	tenantIDs, err := q.resolver.TenantIDs(ctx)
 	if err != nil {
@@ -138,12 +137,7 @@
 	return logproto.MergeSeriesResponses(responses)
 }
 
-// TenantEntry Iterator wraps an entry iterator and adds the tenant label.
-type TenantEntryIterator struct {
-	iter.EntryIterator
-=======
 type relabel struct {
->>>>>>> 6d7422aa
 	tenantID string
 	cache    map[string]labels.Labels
 }
