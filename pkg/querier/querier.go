--- conflicted
+++ resolved
@@ -48,13 +48,6 @@
 )
 
 var tracer = otel.Tracer("pkg/querier")
-<<<<<<< HEAD
-=======
-
-type interval struct {
-	start, end time.Time
-}
->>>>>>> 6c81bf83
 
 // Config for a querier.
 type Config struct {
