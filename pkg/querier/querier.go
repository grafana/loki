--- conflicted
+++ resolved
@@ -11,25 +11,17 @@
 	"google.golang.org/grpc/health/grpc_health_v1"
 
 	cortex_validation "github.com/cortexproject/cortex/pkg/util/validation"
-<<<<<<< HEAD
-	"github.com/go-kit/kit/log/level"
-	"github.com/grafana/dskit/spanlogger"
-	"github.com/grafana/dskit/tenant"
-=======
 	"github.com/go-kit/log/level"
-
-	"github.com/grafana/loki/pkg/util/spanlogger"
-
-	"github.com/grafana/loki/pkg/tenant"
->>>>>>> dad7fca2
 
 	"github.com/grafana/loki/pkg/iter"
 	"github.com/grafana/loki/pkg/loghttp"
 	"github.com/grafana/loki/pkg/logproto"
 	"github.com/grafana/loki/pkg/logql"
 	"github.com/grafana/loki/pkg/storage"
+	"github.com/grafana/loki/pkg/tenant"
 	listutil "github.com/grafana/loki/pkg/util"
 	util_log "github.com/grafana/loki/pkg/util/log"
+	"github.com/grafana/loki/pkg/util/spanlogger"
 	"github.com/grafana/loki/pkg/validation"
 )
 
@@ -263,7 +255,7 @@
 
 // Label does the heavy lifting for a Label query.
 func (q *Querier) Label(ctx context.Context, req *logproto.LabelRequest) (*logproto.LabelResponse, error) {
-	userID, err := tenant.ID(ctx)
+	userID, err := tenant.TenantID(ctx)
 	if err != nil {
 		return nil, err
 	}
@@ -366,7 +358,7 @@
 
 // Series fetches any matching series for a list of matcher sets
 func (q *Querier) Series(ctx context.Context, req *logproto.SeriesRequest) (*logproto.SeriesResponse, error) {
-	userID, err := tenant.ID(ctx)
+	userID, err := tenant.TenantID(ctx)
 	if err != nil {
 		return nil, err
 	}
@@ -492,7 +484,7 @@
 }
 
 func (q *Querier) validateQueryRequest(ctx context.Context, req logql.QueryParams) (time.Time, time.Time, error) {
-	userID, err := tenant.ID(ctx)
+	userID, err := tenant.TenantID(ctx)
 	if err != nil {
 		return time.Time{}, time.Time{}, err
 	}
@@ -540,7 +532,7 @@
 }
 
 func (q *Querier) checkTailRequestLimit(ctx context.Context) error {
-	userID, err := tenant.ID(ctx)
+	userID, err := tenant.TenantID(ctx)
 	if err != nil {
 		return err
 	}
