package querier

import (
	"context"
	"flag"
	"net/http"
	"time"

<<<<<<< HEAD
	"github.com/grafana/loki/pkg/storage/stores/shipper/compactor/deletion"

	"github.com/go-kit/log"
=======
>>>>>>> d320873e
	"github.com/go-kit/log/level"
	"github.com/pkg/errors"
	"github.com/prometheus/common/model"
	"github.com/weaveworks/common/httpgrpc"
	"google.golang.org/grpc/health/grpc_health_v1"

	"github.com/grafana/loki/pkg/iter"
	"github.com/grafana/loki/pkg/loghttp"
	"github.com/grafana/loki/pkg/logproto"
	"github.com/grafana/loki/pkg/logql"
	"github.com/grafana/loki/pkg/storage"
	"github.com/grafana/loki/pkg/tenant"
	listutil "github.com/grafana/loki/pkg/util"
	"github.com/grafana/loki/pkg/util/spanlogger"
	util_validation "github.com/grafana/loki/pkg/util/validation"
	"github.com/grafana/loki/pkg/validation"
)

const (
	// How long the Tailer should wait - once there are no entries to read from ingesters -
	// before checking if a new entry is available (to avoid spinning the CPU in a continuous
	// check loop)
	tailerWaitEntryThrottle = time.Second / 2
)

var nowFunc = func() time.Time { return time.Now() }

type interval struct {
	start, end time.Time
}

// Config for a querier.
type Config struct {
	QueryTimeout                  time.Duration    `yaml:"query_timeout"`
	TailMaxDuration               time.Duration    `yaml:"tail_max_duration"`
	ExtraQueryDelay               time.Duration    `yaml:"extra_query_delay,omitempty"`
	QueryIngestersWithin          time.Duration    `yaml:"query_ingesters_within,omitempty"`
	IngesterQueryStoreMaxLookback time.Duration    `yaml:"-"`
	Engine                        logql.EngineOpts `yaml:"engine,omitempty"`
	MaxConcurrent                 int              `yaml:"max_concurrent"`
	QueryStoreOnly                bool             `yaml:"query_store_only"`
	QueryIngesterOnly             bool             `yaml:"query_ingester_only"`
	MultiTenantQueriesEnabled     bool             `yaml:"multi_tenant_queries_enabled"`
}

// RegisterFlags register flags.
func (cfg *Config) RegisterFlags(f *flag.FlagSet) {
	cfg.Engine.RegisterFlagsWithPrefix("querier", f)
	f.DurationVar(&cfg.TailMaxDuration, "querier.tail-max-duration", 1*time.Hour, "Limit the duration for which live tailing request would be served")
	f.DurationVar(&cfg.QueryTimeout, "querier.query-timeout", 1*time.Minute, "Timeout when querying backends (ingesters or storage) during the execution of a query request")
	f.DurationVar(&cfg.ExtraQueryDelay, "querier.extra-query-delay", 0, "Time to wait before sending more than the minimum successful query requests.")
	f.DurationVar(&cfg.QueryIngestersWithin, "querier.query-ingesters-within", 3*time.Hour, "Maximum lookback beyond which queries are not sent to ingester. 0 means all queries are sent to ingester.")
	f.IntVar(&cfg.MaxConcurrent, "querier.max-concurrent", 10, "The maximum number of concurrent queries.")
	f.BoolVar(&cfg.QueryStoreOnly, "querier.query-store-only", false, "Queriers should only query the store and not try to query any ingesters")
	f.BoolVar(&cfg.QueryIngesterOnly, "querier.query-ingester-only", false, "Queriers should only query the ingesters and not try to query any store")
	f.BoolVar(&cfg.MultiTenantQueriesEnabled, "querier.multi-tenant-queries-enabled", false, "Enable queries across multiple tenants. (Experimental)")
}

// Validate validates the config.
func (cfg *Config) Validate() error {
	if cfg.QueryStoreOnly && cfg.QueryIngesterOnly {
		return errors.New("querier.query_store_only and querier.query_store_only cannot both be true")
	}
	return nil
}

// Querier can select logs and samples and handle query requests.
type Querier interface {
	logql.Querier
	Label(ctx context.Context, req *logproto.LabelRequest) (*logproto.LabelResponse, error)
	Series(ctx context.Context, req *logproto.SeriesRequest) (*logproto.SeriesResponse, error)
	Tail(ctx context.Context, req *logproto.TailRequest) (*Tailer, error)
}

// SingleTenantQuerier handles single tenant queries.
type SingleTenantQuerier struct {
	cfg             Config
	store           storage.Store
	limits          *validation.Overrides
	ingesterQuerier *IngesterQuerier
	deleteGetter    deleteGetter
}

type deleteGetter interface {
	GetAllDeleteRequestsForUser(ctx context.Context, userID string) ([]deletion.DeleteRequest, error)
}

// New makes a new Querier.
<<<<<<< HEAD
func New(cfg Config, store storage.Store, ingesterQuerier *IngesterQuerier, limits *validation.Overrides, d deleteGetter) (*Querier, error) {
	querier := Querier{
=======
func New(cfg Config, store storage.Store, ingesterQuerier *IngesterQuerier, limits *validation.Overrides) (*SingleTenantQuerier, error) {
	querier := SingleTenantQuerier{
>>>>>>> d320873e
		cfg:             cfg,
		store:           store,
		ingesterQuerier: ingesterQuerier,
		limits:          limits,
		deleteGetter:    d,
	}

	return &querier, nil
}

// Select Implements logql.Querier which select logs via matchers and regex filters.
func (q *SingleTenantQuerier) SelectLogs(ctx context.Context, params logql.SelectLogParams) (iter.EntryIterator, error) {
	var err error
	params.Start, params.End, err = q.validateQueryRequest(ctx, params)
	if err != nil {
		return nil, err
	}

	params.QueryRequest.Deletes, err = q.deletesForUser(ctx, params.Start, params.End)
	if err != nil {
		return nil, err
	}

	ingesterQueryInterval, storeQueryInterval := q.buildQueryIntervals(params.Start, params.End)

	iters := []iter.EntryIterator{}
	if !q.cfg.QueryStoreOnly && ingesterQueryInterval != nil {
		// Make a copy of the request before modifying
		// because the initial request is used below to query stores
		queryRequestCopy := *params.QueryRequest
		newParams := logql.SelectLogParams{
			QueryRequest: &queryRequestCopy,
		}
		newParams.Start = ingesterQueryInterval.start
		newParams.End = ingesterQueryInterval.end
		level.Debug(spanlogger.FromContext(ctx)).Log(
			"msg", "querying ingester",
			"params", newParams)
		ingesterIters, err := q.ingesterQuerier.SelectLogs(ctx, newParams)
		if err != nil {
			return nil, err
		}

		iters = append(iters, ingesterIters...)
	}

	if !q.cfg.QueryIngesterOnly && storeQueryInterval != nil {
		params.Start = storeQueryInterval.start
		params.End = storeQueryInterval.end
		level.Debug(spanlogger.FromContext(ctx)).Log(
			"msg", "querying store",
			"params", params)
		storeIter, err := q.store.SelectLogs(ctx, params)
		if err != nil {
			return nil, err
		}

		iters = append(iters, storeIter)
	}
	if len(iters) == 1 {
		return iters[0], nil
	}
	return iter.NewMergeEntryIterator(ctx, iters, params.Direction), nil
}

func (q *SingleTenantQuerier) SelectSamples(ctx context.Context, params logql.SelectSampleParams) (iter.SampleIterator, error) {
	var err error
	params.Start, params.End, err = q.validateQueryRequest(ctx, params)
	if err != nil {
		return nil, err
	}

	params.SampleQueryRequest.Deletes, err = q.deletesForUser(ctx, params.Start, params.End)
	if err != nil {
		return nil, err
	}

	ingesterQueryInterval, storeQueryInterval := q.buildQueryIntervals(params.Start, params.End)

	iters := []iter.SampleIterator{}
	if !q.cfg.QueryStoreOnly && ingesterQueryInterval != nil {
		// Make a copy of the request before modifying
		// because the initial request is used below to query stores
		queryRequestCopy := *params.SampleQueryRequest
		newParams := logql.SelectSampleParams{
			SampleQueryRequest: &queryRequestCopy,
		}
		newParams.Start = ingesterQueryInterval.start
		newParams.End = ingesterQueryInterval.end

		ingesterIters, err := q.ingesterQuerier.SelectSample(ctx, newParams)
		if err != nil {
			return nil, err
		}

		iters = append(iters, ingesterIters...)
	}

	if !q.cfg.QueryIngesterOnly && storeQueryInterval != nil {
		params.Start = storeQueryInterval.start
		params.End = storeQueryInterval.end

		storeIter, err := q.store.SelectSamples(ctx, params)
		if err != nil {
			return nil, err
		}

		iters = append(iters, storeIter)
	}
	return iter.NewMergeSampleIterator(ctx, iters), nil
}

<<<<<<< HEAD
func (q *Querier) deletesForUser(ctx context.Context, startT, endT time.Time) ([]*logproto.Delete, error) {
	userID, err := tenant.TenantID(ctx)
	if err != nil {
		return nil, err
	}

	d, err := q.deleteGetter.GetAllDeleteRequestsForUser(ctx, userID)
	if err != nil {
		return nil, err
	}

	start := startT.UnixNano()
	end := endT.UnixNano()

	var deletes []*logproto.Delete
	for _, del := range d {
		for _, selector := range del.Selectors {
			if int64(del.StartTime) <= end && int64(del.EndTime) >= start {
				deletes = append(deletes, &logproto.Delete{
					Selector: selector,
					Start:    int64(del.StartTime),
					End:      int64(del.EndTime),
				})
			}
		}
	}

	return deletes, nil
}

func (q *Querier) buildQueryIntervals(queryStart, queryEnd time.Time) (*interval, *interval) {
=======
func (q *SingleTenantQuerier) buildQueryIntervals(queryStart, queryEnd time.Time) (*interval, *interval) {
>>>>>>> d320873e
	// limitQueryInterval is a flag for whether store queries should be limited to start time of ingester queries.
	limitQueryInterval := false
	// ingesterMLB having -1 means query ingester for whole duration.
	ingesterMLB := time.Duration(-1)
	if q.cfg.IngesterQueryStoreMaxLookback != 0 {
		// IngesterQueryStoreMaxLookback takes the precedence over QueryIngestersWithin while also limiting the store query range.
		limitQueryInterval = true
		ingesterMLB = q.cfg.IngesterQueryStoreMaxLookback
	} else if q.cfg.QueryIngestersWithin != 0 {
		ingesterMLB = q.cfg.QueryIngestersWithin
	}

	// query ingester for whole duration.
	if ingesterMLB == -1 {
		i := &interval{
			start: queryStart,
			end:   queryEnd,
		}

		if limitQueryInterval {
			// query only ingesters.
			return i, nil
		}

		// query both stores and ingesters without limiting the query interval.
		return i, i
	}

	// see if there is an overlap between ingester query interval and actual query interval, if not just do the store query.
	ingesterOldestStartTime := time.Now().Add(-ingesterMLB)
	if queryEnd.Before(ingesterOldestStartTime) {
		return nil, &interval{
			start: queryStart,
			end:   queryEnd,
		}
	}

	// if there is an overlap and we are not limiting the query interval then do both store and ingester query for whole query interval.
	if !limitQueryInterval {
		i := &interval{
			start: queryStart,
			end:   queryEnd,
		}
		return i, i
	}

	// since we are limiting the query interval, check if the query touches just the ingesters, if yes then query just the ingesters.
	if ingesterOldestStartTime.Before(queryStart) {
		return &interval{
			start: queryStart,
			end:   queryEnd,
		}, nil
	}

	// limit the start of ingester query interval to ingesterOldestStartTime.
	ingesterQueryInterval := &interval{
		start: ingesterOldestStartTime,
		end:   queryEnd,
	}

	// limit the end of ingester query interval to ingesterOldestStartTime.
	storeQueryInterval := &interval{
		start: queryStart,
		end:   ingesterOldestStartTime,
	}

	// query touches only ingester query interval so do not do store query.
	if storeQueryInterval.start.After(storeQueryInterval.end) {
		storeQueryInterval = nil
	}

	return ingesterQueryInterval, storeQueryInterval
}

// Label does the heavy lifting for a Label query.
func (q *SingleTenantQuerier) Label(ctx context.Context, req *logproto.LabelRequest) (*logproto.LabelResponse, error) {
	userID, err := tenant.TenantID(ctx)
	if err != nil {
		return nil, err
	}

	if *req.Start, *req.End, err = validateQueryTimeRangeLimits(ctx, userID, q.limits, *req.Start, *req.End); err != nil {
		return nil, err
	}

	// Enforce the query timeout while querying backends
	ctx, cancel := context.WithDeadline(ctx, time.Now().Add(q.cfg.QueryTimeout))
	defer cancel()

	var ingesterValues [][]string
	if !q.cfg.QueryStoreOnly {
		ingesterValues, err = q.ingesterQuerier.Label(ctx, req)
		if err != nil {
			return nil, err
		}
	}

	var storeValues []string
	if !q.cfg.QueryIngesterOnly {
		from, through := model.TimeFromUnixNano(req.Start.UnixNano()), model.TimeFromUnixNano(req.End.UnixNano())
		if req.Values {
			storeValues, err = q.store.LabelValuesForMetricName(ctx, userID, from, through, "logs", req.Name)
			if err != nil {
				return nil, err
			}
		} else {
			storeValues, err = q.store.LabelNamesForMetricName(ctx, userID, from, through, "logs")
			if err != nil {
				return nil, err
			}
		}
	}

	results := append(ingesterValues, storeValues)
	return &logproto.LabelResponse{
		Values: listutil.MergeStringLists(results...),
	}, nil
}

// Check implements the grpc healthcheck
func (*SingleTenantQuerier) Check(_ context.Context, _ *grpc_health_v1.HealthCheckRequest) (*grpc_health_v1.HealthCheckResponse, error) {
	return &grpc_health_v1.HealthCheckResponse{Status: grpc_health_v1.HealthCheckResponse_SERVING}, nil
}

// Tail keeps getting matching logs from all ingesters for given query
func (q *SingleTenantQuerier) Tail(ctx context.Context, req *logproto.TailRequest) (*Tailer, error) {
	err := q.checkTailRequestLimit(ctx)
	if err != nil {
		return nil, err
	}

	histReq := logql.SelectLogParams{
		QueryRequest: &logproto.QueryRequest{
			Selector:  req.Query,
			Start:     req.Start,
			End:       time.Now(),
			Limit:     req.Limit,
			Direction: logproto.BACKWARD,
		},
	}

	histReq.Start, histReq.End, err = q.validateQueryRequest(ctx, histReq)
	if err != nil {
		return nil, err
	}

	// Enforce the query timeout except when tailing, otherwise the tailing
	// will be terminated once the query timeout is reached
	tailCtx := ctx
	queryCtx, cancelQuery := context.WithDeadline(ctx, time.Now().Add(q.cfg.QueryTimeout))
	defer cancelQuery()

	tailClients, err := q.ingesterQuerier.Tail(tailCtx, req)
	if err != nil {
		return nil, err
	}

	histIterators, err := q.SelectLogs(queryCtx, histReq)
	if err != nil {
		return nil, err
	}

	reversedIterator, err := iter.NewReversedIter(histIterators, req.Limit, true)
	if err != nil {
		return nil, err
	}

	return newTailer(
		time.Duration(req.DelayFor)*time.Second,
		tailClients,
		reversedIterator,
		func(connectedIngestersAddr []string) (map[string]logproto.Querier_TailClient, error) {
			return q.ingesterQuerier.TailDisconnectedIngesters(tailCtx, req, connectedIngestersAddr)
		},
		q.cfg.TailMaxDuration,
		tailerWaitEntryThrottle,
	), nil
}

// Series fetches any matching series for a list of matcher sets
func (q *SingleTenantQuerier) Series(ctx context.Context, req *logproto.SeriesRequest) (*logproto.SeriesResponse, error) {
	userID, err := tenant.TenantID(ctx)
	if err != nil {
		return nil, err
	}

	if req.Start, req.End, err = validateQueryTimeRangeLimits(ctx, userID, q.limits, req.Start, req.End); err != nil {
		return nil, err
	}

	// Enforce the query timeout while querying backends
	ctx, cancel := context.WithDeadline(ctx, time.Now().Add(q.cfg.QueryTimeout))
	defer cancel()

	return q.awaitSeries(ctx, req)
}

func (q *SingleTenantQuerier) awaitSeries(ctx context.Context, req *logproto.SeriesRequest) (*logproto.SeriesResponse, error) {
	// buffer the channels to the # of calls they're expecting su
	series := make(chan [][]logproto.SeriesIdentifier, 2)
	errs := make(chan error, 2)

	// fetch series from ingesters and store concurrently
	if q.cfg.QueryStoreOnly {
		series <- [][]logproto.SeriesIdentifier{}
	} else {
		go func() {
			// fetch series identifiers from ingesters
			resps, err := q.ingesterQuerier.Series(ctx, req)
			if err != nil {
				errs <- err
				return
			}

			series <- resps
		}()
	}

	if !q.cfg.QueryIngesterOnly {
		go func() {
			storeValues, err := q.seriesForMatchers(ctx, req.Start, req.End, req.GetGroups(), req.Shards)
			if err != nil {
				errs <- err
				return
			}
			series <- [][]logproto.SeriesIdentifier{storeValues}
		}()
	}

	var sets [][]logproto.SeriesIdentifier
	for i := 0; i < 2; i++ {
		select {
		case err := <-errs:
			return nil, err
		case s := <-series:
			sets = append(sets, s...)
		}
	}

	deduped := make(map[string]logproto.SeriesIdentifier)
	for _, set := range sets {
		for _, s := range set {
			key := loghttp.LabelSet(s.Labels).String()
			if _, exists := deduped[key]; !exists {
				deduped[key] = s
			}
		}
	}

	response := &logproto.SeriesResponse{
		Series: make([]logproto.SeriesIdentifier, 0, len(deduped)),
	}

	for _, s := range deduped {
		response.Series = append(response.Series, s)
	}

	return response, nil
}

// seriesForMatchers fetches series from the store for each matcher set
// TODO: make efficient if/when the index supports labels so we don't have to read chunks
func (q *SingleTenantQuerier) seriesForMatchers(
	ctx context.Context,
	from, through time.Time,
	groups []string,
	shards []string,
) ([]logproto.SeriesIdentifier, error) {

	var results []logproto.SeriesIdentifier
	// If no matchers were specified for the series query,
	// we send a query with an empty matcher which will match every series.
	if len(groups) == 0 {
		var err error
		results, err = q.seriesForMatcher(ctx, from, through, "", shards)
		if err != nil {
			return nil, err
		}
	} else {
		for _, group := range groups {
			ids, err := q.seriesForMatcher(ctx, from, through, group, shards)
			if err != nil {
				return nil, err
			}
			results = append(results, ids...)
		}
	}
	return results, nil
}

// seriesForMatcher fetches series from the store for a given matcher
func (q *SingleTenantQuerier) seriesForMatcher(ctx context.Context, from, through time.Time, matcher string, shards []string) ([]logproto.SeriesIdentifier, error) {
	ids, err := q.store.GetSeries(ctx, logql.SelectLogParams{
		QueryRequest: &logproto.QueryRequest{
			Selector:  matcher,
			Limit:     1,
			Start:     from,
			End:       through,
			Direction: logproto.FORWARD,
			Shards:    shards,
		},
	})
	if err != nil {
		return nil, err
	}
	return ids, nil
}

func (q *SingleTenantQuerier) validateQueryRequest(ctx context.Context, req logql.QueryParams) (time.Time, time.Time, error) {
	userID, err := tenant.TenantID(ctx)
	if err != nil {
		return time.Time{}, time.Time{}, err
	}

	selector, err := req.LogSelector()
	if err != nil {
		return time.Time{}, time.Time{}, err
	}
	matchers := selector.Matchers()

	maxStreamMatchersPerQuery := q.limits.MaxStreamsMatchersPerQuery(userID)
	if len(matchers) > maxStreamMatchersPerQuery {
		return time.Time{}, time.Time{}, httpgrpc.Errorf(http.StatusBadRequest,
			"max streams matchers per query exceeded, matchers-count > limit (%d > %d)", len(matchers), maxStreamMatchersPerQuery)
	}

	return validateQueryTimeRangeLimits(ctx, userID, q.limits, req.GetStart(), req.GetEnd())
}

type timeRangeLimits interface {
	MaxQueryLookback(string) time.Duration
	MaxQueryLength(string) time.Duration
}

func validateQueryTimeRangeLimits(ctx context.Context, userID string, limits timeRangeLimits, from, through time.Time) (time.Time, time.Time, error) {
	now := nowFunc()
	// Clamp the time range based on the max query lookback.
	if maxQueryLookback := limits.MaxQueryLookback(userID); maxQueryLookback > 0 && from.Before(now.Add(-maxQueryLookback)) {
		origStartTime := from
		from = now.Add(-maxQueryLookback)

		level.Debug(spanlogger.FromContext(ctx)).Log(
			"msg", "the start time of the query has been manipulated because of the 'max query lookback' setting",
			"original", origStartTime,
			"updated", from)

	}
	if maxQueryLength := limits.MaxQueryLength(userID); maxQueryLength > 0 && (through).Sub(from) > maxQueryLength {
		return time.Time{}, time.Time{}, httpgrpc.Errorf(http.StatusBadRequest, util_validation.ErrQueryTooLong, (through).Sub(from), maxQueryLength)
	}
	if through.Before(from) {
		return time.Time{}, time.Time{}, httpgrpc.Errorf(http.StatusBadRequest, "invalid query, through < from (%s < %s)", through, from)
	}
	return from, through, nil
}

func (q *SingleTenantQuerier) checkTailRequestLimit(ctx context.Context) error {
	userID, err := tenant.TenantID(ctx)
	if err != nil {
		return err
	}

	responses, err := q.ingesterQuerier.TailersCount(ctx)
	// We are only checking active ingesters, and any error returned stops checking other ingesters
	// so return that error here as well.
	if err != nil {
		return err
	}

	var maxCnt uint32
	maxCnt = 0
	for _, resp := range responses {
		if resp > maxCnt {
			maxCnt = resp
		}
	}
	l := uint32(q.limits.MaxConcurrentTailRequests(userID))
	if maxCnt >= l {
		return httpgrpc.Errorf(http.StatusBadRequest,
			"max concurrent tail requests limit exceeded, count > limit (%d > %d)", maxCnt+1, l)
	}

	return nil
}<|MERGE_RESOLUTION|>--- conflicted
+++ resolved
@@ -6,12 +6,8 @@
 	"net/http"
 	"time"
 
-<<<<<<< HEAD
 	"github.com/grafana/loki/pkg/storage/stores/shipper/compactor/deletion"
 
-	"github.com/go-kit/log"
-=======
->>>>>>> d320873e
 	"github.com/go-kit/log/level"
 	"github.com/pkg/errors"
 	"github.com/prometheus/common/model"
@@ -100,21 +96,14 @@
 }
 
 // New makes a new Querier.
-<<<<<<< HEAD
-func New(cfg Config, store storage.Store, ingesterQuerier *IngesterQuerier, limits *validation.Overrides, d deleteGetter) (*Querier, error) {
-	querier := Querier{
-=======
-func New(cfg Config, store storage.Store, ingesterQuerier *IngesterQuerier, limits *validation.Overrides) (*SingleTenantQuerier, error) {
-	querier := SingleTenantQuerier{
->>>>>>> d320873e
+func New(cfg Config, store storage.Store, ingesterQuerier *IngesterQuerier, limits *validation.Overrides, d deleteGetter) (*SingleTenantQuerier, error) {
+	return &SingleTenantQuerier{
 		cfg:             cfg,
 		store:           store,
 		ingesterQuerier: ingesterQuerier,
 		limits:          limits,
 		deleteGetter:    d,
-	}
-
-	return &querier, nil
+	}, nil
 }
 
 // Select Implements logql.Querier which select logs via matchers and regex filters.
@@ -219,8 +208,7 @@
 	return iter.NewMergeSampleIterator(ctx, iters), nil
 }
 
-<<<<<<< HEAD
-func (q *Querier) deletesForUser(ctx context.Context, startT, endT time.Time) ([]*logproto.Delete, error) {
+func (q *SingleTenantQuerier) deletesForUser(ctx context.Context, startT, endT time.Time) ([]*logproto.Delete, error) {
 	userID, err := tenant.TenantID(ctx)
 	if err != nil {
 		return nil, err
@@ -250,10 +238,7 @@
 	return deletes, nil
 }
 
-func (q *Querier) buildQueryIntervals(queryStart, queryEnd time.Time) (*interval, *interval) {
-=======
 func (q *SingleTenantQuerier) buildQueryIntervals(queryStart, queryEnd time.Time) (*interval, *interval) {
->>>>>>> d320873e
 	// limitQueryInterval is a flag for whether store queries should be limited to start time of ingester queries.
 	limitQueryInterval := false
 	// ingesterMLB having -1 means query ingester for whole duration.
