package querier

import (
	"context"
	"flag"
	"net/http"
	"time"

	"github.com/opentracing/opentracing-go"

	"github.com/grafana/loki/pkg/storage/stores/index/seriesvolume"

	"github.com/go-kit/log/level"
	"github.com/grafana/dskit/tenant"
	"github.com/pkg/errors"
	"github.com/prometheus/client_golang/prometheus"
	"github.com/prometheus/common/model"
	"github.com/prometheus/prometheus/model/labels"
	"github.com/weaveworks/common/httpgrpc"
	"golang.org/x/sync/errgroup"
	"google.golang.org/grpc/health/grpc_health_v1"

	"github.com/grafana/loki/pkg/iter"
	"github.com/grafana/loki/pkg/loghttp"
	"github.com/grafana/loki/pkg/logproto"
	"github.com/grafana/loki/pkg/logql"
	"github.com/grafana/loki/pkg/logql/syntax"
	"github.com/grafana/loki/pkg/storage"
	"github.com/grafana/loki/pkg/storage/stores/index/stats"
	"github.com/grafana/loki/pkg/storage/stores/indexshipper/compactor/deletion"
	listutil "github.com/grafana/loki/pkg/util"
	util_log "github.com/grafana/loki/pkg/util/log"
	"github.com/grafana/loki/pkg/util/spanlogger"
	util_validation "github.com/grafana/loki/pkg/util/validation"
)

const (
	// How long the Tailer should wait - once there are no entries to read from ingesters -
	// before checking if a new entry is available (to avoid spinning the CPU in a continuous
	// check loop)
	tailerWaitEntryThrottle = time.Second / 2
)

var nowFunc = func() time.Time { return time.Now() }

type interval struct {
	start, end time.Time
}

// Config for a querier.
type Config struct {
	TailMaxDuration               time.Duration    `yaml:"tail_max_duration"`
	ExtraQueryDelay               time.Duration    `yaml:"extra_query_delay,omitempty"`
	QueryIngestersWithin          time.Duration    `yaml:"query_ingesters_within,omitempty"`
	IngesterQueryStoreMaxLookback time.Duration    `yaml:"-"`
	Engine                        logql.EngineOpts `yaml:"engine,omitempty"`
	MaxConcurrent                 int              `yaml:"max_concurrent"`
	QueryStoreOnly                bool             `yaml:"query_store_only"`
	QueryIngesterOnly             bool             `yaml:"query_ingester_only"`
	MultiTenantQueriesEnabled     bool             `yaml:"multi_tenant_queries_enabled"`
	QueryTimeout                  time.Duration    `yaml:"query_timeout" doc:"hidden"`
	PerRequestLimitsEnabled       bool             `yaml:"per_request_limits_enabled"`
}

// RegisterFlags register flags.
func (cfg *Config) RegisterFlags(f *flag.FlagSet) {
	cfg.Engine.RegisterFlagsWithPrefix("querier", f)
	f.DurationVar(&cfg.TailMaxDuration, "querier.tail-max-duration", 1*time.Hour, "Maximum duration for which the live tailing requests are served.")
	f.DurationVar(&cfg.ExtraQueryDelay, "querier.extra-query-delay", 0, "Time to wait before sending more than the minimum successful query requests.")
	f.DurationVar(&cfg.QueryIngestersWithin, "querier.query-ingesters-within", 3*time.Hour, "Maximum lookback beyond which queries are not sent to ingester. 0 means all queries are sent to ingester.")
	f.IntVar(&cfg.MaxConcurrent, "querier.max-concurrent", 10, "The maximum number of concurrent queries allowed.")
	f.BoolVar(&cfg.QueryStoreOnly, "querier.query-store-only", false, "Only query the store, and not attempt any ingesters. This is useful for running a standalone querier pool operating only against stored data.")
	f.BoolVar(&cfg.QueryIngesterOnly, "querier.query-ingester-only", false, "When true, queriers only query the ingesters, and not stored data. This is useful when the object store is unavailable.")
	f.BoolVar(&cfg.MultiTenantQueriesEnabled, "querier.multi-tenant-queries-enabled", false, "When true, allow queries to span multiple tenants.")
	f.BoolVar(&cfg.PerRequestLimitsEnabled, "querier.per-request-limits-enabled", false, "When true, querier limits sent via a header are enforced.")
}

// Validate validates the config.
func (cfg *Config) Validate() error {
	if cfg.QueryStoreOnly && cfg.QueryIngesterOnly {
		return errors.New("querier.query_store_only and querier.query_ingester_only cannot both be true")
	}
	return nil
}

// Querier can select logs and samples and handle query requests.
type Querier interface {
	logql.Querier
	Label(ctx context.Context, req *logproto.LabelRequest) (*logproto.LabelResponse, error)
	Series(ctx context.Context, req *logproto.SeriesRequest) (*logproto.SeriesResponse, error)
	Tail(ctx context.Context, req *logproto.TailRequest) (*Tailer, error)
	IndexStats(ctx context.Context, req *loghttp.RangeQuery) (*stats.Stats, error)
	SeriesVolume(ctx context.Context, req *logproto.VolumeRequest) (*logproto.VolumeResponse, error)
}

type Limits interface {
	logql.Limits
	timeRangeLimits
	QueryTimeout(context.Context, string) time.Duration
	MaxStreamsMatchersPerQuery(context.Context, string) int
	MaxConcurrentTailRequests(context.Context, string) int
	MaxEntriesLimitPerQuery(context.Context, string) int
}

// SingleTenantQuerier handles single tenant queries.
type SingleTenantQuerier struct {
	cfg             Config
	store           storage.Store
	limits          Limits
	ingesterQuerier *IngesterQuerier
	deleteGetter    deleteGetter
	metrics         *Metrics
}

type deleteGetter interface {
	GetAllDeleteRequestsForUser(ctx context.Context, userID string) ([]deletion.DeleteRequest, error)
}

// New makes a new Querier.
func New(cfg Config, store storage.Store, ingesterQuerier *IngesterQuerier, limits Limits, d deleteGetter, r prometheus.Registerer) (*SingleTenantQuerier, error) {
	return &SingleTenantQuerier{
		cfg:             cfg,
		store:           store,
		ingesterQuerier: ingesterQuerier,
		limits:          limits,
		deleteGetter:    d,
		metrics:         NewMetrics(r),
	}, nil
}

// Select Implements logql.Querier which select logs via matchers and regex filters.
func (q *SingleTenantQuerier) SelectLogs(ctx context.Context, params logql.SelectLogParams) (iter.EntryIterator, error) {
	var err error
	params.Start, params.End, err = q.validateQueryRequest(ctx, params)
	if err != nil {
		return nil, err
	}

	params.QueryRequest.Deletes, err = q.deletesForUser(ctx, params.Start, params.End)
	if err != nil {
		level.Error(spanlogger.FromContext(ctx)).Log("msg", "failed loading deletes for user", "err", err)
	}

	ingesterQueryInterval, storeQueryInterval := q.buildQueryIntervals(params.Start, params.End)

	iters := []iter.EntryIterator{}
	if !q.cfg.QueryStoreOnly && ingesterQueryInterval != nil {
		// Make a copy of the request before modifying
		// because the initial request is used below to query stores
		queryRequestCopy := *params.QueryRequest
		newParams := logql.SelectLogParams{
			QueryRequest: &queryRequestCopy,
		}
		newParams.Start = ingesterQueryInterval.start
		newParams.End = ingesterQueryInterval.end
		level.Debug(spanlogger.FromContext(ctx)).Log(
			"msg", "querying ingester",
			"params", newParams)
		ingesterIters, err := q.ingesterQuerier.SelectLogs(ctx, newParams)
		if err != nil {
			return nil, err
		}

		iters = append(iters, ingesterIters...)
	}

	if !q.cfg.QueryIngesterOnly && storeQueryInterval != nil {
		params.Start = storeQueryInterval.start
		params.End = storeQueryInterval.end
		level.Debug(spanlogger.FromContext(ctx)).Log(
			"msg", "querying store",
			"params", params)
		storeIter, err := q.store.SelectLogs(ctx, params)
		if err != nil {
			return nil, err
		}

		iters = append(iters, storeIter)
	}
	if len(iters) == 1 {
		return iters[0], nil
	}
	return iter.NewMergeEntryIterator(ctx, iters, params.Direction), nil
}

func (q *SingleTenantQuerier) SelectSamples(ctx context.Context, params logql.SelectSampleParams) (iter.SampleIterator, error) {
	var err error
	params.Start, params.End, err = q.validateQueryRequest(ctx, params)
	if err != nil {
		return nil, err
	}

	params.SampleQueryRequest.Deletes, err = q.deletesForUser(ctx, params.Start, params.End)
	if err != nil {
		level.Error(spanlogger.FromContext(ctx)).Log("msg", "failed loading deletes for user", "err", err)
	}

	ingesterQueryInterval, storeQueryInterval := q.buildQueryIntervals(params.Start, params.End)

	iters := []iter.SampleIterator{}
	if !q.cfg.QueryStoreOnly && ingesterQueryInterval != nil {
		// Make a copy of the request before modifying
		// because the initial request is used below to query stores
		queryRequestCopy := *params.SampleQueryRequest
		newParams := logql.SelectSampleParams{
			SampleQueryRequest: &queryRequestCopy,
		}
		newParams.Start = ingesterQueryInterval.start
		newParams.End = ingesterQueryInterval.end

		ingesterIters, err := q.ingesterQuerier.SelectSample(ctx, newParams)
		if err != nil {
			return nil, err
		}

		iters = append(iters, ingesterIters...)
	}

	if !q.cfg.QueryIngesterOnly && storeQueryInterval != nil {
		params.Start = storeQueryInterval.start
		params.End = storeQueryInterval.end

		storeIter, err := q.store.SelectSamples(ctx, params)
		if err != nil {
			return nil, err
		}

		iters = append(iters, storeIter)
	}
	return iter.NewMergeSampleIterator(ctx, iters), nil
}

func (q *SingleTenantQuerier) deletesForUser(ctx context.Context, startT, endT time.Time) ([]*logproto.Delete, error) {
	userID, err := tenant.TenantID(ctx)
	if err != nil {
		return nil, err
	}

	d, err := q.deleteGetter.GetAllDeleteRequestsForUser(ctx, userID)
	if err != nil {
		return nil, err
	}

	start := startT.UnixNano()
	end := endT.UnixNano()

	var deletes []*logproto.Delete
	for _, del := range d {
		if del.StartTime.UnixNano() <= end && del.EndTime.UnixNano() >= start {
			deletes = append(deletes, &logproto.Delete{
				Selector: del.Query,
				Start:    del.StartTime.UnixNano(),
				End:      del.EndTime.UnixNano(),
			})
		}
	}

	return deletes, nil
}

func (q *SingleTenantQuerier) isWithinIngesterMaxLookbackPeriod(maxLookback time.Duration, queryEnd time.Time) bool {
	// if no lookback limits are configured, always consider this within the range of the lookback period
	if maxLookback <= 0 {
		return true
	}

	// find the first instance that we would want to query the ingester from...
	ingesterOldestStartTime := time.Now().Add(-maxLookback)

	// ...and if the query range ends before that, don't query the ingester
	return queryEnd.After(ingesterOldestStartTime)
}

func (q *SingleTenantQuerier) calculateIngesterMaxLookbackPeriod() time.Duration {
	mlb := time.Duration(-1)
	if q.cfg.IngesterQueryStoreMaxLookback != 0 {
		// IngesterQueryStoreMaxLookback takes the precedence over QueryIngestersWithin while also limiting the store query range.
		mlb = q.cfg.IngesterQueryStoreMaxLookback
	} else if q.cfg.QueryIngestersWithin != 0 {
		mlb = q.cfg.QueryIngestersWithin
	}

	return mlb
}

func (q *SingleTenantQuerier) buildQueryIntervals(queryStart, queryEnd time.Time) (*interval, *interval) {
	// limitQueryInterval is a flag for whether store queries should be limited to start time of ingester queries.
	limitQueryInterval := false
	// ingesterMLB having -1 means query ingester for whole duration.
	if q.cfg.IngesterQueryStoreMaxLookback != 0 {
		// IngesterQueryStoreMaxLookback takes the precedence over QueryIngestersWithin while also limiting the store query range.
		limitQueryInterval = true
	}

	ingesterMLB := q.calculateIngesterMaxLookbackPeriod()

	// query ingester for whole duration.
	if ingesterMLB == -1 {
		i := &interval{
			start: queryStart,
			end:   queryEnd,
		}

		if limitQueryInterval {
			// query only ingesters.
			return i, nil
		}

		// query both stores and ingesters without limiting the query interval.
		return i, i
	}

	ingesterQueryWithinRange := q.isWithinIngesterMaxLookbackPeriod(ingesterMLB, queryEnd)

	// see if there is an overlap between ingester query interval and actual query interval, if not just do the store query.
	if !ingesterQueryWithinRange {
		return nil, &interval{
			start: queryStart,
			end:   queryEnd,
		}
	}

	ingesterOldestStartTime := time.Now().Add(-ingesterMLB)

	// if there is an overlap and we are not limiting the query interval then do both store and ingester query for whole query interval.
	if !limitQueryInterval {
		i := &interval{
			start: queryStart,
			end:   queryEnd,
		}
		return i, i
	}

	// since we are limiting the query interval, check if the query touches just the ingesters, if yes then query just the ingesters.
	if ingesterOldestStartTime.Before(queryStart) {
		return &interval{
			start: queryStart,
			end:   queryEnd,
		}, nil
	}

	// limit the start of ingester query interval to ingesterOldestStartTime.
	ingesterQueryInterval := &interval{
		start: ingesterOldestStartTime,
		end:   queryEnd,
	}

	// limit the end of ingester query interval to ingesterOldestStartTime.
	storeQueryInterval := &interval{
		start: queryStart,
		end:   ingesterOldestStartTime,
	}

	// query touches only ingester query interval so do not do store query.
	if storeQueryInterval.start.After(storeQueryInterval.end) {
		storeQueryInterval = nil
	}

	return ingesterQueryInterval, storeQueryInterval
}

// Label does the heavy lifting for a Label query.
func (q *SingleTenantQuerier) Label(ctx context.Context, req *logproto.LabelRequest) (*logproto.LabelResponse, error) {
	userID, err := tenant.TenantID(ctx)
	if err != nil {
		return nil, err
	}

	if *req.Start, *req.End, err = validateQueryTimeRangeLimits(ctx, userID, q.limits, *req.Start, *req.End); err != nil {
		return nil, err
	}

	var matchers []*labels.Matcher
	if req.Query != "" {
		matchers, err = syntax.ParseMatchers(req.Query)
		if err != nil {
			return nil, err
		}
	}

	// Enforce the query timeout while querying backends
	queryTimeout := q.limits.QueryTimeout(ctx, userID)
	// TODO: remove this clause once we remove the deprecated query-timeout flag.
	if q.cfg.QueryTimeout != 0 { // querier YAML configuration.
		level.Warn(util_log.Logger).Log("msg", "deprecated querier:query_timeout YAML configuration identified. Please migrate to limits:query_timeout instead.", "err", err, "call", "Label")
		queryTimeout = q.cfg.QueryTimeout
	}
	ctx, cancel := context.WithDeadline(ctx, time.Now().Add(queryTimeout))
	defer cancel()

	g, ctx := errgroup.WithContext(ctx)

	ingesterQueryInterval, storeQueryInterval := q.buildQueryIntervals(*req.Start, *req.End)

	var ingesterValues [][]string
	if !q.cfg.QueryStoreOnly && ingesterQueryInterval != nil {
		g.Go(func() error {
			var err error
			timeFramedReq := *req
			timeFramedReq.Start = &ingesterQueryInterval.start
			timeFramedReq.End = &ingesterQueryInterval.end

			ingesterValues, err = q.ingesterQuerier.Label(ctx, &timeFramedReq)
			return err
		})
	}

	var storeValues []string
	if !q.cfg.QueryIngesterOnly && storeQueryInterval != nil {
		g.Go(func() error {
			var (
				err     error
				from    = model.TimeFromUnixNano(storeQueryInterval.start.UnixNano())
				through = model.TimeFromUnixNano(storeQueryInterval.end.UnixNano())
			)

			if req.Values {
				storeValues, err = q.store.LabelValuesForMetricName(ctx, userID, from, through, "logs", req.Name, matchers...)
			} else {
				storeValues, err = q.store.LabelNamesForMetricName(ctx, userID, from, through, "logs")
			}
			return err
		})
	}

	if err := g.Wait(); err != nil {
		return nil, err
	}

	results := append(ingesterValues, storeValues)
	return &logproto.LabelResponse{
		Values: listutil.MergeStringLists(results...),
	}, nil
}

// Check implements the grpc healthcheck
func (*SingleTenantQuerier) Check(_ context.Context, _ *grpc_health_v1.HealthCheckRequest) (*grpc_health_v1.HealthCheckResponse, error) {
	return &grpc_health_v1.HealthCheckResponse{Status: grpc_health_v1.HealthCheckResponse_SERVING}, nil
}

// Tail keeps getting matching logs from all ingesters for given query
func (q *SingleTenantQuerier) Tail(ctx context.Context, req *logproto.TailRequest) (*Tailer, error) {
	err := q.checkTailRequestLimit(ctx)
	if err != nil {
		return nil, err
	}

	deletes, err := q.deletesForUser(ctx, req.Start, time.Now())
	if err != nil {
		level.Error(spanlogger.FromContext(ctx)).Log("msg", "failed loading deletes for user", "err", err)
	}

	histReq := logql.SelectLogParams{
		QueryRequest: &logproto.QueryRequest{
			Selector:  req.Query,
			Start:     req.Start,
			End:       time.Now(),
			Limit:     req.Limit,
			Direction: logproto.BACKWARD,
			Deletes:   deletes,
		},
	}

	histReq.Start, histReq.End, err = q.validateQueryRequest(ctx, histReq)
	if err != nil {
		return nil, err
	}

	// Enforce the query timeout except when tailing, otherwise the tailing
	// will be terminated once the query timeout is reached
	tailCtx := ctx
	tenantID, err := tenant.TenantID(tailCtx)
	if err != nil {
		return nil, errors.Wrap(err, "failed to load tenant")
	}
	queryTimeout := q.limits.QueryTimeout(tailCtx, tenantID)
	// TODO: remove this clause once we remove the deprecated query-timeout flag.
	if q.cfg.QueryTimeout != 0 { // querier YAML configuration.
		level.Warn(util_log.Logger).Log("msg", "deprecated querier:query_timeout YAML configuration identified. Please migrate to limits:query_timeout instead.", "call", "SingleTenantQuerier/Tail")
		queryTimeout = q.cfg.QueryTimeout
	}
	queryCtx, cancelQuery := context.WithDeadline(ctx, time.Now().Add(queryTimeout))
	defer cancelQuery()

	tailClients, err := q.ingesterQuerier.Tail(tailCtx, req)
	if err != nil {
		return nil, err
	}

	histIterators, err := q.SelectLogs(queryCtx, histReq)
	if err != nil {
		return nil, err
	}

	reversedIterator, err := iter.NewReversedIter(histIterators, req.Limit, true)
	if err != nil {
		return nil, err
	}

	return newTailer(
		time.Duration(req.DelayFor)*time.Second,
		tailClients,
		reversedIterator,
		func(connectedIngestersAddr []string) (map[string]logproto.Querier_TailClient, error) {
			return q.ingesterQuerier.TailDisconnectedIngesters(tailCtx, req, connectedIngestersAddr)
		},
		q.cfg.TailMaxDuration,
		tailerWaitEntryThrottle,
		q.metrics,
	), nil
}

// Series fetches any matching series for a list of matcher sets
func (q *SingleTenantQuerier) Series(ctx context.Context, req *logproto.SeriesRequest) (*logproto.SeriesResponse, error) {
	userID, err := tenant.TenantID(ctx)
	if err != nil {
		return nil, err
	}

	if req.Start, req.End, err = validateQueryTimeRangeLimits(ctx, userID, q.limits, req.Start, req.End); err != nil {
		return nil, err
	}

	// Enforce the query timeout while querying backends
	queryTimeout := q.limits.QueryTimeout(ctx, userID)
	// TODO: remove this clause once we remove the deprecated query-timeout flag.
	if q.cfg.QueryTimeout != 0 { // querier YAML configuration.
		level.Warn(util_log.Logger).Log("msg", "deprecated querier:query_timeout YAML configuration identified. Please migrate to limits:query_timeout instead.", "call", "SingleTenantQuerier/Series")
		queryTimeout = q.cfg.QueryTimeout
	}
	ctx, cancel := context.WithDeadline(ctx, time.Now().Add(queryTimeout))
	defer cancel()

	return q.awaitSeries(ctx, req)
}

func (q *SingleTenantQuerier) awaitSeries(ctx context.Context, req *logproto.SeriesRequest) (*logproto.SeriesResponse, error) {
	// buffer the channels to the # of calls they're expecting su
	series := make(chan [][]logproto.SeriesIdentifier, 2)
	errs := make(chan error, 2)

	ingesterQueryInterval, storeQueryInterval := q.buildQueryIntervals(req.Start, req.End)

	// fetch series from ingesters and store concurrently
	if !q.cfg.QueryStoreOnly && ingesterQueryInterval != nil {
		timeFramedReq := *req
		timeFramedReq.Start = ingesterQueryInterval.start
		timeFramedReq.End = ingesterQueryInterval.end

		go func() {
			// fetch series identifiers from ingesters
			resps, err := q.ingesterQuerier.Series(ctx, &timeFramedReq)
			if err != nil {
				errs <- err
				return
			}

			series <- resps
		}()
	} else {
		// If only queriying the store or the query range does not overlap with the ingester max lookback period (defined by `query_ingesters_within`)
		// then don't call out to the ingesters, and send an empty result back to the channel
		series <- [][]logproto.SeriesIdentifier{}
	}

	if !q.cfg.QueryIngesterOnly && storeQueryInterval != nil {
		go func() {
			storeValues, err := q.seriesForMatchers(ctx, storeQueryInterval.start, storeQueryInterval.end, req.GetGroups(), req.Shards)
			if err != nil {
				errs <- err
				return
			}
			series <- [][]logproto.SeriesIdentifier{storeValues}
		}()
	} else {
		// If we are not querying the store, send an empty result back to the channel
		series <- [][]logproto.SeriesIdentifier{}
	}

	var sets [][]logproto.SeriesIdentifier
	for i := 0; i < 2; i++ {
		select {
		case err := <-errs:
			return nil, err
		case s := <-series:
			sets = append(sets, s...)
		}
	}

	deduped := make(map[string]logproto.SeriesIdentifier)
	for _, set := range sets {
		for _, s := range set {
			key := loghttp.LabelSet(s.Labels).String()
			if _, exists := deduped[key]; !exists {
				deduped[key] = s
			}
		}
	}

	response := &logproto.SeriesResponse{
		Series: make([]logproto.SeriesIdentifier, 0, len(deduped)),
	}

	for _, s := range deduped {
		response.Series = append(response.Series, s)
	}

	return response, nil
}

// seriesForMatchers fetches series from the store for each matcher set
// TODO: make efficient if/when the index supports labels so we don't have to read chunks
func (q *SingleTenantQuerier) seriesForMatchers(
	ctx context.Context,
	from, through time.Time,
	groups []string,
	shards []string,
) ([]logproto.SeriesIdentifier, error) {
	var results []logproto.SeriesIdentifier
	// If no matchers were specified for the series query,
	// we send a query with an empty matcher which will match every series.
	if len(groups) == 0 {
		var err error
		results, err = q.seriesForMatcher(ctx, from, through, "", shards)
		if err != nil {
			return nil, err
		}
	} else {
		for _, group := range groups {
			ids, err := q.seriesForMatcher(ctx, from, through, group, shards)
			if err != nil {
				return nil, err
			}
			results = append(results, ids...)
		}
	}
	return results, nil
}

// seriesForMatcher fetches series from the store for a given matcher
func (q *SingleTenantQuerier) seriesForMatcher(ctx context.Context, from, through time.Time, matcher string, shards []string) ([]logproto.SeriesIdentifier, error) {
	ids, err := q.store.Series(ctx, logql.SelectLogParams{
		QueryRequest: &logproto.QueryRequest{
			Selector:  matcher,
			Limit:     1,
			Start:     from,
			End:       through,
			Direction: logproto.FORWARD,
			Shards:    shards,
		},
	})
	if err != nil {
		return nil, err
	}
	return ids, nil
}

func (q *SingleTenantQuerier) validateQueryRequest(ctx context.Context, req logql.QueryParams) (time.Time, time.Time, error) {
	userID, err := tenant.TenantID(ctx)
	if err != nil {
		return time.Time{}, time.Time{}, err
	}

	selector, err := req.LogSelector()
	if err != nil {
		return time.Time{}, time.Time{}, err
	}
	matchers := selector.Matchers()

	maxStreamMatchersPerQuery := q.limits.MaxStreamsMatchersPerQuery(ctx, userID)
	if len(matchers) > maxStreamMatchersPerQuery {
		return time.Time{}, time.Time{}, httpgrpc.Errorf(http.StatusBadRequest,
			"max streams matchers per query exceeded, matchers-count > limit (%d > %d)", len(matchers), maxStreamMatchersPerQuery)
	}

	return validateQueryTimeRangeLimits(ctx, userID, q.limits, req.GetStart(), req.GetEnd())
}

type timeRangeLimits interface {
	MaxQueryLookback(context.Context, string) time.Duration
	MaxQueryLength(context.Context, string) time.Duration
}

func validateQueryTimeRangeLimits(ctx context.Context, userID string, limits timeRangeLimits, from, through time.Time) (time.Time, time.Time, error) {
	now := nowFunc()
	// Clamp the time range based on the max query lookback.
	maxQueryLookback := limits.MaxQueryLookback(ctx, userID)
	if maxQueryLookback > 0 && from.Before(now.Add(-maxQueryLookback)) {
		origStartTime := from
		from = now.Add(-maxQueryLookback)

		level.Debug(spanlogger.FromContext(ctx)).Log(
			"msg", "the start time of the query has been manipulated because of the 'max query lookback' setting",
			"original", origStartTime,
			"updated", from)

	}
	maxQueryLength := limits.MaxQueryLength(ctx, userID)
	if maxQueryLength > 0 && (through).Sub(from) > maxQueryLength {
		return time.Time{}, time.Time{}, httpgrpc.Errorf(http.StatusBadRequest, util_validation.ErrQueryTooLong, (through).Sub(from), model.Duration(maxQueryLength))
	}
	if through.Before(from) {
		return time.Time{}, time.Time{}, httpgrpc.Errorf(http.StatusBadRequest, util_validation.ErrQueryTooOld, model.Duration(maxQueryLookback))
	}
	return from, through, nil
}

func (q *SingleTenantQuerier) checkTailRequestLimit(ctx context.Context) error {
	userID, err := tenant.TenantID(ctx)
	if err != nil {
		return err
	}

	responses, err := q.ingesterQuerier.TailersCount(ctx)
	// We are only checking active ingesters, and any error returned stops checking other ingesters
	// so return that error here as well.
	if err != nil {
		return err
	}

	var maxCnt uint32
	maxCnt = 0
	for _, resp := range responses {
		if resp > maxCnt {
			maxCnt = resp
		}
	}
	l := uint32(q.limits.MaxConcurrentTailRequests(ctx, userID))
	if maxCnt >= l {
		return httpgrpc.Errorf(http.StatusBadRequest,
			"max concurrent tail requests limit exceeded, count > limit (%d > %d)", maxCnt+1, l)
	}

	return nil
}

func (q *SingleTenantQuerier) IndexStats(ctx context.Context, req *loghttp.RangeQuery) (*stats.Stats, error) {
	userID, err := tenant.TenantID(ctx)
	if err != nil {
		return nil, err
	}

	start, end, err := validateQueryTimeRangeLimits(ctx, userID, q.limits, req.Start, req.End)
	if err != nil {
		return nil, err
	}

	matchers, err := syntax.ParseMatchers(req.Query)
	if err != nil {
		return nil, err
	}

	// Enforce the query timeout while querying backends
	queryTimeout := q.limits.QueryTimeout(ctx, userID)
	// TODO: remove this clause once we remove the deprecated query-timeout flag.
	if q.cfg.QueryTimeout != 0 { // querier YAML configuration.
		level.Warn(util_log.Logger).Log("msg", "deprecated querier:query_timeout YAML configuration identified. Please migrate to limits:query_timeout instead.", "call", "SingleTenantQuerier/IndexStats")
		queryTimeout = q.cfg.QueryTimeout
	}
	ctx, cancel := context.WithDeadline(ctx, time.Now().Add(queryTimeout))
	defer cancel()

	return q.store.Stats(
		ctx,
		userID,
		model.TimeFromUnixNano(start.UnixNano()),
		model.TimeFromUnixNano(end.UnixNano()),
		matchers...,
	)
}

func (q *SingleTenantQuerier) SeriesVolume(ctx context.Context, req *logproto.VolumeRequest) (*logproto.VolumeResponse, error) {
	sp, ctx := opentracing.StartSpanFromContext(ctx, "Querier.SeriesVolume")
	defer sp.Finish()

	userID, err := tenant.TenantID(ctx)
	if err != nil {
		return nil, err
	}

	matchers, err := syntax.ParseMatchers(req.Matchers)
	if err != nil && req.Matchers != seriesvolume.MatchAny {
		return nil, err
	}

	// Enforce the query timeout while querying backends
	queryTimeout := q.limits.QueryTimeout(ctx, userID)

	// TODO: remove this clause once we remove the deprecated query-timeout flag.
	if q.cfg.QueryTimeout != 0 { // querier YAML configuration.
		level.Warn(util_log.Logger).Log("msg", "deprecated querier:query_timeout YAML configuration identified. Please migrate to limits:query_timeout instead.", "call", "SingleTenantQuerier/Volume")
		queryTimeout = q.cfg.QueryTimeout
	}
	ctx, cancel := context.WithDeadline(ctx, time.Now().Add(queryTimeout))
	defer cancel()

	sp.LogKV(
		"user", userID,
		"from", req.From.Time(),
		"through", req.Through.Time(),
		"matchers", syntax.MatchersString(matchers),
		"limit", req.Limit,
		"targetLabels", req.TargetLabels,
	)

<<<<<<< HEAD
	return q.store.SeriesVolume(
		ctx,
		userID,
		req.From,
		req.Through,
		req.Limit,
		req.TargetLabels,
		matchers...,
	)
=======
	ingesterQueryInterval, storeQueryInterval := q.buildQueryIntervals(req.From.Time(), req.Through.Time())

	queryIngesters := !q.cfg.QueryStoreOnly && ingesterQueryInterval != nil
	queryStore := !q.cfg.QueryIngesterOnly && storeQueryInterval != nil

	numResponses := 0
	if queryIngesters {
		numResponses++
	}
	if queryStore {
		numResponses++
	}
	responses := make([]*logproto.VolumeResponse, 0, numResponses)

	if queryIngesters {
		// Make a copy of the request before modifying
		// because the initial request is used below to query stores

		resp, err := q.ingesterQuerier.SeriesVolume(
			ctx,
			userID,
			model.TimeFromUnix(ingesterQueryInterval.start.Unix()),
			model.TimeFromUnix(ingesterQueryInterval.end.Unix()),
			req.Limit,
			matchers...,
		)
		if err != nil {
			return nil, err
		}

		responses = append(responses, resp)
	}

	if queryStore {
		resp, err := q.store.SeriesVolume(
			ctx,
			userID,
			model.TimeFromUnix(storeQueryInterval.start.Unix()),
			model.TimeFromUnix(storeQueryInterval.end.Unix()),
			req.Limit,
			matchers...,
		)
		if err != nil {
			return nil, err
		}

		responses = append(responses, resp)
	}

	return seriesvolume.Merge(responses, req.Limit), nil
>>>>>>> 5a570cb9
}<|MERGE_RESOLUTION|>--- conflicted
+++ resolved
@@ -803,17 +803,6 @@
 		"targetLabels", req.TargetLabels,
 	)
 
-<<<<<<< HEAD
-	return q.store.SeriesVolume(
-		ctx,
-		userID,
-		req.From,
-		req.Through,
-		req.Limit,
-		req.TargetLabels,
-		matchers...,
-	)
-=======
 	ingesterQueryInterval, storeQueryInterval := q.buildQueryIntervals(req.From.Time(), req.Through.Time())
 
 	queryIngesters := !q.cfg.QueryStoreOnly && ingesterQueryInterval != nil
@@ -838,6 +827,7 @@
 			model.TimeFromUnix(ingesterQueryInterval.start.Unix()),
 			model.TimeFromUnix(ingesterQueryInterval.end.Unix()),
 			req.Limit,
+			req.TargetLabels,
 			matchers...,
 		)
 		if err != nil {
@@ -854,6 +844,7 @@
 			model.TimeFromUnix(storeQueryInterval.start.Unix()),
 			model.TimeFromUnix(storeQueryInterval.end.Unix()),
 			req.Limit,
+			req.TargetLabels,
 			matchers...,
 		)
 		if err != nil {
@@ -864,5 +855,4 @@
 	}
 
 	return seriesvolume.Merge(responses, req.Limit), nil
->>>>>>> 5a570cb9
 }