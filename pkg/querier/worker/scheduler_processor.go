package worker

import (
	"context"
	"fmt"
	"net/http"
	"reflect"
	"strings"
	"time"

	"github.com/go-kit/log"
	"github.com/go-kit/log/level"
	"github.com/gogo/status"
	"github.com/grafana/dskit/backoff"
	"github.com/grafana/dskit/grpcclient"
	"github.com/grafana/dskit/httpgrpc"
	"github.com/grafana/dskit/middleware"
	"github.com/grafana/dskit/multierror"
	"github.com/grafana/dskit/ring/client"
	"github.com/grafana/dskit/services"
	"github.com/grafana/dskit/user"
	otgrpc "github.com/opentracing-contrib/go-grpc"
	"github.com/opentracing/opentracing-go"
	"go.uber.org/atomic"
	"google.golang.org/grpc"
	"google.golang.org/grpc/health/grpc_health_v1"

	"github.com/grafana/loki/pkg/lokifrontend/frontend/v2/frontendv2pb"
	"github.com/grafana/loki/pkg/querier/queryrange"
	querier_stats "github.com/grafana/loki/pkg/querier/stats"
	"github.com/grafana/loki/pkg/scheduler/schedulerpb"
	httpgrpcutil "github.com/grafana/loki/pkg/util/httpgrpc"
	util_log "github.com/grafana/loki/pkg/util/log"
)

func newSchedulerProcessor(cfg Config, handler RequestHandler, log log.Logger, metrics *Metrics, codec GRPCCodec) (*schedulerProcessor, []services.Service) {
	p := &schedulerProcessor{
		log:            log,
		handler:        handler,
		codec:          codec,
		maxMessageSize: cfg.GRPCClientConfig.MaxSendMsgSize,
		querierID:      cfg.QuerierID,
		grpcConfig:     cfg.GRPCClientConfig,
		schedulerClientFactory: func(conn *grpc.ClientConn) schedulerpb.SchedulerForQuerierClient {
			return schedulerpb.NewSchedulerForQuerierClient(conn)
		},

		metrics: metrics,
	}

	poolConfig := client.PoolConfig{
		CheckInterval:      5 * time.Second,
		HealthCheckEnabled: true,
		HealthCheckTimeout: 1 * time.Second,
	}
	p.frontendPool = client.NewPool("frontend", poolConfig, nil, client.PoolAddrFunc(p.createFrontendClient), p.metrics.frontendClientsGauge, log)
	return p, []services.Service{p.frontendPool}
}

// Handles incoming queries from query-scheduler.
type schedulerProcessor struct {
	log            log.Logger
	handler        RequestHandler
	codec          GRPCCodec
	grpcConfig     grpcclient.Config
	maxMessageSize int
	querierID      string

	schedulerClientFactory func(conn *grpc.ClientConn) schedulerpb.SchedulerForQuerierClient

	frontendPool *client.Pool
	metrics      *Metrics
}

// notifyShutdown implements processor.
func (sp *schedulerProcessor) notifyShutdown(ctx context.Context, conn *grpc.ClientConn, address string) {
	client := sp.schedulerClientFactory(conn)

	req := &schedulerpb.NotifyQuerierShutdownRequest{QuerierID: sp.querierID}
	if _, err := client.NotifyQuerierShutdown(ctx, req); err != nil {
		// Since we're shutting down there's nothing we can do except logging it.
		level.Warn(sp.log).Log("msg", "failed to notify querier shutdown to query-scheduler", "address", address, "err", err)
	}
}

func (sp *schedulerProcessor) processQueriesOnSingleStream(workerCtx context.Context, conn *grpc.ClientConn, address string) {
	schedulerClient := sp.schedulerClientFactory(conn)

	// Run the querier loop (and so all the queries) in a dedicated context that we call the "execution context".
	// The execution context is cancelled once the workerCtx is cancelled AND there's no inflight query executing.
	execCtx, execCancel, inflightQuery := newExecutionContext(workerCtx, sp.log)
	defer execCancel()

	backoff := backoff.New(execCtx, processorBackoffConfig)
	for backoff.Ongoing() {
		c, err := schedulerClient.QuerierLoop(execCtx)
		if err == nil {
			err = c.Send(&schedulerpb.QuerierToScheduler{QuerierID: sp.querierID})
		}

		if err != nil {
			level.Warn(sp.log).Log("msg", "error contacting scheduler", "err", err, "addr", address)
			backoff.Wait()
			continue
		}

		if err := sp.querierLoop(c, address, inflightQuery); err != nil {
			// Do not log an error if the query-scheduler is shutting down.
			if s, ok := status.FromError(err); !ok || !strings.Contains(s.Message(), schedulerpb.ErrSchedulerIsNotRunning.Error()) {
				level.Error(sp.log).Log("msg", "error processing requests from scheduler", "err", err, "addr", address)
			}

			backoff.Wait()
			continue
		}

		backoff.Reset()
	}
}

// process loops processing requests on an established stream.
func (sp *schedulerProcessor) querierLoop(c schedulerpb.SchedulerForQuerier_QuerierLoopClient, address string, inflightQuery *atomic.Bool) error {
	// Build a child context so we can cancel a query when the stream is closed.
	ctx, cancel := context.WithCancel(c.Context())
	defer cancel()

	for {
		request, err := c.Recv()
		if err != nil {
			return err
		}

		inflightQuery.Store(true)

		// Handle the request on a "background" goroutine, so we go back to
		// blocking on c.Recv().  This allows us to detect the stream closing
		// and cancel the query.  We don't actually handle queries in parallel
		// here, as we're running in lock step with the server - each Recv is
		// paired with a Send.
		go func() {
			defer inflightQuery.Store(false)

			// We need to inject user into context for sending response back.
			ctx := user.InjectOrgID(ctx, request.UserID)

			sp.metrics.inflightRequests.Inc()
			tracer := opentracing.GlobalTracer()
			// Ignore errors here. If we cannot get parent span, we just don't create new one.
			parentSpanContext, _ := httpgrpcutil.GetParentSpanForRequest(tracer, request)
			if parentSpanContext != nil {
				queueSpan, spanCtx := opentracing.StartSpanFromContextWithTracer(ctx, tracer, "querier_processor_runRequest", opentracing.ChildOf(parentSpanContext))
				defer queueSpan.Finish()

				ctx = spanCtx
			}
			logger := util_log.WithContext(ctx, sp.log)

			switch r := request.Request.(type) {
			case *schedulerpb.SchedulerToQuerier_HttpRequest:
				sp.runHTTPRequest(ctx, logger, request.QueryID, request.FrontendAddress, request.StatsEnabled, r.HttpRequest)
			case *schedulerpb.SchedulerToQuerier_QueryRequest:
				sp.runQueryRequest(ctx, logger, request.QueryID, request.FrontendAddress, request.StatsEnabled, r.QueryRequest)
			default:
				// todo: how should we handle the error here?
				level.Error(logger).Log("msg", "error, unexpected request type from scheduler", "type", reflect.TypeOf(request))
				return
			}
			sp.metrics.inflightRequests.Dec()
			// Report back to scheduler that processing of the query has finished.
			if err := c.Send(&schedulerpb.QuerierToScheduler{}); err != nil {
				level.Error(logger).Log("msg", "error notifying scheduler about finished query", "err", err, "addr", address)
			}
		}()
	}
}

func (sp *schedulerProcessor) runQueryRequest(ctx context.Context, logger log.Logger, queryID uint64, frontendAddress string, statsEnabled bool, request *queryrange.QueryRequest) {
	var stats *querier_stats.Stats
	if statsEnabled {
		stats, ctx = querier_stats.ContextWithEmptyStats(ctx)
	}

	response := handleQueryRequest(ctx, request, sp.handler)

	logger = log.With(logger, "frontend", frontendAddress)

<<<<<<< HEAD
	// TODO: Ensure responses that are too big are not retried.
=======
	// Ensure responses that are too big are not retried.
	if response.Size() >= sp.maxMessageSize {
		level.Error(logger).Log("msg", "response larger than max message size", "size", response.Size(), "maxMessageSize", sp.maxMessageSize)

		errMsg := fmt.Sprintf("response larger than the max message size (%d vs %d)", response.Size(), sp.maxMessageSize)
		response = &queryrange.QueryResponse{
			Status: status.New(http.StatusRequestEntityTooLarge, errMsg).Proto(),
		}
	}
>>>>>>> 9e768617

	result := &frontendv2pb.QueryResultRequest{
		QueryID: queryID,
		Response: &frontendv2pb.QueryResultRequest_QueryResponse{
			QueryResponse: response,
		},
		Stats: stats,
	}

	sp.reply(ctx, logger, frontendAddress, result)
}

func (sp *schedulerProcessor) runHTTPRequest(ctx context.Context, logger log.Logger, queryID uint64, frontendAddress string, statsEnabled bool, request *httpgrpc.HTTPRequest) {
	var stats *querier_stats.Stats
	if statsEnabled {
		stats, ctx = querier_stats.ContextWithEmptyStats(ctx)
	}

	response := handleHTTPRequest(ctx, request, sp.handler, sp.codec)

	logger = log.With(logger, "frontend", frontendAddress)

	// Ensure responses that are too big are not retried.
	if len(response.Body) >= sp.maxMessageSize {
		level.Error(logger).Log("msg", "response larger than max message size", "size", len(response.Body), "maxMessageSize", sp.maxMessageSize)

		errMsg := fmt.Sprintf("response larger than the max message size (%d vs %d)", len(response.Body), sp.maxMessageSize)
		response = &httpgrpc.HTTPResponse{
			Code: http.StatusRequestEntityTooLarge,
			Body: []byte(errMsg),
		}
	}

	result := &frontendv2pb.QueryResultRequest{
		QueryID: queryID,
		Response: &frontendv2pb.QueryResultRequest_HttpResponse{
			HttpResponse: response,
		},
		Stats: stats,
	}

	sp.reply(ctx, logger, frontendAddress, result)
}

func (sp *schedulerProcessor) reply(ctx context.Context, logger log.Logger, frontendAddress string, result *frontendv2pb.QueryResultRequest) {
	runPoolWithBackoff(
		ctx,
		logger,
		sp.frontendPool,
		frontendAddress,
		func(c client.PoolClient) error {
			// Response is empty and uninteresting.
			_, err := c.(frontendv2pb.FrontendForQuerierClient).QueryResult(ctx, result)
			if err != nil {
				level.Error(logger).Log("msg", "error notifying frontend about finished query", "err", err)
			}
			return err
		},
	)
}

var defaultBackoff = backoff.Config{
	MinBackoff: 100 * time.Millisecond,
	MaxBackoff: 10 * time.Second,
	MaxRetries: 5,
}

func runPoolWithBackoff(
	ctx context.Context,
	logger log.Logger,
	pool *client.Pool,
	addr string,
	f func(client.PoolClient) error,
) {
	var (
		backoff = backoff.New(ctx, defaultBackoff)
		errs    = multierror.New()
	)

	for backoff.Ongoing() {
		c, err := pool.GetClientFor(addr)
		if err != nil {
			level.Error(logger).Log("msg", "error acquiring client", "err", err)
			errs.Add(err)
			pool.RemoveClientFor(addr)
			backoff.Wait()
			continue
		}

		if err = f(c); err != nil {
			errs.Add(err)

			// copied from dskit. I'm assuming we need an org_id here.
			hCtx := user.InjectOrgID(ctx, "0")
			_, err := c.Check(hCtx, &grpc_health_v1.HealthCheckRequest{})

			// If health check fails, remove client from pool.
			if err != nil {
				level.Error(logger).Log("msg", "error health checking", "err", err)
				pool.RemoveClientFor(addr)
			}

			backoff.Wait()
			continue
		}
		return
	}
}

func (sp *schedulerProcessor) createFrontendClient(addr string) (client.PoolClient, error) {
	opts, err := sp.grpcConfig.DialOption([]grpc.UnaryClientInterceptor{
		otgrpc.OpenTracingClientInterceptor(opentracing.GlobalTracer()),
		middleware.ClientUserHeaderInterceptor,
		middleware.UnaryClientInstrumentInterceptor(sp.metrics.frontendClientRequestDuration),
	}, nil)
	if err != nil {
		return nil, err
	}

	conn, err := grpc.Dial(addr, opts...)
	if err != nil {
		return nil, err
	}

	return &frontendClient{
		FrontendForQuerierClient: frontendv2pb.NewFrontendForQuerierClient(conn),
		HealthClient:             grpc_health_v1.NewHealthClient(conn),
		conn:                     conn,
	}, nil
}

type frontendClient struct {
	frontendv2pb.FrontendForQuerierClient
	grpc_health_v1.HealthClient
	conn *grpc.ClientConn
}

func (fc *frontendClient) Close() error {
	return fc.conn.Close()
}<|MERGE_RESOLUTION|>--- conflicted
+++ resolved
@@ -184,9 +184,6 @@
 
 	logger = log.With(logger, "frontend", frontendAddress)
 
-<<<<<<< HEAD
-	// TODO: Ensure responses that are too big are not retried.
-=======
 	// Ensure responses that are too big are not retried.
 	if response.Size() >= sp.maxMessageSize {
 		level.Error(logger).Log("msg", "response larger than max message size", "size", response.Size(), "maxMessageSize", sp.maxMessageSize)
@@ -196,7 +193,6 @@
 			Status: status.New(http.StatusRequestEntityTooLarge, errMsg).Proto(),
 		}
 	}
->>>>>>> 9e768617
 
 	result := &frontendv2pb.QueryResultRequest{
 		QueryID: queryID,
