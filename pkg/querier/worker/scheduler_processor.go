--- conflicted
+++ resolved
@@ -2,15 +2,17 @@
 
 import (
 	"context"
+	"fmt"
+	"net/http"
 	"strings"
 	"time"
 
 	"github.com/go-kit/log"
 	"github.com/go-kit/log/level"
-	"github.com/gogo/googleapis/google/rpc"
 	"github.com/gogo/status"
 	"github.com/grafana/dskit/backoff"
 	"github.com/grafana/dskit/grpcclient"
+	"github.com/grafana/dskit/httpgrpc"
 	"github.com/grafana/dskit/middleware"
 	"github.com/grafana/dskit/multierror"
 	"github.com/grafana/dskit/ring/client"
@@ -23,7 +25,6 @@
 	"google.golang.org/grpc/health/grpc_health_v1"
 
 	"github.com/grafana/loki/pkg/lokifrontend/frontend/v2/frontendv2pb"
-	"github.com/grafana/loki/pkg/querier/queryrange"
 	querier_stats "github.com/grafana/loki/pkg/querier/stats"
 	"github.com/grafana/loki/pkg/scheduler/schedulerpb"
 	httpgrpcutil "github.com/grafana/loki/pkg/util/httpgrpc"
@@ -152,7 +153,7 @@
 			}
 			logger := util_log.WithContext(ctx, sp.log)
 
-			sp.runRequest(ctx, logger, request.QueryID, request.FrontendAddress, request.StatsEnabled, request.QueryRequest)
+			sp.runRequest(ctx, logger, request.QueryID, request.FrontendAddress, request.StatsEnabled, request.HttpRequest)
 			sp.metrics.inflightRequests.Dec()
 			// Report back to scheduler that processing of the query has finished.
 			if err := c.Send(&schedulerpb.QuerierToScheduler{}); err != nil {
@@ -162,52 +163,17 @@
 	}
 }
 
-func (sp *schedulerProcessor) runRequest(ctx context.Context, logger log.Logger, queryID uint64, frontendAddress string, statsEnabled bool, request *queryrange.QueryRequest) {
+func (sp *schedulerProcessor) runRequest(ctx context.Context, logger log.Logger, queryID uint64, frontendAddress string, statsEnabled bool, request *httpgrpc.HTTPRequest) {
 	var stats *querier_stats.Stats
 	if statsEnabled {
 		stats, ctx = querier_stats.ContextWithEmptyStats(ctx)
 	}
 
-<<<<<<< HEAD
-	var resp *queryrange.QueryResponse
-
-	req, err := queryrange.QueryRequestUnwrap(request)
-	if err != nil {
-		resp = &queryrange.QueryResponse{
-			Status: &rpc.Status{
-				Code:    int32(rpc.INTERNAL),
-				Message: err.Error(),
-			},
-		}
-	} else {
-		response, err := sp.handler.Do(ctx, req)
-		if err != nil {
-			resp = &queryrange.QueryResponse{
-				Status: &rpc.Status{
-					Code:    int32(rpc.INTERNAL),
-					Message: err.Error(),
-				},
-			}
-		} else {
-			resp, err = queryrange.QueryResponseWrap(response)
-			if err != nil {
-				resp = &queryrange.QueryResponse{
-					Status: &rpc.Status{
-						Code:    int32(rpc.INTERNAL),
-						Message: err.Error(),
-					},
-				}
-			}
-		}
-	}
-=======
 	response := handle(ctx, request, sp.handler, sp.codec)
->>>>>>> 9fcc42dc
 
 	logger = log.With(logger, "frontend", frontendAddress)
 
 	// Ensure responses that are too big are not retried.
-	/* TODO(karsten): determine message size somehow.
 	if len(response.Body) >= sp.maxMessageSize {
 		level.Error(logger).Log("msg", "response larger than max message size", "size", len(response.Body), "maxMessageSize", sp.maxMessageSize)
 
@@ -217,7 +183,6 @@
 			Body: []byte(errMsg),
 		}
 	}
-	*/
 
 	runPoolWithBackoff(
 		ctx,
@@ -226,18 +191,10 @@
 		frontendAddress,
 		func(c client.PoolClient) error {
 			// Response is empty and uninteresting.
-<<<<<<< HEAD
-			_, err = c.(frontendv2pb.FrontendForQuerierClient).QueryResult(ctx, &frontendv2pb.QueryResultRequest{
-				QueryID:       queryID,
-				HttpResponse:  nil, // TODO: set http response for backwards compatibility
-				Stats:         stats,
-				QueryResponse: resp,
-=======
 			_, err := c.(frontendv2pb.FrontendForQuerierClient).QueryResult(ctx, &frontendv2pb.QueryResultRequest{
 				QueryID:      queryID,
 				HttpResponse: response,
 				Stats:        stats,
->>>>>>> 9fcc42dc
 			})
 			if err != nil {
 				level.Error(logger).Log("msg", "error notifying frontend about finished query", "err", err)
