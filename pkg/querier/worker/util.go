--- conflicted
+++ resolved
@@ -140,16 +140,12 @@
 
 	resp, err := handler.Do(ctx, r)
 	if err != nil {
-<<<<<<< HEAD
-		// TODO: set proper code
-=======
 		if s, ok := status.FromError(err); ok {
 			return &queryrange.QueryResponse{
 				Status: s.Proto(),
 			}
 		}
 
->>>>>>> 9e768617
 		return &queryrange.QueryResponse{
 			Status: status.New(codes.Internal, err.Error()).Proto(),
 		}
@@ -161,10 +157,6 @@
 			Status: status.New(codes.Internal, err.Error()).Proto(),
 		}
 	}
-<<<<<<< HEAD
-	response.Status = status.New(codes.OK, "").Proto()
-=======
->>>>>>> 9e768617
 
 	return response
 }