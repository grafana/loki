package querier

import (
<<<<<<< HEAD
	"context"
	"net/http"
	"net/http/httptest"
=======
	//"context"
	//"net/http"
	//"net/http/httptest"
>>>>>>> 9fcc42dc
	"testing"
	/*
		"github.com/gorilla/mux"
		"github.com/grafana/dskit/middleware"
		"github.com/grafana/dskit/services"
		"github.com/stretchr/testify/assert"
		"github.com/stretchr/testify/require"

<<<<<<< HEAD
	"github.com/gorilla/mux"
	"github.com/grafana/dskit/middleware"
	"github.com/grafana/dskit/services"
	"github.com/stretchr/testify/assert"
	"github.com/stretchr/testify/require"

	"github.com/grafana/loki/pkg/querier/queryrange/queryrangebase"
	querier_worker "github.com/grafana/loki/pkg/querier/worker"
)

func Test_InitQuerierService(t *testing.T) {
	var mockQueryHandlers = map[string]http.Handler{
		"/loki/api/v1/query": http.HandlerFunc(func(res http.ResponseWriter, req *http.Request) {
			_, err := res.Write([]byte(`{"handler": "test"}`))
			res.Header().Del("Content-Type")
			require.NoError(t, err)
		}),
	}

	var alwaysExternalHandlers = map[string]http.Handler{
		"/loki/api/v1/tail": http.HandlerFunc(func(res http.ResponseWriter, req *http.Request) {
			_, err := res.Write([]byte("test tail handler"))
			require.NoError(t, err)
		}),
	}

	handler := queryrangebase.HandlerFunc(func(ctx context.Context, r queryrangebase.Request) (queryrangebase.Response, error) {
		return nil, nil
	})

	testContext := func(config WorkerServiceConfig, authMiddleware middleware.Interface) (*mux.Router, services.Service) {
		externalRouter := mux.NewRouter()

		if authMiddleware == nil {
			authMiddleware = middleware.Identity
		}

		pathPrefix := ""
		querierWorkerService, err := InitWorkerService(
			config,
			nil,
			pathPrefix,
			mockQueryHandlers,
			alwaysExternalHandlers,
			handler,
			externalRouter,
			http.HandlerFunc(externalRouter.ServeHTTP),
			authMiddleware,
		)
		require.NoError(t, err)

		return externalRouter, querierWorkerService
	}

	t.Run("when querier is configured to run standalone, without a query frontend", func(t *testing.T) {
		t.Run("register the internal query handlers externally", func(t *testing.T) {
			config := WorkerServiceConfig{
				QueryFrontendEnabled:  false,
				QuerySchedulerEnabled: false,
				AllEnabled:            false,
				QuerierWorkerConfig:   &querier_worker.Config{},
			}

			externalRouter, _ := testContext(config, nil)

			recorder := httptest.NewRecorder()
			request := httptest.NewRequest("GET", "/loki/api/v1/query", nil)
			externalRouter.ServeHTTP(recorder, request)
			assert.Equal(t, 200, recorder.Code)
			assert.Equal(t, `{"handler": "test"}`, recorder.Body.String())
=======
		"github.com/grafana/loki/pkg/querier/queryrange/queryrangebase"
		querier_worker "github.com/grafana/loki/pkg/querier/worker"
	*/)

func Test_InitQuerierService(t *testing.T) {
>>>>>>> 9fcc42dc

	// TODO: use in modules test
	/*
			var alwaysExternalHandlers = map[string]http.Handler{
				"/loki/api/v1/tail": http.HandlerFunc(func(res http.ResponseWriter, req *http.Request) {
					_, err := res.Write([]byte("test tail handler"))
					require.NoError(t, err)
				}),
			}

		handler := queryrangebase.HandlerFunc(func(ctx context.Context, r queryrangebase.Request) (queryrangebase.Response, error) {
			return nil, nil
		})

		testContext := func(config WorkerServiceConfig) (*mux.Router, services.Service) {
			externalRouter := mux.NewRouter()

			querierWorkerService, err := InitWorkerService(
				config,
				nil,
				handler,
			)
			require.NoError(t, err)

			return externalRouter, querierWorkerService
		}

			t.Run("when querier is configured to run standalone, without a query frontend", func(t *testing.T) {
				t.Run("register the internal query handlers externally", func(t *testing.T) {
					config := WorkerServiceConfig{
						QueryFrontendEnabled:  false,
						QuerySchedulerEnabled: false,
						AllEnabled:            false,
						QuerierWorkerConfig:   &querier_worker.Config{},
					}

					externalRouter, _ := testContext(config)

					recorder := httptest.NewRecorder()
					request := httptest.NewRequest("GET", "/loki/api/v1/query", nil)
					externalRouter.ServeHTTP(recorder, request)
					assert.Equal(t, 200, recorder.Code)
					assert.Equal(t, `{"handler": "test"}`, recorder.Body.String())

					// Tail endpoints always external
					recorder = httptest.NewRecorder()
					request = httptest.NewRequest("GET", "/loki/api/v1/tail", nil)
					externalRouter.ServeHTTP(recorder, request)
					assert.Equal(t, 200, recorder.Code)
					assert.Equal(t, "test tail handler", recorder.Body.String())
				})

				t.Run("wrap external handler with auth middleware", func(t *testing.T) {
					config := WorkerServiceConfig{
						QueryFrontendEnabled:  false,
						QuerySchedulerEnabled: false,
						AllEnabled:            false,
						QuerierWorkerConfig:   &querier_worker.Config{},
					}

					requestedAuthenticated := false
					mockAuthMiddleware := middleware.Func(func(next http.Handler) http.Handler {
						requestedAuthenticated = true
						return next
					})

					externalRouter, _ := testContext(config, mockAuthMiddleware)

					recorder := httptest.NewRecorder()
					request := httptest.NewRequest("GET", "/loki/api/v1/query", nil)
					externalRouter.ServeHTTP(recorder, request)
					assert.True(t, requestedAuthenticated)
				})

				t.Run("wrap external handler with response json middleware", func(t *testing.T) {
					// note: this test only assures that the content type of the response is
					// set if the handler function does not override it, which happens in the
					// actual implementation, see
					// https://github.com/grafana/loki/blob/34a012adcfade43291de3a7670f53679ea06aefe/pkg/lokifrontend/frontend/transport/handler.go#L136-L139
					config := WorkerServiceConfig{
						QueryFrontendEnabled:  false,
						QuerySchedulerEnabled: false,
						AllEnabled:            false,
						QuerierWorkerConfig:   &querier_worker.Config{},
					}

					externalRouter, _ := testContext(config, nil)

					recorder := httptest.NewRecorder()
					request := httptest.NewRequest("GET", "/loki/api/v1/query", nil)
					externalRouter.ServeHTTP(recorder, request)

					contentTypeHeader := recorder.Header().Get("Content-Type")
					assert.Equal(t, "application/json; charset=UTF-8", contentTypeHeader)
				})

				t.Run("do not create a querier worker service if neither frontend address nor scheduler address has been configured", func(t *testing.T) {
					config := WorkerServiceConfig{
						QueryFrontendEnabled:  false,
						QuerySchedulerEnabled: false,
						AllEnabled:            false,
						QuerierWorkerConfig:   &querier_worker.Config{},
					}

					_, workerService := testContext(config, nil)
					assert.Nil(t, workerService)
				})

				t.Run("return a querier worker service if frontend or scheduler address has been configured", func(t *testing.T) {
					withFrontendConfig := WorkerServiceConfig{
						QuerierWorkerConfig: &querier_worker.Config{
							FrontendAddress: "http://example.com",
						},
					}
					withSchedulerConfig := WorkerServiceConfig{
						QuerierWorkerConfig: &querier_worker.Config{
							SchedulerAddress: "http://example.com",
						},
					}

					for _, config := range []WorkerServiceConfig{
						withFrontendConfig,
						withSchedulerConfig,
					} {
						_, workerService := testContext(config, nil)
						assert.NotNil(t, workerService)
					}
				})
			})

		t.Run("when query frontend, scheduler, or all target is enabled", func(t *testing.T) {
			defaultWorkerConfig := querier_worker.Config{}
			nonStandaloneTargetPermutations := []WorkerServiceConfig{
				{
					QueryFrontendEnabled:  true,
					QuerySchedulerEnabled: false,
					AllEnabled:            false,
					QuerierWorkerConfig:   &defaultWorkerConfig,
				},
				{
					QueryFrontendEnabled:  false,
					QuerySchedulerEnabled: true,
					AllEnabled:            false,
					QuerierWorkerConfig:   &defaultWorkerConfig,
				},
				{
					QueryFrontendEnabled:  false,
					QuerySchedulerEnabled: false,
					AllEnabled:            true,
					QuerierWorkerConfig:   &defaultWorkerConfig,
				},
				{
					QueryFrontendEnabled:  true,
					QuerySchedulerEnabled: true,
					AllEnabled:            false,
					QuerierWorkerConfig:   &defaultWorkerConfig,
				},
				{
					QueryFrontendEnabled:  true,
					QuerySchedulerEnabled: false,
					AllEnabled:            true,
					QuerierWorkerConfig:   &defaultWorkerConfig,
				},
				{
					QueryFrontendEnabled:  false,
					QuerySchedulerEnabled: true,
					AllEnabled:            true,
					QuerierWorkerConfig:   &defaultWorkerConfig,
				},
				{
					QueryFrontendEnabled:  true,
					QuerySchedulerEnabled: true,
					AllEnabled:            true,
					QuerierWorkerConfig:   &defaultWorkerConfig,
				},
			}

			t.Run("do not register the internal query handler externally", func(t *testing.T) {
				for _, config := range nonStandaloneTargetPermutations {
					externalRouter, _ := testContext(config)
					recorder := httptest.NewRecorder()
					request := httptest.NewRequest("GET", "/loki/api/v1/query", nil)
					externalRouter.ServeHTTP(recorder, request)
					assert.Equal(t, 404, recorder.Code)

					// Tail endpoints always external
					recorder = httptest.NewRecorder()
					request = httptest.NewRequest("GET", "/loki/api/v1/tail", nil)
					externalRouter.ServeHTTP(recorder, request)
					assert.Equal(t, 200, recorder.Code)
					assert.Equal(t, "test tail handler", recorder.Body.String())
				}
			})

			t.Run("use localhost as the worker address if none is set", func(t *testing.T) {
				for _, config := range nonStandaloneTargetPermutations {
					workerConfig := querier_worker.Config{}
					config.QuerierWorkerConfig = &workerConfig
					config.GrpcListenPort = 1234

					testContext(config)

					assert.Equal(t, "127.0.0.1:1234", workerConfig.FrontendAddress)
				}
			})

			t.Run("always return a query worker service", func(t *testing.T) {
				for _, config := range nonStandaloneTargetPermutations {
					workerConfig := querier_worker.Config{}
					config.QuerierWorkerConfig = &workerConfig
					config.GrpcListenPort = 1234

					_, querierWorkerService := testContext(config)

					assert.NotNil(t, querierWorkerService)
				}
			})
		})
	*/
}<|MERGE_RESOLUTION|>--- conflicted
+++ resolved
@@ -1,15 +1,9 @@
 package querier
 
 import (
-<<<<<<< HEAD
-	"context"
-	"net/http"
-	"net/http/httptest"
-=======
 	//"context"
 	//"net/http"
 	//"net/http/httptest"
->>>>>>> 9fcc42dc
 	"testing"
 	/*
 		"github.com/gorilla/mux"
@@ -18,84 +12,11 @@
 		"github.com/stretchr/testify/assert"
 		"github.com/stretchr/testify/require"
 
-<<<<<<< HEAD
-	"github.com/gorilla/mux"
-	"github.com/grafana/dskit/middleware"
-	"github.com/grafana/dskit/services"
-	"github.com/stretchr/testify/assert"
-	"github.com/stretchr/testify/require"
-
-	"github.com/grafana/loki/pkg/querier/queryrange/queryrangebase"
-	querier_worker "github.com/grafana/loki/pkg/querier/worker"
-)
-
-func Test_InitQuerierService(t *testing.T) {
-	var mockQueryHandlers = map[string]http.Handler{
-		"/loki/api/v1/query": http.HandlerFunc(func(res http.ResponseWriter, req *http.Request) {
-			_, err := res.Write([]byte(`{"handler": "test"}`))
-			res.Header().Del("Content-Type")
-			require.NoError(t, err)
-		}),
-	}
-
-	var alwaysExternalHandlers = map[string]http.Handler{
-		"/loki/api/v1/tail": http.HandlerFunc(func(res http.ResponseWriter, req *http.Request) {
-			_, err := res.Write([]byte("test tail handler"))
-			require.NoError(t, err)
-		}),
-	}
-
-	handler := queryrangebase.HandlerFunc(func(ctx context.Context, r queryrangebase.Request) (queryrangebase.Response, error) {
-		return nil, nil
-	})
-
-	testContext := func(config WorkerServiceConfig, authMiddleware middleware.Interface) (*mux.Router, services.Service) {
-		externalRouter := mux.NewRouter()
-
-		if authMiddleware == nil {
-			authMiddleware = middleware.Identity
-		}
-
-		pathPrefix := ""
-		querierWorkerService, err := InitWorkerService(
-			config,
-			nil,
-			pathPrefix,
-			mockQueryHandlers,
-			alwaysExternalHandlers,
-			handler,
-			externalRouter,
-			http.HandlerFunc(externalRouter.ServeHTTP),
-			authMiddleware,
-		)
-		require.NoError(t, err)
-
-		return externalRouter, querierWorkerService
-	}
-
-	t.Run("when querier is configured to run standalone, without a query frontend", func(t *testing.T) {
-		t.Run("register the internal query handlers externally", func(t *testing.T) {
-			config := WorkerServiceConfig{
-				QueryFrontendEnabled:  false,
-				QuerySchedulerEnabled: false,
-				AllEnabled:            false,
-				QuerierWorkerConfig:   &querier_worker.Config{},
-			}
-
-			externalRouter, _ := testContext(config, nil)
-
-			recorder := httptest.NewRecorder()
-			request := httptest.NewRequest("GET", "/loki/api/v1/query", nil)
-			externalRouter.ServeHTTP(recorder, request)
-			assert.Equal(t, 200, recorder.Code)
-			assert.Equal(t, `{"handler": "test"}`, recorder.Body.String())
-=======
 		"github.com/grafana/loki/pkg/querier/queryrange/queryrangebase"
 		querier_worker "github.com/grafana/loki/pkg/querier/worker"
 	*/)
 
 func Test_InitQuerierService(t *testing.T) {
->>>>>>> 9fcc42dc
 
 	// TODO: use in modules test
 	/*
