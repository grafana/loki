--- conflicted
+++ resolved
@@ -799,43 +799,41 @@
 	}
 }
 
-<<<<<<< HEAD
-=======
 func TestQuerier_AskingIngesters(t *testing.T) {
 	ctx := user.InjectOrgID(context.Background(), "test")
 
-	requestMapping := map[string]struct{
+	requestMapping := map[string]struct {
 		ingesterMethod string
-		storeMethod string
-	} {
+		storeMethod    string
+	}{
 		"SelectLogs": {
 			ingesterMethod: "Query",
-			storeMethod: "SelectLogs",
+			storeMethod:    "SelectLogs",
 		},
 		"SelectSamples": {
 			ingesterMethod: "QuerySample",
-			storeMethod: "SelectSamples",
+			storeMethod:    "SelectSamples",
 		},
 		"LabelValuesForMetricName": {
 			ingesterMethod: "Label",
-			storeMethod: "LabelValuesForMetricName",
+			storeMethod:    "LabelValuesForMetricName",
 		},
 		"LabelNamesForMetricName": {
 			ingesterMethod: "Label",
-			storeMethod: "LabelNamesForMetricName",
+			storeMethod:    "LabelNamesForMetricName",
 		},
 		"Series": {
 			ingesterMethod: "Series",
-			storeMethod: "Series",
+			storeMethod:    "Series",
 		},
 	}
 
 	tests := []struct {
-		desc                   string
-		start, end             time.Time
+		desc                             string
+		start, end                       time.Time
 		setIngesterQueryStoreMaxLookback bool
-		expectedCallsStore     int
-		expectedCallsIngesters int
+		expectedCallsStore               int
+		expectedCallsIngesters           int
 	}{
 		{
 			desc:                   "query both storage and ingesters",
@@ -859,18 +857,18 @@
 			expectedCallsIngesters: 0,
 		},
 		{
-			desc:                   "query ingesters only (IngesterQueryStoreMaxLookback set)",
-			start:                  time.Now().Add(-time.Minute * 15),
-			end:                    time.Now(),
+			desc:                             "query ingesters only (IngesterQueryStoreMaxLookback set)",
+			start:                            time.Now().Add(-time.Minute * 15),
+			end:                              time.Now(),
 			setIngesterQueryStoreMaxLookback: true,
-			expectedCallsStore:     0,
-			expectedCallsIngesters: 1,
+			expectedCallsStore:               0,
+			expectedCallsIngesters:           1,
 		},
 	}
 
 	requests := []struct {
-		name           string
-		do             func(querier *SingleTenantQuerier, start, end time.Time) error
+		name string
+		do   func(querier *SingleTenantQuerier, start, end time.Time) error
 	}{
 		{
 			name: "SelectLogs",
@@ -999,7 +997,6 @@
 	}
 }
 
->>>>>>> 0413d2cb
 type fakeTimeLimits struct {
 	maxQueryLookback time.Duration
 	maxQueryLength   time.Duration
