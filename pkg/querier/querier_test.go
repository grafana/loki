package querier

import (
	"context"
	"errors"
	"io"
	"net/http"
	"testing"
	"time"

	"github.com/grafana/dskit/flagext"
	"github.com/grafana/dskit/ring"
	ring_client "github.com/grafana/dskit/ring/client"
	"github.com/prometheus/common/model"
	"github.com/stretchr/testify/assert"
	"github.com/stretchr/testify/mock"
	"github.com/stretchr/testify/require"
	"github.com/weaveworks/common/httpgrpc"
	"github.com/weaveworks/common/user"

	"github.com/grafana/loki/pkg/ingester/client"
	"github.com/grafana/loki/pkg/logproto"
	"github.com/grafana/loki/pkg/logql"
	"github.com/grafana/loki/pkg/storage"
	"github.com/grafana/loki/pkg/storage/stores/indexshipper/compactor/deletion"
	"github.com/grafana/loki/pkg/validation"
)

const (
	// Custom query timeout used in tests
	queryTimeout = 12 * time.Second
)

func TestQuerier_Label_QueryTimeoutConfigFlag(t *testing.T) {
	startTime := time.Now().Add(-1 * time.Minute)
	endTime := time.Now()

	request := logproto.LabelRequest{
		Name:   "test",
		Values: true,
		Start:  &startTime,
		End:    &endTime,
	}

	ingesterClient := newQuerierClientMock()
	ingesterClient.On("Label", mock.Anything, &request, mock.Anything).Return(mockLabelResponse([]string{}), nil)

	store := newStoreMock()
	store.On("LabelValuesForMetricName", mock.Anything, "test", model.TimeFromUnixNano(startTime.UnixNano()), model.TimeFromUnixNano(endTime.UnixNano()), "logs", "test").Return([]string{"foo", "bar"}, nil)
	limitsCfg := defaultLimitsTestConfig()
	limitsCfg.QueryTimeout = model.Duration(queryTimeout)
	limits, err := validation.NewOverrides(limitsCfg, nil)
	require.NoError(t, err)

	q, err := newQuerier(
		mockQuerierConfig(),
		mockIngesterClientConfig(),
		newIngesterClientMockFactory(ingesterClient),
		mockReadRingWithOneActiveIngester(),
		&mockDeleteGettter{},
		store, limits)
	require.NoError(t, err)

	ctx := user.InjectOrgID(context.Background(), "test")
	_, err = q.Label(ctx, &request)
	require.NoError(t, err)

	calls := ingesterClient.GetMockedCallsByMethod("Label")
	assert.Equal(t, 1, len(calls))
	deadline, ok := calls[0].Arguments.Get(0).(context.Context).Deadline()
	assert.True(t, ok)
	assert.WithinDuration(t, deadline, time.Now().Add(queryTimeout), 1*time.Second)

	calls = store.GetMockedCallsByMethod("LabelValuesForMetricName")
	assert.Equal(t, 1, len(calls))
	deadline, ok = calls[0].Arguments.Get(0).(context.Context).Deadline()
	assert.True(t, ok)
	assert.WithinDuration(t, deadline, time.Now().Add(queryTimeout), 1*time.Second)

	store.AssertExpectations(t)
}

func TestQuerier_Tail_QueryTimeoutConfigFlag(t *testing.T) {
	request := logproto.TailRequest{
		Query:    "{type=\"test\"}",
		DelayFor: 0,
		Limit:    10,
		Start:    time.Now(),
	}

	store := newStoreMock()
	store.On("SelectLogs", mock.Anything, mock.Anything).Return(mockStreamIterator(1, 2), nil)

	queryClient := newQueryClientMock()
	queryClient.On("Recv").Return(mockQueryResponse([]logproto.Stream{mockStream(1, 2)}), nil)

	tailClient := newTailClientMock()
	tailClient.On("Recv").Return(mockTailResponse(mockStream(1, 2)), nil)

	ingesterClient := newQuerierClientMock()
	ingesterClient.On("Query", mock.Anything, mock.Anything, mock.Anything).Return(queryClient, nil)
	ingesterClient.On("Tail", mock.Anything, &request, mock.Anything).Return(tailClient, nil)
	ingesterClient.On("TailersCount", mock.Anything, mock.Anything, mock.Anything).Return(&logproto.TailersCountResponse{}, nil)

	limitsCfg := defaultLimitsTestConfig()
	limitsCfg.QueryTimeout = model.Duration(queryTimeout)
	limits, err := validation.NewOverrides(limitsCfg, nil)
	require.NoError(t, err)

	q, err := newQuerier(
		mockQuerierConfig(),
		mockIngesterClientConfig(),
		newIngesterClientMockFactory(ingesterClient),
		mockReadRingWithOneActiveIngester(),
		&mockDeleteGettter{},
		store, limits)
	require.NoError(t, err)

	ctx := user.InjectOrgID(context.Background(), "test")
	_, err = q.Tail(ctx, &request)
	require.NoError(t, err)

	calls := ingesterClient.GetMockedCallsByMethod("Query")
	assert.Equal(t, 1, len(calls))
	deadline, ok := calls[0].Arguments.Get(0).(context.Context).Deadline()
	assert.True(t, ok)
	assert.WithinDuration(t, deadline, time.Now().Add(queryTimeout), 1*time.Second)

	calls = ingesterClient.GetMockedCallsByMethod("Tail")
	assert.Equal(t, 1, len(calls))
	_, ok = calls[0].Arguments.Get(0).(context.Context).Deadline()
	assert.False(t, ok)

	calls = store.GetMockedCallsByMethod("SelectLogs")
	assert.Equal(t, 1, len(calls))
	deadline, ok = calls[0].Arguments.Get(0).(context.Context).Deadline()
	assert.True(t, ok)
	assert.WithinDuration(t, deadline, time.Now().Add(queryTimeout), 1*time.Second)

	store.AssertExpectations(t)
}

func mockQuerierConfig() Config {
	return Config{
		TailMaxDuration: 1 * time.Minute,
	}
}

func mockQueryResponse(streams []logproto.Stream) *logproto.QueryResponse {
	return &logproto.QueryResponse{
		Streams: streams,
	}
}

func mockLabelResponse(values []string) *logproto.LabelResponse {
	return &logproto.LabelResponse{
		Values: values,
	}
}

func defaultLimitsTestConfig() validation.Limits {
	limits := validation.Limits{}
	flagext.DefaultValues(&limits)
	return limits
}

func TestQuerier_validateQueryRequest(t *testing.T) {
	request := logproto.QueryRequest{
		Selector:  "{type=\"test\", fail=\"yes\"} |= \"foo\"",
		Limit:     10,
		Start:     time.Now().Add(-1 * time.Minute),
		End:       time.Now(),
		Direction: logproto.FORWARD,
	}

	store := newStoreMock()
	store.On("SelectLogs", mock.Anything, mock.Anything).Return(mockStreamIterator(1, 2), nil)

	queryClient := newQueryClientMock()
	queryClient.On("Recv").Return(mockQueryResponse([]logproto.Stream{mockStream(1, 2)}), nil)

	ingesterClient := newQuerierClientMock()
	ingesterClient.On("Query", mock.Anything, &request, mock.Anything).Return(queryClient, nil)

	defaultLimits := defaultLimitsTestConfig()
	defaultLimits.MaxStreamsMatchersPerQuery = 1
	defaultLimits.MaxQueryLength = model.Duration(2 * time.Minute)

	limits, err := validation.NewOverrides(defaultLimits, nil)
	require.NoError(t, err)

	q, err := newQuerier(
		mockQuerierConfig(),
		mockIngesterClientConfig(),
		newIngesterClientMockFactory(ingesterClient),
		mockReadRingWithOneActiveIngester(),
		&mockDeleteGettter{},
		store, limits)
	require.NoError(t, err)

	ctx := user.InjectOrgID(context.Background(), "test")

	_, err = q.SelectLogs(ctx, logql.SelectLogParams{QueryRequest: &request})
	require.Equal(t, httpgrpc.Errorf(http.StatusBadRequest, "max streams matchers per query exceeded, matchers-count > limit (2 > 1)"), err)

	request.Selector = "{type=\"test\"}"
	_, err = q.SelectLogs(ctx, logql.SelectLogParams{QueryRequest: &request})
	require.NoError(t, err)

	request.Start = request.End.Add(-3*time.Minute - 2*time.Second)
	_, err = q.SelectLogs(ctx, logql.SelectLogParams{QueryRequest: &request})
	require.Equal(t, httpgrpc.Errorf(http.StatusBadRequest, "the query time range exceeds the limit (query length: 3m2s, limit: 2m)"), err)
}

func TestQuerier_SeriesAPI(t *testing.T) {
	mkReq := func(groups []string) *logproto.SeriesRequest {
		return &logproto.SeriesRequest{
			Start:  time.Unix(0, 0),
			End:    time.Unix(10, 0),
			Groups: groups,
		}
	}

	mockSeriesResponse := func(series []map[string]string) *logproto.SeriesResponse {
		resp := &logproto.SeriesResponse{}
		for _, s := range series {
			resp.Series = append(resp.Series, logproto.SeriesIdentifier{
				Labels: s,
			})
		}
		return resp
	}

	for _, tc := range []struct {
		desc  string
		req   *logproto.SeriesRequest
		setup func(*storeMock, *queryClientMock, *querierClientMock, validation.Limits, *logproto.SeriesRequest)
		run   func(*testing.T, *SingleTenantQuerier, *logproto.SeriesRequest)
	}{
		{
			"ingester error",
			mkReq([]string{`{a="1"}`}),
			func(store *storeMock, querier *queryClientMock, ingester *querierClientMock, limits validation.Limits, req *logproto.SeriesRequest) {
				ingester.On("Series", mock.Anything, req, mock.Anything).Return(nil, errors.New("tst-err"))

				store.On("Series", mock.Anything, mock.Anything).Return(nil, nil)
			},
			func(t *testing.T, q *SingleTenantQuerier, req *logproto.SeriesRequest) {
				ctx := user.InjectOrgID(context.Background(), "test")
				_, err := q.Series(ctx, req)
				require.Error(t, err)
			},
		},
		{
			"store error",
			mkReq([]string{`{a="1"}`}),
			func(store *storeMock, querier *queryClientMock, ingester *querierClientMock, limits validation.Limits, req *logproto.SeriesRequest) {
				ingester.On("Series", mock.Anything, req, mock.Anything).Return(mockSeriesResponse([]map[string]string{
					{"a": "1"},
				}), nil)

				store.On("Series", mock.Anything, mock.Anything).Return(nil, context.DeadlineExceeded)
			},
			func(t *testing.T, q *SingleTenantQuerier, req *logproto.SeriesRequest) {
				ctx := user.InjectOrgID(context.Background(), "test")
				_, err := q.Series(ctx, req)
				require.Error(t, err)
			},
		},
		{
			"no matches",
			mkReq([]string{`{a="1"}`}),
			func(store *storeMock, querier *queryClientMock, ingester *querierClientMock, limits validation.Limits, req *logproto.SeriesRequest) {
				ingester.On("Series", mock.Anything, req, mock.Anything).Return(mockSeriesResponse(nil), nil)
				store.On("Series", mock.Anything, mock.Anything).Return(nil, nil)
			},
			func(t *testing.T, q *SingleTenantQuerier, req *logproto.SeriesRequest) {
				ctx := user.InjectOrgID(context.Background(), "test")
				resp, err := q.Series(ctx, req)
				require.Nil(t, err)
				require.Equal(t, &logproto.SeriesResponse{Series: make([]logproto.SeriesIdentifier, 0)}, resp)
			},
		},
		{
			"returns series",
			mkReq([]string{`{a="1"}`}),
			func(store *storeMock, querier *queryClientMock, ingester *querierClientMock, limits validation.Limits, req *logproto.SeriesRequest) {
				ingester.On("Series", mock.Anything, req, mock.Anything).Return(mockSeriesResponse([]map[string]string{
					{"a": "1", "b": "2"},
					{"a": "1", "b": "3"},
				}), nil)

				store.On("Series", mock.Anything, mock.Anything).Return([]logproto.SeriesIdentifier{
					{Labels: map[string]string{"a": "1", "b": "4"}},
					{Labels: map[string]string{"a": "1", "b": "5"}},
				}, nil)
			},
			func(t *testing.T, q *SingleTenantQuerier, req *logproto.SeriesRequest) {
				ctx := user.InjectOrgID(context.Background(), "test")
				resp, err := q.Series(ctx, req)
				require.Nil(t, err)
				require.ElementsMatch(t, []logproto.SeriesIdentifier{
					{Labels: map[string]string{"a": "1", "b": "2"}},
					{Labels: map[string]string{"a": "1", "b": "3"}},
					{Labels: map[string]string{"a": "1", "b": "4"}},
					{Labels: map[string]string{"a": "1", "b": "5"}},
				}, resp.GetSeries())
			},
		},
		{
			"dedupes",
			mkReq([]string{`{a="1"}`}),
			func(store *storeMock, querier *queryClientMock, ingester *querierClientMock, limits validation.Limits, req *logproto.SeriesRequest) {
				ingester.On("Series", mock.Anything, req, mock.Anything).Return(mockSeriesResponse([]map[string]string{
					{"a": "1", "b": "2"},
				}), nil)

				store.On("Series", mock.Anything, mock.Anything).Return([]logproto.SeriesIdentifier{
					{Labels: map[string]string{"a": "1", "b": "2"}},
					{Labels: map[string]string{"a": "1", "b": "3"}},
				}, nil)
			},
			func(t *testing.T, q *SingleTenantQuerier, req *logproto.SeriesRequest) {
				ctx := user.InjectOrgID(context.Background(), "test")
				resp, err := q.Series(ctx, req)
				require.Nil(t, err)
				require.ElementsMatch(t, []logproto.SeriesIdentifier{
					{Labels: map[string]string{"a": "1", "b": "2"}},
					{Labels: map[string]string{"a": "1", "b": "3"}},
				}, resp.GetSeries())
			},
		},
	} {
		t.Run(tc.desc, func(t *testing.T) {
			store := newStoreMock()
			queryClient := newQueryClientMock()
			ingesterClient := newQuerierClientMock()
			defaultLimits := defaultLimitsTestConfig()
			if tc.setup != nil {
				tc.setup(store, queryClient, ingesterClient, defaultLimits, tc.req)
			}

			limits, err := validation.NewOverrides(defaultLimits, nil)
			require.NoError(t, err)

			q, err := newQuerier(
				mockQuerierConfig(),
				mockIngesterClientConfig(),
				newIngesterClientMockFactory(ingesterClient),
				mockReadRingWithOneActiveIngester(),
				&mockDeleteGettter{},
				store, limits)
			require.NoError(t, err)

			tc.run(t, q, tc.req)
		})
	}
}

func TestQuerier_IngesterMaxQueryLookback(t *testing.T) {
	limits, err := validation.NewOverrides(defaultLimitsTestConfig(), nil)
	require.NoError(t, err)

	for _, tc := range []struct {
		desc          string
		lookback      time.Duration
		end           time.Time
		skipIngesters bool
	}{
		{
			desc:          "0 value always queries ingesters",
			lookback:      0,
			end:           time.Now().Add(time.Hour),
			skipIngesters: false,
		},
		{
			desc:          "query ingester",
			lookback:      time.Hour,
			end:           time.Now(),
			skipIngesters: false,
		},
		{
			desc:          "skip ingester",
			lookback:      time.Hour,
			end:           time.Now().Add(-2 * time.Hour),
			skipIngesters: true,
		},
	} {
		t.Run(tc.desc, func(t *testing.T) {
			req := logproto.QueryRequest{
				Selector:  `{app="foo"}`,
				Limit:     1000,
				Start:     tc.end.Add(-6 * time.Hour),
				End:       tc.end,
				Direction: logproto.FORWARD,
			}

			queryClient := newQueryClientMock()
			ingesterClient := newQuerierClientMock()

			if !tc.skipIngesters {
				ingesterClient.On("Query", mock.Anything, mock.Anything, mock.Anything).Return(queryClient, nil)
				queryClient.On("Recv").Return(mockQueryResponse([]logproto.Stream{mockStream(1, 1)}), nil).Once()
				queryClient.On("Recv").Return(nil, io.EOF).Once()
			}

			store := newStoreMock()
			store.On("SelectLogs", mock.Anything, mock.Anything).Return(mockStreamIterator(0, 1), nil)

			conf := mockQuerierConfig()
			conf.QueryIngestersWithin = tc.lookback
			q, err := newQuerier(
				conf,
				mockIngesterClientConfig(),
				newIngesterClientMockFactory(ingesterClient),
				mockReadRingWithOneActiveIngester(),
				&mockDeleteGettter{},
				store, limits)
			require.NoError(t, err)

			ctx := user.InjectOrgID(context.Background(), "test")

			res, err := q.SelectLogs(ctx, logql.SelectLogParams{QueryRequest: &req})
			require.Nil(t, err)

			// since streams are loaded lazily, force iterators to exhaust
			for res.Next() {
			}
			queryClient.AssertExpectations(t)
			ingesterClient.AssertExpectations(t)
			store.AssertExpectations(t)
		})
	}
}

func TestQuerier_concurrentTailLimits(t *testing.T) {
	request := logproto.TailRequest{
		Query:    "{type=\"test\"}",
		DelayFor: 0,
		Limit:    10,
		Start:    time.Now(),
	}

	t.Parallel()

	tests := map[string]struct {
		ringIngesters []ring.InstanceDesc
		expectedError error
		tailersCount  uint32
	}{
		"empty ring": {
			ringIngesters: []ring.InstanceDesc{},
			expectedError: httpgrpc.Errorf(http.StatusInternalServerError, "no active ingester found"),
		},
		"ring containing one pending ingester": {
			ringIngesters: []ring.InstanceDesc{mockInstanceDesc("1.1.1.1", ring.PENDING)},
			expectedError: httpgrpc.Errorf(http.StatusInternalServerError, "no active ingester found"),
		},
		"ring containing one active ingester and 0 active tailers": {
			ringIngesters: []ring.InstanceDesc{mockInstanceDesc("1.1.1.1", ring.ACTIVE)},
		},
		"ring containing one active ingester and 1 active tailer": {
			ringIngesters: []ring.InstanceDesc{mockInstanceDesc("1.1.1.1", ring.ACTIVE)},
			tailersCount:  1,
		},
		"ring containing one pending and active ingester with 1 active tailer": {
			ringIngesters: []ring.InstanceDesc{mockInstanceDesc("1.1.1.1", ring.PENDING), mockInstanceDesc("2.2.2.2", ring.ACTIVE)},
			tailersCount:  1,
		},
		"ring containing one active ingester and max active tailers": {
			ringIngesters: []ring.InstanceDesc{mockInstanceDesc("1.1.1.1", ring.ACTIVE)},
			expectedError: httpgrpc.Errorf(http.StatusBadRequest,
				"max concurrent tail requests limit exceeded, count > limit (%d > %d)", 6, 5),
			tailersCount: 5,
		},
	}

	for testName, testData := range tests {
		testData := testData

		t.Run(testName, func(t *testing.T) {
			// For this test's purpose, whenever a new ingester client needs to
			// be created, the factory will always return the same mock instance
			store := newStoreMock()
			store.On("SelectLogs", mock.Anything, mock.Anything).Return(mockStreamIterator(1, 2), nil)

			queryClient := newQueryClientMock()
			queryClient.On("Recv").Return(mockQueryResponse([]logproto.Stream{mockStream(1, 2)}), nil)

			tailClient := newTailClientMock()
			tailClient.On("Recv").Return(mockTailResponse(mockStream(1, 2)), nil)

			ingesterClient := newQuerierClientMock()
			ingesterClient.On("Query", mock.Anything, mock.Anything, mock.Anything).Return(queryClient, nil)
			ingesterClient.On("Tail", mock.Anything, &request, mock.Anything).Return(tailClient, nil)
			ingesterClient.On("TailersCount", mock.Anything, mock.Anything, mock.Anything).Return(&logproto.TailersCountResponse{Count: testData.tailersCount}, nil)

			defaultLimits := defaultLimitsTestConfig()
			defaultLimits.MaxConcurrentTailRequests = 5

			limits, err := validation.NewOverrides(defaultLimits, nil)
			require.NoError(t, err)

			q, err := newQuerier(
				mockQuerierConfig(),
				mockIngesterClientConfig(),
				newIngesterClientMockFactory(ingesterClient),
				newReadRingMock(testData.ringIngesters, 0),
				&mockDeleteGettter{},
				store, limits)
			require.NoError(t, err)

			ctx := user.InjectOrgID(context.Background(), "test")
			_, err = q.Tail(ctx, &request)
			assert.Equal(t, testData.expectedError, err)
		})
	}
}

func TestQuerier_buildQueryIntervals(t *testing.T) {
	// For simplicity it is always assumed that ingesterQueryStoreMaxLookback and queryIngestersWithin both would be set upto 11 hours so
	// overlappingQuery has range of last 11 hours while nonOverlappingQuery has range older than last 11 hours.
	// We would test the cases below with both the queries.
	overlappingQuery := interval{
		start: time.Now().Add(-6 * time.Hour),
		end:   time.Now(),
	}

	nonOverlappingQuery := interval{
		start: time.Now().Add(-24 * time.Hour),
		end:   time.Now().Add(-12 * time.Hour),
	}

	type response struct {
		ingesterQueryInterval *interval
		storeQueryInterval    *interval
	}

	compareResponse := func(t *testing.T, expectedResponse, actualResponse response) {
		if expectedResponse.ingesterQueryInterval == nil {
			require.Nil(t, actualResponse.ingesterQueryInterval)
		} else {
			require.InDelta(t, expectedResponse.ingesterQueryInterval.start.Unix(), actualResponse.ingesterQueryInterval.start.Unix(), 1)
			require.InDelta(t, expectedResponse.ingesterQueryInterval.end.Unix(), actualResponse.ingesterQueryInterval.end.Unix(), 1)
		}

		if expectedResponse.storeQueryInterval == nil {
			require.Nil(t, actualResponse.storeQueryInterval)
		} else {
			require.InDelta(t, expectedResponse.storeQueryInterval.start.Unix(), actualResponse.storeQueryInterval.start.Unix(), 1)
			require.InDelta(t, expectedResponse.storeQueryInterval.end.Unix(), actualResponse.storeQueryInterval.end.Unix(), 1)
		}
	}

	for _, tc := range []struct {
		name                                string
		ingesterQueryStoreMaxLookback       time.Duration
		queryIngestersWithin                time.Duration
		overlappingQueryExpectedResponse    response
		nonOverlappingQueryExpectedResponse response
	}{
		{
			name: "default values, query ingesters and store for whole duration",
			overlappingQueryExpectedResponse: response{ // query both store and ingesters
				ingesterQueryInterval: &overlappingQuery,
				storeQueryInterval:    &overlappingQuery,
			},
			nonOverlappingQueryExpectedResponse: response{ // query both store and ingesters
				ingesterQueryInterval: &nonOverlappingQuery,
				storeQueryInterval:    &nonOverlappingQuery,
			},
		},
		{
			name:                          "ingesterQueryStoreMaxLookback set to 1h",
			ingesterQueryStoreMaxLookback: time.Hour,
			overlappingQueryExpectedResponse: response{ // query ingesters for last 1h and store until last 1h.
				ingesterQueryInterval: &interval{
					start: time.Now().Add(-time.Hour),
					end:   overlappingQuery.end,
				},
				storeQueryInterval: &interval{
					start: overlappingQuery.start,
					end:   time.Now().Add(-time.Hour),
				},
			},
			nonOverlappingQueryExpectedResponse: response{ // query just the store
				storeQueryInterval: &nonOverlappingQuery,
			},
		},
		{
			name:                          "ingesterQueryStoreMaxLookback set to 10h",
			ingesterQueryStoreMaxLookback: 10 * time.Hour,
			overlappingQueryExpectedResponse: response{ // query just the ingesters.
				ingesterQueryInterval: &overlappingQuery,
			},
			nonOverlappingQueryExpectedResponse: response{ // query just the store
				storeQueryInterval: &nonOverlappingQuery,
			},
		},
		{
			name:                          "ingesterQueryStoreMaxLookback set to 1h and queryIngestersWithin set to 2h, ingesterQueryStoreMaxLookback takes precedence",
			ingesterQueryStoreMaxLookback: time.Hour,
			queryIngestersWithin:          2 * time.Hour,
			overlappingQueryExpectedResponse: response{ // query ingesters for last 1h and store until last 1h.
				ingesterQueryInterval: &interval{
					start: time.Now().Add(-time.Hour),
					end:   overlappingQuery.end,
				},
				storeQueryInterval: &interval{
					start: overlappingQuery.start,
					end:   time.Now().Add(-time.Hour),
				},
			},
			nonOverlappingQueryExpectedResponse: response{ // query just the store
				storeQueryInterval: &nonOverlappingQuery,
			},
		},
		{
			name:                          "ingesterQueryStoreMaxLookback set to 2h and queryIngestersWithin set to 1h, ingesterQueryStoreMaxLookback takes precedence",
			ingesterQueryStoreMaxLookback: 2 * time.Hour,
			queryIngestersWithin:          time.Hour,
			overlappingQueryExpectedResponse: response{ // query ingesters for last 2h and store until last 2h.
				ingesterQueryInterval: &interval{
					start: time.Now().Add(-2 * time.Hour),
					end:   overlappingQuery.end,
				},
				storeQueryInterval: &interval{
					start: overlappingQuery.start,
					end:   time.Now().Add(-2 * time.Hour),
				},
			},
			nonOverlappingQueryExpectedResponse: response{ // query just the store
				storeQueryInterval: &nonOverlappingQuery,
			},
		},
		{
			name:                          "ingesterQueryStoreMaxLookback set to -1, query just ingesters",
			ingesterQueryStoreMaxLookback: -1,
			overlappingQueryExpectedResponse: response{
				ingesterQueryInterval: &overlappingQuery,
			},
			nonOverlappingQueryExpectedResponse: response{
				ingesterQueryInterval: &nonOverlappingQuery,
			},
		},
		{
			name:                 "queryIngestersWithin set to 1h",
			queryIngestersWithin: time.Hour,
			overlappingQueryExpectedResponse: response{ // query both store and ingesters since query overlaps queryIngestersWithin
				ingesterQueryInterval: &overlappingQuery,
				storeQueryInterval:    &overlappingQuery,
			},
			nonOverlappingQueryExpectedResponse: response{ // query just the store since query doesn't overlap queryIngestersWithin
				storeQueryInterval: &nonOverlappingQuery,
			},
		},
		{
			name:                 "queryIngestersWithin set to 10h",
			queryIngestersWithin: 10 * time.Hour,
			overlappingQueryExpectedResponse: response{ // query both store and ingesters since query overlaps queryIngestersWithin
				ingesterQueryInterval: &overlappingQuery,
				storeQueryInterval:    &overlappingQuery,
			},
			nonOverlappingQueryExpectedResponse: response{ // query just the store since query doesn't overlap queryIngestersWithin
				storeQueryInterval: &nonOverlappingQuery,
			},
		},
	} {
		t.Run(tc.name, func(t *testing.T) {
			querier := SingleTenantQuerier{cfg: Config{
				IngesterQueryStoreMaxLookback: tc.ingesterQueryStoreMaxLookback,
				QueryIngestersWithin:          tc.queryIngestersWithin,
			}}

			ingesterQueryInterval, storeQueryInterval := querier.buildQueryIntervals(overlappingQuery.start, overlappingQuery.end)
			compareResponse(t, tc.overlappingQueryExpectedResponse, response{
				ingesterQueryInterval: ingesterQueryInterval,
				storeQueryInterval:    storeQueryInterval,
			})

			ingesterQueryInterval, storeQueryInterval = querier.buildQueryIntervals(nonOverlappingQuery.start, nonOverlappingQuery.end)
			compareResponse(t, tc.nonOverlappingQueryExpectedResponse, response{
				ingesterQueryInterval: ingesterQueryInterval,
				storeQueryInterval:    storeQueryInterval,
			})
		})
	}
}

func TestQuerier_calculateIngesterMaxLookbackPeriod(t *testing.T) {
	for _, tc := range []struct {
		name                          string
		ingesterQueryStoreMaxLookback time.Duration
		queryIngestersWithin          time.Duration
		expected                      time.Duration
	}{
		{
			name:     "defaults are set; infinite lookback period if no values are set",
			expected: -1,
		},
		{
			name:                          "only setting ingesterQueryStoreMaxLookback",
			ingesterQueryStoreMaxLookback: time.Hour,
			expected:                      time.Hour,
		},
		{
			name:                          "setting both ingesterQueryStoreMaxLookback and queryIngestersWithin; ingesterQueryStoreMaxLookback takes precedence",
			ingesterQueryStoreMaxLookback: time.Hour,
			queryIngestersWithin:          time.Minute,
			expected:                      time.Hour,
		},
		{
			name:                 "only setting queryIngestersWithin",
			queryIngestersWithin: time.Minute,
			expected:             time.Minute,
		},
	} {
		t.Run(tc.name, func(t *testing.T) {
			querier := SingleTenantQuerier{cfg: Config{
				IngesterQueryStoreMaxLookback: tc.ingesterQueryStoreMaxLookback,
				QueryIngestersWithin:          tc.queryIngestersWithin,
			}}

			assert.Equal(t, tc.expected, querier.calculateIngesterMaxLookbackPeriod())
		})
	}
}

func TestQuerier_isWithinIngesterMaxLookbackPeriod(t *testing.T) {
	overlappingQuery := interval{
		start: time.Now().Add(-6 * time.Hour),
		end:   time.Now(),
	}

	nonOverlappingQuery := interval{
		start: time.Now().Add(-24 * time.Hour),
		end:   time.Now().Add(-12 * time.Hour),
	}

	for _, tc := range []struct {
		name                          string
		ingesterQueryStoreMaxLookback time.Duration
		queryIngestersWithin          time.Duration
		overlappingWithinRange        bool
		nonOverlappingWithinRange     bool
	}{
		{
			name:                      "default values, query ingesters and store for whole duration",
			overlappingWithinRange:    true,
			nonOverlappingWithinRange: true,
		},
		{
			name:                          "ingesterQueryStoreMaxLookback set to 1h",
			ingesterQueryStoreMaxLookback: time.Hour,
			overlappingWithinRange:        true,
			nonOverlappingWithinRange:     false,
		},
		{
			name:                          "ingesterQueryStoreMaxLookback set to 10h",
			ingesterQueryStoreMaxLookback: 10 * time.Hour,
			overlappingWithinRange:        true,
			nonOverlappingWithinRange:     false,
		},
		{
			name:                          "ingesterQueryStoreMaxLookback set to 1h and queryIngestersWithin set to 16h, ingesterQueryStoreMaxLookback takes precedence",
			ingesterQueryStoreMaxLookback: time.Hour,
			queryIngestersWithin:          16 * time.Hour, // if used, this would put the nonOverlapping query in range
			overlappingWithinRange:        true,
			nonOverlappingWithinRange:     false,
		},
		{
			name:                          "ingesterQueryStoreMaxLookback set to -1, query just ingesters",
			ingesterQueryStoreMaxLookback: -1,
			overlappingWithinRange:        true,
			nonOverlappingWithinRange:     true,
		},
		{
			name:                      "queryIngestersWithin set to 1h",
			queryIngestersWithin:      time.Hour,
			overlappingWithinRange:    true,
			nonOverlappingWithinRange: false,
		},
		{
			name:                      "queryIngestersWithin set to 10h",
			queryIngestersWithin:      10 * time.Hour,
			overlappingWithinRange:    true,
			nonOverlappingWithinRange: false,
		},
	} {
		t.Run(tc.name, func(t *testing.T) {
			querier := SingleTenantQuerier{cfg: Config{
				IngesterQueryStoreMaxLookback: tc.ingesterQueryStoreMaxLookback,
				QueryIngestersWithin:          tc.queryIngestersWithin,
			}}

			lookbackPeriod := querier.calculateIngesterMaxLookbackPeriod()
			assert.Equal(t, tc.overlappingWithinRange, querier.isWithinIngesterMaxLookbackPeriod(lookbackPeriod, overlappingQuery.end))
			assert.Equal(t, tc.nonOverlappingWithinRange, querier.isWithinIngesterMaxLookbackPeriod(lookbackPeriod, nonOverlappingQuery.end))
		})
	}
}

func TestQuerier_RequestingIngesters(t *testing.T) {
	ctx := user.InjectOrgID(context.Background(), "test")

	requestMapping := map[string]struct {
		ingesterMethod string
		storeMethod    string
	}{
		"SelectLogs": {
			ingesterMethod: "Query",
			storeMethod:    "SelectLogs",
		},
		"SelectSamples": {
			ingesterMethod: "QuerySample",
			storeMethod:    "SelectSamples",
		},
		"LabelValuesForMetricName": {
			ingesterMethod: "Label",
			storeMethod:    "LabelValuesForMetricName",
		},
		"LabelNamesForMetricName": {
			ingesterMethod: "Label",
			storeMethod:    "LabelNamesForMetricName",
		},
		"Series": {
			ingesterMethod: "Series",
			storeMethod:    "Series",
		},
	}

	tests := []struct {
		desc                             string
		start, end                       time.Time
		setIngesterQueryStoreMaxLookback bool
		expectedCallsStore               int
		expectedCallsIngesters           int
	}{
		{
			desc:                   "Data in storage and ingesters",
			start:                  time.Now().Add(-time.Hour * 2),
			end:                    time.Now(),
			expectedCallsStore:     1,
			expectedCallsIngesters: 1,
		},
		{
			desc:                   "Data in ingesters (IngesterQueryStoreMaxLookback not set)",
			start:                  time.Now().Add(-time.Minute * 15),
			end:                    time.Now(),
			expectedCallsStore:     1,
			expectedCallsIngesters: 1,
		},
		{
			desc:                   "Data only in storage",
			start:                  time.Now().Add(-time.Hour * 2),
			end:                    time.Now().Add(-time.Hour * 1),
			expectedCallsStore:     1,
			expectedCallsIngesters: 0,
		},
		{
			desc:                             "Data in ingesters (IngesterQueryStoreMaxLookback set)",
			start:                            time.Now().Add(-time.Minute * 15),
			end:                              time.Now(),
			setIngesterQueryStoreMaxLookback: true,
			expectedCallsStore:               0,
			expectedCallsIngesters:           1,
		},
	}

	requests := []struct {
		name string
		do   func(querier *SingleTenantQuerier, start, end time.Time) error
	}{
		{
			name: "SelectLogs",
			do: func(querier *SingleTenantQuerier, start, end time.Time) error {
				_, err := querier.SelectLogs(ctx, logql.SelectLogParams{
					QueryRequest: &logproto.QueryRequest{
						Selector:  "{type=\"test\", fail=\"yes\"} |= \"foo\"",
						Limit:     10,
						Start:     start,
						End:       end,
						Direction: logproto.FORWARD,
					},
				})

				return err
			},
		},
		{
			name: "SelectSamples",
			do: func(querier *SingleTenantQuerier, start, end time.Time) error {
				_, err := querier.SelectSamples(ctx, logql.SelectSampleParams{
					SampleQueryRequest: &logproto.SampleQueryRequest{
						Selector: "count_over_time({foo=\"bar\"}[5m])",
						Start:    start,
						End:      end,
					},
				})
				return err
			},
		},
		{
			name: "LabelValuesForMetricName",
			do: func(querier *SingleTenantQuerier, start, end time.Time) error {
				_, err := querier.Label(ctx, &logproto.LabelRequest{
					Name:   "type",
					Values: true,
					Start:  &start,
					End:    &end,
				})
				return err
			},
		},
		{
			name: "LabelNamesForMetricName",
			do: func(querier *SingleTenantQuerier, start, end time.Time) error {
				_, err := querier.Label(ctx, &logproto.LabelRequest{
					Values: false,
					Start:  &start,
					End:    &end,
				})
				return err
			},
		},
		{
			name: "Series",
			do: func(querier *SingleTenantQuerier, start, end time.Time) error {
				_, err := querier.Series(ctx, &logproto.SeriesRequest{
					Start: start,
					End:   end,
				})
				return err
			},
		},
	}

	for _, tc := range tests {
		t.Run(tc.desc, func(t *testing.T) {

			conf := mockQuerierConfig()
			conf.QueryIngestersWithin = time.Minute * 30
			if tc.setIngesterQueryStoreMaxLookback {
				conf.IngesterQueryStoreMaxLookback = conf.QueryIngestersWithin
			}

			limits, err := validation.NewOverrides(defaultLimitsTestConfig(), nil)
			require.NoError(t, err)

			for _, request := range requests {
				t.Run(request.name, func(t *testing.T) {
					ingesterClient, store, querier, err := setupIngesterQuerierMocks(conf, limits)
					require.NoError(t, err)

					err = request.do(querier, tc.start, tc.end)
					require.NoError(t, err)

					callsIngesters := ingesterClient.GetMockedCallsByMethod(requestMapping[request.name].ingesterMethod)
					assert.Equal(t, tc.expectedCallsIngesters, len(callsIngesters))

					callsStore := store.GetMockedCallsByMethod(requestMapping[request.name].storeMethod)
					assert.Equal(t, tc.expectedCallsStore, len(callsStore))
				})
			}
		})
	}
}

func TestQuerier_SeriesVolumes(t *testing.T) {
	t.Run("it returns series volumes from the store", func(t *testing.T) {
		ret := &logproto.VolumeResponse{Volumes: []logproto.Volume{
			{Name: "foo", Volume: 38},
		}}

		limits, err := validation.NewOverrides(defaultLimitsTestConfig(), nil)
		require.NoError(t, err)

		ingesterClient := newQuerierClientMock()
		store := newStoreMock()
<<<<<<< HEAD
		store.On("SeriesVolume", mock.Anything, mock.Anything, mock.Anything, mock.Anything, mock.Anything, mock.Anything).Return(ret, nil)
		querier := SingleTenantQuerier{
			store:  store,
			limits: limits,
		}
=======
		store.On("SeriesVolume", mock.Anything, mock.Anything, mock.Anything, mock.Anything, mock.Anything).Return(ret, nil)
>>>>>>> 5a570cb9

		conf := mockQuerierConfig()
		conf.QueryIngestersWithin = time.Minute * 30
		conf.IngesterQueryStoreMaxLookback = conf.QueryIngestersWithin

		querier, err := newQuerier(
			conf,
			mockIngesterClientConfig(),
			newIngesterClientMockFactory(ingesterClient),
			mockReadRingWithOneActiveIngester(),
			&mockDeleteGettter{},
			store, limits)
		require.NoError(t, err)

		now := time.Now()
		from := model.TimeFromUnix(now.Add(-1 * time.Hour).Unix())
		through := model.TimeFromUnix(now.Add(-35 * time.Minute).Unix())
		req := &logproto.VolumeRequest{From: from, Through: through, Matchers: `{}`, Limit: 10}
		ctx := user.InjectOrgID(context.Background(), "test")
		resp, err := querier.SeriesVolume(ctx, req)
		require.NoError(t, err)
		require.Equal(t, []logproto.Volume{{Name: "foo", Volume: 38}}, resp.Volumes)
	})

	t.Run("it returns series volumes from the ingester", func(t *testing.T) {
		ret := &logproto.VolumeResponse{Volumes: []logproto.Volume{
			{Name: "foo", Volume: 38},
		}}

		limits, err := validation.NewOverrides(defaultLimitsTestConfig(), nil)
		require.NoError(t, err)

		ingesterClient := newQuerierClientMock()
		ingesterClient.On("GetSeriesVolume", mock.Anything, mock.Anything, mock.Anything).Return(ret, nil)

		store := newStoreMock()

		conf := mockQuerierConfig()
		conf.QueryIngestersWithin = time.Minute * 30
		conf.IngesterQueryStoreMaxLookback = conf.QueryIngestersWithin

		querier, err := newQuerier(
			conf,
			mockIngesterClientConfig(),
			newIngesterClientMockFactory(ingesterClient),
			mockReadRingWithOneActiveIngester(),
			&mockDeleteGettter{},
			store, limits)
		require.NoError(t, err)

		now := time.Now()
		from := model.TimeFromUnix(now.Add(-15 * time.Minute).Unix())
		through := model.TimeFromUnix(now.Unix())
		req := &logproto.VolumeRequest{From: from, Through: through, Matchers: `{}`, Limit: 10}
		ctx := user.InjectOrgID(context.Background(), "test")
		resp, err := querier.SeriesVolume(ctx, req)
		require.NoError(t, err)
		require.Equal(t, []logproto.Volume{{Name: "foo", Volume: 38}}, resp.Volumes)
	})

	t.Run("it merges series volumes from the store and ingester", func(t *testing.T) {
		ret := &logproto.VolumeResponse{Volumes: []logproto.Volume{
			{Name: "foo", Volume: 38},
		}}

		limits, err := validation.NewOverrides(defaultLimitsTestConfig(), nil)
		require.NoError(t, err)

		ingesterClient := newQuerierClientMock()
		ingesterClient.On("GetSeriesVolume", mock.Anything, mock.Anything, mock.Anything).Return(ret, nil)

		store := newStoreMock()
		store.On("SeriesVolume", mock.Anything, mock.Anything, mock.Anything, mock.Anything, mock.Anything).Return(ret, nil)

		conf := mockQuerierConfig()
		conf.QueryIngestersWithin = time.Minute * 30
		conf.IngesterQueryStoreMaxLookback = conf.QueryIngestersWithin

		querier, err := newQuerier(
			conf,
			mockIngesterClientConfig(),
			newIngesterClientMockFactory(ingesterClient),
			mockReadRingWithOneActiveIngester(),
			&mockDeleteGettter{},
			store, limits)
		require.NoError(t, err)

		now := time.Now()
		from := model.TimeFromUnix(now.Add(-time.Hour).Unix())
		through := model.TimeFromUnix(now.Unix())
		req := &logproto.VolumeRequest{From: from, Through: through, Matchers: `{}`, Limit: 10}
		ctx := user.InjectOrgID(context.Background(), "test")
		resp, err := querier.SeriesVolume(ctx, req)
		require.NoError(t, err)
		require.Equal(t, []logproto.Volume{{Name: "foo", Volume: 76}}, resp.Volumes)
	})
}

func setupIngesterQuerierMocks(conf Config, limits *validation.Overrides) (*querierClientMock, *storeMock, *SingleTenantQuerier, error) {
	queryClient := newQueryClientMock()
	queryClient.On("Recv").Return(mockQueryResponse([]logproto.Stream{mockStream(1, 1)}), nil)

	querySampleClient := newQuerySampleClientMock()
	querySampleClient.On("Recv").Return(mockQueryResponse([]logproto.Stream{mockStream(1, 1)}), nil)

	ingesterClient := newQuerierClientMock()
	ingesterClient.On("Query", mock.Anything, mock.Anything, mock.Anything).Return(queryClient, nil)
	ingesterClient.On("QuerySample", mock.Anything, mock.Anything, mock.Anything).Return(querySampleClient, nil)
	ingesterClient.On("Label", mock.Anything, mock.Anything, mock.Anything).Return(mockLabelResponse([]string{"bar"}), nil)
	ingesterClient.On("Series", mock.Anything, mock.Anything, mock.Anything).Return(&logproto.SeriesResponse{
		Series: []logproto.SeriesIdentifier{
			{
				Labels: map[string]string{"bar": "1"},
			},
		},
	}, nil)

	store := newStoreMock()
	store.On("SelectLogs", mock.Anything, mock.Anything).Return(mockStreamIterator(0, 1), nil)
	store.On("SelectSamples", mock.Anything, mock.Anything).Return(mockSampleIterator(querySampleClient), nil)
	store.On("LabelValuesForMetricName", mock.Anything, mock.Anything, mock.Anything, mock.Anything, mock.Anything, mock.Anything, mock.Anything).Return([]string{"1", "2", "3"}, nil)
	store.On("LabelNamesForMetricName", mock.Anything, mock.Anything, mock.Anything, mock.Anything, mock.Anything).Return([]string{"foo"}, nil)
	store.On("Series", mock.Anything, mock.Anything).Return([]logproto.SeriesIdentifier{
		{Labels: map[string]string{"foo": "1"}},
	}, nil)

	querier, err := newQuerier(
		conf,
		mockIngesterClientConfig(),
		newIngesterClientMockFactory(ingesterClient),
		mockReadRingWithOneActiveIngester(),
		&mockDeleteGettter{},
		store, limits)

	if err != nil {
		return nil, nil, nil, err
	}

	return ingesterClient, store, querier, nil
}

type fakeTimeLimits struct {
	maxQueryLookback time.Duration
	maxQueryLength   time.Duration
}

func (f fakeTimeLimits) MaxQueryLookback(_ context.Context, _ string) time.Duration {
	return f.maxQueryLookback
}
func (f fakeTimeLimits) MaxQueryLength(_ context.Context, _ string) time.Duration {
	return f.maxQueryLength
}

func Test_validateQueryTimeRangeLimits(t *testing.T) {
	now := time.Now()
	nowFunc = func() time.Time { return now }
	tests := []struct {
		name        string
		limits      timeRangeLimits
		from        time.Time
		through     time.Time
		wantFrom    time.Time
		wantThrough time.Time
		wantErr     bool
	}{
		{"no change", fakeTimeLimits{1000 * time.Hour, 1000 * time.Hour}, now, now.Add(24 * time.Hour), now, now.Add(24 * time.Hour), false},
		{"clamped to 24h", fakeTimeLimits{24 * time.Hour, 1000 * time.Hour}, now.Add(-48 * time.Hour), now, now.Add(-24 * time.Hour), now, false},
		{"end before start", fakeTimeLimits{}, now, now.Add(-48 * time.Hour), time.Time{}, time.Time{}, true},
		{"query too long", fakeTimeLimits{maxQueryLength: 24 * time.Hour}, now.Add(-48 * time.Hour), now, time.Time{}, time.Time{}, true},
	}
	for _, tt := range tests {
		t.Run(tt.name, func(t *testing.T) {
			from, through, err := validateQueryTimeRangeLimits(context.Background(), "foo", tt.limits, tt.from, tt.through)
			if tt.wantErr {
				require.NotNil(t, err)
			} else {
				require.Nil(t, err)
			}
			require.Equal(t, tt.wantFrom, from, "wanted (%s) got (%s)", tt.wantFrom, from)
			require.Equal(t, tt.wantThrough, through)
		})
	}
}

func TestQuerier_SelectLogWithDeletes(t *testing.T) {
	store := newStoreMock()
	store.On("SelectLogs", mock.Anything, mock.Anything).Return(mockStreamIterator(1, 2), nil)

	queryClient := newQueryClientMock()
	queryClient.On("Recv").Return(mockQueryResponse([]logproto.Stream{mockStream(1, 2)}), nil)

	ingesterClient := newQuerierClientMock()
	ingesterClient.On("Query", mock.Anything, mock.Anything, mock.Anything).Return(queryClient, nil)

	limits, err := validation.NewOverrides(defaultLimitsTestConfig(), nil)
	require.NoError(t, err)

	delGetter := &mockDeleteGettter{
		results: []deletion.DeleteRequest{
			{Query: `0`, StartTime: 0, EndTime: 100},
			{Query: `1`, StartTime: 200, EndTime: 400},
			{Query: `2`, StartTime: 400, EndTime: 500},
			{Query: `3`, StartTime: 500, EndTime: 700},
			{Query: `4`, StartTime: 700, EndTime: 900},
		},
	}

	q, err := newQuerier(
		mockQuerierConfig(),
		mockIngesterClientConfig(),
		newIngesterClientMockFactory(ingesterClient),
		mockReadRingWithOneActiveIngester(),
		delGetter, store, limits)
	require.NoError(t, err)

	ctx := user.InjectOrgID(context.Background(), "test")

	request := logproto.QueryRequest{
		Selector:  `{type="test"} |= "foo"`,
		Limit:     10,
		Start:     time.Unix(0, 300000000),
		End:       time.Unix(0, 600000000),
		Direction: logproto.FORWARD,
	}

	_, err = q.SelectLogs(ctx, logql.SelectLogParams{QueryRequest: &request})
	require.NoError(t, err)

	expectedRequest := &logproto.QueryRequest{
		Selector:  request.Selector,
		Limit:     request.Limit,
		Start:     request.Start,
		End:       request.End,
		Direction: request.Direction,
		Deletes: []*logproto.Delete{
			{Selector: "1", Start: 200000000, End: 400000000},
			{Selector: "2", Start: 400000000, End: 500000000},
			{Selector: "3", Start: 500000000, End: 700000000},
		},
	}

	require.Contains(t, store.Calls[0].Arguments, logql.SelectLogParams{QueryRequest: expectedRequest})
	require.Contains(t, ingesterClient.Calls[0].Arguments, expectedRequest)
	require.Equal(t, "test", delGetter.user)
}

func TestQuerier_SelectSamplesWithDeletes(t *testing.T) {
	queryClient := newQuerySampleClientMock()
	queryClient.On("Recv").Return(mockQueryResponse([]logproto.Stream{mockStream(1, 2)}), nil)

	store := newStoreMock()
	store.On("SelectSamples", mock.Anything, mock.Anything).Return(mockSampleIterator(queryClient), nil)

	ingesterClient := newQuerierClientMock()
	ingesterClient.On("QuerySample", mock.Anything, mock.Anything, mock.Anything).Return(queryClient, nil)

	limits, err := validation.NewOverrides(defaultLimitsTestConfig(), nil)
	require.NoError(t, err)

	delGetter := &mockDeleteGettter{
		results: []deletion.DeleteRequest{
			{Query: `0`, StartTime: 0, EndTime: 100},
			{Query: `1`, StartTime: 200, EndTime: 400},
			{Query: `2`, StartTime: 400, EndTime: 500},
			{Query: `3`, StartTime: 500, EndTime: 700},
			{Query: `4`, StartTime: 700, EndTime: 900},
		},
	}

	q, err := newQuerier(
		mockQuerierConfig(),
		mockIngesterClientConfig(),
		newIngesterClientMockFactory(ingesterClient),
		mockReadRingWithOneActiveIngester(),
		delGetter, store, limits)
	require.NoError(t, err)

	ctx := user.InjectOrgID(context.Background(), "test")

	request := logproto.SampleQueryRequest{
		Selector: `count_over_time({foo="bar"}[5m])`,
		Start:    time.Unix(0, 300000000),
		End:      time.Unix(0, 600000000),
	}

	_, err = q.SelectSamples(ctx, logql.SelectSampleParams{SampleQueryRequest: &request})
	require.NoError(t, err)

	expectedRequest := logql.SelectSampleParams{
		SampleQueryRequest: &logproto.SampleQueryRequest{
			Selector: request.Selector,
			Start:    request.Start,
			End:      request.End,
			Deletes: []*logproto.Delete{
				{Selector: "1", Start: 200000000, End: 400000000},
				{Selector: "2", Start: 400000000, End: 500000000},
				{Selector: "3", Start: 500000000, End: 700000000},
			},
		},
	}

	require.Contains(t, store.Calls[0].Arguments, expectedRequest)
	require.Contains(t, ingesterClient.Calls[0].Arguments, expectedRequest.SampleQueryRequest)
	require.Equal(t, "test", delGetter.user)
}

func newQuerier(cfg Config, clientCfg client.Config, clientFactory ring_client.PoolFactory, ring ring.ReadRing, dg *mockDeleteGettter, store storage.Store, limits *validation.Overrides) (*SingleTenantQuerier, error) {
	iq, err := newIngesterQuerier(clientCfg, ring, cfg.ExtraQueryDelay, clientFactory)
	if err != nil {
		return nil, err
	}

	return New(cfg, store, iq, limits, dg, nil)
}

type mockDeleteGettter struct {
	user    string
	results []deletion.DeleteRequest
}

func (d *mockDeleteGettter) GetAllDeleteRequestsForUser(_ context.Context, userID string) ([]deletion.DeleteRequest, error) {
	d.user = userID
	return d.results, nil
}<|MERGE_RESOLUTION|>--- conflicted
+++ resolved
@@ -977,15 +977,7 @@
 
 		ingesterClient := newQuerierClientMock()
 		store := newStoreMock()
-<<<<<<< HEAD
 		store.On("SeriesVolume", mock.Anything, mock.Anything, mock.Anything, mock.Anything, mock.Anything, mock.Anything).Return(ret, nil)
-		querier := SingleTenantQuerier{
-			store:  store,
-			limits: limits,
-		}
-=======
-		store.On("SeriesVolume", mock.Anything, mock.Anything, mock.Anything, mock.Anything, mock.Anything).Return(ret, nil)
->>>>>>> 5a570cb9
 
 		conf := mockQuerierConfig()
 		conf.QueryIngestersWithin = time.Minute * 30
@@ -1058,7 +1050,7 @@
 		ingesterClient.On("GetSeriesVolume", mock.Anything, mock.Anything, mock.Anything).Return(ret, nil)
 
 		store := newStoreMock()
-		store.On("SeriesVolume", mock.Anything, mock.Anything, mock.Anything, mock.Anything, mock.Anything).Return(ret, nil)
+		store.On("SeriesVolume", mock.Anything, mock.Anything, mock.Anything, mock.Anything, mock.Anything, mock.Anything).Return(ret, nil)
 
 		conf := mockQuerierConfig()
 		conf.QueryIngestersWithin = time.Minute * 30
