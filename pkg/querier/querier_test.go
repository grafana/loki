--- conflicted
+++ resolved
@@ -1623,54 +1623,6 @@
 			assert.Equal(t, d.Cardinality, card, "Expected cardinality mismatch for: ", d.Label)
 		}
 	})
-<<<<<<< HEAD
-}
-
-func BenchmarkQuerierDetectedLabels(b *testing.B) {
-	now := time.Now()
-
-	limits, _ := validation.NewOverrides(defaultLimitsTestConfig(), nil)
-	ctx := user.InjectOrgID(context.Background(), "test")
-
-	conf := mockQuerierConfig()
-	conf.IngesterQueryStoreMaxLookback = 0
-
-	request := logproto.DetectedLabelsRequest{
-		Start: now,
-		End:   now,
-		Query: "",
-	}
-	ingesterResponse := logproto.LabelToValuesResponse{Labels: map[string]*logproto.UniqueLabelValues{
-		"cluster":       {Values: []string{"ingester"}},
-		"ingesterLabel": {Values: []string{"abc", "def", "ghi", "abc"}},
-	}}
-
-	ingesterClient := newQuerierClientMock()
-	storeClient := newStoreMock()
-
-	ingesterClient.On("GetDetectedLabels", mock.Anything, mock.Anything, mock.Anything, mock.Anything, mock.Anything).
-		Return(&ingesterResponse, nil)
-	storeClient.On("LabelNamesForMetricName", mock.Anything, mock.Anything, mock.Anything, mock.Anything, mock.Anything).
-		Return([]string{"storeLabel"}, nil).
-		On("LabelValuesForMetricName", mock.Anything, mock.Anything, mock.Anything, mock.Anything, mock.Anything, "storeLabel", mock.Anything).
-		Return([]string{"val1", "val2"}, nil)
-
-	querier, _ := newQuerier(
-		conf,
-		mockIngesterClientConfig(),
-		newIngesterClientMockFactory(ingesterClient),
-		mockReadRingWithOneActiveIngester(),
-		&mockDeleteGettter{},
-		storeClient, limits)
-
-	b.ReportAllocs()
-	b.ResetTimer()
-
-	for i := 0; i < b.N; i++ {
-		_, err := querier.DetectedLabels(ctx, &request)
-		assert.NoError(b, err)
-	}
-=======
 
 	t.Run("no panics with ingester response is nil", func(t *testing.T) {
 		ingesterClient := newQuerierClientMock()
@@ -1698,5 +1650,50 @@
 		_, err = querier.DetectedLabels(ctx, &request)
 		require.NoError(t, err)
 	})
->>>>>>> a1b1eeb0
+}
+
+func BenchmarkQuerierDetectedLabels(b *testing.B) {
+	now := time.Now()
+
+	limits, _ := validation.NewOverrides(defaultLimitsTestConfig(), nil)
+	ctx := user.InjectOrgID(context.Background(), "test")
+
+	conf := mockQuerierConfig()
+	conf.IngesterQueryStoreMaxLookback = 0
+
+	request := logproto.DetectedLabelsRequest{
+		Start: now,
+		End:   now,
+		Query: "",
+	}
+	ingesterResponse := logproto.LabelToValuesResponse{Labels: map[string]*logproto.UniqueLabelValues{
+		"cluster":       {Values: []string{"ingester"}},
+		"ingesterLabel": {Values: []string{"abc", "def", "ghi", "abc"}},
+	}}
+
+	ingesterClient := newQuerierClientMock()
+	storeClient := newStoreMock()
+
+	ingesterClient.On("GetDetectedLabels", mock.Anything, mock.Anything, mock.Anything, mock.Anything, mock.Anything).
+		Return(&ingesterResponse, nil)
+	storeClient.On("LabelNamesForMetricName", mock.Anything, mock.Anything, mock.Anything, mock.Anything, mock.Anything).
+		Return([]string{"storeLabel"}, nil).
+		On("LabelValuesForMetricName", mock.Anything, mock.Anything, mock.Anything, mock.Anything, mock.Anything, "storeLabel", mock.Anything).
+		Return([]string{"val1", "val2"}, nil)
+
+	querier, _ := newQuerier(
+		conf,
+		mockIngesterClientConfig(),
+		newIngesterClientMockFactory(ingesterClient),
+		mockReadRingWithOneActiveIngester(),
+		&mockDeleteGettter{},
+		storeClient, limits)
+
+	b.ReportAllocs()
+	b.ResetTimer()
+
+	for i := 0; i < b.N; i++ {
+		_, err := querier.DetectedLabels(ctx, &request)
+		assert.NoError(b, err)
+	}
 }