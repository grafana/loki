package querier

import (
	"context"
	"sync"
	"time"

<<<<<<< HEAD
	"github.com/go-kit/kit/log/level"
	"github.com/grafana/dskit/dslog"
=======
	util_log "github.com/cortexproject/cortex/pkg/util/log"
	"github.com/go-kit/log/level"
>>>>>>> dad7fca2
	"github.com/pkg/errors"

	"github.com/grafana/loki/pkg/iter"
	loghttp "github.com/grafana/loki/pkg/loghttp/legacy"
	"github.com/grafana/loki/pkg/logproto"
	util_log "github.com/grafana/loki/pkg/util/log"
)

const (
	// keep checking connections with ingesters in duration
	checkConnectionsWithIngestersPeriod = time.Second * 5

	// the size of the channel buffer used to send tailing streams
	// back to the requesting client
	maxBufferedTailResponses = 10

	// the maximum number of entries to return in a TailResponse
	maxEntriesPerTailResponse = 100

	// the maximum number of dropped entries to keep in memory that will be sent along
	// with the next successfully pushed response. Once the dropped entries memory buffer
	// exceed this value, we start skipping dropped entries too.
	maxDroppedEntriesPerTailResponse = 1000
)

// Tailer manages complete lifecycle of a tail request
type Tailer struct {
	// openStreamIterator is for streams already open
	openStreamIterator iter.HeapIterator
	streamMtx          sync.Mutex // for synchronizing access to openStreamIterator

	currEntry  logproto.Entry
	currLabels string

	tailDisconnectedIngesters func([]string) (map[string]logproto.Querier_TailClient, error)

	querierTailClients    map[string]logproto.Querier_TailClient // addr -> grpc clients for tailing logs from ingesters
	querierTailClientsMtx sync.RWMutex

	stopped         bool
	delayFor        time.Duration
	responseChan    chan *loghttp.TailResponse
	closeErrChan    chan error
	tailMaxDuration time.Duration

	// if we are not seeing any response from ingester,
	// how long do we want to wait by going into sleep
	waitEntryThrottle time.Duration
}

func (t *Tailer) readTailClients() {
	t.querierTailClientsMtx.RLock()
	defer t.querierTailClientsMtx.RUnlock()

	for addr, querierTailClient := range t.querierTailClients {
		go t.readTailClient(addr, querierTailClient)
	}
}

// keeps sending oldest entry to responseChan. If channel is blocked drop the entry
// When channel is unblocked, send details of dropped entries with current entry
func (t *Tailer) loop() {
	checkConnectionTicker := time.NewTicker(checkConnectionsWithIngestersPeriod)
	defer checkConnectionTicker.Stop()

	tailMaxDurationTicker := time.NewTicker(t.tailMaxDuration)
	defer tailMaxDurationTicker.Stop()

	droppedEntries := make([]loghttp.DroppedEntry, 0)

	for !t.stopped {
		select {
		case <-checkConnectionTicker.C:
			// Try to reconnect dropped ingesters and connect to new ingesters
			if err := t.checkIngesterConnections(); err != nil {
				level.Error(util_log.Logger).Log("msg", "Error reconnecting to disconnected ingesters", "err", err)
			}
		case <-tailMaxDurationTicker.C:
			if err := t.close(); err != nil {
				level.Error(util_log.Logger).Log("msg", "Error closing Tailer", "err", err)
			}
			t.closeErrChan <- errors.New("reached tail max duration limit")
			return
		default:
		}

		// Read as much entries as we can (up to the max allowed) and populate the
		// tail response we'll send over the response channel
		tailResponse := new(loghttp.TailResponse)
		entriesCount := 0

		for ; entriesCount < maxEntriesPerTailResponse && t.next(); entriesCount++ {
			// If the response channel channel is blocked, we drop the current entry directly
			// to save the effort
			if t.isResponseChanBlocked() {
				droppedEntries = dropEntry(droppedEntries, t.currEntry.Timestamp, t.currLabels)
				continue
			}

			tailResponse.Streams = append(tailResponse.Streams, logproto.Stream{
				Labels:  t.currLabels,
				Entries: []logproto.Entry{t.currEntry},
			})
		}

		// If all consumed entries have been dropped because the response channel is blocked
		// we should reiterate on the loop
		if len(tailResponse.Streams) == 0 && entriesCount > 0 {
			continue
		}

		// If no entry has been consumed we should ensure it's not caused by all ingesters
		// connections dropped and then throttle for a while
		if len(tailResponse.Streams) == 0 {
			t.querierTailClientsMtx.RLock()
			numClients := len(t.querierTailClients)
			t.querierTailClientsMtx.RUnlock()

			if numClients == 0 {
				// All the connections to ingesters are dropped, try reconnecting or return error
				if err := t.checkIngesterConnections(); err != nil {
					level.Error(util_log.Logger).Log("msg", "Error reconnecting to ingesters", "err", err)
				} else {
					continue
				}
				if err := t.close(); err != nil {
					level.Error(util_log.Logger).Log("msg", "Error closing Tailer", "err", err)
				}
				t.closeErrChan <- errors.New("all ingesters closed the connection")
				return
			}

			time.Sleep(t.waitEntryThrottle)
			continue
		}

		// Send the tail response through the response channel without blocking.
		// Drop the entry if the response channel buffer is full.
		if len(droppedEntries) > 0 {
			tailResponse.DroppedEntries = droppedEntries
		}

		select {
		case t.responseChan <- tailResponse:
			if len(droppedEntries) > 0 {
				droppedEntries = make([]loghttp.DroppedEntry, 0)
			}
		default:
			droppedEntries = dropEntries(droppedEntries, tailResponse.Streams)
		}
	}
}

// Checks whether we are connected to all the ingesters to tail the logs.
// Helps in connecting to disconnected ingesters or connecting to new ingesters
func (t *Tailer) checkIngesterConnections() error {
	t.querierTailClientsMtx.Lock()
	defer t.querierTailClientsMtx.Unlock()

	connectedIngestersAddr := make([]string, 0, len(t.querierTailClients))
	for addr := range t.querierTailClients {
		connectedIngestersAddr = append(connectedIngestersAddr, addr)
	}

	newConnections, err := t.tailDisconnectedIngesters(connectedIngestersAddr)
	if err != nil {
		return err
	}

	if len(newConnections) != 0 {
		for addr, tailClient := range newConnections {
			t.querierTailClients[addr] = tailClient
			go t.readTailClient(addr, tailClient)
		}
	}
	return nil
}

// removes disconnected tail client from map
func (t *Tailer) dropTailClient(addr string) {
	t.querierTailClientsMtx.Lock()
	defer t.querierTailClientsMtx.Unlock()

	delete(t.querierTailClients, addr)
}

// keeps reading streams from grpc connection with ingesters
func (t *Tailer) readTailClient(addr string, querierTailClient logproto.Querier_TailClient) {
	var resp *logproto.TailResponse
	var err error
	defer t.dropTailClient(addr)

	logger := dslog.WithContext(querierTailClient.Context(), util_log.Logger)
	for {
		if t.stopped {
			if err := querierTailClient.CloseSend(); err != nil {
				level.Error(logger).Log("msg", "Error closing grpc tail client", "err", err)
			}
			break
		}
		resp, err = querierTailClient.Recv()
		if err != nil {
			// We don't want to log error when its due to stopping the tail request
			if !t.stopped {
				level.Error(logger).Log("msg", "Error receiving response from grpc tail client", "err", err)
			}
			break
		}
		t.pushTailResponseFromIngester(resp)
	}
}

// pushes new streams from ingesters synchronously
func (t *Tailer) pushTailResponseFromIngester(resp *logproto.TailResponse) {
	t.streamMtx.Lock()
	defer t.streamMtx.Unlock()

	t.openStreamIterator.Push(iter.NewStreamIterator(*resp.Stream))
}

// finds oldest entry by peeking at open stream iterator.
// Response from ingester is pushed to open stream for further processing
func (t *Tailer) next() bool {
	t.streamMtx.Lock()
	defer t.streamMtx.Unlock()

	if t.openStreamIterator.Len() == 0 || !time.Now().After(t.openStreamIterator.Peek().Add(t.delayFor)) || !t.openStreamIterator.Next() {
		return false
	}

	t.currEntry = t.openStreamIterator.Entry()
	t.currLabels = t.openStreamIterator.Labels()
	return true
}

func (t *Tailer) close() error {
	t.streamMtx.Lock()
	defer t.streamMtx.Unlock()

	t.stopped = true
	return t.openStreamIterator.Close()
}

func (t *Tailer) isResponseChanBlocked() bool {
	// Thread-safety: len() and cap() on a channel are thread-safe. The cap() doesn't
	// change over the time, while len() does.
	return len(t.responseChan) == cap(t.responseChan)
}

func (t *Tailer) getResponseChan() <-chan *loghttp.TailResponse {
	return t.responseChan
}

func (t *Tailer) getCloseErrorChan() <-chan error {
	return t.closeErrChan
}

func newTailer(
	delayFor time.Duration,
	querierTailClients map[string]logproto.Querier_TailClient,
	historicEntries iter.EntryIterator,
	tailDisconnectedIngesters func([]string) (map[string]logproto.Querier_TailClient, error),
	tailMaxDuration time.Duration,
	waitEntryThrottle time.Duration,
) *Tailer {
	t := Tailer{
		openStreamIterator:        iter.NewHeapIterator(context.Background(), []iter.EntryIterator{historicEntries}, logproto.FORWARD),
		querierTailClients:        querierTailClients,
		delayFor:                  delayFor,
		responseChan:              make(chan *loghttp.TailResponse, maxBufferedTailResponses),
		closeErrChan:              make(chan error),
		tailDisconnectedIngesters: tailDisconnectedIngesters,
		tailMaxDuration:           tailMaxDuration,
		waitEntryThrottle:         waitEntryThrottle,
	}

	t.readTailClients()
	go t.loop()
	return &t
}

func dropEntry(droppedEntries []loghttp.DroppedEntry, timestamp time.Time, labels string) []loghttp.DroppedEntry {
	if len(droppedEntries) >= maxDroppedEntriesPerTailResponse {
		return droppedEntries
	}

	return append(droppedEntries, loghttp.DroppedEntry{Timestamp: timestamp, Labels: labels})
}

func dropEntries(droppedEntries []loghttp.DroppedEntry, streams []logproto.Stream) []loghttp.DroppedEntry {
	for _, stream := range streams {
		for _, entry := range stream.Entries {
			droppedEntries = dropEntry(droppedEntries, entry.Timestamp, entry.Line)
		}
	}

	return droppedEntries
}<|MERGE_RESOLUTION|>--- conflicted
+++ resolved
@@ -5,13 +5,7 @@
 	"sync"
 	"time"
 
-<<<<<<< HEAD
-	"github.com/go-kit/kit/log/level"
-	"github.com/grafana/dskit/dslog"
-=======
-	util_log "github.com/cortexproject/cortex/pkg/util/log"
 	"github.com/go-kit/log/level"
->>>>>>> dad7fca2
 	"github.com/pkg/errors"
 
 	"github.com/grafana/loki/pkg/iter"
@@ -204,7 +198,7 @@
 	var err error
 	defer t.dropTailClient(addr)
 
-	logger := dslog.WithContext(querierTailClient.Context(), util_log.Logger)
+	logger := util_log.WithContext(querierTailClient.Context(), util_log.Logger)
 	for {
 		if t.stopped {
 			if err := querierTailClient.CloseSend(); err != nil {
