--- conflicted
+++ resolved
@@ -4,11 +4,6 @@
 	"fmt"
 
 	"github.com/go-kit/log/level"
-<<<<<<< HEAD
-	"github.com/gorilla/mux"
-	"github.com/grafana/dskit/middleware"
-=======
->>>>>>> 9fcc42dc
 	"github.com/grafana/dskit/ring"
 	"github.com/grafana/dskit/services"
 	"github.com/prometheus/client_golang/prometheus"
@@ -59,55 +54,15 @@
 func InitWorkerService(
 	cfg WorkerServiceConfig,
 	reg prometheus.Registerer,
-<<<<<<< HEAD
-	queryRouterPathPrefix string,
-	queryRoutesToHandlers map[string]http.Handler,
-	alwaysExternalRoutesToHandlers map[string]http.Handler,
-	handler queryrangebase.Handler,
-	externalRouter *mux.Router,
-	externalHandler http.Handler,
-	authMiddleware middleware.Interface,
-) (serve services.Service, err error) {
-
-	// Create a couple Middlewares used to handle panics, perform auth, parse forms in http request, and set content type in response
-	handlerMiddleware := middleware.Merge(
-		httpreq.ExtractQueryTagsMiddleware(),
-		serverutil.RecoveryHTTPMiddleware,
-		authMiddleware,
-		serverutil.NewPrepopulateMiddleware(),
-		serverutil.ResponseJSONMiddleware(),
-	)
-
-	// There are some routes which are always registered on the external router, add them now and
-	// wrap them with the externalMiddleware
-	for route, handler := range alwaysExternalRoutesToHandlers {
-		externalRouter.Path(route).Methods("GET", "POST").Handler(handlerMiddleware.Wrap(handler))
-	}
-
-=======
 	handler queryrangebase.Handler,
 	codec querier_worker.GRPCCodec,
 ) (serve services.Service, err error) {
 
->>>>>>> 9fcc42dc
 	// If the querier is running standalone without the query-frontend or query-scheduler, we must register the internal
 	// HTTP handler externally (as it's the only handler that needs to register on querier routes) and provide the
 	// external Loki Server HTTP handler to the frontend worker to ensure requests it processes use the default
 	// middleware instrumentation.
-<<<<<<< HEAD
-	if querierRunningStandalone(cfg) {
-
-		// First, register the internal querier handler with the external HTTP server
-		router := externalRouter
-		if queryRouterPathPrefix != "" {
-			router = router.PathPrefix(queryRouterPathPrefix).Subrouter()
-		}
-		for route, h := range queryRoutesToHandlers {
-			router.Path(route).Methods("GET", "POST").Handler(handlerMiddleware.Wrap(h))
-		}
-=======
 	if cfg.QuerierRunningStandalone() {
->>>>>>> 9fcc42dc
 
 		//If no scheduler ring or frontend or scheduler address has been configured, then there is no place for the
 		//querier worker to request work from, so no need to start a worker service
@@ -141,11 +96,6 @@
 		cfg.QuerierWorkerConfig.FrontendAddress = address
 	}
 
-<<<<<<< HEAD
-	// TODO: enable tracing for the handler.
-
-=======
->>>>>>> 9fcc42dc
 	//Return a querier worker pointed to the internal querier HTTP handler so there is not a conflict in routes between the querier
 	//and the query frontend
 	return querier_worker.NewQuerierWorker(
