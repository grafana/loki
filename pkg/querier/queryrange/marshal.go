// Package contains methods to marshal logqmodel types to queryrange Protobuf types.
// Its cousing is util/marshal which converts them to JSON.
package queryrange

import (
	"context"
	"fmt"
	"io"
	"time"

	"github.com/gogo/googleapis/google/rpc"
	"github.com/gogo/status"
	"github.com/grafana/dskit/user"
	"github.com/opentracing/opentracing-go"
	"github.com/prometheus/prometheus/promql"
	"google.golang.org/grpc/codes"

	"github.com/grafana/loki/pkg/loghttp"
	"github.com/grafana/loki/pkg/logproto"
	"github.com/grafana/loki/pkg/logql"
	"github.com/grafana/loki/pkg/logql/sketch"
	"github.com/grafana/loki/pkg/logqlmodel"
	"github.com/grafana/loki/pkg/querier/queryrange/queryrangebase"
	"github.com/grafana/loki/pkg/util/httpreq"
	"github.com/grafana/loki/pkg/util/querylimits"
)

const (
	JSONType     = `application/json; charset=utf-8`
	ProtobufType = `application/vnd.google.protobuf`
)

// WriteQueryResponseProtobuf marshals the promql.Value to queryrange QueryResonse and then
// writes it to the provided io.Writer.
func WriteQueryResponseProtobuf(params logql.Params, v logqlmodel.Result, w io.Writer) error {
	r, err := ResultToResponse(v, params)
	if err != nil {
		return err
	}

	p, err := QueryResponseWrap(r)
	if err != nil {
		return err
	}

	buf, err := p.Marshal()
	if err != nil {
		return err
	}
	_, err = w.Write(buf)
	return err
}

// ResultToResponse is the reverse of ResponseToResult below.
func ResultToResponse(result logqlmodel.Result, params logql.Params) (queryrangebase.Response, error) {
	switch data := result.Data.(type) {
	case promql.Vector:
		sampleStream, err := queryrangebase.FromValue(data)
		if err != nil {
			return nil, err
		}

		return &LokiPromResponse{
			Response: &queryrangebase.PrometheusResponse{
				Status: "success",
				Data: queryrangebase.PrometheusData{
					ResultType: loghttp.ResultTypeVector,
					Result:     sampleStream,
				},
			},
			Statistics: result.Statistics,
		}, nil
	case promql.Matrix:
		sampleStream, err := queryrangebase.FromValue(data)
		if err != nil {
			return nil, err
		}
		return &LokiPromResponse{
			Response: &queryrangebase.PrometheusResponse{
				Status: "success",
				Data: queryrangebase.PrometheusData{
					ResultType: loghttp.ResultTypeMatrix,
					Result:     sampleStream,
				},
			},
			Statistics: result.Statistics,
		}, nil
	case promql.Scalar:
		sampleStream, err := queryrangebase.FromValue(data)
		if err != nil {
			return nil, err
		}

		return &LokiPromResponse{
			Response: &queryrangebase.PrometheusResponse{
				Status: "success",
				Data: queryrangebase.PrometheusData{
					ResultType: loghttp.ResultTypeScalar,
					Result:     sampleStream,
				},
			},
			Statistics: result.Statistics,
		}, nil
	case logqlmodel.Streams:
		return &LokiResponse{
			Direction: params.Direction(),
			Limit:     params.Limit(),
			Data: LokiData{
				ResultType: loghttp.ResultTypeStream,
				Result:     data,
			},
			Status:     "success",
			Statistics: result.Statistics,
		}, nil
	case sketch.TopKMatrix:
		sk, err := data.ToProto()
		return &TopKSketchesResponse{Response: sk}, err
	case sketch.QuantileSketchMatrix:
		return &QuantileSketchResponse{Response: data.ToProto()}, nil
	}

	return nil, fmt.Errorf("unsupported data type: %T", result.Data)
}

func ResponseToResult(resp queryrangebase.Response) (logqlmodel.Result, error) {
	switch r := resp.(type) {
	case *LokiResponse:
		if r.Error != "" {
			return logqlmodel.Result{}, fmt.Errorf("%s: %s", r.ErrorType, r.Error)
		}

		streams := make(logqlmodel.Streams, 0, len(r.Data.Result))

		for _, stream := range r.Data.Result {
			streams = append(streams, stream)
		}

		return logqlmodel.Result{
			Statistics: r.Statistics,
			Data:       streams,
			Headers:    resp.GetHeaders(),
		}, nil

	case *LokiPromResponse:
		if r.Response.Error != "" {
			return logqlmodel.Result{}, fmt.Errorf("%s: %s", r.Response.ErrorType, r.Response.Error)
		}
		if r.Response.Data.ResultType == loghttp.ResultTypeVector {
			return logqlmodel.Result{
				Statistics: r.Statistics,
				Data:       sampleStreamToVector(r.Response.Data.Result),
				Headers:    resp.GetHeaders(),
			}, nil
		}
		return logqlmodel.Result{
			Statistics: r.Statistics,
			Data:       sampleStreamToMatrix(r.Response.Data.Result),
			Headers:    resp.GetHeaders(),
		}, nil
	case *TopKSketchesResponse:
		matrix, err := sketch.TopKMatrixFromProto(r.Response)
		if err != nil {
			return logqlmodel.Result{}, fmt.Errorf("cannot decode topk sketch: %w", err)
		}

		return logqlmodel.Result{
			Data:    matrix,
			Headers: resp.GetHeaders(),
		}, nil
	case *QuantileSketchResponse:
		matrix, err := sketch.QuantileSketchMatrixFromProto(r.Response)
		if err != nil {
			return logqlmodel.Result{}, fmt.Errorf("cannot decode quantile sketch: %w", err)
		}
		return logqlmodel.Result{
			Data:    matrix,
			Headers: resp.GetHeaders(),
		}, nil
	default:
		return logqlmodel.Result{}, fmt.Errorf("cannot decode (%T)", resp)
	}
}

func QueryResponseUnwrap(res *QueryResponse) (queryrangebase.Response, error) {
	if res.Status != nil && res.Status.Code != int32(rpc.OK) {
		return nil, status.ErrorProto(res.Status)
	}

	switch concrete := res.Response.(type) {
	case *QueryResponse_Series:
		return concrete.Series, nil
	case *QueryResponse_Labels:
		return concrete.Labels, nil
	case *QueryResponse_Stats:
		return concrete.Stats, nil
	case *QueryResponse_Prom:
		return concrete.Prom, nil
	case *QueryResponse_Streams:
		return concrete.Streams, nil
	case *QueryResponse_Volume:
		return concrete.Volume, nil
	case *QueryResponse_TopkSketches:
		return concrete.TopkSketches, nil
	case *QueryResponse_QuantileSketches:
		return concrete.QuantileSketches, nil
	default:
		return nil, fmt.Errorf("unsupported QueryResponse response type, got (%T)", res.Response)
	}
}

func QueryResponseWrap(res queryrangebase.Response) (*QueryResponse, error) {
	p := &QueryResponse{
		Status: status.New(codes.OK, "").Proto(),
	}

	switch response := res.(type) {
	case *LokiPromResponse:
		p.Response = &QueryResponse_Prom{response}
	case *LokiResponse:
		p.Response = &QueryResponse_Streams{response}
	case *LokiSeriesResponse:
		p.Response = &QueryResponse_Series{response}
	case *MergedSeriesResponseView:
		mat, err := response.Materialize()
		if err != nil {
			return p, err
		}
		p.Response = &QueryResponse_Series{mat}
	case *LokiLabelNamesResponse:
		p.Response = &QueryResponse_Labels{response}
	case *IndexStatsResponse:
		p.Response = &QueryResponse_Stats{response}
	case *TopKSketchesResponse:
		p.Response = &QueryResponse_TopkSketches{response}
	case *QuantileSketchResponse:
		p.Response = &QueryResponse_QuantileSketches{response}
	default:
		return nil, fmt.Errorf("invalid response format, got (%T)", res)
	}

	return p, nil
}

func QueryRequestUnwrap(ctx context.Context, req *QueryRequest) (queryrangebase.Request, context.Context, error) {
	if req == nil {
		return nil, ctx, nil
	}

	// Add query tags
	if queryTags, ok := req.Metadata[string(httpreq.QueryTagsHTTPHeader)]; ok {
		ctx = httpreq.InjectQueryTags(ctx, queryTags)
	}

	// Add actor path
	if actor, ok := req.Metadata[httpreq.LokiActorPathHeader]; ok {
		ctx = httpreq.InjectActorPath(ctx, actor)
	}

	// Add limits
	if encodedLimits, ok := req.Metadata[querylimits.HTTPHeaderQueryLimitsKey]; ok {
		limits, err := querylimits.UnmarshalQueryLimits([]byte(encodedLimits))
		if err != nil {
			return nil, ctx, err
		}
		ctx = querylimits.InjectQueryLimitsContext(ctx, *limits)
	}

<<<<<<< HEAD
=======
	// Add query time
	if queueTimeHeader, ok := req.Metadata[string(httpreq.QueryQueueTimeHTTPHeader)]; ok {
		queueTime, err := time.ParseDuration(queueTimeHeader)
		if err == nil {
			ctx = context.WithValue(ctx, httpreq.QueryQueueTimeHTTPHeader, queueTime)
		}
	}

>>>>>>> 9e768617
	// Add org ID
	//if orgID, ok := req.Metadata[user.OrgIDHeaderName]; ok {
	//	ctx = user.InjectOrgID(ctx, orgID)
	//}

	switch concrete := req.Request.(type) {
	case *QueryRequest_Series:
		return concrete.Series, ctx, nil
	case *QueryRequest_Instant:
		return concrete.Instant, ctx, nil
	case *QueryRequest_Stats:
		return concrete.Stats, ctx, nil
	case *QueryRequest_Volume:
		return concrete.Volume, ctx, nil
	case *QueryRequest_Streams:
		return concrete.Streams, ctx, nil
	case *QueryRequest_Labels:
		return &LabelRequest{
			LabelRequest: *concrete.Labels,
		}, ctx, nil
	default:
		return nil, ctx, fmt.Errorf("unsupported request type, got (%T)", req.Request)
	}
}

func QueryRequestWrap(ctx context.Context, r queryrangebase.Request) (*QueryRequest, error) {

	result := &QueryRequest{
		Metadata: make(map[string]string),
	}

	switch req := r.(type) {
	case *LokiSeriesRequest:
		result.Request = &QueryRequest_Series{Series: req}
	case *LabelRequest:
		result.Request = &QueryRequest_Labels{Labels: &req.LabelRequest}
	case *logproto.IndexStatsRequest:
		result.Request = &QueryRequest_Stats{Stats: req}
	case *logproto.VolumeRequest:
		result.Request = &QueryRequest_Volume{Volume: req}
	case *LokiInstantRequest:
		result.Request = &QueryRequest_Instant{Instant: req}
	case *LokiRequest:
		result.Request = &QueryRequest_Streams{Streams: req}
	default:
		return nil, fmt.Errorf("unsupported request type, got (%T)", r)
	}

	// Add query tags
	queryTags := getQueryTags(ctx)
	if queryTags != "" {
		result.Metadata[string(httpreq.QueryTagsHTTPHeader)] = queryTags
	}

	// Add actor path
	actor := httpreq.ExtractHeader(ctx, httpreq.LokiActorPathHeader)
	if actor != "" {
		result.Metadata[httpreq.LokiActorPathHeader] = actor
	}

	// Add limits
	limits := querylimits.ExtractQueryLimitsContext(ctx)
	if limits != nil {
		encodedLimits, err := querylimits.MarshalQueryLimits(limits)
		if err != nil {
			return nil, err
		}
		result.Metadata[querylimits.HTTPHeaderQueryLimitsKey] = string(encodedLimits)
	}

	// Add org ID
	orgID, err := user.ExtractOrgID(ctx)
	if err != nil {
		return nil, err
	}
	result.Metadata[user.OrgIDHeaderName] = orgID

	// Tracing
	tracer, span := opentracing.GlobalTracer(), opentracing.SpanFromContext(ctx)
	if tracer != nil && span != nil {
		carrier := opentracing.TextMapCarrier(result.Metadata)
		err := tracer.Inject(span.Context(), opentracing.TextMap, carrier)
		if err != nil {
			return nil, err
		}
	}

	return result, nil
}<|MERGE_RESOLUTION|>--- conflicted
+++ resolved
@@ -265,8 +265,6 @@
 		ctx = querylimits.InjectQueryLimitsContext(ctx, *limits)
 	}
 
-<<<<<<< HEAD
-=======
 	// Add query time
 	if queueTimeHeader, ok := req.Metadata[string(httpreq.QueryQueueTimeHTTPHeader)]; ok {
 		queueTime, err := time.ParseDuration(queueTimeHeader)
@@ -275,7 +273,6 @@
 		}
 	}
 
->>>>>>> 9e768617
 	// Add org ID
 	//if orgID, ok := req.Metadata[user.OrgIDHeaderName]; ok {
 	//	ctx = user.InjectOrgID(ctx, orgID)
