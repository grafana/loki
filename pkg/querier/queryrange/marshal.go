--- conflicted
+++ resolved
@@ -11,6 +11,7 @@
 	"github.com/prometheus/prometheus/promql"
 
 	"github.com/grafana/loki/pkg/loghttp"
+	"github.com/grafana/loki/pkg/logproto"
 	"github.com/grafana/loki/pkg/logql"
 	"github.com/grafana/loki/pkg/logql/sketch"
 	"github.com/grafana/loki/pkg/logqlmodel"
@@ -22,54 +23,19 @@
 	ProtobufType = `application/vnd.google.protobuf`
 )
 
-<<<<<<< HEAD
-func WriteResponse(req *http.Request, params logql.Params, v any, w http.ResponseWriter) error {
-	if req.Header.Get("Accept") == ProtobufType {
-		w.Header().Add("Content-Type", ProtobufType)
-		return WriteResponseProtobuf(req, params, v, w)
-	}
-
-	w.Header().Add("Content-Type", JSONType)
-	return marshal.WriteResponseJSON(req, v, w)
-}
-
-func WriteResponseProtobuf(req *http.Request, params logql.Params, v any, w http.ResponseWriter) error {
-	switch result := v.(type) {
-	case logqlmodel.Result:
-		return WriteQueryResponseProtobuf(params, result, w)
-	case *logproto.LabelResponse:
-		version := loghttp.GetVersion(req.RequestURI)
-		return WriteLabelResponseProtobuf(version, *result, w)
-	case *logproto.SeriesResponse:
-		version := loghttp.GetVersion(req.RequestURI)
-		return WriteSeriesResponseProtobuf(version, *result, w)
-	case *stats.Stats:
-		return WriteIndexStatsResponseProtobuf(result, w)
-	case *logproto.VolumeResponse:
-		return WriteVolumeResponseProtobuf(result, w)
-	}
-	return fmt.Errorf("unknown response type %T", v)
-}
-
-=======
->>>>>>> 9474be0f
 // WriteQueryResponseProtobuf marshals the promql.Value to queryrange QueryResonse and then
 // writes it to the provided io.Writer.
 func WriteQueryResponseProtobuf(params logql.Params, v logqlmodel.Result, w io.Writer) error {
 	r, err := ResultToResponse(v, params)
-<<<<<<< HEAD
 	if err != nil {
 		return err
 	}
 
 	p, err := QueryResponseWrap(r)
-=======
->>>>>>> 9474be0f
 	if err != nil {
 		return err
 	}
 
-<<<<<<< HEAD
 	buf, err := p.Marshal()
 	if err != nil {
 		return err
@@ -78,71 +44,6 @@
 	return err
 }
 
-// WriteLabelResponseProtobuf marshals a logproto.LabelResponse to queryrange LokiLabelNamesResponse
-// and then writes it to the provided io.Writer.
-func WriteLabelResponseProtobuf(version loghttp.Version, l logproto.LabelResponse, w io.Writer) error {
-	p := QueryResponse{
-		Response: &QueryResponse_Labels{
-			Labels: &LokiLabelNamesResponse{
-				Status:  "success",
-				Data:    l.Values,
-				Version: uint32(version),
-			},
-		},
-	}
-	buf, err := p.Marshal()
-=======
-	p, err := QueryResponseWrap(r)
->>>>>>> 9474be0f
-	if err != nil {
-		return err
-	}
-
-	buf, err := p.Marshal()
-	if err != nil {
-		return err
-	}
-	_, err = w.Write(buf)
-	return err
-}
-
-<<<<<<< HEAD
-// WriteIndexStatsResponseProtobuf marshals a gatewaypb.Stats to queryrange IndexStatsResponse
-// and then writes it to the provided io.Writer.
-func WriteIndexStatsResponseProtobuf(r *stats.Stats, w io.Writer) error {
-	p := QueryResponse{
-		Response: &QueryResponse_Stats{
-			Stats: &IndexStatsResponse{
-				Response: r,
-			}},
-	}
-	buf, err := p.Marshal()
-	if err != nil {
-		return err
-	}
-	_, err = w.Write(buf)
-	return err
-}
-
-// WriteIndexStatsResponseProtobuf marshals a logproto.VolumeResponse to queryrange.QueryResponse
-// and then writes it to the provided io.Writer.
-func WriteVolumeResponseProtobuf(r *logproto.VolumeResponse, w io.Writer) error {
-	p := QueryResponse{
-		Response: &QueryResponse_Volume{
-			Volume: &VolumeResponse{
-				Response: r,
-			}},
-	}
-	buf, err := p.Marshal()
-	if err != nil {
-		return err
-	}
-	_, err = w.Write(buf)
-	return err
-}
-
-=======
->>>>>>> 9474be0f
 // ResultToResponse is the reverse of ResponseToResult below.
 func ResultToResponse(result logqlmodel.Result, params logql.Params) (queryrangebase.Response, error) {
 	switch data := result.Data.(type) {
@@ -209,7 +110,6 @@
 		return &TopKSketchesResponse{Response: sk}, err
 	case sketch.QuantileSketchMatrix:
 		return &QuantileSketchResponse{Response: data.ToProto()}, nil
-<<<<<<< HEAD
 	}
 
 	return nil, fmt.Errorf("unsupported data type: %t", result.Data)
@@ -401,41 +301,4 @@
 	default:
 		return nil, fmt.Errorf("unsupported request type, got (%t)", r)
 	}
-=======
-	}
-
-	return nil, fmt.Errorf("unsupported data type: %t", result.Data)
-}
-
-func QueryResponseWrap(res queryrangebase.Response) (*QueryResponse, error) {
-	p := &QueryResponse{}
-
-	switch response := res.(type) {
-	case *LokiPromResponse:
-		p.Response = &QueryResponse_Prom{response}
-	case *LokiResponse:
-		p.Response = &QueryResponse_Streams{response}
-	case *LokiSeriesResponse:
-		p.Response = &QueryResponse_Series{response}
-	case *MergedSeriesResponseView:
-		mat, err := response.Materialize()
-		if err != nil {
-			return p, err
-		}
-		p.Response = &QueryResponse_Series{mat}
-	case *LokiLabelNamesResponse:
-		p.Response = &QueryResponse_Labels{response}
-	case *IndexStatsResponse:
-		p.Response = &QueryResponse_Stats{response}
-	case *TopKSketchesResponse:
-		p.Response = &QueryResponse_TopkSketches{response}
-	case *QuantileSketchResponse:
-		p.Response = &QueryResponse_QuantileSketches{response}
-	default:
-		return nil, fmt.Errorf("invalid response format, got (%T)", res)
-	}
-
-	return p, nil
-
->>>>>>> 9474be0f
 }