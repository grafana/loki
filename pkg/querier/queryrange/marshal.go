--- conflicted
+++ resolved
@@ -22,78 +22,15 @@
 	ProtobufType = `application/vnd.google.protobuf`
 )
 
-<<<<<<< HEAD
-func WriteResponse(req *http.Request, params logql.Params, v any, w http.ResponseWriter) error {
-	if req.Header.Get("Accept") == ProtobufType {
-		w.Header().Add("Content-Type", ProtobufType)
-		return WriteResponseProtobuf(req, params, v, w)
-	}
-
-	w.Header().Add("Content-Type", JSONType)
-	return marshal.WriteResponseJSON(req, v, w)
-}
-
-func WriteResponseProtobuf(req *http.Request, params logql.Params, v any, w http.ResponseWriter) error {
-	switch result := v.(type) {
-	case logqlmodel.Result:
-		return WriteQueryResponseProtobuf(params, result, w)
-	case *logproto.LabelResponse:
-		version := loghttp.GetVersion(req.RequestURI)
-		return WriteLabelResponseProtobuf(version, *result, w)
-	case *logproto.SeriesResponse:
-		version := loghttp.GetVersion(req.RequestURI)
-		return WriteSeriesResponseProtobuf(version, *result, w)
-	case *stats.Stats:
-		return WriteIndexStatsResponseProtobuf(result, w)
-	case *logproto.VolumeResponse:
-		return WriteVolumeResponseProtobuf(result, w)
-	}
-	return fmt.Errorf("unknown response type %T", v)
-}
-
-=======
->>>>>>> 9fcc42dc
 // WriteQueryResponseProtobuf marshals the promql.Value to queryrange QueryResonse and then
 // writes it to the provided io.Writer.
 func WriteQueryResponseProtobuf(params logql.Params, v logqlmodel.Result, w io.Writer) error {
 	r, err := ResultToResponse(v, params)
-<<<<<<< HEAD
 	if err != nil {
 		return err
 	}
 
 	p, err := QueryResponseWrap(r)
-=======
->>>>>>> 9fcc42dc
-	if err != nil {
-		return err
-	}
-
-<<<<<<< HEAD
-	buf, err := p.Marshal()
-	if err != nil {
-		return err
-	}
-	_, err = w.Write(buf)
-	return err
-}
-
-// WriteLabelResponseProtobuf marshals a logproto.LabelResponse to queryrange LokiLabelNamesResponse
-// and then writes it to the provided io.Writer.
-func WriteLabelResponseProtobuf(version loghttp.Version, l logproto.LabelResponse, w io.Writer) error {
-	p := QueryResponse{
-		Response: &QueryResponse_Labels{
-			Labels: &LokiLabelNamesResponse{
-				Status:  "success",
-				Data:    l.Values,
-				Version: uint32(version),
-			},
-		},
-	}
-	buf, err := p.Marshal()
-=======
-	p, err := QueryResponseWrap(r)
->>>>>>> 9fcc42dc
 	if err != nil {
 		return err
 	}
@@ -106,43 +43,6 @@
 	return err
 }
 
-<<<<<<< HEAD
-// WriteIndexStatsResponseProtobuf marshals a gatewaypb.Stats to queryrange IndexStatsResponse
-// and then writes it to the provided io.Writer.
-func WriteIndexStatsResponseProtobuf(r *stats.Stats, w io.Writer) error {
-	p := QueryResponse{
-		Response: &QueryResponse_Stats{
-			Stats: &IndexStatsResponse{
-				Response: r,
-			}},
-	}
-	buf, err := p.Marshal()
-	if err != nil {
-		return err
-	}
-	_, err = w.Write(buf)
-	return err
-}
-
-// WriteIndexStatsResponseProtobuf marshals a logproto.VolumeResponse to queryrange.QueryResponse
-// and then writes it to the provided io.Writer.
-func WriteVolumeResponseProtobuf(r *logproto.VolumeResponse, w io.Writer) error {
-	p := QueryResponse{
-		Response: &QueryResponse_Volume{
-			Volume: &VolumeResponse{
-				Response: r,
-			}},
-	}
-	buf, err := p.Marshal()
-	if err != nil {
-		return err
-	}
-	_, err = w.Write(buf)
-	return err
-}
-
-=======
->>>>>>> 9fcc42dc
 // ResultToResponse is the reverse of ResponseToResult below.
 func ResultToResponse(result logqlmodel.Result, params logql.Params) (queryrangebase.Response, error) {
 	switch data := result.Data.(type) {
@@ -209,233 +109,7 @@
 		return &TopKSketchesResponse{Response: sk}, err
 	case sketch.QuantileSketchMatrix:
 		return &QuantileSketchResponse{Response: data.ToProto()}, nil
-<<<<<<< HEAD
 	}
 
 	return nil, fmt.Errorf("unsupported data type: %t", result.Data)
-}
-
-// TODO: we probably should get rid off logqlmodel.Result and user queryrangebase.Response instead.
-func ResponseToResult(resp queryrangebase.Response) (logqlmodel.Result, error) {
-	switch r := resp.(type) {
-	case *LokiResponse:
-		if r.Error != "" {
-			return logqlmodel.Result{}, fmt.Errorf("%s: %s", r.ErrorType, r.Error)
-		}
-
-		streams := make(logqlmodel.Streams, 0, len(r.Data.Result))
-
-		for _, stream := range r.Data.Result {
-			streams = append(streams, stream)
-		}
-
-		return logqlmodel.Result{
-			Statistics: r.Statistics,
-			Data:       streams,
-			Headers:    resp.GetHeaders(),
-		}, nil
-
-	case *LokiPromResponse:
-		if r.Response.Error != "" {
-			return logqlmodel.Result{}, fmt.Errorf("%s: %s", r.Response.ErrorType, r.Response.Error)
-		}
-		if r.Response.Data.ResultType == loghttp.ResultTypeVector {
-			return logqlmodel.Result{
-				Statistics: r.Statistics,
-				Data:       sampleStreamToVector(r.Response.Data.Result),
-				Headers:    resp.GetHeaders(),
-			}, nil
-		}
-		return logqlmodel.Result{
-			Statistics: r.Statistics,
-			Data:       sampleStreamToMatrix(r.Response.Data.Result),
-			Headers:    resp.GetHeaders(),
-		}, nil
-	case *TopKSketchesResponse:
-		matrix, err := sketch.TopKMatrixFromProto(r.Response)
-		if err != nil {
-			return logqlmodel.Result{}, fmt.Errorf("cannot decode topk sketch: %w", err)
-		}
-
-		return logqlmodel.Result{
-			Data:    matrix,
-			Headers: resp.GetHeaders(),
-		}, nil
-	case *QuantileSketchResponse:
-		matrix, err := sketch.QuantileSketchMatrixFromProto(r.Response)
-		if err != nil {
-			return logqlmodel.Result{}, fmt.Errorf("cannot decode quantile sketch: %w", err)
-		}
-		return logqlmodel.Result{
-			Data:    matrix,
-			Headers: resp.GetHeaders(),
-		}, nil
-	default:
-		return logqlmodel.Result{}, fmt.Errorf("cannot decode (%T)", resp)
-	}
-}
-
-func QueryResponseUnwrap(res *QueryResponse) (queryrangebase.Response, error) {
-	if res.Status != nil && res.Status.Code != int32(rpc.OK) {
-		return nil, status.ErrorProto(res.Status)
-	}
-
-	switch concrete := res.Response.(type) {
-	case *QueryResponse_Series:
-		return concrete.Series, nil
-	case *QueryResponse_Labels:
-		return concrete.Labels, nil
-	case *QueryResponse_Stats:
-		return concrete.Stats, nil
-	case *QueryResponse_Prom:
-		return concrete.Prom, nil
-	case *QueryResponse_Streams:
-		return concrete.Streams, nil
-	case *QueryResponse_Volume:
-		return concrete.Volume, nil
-	case *QueryResponse_TopkSketches:
-		return concrete.TopkSketches, nil
-	case *QueryResponse_QuantileSketches:
-		return concrete.QuantileSketches, nil
-	default:
-		return nil, fmt.Errorf("unsupported QueryResponse response type, got (%T)", res.Response)
-	}
-}
-
-func QueryResponseWrap(res queryrangebase.Response) (*QueryResponse, error) {
-	p := &QueryResponse{}
-
-	switch response := res.(type) {
-	case *LokiPromResponse:
-		p.Response = &QueryResponse_Prom{response}
-	case *LokiResponse:
-		p.Response = &QueryResponse_Streams{response}
-	case *LokiSeriesResponse:
-		p.Response = &QueryResponse_Series{response}
-	case *MergedSeriesResponseView:
-		mat, err := response.Materialize()
-		if err != nil {
-			return p, err
-		}
-		p.Response = &QueryResponse_Series{mat}
-	case *LokiLabelNamesResponse:
-		p.Response = &QueryResponse_Labels{response}
-	case *IndexStatsResponse:
-		// TODO: *queryrange.IndexStatsResponse
-		p.Response = &QueryResponse_Stats{response}
-	case *TopKSketchesResponse:
-		p.Response = &QueryResponse_TopkSketches{response}
-	case *QuantileSketchResponse:
-		p.Response = &QueryResponse_QuantileSketches{response}
-	default:
-		return nil, fmt.Errorf("invalid response format, got (%T)", res)
-	}
-
-	return p, nil
-
-}
-
-func QueryRequestUnwrap(req *QueryRequest) (queryrangebase.Request, error) {
-	if req == nil {
-		return nil, nil
-	}
-
-	switch concrete := req.Request.(type) {
-	case *QueryRequest_Series:
-		return concrete.Series, nil
-	case *QueryRequest_Instant:
-		return concrete.Instant, nil
-	case *QueryRequest_Stats:
-		return concrete.Stats, nil
-	case *QueryRequest_Volume:
-		return concrete.Volume, nil
-	case *QueryRequest_Streams:
-		return concrete.Streams, nil
-	case *QueryRequest_Labels:
-		return &LabelRequest{
-			LabelRequest: *concrete.Labels,
-		}, nil
-	default:
-		return nil, fmt.Errorf("unsupported request type, got (%t)", req.Request)
-	}
-}
-
-func QueryRequestWrap(r queryrangebase.Request) (*QueryRequest, error) {
-	switch req := r.(type) {
-	case *LokiSeriesRequest:
-		return &QueryRequest{
-			Request: &QueryRequest_Series{
-				Series: req,
-			},
-		}, nil
-	case *LabelRequest:
-		return &QueryRequest{
-			Request: &QueryRequest_Labels{
-				Labels: &req.LabelRequest,
-			},
-		}, nil
-	case *logproto.IndexStatsRequest:
-		return &QueryRequest{
-			Request: &QueryRequest_Stats{
-				Stats: req,
-			},
-		}, nil
-	case *logproto.VolumeRequest:
-		return &QueryRequest{
-			Request: &QueryRequest_Volume{
-				Volume: req,
-			},
-		}, nil
-	case *LokiInstantRequest:
-		return &QueryRequest{
-			Request: &QueryRequest_Instant{
-				Instant: req,
-			},
-		}, nil
-	case *LokiRequest:
-		return &QueryRequest{
-			Request: &QueryRequest_Streams{
-				Streams: req,
-			},
-		}, nil
-	default:
-		return nil, fmt.Errorf("unsupported request type, got (%t)", r)
-	}
-=======
-	}
-
-	return nil, fmt.Errorf("unsupported data type: %t", result.Data)
-}
-
-func QueryResponseWrap(res queryrangebase.Response) (*QueryResponse, error) {
-	p := &QueryResponse{}
-
-	switch response := res.(type) {
-	case *LokiPromResponse:
-		p.Response = &QueryResponse_Prom{response}
-	case *LokiResponse:
-		p.Response = &QueryResponse_Streams{response}
-	case *LokiSeriesResponse:
-		p.Response = &QueryResponse_Series{response}
-	case *MergedSeriesResponseView:
-		mat, err := response.Materialize()
-		if err != nil {
-			return p, err
-		}
-		p.Response = &QueryResponse_Series{mat}
-	case *LokiLabelNamesResponse:
-		p.Response = &QueryResponse_Labels{response}
-	case *IndexStatsResponse:
-		p.Response = &QueryResponse_Stats{response}
-	case *TopKSketchesResponse:
-		p.Response = &QueryResponse_TopkSketches{response}
-	case *QuantileSketchResponse:
-		p.Response = &QueryResponse_QuantileSketches{response}
-	default:
-		return nil, fmt.Errorf("invalid response format, got (%T)", res)
-	}
-
-	return p, nil
-
->>>>>>> 9fcc42dc
 }