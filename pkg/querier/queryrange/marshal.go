--- conflicted
+++ resolved
@@ -241,11 +241,7 @@
 	return p, nil
 }
 
-<<<<<<< HEAD
-func QueryRequestUnwrap(ctx context.Context, req *QueryRequest) (queryrangebase.Request, context.Context, error) {
-=======
 func (Codec) QueryRequestUnwrap(ctx context.Context, req *QueryRequest) (queryrangebase.Request, context.Context, error) {
->>>>>>> 7e231258
 	if req == nil {
 		return nil, ctx, nil
 	}
@@ -277,14 +273,6 @@
 		}
 	}
 
-<<<<<<< HEAD
-	// Add org ID
-	//if orgID, ok := req.Metadata[user.OrgIDHeaderName]; ok {
-	//	ctx = user.InjectOrgID(ctx, orgID)
-	//}
-
-=======
->>>>>>> 7e231258
 	switch concrete := req.Request.(type) {
 	case *QueryRequest_Series:
 		return concrete.Series, ctx, nil
@@ -305,11 +293,7 @@
 	}
 }
 
-<<<<<<< HEAD
-func QueryRequestWrap(ctx context.Context, r queryrangebase.Request) (*QueryRequest, error) {
-=======
 func (Codec) QueryRequestWrap(ctx context.Context, r queryrangebase.Request) (*QueryRequest, error) {
->>>>>>> 7e231258
 
 	result := &QueryRequest{
 		Metadata: make(map[string]string),
