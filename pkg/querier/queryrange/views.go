package queryrange

import (
	"fmt"
	"io"
	"sort"

	"github.com/cespare/xxhash/v2"
	"github.com/gogo/protobuf/protoc-gen-gogo/descriptor"
	jsoniter "github.com/json-iterator/go"
	"github.com/richardartoul/molecule"
	"github.com/richardartoul/molecule/src/codec"

	"github.com/grafana/loki/pkg/logproto"
	"github.com/grafana/loki/pkg/querier/queryrange/queryrangebase"
)

// Pull fiel numbers from protobuf message descriptions.
var (
	queryResponse               *QueryResponse
	_, queryResponseDescription = descriptor.ForMessage(queryResponse)
	seriesResponseFieldNumber   = queryResponseDescription.GetFieldDescriptor("series").GetNumber()

	seriesResponse               *LokiSeriesResponse
	_, seriesResponseDescription = descriptor.ForMessage(seriesResponse)
	dataFieldNumber              = seriesResponseDescription.GetFieldDescriptor("Data").GetNumber()

	seriesIdentifier               *logproto.SeriesIdentifier
	_, seriesIdentifierDescription = descriptor.ForMessage(seriesIdentifier)
	labelsFieldNumber              = seriesIdentifierDescription.GetFieldDescriptor("labels").GetNumber()
)

// GetLokiSeriesResponseView returns a view on the series response of a
// QueryResponse. Returns an error if the message was empty. Note: the method
// does not verify that the reply is a properly encoded QueryResponse protobuf.
func GetLokiSeriesResponseView(data []byte) (view *LokiSeriesResponseView, err error) {
	b := codec.NewBuffer(data)
	err = molecule.MessageEach(b, func(fieldNum int32, value molecule.Value) (bool, error) {
		if fieldNum == seriesResponseFieldNumber {
			if len(value.Bytes) > 0 {
				// We might be able to avoid an allocation and
				// copy here by using value.Bytes
				data, err = value.AsBytesSafe()
				if err != nil {
					return false, fmt.Errorf("could not allocate message bytes: %w", err)
				}
				view = &LokiSeriesResponseView{buffer: data}
			}

		}
		return true, nil
	})

	if err == nil && view == nil {
		err = fmt.Errorf("loki series response message was empty")
	}

	return
}

// LokiSeriesResponseView holds the raw bytes of a LokiSeriesResponse protobuf
// message. It is decoded lazily view ForEachSeries.
type LokiSeriesResponseView struct {
	buffer  []byte
	headers []*queryrangebase.PrometheusResponseHeader
}

var _ queryrangebase.Response = &LokiSeriesResponseView{}

func (v *LokiSeriesResponseView) GetHeaders() []*queryrangebase.PrometheusResponseHeader {
	return v.headers
}

<<<<<<< HEAD
func (v *LokiSeriesResponseView) WithHeaders(h []queryrangebase.PrometheusResponseHeader) queryrangebase.Response {
	v.headers = convertPrometheusResponseHeadersToPointers(h)
	return v
=======
func (v *LokiSeriesResponseView) SetHeader(name, value string) {
	for i, h := range v.headers {
		if h.Name == name {
			v.headers[i].Values = []string{value}
			return
		}
	}

	v.headers = append(v.headers, &queryrangebase.PrometheusResponseHeader{Name: name, Values: []string{value}})

>>>>>>> 7e231258
}

// Implement proto.Message
func (v *LokiSeriesResponseView) Reset()         {}
func (v *LokiSeriesResponseView) String() string { return "" }
func (v *LokiSeriesResponseView) ProtoMessage()  {}

// ForEachSeries iterates of the []logproto.SeriesIdentifier slice and pass a
// view on each identifier to the callback supplied.
func (v *LokiSeriesResponseView) ForEachSeries(fn func(view *SeriesIdentifierView) error) error {
	return molecule.MessageEach(codec.NewBuffer(v.buffer), func(fieldNum int32, value molecule.Value) (bool, error) {
		if fieldNum == dataFieldNumber {
			identifier, err := value.AsBytesUnsafe()
			if err != nil {
				return false, err
			}

			view := &SeriesIdentifierView{buffer: identifier}
			err = fn(view)
			if err != nil {
				return false, err
			}
		}
		return true, nil
	})
}

// SeriesIdentifierView holds the raw bytes of a logproto.SeriesIdentifier
// protobuf message.
type SeriesIdentifierView struct {
	buffer []byte
}

// ForEachLabel iterates over each name-value label pair of the identifier map.
// Note: the strings passed to the supplied callback are unsafe views on the
// underlying data.
func (v *SeriesIdentifierView) ForEachLabel(fn func(string, string) error) error {
	pair := make([]string, 0, 2)
	return molecule.MessageEach(codec.NewBuffer(v.buffer), func(fieldNum int32, data molecule.Value) (bool, error) {
		if fieldNum == 1 {
			entry, err := data.AsBytesUnsafe()
			if err != nil {
				return false, err
			}

			err = molecule.MessageEach(codec.NewBuffer(entry), func(fieldNum int32, labelOrKey molecule.Value) (bool, error) {
				s, err := labelOrKey.AsStringUnsafe()
				if err != nil {
					return false, err
				}
				pair = append(pair, s)
				return true, nil
			})
			if err != nil {
				return false, err
			}

			if len(pair) != 2 {
				return false, fmt.Errorf("unexpected label pair length, go (%d), want (2)", len(pair))
			}

			err = fn(pair[0], pair[1])
			if err != nil {
				return false, err
			}

			pair = pair[:0]

			return true, nil
		}

		return true, nil
	})
}

// This is the separator define in the Prometheus Labels.Hash function.
var sep = string([]byte{'\xff'})

// HashFast is a faster version of the Hash method that uses an unsafe string of
// the name value label pairs. It does not have to allocate strings and is not
// using the separator. Thus it is not equivalent to the original Prometheus
// label hash function.
func (v *SeriesIdentifierView) HashFast(b []byte, keyLabelPairs []string) (uint64, []string, error) {
	keyLabelPairs = keyLabelPairs[:0]
	err := molecule.MessageEach(codec.NewBuffer(v.buffer), func(fieldNum int32, data molecule.Value) (bool, error) {
		if fieldNum == 1 {
			entry, err := data.AsStringUnsafe()
			if err != nil {
				return false, err
			}

			keyLabelPairs = append(keyLabelPairs, entry)

			return true, err
		}

		return true, nil
	})

	if err != nil {
		return 0, nil, err
	}

	sort.Strings(keyLabelPairs)

	// Use xxhash.Sum64(b) for fast path as it's faster.
	b = b[:0]
	for i, pair := range keyLabelPairs {
		if len(b)+len(pair) >= cap(b) {
			// If labels entry is 1KB+ do not allocate whole entry.
			h := xxhash.New()
			_, _ = h.Write(b)
			for _, pair := range keyLabelPairs[i:] {
				_, _ = h.WriteString(pair)
			}
			return h.Sum64(), keyLabelPairs, nil
		}

		b = append(b, pair...)
	}
	return xxhash.Sum64(b), keyLabelPairs, nil
}

// Hash is adapted from SeriesIdentifier.Hash and produces the same hash for the
// same input as the original Prometheus hash method.
func (v *SeriesIdentifierView) Hash(b []byte, keyLabelPairs []string) (uint64, []string, error) {
	keyLabelPairs = keyLabelPairs[:0]
	err := v.ForEachLabel(func(name, value string) error {
		pair := name + sep + value + sep
		keyLabelPairs = append(keyLabelPairs, pair)
		return nil
	})

	if err != nil {
		return 0, nil, err
	}

	sort.Strings(keyLabelPairs)

	// Use xxhash.Sum64(b) for fast path as it's faster.
	b = b[:0]
	for i, pair := range keyLabelPairs {
		if len(b)+len(pair) >= cap(b) {
			// If labels entry is 1KB+ do not allocate whole entry.
			h := xxhash.New()
			_, _ = h.Write(b)
			for _, pair := range keyLabelPairs[i:] {
				_, _ = h.WriteString(pair)
			}
			return h.Sum64(), keyLabelPairs, nil
		}

		b = append(b, pair...)
	}
	return xxhash.Sum64(b), keyLabelPairs, nil
}

// MergedSeriesResponseView holds references to all series responses that should
// be merged before serialization to JSON. The de-duplication happens during the
// ForEachUniqueSeries iteration.
type MergedSeriesResponseView struct {
	responses []*LokiSeriesResponseView
	headers   []*queryrangebase.PrometheusResponseHeader
}

var _ queryrangebase.Response = &MergedSeriesResponseView{}

func (v *MergedSeriesResponseView) GetHeaders() []*queryrangebase.PrometheusResponseHeader {
	return v.headers
}

<<<<<<< HEAD
func (v *MergedSeriesResponseView) WithHeaders([]queryrangebase.PrometheusResponseHeader) queryrangebase.Response {
	return v
=======
func (v *MergedSeriesResponseView) SetHeader(name, value string) {
	for i, h := range v.headers {
		if h.Name == name {
			v.headers[i].Values = []string{value}
			return
		}
	}

	v.headers = append(v.headers, &queryrangebase.PrometheusResponseHeader{Name: name, Values: []string{value}})

>>>>>>> 7e231258
}

// Implement proto.Message
func (v *MergedSeriesResponseView) Reset()         {}
func (v *MergedSeriesResponseView) String() string { return "" }
func (v *MergedSeriesResponseView) ProtoMessage()  {}

// ForEachUniqueSeries iterates over all unique series identifiers of all series
// responses. It uses the HashFast method before passing the identifier view to
// the supplied callback.
func (v *MergedSeriesResponseView) ForEachUniqueSeries(fn func(*SeriesIdentifierView) error) error {
	uniqueSeries := make(map[uint64]struct{})
	b := make([]byte, 0, 1024)
	keyBuffer := make([]string, 0, 32)
	var key uint64
	var err error
	for _, response := range v.responses {
		err = response.ForEachSeries(func(series *SeriesIdentifierView) error {
			key, keyBuffer, err = series.HashFast(b, keyBuffer)
			if err != nil {
				return err
			}

			if _, duplicate := uniqueSeries[key]; !duplicate {
				err = fn(series)
				if err != nil {
					return err
				}
				uniqueSeries[key] = struct{}{}
			}

			return nil
		})
		if err != nil {
			return err
		}
	}

	return nil
}

// Materialize produces a LokiSeriesResponse instance that is a deserialized
// probobuf message.
func (v *MergedSeriesResponseView) Materialize() (*LokiSeriesResponse, error) {
	mat := &LokiSeriesResponse{}
	err := v.ForEachUniqueSeries(func(series *SeriesIdentifierView) error {
		identifier := logproto.SeriesIdentifier{Labels: make(map[string]string)}
		err := series.ForEachLabel(func(name, value string) error {
			identifier.Labels[name] = value
			return nil
		})
		if err != nil {
			return fmt.Errorf("error stepping through labels of series: %w", err)
		}

		mat.Data = append(mat.Data, identifier)
		return nil
	})
	return mat, err
}

// WriteSeriesResponseViewJSON writes a JSON response to the supplied write that
// is equivalent to marshal.WriteSeriesResponseJSON.
func WriteSeriesResponseViewJSON(v *MergedSeriesResponseView, w io.Writer) error {
	s := jsoniter.ConfigFastest.BorrowStream(w)
	defer jsoniter.ConfigFastest.ReturnStream(s)

	s.WriteObjectStart()
	s.WriteObjectField("status")
	s.WriteString("success")

	s.WriteMore()
	s.WriteObjectField("data")
	s.WriteArrayStart()

	firstSeriesWrite := true
	firstLabelWrite := true
	err := v.ForEachUniqueSeries(func(id *SeriesIdentifierView) error {
		if firstSeriesWrite {
			firstSeriesWrite = false
		} else {
			s.WriteMore()
		}
		s.WriteObjectStart()

		firstLabelWrite = true
		err := id.ForEachLabel(func(name, value string) error {
			if firstLabelWrite {
				firstLabelWrite = false
			} else {
				s.WriteMore()
			}

			s.WriteObjectField(name)
			s.WriteString(value)

			return nil
		})
		if err != nil {
			return err
		}

		s.WriteObjectEnd()
		s.Flush()
		return nil
	})
	if err != nil {
		return err
	}

	s.WriteArrayEnd()
	s.WriteObjectEnd()
	s.WriteRaw("\n")
	return s.Flush()
}<|MERGE_RESOLUTION|>--- conflicted
+++ resolved
@@ -71,11 +71,11 @@
 	return v.headers
 }
 
-<<<<<<< HEAD
 func (v *LokiSeriesResponseView) WithHeaders(h []queryrangebase.PrometheusResponseHeader) queryrangebase.Response {
 	v.headers = convertPrometheusResponseHeadersToPointers(h)
 	return v
-=======
+}
+
 func (v *LokiSeriesResponseView) SetHeader(name, value string) {
 	for i, h := range v.headers {
 		if h.Name == name {
@@ -85,8 +85,6 @@
 	}
 
 	v.headers = append(v.headers, &queryrangebase.PrometheusResponseHeader{Name: name, Values: []string{value}})
-
->>>>>>> 7e231258
 }
 
 // Implement proto.Message
@@ -258,10 +256,11 @@
 	return v.headers
 }
 
-<<<<<<< HEAD
-func (v *MergedSeriesResponseView) WithHeaders([]queryrangebase.PrometheusResponseHeader) queryrangebase.Response {
+func (v *MergedSeriesResponseView) WithHeaders(headers []queryrangebase.PrometheusResponseHeader) queryrangebase.Response {
+	v.headers = convertPrometheusResponseHeadersToPointers(headers)
 	return v
-=======
+}
+
 func (v *MergedSeriesResponseView) SetHeader(name, value string) {
 	for i, h := range v.headers {
 		if h.Name == name {
@@ -271,8 +270,6 @@
 	}
 
 	v.headers = append(v.headers, &queryrangebase.PrometheusResponseHeader{Name: name, Values: []string{value}})
-
->>>>>>> 7e231258
 }
 
 // Implement proto.Message
