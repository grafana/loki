--- conflicted
+++ resolved
@@ -163,13 +163,8 @@
 func (l *logResultCache) handleHit(ctx context.Context, cacheKey string, cachedRequest *LokiRequest, lokiReq *LokiRequest) (queryrangebase.Response, error) {
 	l.metrics.CacheHit.Inc()
 	// we start with an empty response
-<<<<<<< HEAD
 	result := emptyResponse(cachedRequest)
-	// if the request is the same and cover the whole time range.
-=======
-	result := emptyResponse(cachedResquest)
-	// if the request is the same and covers the whole time range,
->>>>>>> c5d27d0e
+	// if the request is the same and cover the whole time range,
 	// we can just return the cached result.
 	if lokiReq.GetStartTs().After(cachedRequest.GetStartTs()) || lokiReq.GetStartTs().Equal(cachedRequest.GetStartTs()) &&
 		lokiReq.GetEndTs().Before(cachedRequest.GetEndTs()) || lokiReq.GetEndTs().Equal(cachedRequest.GetEndTs()) {
