package queryrange

import (
	"context"
	"fmt"
	"net/http"
	"sync"
	"testing"
	"time"

	"github.com/prometheus/prometheus/model/labels"
	"github.com/prometheus/prometheus/promql"
	"github.com/stretchr/testify/require"
	"github.com/weaveworks/common/user"
	"go.uber.org/atomic"

	"github.com/grafana/loki/pkg/logproto"
	"github.com/grafana/loki/pkg/logqlmodel"
	"github.com/grafana/loki/pkg/querier/queryrange/queryrangebase"
	"github.com/grafana/loki/pkg/storage/config"
	util_log "github.com/grafana/loki/pkg/util/log"
	"github.com/grafana/loki/pkg/util/marshal"
)

func TestLimits(t *testing.T) {
	l := fakeLimits{
		splits: map[string]time.Duration{"a": time.Minute},
	}

	wrapped := WithSplitByLimits(l, time.Hour)

	// Test default
	require.Equal(t, wrapped.QuerySplitDuration("b"), time.Hour)
	// Ensure we override the underlying implementation
	require.Equal(t, wrapped.QuerySplitDuration("a"), time.Hour)

	r := &LokiRequest{
		Query:   "qry",
		StartTs: time.Now(),
		Step:    int64(time.Minute / time.Millisecond),
	}

	require.Equal(
		t,
		fmt.Sprintf("%s:%s:%d:%d:%d", "a", r.GetQuery(), r.GetStep(), r.GetStart()/int64(time.Hour/time.Millisecond), int64(time.Hour)),
		cacheKeyLimits{wrapped}.GenerateCacheKey("a", r),
	)
}

func Test_seriesLimiter(t *testing.T) {
	cfg := testConfig
	cfg.CacheResults = false
	// split in 7 with 2 in // max.
	l := WithSplitByLimits(fakeLimits{maxSeries: 1, maxQueryParallelism: 2}, time.Hour)
<<<<<<< HEAD
	tpw, stopper, err := NewTripperware(cfg, util_log.Logger, l, chunk.SchemaConfig{}, nil, nil)
=======
	tpw, stopper, err := NewTripperware(cfg, util_log.Logger, l, config.SchemaConfig{}, nil)
>>>>>>> d1aff7b2
	if stopper != nil {
		defer stopper.Stop()
	}
	require.NoError(t, err)

	lreq := &LokiRequest{
		Query:     `rate({app="foo"} |= "foo"[1m])`,
		Limit:     1000,
		Step:      30000, // 30sec
		StartTs:   testTime.Add(-6 * time.Hour),
		EndTs:     testTime,
		Direction: logproto.FORWARD,
		Path:      "/query_range",
	}

	ctx := user.InjectOrgID(context.Background(), "1")
	req, err := LokiCodec.EncodeRequest(ctx, lreq)
	require.NoError(t, err)

	req = req.WithContext(ctx)
	err = user.InjectOrgIDIntoHTTPRequest(ctx, req)
	require.NoError(t, err)

	rt, err := newfakeRoundTripper()
	require.NoError(t, err)
	defer rt.Close()

	count, h := promqlResult(matrix)
	rt.setHandler(h)

	_, err = tpw(rt).RoundTrip(req)
	require.NoError(t, err)
	require.Equal(t, 7, *count)

	// 2 series should not be allowed.
	c := new(int)
	m := &sync.Mutex{}
	h = http.HandlerFunc(func(rw http.ResponseWriter, r *http.Request) {
		m.Lock()
		defer m.Unlock()
		defer func() {
			*c++
		}()
		// first time returns  a single series
		if *c == 0 {
			if err := marshal.WriteQueryResponseJSON(logqlmodel.Result{Data: matrix}, rw); err != nil {
				panic(err)
			}
			return
		}
		// second time returns a different series.
		if err := marshal.WriteQueryResponseJSON(logqlmodel.Result{
			Data: promql.Matrix{
				{
					Points: []promql.Point{
						{
							T: toMs(testTime.Add(-4 * time.Hour)),
							V: 0.013333333333333334,
						},
					},
					Metric: []labels.Label{
						{
							Name:  "filename",
							Value: `/var/hostlog/apport.log`,
						},
						{
							Name:  "job",
							Value: "anotherjob",
						},
					},
				},
			},
		}, rw); err != nil {
			panic(err)
		}
	})
	rt.setHandler(h)

	_, err = tpw(rt).RoundTrip(req)
	require.Error(t, err)
	require.LessOrEqual(t, *c, 4)
}

func Test_MaxQueryParallelism(t *testing.T) {
	maxQueryParallelism := 2
	f, err := newfakeRoundTripper()
	require.Nil(t, err)
	var count atomic.Int32
	var max atomic.Int32
	f.setHandler(http.HandlerFunc(func(rw http.ResponseWriter, r *http.Request) {
		cur := count.Inc()
		if cur > max.Load() {
			max.Store(cur)
		}
		defer count.Dec()
		// simulate some work
		time.Sleep(20 * time.Millisecond)
	}))
	ctx := user.InjectOrgID(context.Background(), "foo")

	r, err := http.NewRequestWithContext(ctx, "GET", "/query_range", http.NoBody)
	require.Nil(t, err)

	_, _ = NewLimitedRoundTripper(f, LokiCodec, fakeLimits{maxQueryParallelism: maxQueryParallelism},
		queryrangebase.MiddlewareFunc(func(next queryrangebase.Handler) queryrangebase.Handler {
			return queryrangebase.HandlerFunc(func(c context.Context, r queryrangebase.Request) (queryrangebase.Response, error) {
				var wg sync.WaitGroup
				for i := 0; i < 10; i++ {
					wg.Add(1)
					go func() {
						defer wg.Done()
						_, _ = next.Do(c, &LokiRequest{})
					}()
				}
				wg.Wait()
				return nil, nil
			})
		}),
	).RoundTrip(r)
	maxFound := int(max.Load())
	require.LessOrEqual(t, maxFound, maxQueryParallelism, "max query parallelism: ", maxFound, " went over the configured one:", maxQueryParallelism)
}

func Test_MaxQueryParallelismLateScheduling(t *testing.T) {
	maxQueryParallelism := 2
	f, err := newfakeRoundTripper()
	require.Nil(t, err)

	f.setHandler(http.HandlerFunc(func(rw http.ResponseWriter, r *http.Request) {
		// simulate some work
		time.Sleep(20 * time.Millisecond)
	}))
	ctx := user.InjectOrgID(context.Background(), "foo")

	r, err := http.NewRequestWithContext(ctx, "GET", "/query_range", http.NoBody)
	require.Nil(t, err)

	_, _ = NewLimitedRoundTripper(f, LokiCodec, fakeLimits{maxQueryParallelism: maxQueryParallelism},
		queryrangebase.MiddlewareFunc(func(next queryrangebase.Handler) queryrangebase.Handler {
			return queryrangebase.HandlerFunc(func(c context.Context, r queryrangebase.Request) (queryrangebase.Response, error) {
				for i := 0; i < 10; i++ {
					go func() {
						_, _ = next.Do(c, &LokiRequest{})
					}()
				}
				return nil, nil
			})
		}),
	).RoundTrip(r)
}

func Test_MaxQueryParallelismDisable(t *testing.T) {
	maxQueryParallelism := 0
	f, err := newfakeRoundTripper()
	require.Nil(t, err)

	f.setHandler(http.HandlerFunc(func(rw http.ResponseWriter, r *http.Request) {
		// simulate some work
		time.Sleep(20 * time.Millisecond)
	}))
	ctx := user.InjectOrgID(context.Background(), "foo")

	r, err := http.NewRequestWithContext(ctx, "GET", "/query_range", http.NoBody)
	require.Nil(t, err)

	_, err = NewLimitedRoundTripper(f, LokiCodec, fakeLimits{maxQueryParallelism: maxQueryParallelism},
		queryrangebase.MiddlewareFunc(func(next queryrangebase.Handler) queryrangebase.Handler {
			return queryrangebase.HandlerFunc(func(c context.Context, r queryrangebase.Request) (queryrangebase.Response, error) {
				for i := 0; i < 10; i++ {
					go func() {
						_, _ = next.Do(c, &LokiRequest{})
					}()
				}
				return nil, nil
			})
		}),
	).RoundTrip(r)
	require.Error(t, err)
}

func Test_MaxQueryLookBack(t *testing.T) {
	tpw, stopper, err := NewTripperware(testConfig, util_log.Logger, fakeLimits{
		maxQueryLookback:    1 * time.Hour,
		maxQueryParallelism: 1,
<<<<<<< HEAD
	}, chunk.SchemaConfig{}, nil, nil)
=======
	}, config.SchemaConfig{}, nil)
>>>>>>> d1aff7b2
	if stopper != nil {
		defer stopper.Stop()
	}
	require.NoError(t, err)
	rt, err := newfakeRoundTripper()
	require.NoError(t, err)
	defer rt.Close()

	lreq := &LokiRequest{
		Query:     `{app="foo"} |= "foo"`,
		Limit:     10000,
		StartTs:   testTime.Add(-6 * time.Hour),
		EndTs:     testTime,
		Direction: logproto.FORWARD,
		Path:      "/loki/api/v1/query_range",
	}

	ctx := user.InjectOrgID(context.Background(), "1")
	req, err := LokiCodec.EncodeRequest(ctx, lreq)
	require.NoError(t, err)

	req = req.WithContext(ctx)
	err = user.InjectOrgIDIntoHTTPRequest(ctx, req)
	require.NoError(t, err)

	_, err = tpw(rt).RoundTrip(req)
	require.NoError(t, err)
}

func Test_GenerateCacheKey_NoDivideZero(t *testing.T) {
	l := cacheKeyLimits{WithSplitByLimits(nil, 0)}
	start := time.Now()
	r := &LokiRequest{
		Query:   "qry",
		StartTs: start,
		Step:    int64(time.Minute / time.Millisecond),
	}

	require.Equal(
		t,
		fmt.Sprintf("foo:qry:%d:0:0", r.GetStep()),
		l.GenerateCacheKey("foo", r),
	)
}<|MERGE_RESOLUTION|>--- conflicted
+++ resolved
@@ -52,11 +52,7 @@
 	cfg.CacheResults = false
 	// split in 7 with 2 in // max.
 	l := WithSplitByLimits(fakeLimits{maxSeries: 1, maxQueryParallelism: 2}, time.Hour)
-<<<<<<< HEAD
-	tpw, stopper, err := NewTripperware(cfg, util_log.Logger, l, chunk.SchemaConfig{}, nil, nil)
-=======
-	tpw, stopper, err := NewTripperware(cfg, util_log.Logger, l, config.SchemaConfig{}, nil)
->>>>>>> d1aff7b2
+	tpw, stopper, err := NewTripperware(cfg, util_log.Logger, l, config.SchemaConfig{}, nil, nil)
 	if stopper != nil {
 		defer stopper.Stop()
 	}
@@ -241,11 +237,7 @@
 	tpw, stopper, err := NewTripperware(testConfig, util_log.Logger, fakeLimits{
 		maxQueryLookback:    1 * time.Hour,
 		maxQueryParallelism: 1,
-<<<<<<< HEAD
-	}, chunk.SchemaConfig{}, nil, nil)
-=======
-	}, config.SchemaConfig{}, nil)
->>>>>>> d1aff7b2
+	}, config.SchemaConfig{}, nil, nil)
 	if stopper != nil {
 		defer stopper.Stop()
 	}
