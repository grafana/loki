package queryrange

import (
	"context"
	"fmt"
	"net/http"
	"sync"
	"testing"
	"time"

	"github.com/grafana/dskit/user"
	"github.com/prometheus/common/model"
	"github.com/prometheus/prometheus/model/labels"
	"github.com/prometheus/prometheus/promql"
	"github.com/stretchr/testify/require"
	"go.uber.org/atomic"
	"gopkg.in/yaml.v2"

	"github.com/grafana/loki/pkg/logproto"
	"github.com/grafana/loki/pkg/logqlmodel/stats"
	"github.com/grafana/loki/pkg/querier/queryrange/queryrangebase"
	"github.com/grafana/loki/pkg/storage/config"
	util_log "github.com/grafana/loki/pkg/util/log"
	"github.com/grafana/loki/pkg/util/marshal"
	"github.com/grafana/loki/pkg/util/math"
)

func TestLimits(t *testing.T) {
	l := fakeLimits{
		splits: map[string]time.Duration{"a": time.Minute},
	}

	wrapped := WithSplitByLimits(l, time.Hour)

	// Test default
	require.Equal(t, wrapped.QuerySplitDuration("b"), time.Hour)
	// Ensure we override the underlying implementation
	require.Equal(t, wrapped.QuerySplitDuration("a"), time.Hour)

	r := &LokiRequest{
		Query:   "qry",
		StartTs: time.Now(),
		Step:    int64(time.Minute / time.Millisecond),
	}

	require.Equal(
		t,
		fmt.Sprintf("%s:%s:%d:%d:%d", "a", r.GetQuery(), r.GetStep(), r.GetStart()/int64(time.Hour/time.Millisecond), int64(time.Hour)),
		cacheKeyLimits{wrapped, nil}.GenerateCacheKey(context.Background(), "a", r),
	)
}

func Test_seriesLimiter(t *testing.T) {
	cfg := testConfig
	cfg.CacheResults = false
	cfg.CacheIndexStatsResults = false
	// split in 7 with 2 in // max.
	l := WithSplitByLimits(fakeLimits{maxSeries: 1, maxQueryParallelism: 2}, time.Hour)
	tpw, stopper, err := NewTripperware(cfg, testEngineOpts, util_log.Logger, l, config.SchemaConfig{
		Configs: testSchemas,
	}, nil, false, nil)
	if stopper != nil {
		defer stopper.Stop()
	}
	require.NoError(t, err)

	lreq := &LokiRequest{
		Query:     `rate({app="foo"} |= "foo"[1m])`,
		Limit:     1000,
		Step:      30000, // 30sec
		StartTs:   testTime.Add(-6 * time.Hour),
		EndTs:     testTime,
		Direction: logproto.FORWARD,
		Path:      "/query_range",
	}

	ctx := user.InjectOrgID(context.Background(), "1")
	req, err := DefaultCodec.EncodeRequest(ctx, lreq)
	require.NoError(t, err)

	req = req.WithContext(ctx)
	err = user.InjectOrgIDIntoHTTPRequest(ctx, req)
	require.NoError(t, err)

	rt, err := newfakeRoundTripper()
	require.NoError(t, err)
	defer rt.Close()

	count, h := promqlResult(matrix)
	rt.setHandler(h)

	_, err = tpw(rt).RoundTrip(req)
	require.NoError(t, err)
	require.Equal(t, 7, *count)

	// 2 series should not be allowed.
	c := new(int)
	m := &sync.Mutex{}
	h = http.HandlerFunc(func(rw http.ResponseWriter, r *http.Request) {
		m.Lock()
		defer m.Unlock()
		defer func() {
			*c++
		}()
		// first time returns  a single series
		if *c == 0 {
<<<<<<< HEAD
			if err := marshal.WriteQueryResponseJSON(logqlmodel.Result{Data: matrix}, rw, nil); err != nil {
=======
			if err := marshal.WriteQueryResponseJSON(matrix, stats.Result{}, rw); err != nil {
>>>>>>> 47f8d8bd
				panic(err)
			}
			return
		}
		// second time returns a different series.
		if err := marshal.WriteQueryResponseJSON(
			promql.Matrix{
				{
					Floats: []promql.FPoint{
						{
							T: toMs(testTime.Add(-4 * time.Hour)),
							F: 0.013333333333333334,
						},
					},
					Metric: []labels.Label{
						{
							Name:  "filename",
							Value: `/var/hostlog/apport.log`,
						},
						{
							Name:  "job",
							Value: "anotherjob",
						},
					},
				},
			},
<<<<<<< HEAD
		}, rw, nil); err != nil {
=======
			stats.Result{},
			rw); err != nil {
>>>>>>> 47f8d8bd
			panic(err)
		}
	})
	rt.setHandler(h)

	_, err = tpw(rt).RoundTrip(req)
	require.Error(t, err)
	require.LessOrEqual(t, *c, 4)
}

func Test_MaxQueryParallelism(t *testing.T) {
	maxQueryParallelism := 2
	f, err := newfakeRoundTripper()
	require.Nil(t, err)
	var count atomic.Int32
	var max atomic.Int32
	f.setHandler(http.HandlerFunc(func(rw http.ResponseWriter, r *http.Request) {
		cur := count.Inc()
		if cur > max.Load() {
			max.Store(cur)
		}
		defer count.Dec()
		// simulate some work
		time.Sleep(20 * time.Millisecond)
	}))
	ctx := user.InjectOrgID(context.Background(), "foo")

	r, err := http.NewRequestWithContext(ctx, "GET", "/query_range", http.NoBody)
	require.Nil(t, err)

	_, _ = NewLimitedRoundTripper(f, DefaultCodec, fakeLimits{maxQueryParallelism: maxQueryParallelism},
		testSchemas,
		queryrangebase.MiddlewareFunc(func(next queryrangebase.Handler) queryrangebase.Handler {
			return queryrangebase.HandlerFunc(func(c context.Context, r queryrangebase.Request) (queryrangebase.Response, error) {
				var wg sync.WaitGroup
				for i := 0; i < 10; i++ {
					wg.Add(1)
					go func() {
						defer wg.Done()
						_, _ = next.Do(c, &LokiRequest{})
					}()
				}
				wg.Wait()
				return nil, nil
			})
		}),
	).RoundTrip(r)
	maxFound := int(max.Load())
	require.LessOrEqual(t, maxFound, maxQueryParallelism, "max query parallelism: ", maxFound, " went over the configured one:", maxQueryParallelism)
}

func Test_MaxQueryParallelismLateScheduling(t *testing.T) {
	maxQueryParallelism := 2
	f, err := newfakeRoundTripper()
	require.Nil(t, err)

	f.setHandler(http.HandlerFunc(func(rw http.ResponseWriter, r *http.Request) {
		// simulate some work
		time.Sleep(20 * time.Millisecond)
	}))
	ctx := user.InjectOrgID(context.Background(), "foo")

	r, err := http.NewRequestWithContext(ctx, "GET", "/query_range", http.NoBody)
	require.Nil(t, err)

	_, _ = NewLimitedRoundTripper(f, DefaultCodec, fakeLimits{maxQueryParallelism: maxQueryParallelism},
		testSchemas,
		queryrangebase.MiddlewareFunc(func(next queryrangebase.Handler) queryrangebase.Handler {
			return queryrangebase.HandlerFunc(func(c context.Context, r queryrangebase.Request) (queryrangebase.Response, error) {
				for i := 0; i < 10; i++ {
					go func() {
						_, _ = next.Do(c, &LokiRequest{})
					}()
				}
				return nil, nil
			})
		}),
	).RoundTrip(r)
}

func Test_MaxQueryParallelismDisable(t *testing.T) {
	maxQueryParallelism := 0
	f, err := newfakeRoundTripper()
	require.Nil(t, err)

	f.setHandler(http.HandlerFunc(func(rw http.ResponseWriter, r *http.Request) {
		// simulate some work
		time.Sleep(20 * time.Millisecond)
	}))
	ctx := user.InjectOrgID(context.Background(), "foo")

	r, err := http.NewRequestWithContext(ctx, "GET", "/query_range", http.NoBody)
	require.Nil(t, err)

	_, err = NewLimitedRoundTripper(f, DefaultCodec, fakeLimits{maxQueryParallelism: maxQueryParallelism},
		testSchemas,
		queryrangebase.MiddlewareFunc(func(next queryrangebase.Handler) queryrangebase.Handler {
			return queryrangebase.HandlerFunc(func(c context.Context, r queryrangebase.Request) (queryrangebase.Response, error) {
				for i := 0; i < 10; i++ {
					go func() {
						_, _ = next.Do(c, &LokiRequest{})
					}()
				}
				return nil, nil
			})
		}),
	).RoundTrip(r)
	require.Error(t, err)
}

func Test_MaxQueryLookBack(t *testing.T) {
	tpw, stopper, err := NewTripperware(testConfig, testEngineOpts, util_log.Logger, fakeLimits{
		maxQueryLookback:    1 * time.Hour,
		maxQueryParallelism: 1,
	}, config.SchemaConfig{
		Configs: testSchemas,
	}, nil, false, nil)
	if stopper != nil {
		defer stopper.Stop()
	}
	require.NoError(t, err)
	rt, err := newfakeRoundTripper()
	require.NoError(t, err)
	defer rt.Close()

	lreq := &LokiRequest{
		Query:     `{app="foo"} |= "foo"`,
		Limit:     10000,
		StartTs:   testTime.Add(-6 * time.Hour),
		EndTs:     testTime,
		Direction: logproto.FORWARD,
		Path:      "/loki/api/v1/query_range",
	}

	ctx := user.InjectOrgID(context.Background(), "1")
	req, err := DefaultCodec.EncodeRequest(ctx, lreq)
	require.NoError(t, err)

	req = req.WithContext(ctx)
	err = user.InjectOrgIDIntoHTTPRequest(ctx, req)
	require.NoError(t, err)

	_, err = tpw(rt).RoundTrip(req)
	require.NoError(t, err)
}

func Test_GenerateCacheKey_NoDivideZero(t *testing.T) {
	l := cacheKeyLimits{WithSplitByLimits(nil, 0), nil}
	start := time.Now()
	r := &LokiRequest{
		Query:   "qry",
		StartTs: start,
		Step:    int64(time.Minute / time.Millisecond),
	}

	require.Equal(
		t,
		fmt.Sprintf("foo:qry:%d:0:0", r.GetStep()),
		l.GenerateCacheKey(context.Background(), "foo", r),
	)
}

func Test_WeightedParallelism(t *testing.T) {
	limits := &fakeLimits{
		tsdbMaxQueryParallelism: 100,
		maxQueryParallelism:     10,
	}

	for _, cfgs := range []struct {
		desc    string
		periods string
	}{
		{
			desc: "end configs",
			periods: `
- from: "2022-01-01"
  store: boltdb-shipper
  object_store: gcs
  schema: v12
- from: "2022-01-02"
  store: tsdb
  object_store: gcs
  schema: v12
`,
		},
		{
			// Add another test that wraps the tested period configs with other unused configs
			// to ensure we bounds-test properly
			desc: "middle configs",
			periods: `
- from: "2021-01-01"
  store: boltdb-shipper
  object_store: gcs
  schema: v12
- from: "2022-01-01"
  store: boltdb-shipper
  object_store: gcs
  schema: v12
- from: "2022-01-02"
  store: tsdb
  object_store: gcs
  schema: v12
- from: "2023-01-02"
  store: tsdb
  object_store: gcs
  schema: v12
`,
		},
	} {
		var confs []config.PeriodConfig
		require.Nil(t, yaml.Unmarshal([]byte(cfgs.periods), &confs))
		parsed, err := time.Parse("2006-01-02", "2022-01-02")
		borderTime := model.TimeFromUnix(parsed.Unix())
		require.Nil(t, err)

		for _, tc := range []struct {
			desc       string
			start, end model.Time
			exp        int
		}{
			{
				desc:  "50% each",
				start: borderTime.Add(-time.Hour),
				end:   borderTime.Add(time.Hour),
				exp:   55,
			},
			{
				desc:  "75/25 split",
				start: borderTime.Add(-3 * time.Hour),
				end:   borderTime.Add(time.Hour),
				exp:   32,
			},
			{
				desc:  "start==end",
				start: borderTime.Add(time.Hour),
				end:   borderTime.Add(time.Hour),
				exp:   100,
			},
		} {
			t.Run(cfgs.desc+tc.desc, func(t *testing.T) {
				require.Equal(t, tc.exp, WeightedParallelism(context.Background(), confs, "fake", limits, tc.start, tc.end))
			})
		}
	}

}

func Test_WeightedParallelism_DivideByZeroError(t *testing.T) {
	t.Run("query end before start", func(t *testing.T) {
		parsed, err := time.Parse("2006-01-02", "2022-01-02")
		require.NoError(t, err)
		borderTime := model.TimeFromUnix(parsed.Unix())

		confs := []config.PeriodConfig{
			{
				From: config.DayTime{
					Time: borderTime.Add(-1 * time.Hour),
				},
				IndexType: config.TSDBType,
			},
		}

		result := WeightedParallelism(context.Background(), confs, "fake", &fakeLimits{tsdbMaxQueryParallelism: 50}, borderTime, borderTime.Add(-1*time.Hour))
		require.Equal(t, 1, result)
	})

	t.Run("negative start and end time", func(t *testing.T) {
		parsed, err := time.Parse("2006-01-02", "2022-01-02")
		require.NoError(t, err)
		borderTime := model.TimeFromUnix(parsed.Unix())

		confs := []config.PeriodConfig{
			{
				From: config.DayTime{
					Time: borderTime.Add(-1 * time.Hour),
				},
				IndexType: config.TSDBType,
			},
		}

		result := WeightedParallelism(context.Background(), confs, "fake", &fakeLimits{maxQueryParallelism: 50}, -100, -50)
		require.Equal(t, 1, result)
	})

	t.Run("query start and end time before config start", func(t *testing.T) {
		parsed, err := time.Parse("2006-01-02", "2022-01-02")
		require.NoError(t, err)
		borderTime := model.TimeFromUnix(parsed.Unix())

		confs := []config.PeriodConfig{
			{
				From: config.DayTime{
					Time: borderTime.Add(-1 * time.Hour),
				},
				IndexType: config.TSDBType,
			},
		}

		result := WeightedParallelism(context.Background(), confs, "fake", &fakeLimits{maxQueryParallelism: 50}, confs[0].From.Add(-24*time.Hour), confs[0].From.Add(-12*time.Hour))
		require.Equal(t, 1, result)
	})
}

func getFakeStatsHandler(retBytes uint64) (queryrangebase.Handler, *int, error) {
	fakeRT, err := newfakeRoundTripper()
	if err != nil {
		return nil, nil, err
	}

	count, statsHandler := indexStatsResult(logproto.IndexStatsResponse{Bytes: retBytes})

	fakeRT.setHandler(statsHandler)

	return queryrangebase.NewRoundTripperHandler(fakeRT, DefaultCodec), count, nil
}

func Test_MaxQuerySize(t *testing.T) {
	const statsBytes = 1000

	schemas := []config.PeriodConfig{
		{
			// BoltDB -> Time -4 days
			From:      config.DayTime{Time: model.TimeFromUnix(testTime.Add(-96 * time.Hour).Unix())},
			IndexType: config.BoltDBShipperType,
		},
		{
			// TSDB -> Time -2 days
			From:      config.DayTime{Time: model.TimeFromUnix(testTime.Add(-48 * time.Hour).Unix())},
			IndexType: config.TSDBType,
		},
	}

	for _, tc := range []struct {
		desc       string
		schema     string
		query      string
		queryRange time.Duration
		queryStart time.Time
		queryEnd   time.Time
		limits     Limits

		shouldErr                bool
		expectedQueryStatsHits   int
		expectedQuerierStatsHits int
	}{
		{
			desc:       "No TSDB",
			schema:     config.BoltDBShipperType,
			query:      `{app="foo"} |= "foo"`,
			queryRange: 1 * time.Hour,

			queryStart: testTime.Add(-96 * time.Hour),
			queryEnd:   testTime.Add(-90 * time.Hour),
			limits: fakeLimits{
				maxQueryBytesRead:   1,
				maxQuerierBytesRead: 1,
			},

			shouldErr:                false,
			expectedQueryStatsHits:   0,
			expectedQuerierStatsHits: 0,
		},
		{
			desc:       "Unlimited",
			query:      `{app="foo"} |= "foo"`,
			queryStart: testTime.Add(-48 * time.Hour),
			queryEnd:   testTime,
			limits: fakeLimits{
				maxQueryBytesRead:   0,
				maxQuerierBytesRead: 0,
			},

			shouldErr:                false,
			expectedQueryStatsHits:   0,
			expectedQuerierStatsHits: 0,
		},
		{
			desc:       "1 hour range",
			query:      `{app="foo"} |= "foo"`,
			queryStart: testTime.Add(-1 * time.Hour),
			queryEnd:   testTime,
			limits: fakeLimits{
				maxQueryBytesRead:   statsBytes,
				maxQuerierBytesRead: statsBytes,
			},

			shouldErr: false,
			// [testTime-1h, testTime)
			expectedQueryStatsHits:   1,
			expectedQuerierStatsHits: 1,
		},
		{
			desc:       "Query size too big",
			query:      `{app="foo"} |= "foo"`,
			queryStart: testTime.Add(-1 * time.Hour),
			queryEnd:   testTime,
			limits: fakeLimits{
				maxQueryBytesRead:   statsBytes - 1,
				maxQuerierBytesRead: statsBytes,
			},

			shouldErr:                true,
			expectedQueryStatsHits:   1,
			expectedQuerierStatsHits: 0,
		},
		{
			desc:       "Querier size too big",
			query:      `{app="foo"} |= "foo"`,
			queryStart: testTime.Add(-1 * time.Hour),
			queryEnd:   testTime,
			limits: fakeLimits{
				maxQueryBytesRead:   statsBytes,
				maxQuerierBytesRead: statsBytes - 1,
			},

			shouldErr:                true,
			expectedQueryStatsHits:   1,
			expectedQuerierStatsHits: 1,
		},
		{
			desc:       "Multi-matchers with offset",
			query:      `sum_over_time ({app="foo"} |= "foo" | unwrap foo [5m] ) / sum_over_time ({app="bar"} |= "bar" | unwrap bar [5m] offset 1h)`,
			queryStart: testTime.Add(-1 * time.Hour),
			queryEnd:   testTime,
			limits: fakeLimits{
				maxQueryBytesRead:   statsBytes,
				maxQuerierBytesRead: statsBytes,
			},

			shouldErr: false,
			// *2 since we have two matcher groups
			expectedQueryStatsHits:   1 * 2,
			expectedQuerierStatsHits: 1 * 2,
		},
	} {
		t.Run(tc.desc, func(t *testing.T) {
			queryStatsHandler, queryStatsHits, err := getFakeStatsHandler(uint64(statsBytes / math.Max(tc.expectedQueryStatsHits, 1)))
			require.NoError(t, err)

			querierStatsHandler, querierStatsHits, err := getFakeStatsHandler(uint64(statsBytes / math.Max(tc.expectedQuerierStatsHits, 1)))
			require.NoError(t, err)

			fakeRT, err := newfakeRoundTripper()
			require.NoError(t, err)

			_, promHandler := promqlResult(matrix)
			fakeRT.setHandler(promHandler)

			lokiReq := &LokiRequest{
				Query:     tc.query,
				Limit:     1000,
				StartTs:   tc.queryStart,
				EndTs:     tc.queryEnd,
				Direction: logproto.FORWARD,
				Path:      "/query_range",
			}

			ctx := user.InjectOrgID(context.Background(), "foo")
			req, err := DefaultCodec.EncodeRequest(ctx, lokiReq)
			require.NoError(t, err)

			req = req.WithContext(ctx)
			err = user.InjectOrgIDIntoHTTPRequest(ctx, req)
			require.NoError(t, err)

			middlewares := []queryrangebase.Middleware{
				NewQuerySizeLimiterMiddleware(schemas, testEngineOpts, util_log.Logger, tc.limits, queryStatsHandler),
				NewQuerierSizeLimiterMiddleware(schemas, testEngineOpts, util_log.Logger, tc.limits, querierStatsHandler),
			}

			_, err = queryrangebase.NewRoundTripper(fakeRT, DefaultCodec, nil, middlewares...).RoundTrip(req)

			if tc.shouldErr {
				require.Error(t, err)
			} else {
				require.NoError(t, err)
			}

			require.Equal(t, tc.expectedQueryStatsHits, *queryStatsHits)
			require.Equal(t, tc.expectedQuerierStatsHits, *querierStatsHits)
		})
	}

}

func Test_MaxQuerySize_MaxLookBackPeriod(t *testing.T) {
	engineOpts := testEngineOpts
	engineOpts.MaxLookBackPeriod = 1 * time.Hour

	lim := fakeLimits{
		maxQueryBytesRead:   1 << 10,
		maxQuerierBytesRead: 1 << 10,
	}

	statsHandler := queryrangebase.HandlerFunc(func(_ context.Context, req queryrangebase.Request) (queryrangebase.Response, error) {
		// This is the actual check that we're testing.
		require.Equal(t, testTime.Add(-engineOpts.MaxLookBackPeriod).UnixMilli(), req.GetStart())

		return &IndexStatsResponse{
			Response: &logproto.IndexStatsResponse{
				Bytes: 1 << 10,
			},
		}, nil
	})

	for _, tc := range []struct {
		desc       string
		middleware queryrangebase.Middleware
	}{
		{
			desc:       "QuerySizeLimiter",
			middleware: NewQuerySizeLimiterMiddleware(testSchemasTSDB, engineOpts, util_log.Logger, lim, statsHandler),
		},
		{
			desc:       "QuerierSizeLimiter",
			middleware: NewQuerierSizeLimiterMiddleware(testSchemasTSDB, engineOpts, util_log.Logger, lim, statsHandler),
		},
	} {
		t.Run(tc.desc, func(t *testing.T) {
			lokiReq := &LokiInstantRequest{
				Query:     `{cluster="dev-us-central-0"}`,
				Limit:     1000,
				TimeTs:    testTime,
				Direction: logproto.FORWARD,
				Path:      "/loki/api/v1/query",
			}

			handler := tc.middleware.Wrap(
				queryrangebase.HandlerFunc(func(_ context.Context, req queryrangebase.Request) (queryrangebase.Response, error) {
					return &LokiResponse{}, nil
				}),
			)

			ctx := user.InjectOrgID(context.Background(), "foo")
			_, err := handler.Do(ctx, lokiReq)
			require.NoError(t, err)
		})
	}
}<|MERGE_RESOLUTION|>--- conflicted
+++ resolved
@@ -104,11 +104,7 @@
 		}()
 		// first time returns  a single series
 		if *c == 0 {
-<<<<<<< HEAD
-			if err := marshal.WriteQueryResponseJSON(logqlmodel.Result{Data: matrix}, rw, nil); err != nil {
-=======
-			if err := marshal.WriteQueryResponseJSON(matrix, stats.Result{}, rw); err != nil {
->>>>>>> 47f8d8bd
+			if err := marshal.WriteQueryResponseJSON(matrix, stats.Result{}, rw, nil); err != nil {
 				panic(err)
 			}
 			return
@@ -135,12 +131,9 @@
 					},
 				},
 			},
-<<<<<<< HEAD
-		}, rw, nil); err != nil {
-=======
 			stats.Result{},
-			rw); err != nil {
->>>>>>> 47f8d8bd
+			rw,
+			nil); err != nil {
 			panic(err)
 		}
 	})
