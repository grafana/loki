--- conflicted
+++ resolved
@@ -90,14 +90,9 @@
 		}()
 		// first time returns  a single series
 		if *c == 0 {
-<<<<<<< HEAD
-			if err := marshal.WriteQueryResponseJSON(matrix, stats.Result{}, rw, nil); err != nil {
-				panic(err)
-=======
 			params, err := ParamsFromRequest(req)
 			if err != nil {
 				return nil, err
->>>>>>> 0a7737e7
 			}
 			return ResultToResponse(logqlmodel.Result{Data: matrix}, params)
 		}
@@ -121,13 +116,6 @@
 					},
 				},
 			},
-<<<<<<< HEAD
-			stats.Result{},
-			rw,
-			nil); err != nil {
-			panic(err)
-=======
->>>>>>> 0a7737e7
 		}
 		params, err := ParamsFromRequest(req)
 		if err != nil {
