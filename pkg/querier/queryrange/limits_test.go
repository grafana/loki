package queryrange

import (
	"context"
	"fmt"
	"sync"
	"testing"
	"time"

	"github.com/grafana/dskit/user"
	"github.com/prometheus/common/model"
	"github.com/prometheus/prometheus/model/labels"
	"github.com/prometheus/prometheus/promql"
	"github.com/stretchr/testify/require"
	"go.uber.org/atomic"
	"gopkg.in/yaml.v2"

	"github.com/grafana/loki/pkg/loghttp"
	"github.com/grafana/loki/pkg/logproto"
<<<<<<< HEAD
	base "github.com/grafana/loki/pkg/querier/queryrange/queryrangebase"
=======
	"github.com/grafana/loki/pkg/logqlmodel/stats"
	"github.com/grafana/loki/pkg/querier/queryrange/queryrangebase"
>>>>>>> 9fcc42dc
	"github.com/grafana/loki/pkg/storage/config"
	util_log "github.com/grafana/loki/pkg/util/log"
	"github.com/grafana/loki/pkg/util/math"
)

func TestLimits(t *testing.T) {
	l := fakeLimits{
		splits: map[string]time.Duration{"a": time.Minute},
	}

	wrapped := WithSplitByLimits(l, time.Hour)

	// Test default
	require.Equal(t, wrapped.QuerySplitDuration("b"), time.Hour)
	// Ensure we override the underlying implementation
	require.Equal(t, wrapped.QuerySplitDuration("a"), time.Hour)

	r := &LokiRequest{
		Query:   "qry",
		StartTs: time.Now(),
		Step:    int64(time.Minute / time.Millisecond),
	}

	require.Equal(
		t,
		fmt.Sprintf("%s:%s:%d:%d:%d", "a", r.GetQuery(), r.GetStep(), r.GetStart()/int64(time.Hour/time.Millisecond), int64(time.Hour)),
		cacheKeyLimits{wrapped, nil}.GenerateCacheKey(context.Background(), "a", r),
	)
}

func Test_seriesLimiter(t *testing.T) {
	cfg := testConfig
	cfg.CacheResults = false
	cfg.CacheIndexStatsResults = false
	// split in 7 with 2 in // max.
	l := WithSplitByLimits(fakeLimits{maxSeries: 1, maxQueryParallelism: 2}, time.Hour)
	tpw, stopper, err := NewTripperware(cfg, testEngineOpts, util_log.Logger, l, config.SchemaConfig{
		Configs: testSchemas,
	}, nil, false, nil)
	if stopper != nil {
		defer stopper.Stop()
	}
	require.NoError(t, err)

	lreq := &LokiRequest{
		Query:     `rate({app="foo"} |= "foo"[1m])`,
		Limit:     1000,
		Step:      30000, // 30sec
		StartTs:   testTime.Add(-6 * time.Hour),
		EndTs:     testTime,
		Direction: logproto.FORWARD,
		Path:      "/query_range",
	}

	ctx := user.InjectOrgID(context.Background(), "1")

	count, h := promqlResult(matrix)
	_, err = tpw.Wrap(h).Do(ctx, lreq)
	require.NoError(t, err)
	require.Equal(t, 7, *count)

	// 2 series should not be allowed.
	c := new(int)
	m := &sync.Mutex{}
	h = base.HandlerFunc(func(_ context.Context, _ base.Request) (base.Response, error) {
		m.Lock()
		defer m.Unlock()
		defer func() {
			*c++
		}()
		// first time returns  a single series
		if *c == 0 {
<<<<<<< HEAD
			// TODO: refactor and use ResultToResponse
			sampleStream, err := base.FromValue(matrix)
			if err != nil {
				return nil, err
=======
			if err := marshal.WriteQueryResponseJSON(matrix, stats.Result{}, rw); err != nil {
				panic(err)
>>>>>>> 9fcc42dc
			}
			return &LokiPromResponse{
				Response: &base.PrometheusResponse{
					Status: "success",
					Data: base.PrometheusData{
						ResultType: loghttp.ResultTypeMatrix,
						Result:     sampleStream,
					},
				},
			}, nil
		}
		// second time returns a different series.
<<<<<<< HEAD
		m := promql.Matrix{
			{
				Floats: []promql.FPoint{
					{
						T: toMs(testTime.Add(-4 * time.Hour)),
						F: 0.013333333333333334,
					},
				},
				Metric: []labels.Label{
					{
						Name:  "filename",
						Value: `/var/hostlog/apport.log`,
=======
		if err := marshal.WriteQueryResponseJSON(
			promql.Matrix{
				{
					Floats: []promql.FPoint{
						{
							T: toMs(testTime.Add(-4 * time.Hour)),
							F: 0.013333333333333334,
						},
>>>>>>> 9fcc42dc
					},
					{
						Name:  "job",
						Value: "anotherjob",
					},
				},
			},
<<<<<<< HEAD
=======
			stats.Result{},
			rw); err != nil {
			panic(err)
>>>>>>> 9fcc42dc
		}
		// TODO: refactor and use ResultToResponse
		sampleStream, err := base.FromValue(m)
		if err != nil {
			return nil, err
		}
		return &LokiPromResponse{
			Response: &base.PrometheusResponse{
				Status: "success",
				Data: base.PrometheusData{
					ResultType: loghttp.ResultTypeMatrix,
					Result:     sampleStream,
				},
			},
		}, nil
	})

	_, err = tpw.Wrap(h).Do(ctx, lreq)
	require.Error(t, err)
	require.LessOrEqual(t, *c, 4)
}

func Test_MaxQueryParallelism(t *testing.T) {
	maxQueryParallelism := 2

	var count atomic.Int32
	var max atomic.Int32
	h := base.HandlerFunc(func(_ context.Context, _ base.Request) (base.Response, error) {
		cur := count.Inc()
		if cur > max.Load() {
			max.Store(cur)
		}
		defer count.Dec()
		// simulate some work
		time.Sleep(20 * time.Millisecond)
		return base.NewEmptyPrometheusResponse(), nil
	})
	ctx := user.InjectOrgID(context.Background(), "foo")

	_, _ = NewLimitedRoundTripper(h, DefaultCodec, fakeLimits{maxQueryParallelism: maxQueryParallelism},
		testSchemas,
		base.MiddlewareFunc(func(next base.Handler) base.Handler {
			return base.HandlerFunc(func(c context.Context, r base.Request) (base.Response, error) {
				var wg sync.WaitGroup
				for i := 0; i < 10; i++ {
					wg.Add(1)
					go func() {
						defer wg.Done()
						_, _ = next.Do(c, &LokiRequest{})
					}()
				}
				wg.Wait()
				return nil, nil
			})
		}),
	).Do(ctx, &LokiRequest{})
	maxFound := int(max.Load())
	require.LessOrEqual(t, maxFound, maxQueryParallelism, "max query parallelism: ", maxFound, " went over the configured one:", maxQueryParallelism)
}

func Test_MaxQueryParallelismLateScheduling(t *testing.T) {
	maxQueryParallelism := 2

	h := base.HandlerFunc(func(_ context.Context, _ base.Request) (base.Response, error) {
		// simulate some work
		time.Sleep(20 * time.Millisecond)
		return base.NewEmptyPrometheusResponse(), nil
	})
	ctx := user.InjectOrgID(context.Background(), "foo")

	_, err := NewLimitedRoundTripper(h, DefaultCodec, fakeLimits{maxQueryParallelism: maxQueryParallelism},
		testSchemas,
		base.MiddlewareFunc(func(next base.Handler) base.Handler {
			return base.HandlerFunc(func(c context.Context, r base.Request) (base.Response, error) {
				for i := 0; i < 10; i++ {
					go func() {
						_, _ = next.Do(c, r)
					}()
				}
				return nil, nil
			})
		}),
	).Do(ctx, &LokiRequest{})

	require.NoError(t, err)
}

func Test_MaxQueryParallelismDisable(t *testing.T) {
	maxQueryParallelism := 0

	h := base.HandlerFunc(func(_ context.Context, _ base.Request) (base.Response, error) {
		// simulate some work
		time.Sleep(20 * time.Millisecond)
		return base.NewEmptyPrometheusResponse(), nil
	})
	ctx := user.InjectOrgID(context.Background(), "foo")

	_, err := NewLimitedRoundTripper(h, DefaultCodec, fakeLimits{maxQueryParallelism: maxQueryParallelism},
		testSchemas,
		base.MiddlewareFunc(func(next base.Handler) base.Handler {
			return base.HandlerFunc(func(c context.Context, r base.Request) (base.Response, error) {
				for i := 0; i < 10; i++ {
					go func() {
						_, _ = next.Do(c, &LokiRequest{})
					}()
				}
				return nil, nil
			})
		}),
	).Do(ctx, &LokiRequest{})
	require.Error(t, err)
}

func Test_MaxQueryLookBack(t *testing.T) {
	tpw, stopper, err := NewTripperware(testConfig, testEngineOpts, util_log.Logger, fakeLimits{
		maxQueryLookback:    1 * time.Hour,
		maxQueryParallelism: 1,
	}, config.SchemaConfig{
		Configs: testSchemas,
	}, nil, false, nil)
	if stopper != nil {
		defer stopper.Stop()
	}
	require.NoError(t, err)

	lreq := &LokiRequest{
		Query:     `{app="foo"} |= "foo"`,
		Limit:     10000,
		StartTs:   testTime.Add(-6 * time.Hour),
		EndTs:     testTime,
		Direction: logproto.FORWARD,
		Path:      "/loki/api/v1/query_range",
	}

	ctx := user.InjectOrgID(context.Background(), "1")

	called := false
	h := base.HandlerFunc(func(context.Context, base.Request) (base.Response, error) {
		called = true
		return nil, nil
	})

	resp, err := tpw.Wrap(h).Do(ctx, lreq)
	require.NoError(t, err)
	require.False(t, called)
	require.Equal(t, resp.(*LokiResponse).Status, "success")
}

func Test_GenerateCacheKey_NoDivideZero(t *testing.T) {
	l := cacheKeyLimits{WithSplitByLimits(nil, 0), nil}
	start := time.Now()
	r := &LokiRequest{
		Query:   "qry",
		StartTs: start,
		Step:    int64(time.Minute / time.Millisecond),
	}

	require.Equal(
		t,
		fmt.Sprintf("foo:qry:%d:0:0", r.GetStep()),
		l.GenerateCacheKey(context.Background(), "foo", r),
	)
}

func Test_WeightedParallelism(t *testing.T) {
	limits := &fakeLimits{
		tsdbMaxQueryParallelism: 100,
		maxQueryParallelism:     10,
	}

	for _, cfgs := range []struct {
		desc    string
		periods string
	}{
		{
			desc: "end configs",
			periods: `
- from: "2022-01-01"
  store: boltdb-shipper
  object_store: gcs
  schema: v12
- from: "2022-01-02"
  store: tsdb
  object_store: gcs
  schema: v12
`,
		},
		{
			// Add another test that wraps the tested period configs with other unused configs
			// to ensure we bounds-test properly
			desc: "middle configs",
			periods: `
- from: "2021-01-01"
  store: boltdb-shipper
  object_store: gcs
  schema: v12
- from: "2022-01-01"
  store: boltdb-shipper
  object_store: gcs
  schema: v12
- from: "2022-01-02"
  store: tsdb
  object_store: gcs
  schema: v12
- from: "2023-01-02"
  store: tsdb
  object_store: gcs
  schema: v12
`,
		},
	} {
		var confs []config.PeriodConfig
		require.Nil(t, yaml.Unmarshal([]byte(cfgs.periods), &confs))
		parsed, err := time.Parse("2006-01-02", "2022-01-02")
		borderTime := model.TimeFromUnix(parsed.Unix())
		require.Nil(t, err)

		for _, tc := range []struct {
			desc       string
			start, end model.Time
			exp        int
		}{
			{
				desc:  "50% each",
				start: borderTime.Add(-time.Hour),
				end:   borderTime.Add(time.Hour),
				exp:   55,
			},
			{
				desc:  "75/25 split",
				start: borderTime.Add(-3 * time.Hour),
				end:   borderTime.Add(time.Hour),
				exp:   32,
			},
			{
				desc:  "start==end",
				start: borderTime.Add(time.Hour),
				end:   borderTime.Add(time.Hour),
				exp:   100,
			},
		} {
			t.Run(cfgs.desc+tc.desc, func(t *testing.T) {
				require.Equal(t, tc.exp, WeightedParallelism(context.Background(), confs, "fake", limits, tc.start, tc.end))
			})
		}
	}

}

func Test_WeightedParallelism_DivideByZeroError(t *testing.T) {
	t.Run("query end before start", func(t *testing.T) {
		parsed, err := time.Parse("2006-01-02", "2022-01-02")
		require.NoError(t, err)
		borderTime := model.TimeFromUnix(parsed.Unix())

		confs := []config.PeriodConfig{
			{
				From: config.DayTime{
					Time: borderTime.Add(-1 * time.Hour),
				},
				IndexType: config.TSDBType,
			},
		}

		result := WeightedParallelism(context.Background(), confs, "fake", &fakeLimits{tsdbMaxQueryParallelism: 50}, borderTime, borderTime.Add(-1*time.Hour))
		require.Equal(t, 1, result)
	})

	t.Run("negative start and end time", func(t *testing.T) {
		parsed, err := time.Parse("2006-01-02", "2022-01-02")
		require.NoError(t, err)
		borderTime := model.TimeFromUnix(parsed.Unix())

		confs := []config.PeriodConfig{
			{
				From: config.DayTime{
					Time: borderTime.Add(-1 * time.Hour),
				},
				IndexType: config.TSDBType,
			},
		}

		result := WeightedParallelism(context.Background(), confs, "fake", &fakeLimits{maxQueryParallelism: 50}, -100, -50)
		require.Equal(t, 1, result)
	})

	t.Run("query start and end time before config start", func(t *testing.T) {
		parsed, err := time.Parse("2006-01-02", "2022-01-02")
		require.NoError(t, err)
		borderTime := model.TimeFromUnix(parsed.Unix())

		confs := []config.PeriodConfig{
			{
				From: config.DayTime{
					Time: borderTime.Add(-1 * time.Hour),
				},
				IndexType: config.TSDBType,
			},
		}

		result := WeightedParallelism(context.Background(), confs, "fake", &fakeLimits{maxQueryParallelism: 50}, confs[0].From.Add(-24*time.Hour), confs[0].From.Add(-12*time.Hour))
		require.Equal(t, 1, result)
	})
}

func Test_MaxQuerySize(t *testing.T) {
	const statsBytes = 1000

	schemas := []config.PeriodConfig{
		{
			// BoltDB -> Time -4 days
			From:      config.DayTime{Time: model.TimeFromUnix(testTime.Add(-96 * time.Hour).Unix())},
			IndexType: config.BoltDBShipperType,
		},
		{
			// TSDB -> Time -2 days
			From:      config.DayTime{Time: model.TimeFromUnix(testTime.Add(-48 * time.Hour).Unix())},
			IndexType: config.TSDBType,
		},
	}

	for _, tc := range []struct {
		desc       string
		schema     string
		query      string
		queryRange time.Duration
		queryStart time.Time
		queryEnd   time.Time
		limits     Limits

		shouldErr                bool
		expectedQueryStatsHits   int
		expectedQuerierStatsHits int
	}{
		{
			desc:       "No TSDB",
			schema:     config.BoltDBShipperType,
			query:      `{app="foo"} |= "foo"`,
			queryRange: 1 * time.Hour,

			queryStart: testTime.Add(-96 * time.Hour),
			queryEnd:   testTime.Add(-90 * time.Hour),
			limits: fakeLimits{
				maxQueryBytesRead:   1,
				maxQuerierBytesRead: 1,
			},

			shouldErr:                false,
			expectedQueryStatsHits:   0,
			expectedQuerierStatsHits: 0,
		},
		{
			desc:       "Unlimited",
			query:      `{app="foo"} |= "foo"`,
			queryStart: testTime.Add(-48 * time.Hour),
			queryEnd:   testTime,
			limits: fakeLimits{
				maxQueryBytesRead:   0,
				maxQuerierBytesRead: 0,
			},

			shouldErr:                false,
			expectedQueryStatsHits:   0,
			expectedQuerierStatsHits: 0,
		},
		{
			desc:       "1 hour range",
			query:      `{app="foo"} |= "foo"`,
			queryStart: testTime.Add(-1 * time.Hour),
			queryEnd:   testTime,
			limits: fakeLimits{
				maxQueryBytesRead:   statsBytes,
				maxQuerierBytesRead: statsBytes,
			},

			shouldErr: false,
			// [testTime-1h, testTime)
			expectedQueryStatsHits:   1,
			expectedQuerierStatsHits: 1,
		},
		{
			desc:       "Query size too big",
			query:      `{app="foo"} |= "foo"`,
			queryStart: testTime.Add(-1 * time.Hour),
			queryEnd:   testTime,
			limits: fakeLimits{
				maxQueryBytesRead:   statsBytes - 1,
				maxQuerierBytesRead: statsBytes,
			},

			shouldErr:                true,
			expectedQueryStatsHits:   1,
			expectedQuerierStatsHits: 0,
		},
		{
			desc:       "Querier size too big",
			query:      `{app="foo"} |= "foo"`,
			queryStart: testTime.Add(-1 * time.Hour),
			queryEnd:   testTime,
			limits: fakeLimits{
				maxQueryBytesRead:   statsBytes,
				maxQuerierBytesRead: statsBytes - 1,
			},

			shouldErr:                true,
			expectedQueryStatsHits:   1,
			expectedQuerierStatsHits: 1,
		},
		{
			desc:       "Multi-matchers with offset",
			query:      `sum_over_time ({app="foo"} |= "foo" | unwrap foo [5m] ) / sum_over_time ({app="bar"} |= "bar" | unwrap bar [5m] offset 1h)`,
			queryStart: testTime.Add(-1 * time.Hour),
			queryEnd:   testTime,
			limits: fakeLimits{
				maxQueryBytesRead:   statsBytes,
				maxQuerierBytesRead: statsBytes,
			},

			shouldErr: false,
			// *2 since we have two matcher groups
			expectedQueryStatsHits:   1 * 2,
			expectedQuerierStatsHits: 1 * 2,
		},
	} {
		t.Run(tc.desc, func(t *testing.T) {
			queryStatsHits, queryStatsHandler := indexStatsResult(logproto.IndexStatsResponse{Bytes: uint64(statsBytes / math.Max(tc.expectedQueryStatsHits, 1))})

			querierStatsHits, querierStatsHandler := indexStatsResult(logproto.IndexStatsResponse{Bytes: uint64(statsBytes / math.Max(tc.expectedQuerierStatsHits, 1))})

			_, promHandler := promqlResult(matrix)

			lokiReq := &LokiRequest{
				Query:     tc.query,
				Limit:     1000,
				StartTs:   tc.queryStart,
				EndTs:     tc.queryEnd,
				Direction: logproto.FORWARD,
				Path:      "/query_range",
			}

			ctx := user.InjectOrgID(context.Background(), "foo")

			middlewares := []base.Middleware{
				NewQuerySizeLimiterMiddleware(schemas, testEngineOpts, util_log.Logger, tc.limits, queryStatsHandler),
				NewQuerierSizeLimiterMiddleware(schemas, testEngineOpts, util_log.Logger, tc.limits, querierStatsHandler),
			}

			_, err := base.MergeMiddlewares(middlewares...).Wrap(promHandler).Do(ctx, lokiReq)

			if tc.shouldErr {
				require.Error(t, err)
			} else {
				require.NoError(t, err)
			}

			require.Equal(t, tc.expectedQueryStatsHits, *queryStatsHits)
			require.Equal(t, tc.expectedQuerierStatsHits, *querierStatsHits)
		})
	}

}

func Test_MaxQuerySize_MaxLookBackPeriod(t *testing.T) {
	engineOpts := testEngineOpts
	engineOpts.MaxLookBackPeriod = 1 * time.Hour

	lim := fakeLimits{
		maxQueryBytesRead:   1 << 10,
		maxQuerierBytesRead: 1 << 10,
	}

	statsHandler := base.HandlerFunc(func(_ context.Context, req base.Request) (base.Response, error) {
		// This is the actual check that we're testing.
		require.Equal(t, testTime.Add(-engineOpts.MaxLookBackPeriod).UnixMilli(), req.GetStart())

		return &IndexStatsResponse{
			Response: &logproto.IndexStatsResponse{
				Bytes: 1 << 10,
			},
		}, nil
	})

	for _, tc := range []struct {
		desc       string
		middleware base.Middleware
	}{
		{
			desc:       "QuerySizeLimiter",
			middleware: NewQuerySizeLimiterMiddleware(testSchemasTSDB, engineOpts, util_log.Logger, lim, statsHandler),
		},
		{
			desc:       "QuerierSizeLimiter",
			middleware: NewQuerierSizeLimiterMiddleware(testSchemasTSDB, engineOpts, util_log.Logger, lim, statsHandler),
		},
	} {
		t.Run(tc.desc, func(t *testing.T) {
			lokiReq := &LokiInstantRequest{
				Query:     `{cluster="dev-us-central-0"}`,
				Limit:     1000,
				TimeTs:    testTime,
				Direction: logproto.FORWARD,
				Path:      "/loki/api/v1/query",
			}

			handler := tc.middleware.Wrap(
				base.HandlerFunc(func(_ context.Context, req base.Request) (base.Response, error) {
					return &LokiResponse{}, nil
				}),
			)

			ctx := user.InjectOrgID(context.Background(), "foo")
			_, err := handler.Do(ctx, lokiReq)
			require.NoError(t, err)
		})
	}
}<|MERGE_RESOLUTION|>--- conflicted
+++ resolved
@@ -17,12 +17,8 @@
 
 	"github.com/grafana/loki/pkg/loghttp"
 	"github.com/grafana/loki/pkg/logproto"
-<<<<<<< HEAD
+	"github.com/grafana/loki/pkg/logqlmodel/stats"
 	base "github.com/grafana/loki/pkg/querier/queryrange/queryrangebase"
-=======
-	"github.com/grafana/loki/pkg/logqlmodel/stats"
-	"github.com/grafana/loki/pkg/querier/queryrange/queryrangebase"
->>>>>>> 9fcc42dc
 	"github.com/grafana/loki/pkg/storage/config"
 	util_log "github.com/grafana/loki/pkg/util/log"
 	"github.com/grafana/loki/pkg/util/math"
@@ -95,15 +91,8 @@
 		}()
 		// first time returns  a single series
 		if *c == 0 {
-<<<<<<< HEAD
-			// TODO: refactor and use ResultToResponse
-			sampleStream, err := base.FromValue(matrix)
-			if err != nil {
-				return nil, err
-=======
 			if err := marshal.WriteQueryResponseJSON(matrix, stats.Result{}, rw); err != nil {
 				panic(err)
->>>>>>> 9fcc42dc
 			}
 			return &LokiPromResponse{
 				Response: &base.PrometheusResponse{
@@ -116,20 +105,6 @@
 			}, nil
 		}
 		// second time returns a different series.
-<<<<<<< HEAD
-		m := promql.Matrix{
-			{
-				Floats: []promql.FPoint{
-					{
-						T: toMs(testTime.Add(-4 * time.Hour)),
-						F: 0.013333333333333334,
-					},
-				},
-				Metric: []labels.Label{
-					{
-						Name:  "filename",
-						Value: `/var/hostlog/apport.log`,
-=======
 		if err := marshal.WriteQueryResponseJSON(
 			promql.Matrix{
 				{
@@ -138,7 +113,12 @@
 							T: toMs(testTime.Add(-4 * time.Hour)),
 							F: 0.013333333333333334,
 						},
->>>>>>> 9fcc42dc
+					},
+				},
+				Metric: []labels.Label{
+					{
+						Name:  "filename",
+						Value: `/var/hostlog/apport.log`,
 					},
 					{
 						Name:  "job",
@@ -146,12 +126,9 @@
 					},
 				},
 			},
-<<<<<<< HEAD
-=======
 			stats.Result{},
 			rw); err != nil {
 			panic(err)
->>>>>>> 9fcc42dc
 		}
 		// TODO: refactor and use ResultToResponse
 		sampleStream, err := base.FromValue(m)
