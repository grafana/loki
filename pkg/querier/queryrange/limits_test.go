--- conflicted
+++ resolved
@@ -54,13 +54,9 @@
 	cfg.CacheResults = false
 	// split in 7 with 2 in // max.
 	l := WithSplitByLimits(fakeLimits{maxSeries: 1, maxQueryParallelism: 2}, time.Hour)
-<<<<<<< HEAD
 	tpw, stopper, err := NewTripperware(cfg, util_log.Logger, l, config.SchemaConfig{
 		Configs: testSchemas,
-	}, nil, nil)
-=======
-	tpw, stopper, err := NewTripperware(cfg, util_log.Logger, l, config.SchemaConfig{}, nil, false, nil)
->>>>>>> 1aa79918
+	}, nil, false, nil)
 	if stopper != nil {
 		defer stopper.Stop()
 	}
@@ -248,13 +244,9 @@
 	tpw, stopper, err := NewTripperware(testConfig, util_log.Logger, fakeLimits{
 		maxQueryLookback:    1 * time.Hour,
 		maxQueryParallelism: 1,
-<<<<<<< HEAD
 	}, config.SchemaConfig{
 		Configs: testSchemas,
-	}, nil, nil)
-=======
-	}, config.SchemaConfig{}, nil, false, nil)
->>>>>>> 1aa79918
+	}, nil, false, nil)
 	if stopper != nil {
 		defer stopper.Stop()
 	}
