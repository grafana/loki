package queryrange

import (
	"context"
	"fmt"
	"net/http"
	"time"

	"github.com/go-kit/log"
	"github.com/go-kit/log/level"
	"github.com/pkg/errors"
	"github.com/prometheus/common/model"
	"github.com/prometheus/prometheus/promql/parser"
	"github.com/weaveworks/common/httpgrpc"

	"github.com/grafana/dskit/tenant"

	"github.com/grafana/loki/pkg/loghttp"
	"github.com/grafana/loki/pkg/logql"
	"github.com/grafana/loki/pkg/logqlmodel"
	"github.com/grafana/loki/pkg/querier/astmapper"
	"github.com/grafana/loki/pkg/querier/queryrange/queryrangebase"
	"github.com/grafana/loki/pkg/storage/config"
	"github.com/grafana/loki/pkg/util"
	util_log "github.com/grafana/loki/pkg/util/log"
	"github.com/grafana/loki/pkg/util/marshal"
	"github.com/grafana/loki/pkg/util/validation"
)

var errInvalidShardingRange = errors.New("Query does not fit in a single sharding configuration")

// NewQueryShardMiddleware creates a middleware which downstreams queries after AST mapping and query encoding.
func NewQueryShardMiddleware(
	logger log.Logger,
	confs ShardingConfigs,
	middlewareMetrics *queryrangebase.InstrumentMiddlewareMetrics,
	shardingMetrics *logql.MapperMetrics,
	limits Limits,
) queryrangebase.Middleware {
	noshards := !hasShards(confs)

	if noshards {
		level.Warn(logger).Log(
			"middleware", "QueryShard",
			"msg", "no configuration with shard found",
			"confs", fmt.Sprintf("%+v", confs),
		)
		return queryrangebase.PassthroughMiddleware
	}

	mapperware := queryrangebase.MiddlewareFunc(func(next queryrangebase.Handler) queryrangebase.Handler {
		return newASTMapperware(confs, next, logger, shardingMetrics, limits)
	})

	return queryrangebase.MiddlewareFunc(func(next queryrangebase.Handler) queryrangebase.Handler {
		return &shardSplitter{
			limits: limits,
			shardingware: queryrangebase.MergeMiddlewares(
				queryrangebase.InstrumentMiddleware("shardingware", middlewareMetrics),
				mapperware,
			).Wrap(next),
			now:  time.Now,
			next: queryrangebase.InstrumentMiddleware("sharding-bypass", middlewareMetrics).Wrap(next),
		}
	})
}

func newASTMapperware(
	confs ShardingConfigs,
	next queryrangebase.Handler,
	logger log.Logger,
	metrics *logql.MapperMetrics,
	limits Limits,
) *astMapperware {
	return &astMapperware{
		confs:   confs,
		logger:  log.With(logger, "middleware", "QueryShard.astMapperware"),
		limits:  limits,
		next:    next,
		ng:      logql.NewDownstreamEngine(logql.EngineOpts{}, DownstreamHandler{next: next, limits: limits}, limits, logger),
		metrics: metrics,
	}
}

type astMapperware struct {
	confs   ShardingConfigs
	logger  log.Logger
	limits  Limits
	next    queryrangebase.Handler
	ng      *logql.DownstreamEngine
	metrics *logql.MapperMetrics
}

func (ast *astMapperware) Do(ctx context.Context, r queryrangebase.Request) (queryrangebase.Response, error) {
	conf, err := ast.confs.GetConf(r)
	logger := util_log.WithContext(ctx, ast.logger)
	// cannot shard with this timerange
	if err != nil {
		level.Warn(logger).Log("err", err.Error(), "msg", "skipped AST mapper for request")
		return ast.next.Do(ctx, r)
	}

	tenants, err := tenant.TenantIDs(ctx)
	if err != nil {
		return nil, err
	}
	queryParallelism := validation.SmallestPositiveIntPerTenant(tenants, ast.limits.MaxQueryParallelism)

	resolver, ok := shardResolverForConf(
		ctx,
		conf,
		ast.ng.Opts().MaxLookBackPeriod,
		ast.logger,
<<<<<<< HEAD
		WeightedParallelism(ast.confs, userID, ast.limits, model.Time(r.GetStart()), model.Time(r.GetEnd())),
=======
		queryParallelism,
>>>>>>> ad2260ae
		r,
		ast.next,
	)
	if !ok {
		return ast.next.Do(ctx, r)
	}

	mapper := logql.NewShardMapper(resolver, ast.metrics)
	if err != nil {
		return nil, err
	}

	noop, parsed, err := mapper.Parse(r.GetQuery())
	if err != nil {
		level.Warn(logger).Log("msg", "failed mapping AST", "err", err.Error(), "query", r.GetQuery())
		return nil, err
	}
	level.Debug(logger).Log("no-op", noop, "mapped", parsed.String())

	if noop {
		// the ast can't be mapped to a sharded equivalent
		// so we can bypass the sharding engine.
		return ast.next.Do(ctx, r)
	}

	params, err := paramsFromRequest(r)
	if err != nil {
		return nil, err
	}

	var path string
	switch r := r.(type) {
	case *LokiRequest:
		path = r.GetPath()
	case *LokiInstantRequest:
		path = r.GetPath()
	default:
		return nil, fmt.Errorf("expected *LokiRequest or *LokiInstantRequest, got (%T)", r)
	}
	query := ast.ng.Query(ctx, params, parsed)

	res, err := query.Exec(ctx)
	if err != nil {
		return nil, err
	}

	value, err := marshal.NewResultValue(res.Data)
	if err != nil {
		return nil, err
	}

	switch res.Data.Type() {
	case parser.ValueTypeMatrix:
		return &LokiPromResponse{
			Response: &queryrangebase.PrometheusResponse{
				Status: loghttp.QueryStatusSuccess,
				Data: queryrangebase.PrometheusData{
					ResultType: loghttp.ResultTypeMatrix,
					Result:     toProtoMatrix(value.(loghttp.Matrix)),
				},
				Headers: res.Headers,
			},
			Statistics: res.Statistics,
		}, nil
	case logqlmodel.ValueTypeStreams:
		respHeaders := make([]queryrangebase.PrometheusResponseHeader, 0, len(res.Headers))
		for i := range res.Headers {
			respHeaders = append(respHeaders, *res.Headers[i])
		}

		return &LokiResponse{
			Status:     loghttp.QueryStatusSuccess,
			Direction:  params.Direction(),
			Limit:      params.Limit(),
			Version:    uint32(loghttp.GetVersion(path)),
			Statistics: res.Statistics,
			Data: LokiData{
				ResultType: loghttp.ResultTypeStream,
				Result:     value.(loghttp.Streams).ToProto(),
			},
			Headers: respHeaders,
		}, nil
	case parser.ValueTypeVector:
		return &LokiPromResponse{
			Statistics: res.Statistics,
			Response: &queryrangebase.PrometheusResponse{
				Status: loghttp.QueryStatusSuccess,
				Data: queryrangebase.PrometheusData{
					ResultType: loghttp.ResultTypeVector,
					Result:     toProtoVector(value.(loghttp.Vector)),
				},
				Headers: res.Headers,
			},
		}, nil
	default:
		return nil, fmt.Errorf("unexpected downstream response type (%T)", res.Data.Type())
	}
}

// shardSplitter middleware will only shard appropriate requests that do not extend past the MinShardingLookback interval.
// This is used to send nonsharded requests to the ingesters in order to not overload them.
// TODO(owen-d): export in cortex so we don't duplicate code
type shardSplitter struct {
	limits       Limits                 // delimiter for splitting sharded vs non-sharded queries
	shardingware queryrangebase.Handler // handler for sharded queries
	next         queryrangebase.Handler // handler for non-sharded queries
	now          func() time.Time       // injectable time.Now
}

func (splitter *shardSplitter) Do(ctx context.Context, r queryrangebase.Request) (queryrangebase.Response, error) {
	tenantIDs, err := tenant.TenantIDs(ctx)
	if err != nil {
		return nil, httpgrpc.Errorf(http.StatusBadRequest, err.Error())
	}
	minShardingLookback := validation.SmallestPositiveNonZeroDurationPerTenant(tenantIDs, splitter.limits.MinShardingLookback)
	if minShardingLookback == 0 {
		return splitter.shardingware.Do(ctx, r)
	}
	cutoff := splitter.now().Add(-minShardingLookback)
	// Only attempt to shard queries which are older than the sharding lookback
	// (the period for which ingesters are also queried) or when the lookback is disabled.
	if minShardingLookback == 0 || util.TimeFromMillis(r.GetEnd()).Before(cutoff) {
		return splitter.shardingware.Do(ctx, r)
	}
	return splitter.next.Do(ctx, r)
}

func hasShards(confs ShardingConfigs) bool {
	for _, conf := range confs {
		if conf.RowShards > 0 || conf.IndexType == config.TSDBType {
			return true
		}
	}
	return false
}

// ShardingConfigs is a slice of chunk shard configs
type ShardingConfigs []config.PeriodConfig

// ValidRange extracts a non-overlapping sharding configuration from a list of configs and a time range.
func (confs ShardingConfigs) ValidRange(start, end int64) (config.PeriodConfig, error) {
	for i, conf := range confs {
		if start < int64(conf.From.Time) {
			// the query starts before this config's range
			return config.PeriodConfig{}, errInvalidShardingRange
		} else if i == len(confs)-1 {
			// the last configuration has no upper bound
			return conf, nil
		} else if end < int64(confs[i+1].From.Time) {
			// The request is entirely scoped into this shard config
			return conf, nil
		} else {
			continue
		}
	}

	return config.PeriodConfig{}, errInvalidShardingRange
}

// GetConf will extract a shardable config corresponding to a request and the shardingconfigs
func (confs ShardingConfigs) GetConf(r queryrangebase.Request) (config.PeriodConfig, error) {
	conf, err := confs.ValidRange(r.GetStart(), r.GetEnd())
	// query exists across multiple sharding configs
	if err != nil {
		return conf, err
	}

	// query doesn't have shard factor, so don't try to do AST mapping.
	if conf.RowShards < 2 && conf.IndexType != config.TSDBType {
		return conf, errors.Errorf("shard factor not high enough: [%d]", conf.RowShards)
	}

	return conf, nil
}

// NewSeriesQueryShardMiddleware creates a middleware which shards series queries.
func NewSeriesQueryShardMiddleware(
	logger log.Logger,
	confs ShardingConfigs,
	middlewareMetrics *queryrangebase.InstrumentMiddlewareMetrics,
	shardingMetrics *logql.MapperMetrics,
	limits Limits,
	merger queryrangebase.Merger,
) queryrangebase.Middleware {
	noshards := !hasShards(confs)

	if noshards {
		level.Warn(logger).Log(
			"middleware", "QueryShard",
			"msg", "no configuration with shard found",
			"confs", fmt.Sprintf("%+v", confs),
		)
		return queryrangebase.PassthroughMiddleware
	}
	return queryrangebase.MiddlewareFunc(func(next queryrangebase.Handler) queryrangebase.Handler {
		return queryrangebase.InstrumentMiddleware("sharding", middlewareMetrics).Wrap(
			&seriesShardingHandler{
				confs:   confs,
				logger:  logger,
				next:    next,
				metrics: shardingMetrics,
				limits:  limits,
				merger:  merger,
			},
		)
	})
}

type seriesShardingHandler struct {
	confs   ShardingConfigs
	logger  log.Logger
	next    queryrangebase.Handler
	metrics *logql.MapperMetrics
	limits  Limits
	merger  queryrangebase.Merger
}

func (ss *seriesShardingHandler) Do(ctx context.Context, r queryrangebase.Request) (queryrangebase.Response, error) {
	conf, err := ss.confs.GetConf(r)
	// cannot shard with this timerange
	if err != nil {
		level.Warn(ss.logger).Log("err", err.Error(), "msg", "skipped sharding for request")
		return ss.next.Do(ctx, r)
	}

	req, ok := r.(*LokiSeriesRequest)
	if !ok {
		return nil, fmt.Errorf("expected *LokiSeriesRequest, got (%T)", r)
	}

	ss.metrics.DownstreamQueries.WithLabelValues("series").Inc()
	ss.metrics.DownstreamFactor.Observe(float64(conf.RowShards))

	requests := make([]queryrangebase.Request, 0, conf.RowShards)
	for i := 0; i < int(conf.RowShards); i++ {
		shardedRequest := *req
		shardedRequest.Shards = []string{astmapper.ShardAnnotation{
			Shard: i,
			Of:    int(conf.RowShards),
		}.String()}
		requests = append(requests, &shardedRequest)
	}

	tenantIDs, err := tenant.TenantIDs(ctx)
	if err != nil {
		return nil, httpgrpc.Errorf(http.StatusBadRequest, err.Error())
	}
	requestResponses, err := queryrangebase.DoRequests(
		ctx,
		ss.next,
		requests,
		MinWeightedParallelism(tenantIDs, ss.confs, ss.limits, model.Time(req.GetStart()), model.Time(req.GetEnd())),
	)
	if err != nil {
		return nil, err
	}
	responses := make([]queryrangebase.Response, 0, len(requestResponses))
	for _, res := range requestResponses {
		responses = append(responses, res.Response)
	}
	return ss.merger.MergeResponse(responses...)
}<|MERGE_RESOLUTION|>--- conflicted
+++ resolved
@@ -104,18 +104,13 @@
 	if err != nil {
 		return nil, err
 	}
-	queryParallelism := validation.SmallestPositiveIntPerTenant(tenants, ast.limits.MaxQueryParallelism)
 
 	resolver, ok := shardResolverForConf(
 		ctx,
 		conf,
 		ast.ng.Opts().MaxLookBackPeriod,
 		ast.logger,
-<<<<<<< HEAD
-		WeightedParallelism(ast.confs, userID, ast.limits, model.Time(r.GetStart()), model.Time(r.GetEnd())),
-=======
-		queryParallelism,
->>>>>>> ad2260ae
+		MinWeightedParallelism(tenants, ast.confs, ast.limits, model.Time(r.GetStart()), model.Time(r.GetEnd())),
 		r,
 		ast.next,
 	)
