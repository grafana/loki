--- conflicted
+++ resolved
@@ -29,12 +29,7 @@
 // NewQueryShardMiddleware creates a middleware which downstreams queries after AST mapping and query encoding.
 func NewQueryShardMiddleware(
 	logger log.Logger,
-<<<<<<< HEAD
 	confs ShardingConfigs,
-	minShardingLookback time.Duration,
-=======
-	confs queryrange.ShardingConfigs,
->>>>>>> 4c2feb32
 	middlewareMetrics *queryrange.InstrumentMiddlewareMetrics,
 	shardingMetrics *logql.ShardingMetrics,
 	limits Limits,
@@ -173,13 +168,14 @@
 			},
 		}, nil
 	case parser.ValueTypeVector:
-		return &LokiPromResponse{Response: &queryrange.PrometheusResponse{
-			Status: loghttp.QueryStatusSuccess,
-			Data: queryrange.PrometheusData{
-				ResultType: loghttp.ResultTypeVector,
-				Result:     toProtoVector(value.(loghttp.Vector)),
+		return &LokiPromResponse{
+			Response: &queryrange.PrometheusResponse{
+				Status: loghttp.QueryStatusSuccess,
+				Data: queryrange.PrometheusData{
+					ResultType: loghttp.ResultTypeVector,
+					Result:     toProtoVector(value.(loghttp.Vector)),
+				},
 			},
-		},
 		}, nil
 	default:
 		return nil, fmt.Errorf("unexpected downstream response type (%T)", res.Data.Type())
@@ -222,7 +218,6 @@
 	return false
 }
 
-<<<<<<< HEAD
 // ShardingConfigs is a slice of chunk shard configs
 type ShardingConfigs []chunk.PeriodConfig
 
@@ -260,11 +255,12 @@
 	}
 
 	return conf, nil
-=======
+}
+
 // NewSeriesQueryShardMiddleware creates a middleware which shards series queries.
 func NewSeriesQueryShardMiddleware(
 	logger log.Logger,
-	confs queryrange.ShardingConfigs,
+	confs ShardingConfigs,
 	middlewareMetrics *queryrange.InstrumentMiddlewareMetrics,
 	shardingMetrics *logql.ShardingMetrics,
 	limits queryrange.Limits,
@@ -296,7 +292,7 @@
 }
 
 type seriesShardingHandler struct {
-	confs   queryrange.ShardingConfigs
+	confs   ShardingConfigs
 	logger  log.Logger
 	next    queryrange.Handler
 	metrics *logql.ShardingMetrics
@@ -342,5 +338,4 @@
 		responses = append(responses, res.Response)
 	}
 	return ss.merger.MergeResponse(responses...)
->>>>>>> 4c2feb32
 }