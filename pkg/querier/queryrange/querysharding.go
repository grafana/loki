--- conflicted
+++ resolved
@@ -6,20 +6,10 @@
 	"net/http"
 	"time"
 
-<<<<<<< HEAD
-	"github.com/cortexproject/cortex/pkg/querier/astmapper"
-	"github.com/cortexproject/cortex/pkg/querier/queryrange"
+	"github.com/go-kit/log"
 	"github.com/cortexproject/cortex/pkg/util"
-	"github.com/go-kit/kit/log"
-	"github.com/go-kit/kit/log/level"
-	"github.com/grafana/dskit/spanlogger"
-	"github.com/grafana/dskit/tenant"
-=======
-	"github.com/cortexproject/cortex/pkg/util"
-	util_log "github.com/cortexproject/cortex/pkg/util/log"
 	"github.com/go-kit/log"
 	"github.com/go-kit/log/level"
->>>>>>> dad7fca2
 	"github.com/pkg/errors"
 	"github.com/prometheus/prometheus/promql/parser"
 	"github.com/weaveworks/common/httpgrpc"
@@ -31,6 +21,7 @@
 	"github.com/grafana/loki/pkg/querier/queryrange/queryrangebase"
 	"github.com/grafana/loki/pkg/storage/chunk"
 	"github.com/grafana/loki/pkg/tenant"
+	util_log "github.com/grafana/loki/pkg/util/log"
 	"github.com/grafana/loki/pkg/util/marshal"
 )
 
@@ -79,6 +70,7 @@
 	logger log.Logger,
 	metrics *logql.ShardingMetrics,
 	limits logql.Limits,
+	logger log.Logger,
 ) *astMapperware {
 
 	return &astMapperware{
@@ -107,12 +99,6 @@
 		return ast.next.Do(ctx, r)
 	}
 
-<<<<<<< HEAD
-	shardedLog, ctx := spanlogger.New(ctx, ast.logger, "shardedEngine")
-	defer shardedLog.Finish()
-
-=======
->>>>>>> dad7fca2
 	mapper, err := logql.NewShardMapper(int(conf.RowShards), ast.metrics)
 	if err != nil {
 		return nil, err
@@ -207,13 +193,8 @@
 	now          func() time.Time       // injectable time.Now
 }
 
-<<<<<<< HEAD
-func (splitter *shardSplitter) Do(ctx context.Context, r queryrange.Request) (queryrange.Response, error) {
-	userid, err := tenant.ID(ctx)
-=======
 func (splitter *shardSplitter) Do(ctx context.Context, r queryrangebase.Request) (queryrangebase.Response, error) {
 	userid, err := tenant.TenantID(ctx)
->>>>>>> dad7fca2
 	if err != nil {
 		return nil, httpgrpc.Errorf(http.StatusBadRequest, err.Error())
 	}
