package queryrange

import (
	"context"
	"fmt"
	"net/http"
	"time"

	"github.com/dustin/go-humanize"
	"github.com/go-kit/log"
	"github.com/go-kit/log/level"
	"github.com/grafana/dskit/tenant"
	"github.com/pkg/errors"
	"github.com/prometheus/common/model"
	"github.com/prometheus/prometheus/promql/parser"
	"github.com/weaveworks/common/httpgrpc"

	"github.com/grafana/loki/pkg/loghttp"
	"github.com/grafana/loki/pkg/logql"
	"github.com/grafana/loki/pkg/logqlmodel"
	"github.com/grafana/loki/pkg/querier/astmapper"
	"github.com/grafana/loki/pkg/querier/queryrange/queryrangebase"
	"github.com/grafana/loki/pkg/storage/config"
	"github.com/grafana/loki/pkg/util"
	util_log "github.com/grafana/loki/pkg/util/log"
	"github.com/grafana/loki/pkg/util/marshal"
	"github.com/grafana/loki/pkg/util/spanlogger"
	"github.com/grafana/loki/pkg/util/validation"
)

var errInvalidShardingRange = errors.New("Query does not fit in a single sharding configuration")

// NewQueryShardMiddleware creates a middleware which downstreams queries after AST mapping and query encoding.
func NewQueryShardMiddleware(
	logger log.Logger,
	confs ShardingConfigs,
	engineOpts logql.EngineOpts,
	codec queryrangebase.Codec,
	middlewareMetrics *queryrangebase.InstrumentMiddlewareMetrics,
	shardingMetrics *logql.MapperMetrics,
	limits Limits,
	maxShards int,
	statsHandler queryrangebase.Handler,
) queryrangebase.Middleware {
	noshards := !hasShards(confs)

	if noshards {
		level.Warn(logger).Log(
			"middleware", "QueryShard",
			"msg", "no configuration with shard found",
			"confs", fmt.Sprintf("%+v", confs),
		)
		return queryrangebase.PassthroughMiddleware
	}

	mapperware := queryrangebase.MiddlewareFunc(func(next queryrangebase.Handler) queryrangebase.Handler {
<<<<<<< HEAD
		return newASTMapperware(confs, next, statsHandler, logger, shardingMetrics, limits, maxShards)
=======
		return newASTMapperware(confs, engineOpts, next, logger, shardingMetrics, limits, maxShards)
>>>>>>> 8cf921a1
	})

	return queryrangebase.MiddlewareFunc(func(next queryrangebase.Handler) queryrangebase.Handler {
		return &shardSplitter{
			limits: limits,
			shardingware: queryrangebase.MergeMiddlewares(
				queryrangebase.InstrumentMiddleware("shardingware", middlewareMetrics),
				mapperware,
			).Wrap(next),
			now:  time.Now,
			next: queryrangebase.InstrumentMiddleware("sharding-bypass", middlewareMetrics).Wrap(next),
		}
	})
}

func newASTMapperware(
	confs ShardingConfigs,
	engineOpts logql.EngineOpts,
	next queryrangebase.Handler,
	statsHandler queryrangebase.Handler,
	logger log.Logger,
	metrics *logql.MapperMetrics,
	limits Limits,
	maxShards int,
) *astMapperware {
<<<<<<< HEAD
	ast := &astMapperware{
		confs:        confs,
		logger:       log.With(logger, "middleware", "QueryShard.astMapperware"),
		limits:       limits,
		next:         next,
		statsHandler: next,
		ng:           logql.NewDownstreamEngine(logql.EngineOpts{LogExecutingQuery: false}, DownstreamHandler{next: next, limits: limits}, limits, logger),
		metrics:      metrics,
		maxShards:    maxShards,
=======
	return &astMapperware{
		confs:     confs,
		logger:    log.With(logger, "middleware", "QueryShard.astMapperware"),
		limits:    limits,
		next:      next,
		ng:        logql.NewDownstreamEngine(engineOpts, DownstreamHandler{next: next, limits: limits}, limits, logger),
		metrics:   metrics,
		maxShards: maxShards,
>>>>>>> 8cf921a1
	}

	if statsHandler != nil {
		ast.statsHandler = statsHandler
	}

	return ast
}

type astMapperware struct {
	confs        ShardingConfigs
	logger       log.Logger
	limits       Limits
	next         queryrangebase.Handler
	statsHandler queryrangebase.Handler
	ng           *logql.DownstreamEngine
	metrics      *logql.MapperMetrics
	maxShards    int
}

func (ast *astMapperware) checkQuerySizeLimit(ctx context.Context, bytesPerShard uint64, notShardable bool) error {
	tenantIDs, err := tenant.TenantIDs(ctx)
	if err != nil {
		return httpgrpc.Errorf(http.StatusBadRequest, err.Error())
	}

	maxQuerierBytesReadCapture := func(id string) int { return ast.limits.MaxQuerierBytesRead(ctx, id) }
	if maxBytesRead := validation.SmallestPositiveNonZeroIntPerTenant(tenantIDs, maxQuerierBytesReadCapture); maxBytesRead > 0 {
		statsBytesStr := humanize.IBytes(bytesPerShard)
		maxBytesReadStr := humanize.IBytes(uint64(maxBytesRead))

		if bytesPerShard > uint64(maxBytesRead) {
			level.Warn(ast.logger).Log("msg", "Query exceeds limits", "status", "rejected", "limit_name", "MaxQuerierBytesRead", "limit_bytes", maxBytesReadStr, "resolved_bytes", statsBytesStr)

			errorTmpl := limErrQuerierTooManyBytesShardableTmpl
			if notShardable {
				errorTmpl = limErrQuerierTooManyBytesUnshardableTmpl
			}

			return httpgrpc.Errorf(http.StatusBadRequest, errorTmpl, statsBytesStr, maxBytesReadStr)
		}

		level.Debug(ast.logger).Log("msg", "Query is within limits", "status", "accepted", "limit_name", "MaxQuerierBytesRead", "limit_bytes", maxBytesReadStr, "resolved_bytes", statsBytesStr)
	}

	return nil
}

func (ast *astMapperware) Do(ctx context.Context, r queryrangebase.Request) (queryrangebase.Response, error) {
	logger := spanlogger.FromContextWithFallback(
		ctx,
		util_log.WithContext(ctx, ast.logger),
	)

	maxRVDuration, maxOffset, err := maxRangeVectorAndOffsetDuration(r.GetQuery())
	if err != nil {
		level.Warn(logger).Log("err", err.Error(), "msg", "failed to get range-vector and offset duration so skipped AST mapper for request")
		return ast.next.Do(ctx, r)
	}

	conf, err := ast.confs.GetConf(int64(model.Time(r.GetStart()).Add(-maxRVDuration).Add(-maxOffset)), int64(model.Time(r.GetEnd()).Add(-maxOffset)))
	// cannot shard with this timerange
	if err != nil {
		level.Warn(logger).Log("err", err.Error(), "msg", "skipped AST mapper for request")
		return ast.next.Do(ctx, r)
	}

	tenants, err := tenant.TenantIDs(ctx)
	if err != nil {
		return nil, err
	}

	resolver, ok := shardResolverForConf(
		ctx,
		conf,
		ast.ng.Opts().MaxLookBackPeriod,
		ast.logger,
		MinWeightedParallelism(ctx, tenants, ast.confs, ast.limits, model.Time(r.GetStart()), model.Time(r.GetEnd())),
		ast.maxShards,
		r,
		ast.statsHandler,
		ast.limits,
	)
	if !ok {
		return ast.next.Do(ctx, r)
	}

	mapper := logql.NewShardMapper(resolver, ast.metrics)

	noop, bytesPerShard, parsed, err := mapper.Parse(r.GetQuery())
	if err != nil {
		level.Warn(logger).Log("msg", "failed mapping AST", "err", err.Error(), "query", r.GetQuery())
		return nil, err
	}
	level.Debug(logger).Log("no-op", noop, "mapped", parsed.String())

	// Note, even if noop, bytesPerShard contains the bytes that'd be read for the whole expr without sharding
	if err = ast.checkQuerySizeLimit(ctx, bytesPerShard, noop); err != nil {
		return nil, err
	}

	// If the ast can't be mapped to a sharded equivalent,
	// we can bypass the sharding engine and forward the request downstream.
	if noop {
		return ast.next.Do(ctx, r)
	}

	params, err := paramsFromRequest(r)
	if err != nil {
		return nil, err
	}

	var path string
	switch r := r.(type) {
	case *LokiRequest:
		path = r.GetPath()
	case *LokiInstantRequest:
		path = r.GetPath()
	default:
		return nil, fmt.Errorf("expected *LokiRequest or *LokiInstantRequest, got (%T)", r)
	}
	query := ast.ng.Query(ctx, params, parsed)

	res, err := query.Exec(ctx)
	if err != nil {
		return nil, err
	}

	value, err := marshal.NewResultValue(res.Data)
	if err != nil {
		return nil, err
	}

	switch res.Data.Type() {
	case parser.ValueTypeMatrix:
		return &LokiPromResponse{
			Response: &queryrangebase.PrometheusResponse{
				Status: loghttp.QueryStatusSuccess,
				Data: queryrangebase.PrometheusData{
					ResultType: loghttp.ResultTypeMatrix,
					Result:     toProtoMatrix(value.(loghttp.Matrix)),
				},
				Headers: res.Headers,
			},
			Statistics: res.Statistics,
		}, nil
	case logqlmodel.ValueTypeStreams:
		respHeaders := make([]queryrangebase.PrometheusResponseHeader, 0, len(res.Headers))
		for i := range res.Headers {
			respHeaders = append(respHeaders, *res.Headers[i])
		}

		return &LokiResponse{
			Status:     loghttp.QueryStatusSuccess,
			Direction:  params.Direction(),
			Limit:      params.Limit(),
			Version:    uint32(loghttp.GetVersion(path)),
			Statistics: res.Statistics,
			Data: LokiData{
				ResultType: loghttp.ResultTypeStream,
				Result:     value.(loghttp.Streams).ToProto(),
			},
			Headers: respHeaders,
		}, nil
	case parser.ValueTypeVector:
		return &LokiPromResponse{
			Statistics: res.Statistics,
			Response: &queryrangebase.PrometheusResponse{
				Status: loghttp.QueryStatusSuccess,
				Data: queryrangebase.PrometheusData{
					ResultType: loghttp.ResultTypeVector,
					Result:     toProtoVector(value.(loghttp.Vector)),
				},
				Headers: res.Headers,
			},
		}, nil
	default:
		return nil, fmt.Errorf("unexpected downstream response type (%T)", res.Data.Type())
	}
}

// shardSplitter middleware will only shard appropriate requests that do not extend past the MinShardingLookback interval.
// This is used to send nonsharded requests to the ingesters in order to not overload them.
// TODO(owen-d): export in cortex so we don't duplicate code
type shardSplitter struct {
	limits       Limits                 // delimiter for splitting sharded vs non-sharded queries
	shardingware queryrangebase.Handler // handler for sharded queries
	next         queryrangebase.Handler // handler for non-sharded queries
	now          func() time.Time       // injectable time.Now
}

func (splitter *shardSplitter) Do(ctx context.Context, r queryrangebase.Request) (queryrangebase.Response, error) {
	tenantIDs, err := tenant.TenantIDs(ctx)
	if err != nil {
		return nil, httpgrpc.Errorf(http.StatusBadRequest, err.Error())
	}
	minShardingLookback := validation.SmallestPositiveNonZeroDurationPerTenant(tenantIDs, splitter.limits.MinShardingLookback)
	if minShardingLookback == 0 {
		return splitter.shardingware.Do(ctx, r)
	}
	cutoff := splitter.now().Add(-minShardingLookback)
	// Only attempt to shard queries which are older than the sharding lookback
	// (the period for which ingesters are also queried) or when the lookback is disabled.
	if minShardingLookback == 0 || util.TimeFromMillis(r.GetEnd()).Before(cutoff) {
		return splitter.shardingware.Do(ctx, r)
	}
	return splitter.next.Do(ctx, r)
}

func hasShards(confs ShardingConfigs) bool {
	for _, conf := range confs {
		if conf.RowShards > 0 || conf.IndexType == config.TSDBType {
			return true
		}
	}
	return false
}

// ShardingConfigs is a slice of chunk shard configs
type ShardingConfigs []config.PeriodConfig

// ValidRange extracts a non-overlapping sharding configuration from a list of configs and a time range.
func (confs ShardingConfigs) ValidRange(start, end int64) (config.PeriodConfig, error) {
	for i, conf := range confs {
		if start < int64(conf.From.Time) {
			// the query starts before this config's range
			return config.PeriodConfig{}, errInvalidShardingRange
		} else if i == len(confs)-1 {
			// the last configuration has no upper bound
			return conf, nil
		} else if end < int64(confs[i+1].From.Time) {
			// The request is entirely scoped into this shard config
			return conf, nil
		} else {
			continue
		}
	}

	return config.PeriodConfig{}, errInvalidShardingRange
}

// GetConf will extract a shardable config corresponding to a request and the shardingconfigs
func (confs ShardingConfigs) GetConf(start, end int64) (config.PeriodConfig, error) {
	conf, err := confs.ValidRange(start, end)
	// query exists across multiple sharding configs
	if err != nil {
		return conf, err
	}

	// query doesn't have shard factor, so don't try to do AST mapping.
	if conf.RowShards < 2 && conf.IndexType != config.TSDBType {
		return conf, errors.Errorf("shard factor not high enough: [%d]", conf.RowShards)
	}

	return conf, nil
}

// NewSeriesQueryShardMiddleware creates a middleware which shards series queries.
func NewSeriesQueryShardMiddleware(
	logger log.Logger,
	confs ShardingConfigs,
	middlewareMetrics *queryrangebase.InstrumentMiddlewareMetrics,
	shardingMetrics *logql.MapperMetrics,
	limits Limits,
	merger queryrangebase.Merger,
) queryrangebase.Middleware {
	noshards := !hasShards(confs)

	if noshards {
		level.Warn(logger).Log(
			"middleware", "QueryShard",
			"msg", "no configuration with shard found",
			"confs", fmt.Sprintf("%+v", confs),
		)
		return queryrangebase.PassthroughMiddleware
	}
	return queryrangebase.MiddlewareFunc(func(next queryrangebase.Handler) queryrangebase.Handler {
		return queryrangebase.InstrumentMiddleware("sharding", middlewareMetrics).Wrap(
			&seriesShardingHandler{
				confs:   confs,
				logger:  logger,
				next:    next,
				metrics: shardingMetrics,
				limits:  limits,
				merger:  merger,
			},
		)
	})
}

type seriesShardingHandler struct {
	confs   ShardingConfigs
	logger  log.Logger
	next    queryrangebase.Handler
	metrics *logql.MapperMetrics
	limits  Limits
	merger  queryrangebase.Merger
}

func (ss *seriesShardingHandler) Do(ctx context.Context, r queryrangebase.Request) (queryrangebase.Response, error) {
	conf, err := ss.confs.GetConf(r.GetStart(), r.GetEnd())
	// cannot shard with this timerange
	if err != nil {
		level.Warn(ss.logger).Log("err", err.Error(), "msg", "skipped sharding for request")
		return ss.next.Do(ctx, r)
	}

	req, ok := r.(*LokiSeriesRequest)
	if !ok {
		return nil, fmt.Errorf("expected *LokiSeriesRequest, got (%T)", r)
	}

	ss.metrics.DownstreamQueries.WithLabelValues("series").Inc()
	ss.metrics.DownstreamFactor.Observe(float64(conf.RowShards))

	requests := make([]queryrangebase.Request, 0, conf.RowShards)
	for i := 0; i < int(conf.RowShards); i++ {
		shardedRequest := *req
		shardedRequest.Shards = []string{astmapper.ShardAnnotation{
			Shard: i,
			Of:    int(conf.RowShards),
		}.String()}
		requests = append(requests, &shardedRequest)
	}

	tenantIDs, err := tenant.TenantIDs(ctx)
	if err != nil {
		return nil, httpgrpc.Errorf(http.StatusBadRequest, err.Error())
	}
	requestResponses, err := queryrangebase.DoRequests(
		ctx,
		ss.next,
		requests,
		MinWeightedParallelism(ctx, tenantIDs, ss.confs, ss.limits, model.Time(req.GetStart()), model.Time(req.GetEnd())),
	)
	if err != nil {
		return nil, err
	}
	responses := make([]queryrangebase.Response, 0, len(requestResponses))
	for _, res := range requestResponses {
		responses = append(responses, res.Response)
	}
	return ss.merger.MergeResponse(responses...)
}<|MERGE_RESOLUTION|>--- conflicted
+++ resolved
@@ -54,11 +54,7 @@
 	}
 
 	mapperware := queryrangebase.MiddlewareFunc(func(next queryrangebase.Handler) queryrangebase.Handler {
-<<<<<<< HEAD
-		return newASTMapperware(confs, next, statsHandler, logger, shardingMetrics, limits, maxShards)
-=======
-		return newASTMapperware(confs, engineOpts, next, logger, shardingMetrics, limits, maxShards)
->>>>>>> 8cf921a1
+		return newASTMapperware(confs, engineOpts, next, statsHandler, logger, shardingMetrics, limits, maxShards)
 	})
 
 	return queryrangebase.MiddlewareFunc(func(next queryrangebase.Handler) queryrangebase.Handler {
@@ -84,26 +80,15 @@
 	limits Limits,
 	maxShards int,
 ) *astMapperware {
-<<<<<<< HEAD
-	ast := &astMapperware{
+	ast :=  &astMapperware{
 		confs:        confs,
 		logger:       log.With(logger, "middleware", "QueryShard.astMapperware"),
 		limits:       limits,
 		next:         next,
 		statsHandler: next,
-		ng:           logql.NewDownstreamEngine(logql.EngineOpts{LogExecutingQuery: false}, DownstreamHandler{next: next, limits: limits}, limits, logger),
+		ng:           logql.NewDownstreamEngine(engineOpts, DownstreamHandler{next: next, limits: limits}, limits, logger),
 		metrics:      metrics,
 		maxShards:    maxShards,
-=======
-	return &astMapperware{
-		confs:     confs,
-		logger:    log.With(logger, "middleware", "QueryShard.astMapperware"),
-		limits:    limits,
-		next:      next,
-		ng:        logql.NewDownstreamEngine(engineOpts, DownstreamHandler{next: next, limits: limits}, limits, logger),
-		metrics:   metrics,
-		maxShards: maxShards,
->>>>>>> 8cf921a1
 	}
 
 	if statsHandler != nil {
