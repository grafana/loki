--- conflicted
+++ resolved
@@ -34,15 +34,11 @@
 )
 
 const (
-<<<<<<< HEAD
-	limitErrTmpl                  = "maximum of series (%d) reached for a single query"
-	limErrQueryTooManyBytesTmpl   = "the query would read too many bytes (query: %s, limit: %s). Consider adding more specific stream selectors or reduce the time range of the query"
-	limErrQuerierTooManyBytesTmpl = "query too large to execute on a single querier, either because parallelization is not enabled, the query is unshardable, or a shard query is too big to execute: (query: %s, limit: %s). Consider adding more specific stream selectors or reduce the time range of the query"
-=======
 	limitErrTmpl          = "maximum of series (%d) reached for a single query"
 	maxSeriesErrTmpl      = "max entries limit per query exceeded, limit > max_entries_limit (%d > %d)"
 	requiredLabelsErrTmpl = "stream selector is missing required matchers [%s], labels present in the query were [%s]"
->>>>>>> 94725e79
+	limErrQueryTooManyBytesTmpl   = "the query would read too many bytes (query: %s, limit: %s). Consider adding more specific stream selectors or reduce the time range of the query"
+	limErrQuerierTooManyBytesTmpl = "query too large to execute on a single querier, either because parallelization is not enabled, the query is unshardable, or a shard query is too big to execute: (query: %s, limit: %s). Consider adding more specific stream selectors or reduce the time range of the query"
 )
 
 var (
@@ -60,12 +56,9 @@
 	// TSDBMaxQueryParallelism returns the limit to the number of split queries the
 	// frontend will process in parallel for TSDB queries.
 	TSDBMaxQueryParallelism(context.Context, string) int
-<<<<<<< HEAD
+	RequiredLabels(context.Context, string) []string
 	MaxQueryBytesRead(context.Context, string) int
 	MaxQuerierBytesRead(context.Context, string) int
-=======
-	RequiredLabels(context.Context, string) []string
->>>>>>> 94725e79
 }
 
 type limits struct {
