--- conflicted
+++ resolved
@@ -52,13 +52,10 @@
 	MinShardingLookback(string) time.Duration
 	// TSDBMaxQueryParallelism returns the limit to the number of split queries the
 	// frontend will process in parallel for TSDB queries.
-<<<<<<< HEAD
-	TSDBMaxQueryParallelism(string) int
+	TSDBMaxQueryParallelism(context.Context, string) int
 	MaxQueryBytesRead(u string) int
 	MaxQuerierBytesRead(u string) int
-=======
-	TSDBMaxQueryParallelism(context.Context, string) int
->>>>>>> 15fda6bf
+
 }
 
 type limits struct {
