package queryrange

import (
	"context"
	"fmt"
	"net/http"
	"sort"
	"strings"
	"sync"
	"time"

	"github.com/dustin/go-humanize"
	"github.com/go-kit/log"
	"github.com/go-kit/log/level"
	"github.com/grafana/dskit/httpgrpc"
	"github.com/grafana/dskit/tenant"

	"github.com/opentracing/opentracing-go"
	otlog "github.com/opentracing/opentracing-go/log"
	"github.com/pkg/errors"
	"github.com/prometheus/common/model"
	"github.com/prometheus/prometheus/model/labels"
	"github.com/prometheus/prometheus/model/timestamp"
	"golang.org/x/sync/semaphore"

	"github.com/grafana/loki/pkg/logproto"
	"github.com/grafana/loki/pkg/logql"
	"github.com/grafana/loki/pkg/logql/syntax"
	queryrange_limits "github.com/grafana/loki/pkg/querier/queryrange/limits"
	"github.com/grafana/loki/pkg/querier/queryrange/queryrangebase"
	"github.com/grafana/loki/pkg/storage/config"
	"github.com/grafana/loki/pkg/storage/stores/index/stats"
	"github.com/grafana/loki/pkg/util"
	util_log "github.com/grafana/loki/pkg/util/log"
	"github.com/grafana/loki/pkg/util/spanlogger"
	"github.com/grafana/loki/pkg/util/validation"
)

const (
	limitErrTmpl                             = "maximum of series (%d) reached for a single query"
	maxSeriesErrTmpl                         = "max entries limit per query exceeded, limit > max_entries_limit (%d > %d)"
	requiredLabelsErrTmpl                    = "stream selector is missing required matchers [%s], labels present in the query were [%s]"
	requiredNumberLabelsErrTmpl              = "stream selector has less label matchers than required: (present: [%s], number_present: %d, required_number_label_matchers: %d)"
	limErrQueryTooManyBytesTmpl              = "the query would read too many bytes (query: %s, limit: %s); consider adding more specific stream selectors or reduce the time range of the query"
	limErrQuerierTooManyBytesTmpl            = "query too large to execute on a single querier: (query: %s, limit: %s); consider adding more specific stream selectors, reduce the time range of the query, or adjust parallelization settings"
	limErrQuerierTooManyBytesUnshardableTmpl = "un-shardable query too large to execute on a single querier: (query: %s, limit: %s); consider adding more specific stream selectors or reduce the time range of the query"
	limErrQuerierTooManyBytesShardableTmpl   = "shard query is too large to execute on a single querier: (query: %s, limit: %s); consider adding more specific stream selectors or reduce the time range of the query"
)

var (
	ErrMaxQueryParalellism = fmt.Errorf("querying is disabled, please contact your Loki operator")
)

type Limits queryrange_limits.Limits

type limits struct {
	Limits
	// Use pointers so nil value can indicate if the value was set.
	splitDuration       *time.Duration
	maxQueryParallelism *int
	maxQueryBytesRead   *int
}

func (l limits) QuerySplitDuration(user string) time.Duration {
	if l.splitDuration == nil {
		return l.Limits.QuerySplitDuration(user)
	}
	return *l.splitDuration
}

func (l limits) TSDBMaxQueryParallelism(ctx context.Context, user string) int {
	if l.maxQueryParallelism == nil {
		return l.Limits.TSDBMaxQueryParallelism(ctx, user)
	}
	return *l.maxQueryParallelism
}

func (l limits) MaxQueryParallelism(ctx context.Context, user string) int {
	if l.maxQueryParallelism == nil {
		return l.Limits.MaxQueryParallelism(ctx, user)
	}
	return *l.maxQueryParallelism
}

// WithSplitByLimits will construct a Limits with a static split by duration.
func WithSplitByLimits(l Limits, splitBy time.Duration) Limits {
	return limits{
		Limits:        l,
		splitDuration: &splitBy,
	}
}

func WithMaxParallelism(l Limits, maxParallelism int) Limits {
	return limits{
		Limits:              l,
		maxQueryParallelism: &maxParallelism,
	}
}

type UserIDTransformer func(context.Context, string) string

// cacheKeyLimits intersects Limits and CacheSplitter
type cacheKeyLimits struct {
	Limits
	transformer UserIDTransformer
}

func (l cacheKeyLimits) GenerateCacheKey(ctx context.Context, userID string, r queryrangebase.Request) string {
	split := l.QuerySplitDuration(userID)

	var currentInterval int64
	if denominator := int64(split / time.Millisecond); denominator > 0 {
		currentInterval = r.GetStart() / denominator
	}

	if l.transformer != nil {
		userID = l.transformer(ctx, userID)
	}

	// include both the currentInterval and the split duration in key to ensure
	// a cache key can't be reused when an interval changes
	return fmt.Sprintf("%s:%s:%d:%d:%d", userID, r.GetQuery(), r.GetStep(), currentInterval, split)
}

type limitsMiddleware struct {
	Limits
	next queryrangebase.Handler
}

// NewLimitsMiddleware creates a new Middleware that enforces query limits.
func NewLimitsMiddleware(l Limits) queryrangebase.Middleware {
	return queryrangebase.MiddlewareFunc(func(next queryrangebase.Handler) queryrangebase.Handler {
		return limitsMiddleware{
			next:   next,
			Limits: l,
		}
	})
}

func (l limitsMiddleware) Do(ctx context.Context, r queryrangebase.Request) (queryrangebase.Response, error) {
	span, ctx := opentracing.StartSpanFromContext(ctx, "limits")
	defer span.Finish()
	log := spanlogger.FromContext(ctx)
	defer log.Finish()

	tenantIDs, err := tenant.TenantIDs(ctx)
	if err != nil {
		return nil, httpgrpc.Errorf(http.StatusBadRequest, err.Error())
	}

	// Clamp the time range based on the max query lookback.
	lookbackCapture := func(id string) time.Duration { return l.MaxQueryLookback(ctx, id) }
	if maxQueryLookback := validation.SmallestPositiveNonZeroDurationPerTenant(tenantIDs, lookbackCapture); maxQueryLookback > 0 {
		minStartTime := util.TimeToMillis(time.Now().Add(-maxQueryLookback))

		if r.GetEnd() < minStartTime {
			// The request is fully outside the allowed range, so we can return an
			// empty response.
			level.Debug(log).Log(
				"msg", "skipping the execution of the query because its time range is before the 'max query lookback' setting",
				"reqStart", util.FormatTimeMillis(r.GetStart()),
				"redEnd", util.FormatTimeMillis(r.GetEnd()),
				"maxQueryLookback", maxQueryLookback)

			return NewEmptyResponse(r)
		}

		if r.GetStart() < minStartTime {
			// Replace the start time in the request.
			level.Debug(log).Log(
				"msg", "the start time of the query has been manipulated because of the 'max query lookback' setting",
				"original", util.FormatTimeMillis(r.GetStart()),
				"updated", util.FormatTimeMillis(minStartTime))

			r = r.WithStartEnd(minStartTime, r.GetEnd())
		}
	}

	// Enforce the max query length.
	lengthCapture := func(id string) time.Duration { return l.MaxQueryLength(ctx, id) }
	if maxQueryLength := validation.SmallestPositiveNonZeroDurationPerTenant(tenantIDs, lengthCapture); maxQueryLength > 0 {
		queryLen := timestamp.Time(r.GetEnd()).Sub(timestamp.Time(r.GetStart()))
		if queryLen > maxQueryLength {
			return nil, httpgrpc.Errorf(http.StatusBadRequest, validation.ErrQueryTooLong, queryLen, model.Duration(maxQueryLength))
		}
	}

	return l.next.Do(ctx, r)
}

type querySizeLimiter struct {
	logger            log.Logger
	next              queryrangebase.Handler
	statsHandler      queryrangebase.Handler
	cfg               []config.PeriodConfig
	maxLookBackPeriod time.Duration
	limitFunc         func(context.Context, string) int
	limitErrorTmpl    string
}

func newQuerySizeLimiter(
	next queryrangebase.Handler,
	cfg []config.PeriodConfig,
	engineOpts logql.EngineOpts,
	logger log.Logger,
	limitFunc func(context.Context, string) int,
	limitErrorTmpl string,
	statsHandler ...queryrangebase.Handler,
) *querySizeLimiter {
	q := &querySizeLimiter{
		logger:            logger,
		next:              next,
		cfg:               cfg,
		maxLookBackPeriod: engineOpts.MaxLookBackPeriod,
		limitFunc:         limitFunc,
		limitErrorTmpl:    limitErrorTmpl,
	}

	q.statsHandler = next
	if len(statsHandler) > 0 {
		q.statsHandler = statsHandler[0]
	}

	return q
}

// NewQuerierSizeLimiterMiddleware creates a new Middleware that enforces query size limits after sharding and splitting.
// The errorTemplate should format two strings: the bytes that would be read and the bytes limit.
func NewQuerierSizeLimiterMiddleware(
	cfg []config.PeriodConfig,
	engineOpts logql.EngineOpts,
	logger log.Logger,
	limits Limits,
	statsHandler ...queryrangebase.Handler,
) queryrangebase.Middleware {
	return queryrangebase.MiddlewareFunc(func(next queryrangebase.Handler) queryrangebase.Handler {
		return newQuerySizeLimiter(next, cfg, engineOpts, logger, limits.MaxQuerierBytesRead, limErrQuerierTooManyBytesTmpl, statsHandler...)
	})
}

// NewQuerySizeLimiterMiddleware creates a new Middleware that enforces query size limits.
// The errorTemplate should format two strings: the bytes that would be read and the bytes limit.
func NewQuerySizeLimiterMiddleware(
	cfg []config.PeriodConfig,
	engineOpts logql.EngineOpts,
	logger log.Logger,
	limits Limits,
	statsHandler ...queryrangebase.Handler,
) queryrangebase.Middleware {
	return queryrangebase.MiddlewareFunc(func(next queryrangebase.Handler) queryrangebase.Handler {
		return newQuerySizeLimiter(next, cfg, engineOpts, logger, limits.MaxQueryBytesRead, limErrQueryTooManyBytesTmpl, statsHandler...)
	})
}

// getBytesReadForRequest returns the number of bytes that would be read for the query in r.
// Since the query expression may contain multiple stream matchers, this function sums up the
// bytes that will be read for each stream.
// E.g. for the following query:
//
//	count_over_time({job="foo"}[5m]) / count_over_time({job="bar"}[5m] offset 10m)
//
// this function will sum the bytes read for each of the following streams, taking into account
// individual intervals and offsets
//   - {job="foo"}
//   - {job="bar"}
func (q *querySizeLimiter) getBytesReadForRequest(ctx context.Context, r queryrangebase.Request) (uint64, error) {
	sp, ctx := opentracing.StartSpanFromContext(ctx, "querySizeLimiter.getBytesReadForRequest")
	defer sp.Finish()
	log := spanlogger.FromContextWithFallback(ctx, q.logger)
	defer log.Finish()

	expr, err := syntax.ParseExpr(r.GetQuery())
	if err != nil {
		return 0, err
	}

	matcherGroups, err := syntax.MatcherGroups(expr)
	if err != nil {
		return 0, err
	}

	// TODO: Set concurrency dynamically as in shardResolverForConf?
	start := time.Now()
	const maxConcurrentIndexReq = 10
	matcherStats, err := getStatsForMatchers(ctx, q.logger, q.statsHandler, model.Time(r.GetStart()), model.Time(r.GetEnd()), matcherGroups, maxConcurrentIndexReq, q.maxLookBackPeriod)
	if err != nil {
		return 0, err
	}

	combinedStats := stats.MergeStats(matcherStats...)

	level.Debug(log).Log(
		append(
			combinedStats.LoggingKeyValues(),
			"msg", "queried index",
			"type", "combined",
			"len", len(matcherStats),
			"max_parallelism", maxConcurrentIndexReq,
			"duration", time.Since(start),
			"total_bytes", strings.Replace(humanize.Bytes(combinedStats.Bytes), " ", "", 1),
		)...,
	)

	return combinedStats.Bytes, nil
}

func (q *querySizeLimiter) getSchemaCfg(r queryrangebase.Request) (config.PeriodConfig, error) {
	maxRVDuration, maxOffset, err := maxRangeVectorAndOffsetDuration(r.GetQuery())
	if err != nil {
		return config.PeriodConfig{}, errors.New("failed to get range-vector and offset duration: " + err.Error())
	}

	adjustedStart := int64(model.Time(r.GetStart()).Add(-maxRVDuration).Add(-maxOffset))
	adjustedEnd := int64(model.Time(r.GetEnd()).Add(-maxOffset))

	return ShardingConfigs(q.cfg).ValidRange(adjustedStart, adjustedEnd)
}

func (q *querySizeLimiter) guessLimitName() string {
	if q.limitErrorTmpl == limErrQueryTooManyBytesTmpl {
		return "MaxQueryBytesRead"
	}
	if q.limitErrorTmpl == limErrQuerierTooManyBytesTmpl ||
		q.limitErrorTmpl == limErrQuerierTooManyBytesShardableTmpl ||
		q.limitErrorTmpl == limErrQuerierTooManyBytesUnshardableTmpl {
		return "MaxQuerierBytesRead"
	}
	return "unknown"
}

func (q *querySizeLimiter) Do(ctx context.Context, r queryrangebase.Request) (queryrangebase.Response, error) {
	span, ctx := opentracing.StartSpanFromContext(ctx, "query_size_limits")
	defer span.Finish()
	log := spanlogger.FromContext(ctx)
	defer log.Finish()

	// Only support TSDB
	schemaCfg, err := q.getSchemaCfg(r)
	if err != nil {
		level.Error(log).Log("msg", "failed to get schema config, not applying querySizeLimit", "err", err)
		return q.next.Do(ctx, r)
	}
	if schemaCfg.IndexType != config.TSDBType {
		return q.next.Do(ctx, r)
	}

	tenantIDs, err := tenant.TenantIDs(ctx)
	if err != nil {
		return nil, httpgrpc.Errorf(http.StatusBadRequest, err.Error())
	}

	limitFuncCapture := func(id string) int { return q.limitFunc(ctx, id) }
	if maxBytesRead := validation.SmallestPositiveNonZeroIntPerTenant(tenantIDs, limitFuncCapture); maxBytesRead > 0 {
		bytesRead, err := q.getBytesReadForRequest(ctx, r)
		if err != nil {
			return nil, httpgrpc.Errorf(http.StatusInternalServerError, "Failed to get bytes read stats for query: %s", err.Error())
		}

		statsBytesStr := humanize.IBytes(bytesRead)
		maxBytesReadStr := humanize.IBytes(uint64(maxBytesRead))

		if bytesRead > uint64(maxBytesRead) {
			level.Warn(log).Log("msg", "Query exceeds limits", "status", "rejected", "limit_name", q.guessLimitName(), "limit_bytes", maxBytesReadStr, "resolved_bytes", statsBytesStr)
			return nil, httpgrpc.Errorf(http.StatusBadRequest, q.limitErrorTmpl, statsBytesStr, maxBytesReadStr)
		}

		level.Debug(log).Log("msg", "Query is within limits", "status", "accepted", "limit_name", q.guessLimitName(), "limit_bytes", maxBytesReadStr, "resolved_bytes", statsBytesStr)
	}

	return q.next.Do(ctx, r)
}

type seriesLimiter struct {
	hashes map[uint64]struct{}
	rw     sync.RWMutex
	buf    []byte // buf used for hashing to avoid allocations.

	maxSeries int
	next      queryrangebase.Handler
}

type seriesLimiterMiddleware int

// newSeriesLimiter creates a new series limiter middleware for use for a single request.
func newSeriesLimiter(maxSeries int) queryrangebase.Middleware {
	return seriesLimiterMiddleware(maxSeries)
}

// Wrap wraps a global handler and returns a per request limited handler.
// The handler returned is thread safe.
func (slm seriesLimiterMiddleware) Wrap(next queryrangebase.Handler) queryrangebase.Handler {
	return &seriesLimiter{
		hashes:    make(map[uint64]struct{}),
		maxSeries: int(slm),
		buf:       make([]byte, 0, 1024),
		next:      next,
	}
}

func (sl *seriesLimiter) Do(ctx context.Context, req queryrangebase.Request) (queryrangebase.Response, error) {
	// no need to fire a request if the limit is already reached.
	if sl.isLimitReached() {
		return nil, httpgrpc.Errorf(http.StatusBadRequest, limitErrTmpl, sl.maxSeries)
	}
	res, err := sl.next.Do(ctx, req)
	if err != nil {
		return res, err
	}
	promResponse, ok := res.(*LokiPromResponse)
	if !ok {
		return res, nil
	}
	if promResponse.Response == nil {
		return res, nil
	}
	sl.rw.Lock()
	var hash uint64
	for _, s := range promResponse.Response.Data.Result {
		lbs := logproto.FromLabelAdaptersToLabels(s.Labels)
		hash, sl.buf = lbs.HashWithoutLabels(sl.buf, []string(nil)...)
		sl.hashes[hash] = struct{}{}
	}
	sl.rw.Unlock()
	if sl.isLimitReached() {
		return nil, httpgrpc.Errorf(http.StatusBadRequest, limitErrTmpl, sl.maxSeries)
	}
	return res, nil
}

func (sl *seriesLimiter) isLimitReached() bool {
	sl.rw.RLock()
	defer sl.rw.RUnlock()
	return len(sl.hashes) > sl.maxSeries
}

type limitedRoundTripper struct {
	configs []config.PeriodConfig
	next    queryrangebase.Handler
	limits  Limits

	middleware queryrangebase.Middleware
}

var _ queryrangebase.Handler = limitedRoundTripper{}

// NewLimitedRoundTripper creates a new roundtripper that enforces MaxQueryParallelism to the `next` roundtripper across `middlewares`.
func NewLimitedRoundTripper(next queryrangebase.Handler, limits Limits, configs []config.PeriodConfig, middlewares ...queryrangebase.Middleware) queryrangebase.Handler {
	transport := limitedRoundTripper{
		configs:    configs,
		next:       next,
		limits:     limits,
		middleware: queryrangebase.MergeMiddlewares(middlewares...),
	}
	return transport
}

func (rt limitedRoundTripper) Do(c context.Context, request queryrangebase.Request) (queryrangebase.Response, error) {
	var (
		ctx, cancel = context.WithCancel(c)
	)
	defer func() {
		cancel()
	}()

<<<<<<< HEAD
	// Do not forward any request header.
	request, err := rt.codec.DecodeRequest(ctx, r, nil)
	if err != nil {
		return nil, err
	}

	span := opentracing.SpanFromContext(ctx)

	if span != nil {
=======
	if span := opentracing.SpanFromContext(ctx); span != nil {
>>>>>>> 6948c4a1
		request.LogToSpan(span)
	}

	tenantIDs, err := tenant.TenantIDs(ctx)
	if err != nil {
		return nil, httpgrpc.Errorf(http.StatusBadRequest, err.Error())
	}

	parallelism := MinWeightedParallelism(
		ctx,
		tenantIDs,
		rt.configs,
		rt.limits,
		model.Time(request.GetStart()),
		model.Time(request.GetEnd()),
	)

	if parallelism < 1 {
		return nil, httpgrpc.Errorf(http.StatusTooManyRequests, ErrMaxQueryParalellism.Error())
	}

	sem := semaphore.NewWeighted(int64(parallelism))

<<<<<<< HEAD
	start := time.Now()

	response, err := rt.middleware.Wrap(
=======
	return rt.middleware.Wrap(
>>>>>>> 6948c4a1
		queryrangebase.HandlerFunc(func(ctx context.Context, r queryrangebase.Request) (queryrangebase.Response, error) {
			// This inner handler is called multiple times by
			// sharding outer middlewares such as the downstreamer.
			// The number of concurrent calls to `next.RoundTrip` should
			// be limited, because the downstream calls can be in
			// the thousands.
			// Note: It is the responsibility of the caller to run
			// the handler in parallel.
			if err := sem.Acquire(ctx, int64(1)); err != nil {
				return nil, fmt.Errorf("could not acquire work: %w", err)
			}

			if span != nil {
				span.LogFields(
					otlog.Int64("wait_goroutine_capacity_time_ms", time.Since(start).Milliseconds()),
					otlog.Int64("min_weighted_parallism", int64(parallelism)),
				)
			}

			defer sem.Release(int64(1))

			return rt.next.Do(ctx, r)
		})).Do(ctx, request)
}

// WeightedParallelism will calculate the request parallelism to use
// based on the two fields:
// 1) `max_query_parallelism`:
// 2) `tsdb_max_query_parallelism`:
// For instance, if the max_query_parallelism=10,
// tsdb_max_query_parallelism=100, and the request is equally split
// between tsdb and non-tsdb period configs,
// the resulting parallelism will be
// 0.5 * 10 + 0.5 * 100 = 60
func WeightedParallelism(
	ctx context.Context,
	configs []config.PeriodConfig,
	user string,
	l Limits,
	start, end model.Time,
) int {
	logger := util_log.WithContext(ctx, util_log.Logger)

	tsdbMaxQueryParallelism := l.TSDBMaxQueryParallelism(ctx, user)
	regMaxQueryParallelism := l.MaxQueryParallelism(ctx, user)
	if tsdbMaxQueryParallelism+regMaxQueryParallelism == 0 {
		level.Info(logger).Log("msg", "querying disabled for tenant")
		return 0
	}

	// query end before start would anyways error out so just short circuit and return 1
	if end < start {
		level.Warn(logger).Log("msg", "query end time before start, letting downstream code handle it gracefully", "start", start, "end", end)
		return 1
	}

	// Return first index of desired period configs
	i := sort.Search(len(configs), func(i int) bool {
		// return true when there is no overlap with query & current
		// config because query is in future
		// or
		// there is overlap with current config
		finalOrFuture := i == len(configs)-1 || configs[i].From.After(end)
		if finalOrFuture {
			return true
		}
		// qEnd not before start && qStart not after end
		overlapCurrent := !end.Before(configs[i].From.Time) && !start.After(configs[i+1].From.Time)
		return overlapCurrent
	})

	// There was no overlapping index. This can only happen when a time
	// was requested before the first period config start. In that case, just
	// use the first period config. It should error elsewhere.
	if i == len(configs) {
		i = 0
	}

	// If start == end, this is an instant query;
	// use the appropriate parallelism type for
	// the active configuration
	if start.Equal(end) {
		switch configs[i].IndexType {
		case config.TSDBType:
			return l.TSDBMaxQueryParallelism(ctx, user)
		}
		return l.MaxQueryParallelism(ctx, user)

	}

	var tsdbDur, otherDur time.Duration

	for ; i < len(configs) && configs[i].From.Before(end); i++ {
		_, from := minMaxModelTime(start, configs[i].From.Time)
		through := end
		if i+1 < len(configs) {
			through, _ = minMaxModelTime(end, configs[i+1].From.Time)
		}

		dur := through.Sub(from)

		if i+1 < len(configs) && configs[i+1].From.Time.Before(end) {
			dur = configs[i+1].From.Time.Sub(from)
		}
		if ty := configs[i].IndexType; ty == config.TSDBType {
			tsdbDur += dur
		} else {
			otherDur += dur
		}
	}

	totalDur := int(tsdbDur + otherDur)
	// If totalDur is 0, the query likely does not overlap any of the schema configs so just use parallelism of 1 and
	// let the downstream code handle it.
	if totalDur == 0 {
		level.Warn(logger).Log("msg", "could not determine query overlaps on tsdb vs non-tsdb schemas, likely due to query not overlapping any of the schema configs,"+
			"letting downstream code handle it gracefully", "start", start, "end", end)
		return 1
	}

	tsdbPart := int(tsdbDur) * tsdbMaxQueryParallelism / totalDur
	regPart := int(otherDur) * regMaxQueryParallelism / totalDur

	if combined := regPart + tsdbPart; combined > 0 {
		return combined
	}

	// As long as the actual config is not zero,
	// ensure at least 1 parallelism to account for integer division
	// in unlikely edge cases such as two configs with parallelism of 1
	// being rounded down to zero
	if (tsdbMaxQueryParallelism > 0 && tsdbDur > 0) || (regMaxQueryParallelism > 0 && otherDur > 0) {
		return 1
	}

	return 0
}

func minMaxModelTime(a, b model.Time) (min, max model.Time) {
	if a.Before(b) {
		return a, b
	}
	return b, a
}

func MinWeightedParallelism(ctx context.Context, tenantIDs []string, configs []config.PeriodConfig, l Limits, start, end model.Time) int {
	return validation.SmallestPositiveIntPerTenant(tenantIDs, func(user string) int {
		return WeightedParallelism(
			ctx,
			configs,
			user,
			l,
			start,
			end,
		)
	})
}

// validates log entries limits
func validateMaxEntriesLimits(ctx context.Context, reqLimit uint32, limits Limits) error {
	tenantIDs, err := tenant.TenantIDs(ctx)
	if err != nil {
		return httpgrpc.Errorf(http.StatusBadRequest, err.Error())
	}

	maxEntriesCapture := func(id string) int { return limits.MaxEntriesLimitPerQuery(ctx, id) }
	maxEntriesLimit := validation.SmallestPositiveNonZeroIntPerTenant(tenantIDs, maxEntriesCapture)

	if int(reqLimit) > maxEntriesLimit && maxEntriesLimit != 0 {
		return fmt.Errorf(maxSeriesErrTmpl, reqLimit, maxEntriesLimit)
	}
	return nil
}

func validateMatchers(ctx context.Context, limits Limits, matchers []*labels.Matcher) error {
	tenants, err := tenant.TenantIDs(ctx)
	if err != nil {
		return err
	}

	actual := make(map[string]struct{}, len(matchers))
	var present []string
	for _, m := range matchers {
		actual[m.Name] = struct{}{}
		present = append(present, m.Name)
	}

	// Enforce RequiredLabels limit
	for _, tenant := range tenants {
		required := limits.RequiredLabels(ctx, tenant)
		var missing []string
		for _, label := range required {
			if _, found := actual[label]; !found {
				missing = append(missing, label)
			}
		}

		if len(missing) > 0 {
			return fmt.Errorf(requiredLabelsErrTmpl, strings.Join(missing, ", "), strings.Join(present, ", "))
		}
	}

	// Enforce RequiredNumberLabels limit.
	// The reason to enforce this one after RequiredLabels is to avoid users
	// from adding enough label matchers to pass the RequiredNumberLabels limit but then
	// having to modify them to use the ones required by RequiredLabels.
	requiredNumberLabelsCapture := func(id string) int { return limits.RequiredNumberLabels(ctx, id) }
	if requiredNumberLabels := validation.SmallestPositiveNonZeroIntPerTenant(tenants, requiredNumberLabelsCapture); requiredNumberLabels > 0 {
		if len(present) < requiredNumberLabels {
			return fmt.Errorf(requiredNumberLabelsErrTmpl, strings.Join(present, ", "), len(present), requiredNumberLabels)
		}
	}

	return nil
}<|MERGE_RESOLUTION|>--- conflicted
+++ resolved
@@ -462,19 +462,9 @@
 		cancel()
 	}()
 
-<<<<<<< HEAD
-	// Do not forward any request header.
-	request, err := rt.codec.DecodeRequest(ctx, r, nil)
-	if err != nil {
-		return nil, err
-	}
-
 	span := opentracing.SpanFromContext(ctx)
 
 	if span != nil {
-=======
-	if span := opentracing.SpanFromContext(ctx); span != nil {
->>>>>>> 6948c4a1
 		request.LogToSpan(span)
 	}
 
@@ -498,13 +488,7 @@
 
 	sem := semaphore.NewWeighted(int64(parallelism))
 
-<<<<<<< HEAD
-	start := time.Now()
-
-	response, err := rt.middleware.Wrap(
-=======
 	return rt.middleware.Wrap(
->>>>>>> 6948c4a1
 		queryrangebase.HandlerFunc(func(ctx context.Context, r queryrangebase.Request) (queryrangebase.Response, error) {
 			// This inner handler is called multiple times by
 			// sharding outer middlewares such as the downstreamer.
@@ -513,6 +497,8 @@
 			// the thousands.
 			// Note: It is the responsibility of the caller to run
 			// the handler in parallel.
+			start := time.Now()
+
 			if err := sem.Acquire(ctx, int64(1)); err != nil {
 				return nil, fmt.Errorf("could not acquire work: %w", err)
 			}
