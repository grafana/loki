package queryrange

import (
	"context"
	"fmt"
	"net/http"
	"sort"
	"strings"
	"sync"
	"time"

	"github.com/dustin/go-humanize"
	"github.com/go-kit/log"
	"github.com/go-kit/log/level"
	"github.com/grafana/dskit/tenant"
	"github.com/opentracing/opentracing-go"
	"github.com/pkg/errors"
	"github.com/prometheus/common/model"
	"github.com/prometheus/prometheus/model/labels"
	"github.com/prometheus/prometheus/model/timestamp"
	"github.com/weaveworks/common/httpgrpc"
	"github.com/weaveworks/common/user"

	"github.com/grafana/loki/pkg/logproto"
	"github.com/grafana/loki/pkg/logql"
	"github.com/grafana/loki/pkg/logql/syntax"
	"github.com/grafana/loki/pkg/querier/queryrange/queryrangebase"
	"github.com/grafana/loki/pkg/storage/config"
	"github.com/grafana/loki/pkg/storage/stores/index/stats"
	"github.com/grafana/loki/pkg/util"
	util_log "github.com/grafana/loki/pkg/util/log"
	"github.com/grafana/loki/pkg/util/spanlogger"
	"github.com/grafana/loki/pkg/util/validation"
)

const (
<<<<<<< HEAD
	limitErrTmpl                  = "maximum of series (%d) reached for a single query"
	maxSeriesErrTmpl              = "max entries limit per query exceeded, limit > max_entries_limit (%d > %d)"
	requiredLabelsErrTmpl         = "stream selector is missing required matchers [%s], labels present in the query were [%s]"
	limErrQueryTooManyBytesTmpl   = "the query would read too many bytes (query: %s, limit: %s). Consider adding more specific stream selectors or reduce the time range of the query"
	limErrQuerierTooManyBytesTmpl = "query too large to execute on a single querier, either because parallelization is not enabled, the query is unshardable, or a shard query is too big to execute: (query: %s, limit: %s). Consider adding more specific stream selectors or reduce the time range of the query"
=======
	limitErrTmpl                             = "maximum of series (%d) reached for a single query"
	maxSeriesErrTmpl                         = "max entries limit per query exceeded, limit > max_entries_limit (%d > %d)"
	requiredLabelsErrTmpl                    = "stream selector is missing required matchers [%s], labels present in the query were [%s]"
	limErrQueryTooManyBytesTmpl              = "the query would read too many bytes (query: %s, limit: %s); consider adding more specific stream selectors or reduce the time range of the query"
	limErrQuerierTooManyBytesTmpl            = "query too large to execute on a single querier: (query: %s, limit: %s); consider adding more specific stream selectors, reduce the time range of the query, or adjust parallelization settings"
	limErrQuerierTooManyBytesUnshardableTmpl = "un-shardable query too large to execute on a single querier: (query: %s, limit: %s); consider adding more specific stream selectors or reduce the time range of the query"
	limErrQuerierTooManyBytesShardableTmpl   = "shard query is too large to execute on a single querier: (query: %s, limit: %s); consider adding more specific stream selectors or reduce the time range of the query"
>>>>>>> 6f2aa5fb
)

var (
	ErrMaxQueryParalellism = fmt.Errorf("querying is disabled, please contact your Loki operator")
)

// Limits extends the cortex limits interface with support for per tenant splitby parameters
type Limits interface {
	queryrangebase.Limits
	logql.Limits
	QuerySplitDuration(string) time.Duration
	MaxQuerySeries(context.Context, string) int
	MaxEntriesLimitPerQuery(context.Context, string) int
	MinShardingLookback(string) time.Duration
	// TSDBMaxQueryParallelism returns the limit to the number of split queries the
	// frontend will process in parallel for TSDB queries.
	TSDBMaxQueryParallelism(context.Context, string) int
	RequiredLabels(context.Context, string) []string
	MaxQueryBytesRead(context.Context, string) int
	MaxQuerierBytesRead(context.Context, string) int
}

type limits struct {
	Limits
	// Use pointers so nil value can indicate if the value was set.
	splitDuration       *time.Duration
	maxQueryParallelism *int
	maxQueryBytesRead   *int
}

func (l limits) QuerySplitDuration(user string) time.Duration {
	if l.splitDuration == nil {
		return l.Limits.QuerySplitDuration(user)
	}
	return *l.splitDuration
}

func (l limits) TSDBMaxQueryParallelism(ctx context.Context, user string) int {
	if l.maxQueryParallelism == nil {
		return l.Limits.TSDBMaxQueryParallelism(ctx, user)
	}
	return *l.maxQueryParallelism
}

func (l limits) MaxQueryParallelism(ctx context.Context, user string) int {
	if l.maxQueryParallelism == nil {
		return l.Limits.MaxQueryParallelism(ctx, user)
	}
	return *l.maxQueryParallelism
}

// WithSplitByLimits will construct a Limits with a static split by duration.
func WithSplitByLimits(l Limits, splitBy time.Duration) Limits {
	return limits{
		Limits:        l,
		splitDuration: &splitBy,
	}
}

func WithMaxParallelism(l Limits, maxParallelism int) Limits {
	return limits{
		Limits:              l,
		maxQueryParallelism: &maxParallelism,
	}
}

type UserIDTransformer func(context.Context, string) string

// cacheKeyLimits intersects Limits and CacheSplitter
type cacheKeyLimits struct {
	Limits
	transformer UserIDTransformer
}

func (l cacheKeyLimits) GenerateCacheKey(ctx context.Context, userID string, r queryrangebase.Request) string {
	split := l.QuerySplitDuration(userID)

	var currentInterval int64
	if denominator := int64(split / time.Millisecond); denominator > 0 {
		currentInterval = r.GetStart() / denominator
	}

	if l.transformer != nil {
		userID = l.transformer(ctx, userID)
	}

	// include both the currentInterval and the split duration in key to ensure
	// a cache key can't be reused when an interval changes
	return fmt.Sprintf("%s:%s:%d:%d:%d", userID, r.GetQuery(), r.GetStep(), currentInterval, split)
}

type limitsMiddleware struct {
	Limits
	next queryrangebase.Handler
}

// NewLimitsMiddleware creates a new Middleware that enforces query limits.
func NewLimitsMiddleware(l Limits) queryrangebase.Middleware {
	return queryrangebase.MiddlewareFunc(func(next queryrangebase.Handler) queryrangebase.Handler {
		return limitsMiddleware{
			next:   next,
			Limits: l,
		}
	})
}

func (l limitsMiddleware) Do(ctx context.Context, r queryrangebase.Request) (queryrangebase.Response, error) {
	log, ctx := spanlogger.New(ctx, "limits")
	defer log.Finish()

	tenantIDs, err := tenant.TenantIDs(ctx)
	if err != nil {
		return nil, httpgrpc.Errorf(http.StatusBadRequest, err.Error())
	}

	// Clamp the time range based on the max query lookback.
	lookbackCapture := func(id string) time.Duration { return l.MaxQueryLookback(ctx, id) }
	if maxQueryLookback := validation.SmallestPositiveNonZeroDurationPerTenant(tenantIDs, lookbackCapture); maxQueryLookback > 0 {
		minStartTime := util.TimeToMillis(time.Now().Add(-maxQueryLookback))

		if r.GetEnd() < minStartTime {
			// The request is fully outside the allowed range, so we can return an
			// empty response.
			level.Debug(log).Log(
				"msg", "skipping the execution of the query because its time range is before the 'max query lookback' setting",
				"reqStart", util.FormatTimeMillis(r.GetStart()),
				"redEnd", util.FormatTimeMillis(r.GetEnd()),
				"maxQueryLookback", maxQueryLookback)

			return NewEmptyResponse(r)
		}

		if r.GetStart() < minStartTime {
			// Replace the start time in the request.
			level.Debug(log).Log(
				"msg", "the start time of the query has been manipulated because of the 'max query lookback' setting",
				"original", util.FormatTimeMillis(r.GetStart()),
				"updated", util.FormatTimeMillis(minStartTime))

			r = r.WithStartEnd(minStartTime, r.GetEnd())
		}
	}

	// Enforce the max query length.
	lengthCapture := func(id string) time.Duration { return l.MaxQueryLength(ctx, id) }
	if maxQueryLength := validation.SmallestPositiveNonZeroDurationPerTenant(tenantIDs, lengthCapture); maxQueryLength > 0 {
		queryLen := timestamp.Time(r.GetEnd()).Sub(timestamp.Time(r.GetStart()))
		if queryLen > maxQueryLength {
			return nil, httpgrpc.Errorf(http.StatusBadRequest, validation.ErrQueryTooLong, queryLen, model.Duration(maxQueryLength))
		}
	}

	return l.next.Do(ctx, r)
}

type querySizeLimiter struct {
	logger            log.Logger
	next              queryrangebase.Handler
	statsHandler      queryrangebase.Handler
	cfg               []config.PeriodConfig
	maxLookBackPeriod time.Duration
	limitFunc         func(context.Context, string) int
	limitErrorTmpl    string
}

func newQuerySizeLimiter(
	next queryrangebase.Handler,
	cfg []config.PeriodConfig,
	logger log.Logger,
	limits Limits,
	codec queryrangebase.Codec,
	limitFunc func(context.Context, string) int,
	limitErrorTmpl string,
	statsHandler ...queryrangebase.Handler,
) *querySizeLimiter {
	q := &querySizeLimiter{
		logger:         logger,
		next:           next,
		cfg:            cfg,
		limitFunc:      limitFunc,
		limitErrorTmpl: limitErrorTmpl,
	}

	q.statsHandler = next
	if len(statsHandler) > 0 {
		q.statsHandler = statsHandler[0]
	}

	// Get MaxLookBackPeriod from downstream engine. This is needed for instant limited queries at getStatsForMatchers
	ng := logql.NewDownstreamEngine(logql.EngineOpts{LogExecutingQuery: false}, DownstreamHandler{next: next, limits: limits}, limits, logger)
	q.maxLookBackPeriod = ng.Opts().MaxLookBackPeriod

	return q
}

// NewQuerierSizeLimiterMiddleware creates a new Middleware that enforces query size limits after sharding and splitting.
// The errorTemplate should format two strings: the bytes that would be read and the bytes limit.
func NewQuerierSizeLimiterMiddleware(
	cfg []config.PeriodConfig,
	logger log.Logger,
	limits Limits,
	codec queryrangebase.Codec,
	statsHandler ...queryrangebase.Handler,
) queryrangebase.Middleware {
	return queryrangebase.MiddlewareFunc(func(next queryrangebase.Handler) queryrangebase.Handler {
		return newQuerySizeLimiter(next, cfg, logger, limits, codec, limits.MaxQuerierBytesRead, limErrQuerierTooManyBytesTmpl, statsHandler...)
	})
}

// NewQuerySizeLimiterMiddleware creates a new Middleware that enforces query size limits.
// The errorTemplate should format two strings: the bytes that would be read and the bytes limit.
func NewQuerySizeLimiterMiddleware(
	cfg []config.PeriodConfig,
	logger log.Logger,
	limits Limits,
	codec queryrangebase.Codec,
	statsHandler ...queryrangebase.Handler,
) queryrangebase.Middleware {
	return queryrangebase.MiddlewareFunc(func(next queryrangebase.Handler) queryrangebase.Handler {
		return newQuerySizeLimiter(next, cfg, logger, limits, codec, limits.MaxQueryBytesRead, limErrQueryTooManyBytesTmpl, statsHandler...)
	})
}

// getBytesReadForRequest returns the number of bytes that would be read for the query in r.
// Since the query expression may contain multiple stream matchers, this function sums up the
// bytes that will be read for each stream.
// E.g. for the following query:
//
//	count_over_time({job="foo"}[5m]) / count_over_time({job="bar"}[5m] offset 10m)
//
// this function will sum the bytes read for each of the following streams, taking into account
// individual intervals and offsets
//   - {job="foo"}
//   - {job="bar"}
func (q *querySizeLimiter) getBytesReadForRequest(ctx context.Context, r queryrangebase.Request) (uint64, error) {
	sp, ctx := spanlogger.NewWithLogger(ctx, q.logger, "querySizeLimiter.getBytesReadForRequest")
	defer sp.Finish()

	expr, err := syntax.ParseExpr(r.GetQuery())
	if err != nil {
		return 0, err
	}

	matcherGroups, err := syntax.MatcherGroups(expr)
	if err != nil {
		return 0, err
	}

	// TODO: Set concurrency dynamically as in shardResolverForConf?
	start := time.Now()
	const maxConcurrentIndexReq = 10
	matcherStats, err := getStatsForMatchers(ctx, q.logger, q.statsHandler, model.Time(r.GetStart()), model.Time(r.GetEnd()), matcherGroups, maxConcurrentIndexReq, q.maxLookBackPeriod)
	if err != nil {
		return 0, err
	}

	combinedStats := stats.MergeStats(matcherStats...)

	level.Debug(sp).Log(
		append(
			combinedStats.LoggingKeyValues(),
			"msg", "queried index",
			"type", "combined",
			"len", len(matcherStats),
			"max_parallelism", maxConcurrentIndexReq,
			"duration", time.Since(start),
			"total_bytes", strings.Replace(humanize.Bytes(combinedStats.Bytes), " ", "", 1),
		)...,
	)

	return combinedStats.Bytes, nil
}

func (q *querySizeLimiter) getSchemaCfg(r queryrangebase.Request) (config.PeriodConfig, error) {
	maxRVDuration, maxOffset, err := maxRangeVectorAndOffsetDuration(r.GetQuery())
	if err != nil {
		return config.PeriodConfig{}, errors.New("failed to get range-vector and offset duration: " + err.Error())
	}

	adjustedStart := int64(model.Time(r.GetStart()).Add(-maxRVDuration).Add(-maxOffset))
	adjustedEnd := int64(model.Time(r.GetEnd()).Add(-maxOffset))

	return ShardingConfigs(q.cfg).ValidRange(adjustedStart, adjustedEnd)
}

func (q *querySizeLimiter) guessLimitName() string {
	if q.limitErrorTmpl == limErrQueryTooManyBytesTmpl {
		return "MaxQueryBytesRead"
	}
	if q.limitErrorTmpl == limErrQuerierTooManyBytesTmpl ||
		q.limitErrorTmpl == limErrQuerierTooManyBytesShardableTmpl ||
		q.limitErrorTmpl == limErrQuerierTooManyBytesUnshardableTmpl {
		return "MaxQuerierBytesRead"
	}
	return "unknown"
}

func (q *querySizeLimiter) Do(ctx context.Context, r queryrangebase.Request) (queryrangebase.Response, error) {
	log, ctx := spanlogger.New(ctx, "query_size_limits")
	defer log.Finish()

	// Only support TSDB
	schemaCfg, err := q.getSchemaCfg(r)
	if err != nil {
		return nil, httpgrpc.Errorf(http.StatusInternalServerError, "Failed to get schema config: %s", err.Error())
	}
	if schemaCfg.IndexType != config.TSDBType {
		return q.next.Do(ctx, r)
	}

	tenantIDs, err := tenant.TenantIDs(ctx)
	if err != nil {
		return nil, httpgrpc.Errorf(http.StatusBadRequest, err.Error())
	}

	limitFuncCapture := func(id string) int { return q.limitFunc(ctx, id) }
	if maxBytesRead := validation.SmallestPositiveNonZeroIntPerTenant(tenantIDs, limitFuncCapture); maxBytesRead > 0 {
		bytesRead, err := q.getBytesReadForRequest(ctx, r)
		if err != nil {
			return nil, httpgrpc.Errorf(http.StatusInternalServerError, "Failed to get bytes read stats for query: %s", err.Error())
		}

		statsBytesStr := humanize.IBytes(bytesRead)
		maxBytesReadStr := humanize.IBytes(uint64(maxBytesRead))

		if bytesRead > uint64(maxBytesRead) {
			level.Warn(log).Log("msg", "Query exceeds limits", "status", "rejected", "limit_name", q.guessLimitName(), "limit_bytes", maxBytesReadStr, "resolved_bytes", statsBytesStr)
			return nil, httpgrpc.Errorf(http.StatusBadRequest, q.limitErrorTmpl, statsBytesStr, maxBytesReadStr)
		}

		level.Debug(log).Log("msg", "Query is within limits", "status", "accepted", "limit_name", q.guessLimitName(), "limit_bytes", maxBytesReadStr, "resolved_bytes", statsBytesStr)
	}

	return q.next.Do(ctx, r)
}

type seriesLimiter struct {
	hashes map[uint64]struct{}
	rw     sync.RWMutex
	buf    []byte // buf used for hashing to avoid allocations.

	maxSeries int
	next      queryrangebase.Handler
}

type seriesLimiterMiddleware int

// newSeriesLimiter creates a new series limiter middleware for use for a single request.
func newSeriesLimiter(maxSeries int) queryrangebase.Middleware {
	return seriesLimiterMiddleware(maxSeries)
}

// Wrap wraps a global handler and returns a per request limited handler.
// The handler returned is thread safe.
func (slm seriesLimiterMiddleware) Wrap(next queryrangebase.Handler) queryrangebase.Handler {
	return &seriesLimiter{
		hashes:    make(map[uint64]struct{}),
		maxSeries: int(slm),
		buf:       make([]byte, 0, 1024),
		next:      next,
	}
}

func (sl *seriesLimiter) Do(ctx context.Context, req queryrangebase.Request) (queryrangebase.Response, error) {
	// no need to fire a request if the limit is already reached.
	if sl.isLimitReached() {
		return nil, httpgrpc.Errorf(http.StatusBadRequest, limitErrTmpl, sl.maxSeries)
	}
	res, err := sl.next.Do(ctx, req)
	if err != nil {
		return res, err
	}
	promResponse, ok := res.(*LokiPromResponse)
	if !ok {
		return res, nil
	}
	if promResponse.Response == nil {
		return res, nil
	}
	sl.rw.Lock()
	var hash uint64
	for _, s := range promResponse.Response.Data.Result {
		lbs := logproto.FromLabelAdaptersToLabels(s.Labels)
		hash, sl.buf = lbs.HashWithoutLabels(sl.buf, []string(nil)...)
		sl.hashes[hash] = struct{}{}
	}
	sl.rw.Unlock()
	if sl.isLimitReached() {
		return nil, httpgrpc.Errorf(http.StatusBadRequest, limitErrTmpl, sl.maxSeries)
	}
	return res, nil
}

func (sl *seriesLimiter) isLimitReached() bool {
	sl.rw.RLock()
	defer sl.rw.RUnlock()
	return len(sl.hashes) > sl.maxSeries
}

type limitedRoundTripper struct {
	configs []config.PeriodConfig
	next    http.RoundTripper
	limits  Limits

	codec      queryrangebase.Codec
	middleware queryrangebase.Middleware
}

// NewLimitedRoundTripper creates a new roundtripper that enforces MaxQueryParallelism to the `next` roundtripper across `middlewares`.
func NewLimitedRoundTripper(next http.RoundTripper, codec queryrangebase.Codec, limits Limits, configs []config.PeriodConfig, middlewares ...queryrangebase.Middleware) http.RoundTripper {
	transport := limitedRoundTripper{
		configs:    configs,
		next:       next,
		codec:      codec,
		limits:     limits,
		middleware: queryrangebase.MergeMiddlewares(middlewares...),
	}
	return transport
}

type work struct {
	req    queryrangebase.Request
	ctx    context.Context
	result chan result
}

type result struct {
	response queryrangebase.Response
	err      error
}

func newWork(ctx context.Context, req queryrangebase.Request) work {
	return work{
		req:    req,
		ctx:    ctx,
		result: make(chan result, 1),
	}
}

func (rt limitedRoundTripper) RoundTrip(r *http.Request) (*http.Response, error) {
	var (
		wg           sync.WaitGroup
		intermediate = make(chan work)
		ctx, cancel  = context.WithCancel(r.Context())
	)
	defer func() {
		cancel()
		wg.Wait()
	}()

	// Do not forward any request header.
	request, err := rt.codec.DecodeRequest(ctx, r, nil)
	if err != nil {
		return nil, err
	}

	if span := opentracing.SpanFromContext(ctx); span != nil {
		request.LogToSpan(span)
	}
	tenantIDs, err := tenant.TenantIDs(ctx)
	if err != nil {
		return nil, httpgrpc.Errorf(http.StatusBadRequest, err.Error())
	}

	parallelism := MinWeightedParallelism(
		ctx,
		tenantIDs,
		rt.configs,
		rt.limits,
		model.Time(request.GetStart()),
		model.Time(request.GetEnd()),
	)

	if parallelism < 1 {
		return nil, httpgrpc.Errorf(http.StatusTooManyRequests, ErrMaxQueryParalellism.Error())
	}

	for i := 0; i < parallelism; i++ {
		wg.Add(1)
		go func() {
			defer wg.Done()
			for {
				select {
				case w := <-intermediate:
					resp, err := rt.do(w.ctx, w.req)
					w.result <- result{response: resp, err: err}
				case <-ctx.Done():
					return
				}
			}
		}()
	}

	response, err := rt.middleware.Wrap(
		queryrangebase.HandlerFunc(func(ctx context.Context, r queryrangebase.Request) (queryrangebase.Response, error) {
			w := newWork(ctx, r)
			select {
			case intermediate <- w:
			case <-ctx.Done():
				return nil, ctx.Err()
			}
			select {
			case response := <-w.result:
				return response.response, response.err
			case <-ctx.Done():
				return nil, ctx.Err()
			}
		})).Do(ctx, request)
	if err != nil {
		return nil, err
	}
	return rt.codec.EncodeResponse(ctx, response)
}

func (rt limitedRoundTripper) do(ctx context.Context, r queryrangebase.Request) (queryrangebase.Response, error) {
	request, err := rt.codec.EncodeRequest(ctx, r)
	if err != nil {
		return nil, err
	}

	if err := user.InjectOrgIDIntoHTTPRequest(ctx, request); err != nil {
		return nil, httpgrpc.Errorf(http.StatusBadRequest, err.Error())
	}

	response, err := rt.next.RoundTrip(request)
	if err != nil {
		return nil, err
	}
	defer func() { _ = response.Body.Close() }()

	return rt.codec.DecodeResponse(ctx, response, r)
}

// WeightedParallelism will calculate the request parallelism to use
// based on the two fields:
// 1) `max_query_parallelism`:
// 2) `tsdb_max_query_parallelism`:
// For instance, if the max_query_parallelism=10,
// tsdb_max_query_parallelism=100, and the request is equally split
// between tsdb and non-tsdb period configs,
// the resulting parallelism will be
// 0.5 * 10 + 0.5 * 100 = 60
func WeightedParallelism(
	ctx context.Context,
	configs []config.PeriodConfig,
	user string,
	l Limits,
	start, end model.Time,
) int {
	logger := util_log.WithContext(ctx, util_log.Logger)

	tsdbMaxQueryParallelism := l.TSDBMaxQueryParallelism(ctx, user)
	regMaxQueryParallelism := l.MaxQueryParallelism(ctx, user)
	if tsdbMaxQueryParallelism+regMaxQueryParallelism == 0 {
		level.Info(logger).Log("msg", "querying disabled for tenant")
		return 0
	}

	// query end before start would anyways error out so just short circuit and return 1
	if end < start {
		level.Warn(logger).Log("msg", "query end time before start, letting downstream code handle it gracefully", "start", start, "end", end)
		return 1
	}

	// Return first index of desired period configs
	i := sort.Search(len(configs), func(i int) bool {
		// return true when there is no overlap with query & current
		// config because query is in future
		// or
		// there is overlap with current config
		finalOrFuture := i == len(configs)-1 || configs[i].From.After(end)
		if finalOrFuture {
			return true
		}
		// qEnd not before start && qStart not after end
		overlapCurrent := !end.Before(configs[i].From.Time) && !start.After(configs[i+1].From.Time)
		return overlapCurrent
	})

	// There was no overlapping index. This can only happen when a time
	// was requested before the first period config start. In that case, just
	// use the first period config. It should error elsewhere.
	if i == len(configs) {
		i = 0
	}

	// If start == end, this is an instant query;
	// use the appropriate parallelism type for
	// the active configuration
	if start.Equal(end) {
		switch configs[i].IndexType {
		case config.TSDBType:
			return l.TSDBMaxQueryParallelism(ctx, user)
		}
		return l.MaxQueryParallelism(ctx, user)

	}

	var tsdbDur, otherDur time.Duration

	for ; i < len(configs) && configs[i].From.Before(end); i++ {
		_, from := minMaxModelTime(start, configs[i].From.Time)
		through := end
		if i+1 < len(configs) {
			through, _ = minMaxModelTime(end, configs[i+1].From.Time)
		}

		dur := through.Sub(from)

		if i+1 < len(configs) && configs[i+1].From.Time.Before(end) {
			dur = configs[i+1].From.Time.Sub(from)
		}
		if ty := configs[i].IndexType; ty == config.TSDBType {
			tsdbDur += dur
		} else {
			otherDur += dur
		}
	}

	totalDur := int(tsdbDur + otherDur)
	// If totalDur is 0, the query likely does not overlap any of the schema configs so just use parallelism of 1 and
	// let the downstream code handle it.
	if totalDur == 0 {
		level.Warn(logger).Log("msg", "could not determine query overlaps on tsdb vs non-tsdb schemas, likely due to query not overlapping any of the schema configs,"+
			"letting downstream code handle it gracefully", "start", start, "end", end)
		return 1
	}

	tsdbPart := int(tsdbDur) * tsdbMaxQueryParallelism / totalDur
	regPart := int(otherDur) * regMaxQueryParallelism / totalDur

	if combined := regPart + tsdbPart; combined > 0 {
		return combined
	}

	// As long as the actual config is not zero,
	// ensure at least 1 parallelism to account for integer division
	// in unlikely edge cases such as two configs with parallelism of 1
	// being rounded down to zero
	if (tsdbMaxQueryParallelism > 0 && tsdbDur > 0) || (regMaxQueryParallelism > 0 && otherDur > 0) {
		return 1
	}

	return 0
}

func minMaxModelTime(a, b model.Time) (min, max model.Time) {
	if a.Before(b) {
		return a, b
	}
	return b, a
}

func MinWeightedParallelism(ctx context.Context, tenantIDs []string, configs []config.PeriodConfig, l Limits, start, end model.Time) int {
	return validation.SmallestPositiveIntPerTenant(tenantIDs, func(user string) int {
		return WeightedParallelism(
			ctx,
			configs,
			user,
			l,
			start,
			end,
		)
	})
}

// validates log entries limits
func validateMaxEntriesLimits(req *http.Request, reqLimit uint32, limits Limits) error {
	tenantIDs, err := tenant.TenantIDs(req.Context())
	if err != nil {
		return httpgrpc.Errorf(http.StatusBadRequest, err.Error())
	}

	maxEntriesCapture := func(id string) int { return limits.MaxEntriesLimitPerQuery(req.Context(), id) }
	maxEntriesLimit := validation.SmallestPositiveNonZeroIntPerTenant(tenantIDs, maxEntriesCapture)

	if int(reqLimit) > maxEntriesLimit && maxEntriesLimit != 0 {
		return fmt.Errorf(maxSeriesErrTmpl, reqLimit, maxEntriesLimit)
	}
	return nil
}

func validateMatchers(req *http.Request, limits Limits, matchers []*labels.Matcher) error {
	tenants, err := tenant.TenantIDs(req.Context())
	if err != nil {
		return err
	}

	actual := make(map[string]struct{}, len(matchers))
	var present []string
	for _, m := range matchers {
		actual[m.Name] = struct{}{}
		present = append(present, m.Name)
	}

	for _, tenant := range tenants {
		required := limits.RequiredLabels(req.Context(), tenant)
		var missing []string
		for _, label := range required {
			if _, found := actual[label]; !found {
				missing = append(missing, label)
			}
		}

		if len(missing) > 0 {
			return fmt.Errorf(requiredLabelsErrTmpl, strings.Join(missing, ", "), strings.Join(present, ", "))
		}
	}
	return nil
}<|MERGE_RESOLUTION|>--- conflicted
+++ resolved
@@ -34,13 +34,6 @@
 )
 
 const (
-<<<<<<< HEAD
-	limitErrTmpl                  = "maximum of series (%d) reached for a single query"
-	maxSeriesErrTmpl              = "max entries limit per query exceeded, limit > max_entries_limit (%d > %d)"
-	requiredLabelsErrTmpl         = "stream selector is missing required matchers [%s], labels present in the query were [%s]"
-	limErrQueryTooManyBytesTmpl   = "the query would read too many bytes (query: %s, limit: %s). Consider adding more specific stream selectors or reduce the time range of the query"
-	limErrQuerierTooManyBytesTmpl = "query too large to execute on a single querier, either because parallelization is not enabled, the query is unshardable, or a shard query is too big to execute: (query: %s, limit: %s). Consider adding more specific stream selectors or reduce the time range of the query"
-=======
 	limitErrTmpl                             = "maximum of series (%d) reached for a single query"
 	maxSeriesErrTmpl                         = "max entries limit per query exceeded, limit > max_entries_limit (%d > %d)"
 	requiredLabelsErrTmpl                    = "stream selector is missing required matchers [%s], labels present in the query were [%s]"
@@ -48,7 +41,6 @@
 	limErrQuerierTooManyBytesTmpl            = "query too large to execute on a single querier: (query: %s, limit: %s); consider adding more specific stream selectors, reduce the time range of the query, or adjust parallelization settings"
 	limErrQuerierTooManyBytesUnshardableTmpl = "un-shardable query too large to execute on a single querier: (query: %s, limit: %s); consider adding more specific stream selectors or reduce the time range of the query"
 	limErrQuerierTooManyBytesShardableTmpl   = "shard query is too large to execute on a single querier: (query: %s, limit: %s); consider adding more specific stream selectors or reduce the time range of the query"
->>>>>>> 6f2aa5fb
 )
 
 var (
