--- conflicted
+++ resolved
@@ -296,18 +296,10 @@
 		if err != nil {
 			return nil, httpgrpc.Errorf(http.StatusBadRequest, err.Error())
 		}
-<<<<<<< HEAD
-		return &LokiLabelNamesRequest{
-			StartTs: *req.Start,
-			EndTs:   *req.End,
-			Path:    r.URL.Path,
-			Query:   req.Query,
-			Name:    req.Name,
-=======
+
 		return &LabelRequest{
 			LabelRequest: *req,
 			path:         r.URL.Path,
->>>>>>> 56437fa0
 		}, nil
 	case IndexStatsOp:
 		req, err := loghttp.ParseIndexStatsQuery(r)
