--- conflicted
+++ resolved
@@ -1991,7 +1991,6 @@
 	return make([]string, 0)
 }
 
-<<<<<<< HEAD
 type paramsDetectedLabelsWrapper struct {
 	*DetectedLabelsRequest
 }
@@ -2031,10 +2030,10 @@
 func (p paramsDetectedLabelsWrapper) Limit() uint32 { return 0 }
 func (p paramsDetectedLabelsWrapper) Shards() []string {
 	return make([]string, 0)
-=======
+}
+
 func (p paramsDetectedFieldsWrapper) GetStoreChunks() *logproto.ChunkRefGroup {
 	return nil
->>>>>>> 667076d9
 }
 
 func httpResponseHeadersToPromResponseHeaders(httpHeaders http.Header) []queryrangebase.PrometheusResponseHeader {
