package queryrange

import (
	"bytes"
	"container/heap"
	"context"
	"errors"
	"fmt"
	"io"
	"net/http"
	"net/url"
	"regexp"
	"sort"
	"strings"
	"time"

	"github.com/grafana/loki/v3/pkg/storage/chunk/cache/resultscache"
	"github.com/grafana/loki/v3/pkg/storage/stores/index/seriesvolume"

	"github.com/grafana/dskit/httpgrpc"
	"github.com/grafana/dskit/user"
	json "github.com/json-iterator/go"
	"github.com/opentracing/opentracing-go"
	otlog "github.com/opentracing/opentracing-go/log"
	"github.com/prometheus/common/model"
	"github.com/prometheus/prometheus/model/timestamp"

	"github.com/grafana/loki/v3/pkg/loghttp"
	"github.com/grafana/loki/v3/pkg/logproto"
	"github.com/grafana/loki/v3/pkg/logql"
	"github.com/grafana/loki/v3/pkg/logql/syntax"
	"github.com/grafana/loki/v3/pkg/logqlmodel"
	"github.com/grafana/loki/v3/pkg/logqlmodel/stats"
	"github.com/grafana/loki/v3/pkg/querier/plan"
	"github.com/grafana/loki/v3/pkg/querier/queryrange/queryrangebase"
	indexStats "github.com/grafana/loki/v3/pkg/storage/stores/index/stats"
	"github.com/grafana/loki/v3/pkg/util"
	"github.com/grafana/loki/v3/pkg/util/httpreq"
	"github.com/grafana/loki/v3/pkg/util/marshal"
	marshal_legacy "github.com/grafana/loki/v3/pkg/util/marshal/legacy"
	"github.com/grafana/loki/v3/pkg/util/querylimits"
)

var DefaultCodec = &Codec{}

type Codec struct{}

type RequestProtobufCodec struct {
	Codec
}

func (r *LokiRequest) GetEnd() time.Time {
	return r.EndTs
}

func (r *LokiRequest) GetStart() time.Time {
	return r.StartTs
}

func (r *LokiRequest) WithStartEnd(s time.Time, e time.Time) queryrangebase.Request {
	clone := *r
	clone.StartTs = s
	clone.EndTs = e
	return &clone
}

// WithStartEndForCache implements resultscache.Request.
func (r *LokiRequest) WithStartEndForCache(s time.Time, e time.Time) resultscache.Request {
	return r.WithStartEnd(s, e).(resultscache.Request)
}

func (r *LokiRequest) WithQuery(query string) queryrangebase.Request {
	clone := *r
	clone.Query = query
	return &clone
}

func (r *LokiRequest) WithShards(shards logql.Shards) *LokiRequest {
	clone := *r
	clone.Shards = shards.Encode()
	return &clone
}

func (r *LokiRequest) LogToSpan(sp opentracing.Span) {
	sp.LogFields(
		otlog.String("query", r.GetQuery()),
		otlog.String("start", timestamp.Time(r.GetStart().UnixMilli()).String()),
		otlog.String("end", timestamp.Time(r.GetEnd().UnixMilli()).String()),
		otlog.Int64("step (ms)", r.GetStep()),
		otlog.Int64("interval (ms)", r.GetInterval()),
		otlog.Int64("limit", int64(r.GetLimit())),
		otlog.String("direction", r.GetDirection().String()),
		otlog.String("shards", strings.Join(r.GetShards(), ",")),
	)
}

func (*LokiRequest) GetCachingOptions() (res queryrangebase.CachingOptions) { return }

func (r *LokiInstantRequest) GetStep() int64 {
	return 0
}

func (r *LokiInstantRequest) GetEnd() time.Time {
	return r.TimeTs
}

func (r *LokiInstantRequest) GetStart() time.Time {
	return r.TimeTs
}

func (r *LokiInstantRequest) WithStartEnd(s time.Time, _ time.Time) queryrangebase.Request {
	clone := *r
	clone.TimeTs = s
	return &clone
}

// WithStartEndForCache implements resultscache.Request.
func (r *LokiInstantRequest) WithStartEndForCache(s time.Time, e time.Time) resultscache.Request {
	return r.WithStartEnd(s, e).(resultscache.Request)
}

func (r *LokiInstantRequest) WithQuery(query string) queryrangebase.Request {
	clone := *r
	clone.Query = query
	return &clone
}

func (r *LokiInstantRequest) WithShards(shards logql.Shards) *LokiInstantRequest {
	clone := *r
	clone.Shards = shards.Encode()
	return &clone
}

func (r *LokiInstantRequest) LogToSpan(sp opentracing.Span) {
	sp.LogFields(
		otlog.String("query", r.GetQuery()),
		otlog.String("ts", timestamp.Time(r.GetStart().UnixMilli()).String()),
		otlog.Int64("limit", int64(r.GetLimit())),
		otlog.String("direction", r.GetDirection().String()),
		otlog.String("shards", strings.Join(r.GetShards(), ",")),
	)
}

func (*LokiInstantRequest) GetCachingOptions() (res queryrangebase.CachingOptions) { return }

func (r *LokiSeriesRequest) GetEnd() time.Time {
	return r.EndTs
}

func (r *LokiSeriesRequest) GetStart() time.Time {
	return r.StartTs
}

func (r *LokiSeriesRequest) WithStartEnd(s, e time.Time) queryrangebase.Request {
	clone := *r
	clone.StartTs = s
	clone.EndTs = e
	return &clone
}

// WithStartEndForCache implements resultscache.Request.
func (r *LokiSeriesRequest) WithStartEndForCache(s time.Time, e time.Time) resultscache.Request {
	return r.WithStartEnd(s, e).(resultscache.Request)
}

func (r *LokiSeriesRequest) WithQuery(_ string) queryrangebase.Request {
	clone := *r
	return &clone
}

func (r *LokiSeriesRequest) GetQuery() string {
	return ""
}

func (r *LokiSeriesRequest) GetStep() int64 {
	return 0
}

func (r *LokiSeriesRequest) LogToSpan(sp opentracing.Span) {
	sp.LogFields(
		otlog.String("matchers", strings.Join(r.GetMatch(), ",")),
		otlog.String("start", timestamp.Time(r.GetStart().UnixMilli()).String()),
		otlog.String("end", timestamp.Time(r.GetEnd().UnixMilli()).String()),
		otlog.String("shards", strings.Join(r.GetShards(), ",")),
	)
}

func (*LokiSeriesRequest) GetCachingOptions() (res queryrangebase.CachingOptions) { return }

// In some other world LabelRequest could implement queryrangebase.Request.
type LabelRequest struct {
	path string
	logproto.LabelRequest
}

func NewLabelRequest(start, end time.Time, query, name, path string) *LabelRequest {
	return &LabelRequest{
		LabelRequest: logproto.LabelRequest{
			Start:  &start,
			End:    &end,
			Query:  query,
			Name:   name,
			Values: name != "",
		},
		path: path,
	}
}

func (r *LabelRequest) AsProto() *logproto.LabelRequest {
	return &r.LabelRequest
}

func (r *LabelRequest) GetEnd() time.Time {
	return *r.End
}

func (r *LabelRequest) GetEndTs() time.Time {
	return *r.End
}

func (r *LabelRequest) GetStart() time.Time {
	return *r.Start
}

func (r *LabelRequest) GetStartTs() time.Time {
	return *r.Start
}

func (r *LabelRequest) GetStep() int64 {
	return 0
}

func (r *LabelRequest) WithStartEnd(s, e time.Time) queryrangebase.Request {
	clone := *r
	clone.Start = &s
	clone.End = &e
	return &clone
}

// WithStartEndForCache implements resultscache.Request.
func (r *LabelRequest) WithStartEndForCache(s time.Time, e time.Time) resultscache.Request {
	return r.WithStartEnd(s, e).(resultscache.Request)
}

func (r *LabelRequest) WithQuery(query string) queryrangebase.Request {
	clone := *r
	clone.Query = query
	return &clone
}

func (r *LabelRequest) LogToSpan(sp opentracing.Span) {
	sp.LogFields(
		otlog.String("start", timestamp.Time(r.GetStart().UnixMilli()).String()),
		otlog.String("end", timestamp.Time(r.GetEnd().UnixMilli()).String()),
	)
}

func (r *LabelRequest) Path() string {
	return r.path
}

func (*LabelRequest) GetCachingOptions() (res queryrangebase.CachingOptions) { return }

type DetectedLabelsRequest struct {
	path string
	logproto.DetectedLabelsRequest
}

// NewDetectedLabelsRequest creates a new request for detected labels
func NewDetectedLabelsRequest(start, end time.Time, query, path string) *DetectedLabelsRequest {
	return &DetectedLabelsRequest{
		DetectedLabelsRequest: logproto.DetectedLabelsRequest{
			Start: &start,
			End:   &end,
			Query: query,
		},
		path: path,
	}
}

func (r *DetectedLabelsRequest) AsProto() *logproto.DetectedLabelsRequest {
	return &r.DetectedLabelsRequest
}

func (r *DetectedLabelsRequest) GetEnd() time.Time {
	return *r.End
}

func (r *DetectedLabelsRequest) GetEndTs() time.Time {
	return *r.End
}

func (r *DetectedLabelsRequest) GetStart() time.Time {
	return *r.Start
}

func (r *DetectedLabelsRequest) GetStartTs() time.Time {
	return *r.Start
}

func (r *DetectedLabelsRequest) GetStep() int64 {
	return 0
}

func (r *DetectedLabelsRequest) WithStartEnd(s, e time.Time) queryrangebase.Request {
	clone := *r
	clone.Start = &s
	clone.End = &e
	return &clone
}

// WithStartEndForCache implements resultscache.Request.
func (r *DetectedLabelsRequest) WithStartEndForCache(s time.Time, e time.Time) resultscache.Request {
	return r.WithStartEnd(s, e).(resultscache.Request)
}

func (r *DetectedLabelsRequest) WithQuery(query string) queryrangebase.Request {
	clone := *r
	clone.Query = query
	return &clone
}

func (r *DetectedLabelsRequest) LogToSpan(sp opentracing.Span) {
	sp.LogFields(
		otlog.String("start", timestamp.Time(r.GetStart().UnixNano()).String()),
		otlog.String("end", timestamp.Time(r.GetEnd().UnixNano()).String()),
	)
}

func (r *DetectedLabelsRequest) Path() string {
	return r.path
}

func (*DetectedLabelsRequest) GetCachingOptions() (res queryrangebase.CachingOptions) {
	return
}

func (Codec) DecodeRequest(_ context.Context, r *http.Request, _ []string) (queryrangebase.Request, error) {
	if err := r.ParseForm(); err != nil {
		return nil, httpgrpc.Errorf(http.StatusBadRequest, err.Error())
	}

	switch op := getOperation(r.URL.Path); op {
	case QueryRangeOp:
		rangeQuery, err := loghttp.ParseRangeQuery(r)
		if err != nil {
			return nil, httpgrpc.Errorf(http.StatusBadRequest, err.Error())
		}

		parsed, err := syntax.ParseExpr(rangeQuery.Query)
		if err != nil {
			return nil, httpgrpc.Errorf(http.StatusBadRequest, err.Error())
		}

		return &LokiRequest{
			Query:     rangeQuery.Query,
			Limit:     rangeQuery.Limit,
			Direction: rangeQuery.Direction,
			StartTs:   rangeQuery.Start.UTC(),
			EndTs:     rangeQuery.End.UTC(),
			Step:      rangeQuery.Step.Milliseconds(),
			Interval:  rangeQuery.Interval.Milliseconds(),
			Path:      r.URL.Path,
			Shards:    rangeQuery.Shards,
			Plan: &plan.QueryPlan{
				AST: parsed,
			},
		}, nil
	case InstantQueryOp:
		req, err := loghttp.ParseInstantQuery(r)
		if err != nil {
			return nil, httpgrpc.Errorf(http.StatusBadRequest, err.Error())
		}

		parsed, err := syntax.ParseExpr(req.Query)
		if err != nil {
			return nil, httpgrpc.Errorf(http.StatusBadRequest, err.Error())
		}

		return &LokiInstantRequest{
			Query:     req.Query,
			Limit:     req.Limit,
			Direction: req.Direction,
			TimeTs:    req.Ts.UTC(),
			Path:      r.URL.Path,
			Shards:    req.Shards,
			Plan: &plan.QueryPlan{
				AST: parsed,
			},
		}, nil
	case SeriesOp:
		req, err := loghttp.ParseAndValidateSeriesQuery(r)
		if err != nil {
			return nil, httpgrpc.Errorf(http.StatusBadRequest, err.Error())
		}
		return &LokiSeriesRequest{
			Match:   req.Groups,
			StartTs: req.Start.UTC(),
			EndTs:   req.End.UTC(),
			Path:    r.URL.Path,
			Shards:  req.Shards,
		}, nil
	case LabelNamesOp:
		req, err := loghttp.ParseLabelQuery(r)
		if err != nil {
			return nil, httpgrpc.Errorf(http.StatusBadRequest, err.Error())
		}

		return &LabelRequest{
			LabelRequest: *req,
			path:         r.URL.Path,
		}, nil
	case IndexStatsOp:
		req, err := loghttp.ParseIndexStatsQuery(r)
		if err != nil {
			return nil, httpgrpc.Errorf(http.StatusBadRequest, err.Error())
		}
		from, through := util.RoundToMilliseconds(req.Start, req.End)
		return &logproto.IndexStatsRequest{
			From:     from,
			Through:  through,
			Matchers: req.Query,
		}, err
	case IndexShardsOp:
		req, targetBytes, err := loghttp.ParseIndexShardsQuery(r)
		if err != nil {
			return nil, httpgrpc.Errorf(http.StatusBadRequest, err.Error())
		}
		from, through := util.RoundToMilliseconds(req.Start, req.End)
		return &logproto.ShardsRequest{
			From:                from,
			Through:             through,
			Query:               req.Query,
			TargetBytesPerShard: targetBytes.Bytes(),
		}, err
	case VolumeOp:
		req, err := loghttp.ParseVolumeInstantQuery(r)
		if err != nil {
			return nil, httpgrpc.Errorf(http.StatusBadRequest, err.Error())
		}
		from, through := util.RoundToMilliseconds(req.Start, req.End)
		return &logproto.VolumeRequest{
			From:         from,
			Through:      through,
			Matchers:     req.Query,
			Limit:        int32(req.Limit),
			Step:         0,
			TargetLabels: req.TargetLabels,
			AggregateBy:  req.AggregateBy,
		}, err
	case VolumeRangeOp:
		req, err := loghttp.ParseVolumeRangeQuery(r)
		if err != nil {
			return nil, httpgrpc.Errorf(http.StatusBadRequest, err.Error())
		}
		from, through := util.RoundToMilliseconds(req.Start, req.End)
		return &logproto.VolumeRequest{
			From:         from,
			Through:      through,
			Matchers:     req.Query,
			Limit:        int32(req.Limit),
			Step:         req.Step.Milliseconds(),
			TargetLabels: req.TargetLabels,
			AggregateBy:  req.AggregateBy,
		}, err
	case DetectedFieldsOp:
		req, err := loghttp.ParseDetectedFieldsQuery(r)
		if err != nil {
			return nil, httpgrpc.Errorf(http.StatusBadRequest, err.Error())
		}

		_, err = syntax.ParseExpr(req.Query)
		if err != nil {
			return nil, httpgrpc.Errorf(http.StatusBadRequest, err.Error())
		}

		return &DetectedFieldsRequest{
			DetectedFieldsRequest: *req,
			path:                  r.URL.Path,
		}, nil
	case PatternsQueryOp:
		req, err := loghttp.ParsePatternsQuery(r)
		if err != nil {
			return nil, httpgrpc.Errorf(http.StatusBadRequest, err.Error())
		}
		return req, nil
	case DetectedLabelsOp:
		req, err := loghttp.ParseDetectedLabelsQuery(r)
		if err != nil {
			return nil, httpgrpc.Errorf(http.StatusBadRequest, err.Error())
		}
		return &DetectedLabelsRequest{
			DetectedLabelsRequest: *req,
			path:                  r.URL.Path,
		}, nil
	default:
		return nil, httpgrpc.Errorf(http.StatusNotFound, fmt.Sprintf("unknown request path: %s", r.URL.Path))
	}
}

// labelNamesRoutes is used to extract the name for querying label values.
var labelNamesRoutes = regexp.MustCompile(`/loki/api/v1/label/(?P<name>[^/]+)/values`)

// DecodeHTTPGrpcRequest decodes an httpgrp.HTTPRequest to queryrangebase.Request.
func (Codec) DecodeHTTPGrpcRequest(ctx context.Context, r *httpgrpc.HTTPRequest) (queryrangebase.Request, context.Context, error) {
	httpReq, err := http.NewRequest(r.Method, r.Url, io.NopCloser(bytes.NewBuffer(r.Body)))
	if err != nil {
		return nil, ctx, httpgrpc.Errorf(http.StatusInternalServerError, err.Error())
	}
	httpReq = httpReq.WithContext(ctx)
	httpReq.RequestURI = r.Url
	httpReq.ContentLength = int64(len(r.Body))

	// Note that the org ID should be injected by the scheduler processor.
	for _, h := range r.Headers {
		httpReq.Header[h.Key] = h.Values
	}

	// If there is not org ID in the context, we try the HTTP request.
	_, err = user.ExtractOrgID(ctx)
	if err != nil {
		_, ctx, err = user.ExtractOrgIDFromHTTPRequest(httpReq)
		if err != nil {
			return nil, nil, err
		}
	}

	// Add query tags
	if queryTags := httpreq.ExtractQueryTagsFromHTTP(httpReq); queryTags != "" {
		ctx = httpreq.InjectQueryTags(ctx, queryTags)
	}

	// Add disable pipeline wrappers
	if disableWrappers := httpReq.Header.Get(httpreq.LokiDisablePipelineWrappersHeader); disableWrappers != "" {
		httpreq.InjectHeader(ctx, httpreq.LokiDisablePipelineWrappersHeader, disableWrappers)
	}

	// Add query metrics
	if queueTimeHeader := httpReq.Header.Get(string(httpreq.QueryQueueTimeHTTPHeader)); queueTimeHeader != "" {
		queueTime, err := time.ParseDuration(queueTimeHeader)
		if err == nil {
			ctx = context.WithValue(ctx, httpreq.QueryQueueTimeHTTPHeader, queueTime)
		}
	}

	// If there is not encoding flags in the context, we try the HTTP request.
	if encFlags := httpreq.ExtractEncodingFlagsFromCtx(ctx); encFlags == nil {
		encFlags = httpreq.ExtractEncodingFlagsFromProto(r)
		if encFlags != nil {
			ctx = httpreq.AddEncodingFlagsToContext(ctx, encFlags)
		}
	}

	if err := httpReq.ParseForm(); err != nil {
		return nil, ctx, httpgrpc.Errorf(http.StatusBadRequest, err.Error())
	}

	switch op := getOperation(httpReq.URL.Path); op {
	case QueryRangeOp:
		req, err := loghttp.ParseRangeQuery(httpReq)
		if err != nil {
			return nil, ctx, httpgrpc.Errorf(http.StatusBadRequest, err.Error())
		}

		parsed, err := syntax.ParseExpr(req.Query)
		if err != nil {
			return nil, ctx, httpgrpc.Errorf(http.StatusBadRequest, err.Error())
		}

		return &LokiRequest{
			Query:     req.Query,
			Limit:     req.Limit,
			Direction: req.Direction,
			StartTs:   req.Start.UTC(),
			EndTs:     req.End.UTC(),
			Step:      req.Step.Milliseconds(),
			Interval:  req.Interval.Milliseconds(),
			Path:      r.Url,
			Shards:    req.Shards,
			Plan: &plan.QueryPlan{
				AST: parsed,
			},
		}, ctx, nil
	case InstantQueryOp:
		req, err := loghttp.ParseInstantQuery(httpReq)
		if err != nil {
			return nil, ctx, httpgrpc.Errorf(http.StatusBadRequest, err.Error())
		}

		parsed, err := syntax.ParseExpr(req.Query)
		if err != nil {
			return nil, ctx, httpgrpc.Errorf(http.StatusBadRequest, err.Error())
		}

		return &LokiInstantRequest{
			Query:     req.Query,
			Limit:     req.Limit,
			Direction: req.Direction,
			TimeTs:    req.Ts.UTC(),
			Path:      r.Url,
			Shards:    req.Shards,
			Plan: &plan.QueryPlan{
				AST: parsed,
			},
		}, ctx, nil
	case SeriesOp:
		req, err := loghttp.ParseAndValidateSeriesQuery(httpReq)
		if err != nil {
			return nil, ctx, httpgrpc.Errorf(http.StatusBadRequest, err.Error())
		}
		return &LokiSeriesRequest{
			Match:   req.Groups,
			StartTs: req.Start.UTC(),
			EndTs:   req.End.UTC(),
			Path:    r.Url,
			Shards:  req.Shards,
		}, ctx, nil
	case LabelNamesOp:
		req, err := loghttp.ParseLabelQuery(httpReq)
		if err != nil {
			return nil, ctx, httpgrpc.Errorf(http.StatusBadRequest, err.Error())
		}

		if req.Name == "" {
			if match := labelNamesRoutes.FindSubmatch([]byte(httpReq.URL.Path)); len(match) > 1 {
				req.Name = string(match[1])
				req.Values = true
			}
		}

		return &LabelRequest{
			LabelRequest: *req,
			path:         httpReq.URL.Path,
		}, ctx, nil
	case IndexStatsOp:
		req, err := loghttp.ParseIndexStatsQuery(httpReq)
		if err != nil {
			return nil, ctx, httpgrpc.Errorf(http.StatusBadRequest, err.Error())
		}
		from, through := util.RoundToMilliseconds(req.Start, req.End)
		return &logproto.IndexStatsRequest{
			From:     from,
			Through:  through,
			Matchers: req.Query,
		}, ctx, err
	case IndexShardsOp:
		req, targetBytes, err := loghttp.ParseIndexShardsQuery(httpReq)
		if err != nil {
			return nil, ctx, httpgrpc.Errorf(http.StatusBadRequest, err.Error())
		}
		from, through := util.RoundToMilliseconds(req.Start, req.End)
		return &logproto.ShardsRequest{
			From:                from,
			Through:             through,
			Query:               req.Query,
			TargetBytesPerShard: targetBytes.Bytes(),
		}, ctx, nil

	case VolumeOp:
		req, err := loghttp.ParseVolumeInstantQuery(httpReq)
		if err != nil {
			return nil, ctx, httpgrpc.Errorf(http.StatusBadRequest, err.Error())
		}
		from, through := util.RoundToMilliseconds(req.Start, req.End)
		return &logproto.VolumeRequest{
			From:         from,
			Through:      through,
			Matchers:     req.Query,
			Limit:        int32(req.Limit),
			Step:         0,
			TargetLabels: req.TargetLabels,
			AggregateBy:  req.AggregateBy,
		}, ctx, err
	case VolumeRangeOp:
		req, err := loghttp.ParseVolumeRangeQuery(httpReq)
		if err != nil {
			return nil, ctx, httpgrpc.Errorf(http.StatusBadRequest, err.Error())
		}
		from, through := util.RoundToMilliseconds(req.Start, req.End)
		return &logproto.VolumeRequest{
			From:         from,
			Through:      through,
			Matchers:     req.Query,
			Limit:        int32(req.Limit),
			Step:         req.Step.Milliseconds(),
			TargetLabels: req.TargetLabels,
			AggregateBy:  req.AggregateBy,
		}, ctx, err
	case DetectedFieldsOp:
		req, err := loghttp.ParseDetectedFieldsQuery(httpReq)
		if err != nil {
			return nil, ctx, httpgrpc.Errorf(http.StatusBadRequest, err.Error())
		}

		return &DetectedFieldsRequest{
			DetectedFieldsRequest: *req,
			path:                  httpReq.URL.Path,
		}, ctx, nil
	case PatternsQueryOp:
		req, err := loghttp.ParsePatternsQuery(httpReq)
		if err != nil {
			return nil, ctx, httpgrpc.Errorf(http.StatusBadRequest, err.Error())
		}
		return req, ctx, nil
	case DetectedLabelsOp:
		req, err := loghttp.ParseDetectedLabelsQuery(httpReq)
		if err != nil {
			return nil, ctx, httpgrpc.Errorf(http.StatusBadRequest, err.Error())
		}
		return &DetectedLabelsRequest{
			DetectedLabelsRequest: *req,
			path:                  httpReq.URL.Path,
		}, ctx, err
	default:
		return nil, ctx, httpgrpc.Errorf(http.StatusBadRequest, fmt.Sprintf("unknown request path in HTTP gRPC decode: %s", r.Url))
	}
}

// DecodeHTTPGrpcResponse decodes an httpgrp.HTTPResponse to queryrangebase.Response.
func (Codec) DecodeHTTPGrpcResponse(r *httpgrpc.HTTPResponse, req queryrangebase.Request) (queryrangebase.Response, error) {
	if r.Code/100 != 2 {
		return nil, httpgrpc.Errorf(int(r.Code), string(r.Body))
	}

	headers := make(http.Header)
	for _, header := range r.Headers {
		headers[header.Key] = header.Values
	}
	return decodeResponseJSONFrom(r.Body, req, headers)
}

func (Codec) EncodeHTTPGrpcResponse(_ context.Context, req *httpgrpc.HTTPRequest, res queryrangebase.Response) (*httpgrpc.HTTPResponse, error) {
	version := loghttp.GetVersion(req.Url)
	var buf bytes.Buffer

	encodingFlags := httpreq.ExtractEncodingFlagsFromProto(req)

	err := encodeResponseJSONTo(version, res, &buf, encodingFlags)
	if err != nil {
		return nil, err
	}

	httpRes := &httpgrpc.HTTPResponse{
		Code: int32(http.StatusOK),
		Body: buf.Bytes(),
		Headers: []*httpgrpc.Header{
			{Key: "Content-Type", Values: []string{"application/json; charset=UTF-8"}},
		},
	}

	for _, h := range res.GetHeaders() {
		httpRes.Headers = append(httpRes.Headers, &httpgrpc.Header{Key: h.Name, Values: h.Values})
	}

	return httpRes, nil
}

func (c Codec) EncodeRequest(ctx context.Context, r queryrangebase.Request) (*http.Request, error) {
	header := make(http.Header)

	// Add query tags
	if queryTags := getQueryTags(ctx); queryTags != "" {
		header.Set(string(httpreq.QueryTagsHTTPHeader), queryTags)
	}

	if encodingFlags := httpreq.ExtractHeader(ctx, httpreq.LokiEncodingFlagsHeader); encodingFlags != "" {
		header.Set(httpreq.LokiEncodingFlagsHeader, encodingFlags)
	}

	// Add actor path
	if actor := httpreq.ExtractHeader(ctx, httpreq.LokiActorPathHeader); actor != "" {
		header.Set(httpreq.LokiActorPathHeader, actor)
	}

	// Add disable wrappers
	if disableWrappers := httpreq.ExtractHeader(ctx, httpreq.LokiDisablePipelineWrappersHeader); disableWrappers != "" {
		header.Set(httpreq.LokiDisablePipelineWrappersHeader, disableWrappers)
	}

	// Add limits
	if limits := querylimits.ExtractQueryLimitsContext(ctx); limits != nil {
		err := querylimits.InjectQueryLimitsHeader(&header, limits)
		if err != nil {
			return nil, err
		}
	}

	// Add org id
	orgID, err := user.ExtractOrgID(ctx)
	if err != nil {
		return nil, err
	}
	header.Set(user.OrgIDHeaderName, orgID)

	// Propagate trace context in request.
	tracer, span := opentracing.GlobalTracer(), opentracing.SpanFromContext(ctx)
	if tracer != nil && span != nil {
		carrier := opentracing.HTTPHeadersCarrier(header)
		if err := tracer.Inject(span.Context(), opentracing.HTTPHeaders, carrier); err != nil {
			return nil, err
		}
	}

	switch request := r.(type) {
	case *LokiRequest:
		params := url.Values{
			"start":     []string{fmt.Sprintf("%d", request.StartTs.UnixNano())},
			"end":       []string{fmt.Sprintf("%d", request.EndTs.UnixNano())},
			"query":     []string{request.Query},
			"direction": []string{request.Direction.String()},
			"limit":     []string{fmt.Sprintf("%d", request.Limit)},
		}
		if len(request.Shards) > 0 {
			params["shards"] = request.Shards
		}
		if request.Step != 0 {
			params["step"] = []string{fmt.Sprintf("%f", float64(request.Step)/float64(1e3))}
		}
		if request.Interval != 0 {
			params["interval"] = []string{fmt.Sprintf("%f", float64(request.Interval)/float64(1e3))}
		}
		u := &url.URL{
			// the request could come /api/prom/query but we want to only use the new api.
			Path:     "/loki/api/v1/query_range",
			RawQuery: params.Encode(),
		}
		req := &http.Request{
			Method:     "GET",
			RequestURI: u.String(), // This is what the httpgrpc code looks at.
			URL:        u,
			Body:       http.NoBody,
			Header:     header,
		}

		return req.WithContext(ctx), nil
	case *LokiSeriesRequest:
		params := url.Values{
			"start":   []string{fmt.Sprintf("%d", request.StartTs.UnixNano())},
			"end":     []string{fmt.Sprintf("%d", request.EndTs.UnixNano())},
			"match[]": request.Match,
		}
		if len(request.Shards) > 0 {
			params["shards"] = request.Shards
		}
		u := &url.URL{
			Path:     "/loki/api/v1/series",
			RawQuery: params.Encode(),
		}
		req := &http.Request{
			Method:     "GET",
			RequestURI: u.String(), // This is what the httpgrpc code looks at.
			URL:        u,
			Body:       http.NoBody,
			Header:     header,
		}
		return req.WithContext(ctx), nil
	case *LabelRequest:
		params := url.Values{
			"start": []string{fmt.Sprintf("%d", request.Start.UnixNano())},
			"end":   []string{fmt.Sprintf("%d", request.End.UnixNano())},
			"query": []string{request.GetQuery()},
		}

		u := &url.URL{
			Path:     request.Path(), // NOTE: this could be either /label or /label/{name}/values endpoint. So forward the original path as it is.
			RawQuery: params.Encode(),
		}
		req := &http.Request{
			Method:     "GET",
			RequestURI: u.String(), // This is what the httpgrpc code looks at.
			URL:        u,
			Body:       http.NoBody,
			Header:     header,
		}
		return req.WithContext(ctx), nil
	case *LokiInstantRequest:
		params := url.Values{
			"query":     []string{request.Query},
			"direction": []string{request.Direction.String()},
			"limit":     []string{fmt.Sprintf("%d", request.Limit)},
			"time":      []string{fmt.Sprintf("%d", request.TimeTs.UnixNano())},
		}
		if len(request.Shards) > 0 {
			params["shards"] = request.Shards
		}
		u := &url.URL{
			// the request could come /api/prom/query but we want to only use the new api.
			Path:     "/loki/api/v1/query",
			RawQuery: params.Encode(),
		}
		req := &http.Request{
			Method:     "GET",
			RequestURI: u.String(), // This is what the httpgrpc code looks at.
			URL:        u,
			Body:       http.NoBody,
			Header:     header,
		}

		return req.WithContext(ctx), nil
	case *logproto.IndexStatsRequest:
		params := url.Values{
			"start": []string{fmt.Sprintf("%d", request.From.Time().UnixNano())},
			"end":   []string{fmt.Sprintf("%d", request.Through.Time().UnixNano())},
			"query": []string{request.GetQuery()},
		}
		u := &url.URL{
			Path:     "/loki/api/v1/index/stats",
			RawQuery: params.Encode(),
		}
		req := &http.Request{
			Method:     "GET",
			RequestURI: u.String(), // This is what the httpgrpc code looks at.
			URL:        u,
			Body:       http.NoBody,
			Header:     header,
		}
		return req.WithContext(ctx), nil
	case *logproto.VolumeRequest:
		params := url.Values{
			"start":       []string{fmt.Sprintf("%d", request.From.Time().UnixNano())},
			"end":         []string{fmt.Sprintf("%d", request.Through.Time().UnixNano())},
			"query":       []string{request.GetQuery()},
			"limit":       []string{fmt.Sprintf("%d", request.Limit)},
			"aggregateBy": []string{request.AggregateBy},
		}

		if len(request.TargetLabels) > 0 {
			params["targetLabels"] = []string{strings.Join(request.TargetLabels, ",")}
		}

		var u *url.URL
		if request.Step != 0 {
			params["step"] = []string{fmt.Sprintf("%f", float64(request.Step)/float64(1e3))}
			u = &url.URL{
				Path:     "/loki/api/v1/index/volume_range",
				RawQuery: params.Encode(),
			}
		} else {
			u = &url.URL{
				Path:     "/loki/api/v1/index/volume",
				RawQuery: params.Encode(),
			}
		}
		req := &http.Request{
			Method:     "GET",
			RequestURI: u.String(),
			URL:        u,
			Body:       http.NoBody,
			Header:     header,
		}
		return req.WithContext(ctx), nil
	case *logproto.ShardsRequest:
		params := url.Values{
			"start":               []string{fmt.Sprintf("%d", request.From.Time().UnixNano())},
			"end":                 []string{fmt.Sprintf("%d", request.Through.Time().UnixNano())},
			"query":               []string{request.GetQuery()},
			"targetBytesPerShard": []string{fmt.Sprintf("%d", request.TargetBytesPerShard)},
		}
		u := &url.URL{
			Path:     "/loki/api/v1/index/shards",
			RawQuery: params.Encode(),
		}
		req := &http.Request{
			Method:     "GET",
			RequestURI: u.String(), // This is what the httpgrpc code looks at.
			URL:        u,
			Body:       http.NoBody,
			Header:     header,
		}
		return req.WithContext(ctx), nil
	case *DetectedFieldsRequest:
		params := url.Values{
			"start": []string{fmt.Sprintf("%d", request.Start.UnixNano())},
			"end":   []string{fmt.Sprintf("%d", request.End.UnixNano())},
			"query": []string{request.GetQuery()},
		}

		u := &url.URL{
			Path:     "/loki/api/v1/detected_fields",
			RawQuery: params.Encode(),
		}
		req := &http.Request{
			Method:     "GET",
			RequestURI: u.String(), // This is what the httpgrpc code looks at.
			URL:        u,
			Body:       http.NoBody,
			Header:     header,
		}

		return req.WithContext(ctx), nil
	case *logproto.QueryPatternsRequest:
		params := url.Values{
			"start": []string{fmt.Sprintf("%d", request.Start.UnixNano())},
			"end":   []string{fmt.Sprintf("%d", request.End.UnixNano())},
			"query": []string{request.GetQuery()},
		}

		u := &url.URL{
			Path:     "/loki/api/v1/patterns",
			RawQuery: params.Encode(),
		}
		req := &http.Request{
			Method:     "GET",
			RequestURI: u.String(), // This is what the httpgrpc code looks at.
			URL:        u,
			Body:       http.NoBody,
			Header:     header,
		}

		return req.WithContext(ctx), nil
	case *DetectedLabelsRequest:
		params := url.Values{
			"start": []string{fmt.Sprintf("%d", request.Start.UnixNano())},
			"end":   []string{fmt.Sprintf("%d", request.End.UnixNano())},
			"query": []string{request.GetQuery()},
		}

		u := &url.URL{
			Path:     "/loki/api/v1/detected_labels",
			RawQuery: params.Encode(),
		}
		req := &http.Request{
			Method:     "GET",
			RequestURI: u.String(), // This is what the httpgrpc code looks at.
			URL:        u,
			Body:       http.NoBody,
			Header:     header,
		}

		return req.WithContext(ctx), nil
	default:
		return nil, httpgrpc.Errorf(http.StatusInternalServerError, fmt.Sprintf("invalid request format, got (%T)", r))
	}
}

// nolint:goconst
func (c Codec) Path(r queryrangebase.Request) string {
	switch request := r.(type) {
	case *LokiRequest:
		return "loki/api/v1/query_range"
	case *LokiSeriesRequest:
		return "loki/api/v1/series"
	case *LabelRequest:
		if request.Values {
			// This request contains user-generated input in the URL, which is not safe to reflect in the route path.
			return "loki/api/v1/label/values"
		}

		return request.Path()
	case *LokiInstantRequest:
		return "/loki/api/v1/query"
	case *logproto.IndexStatsRequest:
		return "/loki/api/v1/index/stats"
	case *logproto.VolumeRequest:
		return "/loki/api/v1/index/volume_range"
	case *DetectedFieldsRequest:
		return "/loki/api/v1/detected_fields"
	case *logproto.QueryPatternsRequest:
		return "/loki/api/v1/patterns"
	case *DetectedLabelsRequest:
		return "/loki/api/v1/detected_labels"
	}

	return "other"
}

func (p RequestProtobufCodec) EncodeRequest(ctx context.Context, r queryrangebase.Request) (*http.Request, error) {
	req, err := p.Codec.EncodeRequest(ctx, r)
	if err != nil {
		return nil, err
	}

	req.Header.Set("Accept", "application/vnd.google.protobuf")
	return req, nil
}

type Buffer interface {
	Bytes() []byte
}

func (Codec) DecodeResponse(_ context.Context, r *http.Response, req queryrangebase.Request) (queryrangebase.Response, error) {
	if r.StatusCode/100 != 2 {
		body, _ := io.ReadAll(r.Body)
		return nil, httpgrpc.Errorf(r.StatusCode, string(body))
	}

	if r.Header.Get("Content-Type") == ProtobufType {
		return decodeResponseProtobuf(r, req)
	}

	// Default to JSON.
	return decodeResponseJSON(r, req)
}

func decodeResponseJSON(r *http.Response, req queryrangebase.Request) (queryrangebase.Response, error) {
	var buf []byte
	var err error
	if buffer, ok := r.Body.(Buffer); ok {
		buf = buffer.Bytes()
	} else {
		buf, err = io.ReadAll(r.Body)
		if err != nil {
			return nil, httpgrpc.Errorf(http.StatusInternalServerError, "error decoding response: %v", err)
		}
	}

	return decodeResponseJSONFrom(buf, req, r.Header)
}

func decodeResponseJSONFrom(buf []byte, req queryrangebase.Request, headers http.Header) (queryrangebase.Response, error) {
	switch req := req.(type) {
	case *LokiSeriesRequest:
		var resp LokiSeriesResponse
		if err := json.Unmarshal(buf, &resp); err != nil {
			return nil, httpgrpc.Errorf(http.StatusInternalServerError, "error decoding response: %v", err)
		}

		return &LokiSeriesResponse{
			Status:  resp.Status,
			Version: uint32(loghttp.GetVersion(req.Path)),
			Headers: httpResponseHeadersToPromResponseHeaders(headers),
			Data:    resp.Data,
		}, nil
	case *LabelRequest:
		var resp loghttp.LabelResponse
		if err := json.Unmarshal(buf, &resp); err != nil {
			return nil, httpgrpc.Errorf(http.StatusInternalServerError, "error decoding response: %v", err)
		}
		return &LokiLabelNamesResponse{
			Status:  resp.Status,
			Version: uint32(loghttp.GetVersion(req.Path())),
			Data:    resp.Data,
			Headers: httpResponseHeadersToPromResponseHeaders(headers),
		}, nil
	case *logproto.IndexStatsRequest:
		var resp logproto.IndexStatsResponse
		if err := json.Unmarshal(buf, &resp); err != nil {
			return nil, httpgrpc.Errorf(http.StatusInternalServerError, "error decoding response: %v", err)
		}
		return &IndexStatsResponse{
			Response: &resp,
			Headers:  httpResponseHeadersToPromResponseHeaders(headers),
		}, nil
	case *logproto.ShardsRequest:
		var resp logproto.ShardsResponse
		if err := json.Unmarshal(buf, &resp); err != nil {
			return nil, httpgrpc.Errorf(http.StatusInternalServerError, "error decoding response: %v", err)
		}
		return &ShardsResponse{
			Response: &resp,
			Headers:  httpResponseHeadersToPromResponseHeaders(headers),
		}, nil
	case *logproto.VolumeRequest:
		var resp logproto.VolumeResponse
		if err := json.Unmarshal(buf, &resp); err != nil {
			return nil, httpgrpc.Errorf(http.StatusInternalServerError, "error decoding response: %v", err)
		}
		return &VolumeResponse{
			Response: &resp,
			Headers:  httpResponseHeadersToPromResponseHeaders(headers),
		}, nil
	case *DetectedFieldsRequest:
		var resp logproto.DetectedFieldsResponse
		if err := json.Unmarshal(buf, &resp); err != nil {
			return nil, httpgrpc.Errorf(http.StatusInternalServerError, "error decoding response: %v", err)
		}
		return &DetectedFieldsResponse{
			Response: &resp,
			Headers:  httpResponseHeadersToPromResponseHeaders(headers),
		}, nil
<<<<<<< HEAD
	case *logproto.QueryPatternsRequest:
		var resp logproto.QueryPatternsResponse
		if err := json.Unmarshal(buf, &resp); err != nil {
			return nil, httpgrpc.Errorf(http.StatusInternalServerError, "error decoding response: %v", err)
		}
		return &QueryPatternsResponse{
=======
	case *DetectedLabelsRequest:
		var resp logproto.DetectedLabelsResponse
		if err := json.Unmarshal(buf, &resp); err != nil {
			return nil, httpgrpc.Errorf(http.StatusInternalServerError, "error decoding response: %v", err)
		}
		return &DetectedLabelsResponse{
>>>>>>> fbb8686d
			Response: &resp,
			Headers:  httpResponseHeadersToPromResponseHeaders(headers),
		}, nil
	default:
		var resp loghttp.QueryResponse
		if err := resp.UnmarshalJSON(buf); err != nil {
			return nil, httpgrpc.Errorf(http.StatusInternalServerError, "error decoding response: %v", err)
		}
		switch string(resp.Data.ResultType) {
		case loghttp.ResultTypeMatrix:
			return &LokiPromResponse{
				Response: &queryrangebase.PrometheusResponse{
					Status: resp.Status,
					Data: queryrangebase.PrometheusData{
						ResultType: loghttp.ResultTypeMatrix,
						Result:     toProtoMatrix(resp.Data.Result.(loghttp.Matrix)),
					},
					Headers: convertPrometheusResponseHeadersToPointers(httpResponseHeadersToPromResponseHeaders(headers)),
				},
				Statistics: resp.Data.Statistics,
			}, nil
		case loghttp.ResultTypeStream:
			// This is the same as in querysharding.go
			params, err := ParamsFromRequest(req)
			if err != nil {
				return nil, err
			}

			var path string
			switch r := req.(type) {
			case *LokiRequest:
				path = r.GetPath()
			case *LokiInstantRequest:
				path = r.GetPath()
			default:
				return nil, fmt.Errorf("expected *LokiRequest or *LokiInstantRequest, got (%T)", r)
			}
			return &LokiResponse{
				Status:     resp.Status,
				Direction:  params.Direction(),
				Limit:      params.Limit(),
				Version:    uint32(loghttp.GetVersion(path)),
				Statistics: resp.Data.Statistics,
				Data: LokiData{
					ResultType: loghttp.ResultTypeStream,
					Result:     resp.Data.Result.(loghttp.Streams).ToProto(),
				},
				Headers: httpResponseHeadersToPromResponseHeaders(headers),
			}, nil
		case loghttp.ResultTypeVector:
			return &LokiPromResponse{
				Response: &queryrangebase.PrometheusResponse{
					Status: resp.Status,
					Data: queryrangebase.PrometheusData{
						ResultType: loghttp.ResultTypeVector,
						Result:     toProtoVector(resp.Data.Result.(loghttp.Vector)),
					},
					Headers: convertPrometheusResponseHeadersToPointers(httpResponseHeadersToPromResponseHeaders(headers)),
				},
				Statistics: resp.Data.Statistics,
			}, nil
		case loghttp.ResultTypeScalar:
			return &LokiPromResponse{
				Response: &queryrangebase.PrometheusResponse{
					Status: resp.Status,
					Data: queryrangebase.PrometheusData{
						ResultType: loghttp.ResultTypeScalar,
						Result:     toProtoScalar(resp.Data.Result.(loghttp.Scalar)),
					},
					Headers: convertPrometheusResponseHeadersToPointers(httpResponseHeadersToPromResponseHeaders(headers)),
				},
				Statistics: resp.Data.Statistics,
			}, nil
		default:
			return nil, httpgrpc.Errorf(http.StatusInternalServerError, "unsupported response type, got (%s)", string(resp.Data.ResultType))
		}
	}
}

func decodeResponseProtobuf(r *http.Response, req queryrangebase.Request) (queryrangebase.Response, error) {
	var buf []byte
	var err error
	if buffer, ok := r.Body.(Buffer); ok {
		buf = buffer.Bytes()
	} else {
		buf, err = io.ReadAll(r.Body)
		if err != nil {
			return nil, httpgrpc.Errorf(http.StatusInternalServerError, "error decoding response: %v", err)
		}
	}

	// Shortcut series responses without deserialization.
	if _, ok := req.(*LokiSeriesRequest); ok {
		return GetLokiSeriesResponseView(buf)
	}

	resp := &QueryResponse{}
	err = resp.Unmarshal(buf)
	if err != nil {
		return nil, httpgrpc.Errorf(http.StatusInternalServerError, "error decoding response: %v", err)
	}

	headers := httpResponseHeadersToPromResponseHeaders(r.Header)
	switch req.(type) {
	case *LokiSeriesRequest:
		return resp.GetSeries().WithHeaders(headers), nil
	case *LabelRequest:
		return resp.GetLabels().WithHeaders(headers), nil
	case *logproto.IndexStatsRequest:
		return resp.GetStats().WithHeaders(headers), nil
	case *logproto.ShardsRequest:
		return resp.GetShardsResponse().WithHeaders(headers), nil
	default:
		switch concrete := resp.Response.(type) {
		case *QueryResponse_Prom:
			return concrete.Prom.WithHeaders(headers), nil
		case *QueryResponse_Streams:
			return concrete.Streams.WithHeaders(headers), nil
		case *QueryResponse_TopkSketches:
			return concrete.TopkSketches.WithHeaders(headers), nil
		case *QueryResponse_QuantileSketches:
			return concrete.QuantileSketches.WithHeaders(headers), nil
		default:
			return nil, httpgrpc.Errorf(http.StatusInternalServerError, "unsupported response type, got (%T)", resp.Response)
		}
	}
}

func (Codec) EncodeResponse(ctx context.Context, req *http.Request, res queryrangebase.Response) (*http.Response, error) {
	if req.Header.Get("Accept") == ProtobufType {
		return encodeResponseProtobuf(ctx, res)
	}

	// Default to JSON.
	version := loghttp.GetVersion(req.RequestURI)
	encodingFlags := httpreq.ExtractEncodingFlags(req)
	return encodeResponseJSON(ctx, version, res, encodingFlags)
}

func encodeResponseJSON(ctx context.Context, version loghttp.Version, res queryrangebase.Response, encodeFlags httpreq.EncodingFlags) (*http.Response, error) {
	sp, _ := opentracing.StartSpanFromContext(ctx, "codec.EncodeResponse")
	defer sp.Finish()
	var buf bytes.Buffer

	err := encodeResponseJSONTo(version, res, &buf, encodeFlags)
	if err != nil {
		return nil, err
	}

	sp.LogFields(otlog.Int("bytes", buf.Len()))

	resp := http.Response{
		Header: http.Header{
			"Content-Type": []string{"application/json; charset=UTF-8"},
		},
		Body:       io.NopCloser(&buf),
		StatusCode: http.StatusOK,
	}
	return &resp, nil
}

func encodeResponseJSONTo(version loghttp.Version, res queryrangebase.Response, w io.Writer, encodeFlags httpreq.EncodingFlags) error {
	switch response := res.(type) {
	case *LokiPromResponse:
		return response.encodeTo(w)
	case *LokiResponse:
		streams := make([]logproto.Stream, len(response.Data.Result))

		for i, stream := range response.Data.Result {
			streams[i] = logproto.Stream{
				Labels:  stream.Labels,
				Entries: stream.Entries,
			}
		}
		if version == loghttp.VersionLegacy {
			result := logqlmodel.Result{
				Data:       logqlmodel.Streams(streams),
				Statistics: response.Statistics,
			}
			if err := marshal_legacy.WriteQueryResponseJSON(result, w); err != nil {
				return err
			}
		} else {
			if err := marshal.WriteQueryResponseJSON(logqlmodel.Streams(streams), response.Statistics, w, encodeFlags); err != nil {
				return err
			}
		}
	case *MergedSeriesResponseView:
		if err := WriteSeriesResponseViewJSON(response, w); err != nil {
			return err
		}
	case *LokiSeriesResponse:
		if err := marshal.WriteSeriesResponseJSON(response.Data, w); err != nil {
			return err
		}
	case *LokiLabelNamesResponse:
		if loghttp.Version(response.Version) == loghttp.VersionLegacy {
			if err := marshal_legacy.WriteLabelResponseJSON(logproto.LabelResponse{Values: response.Data}, w); err != nil {
				return err
			}
		} else {
			if err := marshal.WriteLabelResponseJSON(response.Data, w); err != nil {
				return err
			}
		}
	case *IndexStatsResponse:
		if err := marshal.WriteIndexStatsResponseJSON(response.Response, w); err != nil {
			return err
		}
	case *ShardsResponse:
		if err := marshal.WriteIndexShardsResponseJSON(response.Response, w); err != nil {
			return err
		}
	case *VolumeResponse:
		if err := marshal.WriteVolumeResponseJSON(response.Response, w); err != nil {
			return err
		}
	case *DetectedFieldsResponse:
		if err := marshal.WriteDetectedFieldsResponseJSON(response.Response, w); err != nil {
			return err
		}
	case *QueryPatternsResponse:
		if err := marshal.WriteQueryPatternsResponseJSON(response.Response, w); err != nil {
			return err
		}
	case *DetectedLabelsResponse:
		if err := marshal.WriteDetectedLabelsResponseJSON(response.Response, w); err != nil {
			return err
		}
	default:
		return httpgrpc.Errorf(http.StatusInternalServerError, fmt.Sprintf("invalid response format, got (%T)", res))
	}

	return nil
}

func encodeResponseProtobuf(ctx context.Context, res queryrangebase.Response) (*http.Response, error) {
	sp, _ := opentracing.StartSpanFromContext(ctx, "codec.EncodeResponse")
	defer sp.Finish()

	p, err := QueryResponseWrap(res)
	if err != nil {
		return nil, httpgrpc.Errorf(http.StatusInternalServerError, err.Error())
	}

	buf, err := p.Marshal()
	if err != nil {
		return nil, fmt.Errorf("could not marshal protobuf: %w", err)
	}

	resp := http.Response{
		Header: http.Header{
			"Content-Type": []string{ProtobufType},
		},
		Body:       io.NopCloser(bytes.NewBuffer(buf)),
		StatusCode: http.StatusOK,
	}
	return &resp, nil
}

// NOTE: When we would start caching response from non-metric queries we would have to consider cache gen headers as well in
// MergeResponse implementation for Loki codecs same as it is done in Cortex at https://github.com/cortexproject/cortex/blob/21bad57b346c730d684d6d0205efef133422ab28/pkg/querier/queryrange/query_range.go#L170
func (Codec) MergeResponse(responses ...queryrangebase.Response) (queryrangebase.Response, error) {
	if len(responses) == 0 {
		return nil, errors.New("merging responses requires at least one response")
	}
	var mergedStats stats.Result
	switch res := responses[0].(type) {
	// LokiPromResponse type is used for both instant and range queries.
	// Meaning, values that are merged can be either vector or matrix types.
	case *LokiPromResponse:

		codec := queryrangebase.PrometheusCodecForRangeQueries
		if res.Response.Data.ResultType == model.ValVector.String() {
			codec = queryrangebase.PrometheusCodecForInstantQueries
		}

		promResponses := make([]queryrangebase.Response, 0, len(responses))
		for _, res := range responses {
			mergedStats.MergeSplit(res.(*LokiPromResponse).Statistics)
			promResponses = append(promResponses, res.(*LokiPromResponse).Response)
		}
		promRes, err := codec.MergeResponse(promResponses...)
		if err != nil {
			return nil, err
		}
		return &LokiPromResponse{
			Response:   promRes.(*queryrangebase.PrometheusResponse),
			Statistics: mergedStats,
		}, nil
	case *LokiResponse:
		return mergeLokiResponse(responses...), nil
	case *LokiSeriesResponse:
		lokiSeriesRes := responses[0].(*LokiSeriesResponse)

		var lokiSeriesData []logproto.SeriesIdentifier
		uniqueSeries := make(map[uint64]struct{})

		// The buffers are used by `series.Hash`. They are allocated
		// outside of the method in order to reuse them for the next
		// iteration. This saves a lot of allocations.
		// 1KB is used for `b` after some experimentation. The
		// benchmarks are ~10% faster in comparison to no buffer with
		// little overhead. A run with 4MB should the same speedup but
		// much much more overhead.
		b := make([]byte, 0, 1024)
		var key uint64

		// only unique series should be merged
		for _, res := range responses {
			lokiResult := res.(*LokiSeriesResponse)
			mergedStats.MergeSplit(lokiResult.Statistics)
			for _, series := range lokiResult.Data {
				// Use series hash as the key.
				key = series.Hash(b)

				// TODO(karsten): There is a chance that the
				// keys match but not the labels due to hash
				// collision. Ideally there's an else block the
				// compares the series labels. However, that's
				// not trivial. Besides, instance.Series has the
				// same issue in its deduping logic.
				if _, ok := uniqueSeries[key]; !ok {
					lokiSeriesData = append(lokiSeriesData, series)
					uniqueSeries[key] = struct{}{}
				}
			}
		}

		return &LokiSeriesResponse{
			Status:     lokiSeriesRes.Status,
			Version:    lokiSeriesRes.Version,
			Data:       lokiSeriesData,
			Headers:    lokiSeriesRes.Headers,
			Statistics: mergedStats,
		}, nil
	case *LokiSeriesResponseView:
		v := &MergedSeriesResponseView{}
		for _, r := range responses {
			v.responses = append(v.responses, r.(*LokiSeriesResponseView))
		}
		return v, nil
	case *MergedSeriesResponseView:
		v := &MergedSeriesResponseView{}
		for _, r := range responses {
			v.responses = append(v.responses, r.(*MergedSeriesResponseView).responses...)
		}
		return v, nil
	case *LokiLabelNamesResponse:
		labelNameRes := responses[0].(*LokiLabelNamesResponse)
		uniqueNames := make(map[string]struct{})
		names := []string{}

		// only unique name should be merged
		for _, res := range responses {
			lokiResult := res.(*LokiLabelNamesResponse)
			mergedStats.MergeSplit(lokiResult.Statistics)
			for _, labelName := range lokiResult.Data {
				if _, ok := uniqueNames[labelName]; !ok {
					names = append(names, labelName)
					uniqueNames[labelName] = struct{}{}
				}
			}
		}

		return &LokiLabelNamesResponse{
			Status:     labelNameRes.Status,
			Version:    labelNameRes.Version,
			Headers:    labelNameRes.Headers,
			Data:       names,
			Statistics: mergedStats,
		}, nil
	case *IndexStatsResponse:
		headers := responses[0].(*IndexStatsResponse).Headers
		stats := make([]*indexStats.Stats, len(responses))
		for i, res := range responses {
			stats[i] = res.(*IndexStatsResponse).Response
		}

		mergedIndexStats := indexStats.MergeStats(stats...)

		return &IndexStatsResponse{
			Response: &mergedIndexStats,
			Headers:  headers,
		}, nil
	case *VolumeResponse:
		resp0 := responses[0].(*VolumeResponse)
		headers := resp0.Headers

		resps := make([]*logproto.VolumeResponse, 0, len(responses))
		for _, r := range responses {
			resps = append(resps, r.(*VolumeResponse).Response)
		}

		return &VolumeResponse{
			Response: seriesvolume.Merge(resps, resp0.Response.Limit),
			Headers:  headers,
		}, nil
	default:
		return nil, fmt.Errorf("unknown response type (%T) in merging responses", responses[0])
	}
}

// mergeOrderedNonOverlappingStreams merges a set of ordered, nonoverlapping responses by concatenating matching streams then running them through a heap to pull out limit values
func mergeOrderedNonOverlappingStreams(resps []*LokiResponse, limit uint32, direction logproto.Direction) []logproto.Stream {
	var total int

	// turn resps -> map[labels] []entries
	groups := make(map[string]*byDir)
	for _, resp := range resps {
		for _, stream := range resp.Data.Result {
			s, ok := groups[stream.Labels]
			if !ok {
				s = &byDir{
					direction: direction,
					labels:    stream.Labels,
				}
				groups[stream.Labels] = s
			}

			s.markers = append(s.markers, stream.Entries)
			total += len(stream.Entries)
		}

		// optimization: since limit has been reached, no need to append entries from subsequent responses
		if total >= int(limit) {
			break
		}
	}

	keys := make([]string, 0, len(groups))
	for key := range groups {
		keys = append(keys, key)
	}
	if direction == logproto.BACKWARD {
		sort.Sort(sort.Reverse(sort.StringSlice(keys)))
	} else {
		sort.Strings(keys)
	}

	// escape hatch, can just return all the streams
	if total <= int(limit) {
		results := make([]logproto.Stream, 0, len(keys))
		for _, key := range keys {
			results = append(results, logproto.Stream{
				Labels:  key,
				Entries: groups[key].merge(),
			})
		}
		return results
	}

	pq := &priorityqueue{
		direction: direction,
	}

	for _, key := range keys {
		stream := &logproto.Stream{
			Labels:  key,
			Entries: groups[key].merge(),
		}
		if len(stream.Entries) > 0 {
			pq.streams = append(pq.streams, stream)
		}
	}

	heap.Init(pq)

	resultDict := make(map[string]*logproto.Stream)

	// we want the min(limit, num_entries)
	for i := 0; i < int(limit) && pq.Len() > 0; i++ {
		// grab the next entry off the queue. This will be a stream (to preserve labels) with one entry.
		next := heap.Pop(pq).(*logproto.Stream)

		s, ok := resultDict[next.Labels]
		if !ok {
			s = &logproto.Stream{
				Labels:  next.Labels,
				Entries: make([]logproto.Entry, 0, int(limit)/len(keys)), // allocation hack -- assume uniform distribution across labels
			}
			resultDict[next.Labels] = s
		}
		// TODO: make allocation friendly
		s.Entries = append(s.Entries, next.Entries...)
	}

	results := make([]logproto.Stream, 0, len(resultDict))
	for _, key := range keys {
		stream, ok := resultDict[key]
		if ok {
			results = append(results, *stream)
		}
	}

	return results
}

func toProtoMatrix(m loghttp.Matrix) []queryrangebase.SampleStream {
	res := make([]queryrangebase.SampleStream, 0, len(m))

	if len(m) == 0 {
		return res
	}

	for _, stream := range m {
		samples := make([]logproto.LegacySample, 0, len(stream.Values))
		for _, s := range stream.Values {
			samples = append(samples, logproto.LegacySample{
				Value:       float64(s.Value),
				TimestampMs: int64(s.Timestamp),
			})
		}
		res = append(res, queryrangebase.SampleStream{
			Labels:  logproto.FromMetricsToLabelAdapters(stream.Metric),
			Samples: samples,
		})
	}
	return res
}

func toProtoVector(v loghttp.Vector) []queryrangebase.SampleStream {
	res := make([]queryrangebase.SampleStream, 0, len(v))

	if len(v) == 0 {
		return res
	}
	for _, s := range v {
		res = append(res, queryrangebase.SampleStream{
			Samples: []logproto.LegacySample{{
				Value:       float64(s.Value),
				TimestampMs: int64(s.Timestamp),
			}},
			Labels: logproto.FromMetricsToLabelAdapters(s.Metric),
		})
	}
	return res
}

func toProtoScalar(v loghttp.Scalar) []queryrangebase.SampleStream {
	res := make([]queryrangebase.SampleStream, 0, 1)

	res = append(res, queryrangebase.SampleStream{
		Samples: []logproto.LegacySample{{
			Value:       float64(v.Value),
			TimestampMs: v.Timestamp.UnixNano() / 1e6,
		}},
		Labels: nil,
	})
	return res
}

func (res LokiResponse) Count() int64 {
	var result int64
	for _, s := range res.Data.Result {
		result += int64(len(s.Entries))
	}
	return result
}

func ParamsFromRequest(req queryrangebase.Request) (logql.Params, error) {
	switch r := req.(type) {
	case *LokiRequest:
		return &paramsRangeWrapper{
			LokiRequest: r,
		}, nil
	case *logproto.VolumeRequest:
		return &paramsRangeWrapper{
			LokiRequest: &LokiRequest{
				Query:   r.GetQuery(),
				Limit:   uint32(r.GetLimit()),
				Step:    r.GetStep(),
				StartTs: time.UnixMilli(r.GetStart().UnixNano()),
				EndTs:   time.UnixMilli(r.GetEnd().UnixNano()),
			},
		}, nil
	case *LokiInstantRequest:
		return &paramsInstantWrapper{
			LokiInstantRequest: r,
		}, nil
	case *LokiSeriesRequest:
		return &paramsSeriesWrapper{
			LokiSeriesRequest: r,
		}, nil
	case *LabelRequest:
		return &paramsLabelWrapper{
			LabelRequest: r,
		}, nil
	case *logproto.IndexStatsRequest:
		return &paramsStatsWrapper{
			IndexStatsRequest: r,
		}, nil
	default:
		return nil, fmt.Errorf("expected one of the *LokiRequest, *LokiInstantRequest, *LokiSeriesRequest, *LokiLabelNamesRequest, got (%T)", r)
	}
}

type paramsRangeWrapper struct {
	*LokiRequest
}

func (p paramsRangeWrapper) QueryString() string {
	return p.GetQuery()
}

func (p paramsRangeWrapper) GetExpression() syntax.Expr {
	return p.LokiRequest.Plan.AST
}

func (p paramsRangeWrapper) Start() time.Time {
	return p.GetStartTs()
}

func (p paramsRangeWrapper) End() time.Time {
	return p.GetEndTs()
}

func (p paramsRangeWrapper) Step() time.Duration {
	return time.Duration(p.GetStep() * 1e6)
}

func (p paramsRangeWrapper) Interval() time.Duration {
	return time.Duration(p.GetInterval() * 1e6)
}

func (p paramsRangeWrapper) Direction() logproto.Direction {
	return p.GetDirection()
}
func (p paramsRangeWrapper) Limit() uint32 { return p.LokiRequest.Limit }
func (p paramsRangeWrapper) Shards() []string {
	return p.GetShards()
}

type paramsInstantWrapper struct {
	*LokiInstantRequest
}

func (p paramsInstantWrapper) QueryString() string {
	return p.GetQuery()
}

func (p paramsInstantWrapper) GetExpression() syntax.Expr {
	return p.LokiInstantRequest.Plan.AST
}

func (p paramsInstantWrapper) Start() time.Time {
	return p.LokiInstantRequest.GetTimeTs()
}

func (p paramsInstantWrapper) End() time.Time {
	return p.LokiInstantRequest.GetTimeTs()
}

func (p paramsInstantWrapper) Step() time.Duration {
	return time.Duration(p.GetStep() * 1e6)
}
func (p paramsInstantWrapper) Interval() time.Duration { return 0 }
func (p paramsInstantWrapper) Direction() logproto.Direction {
	return p.GetDirection()
}
func (p paramsInstantWrapper) Limit() uint32 { return p.LokiInstantRequest.Limit }
func (p paramsInstantWrapper) Shards() []string {
	return p.GetShards()
}

type paramsSeriesWrapper struct {
	*LokiSeriesRequest
}

func (p paramsSeriesWrapper) QueryString() string {
	return p.GetQuery()
}

func (p paramsSeriesWrapper) GetExpression() syntax.Expr {
	return nil
}

func (p paramsSeriesWrapper) Start() time.Time {
	return p.LokiSeriesRequest.GetStartTs()
}

func (p paramsSeriesWrapper) End() time.Time {
	return p.LokiSeriesRequest.GetEndTs()
}

func (p paramsSeriesWrapper) Step() time.Duration {
	return time.Duration(p.GetStep() * 1e6)
}
func (p paramsSeriesWrapper) Interval() time.Duration { return 0 }
func (p paramsSeriesWrapper) Direction() logproto.Direction {
	return logproto.FORWARD
}
func (p paramsSeriesWrapper) Limit() uint32 { return 0 }
func (p paramsSeriesWrapper) Shards() []string {
	return p.GetShards()
}

type paramsLabelWrapper struct {
	*LabelRequest
}

func (p paramsLabelWrapper) QueryString() string {
	return p.GetQuery()
}

func (p paramsLabelWrapper) GetExpression() syntax.Expr {
	return nil
}

func (p paramsLabelWrapper) Start() time.Time {
	return p.LabelRequest.GetStartTs()
}

func (p paramsLabelWrapper) End() time.Time {
	return p.LabelRequest.GetEndTs()
}

func (p paramsLabelWrapper) Step() time.Duration {
	return time.Duration(p.GetStep() * 1e6)
}
func (p paramsLabelWrapper) Interval() time.Duration { return 0 }
func (p paramsLabelWrapper) Direction() logproto.Direction {
	return logproto.FORWARD
}
func (p paramsLabelWrapper) Limit() uint32 { return 0 }
func (p paramsLabelWrapper) Shards() []string {
	return make([]string, 0)
}

type paramsStatsWrapper struct {
	*logproto.IndexStatsRequest
}

func (p paramsStatsWrapper) QueryString() string {
	return p.GetQuery()
}

func (p paramsStatsWrapper) GetExpression() syntax.Expr {
	return nil
}

func (p paramsStatsWrapper) Start() time.Time {
	return p.From.Time()
}

func (p paramsStatsWrapper) End() time.Time {
	return p.Through.Time()
}

func (p paramsStatsWrapper) Step() time.Duration {
	return time.Duration(p.GetStep() * 1e6)
}
func (p paramsStatsWrapper) Interval() time.Duration { return 0 }
func (p paramsStatsWrapper) Direction() logproto.Direction {
	return logproto.FORWARD
}
func (p paramsStatsWrapper) Limit() uint32 { return 0 }
func (p paramsStatsWrapper) Shards() []string {
	return make([]string, 0)
}

func httpResponseHeadersToPromResponseHeaders(httpHeaders http.Header) []queryrangebase.PrometheusResponseHeader {
	var promHeaders []queryrangebase.PrometheusResponseHeader
	for h, hv := range httpHeaders {
		promHeaders = append(promHeaders, queryrangebase.PrometheusResponseHeader{Name: h, Values: hv})
	}

	return promHeaders
}

func getQueryTags(ctx context.Context) string {
	v, _ := ctx.Value(httpreq.QueryTagsHTTPHeader).(string) // it's ok to be empty
	return v
}

func NewEmptyResponse(r queryrangebase.Request) (queryrangebase.Response, error) {
	switch req := r.(type) {
	case *LokiSeriesRequest:
		return &LokiSeriesResponse{
			Status:  loghttp.QueryStatusSuccess,
			Version: uint32(loghttp.GetVersion(req.Path)),
		}, nil
	case *LabelRequest:
		return &LokiLabelNamesResponse{
			Status:  loghttp.QueryStatusSuccess,
			Version: uint32(loghttp.GetVersion(req.Path())),
		}, nil
	case *LokiInstantRequest:
		// instant queries in the frontend are always metrics queries.
		return &LokiPromResponse{
			Response: &queryrangebase.PrometheusResponse{
				Status: loghttp.QueryStatusSuccess,
				Data: queryrangebase.PrometheusData{
					ResultType: loghttp.ResultTypeVector,
				},
			},
		}, nil
	case *LokiRequest:
		// range query can either be metrics or logs
		expr, err := syntax.ParseExpr(req.Query)
		if err != nil {
			return nil, httpgrpc.Errorf(http.StatusBadRequest, err.Error())
		}
		if _, ok := expr.(syntax.SampleExpr); ok {
			return &LokiPromResponse{
				Response: queryrangebase.NewEmptyPrometheusResponse(model.ValMatrix), // range metric query
			}, nil
		}
		return &LokiResponse{
			Status:    loghttp.QueryStatusSuccess,
			Direction: req.Direction,
			Limit:     req.Limit,
			Version:   uint32(loghttp.GetVersion(req.Path)),
			Data: LokiData{
				ResultType: loghttp.ResultTypeStream,
			},
		}, nil
	case *logproto.IndexStatsRequest:
		return &IndexStatsResponse{
			Response: &logproto.IndexStatsResponse{},
		}, nil
	case *logproto.VolumeRequest:
		return &VolumeResponse{
			Response: &logproto.VolumeResponse{},
		}, nil
	default:
		return nil, fmt.Errorf("unsupported request type %T", req)
	}
}

func mergeLokiResponse(responses ...queryrangebase.Response) *LokiResponse {
	if len(responses) == 0 {
		return nil
	}
	var (
		lokiRes       = responses[0].(*LokiResponse)
		mergedStats   stats.Result
		lokiResponses = make([]*LokiResponse, 0, len(responses))
	)

	for _, res := range responses {
		lokiResult := res.(*LokiResponse)
		mergedStats.MergeSplit(lokiResult.Statistics)
		lokiResponses = append(lokiResponses, lokiResult)
	}

	return &LokiResponse{
		Status:     loghttp.QueryStatusSuccess,
		Direction:  lokiRes.Direction,
		Limit:      lokiRes.Limit,
		Version:    lokiRes.Version,
		ErrorType:  lokiRes.ErrorType,
		Error:      lokiRes.Error,
		Statistics: mergedStats,
		Data: LokiData{
			ResultType: loghttp.ResultTypeStream,
			Result:     mergeOrderedNonOverlappingStreams(lokiResponses, lokiRes.Limit, lokiRes.Direction),
		},
	}
}

// In some other world LabelRequest could implement queryrangebase.Request.
type DetectedFieldsRequest struct {
	logproto.DetectedFieldsRequest
	path string
}

func NewDetectedFieldsRequest(start, end time.Time, query, path string) *DetectedFieldsRequest {
	return &DetectedFieldsRequest{
		DetectedFieldsRequest: logproto.DetectedFieldsRequest{
			Start: start,
			End:   end,
			Query: query,
		},
		path: path,
	}
}

func (r *DetectedFieldsRequest) AsProto() *logproto.DetectedFieldsRequest {
	return &r.DetectedFieldsRequest
}

func (r *DetectedFieldsRequest) GetEnd() time.Time {
	return r.End
}

func (r *DetectedFieldsRequest) GetEndTs() time.Time {
	return r.End
}

func (r *DetectedFieldsRequest) GetStart() time.Time {
	return r.Start
}

func (r *DetectedFieldsRequest) GetStartTs() time.Time {
	return r.Start
}

func (r *DetectedFieldsRequest) GetStep() int64 {
	return 0
}

func (r *DetectedFieldsRequest) Path() string {
	return r.path
}

func (r *DetectedFieldsRequest) WithStartEnd(s, e time.Time) queryrangebase.Request {
	clone := *r
	clone.Start = s
	clone.End = e
	return &clone
}

// WithStartEndForCache implements resultscache.Request.
func (r *DetectedFieldsRequest) WithStartEndForCache(s time.Time, e time.Time) resultscache.Request {
	return r.WithStartEnd(s, e).(resultscache.Request)
}

func (r *DetectedFieldsRequest) WithQuery(query string) queryrangebase.Request {
	clone := *r
	clone.Query = query
	return &clone
}

func (r *DetectedFieldsRequest) LogToSpan(sp opentracing.Span) {
	sp.LogFields(
		otlog.String("start", timestamp.Time(r.GetStart().UnixNano()).String()),
		otlog.String("end", timestamp.Time(r.GetEnd().UnixNano()).String()),
	)
}

func (*DetectedFieldsRequest) GetCachingOptions() (res queryrangebase.CachingOptions) { return }<|MERGE_RESOLUTION|>--- conflicted
+++ resolved
@@ -1168,21 +1168,21 @@
 			Response: &resp,
 			Headers:  httpResponseHeadersToPromResponseHeaders(headers),
 		}, nil
-<<<<<<< HEAD
 	case *logproto.QueryPatternsRequest:
 		var resp logproto.QueryPatternsResponse
 		if err := json.Unmarshal(buf, &resp); err != nil {
 			return nil, httpgrpc.Errorf(http.StatusInternalServerError, "error decoding response: %v", err)
 		}
 		return &QueryPatternsResponse{
-=======
+			Response: &resp,
+			Headers:  httpResponseHeadersToPromResponseHeaders(headers),
+		}, nil
 	case *DetectedLabelsRequest:
 		var resp logproto.DetectedLabelsResponse
 		if err := json.Unmarshal(buf, &resp); err != nil {
 			return nil, httpgrpc.Errorf(http.StatusInternalServerError, "error decoding response: %v", err)
 		}
 		return &DetectedLabelsResponse{
->>>>>>> fbb8686d
 			Response: &resp,
 			Headers:  httpResponseHeadersToPromResponseHeaders(headers),
 		}, nil
