package queryrange

import (
	"bytes"
	"container/heap"
	"context"
	"errors"
	"fmt"
	"io/ioutil"
	"net/http"
	"net/url"
	"sort"
	strings "strings"
	"time"

	"github.com/cortexproject/cortex/pkg/cortexpb"
	"github.com/cortexproject/cortex/pkg/querier/queryrange"
	json "github.com/json-iterator/go"
	"github.com/opentracing/opentracing-go"
	otlog "github.com/opentracing/opentracing-go/log"
	"github.com/prometheus/prometheus/pkg/timestamp"
	"github.com/weaveworks/common/httpgrpc"

	"github.com/grafana/loki/pkg/loghttp"
	"github.com/grafana/loki/pkg/logproto"
	"github.com/grafana/loki/pkg/logql"
	"github.com/grafana/loki/pkg/logqlmodel"
	"github.com/grafana/loki/pkg/logqlmodel/stats"
	"github.com/grafana/loki/pkg/util/marshal"
	marshal_legacy "github.com/grafana/loki/pkg/util/marshal/legacy"
)

var LokiCodec = &Codec{}

type Codec struct{}

func (r *LokiRequest) GetEnd() int64 {
	return r.EndTs.UnixNano() / (int64(time.Millisecond) / int64(time.Nanosecond))
}

func (r *LokiRequest) GetStart() int64 {
	return r.StartTs.UnixNano() / (int64(time.Millisecond) / int64(time.Nanosecond))
}

func (r *LokiRequest) WithStartEnd(s int64, e int64) queryrange.Request {
	new := *r
	new.StartTs = time.Unix(0, s*int64(time.Millisecond))
	new.EndTs = time.Unix(0, e*int64(time.Millisecond))
	return &new
}

func (r *LokiRequest) WithQuery(query string) queryrange.Request {
	new := *r
	new.Query = query
	return &new
}

func (r *LokiRequest) WithShards(shards logql.Shards) *LokiRequest {
	new := *r
	new.Shards = shards.Encode()
	return &new
}

func (r *LokiRequest) LogToSpan(sp opentracing.Span) {
	sp.LogFields(
		otlog.String("query", r.GetQuery()),
		otlog.String("start", timestamp.Time(r.GetStart()).String()),
		otlog.String("end", timestamp.Time(r.GetEnd()).String()),
		otlog.Int64("step (ms)", r.GetStep()),
		otlog.Int64("limit", int64(r.GetLimit())),
		otlog.String("direction", r.GetDirection().String()),
		otlog.String("shards", strings.Join(r.GetShards(), ",")),
	)
}

func (*LokiRequest) GetCachingOptions() (res queryrange.CachingOptions) { return }

func (r *LokiInstantRequest) GetStep() int64 {
	return 0
}

func (r *LokiInstantRequest) GetEnd() int64 {
	return r.TimeTs.UnixNano() / (int64(time.Millisecond) / int64(time.Nanosecond))
}

func (r *LokiInstantRequest) GetStart() int64 {
	return r.TimeTs.UnixNano() / (int64(time.Millisecond) / int64(time.Nanosecond))
}

func (r *LokiInstantRequest) WithStartEnd(s int64, e int64) queryrange.Request {
	new := *r
	new.TimeTs = time.Unix(0, s*int64(time.Millisecond))
	return &new
}

func (r *LokiInstantRequest) WithQuery(query string) queryrange.Request {
	new := *r
	new.Query = query
	return &new
}

func (r *LokiInstantRequest) WithShards(shards logql.Shards) *LokiInstantRequest {
	new := *r
	new.Shards = shards.Encode()
	return &new
}

func (r *LokiInstantRequest) LogToSpan(sp opentracing.Span) {
	sp.LogFields(
		otlog.String("query", r.GetQuery()),
		otlog.String("ts", timestamp.Time(r.GetStart()).String()),
		otlog.Int64("limit", int64(r.GetLimit())),
		otlog.String("direction", r.GetDirection().String()),
		otlog.String("shards", strings.Join(r.GetShards(), ",")),
	)
}

func (*LokiInstantRequest) GetCachingOptions() (res queryrange.CachingOptions) { return }

func (r *LokiSeriesRequest) GetEnd() int64 {
	return r.EndTs.UnixNano() / (int64(time.Millisecond) / int64(time.Nanosecond))
}

func (r *LokiSeriesRequest) GetStart() int64 {
	return r.StartTs.UnixNano() / (int64(time.Millisecond) / int64(time.Nanosecond))
}

func (r *LokiSeriesRequest) WithStartEnd(s int64, e int64) queryrange.Request {
	new := *r
	new.StartTs = time.Unix(0, s*int64(time.Millisecond))
	new.EndTs = time.Unix(0, e*int64(time.Millisecond))
	return &new
}

func (r *LokiSeriesRequest) WithQuery(query string) queryrange.Request {
	new := *r
	return &new
}

func (r *LokiSeriesRequest) GetQuery() string {
	return ""
}

func (r *LokiSeriesRequest) GetStep() int64 {
	return 0
}

func (r *LokiSeriesRequest) LogToSpan(sp opentracing.Span) {
	sp.LogFields(
		otlog.String("matchers", strings.Join(r.GetMatch(), ",")),
		otlog.String("start", timestamp.Time(r.GetStart()).String()),
		otlog.String("end", timestamp.Time(r.GetEnd()).String()),
		otlog.String("shards", strings.Join(r.GetShards(), ",")),
	)
}

func (*LokiSeriesRequest) GetCachingOptions() (res queryrange.CachingOptions) { return }

func (r *LokiLabelNamesRequest) GetEnd() int64 {
	return r.EndTs.UnixNano() / (int64(time.Millisecond) / int64(time.Nanosecond))
}

func (r *LokiLabelNamesRequest) GetStart() int64 {
	return r.StartTs.UnixNano() / (int64(time.Millisecond) / int64(time.Nanosecond))
}

func (r *LokiLabelNamesRequest) WithStartEnd(s int64, e int64) queryrange.Request {
	new := *r
	new.StartTs = time.Unix(0, s*int64(time.Millisecond))
	new.EndTs = time.Unix(0, e*int64(time.Millisecond))
	return &new
}

func (r *LokiLabelNamesRequest) WithQuery(query string) queryrange.Request {
	new := *r
	return &new
}

func (r *LokiLabelNamesRequest) GetQuery() string {
	return ""
}

func (r *LokiLabelNamesRequest) GetStep() int64 {
	return 0
}

func (r *LokiLabelNamesRequest) LogToSpan(sp opentracing.Span) {
	sp.LogFields(
		otlog.String("start", timestamp.Time(r.GetStart()).String()),
		otlog.String("end", timestamp.Time(r.GetEnd()).String()),
	)
}

func (*LokiLabelNamesRequest) GetCachingOptions() (res queryrange.CachingOptions) { return }

func (Codec) DecodeRequest(_ context.Context, r *http.Request) (queryrange.Request, error) {
	if err := r.ParseForm(); err != nil {
		return nil, httpgrpc.Errorf(http.StatusBadRequest, err.Error())
	}

	switch op := getOperation(r.URL.Path); op {
	case QueryRangeOp:
		req, err := loghttp.ParseRangeQuery(r)
		if err != nil {
			return nil, httpgrpc.Errorf(http.StatusBadRequest, err.Error())
		}
		return &LokiRequest{
			Query:     req.Query,
			Limit:     req.Limit,
			Direction: req.Direction,
			StartTs:   req.Start.UTC(),
			EndTs:     req.End.UTC(),
			// GetStep must return milliseconds
			Step:   int64(req.Step) / 1e6,
			Path:   r.URL.Path,
			Shards: req.Shards,
		}, nil
	case InstantQueryOp:
		req, err := loghttp.ParseInstantQuery(r)
		if err != nil {
			return nil, httpgrpc.Errorf(http.StatusBadRequest, err.Error())
		}
		return &LokiInstantRequest{
			Query:     req.Query,
			Limit:     req.Limit,
			Direction: req.Direction,
			TimeTs:    req.Ts.UTC(),
			Path:      r.URL.Path,
			Shards:    req.Shards,
		}, nil
	case SeriesOp:
		req, err := logql.ParseAndValidateSeriesQuery(r)
		if err != nil {
			return nil, httpgrpc.Errorf(http.StatusBadRequest, err.Error())
		}
		return &LokiSeriesRequest{
			Match:   req.Groups,
			StartTs: req.Start.UTC(),
			EndTs:   req.End.UTC(),
			Path:    r.URL.Path,
		}, nil
	case LabelNamesOp:
		req, err := loghttp.ParseLabelQuery(r)
		if err != nil {
			return nil, httpgrpc.Errorf(http.StatusBadRequest, err.Error())
		}
		return &LokiLabelNamesRequest{
			StartTs: *req.Start,
			EndTs:   *req.End,
			Path:    r.URL.Path,
		}, nil
	default:
		return nil, httpgrpc.Errorf(http.StatusBadRequest, fmt.Sprintf("unknown request path: %s", r.URL.Path))
	}
}

func (Codec) EncodeRequest(ctx context.Context, r queryrange.Request) (*http.Request, error) {
	switch request := r.(type) {
	case *LokiRequest:
		params := url.Values{
			"start":     []string{fmt.Sprintf("%d", request.StartTs.UnixNano())},
			"end":       []string{fmt.Sprintf("%d", request.EndTs.UnixNano())},
			"query":     []string{request.Query},
			"direction": []string{request.Direction.String()},
			"limit":     []string{fmt.Sprintf("%d", request.Limit)},
		}
		if len(request.Shards) > 0 {
			params["shards"] = request.Shards
		}
		if request.Step != 0 {
			params["step"] = []string{fmt.Sprintf("%f", float64(request.Step)/float64(1e3))}
		}
		u := &url.URL{
			// the request could come /api/prom/query but we want to only use the new api.
			Path:     "/loki/api/v1/query_range",
			RawQuery: params.Encode(),
		}
		req := &http.Request{
			Method:     "GET",
			RequestURI: u.String(), // This is what the httpgrpc code looks at.
			URL:        u,
			Body:       http.NoBody,
			Header:     http.Header{},
		}

		return req.WithContext(ctx), nil
	case *LokiSeriesRequest:
		params := url.Values{
			"start":   []string{fmt.Sprintf("%d", request.StartTs.UnixNano())},
			"end":     []string{fmt.Sprintf("%d", request.EndTs.UnixNano())},
			"match[]": request.Match,
		}
		if len(request.Shards) > 0 {
			params["shards"] = request.Shards
		}
		u := &url.URL{
			Path:     "/loki/api/v1/series",
			RawQuery: params.Encode(),
		}
		req := &http.Request{
			Method:     "GET",
			RequestURI: u.String(), // This is what the httpgrpc code looks at.
			URL:        u,
			Body:       http.NoBody,
			Header:     http.Header{},
		}
		return req.WithContext(ctx), nil
	case *LokiLabelNamesRequest:
		params := url.Values{
			"start": []string{fmt.Sprintf("%d", request.StartTs.UnixNano())},
			"end":   []string{fmt.Sprintf("%d", request.EndTs.UnixNano())},
		}

		u := &url.URL{
			Path:     "/loki/api/v1/labels",
			RawQuery: params.Encode(),
		}
		req := &http.Request{
			Method:     "GET",
			RequestURI: u.String(), // This is what the httpgrpc code looks at.
			URL:        u,
			Body:       http.NoBody,
			Header:     http.Header{},
		}
		return req.WithContext(ctx), nil
	case *LokiInstantRequest:
		params := url.Values{
			"query":     []string{request.Query},
			"direction": []string{request.Direction.String()},
			"limit":     []string{fmt.Sprintf("%d", request.Limit)},
		}
		if len(request.Shards) > 0 {
			params["shards"] = request.Shards
		}
		u := &url.URL{
			// the request could come /api/prom/query but we want to only use the new api.
			Path:     "/loki/api/v1/query",
			RawQuery: params.Encode(),
		}
		req := &http.Request{
			Method:     "GET",
			RequestURI: u.String(), // This is what the httpgrpc code looks at.
			URL:        u,
			Body:       http.NoBody,
			Header:     http.Header{},
		}

		return req.WithContext(ctx), nil
	default:
		return nil, httpgrpc.Errorf(http.StatusInternalServerError, "invalid request format")
	}
}

type Buffer interface {
	Bytes() []byte
}

func (Codec) DecodeResponse(ctx context.Context, r *http.Response, req queryrange.Request) (queryrange.Response, error) {
	if r.StatusCode/100 != 2 {
		body, _ := ioutil.ReadAll(r.Body)
		return nil, httpgrpc.Errorf(r.StatusCode, string(body))
	}

	sp, _ := opentracing.StartSpanFromContext(ctx, "codec.DecodeResponse")
	defer sp.Finish()

	var buf []byte
	var err error
	if buffer, ok := r.Body.(Buffer); ok {
		buf = buffer.Bytes()
	} else {
		buf, err = ioutil.ReadAll(r.Body)
		if err != nil {
			sp.LogFields(otlog.Error(err))
			return nil, httpgrpc.Errorf(http.StatusInternalServerError, "error decoding response: %v", err)
		}
	}
	sp.LogFields(otlog.Int64("bytes", r.ContentLength))

	switch req := req.(type) {
	case *LokiSeriesRequest:
		var resp loghttp.SeriesResponse
		if err := json.Unmarshal(buf, &resp); err != nil {
			return nil, httpgrpc.Errorf(http.StatusInternalServerError, "error decoding response: %v", err)
		}

		data := make([]logproto.SeriesIdentifier, 0, len(resp.Data))
		for _, label := range resp.Data {
			d := logproto.SeriesIdentifier{
				Labels: label.Map(),
			}
			data = append(data, d)
		}

		return &LokiSeriesResponse{
			Status:  resp.Status,
			Version: uint32(loghttp.GetVersion(req.Path)),
			Data:    data,
			Headers: httpResponseHeadersToPromResponseHeaders(r.Header),
		}, nil
	case *LokiLabelNamesRequest:
		var resp loghttp.LabelResponse
		if err := json.Unmarshal(buf, &resp); err != nil {
			return nil, httpgrpc.Errorf(http.StatusInternalServerError, "error decoding response: %v", err)
		}
		return &LokiLabelNamesResponse{
			Status:  resp.Status,
			Version: uint32(loghttp.GetVersion(req.Path)),
			Data:    resp.Data,
			Headers: httpResponseHeadersToPromResponseHeaders(r.Header),
		}, nil
	default:
		var resp loghttp.QueryResponse
		if err := resp.UnmarshalJSON(buf); err != nil {
			return nil, httpgrpc.Errorf(http.StatusInternalServerError, "error decoding response: %v", err)
		}
		switch string(resp.Data.ResultType) {
		case loghttp.ResultTypeMatrix:
			return &LokiPromResponse{
				Response: &queryrange.PrometheusResponse{
					Status: resp.Status,
					Data: queryrange.PrometheusData{
						ResultType: loghttp.ResultTypeMatrix,
						Result:     toProtoMatrix(resp.Data.Result.(loghttp.Matrix)),
					},
					Headers: convertPrometheusResponseHeadersToPointers(httpResponseHeadersToPromResponseHeaders(r.Header)),
				},
				Statistics: resp.Data.Statistics,
			}, nil
		case loghttp.ResultTypeStream:
			// This is the same as in querysharding.go
			params, err := paramsFromRequest(req)
			if err != nil {
				return nil, err
			}

			var path string
			switch r := req.(type) {
			case *LokiRequest:
				path = r.GetPath()
			case *LokiInstantRequest:
				path = r.GetPath()
			default:
				return nil, fmt.Errorf("expected *LokiRequest or *LokiInstantRequest, got (%T)", r)
			}
			return &LokiResponse{
				Status:     resp.Status,
				Direction:  params.Direction(),
				Limit:      params.Limit(),
				Version:    uint32(loghttp.GetVersion(path)),
				Statistics: resp.Data.Statistics,
				Data: LokiData{
					ResultType: loghttp.ResultTypeStream,
					Result:     resp.Data.Result.(loghttp.Streams).ToProto(),
				},
				Headers: httpResponseHeadersToPromResponseHeaders(r.Header),
			}, nil
		case loghttp.ResultTypeVector:
			return &LokiPromResponse{
				Response: &queryrange.PrometheusResponse{
					Status: resp.Status,
					Data: queryrange.PrometheusData{
						ResultType: loghttp.ResultTypeVector,
						Result:     toProtoVector(resp.Data.Result.(loghttp.Vector)),
					},
					Headers: convertPrometheusResponseHeadersToPointers(httpResponseHeadersToPromResponseHeaders(r.Header)),
				},
				Statistics: resp.Data.Statistics,
			}, nil
		default:
<<<<<<< HEAD
			return nil, httpgrpc.Errorf(http.StatusBadRequest, "unsupported response type, got (%s)", string(resp.Data.ResultType))
=======
			return nil, httpgrpc.Errorf(http.StatusInternalServerError, "unsupported response type")
>>>>>>> bd309219
		}
	}
}

func (Codec) EncodeResponse(ctx context.Context, res queryrange.Response) (*http.Response, error) {
	sp, _ := opentracing.StartSpanFromContext(ctx, "codec.EncodeResponse")
	defer sp.Finish()
	var buf bytes.Buffer

	switch response := res.(type) {
	case *LokiPromResponse:
		return response.encode(ctx)
	case *LokiResponse:
		streams := make([]logproto.Stream, len(response.Data.Result))

		for i, stream := range response.Data.Result {
			streams[i] = logproto.Stream{
				Labels:  stream.Labels,
				Entries: stream.Entries,
			}
		}
		result := logqlmodel.Result{
			Data:       logqlmodel.Streams(streams),
			Statistics: response.Statistics,
		}
		if loghttp.Version(response.Version) == loghttp.VersionLegacy {
			if err := marshal_legacy.WriteQueryResponseJSON(result, &buf); err != nil {
				return nil, err
			}
		} else {
			if err := marshal.WriteQueryResponseJSON(result, &buf); err != nil {
				return nil, err
			}
		}

	case *LokiSeriesResponse:
		result := logproto.SeriesResponse{
			Series: response.Data,
		}
		if err := marshal.WriteSeriesResponseJSON(result, &buf); err != nil {
			return nil, err
		}
	case *LokiLabelNamesResponse:
		if loghttp.Version(response.Version) == loghttp.VersionLegacy {
			if err := marshal_legacy.WriteLabelResponseJSON(logproto.LabelResponse{Values: response.Data}, &buf); err != nil {
				return nil, err
			}
		} else {
			if err := marshal.WriteLabelResponseJSON(logproto.LabelResponse{Values: response.Data}, &buf); err != nil {
				return nil, err
			}
		}
	default:
		return nil, httpgrpc.Errorf(http.StatusInternalServerError, "invalid response format")
	}

	sp.LogFields(otlog.Int("bytes", buf.Len()))

	resp := http.Response{
		Header: http.Header{
			"Content-Type": []string{"application/json"},
		},
		Body:       ioutil.NopCloser(&buf),
		StatusCode: http.StatusOK,
	}
	return &resp, nil
}

// NOTE: When we would start caching response from non-metric queries we would have to consider cache gen headers as well in
// MergeResponse implementation for Loki codecs same as it is done in Cortex at https://github.com/cortexproject/cortex/blob/21bad57b346c730d684d6d0205efef133422ab28/pkg/querier/queryrange/query_range.go#L170
func (Codec) MergeResponse(responses ...queryrange.Response) (queryrange.Response, error) {
	if len(responses) == 0 {
		return nil, errors.New("merging responses requires at least one response")
	}
	var mergedStats stats.Result
	switch responses[0].(type) {
	case *LokiPromResponse:

		promResponses := make([]queryrange.Response, 0, len(responses))
		for _, res := range responses {
			mergedStats.Merge(res.(*LokiPromResponse).Statistics)
			promResponses = append(promResponses, res.(*LokiPromResponse).Response)
		}
		promRes, err := queryrange.PrometheusCodec.MergeResponse(promResponses...)
		if err != nil {
			return nil, err
		}
		return &LokiPromResponse{
			Response:   promRes.(*queryrange.PrometheusResponse),
			Statistics: mergedStats,
		}, nil
	case *LokiResponse:
		lokiRes := responses[0].(*LokiResponse)

		lokiResponses := make([]*LokiResponse, 0, len(responses))
		for _, res := range responses {
			lokiResult := res.(*LokiResponse)
			mergedStats.Merge(lokiResult.Statistics)
			lokiResponses = append(lokiResponses, lokiResult)
		}

		return &LokiResponse{
			Status:     loghttp.QueryStatusSuccess,
			Direction:  lokiRes.Direction,
			Limit:      lokiRes.Limit,
			Version:    lokiRes.Version,
			ErrorType:  lokiRes.ErrorType,
			Error:      lokiRes.Error,
			Statistics: mergedStats,
			Data: LokiData{
				ResultType: loghttp.ResultTypeStream,
				Result:     mergeOrderedNonOverlappingStreams(lokiResponses, lokiRes.Limit, lokiRes.Direction),
			},
		}, nil
	case *LokiSeriesResponse:
		lokiSeriesRes := responses[0].(*LokiSeriesResponse)

		var lokiSeriesData []logproto.SeriesIdentifier
		uniqueSeries := make(map[string]struct{})

		// only unique series should be merged
		for _, res := range responses {
			lokiResult := res.(*LokiSeriesResponse)
			for _, series := range lokiResult.Data {
				if _, ok := uniqueSeries[series.String()]; !ok {
					lokiSeriesData = append(lokiSeriesData, series)
					uniqueSeries[series.String()] = struct{}{}
				}
			}
		}

		return &LokiSeriesResponse{
			Status:  lokiSeriesRes.Status,
			Version: lokiSeriesRes.Version,
			Data:    lokiSeriesData,
		}, nil
	case *LokiLabelNamesResponse:
		labelNameRes := responses[0].(*LokiLabelNamesResponse)
		uniqueNames := make(map[string]struct{})
		names := []string{}

		// only unique name should be merged
		for _, res := range responses {
			lokiResult := res.(*LokiLabelNamesResponse)
			for _, labelName := range lokiResult.Data {
				if _, ok := uniqueNames[labelName]; !ok {
					names = append(names, labelName)
					uniqueNames[labelName] = struct{}{}
				}
			}
		}

		return &LokiLabelNamesResponse{
			Status:  labelNameRes.Status,
			Version: labelNameRes.Version,
			Data:    names,
		}, nil
	default:
		return nil, errors.New("unknown response in merging responses")
	}
}

// mergeOrderedNonOverlappingStreams merges a set of ordered, nonoverlapping responses by concatenating matching streams then running them through a heap to pull out limit values
func mergeOrderedNonOverlappingStreams(resps []*LokiResponse, limit uint32, direction logproto.Direction) []logproto.Stream {
	var total int

	// turn resps -> map[labels] []entries
	groups := make(map[string]*byDir)
	for _, resp := range resps {
		for _, stream := range resp.Data.Result {
			s, ok := groups[stream.Labels]
			if !ok {
				s = &byDir{
					direction: direction,
					labels:    stream.Labels,
				}
				groups[stream.Labels] = s
			}

			s.markers = append(s.markers, stream.Entries)
			total += len(stream.Entries)
		}

		// optimization: since limit has been reached, no need to append entries from subsequent responses
		if total >= int(limit) {
			break
		}
	}

	keys := make([]string, 0, len(groups))
	for key := range groups {
		keys = append(keys, key)
	}
	if direction == logproto.BACKWARD {
		sort.Sort(sort.Reverse(sort.StringSlice(keys)))
	} else {
		sort.Strings(keys)
	}

	// escape hatch, can just return all the streams
	if total <= int(limit) {
		results := make([]logproto.Stream, 0, len(keys))
		for _, key := range keys {
			results = append(results, logproto.Stream{
				Labels:  key,
				Entries: groups[key].merge(),
			})
		}
		return results
	}

	pq := &priorityqueue{
		direction: direction,
	}

	for _, key := range keys {
		stream := &logproto.Stream{
			Labels:  key,
			Entries: groups[key].merge(),
		}
		if len(stream.Entries) > 0 {
			pq.streams = append(pq.streams, stream)
		}
	}

	heap.Init(pq)

	resultDict := make(map[string]*logproto.Stream)

	// we want the min(limit, num_entries)
	for i := 0; i < int(limit) && pq.Len() > 0; i++ {
		// grab the next entry off the queue. This will be a stream (to preserve labels) with one entry.
		next := heap.Pop(pq).(*logproto.Stream)

		s, ok := resultDict[next.Labels]
		if !ok {
			s = &logproto.Stream{
				Labels:  next.Labels,
				Entries: make([]logproto.Entry, 0, int(limit)/len(keys)), // allocation hack -- assume uniform distribution across labels
			}
			resultDict[next.Labels] = s
		}
		// TODO: make allocation friendly
		s.Entries = append(s.Entries, next.Entries...)
	}

	results := make([]logproto.Stream, 0, len(resultDict))
	for _, key := range keys {
		stream, ok := resultDict[key]
		if ok {
			results = append(results, *stream)
		}
	}

	return results
}

func toProtoMatrix(m loghttp.Matrix) []queryrange.SampleStream {
	if len(m) == 0 {
		return nil
	}
	res := make([]queryrange.SampleStream, 0, len(m))
	for _, stream := range m {
		samples := make([]cortexpb.Sample, 0, len(stream.Values))
		for _, s := range stream.Values {
			samples = append(samples, cortexpb.Sample{
				Value:       float64(s.Value),
				TimestampMs: int64(s.Timestamp),
			})
		}
		res = append(res, queryrange.SampleStream{
			Labels:  cortexpb.FromMetricsToLabelAdapters(stream.Metric),
			Samples: samples,
		})
	}
	return res
}

func toProtoVector(v loghttp.Vector) []queryrange.SampleStream {
	if len(v) == 0 {
		return nil
	}
	res := make([]queryrange.SampleStream, 0, len(v))
	for _, s := range v {
		res = append(res, queryrange.SampleStream{
			Samples: []cortexpb.Sample{{
				Value:       float64(s.Value),
				TimestampMs: int64(s.Timestamp),
			}},
			Labels: cortexpb.FromMetricsToLabelAdapters(s.Metric),
		})
	}
	return res
}

func (res LokiResponse) Count() int64 {
	var result int64
	for _, s := range res.Data.Result {
		result += int64(len(s.Entries))
	}
	return result
}

func paramsFromRequest(req queryrange.Request) (logql.Params, error) {
	switch r := req.(type) {
	case *LokiRequest:
		return &paramsRangeWrapper{
			LokiRequest: r,
		}, nil
	case *LokiInstantRequest:
		return &paramsInstantWrapper{
			LokiInstantRequest: r,
		}, nil
	default:
		return nil, fmt.Errorf("expected *LokiRequest or *LokiInstantRequest, got (%T)", r)
	}
}

type paramsRangeWrapper struct {
	*LokiRequest
}

func (p paramsRangeWrapper) Query() string {
	return p.GetQuery()
}

func (p paramsRangeWrapper) Start() time.Time {
	return p.GetStartTs()
}

func (p paramsRangeWrapper) End() time.Time {
	return p.GetEndTs()
}

func (p paramsRangeWrapper) Step() time.Duration {
	return time.Duration(p.GetStep() * 1e6)
}
func (p paramsRangeWrapper) Interval() time.Duration { return 0 }
func (p paramsRangeWrapper) Direction() logproto.Direction {
	return p.GetDirection()
}
func (p paramsRangeWrapper) Limit() uint32 { return p.LokiRequest.Limit }
func (p paramsRangeWrapper) Shards() []string {
	return p.GetShards()
}

type paramsInstantWrapper struct {
	*LokiInstantRequest
}

func (p paramsInstantWrapper) Query() string {
	return p.GetQuery()
}

func (p paramsInstantWrapper) Start() time.Time {
	return p.LokiInstantRequest.GetTimeTs()
}

func (p paramsInstantWrapper) End() time.Time {
	return p.LokiInstantRequest.GetTimeTs()
}

func (p paramsInstantWrapper) Step() time.Duration {
	return time.Duration(p.GetStep() * 1e6)
}
func (p paramsInstantWrapper) Interval() time.Duration { return 0 }
func (p paramsInstantWrapper) Direction() logproto.Direction {
	return p.GetDirection()
}
func (p paramsInstantWrapper) Limit() uint32 { return p.LokiInstantRequest.Limit }
func (p paramsInstantWrapper) Shards() []string {
	return p.GetShards()
}

func httpResponseHeadersToPromResponseHeaders(httpHeaders http.Header) []queryrange.PrometheusResponseHeader {
	var promHeaders []queryrange.PrometheusResponseHeader
	for h, hv := range httpHeaders {
		promHeaders = append(promHeaders, queryrange.PrometheusResponseHeader{Name: h, Values: hv})
	}

	return promHeaders
}<|MERGE_RESOLUTION|>--- conflicted
+++ resolved
@@ -468,11 +468,7 @@
 				Statistics: resp.Data.Statistics,
 			}, nil
 		default:
-<<<<<<< HEAD
-			return nil, httpgrpc.Errorf(http.StatusBadRequest, "unsupported response type, got (%s)", string(resp.Data.ResultType))
-=======
-			return nil, httpgrpc.Errorf(http.StatusInternalServerError, "unsupported response type")
->>>>>>> bd309219
+			return nil, httpgrpc.Errorf(http.StatusInternalServerError, "unsupported response type, got (%s)", string(resp.Data.ResultType))
 		}
 	}
 }
