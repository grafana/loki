--- conflicted
+++ resolved
@@ -435,11 +435,7 @@
 		ctx = httpreq.InjectQueryTags(ctx, queryTags)
 	}
 
-<<<<<<< HEAD
-	// Add disable pipeline wrappers
-=======
 	// Add disable pipleine wrappers
->>>>>>> 15dc2bac
 	if disableWrappers := httpReq.Header.Get(httpreq.LokiDisablePipelineWrappersHeader); disableWrappers != "" {
 		httpreq.InjectHeader(ctx, httpreq.LokiDisablePipelineWrappersHeader, disableWrappers)
 	}
@@ -850,10 +846,6 @@
 			"query":               []string{request.GetQuery()},
 			"targetBytesPerShard": []string{fmt.Sprintf("%d", request.TargetBytesPerShard)},
 		}
-<<<<<<< HEAD
-
-=======
->>>>>>> 15dc2bac
 		u := &url.URL{
 			Path:     "/loki/api/v1/index/shards",
 			RawQuery: params.Encode(),
@@ -866,7 +858,6 @@
 			Header:     header,
 		}
 		return req.WithContext(ctx), nil
-<<<<<<< HEAD
 	case *DetectedFieldsRequest:
 		params := url.Values{
 			"start": []string{fmt.Sprintf("%d", request.Start.UnixNano())},
@@ -887,8 +878,6 @@
 		}
 
 		return req.WithContext(ctx), nil
-=======
->>>>>>> 15dc2bac
 	default:
 		return nil, httpgrpc.Errorf(http.StatusInternalServerError, fmt.Sprintf("invalid request format, got (%T)", r))
 	}
