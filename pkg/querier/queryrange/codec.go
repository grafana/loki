package queryrange

import (
	"bytes"
	"container/heap"
	"context"
	"errors"
	"fmt"
	io "io"
	"net/http"
	"net/url"
	"sort"
	strings "strings"
	"time"

	"github.com/grafana/loki/pkg/storage/stores/index/seriesvolume"

	json "github.com/json-iterator/go"
	"github.com/opentracing/opentracing-go"
	otlog "github.com/opentracing/opentracing-go/log"
	"github.com/prometheus/prometheus/model/timestamp"
	"github.com/weaveworks/common/httpgrpc"

	"github.com/grafana/loki/pkg/loghttp"
	"github.com/grafana/loki/pkg/logproto"
	"github.com/grafana/loki/pkg/logql"
	"github.com/grafana/loki/pkg/logql/syntax"
	"github.com/grafana/loki/pkg/logqlmodel"
	"github.com/grafana/loki/pkg/logqlmodel/stats"
	"github.com/grafana/loki/pkg/querier/queryrange/queryrangebase"
	"github.com/grafana/loki/pkg/querier/queryrange/queryrangebase/definitions"
	indexStats "github.com/grafana/loki/pkg/storage/stores/index/stats"
	"github.com/grafana/loki/pkg/util"
	"github.com/grafana/loki/pkg/util/httpreq"
	"github.com/grafana/loki/pkg/util/marshal"
	marshal_legacy "github.com/grafana/loki/pkg/util/marshal/legacy"
)

var LokiCodec = &Codec{}

type Codec struct{}

func (r *LokiRequest) GetEnd() int64 {
	return r.EndTs.UnixNano() / (int64(time.Millisecond) / int64(time.Nanosecond))
}

func (r *LokiRequest) GetStart() int64 {
	return r.StartTs.UnixNano() / (int64(time.Millisecond) / int64(time.Nanosecond))
}

func (r *LokiRequest) WithStartEnd(s int64, e int64) queryrangebase.Request {
	clone := *r
	clone.StartTs = time.Unix(0, s*int64(time.Millisecond))
	clone.EndTs = time.Unix(0, e*int64(time.Millisecond))
	return &clone
}

func (r *LokiRequest) WithStartEndTime(s time.Time, e time.Time) *LokiRequest {
	clone := *r
	clone.StartTs = s
	clone.EndTs = e
	return &clone
}

func (r *LokiRequest) WithQuery(query string) queryrangebase.Request {
	clone := *r
	clone.Query = query
	return &clone
}

func (r *LokiRequest) WithShards(shards logql.Shards) *LokiRequest {
	clone := *r
	clone.Shards = shards.Encode()
	return &clone
}

func (r *LokiRequest) LogToSpan(sp opentracing.Span) {
	sp.LogFields(
		otlog.String("query", r.GetQuery()),
		otlog.String("start", timestamp.Time(r.GetStart()).String()),
		otlog.String("end", timestamp.Time(r.GetEnd()).String()),
		otlog.Int64("step (ms)", r.GetStep()),
		otlog.Int64("interval (ms)", r.GetInterval()),
		otlog.Int64("limit", int64(r.GetLimit())),
		otlog.String("direction", r.GetDirection().String()),
		otlog.String("shards", strings.Join(r.GetShards(), ",")),
	)
}

func (*LokiRequest) GetCachingOptions() (res queryrangebase.CachingOptions) { return }

func (r *LokiInstantRequest) GetStep() int64 {
	return 0
}

func (r *LokiInstantRequest) GetEnd() int64 {
	return r.TimeTs.UnixNano() / (int64(time.Millisecond) / int64(time.Nanosecond))
}

func (r *LokiInstantRequest) GetStart() int64 {
	return r.TimeTs.UnixNano() / (int64(time.Millisecond) / int64(time.Nanosecond))
}

func (r *LokiInstantRequest) WithStartEnd(s int64, _ int64) queryrangebase.Request {
	clone := *r
	clone.TimeTs = time.Unix(0, s*int64(time.Millisecond))
	return &clone
}

func (r *LokiInstantRequest) WithQuery(query string) queryrangebase.Request {
	clone := *r
	clone.Query = query
	return &clone
}

func (r *LokiInstantRequest) WithShards(shards logql.Shards) *LokiInstantRequest {
	clone := *r
	clone.Shards = shards.Encode()
	return &clone
}

func (r *LokiInstantRequest) LogToSpan(sp opentracing.Span) {
	sp.LogFields(
		otlog.String("query", r.GetQuery()),
		otlog.String("ts", timestamp.Time(r.GetStart()).String()),
		otlog.Int64("limit", int64(r.GetLimit())),
		otlog.String("direction", r.GetDirection().String()),
		otlog.String("shards", strings.Join(r.GetShards(), ",")),
	)
}

func (*LokiInstantRequest) GetCachingOptions() (res queryrangebase.CachingOptions) { return }

func (r *LokiSeriesRequest) GetEnd() int64 {
	return r.EndTs.UnixNano() / (int64(time.Millisecond) / int64(time.Nanosecond))
}

func (r *LokiSeriesRequest) GetStart() int64 {
	return r.StartTs.UnixNano() / (int64(time.Millisecond) / int64(time.Nanosecond))
}

func (r *LokiSeriesRequest) WithStartEnd(s int64, e int64) queryrangebase.Request {
	clone := *r
	clone.StartTs = time.Unix(0, s*int64(time.Millisecond))
	clone.EndTs = time.Unix(0, e*int64(time.Millisecond))
	return &clone
}

func (r *LokiSeriesRequest) WithQuery(_ string) queryrangebase.Request {
	clone := *r
	return &clone
}

func (r *LokiSeriesRequest) GetQuery() string {
	return ""
}

func (r *LokiSeriesRequest) GetStep() int64 {
	return 0
}

func (r *LokiSeriesRequest) LogToSpan(sp opentracing.Span) {
	sp.LogFields(
		otlog.String("matchers", strings.Join(r.GetMatch(), ",")),
		otlog.String("start", timestamp.Time(r.GetStart()).String()),
		otlog.String("end", timestamp.Time(r.GetEnd()).String()),
		otlog.String("shards", strings.Join(r.GetShards(), ",")),
	)
}

func (*LokiSeriesRequest) GetCachingOptions() (res queryrangebase.CachingOptions) { return }

func (r *LokiLabelNamesRequest) GetEnd() int64 {
	return r.EndTs.UnixNano() / (int64(time.Millisecond) / int64(time.Nanosecond))
}

func (r *LokiLabelNamesRequest) GetStart() int64 {
	return r.StartTs.UnixNano() / (int64(time.Millisecond) / int64(time.Nanosecond))
}

func (r *LokiLabelNamesRequest) WithStartEnd(s int64, e int64) queryrangebase.Request {
	clone := *r
	clone.StartTs = time.Unix(0, s*int64(time.Millisecond))
	clone.EndTs = time.Unix(0, e*int64(time.Millisecond))
	return &clone
}

func (r *LokiLabelNamesRequest) WithQuery(_ string) queryrangebase.Request {
	clone := *r
	return &clone
}

func (r *LokiLabelNamesRequest) GetStep() int64 {
	return 0
}

func (r *LokiLabelNamesRequest) LogToSpan(sp opentracing.Span) {
	sp.LogFields(
		otlog.String("start", timestamp.Time(r.GetStart()).String()),
		otlog.String("end", timestamp.Time(r.GetEnd()).String()),
	)
}

func (*LokiLabelNamesRequest) GetCachingOptions() (res queryrangebase.CachingOptions) { return }

func (Codec) DecodeRequest(_ context.Context, r *http.Request, _ []string) (queryrangebase.Request, error) {
	if err := r.ParseForm(); err != nil {
		return nil, httpgrpc.Errorf(http.StatusBadRequest, err.Error())
	}

	switch op := getOperation(r.URL.Path); op {
	case QueryRangeOp:
		req, err := loghttp.ParseRangeQuery(r)
		if err != nil {
			return nil, httpgrpc.Errorf(http.StatusBadRequest, err.Error())
		}
		return &LokiRequest{
			Query:     req.Query,
			Limit:     req.Limit,
			Direction: req.Direction,
			StartTs:   req.Start.UTC(),
			EndTs:     req.End.UTC(),
			Step:      req.Step.Milliseconds(),
			Interval:  req.Interval.Milliseconds(),
			Path:      r.URL.Path,
			Shards:    req.Shards,
		}, nil
	case InstantQueryOp:
		req, err := loghttp.ParseInstantQuery(r)
		if err != nil {
			return nil, httpgrpc.Errorf(http.StatusBadRequest, err.Error())
		}
		return &LokiInstantRequest{
			Query:     req.Query,
			Limit:     req.Limit,
			Direction: req.Direction,
			TimeTs:    req.Ts.UTC(),
			Path:      r.URL.Path,
			Shards:    req.Shards,
		}, nil
	case SeriesOp:
		req, err := loghttp.ParseAndValidateSeriesQuery(r)
		if err != nil {
			return nil, httpgrpc.Errorf(http.StatusBadRequest, err.Error())
		}
		return &LokiSeriesRequest{
			Match:   req.Groups,
			StartTs: req.Start.UTC(),
			EndTs:   req.End.UTC(),
			Path:    r.URL.Path,
			Shards:  req.Shards,
		}, nil
	case LabelNamesOp:
		req, err := loghttp.ParseLabelQuery(r)
		if err != nil {
			return nil, httpgrpc.Errorf(http.StatusBadRequest, err.Error())
		}
		return &LokiLabelNamesRequest{
			StartTs: *req.Start,
			EndTs:   *req.End,
			Path:    r.URL.Path,
			Query:   req.Query,
		}, nil
	case IndexStatsOp:
		req, err := loghttp.ParseIndexStatsQuery(r)
		if err != nil {
			return nil, httpgrpc.Errorf(http.StatusBadRequest, err.Error())
		}
		from, through := util.RoundToMilliseconds(req.Start, req.End)
		return &logproto.IndexStatsRequest{
			From:     from,
			Through:  through,
			Matchers: req.Query,
		}, err
	case SeriesVolumeOp:
		req, err := loghttp.ParseSeriesVolumeQuery(r)
		if err != nil {
			return nil, httpgrpc.Errorf(http.StatusBadRequest, err.Error())
		}
		from, through := util.RoundToMilliseconds(req.Start, req.End)
		return &logproto.VolumeRequest{
			From:     from,
			Through:  through,
			Matchers: req.Query,
			Limit:    int32(req.Limit),
		}, err
	default:
		return nil, httpgrpc.Errorf(http.StatusBadRequest, fmt.Sprintf("unknown request path: %s", r.URL.Path))
	}
}

func (Codec) EncodeRequest(ctx context.Context, r queryrangebase.Request) (*http.Request, error) {
	header := make(http.Header)
	queryTags := getQueryTags(ctx)
	if queryTags != "" {
		header.Set(string(httpreq.QueryTagsHTTPHeader), queryTags)
	}

	actor := httpreq.ExtractHeader(ctx, httpreq.LokiActorPathHeader)
	if actor != "" {
		header.Set(httpreq.LokiActorPathHeader, actor)
	}

	switch request := r.(type) {
	case *LokiRequest:
		params := url.Values{
			"start":     []string{fmt.Sprintf("%d", request.StartTs.UnixNano())},
			"end":       []string{fmt.Sprintf("%d", request.EndTs.UnixNano())},
			"query":     []string{request.Query},
			"direction": []string{request.Direction.String()},
			"limit":     []string{fmt.Sprintf("%d", request.Limit)},
		}
		if len(request.Shards) > 0 {
			params["shards"] = request.Shards
		}
		if request.Step != 0 {
			params["step"] = []string{fmt.Sprintf("%f", float64(request.Step)/float64(1e3))}
		}
		if request.Interval != 0 {
			params["interval"] = []string{fmt.Sprintf("%f", float64(request.Interval)/float64(1e3))}
		}
		u := &url.URL{
			// the request could come /api/prom/query but we want to only use the new api.
			Path:     "/loki/api/v1/query_range",
			RawQuery: params.Encode(),
		}
		req := &http.Request{
			Method:     "GET",
			RequestURI: u.String(), // This is what the httpgrpc code looks at.
			URL:        u,
			Body:       http.NoBody,
			Header:     header,
		}

		return req.WithContext(ctx), nil
	case *LokiSeriesRequest:
		params := url.Values{
			"start":   []string{fmt.Sprintf("%d", request.StartTs.UnixNano())},
			"end":     []string{fmt.Sprintf("%d", request.EndTs.UnixNano())},
			"match[]": request.Match,
		}
		if len(request.Shards) > 0 {
			params["shards"] = request.Shards
		}
		u := &url.URL{
			Path:     "/loki/api/v1/series",
			RawQuery: params.Encode(),
		}
		req := &http.Request{
			Method:     "GET",
			RequestURI: u.String(), // This is what the httpgrpc code looks at.
			URL:        u,
			Body:       http.NoBody,
			Header:     header,
		}
		return req.WithContext(ctx), nil
	case *LokiLabelNamesRequest:
		params := url.Values{
			"start": []string{fmt.Sprintf("%d", request.StartTs.UnixNano())},
			"end":   []string{fmt.Sprintf("%d", request.EndTs.UnixNano())},
			"query": []string{request.GetQuery()},
		}

		u := &url.URL{
			Path:     request.Path, // NOTE: this could be either /label or /label/{name}/values endpoint. So forward the original path as it is.
			RawQuery: params.Encode(),
		}
		req := &http.Request{
			Method:     "GET",
			RequestURI: u.String(), // This is what the httpgrpc code looks at.
			URL:        u,
			Body:       http.NoBody,
			Header:     header,
		}
		return req.WithContext(ctx), nil
	case *LokiInstantRequest:
		params := url.Values{
			"query":     []string{request.Query},
			"direction": []string{request.Direction.String()},
			"limit":     []string{fmt.Sprintf("%d", request.Limit)},
			"time":      []string{fmt.Sprintf("%d", request.TimeTs.UnixNano())},
		}
		if len(request.Shards) > 0 {
			params["shards"] = request.Shards
		}
		u := &url.URL{
			// the request could come /api/prom/query but we want to only use the new api.
			Path:     "/loki/api/v1/query",
			RawQuery: params.Encode(),
		}
		req := &http.Request{
			Method:     "GET",
			RequestURI: u.String(), // This is what the httpgrpc code looks at.
			URL:        u,
			Body:       http.NoBody,
			Header:     header,
		}

		return req.WithContext(ctx), nil
	case *logproto.IndexStatsRequest:
		params := url.Values{
			"start": []string{fmt.Sprintf("%d", request.From.Time().UnixNano())},
			"end":   []string{fmt.Sprintf("%d", request.Through.Time().UnixNano())},
			"query": []string{request.GetQuery()},
		}
		u := &url.URL{
			Path:     "/loki/api/v1/index/stats",
			RawQuery: params.Encode(),
		}
		req := &http.Request{
			Method:     "GET",
			RequestURI: u.String(), // This is what the httpgrpc code looks at.
			URL:        u,
			Body:       http.NoBody,
			Header:     header,
		}
		return req.WithContext(ctx), nil
	case *logproto.VolumeRequest:
		params := url.Values{
			"start": []string{fmt.Sprintf("%d", request.From.Time().UnixNano())},
			"end":   []string{fmt.Sprintf("%d", request.Through.Time().UnixNano())},
			"query": []string{request.GetQuery()},
			"limit": []string{fmt.Sprintf("%d", request.Limit)},
		}
		u := &url.URL{
			Path:     "/loki/api/v1/index/series_volume",
			RawQuery: params.Encode(),
		}
		req := &http.Request{
			Method:     "GET",
			RequestURI: u.String(),
			URL:        u,
			Body:       http.NoBody,
			Header:     header,
		}
		return req.WithContext(ctx), nil
	default:
		return nil, httpgrpc.Errorf(http.StatusInternalServerError, "invalid request format")
	}
}

type Buffer interface {
	Bytes() []byte
}

func (Codec) DecodeResponse(_ context.Context, r *http.Response, req queryrangebase.Request) (queryrangebase.Response, error) {
	if r.StatusCode/100 != 2 {
		body, _ := io.ReadAll(r.Body)
		return nil, httpgrpc.Errorf(r.StatusCode, string(body))
	}

	var buf []byte
	var err error
	if buffer, ok := r.Body.(Buffer); ok {
		buf = buffer.Bytes()
	} else {
		buf, err = io.ReadAll(r.Body)
		if err != nil {
			return nil, httpgrpc.Errorf(http.StatusInternalServerError, "error decoding response: %v", err)
		}
	}

	switch req := req.(type) {
	case *LokiSeriesRequest:
		var resp loghttp.SeriesResponse
		if err := json.Unmarshal(buf, &resp); err != nil {
			return nil, httpgrpc.Errorf(http.StatusInternalServerError, "error decoding response: %v", err)
		}

		data := make([]logproto.SeriesIdentifier, 0, len(resp.Data))
		for _, label := range resp.Data {
			d := logproto.SeriesIdentifier{
				Labels: label.Map(),
			}
			data = append(data, d)
		}

		return &LokiSeriesResponse{
			Status:  resp.Status,
			Version: uint32(loghttp.GetVersion(req.Path)),
			Data:    data,
			Headers: httpResponseHeadersToPromResponseHeaders(r.Header),
		}, nil
	case *LokiLabelNamesRequest:
		var resp loghttp.LabelResponse
		if err := json.Unmarshal(buf, &resp); err != nil {
			return nil, httpgrpc.Errorf(http.StatusInternalServerError, "error decoding response: %v", err)
		}
		return &LokiLabelNamesResponse{
			Status:  resp.Status,
			Version: uint32(loghttp.GetVersion(req.Path)),
			Data:    resp.Data,
			Headers: httpResponseHeadersToPromResponseHeaders(r.Header),
		}, nil
	case *logproto.IndexStatsRequest:
		var resp logproto.IndexStatsResponse
		if err := json.Unmarshal(buf, &resp); err != nil {
			return nil, httpgrpc.Errorf(http.StatusInternalServerError, "error decoding response: %v", err)
		}
		return &IndexStatsResponse{
			Response: &resp,
			Headers:  httpResponseHeadersToPromResponseHeaders(r.Header),
		}, nil
	case *logproto.VolumeRequest:
		var resp logproto.VolumeResponse
		if err := json.Unmarshal(buf, &resp); err != nil {
			return nil, httpgrpc.Errorf(http.StatusInternalServerError, "error decoding response: %v", err)
		}
		return &VolumeResponse{
			Response: &resp,
			Headers:  httpResponseHeadersToPromResponseHeaders(r.Header),
		}, nil
	default:
		var resp loghttp.QueryResponse
		if err := resp.UnmarshalJSON(buf); err != nil {
			return nil, httpgrpc.Errorf(http.StatusInternalServerError, "error decoding response: %v", err)
		}
		switch string(resp.Data.ResultType) {
		case loghttp.ResultTypeMatrix:
			return &LokiPromResponse{
				Response: &queryrangebase.PrometheusResponse{
					Status: resp.Status,
					Data: queryrangebase.PrometheusData{
						ResultType: loghttp.ResultTypeMatrix,
						Result:     toProtoMatrix(resp.Data.Result.(loghttp.Matrix)),
					},
					Headers: convertPrometheusResponseHeadersToPointers(httpResponseHeadersToPromResponseHeaders(r.Header)),
				},
				Statistics: resp.Data.Statistics,
			}, nil
		case loghttp.ResultTypeStream:
			// This is the same as in querysharding.go
			params, err := paramsFromRequest(req)
			if err != nil {
				return nil, err
			}

			var path string
			switch r := req.(type) {
			case *LokiRequest:
				path = r.GetPath()
			case *LokiInstantRequest:
				path = r.GetPath()
			default:
				return nil, fmt.Errorf("expected *LokiRequest or *LokiInstantRequest, got (%T)", r)
			}
			return &LokiResponse{
				Status:     resp.Status,
				Direction:  params.Direction(),
				Limit:      params.Limit(),
				Version:    uint32(loghttp.GetVersion(path)),
				Statistics: resp.Data.Statistics,
				Data: LokiData{
					ResultType: loghttp.ResultTypeStream,
					Result:     resp.Data.Result.(loghttp.Streams).ToProto(),
				},
				Headers: httpResponseHeadersToPromResponseHeaders(r.Header),
			}, nil
		case loghttp.ResultTypeVector:
			return &LokiPromResponse{
				Response: &queryrangebase.PrometheusResponse{
					Status: resp.Status,
					Data: queryrangebase.PrometheusData{
						ResultType: loghttp.ResultTypeVector,
						Result:     toProtoVector(resp.Data.Result.(loghttp.Vector)),
					},
					Headers: convertPrometheusResponseHeadersToPointers(httpResponseHeadersToPromResponseHeaders(r.Header)),
				},
				Statistics: resp.Data.Statistics,
			}, nil
		case loghttp.ResultTypeScalar:
			return &LokiPromResponse{
				Response: &queryrangebase.PrometheusResponse{
					Status: resp.Status,
					Data: queryrangebase.PrometheusData{
						ResultType: loghttp.ResultTypeScalar,
						Result:     toProtoScalar(resp.Data.Result.(loghttp.Scalar)),
					},
					Headers: convertPrometheusResponseHeadersToPointers(httpResponseHeadersToPromResponseHeaders(r.Header)),
				},
				Statistics: resp.Data.Statistics,
			}, nil
		default:
			return nil, httpgrpc.Errorf(http.StatusInternalServerError, "unsupported response type, got (%s)", string(resp.Data.ResultType))
		}
	}
}

func (Codec) EncodeResponse(ctx context.Context, res queryrangebase.Response) (*http.Response, error) {
	sp, _ := opentracing.StartSpanFromContext(ctx, "codec.EncodeResponse")
	defer sp.Finish()
	var buf bytes.Buffer

	switch response := res.(type) {
	case *LokiPromResponse:
		return response.encode(ctx)
	case *LokiResponse:
		streams := make([]logproto.Stream, len(response.Data.Result))

		for i, stream := range response.Data.Result {
			streams[i] = logproto.Stream{
				Labels:  stream.Labels,
				Entries: stream.Entries,
			}
		}
		result := logqlmodel.Result{
			Data:       logqlmodel.Streams(streams),
			Statistics: response.Statistics,
		}
		if loghttp.Version(response.Version) == loghttp.VersionLegacy {
			if err := marshal_legacy.WriteQueryResponseJSON(result, &buf); err != nil {
				return nil, err
			}
		} else {
			if err := marshal.WriteQueryResponseJSON(result, &buf); err != nil {
				return nil, err
			}
		}

	case *LokiSeriesResponse:
		result := logproto.SeriesResponse{
			Series: response.Data,
		}
		if err := marshal.WriteSeriesResponseJSON(result, &buf); err != nil {
			return nil, err
		}
	case *LokiLabelNamesResponse:
		if loghttp.Version(response.Version) == loghttp.VersionLegacy {
			if err := marshal_legacy.WriteLabelResponseJSON(logproto.LabelResponse{Values: response.Data}, &buf); err != nil {
				return nil, err
			}
		} else {
			if err := marshal.WriteLabelResponseJSON(logproto.LabelResponse{Values: response.Data}, &buf); err != nil {
				return nil, err
			}
		}
	case *IndexStatsResponse:
		if err := marshal.WriteIndexStatsResponseJSON(response.Response, &buf); err != nil {
			return nil, err
		}
<<<<<<< HEAD
=======
	case *VolumeResponse:
		if err := marshal.WriteSeriesVolumeResponseJSON(response.Response, &buf); err != nil {
			return nil, err
		}
>>>>>>> b7359c5d
	default:
		return nil, httpgrpc.Errorf(http.StatusInternalServerError, "invalid response format")
	}

	sp.LogFields(otlog.Int("bytes", buf.Len()))

	resp := http.Response{
		Header: http.Header{
			"Content-Type": []string{"application/json"},
		},
		Body:       io.NopCloser(&buf),
		StatusCode: http.StatusOK,
	}
	return &resp, nil
}

// NOTE: When we would start caching response from non-metric queries we would have to consider cache gen headers as well in
// MergeResponse implementation for Loki codecs same as it is done in Cortex at https://github.com/cortexproject/cortex/blob/21bad57b346c730d684d6d0205efef133422ab28/pkg/querier/queryrange/query_range.go#L170
func (Codec) MergeResponse(responses ...queryrangebase.Response) (queryrangebase.Response, error) {
	if len(responses) == 0 {
		return nil, errors.New("merging responses requires at least one response")
	}
	var mergedStats stats.Result
	switch responses[0].(type) {
	case *LokiPromResponse:

		promResponses := make([]queryrangebase.Response, 0, len(responses))
		for _, res := range responses {
			mergedStats.MergeSplit(res.(*LokiPromResponse).Statistics)
			promResponses = append(promResponses, res.(*LokiPromResponse).Response)
		}
		promRes, err := queryrangebase.PrometheusCodec.MergeResponse(promResponses...)
		if err != nil {
			return nil, err
		}
		return &LokiPromResponse{
			Response:   promRes.(*queryrangebase.PrometheusResponse),
			Statistics: mergedStats,
		}, nil
	case *LokiResponse:
		return mergeLokiResponse(responses...), nil
	case *LokiSeriesResponse:
		lokiSeriesRes := responses[0].(*LokiSeriesResponse)

		var lokiSeriesData []logproto.SeriesIdentifier
		uniqueSeries := make(map[string]struct{})

		// only unique series should be merged
		for _, res := range responses {
			lokiResult := res.(*LokiSeriesResponse)
			mergedStats.MergeSplit(lokiResult.Statistics)
			for _, series := range lokiResult.Data {
				if _, ok := uniqueSeries[series.String()]; !ok {
					lokiSeriesData = append(lokiSeriesData, series)
					uniqueSeries[series.String()] = struct{}{}
				}
			}
		}

		return &LokiSeriesResponse{
			Status:     lokiSeriesRes.Status,
			Version:    lokiSeriesRes.Version,
			Data:       lokiSeriesData,
			Statistics: mergedStats,
		}, nil
	case *LokiLabelNamesResponse:
		labelNameRes := responses[0].(*LokiLabelNamesResponse)
		uniqueNames := make(map[string]struct{})
		names := []string{}

		// only unique name should be merged
		for _, res := range responses {
			lokiResult := res.(*LokiLabelNamesResponse)
			mergedStats.MergeSplit(lokiResult.Statistics)
			for _, labelName := range lokiResult.Data {
				if _, ok := uniqueNames[labelName]; !ok {
					names = append(names, labelName)
					uniqueNames[labelName] = struct{}{}
				}
			}
		}

		return &LokiLabelNamesResponse{
			Status:     labelNameRes.Status,
			Version:    labelNameRes.Version,
			Data:       names,
			Statistics: mergedStats,
		}, nil
	case *IndexStatsResponse:
		headers := responses[0].(*IndexStatsResponse).Headers
		stats := make([]*indexStats.Stats, len(responses))
		for i, res := range responses {
			stats[i] = res.(*IndexStatsResponse).Response
		}

		mergedIndexStats := indexStats.MergeStats(stats...)

		return &IndexStatsResponse{
			Response: &mergedIndexStats,
			Headers:  headers,
		}, nil
<<<<<<< HEAD
	case *LabelVolumeResponse:
		resp0 := responses[0].(*LabelVolumeResponse)
		headers := make([]*definitions.PrometheusResponseHeader, len(resp0.Headers))
		for i, header := range resp0.Headers {
			h := header
			headers[i] = &h
		}
=======
	case *VolumeResponse:
		resp0 := responses[0].(*VolumeResponse)
		headers := resp0.Headers
>>>>>>> b7359c5d

		resps := make([]*logproto.VolumeResponse, 0, len(responses))
		for _, r := range responses {
			resps = append(resps, r.(*VolumeResponse).Response)
		}

<<<<<<< HEAD
		promResponse := queryrangebase.PrometheusResponse{
			Status:  loghttp.QueryStatusSuccess,
			Data:    MergeToPrometheusResponse(resps, resp0.Response.Limit),
			Headers: headers,
		}
=======
		return &VolumeResponse{
			Response: seriesvolume.Merge(resps, resp0.Response.Limit),
			Headers:  headers,
		}, nil
>>>>>>> b7359c5d

		return &LokiPromResponse{
			Response:   &promResponse,
			Statistics: stats.Result{},
		}, nil
	default:
		return nil, errors.New("unknown response in merging responses")
	}
}

func MergeToPrometheusResponse(responses []*logproto.LabelVolumeResponse, limit int32) queryrangebase.PrometheusData {
	mergedVolumes := labelvolume.MergeVolumes(responses...)
	return mapToPrometheusResponse(mergedVolumes, int(limit))
}

func mapToPrometheusResponse(mergedVolumes map[int64]map[string]map[string]uint64, limit int) queryrangebase.PrometheusData {
	samplesByStream := map[logproto.LabelAdapter]*logproto.LegacySample{}

	// Aggregate samples into single sample with latest timestamp
	for ts, vs := range mergedVolumes {
		for name, v := range vs {
			for value, volume := range v {
				tsMs := ts / 1e6 //convert ns to ms

				streamKey := logproto.LabelAdapter{
					Name:  name,
					Value: value,
				}
				if sample, ok := samplesByStream[streamKey]; !ok {
					samplesByStream[streamKey] = &logproto.LegacySample{
						TimestampMs: tsMs,
						Value:       float64(volume),
					}
				} else {
					if sample.TimestampMs < tsMs {
						sample.TimestampMs = tsMs
					}

					sample.Value += float64(volume)
				}
			}
		}
	}

	result := make([]queryrangebase.SampleStream, 0, len(samplesByStream))
	for stream, sample := range samplesByStream {
		result = append(result, queryrangebase.SampleStream{
			Labels:  []logproto.LabelAdapter{stream},
			Samples: []logproto.LegacySample{*sample},
		})
	}

	// Sort and limit to top N results
	sort.Slice(result, func(i, j int) bool {
		labelI := result[i].Labels[0]
		sampleI := result[i].Samples[0]

		labelJ := result[j].Labels[0]
		sampleJ := result[j].Samples[0]

		if sampleI.Value == sampleJ.Value {
			if sampleI.TimestampMs == sampleJ.TimestampMs {
				if labelI.Name == labelJ.Name {
					return labelI.Value < labelJ.Value
				}
				return labelI.Name < labelJ.Name
			}
			return sampleI.TimestampMs > sampleJ.TimestampMs
		}
		return sampleI.Value > sampleJ.Value
	})

	if limit < len(result) {
		result = result[:limit]
	}

	return queryrangebase.PrometheusData{
		ResultType: loghttp.ResultTypeVector,
		Result:     result,
	}
}

// mergeOrderedNonOverlappingStreams merges a set of ordered, nonoverlapping responses by concatenating matching streams then running them through a heap to pull out limit values
func mergeOrderedNonOverlappingStreams(resps []*LokiResponse, limit uint32, direction logproto.Direction) []logproto.Stream {
	var total int

	// turn resps -> map[labels] []entries
	groups := make(map[string]*byDir)
	for _, resp := range resps {
		for _, stream := range resp.Data.Result {
			s, ok := groups[stream.Labels]
			if !ok {
				s = &byDir{
					direction: direction,
					labels:    stream.Labels,
				}
				groups[stream.Labels] = s
			}

			s.markers = append(s.markers, stream.Entries)
			total += len(stream.Entries)
		}

		// optimization: since limit has been reached, no need to append entries from subsequent responses
		if total >= int(limit) {
			break
		}
	}

	keys := make([]string, 0, len(groups))
	for key := range groups {
		keys = append(keys, key)
	}
	if direction == logproto.BACKWARD {
		sort.Sort(sort.Reverse(sort.StringSlice(keys)))
	} else {
		sort.Strings(keys)
	}

	// escape hatch, can just return all the streams
	if total <= int(limit) {
		results := make([]logproto.Stream, 0, len(keys))
		for _, key := range keys {
			results = append(results, logproto.Stream{
				Labels:  key,
				Entries: groups[key].merge(),
			})
		}
		return results
	}

	pq := &priorityqueue{
		direction: direction,
	}

	for _, key := range keys {
		stream := &logproto.Stream{
			Labels:  key,
			Entries: groups[key].merge(),
		}
		if len(stream.Entries) > 0 {
			pq.streams = append(pq.streams, stream)
		}
	}

	heap.Init(pq)

	resultDict := make(map[string]*logproto.Stream)

	// we want the min(limit, num_entries)
	for i := 0; i < int(limit) && pq.Len() > 0; i++ {
		// grab the next entry off the queue. This will be a stream (to preserve labels) with one entry.
		next := heap.Pop(pq).(*logproto.Stream)

		s, ok := resultDict[next.Labels]
		if !ok {
			s = &logproto.Stream{
				Labels:  next.Labels,
				Entries: make([]logproto.Entry, 0, int(limit)/len(keys)), // allocation hack -- assume uniform distribution across labels
			}
			resultDict[next.Labels] = s
		}
		// TODO: make allocation friendly
		s.Entries = append(s.Entries, next.Entries...)
	}

	results := make([]logproto.Stream, 0, len(resultDict))
	for _, key := range keys {
		stream, ok := resultDict[key]
		if ok {
			results = append(results, *stream)
		}
	}

	return results
}

func toProtoMatrix(m loghttp.Matrix) []queryrangebase.SampleStream {
	res := make([]queryrangebase.SampleStream, 0, len(m))

	if len(m) == 0 {
		return res
	}

	for _, stream := range m {
		samples := make([]logproto.LegacySample, 0, len(stream.Values))
		for _, s := range stream.Values {
			samples = append(samples, logproto.LegacySample{
				Value:       float64(s.Value),
				TimestampMs: int64(s.Timestamp),
			})
		}
		res = append(res, queryrangebase.SampleStream{
			Labels:  logproto.FromMetricsToLabelAdapters(stream.Metric),
			Samples: samples,
		})
	}
	return res
}

func toProtoVector(v loghttp.Vector) []queryrangebase.SampleStream {
	res := make([]queryrangebase.SampleStream, 0, len(v))

	if len(v) == 0 {
		return res
	}
	for _, s := range v {
		res = append(res, queryrangebase.SampleStream{
			Samples: []logproto.LegacySample{{
				Value:       float64(s.Value),
				TimestampMs: int64(s.Timestamp),
			}},
			Labels: logproto.FromMetricsToLabelAdapters(s.Metric),
		})
	}
	return res
}

func toProtoScalar(v loghttp.Scalar) []queryrangebase.SampleStream {
	res := make([]queryrangebase.SampleStream, 0, 1)

	res = append(res, queryrangebase.SampleStream{
		Samples: []logproto.LegacySample{{
			Value:       float64(v.Value),
			TimestampMs: v.Timestamp.UnixNano() / 1e6,
		}},
		Labels: nil,
	})
	return res
}

func (res LokiResponse) Count() int64 {
	var result int64
	for _, s := range res.Data.Result {
		result += int64(len(s.Entries))
	}
	return result
}

func paramsFromRequest(req queryrangebase.Request) (logql.Params, error) {
	switch r := req.(type) {
	case *LokiRequest:
		return &paramsRangeWrapper{
			LokiRequest: r,
		}, nil
	case *LokiInstantRequest:
		return &paramsInstantWrapper{
			LokiInstantRequest: r,
		}, nil
	case *LokiSeriesRequest:
		return &paramsSeriesWrapper{
			LokiSeriesRequest: r,
		}, nil
	case *LokiLabelNamesRequest:
		return &paramsLabelNamesWrapper{
			LokiLabelNamesRequest: r,
		}, nil
	default:
		return nil, fmt.Errorf("expected one of the *LokiRequest, *LokiInstantRequest, *LokiSeriesRequest, *LokiLabelNamesRequest, got (%T)", r)
	}
}

type paramsRangeWrapper struct {
	*LokiRequest
}

func (p paramsRangeWrapper) Query() string {
	return p.GetQuery()
}

func (p paramsRangeWrapper) Start() time.Time {
	return p.GetStartTs()
}

func (p paramsRangeWrapper) End() time.Time {
	return p.GetEndTs()
}

func (p paramsRangeWrapper) Step() time.Duration {
	return time.Duration(p.GetStep() * 1e6)
}
func (p paramsRangeWrapper) Interval() time.Duration {
	return time.Duration(p.GetInterval() * 1e6)
}
func (p paramsRangeWrapper) Direction() logproto.Direction {
	return p.GetDirection()
}
func (p paramsRangeWrapper) Limit() uint32 { return p.LokiRequest.Limit }
func (p paramsRangeWrapper) Shards() []string {
	return p.GetShards()
}

type paramsInstantWrapper struct {
	*LokiInstantRequest
}

func (p paramsInstantWrapper) Query() string {
	return p.GetQuery()
}

func (p paramsInstantWrapper) Start() time.Time {
	return p.LokiInstantRequest.GetTimeTs()
}

func (p paramsInstantWrapper) End() time.Time {
	return p.LokiInstantRequest.GetTimeTs()
}

func (p paramsInstantWrapper) Step() time.Duration {
	return time.Duration(p.GetStep() * 1e6)
}
func (p paramsInstantWrapper) Interval() time.Duration { return 0 }
func (p paramsInstantWrapper) Direction() logproto.Direction {
	return p.GetDirection()
}
func (p paramsInstantWrapper) Limit() uint32 { return p.LokiInstantRequest.Limit }
func (p paramsInstantWrapper) Shards() []string {
	return p.GetShards()
}

type paramsSeriesWrapper struct {
	*LokiSeriesRequest
}

func (p paramsSeriesWrapper) Query() string {
	return p.GetQuery()
}

func (p paramsSeriesWrapper) Start() time.Time {
	return p.LokiSeriesRequest.GetStartTs()
}

func (p paramsSeriesWrapper) End() time.Time {
	return p.LokiSeriesRequest.GetEndTs()
}

func (p paramsSeriesWrapper) Step() time.Duration {
	return time.Duration(p.GetStep() * 1e6)
}
func (p paramsSeriesWrapper) Interval() time.Duration { return 0 }
func (p paramsSeriesWrapper) Direction() logproto.Direction {
	return logproto.FORWARD
}
func (p paramsSeriesWrapper) Limit() uint32 { return 0 }
func (p paramsSeriesWrapper) Shards() []string {
	return p.GetShards()
}

type paramsLabelNamesWrapper struct {
	*LokiLabelNamesRequest
}

func (p paramsLabelNamesWrapper) Query() string {
	return p.GetQuery()
}

func (p paramsLabelNamesWrapper) Start() time.Time {
	return p.LokiLabelNamesRequest.GetStartTs()
}

func (p paramsLabelNamesWrapper) End() time.Time {
	return p.LokiLabelNamesRequest.GetEndTs()
}

func (p paramsLabelNamesWrapper) Step() time.Duration {
	return time.Duration(p.GetStep() * 1e6)
}
func (p paramsLabelNamesWrapper) Interval() time.Duration { return 0 }
func (p paramsLabelNamesWrapper) Direction() logproto.Direction {
	return logproto.FORWARD
}
func (p paramsLabelNamesWrapper) Limit() uint32 { return 0 }
func (p paramsLabelNamesWrapper) Shards() []string {
	return make([]string, 0)
}

func httpResponseHeadersToPromResponseHeaders(httpHeaders http.Header) []queryrangebase.PrometheusResponseHeader {
	var promHeaders []queryrangebase.PrometheusResponseHeader
	for h, hv := range httpHeaders {
		promHeaders = append(promHeaders, queryrangebase.PrometheusResponseHeader{Name: h, Values: hv})
	}

	return promHeaders
}

func getQueryTags(ctx context.Context) string {
	v, _ := ctx.Value(httpreq.QueryTagsHTTPHeader).(string) // it's ok to be empty
	return v
}

func NewEmptyResponse(r queryrangebase.Request) (queryrangebase.Response, error) {
	switch req := r.(type) {
	case *LokiSeriesRequest:
		return &LokiSeriesResponse{
			Status:  loghttp.QueryStatusSuccess,
			Version: uint32(loghttp.GetVersion(req.Path)),
		}, nil
	case *LokiLabelNamesRequest:
		return &LokiLabelNamesResponse{
			Status:  loghttp.QueryStatusSuccess,
			Version: uint32(loghttp.GetVersion(req.Path)),
		}, nil
	case *LokiInstantRequest:
		// instant queries in the frontend are always metrics queries.
		return &LokiPromResponse{
			Response: &queryrangebase.PrometheusResponse{
				Status: loghttp.QueryStatusSuccess,
				Data: queryrangebase.PrometheusData{
					ResultType: loghttp.ResultTypeVector,
				},
			},
		}, nil
	case *LokiRequest:
		// range query can either be metrics or logs
		expr, err := syntax.ParseExpr(req.Query)
		if err != nil {
			return nil, httpgrpc.Errorf(http.StatusBadRequest, err.Error())
		}
		if _, ok := expr.(syntax.SampleExpr); ok {
			return &LokiPromResponse{
				Response: queryrangebase.NewEmptyPrometheusResponse(),
			}, nil
		}
		return &LokiResponse{
			Status:    loghttp.QueryStatusSuccess,
			Direction: req.Direction,
			Limit:     req.Limit,
			Version:   uint32(loghttp.GetVersion(req.Path)),
			Data: LokiData{
				ResultType: loghttp.ResultTypeStream,
			},
		}, nil
	default:
		return nil, fmt.Errorf("unsupported request type %T", req)
	}
}

func mergeLokiResponse(responses ...queryrangebase.Response) *LokiResponse {
	if len(responses) == 0 {
		return nil
	}
	var (
		lokiRes       = responses[0].(*LokiResponse)
		mergedStats   stats.Result
		lokiResponses = make([]*LokiResponse, 0, len(responses))
	)

	for _, res := range responses {
		lokiResult := res.(*LokiResponse)
		mergedStats.MergeSplit(lokiResult.Statistics)
		lokiResponses = append(lokiResponses, lokiResult)
	}

	return &LokiResponse{
		Status:     loghttp.QueryStatusSuccess,
		Direction:  lokiRes.Direction,
		Limit:      lokiRes.Limit,
		Version:    lokiRes.Version,
		ErrorType:  lokiRes.ErrorType,
		Error:      lokiRes.Error,
		Statistics: mergedStats,
		Data: LokiData{
			ResultType: loghttp.ResultTypeStream,
			Result:     mergeOrderedNonOverlappingStreams(lokiResponses, lokiRes.Limit, lokiRes.Direction),
		},
	}
}<|MERGE_RESOLUTION|>--- conflicted
+++ resolved
@@ -638,13 +638,6 @@
 		if err := marshal.WriteIndexStatsResponseJSON(response.Response, &buf); err != nil {
 			return nil, err
 		}
-<<<<<<< HEAD
-=======
-	case *VolumeResponse:
-		if err := marshal.WriteSeriesVolumeResponseJSON(response.Response, &buf); err != nil {
-			return nil, err
-		}
->>>>>>> b7359c5d
 	default:
 		return nil, httpgrpc.Errorf(http.StatusInternalServerError, "invalid response format")
 	}
@@ -746,37 +739,24 @@
 			Response: &mergedIndexStats,
 			Headers:  headers,
 		}, nil
-<<<<<<< HEAD
-	case *LabelVolumeResponse:
-		resp0 := responses[0].(*LabelVolumeResponse)
+	case *VolumeResponse:
+		resp0 := responses[0].(*VolumeResponse)
 		headers := make([]*definitions.PrometheusResponseHeader, len(resp0.Headers))
 		for i, header := range resp0.Headers {
 			h := header
 			headers[i] = &h
 		}
-=======
-	case *VolumeResponse:
-		resp0 := responses[0].(*VolumeResponse)
-		headers := resp0.Headers
->>>>>>> b7359c5d
 
 		resps := make([]*logproto.VolumeResponse, 0, len(responses))
 		for _, r := range responses {
 			resps = append(resps, r.(*VolumeResponse).Response)
 		}
 
-<<<<<<< HEAD
 		promResponse := queryrangebase.PrometheusResponse{
 			Status:  loghttp.QueryStatusSuccess,
 			Data:    MergeToPrometheusResponse(resps, resp0.Response.Limit),
 			Headers: headers,
 		}
-=======
-		return &VolumeResponse{
-			Response: seriesvolume.Merge(resps, resp0.Response.Limit),
-			Headers:  headers,
-		}, nil
->>>>>>> b7359c5d
 
 		return &LokiPromResponse{
 			Response:   &promResponse,
@@ -787,36 +767,36 @@
 	}
 }
 
-func MergeToPrometheusResponse(responses []*logproto.LabelVolumeResponse, limit int32) queryrangebase.PrometheusData {
-	mergedVolumes := labelvolume.MergeVolumes(responses...)
+func MergeToPrometheusResponse(responses []*logproto.VolumeResponse, limit int32) queryrangebase.PrometheusData {
+	mergedVolumes := seriesvolume.MergeVolumes(responses...)
 	return mapToPrometheusResponse(mergedVolumes, int(limit))
 }
 
-func mapToPrometheusResponse(mergedVolumes map[int64]map[string]map[string]uint64, limit int) queryrangebase.PrometheusData {
+func mapToPrometheusResponse(mergedVolumes map[int64]map[string]uint64, limit int) queryrangebase.PrometheusData {
 	samplesByStream := map[logproto.LabelAdapter]*logproto.LegacySample{}
 
 	// Aggregate samples into single sample with latest timestamp
-	for ts, vs := range mergedVolumes {
-		for name, v := range vs {
-			for value, volume := range v {
-				tsMs := ts / 1e6 //convert ns to ms
-
-				streamKey := logproto.LabelAdapter{
-					Name:  name,
-					Value: value,
+	for ts, series := range mergedVolumes {
+		for name, v := range series {
+			tsMs := ts / 1e6 //convert ns to ms
+
+      //TODO(trevorwhitney): convert name to label/value labelAdapter
+			streamKey := logproto.LabelAdapter{
+				Name:  name,
+				Value: "",
+			}
+
+			if sample, ok := samplesByStream[streamKey]; !ok {
+				samplesByStream[streamKey] = &logproto.LegacySample{
+					TimestampMs: tsMs,
+					Value:       float64(v),
 				}
-				if sample, ok := samplesByStream[streamKey]; !ok {
-					samplesByStream[streamKey] = &logproto.LegacySample{
-						TimestampMs: tsMs,
-						Value:       float64(volume),
-					}
-				} else {
-					if sample.TimestampMs < tsMs {
-						sample.TimestampMs = tsMs
-					}
-
-					sample.Value += float64(volume)
+			} else {
+				if sample.TimestampMs < tsMs {
+					sample.TimestampMs = tsMs
 				}
+
+				sample.Value += float64(v)
 			}
 		}
 	}
