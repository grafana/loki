--- conflicted
+++ resolved
@@ -155,7 +155,6 @@
 					},
 				},
 			},
-<<<<<<< HEAD
 		} {
 			t.Run(fmt.Sprintf("%s - %s", name, requestType), func(t *testing.T) {
 				inp := tc.requestBuilderFunc(intervals.inp.start, intervals.inp.end)
@@ -166,16 +165,6 @@
 				require.Equal(t, want, splitByTime(inp, time.Hour))
 			})
 		}
-=======
-		},
-	}
-	for _, tt := range tests {
-		t.Run(tt.name, func(t *testing.T) {
-			got, err := splitByTime(tt.req, tt.interval)
-			require.NoError(t, err)
-			require.Equal(t, tt.want, got)
-		})
->>>>>>> 1a7614ff
 	}
 }
 
@@ -360,6 +349,7 @@
 			},
 			interval: 3 * time.Hour,
 		},
+
 		// step not a multiple of interval
 		// start time already step aligned
 		{
@@ -367,22 +357,26 @@
 				StartTs: time.Unix(2*3600-9, 0), // 2h mod 17s = 9s
 				EndTs:   time.Unix(3*3*3600, 0),
 				Step:    17 * seconds,
+				Query:   `rate({app="foo"}[1m])`,
 			},
 			expected: []queryrangebase.Request{
 				&LokiRequest{
 					StartTs: time.Unix(2*3600-9, 0),
 					EndTs:   time.Unix((3*3600)-5, 0), // 3h mod 17s = 5s
 					Step:    17 * seconds,
+					Query:   `rate({app="foo"}[1m])`,
 				},
 				&LokiRequest{
 					StartTs: time.Unix((3*3600)+12, 0),
 					EndTs:   time.Unix((2*3*3600)-10, 0), // 6h mod 17s = 10s
 					Step:    17 * seconds,
+					Query:   `rate({app="foo"}[1m])`,
 				},
 				&LokiRequest{
 					StartTs: time.Unix(2*3*3600+7, 0),
 					EndTs:   time.Unix(3*3*3600, 0),
 					Step:    17 * seconds,
+					Query:   `rate({app="foo"}[1m])`,
 				},
 			},
 			interval: 3 * time.Hour,
@@ -393,22 +387,26 @@
 				StartTs: time.Unix(2*3600, 0),
 				EndTs:   time.Unix(3*3*3600, 0),
 				Step:    17 * seconds,
+				Query:   `rate({app="foo"}[1m])`,
 			},
 			expected: []queryrangebase.Request{
 				&LokiRequest{
 					StartTs: time.Unix(2*3600, 0),
 					EndTs:   time.Unix((3*3600)-5, 0), // 3h mod 17s = 5s
 					Step:    17 * seconds,
+					Query:   `rate({app="foo"}[1m])`,
 				},
 				&LokiRequest{
 					StartTs: time.Unix((3*3600)+12, 0),
 					EndTs:   time.Unix((2*3*3600)-10, 0), // 6h mod 17s = 10s
 					Step:    17 * seconds,
+					Query:   `rate({app="foo"}[1m])`,
 				},
 				&LokiRequest{
 					StartTs: time.Unix(2*3*3600+7, 0),
 					EndTs:   time.Unix(3*3*3600, 0),
 					Step:    17 * seconds,
+					Query:   `rate({app="foo"}[1m])`,
 				},
 			},
 			interval: 3 * time.Hour,
