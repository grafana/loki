package queryrange

import (
	"fmt"

	"github.com/grafana/jsonparser"

	"github.com/grafana/loki/pkg/logproto"
	"github.com/grafana/loki/pkg/querier/queryrange/queryrangebase"
)

// To satisfy queryrange.Response interface(https://github.com/cortexproject/cortex/blob/21bad57b346c730d684d6d0205efef133422ab28/pkg/querier/queryrange/query_range.go#L88)
// we need to have following method as well on response types:
// GetHeaders() []*queryrange.PrometheusResponseHeader.
// This could have been done by adding "Headers" field with custom type in proto definition for various Response types which doesn't work because
// gogoproto doesn't generate getters for custom types so adding them here.
// See issue https://github.com/gogo/protobuf/issues/477 for more details.
// It also has issue of generating slices without pointer to the custom type for Repeated customtype fields, see https://github.com/gogo/protobuf/issues/478
// which is why we also have to do conversion from non-pointer to pointer type.

func (m *LokiLabelNamesResponse) GetHeaders() []*queryrangebase.PrometheusResponseHeader {
	if m != nil {
		return convertPrometheusResponseHeadersToPointers(m.Headers)
	}
	return nil
}

func (m *LokiLabelNamesResponse) SetHeader(name, value string) {
	m.Headers = setHeader(m.Headers, name, value)
}

func (m *LokiLabelNamesResponse) WithHeaders(h []queryrangebase.PrometheusResponseHeader) queryrangebase.Response {
	m.Headers = h
	return m
}

func (m *LokiSeriesResponse) GetHeaders() []*queryrangebase.PrometheusResponseHeader {
	if m != nil {
		return convertPrometheusResponseHeadersToPointers(m.Headers)
	}
	return nil
}

func (m *LokiSeriesResponse) SetHeader(name, value string) {
	m.Headers = setHeader(m.Headers, name, value)
}

func (m *LokiSeriesResponse) WithHeaders(h []queryrangebase.PrometheusResponseHeader) queryrangebase.Response {
	m.Headers = h
	return m
}

// UnmarshalJSON decodes from loghttpSeriesResponse JSON format directly into
// the protobuf LokiSeriesResponse.
func (m *LokiSeriesResponse) UnmarshalJSON(data []byte) error {
	var err error
	m.Status, err = jsonparser.GetString(data, "status")
	if err != nil {
		return err
	}

	var parseErr error
	_, err = jsonparser.ArrayEach(data, func(value []byte, vt jsonparser.ValueType, _ int, _ error) {
		if vt != jsonparser.Object {
			parseErr = fmt.Errorf("unexpected data type: got(%s), expected (object)", vt)
			return
		}

		identifier := logproto.SeriesIdentifier{}
		parseErr = jsonparser.ObjectEach(value, func(key, val []byte, vt jsonparser.ValueType, _ int) error {
			if vt != jsonparser.String {
				return fmt.Errorf("unexpected label value type: got(%s), expected (string)", vt)
			}
			v, err := jsonparser.ParseString(val)
			if err != nil {
				return err
			}
			k, err := jsonparser.ParseString(key)
			if err != nil {
				return err
			}

			identifier.Labels = append(identifier.Labels, logproto.SeriesIdentifier_LabelsEntry{Key: k, Value: v})
			return nil
		})

		if parseErr != nil {
			return
		}
		m.Data = append(m.Data, identifier)
	}, "data")
	if parseErr != nil {
		return parseErr
	}
	return err
}

func (m *LokiPromResponse) GetHeaders() []*queryrangebase.PrometheusResponseHeader {
	if m != nil {
		return m.Response.GetHeaders()
	}
	return nil
}

func (m *LokiPromResponse) SetHeader(name, value string) {
	m.Response.SetHeader(name, value)
}

func (m *LokiPromResponse) WithHeaders(h []queryrangebase.PrometheusResponseHeader) queryrangebase.Response {
	m.Response.Headers = convertPrometheusResponseHeadersToPointers(h)
	return m
}

func (m *LokiResponse) GetHeaders() []*queryrangebase.PrometheusResponseHeader {
	if m != nil {
		return convertPrometheusResponseHeadersToPointers(m.Headers)
	}
	return nil
}

func (m *LokiResponse) SetHeader(name, value string) {
	m.Headers = setHeader(m.Headers, name, value)
}

func (m *LokiResponse) WithHeaders(h []queryrangebase.PrometheusResponseHeader) queryrangebase.Response {
	m.Headers = h
	return m
}

func convertPrometheusResponseHeadersToPointers(h []queryrangebase.PrometheusResponseHeader) []*queryrangebase.PrometheusResponseHeader {
	if h == nil {
		return nil
	}

	resp := make([]*queryrangebase.PrometheusResponseHeader, len(h))
	for i := range h {
		resp[i] = &h[i]
	}

	return resp
}

// setHeader returns the passed headers with the new key-valur pair. Existing
// entries with the same key are overridden. The order is *not* maintained.
func setHeader(headers []queryrangebase.PrometheusResponseHeader, key, value string) []queryrangebase.PrometheusResponseHeader {
	for i, h := range headers {
		if h.Name == key {
			headers[i].Values = []string{value}
			return headers
		}
	}

	return append(headers, queryrangebase.PrometheusResponseHeader{Name: key, Values: []string{value}})
}

// GetHeaders returns the HTTP headers in the response.
func (m *IndexStatsResponse) GetHeaders() []*queryrangebase.PrometheusResponseHeader {
	if m != nil {
		return convertPrometheusResponseHeadersToPointers(m.Headers)
	}
	return nil
}

func (m *IndexStatsResponse) SetHeader(name, value string) {
	m.Headers = setHeader(m.Headers, name, value)
}

func (m *IndexStatsResponse) WithHeaders(h []queryrangebase.PrometheusResponseHeader) queryrangebase.Response {
	m.Headers = h
	return m
}

// GetHeaders returns the HTTP headers in the response.
func (m *VolumeResponse) GetHeaders() []*queryrangebase.PrometheusResponseHeader {
	if m != nil {
		return convertPrometheusResponseHeadersToPointers(m.Headers)
	}
	return nil
}

func (m *VolumeResponse) SetHeader(name, value string) {
	m.Headers = setHeader(m.Headers, name, value)
}

func (m *VolumeResponse) WithHeaders(h []queryrangebase.PrometheusResponseHeader) queryrangebase.Response {
	m.Headers = h
	return m
}

// GetHeaders returns the HTTP headers in the response.
func (m *TopKSketchesResponse) GetHeaders() []*queryrangebase.PrometheusResponseHeader {
	if m != nil {
		return convertPrometheusResponseHeadersToPointers(m.Headers)
	}
	return nil
}

func (m *TopKSketchesResponse) SetHeader(name, value string) {
	m.Headers = setHeader(m.Headers, name, value)
}

func (m *TopKSketchesResponse) WithHeaders(h []queryrangebase.PrometheusResponseHeader) queryrangebase.Response {
	m.Headers = h
	return m
}

// GetHeaders returns the HTTP headers in the response.
func (m *QuantileSketchResponse) GetHeaders() []*queryrangebase.PrometheusResponseHeader {
	if m != nil {
		return convertPrometheusResponseHeadersToPointers(m.Headers)
	}
	return nil
}

func (m *QuantileSketchResponse) SetHeader(name, value string) {
	m.Headers = setHeader(m.Headers, name, value)
}

func (m *QuantileSketchResponse) WithHeaders(h []queryrangebase.PrometheusResponseHeader) queryrangebase.Response {
	m.Headers = h
	return m
}

func (m *ShardsResponse) GetHeaders() []*queryrangebase.PrometheusResponseHeader {
	if m != nil {
		return convertPrometheusResponseHeadersToPointers(m.Headers)
	}
	return nil
}

func (m *ShardsResponse) SetHeader(name, value string) {
	m.Headers = setHeader(m.Headers, name, value)
}

func (m *ShardsResponse) WithHeaders(h []queryrangebase.PrometheusResponseHeader) queryrangebase.Response {
	m.Headers = h
	return m
<<<<<<< HEAD
}

// GetHeaders returns the HTTP headers in the response.
func (m *DetectedFieldsResponse) GetHeaders() []*queryrangebase.PrometheusResponseHeader {
	if m != nil {
		return convertPrometheusResponseHeadersToPointers(m.Headers)
	}
	return nil
}

func (m *DetectedFieldsResponse) SetHeader(name, value string) {
	m.Headers = setHeader(m.Headers, name, value)
}

func (m *DetectedFieldsResponse) WithHeaders(h []queryrangebase.PrometheusResponseHeader) queryrangebase.Response {
	m.Headers = h
	return m
=======
>>>>>>> 15dc2bac
}<|MERGE_RESOLUTION|>--- conflicted
+++ resolved
@@ -235,7 +235,6 @@
 func (m *ShardsResponse) WithHeaders(h []queryrangebase.PrometheusResponseHeader) queryrangebase.Response {
 	m.Headers = h
 	return m
-<<<<<<< HEAD
 }
 
 // GetHeaders returns the HTTP headers in the response.
@@ -253,6 +252,4 @@
 func (m *DetectedFieldsResponse) WithHeaders(h []queryrangebase.PrometheusResponseHeader) queryrangebase.Response {
 	m.Headers = h
 	return m
-=======
->>>>>>> 15dc2bac
 }