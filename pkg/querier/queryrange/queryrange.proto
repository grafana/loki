--- conflicted
+++ resolved
@@ -35,14 +35,10 @@
   logproto.Direction direction = 6;
   string path = 7;
   repeated string shards = 8 [(gogoproto.jsontag) = "shards"];
-<<<<<<< HEAD
-  Plan plan = 10 [(gogoproto.customtype) = "github.com/grafana/loki/pkg/querier/plan.QueryPlan"];
+  Plan plan = 10 [(gogoproto.customtype) = "github.com/grafana/loki/v3/pkg/querier/plan.QueryPlan"];
   // If populated, these represent the chunk references that the querier should
   // use to fetch the data, plus any other chunks reported by ingesters.
   logproto.ChunkRefGroup storeChunks = 11 [(gogoproto.jsontag) = "storeChunks"];
-=======
-  Plan plan = 10 [(gogoproto.customtype) = "github.com/grafana/loki/v3/pkg/querier/plan.QueryPlan"];
->>>>>>> 9c25985b
 }
 
 message LokiInstantRequest {
@@ -55,14 +51,10 @@
   logproto.Direction direction = 4;
   string path = 5;
   repeated string shards = 6 [(gogoproto.jsontag) = "shards"];
-<<<<<<< HEAD
-  Plan plan = 7 [(gogoproto.customtype) = "github.com/grafana/loki/pkg/querier/plan.QueryPlan"];
+  Plan plan = 7 [(gogoproto.customtype) = "github.com/grafana/loki/v3/pkg/querier/plan.QueryPlan"];
   // If populated, these represent the chunk references that the querier should
   // use to fetch the data, plus any other chunks reported by ingesters.
   logproto.ChunkRefGroup storeChunks = 8 [(gogoproto.jsontag) = "storeChunks"];
-=======
-  Plan plan = 7 [(gogoproto.customtype) = "github.com/grafana/loki/v3/pkg/querier/plan.QueryPlan"];
->>>>>>> 9c25985b
 }
 
 message Plan {
