--- conflicted
+++ resolved
@@ -203,20 +203,12 @@
 		return nil, nil, err
 	}
 
-<<<<<<< HEAD
-	seriesTripperware, err := NewSeriesTripperware(cfg, log, limits, metrics, schema, DefaultCodec, split, metricsNamespace)
-=======
-	seriesTripperware, err := NewSeriesTripperware(cfg, log, limits, metrics, schema, codec, seriesCache, cacheGenNumLoader, retentionEnabled, metricsNamespace)
->>>>>>> ce574485
+	seriesTripperware, err := NewSeriesTripperware(cfg, log, limits, metrics, schema, codec, seriesCache, cacheGenNumLoader, retentionEnabled, split, metricsNamespace)
 	if err != nil {
 		return nil, nil, err
 	}
 
-<<<<<<< HEAD
-	labelsTripperware, err := NewLabelsTripperware(cfg, log, limits, codec, split, metrics, schema, metricsNamespace)
-=======
-	labelsTripperware, err := NewLabelsTripperware(cfg, log, limits, codec, labelsCache, cacheGenNumLoader, retentionEnabled, metrics, schema, metricsNamespace)
->>>>>>> ce574485
+	labelsTripperware, err := NewLabelsTripperware(cfg, log, limits, codec, split, labelsCache, cacheGenNumLoader, retentionEnabled, metrics, schema, metricsNamespace)
 	if err != nil {
 		return nil, nil, err
 	}
@@ -490,16 +482,7 @@
 			NewLimitsMiddleware(limits),
 			NewQuerySizeLimiterMiddleware(schema.Configs, engineOpts, log, limits, statsHandler),
 			base.InstrumentMiddleware("split_by_interval", metrics.InstrumentMiddlewareMetrics),
-<<<<<<< HEAD
-			// Limited queries only need to fetch up to the requested line limit worth of logs,
-			// Our defaults for splitting and parallelism are much too aggressive for large customers and result in
-			// potentially GB of logs being returned by all the shards and splits which will overwhelm the frontend
-			// Therefore we force max parallelism to one so that these queries are executed sequentially.
-			// Below we also fix the number of shards to a static number.
-			SplitByIntervalMiddleware(schema.Configs, WithMaxParallelism(limits, 1), merger, split, metrics.SplitByMetrics),
-=======
-			SplitByIntervalMiddleware(schema.Configs, WithMaxParallelism(limits, limitedQuerySplits), merger, splitByTime, metrics.SplitByMetrics),
->>>>>>> ce574485
+			SplitByIntervalMiddleware(schema.Configs, WithMaxParallelism(limits, limitedQuerySplits), merger, split, metrics.SplitByMetrics),
 			NewQuerierSizeLimiterMiddleware(schema.Configs, engineOpts, log, limits, statsHandler),
 		}
 
@@ -511,9 +494,6 @@
 }
 
 // NewSeriesTripperware creates a new frontend tripperware responsible for handling series requests
-<<<<<<< HEAD
-func NewSeriesTripperware(cfg Config, log log.Logger, limits Limits, metrics *Metrics, schema config.SchemaConfig, merger base.Merger, split splitter, metricsNamespace string) (base.Middleware, error) {
-=======
 func NewSeriesTripperware(
 	cfg Config,
 	log log.Logger,
@@ -521,6 +501,7 @@
 	metrics *Metrics,
 	schema config.SchemaConfig,
 	merger base.Merger,
+	split splitter,
 	c cache.Cache,
 	cacheGenNumLoader base.CacheGenNumberLoader,
 	retentionEnabled bool,
@@ -557,18 +538,11 @@
 		}
 	}
 
->>>>>>> ce574485
 	queryRangeMiddleware := []base.Middleware{
 		StatsCollectorMiddleware(),
 		NewLimitsMiddleware(limits),
 		base.InstrumentMiddleware("split_by_interval", metrics.InstrumentMiddlewareMetrics),
-<<<<<<< HEAD
-		// The Series API needs to pull one chunk per series to extract the label set, which is much cheaper than iterating through all matching chunks.
-		// Force a 24 hours split by for series API, this will be more efficient with our static daily bucket storage.
-		// This would avoid queriers downloading chunks for same series over and over again for serving smaller queries.
-		SplitByIntervalMiddleware(schema.Configs, WithSplitByLimits(limits, 24*time.Hour), merger, split, metrics.SplitByMetrics),
-=======
-		SplitByIntervalMiddleware(schema.Configs, limits, merger, splitByTime, metrics.SplitByMetrics),
+		SplitByIntervalMiddleware(schema.Configs, limits, merger, split, metrics.SplitByMetrics),
 	}
 
 	if cfg.CacheSeriesResults {
@@ -577,8 +551,6 @@
 			base.InstrumentMiddleware("series_results_cache", metrics.InstrumentMiddlewareMetrics),
 			cacheMiddleware,
 		)
-
->>>>>>> ce574485
 	}
 
 	if cfg.MaxRetries > 0 {
@@ -607,14 +579,12 @@
 }
 
 // NewLabelsTripperware creates a new frontend tripperware responsible for handling labels requests.
-<<<<<<< HEAD
-func NewLabelsTripperware(cfg Config, log log.Logger, limits Limits, merger base.Merger, split splitter, metrics *Metrics, schema config.SchemaConfig, metricsNamespace string) (base.Middleware, error) {
-=======
 func NewLabelsTripperware(
 	cfg Config,
 	log log.Logger,
 	limits Limits,
 	merger base.Merger,
+	split splitter,
 	c cache.Cache,
 	cacheGenNumLoader base.CacheGenNumberLoader,
 	retentionEnabled bool,
@@ -653,17 +623,11 @@
 		}
 	}
 
->>>>>>> ce574485
 	queryRangeMiddleware := []base.Middleware{
 		StatsCollectorMiddleware(),
 		NewLimitsMiddleware(limits),
 		base.InstrumentMiddleware("split_by_interval", metrics.InstrumentMiddlewareMetrics),
-<<<<<<< HEAD
-		// Force a 24 hours split by for labels API, this will be more efficient with our static daily bucket storage.
-		// This is because the labels API is an index-only operation.
-		SplitByIntervalMiddleware(schema.Configs, WithSplitByLimits(limits, 24*time.Hour), merger, split, metrics.SplitByMetrics),
-=======
-		SplitByIntervalMiddleware(schema.Configs, limits, merger, splitByTime, metrics.SplitByMetrics),
+		SplitByIntervalMiddleware(schema.Configs, limits, merger, split, metrics.SplitByMetrics),
 	}
 
 	if cfg.CacheLabelResults {
@@ -672,8 +636,6 @@
 			base.InstrumentMiddleware("label_results_cache", metrics.InstrumentMiddlewareMetrics),
 			cacheMiddleware,
 		)
-
->>>>>>> ce574485
 	}
 
 	if cfg.MaxRetries > 0 {
@@ -950,26 +912,8 @@
 	})
 }
 
-<<<<<<< HEAD
 func NewIndexStatsTripperware(cfg Config, log log.Logger, limits Limits, schema config.SchemaConfig, merger base.Merger, split splitter, c cache.Cache, cacheGenNumLoader base.CacheGenNumberLoader, retentionEnabled bool, metrics *Metrics, metricsNamespace string) (base.Middleware, error) {
-	// Parallelize the index stats requests, so it doesn't send a huge request to a single index-gw (i.e. {app=~".+"} for 30d).
-	// Indices are sharded by 24 hours, so we split the stats request in 24h intervals.
-	limits = WithSplitByLimits(limits, 24*time.Hour)
-=======
-func NewIndexStatsTripperware(
-	cfg Config,
-	log log.Logger,
-	limits Limits,
-	schema config.SchemaConfig,
-	merger base.Merger,
-	c cache.Cache,
-	cacheGenNumLoader base.CacheGenNumberLoader,
-	retentionEnabled bool,
-	metrics *Metrics,
-	metricsNamespace string,
-) (base.Middleware, error) {
 	limits = WithSplitByLimits(limits, indexStatsQuerySplitInterval)
->>>>>>> ce574485
 
 	var cacheMiddleware base.Middleware
 	if cfg.CacheIndexStatsResults {
