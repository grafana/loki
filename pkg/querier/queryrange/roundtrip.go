--- conflicted
+++ resolved
@@ -168,14 +168,12 @@
 
 	labelVolumeCfg := cfg
 	labelVolumeCfg.CacheIndexStatsResults = false
-	labelVolumeTripperware, err := NewIndexStatsTripperware(labelVolumeCfg, log, limits, schema, LokiCodec, c,
-		cacheGenNumLoader, retentionEnabled, metrics)
+	labelVolumeTripperware, err := NewIndexStatsTripperware(labelVolumeCfg, log, limits, schema, LokiCodec, statsCache, cacheGenNumLoader, retentionEnabled, metrics)
 	if err != nil {
 		return nil, nil, err
 	}
 
 	return func(next http.RoundTripper) http.RoundTripper {
-<<<<<<< HEAD
 		var (
 			metricRT      = metricsTripperware(next)
 			limitedRT     = limitedTripperware(next)
@@ -188,18 +186,7 @@
 		)
 
 		return newRoundTripper(log, next, limitedRT, logFilterRT, metricRT, seriesRT, labelsRT, instantRT, statsRT, labelVolumeRT, limits)
-	}, c, nil
-=======
-		metricRT := metricsTripperware(next)
-		limitedRT := limitedTripperware(next)
-		logFilterRT := logFilterTripperware(next)
-		seriesRT := seriesTripperware(next)
-		labelsRT := labelsTripperware(next)
-		instantRT := instantMetricTripperware(next)
-		statsRT := indexStatsTripperware(next)
-		return newRoundTripper(log, next, limitedRT, logFilterRT, metricRT, seriesRT, labelsRT, instantRT, statsRT, limits)
 	}, StopperWrapper{resultsCache, statsCache}, nil
->>>>>>> 1db560fd
 }
 
 type roundTripper struct {
