package queryrange

import (
	"flag"
	"net/http"
	"strings"

	"github.com/cortexproject/cortex/pkg/chunk/cache"
	"github.com/cortexproject/cortex/pkg/querier/frontend"
	"github.com/cortexproject/cortex/pkg/querier/queryrange"
	"github.com/go-kit/kit/log"
	"github.com/go-kit/kit/log/level"
	"github.com/grafana/loki/pkg/logql"
	"github.com/prometheus/prometheus/pkg/labels"
)

// Config is the configuration for the queryrange tripperware
type Config struct {
	queryrange.Config `yaml:",inline"`
}

// RegisterFlags adds the flags required to configure this flag set.
func (cfg *Config) RegisterFlags(f *flag.FlagSet) {
	cfg.Config.RegisterFlags(f)
}

// Stopper gracefully shutdown resources created
type Stopper interface {
	Stop()
}

// NewTripperware returns a Tripperware configured with middlewares to align, split and cache requests.
<<<<<<< HEAD
func NewTripperware(cfg Config, log log.Logger, limits queryrange.Limits) (frontend.Tripperware, Stopper, error) {
	metricsTripperware, cache, err := queryrange.NewTripperware(cfg.Config, log, limits, lokiCodec, prometheusResponseExtractor)
=======
func NewTripperware(cfg Config, log log.Logger, limits Limits) (frontend.Tripperware, Stopper, error) {
	// Ensure that QuerySplitDuration uses configuration defaults.
	// This avoids divide by zero errors when determining cache keys where user specific overrides don't exist.
	limits = WithDefaultLimits(limits, cfg.Config)

	metricsTripperware, cache, err := NewMetricTripperware(cfg, log, limits, lokiCodec, queryrange.PrometheusResponseExtractor)

>>>>>>> 39c28682
	if err != nil {
		return nil, nil, err
	}
	logFilterTripperware, err := NewLogFilterTripperware(cfg, log, limits, lokiCodec)
	if err != nil {
		return nil, nil, err
	}
	return frontend.Tripperware(func(next http.RoundTripper) http.RoundTripper {
		metricRT := metricsTripperware(next)
		logFilterRT := logFilterTripperware(next)
		return frontend.RoundTripFunc(func(req *http.Request) (*http.Response, error) {
			if !strings.HasSuffix(req.URL.Path, "/query_range") && !strings.HasSuffix(req.URL.Path, "/prom/query") {
				return next.RoundTrip(req)
			}
			params := req.URL.Query()
			query := params.Get("query")
			expr, err := logql.ParseExpr(query)
			if err != nil {
				return nil, err
			}
			if _, ok := expr.(logql.SampleExpr); ok {
				return metricRT.RoundTrip(req)
			}
			if logSelector, ok := expr.(logql.LogSelectorExpr); ok {
				// backport the old regexp params into the query params
				regexp := params.Get("regexp")
				if regexp != "" {
					logSelector = logql.NewFilterExpr(logSelector, labels.MatchRegexp, regexp)
					params.Set("query", logSelector.String())
					req.URL.RawQuery = params.Encode()
				}
				filter, err := logSelector.Filter()
				if err != nil {
					return nil, err
				}
				if filter != nil {
					return logFilterRT.RoundTrip(req)
				}
			}
			return next.RoundTrip(req)
		})
	}), cache, nil
}

// NewLogFilterTripperware creates a new frontend tripperware responsible for handling log requests with regex.
func NewLogFilterTripperware(
	cfg Config,
	log log.Logger,
	limits Limits,
	codec queryrange.Codec,
) (frontend.Tripperware, error) {
	queryRangeMiddleware := []queryrange.Middleware{queryrange.LimitsMiddleware(limits)}
	if cfg.SplitQueriesByInterval != 0 {
		queryRangeMiddleware = append(queryRangeMiddleware, queryrange.InstrumentMiddleware("split_by_interval"), SplitByIntervalMiddleware(limits, codec))
	}
	if cfg.MaxRetries > 0 {
		queryRangeMiddleware = append(queryRangeMiddleware, queryrange.InstrumentMiddleware("retry"), queryrange.NewRetryMiddleware(log, cfg.MaxRetries))
	}
	return frontend.Tripperware(func(next http.RoundTripper) http.RoundTripper {
		if len(queryRangeMiddleware) > 0 {
			return queryrange.NewRoundTripper(next, codec, queryRangeMiddleware...)
		}
		return next
	}), nil
}

// NewMetricTripperware creates a new frontend tripperware responsible for handling metric queries
func NewMetricTripperware(
	cfg Config,
	log log.Logger,
	limits Limits,
	codec queryrange.Codec,
	extractor queryrange.Extractor,
) (frontend.Tripperware, Stopper, error) {

	queryRangeMiddleware := []queryrange.Middleware{queryrange.LimitsMiddleware(limits)}
	if cfg.AlignQueriesWithStep {
		queryRangeMiddleware = append(
			queryRangeMiddleware,
			queryrange.InstrumentMiddleware("step_align"),
			queryrange.StepAlignMiddleware,
		)
	}

	// SplitQueriesByDay is deprecated use SplitQueriesByInterval.
	if cfg.SplitQueriesByDay {
		level.Warn(log).Log("msg", "flag querier.split-queries-by-day (or config split_queries_by_day) is deprecated, use querier.split-queries-by-interval instead.")
	}

	queryRangeMiddleware = append(
		queryRangeMiddleware,
		queryrange.InstrumentMiddleware("split_by_interval"),
		SplitByIntervalMiddleware(limits, codec),
	)

	var c cache.Cache
	if cfg.CacheResults {
		queryCacheMiddleware, cache, err := queryrange.NewResultsCacheMiddleware(
			log,
			cfg.ResultsCacheConfig,
			cacheKeyLimits{limits},
			limits,
			codec,
			extractor,
		)
		if err != nil {
			return nil, nil, err
		}
		c = cache
		queryRangeMiddleware = append(
			queryRangeMiddleware,
			queryrange.InstrumentMiddleware("results_cache"),
			queryCacheMiddleware,
		)
	}

	if cfg.MaxRetries > 0 {
		queryRangeMiddleware = append(
			queryRangeMiddleware,
			queryrange.InstrumentMiddleware("retry"),
			queryrange.NewRetryMiddleware(log, cfg.MaxRetries),
		)
	}

	return frontend.Tripperware(func(next http.RoundTripper) http.RoundTripper {
		// Finally, if the user selected any query range middleware, stitch it in.
		if len(queryRangeMiddleware) > 0 {
			rt := queryrange.NewRoundTripper(next, codec, queryRangeMiddleware...)
			return frontend.RoundTripFunc(func(r *http.Request) (*http.Response, error) {
				if !strings.HasSuffix(r.URL.Path, "/query_range") {
					return next.RoundTrip(r)
				}
				return rt.RoundTrip(r)
			})
		}
		return next
	}), c, nil
}<|MERGE_RESOLUTION|>--- conflicted
+++ resolved
@@ -30,18 +30,13 @@
 }
 
 // NewTripperware returns a Tripperware configured with middlewares to align, split and cache requests.
-<<<<<<< HEAD
-func NewTripperware(cfg Config, log log.Logger, limits queryrange.Limits) (frontend.Tripperware, Stopper, error) {
-	metricsTripperware, cache, err := queryrange.NewTripperware(cfg.Config, log, limits, lokiCodec, prometheusResponseExtractor)
-=======
 func NewTripperware(cfg Config, log log.Logger, limits Limits) (frontend.Tripperware, Stopper, error) {
 	// Ensure that QuerySplitDuration uses configuration defaults.
 	// This avoids divide by zero errors when determining cache keys where user specific overrides don't exist.
 	limits = WithDefaultLimits(limits, cfg.Config)
 
-	metricsTripperware, cache, err := NewMetricTripperware(cfg, log, limits, lokiCodec, queryrange.PrometheusResponseExtractor)
+	metricsTripperware, cache, err := NewMetricTripperware(cfg, log, limits, lokiCodec, prometheusResponseExtractor)
 
->>>>>>> 39c28682
 	if err != nil {
 		return nil, nil, err
 	}
