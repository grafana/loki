package queryrange

import (
	"errors"
	"flag"
	"net/http"
	"strings"
	"time"

	"github.com/cortexproject/cortex/pkg/chunk"
	"github.com/cortexproject/cortex/pkg/chunk/cache"
	"github.com/cortexproject/cortex/pkg/querier/frontend"
	"github.com/cortexproject/cortex/pkg/querier/queryrange"
	"github.com/go-kit/kit/log"
	"github.com/go-kit/kit/log/level"
	"github.com/prometheus/client_golang/prometheus"
	"github.com/prometheus/prometheus/pkg/labels"
	"github.com/weaveworks/common/httpgrpc"
	"github.com/weaveworks/common/user"

	"github.com/grafana/loki/pkg/loghttp"
	"github.com/grafana/loki/pkg/logql"
)

// Config is the configuration for the queryrange tripperware
type Config struct {
	queryrange.Config `yaml:",inline"`
}

// RegisterFlags adds the flags required to configure this flag set.
func (cfg *Config) RegisterFlags(f *flag.FlagSet) {
	cfg.Config.RegisterFlags(f)
}

// Stopper gracefully shutdown resources created
type Stopper interface {
	Stop()
}

// NewTripperware returns a Tripperware configured with middlewares to align, split and cache requests.
func NewTripperware(
	cfg Config,
	log log.Logger,
	limits Limits,
	schema chunk.SchemaConfig,
	minShardingLookback time.Duration,
	registerer prometheus.Registerer,
) (frontend.Tripperware, Stopper, error) {
	// Ensure that QuerySplitDuration uses configuration defaults.
	// This avoids divide by zero errors when determining cache keys where user specific overrides don't exist.
	limits = WithDefaultLimits(limits, cfg.Config)

	instrumentMetrics := queryrange.NewInstrumentMiddlewareMetrics(registerer)
	retryMetrics := queryrange.NewRetryMiddlewareMetrics(registerer)
	shardingMetrics := logql.NewShardingMetrics(registerer)
	splitByMetrics := NewSplitByMetrics(registerer)

	metricsTripperware, cache, err := NewMetricTripperware(cfg, log, limits, schema, minShardingLookback, lokiCodec,
		PrometheusExtractor{}, instrumentMetrics, retryMetrics, shardingMetrics, splitByMetrics, registerer)
	if err != nil {
		return nil, nil, err
	}
	logFilterTripperware, err := NewLogFilterTripperware(cfg, log, limits, schema, minShardingLookback, lokiCodec, instrumentMetrics, retryMetrics, shardingMetrics, splitByMetrics)
	if err != nil {
		return nil, nil, err
	}

	seriesTripperware, err := NewSeriesTripperware(cfg, log, limits, lokiCodec, instrumentMetrics, retryMetrics, splitByMetrics)
	if err != nil {
		return nil, nil, err
	}

	labelsTripperware, err := NewLabelsTripperware(cfg, log, limits, lokiCodec, instrumentMetrics, retryMetrics, splitByMetrics)
	if err != nil {
		return nil, nil, err
	}

	return func(next http.RoundTripper) http.RoundTripper {
		metricRT := metricsTripperware(next)
		logFilterRT := logFilterTripperware(next)
		seriesRT := seriesTripperware(next)
		labelsRT := labelsTripperware(next)
		return newRoundTripper(next, logFilterRT, metricRT, seriesRT, labelsRT, limits)
	}, cache, nil
}

type roundTripper struct {
	next, log, metric, series, labels http.RoundTripper

	limits Limits
}

// newRoundTripper creates a new queryrange roundtripper
func newRoundTripper(next, log, metric, series, labels http.RoundTripper, limits Limits) roundTripper {
	return roundTripper{
		log:    log,
		limits: limits,
		metric: metric,
		series: series,
		labels: labels,
		next:   next,
	}
}

func (r roundTripper) RoundTrip(req *http.Request) (*http.Response, error) {
	err := req.ParseForm()
	if err != nil {
		return nil, httpgrpc.Errorf(http.StatusBadRequest, err.Error())
	}

	switch op := getOperation(req.URL.Path); op {
	case QueryRangeOp:
		rangeQuery, err := loghttp.ParseRangeQuery(req)
		if err != nil {
			return nil, httpgrpc.Errorf(http.StatusBadRequest, err.Error())
		}
		expr, err := logql.ParseExpr(rangeQuery.Query)
		if err != nil {
			return nil, httpgrpc.Errorf(http.StatusBadRequest, err.Error())
		}
		switch e := expr.(type) {
		case logql.SampleExpr:
			return r.metric.RoundTrip(req)
		case logql.LogSelectorExpr:
			filter, err := transformRegexQuery(req, e).Filter()
			if err != nil {
				return nil, httpgrpc.Errorf(http.StatusBadRequest, err.Error())
			}
			if err := validateLimits(req, rangeQuery.Limit, r.limits); err != nil {
				return nil, err
			}
			if filter == nil {
				return r.next.RoundTrip(req)
			}
			return r.log.RoundTrip(req)

		default:
			return r.next.RoundTrip(req)
		}
	case SeriesOp:
		_, err := loghttp.ParseSeriesQuery(req)
		if err != nil {
			return nil, httpgrpc.Errorf(http.StatusBadRequest, err.Error())
		}
		return r.series.RoundTrip(req)
	case LabelNamesOp:
		_, err := loghttp.ParseLabelQuery(req)
		if err != nil {
			return nil, httpgrpc.Errorf(http.StatusBadRequest, err.Error())
		}
		return r.labels.RoundTrip(req)
	default:
		return r.next.RoundTrip(req)
	}
}

// transformRegexQuery backport the old regexp params into the v1 query format
func transformRegexQuery(req *http.Request, expr logql.LogSelectorExpr) logql.LogSelectorExpr {
	regexp := req.Form.Get("regexp")
	if regexp != "" {
		expr = logql.NewFilterExpr(expr, labels.MatchRegexp, regexp)
		params := req.URL.Query()
		params.Set("query", expr.String())
		req.URL.RawQuery = params.Encode()
		// force the form and query to be parsed again.
		req.Form = nil
		req.PostForm = nil
	}
	return expr
}

// validates log entries limits
func validateLimits(req *http.Request, reqLimit uint32, limits Limits) error {
	userID, err := user.ExtractOrgID(req.Context())
	if err != nil {
		return httpgrpc.Errorf(http.StatusBadRequest, err.Error())
	}

	maxEntriesLimit := limits.MaxEntriesLimitPerQuery(userID)
	if int(reqLimit) > maxEntriesLimit && maxEntriesLimit != 0 {
		return httpgrpc.Errorf(http.StatusBadRequest,
			"max entries limit per query exceeded, limit > max_entries_limit (%d > %d)", reqLimit, maxEntriesLimit)
	}
	return nil
}

const (
	QueryRangeOp = "query_range"
	SeriesOp     = "series"
	LabelNamesOp = "labels"
)

func getOperation(path string) string {
	switch {
	case strings.HasSuffix(path, "/query_range") || strings.HasSuffix(path, "/prom/query"):
		return QueryRangeOp
	case strings.HasSuffix(path, "/series"):
		return SeriesOp
	case strings.HasSuffix(path, "/labels") || strings.HasSuffix(path, "/label"):
		return LabelNamesOp
	default:
		return ""
	}
}

// NewLogFilterTripperware creates a new frontend tripperware responsible for handling log requests with regex.
func NewLogFilterTripperware(
	cfg Config,
	log log.Logger,
	limits Limits,
	schema chunk.SchemaConfig,
	minShardingLookback time.Duration,
	codec queryrange.Codec,
	instrumentMetrics *queryrange.InstrumentMiddlewareMetrics,
	retryMiddlewareMetrics *queryrange.RetryMiddlewareMetrics,
	shardingMetrics *logql.ShardingMetrics,
	splitByMetrics *SplitByMetrics,
) (frontend.Tripperware, error) {
	queryRangeMiddleware := []queryrange.Middleware{StatsCollectorMiddleware(), queryrange.LimitsMiddleware(limits)}
	if cfg.SplitQueriesByInterval != 0 {
		queryRangeMiddleware = append(queryRangeMiddleware, queryrange.InstrumentMiddleware("split_by_interval", instrumentMetrics), SplitByIntervalMiddleware(limits, codec, splitByMetrics))
	}

	if cfg.ShardedQueries {
		if minShardingLookback == 0 {
			return nil, errors.New("a non-zero value is required for querier.query-ingesters-within when -querier.parallelise-shardable-queries is enabled")
		}
		queryRangeMiddleware = append(queryRangeMiddleware,
			NewQueryShardMiddleware(
				log,
				schema.Configs,
				minShardingLookback,
				instrumentMetrics, // instrumentation is included in the sharding middleware
				shardingMetrics,
			),
		)
	}

	if cfg.MaxRetries > 0 {
		queryRangeMiddleware = append(queryRangeMiddleware, queryrange.InstrumentMiddleware("retry", instrumentMetrics), queryrange.NewRetryMiddleware(log, cfg.MaxRetries, retryMiddlewareMetrics))
	}

	return func(next http.RoundTripper) http.RoundTripper {
		if len(queryRangeMiddleware) > 0 {
			return queryrange.NewRoundTripper(next, codec, queryRangeMiddleware...)
		}
		return next
	}, nil
}

// NewSeriesripperware creates a new frontend tripperware responsible for handling series requests
func NewSeriesTripperware(
	cfg Config,
	log log.Logger,
	limits Limits,
	codec queryrange.Codec,
	instrumentMetrics *queryrange.InstrumentMiddlewareMetrics,
	retryMiddlewareMetrics *queryrange.RetryMiddlewareMetrics,
	splitByMetrics *SplitByMetrics,
) (frontend.Tripperware, error) {
	queryRangeMiddleware := []queryrange.Middleware{}
	if cfg.SplitQueriesByInterval != 0 {
		queryRangeMiddleware = append(queryRangeMiddleware,
			queryrange.InstrumentMiddleware("split_by_interval", instrumentMetrics),
			// The Series API needs to pull one chunk per series to extract the label set, which is much cheaper than iterating through all matching chunks.
			SplitByIntervalMiddleware(WithSplitByLimits(limits, cfg.SplitQueriesByInterval), codec, splitByMetrics),
		)
	}
	if cfg.MaxRetries > 0 {
		queryRangeMiddleware = append(queryRangeMiddleware, queryrange.InstrumentMiddleware("retry", instrumentMetrics), queryrange.NewRetryMiddleware(log, cfg.MaxRetries, retryMiddlewareMetrics))
	}

	return func(next http.RoundTripper) http.RoundTripper {
		if len(queryRangeMiddleware) > 0 {
			return queryrange.NewRoundTripper(next, codec, queryRangeMiddleware...)
		}
		return next
	}, nil
}

// NewLabelsTripperware creates a new frontend tripperware responsible for handling labels requests.
func NewLabelsTripperware(
	cfg Config,
	log log.Logger,
	limits Limits,
	codec queryrange.Codec,
	instrumentMetrics *queryrange.InstrumentMiddlewareMetrics,
	retryMiddlewareMetrics *queryrange.RetryMiddlewareMetrics,
	splitByMetrics *SplitByMetrics,
) (frontend.Tripperware, error) {
	queryRangeMiddleware := []queryrange.Middleware{}
	if cfg.SplitQueriesByInterval != 0 {
		queryRangeMiddleware = append(queryRangeMiddleware,
			queryrange.InstrumentMiddleware("split_by_interval", instrumentMetrics),
			// Force a 24 hours split by for labels API, this will be more efficient with our static daily bucket storage.
			// This is because the labels API is an index-only operation.
			SplitByIntervalMiddleware(WithSplitByLimits(limits, 24*time.Hour), codec, splitByMetrics),
		)
	}
	if cfg.MaxRetries > 0 {
		queryRangeMiddleware = append(queryRangeMiddleware, queryrange.InstrumentMiddleware("retry", instrumentMetrics), queryrange.NewRetryMiddleware(log, cfg.MaxRetries, retryMiddlewareMetrics))
	}

	return func(next http.RoundTripper) http.RoundTripper {
		if len(queryRangeMiddleware) > 0 {
			return queryrange.NewRoundTripper(next, codec, queryRangeMiddleware...)
		}
		return next
	}, nil
}

// NewMetricTripperware creates a new frontend tripperware responsible for handling metric queries
func NewMetricTripperware(
	cfg Config,
	log log.Logger,
	limits Limits,
	schema chunk.SchemaConfig,
	minShardingLookback time.Duration,
	codec queryrange.Codec,
	extractor queryrange.Extractor,
	instrumentMetrics *queryrange.InstrumentMiddlewareMetrics,
	retryMiddlewareMetrics *queryrange.RetryMiddlewareMetrics,
	shardingMetrics *logql.ShardingMetrics,
	splitByMetrics *SplitByMetrics,
	registerer prometheus.Registerer,
) (frontend.Tripperware, Stopper, error) {
	queryRangeMiddleware := []queryrange.Middleware{StatsCollectorMiddleware(), queryrange.LimitsMiddleware(limits)}
	if cfg.AlignQueriesWithStep {
		queryRangeMiddleware = append(
			queryRangeMiddleware,
			queryrange.InstrumentMiddleware("step_align", instrumentMetrics),
			queryrange.StepAlignMiddleware,
		)
	}

	// SplitQueriesByDay is deprecated use SplitQueriesByInterval.
	if cfg.SplitQueriesByDay {
		level.Warn(log).Log("msg", "flag querier.split-queries-by-day (or config split_queries_by_day) is deprecated, use querier.split-queries-by-interval instead.")
	}

	queryRangeMiddleware = append(
		queryRangeMiddleware,
		queryrange.InstrumentMiddleware("split_by_interval", instrumentMetrics),
		SplitByIntervalMiddleware(limits, codec, splitByMetrics),
	)

	var c cache.Cache
	if cfg.CacheResults {
		queryCacheMiddleware, cache, err := queryrange.NewResultsCacheMiddleware(
			log,
			cfg.ResultsCacheConfig,
			cacheKeyLimits{limits},
			limits,
			codec,
			extractor,
			nil,
<<<<<<< HEAD
			nil,
=======
			registerer,
>>>>>>> dab393a6
		)
		if err != nil {
			return nil, nil, err
		}
		c = cache
		queryRangeMiddleware = append(
			queryRangeMiddleware,
			queryrange.InstrumentMiddleware("results_cache", instrumentMetrics),
			queryCacheMiddleware,
		)
	}

	if cfg.ShardedQueries {
		if minShardingLookback == 0 {
			return nil, nil, errors.New("a non-zero value is required for querier.query-ingesters-within when -querier.parallelise-shardable-queries is enabled")
		}
		queryRangeMiddleware = append(queryRangeMiddleware,
			NewQueryShardMiddleware(
				log,
				schema.Configs,
				minShardingLookback,
				instrumentMetrics, // instrumentation is included in the sharding middleware
				shardingMetrics,
			),
		)
	}

	if cfg.MaxRetries > 0 {
		queryRangeMiddleware = append(
			queryRangeMiddleware,
			queryrange.InstrumentMiddleware("retry", instrumentMetrics),
			queryrange.NewRetryMiddleware(log, cfg.MaxRetries, retryMiddlewareMetrics),
		)
	}

	return func(next http.RoundTripper) http.RoundTripper {
		// Finally, if the user selected any query range middleware, stitch it in.
		if len(queryRangeMiddleware) > 0 {
			rt := queryrange.NewRoundTripper(next, codec, queryRangeMiddleware...)
			return frontend.RoundTripFunc(func(r *http.Request) (*http.Response, error) {
				if !strings.HasSuffix(r.URL.Path, "/query_range") {
					return next.RoundTrip(r)
				}
				return rt.RoundTrip(r)
			})
		}
		return next
	}, c, nil
}<|MERGE_RESOLUTION|>--- conflicted
+++ resolved
@@ -354,11 +354,7 @@
 			codec,
 			extractor,
 			nil,
-<<<<<<< HEAD
-			nil,
-=======
 			registerer,
->>>>>>> dab393a6
 		)
 		if err != nil {
 			return nil, nil, err
