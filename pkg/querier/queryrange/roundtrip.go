package queryrange

import (
	"context"
	"flag"
	"net/http"
	"strings"
	"time"

	"github.com/go-kit/log"
	"github.com/go-kit/log/level"
	"github.com/prometheus/client_golang/prometheus"
	"github.com/prometheus/common/model"
	"github.com/prometheus/prometheus/model/labels"
	"github.com/weaveworks/common/httpgrpc"

	"github.com/grafana/loki/pkg/loghttp"
	"github.com/grafana/loki/pkg/logql"
	"github.com/grafana/loki/pkg/logql/syntax"
	"github.com/grafana/loki/pkg/logqlmodel/stats"
	"github.com/grafana/loki/pkg/querier/queryrange/queryrangebase"
	"github.com/grafana/loki/pkg/storage/chunk/cache"
	"github.com/grafana/loki/pkg/storage/config"
	logutil "github.com/grafana/loki/pkg/util/log"
)

// Config is the configuration for the queryrange tripperware
type Config struct {
	queryrangebase.Config `yaml:",inline"`
	Transformer           UserIDTransformer `yaml:"-"`
}

// RegisterFlags adds the flags required to configure this flag set.
func (cfg *Config) RegisterFlags(f *flag.FlagSet) {
	cfg.Config.RegisterFlags(f)
}

// Stopper gracefully shutdown resources created
type Stopper interface {
	Stop()
}

// NewTripperware returns a Tripperware configured with middlewares to align, split and cache requests.
func NewTripperware(
	cfg Config,
	log log.Logger,
	limits Limits,
	schema config.SchemaConfig,
	cacheGenNumLoader queryrangebase.CacheGenNumberLoader,
	retentionEnabled bool,
	registerer prometheus.Registerer,
) (queryrangebase.Tripperware, Stopper, error) {
	metrics := NewMetrics(registerer)

	var (
		c   cache.Cache
		err error
	)

	if cfg.CacheResults {
		c, err = cache.New(cfg.CacheConfig, registerer, log, stats.ResultCache)
		if err != nil {
			return nil, nil, err
		}
		if cfg.Compression == "snappy" {
			c = cache.NewSnappy(c, log)
		}
	}

	metricsTripperware, err := NewMetricTripperware(cfg, log, limits, schema, LokiCodec, c,
		cacheGenNumLoader, retentionEnabled, PrometheusExtractor{}, metrics, registerer)
	if err != nil {
		return nil, nil, err
	}

	limitedTripperware, err := NewLimitedTripperware(cfg, log, limits, schema, LokiCodec, c, metrics)
	if err != nil {
		return nil, nil, err
	}

	// NOTE: When we would start caching response from non-metric queries we would have to consider cache gen headers as well in
	// MergeResponse implementation for Loki codecs same as it is done in Cortex at https://github.com/cortexproject/cortex/blob/21bad57b346c730d684d6d0205efef133422ab28/pkg/querier/queryrange/query_range.go#L170
	logFilterTripperware, err := NewLogFilterTripperware(cfg, log, limits, schema, LokiCodec, c, metrics)
	if err != nil {
		return nil, nil, err
	}

	seriesTripperware, err := NewSeriesTripperware(cfg, log, limits, LokiCodec, metrics, schema)
	if err != nil {
		return nil, nil, err
	}

	labelsTripperware, err := NewLabelsTripperware(cfg, log, limits, LokiCodec, metrics, schema)
	if err != nil {
		return nil, nil, err
	}

	instantMetricTripperware, err := NewInstantMetricTripperware(cfg, log, limits, schema, LokiCodec, metrics)
	if err != nil {
		return nil, nil, err
	}

	indexStatsTripperware, err := NewIndexStatsTripperware(cfg, log, limits, schema, LokiCodec, metrics)
	if err != nil {
		return nil, nil, err
	}

	return func(next http.RoundTripper) http.RoundTripper {
		metricRT := metricsTripperware(next)
		limitedRT := limitedTripperware(next)
		logFilterRT := logFilterTripperware(next)
		seriesRT := seriesTripperware(next)
		labelsRT := labelsTripperware(next)
		instantRT := instantMetricTripperware(next)
		statsRT := indexStatsTripperware(next)
		return newRoundTripper(log, next, limitedRT, logFilterRT, metricRT, seriesRT, labelsRT, instantRT, statsRT, limits)
	}, c, nil
}

type roundTripper struct {
	logger log.Logger

	next, limited, log, metric, series, labels, instantMetric, indexStats http.RoundTripper

	limits Limits
}

// newRoundTripper creates a new queryrange roundtripper
func newRoundTripper(logger log.Logger, next, limited, log, metric, series, labels, instantMetric, indexStats http.RoundTripper, limits Limits) roundTripper {
	return roundTripper{
		logger:        logger,
		limited:       limited,
		log:           log,
		limits:        limits,
		metric:        metric,
		series:        series,
		labels:        labels,
		instantMetric: instantMetric,
		indexStats:    indexStats,
		next:          next,
	}
}

func (r roundTripper) RoundTrip(req *http.Request) (*http.Response, error) {
	logger := logutil.WithContext(req.Context(), r.logger)
	err := req.ParseForm()
	if err != nil {
		return nil, httpgrpc.Errorf(http.StatusBadRequest, err.Error())
	}

	switch op := getOperation(req.URL.Path); op {
	case QueryRangeOp:
		rangeQuery, err := loghttp.ParseRangeQuery(req)
		if err != nil {
			return nil, httpgrpc.Errorf(http.StatusBadRequest, err.Error())
		}
		expr, err := syntax.ParseExpr(rangeQuery.Query)
		if err != nil {
			return nil, httpgrpc.Errorf(http.StatusBadRequest, err.Error())
		}

		queryHash := logql.HashedQuery(rangeQuery.Query)
		level.Info(logger).Log("msg", "executing query", "type", "range", "query", rangeQuery.Query, "length", rangeQuery.End.Sub(rangeQuery.Start), "step", rangeQuery.Step, "query_hash", queryHash)

		switch e := expr.(type) {
		case syntax.SampleExpr:
			// The error will be handled later.
			groups, err := e.MatcherGroups()
			if err != nil {
				level.Warn(logger).Log("msg", "unexpected matcher groups error in roundtripper", "err", err)
			}

			for _, g := range groups {
				if err := validateMatchers(req, r.limits, g.Matchers); err != nil {
					return nil, httpgrpc.Errorf(http.StatusBadRequest, err.Error())
				}
			}
			return r.metric.RoundTrip(req)
		case syntax.LogSelectorExpr:
			// Note, this function can mutate the request
			expr, err := transformRegexQuery(req, e)
			if err != nil {
				return nil, httpgrpc.Errorf(http.StatusBadRequest, err.Error())
			}
			if err := validateMaxEntriesLimits(req, rangeQuery.Limit, r.limits); err != nil {
				return nil, httpgrpc.Errorf(http.StatusBadRequest, err.Error())
			}

			if err := validateMatchers(req, r.limits, e.Matchers()); err != nil {
				return nil, httpgrpc.Errorf(http.StatusBadRequest, err.Error())
			}

			// Only filter expressions are query sharded
			if !expr.HasFilter() {
				return r.limited.RoundTrip(req)
			}
			return r.log.RoundTrip(req)

		default:
			return r.next.RoundTrip(req)
		}
	case SeriesOp:
		sr, err := loghttp.ParseAndValidateSeriesQuery(req)
		if err != nil {
			return nil, httpgrpc.Errorf(http.StatusBadRequest, err.Error())
		}

		level.Info(logger).Log("msg", "executing query", "type", "series", "match", logql.PrintMatches(sr.Groups), "length", sr.End.Sub(sr.Start))

		return r.series.RoundTrip(req)
	case LabelNamesOp:
		lr, err := loghttp.ParseLabelQuery(req)
		if err != nil {
			return nil, httpgrpc.Errorf(http.StatusBadRequest, err.Error())
		}

<<<<<<< HEAD
		level.Info(logutil.WithContext(req.Context(), r.logger)).Log("msg", "executing query", "type", "labels", "label", lr.Name, "length", lr.End.Sub(*lr.Start), "query", lr.Query)
=======
		level.Info(logger).Log("msg", "executing query", "type", "labels", "label", lr.Name, "length", lr.End.Sub(*lr.Start))
>>>>>>> 28a7733e

		return r.labels.RoundTrip(req)
	case InstantQueryOp:
		instantQuery, err := loghttp.ParseInstantQuery(req)
		if err != nil {
			return nil, httpgrpc.Errorf(http.StatusBadRequest, err.Error())
		}
		expr, err := syntax.ParseExpr(instantQuery.Query)
		if err != nil {
			return nil, httpgrpc.Errorf(http.StatusBadRequest, err.Error())
		}

		queryHash := logql.HashedQuery(instantQuery.Query)
		level.Info(logger).Log("msg", "executing query", "type", "instant", "query", instantQuery.Query, "query_hash", queryHash)

		switch expr.(type) {
		case syntax.SampleExpr:
			return r.instantMetric.RoundTrip(req)
		default:
			return r.next.RoundTrip(req)
		}
	case IndexStatsOp:
		statsQuery, err := loghttp.ParseIndexStatsQuery(req)
		if err != nil {
			return nil, httpgrpc.Errorf(http.StatusBadRequest, err.Error())
		}

		level.Info(logger).Log("msg", "executing query", "type", "stats", "query", statsQuery.Query, "length", statsQuery.End.Sub(statsQuery.Start))

		return r.indexStats.RoundTrip(req)
	default:
		return r.next.RoundTrip(req)
	}
}

// transformRegexQuery backport the old regexp params into the v1 query format
func transformRegexQuery(req *http.Request, expr syntax.LogSelectorExpr) (syntax.LogSelectorExpr, error) {
	regexp := req.Form.Get("regexp")
	if regexp != "" {
		filterExpr, err := syntax.AddFilterExpr(expr, labels.MatchRegexp, "", regexp)
		if err != nil {
			return nil, err
		}
		params := req.URL.Query()
		params.Set("query", filterExpr.String())
		req.URL.RawQuery = params.Encode()
		// force the form and query to be parsed again.
		req.Form = nil
		req.PostForm = nil
		return filterExpr, nil
	}
	return expr, nil
}

const (
	InstantQueryOp = "instant_query"
	QueryRangeOp   = "query_range"
	SeriesOp       = "series"
	LabelNamesOp   = "labels"
	IndexStatsOp   = "index_stats"
)

func getOperation(path string) string {
	switch {
	case strings.HasSuffix(path, "/query_range") || strings.HasSuffix(path, "/prom/query"):
		return QueryRangeOp
	case strings.HasSuffix(path, "/series"):
		return SeriesOp
	case strings.HasSuffix(path, "/labels") || strings.HasSuffix(path, "/label") || strings.HasSuffix(path, "/values"):
		return LabelNamesOp
	case strings.HasSuffix(path, "/v1/query"):
		return InstantQueryOp
	case path == "/loki/api/v1/index/stats":
		return IndexStatsOp
	default:
		return ""
	}
}

// NewLogFilterTripperware creates a new frontend tripperware responsible for handling log requests.
func NewLogFilterTripperware(
	cfg Config,
	log log.Logger,
	limits Limits,
	schema config.SchemaConfig,
	codec queryrangebase.Codec,
	c cache.Cache,
	metrics *Metrics,
) (queryrangebase.Tripperware, error) {
	indexStatsTripperware, err := NewIndexStatsTripperware(cfg, log, limits, schema, codec, metrics)
	if err != nil {
		return nil, err
	}

	return func(next http.RoundTripper) http.RoundTripper {
		statsHandler := queryrangebase.NewRoundTripperHandler(indexStatsTripperware(next), codec)

		queryRangeMiddleware := []queryrangebase.Middleware{
			StatsCollectorMiddleware(),
			NewLimitsMiddleware(limits),
			NewQuerySizeLimiterMiddleware(schema.Configs, log, limits, codec, statsHandler),
			queryrangebase.InstrumentMiddleware("split_by_interval", metrics.InstrumentMiddlewareMetrics),
			queryrangebase.InstrumentMiddleware("split_by_interval", metrics.InstrumentMiddlewareMetrics),
			SplitByIntervalMiddleware(schema.Configs, limits, codec, splitByTime, metrics.SplitByMetrics),
		}

		if cfg.CacheResults {
			queryCacheMiddleware := NewLogResultCache(
				log,
				limits,
				c,
				func(r queryrangebase.Request) bool {
					return !r.GetCachingOptions().Disabled
				},
				cfg.Transformer,
				metrics.LogResultCacheMetrics,
			)
			queryRangeMiddleware = append(
				queryRangeMiddleware,
				queryrangebase.InstrumentMiddleware("log_results_cache", metrics.InstrumentMiddlewareMetrics),
				queryCacheMiddleware,
			)
		}

		if cfg.ShardedQueries {
			queryRangeMiddleware = append(queryRangeMiddleware,
				NewQueryShardMiddleware(
					log,
					schema.Configs,
					codec,
					metrics.InstrumentMiddlewareMetrics, // instrumentation is included in the sharding middleware
					metrics.MiddlewareMapperMetrics.shardMapper,
					limits,
					0, // 0 is unlimited shards
				),
			)
		} else {
			// The sharding middleware takes care of enforcing this limit for both shardable and non-shardable queries.
			// If we are not using sharding, we enforce the limit by adding this middleware after time splitting.
			queryRangeMiddleware = append(queryRangeMiddleware,
				NewQuerierSizeLimiterMiddleware(schema.Configs, log, limits, codec, statsHandler),
			)
		}

		if cfg.MaxRetries > 0 {
			queryRangeMiddleware = append(
				queryRangeMiddleware, queryrangebase.InstrumentMiddleware("retry", metrics.InstrumentMiddlewareMetrics),
				queryrangebase.NewRetryMiddleware(log, cfg.MaxRetries, metrics.RetryMiddlewareMetrics),
			)
		}

		if len(queryRangeMiddleware) > 0 {
			return NewLimitedRoundTripper(next, codec, limits, schema.Configs, queryRangeMiddleware...)
		}
		return next
	}, nil
}

// NewLimitedTripperware creates a new frontend tripperware responsible for handling log requests which are label matcher only, no filter expression.
func NewLimitedTripperware(
	cfg Config,
	log log.Logger,
	limits Limits,
	schema config.SchemaConfig,
	codec queryrangebase.Codec,
	c cache.Cache,
	metrics *Metrics,
) (queryrangebase.Tripperware, error) {
	indexStatsTripperware, err := NewIndexStatsTripperware(cfg, log, limits, schema, codec, metrics)
	if err != nil {
		return nil, err
	}

	return func(next http.RoundTripper) http.RoundTripper {
		statsHandler := queryrangebase.NewRoundTripperHandler(indexStatsTripperware(next), codec)

		queryRangeMiddleware := []queryrangebase.Middleware{
			StatsCollectorMiddleware(),
			NewLimitsMiddleware(limits),
			NewQuerySizeLimiterMiddleware(schema.Configs, log, limits, codec, statsHandler),
			queryrangebase.InstrumentMiddleware("split_by_interval", metrics.InstrumentMiddlewareMetrics),
			// Limited queries only need to fetch up to the requested line limit worth of logs,
			// Our defaults for splitting and parallelism are much too aggressive for large customers and result in
			// potentially GB of logs being returned by all the shards and splits which will overwhelm the frontend
			// Therefore we force max parallelism to one so that these queries are executed sequentially.
			// Below we also fix the number of shards to a static number.
			SplitByIntervalMiddleware(schema.Configs, WithMaxParallelism(limits, 1), codec, splitByTime, metrics.SplitByMetrics),
			NewQuerierSizeLimiterMiddleware(schema.Configs, log, limits, codec, statsHandler),
		}

		if len(queryRangeMiddleware) > 0 {
			return NewLimitedRoundTripper(next, codec, limits, schema.Configs, queryRangeMiddleware...)
		}
		return next
	}, nil
}

// NewSeriesTripperware creates a new frontend tripperware responsible for handling series requests
func NewSeriesTripperware(
	cfg Config,
	log log.Logger,
	limits Limits,
	codec queryrangebase.Codec,
	metrics *Metrics,
	schema config.SchemaConfig,
) (queryrangebase.Tripperware, error) {
	queryRangeMiddleware := []queryrangebase.Middleware{
		StatsCollectorMiddleware(),
		NewLimitsMiddleware(limits),
		queryrangebase.InstrumentMiddleware("split_by_interval", metrics.InstrumentMiddlewareMetrics),
		// The Series API needs to pull one chunk per series to extract the label set, which is much cheaper than iterating through all matching chunks.
		// Force a 24 hours split by for series API, this will be more efficient with our static daily bucket storage.
		// This would avoid queriers downloading chunks for same series over and over again for serving smaller queries.
		SplitByIntervalMiddleware(schema.Configs, WithSplitByLimits(limits, 24*time.Hour), codec, splitByTime, metrics.SplitByMetrics),
	}

	if cfg.MaxRetries > 0 {
		queryRangeMiddleware = append(queryRangeMiddleware,
			queryrangebase.InstrumentMiddleware("retry", metrics.InstrumentMiddlewareMetrics),
			queryrangebase.NewRetryMiddleware(log, cfg.MaxRetries, metrics.RetryMiddlewareMetrics),
		)
	}

	if cfg.ShardedQueries {
		queryRangeMiddleware = append(queryRangeMiddleware,
			NewSeriesQueryShardMiddleware(
				log,
				schema.Configs,
				metrics.InstrumentMiddlewareMetrics,
				metrics.MiddlewareMapperMetrics.shardMapper,
				limits,
				codec,
			),
		)
	}

	return func(next http.RoundTripper) http.RoundTripper {
		if len(queryRangeMiddleware) > 0 {
			return NewLimitedRoundTripper(next, codec, limits, schema.Configs, queryRangeMiddleware...)
		}
		return next
	}, nil
}

// NewLabelsTripperware creates a new frontend tripperware responsible for handling labels requests.
func NewLabelsTripperware(
	cfg Config,
	log log.Logger,
	limits Limits,
	codec queryrangebase.Codec,
	metrics *Metrics,
	schema config.SchemaConfig,
) (queryrangebase.Tripperware, error) {
	queryRangeMiddleware := []queryrangebase.Middleware{
		StatsCollectorMiddleware(),
		NewLimitsMiddleware(limits),
		// queryrangebase.InstrumentMiddleware("split_by_interval", metrics.InstrumentMiddlewareMetrics),
		// Force a 24 hours split by for labels API, this will be more efficient with our static daily bucket storage.
		// This is because the labels API is an index-only operation.
		SplitByIntervalMiddleware(schema.Configs, WithSplitByLimits(limits, 24*time.Hour), codec, splitByTime, metrics.SplitByMetrics),
	}

	if cfg.MaxRetries > 0 {
		queryRangeMiddleware = append(queryRangeMiddleware,
			queryrangebase.InstrumentMiddleware("retry", metrics.InstrumentMiddlewareMetrics),
			queryrangebase.NewRetryMiddleware(log, cfg.MaxRetries, metrics.RetryMiddlewareMetrics),
		)
	}

	return func(next http.RoundTripper) http.RoundTripper {
		if len(queryRangeMiddleware) > 0 {
			// Do not forward any request header.
			return queryrangebase.NewRoundTripper(next, codec, nil, queryRangeMiddleware...)
		}
		return next
	}, nil
}

// NewMetricTripperware creates a new frontend tripperware responsible for handling metric queries
func NewMetricTripperware(
	cfg Config,
	log log.Logger,
	limits Limits,
	schema config.SchemaConfig,
	codec queryrangebase.Codec,
	c cache.Cache,
	cacheGenNumLoader queryrangebase.CacheGenNumberLoader,
	retentionEnabled bool,
	extractor queryrangebase.Extractor,
	metrics *Metrics,
	registerer prometheus.Registerer,
) (queryrangebase.Tripperware, error) {
	indexStatsTripperware, err := NewIndexStatsTripperware(cfg, log, limits, schema, codec, metrics)
	if err != nil {
		return nil, err
	}

	cacheKey := cacheKeyLimits{limits, cfg.Transformer}
	var queryCacheMiddleware queryrangebase.Middleware
	if cfg.CacheResults {
		var err error
		queryCacheMiddleware, err = queryrangebase.NewResultsCacheMiddleware(
			log,
			c,
			cacheKey,
			limits,
			codec,
			extractor,
			cacheGenNumLoader,
			func(r queryrangebase.Request) bool {
				return !r.GetCachingOptions().Disabled
			},
			func(ctx context.Context, tenantIDs []string, r queryrangebase.Request) int {
				return MinWeightedParallelism(
					ctx,
					tenantIDs,
					schema.Configs,
					limits,
					model.Time(r.GetStart()),
					model.Time(r.GetEnd()),
				)
			},
			retentionEnabled,
			metrics.ResultsCacheMetrics,
		)
		if err != nil {
			return nil, err
		}
	}

	return func(next http.RoundTripper) http.RoundTripper {
		statsHandler := queryrangebase.NewRoundTripperHandler(indexStatsTripperware(next), codec)

		queryRangeMiddleware := []queryrangebase.Middleware{
			StatsCollectorMiddleware(),
			NewLimitsMiddleware(limits),
		}

		if cfg.AlignQueriesWithStep {
			queryRangeMiddleware = append(
				queryRangeMiddleware,
				queryrangebase.InstrumentMiddleware("step_align", metrics.InstrumentMiddlewareMetrics),
				queryrangebase.StepAlignMiddleware,
			)
		}

		queryRangeMiddleware = append(
			queryRangeMiddleware,
			NewQuerySizeLimiterMiddleware(schema.Configs, log, limits, codec, statsHandler),
			queryrangebase.InstrumentMiddleware("split_by_interval", metrics.InstrumentMiddlewareMetrics),
			SplitByIntervalMiddleware(schema.Configs, limits, codec, splitMetricByTime, metrics.SplitByMetrics),
		)

		if cfg.CacheResults {
			queryRangeMiddleware = append(
				queryRangeMiddleware,
				queryrangebase.InstrumentMiddleware("results_cache", metrics.InstrumentMiddlewareMetrics),
				queryCacheMiddleware,
			)
		}

		if cfg.ShardedQueries {
			queryRangeMiddleware = append(queryRangeMiddleware,
				NewQueryShardMiddleware(
					log,
					schema.Configs,
					codec,
					metrics.InstrumentMiddlewareMetrics, // instrumentation is included in the sharding middleware
					metrics.MiddlewareMapperMetrics.shardMapper,
					limits,
					0, // 0 is unlimited shards
				),
			)
		} else {
			// The sharding middleware takes care of enforcing this limit for both shardable and non-shardable queries.
			// If we are not using sharding, we enforce the limit by adding this middleware after time splitting.
			queryRangeMiddleware = append(queryRangeMiddleware,
				NewQuerierSizeLimiterMiddleware(schema.Configs, log, limits, codec, statsHandler),
			)
		}

		if cfg.MaxRetries > 0 {
			queryRangeMiddleware = append(
				queryRangeMiddleware,
				queryrangebase.InstrumentMiddleware("retry", metrics.InstrumentMiddlewareMetrics),
				queryrangebase.NewRetryMiddleware(log, cfg.MaxRetries, metrics.RetryMiddlewareMetrics),
			)
		}

		// Finally, if the user selected any query range middleware, stitch it in.
		if len(queryRangeMiddleware) > 0 {
			rt := NewLimitedRoundTripper(next, codec, limits, schema.Configs, queryRangeMiddleware...)
			return queryrangebase.RoundTripFunc(func(r *http.Request) (*http.Response, error) {
				if !strings.HasSuffix(r.URL.Path, "/query_range") {
					return next.RoundTrip(r)
				}
				return rt.RoundTrip(r)
			})
		}
		return next
	}, nil
}

// NewInstantMetricTripperware creates a new frontend tripperware responsible for handling metric queries
func NewInstantMetricTripperware(
	cfg Config,
	log log.Logger,
	limits Limits,
	schema config.SchemaConfig,
	codec queryrangebase.Codec,
	metrics *Metrics,
) (queryrangebase.Tripperware, error) {
	indexStatsTripperware, err := NewIndexStatsTripperware(cfg, log, limits, schema, codec, metrics)
	if err != nil {
		return nil, err
	}

	return func(next http.RoundTripper) http.RoundTripper {
		statsHandler := queryrangebase.NewRoundTripperHandler(indexStatsTripperware(next), codec)

		queryRangeMiddleware := []queryrangebase.Middleware{
			StatsCollectorMiddleware(),
			NewLimitsMiddleware(limits),
			NewQuerySizeLimiterMiddleware(schema.Configs, log, limits, codec, statsHandler),
		}

		if cfg.ShardedQueries {
			queryRangeMiddleware = append(queryRangeMiddleware,
				NewSplitByRangeMiddleware(log, limits, metrics.MiddlewareMapperMetrics.rangeMapper),
				NewQueryShardMiddleware(
					log,
					schema.Configs,
					codec,
					metrics.InstrumentMiddlewareMetrics, // instrumentation is included in the sharding middleware
					metrics.MiddlewareMapperMetrics.shardMapper,
					limits,
					0, // 0 is unlimited shards
				),
			)
		}

		if cfg.MaxRetries > 0 {
			queryRangeMiddleware = append(
				queryRangeMiddleware,
				queryrangebase.InstrumentMiddleware("retry", metrics.InstrumentMiddlewareMetrics),
				queryrangebase.NewRetryMiddleware(log, cfg.MaxRetries, metrics.RetryMiddlewareMetrics),
			)
		}

		if len(queryRangeMiddleware) > 0 {
			return NewLimitedRoundTripper(next, codec, limits, schema.Configs, queryRangeMiddleware...)
		}
		return next
	}, nil
}

func NewIndexStatsTripperware(
	cfg Config,
	log log.Logger,
	limits Limits,
	schema config.SchemaConfig,
	codec queryrangebase.Codec,
	metrics *Metrics,
) (queryrangebase.Tripperware, error) {
	return func(next http.RoundTripper) http.RoundTripper {
		middlewares := []queryrangebase.Middleware{
			NewLimitsMiddleware(limits),
			queryrangebase.InstrumentMiddleware("split_by_interval", metrics.InstrumentMiddlewareMetrics),
			// Parallelize the index stats requests, so it doesn't send a huge request to a single index-gw (i.e. {app=~".+"} for 30d).
			// Indices are sharded by 24 hours, so we split the stats request in 24h intervals.
			SplitByIntervalMiddleware(schema.Configs, WithSplitByLimits(limits, 24*time.Hour), codec, splitByTime, metrics.SplitByMetrics),
		}

		if cfg.MaxRetries > 0 {
			middlewares = append(
				middlewares,
				queryrangebase.InstrumentMiddleware("retry", metrics.InstrumentMiddlewareMetrics),
				queryrangebase.NewRetryMiddleware(log, cfg.MaxRetries, metrics.RetryMiddlewareMetrics),
			)
		}

		return queryrangebase.NewRoundTripper(next, codec, nil, middlewares...)
	}, nil
}<|MERGE_RESOLUTION|>--- conflicted
+++ resolved
@@ -214,11 +214,7 @@
 			return nil, httpgrpc.Errorf(http.StatusBadRequest, err.Error())
 		}
 
-<<<<<<< HEAD
-		level.Info(logutil.WithContext(req.Context(), r.logger)).Log("msg", "executing query", "type", "labels", "label", lr.Name, "length", lr.End.Sub(*lr.Start), "query", lr.Query)
-=======
-		level.Info(logger).Log("msg", "executing query", "type", "labels", "label", lr.Name, "length", lr.End.Sub(*lr.Start))
->>>>>>> 28a7733e
+		level.Info(logger).Log("msg", "executing query", "type", "labels", "label", lr.Name, "length", lr.End.Sub(*lr.Start), "query", lr.Query)
 
 		return r.labels.RoundTrip(req)
 	case InstantQueryOp:
