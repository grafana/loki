package queryrange

import (
	"context"
	"flag"
	"net/http"
	"strings"
	"time"

	"github.com/weaveworks/common/user"

	"github.com/go-kit/log"
	"github.com/go-kit/log/level"
	"github.com/pkg/errors"
	"github.com/prometheus/client_golang/prometheus"
	"github.com/prometheus/common/model"
	"github.com/prometheus/prometheus/model/labels"
	"github.com/weaveworks/common/httpgrpc"

	"github.com/grafana/loki/pkg/loghttp"
	"github.com/grafana/loki/pkg/logql"
	"github.com/grafana/loki/pkg/logql/syntax"
	"github.com/grafana/loki/pkg/logqlmodel/stats"
	"github.com/grafana/loki/pkg/querier/queryrange/queryrangebase"
	"github.com/grafana/loki/pkg/storage/chunk/cache"
	"github.com/grafana/loki/pkg/storage/config"
	logutil "github.com/grafana/loki/pkg/util/log"
)

// Config is the configuration for the queryrange tripperware
type Config struct {
	queryrangebase.Config  `yaml:",inline"`
	Transformer            UserIDTransformer     `yaml:"-"`
	CacheIndexStatsResults bool                  `yaml:"cache_index_stats_results"`
	StatsCacheConfig       IndexStatsCacheConfig `yaml:"index_stats_results_cache" doc:"description=If a cache config is not specified and cache_index_stats_results is true, the config for the results cache is used."`
}

// RegisterFlags adds the flags required to configure this flag set.
func (cfg *Config) RegisterFlags(f *flag.FlagSet) {
	cfg.Config.RegisterFlags(f)
	f.BoolVar(&cfg.CacheIndexStatsResults, "querier.cache-index-stats-results", false, "Cache index stats query results.")
	cfg.StatsCacheConfig.RegisterFlags(f)
}

// Validate validates the config.
func (cfg *Config) Validate() error {
	if err := cfg.Config.Validate(); err != nil {
		return err
	}

	if cfg.CacheIndexStatsResults {
		if err := cfg.StatsCacheConfig.Validate(); err != nil {
			return errors.Wrap(err, "invalid index_stats_results_cache config")
		}
	}
	return nil
}

// Stopper gracefully shutdown resources created
type Stopper interface {
	Stop()
}

type StopperWrapper []Stopper

// Stop gracefully shutdowns created resources
func (s StopperWrapper) Stop() {
	for _, stopper := range s {
		if stopper != nil {
			stopper.Stop()
		}
	}
}

func newResultsCacheFromConfig(cfg queryrangebase.ResultsCacheConfig, registerer prometheus.Registerer, log log.Logger, cacheType stats.CacheType) (cache.Cache, error) {
	if !cache.IsCacheConfigured(cfg.CacheConfig) {
		return nil, errors.Errorf("%s cache is not configured", cacheType)
	}

	c, err := cache.New(cfg.CacheConfig, registerer, log, cacheType)
	if err != nil {
		return nil, err
	}

	if cfg.Compression == "snappy" {
		c = cache.NewSnappy(c, log)
	}

	return c, nil
}

// NewTripperware returns a Tripperware configured with middlewares to align, split and cache requests.
func NewTripperware(
	cfg Config,
	engineOpts logql.EngineOpts,
	log log.Logger,
	limits Limits,
	schema config.SchemaConfig,
	cacheGenNumLoader queryrangebase.CacheGenNumberLoader,
	retentionEnabled bool,
	registerer prometheus.Registerer,
) (queryrangebase.Tripperware, Stopper, error) {
	metrics := NewMetrics(registerer)

	var (
		resultsCache cache.Cache
		statsCache   cache.Cache
		err          error
	)

	if cfg.CacheResults {
		resultsCache, err = newResultsCacheFromConfig(cfg.ResultsCacheConfig, registerer, log, stats.ResultCache)
		if err != nil {
			return nil, nil, err
		}
	}

	if cfg.CacheIndexStatsResults {
		// If the stats cache is not configured, use the results cache config.
		cacheCfg := cfg.StatsCacheConfig.ResultsCacheConfig
		if !cache.IsCacheConfigured(cacheCfg.CacheConfig) {
			level.Debug(log).Log("msg", "using results cache config for stats cache")
			cacheCfg = cfg.ResultsCacheConfig
		}

		statsCache, err = newResultsCacheFromConfig(cacheCfg, registerer, log, stats.StatsResultCache)
		if err != nil {
			return nil, nil, err
		}
	}

	var codec queryrangebase.Codec = DefaultCodec
	if cfg.RequestedQueryResponseFormat == "protobuf" {
		codec = &RequestProtobufCodec{}
	}

	indexStatsTripperware, err := NewIndexStatsTripperware(cfg, log, limits, schema, codec, statsCache,
		cacheGenNumLoader, retentionEnabled, metrics)
	if err != nil {
		return nil, nil, err
	}

	metricsTripperware, err := NewMetricTripperware(cfg, engineOpts, log, limits, schema, codec, resultsCache,
		cacheGenNumLoader, retentionEnabled, PrometheusExtractor{}, metrics, indexStatsTripperware)
	if err != nil {
		return nil, nil, err
	}

	limitedTripperware, err := NewLimitedTripperware(cfg, engineOpts, log, limits, schema, codec, metrics, indexStatsTripperware)
	if err != nil {
		return nil, nil, err
	}

	// NOTE: When we would start caching response from non-metric queries we would have to consider cache gen headers as well in
	// MergeResponse implementation for Loki codecs same as it is done in Cortex at https://github.com/cortexproject/cortex/blob/21bad57b346c730d684d6d0205efef133422ab28/pkg/querier/queryrange/query_range.go#L170
	logFilterTripperware, err := NewLogFilterTripperware(cfg, engineOpts, log, limits, schema, codec, resultsCache, metrics, indexStatsTripperware)
	if err != nil {
		return nil, nil, err
	}

	seriesTripperware, err := NewSeriesTripperware(cfg, log, limits, codec, metrics, schema)
	if err != nil {
		return nil, nil, err
	}

	labelsTripperware, err := NewLabelsTripperware(cfg, log, limits, codec, metrics, schema)
	if err != nil {
		return nil, nil, err
	}

	instantMetricTripperware, err := NewInstantMetricTripperware(cfg, engineOpts, log, limits, schema, codec, metrics, indexStatsTripperware)
	if err != nil {
		return nil, nil, err
	}

<<<<<<< HEAD
	labelVolumeTripperware, err := NewSeriesVolumeTripperware(cfg, log, limits, schema, codec, statsCache, cacheGenNumLoader, retentionEnabled, metrics)
=======
	seriesVolumeTripperware, err := NewSeriesVolumeTripperware(cfg, log, limits, schema, LokiCodec, statsCache, cacheGenNumLoader, retentionEnabled, metrics)
>>>>>>> 6a1f34f4
	if err != nil {
		return nil, nil, err
	}

	return func(next http.RoundTripper) http.RoundTripper {
		var (
			metricRT       = metricsTripperware(next)
			limitedRT      = limitedTripperware(next)
			logFilterRT    = logFilterTripperware(next)
			seriesRT       = seriesTripperware(next)
			labelsRT       = labelsTripperware(next)
			instantRT      = instantMetricTripperware(next)
			statsRT        = indexStatsTripperware(next)
			seriesVolumeRT = seriesVolumeTripperware(next)
		)

		return newRoundTripper(log, next, limitedRT, logFilterRT, metricRT, seriesRT, labelsRT, instantRT, statsRT, seriesVolumeRT, limits)
	}, StopperWrapper{resultsCache, statsCache}, nil
}

type roundTripper struct {
	logger log.Logger

	next, limited, log, metric, series, labels, instantMetric, indexStats, seriesVolume http.RoundTripper

	limits Limits
}

// newRoundTripper creates a new queryrange roundtripper
func newRoundTripper(logger log.Logger, next, limited, log, metric, series, labels, instantMetric, indexStats, seriesVolume http.RoundTripper, limits Limits) roundTripper {
	return roundTripper{
		logger:        logger,
		limited:       limited,
		log:           log,
		limits:        limits,
		metric:        metric,
		series:        series,
		labels:        labels,
		instantMetric: instantMetric,
		indexStats:    indexStats,
		seriesVolume:  seriesVolume,
		next:          next,
	}
}

func (r roundTripper) RoundTrip(req *http.Request) (*http.Response, error) {
	logger := logutil.WithContext(req.Context(), r.logger)
	err := req.ParseForm()
	if err != nil {
		return nil, httpgrpc.Errorf(http.StatusBadRequest, err.Error())
	}

	switch op := getOperation(req.URL.Path); op {
	case QueryRangeOp:
		rangeQuery, err := loghttp.ParseRangeQuery(req)
		if err != nil {
			return nil, httpgrpc.Errorf(http.StatusBadRequest, err.Error())
		}
		expr, err := syntax.ParseExpr(rangeQuery.Query)
		if err != nil {
			return nil, httpgrpc.Errorf(http.StatusBadRequest, err.Error())
		}

		queryHash := logql.HashedQuery(rangeQuery.Query)
		level.Info(logger).Log("msg", "executing query", "type", "range", "query", rangeQuery.Query, "length", rangeQuery.End.Sub(rangeQuery.Start), "step", rangeQuery.Step, "query_hash", queryHash)

		switch e := expr.(type) {
		case syntax.SampleExpr:
			// The error will be handled later.
			groups, err := e.MatcherGroups()
			if err != nil {
				level.Warn(logger).Log("msg", "unexpected matcher groups error in roundtripper", "err", err)
			}

			for _, g := range groups {
				if err := validateMatchers(req, r.limits, g.Matchers); err != nil {
					return nil, httpgrpc.Errorf(http.StatusBadRequest, err.Error())
				}
			}
			return r.metric.RoundTrip(req)
		case syntax.LogSelectorExpr:
			// Note, this function can mutate the request
			expr, err := transformRegexQuery(req, e)
			if err != nil {
				return nil, httpgrpc.Errorf(http.StatusBadRequest, err.Error())
			}
			if err := validateMaxEntriesLimits(req, rangeQuery.Limit, r.limits); err != nil {
				return nil, httpgrpc.Errorf(http.StatusBadRequest, err.Error())
			}

			if err := validateMatchers(req, r.limits, e.Matchers()); err != nil {
				return nil, httpgrpc.Errorf(http.StatusBadRequest, err.Error())
			}

			// Only filter expressions are query sharded
			if !expr.HasFilter() {
				return r.limited.RoundTrip(req)
			}
			return r.log.RoundTrip(req)

		default:
			return r.next.RoundTrip(req)
		}
	case SeriesOp:
		sr, err := loghttp.ParseAndValidateSeriesQuery(req)
		if err != nil {
			return nil, httpgrpc.Errorf(http.StatusBadRequest, err.Error())
		}

		level.Info(logger).Log("msg", "executing query", "type", "series", "match", logql.PrintMatches(sr.Groups), "length", sr.End.Sub(sr.Start))

		return r.series.RoundTrip(req)
	case LabelNamesOp:
		lr, err := loghttp.ParseLabelQuery(req)
		if err != nil {
			return nil, httpgrpc.Errorf(http.StatusBadRequest, err.Error())
		}

		level.Info(logger).Log("msg", "executing query", "type", "labels", "label", lr.Name, "length", lr.End.Sub(*lr.Start), "query", lr.Query)

		return r.labels.RoundTrip(req)
	case InstantQueryOp:
		instantQuery, err := loghttp.ParseInstantQuery(req)
		if err != nil {
			return nil, httpgrpc.Errorf(http.StatusBadRequest, err.Error())
		}
		expr, err := syntax.ParseExpr(instantQuery.Query)
		if err != nil {
			return nil, httpgrpc.Errorf(http.StatusBadRequest, err.Error())
		}

		queryHash := logql.HashedQuery(instantQuery.Query)
		level.Info(logger).Log("msg", "executing query", "type", "instant", "query", instantQuery.Query, "query_hash", queryHash)

		switch expr.(type) {
		case syntax.SampleExpr:
			return r.instantMetric.RoundTrip(req)
		default:
			return r.next.RoundTrip(req)
		}
	case IndexStatsOp:
		statsQuery, err := loghttp.ParseIndexStatsQuery(req)
		if err != nil {
			return nil, httpgrpc.Errorf(http.StatusBadRequest, err.Error())
		}
		level.Info(logger).Log("msg", "executing query", "type", "stats", "query", statsQuery.Query, "length", statsQuery.End.Sub(statsQuery.Start))

		return r.indexStats.RoundTrip(req)
	case SeriesVolumeOp:
		volumeQuery, err := loghttp.ParseSeriesVolumeInstantQuery(req)
		if err != nil {
			return nil, httpgrpc.Errorf(http.StatusBadRequest, err.Error())
		}
		level.Info(logger).Log(
			"msg", "executing query",
			"type", "series_volume",
			"query", volumeQuery.Query,
			"length", volumeQuery.Start.Sub(volumeQuery.End),
			"limit", volumeQuery.Limit)

		return r.seriesVolume.RoundTrip(req)
	case SeriesVolumeRangeOp:
		volumeQuery, err := loghttp.ParseSeriesVolumeRangeQuery(req)
		if err != nil {
			return nil, httpgrpc.Errorf(http.StatusBadRequest, err.Error())
		}
		level.Info(logger).Log(
			"msg", "executing query",
			"type", "series_volume_range",
			"query", volumeQuery.Query,
			"length", volumeQuery.End.Sub(volumeQuery.Start),
			"step", volumeQuery.Step,
			"limit", volumeQuery.Limit)

		return r.seriesVolume.RoundTrip(req)
	default:
		return r.next.RoundTrip(req)
	}
}

// transformRegexQuery backport the old regexp params into the v1 query format
func transformRegexQuery(req *http.Request, expr syntax.LogSelectorExpr) (syntax.LogSelectorExpr, error) {
	regexp := req.Form.Get("regexp")
	if regexp != "" {
		filterExpr, err := syntax.AddFilterExpr(expr, labels.MatchRegexp, "", regexp)
		if err != nil {
			return nil, err
		}
		params := req.URL.Query()
		params.Set("query", filterExpr.String())
		req.URL.RawQuery = params.Encode()
		// force the form and query to be parsed again.
		req.Form = nil
		req.PostForm = nil
		return filterExpr, nil
	}
	return expr, nil
}

const (
	InstantQueryOp      = "instant_query"
	QueryRangeOp        = "query_range"
	SeriesOp            = "series"
	LabelNamesOp        = "labels"
	IndexStatsOp        = "index_stats"
	SeriesVolumeOp      = "series_volume"
	SeriesVolumeRangeOp = "series_volume_range"
)

func getOperation(path string) string {
	switch {
	case strings.HasSuffix(path, "/query_range") || strings.HasSuffix(path, "/prom/query"):
		return QueryRangeOp
	case strings.HasSuffix(path, "/series"):
		return SeriesOp
	case strings.HasSuffix(path, "/labels") || strings.HasSuffix(path, "/label") || strings.HasSuffix(path, "/values"):
		return LabelNamesOp
	case strings.HasSuffix(path, "/v1/query"):
		return InstantQueryOp
	case path == "/loki/api/v1/index/stats":
		return IndexStatsOp
	case path == "/loki/api/v1/index/series_volume":
		return SeriesVolumeOp
	case path == "/loki/api/v1/index/series_volume_range":
		return SeriesVolumeRangeOp
	default:
		return ""
	}
}

// NewLogFilterTripperware creates a new frontend tripperware responsible for handling log requests.
func NewLogFilterTripperware(
	cfg Config,
	engineOpts logql.EngineOpts,
	log log.Logger,
	limits Limits,
	schema config.SchemaConfig,
	codec queryrangebase.Codec,
	c cache.Cache,
	metrics *Metrics,
	indexStatsTripperware queryrangebase.Tripperware,
) (queryrangebase.Tripperware, error) {
	return func(next http.RoundTripper) http.RoundTripper {
		statsHandler := queryrangebase.NewRoundTripperHandler(indexStatsTripperware(next), codec)

		queryRangeMiddleware := []queryrangebase.Middleware{
			StatsCollectorMiddleware(),
			NewLimitsMiddleware(limits),
			NewQuerySizeLimiterMiddleware(schema.Configs, engineOpts, log, limits, statsHandler),
			queryrangebase.InstrumentMiddleware("split_by_interval", metrics.InstrumentMiddlewareMetrics),
			SplitByIntervalMiddleware(schema.Configs, limits, codec, splitByTime, metrics.SplitByMetrics),
		}

		if cfg.CacheResults {
			queryCacheMiddleware := NewLogResultCache(
				log,
				limits,
				c,
				func(_ context.Context, r queryrangebase.Request) bool {
					return !r.GetCachingOptions().Disabled
				},
				cfg.Transformer,
				metrics.LogResultCacheMetrics,
			)
			queryRangeMiddleware = append(
				queryRangeMiddleware,
				queryrangebase.InstrumentMiddleware("log_results_cache", metrics.InstrumentMiddlewareMetrics),
				queryCacheMiddleware,
			)
		}

		if cfg.ShardedQueries {
			queryRangeMiddleware = append(queryRangeMiddleware,
				NewQueryShardMiddleware(
					log,
					schema.Configs,
					engineOpts,
					codec,
					metrics.InstrumentMiddlewareMetrics, // instrumentation is included in the sharding middleware
					metrics.MiddlewareMapperMetrics.shardMapper,
					limits,
					0, // 0 is unlimited shards
					statsHandler,
				),
			)
		} else {
			// The sharding middleware takes care of enforcing this limit for both shardable and non-shardable queries.
			// If we are not using sharding, we enforce the limit by adding this middleware after time splitting.
			queryRangeMiddleware = append(queryRangeMiddleware,
				NewQuerierSizeLimiterMiddleware(schema.Configs, engineOpts, log, limits, statsHandler),
			)
		}

		if cfg.MaxRetries > 0 {
			queryRangeMiddleware = append(
				queryRangeMiddleware, queryrangebase.InstrumentMiddleware("retry", metrics.InstrumentMiddlewareMetrics),
				queryrangebase.NewRetryMiddleware(log, cfg.MaxRetries, metrics.RetryMiddlewareMetrics),
			)
		}

		if len(queryRangeMiddleware) > 0 {
			return NewLimitedRoundTripper(next, codec, limits, schema.Configs, queryRangeMiddleware...)
		}
		return next
	}, nil
}

// NewLimitedTripperware creates a new frontend tripperware responsible for handling log requests which are label matcher only, no filter expression.
func NewLimitedTripperware(
	_ Config,
	engineOpts logql.EngineOpts,
	log log.Logger,
	limits Limits,
	schema config.SchemaConfig,
	codec queryrangebase.Codec,
	metrics *Metrics,
	indexStatsTripperware queryrangebase.Tripperware,
) (queryrangebase.Tripperware, error) {
	return func(next http.RoundTripper) http.RoundTripper {
		statsHandler := queryrangebase.NewRoundTripperHandler(indexStatsTripperware(next), codec)

		queryRangeMiddleware := []queryrangebase.Middleware{
			StatsCollectorMiddleware(),
			NewLimitsMiddleware(limits),
			NewQuerySizeLimiterMiddleware(schema.Configs, engineOpts, log, limits, statsHandler),
			queryrangebase.InstrumentMiddleware("split_by_interval", metrics.InstrumentMiddlewareMetrics),
			// Limited queries only need to fetch up to the requested line limit worth of logs,
			// Our defaults for splitting and parallelism are much too aggressive for large customers and result in
			// potentially GB of logs being returned by all the shards and splits which will overwhelm the frontend
			// Therefore we force max parallelism to one so that these queries are executed sequentially.
			// Below we also fix the number of shards to a static number.
			SplitByIntervalMiddleware(schema.Configs, WithMaxParallelism(limits, 1), codec, splitByTime, metrics.SplitByMetrics),
			NewQuerierSizeLimiterMiddleware(schema.Configs, engineOpts, log, limits, statsHandler),
		}

		if len(queryRangeMiddleware) > 0 {
			return NewLimitedRoundTripper(next, codec, limits, schema.Configs, queryRangeMiddleware...)
		}
		return next
	}, nil
}

// NewSeriesTripperware creates a new frontend tripperware responsible for handling series requests
func NewSeriesTripperware(
	cfg Config,
	log log.Logger,
	limits Limits,
	codec queryrangebase.Codec,
	metrics *Metrics,
	schema config.SchemaConfig,
) (queryrangebase.Tripperware, error) {
	queryRangeMiddleware := []queryrangebase.Middleware{
		StatsCollectorMiddleware(),
		NewLimitsMiddleware(limits),
		queryrangebase.InstrumentMiddleware("split_by_interval", metrics.InstrumentMiddlewareMetrics),
		// The Series API needs to pull one chunk per series to extract the label set, which is much cheaper than iterating through all matching chunks.
		// Force a 24 hours split by for series API, this will be more efficient with our static daily bucket storage.
		// This would avoid queriers downloading chunks for same series over and over again for serving smaller queries.
		SplitByIntervalMiddleware(schema.Configs, WithSplitByLimits(limits, 24*time.Hour), codec, splitByTime, metrics.SplitByMetrics),
	}

	if cfg.MaxRetries > 0 {
		queryRangeMiddleware = append(queryRangeMiddleware,
			queryrangebase.InstrumentMiddleware("retry", metrics.InstrumentMiddlewareMetrics),
			queryrangebase.NewRetryMiddleware(log, cfg.MaxRetries, metrics.RetryMiddlewareMetrics),
		)
	}

	if cfg.ShardedQueries {
		queryRangeMiddleware = append(queryRangeMiddleware,
			NewSeriesQueryShardMiddleware(
				log,
				schema.Configs,
				metrics.InstrumentMiddlewareMetrics,
				metrics.MiddlewareMapperMetrics.shardMapper,
				limits,
				codec,
			),
		)
	}

	return func(next http.RoundTripper) http.RoundTripper {
		if len(queryRangeMiddleware) > 0 {
			return NewLimitedRoundTripper(next, codec, limits, schema.Configs, queryRangeMiddleware...)
		}
		return next
	}, nil
}

// NewLabelsTripperware creates a new frontend tripperware responsible for handling labels requests.
func NewLabelsTripperware(
	cfg Config,
	log log.Logger,
	limits Limits,
	codec queryrangebase.Codec,
	metrics *Metrics,
	schema config.SchemaConfig,
) (queryrangebase.Tripperware, error) {
	queryRangeMiddleware := []queryrangebase.Middleware{
		StatsCollectorMiddleware(),
		NewLimitsMiddleware(limits),
		queryrangebase.InstrumentMiddleware("split_by_interval", metrics.InstrumentMiddlewareMetrics),
		// Force a 24 hours split by for labels API, this will be more efficient with our static daily bucket storage.
		// This is because the labels API is an index-only operation.
		SplitByIntervalMiddleware(schema.Configs, WithSplitByLimits(limits, 24*time.Hour), codec, splitByTime, metrics.SplitByMetrics),
	}

	if cfg.MaxRetries > 0 {
		queryRangeMiddleware = append(queryRangeMiddleware,
			queryrangebase.InstrumentMiddleware("retry", metrics.InstrumentMiddlewareMetrics),
			queryrangebase.NewRetryMiddleware(log, cfg.MaxRetries, metrics.RetryMiddlewareMetrics),
		)
	}

	return func(next http.RoundTripper) http.RoundTripper {
		if len(queryRangeMiddleware) > 0 {
			// Do not forward any request header.
			return queryrangebase.NewRoundTripper(next, codec, nil, queryRangeMiddleware...)
		}
		return next
	}, nil
}

// NewMetricTripperware creates a new frontend tripperware responsible for handling metric queries
func NewMetricTripperware(
	cfg Config,
	engineOpts logql.EngineOpts,
	log log.Logger,
	limits Limits,
	schema config.SchemaConfig,
	codec queryrangebase.Codec,
	c cache.Cache,
	cacheGenNumLoader queryrangebase.CacheGenNumberLoader,
	retentionEnabled bool,
	extractor queryrangebase.Extractor,
	metrics *Metrics,
	indexStatsTripperware queryrangebase.Tripperware,
) (queryrangebase.Tripperware, error) {
	cacheKey := cacheKeyLimits{limits, cfg.Transformer}
	var queryCacheMiddleware queryrangebase.Middleware
	if cfg.CacheResults {
		var err error
		queryCacheMiddleware, err = queryrangebase.NewResultsCacheMiddleware(
			log,
			c,
			cacheKey,
			limits,
			codec,
			extractor,
			cacheGenNumLoader,
			func(_ context.Context, r queryrangebase.Request) bool {
				return !r.GetCachingOptions().Disabled
			},
			func(ctx context.Context, tenantIDs []string, r queryrangebase.Request) int {
				return MinWeightedParallelism(
					ctx,
					tenantIDs,
					schema.Configs,
					limits,
					model.Time(r.GetStart()),
					model.Time(r.GetEnd()),
				)
			},
			retentionEnabled,
			metrics.ResultsCacheMetrics,
		)
		if err != nil {
			return nil, err
		}
	}

	return func(next http.RoundTripper) http.RoundTripper {
		statsHandler := queryrangebase.NewRoundTripperHandler(indexStatsTripperware(next), codec)

		queryRangeMiddleware := []queryrangebase.Middleware{
			StatsCollectorMiddleware(),
			NewLimitsMiddleware(limits),
		}

		if cfg.AlignQueriesWithStep {
			queryRangeMiddleware = append(
				queryRangeMiddleware,
				queryrangebase.InstrumentMiddleware("step_align", metrics.InstrumentMiddlewareMetrics),
				queryrangebase.StepAlignMiddleware,
			)
		}

		queryRangeMiddleware = append(
			queryRangeMiddleware,
			NewQuerySizeLimiterMiddleware(schema.Configs, engineOpts, log, limits, statsHandler),
			queryrangebase.InstrumentMiddleware("split_by_interval", metrics.InstrumentMiddlewareMetrics),
			SplitByIntervalMiddleware(schema.Configs, limits, codec, splitMetricByTime, metrics.SplitByMetrics),
		)

		if cfg.CacheResults {
			queryRangeMiddleware = append(
				queryRangeMiddleware,
				queryrangebase.InstrumentMiddleware("results_cache", metrics.InstrumentMiddlewareMetrics),
				queryCacheMiddleware,
			)
		}

		if cfg.ShardedQueries {
			queryRangeMiddleware = append(queryRangeMiddleware,
				NewQueryShardMiddleware(
					log,
					schema.Configs,
					engineOpts,
					codec,
					metrics.InstrumentMiddlewareMetrics, // instrumentation is included in the sharding middleware
					metrics.MiddlewareMapperMetrics.shardMapper,
					limits,
					0, // 0 is unlimited shards
					statsHandler,
				),
			)
		} else {
			// The sharding middleware takes care of enforcing this limit for both shardable and non-shardable queries.
			// If we are not using sharding, we enforce the limit by adding this middleware after time splitting.
			queryRangeMiddleware = append(queryRangeMiddleware,
				NewQuerierSizeLimiterMiddleware(schema.Configs, engineOpts, log, limits, statsHandler),
			)
		}

		if cfg.MaxRetries > 0 {
			queryRangeMiddleware = append(
				queryRangeMiddleware,
				queryrangebase.InstrumentMiddleware("retry", metrics.InstrumentMiddlewareMetrics),
				queryrangebase.NewRetryMiddleware(log, cfg.MaxRetries, metrics.RetryMiddlewareMetrics),
			)
		}

		// Finally, if the user selected any query range middleware, stitch it in.
		if len(queryRangeMiddleware) > 0 {
			rt := NewLimitedRoundTripper(next, codec, limits, schema.Configs, queryRangeMiddleware...)
			return queryrangebase.RoundTripFunc(func(r *http.Request) (*http.Response, error) {
				if !strings.HasSuffix(r.URL.Path, "/query_range") {
					return next.RoundTrip(r)
				}
				return rt.RoundTrip(r)
			})
		}
		return next
	}, nil
}

// NewInstantMetricTripperware creates a new frontend tripperware responsible for handling metric queries
func NewInstantMetricTripperware(
	cfg Config,
	engineOpts logql.EngineOpts,
	log log.Logger,
	limits Limits,
	schema config.SchemaConfig,
	codec queryrangebase.Codec,
	metrics *Metrics,
	indexStatsTripperware queryrangebase.Tripperware,
) (queryrangebase.Tripperware, error) {
	return func(next http.RoundTripper) http.RoundTripper {
		statsHandler := queryrangebase.NewRoundTripperHandler(indexStatsTripperware(next), codec)

		queryRangeMiddleware := []queryrangebase.Middleware{
			StatsCollectorMiddleware(),
			NewLimitsMiddleware(limits),
			NewQuerySizeLimiterMiddleware(schema.Configs, engineOpts, log, limits, statsHandler),
		}

		if cfg.ShardedQueries {
			queryRangeMiddleware = append(queryRangeMiddleware,
				NewSplitByRangeMiddleware(log, engineOpts, limits, metrics.MiddlewareMapperMetrics.rangeMapper),
				NewQueryShardMiddleware(
					log,
					schema.Configs,
					engineOpts,
					codec,
					metrics.InstrumentMiddlewareMetrics, // instrumentation is included in the sharding middleware
					metrics.MiddlewareMapperMetrics.shardMapper,
					limits,
					0, // 0 is unlimited shards
					statsHandler,
				),
			)
		}

		if cfg.MaxRetries > 0 {
			queryRangeMiddleware = append(
				queryRangeMiddleware,
				queryrangebase.InstrumentMiddleware("retry", metrics.InstrumentMiddlewareMetrics),
				queryrangebase.NewRetryMiddleware(log, cfg.MaxRetries, metrics.RetryMiddlewareMetrics),
			)
		}

		if len(queryRangeMiddleware) > 0 {
			return NewLimitedRoundTripper(next, codec, limits, schema.Configs, queryRangeMiddleware...)
		}
		return next
	}, nil
}

func NewSeriesVolumeTripperware(
	cfg Config,
	log log.Logger,
	limits Limits,
	schema config.SchemaConfig,
	codec queryrangebase.Codec,
	c cache.Cache,
	cacheGenNumLoader queryrangebase.CacheGenNumberLoader,
	retentionEnabled bool,
	metrics *Metrics,
) (queryrangebase.Tripperware, error) {
	labelVolumeCfg := cfg
	labelVolumeCfg.CacheIndexStatsResults = false
	statsTw, err := NewIndexStatsTripperware(labelVolumeCfg, log, limits, schema, codec, c, cacheGenNumLoader, retentionEnabled, metrics)
	if err != nil {
		return nil, err
	}

	return volumeFeatureFlagRoundTripper(
		volumeRangeTripperware(codec, statsTw),
		limits,
	), nil
}

func volumeRangeTripperware(codec queryrangebase.Codec, nextTW queryrangebase.Tripperware) func(next http.RoundTripper) http.RoundTripper {
	return func(next http.RoundTripper) http.RoundTripper {
		nextRT := nextTW(next)

		return queryrangebase.RoundTripFunc(func(r *http.Request) (*http.Response, error) {
			request, err := codec.DecodeRequest(r.Context(), r, nil)
			if err != nil {
				return nil, err
			}

			seriesVolumeMiddlewares := []queryrangebase.Middleware{
				NewSeriesVolumeMiddleware(),
			}

			// wrap nextRT with our new middleware
			response, err := queryrangebase.MergeMiddlewares(
				seriesVolumeMiddlewares...,
			).Wrap(
				SeriesVolumeDownstreamHandler(nextRT, codec),
			).Do(r.Context(), request)

			if err != nil {
				return nil, err
			}

<<<<<<< HEAD
			promResp := toPrometheusResponse(response.(*VolumeResponse), model.Time(request.GetEnd()))
			return codec.EncodeResponse(r.Context(), r, promResp)
		})
	}
}

func toPrometheusResponse(resp *VolumeResponse, ts model.Time) *LokiPromResponse {
	headers := make([]*definitions.PrometheusResponseHeader, len(resp.Headers))
	for i, header := range resp.Headers {
		h := header
		headers[i] = &h
	}

	promResponse := queryrangebase.PrometheusResponse{
		Status:  loghttp.QueryStatusSuccess,
		Data:    toPrometheusSamples(resp, ts),
		Headers: headers,
	}

	return &LokiPromResponse{
		Response:   &promResponse,
		Statistics: stats.Result{},
	}
}

func toPrometheusSamples(r *VolumeResponse, ts model.Time) queryrangebase.PrometheusData {
	result := make([]queryrangebase.SampleStream, 0, len(r.Response.Volumes))
	for _, volume := range r.Response.Volumes {
		lbls, err := syntax.ParseLabels(volume.Name)
		if err != nil {
			continue
		}

		result = append(result, queryrangebase.SampleStream{
			Labels: logproto.FromLabelsToLabelAdapters(lbls),
			Samples: []logproto.LegacySample{
				{
					Value:       float64(volume.Volume),
					TimestampMs: ts.UnixNano() / 1e6,
				}},
=======
			return codec.EncodeResponse(r.Context(), response)
>>>>>>> 6a1f34f4
		})
	}
}

func volumeFeatureFlagRoundTripper(nextTW queryrangebase.Tripperware, limits Limits) func(next http.RoundTripper) http.RoundTripper {
	return func(next http.RoundTripper) http.RoundTripper {
		nextRt := nextTW(next)
		return queryrangebase.RoundTripFunc(func(r *http.Request) (*http.Response, error) {
			userID, err := user.ExtractOrgID(r.Context())
			if err != nil {
				return nil, err
			}

			if !limits.VolumeEnabled(userID) {
				return nil, httpgrpc.Errorf(http.StatusNotFound, "not found")
			}

			return nextRt.RoundTrip(r)
		})
	}
}

func NewIndexStatsTripperware(
	cfg Config,
	log log.Logger,
	limits Limits,
	schema config.SchemaConfig,
	codec queryrangebase.Codec,
	c cache.Cache,
	cacheGenNumLoader queryrangebase.CacheGenNumberLoader,
	retentionEnabled bool,
	metrics *Metrics,
) (queryrangebase.Tripperware, error) {
	// Parallelize the index stats requests, so it doesn't send a huge request to a single index-gw (i.e. {app=~".+"} for 30d).
	// Indices are sharded by 24 hours, so we split the stats request in 24h intervals.
	limits = WithSplitByLimits(limits, 24*time.Hour)

	var cacheMiddleware queryrangebase.Middleware
	if cfg.CacheIndexStatsResults {
		var err error
		cacheMiddleware, err = NewIndexStatsCacheMiddleware(
			log,
			limits,
			codec,
			c,
			cacheGenNumLoader,
			func(_ context.Context, r queryrangebase.Request) bool {
				return !r.GetCachingOptions().Disabled
			},
			func(ctx context.Context, tenantIDs []string, r queryrangebase.Request) int {
				return MinWeightedParallelism(
					ctx,
					tenantIDs,
					schema.Configs,
					limits,
					model.Time(r.GetStart()),
					model.Time(r.GetEnd()),
				)
			},
			retentionEnabled,
			cfg.Transformer,
			metrics.ResultsCacheMetrics,
		)
		if err != nil {
			return nil, err
		}
	}

	return func(next http.RoundTripper) http.RoundTripper {
		middlewares := []queryrangebase.Middleware{
			NewLimitsMiddleware(limits),
			queryrangebase.InstrumentMiddleware("split_by_interval", metrics.InstrumentMiddlewareMetrics),
			SplitByIntervalMiddleware(schema.Configs, limits, codec, splitByTime, metrics.SplitByMetrics),
		}

		if cfg.CacheIndexStatsResults {
			middlewares = append(
				middlewares,
				queryrangebase.InstrumentMiddleware("log_results_cache", metrics.InstrumentMiddlewareMetrics),
				cacheMiddleware,
			)
		}

		if cfg.MaxRetries > 0 {
			middlewares = append(
				middlewares,
				queryrangebase.InstrumentMiddleware("retry", metrics.InstrumentMiddlewareMetrics),
				queryrangebase.NewRetryMiddleware(log, cfg.MaxRetries, metrics.RetryMiddlewareMetrics),
			)
		}

		return queryrangebase.NewRoundTripper(next, codec, nil, middlewares...)
	}, nil
}<|MERGE_RESOLUTION|>--- conflicted
+++ resolved
@@ -173,11 +173,7 @@
 		return nil, nil, err
 	}
 
-<<<<<<< HEAD
-	labelVolumeTripperware, err := NewSeriesVolumeTripperware(cfg, log, limits, schema, codec, statsCache, cacheGenNumLoader, retentionEnabled, metrics)
-=======
-	seriesVolumeTripperware, err := NewSeriesVolumeTripperware(cfg, log, limits, schema, LokiCodec, statsCache, cacheGenNumLoader, retentionEnabled, metrics)
->>>>>>> 6a1f34f4
+	seriesVolumeTripperware, err := NewSeriesVolumeTripperware(cfg, log, limits, schema, codec, statsCache, cacheGenNumLoader, retentionEnabled, metrics)
 	if err != nil {
 		return nil, nil, err
 	}
@@ -825,50 +821,7 @@
 				return nil, err
 			}
 
-<<<<<<< HEAD
-			promResp := toPrometheusResponse(response.(*VolumeResponse), model.Time(request.GetEnd()))
-			return codec.EncodeResponse(r.Context(), r, promResp)
-		})
-	}
-}
-
-func toPrometheusResponse(resp *VolumeResponse, ts model.Time) *LokiPromResponse {
-	headers := make([]*definitions.PrometheusResponseHeader, len(resp.Headers))
-	for i, header := range resp.Headers {
-		h := header
-		headers[i] = &h
-	}
-
-	promResponse := queryrangebase.PrometheusResponse{
-		Status:  loghttp.QueryStatusSuccess,
-		Data:    toPrometheusSamples(resp, ts),
-		Headers: headers,
-	}
-
-	return &LokiPromResponse{
-		Response:   &promResponse,
-		Statistics: stats.Result{},
-	}
-}
-
-func toPrometheusSamples(r *VolumeResponse, ts model.Time) queryrangebase.PrometheusData {
-	result := make([]queryrangebase.SampleStream, 0, len(r.Response.Volumes))
-	for _, volume := range r.Response.Volumes {
-		lbls, err := syntax.ParseLabels(volume.Name)
-		if err != nil {
-			continue
-		}
-
-		result = append(result, queryrangebase.SampleStream{
-			Labels: logproto.FromLabelsToLabelAdapters(lbls),
-			Samples: []logproto.LegacySample{
-				{
-					Value:       float64(volume.Volume),
-					TimestampMs: ts.UnixNano() / 1e6,
-				}},
-=======
-			return codec.EncodeResponse(r.Context(), response)
->>>>>>> 6a1f34f4
+			return codec.EncodeResponse(r.Context(), r, response)
 		})
 	}
 }
