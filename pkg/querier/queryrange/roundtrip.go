--- conflicted
+++ resolved
@@ -41,12 +41,8 @@
 	cfg Config,
 	log log.Logger,
 	limits Limits,
-<<<<<<< HEAD
-	schema chunk.SchemaConfig,
+	schema config.SchemaConfig,
 	cacheGenNumLoader queryrangebase.CacheGenNumberLoader,
-=======
-	schema config.SchemaConfig,
->>>>>>> d1aff7b2
 	registerer prometheus.Registerer,
 ) (queryrangebase.Tripperware, Stopper, error) {
 	metrics := NewMetrics(registerer)
