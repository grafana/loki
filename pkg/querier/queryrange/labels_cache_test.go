package queryrange

import (
	"context"
	"fmt"
	"regexp"
	"testing"
	"time"

	"github.com/go-kit/log"
	"github.com/grafana/dskit/user"
	"github.com/stretchr/testify/require"

	"github.com/grafana/loki/pkg/loghttp"
	"github.com/grafana/loki/pkg/logproto"
	"github.com/grafana/loki/pkg/logqlmodel/stats"
	"github.com/grafana/loki/pkg/querier/queryrange/queryrangebase"
	"github.com/grafana/loki/pkg/storage/chunk/cache"
	"github.com/grafana/loki/pkg/util"
)

func TestCacheKeyLabels_GenerateCacheKey(t *testing.T) {
	k := cacheKeyLabels{
		transformer: nil,
		Limits: fakeLimits{
			metadataSplitDuration: map[string]time.Duration{
				"fake": time.Hour,
			},
		},
	}

	from, through := util.RoundToMilliseconds(testTime, testTime.Add(1*time.Hour))
	start := from.Time()
	end := through.Time()

	req := LabelRequest{
		LabelRequest: logproto.LabelRequest{
			Start: &start,
			End:   &end,
		},
	}

	expectedInterval := testTime.UnixMilli() / time.Hour.Milliseconds()

	t.Run("labels", func(t *testing.T) {
		require.Equal(t, fmt.Sprintf(`labels:fake:%d:%d`, expectedInterval, time.Hour.Nanoseconds()), k.GenerateCacheKey(context.Background(), "fake", &req))
	})

	t.Run("label values", func(t *testing.T) {
		req := req
		req.Name = "foo"
		req.Values = true
		require.Equal(t, fmt.Sprintf(`labelvalues:fake:foo::%d:%d`, expectedInterval, time.Hour.Nanoseconds()), k.GenerateCacheKey(context.Background(), "fake", &req))

		req.Query = `{cluster="eu-west1"}`
		require.Equal(t, fmt.Sprintf(`labelvalues:fake:foo:{cluster="eu-west1"}:%d:%d`, expectedInterval, time.Hour.Nanoseconds()), k.GenerateCacheKey(context.Background(), "fake", &req))
	})
}

func TestLabelsCache(t *testing.T) {
	setupCacheMW := func() queryrangebase.Middleware {
		cacheMiddleware, err := NewLabelsCacheMiddleware(
			log.NewNopLogger(),
			fakeLimits{
				metadataSplitDuration: map[string]time.Duration{
					"fake": 24 * time.Hour,
				},
			},
			DefaultCodec,
			cache.NewMockCache(),
			nil,
			nil,
			nil,
			func(_ context.Context, _ []string, _ queryrangebase.Request) int {
				return 1
			},
			false,
			nil,
			nil,
		)
		require.NoError(t, err)
		return cacheMiddleware
	}

	cacheMiddleware := setupCacheMW()
	for _, values := range []bool{false, true} {
		prefix := "labels"
		if values {
			prefix = "label values"
		}
		t.Run(prefix+": cache the response for the same request", func(t *testing.T) {
			start := testTime.Truncate(time.Millisecond)
			end := start.Add(time.Hour)

			labelsReq := LabelRequest{
				LabelRequest: logproto.LabelRequest{
					Start: &start,
					End:   &end,
				},
			}

			if values {
				labelsReq.Values = true
				labelsReq.Name = "foo"
				labelsReq.Query = `{cluster="eu-west1"}`
			}

			labelsResp := &LokiLabelNamesResponse{
				Status:  "success",
				Version: uint32(loghttp.VersionV1),
				Data:    []string{"bar", "buzz"},
				Statistics: stats.Result{
					Summary: stats.Summary{
						Splits: 1,
					},
				},
			}

			called := 0
			handler := cacheMiddleware.Wrap(queryrangebase.HandlerFunc(func(_ context.Context, r queryrangebase.Request) (queryrangebase.Response, error) {
				called++

				// should request the entire length with no partitioning as nothing is cached yet.
				require.Equal(t, labelsReq.GetStart(), r.GetStart())
				require.Equal(t, labelsReq.GetEnd(), r.GetEnd())

				got := r.(*LabelRequest)
				require.Equal(t, labelsReq.GetName(), got.GetName())
				require.Equal(t, labelsReq.GetValues(), got.GetValues())
				require.Equal(t, labelsReq.GetQuery(), got.GetQuery())

				return labelsResp, nil
			}))

			ctx := user.InjectOrgID(context.Background(), "fake")
			got, err := handler.Do(ctx, &labelsReq)
			require.NoError(t, err)
			require.Equal(t, 1, called) // called actual handler, as not cached.
			require.Equal(t, labelsResp, got)

			// Doing same request again shouldn't change anything.
			called = 0
			got, err = handler.Do(ctx, &labelsReq)
			require.NoError(t, err)
			require.Equal(t, 0, called)
			require.Equal(t, labelsResp, got)
		})
	}

	// reset cacheMiddleware
	cacheMiddleware = setupCacheMW()
	for _, values := range []bool{false, true} {
		prefix := "labels"
		if values {
			prefix = "label values"
		}
		t.Run(prefix+": a new request with overlapping time range should reuse part of the previous request for the overlap", func(t *testing.T) {
			cacheMiddleware := setupCacheMW()

			start := testTime.Truncate(time.Millisecond)
			end := start.Add(time.Hour)

			labelsReq1 := LabelRequest{
				LabelRequest: logproto.LabelRequest{
					Start: &start,
					End:   &end,
				},
			}

			if values {
				labelsReq1.Values = true
				labelsReq1.Name = "foo"
				labelsReq1.Query = `{cluster="eu-west1"}`
			}

			labelsResp1 := &LokiLabelNamesResponse{
				Status:  "success",
				Version: uint32(loghttp.VersionV1),
				Data:    []string{"bar", "buzz"},
				Statistics: stats.Result{
					Summary: stats.Summary{
						Splits: 1,
					},
				},
			}

			called := 0
			handler := cacheMiddleware.Wrap(queryrangebase.HandlerFunc(func(_ context.Context, r queryrangebase.Request) (queryrangebase.Response, error) {
				called++

				// should request the entire length with no partitioning as nothing is cached yet.
				require.Equal(t, labelsReq1.GetStart(), r.GetStart())
				require.Equal(t, labelsReq1.GetEnd(), r.GetEnd())

				got := r.(*LabelRequest)
				require.Equal(t, labelsReq1.GetName(), got.GetName())
				require.Equal(t, labelsReq1.GetValues(), got.GetValues())
				require.Equal(t, labelsReq1.GetQuery(), got.GetQuery())

				return labelsResp1, nil
			}))

			ctx := user.InjectOrgID(context.Background(), "fake")
			got, err := handler.Do(ctx, &labelsReq1)
			require.NoError(t, err)
			require.Equal(t, 1, called)
			require.Equal(t, labelsResp1, got)

			labelsReq2 := labelsReq1.WithStartEnd(labelsReq1.GetStart().Add(15*time.Minute), labelsReq1.GetEnd().Add(15*time.Minute))

			called = 0
			handler = cacheMiddleware.Wrap(queryrangebase.HandlerFunc(func(_ context.Context, r queryrangebase.Request) (queryrangebase.Response, error) {
				called++

				// make downstream request only for the non-overlapping portion of the query.
				require.Equal(t, labelsReq1.GetEnd(), r.GetStart())
				require.Equal(t, labelsReq2.GetEnd(), r.GetEnd())

				got := r.(*LabelRequest)
				require.Equal(t, labelsReq1.GetName(), got.GetName())
				require.Equal(t, labelsReq1.GetValues(), got.GetValues())
				require.Equal(t, labelsReq1.GetQuery(), got.GetQuery())

				return &LokiLabelNamesResponse{
					Status:  "success",
					Version: uint32(loghttp.VersionV1),
					Data:    []string{"fizz"},
					Statistics: stats.Result{
						Summary: stats.Summary{
							Splits: 1,
						},
					},
				}, nil
			}))

			got, err = handler.Do(ctx, labelsReq2)
			require.NoError(t, err)
			require.Equal(t, 1, called)
			// two splits as we merge the results from the extent and downstream request
			labelsResp1.Statistics.Summary.Splits = 2
			require.Equal(t, &LokiLabelNamesResponse{
				Status:  "success",
				Version: uint32(loghttp.VersionV1),
				Data:    []string{"bar", "buzz", "fizz"},
				Statistics: stats.Result{
					Summary: stats.Summary{
						Splits: 2,
					},
				},
			}, got)
		})
	}
}

<<<<<<< HEAD
func TestLabelQueryCacheKey(t *testing.T) {
	const (
		defaultTenant       = "a"
		alternateTenant     = "b"
		defaultSplit        = time.Hour
		ingesterSplit       = 90 * time.Minute
		ingesterQueryWindow = defaultSplit * 3
	)

	l := fakeLimits{
		metadataSplitDuration: map[string]time.Duration{defaultTenant: defaultSplit, alternateTenant: defaultSplit},
		ingesterSplitDuration: map[string]time.Duration{defaultTenant: ingesterSplit},
	}

	cases := []struct {
		name, tenantID string
		start, end     time.Time
		expectedSplit  time.Duration
		iqo            util.IngesterQueryOptions
		values         bool
	}{
		{
			name:          "outside ingester query window",
			tenantID:      defaultTenant,
			start:         time.Now().Add(-6 * time.Hour),
			end:           time.Now().Add(-5 * time.Hour),
			expectedSplit: defaultSplit,
		},
		{
			name:          "within ingester query window",
			tenantID:      defaultTenant,
			start:         time.Now().Add(-6 * time.Hour),
			end:           time.Now().Add(-ingesterQueryWindow / 2),
			expectedSplit: ingesterSplit,
			iqo: ingesterQueryOpts{
				queryIngestersWithin: ingesterQueryWindow,
				queryStoreOnly:       false,
			},
		},
		{
			name:          "within ingester query window, but query store only",
			tenantID:      defaultTenant,
			start:         time.Now().Add(-6 * time.Hour),
			end:           time.Now().Add(-ingesterQueryWindow / 2),
			expectedSplit: defaultSplit,
			iqo: ingesterQueryOpts{
				queryIngestersWithin: ingesterQueryWindow,
				queryStoreOnly:       true,
			},
		},
		{
			name:          "within ingester query window, but no ingester split duration configured",
			tenantID:      alternateTenant,
			start:         time.Now().Add(-6 * time.Hour),
			end:           time.Now().Add(-ingesterQueryWindow / 2),
			expectedSplit: defaultSplit,
			iqo: ingesterQueryOpts{
				queryIngestersWithin: ingesterQueryWindow,
				queryStoreOnly:       false,
			},
		},
	}

	for _, values := range []bool{true, false} {
		for _, tc := range cases {
			t.Run(fmt.Sprintf("%s (values: %v)", tc.name, values), func(t *testing.T) {
				keyGen := cacheKeyLabels{l, nil, tc.iqo}

				r := &LabelRequest{
					LabelRequest: logproto.LabelRequest{
						Start: &tc.start,
						End:   &tc.end,
					},
				}

				const labelName = "foo"
				const query = `{cluster="eu-west1"}`

				if values {
					r.LabelRequest.Values = true
					r.LabelRequest.Name = labelName
					r.LabelRequest.Query = query
				}

				// we use regex here because cache key always refers to the current time to get the ingester query window,
				// and therefore we can't know the current interval apriori without duplicating the logic
				var pattern *regexp.Regexp
				if values {
					pattern = regexp.MustCompile(fmt.Sprintf(`labelvalues:%s:%s:%s:(\d+):%d`, tc.tenantID, labelName, regexp.QuoteMeta(query), tc.expectedSplit))
				} else {
					pattern = regexp.MustCompile(fmt.Sprintf(`labels:%s:(\d+):%d`, tc.tenantID, tc.expectedSplit))
				}

				require.Regexp(t, pattern, keyGen.GenerateCacheKey(context.Background(), tc.tenantID, r))
			})
		}
=======
func TestLabelCache_freshness(t *testing.T) {
	testTime := time.Now().Add(-1 * time.Hour)
	from, through := util.RoundToMilliseconds(testTime.Add(-1*time.Hour), testTime)
	start, end := from.Time(), through.Time()
	nonOverlappingStart, nonOverlappingEnd := from.Add(-24*time.Hour).Time(), through.Add(-24*time.Hour).Time()

	for _, tt := range []struct {
		name                      string
		req                       *LabelRequest
		shouldCache               bool
		maxMetadataCacheFreshness time.Duration
	}{
		{
			name: "max metadata freshness not set",
			req: &LabelRequest{
				LabelRequest: logproto.LabelRequest{
					Start: &start,
					End:   &end,
				},
			},
			shouldCache: true,
		},
		{
			name: "req overlaps with max cache freshness window",
			req: &LabelRequest{
				LabelRequest: logproto.LabelRequest{
					Start: &start,
					End:   &end,
				},
			},
			maxMetadataCacheFreshness: 24 * time.Hour,
			shouldCache:               false,
		},
		{
			name: "req does not overlap max cache freshness window",
			req: &LabelRequest{
				LabelRequest: logproto.LabelRequest{
					Start: &nonOverlappingStart,
					End:   &nonOverlappingEnd,
				},
			},
			maxMetadataCacheFreshness: 24 * time.Hour,
			shouldCache:               true,
		},
	} {
		t.Run(tt.name, func(t *testing.T) {
			cacheMiddleware, err := NewLabelsCacheMiddleware(
				log.NewNopLogger(),
				fakeLimits{
					metadataSplitDuration: map[string]time.Duration{
						"fake": 24 * time.Hour,
					},
					maxMetadataCacheFreshness: tt.maxMetadataCacheFreshness,
				},
				DefaultCodec,
				cache.NewMockCache(),
				nil,
				nil,
				func(_ context.Context, _ []string, _ queryrangebase.Request) int {
					return 1
				},
				false,
				nil,
				nil,
			)
			require.NoError(t, err)

			labelsResp := &LokiLabelNamesResponse{
				Status:  "success",
				Version: uint32(loghttp.VersionV1),
				Data:    []string{"bar", "buzz"},
				Statistics: stats.Result{
					Summary: stats.Summary{
						Splits: 1,
					},
				},
			}

			called := 0
			handler := cacheMiddleware.Wrap(queryrangebase.HandlerFunc(func(_ context.Context, r queryrangebase.Request) (queryrangebase.Response, error) {
				called++

				// should request the entire length with no partitioning as nothing is cached yet.
				require.Equal(t, tt.req.GetStart(), r.GetStart())
				require.Equal(t, tt.req.GetEnd(), r.GetEnd())

				return labelsResp, nil
			}))

			ctx := user.InjectOrgID(context.Background(), "fake")
			got, err := handler.Do(ctx, tt.req)
			require.NoError(t, err)
			require.Equal(t, 1, called) // called actual handler, as not cached.
			require.Equal(t, labelsResp, got)

			called = 0
			got, err = handler.Do(ctx, tt.req)
			require.NoError(t, err)
			if !tt.shouldCache {
				require.Equal(t, 1, called)
			} else {
				require.Equal(t, 0, called)
			}
			require.Equal(t, labelsResp, got)
		})
>>>>>>> 51899b52
	}
}<|MERGE_RESOLUTION|>--- conflicted
+++ resolved
@@ -252,7 +252,115 @@
 	}
 }
 
-<<<<<<< HEAD
+func TestLabelCache_freshness(t *testing.T) {
+	testTime := time.Now().Add(-1 * time.Hour)
+	from, through := util.RoundToMilliseconds(testTime.Add(-1*time.Hour), testTime)
+	start, end := from.Time(), through.Time()
+	nonOverlappingStart, nonOverlappingEnd := from.Add(-24*time.Hour).Time(), through.Add(-24*time.Hour).Time()
+
+	for _, tt := range []struct {
+		name                      string
+		req                       *LabelRequest
+		shouldCache               bool
+		maxMetadataCacheFreshness time.Duration
+	}{
+		{
+			name: "max metadata freshness not set",
+			req: &LabelRequest{
+				LabelRequest: logproto.LabelRequest{
+					Start: &start,
+					End:   &end,
+				},
+			},
+			shouldCache: true,
+		},
+		{
+			name: "req overlaps with max cache freshness window",
+			req: &LabelRequest{
+				LabelRequest: logproto.LabelRequest{
+					Start: &start,
+					End:   &end,
+				},
+			},
+			maxMetadataCacheFreshness: 24 * time.Hour,
+			shouldCache:               false,
+		},
+		{
+			name: "req does not overlap max cache freshness window",
+			req: &LabelRequest{
+				LabelRequest: logproto.LabelRequest{
+					Start: &nonOverlappingStart,
+					End:   &nonOverlappingEnd,
+				},
+			},
+			maxMetadataCacheFreshness: 24 * time.Hour,
+			shouldCache:               true,
+		},
+	} {
+		t.Run(tt.name, func(t *testing.T) {
+			cacheMiddleware, err := NewLabelsCacheMiddleware(
+				log.NewNopLogger(),
+				fakeLimits{
+					metadataSplitDuration: map[string]time.Duration{
+						"fake": 24 * time.Hour,
+					},
+					maxMetadataCacheFreshness: tt.maxMetadataCacheFreshness,
+				},
+				DefaultCodec,
+				cache.NewMockCache(),
+				nil,
+				nil,
+				nil,
+				func(_ context.Context, _ []string, _ queryrangebase.Request) int {
+					return 1
+				},
+				false,
+				nil,
+				nil,
+			)
+			require.NoError(t, err)
+
+			labelsResp := &LokiLabelNamesResponse{
+				Status:  "success",
+				Version: uint32(loghttp.VersionV1),
+				Data:    []string{"bar", "buzz"},
+				Statistics: stats.Result{
+					Summary: stats.Summary{
+						Splits: 1,
+					},
+				},
+			}
+
+			called := 0
+			handler := cacheMiddleware.Wrap(queryrangebase.HandlerFunc(func(_ context.Context, r queryrangebase.Request) (queryrangebase.Response, error) {
+				called++
+
+				// should request the entire length with no partitioning as nothing is cached yet.
+				require.Equal(t, tt.req.GetStart(), r.GetStart())
+				require.Equal(t, tt.req.GetEnd(), r.GetEnd())
+
+				return labelsResp, nil
+			}))
+
+			ctx := user.InjectOrgID(context.Background(), "fake")
+			got, err := handler.Do(ctx, tt.req)
+			require.NoError(t, err)
+			require.Equal(t, 1, called) // called actual handler, as not cached.
+			require.Equal(t, labelsResp, got)
+
+			called = 0
+			got, err = handler.Do(ctx, tt.req)
+			require.NoError(t, err)
+			if !tt.shouldCache {
+				require.Equal(t, 1, called)
+			} else {
+				require.Equal(t, 0, called)
+			}
+			require.Equal(t, labelsResp, got)
+		})
+	}
+}
+
 func TestLabelQueryCacheKey(t *testing.T) {
 	const (
 		defaultTenant       = "a"
@@ -349,112 +457,5 @@
 				require.Regexp(t, pattern, keyGen.GenerateCacheKey(context.Background(), tc.tenantID, r))
 			})
 		}
-=======
-func TestLabelCache_freshness(t *testing.T) {
-	testTime := time.Now().Add(-1 * time.Hour)
-	from, through := util.RoundToMilliseconds(testTime.Add(-1*time.Hour), testTime)
-	start, end := from.Time(), through.Time()
-	nonOverlappingStart, nonOverlappingEnd := from.Add(-24*time.Hour).Time(), through.Add(-24*time.Hour).Time()
-
-	for _, tt := range []struct {
-		name                      string
-		req                       *LabelRequest
-		shouldCache               bool
-		maxMetadataCacheFreshness time.Duration
-	}{
-		{
-			name: "max metadata freshness not set",
-			req: &LabelRequest{
-				LabelRequest: logproto.LabelRequest{
-					Start: &start,
-					End:   &end,
-				},
-			},
-			shouldCache: true,
-		},
-		{
-			name: "req overlaps with max cache freshness window",
-			req: &LabelRequest{
-				LabelRequest: logproto.LabelRequest{
-					Start: &start,
-					End:   &end,
-				},
-			},
-			maxMetadataCacheFreshness: 24 * time.Hour,
-			shouldCache:               false,
-		},
-		{
-			name: "req does not overlap max cache freshness window",
-			req: &LabelRequest{
-				LabelRequest: logproto.LabelRequest{
-					Start: &nonOverlappingStart,
-					End:   &nonOverlappingEnd,
-				},
-			},
-			maxMetadataCacheFreshness: 24 * time.Hour,
-			shouldCache:               true,
-		},
-	} {
-		t.Run(tt.name, func(t *testing.T) {
-			cacheMiddleware, err := NewLabelsCacheMiddleware(
-				log.NewNopLogger(),
-				fakeLimits{
-					metadataSplitDuration: map[string]time.Duration{
-						"fake": 24 * time.Hour,
-					},
-					maxMetadataCacheFreshness: tt.maxMetadataCacheFreshness,
-				},
-				DefaultCodec,
-				cache.NewMockCache(),
-				nil,
-				nil,
-				func(_ context.Context, _ []string, _ queryrangebase.Request) int {
-					return 1
-				},
-				false,
-				nil,
-				nil,
-			)
-			require.NoError(t, err)
-
-			labelsResp := &LokiLabelNamesResponse{
-				Status:  "success",
-				Version: uint32(loghttp.VersionV1),
-				Data:    []string{"bar", "buzz"},
-				Statistics: stats.Result{
-					Summary: stats.Summary{
-						Splits: 1,
-					},
-				},
-			}
-
-			called := 0
-			handler := cacheMiddleware.Wrap(queryrangebase.HandlerFunc(func(_ context.Context, r queryrangebase.Request) (queryrangebase.Response, error) {
-				called++
-
-				// should request the entire length with no partitioning as nothing is cached yet.
-				require.Equal(t, tt.req.GetStart(), r.GetStart())
-				require.Equal(t, tt.req.GetEnd(), r.GetEnd())
-
-				return labelsResp, nil
-			}))
-
-			ctx := user.InjectOrgID(context.Background(), "fake")
-			got, err := handler.Do(ctx, tt.req)
-			require.NoError(t, err)
-			require.Equal(t, 1, called) // called actual handler, as not cached.
-			require.Equal(t, labelsResp, got)
-
-			called = 0
-			got, err = handler.Do(ctx, tt.req)
-			require.NoError(t, err)
-			if !tt.shouldCache {
-				require.Equal(t, 1, called)
-			} else {
-				require.Equal(t, 0, called)
-			}
-			require.Equal(t, labelsResp, got)
-		})
->>>>>>> 51899b52
 	}
 }