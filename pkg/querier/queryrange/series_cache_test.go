package queryrange

import (
	"context"
	"fmt"
	"regexp"
	"testing"
	"time"

	"github.com/go-kit/log"
	"github.com/grafana/dskit/user"
	"github.com/stretchr/testify/require"

	"github.com/grafana/loki/pkg/loghttp"

	"github.com/grafana/loki/pkg/logproto"
	"github.com/grafana/loki/pkg/logqlmodel/stats"
	"github.com/grafana/loki/pkg/querier/queryrange/queryrangebase"
	"github.com/grafana/loki/pkg/storage/chunk/cache"
	"github.com/grafana/loki/pkg/util"
)

var (
	seriesAPIPath = "/loki/api/v1/series"
)

func TestCacheKeySeries_GenerateCacheKey(t *testing.T) {
	k := cacheKeySeries{
		transformer: nil,
		Limits: fakeLimits{
			metadataSplitDuration: map[string]time.Duration{
				"fake": time.Hour,
			},
		},
	}

	from, through := util.RoundToMilliseconds(testTime, testTime.Add(1*time.Hour))
	req := &LokiSeriesRequest{
		StartTs: from.Time(),
		EndTs:   through.Time(),
		Match:   []string{`{namespace="prod"}`, `{service="foo"}`},
		Path:    seriesAPIPath,
	}

	expectedInterval := testTime.UnixMilli() / time.Hour.Milliseconds()
	require.Equal(t, fmt.Sprintf(`series:fake:{namespace="prod"},{service="foo"}:%d:%d`, expectedInterval, time.Hour.Nanoseconds()), k.GenerateCacheKey(context.Background(), "fake", req))

	t.Run("same set of matchers in any order should result in the same cache key", func(t *testing.T) {
		from, through := util.RoundToMilliseconds(testTime, testTime.Add(1*time.Hour))

		for _, matchers := range [][]string{
			{`{cluster="us-central"}`, `{namespace="prod"}`, `{service=~"foo.*"}`},
			{`{namespace="prod"}`, `{service=~"foo.*"}`, `{cluster="us-central"}`},
		} {
			req := &LokiSeriesRequest{
				StartTs: from.Time(),
				EndTs:   through.Time(),
				Match:   matchers,
				Path:    seriesAPIPath,
			}
			expectedInterval := testTime.UnixMilli() / time.Hour.Milliseconds()
			require.Equal(t, fmt.Sprintf(`series:fake:{cluster="us-central"},{namespace="prod"},{service=~"foo.*"}:%d:%d`, expectedInterval, time.Hour.Nanoseconds()), k.GenerateCacheKey(context.Background(), "fake", req))
		}

	})
}

func TestSeriesCache(t *testing.T) {
	setupCacheMW := func() queryrangebase.Middleware {
		cacheMiddleware, err := NewSeriesCacheMiddleware(
			log.NewNopLogger(),
			fakeLimits{
				metadataSplitDuration: map[string]time.Duration{
					"fake": 24 * time.Hour,
				},
			},
			DefaultCodec,
			cache.NewMockCache(),
			nil,
			nil,
			nil,
			func(_ context.Context, _ []string, _ queryrangebase.Request) int {
				return 1
			},
			false,
			nil,
			nil,
		)
		require.NoError(t, err)

		return cacheMiddleware
	}

	t.Run("caches the response for the same request", func(t *testing.T) {
		cacheMiddleware := setupCacheMW()
		from, through := util.RoundToMilliseconds(testTime, testTime.Add(1*time.Hour))

		seriesReq := &LokiSeriesRequest{
			StartTs: from.Time(),
			EndTs:   through.Time(),
			Match:   []string{`{namespace=~".*"}`},
			Path:    seriesAPIPath,
		}

		seriesResp := &LokiSeriesResponse{
			Status:  "success",
			Version: uint32(loghttp.VersionV1),
			Data: []logproto.SeriesIdentifier{
				{
					Labels: []logproto.SeriesIdentifier_LabelsEntry{{Key: "cluster", Value: "eu-west"}, {Key: "namespace", Value: "prod"}},
				},
			},
			Statistics: stats.Result{
				Summary: stats.Summary{
					Splits: 1,
				},
			},
		}

		called := 0
		handler := cacheMiddleware.Wrap(queryrangebase.HandlerFunc(func(_ context.Context, r queryrangebase.Request) (queryrangebase.Response, error) {
			called++

			// should request the entire length with no partitioning as nothing is cached yet.
			require.Equal(t, seriesReq.GetStart(), r.GetStart())
			require.Equal(t, seriesReq.GetEnd(), r.GetEnd())

			return seriesResp, nil
		}))

		ctx := user.InjectOrgID(context.Background(), "fake")
		got, err := handler.Do(ctx, seriesReq)
		require.NoError(t, err)
		require.Equal(t, 1, called) // called actual handler, as not cached.
		require.Equal(t, seriesResp, got)

		// Doing same request again shouldn't change anything.
		called = 0
		got, err = handler.Do(ctx, seriesReq)
		require.NoError(t, err)
		require.Equal(t, 0, called)
		require.Equal(t, seriesResp, got)
	})

	t.Run("a new request with overlapping time range should reuse part of the previous request for the overlap", func(t *testing.T) {
		cacheMiddleware := setupCacheMW()

		from, through := util.RoundToMilliseconds(testTime, testTime.Add(1*time.Hour))
		req1 := &LokiSeriesRequest{
			StartTs: from.Time(),
			EndTs:   through.Time(),
			Match:   []string{`{namespace=~".*"}`},
			Path:    seriesAPIPath,
		}
		resp1 := &LokiSeriesResponse{
			Status:  "success",
			Version: uint32(loghttp.VersionV1),
			Data: []logproto.SeriesIdentifier{
				{
					Labels: []logproto.SeriesIdentifier_LabelsEntry{{Key: "cluster", Value: "us-central"}, {Key: "namespace", Value: "dev"}},
				},
				{
					Labels: []logproto.SeriesIdentifier_LabelsEntry{{Key: "cluster", Value: "eu-west"}, {Key: "namespace", Value: "prod"}},
				},
			},
			Statistics: stats.Result{
				Summary: stats.Summary{
					Splits: 1,
				},
			},
		}

		called := 0
		handler := cacheMiddleware.Wrap(queryrangebase.HandlerFunc(func(_ context.Context, r queryrangebase.Request) (queryrangebase.Response, error) {
			called++

			// should request the entire length with no partitioning as nothing is cached yet.
			require.Equal(t, req1.GetStart(), r.GetStart())
			require.Equal(t, req1.GetEnd(), r.GetEnd())

			return resp1, nil
		}))

		ctx := user.InjectOrgID(context.Background(), "fake")
		got, err := handler.Do(ctx, req1)
		require.NoError(t, err)
		require.Equal(t, 1, called)
		require.Equal(t, resp1, got)

		req2 := req1.WithStartEnd(req1.GetStart().Add(15*time.Minute), req1.GetEnd().Add(15*time.Minute))

		called = 0
		handler = cacheMiddleware.Wrap(queryrangebase.HandlerFunc(func(_ context.Context, r queryrangebase.Request) (queryrangebase.Response, error) {
			called++

			// make downstream request only for the non-overlapping portion of the query.
			require.Equal(t, req1.GetEnd(), r.GetStart())
			require.Equal(t, req1.GetEnd().Add(15*time.Minute), r.GetEnd())

			return &LokiSeriesResponse{
				Status:  "success",
				Version: uint32(loghttp.VersionV1),
				Data: []logproto.SeriesIdentifier{
					{
						Labels: []logproto.SeriesIdentifier_LabelsEntry{{Key: "cluster", Value: "us-central"}, {Key: "namespace", Value: "prod"}},
					},
				},
				Statistics: stats.Result{
					Summary: stats.Summary{
						Splits: 1,
					},
				},
			}, nil
		}))

		got, err = handler.Do(ctx, req2)
		require.NoError(t, err)
		require.Equal(t, 1, called)
		// two splits as we merge the results from the extent and downstream request
		resp1.Statistics.Summary.Splits = 2
		require.Equal(t, &LokiSeriesResponse{
			Status:  "success",
			Version: uint32(loghttp.VersionV1),
			Data: []logproto.SeriesIdentifier{
				{
					Labels: []logproto.SeriesIdentifier_LabelsEntry{{Key: "cluster", Value: "us-central"}, {Key: "namespace", Value: "dev"}},
				},
				{
					Labels: []logproto.SeriesIdentifier_LabelsEntry{{Key: "cluster", Value: "eu-west"}, {Key: "namespace", Value: "prod"}},
				},
				{
					Labels: []logproto.SeriesIdentifier_LabelsEntry{{Key: "cluster", Value: "us-central"}, {Key: "namespace", Value: "prod"}},
				},
			},
			Statistics: stats.Result{
				Summary: stats.Summary{
					Splits: 2,
				},
			},
		}, got)
	})

	t.Run("caches are only valid for the same request parameters", func(t *testing.T) {
		cacheMiddleware := setupCacheMW()

		from, through := util.RoundToMilliseconds(testTime, testTime.Add(1*time.Hour))
		seriesReq := &LokiSeriesRequest{
			StartTs: from.Time(),
			EndTs:   through.Time(),
			Match:   []string{`{namespace=~".*"}`},
			Path:    seriesAPIPath,
		}
		seriesResp := &LokiSeriesResponse{
			Status:  "success",
			Version: uint32(loghttp.VersionV1),
			Data: []logproto.SeriesIdentifier{
				{
					Labels: []logproto.SeriesIdentifier_LabelsEntry{{Key: "cluster", Value: "eu-west"}, {Key: "namespace", Value: "prod"}},
				},
			},
			Statistics: stats.Result{
				Summary: stats.Summary{
					Splits: 1,
				},
			},
		}

		called := 0
		handler := cacheMiddleware.Wrap(queryrangebase.HandlerFunc(func(_ context.Context, r queryrangebase.Request) (queryrangebase.Response, error) {
			called++

			// should request the entire length as none of the subsequent queries hit the cache.
			require.Equal(t, seriesReq.GetStart(), r.GetStart())
			require.Equal(t, seriesReq.GetEnd(), r.GetEnd())
			return seriesResp, nil
		}))

		// initial call to fill cache
		ctx := user.InjectOrgID(context.Background(), "fake")
		_, err := handler.Do(ctx, seriesReq)
		require.NoError(t, err)
		require.Equal(t, 1, called)

		type testCase struct {
			fn   func(*LokiSeriesRequest)
			user string
		}
		testCases := map[string]testCase{
			"different match": {
				fn: func(req *LokiSeriesRequest) {
					req.Match = append(req.Match, `{foo="bar"}`)
				},
			},
			"different user": {
				user: "fake2s",
			},
		}

		for name, tc := range testCases {
			called = 0
			seriesReq := seriesReq

			if tc.fn != nil {
				tc.fn(seriesReq)
			}

			if tc.user != "" {
				ctx = user.InjectOrgID(context.Background(), tc.user)
			}

			_, err = handler.Do(ctx, seriesReq)
			require.NoError(t, err)
			require.Equal(t, 1, called, name)
		}
	})
}

<<<<<<< HEAD
func TestSeriesQueryCacheKey(t *testing.T) {
	const (
		defaultTenant       = "a"
		alternateTenant     = "b"
		defaultSplit        = time.Hour
		ingesterSplit       = 90 * time.Minute
		ingesterQueryWindow = defaultSplit * 3
	)

	l := fakeLimits{
		metadataSplitDuration: map[string]time.Duration{defaultTenant: defaultSplit, alternateTenant: defaultSplit},
		ingesterSplitDuration: map[string]time.Duration{defaultTenant: ingesterSplit},
	}

	cases := []struct {
		name, tenantID string
		start, end     time.Time
		expectedSplit  time.Duration
		iqo            util.IngesterQueryOptions
		values         bool
	}{
		{
			name:          "outside ingester query window",
			tenantID:      defaultTenant,
			start:         time.Now().Add(-6 * time.Hour),
			end:           time.Now().Add(-5 * time.Hour),
			expectedSplit: defaultSplit,
		},
		{
			name:          "within ingester query window",
			tenantID:      defaultTenant,
			start:         time.Now().Add(-6 * time.Hour),
			end:           time.Now().Add(-ingesterQueryWindow / 2),
			expectedSplit: ingesterSplit,
			iqo: ingesterQueryOpts{
				queryIngestersWithin: ingesterQueryWindow,
				queryStoreOnly:       false,
			},
		},
		{
			name:          "within ingester query window, but query store only",
			tenantID:      defaultTenant,
			start:         time.Now().Add(-6 * time.Hour),
			end:           time.Now().Add(-ingesterQueryWindow / 2),
			expectedSplit: defaultSplit,
			iqo: ingesterQueryOpts{
				queryIngestersWithin: ingesterQueryWindow,
				queryStoreOnly:       true,
			},
		},
		{
			name:          "within ingester query window, but no ingester split duration configured",
			tenantID:      alternateTenant,
			start:         time.Now().Add(-6 * time.Hour),
			end:           time.Now().Add(-ingesterQueryWindow / 2),
			expectedSplit: defaultSplit,
			iqo: ingesterQueryOpts{
				queryIngestersWithin: ingesterQueryWindow,
				queryStoreOnly:       false,
			},
		},
	}

	for _, tc := range cases {
		t.Run(tc.name, func(t *testing.T) {
			matchers := []string{`{namespace="prod"}`, `{service="foo"}`}

			keyGen := cacheKeySeries{l, nil, tc.iqo}

			r := &LokiSeriesRequest{
				StartTs: tc.start,
				EndTs:   tc.end,
				Match:   matchers,
				Path:    seriesAPIPath,
			}

			// we use regex here because cache key always refers to the current time to get the ingester query window,
			// and therefore we can't know the current interval apriori without duplicating the logic
			pattern := regexp.MustCompile(fmt.Sprintf(`series:%s:%s:(\d+):%d`, tc.tenantID, regexp.QuoteMeta(keyGen.joinMatchers(matchers)), tc.expectedSplit))

			require.Regexp(t, pattern, keyGen.GenerateCacheKey(context.Background(), tc.tenantID, r))
=======
func TestSeriesCache_freshness(t *testing.T) {
	testTime := time.Now().Add(-1 * time.Hour)
	from, through := util.RoundToMilliseconds(testTime.Add(-1*time.Hour), testTime)

	for _, tt := range []struct {
		name                      string
		req                       *LokiSeriesRequest
		shouldCache               bool
		maxMetadataCacheFreshness time.Duration
	}{
		{
			name: "max metadata freshness not set",
			req: &LokiSeriesRequest{
				StartTs: from.Time(),
				EndTs:   through.Time(),
				Match:   []string{`{namespace=~".*"}`},
				Path:    seriesAPIPath,
			},
			shouldCache: true,
		},
		{
			name: "req overlaps with max cache freshness window",
			req: &LokiSeriesRequest{
				StartTs: from.Time(),
				EndTs:   through.Time(),
				Match:   []string{`{namespace=~".*"}`},
				Path:    seriesAPIPath,
			},
			maxMetadataCacheFreshness: 24 * time.Hour,
			shouldCache:               false,
		},
		{
			name: "req does not overlap max cache freshness window",
			req: &LokiSeriesRequest{
				StartTs: from.Add(-24 * time.Hour).Time(),
				EndTs:   through.Add(-24 * time.Hour).Time(),
				Match:   []string{`{namespace=~".*"}`},
				Path:    seriesAPIPath,
			},
			maxMetadataCacheFreshness: 24 * time.Hour,
			shouldCache:               true,
		},
	} {
		t.Run(tt.name, func(t *testing.T) {
			cacheMiddleware, err := NewSeriesCacheMiddleware(
				log.NewNopLogger(),
				fakeLimits{
					metadataSplitDuration: map[string]time.Duration{
						"fake": 24 * time.Hour,
					},
					maxMetadataCacheFreshness: tt.maxMetadataCacheFreshness,
				},
				DefaultCodec,
				cache.NewMockCache(),
				nil,
				nil,
				func(_ context.Context, _ []string, _ queryrangebase.Request) int {
					return 1
				},
				false,
				nil,
				nil,
			)
			require.NoError(t, err)

			seriesResp := &LokiSeriesResponse{
				Status:  "success",
				Version: uint32(loghttp.VersionV1),
				Data: []logproto.SeriesIdentifier{
					{
						Labels: []logproto.SeriesIdentifier_LabelsEntry{{Key: "cluster", Value: "eu-west"}, {Key: "namespace", Value: "prod"}},
					},
				},
				Statistics: stats.Result{
					Summary: stats.Summary{
						Splits: 1,
					},
				},
			}

			called := 0
			handler := cacheMiddleware.Wrap(queryrangebase.HandlerFunc(func(_ context.Context, r queryrangebase.Request) (queryrangebase.Response, error) {
				called++

				// should request the entire length with no partitioning as nothing is cached yet.
				require.Equal(t, tt.req.GetStart(), r.GetStart())
				require.Equal(t, tt.req.GetEnd(), r.GetEnd())

				return seriesResp, nil
			}))

			ctx := user.InjectOrgID(context.Background(), "fake")
			got, err := handler.Do(ctx, tt.req)
			require.NoError(t, err)
			require.Equal(t, 1, called) // called actual handler, as not cached.
			require.Equal(t, seriesResp, got)

			called = 0
			got, err = handler.Do(ctx, tt.req)
			require.NoError(t, err)
			if !tt.shouldCache {
				require.Equal(t, 1, called)
			} else {
				require.Equal(t, 0, called)
			}
			require.Equal(t, seriesResp, got)
>>>>>>> 51899b52
		})
	}
}<|MERGE_RESOLUTION|>--- conflicted
+++ resolved
@@ -315,89 +315,6 @@
 	})
 }
 
-<<<<<<< HEAD
-func TestSeriesQueryCacheKey(t *testing.T) {
-	const (
-		defaultTenant       = "a"
-		alternateTenant     = "b"
-		defaultSplit        = time.Hour
-		ingesterSplit       = 90 * time.Minute
-		ingesterQueryWindow = defaultSplit * 3
-	)
-
-	l := fakeLimits{
-		metadataSplitDuration: map[string]time.Duration{defaultTenant: defaultSplit, alternateTenant: defaultSplit},
-		ingesterSplitDuration: map[string]time.Duration{defaultTenant: ingesterSplit},
-	}
-
-	cases := []struct {
-		name, tenantID string
-		start, end     time.Time
-		expectedSplit  time.Duration
-		iqo            util.IngesterQueryOptions
-		values         bool
-	}{
-		{
-			name:          "outside ingester query window",
-			tenantID:      defaultTenant,
-			start:         time.Now().Add(-6 * time.Hour),
-			end:           time.Now().Add(-5 * time.Hour),
-			expectedSplit: defaultSplit,
-		},
-		{
-			name:          "within ingester query window",
-			tenantID:      defaultTenant,
-			start:         time.Now().Add(-6 * time.Hour),
-			end:           time.Now().Add(-ingesterQueryWindow / 2),
-			expectedSplit: ingesterSplit,
-			iqo: ingesterQueryOpts{
-				queryIngestersWithin: ingesterQueryWindow,
-				queryStoreOnly:       false,
-			},
-		},
-		{
-			name:          "within ingester query window, but query store only",
-			tenantID:      defaultTenant,
-			start:         time.Now().Add(-6 * time.Hour),
-			end:           time.Now().Add(-ingesterQueryWindow / 2),
-			expectedSplit: defaultSplit,
-			iqo: ingesterQueryOpts{
-				queryIngestersWithin: ingesterQueryWindow,
-				queryStoreOnly:       true,
-			},
-		},
-		{
-			name:          "within ingester query window, but no ingester split duration configured",
-			tenantID:      alternateTenant,
-			start:         time.Now().Add(-6 * time.Hour),
-			end:           time.Now().Add(-ingesterQueryWindow / 2),
-			expectedSplit: defaultSplit,
-			iqo: ingesterQueryOpts{
-				queryIngestersWithin: ingesterQueryWindow,
-				queryStoreOnly:       false,
-			},
-		},
-	}
-
-	for _, tc := range cases {
-		t.Run(tc.name, func(t *testing.T) {
-			matchers := []string{`{namespace="prod"}`, `{service="foo"}`}
-
-			keyGen := cacheKeySeries{l, nil, tc.iqo}
-
-			r := &LokiSeriesRequest{
-				StartTs: tc.start,
-				EndTs:   tc.end,
-				Match:   matchers,
-				Path:    seriesAPIPath,
-			}
-
-			// we use regex here because cache key always refers to the current time to get the ingester query window,
-			// and therefore we can't know the current interval apriori without duplicating the logic
-			pattern := regexp.MustCompile(fmt.Sprintf(`series:%s:%s:(\d+):%d`, tc.tenantID, regexp.QuoteMeta(keyGen.joinMatchers(matchers)), tc.expectedSplit))
-
-			require.Regexp(t, pattern, keyGen.GenerateCacheKey(context.Background(), tc.tenantID, r))
-=======
 func TestSeriesCache_freshness(t *testing.T) {
 	testTime := time.Now().Add(-1 * time.Hour)
 	from, through := util.RoundToMilliseconds(testTime.Add(-1*time.Hour), testTime)
@@ -454,6 +371,7 @@
 				cache.NewMockCache(),
 				nil,
 				nil,
+				nil,
 				func(_ context.Context, _ []string, _ queryrangebase.Request) int {
 					return 1
 				},
@@ -504,7 +422,91 @@
 				require.Equal(t, 0, called)
 			}
 			require.Equal(t, seriesResp, got)
->>>>>>> 51899b52
 		})
 	}
+}
+
+func TestSeriesQueryCacheKey(t *testing.T) {
+	const (
+		defaultTenant       = "a"
+		alternateTenant     = "b"
+		defaultSplit        = time.Hour
+		ingesterSplit       = 90 * time.Minute
+		ingesterQueryWindow = defaultSplit * 3
+	)
+
+	l := fakeLimits{
+		metadataSplitDuration: map[string]time.Duration{defaultTenant: defaultSplit, alternateTenant: defaultSplit},
+		ingesterSplitDuration: map[string]time.Duration{defaultTenant: ingesterSplit},
+	}
+
+	cases := []struct {
+		name, tenantID string
+		start, end     time.Time
+		expectedSplit  time.Duration
+		iqo            util.IngesterQueryOptions
+		values         bool
+	}{
+		{
+			name:          "outside ingester query window",
+			tenantID:      defaultTenant,
+			start:         time.Now().Add(-6 * time.Hour),
+			end:           time.Now().Add(-5 * time.Hour),
+			expectedSplit: defaultSplit,
+		},
+		{
+			name:          "within ingester query window",
+			tenantID:      defaultTenant,
+			start:         time.Now().Add(-6 * time.Hour),
+			end:           time.Now().Add(-ingesterQueryWindow / 2),
+			expectedSplit: ingesterSplit,
+			iqo: ingesterQueryOpts{
+				queryIngestersWithin: ingesterQueryWindow,
+				queryStoreOnly:       false,
+			},
+		},
+		{
+			name:          "within ingester query window, but query store only",
+			tenantID:      defaultTenant,
+			start:         time.Now().Add(-6 * time.Hour),
+			end:           time.Now().Add(-ingesterQueryWindow / 2),
+			expectedSplit: defaultSplit,
+			iqo: ingesterQueryOpts{
+				queryIngestersWithin: ingesterQueryWindow,
+				queryStoreOnly:       true,
+			},
+		},
+		{
+			name:          "within ingester query window, but no ingester split duration configured",
+			tenantID:      alternateTenant,
+			start:         time.Now().Add(-6 * time.Hour),
+			end:           time.Now().Add(-ingesterQueryWindow / 2),
+			expectedSplit: defaultSplit,
+			iqo: ingesterQueryOpts{
+				queryIngestersWithin: ingesterQueryWindow,
+				queryStoreOnly:       false,
+			},
+		},
+	}
+
+	for _, tc := range cases {
+		t.Run(tc.name, func(t *testing.T) {
+			matchers := []string{`{namespace="prod"}`, `{service="foo"}`}
+
+			keyGen := cacheKeySeries{l, nil, tc.iqo}
+
+			r := &LokiSeriesRequest{
+				StartTs: tc.start,
+				EndTs:   tc.end,
+				Match:   matchers,
+				Path:    seriesAPIPath,
+			}
+
+			// we use regex here because cache key always refers to the current time to get the ingester query window,
+			// and therefore we can't know the current interval apriori without duplicating the logic
+			pattern := regexp.MustCompile(fmt.Sprintf(`series:%s:%s:(\d+):%d`, tc.tenantID, regexp.QuoteMeta(keyGen.joinMatchers(matchers)), tc.expectedSplit))
+
+			require.Regexp(t, pattern, keyGen.GenerateCacheKey(context.Background(), tc.tenantID, r))
+		})
+	}
 }