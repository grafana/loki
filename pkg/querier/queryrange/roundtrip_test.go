--- conflicted
+++ resolved
@@ -218,8 +218,6 @@
 	require.Error(t, err)
 }
 
-<<<<<<< HEAD
-=======
 func TestInstantQueryTripperware(t *testing.T) {
 	testShardingConfig := testConfig
 	testShardingConfig.ShardedQueries = true
@@ -258,7 +256,6 @@
 	require.IsType(t, &LokiPromResponse{}, lokiResponse)
 }
 
->>>>>>> 4c2feb32
 func TestSeriesTripperware(t *testing.T) {
 	tpw, stopper, err := NewTripperware(testConfig, util_log.Logger, fakeLimits{}, chunk.SchemaConfig{}, 0, nil)
 	if stopper != nil {
