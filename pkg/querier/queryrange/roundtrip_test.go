package queryrange

import (
	"bytes"
	"context"
	"fmt"
	"io"
	"math"
	"net/http"
	"net/http/httptest"
	"net/url"
	"strconv"
	"sync"
	"testing"
	"time"

	"github.com/prometheus/common/model"
	"github.com/prometheus/prometheus/model/labels"
	"github.com/prometheus/prometheus/promql"
	"github.com/prometheus/prometheus/promql/parser"
	"github.com/stretchr/testify/assert"
	"github.com/stretchr/testify/require"
	"github.com/weaveworks/common/httpgrpc"
	"github.com/weaveworks/common/middleware"
	"github.com/weaveworks/common/user"

	"github.com/grafana/loki/pkg/loghttp"
	"github.com/grafana/loki/pkg/logproto"
	"github.com/grafana/loki/pkg/logql"
	"github.com/grafana/loki/pkg/logqlmodel"
	"github.com/grafana/loki/pkg/logqlmodel/stats"
	"github.com/grafana/loki/pkg/querier/queryrange/queryrangebase"
	"github.com/grafana/loki/pkg/storage/chunk/cache"
	"github.com/grafana/loki/pkg/storage/config"
	util_log "github.com/grafana/loki/pkg/util/log"
	"github.com/grafana/loki/pkg/util/marshal"
	"github.com/grafana/loki/pkg/util/validation"
)

var (
	testTime   = time.Date(2019, 12, 2, 11, 10, 10, 10, time.UTC)
	testConfig = Config{
		Config: queryrangebase.Config{
			AlignQueriesWithStep: true,
			MaxRetries:           3,
			CacheResults:         true,
			ResultsCacheConfig: queryrangebase.ResultsCacheConfig{
				CacheConfig: cache.Config{
					EnableFifoCache: true,
					Fifocache: cache.FifoCacheConfig{
						MaxSizeItems: 1024,
						TTL:          24 * time.Hour,
					},
				},
			},
		},
		Transformer:            nil,
		CacheIndexStatsResults: true,
		StatsCacheConfig: IndexStatsCacheConfig{
			ResultsCacheConfig: queryrangebase.ResultsCacheConfig{
				CacheConfig: cache.Config{
					EnableFifoCache: true,
					Fifocache: cache.FifoCacheConfig{
						MaxSizeItems: 1024,
						TTL:          24 * time.Hour,
					},
				},
			},
		},
	}
	testEngineOpts = logql.EngineOpts{
		Timeout:           30 * time.Second,
		MaxLookBackPeriod: 30 * time.Second,
		LogExecutingQuery: false,
	}
	matrix = promql.Matrix{
		{
			Floats: []promql.FPoint{
				{
					T: toMs(testTime.Add(-4 * time.Hour)),
					F: 0.013333333333333334,
				},
			},
			Metric: []labels.Label{
				{
					Name:  "filename",
					Value: `/var/hostlog/apport.log`,
				},
				{
					Name:  "job",
					Value: "varlogs",
				},
			},
		},
	}
	vector = promql.Vector{
		{
			T: toMs(testTime.Add(-4 * time.Hour)),
			F: 0.013333333333333334,
			Metric: []labels.Label{
				{
					Name:  "filename",
					Value: `/var/hostlog/apport.log`,
				},
				{
					Name:  "job",
					Value: "varlogs",
				},
			},
		},
	}
	streams = logqlmodel.Streams{
		{
			Entries: []logproto.Entry{
				{Timestamp: testTime.Add(-4 * time.Hour), Line: "foo"},
				{Timestamp: testTime.Add(-1 * time.Hour), Line: "barr"},
			},
			Labels: `{filename="/var/hostlog/apport.log", job="varlogs"}`,
		},
	}

	series = logproto.SeriesResponse{
		Series: []logproto.SeriesIdentifier{
			{
				Labels: map[string]string{"filename": "/var/hostlog/apport.log", "job": "varlogs"},
			},
			{
				Labels: map[string]string{"filename": "/var/hostlog/test.log", "job": "varlogs"},
			},
		},
	}

<<<<<<< HEAD
	labelVolume = logproto.LabelVolumeResponse{
		Volumes: []logproto.LabelVolume{
			{Name: "foo", Value: "bar", Volume: 1024, Timestamp: 1 * 1e9}, //nanoseconds
			{Name: "bar", Value: "baz", Volume: 3350, Timestamp: 1 * 1e9}, //nanoseconds
=======
	seriesVolume = logproto.VolumeResponse{
		Volumes: []logproto.Volume{
			{Name: `{foo="bar"}`, Value: "", Volume: 1024},
			{Name: `{bar="baz"}`, Value: "", Volume: 3350},
>>>>>>> b7359c5d
		},
    Limit: 5,
	}
)

func getQueryAndStatsHandler(queryHandler, statsHandler http.Handler) http.Handler {
	return http.HandlerFunc(func(w http.ResponseWriter, r *http.Request) {
		if r.URL.Path == "/loki/api/v1/index/stats" {
			statsHandler.ServeHTTP(w, r)
			return
		}

		if r.URL.Path == "/loki/api/v1/query_range" || r.URL.Path == "/loki/api/v1/query" {
			queryHandler.ServeHTTP(w, r)
			return
		}

		panic("Request not supported")
	})
}

// those tests are mostly for testing the glue between all component and make sure they activate correctly.
func TestMetricsTripperware(t *testing.T) {
	var l Limits = fakeLimits{
		maxSeries:               math.MaxInt32,
		maxQueryParallelism:     1,
		tsdbMaxQueryParallelism: 1,
		maxQueryBytesRead:       1000,
		maxQuerierBytesRead:     100,
	}
	l = WithSplitByLimits(l, 4*time.Hour)
	noCacheTestCfg := testConfig
	noCacheTestCfg.CacheResults = false
	noCacheTestCfg.CacheIndexStatsResults = false
	tpw, stopper, err := NewTripperware(noCacheTestCfg, testEngineOpts, util_log.Logger, l, config.SchemaConfig{
		Configs: testSchemasTSDB,
	}, nil, false, nil)
	if stopper != nil {
		defer stopper.Stop()
	}
	require.NoError(t, err)

	lreq := &LokiRequest{
		Query:     `rate({app="foo"} |= "foo"[1m])`,
		Limit:     1000,
		Step:      30000, // 30sec
		StartTs:   testTime.Add(-6 * time.Hour),
		EndTs:     testTime,
		Direction: logproto.FORWARD,
		Path:      "/query_range",
	}

	ctx := user.InjectOrgID(context.Background(), "1")
	req, err := LokiCodec.EncodeRequest(ctx, lreq)
	require.NoError(t, err)

	req = req.WithContext(ctx)
	err = user.InjectOrgIDIntoHTTPRequest(ctx, req)
	require.NoError(t, err)
	rt, err := newfakeRoundTripper()
	require.NoError(t, err)

	// Test MaxQueryBytesRead limit
	statsCount, statsHandler := indexStatsResult(logproto.IndexStatsResponse{Bytes: 2000})
	queryCount, queryHandler := counter()
	rt.setHandler(getQueryAndStatsHandler(queryHandler, statsHandler))
	_, err = tpw(rt).RoundTrip(req)
	require.Error(t, err)
	require.Equal(t, 1, *statsCount)
	require.Equal(t, 0, *queryCount)

	// Test MaxQuerierBytesRead limit
	statsCount, statsHandler = indexStatsResult(logproto.IndexStatsResponse{Bytes: 200})
	queryCount, queryHandler = counter()
	rt.setHandler(getQueryAndStatsHandler(queryHandler, statsHandler))
	_, err = tpw(rt).RoundTrip(req)
	require.Error(t, err)
	require.Equal(t, 0, *queryCount)
	require.Equal(t, 2, *statsCount)

	// testing retry
	_, statsHandler = indexStatsResult(logproto.IndexStatsResponse{Bytes: 10})
	retries, queryHandler := counter()
	rt.setHandler(getQueryAndStatsHandler(queryHandler, statsHandler))
	_, err = tpw(rt).RoundTrip(req)
	// 3 retries configured.
	require.GreaterOrEqual(t, *retries, 3)
	require.Error(t, err)
	rt.Close()

	rt, err = newfakeRoundTripper()
	require.NoError(t, err)
	defer rt.Close()

	// Configure with cache
	tpw, stopper, err = NewTripperware(testConfig, testEngineOpts, util_log.Logger, l, config.SchemaConfig{
		Configs: testSchemasTSDB,
	}, nil, false, nil)
	if stopper != nil {
		defer stopper.Stop()
	}
	require.NoError(t, err)

	// testing split interval
	_, statsHandler = indexStatsResult(logproto.IndexStatsResponse{Bytes: 10})
	count, queryHandler := promqlResult(matrix)
	rt.setHandler(getQueryAndStatsHandler(queryHandler, statsHandler))
	resp, err := tpw(rt).RoundTrip(req)
	// 2 queries
	require.Equal(t, 2, *count)
	require.NoError(t, err)
	lokiResponse, err := LokiCodec.DecodeResponse(ctx, resp, lreq)
	require.NoError(t, err)

	// testing cache
	count, queryHandler = counter()
	rt.setHandler(getQueryAndStatsHandler(queryHandler, statsHandler))
	cacheResp, err := tpw(rt).RoundTrip(req)
	// 0 queries result are cached.
	require.Equal(t, 0, *count)
	require.NoError(t, err)
	lokiCacheResponse, err := LokiCodec.DecodeResponse(ctx, cacheResp, lreq)
	require.NoError(t, err)

	require.Equal(t, lokiResponse.(*LokiPromResponse).Response, lokiCacheResponse.(*LokiPromResponse).Response)
}

func TestLogFilterTripperware(t *testing.T) {
	var l Limits = fakeLimits{
		maxQueryParallelism:     1,
		tsdbMaxQueryParallelism: 1,
		maxQueryBytesRead:       1000,
		maxQuerierBytesRead:     100,
	}
	noCacheTestCfg := testConfig
	noCacheTestCfg.CacheResults = false
	noCacheTestCfg.CacheIndexStatsResults = false
	tpw, stopper, err := NewTripperware(noCacheTestCfg, testEngineOpts, util_log.Logger, l, config.SchemaConfig{Configs: testSchemasTSDB}, nil, false, nil)
	if stopper != nil {
		defer stopper.Stop()
	}
	require.NoError(t, err)
	rt, err := newfakeRoundTripper()
	require.NoError(t, err)
	defer rt.Close()

	lreq := &LokiRequest{
		Query:     `{app="foo"} |= "foo"`,
		Limit:     1000,
		StartTs:   testTime.Add(-10 * time.Hour), // bigger than the limit
		EndTs:     testTime,
		Direction: logproto.FORWARD,
		Path:      "/loki/api/v1/query_range",
	}

	ctx := user.InjectOrgID(context.Background(), "1")
	req, err := LokiCodec.EncodeRequest(ctx, lreq)
	require.NoError(t, err)

	req = req.WithContext(ctx)
	err = user.InjectOrgIDIntoHTTPRequest(ctx, req)
	require.NoError(t, err)

	// testing limit
	count, h := promqlResult(streams)
	rt.setHandler(h)
	_, err = tpw(rt).RoundTrip(req)
	require.Equal(t, 0, *count)
	require.Error(t, err)

	// set the query length back to normal
	lreq.StartTs = testTime.Add(-6 * time.Hour)
	req, err = LokiCodec.EncodeRequest(ctx, lreq)
	require.NoError(t, err)

	// testing retry
	_, statsHandler := indexStatsResult(logproto.IndexStatsResponse{Bytes: 10})
	retries, queryHandler := counter()
	rt.setHandler(getQueryAndStatsHandler(queryHandler, statsHandler))
	_, err = tpw(rt).RoundTrip(req)
	require.GreaterOrEqual(t, *retries, 3)
	require.Error(t, err)

	// Test MaxQueryBytesRead limit
	statsCount, statsHandler := indexStatsResult(logproto.IndexStatsResponse{Bytes: 2000})
	queryCount, queryHandler := counter()
	rt.setHandler(getQueryAndStatsHandler(queryHandler, statsHandler))
	_, err = tpw(rt).RoundTrip(req)
	require.Error(t, err)
	require.Equal(t, 1, *statsCount)
	require.Equal(t, 0, *queryCount)

	// Test MaxQuerierBytesRead limit
	statsCount, statsHandler = indexStatsResult(logproto.IndexStatsResponse{Bytes: 200})
	queryCount, queryHandler = counter()
	rt.setHandler(getQueryAndStatsHandler(queryHandler, statsHandler))
	_, err = tpw(rt).RoundTrip(req)
	require.Error(t, err)
	require.Equal(t, 2, *statsCount)
	require.Equal(t, 0, *queryCount)
}

func TestInstantQueryTripperware(t *testing.T) {
	testShardingConfigNoCache := testConfig
	testShardingConfigNoCache.ShardedQueries = true
	testShardingConfigNoCache.CacheResults = false
	testShardingConfigNoCache.CacheIndexStatsResults = false
	var l Limits = fakeLimits{
		maxQueryParallelism:     1,
		tsdbMaxQueryParallelism: 1,
		maxQueryBytesRead:       1000,
		maxQuerierBytesRead:     100,
		queryTimeout:            1 * time.Minute,
		maxSeries:               1,
	}
	tpw, stopper, err := NewTripperware(testShardingConfigNoCache, testEngineOpts, util_log.Logger, l, config.SchemaConfig{Configs: testSchemasTSDB}, nil, false, nil)
	if stopper != nil {
		defer stopper.Stop()
	}
	require.NoError(t, err)
	rt, err := newfakeRoundTripper()
	require.NoError(t, err)
	defer rt.Close()

	lreq := &LokiInstantRequest{
		Query:     `sum by (job) (bytes_rate({cluster="dev-us-central-0"}[15m]))`,
		Limit:     1000,
		TimeTs:    testTime,
		Direction: logproto.FORWARD,
		Path:      "/loki/api/v1/query",
	}

	ctx := user.InjectOrgID(context.Background(), "1")
	req, err := LokiCodec.EncodeRequest(ctx, lreq)
	require.NoError(t, err)

	req = req.WithContext(ctx)
	err = user.InjectOrgIDIntoHTTPRequest(ctx, req)
	require.NoError(t, err)

	// Test MaxQueryBytesRead limit
	statsCount, statsHandler := indexStatsResult(logproto.IndexStatsResponse{Bytes: 2000})
	queryCount, queryHandler := counter()
	rt.setHandler(getQueryAndStatsHandler(queryHandler, statsHandler))
	_, err = tpw(rt).RoundTrip(req)
	require.Error(t, err)
	require.Equal(t, 1, *statsCount)
	require.Equal(t, 0, *queryCount)

	// Test MaxQuerierBytesRead limit
	statsCount, statsHandler = indexStatsResult(logproto.IndexStatsResponse{Bytes: 200})
	queryCount, queryHandler = counter()
	rt.setHandler(getQueryAndStatsHandler(queryHandler, statsHandler))
	_, err = tpw(rt).RoundTrip(req)
	require.Error(t, err)
	require.Equal(t, 2, *statsCount)
	require.Equal(t, 0, *queryCount)

	count, queryHandler := promqlResult(vector)
	_, statsHandler = indexStatsResult(logproto.IndexStatsResponse{Bytes: 10})
	rt.setHandler(getQueryAndStatsHandler(queryHandler, statsHandler))
	resp, err := tpw(rt).RoundTrip(req)
	require.Equal(t, 1, *count)
	require.NoError(t, err)

	lokiResponse, err := LokiCodec.DecodeResponse(ctx, resp, lreq)
	require.NoError(t, err)
	require.IsType(t, &LokiPromResponse{}, lokiResponse)
}

func TestSeriesTripperware(t *testing.T) {
	tpw, stopper, err := NewTripperware(testConfig, testEngineOpts, util_log.Logger, fakeLimits{maxQueryLength: 48 * time.Hour, maxQueryParallelism: 1}, config.SchemaConfig{Configs: testSchemas}, nil, false, nil)
	if stopper != nil {
		defer stopper.Stop()
	}
	require.NoError(t, err)
	rt, err := newfakeRoundTripper()
	require.NoError(t, err)
	defer rt.Close()

	lreq := &LokiSeriesRequest{
		Match:   []string{`{job="varlogs"}`},
		StartTs: testTime.Add(-25 * time.Hour), // bigger than split by interval limit
		EndTs:   testTime,
		Path:    "/loki/api/v1/series",
	}

	ctx := user.InjectOrgID(context.Background(), "1")
	req, err := LokiCodec.EncodeRequest(ctx, lreq)
	require.NoError(t, err)

	req = req.WithContext(ctx)
	err = user.InjectOrgIDIntoHTTPRequest(ctx, req)
	require.NoError(t, err)

	count, h := seriesResult(series)
	rt.setHandler(h)
	resp, err := tpw(rt).RoundTrip(req)
	// 2 queries
	require.Equal(t, 2, *count)
	require.NoError(t, err)
	lokiSeriesResponse, err := LokiCodec.DecodeResponse(ctx, resp, lreq)
	res, ok := lokiSeriesResponse.(*LokiSeriesResponse)
	require.Equal(t, true, ok)

	// make sure we return unique series since responses from
	// SplitByInterval middleware might have duplicate series
	require.Equal(t, series.Series, res.Data)
	require.NoError(t, err)
}

func TestLabelsTripperware(t *testing.T) {
	tpw, stopper, err := NewTripperware(testConfig, testEngineOpts, util_log.Logger, fakeLimits{maxQueryLength: 48 * time.Hour, maxQueryParallelism: 1}, config.SchemaConfig{Configs: testSchemas}, nil, false, nil)
	if stopper != nil {
		defer stopper.Stop()
	}
	require.NoError(t, err)
	rt, err := newfakeRoundTripper()
	require.NoError(t, err)
	defer rt.Close()

	lreq := &LokiLabelNamesRequest{
		StartTs: testTime.Add(-25 * time.Hour), // bigger than the limit
		EndTs:   testTime,
		Path:    "/loki/api/v1/labels",
	}

	ctx := user.InjectOrgID(context.Background(), "1")
	req, err := LokiCodec.EncodeRequest(ctx, lreq)
	require.NoError(t, err)

	req = req.WithContext(ctx)
	err = user.InjectOrgIDIntoHTTPRequest(ctx, req)
	require.NoError(t, err)

	handler := newFakeHandler(
		// we expect 2 calls.
		http.HandlerFunc(func(w http.ResponseWriter, r *http.Request) {
			require.NoError(t, marshal.WriteLabelResponseJSON(logproto.LabelResponse{Values: []string{"foo", "bar", "blop"}}, w))
		}),
		http.HandlerFunc(func(w http.ResponseWriter, r *http.Request) {
			require.NoError(t, marshal.WriteLabelResponseJSON(logproto.LabelResponse{Values: []string{"foo", "bar", "blip"}}, w))
		}),
	)
	rt.setHandler(handler)
	resp, err := tpw(rt).RoundTrip(req)
	// verify 2 calls have been made to downstream.
	require.Equal(t, 2, handler.count)
	require.NoError(t, err)
	lokiLabelsResponse, err := LokiCodec.DecodeResponse(ctx, resp, lreq)
	res, ok := lokiLabelsResponse.(*LokiLabelNamesResponse)
	require.Equal(t, true, ok)
	require.Equal(t, []string{"foo", "bar", "blop", "blip"}, res.Data)
	require.Equal(t, "success", res.Status)
	require.NoError(t, err)
}

func TestIndexStatsTripperware(t *testing.T) {
	tpw, stopper, err := NewTripperware(testConfig, testEngineOpts, util_log.Logger, fakeLimits{maxQueryLength: 48 * time.Hour, maxQueryParallelism: 1}, config.SchemaConfig{Configs: testSchemas}, nil, false, nil)
	if stopper != nil {
		defer stopper.Stop()
	}
	require.NoError(t, err)
	rt, err := newfakeRoundTripper()
	require.NoError(t, err)
	defer rt.Close()

	lreq := &logproto.IndexStatsRequest{
		Matchers: `{job="varlogs"}`,
		From:     model.TimeFromUnixNano(testTime.Add(-25 * time.Hour).UnixNano()), // bigger than split by interval limit
		Through:  model.TimeFromUnixNano(testTime.UnixNano()),
	}

	ctx := user.InjectOrgID(context.Background(), "1")
	req, err := LokiCodec.EncodeRequest(ctx, lreq)
	require.NoError(t, err)

	req = req.WithContext(ctx)
	err = user.InjectOrgIDIntoHTTPRequest(ctx, req)
	require.NoError(t, err)

	response := logproto.IndexStatsResponse{
		Streams: 100,
		Chunks:  200,
		Bytes:   300,
		Entries: 400,
	}

	count, h := indexStatsResult(response)
	rt.setHandler(h)
	_, err = tpw(rt).RoundTrip(req)
	// 2 queries
	require.Equal(t, 2, *count)
	require.NoError(t, err)

	// Test the cache.
	// It should have the answer already so the query handler shouldn't be hit
	count, h = indexStatsResult(response)
	rt.setHandler(h)
	resp, err := tpw(rt).RoundTrip(req)
	require.NoError(t, err)
	require.Equal(t, 0, *count)

	// Test the response is the expected
	indexStatsResponse, err := LokiCodec.DecodeResponse(ctx, resp, lreq)
	require.NoError(t, err)
	res, ok := indexStatsResponse.(*IndexStatsResponse)
	require.Equal(t, true, ok)
	require.Equal(t, response.Streams*2, res.Response.Streams)
	require.Equal(t, response.Chunks*2, res.Response.Chunks)
	require.Equal(t, response.Bytes*2, res.Response.Bytes)
	require.Equal(t, response.Entries*2, res.Response.Entries)
}

<<<<<<< HEAD
func TestLabelVolumeTripperware(t *testing.T) {
	tpw, stopper, err := NewTripperware(
		testConfig,
		testEngineOpts,
		util_log.Logger,
		fakeLimits{maxQueryLength: 48 * time.Hour, maxQueryParallelism: 1, maxSeries: 5},
		config.SchemaConfig{Configs: testSchemas},
		nil,
		false,
		nil)
=======
func TestSeriesVolumeTripperware(t *testing.T) {
	tpw, stopper, err := NewTripperware(testConfig, testEngineOpts, util_log.Logger, fakeLimits{maxQueryLength: 48 * time.Hour, maxQueryParallelism: 1}, config.SchemaConfig{Configs: testSchemas}, nil, false, nil)
>>>>>>> b7359c5d
	if stopper != nil {
		defer stopper.Stop()
	}
	require.NoError(t, err)

	rt, err := newfakeRoundTripper()
	require.NoError(t, err)
	defer rt.Close()

	lreq := &logproto.VolumeRequest{
		Matchers: `{job="varlogs"}`,
		From:     model.TimeFromUnixNano(testTime.Add(-25 * time.Hour).UnixNano()), // bigger than split by interval limit
		Through:  model.TimeFromUnixNano(testTime.UnixNano()),
		Limit:    10,
	}

	ctx := user.InjectOrgID(context.Background(), "1")
	req, err := LokiCodec.EncodeRequest(ctx, lreq)
	require.NoError(t, err)

	req = req.WithContext(ctx)
	err = user.InjectOrgIDIntoHTTPRequest(ctx, req)
	require.NoError(t, err)

	count, h := labelVolumeResult(seriesVolume)
	rt.setHandler(h)

	resp, err := tpw(rt).RoundTrip(req)
	require.NoError(t, err)
	require.Equal(t, 2, *count) // 2 queries from splitting

	volumeResp, err := LokiCodec.DecodeResponse(ctx, resp, nil)
	require.NoError(t, err)

<<<<<<< HEAD
	expected := queryrangebase.PrometheusData{
		ResultType: loghttp.ResultTypeVector,
		Result: []queryrangebase.SampleStream{
			{
				Labels: []logproto.LabelAdapter{{
					Name:  "bar",
					Value: "baz",
				}},
				Samples: []logproto.LegacySample{{
					Value:       6700,
					TimestampMs: 1e3,
				}},
			},
			{
				Labels: []logproto.LabelAdapter{{
					Name:  "foo",
					Value: "bar",
				}},
				Samples: []logproto.LegacySample{{
					Value:       2048,
					TimestampMs: 1e3,
				}},
			},
		},
	}

	res, ok := volumeResp.(*LokiPromResponse)
=======
	expected := logproto.VolumeResponse{
		Volumes: []logproto.Volume{ // add volumes from across shards
			{Name: `{bar="baz"}`, Value: "", Volume: 6700},
			{Name: `{foo="bar"}`, Value: "", Volume: 2048},
		},
	}

	res, ok := volumeResp.(*VolumeResponse)
>>>>>>> b7359c5d
	require.Equal(t, true, ok)
	require.Equal(t, "success", res.Response.Status)
	require.Equal(t, expected, res.Response.Data)
}

func TestNewTripperware_Caches(t *testing.T) {
	for _, tc := range []struct {
		name        string
		config      Config
		numCaches   int
		equalCaches bool
		err         string
	}{
		{
			name: "results cache disabled, stats cache disabled",
			config: Config{
				Config: queryrangebase.Config{
					CacheResults: false,
				},
				CacheIndexStatsResults: false,
			},
			numCaches: 0,
			err:       "",
		},
		{
			name: "results cache enabled, stats cache disabled",
			config: Config{
				Config: queryrangebase.Config{
					CacheResults: true,
					ResultsCacheConfig: queryrangebase.ResultsCacheConfig{
						CacheConfig: cache.Config{
							EmbeddedCache: cache.EmbeddedCacheConfig{
								Enabled: true,
							},
						},
					},
				},
				CacheIndexStatsResults: false,
			},
			numCaches: 1,
			err:       "",
		},
		{
			name: "results cache enabled, stats cache enabled",
			config: Config{
				Config: queryrangebase.Config{
					CacheResults: true,
					ResultsCacheConfig: queryrangebase.ResultsCacheConfig{
						CacheConfig: cache.Config{
							EmbeddedCache: cache.EmbeddedCacheConfig{
								Enabled: true,
							},
						},
					},
				},
				CacheIndexStatsResults: true,
			},
			numCaches:   2,
			equalCaches: true,
			err:         "",
		},
		{
			name: "results cache enabled, stats cache enabled but different",
			config: Config{
				Config: queryrangebase.Config{
					CacheResults: true,
					ResultsCacheConfig: queryrangebase.ResultsCacheConfig{
						CacheConfig: cache.Config{
							EmbeddedCache: cache.EmbeddedCacheConfig{
								Enabled:   true,
								MaxSizeMB: 2000,
							},
						},
					},
				},
				CacheIndexStatsResults: true,
				StatsCacheConfig: IndexStatsCacheConfig{
					ResultsCacheConfig: queryrangebase.ResultsCacheConfig{
						CacheConfig: cache.Config{
							EmbeddedCache: cache.EmbeddedCacheConfig{
								Enabled:   true,
								MaxSizeMB: 1000,
							},
						},
					},
				},
			},
			numCaches:   2,
			equalCaches: false,
			err:         "",
		},
		{
			name: "results cache enabled (no config provided)",
			config: Config{
				Config: queryrangebase.Config{
					CacheResults: true,
				},
			},
			err: fmt.Sprintf("%s cache is not configured", stats.ResultCache),
		},
		{
			name: "results cache disabled, stats cache enabled (no config provided)",
			config: Config{
				Config: queryrangebase.Config{
					CacheResults: false,
				},
				CacheIndexStatsResults: true,
			},
			numCaches: 0,
			err:       fmt.Sprintf("%s cache is not configured", stats.StatsResultCache),
		},
	} {
		t.Run(tc.name, func(t *testing.T) {
			_, stopper, err := NewTripperware(tc.config, testEngineOpts, util_log.Logger, fakeLimits{maxQueryLength: 48 * time.Hour, maxQueryParallelism: 1}, config.SchemaConfig{Configs: testSchemas}, nil, false, nil)
			if stopper != nil {
				defer stopper.Stop()
			}

			if tc.err != "" {
				require.ErrorContains(t, err, tc.err)
				return
			}

			require.NoError(t, err)
			require.IsType(t, StopperWrapper{}, stopper)

			var caches []cache.Cache
			for _, s := range stopper.(StopperWrapper) {
				if s != nil {
					c, ok := s.(cache.Cache)
					require.True(t, ok)
					caches = append(caches, c)
				}
			}

			require.Equal(t, tc.numCaches, len(caches))

			if tc.numCaches == 2 {
				if tc.equalCaches {
					require.Equal(t, caches[0], caches[1])
				} else {
					require.NotEqual(t, caches[0], caches[1])
				}
			}
		})
	}
}

func TestLogNoFilter(t *testing.T) {
	tpw, stopper, err := NewTripperware(testConfig, testEngineOpts, util_log.Logger, fakeLimits{maxQueryParallelism: 1}, config.SchemaConfig{Configs: testSchemas}, nil, false, nil)
	if stopper != nil {
		defer stopper.Stop()
	}
	require.NoError(t, err)
	rt, err := newfakeRoundTripper()
	require.NoError(t, err)
	defer rt.Close()

	lreq := &LokiRequest{
		Query:     `{app="foo"}`,
		Limit:     1000,
		StartTs:   testTime.Add(-6 * time.Hour),
		EndTs:     testTime,
		Direction: logproto.FORWARD,
		Path:      "/loki/api/v1/query_range",
	}

	ctx := user.InjectOrgID(context.Background(), "1")
	req, err := LokiCodec.EncodeRequest(ctx, lreq)
	require.NoError(t, err)

	req = req.WithContext(ctx)
	err = user.InjectOrgIDIntoHTTPRequest(ctx, req)
	require.NoError(t, err)

	count, h := promqlResult(streams)
	rt.setHandler(h)
	_, err = tpw(rt).RoundTrip(req)
	require.Equal(t, 1, *count)
	require.Nil(t, err)
}

func TestRegexpParamsSupport(t *testing.T) {
	l := WithSplitByLimits(fakeLimits{maxSeries: 1, maxQueryParallelism: 2}, 4*time.Hour)
	tpw, stopper, err := NewTripperware(testConfig, testEngineOpts, util_log.Logger, l, config.SchemaConfig{Configs: testSchemas}, nil, false, nil)
	if stopper != nil {
		defer stopper.Stop()
	}
	require.NoError(t, err)
	rt, err := newfakeRoundTripper()
	require.NoError(t, err)
	defer rt.Close()

	lreq := &LokiRequest{
		Query:     `{app="foo"}`,
		Limit:     1000,
		StartTs:   testTime.Add(-6 * time.Hour),
		EndTs:     testTime,
		Direction: logproto.FORWARD,
		Path:      "/loki/api/v1/query_range",
	}

	ctx := user.InjectOrgID(context.Background(), "1")
	req, err := LokiCodec.EncodeRequest(ctx, lreq)
	require.NoError(t, err)

	// fudge a regexp params
	params := req.URL.Query()
	params.Set("regexp", "foo")
	req.URL.RawQuery = params.Encode()

	req = req.WithContext(ctx)
	err = user.InjectOrgIDIntoHTTPRequest(ctx, req)
	require.NoError(t, err)

	count, h := promqlResult(streams)
	rt.setHandler(http.HandlerFunc(func(rw http.ResponseWriter, r *http.Request) {
		// the query params should contain the filter.
		require.Contains(t, r.URL.Query().Get("query"), `|~ "foo"`)
		h.ServeHTTP(rw, r)
	}))
	_, err = tpw(rt).RoundTrip(req)
	require.Equal(t, 2, *count) // expecting the query to also be splitted since it has a filter.
	require.NoError(t, err)
}

func TestPostQueries(t *testing.T) {
	req, err := http.NewRequest(http.MethodPost, "/loki/api/v1/query_range", nil)
	data := url.Values{
		"query": {`{app="foo"} |~ "foo"`},
	}
	body := bytes.NewBufferString(data.Encode())
	req.Body = io.NopCloser(body)
	req.Header.Add("Content-Type", "application/x-www-form-urlencoded")
	req.Header.Add("Content-Length", strconv.Itoa(len(data.Encode())))
	req = req.WithContext(user.InjectOrgID(context.Background(), "1"))
	require.NoError(t, err)
	_, err = newRoundTripper(
		util_log.Logger,
		queryrangebase.RoundTripFunc(func(*http.Request) (*http.Response, error) {
			t.Error("unexpected default roundtripper called")
			return nil, nil
		}),
		queryrangebase.RoundTripFunc(func(*http.Request) (*http.Response, error) {
			t.Error("unexpected default roundtripper called")
			return nil, nil
		}),
		queryrangebase.RoundTripFunc(func(*http.Request) (*http.Response, error) {
			return nil, nil
		}),
		queryrangebase.RoundTripFunc(func(*http.Request) (*http.Response, error) {
			t.Error("unexpected metric roundtripper called")
			return nil, nil
		}),
		queryrangebase.RoundTripFunc(func(*http.Request) (*http.Response, error) {
			t.Error("unexpected series roundtripper called")
			return nil, nil
		}),
		queryrangebase.RoundTripFunc(func(*http.Request) (*http.Response, error) {
			t.Error("unexpected labels roundtripper called")
			return nil, nil
		}),
		queryrangebase.RoundTripFunc(func(*http.Request) (*http.Response, error) {
			t.Error("unexpected instant roundtripper called")
			return nil, nil
		}),
		queryrangebase.RoundTripFunc(func(*http.Request) (*http.Response, error) {
			t.Error("unexpected indexStats roundtripper called")
			return nil, nil
		}),
		queryrangebase.RoundTripFunc(func(*http.Request) (*http.Response, error) {
			t.Error("unexpected labelVolume roundtripper called")
			return nil, nil
		}),
		fakeLimits{},
	).RoundTrip(req)
	require.NoError(t, err)
}

func TestTripperware_EntriesLimit(t *testing.T) {
	tpw, stopper, err := NewTripperware(testConfig, testEngineOpts, util_log.Logger, fakeLimits{maxEntriesLimitPerQuery: 5000, maxQueryParallelism: 1}, config.SchemaConfig{Configs: testSchemas}, nil, false, nil)
	if stopper != nil {
		defer stopper.Stop()
	}
	require.NoError(t, err)
	rt, err := newfakeRoundTripper()
	require.NoError(t, err)
	defer rt.Close()

	lreq := &LokiRequest{
		Query:     `{app="foo"}`,
		Limit:     10000,
		StartTs:   testTime.Add(-6 * time.Hour),
		EndTs:     testTime,
		Direction: logproto.FORWARD,
		Path:      "/loki/api/v1/query_range",
	}

	ctx := user.InjectOrgID(context.Background(), "1")
	req, err := LokiCodec.EncodeRequest(ctx, lreq)
	require.NoError(t, err)

	req = req.WithContext(ctx)
	err = user.InjectOrgIDIntoHTTPRequest(ctx, req)
	require.NoError(t, err)

	_, err = tpw(rt).RoundTrip(req)
	require.Equal(t, httpgrpc.Errorf(http.StatusBadRequest, "max entries limit per query exceeded, limit > max_entries_limit (10000 > 5000)"), err)
}

func TestTripperware_RequiredLabels(t *testing.T) {

	const noErr = ""

	for _, test := range []struct {
		qs            string
		expectedError string
		response      parser.Value
	}{
		{`avg(count_over_time({app=~"foo|bar"} |~".+bar" [1m]))`, noErr, vector},
		{`count_over_time({app="foo"}[1m]) / count_over_time({app="bar"}[1m] offset 1m)`, noErr, vector},
		{`count_over_time({app="foo"}[1m]) / count_over_time({pod="bar"}[1m] offset 1m)`, "stream selector is missing required matchers [app], labels present in the query were [pod]", nil},
		{`avg(count_over_time({pod=~"foo|bar"} |~".+bar" [1m]))`, "stream selector is missing required matchers [app], labels present in the query were [pod]", nil},
		{`{app="foo", pod="bar"}`, noErr, streams},
		{`{pod="bar"} |= "foo" |~ ".+bar"`, "stream selector is missing required matchers [app], labels present in the query were [pod]", nil},
	} {
		t.Run(test.qs, func(t *testing.T) {
			limits := fakeLimits{maxEntriesLimitPerQuery: 5000, maxQueryParallelism: 1, requiredLabels: []string{"app"}}
			tpw, stopper, err := NewTripperware(testConfig, testEngineOpts, util_log.Logger, limits, config.SchemaConfig{Configs: testSchemas}, nil, false, nil)
			if stopper != nil {
				defer stopper.Stop()
			}
			require.NoError(t, err)
			rt, err := newfakeRoundTripper()
			require.NoError(t, err)
			defer rt.Close()
			_, h := promqlResult(test.response)
			rt.setHandler(h)

			lreq := &LokiRequest{
				Query:     test.qs,
				Limit:     1000,
				StartTs:   testTime.Add(-6 * time.Hour),
				EndTs:     testTime,
				Direction: logproto.FORWARD,
				Path:      "/loki/api/v1/query_range",
			}

			ctx := user.InjectOrgID(context.Background(), "1")
			req, err := LokiCodec.EncodeRequest(ctx, lreq)
			require.NoError(t, err)

			req = req.WithContext(ctx)
			err = user.InjectOrgIDIntoHTTPRequest(ctx, req)
			require.NoError(t, err)

			_, err = tpw(rt).RoundTrip(req)
			if test.expectedError != "" {
				require.Equal(t, httpgrpc.Errorf(http.StatusBadRequest, test.expectedError), err)
			} else {
				require.NoError(t, err)
			}
		})
	}
}

func TestTripperware_RequiredNumberLabels(t *testing.T) {

	const noErr = ""

	for _, tc := range []struct {
		desc                 string
		query                string
		requiredNumberLabels int
		response             parser.Value
		expectedError        string
	}{
		{
			desc:                 "Log query - Limit disabled",
			query:                `{foo="foo"}`,
			requiredNumberLabels: 0,
			expectedError:        noErr,
			response:             streams,
		},
		{
			desc:                 "Log query - Below limit",
			query:                `{foo="foo"}`,
			requiredNumberLabels: 2,
			expectedError:        fmt.Sprintf(requiredNumberLabelsErrTmpl, "foo", 1, 2),
			response:             nil,
		},
		{
			desc:                 "Log query - On limit",
			query:                `{foo="foo", bar="bar"}`,
			requiredNumberLabels: 2,
			expectedError:        noErr,
			response:             streams,
		},
		{
			desc:                 "Log query - Over limit",
			query:                `{foo="foo", bar="bar", baz="baz"}`,
			requiredNumberLabels: 2,
			expectedError:        noErr,
			response:             streams,
		},
		{
			desc:                 "Metric query - Limit disabled",
			query:                `count_over_time({foo="foo"} [1m])`,
			requiredNumberLabels: 0,
			expectedError:        noErr,
			response:             vector,
		},
		{
			desc:                 "Metric query - Below limit",
			query:                `count_over_time({foo="foo"} [1m])`,
			requiredNumberLabels: 2,
			expectedError:        fmt.Sprintf(requiredNumberLabelsErrTmpl, "foo", 1, 2),
			response:             nil,
		},
		{
			desc:                 "Metric query - On limit",
			query:                `count_over_time({foo="foo", bar="bar"} [1m])`,
			requiredNumberLabels: 2,
			expectedError:        noErr,
			response:             vector,
		},
		{
			desc:                 "Metric query - Over limit",
			query:                `count_over_time({foo="foo", bar="bar", baz="baz"} [1m])`,
			requiredNumberLabels: 2,
			expectedError:        noErr,
			response:             vector,
		},
	} {
		t.Run(tc.desc, func(t *testing.T) {
			limits := fakeLimits{
				maxQueryParallelism:  1,
				requiredNumberLabels: tc.requiredNumberLabels,
			}
			tpw, stopper, err := NewTripperware(testConfig, testEngineOpts, util_log.Logger, limits, config.SchemaConfig{Configs: testSchemas}, nil, false, nil)
			if stopper != nil {
				defer stopper.Stop()
			}
			require.NoError(t, err)

			rt, err := newfakeRoundTripper()
			require.NoError(t, err)
			defer rt.Close()
			_, h := promqlResult(tc.response)
			rt.setHandler(h)

			lreq := &LokiRequest{
				Query:     tc.query,
				Limit:     1000,
				StartTs:   testTime.Add(-6 * time.Hour),
				EndTs:     testTime,
				Direction: logproto.FORWARD,
				Path:      "/loki/api/v1/query_range",
			}

			ctx := user.InjectOrgID(context.Background(), "1")
			req, err := LokiCodec.EncodeRequest(ctx, lreq)
			require.NoError(t, err)

			req = req.WithContext(ctx)
			err = user.InjectOrgIDIntoHTTPRequest(ctx, req)
			require.NoError(t, err)

			_, err = tpw(rt).RoundTrip(req)
			if tc.expectedError != noErr {
				require.Equal(t, httpgrpc.Errorf(http.StatusBadRequest, tc.expectedError), err)
			} else {
				require.NoError(t, err)
			}
		})
	}
}

func Test_getOperation(t *testing.T) {
	cases := []struct {
		name       string
		path       string
		expectedOp string
	}{
		{
			name:       "instant_query",
			path:       "/loki/api/v1/query",
			expectedOp: InstantQueryOp,
		},
		{
			name:       "range_query_prom",
			path:       "/prom/query",
			expectedOp: QueryRangeOp,
		},
		{
			name:       "range_query",
			path:       "/loki/api/v1/query_range",
			expectedOp: QueryRangeOp,
		},
		{
			name:       "series_query",
			path:       "/loki/api/v1/series",
			expectedOp: SeriesOp,
		},
		{
			name:       "series_query_prom",
			path:       "/prom/series",
			expectedOp: SeriesOp,
		},
		{
			name:       "labels_query",
			path:       "/loki/api/v1/labels",
			expectedOp: LabelNamesOp,
		},
		{
			name:       "labels_query_prom",
			path:       "/prom/labels",
			expectedOp: LabelNamesOp,
		},
		{
			name:       "label_query",
			path:       "/loki/api/v1/label",
			expectedOp: LabelNamesOp,
		},
		{
			name:       "labels_query_prom",
			path:       "/prom/label",
			expectedOp: LabelNamesOp,
		},
		{
			name:       "label_values_query",
			path:       "/loki/api/v1/label/__name__/values",
			expectedOp: LabelNamesOp,
		},
		{
			name:       "label_values_query_prom",
			path:       "/prom/label/__name__/values",
			expectedOp: LabelNamesOp,
		},
	}

	for _, tc := range cases {
		t.Run(tc.name, func(t *testing.T) {
			got := getOperation(tc.path)
			assert.Equal(t, tc.expectedOp, got)
		})
	}
}

type fakeLimits struct {
	maxQueryLength          time.Duration
	maxQueryParallelism     int
	tsdbMaxQueryParallelism int
	maxQueryLookback        time.Duration
	maxEntriesLimitPerQuery int
	maxSeries               int
	splits                  map[string]time.Duration
	minShardingLookback     time.Duration
	queryTimeout            time.Duration
	requiredLabels          []string
	requiredNumberLabels    int
	maxQueryBytesRead       int
	maxQuerierBytesRead     int
	maxStatsCacheFreshness  time.Duration
}

func (f fakeLimits) QuerySplitDuration(key string) time.Duration {
	if f.splits == nil {
		return 0
	}
	return f.splits[key]
}

func (f fakeLimits) MaxQueryLength(context.Context, string) time.Duration {
	if f.maxQueryLength == 0 {
		return time.Hour * 7
	}
	return f.maxQueryLength
}

func (f fakeLimits) MaxQueryRange(context.Context, string) time.Duration {
	return time.Second
}

func (f fakeLimits) MaxQueryParallelism(context.Context, string) int {
	return f.maxQueryParallelism
}

func (f fakeLimits) TSDBMaxQueryParallelism(context.Context, string) int {
	return f.tsdbMaxQueryParallelism
}

func (f fakeLimits) MaxEntriesLimitPerQuery(context.Context, string) int {
	return f.maxEntriesLimitPerQuery
}

func (f fakeLimits) MaxQuerySeries(context.Context, string) int {
	return f.maxSeries
}

func (f fakeLimits) MaxCacheFreshness(context.Context, string) time.Duration {
	return 1 * time.Minute
}

func (f fakeLimits) MaxQueryLookback(context.Context, string) time.Duration {
	return f.maxQueryLookback
}

func (f fakeLimits) MinShardingLookback(string) time.Duration {
	return f.minShardingLookback
}

func (f fakeLimits) MaxQueryBytesRead(context.Context, string) int {
	return f.maxQueryBytesRead
}

func (f fakeLimits) MaxQuerierBytesRead(context.Context, string) int {
	return f.maxQuerierBytesRead
}

func (f fakeLimits) QueryTimeout(context.Context, string) time.Duration {
	return f.queryTimeout
}

func (f fakeLimits) BlockedQueries(context.Context, string) []*validation.BlockedQuery {
	return []*validation.BlockedQuery{}
}

func (f fakeLimits) RequiredLabels(context.Context, string) []string {
	return f.requiredLabels
}

func (f fakeLimits) RequiredNumberLabels(_ context.Context, _ string) int {
	return f.requiredNumberLabels
}

func (f fakeLimits) MaxStatsCacheFreshness(_ context.Context, _ string) time.Duration {
	return f.maxStatsCacheFreshness
}

func counter() (*int, http.Handler) {
	count := 0
	var lock sync.Mutex
	return &count, http.HandlerFunc(func(w http.ResponseWriter, r *http.Request) {
		lock.Lock()
		defer lock.Unlock()
		count++
	})
}

func promqlResult(v parser.Value) (*int, http.Handler) {
	count := 0
	var lock sync.Mutex
	return &count, http.HandlerFunc(func(w http.ResponseWriter, r *http.Request) {
		lock.Lock()
		defer lock.Unlock()
		if err := marshal.WriteQueryResponseJSON(logqlmodel.Result{Data: v}, w); err != nil {
			panic(err)
		}
		count++
	})
}

func seriesResult(v logproto.SeriesResponse) (*int, http.Handler) {
	count := 0
	var lock sync.Mutex
	return &count, http.HandlerFunc(func(w http.ResponseWriter, r *http.Request) {
		lock.Lock()
		defer lock.Unlock()
		if err := marshal.WriteSeriesResponseJSON(v, w); err != nil {
			panic(err)
		}
		count++
	})
}

func indexStatsResult(v logproto.IndexStatsResponse) (*int, http.Handler) {
	count := 0
	var lock sync.Mutex
	return &count, http.HandlerFunc(func(w http.ResponseWriter, r *http.Request) {
		lock.Lock()
		defer lock.Unlock()
		if err := marshal.WriteIndexStatsResponseJSON(&v, w); err != nil {
			panic(err)
		}
		count++
	})
}

func labelVolumeResult(v logproto.VolumeResponse) (*int, http.Handler) {
	count := 0
	var lock sync.Mutex
	return &count, http.HandlerFunc(func(w http.ResponseWriter, r *http.Request) {
		lock.Lock()
		defer lock.Unlock()
		if err := marshal.WriteSeriesVolumeResponseJSON(&v, w); err != nil {
			panic(err)
		}
		count++
	})
}

type fakeHandler struct {
	count int
	lock  sync.Mutex
	calls []http.Handler
}

func newFakeHandler(calls ...http.Handler) *fakeHandler {
	return &fakeHandler{calls: calls}
}

func (f *fakeHandler) ServeHTTP(w http.ResponseWriter, req *http.Request) {
	f.lock.Lock()
	defer f.lock.Unlock()
	f.calls[f.count].ServeHTTP(w, req)
	f.count++
}

type fakeRoundTripper struct {
	*httptest.Server
	host string
}

func newfakeRoundTripper() (*fakeRoundTripper, error) {
	s := httptest.NewServer(nil)
	u, err := url.Parse(s.URL)
	if err != nil {
		return nil, err
	}
	return &fakeRoundTripper{
		Server: s,
		host:   u.Host,
	}, nil
}

func (s *fakeRoundTripper) setHandler(h http.Handler) {
	s.Config.Handler = middleware.AuthenticateUser.Wrap(h)
}

func (s fakeRoundTripper) RoundTrip(r *http.Request) (*http.Response, error) {
	r.URL.Scheme = "http"
	r.URL.Host = s.host
	return http.DefaultTransport.RoundTrip(r)
}

func toMs(t time.Time) int64 {
	return t.UnixNano() / (int64(time.Millisecond) / int64(time.Nanosecond))
}<|MERGE_RESOLUTION|>--- conflicted
+++ resolved
@@ -130,19 +130,12 @@
 		},
 	}
 
-<<<<<<< HEAD
-	labelVolume = logproto.LabelVolumeResponse{
-		Volumes: []logproto.LabelVolume{
-			{Name: "foo", Value: "bar", Volume: 1024, Timestamp: 1 * 1e9}, //nanoseconds
-			{Name: "bar", Value: "baz", Volume: 3350, Timestamp: 1 * 1e9}, //nanoseconds
-=======
 	seriesVolume = logproto.VolumeResponse{
 		Volumes: []logproto.Volume{
-			{Name: `{foo="bar"}`, Value: "", Volume: 1024},
-			{Name: `{bar="baz"}`, Value: "", Volume: 3350},
->>>>>>> b7359c5d
-		},
-    Limit: 5,
+			{Name: `{foo="bar"}`, Value: "", Volume: 1024, Timestamp: 1e9}, //nanoseconds
+			{Name: `{bar="baz"}`, Value: "", Volume: 3350, Timestamp: 1e9},
+		},
+		Limit: 5,
 	}
 )
 
@@ -555,21 +548,8 @@
 	require.Equal(t, response.Entries*2, res.Response.Entries)
 }
 
-<<<<<<< HEAD
-func TestLabelVolumeTripperware(t *testing.T) {
-	tpw, stopper, err := NewTripperware(
-		testConfig,
-		testEngineOpts,
-		util_log.Logger,
-		fakeLimits{maxQueryLength: 48 * time.Hour, maxQueryParallelism: 1, maxSeries: 5},
-		config.SchemaConfig{Configs: testSchemas},
-		nil,
-		false,
-		nil)
-=======
 func TestSeriesVolumeTripperware(t *testing.T) {
 	tpw, stopper, err := NewTripperware(testConfig, testEngineOpts, util_log.Logger, fakeLimits{maxQueryLength: 48 * time.Hour, maxQueryParallelism: 1}, config.SchemaConfig{Configs: testSchemas}, nil, false, nil)
->>>>>>> b7359c5d
 	if stopper != nil {
 		defer stopper.Stop()
 	}
@@ -604,7 +584,6 @@
 	volumeResp, err := LokiCodec.DecodeResponse(ctx, resp, nil)
 	require.NoError(t, err)
 
-<<<<<<< HEAD
 	expected := queryrangebase.PrometheusData{
 		ResultType: loghttp.ResultTypeVector,
 		Result: []queryrangebase.SampleStream{
@@ -632,16 +611,6 @@
 	}
 
 	res, ok := volumeResp.(*LokiPromResponse)
-=======
-	expected := logproto.VolumeResponse{
-		Volumes: []logproto.Volume{ // add volumes from across shards
-			{Name: `{bar="baz"}`, Value: "", Volume: 6700},
-			{Name: `{foo="bar"}`, Value: "", Volume: 2048},
-		},
-	}
-
-	res, ok := volumeResp.(*VolumeResponse)
->>>>>>> b7359c5d
 	require.Equal(t, true, ok)
 	require.Equal(t, "success", res.Response.Status)
 	require.Equal(t, expected, res.Response.Data)
