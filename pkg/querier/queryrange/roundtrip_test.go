package queryrange

import (
	"bytes"
	"context"
	"fmt"
	"io"
	"math"
	"net/http"
	"net/http/httptest"
	"net/url"
	"sort"
	"strconv"
	"sync"
	"testing"
	"time"

	"github.com/grafana/dskit/httpgrpc"
	"github.com/grafana/dskit/middleware"
	"github.com/grafana/dskit/user"
	"github.com/prometheus/common/model"
	"github.com/prometheus/prometheus/model/labels"
	"github.com/prometheus/prometheus/promql"
	"github.com/prometheus/prometheus/promql/parser"
	"github.com/stretchr/testify/assert"
	"github.com/stretchr/testify/require"

	"github.com/grafana/loki/pkg/loghttp"
	"github.com/grafana/loki/pkg/logproto"
	"github.com/grafana/loki/pkg/logql"
	"github.com/grafana/loki/pkg/logqlmodel"
	"github.com/grafana/loki/pkg/logqlmodel/stats"
	"github.com/grafana/loki/pkg/querier/queryrange/queryrangebase"
	"github.com/grafana/loki/pkg/storage/chunk/cache"
	"github.com/grafana/loki/pkg/storage/config"
	"github.com/grafana/loki/pkg/util"
	util_log "github.com/grafana/loki/pkg/util/log"
	"github.com/grafana/loki/pkg/util/marshal"
	"github.com/grafana/loki/pkg/util/validation"
	valid "github.com/grafana/loki/pkg/validation"
)

var (
	testTime   = time.Date(2019, 12, 2, 11, 10, 10, 10, time.UTC)
	testConfig = Config{
		Config: queryrangebase.Config{
			AlignQueriesWithStep: true,
			MaxRetries:           3,
			CacheResults:         true,
			ResultsCacheConfig: queryrangebase.ResultsCacheConfig{
				CacheConfig: cache.Config{
					EmbeddedCache: cache.EmbeddedCacheConfig{
						Enabled:   true,
						MaxSizeMB: 1024,
						TTL:       24 * time.Hour,
					},
				},
			},
		},
		Transformer:            nil,
		CacheIndexStatsResults: true,
		StatsCacheConfig: IndexStatsCacheConfig{
			ResultsCacheConfig: queryrangebase.ResultsCacheConfig{
				CacheConfig: cache.Config{
					EmbeddedCache: cache.EmbeddedCacheConfig{
						Enabled:   true,
						MaxSizeMB: 1024,
						TTL:       24 * time.Hour,
					},
				},
			},
		},
		VolumeCacheConfig: VolumeCacheConfig{
			ResultsCacheConfig: queryrangebase.ResultsCacheConfig{
				CacheConfig: cache.Config{
					EmbeddedCache: cache.EmbeddedCacheConfig{
						Enabled:   true,
						MaxSizeMB: 1024,
						TTL:       24 * time.Hour,
					},
				},
			},
		},
	}
	testEngineOpts = logql.EngineOpts{
		MaxLookBackPeriod: 30 * time.Second,
		LogExecutingQuery: false,
	}
	matrix = promql.Matrix{
		{
			Floats: []promql.FPoint{
				{
					T: toMs(testTime.Add(-4 * time.Hour)),
					F: 0.013333333333333334,
				},
			},
			Metric: []labels.Label{
				{
					Name:  "filename",
					Value: `/var/hostlog/apport.log`,
				},
				{
					Name:  "job",
					Value: "varlogs",
				},
			},
		},
	}
	vector = promql.Vector{
		{
			T: toMs(testTime.Add(-4 * time.Hour)),
			F: 0.013333333333333334,
			Metric: []labels.Label{
				{
					Name:  "filename",
					Value: `/var/hostlog/apport.log`,
				},
				{
					Name:  "job",
					Value: "varlogs",
				},
			},
		},
	}
	streams = logqlmodel.Streams{
		{
			Entries: []logproto.Entry{
				{Timestamp: testTime.Add(-4 * time.Hour), Line: "foo"},
				{Timestamp: testTime.Add(-1 * time.Hour), Line: "barr"},
			},
			Labels: `{filename="/var/hostlog/apport.log", job="varlogs"}`,
		},
	}

	series = logproto.SeriesResponse{
		Series: []logproto.SeriesIdentifier{
			{
				Labels: map[string]string{"filename": "/var/hostlog/apport.log", "job": "varlogs"},
			},
			{
				Labels: map[string]string{"filename": "/var/hostlog/test.log", "job": "varlogs"},
			},
		},
	}

	seriesVolume = logproto.VolumeResponse{
		Volumes: []logproto.Volume{
			{Name: `{foo="bar"}`, Volume: 1024},
			{Name: `{bar="baz"}`, Volume: 3350},
		},
		Limit: 5,
	}
)

func getQueryAndStatsHandler(queryHandler, statsHandler http.Handler) http.Handler {
	return http.HandlerFunc(func(w http.ResponseWriter, r *http.Request) {
		if r.URL.Path == "/loki/api/v1/index/stats" {
			statsHandler.ServeHTTP(w, r)
			return
		}

		if r.URL.Path == "/loki/api/v1/query_range" || r.URL.Path == "/loki/api/v1/query" {
			queryHandler.ServeHTTP(w, r)
			return
		}

		panic("Request not supported")
	})
}

// those tests are mostly for testing the glue between all component and make sure they activate correctly.
func TestMetricsTripperware(t *testing.T) {
	var l Limits = fakeLimits{
		maxSeries:               math.MaxInt32,
		maxQueryParallelism:     1,
		tsdbMaxQueryParallelism: 1,
		maxQueryBytesRead:       1000,
		maxQuerierBytesRead:     100,
	}
	l = WithSplitByLimits(l, 4*time.Hour)
	noCacheTestCfg := testConfig
	noCacheTestCfg.CacheResults = false
	noCacheTestCfg.CacheIndexStatsResults = false
	tpw, stopper, err := NewTripperware(noCacheTestCfg, testEngineOpts, util_log.Logger, l, config.SchemaConfig{
		Configs: testSchemasTSDB,
	}, nil, false, nil)
	if stopper != nil {
		defer stopper.Stop()
	}
	require.NoError(t, err)

	lreq := &LokiRequest{
		Query:     `rate({app="foo"} |= "foo"[1m])`,
		Limit:     1000,
		Step:      30000, // 30sec
		StartTs:   testTime.Add(-6 * time.Hour),
		EndTs:     testTime,
		Direction: logproto.FORWARD,
		Path:      "/query_range",
	}

	ctx := user.InjectOrgID(context.Background(), "1")
	req, err := DefaultCodec.EncodeRequest(ctx, lreq)
	require.NoError(t, err)

	req = req.WithContext(ctx)
	err = user.InjectOrgIDIntoHTTPRequest(ctx, req)
	require.NoError(t, err)
	rt, err := newfakeRoundTripper()
	require.NoError(t, err)

	// Test MaxQueryBytesRead limit
	statsCount, statsHandler := indexStatsResult(logproto.IndexStatsResponse{Bytes: 2000})
	queryCount, queryHandler := counter()
	rt.setHandler(getQueryAndStatsHandler(queryHandler, statsHandler))
	_, err = tpw(rt).RoundTrip(req)
	require.Error(t, err)
	require.Equal(t, 1, *statsCount)
	require.Equal(t, 0, *queryCount)

	// Test MaxQuerierBytesRead limit
	statsCount, statsHandler = indexStatsResult(logproto.IndexStatsResponse{Bytes: 200})
	queryCount, queryHandler = counter()
	rt.setHandler(getQueryAndStatsHandler(queryHandler, statsHandler))
	_, err = tpw(rt).RoundTrip(req)
	require.Error(t, err)
	require.Equal(t, 0, *queryCount)
	require.Equal(t, 2, *statsCount)

	// testing retry
	_, statsHandler = indexStatsResult(logproto.IndexStatsResponse{Bytes: 10})
	retries, queryHandler := counter()
	rt.setHandler(getQueryAndStatsHandler(queryHandler, statsHandler))
	_, err = tpw(rt).RoundTrip(req)
	// 3 retries configured.
	require.GreaterOrEqual(t, *retries, 3)
	require.Error(t, err)
	rt.Close()

	rt, err = newfakeRoundTripper()
	require.NoError(t, err)
	defer rt.Close()

	// Configure with cache
	tpw, stopper, err = NewTripperware(testConfig, testEngineOpts, util_log.Logger, l, config.SchemaConfig{
		Configs: testSchemasTSDB,
	}, nil, false, nil)
	if stopper != nil {
		defer stopper.Stop()
	}
	require.NoError(t, err)

	// testing split interval
	_, statsHandler = indexStatsResult(logproto.IndexStatsResponse{Bytes: 10})
	count, queryHandler := promqlResult(matrix)
	rt.setHandler(getQueryAndStatsHandler(queryHandler, statsHandler))
	resp, err := tpw(rt).RoundTrip(req)
	// 2 queries
	require.Equal(t, 2, *count)
	require.NoError(t, err)
	lokiResponse, err := DefaultCodec.DecodeResponse(ctx, resp, lreq)
	require.NoError(t, err)

	// testing cache
	count, queryHandler = counter()
	rt.setHandler(getQueryAndStatsHandler(queryHandler, statsHandler))
	cacheResp, err := tpw(rt).RoundTrip(req)
	// 0 queries result are cached.
	require.Equal(t, 0, *count)
	require.NoError(t, err)
	lokiCacheResponse, err := DefaultCodec.DecodeResponse(ctx, cacheResp, lreq)
	require.NoError(t, err)

	require.Equal(t, lokiResponse.(*LokiPromResponse).Response, lokiCacheResponse.(*LokiPromResponse).Response)
}

func TestLogFilterTripperware(t *testing.T) {
	var l Limits = fakeLimits{
		maxQueryParallelism:     1,
		tsdbMaxQueryParallelism: 1,
		maxQueryBytesRead:       1000,
		maxQuerierBytesRead:     100,
	}
	noCacheTestCfg := testConfig
	noCacheTestCfg.CacheResults = false
	noCacheTestCfg.CacheIndexStatsResults = false
	tpw, stopper, err := NewTripperware(noCacheTestCfg, testEngineOpts, util_log.Logger, l, config.SchemaConfig{Configs: testSchemasTSDB}, nil, false, nil)
	if stopper != nil {
		defer stopper.Stop()
	}
	require.NoError(t, err)
	rt, err := newfakeRoundTripper()
	require.NoError(t, err)
	defer rt.Close()

	lreq := &LokiRequest{
		Query:     `{app="foo"} |= "foo"`,
		Limit:     1000,
		StartTs:   testTime.Add(-10 * time.Hour), // bigger than the limit
		EndTs:     testTime,
		Direction: logproto.FORWARD,
		Path:      "/loki/api/v1/query_range",
	}

	ctx := user.InjectOrgID(context.Background(), "1")
	req, err := DefaultCodec.EncodeRequest(ctx, lreq)
	require.NoError(t, err)

	req = req.WithContext(ctx)
	err = user.InjectOrgIDIntoHTTPRequest(ctx, req)
	require.NoError(t, err)

	// testing limit
	count, h := promqlResult(streams)
	rt.setHandler(h)
	_, err = tpw(rt).RoundTrip(req)
	require.Equal(t, 0, *count)
	require.Error(t, err)

	// set the query length back to normal
	lreq.StartTs = testTime.Add(-6 * time.Hour)
	req, err = DefaultCodec.EncodeRequest(ctx, lreq)
	require.NoError(t, err)

	// testing retry
	_, statsHandler := indexStatsResult(logproto.IndexStatsResponse{Bytes: 10})
	retries, queryHandler := counter()
	rt.setHandler(getQueryAndStatsHandler(queryHandler, statsHandler))
	_, err = tpw(rt).RoundTrip(req)
	require.GreaterOrEqual(t, *retries, 3)
	require.Error(t, err)

	// Test MaxQueryBytesRead limit
	statsCount, statsHandler := indexStatsResult(logproto.IndexStatsResponse{Bytes: 2000})
	queryCount, queryHandler := counter()
	rt.setHandler(getQueryAndStatsHandler(queryHandler, statsHandler))
	_, err = tpw(rt).RoundTrip(req)
	require.Error(t, err)
	require.Equal(t, 1, *statsCount)
	require.Equal(t, 0, *queryCount)

	// Test MaxQuerierBytesRead limit
	statsCount, statsHandler = indexStatsResult(logproto.IndexStatsResponse{Bytes: 200})
	queryCount, queryHandler = counter()
	rt.setHandler(getQueryAndStatsHandler(queryHandler, statsHandler))
	_, err = tpw(rt).RoundTrip(req)
	require.Error(t, err)
	require.Equal(t, 2, *statsCount)
	require.Equal(t, 0, *queryCount)
}

func TestInstantQueryTripperware(t *testing.T) {
	testShardingConfigNoCache := testConfig
	testShardingConfigNoCache.ShardedQueries = true
	testShardingConfigNoCache.CacheResults = false
	testShardingConfigNoCache.CacheIndexStatsResults = false
	var l Limits = fakeLimits{
		maxQueryParallelism:     1,
		tsdbMaxQueryParallelism: 1,
		maxQueryBytesRead:       1000,
		maxQuerierBytesRead:     100,
		queryTimeout:            1 * time.Minute,
		maxSeries:               1,
	}
	tpw, stopper, err := NewTripperware(testShardingConfigNoCache, testEngineOpts, util_log.Logger, l, config.SchemaConfig{Configs: testSchemasTSDB}, nil, false, nil)
	if stopper != nil {
		defer stopper.Stop()
	}
	require.NoError(t, err)
	rt, err := newfakeRoundTripper()
	require.NoError(t, err)
	defer rt.Close()

	lreq := &LokiInstantRequest{
		Query:     `sum by (job) (bytes_rate({cluster="dev-us-central-0"}[15m]))`,
		Limit:     1000,
		TimeTs:    testTime,
		Direction: logproto.FORWARD,
		Path:      "/loki/api/v1/query",
	}

	ctx := user.InjectOrgID(context.Background(), "1")
	req, err := DefaultCodec.EncodeRequest(ctx, lreq)
	require.NoError(t, err)

	req = req.WithContext(ctx)
	err = user.InjectOrgIDIntoHTTPRequest(ctx, req)
	require.NoError(t, err)

	// Test MaxQueryBytesRead limit
	statsCount, statsHandler := indexStatsResult(logproto.IndexStatsResponse{Bytes: 2000})
	queryCount, queryHandler := counter()
	rt.setHandler(getQueryAndStatsHandler(queryHandler, statsHandler))
	_, err = tpw(rt).RoundTrip(req)
	require.Error(t, err)
	require.Equal(t, 1, *statsCount)
	require.Equal(t, 0, *queryCount)

	// Test MaxQuerierBytesRead limit
	statsCount, statsHandler = indexStatsResult(logproto.IndexStatsResponse{Bytes: 200})
	queryCount, queryHandler = counter()
	rt.setHandler(getQueryAndStatsHandler(queryHandler, statsHandler))
	_, err = tpw(rt).RoundTrip(req)
	require.Error(t, err)
	require.Equal(t, 2, *statsCount)
	require.Equal(t, 0, *queryCount)

	count, queryHandler := promqlResult(vector)
	_, statsHandler = indexStatsResult(logproto.IndexStatsResponse{Bytes: 10})
	rt.setHandler(getQueryAndStatsHandler(queryHandler, statsHandler))
	resp, err := tpw(rt).RoundTrip(req)
	require.Equal(t, 1, *count)
	require.NoError(t, err)

	lokiResponse, err := DefaultCodec.DecodeResponse(ctx, resp, lreq)
	require.NoError(t, err)
	require.IsType(t, &LokiPromResponse{}, lokiResponse)
}

func TestSeriesTripperware(t *testing.T) {
	tpw, stopper, err := NewTripperware(testConfig, testEngineOpts, util_log.Logger, fakeLimits{maxQueryLength: 48 * time.Hour, maxQueryParallelism: 1}, config.SchemaConfig{Configs: testSchemas}, nil, false, nil)
	if stopper != nil {
		defer stopper.Stop()
	}
	require.NoError(t, err)
	rt, err := newfakeRoundTripper()
	require.NoError(t, err)
	defer rt.Close()

	lreq := &LokiSeriesRequest{
		Match:   []string{`{job="varlogs"}`},
		StartTs: testTime.Add(-25 * time.Hour), // bigger than split by interval limit
		EndTs:   testTime,
		Path:    "/loki/api/v1/series",
	}

	ctx := user.InjectOrgID(context.Background(), "1")
	req, err := DefaultCodec.EncodeRequest(ctx, lreq)
	require.NoError(t, err)

	req = req.WithContext(ctx)
	err = user.InjectOrgIDIntoHTTPRequest(ctx, req)
	require.NoError(t, err)

	count, h := seriesResult(series)
	rt.setHandler(h)
	resp, err := tpw(rt).RoundTrip(req)
	// 2 queries
	require.Equal(t, 2, *count)
	require.NoError(t, err)
	lokiSeriesResponse, err := DefaultCodec.DecodeResponse(ctx, resp, lreq)
	res, ok := lokiSeriesResponse.(*LokiSeriesResponse)
	require.Equal(t, true, ok)

	// make sure we return unique series since responses from
	// SplitByInterval middleware might have duplicate series
	require.Equal(t, series.Series, res.Data)
	require.NoError(t, err)
}

func TestLabelsTripperware(t *testing.T) {
	tpw, stopper, err := NewTripperware(testConfig, testEngineOpts, util_log.Logger, fakeLimits{maxQueryLength: 48 * time.Hour, maxQueryParallelism: 1}, config.SchemaConfig{Configs: testSchemas}, nil, false, nil)
	if stopper != nil {
		defer stopper.Stop()
	}
	require.NoError(t, err)
	rt, err := newfakeRoundTripper()
	require.NoError(t, err)
	defer rt.Close()

	lreq := NewLabelRequest(
		testTime.Add(-25*time.Hour), // bigger than the limit
		testTime,
		"",
		"",
		"/loki/api/v1/labels",
	)

	ctx := user.InjectOrgID(context.Background(), "1")
	req, err := DefaultCodec.EncodeRequest(ctx, lreq)
	require.NoError(t, err)

	req = req.WithContext(ctx)
	err = user.InjectOrgIDIntoHTTPRequest(ctx, req)
	require.NoError(t, err)

	handler := newFakeHandler(
		// we expect 2 calls.
		http.HandlerFunc(func(w http.ResponseWriter, r *http.Request) {
			require.NoError(t, marshal.WriteLabelResponseJSON([]string{"foo", "bar", "blop"}, w))
		}),
		http.HandlerFunc(func(w http.ResponseWriter, r *http.Request) {
			require.NoError(t, marshal.WriteLabelResponseJSON([]string{"foo", "bar", "blip"}, w))
		}),
	)
	rt.setHandler(handler)
	resp, err := tpw(rt).RoundTrip(req)
	// verify 2 calls have been made to downstream.
	require.Equal(t, 2, handler.count)
	require.NoError(t, err)
	lokiLabelsResponse, err := DefaultCodec.DecodeResponse(ctx, resp, lreq)
	res, ok := lokiLabelsResponse.(*LokiLabelNamesResponse)
	require.Equal(t, true, ok)
	require.Equal(t, []string{"foo", "bar", "blop", "blip"}, res.Data)
	require.Equal(t, "success", res.Status)
	require.NoError(t, err)
}

func TestIndexStatsTripperware(t *testing.T) {
	tpw, stopper, err := NewTripperware(testConfig, testEngineOpts, util_log.Logger, fakeLimits{maxQueryLength: 48 * time.Hour, maxQueryParallelism: 1}, config.SchemaConfig{Configs: testSchemas}, nil, false, nil)
	if stopper != nil {
		defer stopper.Stop()
	}
	require.NoError(t, err)
	rt, err := newfakeRoundTripper()
	require.NoError(t, err)
	defer rt.Close()

	lreq := &logproto.IndexStatsRequest{
		Matchers: `{job="varlogs"}`,
		From:     model.TimeFromUnixNano(testTime.Add(-25 * time.Hour).UnixNano()), // bigger than split by interval limit
		Through:  model.TimeFromUnixNano(testTime.UnixNano()),
	}

	ctx := user.InjectOrgID(context.Background(), "1")
	req, err := DefaultCodec.EncodeRequest(ctx, lreq)
	require.NoError(t, err)

	req = req.WithContext(ctx)
	err = user.InjectOrgIDIntoHTTPRequest(ctx, req)
	require.NoError(t, err)

	response := logproto.IndexStatsResponse{
		Streams: 100,
		Chunks:  200,
		Bytes:   300,
		Entries: 400,
	}

	count, h := indexStatsResult(response)
	rt.setHandler(h)
	_, err = tpw(rt).RoundTrip(req)
	// 2 queries
	require.Equal(t, 2, *count)
	require.NoError(t, err)

	// Test the cache.
	// It should have the answer already so the query handler shouldn't be hit
	count, h = indexStatsResult(response)
	rt.setHandler(h)
	resp, err := tpw(rt).RoundTrip(req)
	require.NoError(t, err)
	require.Equal(t, 0, *count)

	// Test the response is the expected
	indexStatsResponse, err := DefaultCodec.DecodeResponse(ctx, resp, lreq)
	require.NoError(t, err)
	res, ok := indexStatsResponse.(*IndexStatsResponse)
	require.Equal(t, true, ok)
	require.Equal(t, response.Streams*2, res.Response.Streams)
	require.Equal(t, response.Chunks*2, res.Response.Chunks)
	require.Equal(t, response.Bytes*2, res.Response.Bytes)
	require.Equal(t, response.Entries*2, res.Response.Entries)
}

func TestVolumeTripperware(t *testing.T) {
	t.Run("instant queries hardcode step to 0 and return a prometheus style vector response", func(t *testing.T) {
		tpw, stopper, err := NewTripperware(testConfig, testEngineOpts, util_log.Logger, fakeLimits{maxQueryLength: 48 * time.Hour, volumeEnabled: true}, config.SchemaConfig{Configs: testSchemas}, nil, false, nil)
		if stopper != nil {
			defer stopper.Stop()
		}
		require.NoError(t, err)

		rt, err := newfakeRoundTripper()
		require.NoError(t, err)
		defer rt.Close()

		lreq := &logproto.VolumeRequest{
			Matchers: `{job="varlogs"}`,
			From:     model.TimeFromUnixNano(testTime.Add(-25 * time.Hour).UnixNano()), // bigger than split by interval limit
			Through:  model.TimeFromUnixNano(testTime.UnixNano()),
			Limit:    10,
			Step:     42, // this should be ignored and set to 0
		}

		ctx := user.InjectOrgID(context.Background(), "1")
		req, err := DefaultCodec.EncodeRequest(ctx, lreq)
		require.NoError(t, err)

		req = req.WithContext(ctx)
		err = user.InjectOrgIDIntoHTTPRequest(ctx, req)
		require.NoError(t, err)

		req.URL.Path = "/loki/api/v1/index/volume"

		count, h := seriesVolumeResult(seriesVolume)
		rt.setHandler(h)

		resp, err := tpw(rt).RoundTrip(req)
		require.NoError(t, err)
		require.Equal(t, 2, *count) // 2 queries from splitting

		volumeResp, err := DefaultCodec.DecodeResponse(ctx, resp, nil)
		require.NoError(t, err)

		expected := queryrangebase.PrometheusData{
			ResultType: loghttp.ResultTypeVector,
			Result: []queryrangebase.SampleStream{
				{
					Labels: []logproto.LabelAdapter{{
						Name:  "bar",
						Value: "baz",
					}},
					Samples: []logproto.LegacySample{{
						Value:       6700,
						TimestampMs: testTime.Unix() * 1e3,
					}},
				},
				{
					Labels: []logproto.LabelAdapter{{
						Name:  "foo",
						Value: "bar",
					}},
					Samples: []logproto.LegacySample{{
						Value:       2048,
						TimestampMs: testTime.Unix() * 1e3,
					}},
				},
			},
		}

		res, ok := volumeResp.(*LokiPromResponse)
		require.Equal(t, true, ok)
		require.Equal(t, "success", res.Response.Status)
		require.Equal(t, expected, res.Response.Data)
	})

	t.Run("range queries return a prometheus style metrics response, putting volumes in buckets based on the step", func(t *testing.T) {
		tpw, stopper, err := NewTripperware(testConfig, testEngineOpts, util_log.Logger, fakeLimits{maxQueryLength: 48 * time.Hour, volumeEnabled: true}, config.SchemaConfig{Configs: testSchemas}, nil, false, nil)
		if stopper != nil {
			defer stopper.Stop()
		}
		require.NoError(t, err)

		rt, err := newfakeRoundTripper()
		require.NoError(t, err)
		defer rt.Close()

		start := testTime.Add(-5 * time.Hour)
		end := testTime

		lreq := &logproto.VolumeRequest{
			Matchers: `{job="varlogs"}`,
			From:     model.TimeFromUnixNano(start.UnixNano()), // bigger than split by interval limit
			Through:  model.TimeFromUnixNano(end.UnixNano()),
			Step:     time.Hour.Milliseconds(),
			Limit:    10,
		}

		ctx := user.InjectOrgID(context.Background(), "1")
		req, err := DefaultCodec.EncodeRequest(ctx, lreq)
		require.NoError(t, err)

		req = req.WithContext(ctx)
		err = user.InjectOrgIDIntoHTTPRequest(ctx, req)
		require.NoError(t, err)

		req.URL.Path = "/loki/api/v1/index/volume_range"

		count, h := seriesVolumeResult(seriesVolume)
		rt.setHandler(h)

		resp, err := tpw(rt).RoundTrip(req)
		require.NoError(t, err)

		/*
		   testTime is 2019-12-02T6:10:10Z
		   so with a 1 hour split, we expect 6 queries to be made:
		   6:10 -> 7, 7 -> 8, 8 -> 9, 9 -> 10, 10 -> 11, 11 -> 11:10
		*/
		require.Equal(t, 6, *count) // 6 queries from splitting into step buckets

		volumeResp, err := DefaultCodec.DecodeResponse(ctx, resp, nil)
		require.NoError(t, err)

		barBazExpectedSamples := []logproto.LegacySample{}
		util.ForInterval(time.Hour, start, end, true, func(s, _ time.Time) {
			barBazExpectedSamples = append(barBazExpectedSamples, logproto.LegacySample{
				Value:       3350,
				TimestampMs: s.Unix() * 1e3,
			})
		})
		sort.Slice(barBazExpectedSamples, func(i, j int) bool {
			return barBazExpectedSamples[i].TimestampMs < barBazExpectedSamples[j].TimestampMs
		})

		fooBarExpectedSamples := []logproto.LegacySample{}
		util.ForInterval(time.Hour, start, end, true, func(s, _ time.Time) {
			fooBarExpectedSamples = append(fooBarExpectedSamples, logproto.LegacySample{
				Value:       1024,
				TimestampMs: s.Unix() * 1e3,
			})
		})
		sort.Slice(fooBarExpectedSamples, func(i, j int) bool {
			return fooBarExpectedSamples[i].TimestampMs < fooBarExpectedSamples[j].TimestampMs
		})

		expected := queryrangebase.PrometheusData{
			ResultType: loghttp.ResultTypeMatrix,
			Result: []queryrangebase.SampleStream{
				{
					Labels: []logproto.LabelAdapter{{
						Name:  "bar",
						Value: "baz",
					}},
					Samples: barBazExpectedSamples,
				},
				{
					Labels: []logproto.LabelAdapter{{
						Name:  "foo",
						Value: "bar",
					}},
					Samples: fooBarExpectedSamples,
				},
			},
		}

		res, ok := volumeResp.(*LokiPromResponse)
		require.Equal(t, true, ok)
		require.Equal(t, "success", res.Response.Status)
		require.Equal(t, expected, res.Response.Data)
	})
}

func TestNewTripperware_Caches(t *testing.T) {
	for _, tc := range []struct {
		name      string
		config    Config
		numCaches int
		err       string
	}{
		{
			name: "results cache disabled, stats cache disabled",
			config: Config{
				Config: queryrangebase.Config{
					CacheResults: false,
				},
				CacheIndexStatsResults: false,
			},
			numCaches: 0,
			err:       "",
		},
		{
			name: "results cache enabled, stats cache disabled",
			config: Config{
				Config: queryrangebase.Config{
					CacheResults: true,
					ResultsCacheConfig: queryrangebase.ResultsCacheConfig{
						CacheConfig: cache.Config{
							EmbeddedCache: cache.EmbeddedCacheConfig{
								MaxSizeMB: 1,
								Enabled:   true,
							},
						},
					},
				},
				CacheIndexStatsResults: false,
			},
			numCaches: 1,
			err:       "",
		},
		{
			name: "results cache enabled, stats cache enabled",
			config: Config{
				Config: queryrangebase.Config{
					CacheResults: true,
					ResultsCacheConfig: queryrangebase.ResultsCacheConfig{
						CacheConfig: cache.Config{
							EmbeddedCache: cache.EmbeddedCacheConfig{
								MaxSizeMB: 1,
								Enabled:   true,
							},
						},
					},
				},
				CacheIndexStatsResults: true,
			},
			numCaches: 2,
			err:       "",
		},
		{
			name: "results cache enabled, stats cache enabled but different",
			config: Config{
				Config: queryrangebase.Config{
					CacheResults: true,
					ResultsCacheConfig: queryrangebase.ResultsCacheConfig{
						CacheConfig: cache.Config{
							EmbeddedCache: cache.EmbeddedCacheConfig{
								Enabled:   true,
								MaxSizeMB: 2000,
							},
						},
					},
				},
				CacheIndexStatsResults: true,
				StatsCacheConfig: IndexStatsCacheConfig{
					ResultsCacheConfig: queryrangebase.ResultsCacheConfig{
						CacheConfig: cache.Config{
							EmbeddedCache: cache.EmbeddedCacheConfig{
								Enabled:   true,
								MaxSizeMB: 1000,
							},
						},
					},
				},
			},
			numCaches: 2,
			err:       "",
		},
		{
			name: "results cache enabled (no config provided)",
			config: Config{
				Config: queryrangebase.Config{
					CacheResults: true,
				},
			},
			err: fmt.Sprintf("%s cache is not configured", stats.ResultCache),
		},
		{
			name: "results cache disabled, stats cache enabled (no config provided)",
			config: Config{
				Config: queryrangebase.Config{
					CacheResults: false,
				},
				CacheIndexStatsResults: true,
			},
			numCaches: 0,
			err:       fmt.Sprintf("%s cache is not configured", stats.StatsResultCache),
		},
	} {
		t.Run(tc.name, func(t *testing.T) {
			_, stopper, err := NewTripperware(tc.config, testEngineOpts, util_log.Logger, fakeLimits{maxQueryLength: 48 * time.Hour, maxQueryParallelism: 1}, config.SchemaConfig{Configs: testSchemas}, nil, false, nil)
			if stopper != nil {
				defer stopper.Stop()
			}

			if tc.err != "" {
				require.ErrorContains(t, err, tc.err)
				return
			}

			require.NoError(t, err)
			require.IsType(t, StopperWrapper{}, stopper)

			var caches []cache.Cache
			for _, s := range stopper.(StopperWrapper) {
				if s != nil {
					c, ok := s.(cache.Cache)
					require.True(t, ok)

					require.NotNil(t, c)
					caches = append(caches, c)
				}
			}

			require.Equal(t, tc.numCaches, len(caches))
		})
	}
}

func TestLogNoFilter(t *testing.T) {
	tpw, stopper, err := NewTripperware(testConfig, testEngineOpts, util_log.Logger, fakeLimits{maxQueryParallelism: 1}, config.SchemaConfig{Configs: testSchemas}, nil, false, nil)
	if stopper != nil {
		defer stopper.Stop()
	}
	require.NoError(t, err)
	rt, err := newfakeRoundTripper()
	require.NoError(t, err)
	defer rt.Close()

	lreq := &LokiRequest{
		Query:     `{app="foo"}`,
		Limit:     1000,
		StartTs:   testTime.Add(-6 * time.Hour),
		EndTs:     testTime,
		Direction: logproto.FORWARD,
		Path:      "/loki/api/v1/query_range",
	}

	ctx := user.InjectOrgID(context.Background(), "1")
	req, err := DefaultCodec.EncodeRequest(ctx, lreq)
	require.NoError(t, err)

	req = req.WithContext(ctx)
	err = user.InjectOrgIDIntoHTTPRequest(ctx, req)
	require.NoError(t, err)

	count, h := promqlResult(streams)
	rt.setHandler(h)
	_, err = tpw(rt).RoundTrip(req)
	require.Equal(t, 1, *count)
	require.Nil(t, err)
}

func TestRegexpParamsSupport(t *testing.T) {
	l := WithSplitByLimits(fakeLimits{maxSeries: 1, maxQueryParallelism: 2}, 4*time.Hour)
	tpw, stopper, err := NewTripperware(testConfig, testEngineOpts, util_log.Logger, l, config.SchemaConfig{Configs: testSchemas}, nil, false, nil)
	if stopper != nil {
		defer stopper.Stop()
	}
	require.NoError(t, err)
	rt, err := newfakeRoundTripper()
	require.NoError(t, err)
	defer rt.Close()

	lreq := &LokiRequest{
		Query:     `{app="foo"}`,
		Limit:     1000,
		StartTs:   testTime.Add(-6 * time.Hour),
		EndTs:     testTime,
		Direction: logproto.FORWARD,
		Path:      "/loki/api/v1/query_range",
	}

	ctx := user.InjectOrgID(context.Background(), "1")
	req, err := DefaultCodec.EncodeRequest(ctx, lreq)
	require.NoError(t, err)

	// fudge a regexp params
	params := req.URL.Query()
	params.Set("regexp", "foo")
	req.URL.RawQuery = params.Encode()

	req = req.WithContext(ctx)
	err = user.InjectOrgIDIntoHTTPRequest(ctx, req)
	require.NoError(t, err)

	count, h := promqlResult(streams)
	rt.setHandler(http.HandlerFunc(func(rw http.ResponseWriter, r *http.Request) {
		// the query params should contain the filter.
		require.Contains(t, r.URL.Query().Get("query"), `|~ "foo"`)
		h.ServeHTTP(rw, r)
	}))
	_, err = tpw(rt).RoundTrip(req)
	require.Equal(t, 2, *count) // expecting the query to also be splitted since it has a filter.
	require.NoError(t, err)
}

func TestPostQueries(t *testing.T) {
	req, err := http.NewRequest(http.MethodPost, "/loki/api/v1/query_range", nil)
	data := url.Values{
		"query": {`{app="foo"} |~ "foo"`},
	}
	body := bytes.NewBufferString(data.Encode())
	req.Body = io.NopCloser(body)
	req.Header.Add("Content-Type", "application/x-www-form-urlencoded")
	req.Header.Add("Content-Length", strconv.Itoa(len(data.Encode())))
	req = req.WithContext(user.InjectOrgID(context.Background(), "1"))
	require.NoError(t, err)
	_, err = newRoundTripper(
		util_log.Logger,
		queryrangebase.RoundTripFunc(func(*http.Request) (*http.Response, error) {
			t.Error("unexpected default roundtripper called")
			return nil, nil
		}),
		queryrangebase.RoundTripFunc(func(*http.Request) (*http.Response, error) {
			t.Error("unexpected default roundtripper called")
			return nil, nil
		}),
		queryrangebase.RoundTripFunc(func(*http.Request) (*http.Response, error) {
			return nil, nil
		}),
		queryrangebase.RoundTripFunc(func(*http.Request) (*http.Response, error) {
			t.Error("unexpected metric roundtripper called")
			return nil, nil
		}),
		queryrangebase.RoundTripFunc(func(*http.Request) (*http.Response, error) {
			t.Error("unexpected series roundtripper called")
			return nil, nil
		}),
		queryrangebase.RoundTripFunc(func(*http.Request) (*http.Response, error) {
			t.Error("unexpected labels roundtripper called")
			return nil, nil
		}),
		queryrangebase.RoundTripFunc(func(*http.Request) (*http.Response, error) {
			t.Error("unexpected instant roundtripper called")
			return nil, nil
		}),
		queryrangebase.RoundTripFunc(func(*http.Request) (*http.Response, error) {
			t.Error("unexpected indexStats roundtripper called")
			return nil, nil
		}),
		queryrangebase.RoundTripFunc(func(*http.Request) (*http.Response, error) {
			t.Error("unexpected labelVolume roundtripper called")
			return nil, nil
		}),
		fakeLimits{},
	).RoundTrip(req)
	require.NoError(t, err)
}

func TestTripperware_EntriesLimit(t *testing.T) {
	tpw, stopper, err := NewTripperware(testConfig, testEngineOpts, util_log.Logger, fakeLimits{maxEntriesLimitPerQuery: 5000, maxQueryParallelism: 1}, config.SchemaConfig{Configs: testSchemas}, nil, false, nil)
	if stopper != nil {
		defer stopper.Stop()
	}
	require.NoError(t, err)
	rt, err := newfakeRoundTripper()
	require.NoError(t, err)
	defer rt.Close()

	lreq := &LokiRequest{
		Query:     `{app="foo"}`,
		Limit:     10000,
		StartTs:   testTime.Add(-6 * time.Hour),
		EndTs:     testTime,
		Direction: logproto.FORWARD,
		Path:      "/loki/api/v1/query_range",
	}

	ctx := user.InjectOrgID(context.Background(), "1")
	req, err := DefaultCodec.EncodeRequest(ctx, lreq)
	require.NoError(t, err)

	req = req.WithContext(ctx)
	err = user.InjectOrgIDIntoHTTPRequest(ctx, req)
	require.NoError(t, err)

	_, err = tpw(rt).RoundTrip(req)
	require.Equal(t, httpgrpc.Errorf(http.StatusBadRequest, "max entries limit per query exceeded, limit > max_entries_limit (10000 > 5000)"), err)
}

func TestTripperware_RequiredLabels(t *testing.T) {

	const noErr = ""

	for _, test := range []struct {
		qs            string
		expectedError string
		response      parser.Value
	}{
		{`avg(count_over_time({app=~"foo|bar"} |~".+bar" [1m]))`, noErr, vector},
		{`count_over_time({app="foo"}[1m]) / count_over_time({app="bar"}[1m] offset 1m)`, noErr, vector},
		{`count_over_time({app="foo"}[1m]) / count_over_time({pod="bar"}[1m] offset 1m)`, "stream selector is missing required matchers [app], labels present in the query were [pod]", nil},
		{`avg(count_over_time({pod=~"foo|bar"} |~".+bar" [1m]))`, "stream selector is missing required matchers [app], labels present in the query were [pod]", nil},
		{`{app="foo", pod="bar"}`, noErr, streams},
		{`{pod="bar"} |= "foo" |~ ".+bar"`, "stream selector is missing required matchers [app], labels present in the query were [pod]", nil},
	} {
		t.Run(test.qs, func(t *testing.T) {
			limits := fakeLimits{maxEntriesLimitPerQuery: 5000, maxQueryParallelism: 1, requiredLabels: []string{"app"}}
			tpw, stopper, err := NewTripperware(testConfig, testEngineOpts, util_log.Logger, limits, config.SchemaConfig{Configs: testSchemas}, nil, false, nil)
			if stopper != nil {
				defer stopper.Stop()
			}
			require.NoError(t, err)
			rt, err := newfakeRoundTripper()
			require.NoError(t, err)
			defer rt.Close()
			_, h := promqlResult(test.response)
			rt.setHandler(h)

			lreq := &LokiRequest{
				Query:     test.qs,
				Limit:     1000,
				StartTs:   testTime.Add(-6 * time.Hour),
				EndTs:     testTime,
				Direction: logproto.FORWARD,
				Path:      "/loki/api/v1/query_range",
			}

			ctx := user.InjectOrgID(context.Background(), "1")
			req, err := DefaultCodec.EncodeRequest(ctx, lreq)
			require.NoError(t, err)

			req = req.WithContext(ctx)
			err = user.InjectOrgIDIntoHTTPRequest(ctx, req)
			require.NoError(t, err)

			_, err = tpw(rt).RoundTrip(req)
			if test.expectedError != "" {
				require.Equal(t, httpgrpc.Errorf(http.StatusBadRequest, test.expectedError), err)
			} else {
				require.NoError(t, err)
			}
		})
	}
}

func TestTripperware_RequiredNumberLabels(t *testing.T) {

	const noErr = ""

	for _, tc := range []struct {
		desc                 string
		query                string
		requiredNumberLabels int
		response             parser.Value
		expectedError        string
	}{
		{
			desc:                 "Log query - Limit disabled",
			query:                `{foo="foo"}`,
			requiredNumberLabels: 0,
			expectedError:        noErr,
			response:             streams,
		},
		{
			desc:                 "Log query - Below limit",
			query:                `{foo="foo"}`,
			requiredNumberLabels: 2,
			expectedError:        fmt.Sprintf(requiredNumberLabelsErrTmpl, "foo", 1, 2),
			response:             nil,
		},
		{
			desc:                 "Log query - On limit",
			query:                `{foo="foo", bar="bar"}`,
			requiredNumberLabels: 2,
			expectedError:        noErr,
			response:             streams,
		},
		{
			desc:                 "Log query - Over limit",
			query:                `{foo="foo", bar="bar", baz="baz"}`,
			requiredNumberLabels: 2,
			expectedError:        noErr,
			response:             streams,
		},
		{
			desc:                 "Metric query - Limit disabled",
			query:                `count_over_time({foo="foo"} [1m])`,
			requiredNumberLabels: 0,
			expectedError:        noErr,
			response:             vector,
		},
		{
			desc:                 "Metric query - Below limit",
			query:                `count_over_time({foo="foo"} [1m])`,
			requiredNumberLabels: 2,
			expectedError:        fmt.Sprintf(requiredNumberLabelsErrTmpl, "foo", 1, 2),
			response:             nil,
		},
		{
			desc:                 "Metric query - On limit",
			query:                `count_over_time({foo="foo", bar="bar"} [1m])`,
			requiredNumberLabels: 2,
			expectedError:        noErr,
			response:             vector,
		},
		{
			desc:                 "Metric query - Over limit",
			query:                `count_over_time({foo="foo", bar="bar", baz="baz"} [1m])`,
			requiredNumberLabels: 2,
			expectedError:        noErr,
			response:             vector,
		},
	} {
		t.Run(tc.desc, func(t *testing.T) {
			limits := fakeLimits{
				maxQueryParallelism:  1,
				requiredNumberLabels: tc.requiredNumberLabels,
			}
			tpw, stopper, err := NewTripperware(testConfig, testEngineOpts, util_log.Logger, limits, config.SchemaConfig{Configs: testSchemas}, nil, false, nil)
			if stopper != nil {
				defer stopper.Stop()
			}
			require.NoError(t, err)

			rt, err := newfakeRoundTripper()
			require.NoError(t, err)
			defer rt.Close()
			_, h := promqlResult(tc.response)
			rt.setHandler(h)

			lreq := &LokiRequest{
				Query:     tc.query,
				Limit:     1000,
				StartTs:   testTime.Add(-6 * time.Hour),
				EndTs:     testTime,
				Direction: logproto.FORWARD,
				Path:      "/loki/api/v1/query_range",
			}

			ctx := user.InjectOrgID(context.Background(), "1")
			req, err := DefaultCodec.EncodeRequest(ctx, lreq)
			require.NoError(t, err)

			req = req.WithContext(ctx)
			err = user.InjectOrgIDIntoHTTPRequest(ctx, req)
			require.NoError(t, err)

			_, err = tpw(rt).RoundTrip(req)
			if tc.expectedError != noErr {
				require.Equal(t, httpgrpc.Errorf(http.StatusBadRequest, tc.expectedError), err)
			} else {
				require.NoError(t, err)
			}
		})
	}
}

func Test_getOperation(t *testing.T) {
	cases := []struct {
		name       string
		path       string
		expectedOp string
	}{
		{
			name:       "instant_query",
			path:       "/loki/api/v1/query",
			expectedOp: InstantQueryOp,
		},
		{
			name:       "range_query_prom",
			path:       "/prom/query",
			expectedOp: QueryRangeOp,
		},
		{
			name:       "range_query",
			path:       "/loki/api/v1/query_range",
			expectedOp: QueryRangeOp,
		},
		{
			name:       "series_query",
			path:       "/loki/api/v1/series",
			expectedOp: SeriesOp,
		},
		{
			name:       "series_query_prom",
			path:       "/prom/series",
			expectedOp: SeriesOp,
		},
		{
			name:       "labels_query",
			path:       "/loki/api/v1/labels",
			expectedOp: LabelNamesOp,
		},
		{
			name:       "labels_query_prom",
			path:       "/prom/labels",
			expectedOp: LabelNamesOp,
		},
		{
			name:       "label_query",
			path:       "/loki/api/v1/label",
			expectedOp: LabelNamesOp,
		},
		{
			name:       "labels_query_prom",
			path:       "/prom/label",
			expectedOp: LabelNamesOp,
		},
		{
			name:       "label_values_query",
			path:       "/loki/api/v1/label/__name__/values",
			expectedOp: LabelNamesOp,
		},
		{
			name:       "label_values_query_prom",
			path:       "/prom/label/__name__/values",
			expectedOp: LabelNamesOp,
		},
	}

	for _, tc := range cases {
		t.Run(tc.name, func(t *testing.T) {
			got := getOperation(tc.path)
			assert.Equal(t, tc.expectedOp, got)
		})
	}
}

func TestMetricsTripperware_SplitShardStats(t *testing.T) {
	l := WithSplitByLimits(fakeLimits{
		maxSeries:               math.MaxInt32,
		maxQueryParallelism:     1,
		tsdbMaxQueryParallelism: 1,
		queryTimeout:            1 * time.Minute,
	}, 1*time.Hour) // 1 hour split time interval

	statsTestCfg := testConfig
	statsTestCfg.ShardedQueries = true
	statsSchemas := testSchemas
	statsSchemas[0].RowShards = 4

	for _, tc := range []struct {
		name               string
		request            queryrangebase.Request
		expectedSplitStats int64
		expectedShardStats int64
	}{
		{
			name: "instant query split",
			request: &LokiInstantRequest{
				Query:     `sum by (app) (rate({app="foo"} |= "foo"[2h]))`,
				Limit:     1000,
				TimeTs:    testTime,
				Direction: logproto.FORWARD,
				Path:      "/loki/api/v1/query",
			},
			expectedSplitStats: 2, // [2h] interval split by 1h configured split interval
			expectedShardStats: 8, // 2 time splits * 4 row shards
		},
		{
			name: "instant query split not split",
			request: &LokiInstantRequest{
				Query:     `sum by (app) (rate({app="foo"} |= "foo"[1h]))`,
				Limit:     1000,
				TimeTs:    testTime,
				Direction: logproto.FORWARD,
				Path:      "/loki/api/v1/query",
			},
			expectedSplitStats: 0, // [1h] interval not split
			expectedShardStats: 4, // 4 row shards
		},
		{
			name: "range query split",
			request: &LokiRequest{
				Query:     `sum by (app) (rate({app="foo"} |= "foo"[1h]))`,
				Limit:     1000,
				Step:      30000, // 30sec
				StartTs:   testTime.Add(-2 * time.Hour),
				EndTs:     testTime,
				Direction: logproto.FORWARD,
				Path:      "/query_range",
			},
			expectedSplitStats: 3,  // 2 hour range interval split based on the base hour + the remainder
			expectedShardStats: 12, // 3 time splits * 4 row shards
		},
		{
			name: "range query not split",
			request: &LokiRequest{
				Query:     `sum by (app) (rate({app="foo"} |= "foo"[1h]))`,
				Limit:     1000,
				Step:      30000, // 30sec
				StartTs:   testTime.Add(-1 * time.Minute),
				EndTs:     testTime,
				Direction: logproto.FORWARD,
				Path:      "/query_range",
			},
			expectedSplitStats: 0, // 1 minute range interval not split
			expectedShardStats: 4, // 4 row shards
		},
	} {
		t.Run(tc.name, func(t *testing.T) {
			tpw, stopper, err := NewTripperware(statsTestCfg, testEngineOpts, util_log.Logger, l, config.SchemaConfig{Configs: statsSchemas}, nil, false, nil)
			if stopper != nil {
				defer stopper.Stop()
			}
			require.NoError(t, err)

			ctx := user.InjectOrgID(context.Background(), "1")
			req, err := DefaultCodec.EncodeRequest(ctx, tc.request)
			require.NoError(t, err)

			req = req.WithContext(ctx)
			err = user.InjectOrgIDIntoHTTPRequest(ctx, req)
			require.NoError(t, err)

			rt, err := newfakeRoundTripper()
			require.NoError(t, err)
			defer rt.Close()

			_, h := promqlResult(matrix)
			rt.setHandler(h)
			resp, err := tpw(rt).RoundTrip(req)
			require.NoError(t, err)

			lokiResponse, err := DefaultCodec.DecodeResponse(ctx, resp, tc.request)
			require.NoError(t, err)

			require.Equal(t, tc.expectedSplitStats, lokiResponse.(*LokiPromResponse).Statistics.Summary.Splits)
			require.Equal(t, tc.expectedShardStats, lokiResponse.(*LokiPromResponse).Statistics.Summary.Shards)
		})
	}
}

type fakeLimits struct {
	maxQueryLength          time.Duration
	maxQueryParallelism     int
	tsdbMaxQueryParallelism int
	maxQueryLookback        time.Duration
	maxEntriesLimitPerQuery int
	maxSeries               int
	splits                  map[string]time.Duration
	minShardingLookback     time.Duration
	queryTimeout            time.Duration
	requiredLabels          []string
	requiredNumberLabels    int
	maxQueryBytesRead       int
	maxQuerierBytesRead     int
	maxStatsCacheFreshness  time.Duration
	volumeEnabled           bool
}

func (f fakeLimits) QuerySplitDuration(key string) time.Duration {
	if f.splits == nil {
		return 0
	}
	return f.splits[key]
}

func (f fakeLimits) MaxQueryLength(context.Context, string) time.Duration {
	if f.maxQueryLength == 0 {
		return time.Hour * 7
	}
	return f.maxQueryLength
}

func (f fakeLimits) MaxQueryRange(context.Context, string) time.Duration {
	return time.Second
}

func (f fakeLimits) MaxQueryParallelism(context.Context, string) int {
	return f.maxQueryParallelism
}

func (f fakeLimits) TSDBMaxQueryParallelism(context.Context, string) int {
	return f.tsdbMaxQueryParallelism
}

func (f fakeLimits) MaxEntriesLimitPerQuery(context.Context, string) int {
	return f.maxEntriesLimitPerQuery
}

func (f fakeLimits) MaxQuerySeries(context.Context, string) int {
	return f.maxSeries
}

func (f fakeLimits) MaxCacheFreshness(context.Context, string) time.Duration {
	return 1 * time.Minute
}

func (f fakeLimits) MaxQueryLookback(context.Context, string) time.Duration {
	return f.maxQueryLookback
}

func (f fakeLimits) MinShardingLookback(string) time.Duration {
	return f.minShardingLookback
}

func (f fakeLimits) MaxQueryBytesRead(context.Context, string) int {
	return f.maxQueryBytesRead
}

func (f fakeLimits) MaxQuerierBytesRead(context.Context, string) int {
	return f.maxQuerierBytesRead
}

func (f fakeLimits) QueryTimeout(context.Context, string) time.Duration {
	return f.queryTimeout
}

func (f fakeLimits) BlockedQueries(context.Context, string) []*validation.BlockedQuery {
	return []*validation.BlockedQuery{}
}

func (f fakeLimits) RequiredLabels(context.Context, string) []string {
	return f.requiredLabels
}

func (f fakeLimits) RequiredNumberLabels(_ context.Context, _ string) int {
	return f.requiredNumberLabels
}

func (f fakeLimits) MaxStatsCacheFreshness(_ context.Context, _ string) time.Duration {
	return f.maxStatsCacheFreshness
}

func (f fakeLimits) VolumeEnabled(_ string) bool {
	return f.volumeEnabled
}

func (f fakeLimits) TSDBMaxBytesPerShard(_ string) int {
	return valid.DefaultTSDBMaxBytesPerShard
}

func counter() (*int, http.Handler) {
	count := 0
	var lock sync.Mutex
	return &count, http.HandlerFunc(func(w http.ResponseWriter, r *http.Request) {
		lock.Lock()
		defer lock.Unlock()
		count++
	})
}

func promqlResult(v parser.Value) (*int, http.Handler) {
	count := 0
	var lock sync.Mutex
	return &count, http.HandlerFunc(func(w http.ResponseWriter, r *http.Request) {
		lock.Lock()
		defer lock.Unlock()
<<<<<<< HEAD
		if err := marshal.WriteQueryResponseJSON(logqlmodel.Result{Data: v}, w, nil); err != nil {
=======
		if err := marshal.WriteQueryResponseJSON(v, stats.Result{}, w); err != nil {
>>>>>>> 47f8d8bd
			panic(err)
		}
		count++
	})
}

func seriesResult(v logproto.SeriesResponse) (*int, http.Handler) {
	count := 0
	var lock sync.Mutex
	return &count, http.HandlerFunc(func(w http.ResponseWriter, r *http.Request) {
		lock.Lock()
		defer lock.Unlock()
		if err := marshal.WriteSeriesResponseJSON(v.GetSeries(), w); err != nil {
			panic(err)
		}
		count++
	})
}

func indexStatsResult(v logproto.IndexStatsResponse) (*int, http.Handler) {
	count := 0
	var lock sync.Mutex
	return &count, http.HandlerFunc(func(w http.ResponseWriter, r *http.Request) {
		lock.Lock()
		defer lock.Unlock()
		if err := marshal.WriteIndexStatsResponseJSON(&v, w); err != nil {
			panic(err)
		}
		count++
	})
}

func seriesVolumeResult(v logproto.VolumeResponse) (*int, http.Handler) {
	count := 0
	var lock sync.Mutex
	return &count, http.HandlerFunc(func(w http.ResponseWriter, r *http.Request) {
		lock.Lock()
		defer lock.Unlock()
		if err := marshal.WriteVolumeResponseJSON(&v, w); err != nil {
			panic(err)
		}
		count++
	})
}

type fakeHandler struct {
	count int
	lock  sync.Mutex
	calls []http.Handler
}

func newFakeHandler(calls ...http.Handler) *fakeHandler {
	return &fakeHandler{calls: calls}
}

func (f *fakeHandler) ServeHTTP(w http.ResponseWriter, req *http.Request) {
	f.lock.Lock()
	defer f.lock.Unlock()
	f.calls[f.count].ServeHTTP(w, req)
	f.count++
}

type fakeRoundTripper struct {
	*httptest.Server
	host string
}

func newfakeRoundTripper() (*fakeRoundTripper, error) {
	s := httptest.NewServer(nil)
	u, err := url.Parse(s.URL)
	if err != nil {
		return nil, err
	}
	return &fakeRoundTripper{
		Server: s,
		host:   u.Host,
	}, nil
}

func (s *fakeRoundTripper) setHandler(h http.Handler) {
	s.Config.Handler = middleware.AuthenticateUser.Wrap(h)
}

func (s fakeRoundTripper) RoundTrip(r *http.Request) (*http.Response, error) {
	r.URL.Scheme = "http"
	r.URL.Host = s.host
	return http.DefaultTransport.RoundTrip(r)
}

func toMs(t time.Time) int64 {
	return t.UnixNano() / (int64(time.Millisecond) / int64(time.Nanosecond))
}<|MERGE_RESOLUTION|>--- conflicted
+++ resolved
@@ -1490,11 +1490,7 @@
 	return &count, http.HandlerFunc(func(w http.ResponseWriter, r *http.Request) {
 		lock.Lock()
 		defer lock.Unlock()
-<<<<<<< HEAD
-		if err := marshal.WriteQueryResponseJSON(logqlmodel.Result{Data: v}, w, nil); err != nil {
-=======
-		if err := marshal.WriteQueryResponseJSON(v, stats.Result{}, w); err != nil {
->>>>>>> 47f8d8bd
+		if err := marshal.WriteQueryResponseJSON(v, stats.Result{}, w, nil); err != nil {
 			panic(err)
 		}
 		count++
