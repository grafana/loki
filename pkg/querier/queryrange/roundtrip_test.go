package queryrange

import (
	"context"
	"errors"
	"fmt"
	"math"
	"net/http"
	"sort"
	"sync"
	"testing"
	"time"

	"github.com/grafana/dskit/httpgrpc"
	"github.com/grafana/dskit/user"
	"github.com/prometheus/common/model"
	"github.com/prometheus/prometheus/model/labels"
	"github.com/prometheus/prometheus/promql"
	"github.com/prometheus/prometheus/promql/parser"
	"github.com/stretchr/testify/assert"
	"github.com/stretchr/testify/require"

	"github.com/grafana/loki/pkg/loghttp"
	"github.com/grafana/loki/pkg/logproto"
	"github.com/grafana/loki/pkg/logql"
	"github.com/grafana/loki/pkg/logql/syntax"
	"github.com/grafana/loki/pkg/logqlmodel"
	"github.com/grafana/loki/pkg/logqlmodel/stats"
	"github.com/grafana/loki/pkg/querier/plan"
	base "github.com/grafana/loki/pkg/querier/queryrange/queryrangebase"
	"github.com/grafana/loki/pkg/storage/chunk/cache"
	"github.com/grafana/loki/pkg/storage/chunk/cache/resultscache"
	"github.com/grafana/loki/pkg/storage/config"
	"github.com/grafana/loki/pkg/storage/stores/index/seriesvolume"
	"github.com/grafana/loki/pkg/util"
	"github.com/grafana/loki/pkg/util/constants"
	util_log "github.com/grafana/loki/pkg/util/log"
	"github.com/grafana/loki/pkg/util/validation"
	valid "github.com/grafana/loki/pkg/validation"
)

var (
	testTime   = time.Date(2019, 12, 2, 11, 10, 10, 10, time.UTC)
	testConfig = Config{
		Config: base.Config{
			AlignQueriesWithStep: true,
			MaxRetries:           3,
			CacheResults:         true,
			ResultsCacheConfig: base.ResultsCacheConfig{
				Config: resultscache.Config{
					CacheConfig: cache.Config{
						EmbeddedCache: cache.EmbeddedCacheConfig{
							Enabled:   true,
							MaxSizeMB: 1024,
							TTL:       24 * time.Hour,
						},
					},
				},
			},
		},
		Transformer:            nil,
		CacheIndexStatsResults: true,
		StatsCacheConfig: IndexStatsCacheConfig{
			ResultsCacheConfig: base.ResultsCacheConfig{
				Config: resultscache.Config{
					CacheConfig: cache.Config{
						EmbeddedCache: cache.EmbeddedCacheConfig{
							Enabled:   true,
							MaxSizeMB: 1024,
							TTL:       24 * time.Hour,
						},
					},
				},
			},
		},
		VolumeCacheConfig: VolumeCacheConfig{
			ResultsCacheConfig: base.ResultsCacheConfig{
				Config: resultscache.Config{
					CacheConfig: cache.Config{
						EmbeddedCache: cache.EmbeddedCacheConfig{
							Enabled:   true,
							MaxSizeMB: 1024,
							TTL:       24 * time.Hour,
						},
					},
				},
			},
		},
	}
	testEngineOpts = logql.EngineOpts{
		MaxLookBackPeriod: 30 * time.Second,
		LogExecutingQuery: false,
	}
	matrix = promql.Matrix{
		{
			Floats: []promql.FPoint{
				{
					T: toMs(testTime.Add(-4 * time.Hour)),
					F: 0.013333333333333334,
				},
			},
			Metric: []labels.Label{
				{
					Name:  "filename",
					Value: `/var/hostlog/apport.log`,
				},
				{
					Name:  "job",
					Value: "varlogs",
				},
			},
		},
	}
	vector = promql.Vector{
		{
			T: toMs(testTime.Add(-4 * time.Hour)),
			F: 0.013333333333333334,
			Metric: []labels.Label{
				{
					Name:  "filename",
					Value: `/var/hostlog/apport.log`,
				},
				{
					Name:  "job",
					Value: "varlogs",
				},
			},
		},
	}
	streams = logqlmodel.Streams{
		{
			Entries: []logproto.Entry{
				{Timestamp: testTime.Add(-4 * time.Hour), Line: "foo"},
				{Timestamp: testTime.Add(-1 * time.Hour), Line: "barr"},
			},
			Labels: `{filename="/var/hostlog/apport.log", job="varlogs"}`,
		},
	}

	series = logproto.SeriesResponse{
		Series: []logproto.SeriesIdentifier{
			{
				Labels: []logproto.SeriesIdentifier_LabelsEntry{
					{Key: "filename", Value: "/var/hostlog/apport.log"},
					{Key: "job", Value: "varlogs"},
				},
			},
			{
				Labels: []logproto.SeriesIdentifier_LabelsEntry{
					{Key: "filename", Value: "/var/hostlog/test.log"},
					{Key: "job", Value: "varlogs"},
				},
			},
		},
	}

	seriesVolume = logproto.VolumeResponse{
		Volumes: []logproto.Volume{
			{Name: `{foo="bar"}`, Volume: 1024},
			{Name: `{bar="baz"}`, Volume: 3350},
		},
		Limit: 5,
	}
)

func getQueryAndStatsHandler(queryHandler, statsHandler base.Handler) base.Handler {
	return base.HandlerFunc(func(ctx context.Context, r base.Request) (base.Response, error) {
		switch r.(type) {
		case *logproto.IndexStatsRequest:
			return statsHandler.Do(ctx, r)
		case *LokiRequest, *LokiInstantRequest:
			return queryHandler.Do(ctx, r)
		}

		return nil, fmt.Errorf("Request not supported: %T", r)
	})
}

// those tests are mostly for testing the glue between all component and make sure they activate correctly.
func TestMetricsTripperware(t *testing.T) {
	var l Limits = fakeLimits{
		maxSeries:               math.MaxInt32,
		maxQueryParallelism:     1,
		tsdbMaxQueryParallelism: 1,
		maxQueryBytesRead:       1000,
		maxQuerierBytesRead:     100,
	}
	l = WithSplitByLimits(l, 4*time.Hour)
	noCacheTestCfg := testConfig
	noCacheTestCfg.CacheResults = false
	noCacheTestCfg.CacheIndexStatsResults = false
	tpw, stopper, err := NewMiddleware(noCacheTestCfg, testEngineOpts, nil, util_log.Logger, l, config.SchemaConfig{
		Configs: testSchemasTSDB,
	}, nil, false, nil, constants.Loki)
	if stopper != nil {
		defer stopper.Stop()
	}
	require.NoError(t, err)

	lreq := &LokiRequest{
		Query:     `rate({app="foo"} |= "foo"[1m])`,
		Limit:     1000,
		Step:      30000, // 30sec
		StartTs:   testTime.Add(-6 * time.Hour),
		EndTs:     testTime,
		Direction: logproto.FORWARD,
		Path:      "/query_range",
		Plan: &plan.QueryPlan{
			AST: syntax.MustParseExpr(`rate({app="foo"} |= "foo"[1m])`),
		},
	}

	ctx := user.InjectOrgID(context.Background(), "1")

	// Test MaxQueryBytesRead limit
	statsCount, statsHandler := indexStatsResult(logproto.IndexStatsResponse{Bytes: 2000})
	queryCount, queryHandler := counter()
	h := getQueryAndStatsHandler(queryHandler, statsHandler)
	_, err = tpw.Wrap(h).Do(ctx, lreq)
	require.Error(t, err)
	require.Equal(t, 1, *statsCount)
	require.Equal(t, 0, *queryCount)

	// Test MaxQuerierBytesRead limit
	statsCount, statsHandler = indexStatsResult(logproto.IndexStatsResponse{Bytes: 200})
	queryCount, queryHandler = counter()
	h = getQueryAndStatsHandler(queryHandler, statsHandler)
	_, err = tpw.Wrap(h).Do(ctx, lreq)
	require.ErrorContains(t, err, "query too large to execute on a single querier")
	require.Equal(t, 0, *queryCount)
	require.Equal(t, 2, *statsCount)

	// testing retry
	_, statsHandler = indexStatsResult(logproto.IndexStatsResponse{Bytes: 10})
	retries, queryHandler := counterWithError(errors.New("handle error"))
	h = getQueryAndStatsHandler(queryHandler, statsHandler)
	_, err = tpw.Wrap(h).Do(ctx, lreq)
	// 3 retries configured.
	require.GreaterOrEqual(t, *retries, 3)
	require.Error(t, err)

	// Configure with cache
	tpw, stopper, err = NewMiddleware(testConfig, testEngineOpts, nil, util_log.Logger, l, config.SchemaConfig{
		Configs: testSchemasTSDB,
	}, nil, false, nil, constants.Loki)
	if stopper != nil {
		defer stopper.Stop()
	}
	require.NoError(t, err)

	// testing split interval
	_, statsHandler = indexStatsResult(logproto.IndexStatsResponse{Bytes: 10})
	count, queryHandler := promqlResult(matrix)
	h = getQueryAndStatsHandler(queryHandler, statsHandler)
	lokiResponse, err := tpw.Wrap(h).Do(ctx, lreq)
	// 2 queries
	require.Equal(t, 2, *count)
	require.NoError(t, err)

	// testing cache
	count, queryHandler = counter()
	h = getQueryAndStatsHandler(queryHandler, statsHandler)
	lokiCacheResponse, err := tpw.Wrap(h).Do(ctx, lreq)
	// 0 queries result are cached.
	require.Equal(t, 0, *count)
	require.NoError(t, err)

	require.Equal(t, lokiResponse.(*LokiPromResponse).Response, lokiCacheResponse.(*LokiPromResponse).Response)
}

func TestLogFilterTripperware(t *testing.T) {
	var l Limits = fakeLimits{
		maxQueryParallelism:     1,
		tsdbMaxQueryParallelism: 1,
		maxQueryBytesRead:       1000,
		maxQuerierBytesRead:     100,
	}
	noCacheTestCfg := testConfig
	noCacheTestCfg.CacheResults = false
	noCacheTestCfg.CacheIndexStatsResults = false
	tpw, stopper, err := NewMiddleware(noCacheTestCfg, testEngineOpts, nil, util_log.Logger, l, config.SchemaConfig{Configs: testSchemasTSDB}, nil, false, nil, constants.Loki)
	if stopper != nil {
		defer stopper.Stop()
	}
	require.NoError(t, err)

	lreq := &LokiRequest{
		Query:     `{app="foo"} |= "foo"`,
		Limit:     1000,
		StartTs:   testTime.Add(-10 * time.Hour), // bigger than the limit
		EndTs:     testTime,
		Direction: logproto.FORWARD,
		Path:      "/loki/api/v1/query_range",
		Plan: &plan.QueryPlan{
			AST: syntax.MustParseExpr(`{app="foo"} |= "foo"`),
		},
	}

	ctx := user.InjectOrgID(context.Background(), "1")

	// testing limit
	count, h := promqlResult(streams)
	_, err = tpw.Wrap(h).Do(ctx, lreq)
	require.Equal(t, 0, *count)
	require.Error(t, err)

	// set the query length back to normal
	lreq.StartTs = testTime.Add(-6 * time.Hour)

	// testing retry
	_, statsHandler := indexStatsResult(logproto.IndexStatsResponse{Bytes: 10})
	retries, queryHandler := counterWithError(errors.New("handler failed"))
	h = getQueryAndStatsHandler(queryHandler, statsHandler)
	_, err = tpw.Wrap(h).Do(ctx, lreq)
	require.GreaterOrEqual(t, *retries, 3)
	require.Error(t, err)

	// Test MaxQueryBytesRead limit
	statsCount, statsHandler := indexStatsResult(logproto.IndexStatsResponse{Bytes: 2000})
	queryCount, queryHandler := counter()
	h = getQueryAndStatsHandler(queryHandler, statsHandler)
	_, err = tpw.Wrap(h).Do(ctx, lreq)
	require.Error(t, err)
	require.Equal(t, 1, *statsCount)
	require.Equal(t, 0, *queryCount)

	// Test MaxQuerierBytesRead limit
	statsCount, statsHandler = indexStatsResult(logproto.IndexStatsResponse{Bytes: 200})
	queryCount, queryHandler = counter()
	h = getQueryAndStatsHandler(queryHandler, statsHandler)
	_, err = tpw.Wrap(h).Do(ctx, lreq)
	require.Error(t, err)
	require.Equal(t, 2, *statsCount)
	require.Equal(t, 0, *queryCount)
}

func TestInstantQueryTripperware(t *testing.T) {
	testShardingConfigNoCache := testConfig
	testShardingConfigNoCache.ShardedQueries = true
	testShardingConfigNoCache.CacheResults = false
	testShardingConfigNoCache.CacheIndexStatsResults = false
	var l Limits = fakeLimits{
		maxQueryParallelism:     1,
		tsdbMaxQueryParallelism: 1,
		maxQueryBytesRead:       1000,
		maxQuerierBytesRead:     100,
		queryTimeout:            1 * time.Minute,
		maxSeries:               1,
	}
	tpw, stopper, err := NewMiddleware(testShardingConfigNoCache, testEngineOpts, nil, util_log.Logger, l, config.SchemaConfig{Configs: testSchemasTSDB}, nil, false, nil, constants.Loki)
	if stopper != nil {
		defer stopper.Stop()
	}
	require.NoError(t, err)

	q := `sum by (job) (bytes_rate({cluster="dev-us-central-0"}[15m]))`
	lreq := &LokiInstantRequest{
		Query:     q,
		Limit:     1000,
		TimeTs:    testTime,
		Direction: logproto.FORWARD,
		Path:      "/loki/api/v1/query",
		Plan: &plan.QueryPlan{
			AST: syntax.MustParseExpr(q),
		},
	}

	ctx := user.InjectOrgID(context.Background(), "1")

	// Test MaxQueryBytesRead limit
	statsCount, statsHandler := indexStatsResult(logproto.IndexStatsResponse{Bytes: 2000})
	queryCount, queryHandler := counter()
	h := getQueryAndStatsHandler(queryHandler, statsHandler)
	_, err = tpw.Wrap(h).Do(ctx, lreq)
	require.Error(t, err)
	require.Equal(t, 1, *statsCount)
	require.Equal(t, 0, *queryCount)

	// Test MaxQuerierBytesRead limit
	statsCount, statsHandler = indexStatsResult(logproto.IndexStatsResponse{Bytes: 200})
	queryCount, queryHandler = counter()
	h = getQueryAndStatsHandler(queryHandler, statsHandler)
	_, err = tpw.Wrap(h).Do(ctx, lreq)
	require.Error(t, err)
	require.Equal(t, 2, *statsCount)
	require.Equal(t, 0, *queryCount)

	count, queryHandler := promqlResult(vector)
	_, statsHandler = indexStatsResult(logproto.IndexStatsResponse{Bytes: 10})
	h = getQueryAndStatsHandler(queryHandler, statsHandler)
	lokiResponse, err := tpw.Wrap(h).Do(ctx, lreq)
	require.Equal(t, 1, *count)
	require.NoError(t, err)

	require.IsType(t, &LokiPromResponse{}, lokiResponse)
}

func TestSeriesTripperware(t *testing.T) {
<<<<<<< HEAD
	tpw, stopper, err := NewMiddleware(testConfig, testEngineOpts, nil, util_log.Logger, fakeLimits{maxQueryLength: 48 * time.Hour, maxQueryParallelism: 1}, config.SchemaConfig{Configs: testSchemas}, nil, false, nil, constants.Loki)
=======
	l := fakeLimits{
		maxQueryLength:      48 * time.Hour,
		maxQueryParallelism: 1,
		metadataSplitDuration: map[string]time.Duration{
			"1": 24 * time.Hour,
		},
	}
	tpw, stopper, err := NewMiddleware(testConfig, testEngineOpts, util_log.Logger, l, config.SchemaConfig{Configs: testSchemas}, nil, false, nil, constants.Loki)
>>>>>>> ce574485
	if stopper != nil {
		defer stopper.Stop()
	}
	require.NoError(t, err)

	lreq := &LokiSeriesRequest{
		Match:   []string{`{job="varlogs"}`},
		StartTs: testTime.Add(-25 * time.Hour), // bigger than split by interval limit
		EndTs:   testTime,
		Path:    "/loki/api/v1/series",
	}

	ctx := user.InjectOrgID(context.Background(), "1")

	count, h := seriesResult(series)
	lokiSeriesResponse, err := tpw.Wrap(h).Do(ctx, lreq)
	require.NoError(t, err)

	// 2 queries
	require.Equal(t, 2, *count)
	res, ok := lokiSeriesResponse.(*LokiSeriesResponse)
	require.True(t, ok)

	// make sure we return unique series since responses from
	// SplitByInterval middleware might have duplicate series
	require.Equal(t, series.Series, res.Data)
	require.NoError(t, err)
}

func TestLabelsTripperware(t *testing.T) {
<<<<<<< HEAD
	tpw, stopper, err := NewMiddleware(testConfig, testEngineOpts, nil, util_log.Logger, fakeLimits{maxQueryLength: 48 * time.Hour, maxQueryParallelism: 1}, config.SchemaConfig{Configs: testSchemas}, nil, false, nil, constants.Loki)
=======
	l := fakeLimits{
		maxQueryLength:      48 * time.Hour,
		maxQueryParallelism: 1,
		metadataSplitDuration: map[string]time.Duration{
			"1": 24 * time.Hour,
		},
	}
	tpw, stopper, err := NewMiddleware(testConfig, testEngineOpts, util_log.Logger, l, config.SchemaConfig{Configs: testSchemas}, nil, false, nil, constants.Loki)
>>>>>>> ce574485
	if stopper != nil {
		defer stopper.Stop()
	}
	require.NoError(t, err)

	lreq := NewLabelRequest(
		testTime.Add(-25*time.Hour), // bigger than the limit
		testTime,
		"",
		"",
		"/loki/api/v1/labels",
	)

	ctx := user.InjectOrgID(context.Background(), "1")

	handler := newFakeHandler(
		// we expect 2 calls.
		base.HandlerFunc(func(_ context.Context, _ base.Request) (base.Response, error) {
			return &LokiLabelNamesResponse{
				Status:  "success",
				Data:    []string{"foo", "bar", "blop"},
				Version: uint32(1),
			}, nil
		}),
		base.HandlerFunc(func(_ context.Context, _ base.Request) (base.Response, error) {
			return &LokiLabelNamesResponse{
				Status:  "success",
				Data:    []string{"foo", "bar", "blip"},
				Version: uint32(1),
			}, nil
		}),
	)
	lokiLabelsResponse, err := tpw.Wrap(handler).Do(ctx, lreq)
	require.NoError(t, err)

	// verify 2 calls have been made to downstream.
	require.Equal(t, 2, handler.count)
	res, ok := lokiLabelsResponse.(*LokiLabelNamesResponse)
	require.True(t, ok)
	require.Equal(t, []string{"foo", "bar", "blop", "blip"}, res.Data)
	require.Equal(t, "success", res.Status)
	require.NoError(t, err)
}

func TestIndexStatsTripperware(t *testing.T) {
	tpw, stopper, err := NewMiddleware(testConfig, testEngineOpts, nil, util_log.Logger, fakeLimits{maxQueryLength: 48 * time.Hour, maxQueryParallelism: 1}, config.SchemaConfig{Configs: testSchemas}, nil, false, nil, constants.Loki)
	if stopper != nil {
		defer stopper.Stop()
	}
	require.NoError(t, err)

	lreq := &logproto.IndexStatsRequest{
		Matchers: `{job="varlogs"}`,
		From:     model.TimeFromUnixNano(testTime.Add(-25 * time.Hour).UnixNano()), // bigger than split by interval limit
		Through:  model.TimeFromUnixNano(testTime.UnixNano()),
	}

	ctx := user.InjectOrgID(context.Background(), "1")

	response := logproto.IndexStatsResponse{
		Streams: 100,
		Chunks:  200,
		Bytes:   300,
		Entries: 400,
	}

	count, h := indexStatsResult(response)
	_, err = tpw.Wrap(h).Do(ctx, lreq)
	// 2 queries
	require.Equal(t, 2, *count)
	require.NoError(t, err)

	// Test the cache.
	// It should have the answer already so the query handler shouldn't be hit
	count, h = indexStatsResult(response)
	indexStatsResponse, err := tpw.Wrap(h).Do(ctx, lreq)
	require.NoError(t, err)
	require.Equal(t, 0, *count)

	// Test the response is the expected
	res, ok := indexStatsResponse.(*IndexStatsResponse)
	require.Equal(t, true, ok)
	require.Equal(t, response.Streams*2, res.Response.Streams)
	require.Equal(t, response.Chunks*2, res.Response.Chunks)
	require.Equal(t, response.Bytes*2, res.Response.Bytes)
	require.Equal(t, response.Entries*2, res.Response.Entries)
}

func TestVolumeTripperware(t *testing.T) {
	t.Run("instant queries hardcode step to 0 and return a prometheus style vector response", func(t *testing.T) {
		limits := fakeLimits{
			maxQueryLength: 48 * time.Hour,
			volumeEnabled:  true,
			maxSeries:      42,
		}
		tpw, stopper, err := NewMiddleware(testConfig, testEngineOpts, nil, util_log.Logger, limits, config.SchemaConfig{Configs: testSchemas}, nil, false, nil, constants.Loki)
		if stopper != nil {
			defer stopper.Stop()
		}
		require.NoError(t, err)

		lreq := &logproto.VolumeRequest{
			Matchers:    `{job="varlogs"}`,
			From:        model.TimeFromUnixNano(testTime.Add(-25 * time.Hour).UnixNano()), // bigger than split by interval limit
			Through:     model.TimeFromUnixNano(testTime.UnixNano()),
			Limit:       10,
			Step:        0, // Setting this value to 0 is what makes this an instant query
			AggregateBy: seriesvolume.DefaultAggregateBy,
		}

		ctx := user.InjectOrgID(context.Background(), "1")

		count, h := seriesVolumeResult(seriesVolume)

		volumeResp, err := tpw.Wrap(h).Do(ctx, lreq)
		require.NoError(t, err)
		require.Equal(t, 2, *count) // 2 queries from splitting

		expected := base.PrometheusData{
			ResultType: loghttp.ResultTypeVector,
			Result: []base.SampleStream{
				{
					Labels: []logproto.LabelAdapter{{
						Name:  "bar",
						Value: "baz",
					}},
					Samples: []logproto.LegacySample{{
						Value:       6700,
						TimestampMs: testTime.Unix() * 1e3,
					}},
				},
				{
					Labels: []logproto.LabelAdapter{{
						Name:  "foo",
						Value: "bar",
					}},
					Samples: []logproto.LegacySample{{
						Value:       2048,
						TimestampMs: testTime.Unix() * 1e3,
					}},
				},
			},
		}

		res, ok := volumeResp.(*LokiPromResponse)
		require.Equal(t, true, ok)
		require.Equal(t, "success", res.Response.Status)
		require.Equal(t, expected, res.Response.Data)
	})

	t.Run("range queries return a prometheus style metrics response, putting volumes in buckets based on the step", func(t *testing.T) {
		tpw, stopper, err := NewMiddleware(testConfig, testEngineOpts, nil, util_log.Logger, fakeLimits{maxQueryLength: 48 * time.Hour, volumeEnabled: true}, config.SchemaConfig{Configs: testSchemas}, nil, false, nil, constants.Loki)
		if stopper != nil {
			defer stopper.Stop()
		}
		require.NoError(t, err)

		start := testTime.Add(-5 * time.Hour)
		end := testTime

		lreq := &logproto.VolumeRequest{
			Matchers:    `{job="varlogs"}`,
			From:        model.TimeFromUnixNano(start.UnixNano()), // bigger than split by interval limit
			Through:     model.TimeFromUnixNano(end.UnixNano()),
			Step:        time.Hour.Milliseconds(), // a non-zero value makes this a range query
			Limit:       10,
			AggregateBy: seriesvolume.DefaultAggregateBy,
		}

		ctx := user.InjectOrgID(context.Background(), "1")

		count, h := seriesVolumeResult(seriesVolume)

		volumeResp, err := tpw.Wrap(h).Do(ctx, lreq)
		require.NoError(t, err)

		/*
		   testTime is 2019-12-02T6:10:10Z
		   so with a 1 hour split, we expect 6 queries to be made:
		   6:10 -> 7, 7 -> 8, 8 -> 9, 9 -> 10, 10 -> 11, 11 -> 11:10
		*/
		require.Equal(t, 6, *count) // 6 queries from splitting into step buckets

		barBazExpectedSamples := []logproto.LegacySample{}
		util.ForInterval(time.Hour, start, end, true, func(_, e time.Time) {
			barBazExpectedSamples = append(barBazExpectedSamples, logproto.LegacySample{
				Value:       3350,
				TimestampMs: e.UnixMilli(),
			})
		})
		sort.Slice(barBazExpectedSamples, func(i, j int) bool {
			return barBazExpectedSamples[i].TimestampMs < barBazExpectedSamples[j].TimestampMs
		})

		fooBarExpectedSamples := []logproto.LegacySample{}
		util.ForInterval(time.Hour, start, end, true, func(_, e time.Time) {
			fooBarExpectedSamples = append(fooBarExpectedSamples, logproto.LegacySample{
				Value:       1024,
				TimestampMs: e.UnixMilli(),
			})
		})
		sort.Slice(fooBarExpectedSamples, func(i, j int) bool {
			return fooBarExpectedSamples[i].TimestampMs < fooBarExpectedSamples[j].TimestampMs
		})

		expected := base.PrometheusData{
			ResultType: loghttp.ResultTypeMatrix,
			Result: []base.SampleStream{
				{
					Labels: []logproto.LabelAdapter{{
						Name:  "bar",
						Value: "baz",
					}},
					Samples: barBazExpectedSamples,
				},
				{
					Labels: []logproto.LabelAdapter{{
						Name:  "foo",
						Value: "bar",
					}},
					Samples: fooBarExpectedSamples,
				},
			},
		}

		res, ok := volumeResp.(*LokiPromResponse)
		require.Equal(t, true, ok)
		require.Equal(t, "success", res.Response.Status)
		require.Equal(t, expected, res.Response.Data)
	})
}

func TestNewTripperware_Caches(t *testing.T) {
	for _, tc := range []struct {
		name      string
		config    Config
		numCaches int
		err       string
	}{
		{
			name: "results cache disabled, stats cache disabled",
			config: Config{
				Config: base.Config{
					CacheResults: false,
				},
				CacheIndexStatsResults: false,
			},
			numCaches: 0,
			err:       "",
		},
		{
			name: "results cache enabled",
			config: Config{
				Config: base.Config{
					CacheResults: true,
					ResultsCacheConfig: base.ResultsCacheConfig{
						Config: resultscache.Config{
							CacheConfig: cache.Config{
								EmbeddedCache: cache.EmbeddedCacheConfig{
									MaxSizeMB: 1,
									Enabled:   true,
								},
							},
						},
					},
				},
			},
			numCaches: 1,
			err:       "",
		},
		{
			name: "stats cache enabled",
			config: Config{
				CacheIndexStatsResults: true,
				StatsCacheConfig: IndexStatsCacheConfig{
					ResultsCacheConfig: base.ResultsCacheConfig{
						Config: resultscache.Config{
							CacheConfig: cache.Config{
								EmbeddedCache: cache.EmbeddedCacheConfig{
									Enabled:   true,
									MaxSizeMB: 1000,
								},
							},
						},
					},
				},
			},
			numCaches: 1,
			err:       "",
		},
		{
			name: "results cache enabled, stats cache enabled",
			config: Config{
				Config: base.Config{
					CacheResults: true,
					ResultsCacheConfig: base.ResultsCacheConfig{
						Config: resultscache.Config{
							CacheConfig: cache.Config{
								EmbeddedCache: cache.EmbeddedCacheConfig{
									Enabled:   true,
									MaxSizeMB: 2000,
								},
							},
						},
					},
				},
				CacheIndexStatsResults: true,
				StatsCacheConfig: IndexStatsCacheConfig{
					ResultsCacheConfig: base.ResultsCacheConfig{
						Config: resultscache.Config{
							CacheConfig: cache.Config{
								EmbeddedCache: cache.EmbeddedCacheConfig{
									Enabled:   true,
									MaxSizeMB: 1000,
								},
							},
						},
					},
				},
			},
			numCaches: 2,
			err:       "",
		},
		{
			name: "results cache enabled (no config provided)",
			config: Config{
				Config: base.Config{
					CacheResults: true,
				},
			},
			err: fmt.Sprintf("%s cache is not configured", stats.ResultCache),
		},
		{
			name: "stats cache enabled (no config provided)",
			config: Config{
				CacheIndexStatsResults: true,
			},
			numCaches: 0,
			err:       fmt.Sprintf("%s cache is not configured", stats.StatsResultCache),
		},
	} {
		t.Run(tc.name, func(t *testing.T) {
			_, stopper, err := NewMiddleware(tc.config, testEngineOpts, nil, util_log.Logger, fakeLimits{maxQueryLength: 48 * time.Hour, maxQueryParallelism: 1}, config.SchemaConfig{Configs: testSchemas}, nil, false, nil, constants.Loki)
			if stopper != nil {
				defer stopper.Stop()
			}

			if tc.err != "" {
				require.ErrorContains(t, err, tc.err)
				return
			}

			require.NoError(t, err)
			require.IsType(t, StopperWrapper{}, stopper)

			var caches []cache.Cache
			for _, s := range stopper.(StopperWrapper) {
				if s != nil {
					c, ok := s.(cache.Cache)
					require.True(t, ok)

					require.NotNil(t, c)
					caches = append(caches, c)
				}
			}

			require.Equal(t, tc.numCaches, len(caches))
		})
	}
}

func TestLogNoFilter(t *testing.T) {
	tpw, stopper, err := NewMiddleware(testConfig, testEngineOpts, nil, util_log.Logger, fakeLimits{maxQueryParallelism: 1}, config.SchemaConfig{Configs: testSchemas}, nil, false, nil, constants.Loki)
	if stopper != nil {
		defer stopper.Stop()
	}
	require.NoError(t, err)

	lreq := &LokiRequest{
		Query:     `{app="foo"}`,
		Limit:     1000,
		StartTs:   testTime.Add(-6 * time.Hour),
		EndTs:     testTime,
		Direction: logproto.FORWARD,
		Path:      "/loki/api/v1/query_range",
		Plan: &plan.QueryPlan{
			AST: syntax.MustParseExpr(`{app="foo"}`),
		},
	}

	ctx := user.InjectOrgID(context.Background(), "1")

	count, h := promqlResult(streams)
	_, err = tpw.Wrap(h).Do(ctx, lreq)
	require.Equal(t, 1, *count)
	require.Nil(t, err)
}

func TestPostQueries(t *testing.T) {
	lreq := &LokiRequest{
		Query: `{app="foo"} |~ "foo"`,
		Plan: &plan.QueryPlan{
			AST: syntax.MustParseExpr(`{app="foo"} |~ "foo"`),
		},
	}
	ctx := user.InjectOrgID(context.Background(), "1")
	handler := base.HandlerFunc(func(context.Context, base.Request) (base.Response, error) {
		t.Error("unexpected default roundtripper called")
		return nil, nil
	})
	_, err := newRoundTripper(
		util_log.Logger,
		handler,
		handler,
		base.HandlerFunc(func(context.Context, base.Request) (base.Response, error) {
			return nil, nil
		}),
		handler,
		handler,
		handler,
		handler,
		handler,
		handler,
		fakeLimits{},
	).Do(ctx, lreq)
	require.NoError(t, err)
}

func TestTripperware_EntriesLimit(t *testing.T) {
	tpw, stopper, err := NewMiddleware(testConfig, testEngineOpts, nil, util_log.Logger, fakeLimits{maxEntriesLimitPerQuery: 5000, maxQueryParallelism: 1}, config.SchemaConfig{Configs: testSchemas}, nil, false, nil, constants.Loki)
	if stopper != nil {
		defer stopper.Stop()
	}
	require.NoError(t, err)

	lreq := &LokiRequest{
		Query:     `{app="foo"}`,
		Limit:     10000,
		StartTs:   testTime.Add(-6 * time.Hour),
		EndTs:     testTime,
		Direction: logproto.FORWARD,
		Path:      "/loki/api/v1/query_range",
		Plan: &plan.QueryPlan{
			AST: syntax.MustParseExpr(`{app="foo"}`),
		},
	}

	ctx := user.InjectOrgID(context.Background(), "1")

	called := false
	h := base.HandlerFunc(func(context.Context, base.Request) (base.Response, error) {
		called = true
		return nil, nil
	})

	_, err = tpw.Wrap(h).Do(ctx, lreq)
	require.Equal(t, httpgrpc.Errorf(http.StatusBadRequest, "max entries limit per query exceeded, limit > max_entries_limit (10000 > 5000)"), err)
	require.False(t, called)
}

func TestTripperware_RequiredLabels(t *testing.T) {

	const noErr = ""

	for _, test := range []struct {
		qs            string
		expectedError string
		response      parser.Value
	}{
		{`avg(count_over_time({app=~"foo|bar"} |~".+bar" [1m]))`, noErr, vector},
		{`count_over_time({app="foo"}[1m]) / count_over_time({app="bar"}[1m] offset 1m)`, noErr, vector},
		{`count_over_time({app="foo"}[1m]) / count_over_time({pod="bar"}[1m] offset 1m)`, "stream selector is missing required matchers [app], labels present in the query were [pod]", nil},
		{`avg(count_over_time({pod=~"foo|bar"} |~".+bar" [1m]))`, "stream selector is missing required matchers [app], labels present in the query were [pod]", nil},
		{`{app="foo", pod="bar"}`, noErr, streams},
		{`{pod="bar"} |= "foo" |~ ".+bar"`, "stream selector is missing required matchers [app], labels present in the query were [pod]", nil},
	} {
		t.Run(test.qs, func(t *testing.T) {
			limits := fakeLimits{maxEntriesLimitPerQuery: 5000, maxQueryParallelism: 1, requiredLabels: []string{"app"}}
			tpw, stopper, err := NewMiddleware(testConfig, testEngineOpts, nil, util_log.Logger, limits, config.SchemaConfig{Configs: testSchemas}, nil, false, nil, constants.Loki)
			if stopper != nil {
				defer stopper.Stop()
			}
			require.NoError(t, err)
			_, h := promqlResult(test.response)

			lreq := &LokiRequest{
				Query:     test.qs,
				Limit:     1000,
				StartTs:   testTime.Add(-6 * time.Hour),
				EndTs:     testTime,
				Direction: logproto.FORWARD,
				Path:      "/loki/api/v1/query_range",
				Plan: &plan.QueryPlan{
					AST: syntax.MustParseExpr(test.qs),
				},
			}
			// See loghttp.step
			step := time.Duration(int(math.Max(math.Floor(lreq.EndTs.Sub(lreq.StartTs).Seconds()/250), 1))) * time.Second
			lreq.Step = step.Milliseconds()

			ctx := user.InjectOrgID(context.Background(), "1")

			_, err = tpw.Wrap(h).Do(ctx, lreq)
			if test.expectedError != "" {
				require.Equal(t, httpgrpc.Errorf(http.StatusBadRequest, test.expectedError), err)
			} else {
				require.NoError(t, err)
			}
		})
	}
}

func TestTripperware_RequiredNumberLabels(t *testing.T) {

	const noErr = ""

	for _, tc := range []struct {
		desc                 string
		query                string
		requiredNumberLabels int
		response             parser.Value
		expectedError        string
	}{
		{
			desc:                 "Log query - Limit disabled",
			query:                `{foo="foo"}`,
			requiredNumberLabels: 0,
			expectedError:        noErr,
			response:             streams,
		},
		{
			desc:                 "Log query - Below limit",
			query:                `{foo="foo"}`,
			requiredNumberLabels: 2,
			expectedError:        fmt.Sprintf(requiredNumberLabelsErrTmpl, "foo", 1, 2),
			response:             nil,
		},
		{
			desc:                 "Log query - On limit",
			query:                `{foo="foo", bar="bar"}`,
			requiredNumberLabels: 2,
			expectedError:        noErr,
			response:             streams,
		},
		{
			desc:                 "Log query - Over limit",
			query:                `{foo="foo", bar="bar", baz="baz"}`,
			requiredNumberLabels: 2,
			expectedError:        noErr,
			response:             streams,
		},
		{
			desc:                 "Metric query - Limit disabled",
			query:                `count_over_time({foo="foo"} [1m])`,
			requiredNumberLabels: 0,
			expectedError:        noErr,
			response:             vector,
		},
		{
			desc:                 "Metric query - Below limit",
			query:                `count_over_time({foo="foo"} [1m])`,
			requiredNumberLabels: 2,
			expectedError:        fmt.Sprintf(requiredNumberLabelsErrTmpl, "foo", 1, 2),
			response:             nil,
		},
		{
			desc:                 "Metric query - On limit",
			query:                `count_over_time({foo="foo", bar="bar"} [1m])`,
			requiredNumberLabels: 2,
			expectedError:        noErr,
			response:             vector,
		},
		{
			desc:                 "Metric query - Over limit",
			query:                `count_over_time({foo="foo", bar="bar", baz="baz"} [1m])`,
			requiredNumberLabels: 2,
			expectedError:        noErr,
			response:             vector,
		},
	} {
		t.Run(tc.desc, func(t *testing.T) {
			limits := fakeLimits{
				maxQueryParallelism:  1,
				requiredNumberLabels: tc.requiredNumberLabels,
			}
			tpw, stopper, err := NewMiddleware(testConfig, testEngineOpts, nil, util_log.Logger, limits, config.SchemaConfig{Configs: testSchemas}, nil, false, nil, constants.Loki)
			if stopper != nil {
				defer stopper.Stop()
			}
			require.NoError(t, err)

			_, h := promqlResult(tc.response)

			lreq := &LokiRequest{
				Query:     tc.query,
				Limit:     1000,
				StartTs:   testTime.Add(-6 * time.Hour),
				EndTs:     testTime,
				Direction: logproto.FORWARD,
				Path:      "/loki/api/v1/query_range",
				Plan: &plan.QueryPlan{
					AST: syntax.MustParseExpr(tc.query),
				},
			}
			// See loghttp.step
			step := time.Duration(int(math.Max(math.Floor(lreq.EndTs.Sub(lreq.StartTs).Seconds()/250), 1))) * time.Second
			lreq.Step = step.Milliseconds()

			ctx := user.InjectOrgID(context.Background(), "1")

			_, err = tpw.Wrap(h).Do(ctx, lreq)
			if tc.expectedError != noErr {
				require.Equal(t, httpgrpc.Errorf(http.StatusBadRequest, tc.expectedError), err)
			} else {
				require.NoError(t, err)
			}
		})
	}
}

func Test_getOperation(t *testing.T) {
	cases := []struct {
		name       string
		path       string
		expectedOp string
	}{
		{
			name:       "instant_query",
			path:       "/loki/api/v1/query",
			expectedOp: InstantQueryOp,
		},
		{
			name:       "range_query_prom",
			path:       "/prom/query",
			expectedOp: QueryRangeOp,
		},
		{
			name:       "range_query",
			path:       "/loki/api/v1/query_range",
			expectedOp: QueryRangeOp,
		},
		{
			name:       "series_query",
			path:       "/loki/api/v1/series",
			expectedOp: SeriesOp,
		},
		{
			name:       "series_query_prom",
			path:       "/prom/series",
			expectedOp: SeriesOp,
		},
		{
			name:       "labels_query",
			path:       "/loki/api/v1/labels",
			expectedOp: LabelNamesOp,
		},
		{
			name:       "labels_query_prom",
			path:       "/prom/labels",
			expectedOp: LabelNamesOp,
		},
		{
			name:       "label_query",
			path:       "/loki/api/v1/label",
			expectedOp: LabelNamesOp,
		},
		{
			name:       "labels_query_prom",
			path:       "/prom/label",
			expectedOp: LabelNamesOp,
		},
		{
			name:       "label_values_query",
			path:       "/loki/api/v1/label/__name__/values",
			expectedOp: LabelNamesOp,
		},
		{
			name:       "label_values_query_prom",
			path:       "/prom/label/__name__/values",
			expectedOp: LabelNamesOp,
		},
	}

	for _, tc := range cases {
		t.Run(tc.name, func(t *testing.T) {
			got := getOperation(tc.path)
			assert.Equal(t, tc.expectedOp, got)
		})
	}
}

func TestMetricsTripperware_SplitShardStats(t *testing.T) {
	l := WithSplitByLimits(fakeLimits{
		maxSeries:               math.MaxInt32,
		maxQueryParallelism:     1,
		tsdbMaxQueryParallelism: 1,
		queryTimeout:            1 * time.Minute,
	}, 1*time.Hour) // 1 hour split time interval

	statsTestCfg := testConfig
	statsTestCfg.ShardedQueries = true
	statsSchemas := testSchemas
	statsSchemas[0].RowShards = 4

	for _, tc := range []struct {
		name               string
		request            base.Request
		expectedSplitStats int64
		expectedShardStats int64
	}{
		{
			name: "instant query split",
			request: &LokiInstantRequest{
				Query:     `sum by (app) (rate({app="foo"} |= "foo"[2h]))`,
				Limit:     1000,
				TimeTs:    testTime,
				Direction: logproto.FORWARD,
				Path:      "/loki/api/v1/query",
				Plan: &plan.QueryPlan{
					AST: syntax.MustParseExpr(`sum by (app) (rate({app="foo"} |= "foo"[2h]))`),
				},
			},
			expectedSplitStats: 2, // [2h] interval split by 1h configured split interval
			expectedShardStats: 8, // 2 time splits * 4 row shards
		},
		{
			name: "instant query split not split",
			request: &LokiInstantRequest{
				Query:     `sum by (app) (rate({app="foo"} |= "foo"[1h]))`,
				Limit:     1000,
				TimeTs:    testTime,
				Direction: logproto.FORWARD,
				Path:      "/loki/api/v1/query",
				Plan: &plan.QueryPlan{
					AST: syntax.MustParseExpr(`sum by (app) (rate({app="foo"} |= "foo"[1h]))`),
				},
			},
			expectedSplitStats: 0, // [1h] interval not split
			expectedShardStats: 4, // 4 row shards
		},
		{
			name: "range query split",
			request: &LokiRequest{
				Query:     `sum by (app) (rate({app="foo"} |= "foo"[1h]))`,
				Limit:     1000,
				Step:      30000, // 30sec
				StartTs:   testTime.Add(-2 * time.Hour),
				EndTs:     testTime,
				Direction: logproto.FORWARD,
				Path:      "/query_range",
				Plan: &plan.QueryPlan{
					AST: syntax.MustParseExpr(`sum by (app) (rate({app="foo"} |= "foo"[1h]))`),
				},
			},
			expectedSplitStats: 3,  // 2 hour range interval split based on the base hour + the remainder
			expectedShardStats: 12, // 3 time splits * 4 row shards
		},
		{
			name: "range query not split",
			request: &LokiRequest{
				Query:     `sum by (app) (rate({app="foo"} |= "foo"[1h]))`,
				Limit:     1000,
				Step:      30000, // 30sec
				StartTs:   testTime.Add(-1 * time.Minute),
				EndTs:     testTime,
				Direction: logproto.FORWARD,
				Path:      "/query_range",
				Plan: &plan.QueryPlan{
					AST: syntax.MustParseExpr(`sum by (app) (rate({app="foo"} |= "foo"[1h]))`),
				},
			},
			expectedSplitStats: 0, // 1 minute range interval not split
			expectedShardStats: 4, // 4 row shards
		},
	} {
		t.Run(tc.name, func(t *testing.T) {
			tpw, stopper, err := NewMiddleware(statsTestCfg, testEngineOpts, nil, util_log.Logger, l, config.SchemaConfig{Configs: statsSchemas}, nil, false, nil, constants.Loki)
			if stopper != nil {
				defer stopper.Stop()
			}
			require.NoError(t, err)

			ctx := user.InjectOrgID(context.Background(), "1")

			_, h := promqlResult(matrix)
			lokiResponse, err := tpw.Wrap(h).Do(ctx, tc.request)
			require.NoError(t, err)

			require.Equal(t, tc.expectedSplitStats, lokiResponse.(*LokiPromResponse).Statistics.Summary.Splits)
			require.Equal(t, tc.expectedShardStats, lokiResponse.(*LokiPromResponse).Statistics.Summary.Shards)
		})
	}
}

type fakeLimits struct {
	maxQueryLength          time.Duration
	maxQueryParallelism     int
	tsdbMaxQueryParallelism int
	maxQueryLookback        time.Duration
	maxEntriesLimitPerQuery int
	maxSeries               int
	splitDuration           map[string]time.Duration
	metadataSplitDuration   map[string]time.Duration
	minShardingLookback     time.Duration
	queryTimeout            time.Duration
	requiredLabels          []string
	requiredNumberLabels    int
	maxQueryBytesRead       int
	maxQuerierBytesRead     int
	maxStatsCacheFreshness  time.Duration
	volumeEnabled           bool
	ingesterQuerySplit      time.Duration
}

func (f fakeLimits) QuerySplitDuration(key string) time.Duration {
	if f.splitDuration == nil {
		return 0
	}
	return f.splitDuration[key]
}

func (f fakeLimits) MetadataQuerySplitDuration(key string) time.Duration {
	if f.metadataSplitDuration == nil {
		return 0
	}
	return f.metadataSplitDuration[key]
}

func (f fakeLimits) MaxQueryLength(context.Context, string) time.Duration {
	if f.maxQueryLength == 0 {
		return time.Hour * 7
	}
	return f.maxQueryLength
}

func (f fakeLimits) MaxQueryRange(context.Context, string) time.Duration {
	return time.Second
}

func (f fakeLimits) MaxQueryParallelism(context.Context, string) int {
	return f.maxQueryParallelism
}

func (f fakeLimits) TSDBMaxQueryParallelism(context.Context, string) int {
	return f.tsdbMaxQueryParallelism
}

func (f fakeLimits) MaxEntriesLimitPerQuery(context.Context, string) int {
	return f.maxEntriesLimitPerQuery
}

func (f fakeLimits) MaxQuerySeries(context.Context, string) int {
	return f.maxSeries
}

func (f fakeLimits) MaxCacheFreshness(context.Context, string) time.Duration {
	return 1 * time.Minute
}

func (f fakeLimits) MaxQueryLookback(context.Context, string) time.Duration {
	return f.maxQueryLookback
}

func (f fakeLimits) MinShardingLookback(string) time.Duration {
	return f.minShardingLookback
}

func (f fakeLimits) MaxQueryBytesRead(context.Context, string) int {
	return f.maxQueryBytesRead
}

func (f fakeLimits) MaxQuerierBytesRead(context.Context, string) int {
	return f.maxQuerierBytesRead
}

func (f fakeLimits) QueryTimeout(context.Context, string) time.Duration {
	return f.queryTimeout
}

func (f fakeLimits) BlockedQueries(context.Context, string) []*validation.BlockedQuery {
	return []*validation.BlockedQuery{}
}

func (f fakeLimits) RequiredLabels(context.Context, string) []string {
	return f.requiredLabels
}

func (f fakeLimits) RequiredNumberLabels(_ context.Context, _ string) int {
	return f.requiredNumberLabels
}

func (f fakeLimits) MaxStatsCacheFreshness(_ context.Context, _ string) time.Duration {
	return f.maxStatsCacheFreshness
}

func (f fakeLimits) VolumeEnabled(_ string) bool {
	return f.volumeEnabled
}

func (f fakeLimits) TSDBMaxBytesPerShard(_ string) int {
	return valid.DefaultTSDBMaxBytesPerShard
}

func counter() (*int, base.Handler) {
	count := 0
	var lock sync.Mutex
	return &count, base.HandlerFunc(func(ctx context.Context, r base.Request) (base.Response, error) {
		lock.Lock()
		defer lock.Unlock()
		count++
		return base.NewEmptyPrometheusResponse(), nil
	})
}

func (f fakeLimits) IngesterQuerySplitDuration(_ string) time.Duration {
	return f.ingesterQuerySplit
}

func counterWithError(err error) (*int, base.Handler) {
	count := 0
	var lock sync.Mutex
	return &count, base.HandlerFunc(func(ctx context.Context, r base.Request) (base.Response, error) {
		lock.Lock()
		defer lock.Unlock()
		count++
		return nil, err
	})
}

func promqlResult(v parser.Value) (*int, base.Handler) {
	count := 0
	var lock sync.Mutex
	return &count, base.HandlerFunc(func(ctx context.Context, r base.Request) (base.Response, error) {
		lock.Lock()
		defer lock.Unlock()
		count++
		params, err := ParamsFromRequest(r)
		if err != nil {
			return nil, err
		}
		result := logqlmodel.Result{Data: v}
		return ResultToResponse(result, params)
	})
}

func seriesResult(v logproto.SeriesResponse) (*int, base.Handler) {
	count := 0
	var lock sync.Mutex
	return &count, base.HandlerFunc(func(ctx context.Context, r base.Request) (base.Response, error) {
		lock.Lock()
		defer lock.Unlock()
		count++
		return &LokiSeriesResponse{
			Status:  "success",
			Version: 1,
			Data:    v.Series,
		}, nil
	})
}

func indexStatsResult(v logproto.IndexStatsResponse) (*int, base.Handler) {
	count := 0
	var lock sync.Mutex
	return &count, base.HandlerFunc(func(_ context.Context, _ base.Request) (base.Response, error) {
		lock.Lock()
		defer lock.Unlock()
		count++
		return &IndexStatsResponse{Response: &v}, nil
	})
}

func seriesVolumeResult(v logproto.VolumeResponse) (*int, base.Handler) {
	count := 0
	var lock sync.Mutex
	return &count, base.HandlerFunc(func(_ context.Context, _ base.Request) (base.Response, error) {
		lock.Lock()
		defer lock.Unlock()
		count++
		return &VolumeResponse{Response: &v}, nil
	})
}

type fakeHandler struct {
	count int
	lock  sync.Mutex
	calls []base.Handler
}

func newFakeHandler(calls ...base.Handler) *fakeHandler {
	return &fakeHandler{calls: calls}
}

func (f *fakeHandler) Do(ctx context.Context, req base.Request) (base.Response, error) {
	f.lock.Lock()
	defer f.lock.Unlock()
	r, err := f.calls[f.count].Do(ctx, req)
	f.count++
	return r, err
}

func toMs(t time.Time) int64 {
	return t.UnixNano() / (int64(time.Millisecond) / int64(time.Nanosecond))
}<|MERGE_RESOLUTION|>--- conflicted
+++ resolved
@@ -396,9 +396,6 @@
 }
 
 func TestSeriesTripperware(t *testing.T) {
-<<<<<<< HEAD
-	tpw, stopper, err := NewMiddleware(testConfig, testEngineOpts, nil, util_log.Logger, fakeLimits{maxQueryLength: 48 * time.Hour, maxQueryParallelism: 1}, config.SchemaConfig{Configs: testSchemas}, nil, false, nil, constants.Loki)
-=======
 	l := fakeLimits{
 		maxQueryLength:      48 * time.Hour,
 		maxQueryParallelism: 1,
@@ -406,8 +403,7 @@
 			"1": 24 * time.Hour,
 		},
 	}
-	tpw, stopper, err := NewMiddleware(testConfig, testEngineOpts, util_log.Logger, l, config.SchemaConfig{Configs: testSchemas}, nil, false, nil, constants.Loki)
->>>>>>> ce574485
+	tpw, stopper, err := NewMiddleware(testConfig, testEngineOpts, nil, util_log.Logger, l, config.SchemaConfig{Configs: testSchemas}, nil, false, nil, constants.Loki)
 	if stopper != nil {
 		defer stopper.Stop()
 	}
@@ -438,9 +434,6 @@
 }
 
 func TestLabelsTripperware(t *testing.T) {
-<<<<<<< HEAD
-	tpw, stopper, err := NewMiddleware(testConfig, testEngineOpts, nil, util_log.Logger, fakeLimits{maxQueryLength: 48 * time.Hour, maxQueryParallelism: 1}, config.SchemaConfig{Configs: testSchemas}, nil, false, nil, constants.Loki)
-=======
 	l := fakeLimits{
 		maxQueryLength:      48 * time.Hour,
 		maxQueryParallelism: 1,
@@ -448,8 +441,7 @@
 			"1": 24 * time.Hour,
 		},
 	}
-	tpw, stopper, err := NewMiddleware(testConfig, testEngineOpts, util_log.Logger, l, config.SchemaConfig{Configs: testSchemas}, nil, false, nil, constants.Loki)
->>>>>>> ce574485
+	tpw, stopper, err := NewMiddleware(testConfig, testEngineOpts, nil, util_log.Logger, l, config.SchemaConfig{Configs: testSchemas}, nil, false, nil, constants.Loki)
 	if stopper != nil {
 		defer stopper.Stop()
 	}
