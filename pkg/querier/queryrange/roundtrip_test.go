package queryrange

import (
	"bytes"
	"context"
	"io"
	"math"
	"net/http"
	"net/http/httptest"
	"net/url"
	"strconv"
	"sync"
	"testing"
	"time"

	"github.com/prometheus/prometheus/model/labels"
	"github.com/prometheus/prometheus/promql"
	"github.com/prometheus/prometheus/promql/parser"
	"github.com/stretchr/testify/assert"
	"github.com/stretchr/testify/require"
	"github.com/weaveworks/common/httpgrpc"
	"github.com/weaveworks/common/middleware"
	"github.com/weaveworks/common/user"

	"github.com/grafana/loki/pkg/logproto"
	"github.com/grafana/loki/pkg/logqlmodel"
	"github.com/grafana/loki/pkg/querier/queryrange/queryrangebase"
	"github.com/grafana/loki/pkg/storage/chunk/cache"
	"github.com/grafana/loki/pkg/storage/config"
	util_log "github.com/grafana/loki/pkg/util/log"
	"github.com/grafana/loki/pkg/util/marshal"
)

var (
	testTime   = time.Date(2019, 12, 2, 11, 10, 10, 10, time.UTC)
	testConfig = Config{queryrangebase.Config{
		AlignQueriesWithStep: true,
		MaxRetries:           3,
		CacheResults:         true,
		ResultsCacheConfig: queryrangebase.ResultsCacheConfig{
			CacheConfig: cache.Config{
				EnableFifoCache: true,
				Fifocache: cache.FifoCacheConfig{
					MaxSizeItems: 1024,
					TTL:          24 * time.Hour,
				},
			},
		},
	}, nil}
	matrix = promql.Matrix{
		{
			Points: []promql.Point{
				{
					T: toMs(testTime.Add(-4 * time.Hour)),
					V: 0.013333333333333334,
				},
			},
			Metric: []labels.Label{
				{
					Name:  "filename",
					Value: `/var/hostlog/apport.log`,
				},
				{
					Name:  "job",
					Value: "varlogs",
				},
			},
		},
	}
	vector = promql.Vector{
		{
			Point: promql.Point{
				T: toMs(testTime.Add(-4 * time.Hour)),
				V: 0.013333333333333334,
			},
			Metric: []labels.Label{
				{
					Name:  "filename",
					Value: `/var/hostlog/apport.log`,
				},
				{
					Name:  "job",
					Value: "varlogs",
				},
			},
		},
	}
	streams = logqlmodel.Streams{
		{
			Entries: []logproto.Entry{
				{Timestamp: testTime.Add(-4 * time.Hour), Line: "foo"},
				{Timestamp: testTime.Add(-1 * time.Hour), Line: "barr"},
			},
			Labels: `{filename="/var/hostlog/apport.log", job="varlogs"}`,
		},
	}

	series = logproto.SeriesResponse{
		Series: []logproto.SeriesIdentifier{
			{
				Labels: map[string]string{"filename": "/var/hostlog/apport.log", "job": "varlogs"},
			},
			{
				Labels: map[string]string{"filename": "/var/hostlog/test.log", "job": "varlogs"},
			},
		},
	}
)

// those tests are mostly for testing the glue between all component and make sure they activate correctly.
func TestMetricsTripperware(t *testing.T) {
	l := WithSplitByLimits(fakeLimits{maxSeries: math.MaxInt32, maxQueryParallelism: 1}, 4*time.Hour)
<<<<<<< HEAD
	tpw, stopper, err := NewTripperware(testConfig, util_log.Logger, l, config.SchemaConfig{
		Configs: testSchemas,
	}, nil, nil)
=======
	tpw, stopper, err := NewTripperware(testConfig, util_log.Logger, l, config.SchemaConfig{}, nil, false, nil)
>>>>>>> 1aa79918
	if stopper != nil {
		defer stopper.Stop()
	}
	require.NoError(t, err)

	lreq := &LokiRequest{
		Query:     `rate({app="foo"} |= "foo"[1m])`,
		Limit:     1000,
		Step:      30000, // 30sec
		StartTs:   testTime.Add(-6 * time.Hour),
		EndTs:     testTime,
		Direction: logproto.FORWARD,
		Path:      "/query_range",
	}

	ctx := user.InjectOrgID(context.Background(), "1")
	req, err := LokiCodec.EncodeRequest(ctx, lreq)
	require.NoError(t, err)

	req = req.WithContext(ctx)
	err = user.InjectOrgIDIntoHTTPRequest(ctx, req)
	require.NoError(t, err)
	rt, err := newfakeRoundTripper()
	require.NoError(t, err)

	// testing retry
	retries, h := counter()
	rt.setHandler(h)
	_, err = tpw(rt).RoundTrip(req)
	// 3 retries configured.
	require.GreaterOrEqual(t, *retries, 3)
	require.Error(t, err)
	rt.Close()

	rt, err = newfakeRoundTripper()
	require.NoError(t, err)
	defer rt.Close()

	// testing split interval
	count, h := promqlResult(matrix)
	rt.setHandler(h)
	resp, err := tpw(rt).RoundTrip(req)
	// 2 queries
	require.Equal(t, 2, *count)
	require.NoError(t, err)
	lokiResponse, err := LokiCodec.DecodeResponse(ctx, resp, lreq)
	require.NoError(t, err)

	// testing cache
	count, h = counter()
	rt.setHandler(h)
	cacheResp, err := tpw(rt).RoundTrip(req)
	// 0 queries result are cached.
	require.Equal(t, 0, *count)
	require.NoError(t, err)
	lokiCacheResponse, err := LokiCodec.DecodeResponse(ctx, cacheResp, lreq)
	require.NoError(t, err)

	require.Equal(t, lokiResponse.(*LokiPromResponse).Response, lokiCacheResponse.(*LokiPromResponse).Response)
}

func TestLogFilterTripperware(t *testing.T) {
<<<<<<< HEAD
	tpw, stopper, err := NewTripperware(testConfig, util_log.Logger, fakeLimits{maxQueryParallelism: 1}, config.SchemaConfig{Configs: testSchemas}, nil, nil)
=======
	tpw, stopper, err := NewTripperware(testConfig, util_log.Logger, fakeLimits{maxQueryParallelism: 1}, config.SchemaConfig{}, nil, false, nil)
>>>>>>> 1aa79918
	if stopper != nil {
		defer stopper.Stop()
	}
	require.NoError(t, err)
	rt, err := newfakeRoundTripper()
	require.NoError(t, err)
	defer rt.Close()

	lreq := &LokiRequest{
		Query:     `{app="foo"} |= "foo"`,
		Limit:     1000,
		StartTs:   testTime.Add(-10 * time.Hour), // bigger than the limit
		EndTs:     testTime,
		Direction: logproto.FORWARD,
		Path:      "/loki/api/v1/query_range",
	}

	ctx := user.InjectOrgID(context.Background(), "1")
	req, err := LokiCodec.EncodeRequest(ctx, lreq)
	require.NoError(t, err)

	req = req.WithContext(ctx)
	err = user.InjectOrgIDIntoHTTPRequest(ctx, req)
	require.NoError(t, err)

	// testing limit
	count, h := promqlResult(streams)
	rt.setHandler(h)
	_, err = tpw(rt).RoundTrip(req)
	require.Equal(t, 0, *count)
	require.Error(t, err)

	// set the query length back to normal
	lreq.StartTs = testTime.Add(-6 * time.Hour)
	req, err = LokiCodec.EncodeRequest(ctx, lreq)
	require.NoError(t, err)

	// testing retry
	retries, h := counter()
	rt.setHandler(h)
	_, err = tpw(rt).RoundTrip(req)
	require.GreaterOrEqual(t, *retries, 3)
	require.Error(t, err)
}

func TestInstantQueryTripperware(t *testing.T) {
	testShardingConfig := testConfig
	testShardingConfig.ShardedQueries = true
<<<<<<< HEAD
	tpw, stopper, err := NewTripperware(testShardingConfig, util_log.Logger, fakeLimits{maxQueryParallelism: 1}, config.SchemaConfig{Configs: testSchemas}, nil, nil)
=======
	tpw, stopper, err := NewTripperware(testShardingConfig, util_log.Logger, fakeLimits{maxQueryParallelism: 1}, config.SchemaConfig{}, nil, false, nil)
>>>>>>> 1aa79918
	if stopper != nil {
		defer stopper.Stop()
	}
	require.NoError(t, err)
	rt, err := newfakeRoundTripper()
	require.NoError(t, err)
	defer rt.Close()

	lreq := &LokiInstantRequest{
		Query:     `sum by (job) (bytes_rate({cluster="dev-us-central-0"}[15m]))`,
		Limit:     1000,
		Direction: logproto.FORWARD,
		Path:      "/loki/api/v1/query",
	}

	ctx := user.InjectOrgID(context.Background(), "1")
	req, err := LokiCodec.EncodeRequest(ctx, lreq)
	require.NoError(t, err)

	req = req.WithContext(ctx)
	err = user.InjectOrgIDIntoHTTPRequest(ctx, req)
	require.NoError(t, err)

	count, h := promqlResult(vector)
	rt.setHandler(h)
	resp, err := tpw(rt).RoundTrip(req)
	require.Equal(t, 1, *count)
	require.NoError(t, err)

	lokiResponse, err := LokiCodec.DecodeResponse(ctx, resp, lreq)
	require.NoError(t, err)
	require.IsType(t, &LokiPromResponse{}, lokiResponse)
}

func TestSeriesTripperware(t *testing.T) {
<<<<<<< HEAD
	tpw, stopper, err := NewTripperware(testConfig, util_log.Logger, fakeLimits{maxQueryLength: 48 * time.Hour, maxQueryParallelism: 1}, config.SchemaConfig{Configs: testSchemas}, nil, nil)
=======
	tpw, stopper, err := NewTripperware(testConfig, util_log.Logger, fakeLimits{maxQueryLength: 48 * time.Hour, maxQueryParallelism: 1}, config.SchemaConfig{}, nil, false, nil)
>>>>>>> 1aa79918
	if stopper != nil {
		defer stopper.Stop()
	}
	require.NoError(t, err)
	rt, err := newfakeRoundTripper()
	require.NoError(t, err)
	defer rt.Close()

	lreq := &LokiSeriesRequest{
		Match:   []string{`{job="varlogs"}`},
		StartTs: testTime.Add(-25 * time.Hour), // bigger than split by interval limit
		EndTs:   testTime,
		Path:    "/loki/api/v1/series",
	}

	ctx := user.InjectOrgID(context.Background(), "1")
	req, err := LokiCodec.EncodeRequest(ctx, lreq)
	require.NoError(t, err)

	req = req.WithContext(ctx)
	err = user.InjectOrgIDIntoHTTPRequest(ctx, req)
	require.NoError(t, err)

	count, h := seriesResult(series)
	rt.setHandler(h)
	resp, err := tpw(rt).RoundTrip(req)
	// 2 queries
	require.Equal(t, 2, *count)
	require.NoError(t, err)
	lokiSeriesResponse, err := LokiCodec.DecodeResponse(ctx, resp, lreq)
	res, ok := lokiSeriesResponse.(*LokiSeriesResponse)
	require.Equal(t, true, ok)

	// make sure we return unique series since responses from
	// SplitByInterval middleware might have duplicate series
	require.Equal(t, series.Series, res.Data)
	require.NoError(t, err)
}

func TestLabelsTripperware(t *testing.T) {
<<<<<<< HEAD
	tpw, stopper, err := NewTripperware(testConfig, util_log.Logger, fakeLimits{maxQueryLength: 48 * time.Hour, maxQueryParallelism: 1}, config.SchemaConfig{Configs: testSchemas}, nil, nil)
=======
	tpw, stopper, err := NewTripperware(testConfig, util_log.Logger, fakeLimits{maxQueryLength: 48 * time.Hour, maxQueryParallelism: 1}, config.SchemaConfig{}, nil, false, nil)
>>>>>>> 1aa79918
	if stopper != nil {
		defer stopper.Stop()
	}
	require.NoError(t, err)
	rt, err := newfakeRoundTripper()
	require.NoError(t, err)
	defer rt.Close()

	lreq := &LokiLabelNamesRequest{
		StartTs: testTime.Add(-25 * time.Hour), // bigger than the limit
		EndTs:   testTime,
		Path:    "/loki/api/v1/labels",
	}

	ctx := user.InjectOrgID(context.Background(), "1")
	req, err := LokiCodec.EncodeRequest(ctx, lreq)
	require.NoError(t, err)

	req = req.WithContext(ctx)
	err = user.InjectOrgIDIntoHTTPRequest(ctx, req)
	require.NoError(t, err)

	handler := newFakeHandler(
		// we expect 2 calls.
		http.HandlerFunc(func(w http.ResponseWriter, r *http.Request) {
			require.NoError(t, marshal.WriteLabelResponseJSON(logproto.LabelResponse{Values: []string{"foo", "bar", "blop"}}, w))
		}),
		http.HandlerFunc(func(w http.ResponseWriter, r *http.Request) {
			require.NoError(t, marshal.WriteLabelResponseJSON(logproto.LabelResponse{Values: []string{"foo", "bar", "blip"}}, w))
		}),
	)
	rt.setHandler(handler)
	resp, err := tpw(rt).RoundTrip(req)
	// verify 2 calls have been made to downstream.
	require.Equal(t, 2, handler.count)
	require.NoError(t, err)
	lokiLabelsResponse, err := LokiCodec.DecodeResponse(ctx, resp, lreq)
	res, ok := lokiLabelsResponse.(*LokiLabelNamesResponse)
	require.Equal(t, true, ok)
	require.Equal(t, []string{"foo", "bar", "blop", "blip"}, res.Data)
	require.Equal(t, "success", res.Status)
	require.NoError(t, err)
}

func TestLogNoFilter(t *testing.T) {
<<<<<<< HEAD
	tpw, stopper, err := NewTripperware(testConfig, util_log.Logger, fakeLimits{}, config.SchemaConfig{Configs: testSchemas}, nil, nil)
=======
	tpw, stopper, err := NewTripperware(testConfig, util_log.Logger, fakeLimits{}, config.SchemaConfig{}, nil, false, nil)
>>>>>>> 1aa79918
	if stopper != nil {
		defer stopper.Stop()
	}
	require.NoError(t, err)
	rt, err := newfakeRoundTripper()
	require.NoError(t, err)
	defer rt.Close()

	lreq := &LokiRequest{
		Query:     `{app="foo"}`,
		Limit:     1000,
		StartTs:   testTime.Add(-6 * time.Hour),
		EndTs:     testTime,
		Direction: logproto.FORWARD,
		Path:      "/loki/api/v1/query_range",
	}

	ctx := user.InjectOrgID(context.Background(), "1")
	req, err := LokiCodec.EncodeRequest(ctx, lreq)
	require.NoError(t, err)

	req = req.WithContext(ctx)
	err = user.InjectOrgIDIntoHTTPRequest(ctx, req)
	require.NoError(t, err)

	count, h := promqlResult(streams)
	rt.setHandler(h)
	_, err = tpw(rt).RoundTrip(req)
	// fake round tripper is not called because we send "limited" queries to log tripperware
	require.Equal(t, 0, *count)
	require.Error(t, err)
}

func TestRegexpParamsSupport(t *testing.T) {
	l := WithSplitByLimits(fakeLimits{maxSeries: 1, maxQueryParallelism: 2}, 4*time.Hour)
<<<<<<< HEAD
	tpw, stopper, err := NewTripperware(testConfig, util_log.Logger, l, config.SchemaConfig{Configs: testSchemas}, nil, nil)
=======
	tpw, stopper, err := NewTripperware(testConfig, util_log.Logger, l, config.SchemaConfig{}, nil, false, nil)
>>>>>>> 1aa79918
	if stopper != nil {
		defer stopper.Stop()
	}
	require.NoError(t, err)
	rt, err := newfakeRoundTripper()
	require.NoError(t, err)
	defer rt.Close()

	lreq := &LokiRequest{
		Query:     `{app="foo"}`,
		Limit:     1000,
		StartTs:   testTime.Add(-6 * time.Hour),
		EndTs:     testTime,
		Direction: logproto.FORWARD,
		Path:      "/loki/api/v1/query_range",
	}

	ctx := user.InjectOrgID(context.Background(), "1")
	req, err := LokiCodec.EncodeRequest(ctx, lreq)
	require.NoError(t, err)

	// fudge a regexp params
	params := req.URL.Query()
	params.Set("regexp", "foo")
	req.URL.RawQuery = params.Encode()

	req = req.WithContext(ctx)
	err = user.InjectOrgIDIntoHTTPRequest(ctx, req)
	require.NoError(t, err)

	count, h := promqlResult(streams)
	rt.setHandler(http.HandlerFunc(func(rw http.ResponseWriter, r *http.Request) {
		// the query params should contain the filter.
		require.Contains(t, r.URL.Query().Get("query"), `|~ "foo"`)
		h.ServeHTTP(rw, r)
	}))
	_, err = tpw(rt).RoundTrip(req)
	require.Equal(t, 2, *count) // expecting the query to also be splitted since it has a filter.
	require.NoError(t, err)
}

func TestPostQueries(t *testing.T) {
	req, err := http.NewRequest(http.MethodPost, "/loki/api/v1/query_range", nil)
	data := url.Values{
		"query": {`{app="foo"} |~ "foo"`},
	}
	body := bytes.NewBufferString(data.Encode())
	req.Body = io.NopCloser(body)
	req.Header.Add("Content-Type", "application/x-www-form-urlencoded")
	req.Header.Add("Content-Length", strconv.Itoa(len(data.Encode())))
	req = req.WithContext(user.InjectOrgID(context.Background(), "1"))
	require.NoError(t, err)
	_, err = newRoundTripper(
		queryrangebase.RoundTripFunc(func(*http.Request) (*http.Response, error) {
			t.Error("unexpected default roundtripper called")
			return nil, nil
		}),
		queryrangebase.RoundTripFunc(func(*http.Request) (*http.Response, error) {
			return nil, nil
		}),
		queryrangebase.RoundTripFunc(func(*http.Request) (*http.Response, error) {
			t.Error("unexpected metric roundtripper called")
			return nil, nil
		}),
		queryrangebase.RoundTripFunc(func(*http.Request) (*http.Response, error) {
			t.Error("unexpected series roundtripper called")
			return nil, nil
		}),
		queryrangebase.RoundTripFunc(func(*http.Request) (*http.Response, error) {
			t.Error("unexpected labels roundtripper called")
			return nil, nil
		}),
		queryrangebase.RoundTripFunc(func(*http.Request) (*http.Response, error) {
			t.Error("unexpected instant roundtripper called")
			return nil, nil
		}),
		fakeLimits{},
	).RoundTrip(req)
	require.NoError(t, err)
}

func TestEntriesLimitsTripperware(t *testing.T) {
<<<<<<< HEAD
	tpw, stopper, err := NewTripperware(testConfig, util_log.Logger, fakeLimits{maxEntriesLimitPerQuery: 5000}, config.SchemaConfig{Configs: testSchemas}, nil, nil)
=======
	tpw, stopper, err := NewTripperware(testConfig, util_log.Logger, fakeLimits{maxEntriesLimitPerQuery: 5000}, config.SchemaConfig{}, nil, false, nil)
>>>>>>> 1aa79918
	if stopper != nil {
		defer stopper.Stop()
	}
	require.NoError(t, err)
	rt, err := newfakeRoundTripper()
	require.NoError(t, err)
	defer rt.Close()

	lreq := &LokiRequest{
		Query:     `{app="foo"}`,
		Limit:     10000,
		StartTs:   testTime.Add(-6 * time.Hour),
		EndTs:     testTime,
		Direction: logproto.FORWARD,
		Path:      "/loki/api/v1/query_range",
	}

	ctx := user.InjectOrgID(context.Background(), "1")
	req, err := LokiCodec.EncodeRequest(ctx, lreq)
	require.NoError(t, err)

	req = req.WithContext(ctx)
	err = user.InjectOrgIDIntoHTTPRequest(ctx, req)
	require.NoError(t, err)

	_, err = tpw(rt).RoundTrip(req)
	require.Equal(t, httpgrpc.Errorf(http.StatusBadRequest, "max entries limit per query exceeded, limit > max_entries_limit (10000 > 5000)"), err)
}

func Test_getOperation(t *testing.T) {
	cases := []struct {
		name       string
		path       string
		expectedOp string
	}{
		{
			name:       "instant_query",
			path:       "/loki/api/v1/query",
			expectedOp: InstantQueryOp,
		},
		{
			name:       "range_query_prom",
			path:       "/prom/query",
			expectedOp: QueryRangeOp,
		},
		{
			name:       "range_query",
			path:       "/loki/api/v1/query_range",
			expectedOp: QueryRangeOp,
		},
		{
			name:       "series_query",
			path:       "/loki/api/v1/series",
			expectedOp: SeriesOp,
		},
		{
			name:       "series_query_prom",
			path:       "/prom/series",
			expectedOp: SeriesOp,
		},
		{
			name:       "labels_query",
			path:       "/loki/api/v1/labels",
			expectedOp: LabelNamesOp,
		},
		{
			name:       "labels_query_prom",
			path:       "/prom/labels",
			expectedOp: LabelNamesOp,
		},
		{
			name:       "label_query",
			path:       "/loki/api/v1/label",
			expectedOp: LabelNamesOp,
		},
		{
			name:       "labels_query_prom",
			path:       "/prom/label",
			expectedOp: LabelNamesOp,
		},
		{
			name:       "label_values_query",
			path:       "/loki/api/v1/label/__name__/values",
			expectedOp: LabelNamesOp,
		},
		{
			name:       "label_values_query_prom",
			path:       "/prom/label/__name__/values",
			expectedOp: LabelNamesOp,
		},
	}

	for _, tc := range cases {
		t.Run(tc.name, func(t *testing.T) {
			got := getOperation(tc.path)
			assert.Equal(t, tc.expectedOp, got)
		})
	}
}

type fakeLimits struct {
	maxQueryLength          time.Duration
	maxQueryParallelism     int
	tsdbMaxQueryParallelism int
	maxQueryLookback        time.Duration
	maxEntriesLimitPerQuery int
	maxSeries               int
	splits                  map[string]time.Duration
	minShardingLookback     time.Duration
	queryTimeout            time.Duration
}

func (f fakeLimits) QuerySplitDuration(key string) time.Duration {
	if f.splits == nil {
		return 0
	}
	return f.splits[key]
}

func (f fakeLimits) MaxQueryLength(string) time.Duration {
	if f.maxQueryLength == 0 {
		return time.Hour * 7
	}
	return f.maxQueryLength
}

func (f fakeLimits) MaxQueryParallelism(string) int {
	return f.maxQueryParallelism
}

func (f fakeLimits) TSDBMaxQueryParallelism(string) int {
	return f.tsdbMaxQueryParallelism
}

func (f fakeLimits) MaxEntriesLimitPerQuery(string) int {
	return f.maxEntriesLimitPerQuery
}

func (f fakeLimits) MaxQuerySeries(string) int {
	return f.maxSeries
}

func (f fakeLimits) MaxCacheFreshness(string) time.Duration {
	return 1 * time.Minute
}

func (f fakeLimits) MaxQueryLookback(string) time.Duration {
	return f.maxQueryLookback
}

func (f fakeLimits) MinShardingLookback(string) time.Duration {
	return f.minShardingLookback
}

func (f fakeLimits) QueryTimeout(string) time.Duration {
	return f.queryTimeout
}

func counter() (*int, http.Handler) {
	count := 0
	var lock sync.Mutex
	return &count, http.HandlerFunc(func(w http.ResponseWriter, r *http.Request) {
		lock.Lock()
		defer lock.Unlock()
		count++
	})
}

func promqlResult(v parser.Value) (*int, http.Handler) {
	count := 0
	var lock sync.Mutex
	return &count, http.HandlerFunc(func(w http.ResponseWriter, r *http.Request) {
		lock.Lock()
		defer lock.Unlock()
		if err := marshal.WriteQueryResponseJSON(logqlmodel.Result{Data: v}, w); err != nil {
			panic(err)
		}
		count++
	})
}

func seriesResult(v logproto.SeriesResponse) (*int, http.Handler) {
	count := 0
	var lock sync.Mutex
	return &count, http.HandlerFunc(func(w http.ResponseWriter, r *http.Request) {
		lock.Lock()
		defer lock.Unlock()
		if err := marshal.WriteSeriesResponseJSON(v, w); err != nil {
			panic(err)
		}
		count++
	})
}

type fakeHandler struct {
	count int
	lock  sync.Mutex
	calls []http.Handler
}

func newFakeHandler(calls ...http.Handler) *fakeHandler {
	return &fakeHandler{calls: calls}
}

func (f *fakeHandler) ServeHTTP(w http.ResponseWriter, req *http.Request) {
	f.lock.Lock()
	defer f.lock.Unlock()
	f.calls[f.count].ServeHTTP(w, req)
	f.count++
}

type fakeRoundTripper struct {
	*httptest.Server
	host string
}

func newfakeRoundTripper() (*fakeRoundTripper, error) {
	s := httptest.NewServer(nil)
	u, err := url.Parse(s.URL)
	if err != nil {
		return nil, err
	}
	return &fakeRoundTripper{
		Server: s,
		host:   u.Host,
	}, nil
}

func (s *fakeRoundTripper) setHandler(h http.Handler) {
	s.Config.Handler = middleware.AuthenticateUser.Wrap(h)
}

func (s fakeRoundTripper) RoundTrip(r *http.Request) (*http.Response, error) {
	r.URL.Scheme = "http"
	r.URL.Host = s.host
	return http.DefaultTransport.RoundTrip(r)
}

func toMs(t time.Time) int64 {
	return t.UnixNano() / (int64(time.Millisecond) / int64(time.Nanosecond))
}<|MERGE_RESOLUTION|>--- conflicted
+++ resolved
@@ -110,13 +110,9 @@
 // those tests are mostly for testing the glue between all component and make sure they activate correctly.
 func TestMetricsTripperware(t *testing.T) {
 	l := WithSplitByLimits(fakeLimits{maxSeries: math.MaxInt32, maxQueryParallelism: 1}, 4*time.Hour)
-<<<<<<< HEAD
 	tpw, stopper, err := NewTripperware(testConfig, util_log.Logger, l, config.SchemaConfig{
 		Configs: testSchemas,
-	}, nil, nil)
-=======
-	tpw, stopper, err := NewTripperware(testConfig, util_log.Logger, l, config.SchemaConfig{}, nil, false, nil)
->>>>>>> 1aa79918
+	}, nil, false, nil)
 	if stopper != nil {
 		defer stopper.Stop()
 	}
@@ -179,11 +175,7 @@
 }
 
 func TestLogFilterTripperware(t *testing.T) {
-<<<<<<< HEAD
-	tpw, stopper, err := NewTripperware(testConfig, util_log.Logger, fakeLimits{maxQueryParallelism: 1}, config.SchemaConfig{Configs: testSchemas}, nil, nil)
-=======
-	tpw, stopper, err := NewTripperware(testConfig, util_log.Logger, fakeLimits{maxQueryParallelism: 1}, config.SchemaConfig{}, nil, false, nil)
->>>>>>> 1aa79918
+	tpw, stopper, err := NewTripperware(testConfig, util_log.Logger, fakeLimits{maxQueryParallelism: 1}, config.SchemaConfig{Configs: testSchemas}, nil, false, nil)
 	if stopper != nil {
 		defer stopper.Stop()
 	}
@@ -232,11 +224,7 @@
 func TestInstantQueryTripperware(t *testing.T) {
 	testShardingConfig := testConfig
 	testShardingConfig.ShardedQueries = true
-<<<<<<< HEAD
-	tpw, stopper, err := NewTripperware(testShardingConfig, util_log.Logger, fakeLimits{maxQueryParallelism: 1}, config.SchemaConfig{Configs: testSchemas}, nil, nil)
-=======
-	tpw, stopper, err := NewTripperware(testShardingConfig, util_log.Logger, fakeLimits{maxQueryParallelism: 1}, config.SchemaConfig{}, nil, false, nil)
->>>>>>> 1aa79918
+	tpw, stopper, err := NewTripperware(testShardingConfig, util_log.Logger, fakeLimits{maxQueryParallelism: 1}, config.SchemaConfig{Configs: testSchemas}, nil, false, nil)
 	if stopper != nil {
 		defer stopper.Stop()
 	}
@@ -272,11 +260,7 @@
 }
 
 func TestSeriesTripperware(t *testing.T) {
-<<<<<<< HEAD
-	tpw, stopper, err := NewTripperware(testConfig, util_log.Logger, fakeLimits{maxQueryLength: 48 * time.Hour, maxQueryParallelism: 1}, config.SchemaConfig{Configs: testSchemas}, nil, nil)
-=======
-	tpw, stopper, err := NewTripperware(testConfig, util_log.Logger, fakeLimits{maxQueryLength: 48 * time.Hour, maxQueryParallelism: 1}, config.SchemaConfig{}, nil, false, nil)
->>>>>>> 1aa79918
+	tpw, stopper, err := NewTripperware(testConfig, util_log.Logger, fakeLimits{maxQueryLength: 48 * time.Hour, maxQueryParallelism: 1}, config.SchemaConfig{Configs: testSchemas}, nil, false, nil)
 	if stopper != nil {
 		defer stopper.Stop()
 	}
@@ -317,11 +301,7 @@
 }
 
 func TestLabelsTripperware(t *testing.T) {
-<<<<<<< HEAD
-	tpw, stopper, err := NewTripperware(testConfig, util_log.Logger, fakeLimits{maxQueryLength: 48 * time.Hour, maxQueryParallelism: 1}, config.SchemaConfig{Configs: testSchemas}, nil, nil)
-=======
-	tpw, stopper, err := NewTripperware(testConfig, util_log.Logger, fakeLimits{maxQueryLength: 48 * time.Hour, maxQueryParallelism: 1}, config.SchemaConfig{}, nil, false, nil)
->>>>>>> 1aa79918
+	tpw, stopper, err := NewTripperware(testConfig, util_log.Logger, fakeLimits{maxQueryLength: 48 * time.Hour, maxQueryParallelism: 1}, config.SchemaConfig{Configs: testSchemas}, nil, false, nil)
 	if stopper != nil {
 		defer stopper.Stop()
 	}
@@ -367,11 +347,7 @@
 }
 
 func TestLogNoFilter(t *testing.T) {
-<<<<<<< HEAD
-	tpw, stopper, err := NewTripperware(testConfig, util_log.Logger, fakeLimits{}, config.SchemaConfig{Configs: testSchemas}, nil, nil)
-=======
-	tpw, stopper, err := NewTripperware(testConfig, util_log.Logger, fakeLimits{}, config.SchemaConfig{}, nil, false, nil)
->>>>>>> 1aa79918
+	tpw, stopper, err := NewTripperware(testConfig, util_log.Logger, fakeLimits{}, config.SchemaConfig{Configs: testSchemas}, nil, false, nil)
 	if stopper != nil {
 		defer stopper.Stop()
 	}
@@ -407,11 +383,7 @@
 
 func TestRegexpParamsSupport(t *testing.T) {
 	l := WithSplitByLimits(fakeLimits{maxSeries: 1, maxQueryParallelism: 2}, 4*time.Hour)
-<<<<<<< HEAD
-	tpw, stopper, err := NewTripperware(testConfig, util_log.Logger, l, config.SchemaConfig{Configs: testSchemas}, nil, nil)
-=======
-	tpw, stopper, err := NewTripperware(testConfig, util_log.Logger, l, config.SchemaConfig{}, nil, false, nil)
->>>>>>> 1aa79918
+	tpw, stopper, err := NewTripperware(testConfig, util_log.Logger, l, config.SchemaConfig{Configs: testSchemas}, nil, false, nil)
 	if stopper != nil {
 		defer stopper.Stop()
 	}
@@ -494,11 +466,7 @@
 }
 
 func TestEntriesLimitsTripperware(t *testing.T) {
-<<<<<<< HEAD
-	tpw, stopper, err := NewTripperware(testConfig, util_log.Logger, fakeLimits{maxEntriesLimitPerQuery: 5000}, config.SchemaConfig{Configs: testSchemas}, nil, nil)
-=======
-	tpw, stopper, err := NewTripperware(testConfig, util_log.Logger, fakeLimits{maxEntriesLimitPerQuery: 5000}, config.SchemaConfig{}, nil, false, nil)
->>>>>>> 1aa79918
+	tpw, stopper, err := NewTripperware(testConfig, util_log.Logger, fakeLimits{maxEntriesLimitPerQuery: 5000}, config.SchemaConfig{Configs: testSchemas}, nil, false, nil)
 	if stopper != nil {
 		defer stopper.Stop()
 	}
