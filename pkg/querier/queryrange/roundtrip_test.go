package queryrange

import (
	"bytes"
	"context"
	"io/ioutil"
	"math"
	"net/http"
	"net/http/httptest"
	"net/url"
	"strconv"
	"sync"
	"testing"
	"time"

	"github.com/cortexproject/cortex/pkg/chunk"
	"github.com/cortexproject/cortex/pkg/chunk/cache"
	"github.com/cortexproject/cortex/pkg/querier/queryrange"
	util_log "github.com/cortexproject/cortex/pkg/util/log"
	"github.com/prometheus/prometheus/pkg/labels"
	"github.com/prometheus/prometheus/promql"
	"github.com/prometheus/prometheus/promql/parser"
	"github.com/stretchr/testify/require"
	"github.com/weaveworks/common/httpgrpc"
	"github.com/weaveworks/common/middleware"
	"github.com/weaveworks/common/user"

	"github.com/grafana/loki/pkg/logproto"
	"github.com/grafana/loki/pkg/logqlmodel"
	"github.com/grafana/loki/pkg/util/marshal"
)

var (
	testTime   = time.Date(2019, 12, 02, 11, 10, 10, 10, time.UTC)
	testConfig = Config{queryrange.Config{
		SplitQueriesByInterval: 4 * time.Hour,
		AlignQueriesWithStep:   true,
		MaxRetries:             3,
		CacheResults:           true,
		ResultsCacheConfig: queryrange.ResultsCacheConfig{
			CacheConfig: cache.Config{
				EnableFifoCache: true,
				Fifocache: cache.FifoCacheConfig{
					MaxSizeItems: 1024,
					Validity:     24 * time.Hour,
				},
			},
		},
	}}
	matrix = promql.Matrix{
		{
			Points: []promql.Point{
				{
					T: toMs(testTime.Add(-4 * time.Hour)),
					V: 0.013333333333333334,
				},
			},
			Metric: []labels.Label{
				{
					Name:  "filename",
					Value: `/var/hostlog/apport.log`,
				},
				{
					Name:  "job",
					Value: "varlogs",
				},
			},
		},
	}
	vector = promql.Vector{
		{
			Point: promql.Point{
				T: toMs(testTime.Add(-4 * time.Hour)),
				V: 0.013333333333333334,
			},
			Metric: []labels.Label{
				{
					Name:  "filename",
					Value: `/var/hostlog/apport.log`,
				},
				{
					Name:  "job",
					Value: "varlogs",
				},
			},
		},
	}
	streams = logqlmodel.Streams{
		{
			Entries: []logproto.Entry{
				{Timestamp: testTime.Add(-4 * time.Hour), Line: "foo"},
				{Timestamp: testTime.Add(-1 * time.Hour), Line: "barr"},
			},
			Labels: `{filename="/var/hostlog/apport.log", job="varlogs"}`,
		},
	}

	series = logproto.SeriesResponse{
		Series: []logproto.SeriesIdentifier{
			{
				Labels: map[string]string{"filename": "/var/hostlog/apport.log", "job": "varlogs"},
			},
			{
				Labels: map[string]string{"filename": "/var/hostlog/test.log", "job": "varlogs"},
			},
		},
	}
)

// those tests are mostly for testing the glue between all component and make sure they activate correctly.
func TestMetricsTripperware(t *testing.T) {
	tpw, stopper, err := NewTripperware(testConfig, util_log.Logger, fakeLimits{maxSeries: math.MaxInt32}, chunk.SchemaConfig{}, 0, nil)
	if stopper != nil {
		defer stopper.Stop()
	}
	require.NoError(t, err)

	lreq := &LokiRequest{
		Query:     `rate({app="foo"} |= "foo"[1m])`,
		Limit:     1000,
		Step:      30000, // 30sec
		StartTs:   testTime.Add(-6 * time.Hour),
		EndTs:     testTime,
		Direction: logproto.FORWARD,
		Path:      "/query_range",
	}

	ctx := user.InjectOrgID(context.Background(), "1")
	req, err := LokiCodec.EncodeRequest(ctx, lreq)
	require.NoError(t, err)

	req = req.WithContext(ctx)
	err = user.InjectOrgIDIntoHTTPRequest(ctx, req)
	require.NoError(t, err)
	rt, err := newfakeRoundTripper()
	require.NoError(t, err)

	// testing retry
	retries, h := counter()
	rt.setHandler(h)
	_, err = tpw(rt).RoundTrip(req)
	// 3 retries configured.
	require.GreaterOrEqual(t, *retries, 3)
	require.Error(t, err)
	rt.Close()

	rt, err = newfakeRoundTripper()
	require.NoError(t, err)
	defer rt.Close()

	// testing split interval
	count, h := promqlResult(matrix)
	rt.setHandler(h)
	resp, err := tpw(rt).RoundTrip(req)
	// 2 queries
	require.Equal(t, 2, *count)
	require.NoError(t, err)
	lokiResponse, err := LokiCodec.DecodeResponse(ctx, resp, lreq)
	require.NoError(t, err)

	// testing cache
	count, h = counter()
	rt.setHandler(h)
	cacheResp, err := tpw(rt).RoundTrip(req)
	// 0 queries result are cached.
	require.Equal(t, 0, *count)
	require.NoError(t, err)
	lokiCacheResponse, err := LokiCodec.DecodeResponse(ctx, cacheResp, lreq)
	require.NoError(t, err)

	require.Equal(t, lokiResponse.(*LokiPromResponse).Response, lokiCacheResponse.(*LokiPromResponse).Response)
}

func TestLogFilterTripperware(t *testing.T) {
	tpw, stopper, err := NewTripperware(testConfig, util_log.Logger, fakeLimits{}, chunk.SchemaConfig{}, 0, nil)
	if stopper != nil {
		defer stopper.Stop()
	}
	require.NoError(t, err)
	rt, err := newfakeRoundTripper()
	require.NoError(t, err)
	defer rt.Close()

	lreq := &LokiRequest{
		Query:     `{app="foo"} |= "foo"`,
		Limit:     1000,
		StartTs:   testTime.Add(-10 * time.Hour), // bigger than the limit
		EndTs:     testTime,
		Direction: logproto.FORWARD,
		Path:      "/loki/api/v1/query_range",
	}

	ctx := user.InjectOrgID(context.Background(), "1")
	req, err := LokiCodec.EncodeRequest(ctx, lreq)
	require.NoError(t, err)

	req = req.WithContext(ctx)
	err = user.InjectOrgIDIntoHTTPRequest(ctx, req)
	require.NoError(t, err)

	// testing limit
	count, h := promqlResult(streams)
	rt.setHandler(h)
	_, err = tpw(rt).RoundTrip(req)
	require.Equal(t, 0, *count)
	require.Error(t, err)

	// set the query length back to normal
	lreq.StartTs = testTime.Add(-6 * time.Hour)
	req, err = LokiCodec.EncodeRequest(ctx, lreq)
	require.NoError(t, err)

	// testing retry
	retries, h := counter()
	rt.setHandler(h)
	_, err = tpw(rt).RoundTrip(req)
	require.GreaterOrEqual(t, *retries, 3)
	require.Error(t, err)
}

<<<<<<< HEAD
func TestInstantQueryTripperware(t *testing.T) {

	testShardingConfig := testConfig
	testShardingConfig.ShardedQueries = true
	tpw, stopper, err := NewTripperware(testShardingConfig, util_log.Logger, fakeLimits{}, chunk.SchemaConfig{}, 1*time.Second, nil)
	if stopper != nil {
		defer stopper.Stop()
	}
	require.NoError(t, err)
	rt, err := newfakeRoundTripper()
	require.NoError(t, err)
	defer rt.Close()

	lreq := &LokiInstantRequest{
		Query:     `sum by (job) (bytes_rate({cluster="dev-us-central-0"}[15m]))`,
		Limit:     1000,
		Direction: logproto.FORWARD,
		Path:      "/loki/api/v1/query",
	}

	ctx := user.InjectOrgID(context.Background(), "1")
	req, err := LokiCodec.EncodeRequest(ctx, lreq)
	require.NoError(t, err)

	req = req.WithContext(ctx)
	err = user.InjectOrgIDIntoHTTPRequest(ctx, req)
	require.NoError(t, err)

	count, h := promqlResult(vector)
	rt.setHandler(h)
	resp, err := tpw(rt).RoundTrip(req)
	require.Equal(t, 1, *count)
	require.NoError(t, err)

	lokiResponse, err := LokiCodec.DecodeResponse(ctx, resp, lreq)
	require.NoError(t, err)
	require.IsType(t, &LokiPromResponse{}, lokiResponse)
}

=======
>>>>>>> c9ed17d5
func TestSeriesTripperware(t *testing.T) {
	tpw, stopper, err := NewTripperware(testConfig, util_log.Logger, fakeLimits{}, chunk.SchemaConfig{}, 0, nil)
	if stopper != nil {
		defer stopper.Stop()
	}
	require.NoError(t, err)
	rt, err := newfakeRoundTripper()
	require.NoError(t, err)
	defer rt.Close()

	lreq := &LokiSeriesRequest{
		Match:   []string{`{job="varlogs"}`},
		StartTs: testTime.Add(-25 * time.Hour), // bigger than the limit
		EndTs:   testTime,
		Path:    "/loki/api/v1/series",
	}

	ctx := user.InjectOrgID(context.Background(), "1")
	req, err := LokiCodec.EncodeRequest(ctx, lreq)
	require.NoError(t, err)

	req = req.WithContext(ctx)
	err = user.InjectOrgIDIntoHTTPRequest(ctx, req)
	require.NoError(t, err)

	count, h := seriesResult(series)
	rt.setHandler(h)
	resp, err := tpw(rt).RoundTrip(req)
	// 2 queries
	require.Equal(t, 2, *count)
	require.NoError(t, err)
	lokiSeriesResponse, err := LokiCodec.DecodeResponse(ctx, resp, lreq)
	res, ok := lokiSeriesResponse.(*LokiSeriesResponse)
	require.Equal(t, true, ok)

	// make sure we return unique series since responses from
	// SplitByInterval middleware might have duplicate series
	require.Equal(t, series.Series, res.Data)
	require.NoError(t, err)
}

func TestLabelsTripperware(t *testing.T) {
	tpw, stopper, err := NewTripperware(testConfig, util_log.Logger, fakeLimits{}, chunk.SchemaConfig{}, 0, nil)
	if stopper != nil {
		defer stopper.Stop()
	}
	require.NoError(t, err)
	rt, err := newfakeRoundTripper()
	require.NoError(t, err)
	defer rt.Close()

	lreq := &LokiLabelNamesRequest{
		StartTs: testTime.Add(-25 * time.Hour), // bigger than the limit
		EndTs:   testTime,
		Path:    "/loki/api/v1/labels",
	}

	ctx := user.InjectOrgID(context.Background(), "1")
	req, err := LokiCodec.EncodeRequest(ctx, lreq)
	require.NoError(t, err)

	req = req.WithContext(ctx)
	err = user.InjectOrgIDIntoHTTPRequest(ctx, req)
	require.NoError(t, err)

	handler := newFakeHandler(
		// we expect 2 calls.
		http.HandlerFunc(func(w http.ResponseWriter, r *http.Request) {
			require.NoError(t, marshal.WriteLabelResponseJSON(logproto.LabelResponse{Values: []string{"foo", "bar", "blop"}}, w))
		}),
		http.HandlerFunc(func(w http.ResponseWriter, r *http.Request) {
			require.NoError(t, marshal.WriteLabelResponseJSON(logproto.LabelResponse{Values: []string{"foo", "bar", "blip"}}, w))
		}),
	)
	rt.setHandler(handler)
	resp, err := tpw(rt).RoundTrip(req)
	// verify 2 calls have been made to downstream.
	require.Equal(t, 2, handler.count)
	require.NoError(t, err)
	lokiLabelsResponse, err := LokiCodec.DecodeResponse(ctx, resp, lreq)
	res, ok := lokiLabelsResponse.(*LokiLabelNamesResponse)
	require.Equal(t, true, ok)
	require.Equal(t, []string{"foo", "bar", "blop", "blip"}, res.Data)
	require.Equal(t, "success", res.Status)
	require.NoError(t, err)
}

func TestLogNoRegex(t *testing.T) {
	tpw, stopper, err := NewTripperware(testConfig, util_log.Logger, fakeLimits{}, chunk.SchemaConfig{}, 0, nil)
	if stopper != nil {
		defer stopper.Stop()
	}
	require.NoError(t, err)
	rt, err := newfakeRoundTripper()
	require.NoError(t, err)
	defer rt.Close()

	lreq := &LokiRequest{
		Query:     `{app="foo"}`, // no regex so it should go to the querier
		Limit:     1000,
		StartTs:   testTime.Add(-6 * time.Hour),
		EndTs:     testTime,
		Direction: logproto.FORWARD,
		Path:      "/loki/api/v1/query_range",
	}

	ctx := user.InjectOrgID(context.Background(), "1")
	req, err := LokiCodec.EncodeRequest(ctx, lreq)
	require.NoError(t, err)

	req = req.WithContext(ctx)
	err = user.InjectOrgIDIntoHTTPRequest(ctx, req)
	require.NoError(t, err)

	count, h := promqlResult(streams)
	rt.setHandler(h)
	_, err = tpw(rt).RoundTrip(req)
	require.Equal(t, 1, *count)
	require.NoError(t, err)
}

func TestUnhandledPath(t *testing.T) {
	tpw, stopper, err := NewTripperware(testConfig, util_log.Logger, fakeLimits{}, chunk.SchemaConfig{}, 0, nil)
	if stopper != nil {
		defer stopper.Stop()
	}
	require.NoError(t, err)
	rt, err := newfakeRoundTripper()
	require.NoError(t, err)
	defer rt.Close()

	ctx := user.InjectOrgID(context.Background(), "1")
	req, err := http.NewRequest(http.MethodGet, "/loki/api/v1/labels/foo/values", nil)
	require.NoError(t, err)
	req = req.WithContext(ctx)
	err = user.InjectOrgIDIntoHTTPRequest(ctx, req)
	require.NoError(t, err)

	count, h := errorResult()
	rt.setHandler(h)
	_, err = tpw(rt).RoundTrip(req)
	require.Equal(t, 1, *count)
	require.NoError(t, err)
}

func TestRegexpParamsSupport(t *testing.T) {
	tpw, stopper, err := NewTripperware(testConfig, util_log.Logger, fakeLimits{}, chunk.SchemaConfig{}, 0, nil)
	if stopper != nil {
		defer stopper.Stop()
	}
	require.NoError(t, err)
	rt, err := newfakeRoundTripper()
	require.NoError(t, err)
	defer rt.Close()

	lreq := &LokiRequest{
		Query:     `{app="foo"}`, // no regex so it should go to the querier
		Limit:     1000,
		StartTs:   testTime.Add(-6 * time.Hour),
		EndTs:     testTime,
		Direction: logproto.FORWARD,
		Path:      "/loki/api/v1/query_range",
	}

	ctx := user.InjectOrgID(context.Background(), "1")
	req, err := LokiCodec.EncodeRequest(ctx, lreq)
	require.NoError(t, err)

	// fudge a regexp params
	params := req.URL.Query()
	params.Set("regexp", "foo")
	req.URL.RawQuery = params.Encode()

	req = req.WithContext(ctx)
	err = user.InjectOrgIDIntoHTTPRequest(ctx, req)
	require.NoError(t, err)

	count, h := promqlResult(streams)
	rt.setHandler(http.HandlerFunc(func(rw http.ResponseWriter, r *http.Request) {
		// the query params should contain the filter.
		require.Contains(t, r.URL.Query().Get("query"), `|~ "foo"`)
		h.ServeHTTP(rw, r)
	}))
	_, err = tpw(rt).RoundTrip(req)
	require.Equal(t, 2, *count) // expecting the query to also be splitted since it has a filter.
	require.NoError(t, err)
}

func TestPostQueries(t *testing.T) {
	req, err := http.NewRequest(http.MethodPost, "/loki/api/v1/query_range", nil)
	data := url.Values{
		"query": {`{app="foo"} |~ "foo"`},
	}
	body := bytes.NewBufferString(data.Encode())
	req.Body = ioutil.NopCloser(body)
	req.Header.Add("Content-Type", "application/x-www-form-urlencoded")
	req.Header.Add("Content-Length", strconv.Itoa(len(data.Encode())))
	req = req.WithContext(user.InjectOrgID(context.Background(), "1"))
	require.NoError(t, err)
	_, err = newRoundTripper(
		queryrange.RoundTripFunc(func(*http.Request) (*http.Response, error) {
			t.Error("unexpected default roundtripper called")
			return nil, nil
		}),
		queryrange.RoundTripFunc(func(*http.Request) (*http.Response, error) {
			return nil, nil
		}),
		queryrange.RoundTripFunc(func(*http.Request) (*http.Response, error) {
			t.Error("unexpected metric roundtripper called")
			return nil, nil
		}),
		queryrange.RoundTripFunc(func(*http.Request) (*http.Response, error) {
			t.Error("unexpected series roundtripper called")
			return nil, nil
		}),
		queryrange.RoundTripFunc(func(*http.Request) (*http.Response, error) {
			t.Error("unexpected labels roundtripper called")
			return nil, nil
		}),
		queryrange.RoundTripFunc(func(*http.Request) (*http.Response, error) {
			t.Error("unexpected instant roundtripper called")
			return nil, nil
		}),
		fakeLimits{},
	).RoundTrip(req)
	require.NoError(t, err)
}

func TestEntriesLimitsTripperware(t *testing.T) {
	tpw, stopper, err := NewTripperware(testConfig, util_log.Logger, fakeLimits{maxEntriesLimitPerQuery: 5000}, chunk.SchemaConfig{}, 0, nil)
	if stopper != nil {
		defer stopper.Stop()
	}
	require.NoError(t, err)
	rt, err := newfakeRoundTripper()
	require.NoError(t, err)
	defer rt.Close()

	lreq := &LokiRequest{
		Query:     `{app="foo"}`, // no regex so it should go to the querier
		Limit:     10000,
		StartTs:   testTime.Add(-6 * time.Hour),
		EndTs:     testTime,
		Direction: logproto.FORWARD,
		Path:      "/loki/api/v1/query_range",
	}

	ctx := user.InjectOrgID(context.Background(), "1")
	req, err := LokiCodec.EncodeRequest(ctx, lreq)
	require.NoError(t, err)

	req = req.WithContext(ctx)
	err = user.InjectOrgIDIntoHTTPRequest(ctx, req)
	require.NoError(t, err)

	_, err = tpw(rt).RoundTrip(req)
	require.Equal(t, httpgrpc.Errorf(http.StatusBadRequest, "max entries limit per query exceeded, limit > max_entries_limit (10000 > 5000)"), err)
}

func TestEntriesLimitWithZeroTripperware(t *testing.T) {
	tpw, stopper, err := NewTripperware(testConfig, util_log.Logger, fakeLimits{}, chunk.SchemaConfig{}, 0, nil)
	if stopper != nil {
		defer stopper.Stop()
	}
	require.NoError(t, err)
	rt, err := newfakeRoundTripper()
	require.NoError(t, err)
	defer rt.Close()

	lreq := &LokiRequest{
		Query:     `{app="foo"}`, // no regex so it should go to the querier
		Limit:     10000,
		StartTs:   testTime.Add(-6 * time.Hour),
		EndTs:     testTime,
		Direction: logproto.FORWARD,
		Path:      "/loki/api/v1/query_range",
	}

	ctx := user.InjectOrgID(context.Background(), "1")
	req, err := LokiCodec.EncodeRequest(ctx, lreq)
	require.NoError(t, err)

	req = req.WithContext(ctx)
	err = user.InjectOrgIDIntoHTTPRequest(ctx, req)
	require.NoError(t, err)

	_, err = tpw(rt).RoundTrip(req)
	require.NoError(t, err)
}

type fakeLimits struct {
	maxQueryParallelism     int
	maxEntriesLimitPerQuery int
	maxSeries               int
	splits                  map[string]time.Duration
	minShardingLookback     time.Duration
}

func (f fakeLimits) QuerySplitDuration(key string) time.Duration {
	if f.splits == nil {
		return 0
	}
	return f.splits[key]
}

func (fakeLimits) MaxQueryLength(string) time.Duration {
	return time.Hour * 7
}

func (f fakeLimits) MaxQueryParallelism(string) int {
	if f.maxQueryParallelism == 0 {
		return 1
	}
	return f.maxQueryParallelism
}

func (f fakeLimits) MaxEntriesLimitPerQuery(string) int {
	return f.maxEntriesLimitPerQuery
}

func (f fakeLimits) MaxQuerySeries(string) int {
	return f.maxSeries
}

func (f fakeLimits) MaxCacheFreshness(string) time.Duration {
	return 1 * time.Minute
}

func (f fakeLimits) MaxQueryLookback(string) time.Duration {
	return 0
}

func (f fakeLimits) MinShardingLookback(string) time.Duration {
	return f.minShardingLookback
}

func counter() (*int, http.Handler) {
	count := 0
	var lock sync.Mutex
	return &count, http.HandlerFunc(func(w http.ResponseWriter, r *http.Request) {
		lock.Lock()
		defer lock.Unlock()
		count++
	})
}

func errorResult() (*int, http.Handler) {
	count := 0
	var lock sync.Mutex
	return &count, http.HandlerFunc(func(w http.ResponseWriter, r *http.Request) {
		lock.Lock()
		defer lock.Unlock()
		count++
		w.WriteHeader(http.StatusInternalServerError)
	})
}

func promqlResult(v parser.Value) (*int, http.Handler) {
	count := 0
	var lock sync.Mutex
	return &count, http.HandlerFunc(func(w http.ResponseWriter, r *http.Request) {
		lock.Lock()
		defer lock.Unlock()
		if err := marshal.WriteQueryResponseJSON(logqlmodel.Result{Data: v}, w); err != nil {
			panic(err)
		}
		count++
	})
}

func seriesResult(v logproto.SeriesResponse) (*int, http.Handler) {
	count := 0
	var lock sync.Mutex
	return &count, http.HandlerFunc(func(w http.ResponseWriter, r *http.Request) {
		lock.Lock()
		defer lock.Unlock()
		if err := marshal.WriteSeriesResponseJSON(v, w); err != nil {
			panic(err)
		}
		count++
	})
}

type fakeHandler struct {
	count int
	lock  sync.Mutex
	calls []http.Handler
}

func newFakeHandler(calls ...http.Handler) *fakeHandler {
	return &fakeHandler{calls: calls}
}

func (f *fakeHandler) ServeHTTP(w http.ResponseWriter, req *http.Request) {
	f.lock.Lock()
	defer f.lock.Unlock()
	f.calls[f.count].ServeHTTP(w, req)
	f.count++
}

type fakeRoundTripper struct {
	*httptest.Server
	host string
}

func newfakeRoundTripper() (*fakeRoundTripper, error) {
	s := httptest.NewServer(nil)
	u, err := url.Parse(s.URL)
	if err != nil {
		return nil, err
	}
	return &fakeRoundTripper{
		Server: s,
		host:   u.Host,
	}, nil
}

func (s *fakeRoundTripper) setHandler(h http.Handler) {
	s.Config.Handler = middleware.AuthenticateUser.Wrap(h)
}

func (s fakeRoundTripper) RoundTrip(r *http.Request) (*http.Response, error) {
	r.URL.Scheme = "http"
	r.URL.Host = s.host
	return http.DefaultTransport.RoundTrip(r)
}

func toMs(t time.Time) int64 {
	return t.UnixNano() / (int64(time.Millisecond) / int64(time.Nanosecond))
}<|MERGE_RESOLUTION|>--- conflicted
+++ resolved
@@ -218,9 +218,7 @@
 	require.Error(t, err)
 }
 
-<<<<<<< HEAD
 func TestInstantQueryTripperware(t *testing.T) {
-
 	testShardingConfig := testConfig
 	testShardingConfig.ShardedQueries = true
 	tpw, stopper, err := NewTripperware(testShardingConfig, util_log.Logger, fakeLimits{}, chunk.SchemaConfig{}, 1*time.Second, nil)
@@ -258,8 +256,6 @@
 	require.IsType(t, &LokiPromResponse{}, lokiResponse)
 }
 
-=======
->>>>>>> c9ed17d5
 func TestSeriesTripperware(t *testing.T) {
 	tpw, stopper, err := NewTripperware(testConfig, util_log.Logger, fakeLimits{}, chunk.SchemaConfig{}, 0, nil)
 	if stopper != nil {
