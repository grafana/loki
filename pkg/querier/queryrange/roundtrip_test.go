package queryrange

import (
	"context"
	"errors"
	"fmt"
	"math"
	"net/http"
	"sort"
	"sync"
	"testing"
	"time"

	"github.com/grafana/dskit/httpgrpc"
	"github.com/grafana/dskit/user"
	"github.com/prometheus/common/model"
	"github.com/prometheus/prometheus/model/labels"
	"github.com/prometheus/prometheus/promql"
	"github.com/prometheus/prometheus/promql/parser"
	"github.com/stretchr/testify/assert"
	"github.com/stretchr/testify/require"

	"github.com/grafana/loki/pkg/loghttp"
	"github.com/grafana/loki/pkg/logproto"
	"github.com/grafana/loki/pkg/logql"
	"github.com/grafana/loki/pkg/logql/syntax"
	"github.com/grafana/loki/pkg/logqlmodel"
	"github.com/grafana/loki/pkg/logqlmodel/stats"
	"github.com/grafana/loki/pkg/querier/plan"
	base "github.com/grafana/loki/pkg/querier/queryrange/queryrangebase"
	"github.com/grafana/loki/pkg/storage/chunk/cache"
	"github.com/grafana/loki/pkg/storage/chunk/cache/resultscache"
	"github.com/grafana/loki/pkg/storage/config"
	"github.com/grafana/loki/pkg/storage/stores/index/seriesvolume"
	"github.com/grafana/loki/pkg/util"
	"github.com/grafana/loki/pkg/util/constants"
	util_log "github.com/grafana/loki/pkg/util/log"
	"github.com/grafana/loki/pkg/util/validation"
	valid "github.com/grafana/loki/pkg/validation"
)

var (
	testTime   = time.Date(2019, 12, 2, 11, 10, 10, 10, time.UTC)
	testConfig = Config{
		Config: base.Config{
			AlignQueriesWithStep: true,
			MaxRetries:           3,
			CacheResults:         true,
			ResultsCacheConfig: base.ResultsCacheConfig{
				Config: resultscache.Config{
					CacheConfig: cache.Config{
						EmbeddedCache: cache.EmbeddedCacheConfig{
							Enabled:   true,
							MaxSizeMB: 1024,
							TTL:       24 * time.Hour,
						},
					},
				},
			},
		},
		Transformer:            nil,
		CacheIndexStatsResults: true,
		StatsCacheConfig: IndexStatsCacheConfig{
			ResultsCacheConfig: base.ResultsCacheConfig{
				Config: resultscache.Config{
					CacheConfig: cache.Config{
						EmbeddedCache: cache.EmbeddedCacheConfig{
							Enabled:   true,
							MaxSizeMB: 1024,
							TTL:       24 * time.Hour,
						},
					},
				},
			},
		},
		VolumeCacheConfig: VolumeCacheConfig{
			ResultsCacheConfig: base.ResultsCacheConfig{
				Config: resultscache.Config{
					CacheConfig: cache.Config{
						EmbeddedCache: cache.EmbeddedCacheConfig{
							Enabled:   true,
							MaxSizeMB: 1024,
							TTL:       24 * time.Hour,
						},
					},
				},
			},
		},
	}
	testEngineOpts = logql.EngineOpts{
		MaxLookBackPeriod: 30 * time.Second,
		LogExecutingQuery: false,
	}
	matrix = promql.Matrix{
		{
			Floats: []promql.FPoint{
				{
					T: toMs(testTime.Add(-4 * time.Hour)),
					F: 0.013333333333333334,
				},
			},
			Metric: []labels.Label{
				{
					Name:  "filename",
					Value: `/var/hostlog/apport.log`,
				},
				{
					Name:  "job",
					Value: "varlogs",
				},
			},
		},
	}
	vector = promql.Vector{
		{
			T: toMs(testTime.Add(-4 * time.Hour)),
			F: 0.013333333333333334,
			Metric: []labels.Label{
				{
					Name:  "filename",
					Value: `/var/hostlog/apport.log`,
				},
				{
					Name:  "job",
					Value: "varlogs",
				},
			},
		},
	}
	streams = logqlmodel.Streams{
		{
			Entries: []logproto.Entry{
				{Timestamp: testTime.Add(-4 * time.Hour), Line: "foo"},
				{Timestamp: testTime.Add(-1 * time.Hour), Line: "barr"},
			},
			Labels: `{filename="/var/hostlog/apport.log", job="varlogs"}`,
		},
	}

	series = logproto.SeriesResponse{
		Series: []logproto.SeriesIdentifier{
			{
				Labels: []logproto.SeriesIdentifier_LabelsEntry{
					{Key: "filename", Value: "/var/hostlog/apport.log"},
					{Key: "job", Value: "varlogs"},
				},
			},
			{
				Labels: []logproto.SeriesIdentifier_LabelsEntry{
					{Key: "filename", Value: "/var/hostlog/test.log"},
					{Key: "job", Value: "varlogs"},
				},
			},
		},
	}

	seriesVolume = logproto.VolumeResponse{
		Volumes: []logproto.Volume{
			{Name: `{foo="bar"}`, Volume: 1024},
			{Name: `{bar="baz"}`, Volume: 3350},
		},
		Limit: 5,
	}
)

func getQueryAndStatsHandler(queryHandler, statsHandler base.Handler) base.Handler {
	return base.HandlerFunc(func(ctx context.Context, r base.Request) (base.Response, error) {
		switch r.(type) {
		case *logproto.IndexStatsRequest:
			return statsHandler.Do(ctx, r)
		case *LokiRequest, *LokiInstantRequest:
			return queryHandler.Do(ctx, r)
		}

		return nil, fmt.Errorf("Request not supported: %T", r)
	})
}

// those tests are mostly for testing the glue between all component and make sure they activate correctly.
func TestMetricsTripperware(t *testing.T) {
	var l Limits = fakeLimits{
		maxSeries:               math.MaxInt32,
		maxQueryParallelism:     1,
		tsdbMaxQueryParallelism: 1,
		maxQueryBytesRead:       1000,
		maxQuerierBytesRead:     100,
	}
	l = WithSplitByLimits(l, 4*time.Hour)
	noCacheTestCfg := testConfig
	noCacheTestCfg.CacheResults = false
	noCacheTestCfg.CacheIndexStatsResults = false
	tpw, stopper, err := NewMiddleware(noCacheTestCfg, testEngineOpts, nil, util_log.Logger, l, config.SchemaConfig{
		Configs: testSchemasTSDB,
	}, nil, false, nil, constants.Loki)
	if stopper != nil {
		defer stopper.Stop()
	}
	require.NoError(t, err)

	lreq := &LokiRequest{
		Query:     `rate({app="foo"} |= "foo"[1m])`,
		Limit:     1000,
		Step:      30000, // 30sec
		StartTs:   testTime.Add(-6 * time.Hour),
		EndTs:     testTime,
		Direction: logproto.FORWARD,
		Path:      "/query_range",
		Plan: &plan.QueryPlan{
			AST: syntax.MustParseExpr(`rate({app="foo"} |= "foo"[1m])`),
		},
	}

	ctx := user.InjectOrgID(context.Background(), "1")

	// Test MaxQueryBytesRead limit
	statsCount, statsHandler := indexStatsResult(logproto.IndexStatsResponse{Bytes: 2000})
	queryCount, queryHandler := counter()
	h := getQueryAndStatsHandler(queryHandler, statsHandler)
	_, err = tpw.Wrap(h).Do(ctx, lreq)
	require.Error(t, err)
	require.Equal(t, 1, *statsCount)
	require.Equal(t, 0, *queryCount)

	// Test MaxQuerierBytesRead limit
	statsCount, statsHandler = indexStatsResult(logproto.IndexStatsResponse{Bytes: 200})
	queryCount, queryHandler = counter()
	h = getQueryAndStatsHandler(queryHandler, statsHandler)
	_, err = tpw.Wrap(h).Do(ctx, lreq)
	require.ErrorContains(t, err, "query too large to execute on a single querier")
	require.Equal(t, 0, *queryCount)
	require.Equal(t, 2, *statsCount)

	// testing retry
	_, statsHandler = indexStatsResult(logproto.IndexStatsResponse{Bytes: 10})
	retries, queryHandler := counterWithError(errors.New("handle error"))
	h = getQueryAndStatsHandler(queryHandler, statsHandler)
	_, err = tpw.Wrap(h).Do(ctx, lreq)
	// 3 retries configured.
	require.GreaterOrEqual(t, *retries, 3)
	require.Error(t, err)

	// Configure with cache
	tpw, stopper, err = NewMiddleware(testConfig, testEngineOpts, nil, util_log.Logger, l, config.SchemaConfig{
		Configs: testSchemasTSDB,
	}, nil, false, nil, constants.Loki)
	if stopper != nil {
		defer stopper.Stop()
	}
	require.NoError(t, err)

	// testing split interval
	_, statsHandler = indexStatsResult(logproto.IndexStatsResponse{Bytes: 10})
	count, queryHandler := promqlResult(matrix)
	h = getQueryAndStatsHandler(queryHandler, statsHandler)
	lokiResponse, err := tpw.Wrap(h).Do(ctx, lreq)
	// 2 queries
	require.Equal(t, 2, *count)
	require.NoError(t, err)

	// testing cache
	count, queryHandler = counter()
	h = getQueryAndStatsHandler(queryHandler, statsHandler)
	lokiCacheResponse, err := tpw.Wrap(h).Do(ctx, lreq)
	// 0 queries result are cached.
	require.Equal(t, 0, *count)
	require.NoError(t, err)

	require.Equal(t, lokiResponse.(*LokiPromResponse).Response, lokiCacheResponse.(*LokiPromResponse).Response)
}

func TestLogFilterTripperware(t *testing.T) {
	var l Limits = fakeLimits{
		maxQueryParallelism:     1,
		tsdbMaxQueryParallelism: 1,
		maxQueryBytesRead:       1000,
		maxQuerierBytesRead:     100,
	}
	noCacheTestCfg := testConfig
	noCacheTestCfg.CacheResults = false
	noCacheTestCfg.CacheIndexStatsResults = false
	tpw, stopper, err := NewMiddleware(noCacheTestCfg, testEngineOpts, nil, util_log.Logger, l, config.SchemaConfig{Configs: testSchemasTSDB}, nil, false, nil, constants.Loki)
	if stopper != nil {
		defer stopper.Stop()
	}
	require.NoError(t, err)

	lreq := &LokiRequest{
		Query:     `{app="foo"} |= "foo"`,
		Limit:     1000,
		StartTs:   testTime.Add(-10 * time.Hour), // bigger than the limit
		EndTs:     testTime,
		Direction: logproto.FORWARD,
		Path:      "/loki/api/v1/query_range",
		Plan: &plan.QueryPlan{
			AST: syntax.MustParseExpr(`{app="foo"} |= "foo"`),
		},
	}

	ctx := user.InjectOrgID(context.Background(), "1")

	// testing limit
	count, h := promqlResult(streams)
	_, err = tpw.Wrap(h).Do(ctx, lreq)
	require.Equal(t, 0, *count)
	require.Error(t, err)

	// set the query length back to normal
	lreq.StartTs = testTime.Add(-6 * time.Hour)

	// testing retry
	_, statsHandler := indexStatsResult(logproto.IndexStatsResponse{Bytes: 10})
	retries, queryHandler := counterWithError(errors.New("handler failed"))
	h = getQueryAndStatsHandler(queryHandler, statsHandler)
	_, err = tpw.Wrap(h).Do(ctx, lreq)
	require.GreaterOrEqual(t, *retries, 3)
	require.Error(t, err)

	// Test MaxQueryBytesRead limit
	statsCount, statsHandler := indexStatsResult(logproto.IndexStatsResponse{Bytes: 2000})
	queryCount, queryHandler := counter()
	h = getQueryAndStatsHandler(queryHandler, statsHandler)
	_, err = tpw.Wrap(h).Do(ctx, lreq)
	require.Error(t, err)
	require.Equal(t, 1, *statsCount)
	require.Equal(t, 0, *queryCount)

	// Test MaxQuerierBytesRead limit
	statsCount, statsHandler = indexStatsResult(logproto.IndexStatsResponse{Bytes: 200})
	queryCount, queryHandler = counter()
	h = getQueryAndStatsHandler(queryHandler, statsHandler)
	_, err = tpw.Wrap(h).Do(ctx, lreq)
	require.Error(t, err)
	require.Equal(t, 2, *statsCount)
	require.Equal(t, 0, *queryCount)
}

func TestInstantQueryTripperware(t *testing.T) {
	testShardingConfigNoCache := testConfig
	testShardingConfigNoCache.ShardedQueries = true
	testShardingConfigNoCache.CacheResults = false
	testShardingConfigNoCache.CacheIndexStatsResults = false
	var l Limits = fakeLimits{
		maxQueryParallelism:     1,
		tsdbMaxQueryParallelism: 1,
		maxQueryBytesRead:       1000,
		maxQuerierBytesRead:     100,
		queryTimeout:            1 * time.Minute,
		maxSeries:               1,
	}
	tpw, stopper, err := NewMiddleware(testShardingConfigNoCache, testEngineOpts, nil, util_log.Logger, l, config.SchemaConfig{Configs: testSchemasTSDB}, nil, false, nil, constants.Loki)
	if stopper != nil {
		defer stopper.Stop()
	}
	require.NoError(t, err)

	q := `sum by (job) (bytes_rate({cluster="dev-us-central-0"}[15m]))`
	lreq := &LokiInstantRequest{
		Query:     q,
		Limit:     1000,
		TimeTs:    testTime,
		Direction: logproto.FORWARD,
		Path:      "/loki/api/v1/query",
		Plan: &plan.QueryPlan{
			AST: syntax.MustParseExpr(q),
		},
	}

	ctx := user.InjectOrgID(context.Background(), "1")

	// Test MaxQueryBytesRead limit
	statsCount, statsHandler := indexStatsResult(logproto.IndexStatsResponse{Bytes: 2000})
	queryCount, queryHandler := counter()
	h := getQueryAndStatsHandler(queryHandler, statsHandler)
	_, err = tpw.Wrap(h).Do(ctx, lreq)
	require.Error(t, err)
	require.Equal(t, 1, *statsCount)
	require.Equal(t, 0, *queryCount)

	// Test MaxQuerierBytesRead limit
	statsCount, statsHandler = indexStatsResult(logproto.IndexStatsResponse{Bytes: 200})
	queryCount, queryHandler = counter()
	h = getQueryAndStatsHandler(queryHandler, statsHandler)
	_, err = tpw.Wrap(h).Do(ctx, lreq)
	require.Error(t, err)
	require.Equal(t, 2, *statsCount)
	require.Equal(t, 0, *queryCount)

	count, queryHandler := promqlResult(vector)
	_, statsHandler = indexStatsResult(logproto.IndexStatsResponse{Bytes: 10})
	h = getQueryAndStatsHandler(queryHandler, statsHandler)
	lokiResponse, err := tpw.Wrap(h).Do(ctx, lreq)
	require.Equal(t, 1, *count)
	require.NoError(t, err)

	require.IsType(t, &LokiPromResponse{}, lokiResponse)
}

func TestSeriesTripperware(t *testing.T) {
	l := fakeLimits{
		maxQueryLength:      48 * time.Hour,
		maxQueryParallelism: 1,
		metadataSplitDuration: map[string]time.Duration{
			"1": 24 * time.Hour,
		},
	}
	tpw, stopper, err := NewMiddleware(testConfig, testEngineOpts, nil, util_log.Logger, l, config.SchemaConfig{Configs: testSchemas}, nil, false, nil, constants.Loki)
	if stopper != nil {
		defer stopper.Stop()
	}
	require.NoError(t, err)

	lreq := &LokiSeriesRequest{
		Match:   []string{`{job="varlogs"}`},
		StartTs: testTime.Add(-25 * time.Hour), // bigger than split by interval limit
		EndTs:   testTime,
		Path:    "/loki/api/v1/series",
	}

	ctx := user.InjectOrgID(context.Background(), "1")

	count, h := seriesResult(series)
	lokiSeriesResponse, err := tpw.Wrap(h).Do(ctx, lreq)
	require.NoError(t, err)

	// 2 queries
	require.Equal(t, 2, *count)
	res, ok := lokiSeriesResponse.(*LokiSeriesResponse)
	require.True(t, ok)

	// make sure we return unique series since responses from
	// SplitByInterval middleware might have duplicate series
	require.Equal(t, series.Series, res.Data)
	require.NoError(t, err)
}

func TestLabelsTripperware(t *testing.T) {
	l := fakeLimits{
		maxQueryLength:      48 * time.Hour,
		maxQueryParallelism: 1,
		metadataSplitDuration: map[string]time.Duration{
			"1": 24 * time.Hour,
		},
	}
	tpw, stopper, err := NewMiddleware(testConfig, testEngineOpts, nil, util_log.Logger, l, config.SchemaConfig{Configs: testSchemas}, nil, false, nil, constants.Loki)
	if stopper != nil {
		defer stopper.Stop()
	}
	require.NoError(t, err)

	lreq := NewLabelRequest(
		testTime.Add(-25*time.Hour), // bigger than the limit
		testTime,
		"",
		"",
		"/loki/api/v1/labels",
	)

	ctx := user.InjectOrgID(context.Background(), "1")

	handler := newFakeHandler(
		// we expect 2 calls.
		base.HandlerFunc(func(_ context.Context, _ base.Request) (base.Response, error) {
			return &LokiLabelNamesResponse{
				Status:  "success",
				Data:    []string{"foo", "bar", "blop"},
				Version: uint32(1),
			}, nil
		}),
		base.HandlerFunc(func(_ context.Context, _ base.Request) (base.Response, error) {
			return &LokiLabelNamesResponse{
				Status:  "success",
				Data:    []string{"foo", "bar", "blip"},
				Version: uint32(1),
			}, nil
		}),
	)
	lokiLabelsResponse, err := tpw.Wrap(handler).Do(ctx, lreq)
	require.NoError(t, err)

	// verify 2 calls have been made to downstream.
	require.Equal(t, 2, handler.count)
	res, ok := lokiLabelsResponse.(*LokiLabelNamesResponse)
	require.True(t, ok)
	require.Equal(t, []string{"foo", "bar", "blop", "blip"}, res.Data)
	require.Equal(t, "success", res.Status)
	require.NoError(t, err)
}

func TestIndexStatsTripperware(t *testing.T) {
	tpw, stopper, err := NewMiddleware(testConfig, testEngineOpts, nil, util_log.Logger, fakeLimits{maxQueryLength: 48 * time.Hour, maxQueryParallelism: 1}, config.SchemaConfig{Configs: testSchemas}, nil, false, nil, constants.Loki)
	if stopper != nil {
		defer stopper.Stop()
	}
	require.NoError(t, err)

	lreq := &logproto.IndexStatsRequest{
		Matchers: `{job="varlogs"}`,
		From:     model.TimeFromUnixNano(testTime.Add(-25 * time.Hour).UnixNano()), // bigger than split by interval limit
		Through:  model.TimeFromUnixNano(testTime.UnixNano()),
	}

	ctx := user.InjectOrgID(context.Background(), "1")

	response := logproto.IndexStatsResponse{
		Streams: 100,
		Chunks:  200,
		Bytes:   300,
		Entries: 400,
	}

	count, h := indexStatsResult(response)
	_, err = tpw.Wrap(h).Do(ctx, lreq)
	// 2 queries
	require.Equal(t, 2, *count)
	require.NoError(t, err)

	// Test the cache.
	// It should have the answer already so the query handler shouldn't be hit
	count, h = indexStatsResult(response)
	indexStatsResponse, err := tpw.Wrap(h).Do(ctx, lreq)
	require.NoError(t, err)
	require.Equal(t, 0, *count)

	// Test the response is the expected
	res, ok := indexStatsResponse.(*IndexStatsResponse)
	require.Equal(t, true, ok)
	require.Equal(t, response.Streams*2, res.Response.Streams)
	require.Equal(t, response.Chunks*2, res.Response.Chunks)
	require.Equal(t, response.Bytes*2, res.Response.Bytes)
	require.Equal(t, response.Entries*2, res.Response.Entries)
}

func TestVolumeTripperware(t *testing.T) {
	t.Run("instant queries hardcode step to 0 and return a prometheus style vector response", func(t *testing.T) {
		limits := fakeLimits{
			maxQueryLength: 48 * time.Hour,
			volumeEnabled:  true,
			maxSeries:      42,
		}
		tpw, stopper, err := NewMiddleware(testConfig, testEngineOpts, nil, util_log.Logger, limits, config.SchemaConfig{Configs: testSchemas}, nil, false, nil, constants.Loki)
		if stopper != nil {
			defer stopper.Stop()
		}
		require.NoError(t, err)

		lreq := &logproto.VolumeRequest{
			Matchers:    `{job="varlogs"}`,
			From:        model.TimeFromUnixNano(testTime.Add(-25 * time.Hour).UnixNano()), // bigger than split by interval limit
			Through:     model.TimeFromUnixNano(testTime.UnixNano()),
			Limit:       10,
			Step:        0, // Setting this value to 0 is what makes this an instant query
			AggregateBy: seriesvolume.DefaultAggregateBy,
		}

		ctx := user.InjectOrgID(context.Background(), "1")

		count, h := seriesVolumeResult(seriesVolume)

		volumeResp, err := tpw.Wrap(h).Do(ctx, lreq)
		require.NoError(t, err)
		require.Equal(t, 2, *count) // 2 queries from splitting

		expected := base.PrometheusData{
			ResultType: loghttp.ResultTypeVector,
			Result: []base.SampleStream{
				{
					Labels: []logproto.LabelAdapter{{
						Name:  "bar",
						Value: "baz",
					}},
					Samples: []logproto.LegacySample{{
						Value:       6700,
						TimestampMs: testTime.Unix() * 1e3,
					}},
				},
				{
					Labels: []logproto.LabelAdapter{{
						Name:  "foo",
						Value: "bar",
					}},
					Samples: []logproto.LegacySample{{
						Value:       2048,
						TimestampMs: testTime.Unix() * 1e3,
					}},
				},
			},
		}

		res, ok := volumeResp.(*LokiPromResponse)
		require.Equal(t, true, ok)
		require.Equal(t, "success", res.Response.Status)
		require.Equal(t, expected, res.Response.Data)
	})

	t.Run("range queries return a prometheus style metrics response, putting volumes in buckets based on the step", func(t *testing.T) {
		tpw, stopper, err := NewMiddleware(testConfig, testEngineOpts, nil, util_log.Logger, fakeLimits{maxQueryLength: 48 * time.Hour, volumeEnabled: true}, config.SchemaConfig{Configs: testSchemas}, nil, false, nil, constants.Loki)
		if stopper != nil {
			defer stopper.Stop()
		}
		require.NoError(t, err)

		start := testTime.Add(-5 * time.Hour)
		end := testTime

		lreq := &logproto.VolumeRequest{
			Matchers:    `{job="varlogs"}`,
			From:        model.TimeFromUnixNano(start.UnixNano()), // bigger than split by interval limit
			Through:     model.TimeFromUnixNano(end.UnixNano()),
			Step:        time.Hour.Milliseconds(), // a non-zero value makes this a range query
			Limit:       10,
			AggregateBy: seriesvolume.DefaultAggregateBy,
		}

		ctx := user.InjectOrgID(context.Background(), "1")

		count, h := seriesVolumeResult(seriesVolume)

		volumeResp, err := tpw.Wrap(h).Do(ctx, lreq)
		require.NoError(t, err)

		/*
		   testTime is 2019-12-02T6:10:10Z
		   so with a 1 hour split, we expect 6 queries to be made:
		   6:10 -> 7, 7 -> 8, 8 -> 9, 9 -> 10, 10 -> 11, 11 -> 11:10
		*/
		require.Equal(t, 6, *count) // 6 queries from splitting into step buckets

		barBazExpectedSamples := []logproto.LegacySample{}
		util.ForInterval(time.Hour, start, end, true, func(_, e time.Time) {
			barBazExpectedSamples = append(barBazExpectedSamples, logproto.LegacySample{
				Value:       3350,
				TimestampMs: e.UnixMilli(),
			})
		})
		sort.Slice(barBazExpectedSamples, func(i, j int) bool {
			return barBazExpectedSamples[i].TimestampMs < barBazExpectedSamples[j].TimestampMs
		})

		fooBarExpectedSamples := []logproto.LegacySample{}
		util.ForInterval(time.Hour, start, end, true, func(_, e time.Time) {
			fooBarExpectedSamples = append(fooBarExpectedSamples, logproto.LegacySample{
				Value:       1024,
				TimestampMs: e.UnixMilli(),
			})
		})
		sort.Slice(fooBarExpectedSamples, func(i, j int) bool {
			return fooBarExpectedSamples[i].TimestampMs < fooBarExpectedSamples[j].TimestampMs
		})

		expected := base.PrometheusData{
			ResultType: loghttp.ResultTypeMatrix,
			Result: []base.SampleStream{
				{
					Labels: []logproto.LabelAdapter{{
						Name:  "bar",
						Value: "baz",
					}},
					Samples: barBazExpectedSamples,
				},
				{
					Labels: []logproto.LabelAdapter{{
						Name:  "foo",
						Value: "bar",
					}},
					Samples: fooBarExpectedSamples,
				},
			},
		}

		res, ok := volumeResp.(*LokiPromResponse)
		require.Equal(t, true, ok)
		require.Equal(t, "success", res.Response.Status)
		require.Equal(t, expected, res.Response.Data)
	})
}

func TestNewTripperware_Caches(t *testing.T) {
	for _, tc := range []struct {
		name      string
		config    Config
		numCaches int
		err       string
	}{
		{
			name: "results cache disabled, stats cache disabled",
			config: Config{
				Config: base.Config{
					CacheResults: false,
				},
				CacheIndexStatsResults: false,
			},
			numCaches: 0,
			err:       "",
		},
		{
			name: "results cache enabled",
			config: Config{
				Config: base.Config{
					CacheResults: true,
					ResultsCacheConfig: base.ResultsCacheConfig{
						Config: resultscache.Config{
							CacheConfig: cache.Config{
								EmbeddedCache: cache.EmbeddedCacheConfig{
									MaxSizeMB: 1,
									Enabled:   true,
								},
							},
						},
					},
				},
			},
			numCaches: 1,
			err:       "",
		},
		{
			name: "stats cache enabled",
			config: Config{
				CacheIndexStatsResults: true,
				StatsCacheConfig: IndexStatsCacheConfig{
					ResultsCacheConfig: base.ResultsCacheConfig{
						Config: resultscache.Config{
							CacheConfig: cache.Config{
								EmbeddedCache: cache.EmbeddedCacheConfig{
									Enabled:   true,
									MaxSizeMB: 1000,
								},
							},
						},
					},
				},
			},
			numCaches: 1,
			err:       "",
		},
		{
			name: "results cache enabled, stats cache enabled",
			config: Config{
				Config: base.Config{
					CacheResults: true,
					ResultsCacheConfig: base.ResultsCacheConfig{
						Config: resultscache.Config{
							CacheConfig: cache.Config{
								EmbeddedCache: cache.EmbeddedCacheConfig{
									Enabled:   true,
									MaxSizeMB: 2000,
								},
							},
						},
					},
				},
				CacheIndexStatsResults: true,
				StatsCacheConfig: IndexStatsCacheConfig{
					ResultsCacheConfig: base.ResultsCacheConfig{
						Config: resultscache.Config{
							CacheConfig: cache.Config{
								EmbeddedCache: cache.EmbeddedCacheConfig{
									Enabled:   true,
									MaxSizeMB: 1000,
								},
							},
						},
					},
				},
			},
			numCaches: 2,
			err:       "",
		},
		{
			name: "results cache enabled (no config provided)",
			config: Config{
				Config: base.Config{
					CacheResults: true,
				},
			},
			err: fmt.Sprintf("%s cache is not configured", stats.ResultCache),
		},
		{
			name: "stats cache enabled (no config provided)",
			config: Config{
				CacheIndexStatsResults: true,
			},
			numCaches: 0,
			err:       fmt.Sprintf("%s cache is not configured", stats.StatsResultCache),
		},
	} {
		t.Run(tc.name, func(t *testing.T) {
			_, stopper, err := NewMiddleware(tc.config, testEngineOpts, nil, util_log.Logger, fakeLimits{maxQueryLength: 48 * time.Hour, maxQueryParallelism: 1}, config.SchemaConfig{Configs: testSchemas}, nil, false, nil, constants.Loki)
			if stopper != nil {
				defer stopper.Stop()
			}

			if tc.err != "" {
				require.ErrorContains(t, err, tc.err)
				return
			}

			require.NoError(t, err)
			require.IsType(t, StopperWrapper{}, stopper)

			var caches []cache.Cache
			for _, s := range stopper.(StopperWrapper) {
				if s != nil {
					c, ok := s.(cache.Cache)
					require.True(t, ok)

					require.NotNil(t, c)
					caches = append(caches, c)
				}
			}

			require.Equal(t, tc.numCaches, len(caches))
		})
	}
}

func TestLogNoFilter(t *testing.T) {
	tpw, stopper, err := NewMiddleware(testConfig, testEngineOpts, nil, util_log.Logger, fakeLimits{maxQueryParallelism: 1}, config.SchemaConfig{Configs: testSchemas}, nil, false, nil, constants.Loki)
	if stopper != nil {
		defer stopper.Stop()
	}
	require.NoError(t, err)

	lreq := &LokiRequest{
		Query:     `{app="foo"}`,
		Limit:     1000,
		StartTs:   testTime.Add(-6 * time.Hour),
		EndTs:     testTime,
		Direction: logproto.FORWARD,
		Path:      "/loki/api/v1/query_range",
		Plan: &plan.QueryPlan{
			AST: syntax.MustParseExpr(`{app="foo"}`),
		},
	}

	ctx := user.InjectOrgID(context.Background(), "1")

	count, h := promqlResult(streams)
	_, err = tpw.Wrap(h).Do(ctx, lreq)
	require.Equal(t, 1, *count)
	require.Nil(t, err)
}

func TestPostQueries(t *testing.T) {
	lreq := &LokiRequest{
		Query: `{app="foo"} |~ "foo"`,
		Plan: &plan.QueryPlan{
			AST: syntax.MustParseExpr(`{app="foo"} |~ "foo"`),
		},
	}
	ctx := user.InjectOrgID(context.Background(), "1")
	handler := base.HandlerFunc(func(context.Context, base.Request) (base.Response, error) {
		t.Error("unexpected default roundtripper called")
		return nil, nil
	})
	_, err := newRoundTripper(
		util_log.Logger,
		handler,
		handler,
		base.HandlerFunc(func(context.Context, base.Request) (base.Response, error) {
			return nil, nil
		}),
		handler,
		handler,
		handler,
		handler,
		handler,
		handler,
		fakeLimits{},
	).Do(ctx, lreq)
	require.NoError(t, err)
}

func TestTripperware_EntriesLimit(t *testing.T) {
	tpw, stopper, err := NewMiddleware(testConfig, testEngineOpts, nil, util_log.Logger, fakeLimits{maxEntriesLimitPerQuery: 5000, maxQueryParallelism: 1}, config.SchemaConfig{Configs: testSchemas}, nil, false, nil, constants.Loki)
	if stopper != nil {
		defer stopper.Stop()
	}
	require.NoError(t, err)

	lreq := &LokiRequest{
		Query:     `{app="foo"}`,
		Limit:     10000,
		StartTs:   testTime.Add(-6 * time.Hour),
		EndTs:     testTime,
		Direction: logproto.FORWARD,
		Path:      "/loki/api/v1/query_range",
		Plan: &plan.QueryPlan{
			AST: syntax.MustParseExpr(`{app="foo"}`),
		},
	}

	ctx := user.InjectOrgID(context.Background(), "1")

	called := false
	h := base.HandlerFunc(func(context.Context, base.Request) (base.Response, error) {
		called = true
		return nil, nil
	})

	_, err = tpw.Wrap(h).Do(ctx, lreq)
	require.Equal(t, httpgrpc.Errorf(http.StatusBadRequest, "max entries limit per query exceeded, limit > max_entries_limit (10000 > 5000)"), err)
	require.False(t, called)
}

func TestTripperware_RequiredLabels(t *testing.T) {

	const noErr = ""

	for _, test := range []struct {
		qs            string
		expectedError string
		response      parser.Value
	}{
		{`avg(count_over_time({app=~"foo|bar"} |~".+bar" [1m]))`, noErr, vector},
		{`count_over_time({app="foo"}[1m]) / count_over_time({app="bar"}[1m] offset 1m)`, noErr, vector},
		{`count_over_time({app="foo"}[1m]) / count_over_time({pod="bar"}[1m] offset 1m)`, "stream selector is missing required matchers [app], labels present in the query were [pod]", nil},
		{`avg(count_over_time({pod=~"foo|bar"} |~".+bar" [1m]))`, "stream selector is missing required matchers [app], labels present in the query were [pod]", nil},
		{`{app="foo", pod="bar"}`, noErr, streams},
		{`{pod="bar"} |= "foo" |~ ".+bar"`, "stream selector is missing required matchers [app], labels present in the query were [pod]", nil},
	} {
		t.Run(test.qs, func(t *testing.T) {
			limits := fakeLimits{maxEntriesLimitPerQuery: 5000, maxQueryParallelism: 1, requiredLabels: []string{"app"}}
			tpw, stopper, err := NewMiddleware(testConfig, testEngineOpts, nil, util_log.Logger, limits, config.SchemaConfig{Configs: testSchemas}, nil, false, nil, constants.Loki)
			if stopper != nil {
				defer stopper.Stop()
			}
			require.NoError(t, err)
			_, h := promqlResult(test.response)

			lreq := &LokiRequest{
				Query:     test.qs,
				Limit:     1000,
				StartTs:   testTime.Add(-6 * time.Hour),
				EndTs:     testTime,
				Direction: logproto.FORWARD,
				Path:      "/loki/api/v1/query_range",
				Plan: &plan.QueryPlan{
					AST: syntax.MustParseExpr(test.qs),
				},
			}
			// See loghttp.step
			step := time.Duration(int(math.Max(math.Floor(lreq.EndTs.Sub(lreq.StartTs).Seconds()/250), 1))) * time.Second
			lreq.Step = step.Milliseconds()

			ctx := user.InjectOrgID(context.Background(), "1")

			_, err = tpw.Wrap(h).Do(ctx, lreq)
			if test.expectedError != "" {
				require.Equal(t, httpgrpc.Errorf(http.StatusBadRequest, test.expectedError), err)
			} else {
				require.NoError(t, err)
			}
		})
	}
}

func TestTripperware_RequiredNumberLabels(t *testing.T) {

	const noErr = ""

	for _, tc := range []struct {
		desc                 string
		query                string
		requiredNumberLabels int
		response             parser.Value
		expectedError        string
	}{
		{
			desc:                 "Log query - Limit disabled",
			query:                `{foo="foo"}`,
			requiredNumberLabels: 0,
			expectedError:        noErr,
			response:             streams,
		},
		{
			desc:                 "Log query - Below limit",
			query:                `{foo="foo"}`,
			requiredNumberLabels: 2,
			expectedError:        fmt.Sprintf(requiredNumberLabelsErrTmpl, "foo", 1, 2),
			response:             nil,
		},
		{
			desc:                 "Log query - On limit",
			query:                `{foo="foo", bar="bar"}`,
			requiredNumberLabels: 2,
			expectedError:        noErr,
			response:             streams,
		},
		{
			desc:                 "Log query - Over limit",
			query:                `{foo="foo", bar="bar", baz="baz"}`,
			requiredNumberLabels: 2,
			expectedError:        noErr,
			response:             streams,
		},
		{
			desc:                 "Metric query - Limit disabled",
			query:                `count_over_time({foo="foo"} [1m])`,
			requiredNumberLabels: 0,
			expectedError:        noErr,
			response:             vector,
		},
		{
			desc:                 "Metric query - Below limit",
			query:                `count_over_time({foo="foo"} [1m])`,
			requiredNumberLabels: 2,
			expectedError:        fmt.Sprintf(requiredNumberLabelsErrTmpl, "foo", 1, 2),
			response:             nil,
		},
		{
			desc:                 "Metric query - On limit",
			query:                `count_over_time({foo="foo", bar="bar"} [1m])`,
			requiredNumberLabels: 2,
			expectedError:        noErr,
			response:             vector,
		},
		{
			desc:                 "Metric query - Over limit",
			query:                `count_over_time({foo="foo", bar="bar", baz="baz"} [1m])`,
			requiredNumberLabels: 2,
			expectedError:        noErr,
			response:             vector,
		},
	} {
		t.Run(tc.desc, func(t *testing.T) {
			limits := fakeLimits{
				maxQueryParallelism:  1,
				requiredNumberLabels: tc.requiredNumberLabels,
			}
			tpw, stopper, err := NewMiddleware(testConfig, testEngineOpts, nil, util_log.Logger, limits, config.SchemaConfig{Configs: testSchemas}, nil, false, nil, constants.Loki)
			if stopper != nil {
				defer stopper.Stop()
			}
			require.NoError(t, err)

			_, h := promqlResult(tc.response)

			lreq := &LokiRequest{
				Query:     tc.query,
				Limit:     1000,
				StartTs:   testTime.Add(-6 * time.Hour),
				EndTs:     testTime,
				Direction: logproto.FORWARD,
				Path:      "/loki/api/v1/query_range",
				Plan: &plan.QueryPlan{
					AST: syntax.MustParseExpr(tc.query),
				},
			}
			// See loghttp.step
			step := time.Duration(int(math.Max(math.Floor(lreq.EndTs.Sub(lreq.StartTs).Seconds()/250), 1))) * time.Second
			lreq.Step = step.Milliseconds()

			ctx := user.InjectOrgID(context.Background(), "1")

			_, err = tpw.Wrap(h).Do(ctx, lreq)
			if tc.expectedError != noErr {
				require.Equal(t, httpgrpc.Errorf(http.StatusBadRequest, tc.expectedError), err)
			} else {
				require.NoError(t, err)
			}
		})
	}
}

func Test_getOperation(t *testing.T) {
	cases := []struct {
		name       string
		path       string
		expectedOp string
	}{
		{
			name:       "instant_query",
			path:       "/loki/api/v1/query",
			expectedOp: InstantQueryOp,
		},
		{
			name:       "range_query_prom",
			path:       "/prom/query",
			expectedOp: QueryRangeOp,
		},
		{
			name:       "range_query",
			path:       "/loki/api/v1/query_range",
			expectedOp: QueryRangeOp,
		},
		{
			name:       "series_query",
			path:       "/loki/api/v1/series",
			expectedOp: SeriesOp,
		},
		{
			name:       "series_query_prom",
			path:       "/prom/series",
			expectedOp: SeriesOp,
		},
		{
			name:       "labels_query",
			path:       "/loki/api/v1/labels",
			expectedOp: LabelNamesOp,
		},
		{
			name:       "labels_query_prom",
			path:       "/prom/labels",
			expectedOp: LabelNamesOp,
		},
		{
			name:       "label_query",
			path:       "/loki/api/v1/label",
			expectedOp: LabelNamesOp,
		},
		{
			name:       "labels_query_prom",
			path:       "/prom/label",
			expectedOp: LabelNamesOp,
		},
		{
			name:       "label_values_query",
			path:       "/loki/api/v1/label/__name__/values",
			expectedOp: LabelNamesOp,
		},
		{
			name:       "label_values_query_prom",
			path:       "/prom/label/__name__/values",
			expectedOp: LabelNamesOp,
		},
	}

	for _, tc := range cases {
		t.Run(tc.name, func(t *testing.T) {
			got := getOperation(tc.path)
			assert.Equal(t, tc.expectedOp, got)
		})
	}
}

func TestMetricsTripperware_SplitShardStats(t *testing.T) {
	l := WithSplitByLimits(fakeLimits{
		maxSeries:               math.MaxInt32,
		maxQueryParallelism:     1,
		tsdbMaxQueryParallelism: 1,
		queryTimeout:            1 * time.Minute,
	}, 1*time.Hour) // 1 hour split time interval

	statsTestCfg := testConfig
	statsTestCfg.ShardedQueries = true
	statsSchemas := testSchemas
	statsSchemas[0].RowShards = 4

	for _, tc := range []struct {
		name               string
		request            base.Request
		expectedSplitStats int64
		expectedShardStats int64
	}{
		{
			name: "instant query split",
			request: &LokiInstantRequest{
				Query:     `sum by (app) (rate({app="foo"} |= "foo"[2h]))`,
				Limit:     1000,
				TimeTs:    testTime,
				Direction: logproto.FORWARD,
				Path:      "/loki/api/v1/query",
				Plan: &plan.QueryPlan{
					AST: syntax.MustParseExpr(`sum by (app) (rate({app="foo"} |= "foo"[2h]))`),
				},
			},
			expectedSplitStats: 2, // [2h] interval split by 1h configured split interval
			expectedShardStats: 8, // 2 time splits * 4 row shards
		},
		{
			name: "instant query split not split",
			request: &LokiInstantRequest{
				Query:     `sum by (app) (rate({app="foo"} |= "foo"[1h]))`,
				Limit:     1000,
				TimeTs:    testTime,
				Direction: logproto.FORWARD,
				Path:      "/loki/api/v1/query",
				Plan: &plan.QueryPlan{
					AST: syntax.MustParseExpr(`sum by (app) (rate({app="foo"} |= "foo"[1h]))`),
				},
			},
			expectedSplitStats: 0, // [1h] interval not split
			expectedShardStats: 4, // 4 row shards
		},
		{
			name: "range query split",
			request: &LokiRequest{
				Query:     `sum by (app) (rate({app="foo"} |= "foo"[1h]))`,
				Limit:     1000,
				Step:      30000, // 30sec
				StartTs:   testTime.Add(-2 * time.Hour),
				EndTs:     testTime,
				Direction: logproto.FORWARD,
				Path:      "/query_range",
				Plan: &plan.QueryPlan{
					AST: syntax.MustParseExpr(`sum by (app) (rate({app="foo"} |= "foo"[1h]))`),
				},
			},
			expectedSplitStats: 3,  // 2 hour range interval split based on the base hour + the remainder
			expectedShardStats: 12, // 3 time splits * 4 row shards
		},
		{
			name: "range query not split",
			request: &LokiRequest{
				Query:     `sum by (app) (rate({app="foo"} |= "foo"[1h]))`,
				Limit:     1000,
				Step:      30000, // 30sec
				StartTs:   testTime.Add(-1 * time.Minute),
				EndTs:     testTime,
				Direction: logproto.FORWARD,
				Path:      "/query_range",
				Plan: &plan.QueryPlan{
					AST: syntax.MustParseExpr(`sum by (app) (rate({app="foo"} |= "foo"[1h]))`),
				},
			},
			expectedSplitStats: 0, // 1 minute range interval not split
			expectedShardStats: 4, // 4 row shards
		},
	} {
		t.Run(tc.name, func(t *testing.T) {
			tpw, stopper, err := NewMiddleware(statsTestCfg, testEngineOpts, nil, util_log.Logger, l, config.SchemaConfig{Configs: statsSchemas}, nil, false, nil, constants.Loki)
			if stopper != nil {
				defer stopper.Stop()
			}
			require.NoError(t, err)

			ctx := user.InjectOrgID(context.Background(), "1")

			_, h := promqlResult(matrix)
			lokiResponse, err := tpw.Wrap(h).Do(ctx, tc.request)
			require.NoError(t, err)

			require.Equal(t, tc.expectedSplitStats, lokiResponse.(*LokiPromResponse).Statistics.Summary.Splits)
			require.Equal(t, tc.expectedShardStats, lokiResponse.(*LokiPromResponse).Statistics.Summary.Shards)
		})
	}
}

type fakeLimits struct {
<<<<<<< HEAD
	maxQueryLength             time.Duration
	maxQueryParallelism        int
	tsdbMaxQueryParallelism    int
	maxQueryLookback           time.Duration
	maxEntriesLimitPerQuery    int
	maxSeries                  int
	splitDuration              map[string]time.Duration
	metadataSplitDuration      map[string]time.Duration
	instantMetricSplitDuration map[string]time.Duration
	ingesterSplitDuration      map[string]time.Duration
	minShardingLookback        time.Duration
	queryTimeout               time.Duration
	requiredLabels             []string
	requiredNumberLabels       int
	maxQueryBytesRead          int
	maxQuerierBytesRead        int
	maxStatsCacheFreshness     time.Duration
	maxMetadataCacheFreshness  time.Duration
	volumeEnabled              bool
=======
	maxQueryLength              time.Duration
	maxQueryParallelism         int
	tsdbMaxQueryParallelism     int
	maxQueryLookback            time.Duration
	maxEntriesLimitPerQuery     int
	maxSeries                   int
	splitDuration               map[string]time.Duration
	metadataSplitDuration       map[string]time.Duration
	recentMetadataSplitDuration map[string]time.Duration
	recentMetadataQueryWindow   map[string]time.Duration
	ingesterSplitDuration       map[string]time.Duration
	minShardingLookback         time.Duration
	queryTimeout                time.Duration
	requiredLabels              []string
	requiredNumberLabels        int
	maxQueryBytesRead           int
	maxQuerierBytesRead         int
	maxStatsCacheFreshness      time.Duration
	maxMetadataCacheFreshness   time.Duration
	volumeEnabled               bool
>>>>>>> f158b5bc
}

func (f fakeLimits) QuerySplitDuration(key string) time.Duration {
	if f.splitDuration == nil {
		return 0
	}
	return f.splitDuration[key]
}

func (f fakeLimits) InstantMetricQuerySplitDuration(key string) time.Duration {
	if f.instantMetricSplitDuration == nil {
		return 0
	}
	return f.instantMetricSplitDuration[key]
}

func (f fakeLimits) MetadataQuerySplitDuration(key string) time.Duration {
	if f.metadataSplitDuration == nil {
		return 0
	}
	return f.metadataSplitDuration[key]
}

func (f fakeLimits) RecentMetadataQuerySplitDuration(key string) time.Duration {
	if f.recentMetadataSplitDuration == nil {
		return 0
	}
	return f.recentMetadataSplitDuration[key]
}

func (f fakeLimits) RecentMetadataQueryWindow(key string) time.Duration {
	if f.recentMetadataQueryWindow == nil {
		return 0
	}
	return f.recentMetadataQueryWindow[key]
}

func (f fakeLimits) IngesterQuerySplitDuration(key string) time.Duration {
	if f.ingesterSplitDuration == nil {
		return 0
	}
	return f.ingesterSplitDuration[key]
}

func (f fakeLimits) MaxQueryLength(context.Context, string) time.Duration {
	if f.maxQueryLength == 0 {
		return time.Hour * 7
	}
	return f.maxQueryLength
}

func (f fakeLimits) MaxQueryRange(context.Context, string) time.Duration {
	return time.Second
}

func (f fakeLimits) MaxQueryParallelism(context.Context, string) int {
	return f.maxQueryParallelism
}

func (f fakeLimits) TSDBMaxQueryParallelism(context.Context, string) int {
	return f.tsdbMaxQueryParallelism
}

func (f fakeLimits) MaxEntriesLimitPerQuery(context.Context, string) int {
	return f.maxEntriesLimitPerQuery
}

func (f fakeLimits) MaxQuerySeries(context.Context, string) int {
	return f.maxSeries
}

func (f fakeLimits) MaxCacheFreshness(context.Context, string) time.Duration {
	return 1 * time.Minute
}

func (f fakeLimits) MaxQueryLookback(context.Context, string) time.Duration {
	return f.maxQueryLookback
}

func (f fakeLimits) MinShardingLookback(string) time.Duration {
	return f.minShardingLookback
}

func (f fakeLimits) MaxQueryBytesRead(context.Context, string) int {
	return f.maxQueryBytesRead
}

func (f fakeLimits) MaxQuerierBytesRead(context.Context, string) int {
	return f.maxQuerierBytesRead
}

func (f fakeLimits) QueryTimeout(context.Context, string) time.Duration {
	return f.queryTimeout
}

func (f fakeLimits) BlockedQueries(context.Context, string) []*validation.BlockedQuery {
	return []*validation.BlockedQuery{}
}

func (f fakeLimits) RequiredLabels(context.Context, string) []string {
	return f.requiredLabels
}

func (f fakeLimits) RequiredNumberLabels(_ context.Context, _ string) int {
	return f.requiredNumberLabels
}

func (f fakeLimits) MaxStatsCacheFreshness(_ context.Context, _ string) time.Duration {
	return f.maxStatsCacheFreshness
}

func (f fakeLimits) MaxMetadataCacheFreshness(_ context.Context, _ string) time.Duration {
	return f.maxMetadataCacheFreshness
}

func (f fakeLimits) VolumeEnabled(_ string) bool {
	return f.volumeEnabled
}

func (f fakeLimits) TSDBMaxBytesPerShard(_ string) int {
	return valid.DefaultTSDBMaxBytesPerShard
}

type ingesterQueryOpts struct {
	queryStoreOnly       bool
	queryIngestersWithin time.Duration
}

func (i ingesterQueryOpts) QueryStoreOnly() bool {
	return i.queryStoreOnly
}

func (i ingesterQueryOpts) QueryIngestersWithin() time.Duration {
	return i.queryIngestersWithin
}

func counter() (*int, base.Handler) {
	count := 0
	var lock sync.Mutex
	return &count, base.HandlerFunc(func(ctx context.Context, r base.Request) (base.Response, error) {
		lock.Lock()
		defer lock.Unlock()
		count++
		return base.NewEmptyPrometheusResponse(), nil
	})
}

func counterWithError(err error) (*int, base.Handler) {
	count := 0
	var lock sync.Mutex
	return &count, base.HandlerFunc(func(ctx context.Context, r base.Request) (base.Response, error) {
		lock.Lock()
		defer lock.Unlock()
		count++
		return nil, err
	})
}

func promqlResult(v parser.Value) (*int, base.Handler) {
	count := 0
	var lock sync.Mutex
	return &count, base.HandlerFunc(func(ctx context.Context, r base.Request) (base.Response, error) {
		lock.Lock()
		defer lock.Unlock()
		count++
		params, err := ParamsFromRequest(r)
		if err != nil {
			return nil, err
		}
		result := logqlmodel.Result{Data: v}
		return ResultToResponse(result, params)
	})
}

func seriesResult(v logproto.SeriesResponse) (*int, base.Handler) {
	count := 0
	var lock sync.Mutex
	return &count, base.HandlerFunc(func(ctx context.Context, r base.Request) (base.Response, error) {
		lock.Lock()
		defer lock.Unlock()
		count++
		return &LokiSeriesResponse{
			Status:  "success",
			Version: 1,
			Data:    v.Series,
		}, nil
	})
}

func indexStatsResult(v logproto.IndexStatsResponse) (*int, base.Handler) {
	count := 0
	var lock sync.Mutex
	return &count, base.HandlerFunc(func(_ context.Context, _ base.Request) (base.Response, error) {
		lock.Lock()
		defer lock.Unlock()
		count++
		return &IndexStatsResponse{Response: &v}, nil
	})
}

func seriesVolumeResult(v logproto.VolumeResponse) (*int, base.Handler) {
	count := 0
	var lock sync.Mutex
	return &count, base.HandlerFunc(func(_ context.Context, _ base.Request) (base.Response, error) {
		lock.Lock()
		defer lock.Unlock()
		count++
		return &VolumeResponse{Response: &v}, nil
	})
}

type fakeHandler struct {
	count int
	lock  sync.Mutex
	calls []base.Handler
}

func newFakeHandler(calls ...base.Handler) *fakeHandler {
	return &fakeHandler{calls: calls}
}

func (f *fakeHandler) Do(ctx context.Context, req base.Request) (base.Response, error) {
	f.lock.Lock()
	defer f.lock.Unlock()
	r, err := f.calls[f.count].Do(ctx, req)
	f.count++
	return r, err
}

func toMs(t time.Time) int64 {
	return t.UnixNano() / (int64(time.Millisecond) / int64(time.Nanosecond))
}<|MERGE_RESOLUTION|>--- conflicted
+++ resolved
@@ -1237,27 +1237,6 @@
 }
 
 type fakeLimits struct {
-<<<<<<< HEAD
-	maxQueryLength             time.Duration
-	maxQueryParallelism        int
-	tsdbMaxQueryParallelism    int
-	maxQueryLookback           time.Duration
-	maxEntriesLimitPerQuery    int
-	maxSeries                  int
-	splitDuration              map[string]time.Duration
-	metadataSplitDuration      map[string]time.Duration
-	instantMetricSplitDuration map[string]time.Duration
-	ingesterSplitDuration      map[string]time.Duration
-	minShardingLookback        time.Duration
-	queryTimeout               time.Duration
-	requiredLabels             []string
-	requiredNumberLabels       int
-	maxQueryBytesRead          int
-	maxQuerierBytesRead        int
-	maxStatsCacheFreshness     time.Duration
-	maxMetadataCacheFreshness  time.Duration
-	volumeEnabled              bool
-=======
 	maxQueryLength              time.Duration
 	maxQueryParallelism         int
 	tsdbMaxQueryParallelism     int
@@ -1268,6 +1247,7 @@
 	metadataSplitDuration       map[string]time.Duration
 	recentMetadataSplitDuration map[string]time.Duration
 	recentMetadataQueryWindow   map[string]time.Duration
+	instantMetricSplitDuration  map[string]time.Duration
 	ingesterSplitDuration       map[string]time.Duration
 	minShardingLookback         time.Duration
 	queryTimeout                time.Duration
@@ -1278,7 +1258,6 @@
 	maxStatsCacheFreshness      time.Duration
 	maxMetadataCacheFreshness   time.Duration
 	volumeEnabled               bool
->>>>>>> f158b5bc
 }
 
 func (f fakeLimits) QuerySplitDuration(key string) time.Duration {
