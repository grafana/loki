package queryrange

import (
	"bytes"
	"context"
	"io/ioutil"
	"math"
	"net/http"
	"net/http/httptest"
	"net/url"
	"strconv"
	"sync"
	"testing"
	"time"

	"github.com/prometheus/prometheus/model/labels"
	"github.com/prometheus/prometheus/promql"
	"github.com/prometheus/prometheus/promql/parser"
	"github.com/stretchr/testify/require"
	"github.com/weaveworks/common/httpgrpc"
	"github.com/weaveworks/common/middleware"
	"github.com/weaveworks/common/user"

	"github.com/grafana/loki/pkg/logproto"
	"github.com/grafana/loki/pkg/logqlmodel"
	"github.com/grafana/loki/pkg/querier/queryrange/queryrangebase"
	"github.com/grafana/loki/pkg/storage/chunk/cache"
	"github.com/grafana/loki/pkg/storage/config"
	util_log "github.com/grafana/loki/pkg/util/log"
	"github.com/grafana/loki/pkg/util/marshal"
)

var (
	testTime   = time.Date(2019, 12, 2, 11, 10, 10, 10, time.UTC)
	testConfig = Config{queryrangebase.Config{
		AlignQueriesWithStep: true,
		MaxRetries:           3,
		CacheResults:         true,
		ResultsCacheConfig: queryrangebase.ResultsCacheConfig{
			CacheConfig: cache.Config{
				EnableFifoCache: true,
				Fifocache: cache.FifoCacheConfig{
					MaxSizeItems: 1024,
					TTL:          24 * time.Hour,
				},
			},
		},
	}}
	matrix = promql.Matrix{
		{
			Points: []promql.Point{
				{
					T: toMs(testTime.Add(-4 * time.Hour)),
					V: 0.013333333333333334,
				},
			},
			Metric: []labels.Label{
				{
					Name:  "filename",
					Value: `/var/hostlog/apport.log`,
				},
				{
					Name:  "job",
					Value: "varlogs",
				},
			},
		},
	}
	vector = promql.Vector{
		{
			Point: promql.Point{
				T: toMs(testTime.Add(-4 * time.Hour)),
				V: 0.013333333333333334,
			},
			Metric: []labels.Label{
				{
					Name:  "filename",
					Value: `/var/hostlog/apport.log`,
				},
				{
					Name:  "job",
					Value: "varlogs",
				},
			},
		},
	}
	streams = logqlmodel.Streams{
		{
			Entries: []logproto.Entry{
				{Timestamp: testTime.Add(-4 * time.Hour), Line: "foo"},
				{Timestamp: testTime.Add(-1 * time.Hour), Line: "barr"},
			},
			Labels: `{filename="/var/hostlog/apport.log", job="varlogs"}`,
		},
	}

	series = logproto.SeriesResponse{
		Series: []logproto.SeriesIdentifier{
			{
				Labels: map[string]string{"filename": "/var/hostlog/apport.log", "job": "varlogs"},
			},
			{
				Labels: map[string]string{"filename": "/var/hostlog/test.log", "job": "varlogs"},
			},
		},
	}
)

// those tests are mostly for testing the glue between all component and make sure they activate correctly.
func TestMetricsTripperware(t *testing.T) {
	l := WithSplitByLimits(fakeLimits{maxSeries: math.MaxInt32, maxQueryParallelism: 1}, 4*time.Hour)
<<<<<<< HEAD
	tpw, stopper, err := NewTripperware(testConfig, util_log.Logger, l, chunk.SchemaConfig{}, nil, nil)
=======
	tpw, stopper, err := NewTripperware(testConfig, util_log.Logger, l, config.SchemaConfig{}, nil)
>>>>>>> d1aff7b2
	if stopper != nil {
		defer stopper.Stop()
	}
	require.NoError(t, err)

	lreq := &LokiRequest{
		Query:     `rate({app="foo"} |= "foo"[1m])`,
		Limit:     1000,
		Step:      30000, // 30sec
		StartTs:   testTime.Add(-6 * time.Hour),
		EndTs:     testTime,
		Direction: logproto.FORWARD,
		Path:      "/query_range",
	}

	ctx := user.InjectOrgID(context.Background(), "1")
	req, err := LokiCodec.EncodeRequest(ctx, lreq)
	require.NoError(t, err)

	req = req.WithContext(ctx)
	err = user.InjectOrgIDIntoHTTPRequest(ctx, req)
	require.NoError(t, err)
	rt, err := newfakeRoundTripper()
	require.NoError(t, err)

	// testing retry
	retries, h := counter()
	rt.setHandler(h)
	_, err = tpw(rt).RoundTrip(req)
	// 3 retries configured.
	require.GreaterOrEqual(t, *retries, 3)
	require.Error(t, err)
	rt.Close()

	rt, err = newfakeRoundTripper()
	require.NoError(t, err)
	defer rt.Close()

	// testing split interval
	count, h := promqlResult(matrix)
	rt.setHandler(h)
	resp, err := tpw(rt).RoundTrip(req)
	// 2 queries
	require.Equal(t, 2, *count)
	require.NoError(t, err)
	lokiResponse, err := LokiCodec.DecodeResponse(ctx, resp, lreq)
	require.NoError(t, err)

	// testing cache
	count, h = counter()
	rt.setHandler(h)
	cacheResp, err := tpw(rt).RoundTrip(req)
	// 0 queries result are cached.
	require.Equal(t, 0, *count)
	require.NoError(t, err)
	lokiCacheResponse, err := LokiCodec.DecodeResponse(ctx, cacheResp, lreq)
	require.NoError(t, err)

	require.Equal(t, lokiResponse.(*LokiPromResponse).Response, lokiCacheResponse.(*LokiPromResponse).Response)
}

func TestLogFilterTripperware(t *testing.T) {
<<<<<<< HEAD
	tpw, stopper, err := NewTripperware(testConfig, util_log.Logger, fakeLimits{maxQueryParallelism: 1}, chunk.SchemaConfig{}, nil, nil)
=======
	tpw, stopper, err := NewTripperware(testConfig, util_log.Logger, fakeLimits{maxQueryParallelism: 1}, config.SchemaConfig{}, nil)
>>>>>>> d1aff7b2
	if stopper != nil {
		defer stopper.Stop()
	}
	require.NoError(t, err)
	rt, err := newfakeRoundTripper()
	require.NoError(t, err)
	defer rt.Close()

	lreq := &LokiRequest{
		Query:     `{app="foo"} |= "foo"`,
		Limit:     1000,
		StartTs:   testTime.Add(-10 * time.Hour), // bigger than the limit
		EndTs:     testTime,
		Direction: logproto.FORWARD,
		Path:      "/loki/api/v1/query_range",
	}

	ctx := user.InjectOrgID(context.Background(), "1")
	req, err := LokiCodec.EncodeRequest(ctx, lreq)
	require.NoError(t, err)

	req = req.WithContext(ctx)
	err = user.InjectOrgIDIntoHTTPRequest(ctx, req)
	require.NoError(t, err)

	// testing limit
	count, h := promqlResult(streams)
	rt.setHandler(h)
	_, err = tpw(rt).RoundTrip(req)
	require.Equal(t, 0, *count)
	require.Error(t, err)

	// set the query length back to normal
	lreq.StartTs = testTime.Add(-6 * time.Hour)
	req, err = LokiCodec.EncodeRequest(ctx, lreq)
	require.NoError(t, err)

	// testing retry
	retries, h := counter()
	rt.setHandler(h)
	_, err = tpw(rt).RoundTrip(req)
	require.GreaterOrEqual(t, *retries, 3)
	require.Error(t, err)
}

func TestInstantQueryTripperware(t *testing.T) {
	testShardingConfig := testConfig
	testShardingConfig.ShardedQueries = true
<<<<<<< HEAD
	tpw, stopper, err := NewTripperware(testShardingConfig, util_log.Logger, fakeLimits{maxQueryParallelism: 1}, chunk.SchemaConfig{}, nil, nil)
=======
	tpw, stopper, err := NewTripperware(testShardingConfig, util_log.Logger, fakeLimits{maxQueryParallelism: 1}, config.SchemaConfig{}, nil)
>>>>>>> d1aff7b2
	if stopper != nil {
		defer stopper.Stop()
	}
	require.NoError(t, err)
	rt, err := newfakeRoundTripper()
	require.NoError(t, err)
	defer rt.Close()

	lreq := &LokiInstantRequest{
		Query:     `sum by (job) (bytes_rate({cluster="dev-us-central-0"}[15m]))`,
		Limit:     1000,
		Direction: logproto.FORWARD,
		Path:      "/loki/api/v1/query",
	}

	ctx := user.InjectOrgID(context.Background(), "1")
	req, err := LokiCodec.EncodeRequest(ctx, lreq)
	require.NoError(t, err)

	req = req.WithContext(ctx)
	err = user.InjectOrgIDIntoHTTPRequest(ctx, req)
	require.NoError(t, err)

	count, h := promqlResult(vector)
	rt.setHandler(h)
	resp, err := tpw(rt).RoundTrip(req)
	require.Equal(t, 1, *count)
	require.NoError(t, err)

	lokiResponse, err := LokiCodec.DecodeResponse(ctx, resp, lreq)
	require.NoError(t, err)
	require.IsType(t, &LokiPromResponse{}, lokiResponse)
}

func TestSeriesTripperware(t *testing.T) {
<<<<<<< HEAD
	tpw, stopper, err := NewTripperware(testConfig, util_log.Logger, fakeLimits{maxQueryLength: 48 * time.Hour, maxQueryParallelism: 1}, chunk.SchemaConfig{}, nil, nil)
=======
	tpw, stopper, err := NewTripperware(testConfig, util_log.Logger, fakeLimits{maxQueryLength: 48 * time.Hour, maxQueryParallelism: 1}, config.SchemaConfig{}, nil)
>>>>>>> d1aff7b2
	if stopper != nil {
		defer stopper.Stop()
	}
	require.NoError(t, err)
	rt, err := newfakeRoundTripper()
	require.NoError(t, err)
	defer rt.Close()

	lreq := &LokiSeriesRequest{
		Match:   []string{`{job="varlogs"}`},
		StartTs: testTime.Add(-25 * time.Hour), // bigger than split by interval limit
		EndTs:   testTime,
		Path:    "/loki/api/v1/series",
	}

	ctx := user.InjectOrgID(context.Background(), "1")
	req, err := LokiCodec.EncodeRequest(ctx, lreq)
	require.NoError(t, err)

	req = req.WithContext(ctx)
	err = user.InjectOrgIDIntoHTTPRequest(ctx, req)
	require.NoError(t, err)

	count, h := seriesResult(series)
	rt.setHandler(h)
	resp, err := tpw(rt).RoundTrip(req)
	// 2 queries
	require.Equal(t, 2, *count)
	require.NoError(t, err)
	lokiSeriesResponse, err := LokiCodec.DecodeResponse(ctx, resp, lreq)
	res, ok := lokiSeriesResponse.(*LokiSeriesResponse)
	require.Equal(t, true, ok)

	// make sure we return unique series since responses from
	// SplitByInterval middleware might have duplicate series
	require.Equal(t, series.Series, res.Data)
	require.NoError(t, err)
}

func TestLabelsTripperware(t *testing.T) {
<<<<<<< HEAD
	tpw, stopper, err := NewTripperware(testConfig, util_log.Logger, fakeLimits{maxQueryLength: 48 * time.Hour, maxQueryParallelism: 1}, chunk.SchemaConfig{}, nil, nil)
=======
	tpw, stopper, err := NewTripperware(testConfig, util_log.Logger, fakeLimits{maxQueryLength: 48 * time.Hour, maxQueryParallelism: 1}, config.SchemaConfig{}, nil)
>>>>>>> d1aff7b2
	if stopper != nil {
		defer stopper.Stop()
	}
	require.NoError(t, err)
	rt, err := newfakeRoundTripper()
	require.NoError(t, err)
	defer rt.Close()

	lreq := &LokiLabelNamesRequest{
		StartTs: testTime.Add(-25 * time.Hour), // bigger than the limit
		EndTs:   testTime,
		Path:    "/loki/api/v1/labels",
	}

	ctx := user.InjectOrgID(context.Background(), "1")
	req, err := LokiCodec.EncodeRequest(ctx, lreq)
	require.NoError(t, err)

	req = req.WithContext(ctx)
	err = user.InjectOrgIDIntoHTTPRequest(ctx, req)
	require.NoError(t, err)

	handler := newFakeHandler(
		// we expect 2 calls.
		http.HandlerFunc(func(w http.ResponseWriter, r *http.Request) {
			require.NoError(t, marshal.WriteLabelResponseJSON(logproto.LabelResponse{Values: []string{"foo", "bar", "blop"}}, w))
		}),
		http.HandlerFunc(func(w http.ResponseWriter, r *http.Request) {
			require.NoError(t, marshal.WriteLabelResponseJSON(logproto.LabelResponse{Values: []string{"foo", "bar", "blip"}}, w))
		}),
	)
	rt.setHandler(handler)
	resp, err := tpw(rt).RoundTrip(req)
	// verify 2 calls have been made to downstream.
	require.Equal(t, 2, handler.count)
	require.NoError(t, err)
	lokiLabelsResponse, err := LokiCodec.DecodeResponse(ctx, resp, lreq)
	res, ok := lokiLabelsResponse.(*LokiLabelNamesResponse)
	require.Equal(t, true, ok)
	require.Equal(t, []string{"foo", "bar", "blop", "blip"}, res.Data)
	require.Equal(t, "success", res.Status)
	require.NoError(t, err)
}

func TestLogNoRegex(t *testing.T) {
<<<<<<< HEAD
	tpw, stopper, err := NewTripperware(testConfig, util_log.Logger, fakeLimits{}, chunk.SchemaConfig{}, nil, nil)
=======
	tpw, stopper, err := NewTripperware(testConfig, util_log.Logger, fakeLimits{}, config.SchemaConfig{}, nil)
>>>>>>> d1aff7b2
	if stopper != nil {
		defer stopper.Stop()
	}
	require.NoError(t, err)
	rt, err := newfakeRoundTripper()
	require.NoError(t, err)
	defer rt.Close()

	lreq := &LokiRequest{
		Query:     `{app="foo"}`, // no regex so it should go to the querier
		Limit:     1000,
		StartTs:   testTime.Add(-6 * time.Hour),
		EndTs:     testTime,
		Direction: logproto.FORWARD,
		Path:      "/loki/api/v1/query_range",
	}

	ctx := user.InjectOrgID(context.Background(), "1")
	req, err := LokiCodec.EncodeRequest(ctx, lreq)
	require.NoError(t, err)

	req = req.WithContext(ctx)
	err = user.InjectOrgIDIntoHTTPRequest(ctx, req)
	require.NoError(t, err)

	count, h := promqlResult(streams)
	rt.setHandler(h)
	_, err = tpw(rt).RoundTrip(req)
	require.Equal(t, 1, *count)
	require.NoError(t, err)
}

func TestUnhandledPath(t *testing.T) {
<<<<<<< HEAD
	tpw, stopper, err := NewTripperware(testConfig, util_log.Logger, fakeLimits{}, chunk.SchemaConfig{}, nil, nil)
=======
	tpw, stopper, err := NewTripperware(testConfig, util_log.Logger, fakeLimits{}, config.SchemaConfig{}, nil)
>>>>>>> d1aff7b2
	if stopper != nil {
		defer stopper.Stop()
	}
	require.NoError(t, err)
	rt, err := newfakeRoundTripper()
	require.NoError(t, err)
	defer rt.Close()

	ctx := user.InjectOrgID(context.Background(), "1")
	req, err := http.NewRequest(http.MethodGet, "/loki/api/v1/labels/foo/values", nil)
	require.NoError(t, err)
	req = req.WithContext(ctx)
	err = user.InjectOrgIDIntoHTTPRequest(ctx, req)
	require.NoError(t, err)

	count, h := errorResult()
	rt.setHandler(h)
	_, err = tpw(rt).RoundTrip(req)
	require.Equal(t, 1, *count)
	require.NoError(t, err)
}

func TestRegexpParamsSupport(t *testing.T) {
	l := WithSplitByLimits(fakeLimits{maxSeries: 1, maxQueryParallelism: 2}, 4*time.Hour)
<<<<<<< HEAD
	tpw, stopper, err := NewTripperware(testConfig, util_log.Logger, l, chunk.SchemaConfig{}, nil, nil)
=======
	tpw, stopper, err := NewTripperware(testConfig, util_log.Logger, l, config.SchemaConfig{}, nil)
>>>>>>> d1aff7b2
	if stopper != nil {
		defer stopper.Stop()
	}
	require.NoError(t, err)
	rt, err := newfakeRoundTripper()
	require.NoError(t, err)
	defer rt.Close()

	lreq := &LokiRequest{
		Query:     `{app="foo"}`, // no regex so it should go to the querier
		Limit:     1000,
		StartTs:   testTime.Add(-6 * time.Hour),
		EndTs:     testTime,
		Direction: logproto.FORWARD,
		Path:      "/loki/api/v1/query_range",
	}

	ctx := user.InjectOrgID(context.Background(), "1")
	req, err := LokiCodec.EncodeRequest(ctx, lreq)
	require.NoError(t, err)

	// fudge a regexp params
	params := req.URL.Query()
	params.Set("regexp", "foo")
	req.URL.RawQuery = params.Encode()

	req = req.WithContext(ctx)
	err = user.InjectOrgIDIntoHTTPRequest(ctx, req)
	require.NoError(t, err)

	count, h := promqlResult(streams)
	rt.setHandler(http.HandlerFunc(func(rw http.ResponseWriter, r *http.Request) {
		// the query params should contain the filter.
		require.Contains(t, r.URL.Query().Get("query"), `|~ "foo"`)
		h.ServeHTTP(rw, r)
	}))
	_, err = tpw(rt).RoundTrip(req)
	require.Equal(t, 2, *count) // expecting the query to also be splitted since it has a filter.
	require.NoError(t, err)
}

func TestPostQueries(t *testing.T) {
	req, err := http.NewRequest(http.MethodPost, "/loki/api/v1/query_range", nil)
	data := url.Values{
		"query": {`{app="foo"} |~ "foo"`},
	}
	body := bytes.NewBufferString(data.Encode())
	req.Body = ioutil.NopCloser(body)
	req.Header.Add("Content-Type", "application/x-www-form-urlencoded")
	req.Header.Add("Content-Length", strconv.Itoa(len(data.Encode())))
	req = req.WithContext(user.InjectOrgID(context.Background(), "1"))
	require.NoError(t, err)
	_, err = newRoundTripper(
		queryrangebase.RoundTripFunc(func(*http.Request) (*http.Response, error) {
			t.Error("unexpected default roundtripper called")
			return nil, nil
		}),
		queryrangebase.RoundTripFunc(func(*http.Request) (*http.Response, error) {
			return nil, nil
		}),
		queryrangebase.RoundTripFunc(func(*http.Request) (*http.Response, error) {
			t.Error("unexpected metric roundtripper called")
			return nil, nil
		}),
		queryrangebase.RoundTripFunc(func(*http.Request) (*http.Response, error) {
			t.Error("unexpected series roundtripper called")
			return nil, nil
		}),
		queryrangebase.RoundTripFunc(func(*http.Request) (*http.Response, error) {
			t.Error("unexpected labels roundtripper called")
			return nil, nil
		}),
		queryrangebase.RoundTripFunc(func(*http.Request) (*http.Response, error) {
			t.Error("unexpected instant roundtripper called")
			return nil, nil
		}),
		fakeLimits{},
	).RoundTrip(req)
	require.NoError(t, err)
}

func TestEntriesLimitsTripperware(t *testing.T) {
<<<<<<< HEAD
	tpw, stopper, err := NewTripperware(testConfig, util_log.Logger, fakeLimits{maxEntriesLimitPerQuery: 5000}, chunk.SchemaConfig{}, nil, nil)
=======
	tpw, stopper, err := NewTripperware(testConfig, util_log.Logger, fakeLimits{maxEntriesLimitPerQuery: 5000}, config.SchemaConfig{}, nil)
>>>>>>> d1aff7b2
	if stopper != nil {
		defer stopper.Stop()
	}
	require.NoError(t, err)
	rt, err := newfakeRoundTripper()
	require.NoError(t, err)
	defer rt.Close()

	lreq := &LokiRequest{
		Query:     `{app="foo"}`, // no regex so it should go to the querier
		Limit:     10000,
		StartTs:   testTime.Add(-6 * time.Hour),
		EndTs:     testTime,
		Direction: logproto.FORWARD,
		Path:      "/loki/api/v1/query_range",
	}

	ctx := user.InjectOrgID(context.Background(), "1")
	req, err := LokiCodec.EncodeRequest(ctx, lreq)
	require.NoError(t, err)

	req = req.WithContext(ctx)
	err = user.InjectOrgIDIntoHTTPRequest(ctx, req)
	require.NoError(t, err)

	_, err = tpw(rt).RoundTrip(req)
	require.Equal(t, httpgrpc.Errorf(http.StatusBadRequest, "max entries limit per query exceeded, limit > max_entries_limit (10000 > 5000)"), err)
}

func TestEntriesLimitWithZeroTripperware(t *testing.T) {
<<<<<<< HEAD
	tpw, stopper, err := NewTripperware(testConfig, util_log.Logger, fakeLimits{}, chunk.SchemaConfig{}, nil, nil)
=======
	tpw, stopper, err := NewTripperware(testConfig, util_log.Logger, fakeLimits{}, config.SchemaConfig{}, nil)
>>>>>>> d1aff7b2
	if stopper != nil {
		defer stopper.Stop()
	}
	require.NoError(t, err)
	rt, err := newfakeRoundTripper()
	require.NoError(t, err)
	defer rt.Close()

	lreq := &LokiRequest{
		Query:     `{app="foo"}`, // no regex so it should go to the querier
		Limit:     10000,
		StartTs:   testTime.Add(-6 * time.Hour),
		EndTs:     testTime,
		Direction: logproto.FORWARD,
		Path:      "/loki/api/v1/query_range",
	}

	ctx := user.InjectOrgID(context.Background(), "1")
	req, err := LokiCodec.EncodeRequest(ctx, lreq)
	require.NoError(t, err)

	req = req.WithContext(ctx)
	err = user.InjectOrgIDIntoHTTPRequest(ctx, req)
	require.NoError(t, err)

	_, err = tpw(rt).RoundTrip(req)
	require.NoError(t, err)
}

type fakeLimits struct {
	maxQueryLength          time.Duration
	maxQueryParallelism     int
	maxQueryLookback        time.Duration
	maxEntriesLimitPerQuery int
	maxSeries               int
	splits                  map[string]time.Duration
	minShardingLookback     time.Duration
}

func (f fakeLimits) QuerySplitDuration(key string) time.Duration {
	if f.splits == nil {
		return 0
	}
	return f.splits[key]
}

func (f fakeLimits) MaxQueryLength(string) time.Duration {
	if f.maxQueryLength == 0 {
		return time.Hour * 7
	}
	return f.maxQueryLength
}

func (f fakeLimits) MaxQueryParallelism(string) int {
	return f.maxQueryParallelism
}

func (f fakeLimits) MaxEntriesLimitPerQuery(string) int {
	return f.maxEntriesLimitPerQuery
}

func (f fakeLimits) MaxQuerySeries(string) int {
	return f.maxSeries
}

func (f fakeLimits) MaxCacheFreshness(string) time.Duration {
	return 1 * time.Minute
}

func (f fakeLimits) MaxQueryLookback(string) time.Duration {
	return f.maxQueryLookback
}

func (f fakeLimits) MinShardingLookback(string) time.Duration {
	return f.minShardingLookback
}

func counter() (*int, http.Handler) {
	count := 0
	var lock sync.Mutex
	return &count, http.HandlerFunc(func(w http.ResponseWriter, r *http.Request) {
		lock.Lock()
		defer lock.Unlock()
		count++
	})
}

func errorResult() (*int, http.Handler) {
	count := 0
	var lock sync.Mutex
	return &count, http.HandlerFunc(func(w http.ResponseWriter, r *http.Request) {
		lock.Lock()
		defer lock.Unlock()
		count++
		w.WriteHeader(http.StatusInternalServerError)
	})
}

func promqlResult(v parser.Value) (*int, http.Handler) {
	count := 0
	var lock sync.Mutex
	return &count, http.HandlerFunc(func(w http.ResponseWriter, r *http.Request) {
		lock.Lock()
		defer lock.Unlock()
		if err := marshal.WriteQueryResponseJSON(logqlmodel.Result{Data: v}, w); err != nil {
			panic(err)
		}
		count++
	})
}

func seriesResult(v logproto.SeriesResponse) (*int, http.Handler) {
	count := 0
	var lock sync.Mutex
	return &count, http.HandlerFunc(func(w http.ResponseWriter, r *http.Request) {
		lock.Lock()
		defer lock.Unlock()
		if err := marshal.WriteSeriesResponseJSON(v, w); err != nil {
			panic(err)
		}
		count++
	})
}

type fakeHandler struct {
	count int
	lock  sync.Mutex
	calls []http.Handler
}

func newFakeHandler(calls ...http.Handler) *fakeHandler {
	return &fakeHandler{calls: calls}
}

func (f *fakeHandler) ServeHTTP(w http.ResponseWriter, req *http.Request) {
	f.lock.Lock()
	defer f.lock.Unlock()
	f.calls[f.count].ServeHTTP(w, req)
	f.count++
}

type fakeRoundTripper struct {
	*httptest.Server
	host string
}

func newfakeRoundTripper() (*fakeRoundTripper, error) {
	s := httptest.NewServer(nil)
	u, err := url.Parse(s.URL)
	if err != nil {
		return nil, err
	}
	return &fakeRoundTripper{
		Server: s,
		host:   u.Host,
	}, nil
}

func (s *fakeRoundTripper) setHandler(h http.Handler) {
	s.Config.Handler = middleware.AuthenticateUser.Wrap(h)
}

func (s fakeRoundTripper) RoundTrip(r *http.Request) (*http.Response, error) {
	r.URL.Scheme = "http"
	r.URL.Host = s.host
	return http.DefaultTransport.RoundTrip(r)
}

func toMs(t time.Time) int64 {
	return t.UnixNano() / (int64(time.Millisecond) / int64(time.Nanosecond))
}<|MERGE_RESOLUTION|>--- conflicted
+++ resolved
@@ -109,11 +109,7 @@
 // those tests are mostly for testing the glue between all component and make sure they activate correctly.
 func TestMetricsTripperware(t *testing.T) {
 	l := WithSplitByLimits(fakeLimits{maxSeries: math.MaxInt32, maxQueryParallelism: 1}, 4*time.Hour)
-<<<<<<< HEAD
-	tpw, stopper, err := NewTripperware(testConfig, util_log.Logger, l, chunk.SchemaConfig{}, nil, nil)
-=======
-	tpw, stopper, err := NewTripperware(testConfig, util_log.Logger, l, config.SchemaConfig{}, nil)
->>>>>>> d1aff7b2
+	tpw, stopper, err := NewTripperware(testConfig, util_log.Logger, l, config.SchemaConfig{}, nil, nil)
 	if stopper != nil {
 		defer stopper.Stop()
 	}
@@ -176,11 +172,7 @@
 }
 
 func TestLogFilterTripperware(t *testing.T) {
-<<<<<<< HEAD
-	tpw, stopper, err := NewTripperware(testConfig, util_log.Logger, fakeLimits{maxQueryParallelism: 1}, chunk.SchemaConfig{}, nil, nil)
-=======
-	tpw, stopper, err := NewTripperware(testConfig, util_log.Logger, fakeLimits{maxQueryParallelism: 1}, config.SchemaConfig{}, nil)
->>>>>>> d1aff7b2
+	tpw, stopper, err := NewTripperware(testConfig, util_log.Logger, fakeLimits{maxQueryParallelism: 1}, config.SchemaConfig{}, nil, nil)
 	if stopper != nil {
 		defer stopper.Stop()
 	}
@@ -229,11 +221,7 @@
 func TestInstantQueryTripperware(t *testing.T) {
 	testShardingConfig := testConfig
 	testShardingConfig.ShardedQueries = true
-<<<<<<< HEAD
-	tpw, stopper, err := NewTripperware(testShardingConfig, util_log.Logger, fakeLimits{maxQueryParallelism: 1}, chunk.SchemaConfig{}, nil, nil)
-=======
-	tpw, stopper, err := NewTripperware(testShardingConfig, util_log.Logger, fakeLimits{maxQueryParallelism: 1}, config.SchemaConfig{}, nil)
->>>>>>> d1aff7b2
+	tpw, stopper, err := NewTripperware(testShardingConfig, util_log.Logger, fakeLimits{maxQueryParallelism: 1}, config.SchemaConfig{}, nil, nil)
 	if stopper != nil {
 		defer stopper.Stop()
 	}
@@ -269,11 +257,7 @@
 }
 
 func TestSeriesTripperware(t *testing.T) {
-<<<<<<< HEAD
-	tpw, stopper, err := NewTripperware(testConfig, util_log.Logger, fakeLimits{maxQueryLength: 48 * time.Hour, maxQueryParallelism: 1}, chunk.SchemaConfig{}, nil, nil)
-=======
-	tpw, stopper, err := NewTripperware(testConfig, util_log.Logger, fakeLimits{maxQueryLength: 48 * time.Hour, maxQueryParallelism: 1}, config.SchemaConfig{}, nil)
->>>>>>> d1aff7b2
+	tpw, stopper, err := NewTripperware(testConfig, util_log.Logger, fakeLimits{maxQueryLength: 48 * time.Hour, maxQueryParallelism: 1}, config.SchemaConfig{}, nil, nil)
 	if stopper != nil {
 		defer stopper.Stop()
 	}
@@ -314,11 +298,7 @@
 }
 
 func TestLabelsTripperware(t *testing.T) {
-<<<<<<< HEAD
-	tpw, stopper, err := NewTripperware(testConfig, util_log.Logger, fakeLimits{maxQueryLength: 48 * time.Hour, maxQueryParallelism: 1}, chunk.SchemaConfig{}, nil, nil)
-=======
-	tpw, stopper, err := NewTripperware(testConfig, util_log.Logger, fakeLimits{maxQueryLength: 48 * time.Hour, maxQueryParallelism: 1}, config.SchemaConfig{}, nil)
->>>>>>> d1aff7b2
+	tpw, stopper, err := NewTripperware(testConfig, util_log.Logger, fakeLimits{maxQueryLength: 48 * time.Hour, maxQueryParallelism: 1}, config.SchemaConfig{}, nil, nil)
 	if stopper != nil {
 		defer stopper.Stop()
 	}
@@ -364,11 +344,7 @@
 }
 
 func TestLogNoRegex(t *testing.T) {
-<<<<<<< HEAD
-	tpw, stopper, err := NewTripperware(testConfig, util_log.Logger, fakeLimits{}, chunk.SchemaConfig{}, nil, nil)
-=======
-	tpw, stopper, err := NewTripperware(testConfig, util_log.Logger, fakeLimits{}, config.SchemaConfig{}, nil)
->>>>>>> d1aff7b2
+	tpw, stopper, err := NewTripperware(testConfig, util_log.Logger, fakeLimits{}, config.SchemaConfig{}, nil, nil)
 	if stopper != nil {
 		defer stopper.Stop()
 	}
@@ -402,11 +378,7 @@
 }
 
 func TestUnhandledPath(t *testing.T) {
-<<<<<<< HEAD
-	tpw, stopper, err := NewTripperware(testConfig, util_log.Logger, fakeLimits{}, chunk.SchemaConfig{}, nil, nil)
-=======
-	tpw, stopper, err := NewTripperware(testConfig, util_log.Logger, fakeLimits{}, config.SchemaConfig{}, nil)
->>>>>>> d1aff7b2
+	tpw, stopper, err := NewTripperware(testConfig, util_log.Logger, fakeLimits{}, config.SchemaConfig{}, nil, nil)
 	if stopper != nil {
 		defer stopper.Stop()
 	}
@@ -431,11 +403,7 @@
 
 func TestRegexpParamsSupport(t *testing.T) {
 	l := WithSplitByLimits(fakeLimits{maxSeries: 1, maxQueryParallelism: 2}, 4*time.Hour)
-<<<<<<< HEAD
-	tpw, stopper, err := NewTripperware(testConfig, util_log.Logger, l, chunk.SchemaConfig{}, nil, nil)
-=======
-	tpw, stopper, err := NewTripperware(testConfig, util_log.Logger, l, config.SchemaConfig{}, nil)
->>>>>>> d1aff7b2
+	tpw, stopper, err := NewTripperware(testConfig, util_log.Logger, l, config.SchemaConfig{}, nil, nil)
 	if stopper != nil {
 		defer stopper.Stop()
 	}
@@ -518,11 +486,7 @@
 }
 
 func TestEntriesLimitsTripperware(t *testing.T) {
-<<<<<<< HEAD
-	tpw, stopper, err := NewTripperware(testConfig, util_log.Logger, fakeLimits{maxEntriesLimitPerQuery: 5000}, chunk.SchemaConfig{}, nil, nil)
-=======
-	tpw, stopper, err := NewTripperware(testConfig, util_log.Logger, fakeLimits{maxEntriesLimitPerQuery: 5000}, config.SchemaConfig{}, nil)
->>>>>>> d1aff7b2
+	tpw, stopper, err := NewTripperware(testConfig, util_log.Logger, fakeLimits{maxEntriesLimitPerQuery: 5000}, config.SchemaConfig{}, nil, nil)
 	if stopper != nil {
 		defer stopper.Stop()
 	}
@@ -553,11 +517,7 @@
 }
 
 func TestEntriesLimitWithZeroTripperware(t *testing.T) {
-<<<<<<< HEAD
-	tpw, stopper, err := NewTripperware(testConfig, util_log.Logger, fakeLimits{}, chunk.SchemaConfig{}, nil, nil)
-=======
-	tpw, stopper, err := NewTripperware(testConfig, util_log.Logger, fakeLimits{}, config.SchemaConfig{}, nil)
->>>>>>> d1aff7b2
+	tpw, stopper, err := NewTripperware(testConfig, util_log.Logger, fakeLimits{}, config.SchemaConfig{}, nil, nil)
 	if stopper != nil {
 		defer stopper.Stop()
 	}
