package queryrange

import (
	"bytes"
	"context"
	"io"
	"math"
	"net/http"
	"net/http/httptest"
	"net/url"
	"strconv"
	"sync"
	"testing"
	"time"

	"github.com/prometheus/prometheus/model/labels"
	"github.com/prometheus/prometheus/promql"
	"github.com/prometheus/prometheus/promql/parser"
	"github.com/stretchr/testify/assert"
	"github.com/stretchr/testify/require"
	"github.com/weaveworks/common/httpgrpc"
	"github.com/weaveworks/common/middleware"
	"github.com/weaveworks/common/user"

	"github.com/grafana/loki/pkg/logproto"
	"github.com/grafana/loki/pkg/logqlmodel"
	"github.com/grafana/loki/pkg/querier/queryrange/queryrangebase"
	"github.com/grafana/loki/pkg/storage/chunk/cache"
	"github.com/grafana/loki/pkg/storage/config"
	util_log "github.com/grafana/loki/pkg/util/log"
	"github.com/grafana/loki/pkg/util/marshal"
	"github.com/grafana/loki/pkg/util/validation"
)

var (
	testTime   = time.Date(2019, 12, 2, 11, 10, 10, 10, time.UTC)
	testConfig = Config{queryrangebase.Config{
		AlignQueriesWithStep: true,
		MaxRetries:           3,
		CacheResults:         true,
		ResultsCacheConfig: queryrangebase.ResultsCacheConfig{
			CacheConfig: cache.Config{
				EnableFifoCache: true,
				Fifocache: cache.FifoCacheConfig{
					MaxSizeItems: 1024,
					TTL:          24 * time.Hour,
				},
			},
		},
	}, nil}
	matrix = promql.Matrix{
		{
			Points: []promql.Point{
				{
					T: toMs(testTime.Add(-4 * time.Hour)),
					V: 0.013333333333333334,
				},
			},
			Metric: []labels.Label{
				{
					Name:  "filename",
					Value: `/var/hostlog/apport.log`,
				},
				{
					Name:  "job",
					Value: "varlogs",
				},
			},
		},
	}
	vector = promql.Vector{
		{
			Point: promql.Point{
				T: toMs(testTime.Add(-4 * time.Hour)),
				V: 0.013333333333333334,
			},
			Metric: []labels.Label{
				{
					Name:  "filename",
					Value: `/var/hostlog/apport.log`,
				},
				{
					Name:  "job",
					Value: "varlogs",
				},
			},
		},
	}
	streams = logqlmodel.Streams{
		{
			Entries: []logproto.Entry{
				{Timestamp: testTime.Add(-4 * time.Hour), Line: "foo"},
				{Timestamp: testTime.Add(-1 * time.Hour), Line: "barr"},
			},
			Labels: `{filename="/var/hostlog/apport.log", job="varlogs"}`,
		},
	}

	series = logproto.SeriesResponse{
		Series: []logproto.SeriesIdentifier{
			{
				Labels: map[string]string{"filename": "/var/hostlog/apport.log", "job": "varlogs"},
			},
			{
				Labels: map[string]string{"filename": "/var/hostlog/test.log", "job": "varlogs"},
			},
		},
	}
)

func getQueryAndStatsHandler(queryHandler, statsHandler http.Handler) http.Handler {
	return http.HandlerFunc(func(w http.ResponseWriter, r *http.Request) {
		if r.URL.Path == "/loki/api/v1/index/stats" {
			statsHandler.ServeHTTP(w, r)
			return
		}

		if r.URL.Path == "/loki/api/v1/query_range" || r.URL.Path == "/loki/api/v1/query" {
			queryHandler.ServeHTTP(w, r)
			return
		}

		panic("Request not supported")
	})
}

// those tests are mostly for testing the glue between all component and make sure they activate correctly.
func TestMetricsTripperware(t *testing.T) {
	var l Limits = fakeLimits{
		maxSeries:               math.MaxInt32,
		maxQueryParallelism:     1,
		tsdbMaxQueryParallelism: 1,
		maxQueryBytesRead:       1000,
		maxQuerierBytesRead:     100,
	}
	l = WithSplitByLimits(l, 4*time.Hour)
	tpw, stopper, err := NewTripperware(testConfig, util_log.Logger, l, config.SchemaConfig{
		Configs: testSchemasTSDB,
	}, nil, false, nil)
	if stopper != nil {
		defer stopper.Stop()
	}
	require.NoError(t, err)

	lreq := &LokiRequest{
		Query:     `rate({app="foo"} |= "foo"[1m])`,
		Limit:     1000,
		Step:      30000, // 30sec
		StartTs:   testTime.Add(-6 * time.Hour),
		EndTs:     testTime,
		Direction: logproto.FORWARD,
		Path:      "/query_range",
	}

	ctx := user.InjectOrgID(context.Background(), "1")
	req, err := LokiCodec.EncodeRequest(ctx, lreq)
	require.NoError(t, err)

	req = req.WithContext(ctx)
	err = user.InjectOrgIDIntoHTTPRequest(ctx, req)
	require.NoError(t, err)
	rt, err := newfakeRoundTripper()
	require.NoError(t, err)

	// Test MaxQueryBytesRead limit
	statsCount, statsHandler := indexStatsResult(logproto.IndexStatsResponse{Bytes: 2000})
	queryCount, queryHandler := counter()
	rt.setHandler(getQueryAndStatsHandler(queryHandler, statsHandler))
	_, err = tpw(rt).RoundTrip(req)
	require.Error(t, err)
	require.Equal(t, 1, *statsCount)
	require.Equal(t, 0, *queryCount)

	// Test MaxQuerierBytesRead limit
	statsCount, statsHandler = indexStatsResult(logproto.IndexStatsResponse{Bytes: 200})
	queryCount, queryHandler = counter()
	rt.setHandler(getQueryAndStatsHandler(queryHandler, statsHandler))
	_, err = tpw(rt).RoundTrip(req)
	require.Error(t, err)
	require.Equal(t, 2, *statsCount)
	require.Equal(t, 0, *queryCount)

	// testing retry
	_, statsHandler = indexStatsResult(logproto.IndexStatsResponse{Bytes: 10})
	retries, queryHandler := counter()
	rt.setHandler(getQueryAndStatsHandler(queryHandler, statsHandler))
	_, err = tpw(rt).RoundTrip(req)
	// 3 retries configured.
	require.GreaterOrEqual(t, *retries, 3)
	require.Error(t, err)
	rt.Close()

	rt, err = newfakeRoundTripper()
	require.NoError(t, err)
	defer rt.Close()

	// testing split interval
	_, statsHandler = indexStatsResult(logproto.IndexStatsResponse{Bytes: 10})
	count, queryHandler := promqlResult(matrix)
	rt.setHandler(getQueryAndStatsHandler(queryHandler, statsHandler))
	resp, err := tpw(rt).RoundTrip(req)
	// 2 queries
	require.Equal(t, 2, *count)
	require.NoError(t, err)
	lokiResponse, err := LokiCodec.DecodeResponse(ctx, resp, lreq)
	require.NoError(t, err)

	// testing cache
	count, queryHandler = counter()
	rt.setHandler(getQueryAndStatsHandler(queryHandler, statsHandler))
	cacheResp, err := tpw(rt).RoundTrip(req)
	// 0 queries result are cached.
	require.Equal(t, 0, *count)
	require.NoError(t, err)
	lokiCacheResponse, err := LokiCodec.DecodeResponse(ctx, cacheResp, lreq)
	require.NoError(t, err)

	require.Equal(t, lokiResponse.(*LokiPromResponse).Response, lokiCacheResponse.(*LokiPromResponse).Response)
}

func TestLogFilterTripperware(t *testing.T) {
	var l Limits = fakeLimits{
		maxQueryParallelism:     1,
		tsdbMaxQueryParallelism: 1,
		maxQueryBytesRead:       1000,
		maxQuerierBytesRead:     100,
	}
	tpw, stopper, err := NewTripperware(testConfig, util_log.Logger, l, config.SchemaConfig{Configs: testSchemasTSDB}, nil, false, nil)
	if stopper != nil {
		defer stopper.Stop()
	}
	require.NoError(t, err)
	rt, err := newfakeRoundTripper()
	require.NoError(t, err)
	defer rt.Close()

	lreq := &LokiRequest{
		Query:     `{app="foo"} |= "foo"`,
		Limit:     1000,
		StartTs:   testTime.Add(-10 * time.Hour), // bigger than the limit
		EndTs:     testTime,
		Direction: logproto.FORWARD,
		Path:      "/loki/api/v1/query_range",
	}

	ctx := user.InjectOrgID(context.Background(), "1")
	req, err := LokiCodec.EncodeRequest(ctx, lreq)
	require.NoError(t, err)

	req = req.WithContext(ctx)
	err = user.InjectOrgIDIntoHTTPRequest(ctx, req)
	require.NoError(t, err)

	// testing limit
	count, h := promqlResult(streams)
	rt.setHandler(h)
	_, err = tpw(rt).RoundTrip(req)
	require.Equal(t, 0, *count)
	require.Error(t, err)

	// set the query length back to normal
	lreq.StartTs = testTime.Add(-6 * time.Hour)
	req, err = LokiCodec.EncodeRequest(ctx, lreq)
	require.NoError(t, err)

	// testing retry
	_, statsHandler := indexStatsResult(logproto.IndexStatsResponse{Bytes: 10})
	retries, queryHandler := counter()
	rt.setHandler(getQueryAndStatsHandler(queryHandler, statsHandler))
	_, err = tpw(rt).RoundTrip(req)
	require.GreaterOrEqual(t, *retries, 3)
	require.Error(t, err)

	// Test MaxQueryBytesRead limit
	statsCount, statsHandler := indexStatsResult(logproto.IndexStatsResponse{Bytes: 2000})
	queryCount, queryHandler := counter()
	rt.setHandler(getQueryAndStatsHandler(queryHandler, statsHandler))
	_, err = tpw(rt).RoundTrip(req)
	require.Error(t, err)
	require.Equal(t, 1, *statsCount)
	require.Equal(t, 0, *queryCount)

	// Test MaxQuerierBytesRead limit
	statsCount, statsHandler = indexStatsResult(logproto.IndexStatsResponse{Bytes: 200})
	queryCount, queryHandler = counter()
	rt.setHandler(getQueryAndStatsHandler(queryHandler, statsHandler))
	_, err = tpw(rt).RoundTrip(req)
	require.Error(t, err)
	require.Equal(t, 2, *statsCount)
	require.Equal(t, 0, *queryCount)
}

func TestInstantQueryTripperware(t *testing.T) {
	testShardingConfig := testConfig
	testShardingConfig.ShardedQueries = true
	var l Limits = fakeLimits{
		maxQueryParallelism:     1,
		tsdbMaxQueryParallelism: 1,
		maxQueryBytesRead:       1000,
		maxQuerierBytesRead:     100,
		queryTimeout:            1 * time.Minute,
		maxSeries:               1,
	}
	tpw, stopper, err := NewTripperware(testShardingConfig, util_log.Logger, l, config.SchemaConfig{Configs: testSchemasTSDB}, nil, false, nil)
	if stopper != nil {
		defer stopper.Stop()
	}
	require.NoError(t, err)
	rt, err := newfakeRoundTripper()
	require.NoError(t, err)
	defer rt.Close()

	lreq := &LokiInstantRequest{
		Query:     `sum by (job) (bytes_rate({cluster="dev-us-central-0"}[15m]))`,
		Limit:     1000,
		TimeTs:    testTime,
		Direction: logproto.FORWARD,
		Path:      "/loki/api/v1/query",
	}

	ctx := user.InjectOrgID(context.Background(), "1")
	req, err := LokiCodec.EncodeRequest(ctx, lreq)
	require.NoError(t, err)

	req = req.WithContext(ctx)
	err = user.InjectOrgIDIntoHTTPRequest(ctx, req)
	require.NoError(t, err)

	// Test MaxQueryBytesRead limit
	statsCount, statsHandler := indexStatsResult(logproto.IndexStatsResponse{Bytes: 2000})
	queryCount, queryHandler := counter()
	rt.setHandler(getQueryAndStatsHandler(queryHandler, statsHandler))
	_, err = tpw(rt).RoundTrip(req)
	require.Error(t, err)
	require.Equal(t, 1, *statsCount)
	require.Equal(t, 0, *queryCount)

	// Test MaxQuerierBytesRead limit
	statsCount, statsHandler = indexStatsResult(logproto.IndexStatsResponse{Bytes: 200})
	queryCount, queryHandler = counter()
	rt.setHandler(getQueryAndStatsHandler(queryHandler, statsHandler))
	_, err = tpw(rt).RoundTrip(req)
	require.Error(t, err)
	require.Equal(t, 2, *statsCount)
	require.Equal(t, 0, *queryCount)

	count, queryHandler := promqlResult(vector)
	_, statsHandler = indexStatsResult(logproto.IndexStatsResponse{Bytes: 10})
	rt.setHandler(getQueryAndStatsHandler(queryHandler, statsHandler))
	resp, err := tpw(rt).RoundTrip(req)
	require.Equal(t, 1, *count)
	require.NoError(t, err)

	lokiResponse, err := LokiCodec.DecodeResponse(ctx, resp, lreq)
	require.NoError(t, err)
	require.IsType(t, &LokiPromResponse{}, lokiResponse)
}

func TestSeriesTripperware(t *testing.T) {
	tpw, stopper, err := NewTripperware(testConfig, util_log.Logger, fakeLimits{maxQueryLength: 48 * time.Hour, maxQueryParallelism: 1}, config.SchemaConfig{Configs: testSchemas}, nil, false, nil)
	if stopper != nil {
		defer stopper.Stop()
	}
	require.NoError(t, err)
	rt, err := newfakeRoundTripper()
	require.NoError(t, err)
	defer rt.Close()

	lreq := &LokiSeriesRequest{
		Match:   []string{`{job="varlogs"}`},
		StartTs: testTime.Add(-25 * time.Hour), // bigger than split by interval limit
		EndTs:   testTime,
		Path:    "/loki/api/v1/series",
	}

	ctx := user.InjectOrgID(context.Background(), "1")
	req, err := LokiCodec.EncodeRequest(ctx, lreq)
	require.NoError(t, err)

	req = req.WithContext(ctx)
	err = user.InjectOrgIDIntoHTTPRequest(ctx, req)
	require.NoError(t, err)

	count, h := seriesResult(series)
	rt.setHandler(h)
	resp, err := tpw(rt).RoundTrip(req)
	// 2 queries
	require.Equal(t, 2, *count)
	require.NoError(t, err)
	lokiSeriesResponse, err := LokiCodec.DecodeResponse(ctx, resp, lreq)
	res, ok := lokiSeriesResponse.(*LokiSeriesResponse)
	require.Equal(t, true, ok)

	// make sure we return unique series since responses from
	// SplitByInterval middleware might have duplicate series
	require.Equal(t, series.Series, res.Data)
	require.NoError(t, err)
}

func TestLabelsTripperware(t *testing.T) {
	tpw, stopper, err := NewTripperware(testConfig, util_log.Logger, fakeLimits{maxQueryLength: 48 * time.Hour, maxQueryParallelism: 1}, config.SchemaConfig{Configs: testSchemas}, nil, false, nil)
	if stopper != nil {
		defer stopper.Stop()
	}
	require.NoError(t, err)
	rt, err := newfakeRoundTripper()
	require.NoError(t, err)
	defer rt.Close()

	lreq := &LokiLabelNamesRequest{
		StartTs: testTime.Add(-25 * time.Hour), // bigger than the limit
		EndTs:   testTime,
		Path:    "/loki/api/v1/labels",
	}

	ctx := user.InjectOrgID(context.Background(), "1")
	req, err := LokiCodec.EncodeRequest(ctx, lreq)
	require.NoError(t, err)

	req = req.WithContext(ctx)
	err = user.InjectOrgIDIntoHTTPRequest(ctx, req)
	require.NoError(t, err)

	handler := newFakeHandler(
		// we expect 2 calls.
		http.HandlerFunc(func(w http.ResponseWriter, r *http.Request) {
			require.NoError(t, marshal.WriteLabelResponseJSON(logproto.LabelResponse{Values: []string{"foo", "bar", "blop"}}, w))
		}),
		http.HandlerFunc(func(w http.ResponseWriter, r *http.Request) {
			require.NoError(t, marshal.WriteLabelResponseJSON(logproto.LabelResponse{Values: []string{"foo", "bar", "blip"}}, w))
		}),
	)
	rt.setHandler(handler)
	resp, err := tpw(rt).RoundTrip(req)
	// verify 2 calls have been made to downstream.
	require.Equal(t, 2, handler.count)
	require.NoError(t, err)
	lokiLabelsResponse, err := LokiCodec.DecodeResponse(ctx, resp, lreq)
	res, ok := lokiLabelsResponse.(*LokiLabelNamesResponse)
	require.Equal(t, true, ok)
	require.Equal(t, []string{"foo", "bar", "blop", "blip"}, res.Data)
	require.Equal(t, "success", res.Status)
	require.NoError(t, err)
}

func TestLogNoFilter(t *testing.T) {
	tpw, stopper, err := NewTripperware(testConfig, util_log.Logger, fakeLimits{maxQueryParallelism: 1}, config.SchemaConfig{Configs: testSchemas}, nil, false, nil)
	if stopper != nil {
		defer stopper.Stop()
	}
	require.NoError(t, err)
	rt, err := newfakeRoundTripper()
	require.NoError(t, err)
	defer rt.Close()

	lreq := &LokiRequest{
		Query:     `{app="foo"}`,
		Limit:     1000,
		StartTs:   testTime.Add(-6 * time.Hour),
		EndTs:     testTime,
		Direction: logproto.FORWARD,
		Path:      "/loki/api/v1/query_range",
	}

	ctx := user.InjectOrgID(context.Background(), "1")
	req, err := LokiCodec.EncodeRequest(ctx, lreq)
	require.NoError(t, err)

	req = req.WithContext(ctx)
	err = user.InjectOrgIDIntoHTTPRequest(ctx, req)
	require.NoError(t, err)

	count, h := promqlResult(streams)
	rt.setHandler(h)
	_, err = tpw(rt).RoundTrip(req)
	require.Equal(t, 1, *count)
	require.Nil(t, err)
}

func TestRegexpParamsSupport(t *testing.T) {
	l := WithSplitByLimits(fakeLimits{maxSeries: 1, maxQueryParallelism: 2}, 4*time.Hour)
	tpw, stopper, err := NewTripperware(testConfig, util_log.Logger, l, config.SchemaConfig{Configs: testSchemas}, nil, false, nil)
	if stopper != nil {
		defer stopper.Stop()
	}
	require.NoError(t, err)
	rt, err := newfakeRoundTripper()
	require.NoError(t, err)
	defer rt.Close()

	lreq := &LokiRequest{
		Query:     `{app="foo"}`,
		Limit:     1000,
		StartTs:   testTime.Add(-6 * time.Hour),
		EndTs:     testTime,
		Direction: logproto.FORWARD,
		Path:      "/loki/api/v1/query_range",
	}

	ctx := user.InjectOrgID(context.Background(), "1")
	req, err := LokiCodec.EncodeRequest(ctx, lreq)
	require.NoError(t, err)

	// fudge a regexp params
	params := req.URL.Query()
	params.Set("regexp", "foo")
	req.URL.RawQuery = params.Encode()

	req = req.WithContext(ctx)
	err = user.InjectOrgIDIntoHTTPRequest(ctx, req)
	require.NoError(t, err)

	count, h := promqlResult(streams)
	rt.setHandler(http.HandlerFunc(func(rw http.ResponseWriter, r *http.Request) {
		// the query params should contain the filter.
		require.Contains(t, r.URL.Query().Get("query"), `|~ "foo"`)
		h.ServeHTTP(rw, r)
	}))
	_, err = tpw(rt).RoundTrip(req)
	require.Equal(t, 2, *count) // expecting the query to also be splitted since it has a filter.
	require.NoError(t, err)
}

func TestPostQueries(t *testing.T) {
	req, err := http.NewRequest(http.MethodPost, "/loki/api/v1/query_range", nil)
	data := url.Values{
		"query": {`{app="foo"} |~ "foo"`},
	}
	body := bytes.NewBufferString(data.Encode())
	req.Body = io.NopCloser(body)
	req.Header.Add("Content-Type", "application/x-www-form-urlencoded")
	req.Header.Add("Content-Length", strconv.Itoa(len(data.Encode())))
	req = req.WithContext(user.InjectOrgID(context.Background(), "1"))
	require.NoError(t, err)
	_, err = newRoundTripper(
		util_log.Logger,
		queryrangebase.RoundTripFunc(func(*http.Request) (*http.Response, error) {
			t.Error("unexpected default roundtripper called")
			return nil, nil
		}),
		queryrangebase.RoundTripFunc(func(*http.Request) (*http.Response, error) {
			t.Error("unexpected default roundtripper called")
			return nil, nil
		}),
		queryrangebase.RoundTripFunc(func(*http.Request) (*http.Response, error) {
			return nil, nil
		}),
		queryrangebase.RoundTripFunc(func(*http.Request) (*http.Response, error) {
			t.Error("unexpected metric roundtripper called")
			return nil, nil
		}),
		queryrangebase.RoundTripFunc(func(*http.Request) (*http.Response, error) {
			t.Error("unexpected series roundtripper called")
			return nil, nil
		}),
		queryrangebase.RoundTripFunc(func(*http.Request) (*http.Response, error) {
			t.Error("unexpected labels roundtripper called")
			return nil, nil
		}),
		queryrangebase.RoundTripFunc(func(*http.Request) (*http.Response, error) {
			t.Error("unexpected instant roundtripper called")
			return nil, nil
		}),
		fakeLimits{},
	).RoundTrip(req)
	require.NoError(t, err)
}

func TestTripperware_EntriesLimit(t *testing.T) {
	tpw, stopper, err := NewTripperware(testConfig, util_log.Logger, fakeLimits{maxEntriesLimitPerQuery: 5000, maxQueryParallelism: 1}, config.SchemaConfig{Configs: testSchemas}, nil, false, nil)
	if stopper != nil {
		defer stopper.Stop()
	}
	require.NoError(t, err)
	rt, err := newfakeRoundTripper()
	require.NoError(t, err)
	defer rt.Close()

	lreq := &LokiRequest{
		Query:     `{app="foo"}`,
		Limit:     10000,
		StartTs:   testTime.Add(-6 * time.Hour),
		EndTs:     testTime,
		Direction: logproto.FORWARD,
		Path:      "/loki/api/v1/query_range",
	}

	ctx := user.InjectOrgID(context.Background(), "1")
	req, err := LokiCodec.EncodeRequest(ctx, lreq)
	require.NoError(t, err)

	req = req.WithContext(ctx)
	err = user.InjectOrgIDIntoHTTPRequest(ctx, req)
	require.NoError(t, err)

	_, err = tpw(rt).RoundTrip(req)
	require.Equal(t, httpgrpc.Errorf(http.StatusBadRequest, "max entries limit per query exceeded, limit > max_entries_limit (10000 > 5000)"), err)
}

func TestTripperware_RequiredLabels(t *testing.T) {

	const noErr = ""

	for _, test := range []struct {
		qs            string
		expectedError string
		response      parser.Value
	}{
		{`avg(count_over_time({app=~"foo|bar"} |~".+bar" [1m]))`, noErr, vector},
		{`count_over_time({app="foo"}[1m]) / count_over_time({app="bar"}[1m] offset 1m)`, noErr, vector},
		{`count_over_time({app="foo"}[1m]) / count_over_time({pod="bar"}[1m] offset 1m)`, "stream selector is missing required matchers [app], labels present in the query were [pod]", nil},
		{`avg(count_over_time({pod=~"foo|bar"} |~".+bar" [1m]))`, "stream selector is missing required matchers [app], labels present in the query were [pod]", nil},
		{`{app="foo", pod="bar"}`, noErr, streams},
		{`{pod="bar"} |= "foo" |~ ".+bar"`, "stream selector is missing required matchers [app], labels present in the query were [pod]", nil},
	} {
		t.Run(test.qs, func(t *testing.T) {
			limits := fakeLimits{maxEntriesLimitPerQuery: 5000, maxQueryParallelism: 1, requiredLabels: []string{"app"}}
			tpw, stopper, err := NewTripperware(testConfig, util_log.Logger, limits, config.SchemaConfig{Configs: testSchemas}, nil, false, nil)
			if stopper != nil {
				defer stopper.Stop()
			}
			require.NoError(t, err)
			rt, err := newfakeRoundTripper()
			require.NoError(t, err)
			defer rt.Close()
			_, h := promqlResult(test.response)
			rt.setHandler(h)

			lreq := &LokiRequest{
				Query:     test.qs,
				Limit:     1000,
				StartTs:   testTime.Add(-6 * time.Hour),
				EndTs:     testTime,
				Direction: logproto.FORWARD,
				Path:      "/loki/api/v1/query_range",
			}

			ctx := user.InjectOrgID(context.Background(), "1")
			req, err := LokiCodec.EncodeRequest(ctx, lreq)
			require.NoError(t, err)

			req = req.WithContext(ctx)
			err = user.InjectOrgIDIntoHTTPRequest(ctx, req)
			require.NoError(t, err)

			_, err = tpw(rt).RoundTrip(req)
			if test.expectedError != "" {
				require.Equal(t, httpgrpc.Errorf(http.StatusBadRequest, test.expectedError), err)
			} else {
				require.NoError(t, err)
			}
		})
	}
}

func Test_getOperation(t *testing.T) {
	cases := []struct {
		name       string
		path       string
		expectedOp string
	}{
		{
			name:       "instant_query",
			path:       "/loki/api/v1/query",
			expectedOp: InstantQueryOp,
		},
		{
			name:       "range_query_prom",
			path:       "/prom/query",
			expectedOp: QueryRangeOp,
		},
		{
			name:       "range_query",
			path:       "/loki/api/v1/query_range",
			expectedOp: QueryRangeOp,
		},
		{
			name:       "series_query",
			path:       "/loki/api/v1/series",
			expectedOp: SeriesOp,
		},
		{
			name:       "series_query_prom",
			path:       "/prom/series",
			expectedOp: SeriesOp,
		},
		{
			name:       "labels_query",
			path:       "/loki/api/v1/labels",
			expectedOp: LabelNamesOp,
		},
		{
			name:       "labels_query_prom",
			path:       "/prom/labels",
			expectedOp: LabelNamesOp,
		},
		{
			name:       "label_query",
			path:       "/loki/api/v1/label",
			expectedOp: LabelNamesOp,
		},
		{
			name:       "labels_query_prom",
			path:       "/prom/label",
			expectedOp: LabelNamesOp,
		},
		{
			name:       "label_values_query",
			path:       "/loki/api/v1/label/__name__/values",
			expectedOp: LabelNamesOp,
		},
		{
			name:       "label_values_query_prom",
			path:       "/prom/label/__name__/values",
			expectedOp: LabelNamesOp,
		},
	}

	for _, tc := range cases {
		t.Run(tc.name, func(t *testing.T) {
			got := getOperation(tc.path)
			assert.Equal(t, tc.expectedOp, got)
		})
	}
}

type fakeLimits struct {
	maxQueryLength          time.Duration
	maxQueryParallelism     int
	tsdbMaxQueryParallelism int
	maxQueryLookback        time.Duration
	maxEntriesLimitPerQuery int
	maxSeries               int
	splits                  map[string]time.Duration
	minShardingLookback     time.Duration
	queryTimeout            time.Duration
<<<<<<< HEAD
	maxQueryBytesRead       int
	maxQuerierBytesRead     int
=======
	requiredLabels          []string
>>>>>>> 94725e79
}

func (f fakeLimits) QuerySplitDuration(key string) time.Duration {
	if f.splits == nil {
		return 0
	}
	return f.splits[key]
}

func (f fakeLimits) MaxQueryLength(context.Context, string) time.Duration {
	if f.maxQueryLength == 0 {
		return time.Hour * 7
	}
	return f.maxQueryLength
}

func (f fakeLimits) MaxQueryParallelism(context.Context, string) int {
	return f.maxQueryParallelism
}

func (f fakeLimits) TSDBMaxQueryParallelism(context.Context, string) int {
	return f.tsdbMaxQueryParallelism
}

func (f fakeLimits) MaxEntriesLimitPerQuery(context.Context, string) int {
	return f.maxEntriesLimitPerQuery
}

func (f fakeLimits) MaxQuerySeries(context.Context, string) int {
	return f.maxSeries
}

func (f fakeLimits) MaxCacheFreshness(context.Context, string) time.Duration {
	return 1 * time.Minute
}

func (f fakeLimits) MaxQueryLookback(context.Context, string) time.Duration {
	return f.maxQueryLookback
}

func (f fakeLimits) MinShardingLookback(string) time.Duration {
	return f.minShardingLookback
}

func (f fakeLimits) MaxQueryBytesRead(context.Context, string) int {
	return f.maxQueryBytesRead
}

func (f fakeLimits) MaxQuerierBytesRead(context.Context, string) int {
	return f.maxQuerierBytesRead
}

func (f fakeLimits) QueryTimeout(context.Context, string) time.Duration {
	return f.queryTimeout
}

func (f fakeLimits) BlockedQueries(context.Context, string) []*validation.BlockedQuery {
	return []*validation.BlockedQuery{}
}

func (f fakeLimits) RequiredLabels(context.Context, string) []string {
	return f.requiredLabels
}

func counter() (*int, http.Handler) {
	count := 0
	var lock sync.Mutex
	return &count, http.HandlerFunc(func(w http.ResponseWriter, r *http.Request) {
		lock.Lock()
		defer lock.Unlock()
		count++
	})
}

func promqlResult(v parser.Value) (*int, http.Handler) {
	count := 0
	var lock sync.Mutex
	return &count, http.HandlerFunc(func(w http.ResponseWriter, r *http.Request) {
		lock.Lock()
		defer lock.Unlock()
		if err := marshal.WriteQueryResponseJSON(logqlmodel.Result{Data: v}, w); err != nil {
			panic(err)
		}
		count++
	})
}

func seriesResult(v logproto.SeriesResponse) (*int, http.Handler) {
	count := 0
	var lock sync.Mutex
	return &count, http.HandlerFunc(func(w http.ResponseWriter, r *http.Request) {
		lock.Lock()
		defer lock.Unlock()
		if err := marshal.WriteSeriesResponseJSON(v, w); err != nil {
			panic(err)
		}
		count++
	})
}

func indexStatsResult(v logproto.IndexStatsResponse) (*int, http.Handler) {
	count := 0
	var lock sync.Mutex
	return &count, http.HandlerFunc(func(w http.ResponseWriter, r *http.Request) {
		lock.Lock()
		defer lock.Unlock()
		if err := marshal.WriteIndexStatsResponseJSON(&v, w); err != nil {
			panic(err)
		}
		count++
	})
}

type fakeHandler struct {
	count int
	lock  sync.Mutex
	calls []http.Handler
}

func newFakeHandler(calls ...http.Handler) *fakeHandler {
	return &fakeHandler{calls: calls}
}

func (f *fakeHandler) ServeHTTP(w http.ResponseWriter, req *http.Request) {
	f.lock.Lock()
	defer f.lock.Unlock()
	f.calls[f.count].ServeHTTP(w, req)
	f.count++
}

type fakeRoundTripper struct {
	*httptest.Server
	host string
}

func newfakeRoundTripper() (*fakeRoundTripper, error) {
	s := httptest.NewServer(nil)
	u, err := url.Parse(s.URL)
	if err != nil {
		return nil, err
	}
	return &fakeRoundTripper{
		Server: s,
		host:   u.Host,
	}, nil
}

func (s *fakeRoundTripper) setHandler(h http.Handler) {
	s.Config.Handler = middleware.AuthenticateUser.Wrap(h)
}

func (s fakeRoundTripper) RoundTrip(r *http.Request) (*http.Response, error) {
	r.URL.Scheme = "http"
	r.URL.Host = s.host
	return http.DefaultTransport.RoundTrip(r)
}

func toMs(t time.Time) int64 {
	return t.UnixNano() / (int64(time.Millisecond) / int64(time.Nanosecond))
}<|MERGE_RESOLUTION|>--- conflicted
+++ resolved
@@ -734,12 +734,9 @@
 	splits                  map[string]time.Duration
 	minShardingLookback     time.Duration
 	queryTimeout            time.Duration
-<<<<<<< HEAD
+	requiredLabels          []string
 	maxQueryBytesRead       int
 	maxQuerierBytesRead     int
-=======
-	requiredLabels          []string
->>>>>>> 94725e79
 }
 
 func (f fakeLimits) QuerySplitDuration(key string) time.Duration {
