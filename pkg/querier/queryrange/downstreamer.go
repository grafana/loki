--- conflicted
+++ resolved
@@ -4,6 +4,7 @@
 	"context"
 	"fmt"
 	"reflect"
+	"time"
 
 	"github.com/go-kit/log/level"
 	"github.com/grafana/dskit/concurrency"
@@ -128,9 +129,8 @@
 	return expr.String(), newStart, newEnd
 }
 
-<<<<<<< HEAD
-func (in instance) Downstream(ctx context.Context, queries []logql.DownstreamQuery) ([]logqlmodel.Result, error) {
-	return in.For(ctx, queries, func(qry logql.DownstreamQuery) (logqlmodel.Result, error) {
+func (in instance) Downstream(ctx context.Context, queries []logql.DownstreamQuery, acc logql.Accumulator) ([]logqlmodel.Result, error) {
+	return in.For(ctx, queries, acc, func(qry logql.DownstreamQuery) (logqlmodel.Result, error) {
 		var req queryrangebase.Request
 		if in.splitAlign {
 			qs, newStart, newEnd := withoutOffset(qry)
@@ -138,11 +138,6 @@
 		} else {
 			req = ParamsToLokiRequest(qry.Params).WithQuery(qry.Params.GetExpression().String())
 		}
-=======
-func (in instance) Downstream(ctx context.Context, queries []logql.DownstreamQuery, acc logql.Accumulator) ([]logqlmodel.Result, error) {
-	return in.For(ctx, queries, acc, func(qry logql.DownstreamQuery) (logqlmodel.Result, error) {
-		req := ParamsToLokiRequest(qry.Params).WithQuery(qry.Params.GetExpression().String())
->>>>>>> 6c5c3472
 		sp, ctx := opentracing.StartSpanFromContext(ctx, "DownstreamHandler.instance")
 		defer sp.Finish()
 		logger := spanlogger.FromContext(ctx)
