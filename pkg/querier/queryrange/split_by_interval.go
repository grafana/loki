package queryrange

import (
	"context"
	"net/http"
	"time"

<<<<<<< HEAD
	"github.com/cortexproject/cortex/pkg/querier/queryrange"
	"github.com/grafana/dskit/tenant"
=======
>>>>>>> dad7fca2
	"github.com/opentracing/opentracing-go"
	otlog "github.com/opentracing/opentracing-go/log"
	"github.com/prometheus/client_golang/prometheus"
	"github.com/prometheus/client_golang/prometheus/promauto"
	"github.com/weaveworks/common/httpgrpc"

	"github.com/grafana/loki/pkg/logproto"
	"github.com/grafana/loki/pkg/logql"
	"github.com/grafana/loki/pkg/querier/queryrange/queryrangebase"
	"github.com/grafana/loki/pkg/tenant"
)

type lokiResult struct {
	req queryrangebase.Request
	ch  chan *packedResp
}

type packedResp struct {
	resp queryrangebase.Response
	err  error
}

type SplitByMetrics struct {
	splits prometheus.Histogram
}

func NewSplitByMetrics(r prometheus.Registerer) *SplitByMetrics {
	return &SplitByMetrics{
		splits: promauto.With(r).NewHistogram(prometheus.HistogramOpts{
			Namespace: "loki",
			Name:      "query_frontend_partitions",
			Help:      "Number of time-based partitions (sub-requests) per request",
			Buckets:   prometheus.ExponentialBuckets(1, 4, 5), // 1 -> 1024
		}),
	}
}

type splitByInterval struct {
	next     queryrangebase.Handler
	limits   Limits
	merger   queryrangebase.Merger
	metrics  *SplitByMetrics
	splitter Splitter
}

type Splitter func(req queryrangebase.Request, interval time.Duration) ([]queryrangebase.Request, error)

// SplitByIntervalMiddleware creates a new Middleware that splits log requests by a given interval.
func SplitByIntervalMiddleware(limits Limits, merger queryrangebase.Merger, splitter Splitter, metrics *SplitByMetrics) queryrangebase.Middleware {
	return queryrangebase.MiddlewareFunc(func(next queryrangebase.Handler) queryrangebase.Handler {
		return &splitByInterval{
			next:     next,
			limits:   limits,
			merger:   merger,
			metrics:  metrics,
			splitter: splitter,
		}
	})
}

func (h *splitByInterval) Feed(ctx context.Context, input []*lokiResult) chan *lokiResult {
	ch := make(chan *lokiResult)

	go func() {
		defer close(ch)
		for _, d := range input {
			select {
			case <-ctx.Done():
				return
			case ch <- d:
				continue
			}
		}
	}()

	return ch
}

func (h *splitByInterval) Process(
	ctx context.Context,
	parallelism int,
	threshold int64,
	input []*lokiResult,
	userID string,
) ([]queryrangebase.Response, error) {
	var responses []queryrangebase.Response
	ctx, cancel := context.WithCancel(ctx)
	defer cancel()

	ch := h.Feed(ctx, input)

	// queries with 0 limits should not be exited early
	var unlimited bool
	if threshold == 0 {
		unlimited = true
	}

	// don't spawn unnecessary goroutines
	p := parallelism
	if len(input) < parallelism {
		p = len(input)
	}

	// per request wrapped handler for limiting the amount of series.
	next := newSeriesLimiter(h.limits.MaxQuerySeries(userID)).Wrap(h.next)
	for i := 0; i < p; i++ {
		go h.loop(ctx, ch, next)
	}

	for _, x := range input {
		select {
		case <-ctx.Done():
			return nil, ctx.Err()
		case data := <-x.ch:
			if data.err != nil {
				return nil, data.err
			}

			responses = append(responses, data.resp)

			// see if we can exit early if a limit has been reached
			if casted, ok := data.resp.(*LokiResponse); !unlimited && ok {
				threshold -= casted.Count()

				if threshold <= 0 {
					return responses, nil
				}

			}

		}
	}

	return responses, nil
}

func (h *splitByInterval) loop(ctx context.Context, ch <-chan *lokiResult, next queryrangebase.Handler) {
	for data := range ch {

		sp, ctx := opentracing.StartSpanFromContext(ctx, "interval")
		data.req.LogToSpan(sp)

		resp, err := next.Do(ctx, data.req)

		select {
		case <-ctx.Done():
			sp.Finish()
			return
		case data.ch <- &packedResp{resp, err}:
			sp.Finish()
		}
	}
}

<<<<<<< HEAD
func (h *splitByInterval) Do(ctx context.Context, r queryrange.Request) (queryrange.Response, error) {
	userid, err := tenant.ID(ctx)
=======
func (h *splitByInterval) Do(ctx context.Context, r queryrangebase.Request) (queryrangebase.Response, error) {
	userid, err := tenant.TenantID(ctx)
>>>>>>> dad7fca2
	if err != nil {
		return nil, httpgrpc.Errorf(http.StatusBadRequest, err.Error())
	}

	interval := h.limits.QuerySplitDuration(userid)
	// skip split by if unset
	if interval == 0 {
		return h.next.Do(ctx, r)
	}

	intervals, err := h.splitter(r, interval)
	if err != nil {
		return nil, err
	}
	h.metrics.splits.Observe(float64(len(intervals)))

	// no interval should not be processed by the frontend.
	if len(intervals) == 0 {
		return h.next.Do(ctx, r)
	}

	if sp := opentracing.SpanFromContext(ctx); sp != nil {
		sp.LogFields(otlog.Int("n_intervals", len(intervals)))
	}

	if len(intervals) == 1 {
		return h.next.Do(ctx, intervals[0])
	}

	var limit int64
	switch req := r.(type) {
	case *LokiRequest:
		limit = int64(req.Limit)
		if req.Direction == logproto.BACKWARD {
			for i, j := 0, len(intervals)-1; i < j; i, j = i+1, j-1 {
				intervals[i], intervals[j] = intervals[j], intervals[i]
			}
		}
	case *LokiSeriesRequest, *LokiLabelNamesRequest:
		// Set this to 0 since this is not used in Series/Labels Request.
		limit = 0
	default:
		return nil, httpgrpc.Errorf(http.StatusBadRequest, "unknown request type")
	}

	input := make([]*lokiResult, 0, len(intervals))
	for _, interval := range intervals {
		input = append(input, &lokiResult{
			req: interval,
			ch:  make(chan *packedResp),
		})
	}

	resps, err := h.Process(ctx, h.limits.MaxQueryParallelism(userid), limit, input, userid)
	if err != nil {
		return nil, err
	}
	return h.merger.MergeResponse(resps...)
}

func splitByTime(req queryrangebase.Request, interval time.Duration) ([]queryrangebase.Request, error) {
	var reqs []queryrangebase.Request

	switch r := req.(type) {
	case *LokiRequest:
		forInterval(interval, r.StartTs, r.EndTs, false, func(start, end time.Time) {
			reqs = append(reqs, &LokiRequest{
				Query:     r.Query,
				Limit:     r.Limit,
				Step:      r.Step,
				Direction: r.Direction,
				Path:      r.Path,
				StartTs:   start,
				EndTs:     end,
			})
		})
	case *LokiSeriesRequest:
		forInterval(interval, r.StartTs, r.EndTs, true, func(start, end time.Time) {
			reqs = append(reqs, &LokiSeriesRequest{
				Match:   r.Match,
				Path:    r.Path,
				StartTs: start,
				EndTs:   end,
				Shards:  r.Shards,
			})
		})
	case *LokiLabelNamesRequest:
		forInterval(interval, r.StartTs, r.EndTs, true, func(start, end time.Time) {
			reqs = append(reqs, &LokiLabelNamesRequest{
				Path:    r.Path,
				StartTs: start,
				EndTs:   end,
			})
		})
	default:
		return nil, nil
	}
	return reqs, nil
}

// forInterval splits the given start and end time into given interval.
// When endTimeInclusive is true, it would keep a gap of 1ms between the splits.
// The only queries that have both start and end time inclusive are metadata queries,
// and without keeping a gap, we would end up querying duplicate data in adjacent queries.
func forInterval(interval time.Duration, start, end time.Time, endTimeInclusive bool, callback func(start, end time.Time)) {
	// align the start time by split interval for better query performance of metadata queries and
	// better cache-ability of query types that are cached.
	ogStart := start
	startNs := start.UnixNano()
	start = time.Unix(0, startNs-startNs%interval.Nanoseconds())
	firstInterval := true

	for start := start; start.Before(end); start = start.Add(interval) {
		newEnd := start.Add(interval)
		if !newEnd.Before(end) {
			newEnd = end
		} else if endTimeInclusive {
			newEnd = newEnd.Add(-time.Millisecond)
		}

		if firstInterval {
			callback(ogStart, newEnd)
			firstInterval = false
			continue
		}
		callback(start, newEnd)
	}
}

// maxRangeVectorDuration returns the maximum range vector duration within a LogQL query.
func maxRangeVectorDuration(q string) (time.Duration, error) {
	expr, err := logql.ParseSampleExpr(q)
	if err != nil {
		return 0, err
	}
	var max time.Duration
	expr.Walk(func(e interface{}) {
		if r, ok := e.(*logql.LogRange); ok && r.Interval > max {
			max = r.Interval
		}
	})
	return max, nil
}

// reduceSplitIntervalForRangeVector reduces the split interval for a range query based on the duration of the range vector.
// Large range vector durations will not be split into smaller intervals because it can cause the queries to be slow by over-processing data.
func reduceSplitIntervalForRangeVector(r queryrangebase.Request, interval time.Duration) (time.Duration, error) {
	maxRange, err := maxRangeVectorDuration(r.GetQuery())
	if err != nil {
		return 0, err
	}
	if maxRange > interval {
		return maxRange, nil
	}
	return interval, nil
}

func splitMetricByTime(r queryrangebase.Request, interval time.Duration) ([]queryrangebase.Request, error) {
	var reqs []queryrangebase.Request

	interval, err := reduceSplitIntervalForRangeVector(r, interval)
	if err != nil {
		return nil, err
	}

	lokiReq := r.(*LokiRequest)
	// step is >= configured split interval, let us just split the query interval by step
	if lokiReq.Step >= interval.Milliseconds() {
		forInterval(time.Duration(lokiReq.Step*1e6), lokiReq.StartTs, lokiReq.EndTs, false, func(start, end time.Time) {
			reqs = append(reqs, &LokiRequest{
				Query:     lokiReq.Query,
				Limit:     lokiReq.Limit,
				Step:      lokiReq.Step,
				Direction: lokiReq.Direction,
				Path:      lokiReq.Path,
				StartTs:   start,
				EndTs:     end,
			})
		})

		return reqs, nil
	}

	// nextIntervalBoundary always moves ahead in a multiple of steps but the time it returns would not be step aligned.
	// To have step aligned intervals for better cache-ability of results, let us step align the start time which make all the split intervals step aligned.
	startNs := lokiReq.StartTs.UnixNano()
	start := time.Unix(0, startNs-startNs%(r.GetStep()*1e6))

	for start := start; start.Before(lokiReq.EndTs); start = nextIntervalBoundary(start, r.GetStep(), interval).Add(time.Duration(r.GetStep()) * time.Millisecond) {
		end := nextIntervalBoundary(start, r.GetStep(), interval)
		if end.Add(time.Duration(r.GetStep())*time.Millisecond).After(lokiReq.EndTs) || end.Add(time.Duration(r.GetStep())*time.Millisecond) == lokiReq.EndTs {
			end = lokiReq.EndTs
		}
		reqs = append(reqs, &LokiRequest{
			Query:     lokiReq.Query,
			Limit:     lokiReq.Limit,
			Step:      lokiReq.Step,
			Direction: lokiReq.Direction,
			Path:      lokiReq.Path,
			StartTs:   start,
			EndTs:     end,
		})
	}

	if len(reqs) != 0 {
		// change the start time to original time
		reqs[0] = reqs[0].WithStartEnd(lokiReq.GetStart(), reqs[0].GetEnd())
	}
	return reqs, nil
}

// Round up to the step before the next interval boundary.
func nextIntervalBoundary(t time.Time, step int64, interval time.Duration) time.Time {
	stepNs := step * 1e6
	nsPerInterval := interval.Nanoseconds()
	startOfNextInterval := ((t.UnixNano() / nsPerInterval) + 1) * nsPerInterval
	// ensure that target is a multiple of steps away from the start time
	target := startOfNextInterval - ((startOfNextInterval - t.UnixNano()) % stepNs)
	if target == startOfNextInterval {
		target -= stepNs
	}
	return time.Unix(0, target)
}<|MERGE_RESOLUTION|>--- conflicted
+++ resolved
@@ -5,11 +5,6 @@
 	"net/http"
 	"time"
 
-<<<<<<< HEAD
-	"github.com/cortexproject/cortex/pkg/querier/queryrange"
-	"github.com/grafana/dskit/tenant"
-=======
->>>>>>> dad7fca2
 	"github.com/opentracing/opentracing-go"
 	otlog "github.com/opentracing/opentracing-go/log"
 	"github.com/prometheus/client_golang/prometheus"
@@ -164,13 +159,8 @@
 	}
 }
 
-<<<<<<< HEAD
-func (h *splitByInterval) Do(ctx context.Context, r queryrange.Request) (queryrange.Response, error) {
-	userid, err := tenant.ID(ctx)
-=======
 func (h *splitByInterval) Do(ctx context.Context, r queryrangebase.Request) (queryrangebase.Response, error) {
 	userid, err := tenant.TenantID(ctx)
->>>>>>> dad7fca2
 	if err != nil {
 		return nil, httpgrpc.Errorf(http.StatusBadRequest, err.Error())
 	}
