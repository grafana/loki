package reader

import (
	"context"
	"crypto/tls"
	"encoding/base64"
	"fmt"
	"io"
	"log"
	"net"
	"net/http"
	"net/url"
	"strconv"
	"strings"
	"sync"
	"time"

	"github.com/gorilla/websocket"
	"github.com/grafana/dskit/backoff"
	json "github.com/json-iterator/go"
	"github.com/pkg/errors"
	"github.com/prometheus/client_golang/prometheus"
	"github.com/prometheus/client_golang/prometheus/promauto"
	"github.com/prometheus/common/config"

	"github.com/grafana/loki/pkg/loghttp"
	"github.com/grafana/loki/pkg/logqlmodel"
	"github.com/grafana/loki/pkg/util/build"
	"github.com/grafana/loki/pkg/util/unmarshal"
)

var (
	reconnects = promauto.NewCounter(prometheus.CounterOpts{
		Namespace: "loki_canary",
		Name:      "ws_reconnects_total",
		Help:      "counts every time the websocket connection has to reconnect",
	})
	websocketPings = promauto.NewCounter(prometheus.CounterOpts{
		Namespace: "loki_canary",
		Name:      "ws_pings_total",
		Help:      "counts every time the websocket receives a ping message",
	})
	userAgent = fmt.Sprintf("loki-canary/%s", build.Version)
)

type LokiReader interface {
	Query(start time.Time, end time.Time) ([]time.Time, error)
	QueryCountOverTime(queryRange string) (float64, error)
}

type Reader struct {
	header          http.Header
	useTLS          bool
	clientTLSConfig *tls.Config
	caFile          string
	addr            string
	user            string
	pass            string
	tenantID        string
	httpClient      *http.Client
	queryTimeout    time.Duration
	sName           string
	sValue          string
	lName           string
	lVal            string
	backoff         *backoff.Backoff
	nextQuery       time.Time
	backoffMtx      sync.RWMutex
	interval        time.Duration
	conn            *websocket.Conn
	w               io.Writer
	recv            chan time.Time
	quit            chan struct{}
	shuttingDown    bool
	done            chan struct{}
}

func NewReader(writer io.Writer,
	receivedChan chan time.Time,
	useTLS bool,
	tlsConfig *tls.Config,
	caFile, certFile, keyFile string,
	address string,
	user string,
	pass string,
	tenantID string,
	queryTimeout time.Duration,
	labelName string,
	labelVal string,
	streamName string,
	streamValue string,
	interval time.Duration,
) (*Reader, error) {
	h := http.Header{}

	// http.DefaultClient will be used in the case that the connection to Loki is http or TLS without client certs.
	httpClient := http.DefaultClient
	if tlsConfig != nil {
		// For the mTLS case, use a http.Client configured with the client side certificates.
<<<<<<< HEAD
		rt, err := config.NewTLSRoundTripper(tlsConfig, caFile, "", "", func(tls *tls.Config) (http.RoundTripper, error) {
=======
		rt, err := config.NewTLSRoundTripper(tlsConfig, caFile, certFile, keyFile, func(tls *tls.Config) (http.RoundTripper, error) {
>>>>>>> 7c78d7ea
			return &http.Transport{TLSClientConfig: tls}, nil
		})
		if err != nil {
			return nil, errors.Wrapf(err, "Failed to create HTTPS transport with TLS config")
		}
		httpClient = &http.Client{Transport: rt}
	}
	if user != "" {
		h.Set("Authorization", "Basic "+base64.StdEncoding.EncodeToString([]byte(user+":"+pass)))
	}
	if tenantID != "" {
		h.Set("X-Scope-OrgID", tenantID)
	}

	next := time.Now()
	bkcfg := backoff.Config{
		MinBackoff: 1 * time.Second,
		MaxBackoff: 10 * time.Minute,
		MaxRetries: 0,
	}
	bkoff := backoff.New(context.Background(), bkcfg)

	rd := Reader{
		header:          h,
		useTLS:          useTLS,
		clientTLSConfig: tlsConfig,
		caFile:          caFile,
		addr:            address,
		user:            user,
		pass:            pass,
		tenantID:        tenantID,
		queryTimeout:    queryTimeout,
		httpClient:      httpClient,
		sName:           streamName,
		sValue:          streamValue,
		lName:           labelName,
		lVal:            labelVal,
		nextQuery:       next,
		backoff:         bkoff,
		interval:        interval,
		w:               writer,
		recv:            receivedChan,
		quit:            make(chan struct{}),
		done:            make(chan struct{}),
		shuttingDown:    false,
	}

	go rd.run()

	go func() {
		<-rd.quit
		if rd.conn != nil {
			fmt.Fprintf(rd.w, "shutting down reader\n")
			rd.shuttingDown = true
			_ = rd.conn.Close()
		}
	}()

	return &rd, nil
}

func (r *Reader) Stop() {
	if r.quit != nil {
		close(r.quit)
		<-r.done
		r.quit = nil
	}
}

// QueryCountOverTime will ask Loki for a count of logs over the provided range e.g. 5m
// QueryCountOverTime blocks if a previous query has failed until the appropriate backoff time has been reached.
func (r *Reader) QueryCountOverTime(queryRange string) (float64, error) {
	r.backoffMtx.RLock()
	next := r.nextQuery
	r.backoffMtx.RUnlock()
	for time.Now().Before(next) {
		time.Sleep(50 * time.Millisecond)
		// Update next in case other queries have tried and failed
		r.backoffMtx.RLock()
		next = r.nextQuery
		r.backoffMtx.RUnlock()
	}

	scheme := "http"
	if r.useTLS {
		scheme = "https"
	}
	u := url.URL{
		Scheme: scheme,
		Host:   r.addr,
		Path:   "/loki/api/v1/query",
		RawQuery: "query=" + url.QueryEscape(fmt.Sprintf("count_over_time({%v=\"%v\",%v=\"%v\"}[%s])", r.sName, r.sValue, r.lName, r.lVal, queryRange)) +
			fmt.Sprintf("&time=%d", time.Now().UnixNano()) +
			"&limit=1000",
	}
	fmt.Fprintf(r.w, "Querying loki for metric count with query: %v\n", u.String())

	ctx, cancel := context.WithTimeout(context.Background(), r.queryTimeout)
	defer cancel()

	req, err := http.NewRequestWithContext(ctx, "GET", u.String(), nil)
	if err != nil {
		return 0, err
	}

	if r.user != "" {
		req.SetBasicAuth(r.user, r.pass)
	}
	if r.tenantID != "" {
		req.Header.Set("X-Scope-OrgID", r.tenantID)
	}
	req.Header.Set("User-Agent", userAgent)

	resp, err := r.httpClient.Do(req)
	if err != nil {
		return 0, errors.Wrap(err, "query request failed")
	}
	defer func() {
		if err := resp.Body.Close(); err != nil {
			log.Println("error closing body", err)
		}
	}()

	if resp.StatusCode/100 != 2 {
		r.backoffMtx.Lock()
		r.nextQuery = nextBackoff(r.w, resp.StatusCode, r.backoff)
		r.backoffMtx.Unlock()
		buf, _ := io.ReadAll(resp.Body)
		return 0, fmt.Errorf("error response from server: %s (%v)", string(buf), err)
	}
	// No Errors, reset backoff
	r.backoffMtx.Lock()
	r.backoff.Reset()
	r.backoffMtx.Unlock()

	var decoded loghttp.QueryResponse
	err = json.NewDecoder(resp.Body).Decode(&decoded)
	if err != nil {
		return 0, err
	}

	value := decoded.Data.Result
	ret := 0.0
	switch value.Type() {
	case loghttp.ResultTypeVector:
		series := value.(loghttp.Vector)
		if len(series) > 1 {
			return 0, fmt.Errorf("expected only a single series result in the metric test query vector, instead received %v", len(series))
		}
		if len(series) == 0 {
			return 0, fmt.Errorf("expected to receive one sample in the result vector, received 0")
		}
		ret = float64(series[0].Value)
	default:
		return 0, fmt.Errorf("unexpected result type, expected a Vector result instead received %v", value.Type())
	}

	return ret, nil
}

// Query will ask Loki for all canary timestamps in the requested timerange.
// Query blocks if a previous query has failed until the appropriate backoff time has been reached.
func (r *Reader) Query(start time.Time, end time.Time) ([]time.Time, error) {
	r.backoffMtx.RLock()
	next := r.nextQuery
	r.backoffMtx.RUnlock()
	for time.Now().Before(next) {
		time.Sleep(50 * time.Millisecond)
		// Update next in case other queries have tried and failed moving it even farther in the future
		r.backoffMtx.RLock()
		next = r.nextQuery
		r.backoffMtx.RUnlock()
	}

	scheme := "http"
	if r.useTLS {
		scheme = "https"
	}
	u := url.URL{
		Scheme: scheme,
		Host:   r.addr,
		Path:   "/loki/api/v1/query_range",
		RawQuery: fmt.Sprintf("start=%d&end=%d", start.UnixNano(), end.UnixNano()) +
			"&query=" + url.QueryEscape(fmt.Sprintf("{%v=\"%v\",%v=\"%v\"}", r.sName, r.sValue, r.lName, r.lVal)) +
			"&limit=1000",
	}
	fmt.Fprintf(r.w, "Querying loki for logs with query: %v\n", u.String())

	ctx, cancel := context.WithTimeout(context.Background(), r.queryTimeout)
	defer cancel()

	req, err := http.NewRequestWithContext(ctx, "GET", u.String(), nil)
	if err != nil {
		return nil, err
	}

	if r.user != "" {
		req.SetBasicAuth(r.user, r.pass)
	}
	if r.tenantID != "" {
		req.Header.Set("X-Scope-OrgID", r.tenantID)
	}
	req.Header.Set("User-Agent", userAgent)

	resp, err := r.httpClient.Do(req)
	if err != nil {
		return nil, errors.Wrap(err, "query_range request failed")
	}
	defer func() {
		if err := resp.Body.Close(); err != nil {
			log.Println("error closing body", err)
		}
	}()

	if resp.StatusCode/100 != 2 {
		r.backoffMtx.Lock()
		r.nextQuery = nextBackoff(r.w, resp.StatusCode, r.backoff)
		r.backoffMtx.Unlock()
		buf, _ := io.ReadAll(resp.Body)
		return nil, fmt.Errorf("error response from server: %s (%v)", string(buf), err)
	}
	// No Errors, reset backoff
	r.backoffMtx.Lock()
	r.backoff.Reset()
	r.backoffMtx.Unlock()

	var decoded loghttp.QueryResponse
	err = json.NewDecoder(resp.Body).Decode(&decoded)
	if err != nil {
		return nil, err
	}

	tss := []time.Time{}
	value := decoded.Data.Result
	switch value.Type() {
	case logqlmodel.ValueTypeStreams:
		for _, stream := range value.(loghttp.Streams) {
			for _, entry := range stream.Entries {
				ts, err := parseResponse(&entry)
				if err != nil {
					fmt.Fprint(r.w, err)
					continue
				}
				tss = append(tss, *ts)
			}
		}
	default:
		return nil, fmt.Errorf("unexpected result type, expected a log stream result instead received %v", value.Type())
	}

	return tss, nil
}

// run uses the established websocket connection to tail logs from Loki
func (r *Reader) run() {
	r.closeAndReconnect()

	tailResponse := &loghttp.TailResponse{}
	lastMessageTs := time.Now()

	for {
		if r.shuttingDown {
			if r.conn != nil {
				_ = r.conn.Close()
				r.conn = nil
			}
			close(r.done)
			return
		}

		// Set a read timeout of 10x the interval we expect to see messages
		// Ignore the error as it will get caught when we call ReadJSON
		timeoutInterval := 10 * r.interval
		_ = r.conn.SetReadDeadline(time.Now().Add(timeoutInterval))
		// I assume this is a blocking call that either reads from the websocket connection
		// or times out based on the above SetReadDeadline call.
		err := unmarshal.ReadTailResponseJSON(tailResponse, r.conn)
		if err != nil {
			reason := "error reading websocket"
			if e, ok := err.(net.Error); ok && e.Timeout() {
				reason = fmt.Sprintf("timeout tailing new logs (timeout period: %.2fs)", timeoutInterval.Seconds())
			}

			fmt.Fprintf(r.w, "%s, will retry in 10 seconds: %s\n", reason, err)

			// Even though we sleep between connection retries, we found it's possible to DOS Loki if the connection
			// succeeds but some other error is returned, so also sleep here before retrying.
			<-time.After(10 * time.Second)
			r.closeAndReconnect()
			continue
		}
		// If there were streams update last message timestamp
		if len(tailResponse.Streams) > 0 {
			lastMessageTs = time.Now()
		}
		for _, stream := range tailResponse.Streams {
			for _, entry := range stream.Entries {
				ts, err := parseResponse(&entry)
				if err != nil {
					fmt.Fprint(r.w, err)
					continue
				}
				r.recv <- *ts
			}
		}
		// Ping messages can reset the read deadline so also make sure we are receiving regular messages.
		// We use the same 10x interval to make sure we are getting recent messages
		if time.Since(lastMessageTs).Milliseconds() > 10*r.interval.Milliseconds() {
			fmt.Fprintf(r.w, "Have not received a canary message from loki on the websocket in %vms, "+
				"sleeping 10s and reconnecting\n", 10*r.interval.Milliseconds())
			<-time.After(10 * time.Second)
			r.closeAndReconnect()
			continue
		}
	}
}

// closeAndReconnect establishes a web socket connection to Loki and sets up a tail query
// with the stream and label selectors which can be used check if all logs generated by the
// canary have been received by Loki.
func (r *Reader) closeAndReconnect() {
	if r.shuttingDown {
		return
	}
	if r.conn != nil {
		_ = r.conn.Close()
		r.conn = nil
		// By incrementing reconnects here we should only count a failure followed by a successful reconnect.
		// Initial connections and reconnections from failed tries will not be counted.
		reconnects.Inc()
	}
	for r.conn == nil {
		scheme := "ws"
		if r.useTLS {
			scheme = "wss"
		}
		u := url.URL{
			Scheme:   scheme,
			Host:     r.addr,
			Path:     "/loki/api/v1/tail",
			RawQuery: "query=" + url.QueryEscape(fmt.Sprintf("{%v=\"%v\",%v=\"%v\"}", r.sName, r.sValue, r.lName, r.lVal)),
		}

		fmt.Fprintf(r.w, "Connecting to loki at %v, querying for label '%v' with value '%v'\n", u.String(), r.lName, r.lVal)

		dialer := r.webSocketDialer()
		c, _, err := dialer.Dial(u.String(), r.header)
		if err != nil {
			fmt.Fprintf(r.w, "failed to connect to %s with err %s\n", u.String(), err)
			<-time.After(10 * time.Second)
			continue
		}
		// Use a custom ping handler so we can increment a metric, this is copied from the default ping handler
		c.SetPingHandler(func(message string) error {
			websocketPings.Inc()
			err := c.WriteControl(websocket.PongMessage, []byte(message), time.Now().Add(time.Second))
			if err == websocket.ErrCloseSent {
				return nil
			} else if _, ok := err.(net.Error); ok {
				return nil
			}
			return err
		})
		r.conn = c
	}
}

// webSocketDialer creates a dialer for the web socket connection to Loki
// websocket.DefaultDialer will be returned in the case that the connection to Loki is http or TLS without client certs.
// For the mTLS case, return a websocket.Dialer configured to use client side certificates.
func (r *Reader) webSocketDialer() *websocket.Dialer {
	return &websocket.Dialer{
		Proxy:            http.ProxyFromEnvironment,
		TLSClientConfig:  r.clientTLSConfig,
		HandshakeTimeout: 45 * time.Second,
	}
}

func parseResponse(entry *loghttp.Entry) (*time.Time, error) {
	sp := strings.Split(entry.Line, " ")
	if len(sp) != 2 {
		return nil, errors.Errorf("received invalid entry: %s", entry.Line)
	}
	ts, err := strconv.ParseInt(sp[0], 10, 64)
	if err != nil {
		return nil, errors.Errorf("failed to parse timestamp: %s", sp[0])
	}
	t := time.Unix(0, ts)
	return &t, nil
}

func nextBackoff(w io.Writer, statusCode int, backoff *backoff.Backoff) time.Time {
	// Be way more conservative with an http 429 and wait 5 minutes before trying again.
	var next time.Time
	if statusCode == http.StatusTooManyRequests {
		next = time.Now().Add(5 * time.Minute)
	} else {
		next = time.Now().Add(backoff.NextDelay())
	}
	fmt.Fprintf(w, "Loki returned an error code: %v, waiting %v before next query.", statusCode, time.Until(next))
	return next
}<|MERGE_RESOLUTION|>--- conflicted
+++ resolved
@@ -97,11 +97,7 @@
 	httpClient := http.DefaultClient
 	if tlsConfig != nil {
 		// For the mTLS case, use a http.Client configured with the client side certificates.
-<<<<<<< HEAD
-		rt, err := config.NewTLSRoundTripper(tlsConfig, caFile, "", "", func(tls *tls.Config) (http.RoundTripper, error) {
-=======
 		rt, err := config.NewTLSRoundTripper(tlsConfig, caFile, certFile, keyFile, func(tls *tls.Config) (http.RoundTripper, error) {
->>>>>>> 7c78d7ea
 			return &http.Transport{TLSClientConfig: tls}, nil
 		})
 		if err != nil {
