--- conflicted
+++ resolved
@@ -235,15 +235,11 @@
 		break
 	}
 	if !success {
-<<<<<<< HEAD
-		return fmt.Errorf("Run out of attempts while querying the server,err: %v", respErrorMsg)
-=======
 		msg := "Run out of attempts while querying the server"
 		if respErrorMsg != "" {
 			msg = fmt.Sprintf("%s; response: %s", msg, respErrorMsg)
 		}
 		return fmt.Errorf(msg)
->>>>>>> 8331785a
 	}
 
 	defer func() {
