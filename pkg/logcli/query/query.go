package query

import (
	"context"
	"fmt"
	"log"
	"os"
	"sort"
	"strings"
	"text/tabwriter"
	"time"

	"github.com/fatih/color"
	json "github.com/json-iterator/go"
	"github.com/prometheus/client_golang/prometheus"
	"github.com/prometheus/prometheus/promql"
	"github.com/weaveworks/common/user"

	"github.com/grafana/loki/pkg/cfg"
	"github.com/grafana/loki/pkg/iter"
	"github.com/grafana/loki/pkg/logcli/client"
	"github.com/grafana/loki/pkg/logcli/output"
	"github.com/grafana/loki/pkg/loghttp"
	"github.com/grafana/loki/pkg/logproto"
	"github.com/grafana/loki/pkg/logql"
	"github.com/grafana/loki/pkg/logql/marshal"
	"github.com/grafana/loki/pkg/logql/stats"
	"github.com/grafana/loki/pkg/loki"
	"github.com/grafana/loki/pkg/storage"
	"github.com/grafana/loki/pkg/util/validation"
)

type streamEntryPair struct {
	entry  loghttp.Entry
	labels loghttp.LabelSet
}

// Query contains all necessary fields to execute instant and range queries and print the results.
type Query struct {
	QueryString     string
	Start           time.Time
	End             time.Time
	Limit           int
	Forward         bool
	Step            time.Duration
	Interval        time.Duration
	Quiet           bool
	NoLabels        bool
	IgnoreLabelsKey []string
	ShowLabelsKey   []string
	FixedLabelsLen  int

	LocalConfig string
}

// DoQuery executes the query and prints out the results
func (q *Query) DoQuery(c *client.Client, out output.LogOutput, statistics bool) {

	if q.LocalConfig != "" {
		if err := q.DoLocalQuery(out, statistics, c.OrgID); err != nil {
			log.Fatalf("Query failed: %+v", err)
		}
		return
	}

	d := q.resultsDirection()

	var resp *loghttp.QueryResponse
	var err error

	if q.isInstant() {
		resp, err = c.Query(q.QueryString, q.Limit, q.Start, d, q.Quiet)
	} else {
		resp, err = c.QueryRange(q.QueryString, q.Limit, q.Start, q.End, d, q.Step, q.Interval, q.Quiet)
	}

	if err != nil {
		log.Fatalf("Query failed: %+v", err)
	}

	if statistics {
		q.printStats(resp.Data.Statistics)
	}

	q.printResult(resp.Data.Result, out)

}

func (q *Query) printResult(value loghttp.ResultValue, out output.LogOutput) {
	switch value.Type() {
	case logql.ValueTypeStreams:
		q.printStream(value.(loghttp.Streams), out)
	case promql.ValueTypeScalar:
		q.printScalar(value.(loghttp.Scalar))
	case promql.ValueTypeMatrix:
		q.printMatrix(value.(loghttp.Matrix))
	case promql.ValueTypeVector:
		q.printVector(value.(loghttp.Vector))
	default:
		log.Fatalf("Unable to print unsupported type: %v", value.Type())
	}
}

// DoLocalQuery executes the query against the local store using a Loki configuration file.
func (q *Query) DoLocalQuery(out output.LogOutput, statistics bool, orgID string) error {

	var conf loki.Config
	if err := cfg.Defaults()(&conf); err != nil {
		return err
	}
	if err := cfg.YAML(&q.LocalConfig)(&conf); err != nil {
		return err
	}

	querier, err := localStore(conf)
	if err != nil {
		return err
	}

	eng := logql.NewEngine(conf.Querier.Engine, querier)
	var query logql.Query

	if q.isInstant() {
		query = eng.Query(logql.NewLiteralParams(
			q.QueryString,
			q.Start,
			q.Start,
			0,
			q.resultsDirection(),
			uint32(q.Limit),
			nil,
		))
	} else {
<<<<<<< HEAD
		query = eng.Query(logql.NewLiteralParams(
			q.QueryString,
			q.Start,
			q.End,
			q.Step,
			q.resultsDirection(),
			uint32(q.Limit),
			nil,
		))
=======
		query = eng.NewRangeQuery(q.QueryString, q.Start, q.End, q.Step, q.Interval, q.resultsDirection(), uint32(q.Limit))
>>>>>>> a8b94aec
	}

	// execute the query
	ctx := user.InjectOrgID(context.Background(), orgID)
	result, err := query.Exec(ctx)
	if err != nil {
		return err
	}

	if statistics {
		q.printStats(result.Statistics)
	}

	value, err := marshal.NewResultValue(result.Data)
	if err != nil {
		return err
	}

	q.printResult(value, out)
	return nil
}

func localStore(conf loki.Config) (logql.Querier, error) {
	limits, err := validation.NewOverrides(conf.LimitsConfig, nil)
	if err != nil {
		return nil, err
	}
	s, err := storage.NewStore(conf.StorageConfig, conf.ChunkStoreConfig, conf.SchemaConfig, limits, prometheus.DefaultRegisterer)
	if err != nil {
		return nil, err
	}
	return logql.QuerierFunc(func(ctx context.Context, params logql.SelectParams) (iter.EntryIterator, error) {
		return s.LazyQuery(ctx, params)
	}), nil
}

// SetInstant makes the Query an instant type
func (q *Query) SetInstant(time time.Time) {
	q.Start = time
	q.End = time
}

func (q *Query) isInstant() bool {
	return q.Start == q.End
}

func (q *Query) printStream(streams loghttp.Streams, out output.LogOutput) {
	common := commonLabels(streams)

	// Remove the labels we want to show from common
	if len(q.ShowLabelsKey) > 0 {
		common = matchLabels(false, common, q.ShowLabelsKey)
	}

	if len(common) > 0 && !q.Quiet {
		log.Println("Common labels:", color.RedString(common.String()))
	}

	if len(q.IgnoreLabelsKey) > 0 && !q.Quiet {
		log.Println("Ignoring labels key:", color.RedString(strings.Join(q.IgnoreLabelsKey, ",")))
	}

	// Remove ignored and common labels from the cached labels and
	// calculate the max labels length
	maxLabelsLen := q.FixedLabelsLen
	for i, s := range streams {
		// Remove common labels
		ls := subtract(s.Labels, common)

		// Remove ignored labels
		if len(q.IgnoreLabelsKey) > 0 {
			ls = matchLabels(false, ls, q.IgnoreLabelsKey)
		}

		// Overwrite existing Labels
		streams[i].Labels = ls

		// Update max labels length
		len := len(ls.String())
		if maxLabelsLen < len {
			maxLabelsLen = len
		}
	}

	// sort and display entries
	allEntries := make([]streamEntryPair, 0)

	for _, s := range streams {
		for _, e := range s.Entries {
			allEntries = append(allEntries, streamEntryPair{
				entry:  e,
				labels: s.Labels,
			})
		}
	}

	if q.Forward {
		sort.Slice(allEntries, func(i, j int) bool { return allEntries[i].entry.Timestamp.Before(allEntries[j].entry.Timestamp) })
	} else {
		sort.Slice(allEntries, func(i, j int) bool { return allEntries[i].entry.Timestamp.After(allEntries[j].entry.Timestamp) })
	}

	for _, e := range allEntries {
		fmt.Println(out.Format(e.entry.Timestamp, e.labels, maxLabelsLen, e.entry.Line))
	}
}

func (q *Query) printMatrix(matrix loghttp.Matrix) {
	// yes we are effectively unmarshalling and then immediately marshalling this object back to json.  we are doing this b/c
	// it gives us more flexibility with regard to output types in the future.  initially we are supporting just formatted json but eventually
	// we might add output options such as render to an image file on disk
	bytes, err := json.MarshalIndent(matrix, "", "  ")

	if err != nil {
		log.Fatalf("Error marshalling matrix: %v", err)
	}

	fmt.Print(string(bytes))
}

func (q *Query) printVector(vector loghttp.Vector) {
	bytes, err := json.MarshalIndent(vector, "", "  ")

	if err != nil {
		log.Fatalf("Error marshalling vector: %v", err)
	}

	fmt.Print(string(bytes))
}

func (q *Query) printScalar(scalar loghttp.Scalar) {
	bytes, err := json.MarshalIndent(scalar, "", "  ")

	if err != nil {
		log.Fatalf("Error marshalling scalar: %v", err)
	}

	fmt.Print(string(bytes))
}

type kvLogger struct {
	*tabwriter.Writer
}

func (k kvLogger) Log(keyvals ...interface{}) error {
	for i := 0; i < len(keyvals); i += 2 {
		fmt.Fprintln(k.Writer, color.BlueString("%s", keyvals[i]), "\t", fmt.Sprintf("%v", keyvals[i+1]))
	}
	k.Flush()
	return nil
}

func (q *Query) printStats(stats stats.Result) {
	writer := tabwriter.NewWriter(os.Stderr, 0, 8, 0, '\t', 0)
	stats.Log(kvLogger{Writer: writer})
}

func (q *Query) resultsDirection() logproto.Direction {
	if q.Forward {
		return logproto.FORWARD
	}
	return logproto.BACKWARD
}<|MERGE_RESOLUTION|>--- conflicted
+++ resolved
@@ -126,24 +126,22 @@
 			q.Start,
 			q.Start,
 			0,
+			0,
 			q.resultsDirection(),
 			uint32(q.Limit),
 			nil,
 		))
 	} else {
-<<<<<<< HEAD
 		query = eng.Query(logql.NewLiteralParams(
 			q.QueryString,
 			q.Start,
 			q.End,
 			q.Step,
+			q.Interval,
 			q.resultsDirection(),
 			uint32(q.Limit),
 			nil,
 		))
-=======
-		query = eng.NewRangeQuery(q.QueryString, q.Start, q.End, q.Step, q.Interval, q.resultsDirection(), uint32(q.Limit))
->>>>>>> a8b94aec
 	}
 
 	// execute the query
