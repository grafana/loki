// Package workflow defines how to represent physical plans as distributed
// workflows.
package workflow

import (
	"context"
	"fmt"
	"sync"

	"github.com/apache/arrow-go/v18/arrow"
	"github.com/go-kit/log"
	"github.com/go-kit/log/level"
	"github.com/oklog/ulid/v2"

	"github.com/grafana/loki/v3/pkg/engine/internal/executor"
	"github.com/grafana/loki/v3/pkg/engine/internal/planner/physical"
	"github.com/grafana/loki/v3/pkg/engine/internal/util/dag"
	"github.com/grafana/loki/v3/pkg/logqlmodel/stats"
	"github.com/grafana/loki/v3/pkg/xcap"
)

// Options configures a [Workflow].
type Options struct {
	// MaxRunningScanTasks specifies the maximum number of scan tasks that may
	// run concurrently within a single workflow. 0 means no limit.
	MaxRunningScanTasks int

	// MaxRunningOtherTasks specifies the maximum number of non-scan tasks that
	// may run concurrently within a single workflow. 0 means no limit.
	MaxRunningOtherTasks int

	// DebugTasks toggles debug messages for a task. This is very verbose and
	// should only be enabled for debugging purposes.
	//
	// Regardless of the value of DebugTasks, workers still log when
	// they start and finish assigned tasks.
	DebugTasks bool

	// DebugStreams toggles debug messages for data streams. This is very
	// verbose and should only be enabled for debugging purposes.
	DebugStreams bool
}

// Workflow represents a physical plan that has been partitioned into
// parallelizable tasks.
type Workflow struct {
	opts            Options
	logger          log.Logger
	runner          Runner
	graph           dag.Graph[*Task]
	resultsStream   *Stream
	resultsPipeline *streamPipe
	manifest        *Manifest

	statsMut sync.Mutex
	stats    stats.Result

	capture *xcap.Capture

	tasksMut   sync.RWMutex
	taskStates map[*Task]TaskState

	streamsMut   sync.RWMutex
	streamStates map[*Stream]StreamState

	admissionControl *admissionControl
}

// New creates a new Workflow from a physical plan. New returns an error if the
// physical plan does not have exactly one root node, or if the physical plan
// cannot be partitioned into a Workflow.
//
// The provided Runner will be used for Workflow execution.
func New(opts Options, logger log.Logger, tenantID string, runner Runner, plan *physical.Plan) (*Workflow, error) {
	graph, err := planWorkflow(tenantID, plan)
	if err != nil {
		return nil, err
	}

	// Inject a stream for final task results.
	results, err := injectResultsStream(tenantID, &graph)
	if err != nil {
		return nil, err
	}

	wf := &Workflow{
		opts:            opts,
		logger:          logger,
		runner:          runner,
		graph:           graph,
		resultsStream:   results,
		resultsPipeline: newStreamPipe(),

		taskStates:   make(map[*Task]TaskState),
		streamStates: make(map[*Stream]StreamState),
	}
	if err := wf.init(context.Background()); err != nil {
		wf.Close()
		return nil, err
	}
	return wf, nil
}

// injectResultsStream injects a new stream into the sinks of the root task for
// the workflow to receive final results.
func injectResultsStream(tenantID string, graph *dag.Graph[*Task]) (*Stream, error) {
	results := &Stream{ULID: ulid.Make(), TenantID: tenantID}

	// Inject a stream for final task results.
	rootTask, err := graph.Root()
	if err != nil {
		return nil, err
	}

	rootNode, err := rootTask.Fragment.Root()
	if err != nil {
		return nil, err
	}

	rootTask.Sinks[rootNode] = append(rootTask.Sinks[rootNode], results)
	return results, nil
}

// init initializes the workflow.
func (wf *Workflow) init(ctx context.Context) error {
	wf.manifest = &Manifest{
		Streams: wf.allStreams(),
		Tasks:   wf.allTasks(),

		StreamEventHandler: wf.onStreamChange,
		TaskEventHandler:   wf.onTaskChange,
	}
	if err := wf.runner.RegisterManifest(ctx, wf.manifest); err != nil {
		return err
	}
	return wf.runner.Listen(ctx, wf.resultsPipeline, wf.resultsStream)
}

// Close releases resources associated with the workflow.
func (wf *Workflow) Close() {
	if err := wf.runner.UnregisterManifest(context.Background(), wf.manifest); err != nil {
		level.Warn(wf.logger).Log("msg", "failed to unregister workflow manifest", "err", err)
	}
}

// Run executes the workflow, returning a pipeline to read results from. The
// provided context is used for the lifetime of the workflow execution.
//
// The returned pipeline must be closed when the workflow is complete to release
// resources.
func (wf *Workflow) Run(ctx context.Context) (pipeline executor.Pipeline, err error) {
<<<<<<< HEAD
	var (
		streams = wf.allStreams()
		tasks   = wf.allTasks()
	)

	if err := wf.runner.AddStreams(ctx, wf.onStreamChange, streams...); err != nil {
		return nil, err
	}
	defer func() {
		if err != nil {
			_ = wf.runner.RemoveStreams(context.Background(), streams...)
		}
	}()

	wf.capture = xcap.FromContext(ctx)

	pipeline, err = wf.runner.Listen(ctx, wf.resultsStream)
	if err != nil {
		return nil, err
	}

=======
>>>>>>> 98251377
	wrapped := &wrappedPipeline{
		inner: wf.resultsPipeline,
		onClose: func() {
			// Merge final stats results back into the caller.
			wf.statsMut.Lock()
			defer wf.statsMut.Unlock()
			stats.JoinResults(ctx, wf.stats)
		},
	}

	// Start dispatching in background goroutine
	go func() {
		err := wf.dispatchTasks(ctx, wf.manifest.Tasks)
		if err != nil {
			wf.resultsPipeline.SetError(err)
			wrapped.Close()
		}
	}()

	return wrapped, nil
}

// dispatchTasks groups the slice of tasks by their associated "admission lane" (token bucket)
// and dispatches them to the runner.
// Tasks from different admission lanes are dispatched concurrently.
// The caller needs to wait on the returned error group.
func (wf *Workflow) dispatchTasks(ctx context.Context, tasks []*Task) error {
	wf.admissionControl = newAdmissionControl(
		int64(wf.opts.MaxRunningScanTasks),
		int64(wf.opts.MaxRunningOtherTasks),
	)

	groups := wf.admissionControl.groupByType(tasks)
	for _, taskType := range []taskType{
		taskTypeOther,
		taskTypeScan,
	} {
		lane := wf.admissionControl.get(taskType)
		tasks := groups[taskType]

		var offset int64
		total := int64(len(tasks))
		maxBatchSize := min(total, lane.capacity)

		for ; offset < total; offset += maxBatchSize {
			batchSize := min(maxBatchSize, total-offset)
			if err := lane.Acquire(ctx, batchSize); err != nil {
				return fmt.Errorf("failed to acquire tokens from admission lane %s: %w", taskType, err)
			}
			if err := wf.runner.Start(ctx, tasks[offset:offset+batchSize]...); err != nil {
				return fmt.Errorf("failed to start tasks: %w", err)
			}
		}
	}

	return nil
}

func (wf *Workflow) allStreams() []*Stream {
	var (
		result      []*Stream
		seenStreams = map[*Stream]struct{}{}
	)

	// We only iterate over sources below (for convenience), and since
	// wf.results is only used as a sink, we need to manually add it here.
	result = append(result, wf.resultsStream)
	seenStreams[wf.resultsStream] = struct{}{}

	for _, root := range wf.graph.Roots() {
		_ = wf.graph.Walk(root, func(t *Task) error {
			// Task construction guarantees that there is a sink for each source
			// (minus the results stream we generate), so there's no point in
			// iterating over Sources and Sinks.
			for _, streams := range t.Sources {
				for _, stream := range streams {
					if _, seen := seenStreams[stream]; seen {
						continue
					}
					seenStreams[stream] = struct{}{}
					result = append(result, stream)
				}
			}

			return nil
		}, dag.PreOrderWalk)
	}

	return result
}

func (wf *Workflow) allTasks() []*Task {
	var tasks []*Task

	for _, root := range wf.graph.Roots() {
		// [dag.Graph.Walk] guarantees that each node is only visited once, so
		// we can safely append the task to the list without checking if it's
		// already been seen.
		_ = wf.graph.Walk(root, func(t *Task) error {
			tasks = append(tasks, t)
			return nil
		}, dag.PreOrderWalk)
	}

	return tasks
}

func (wf *Workflow) onStreamChange(_ context.Context, stream *Stream, newState StreamState) {
	if wf.opts.DebugStreams {
		level.Debug(wf.logger).Log("msg", "stream state change", "stream_id", stream.ULID, "new_state", newState)
	}

	wf.streamsMut.Lock()
	defer wf.streamsMut.Unlock()

	wf.streamStates[stream] = newState

	if newState == StreamStateClosed && stream.ULID == wf.resultsStream.ULID {
		// Close the results pipeline once the results stream has closed.
		wf.resultsPipeline.Close()
	}
}

func (wf *Workflow) onTaskChange(ctx context.Context, task *Task, newStatus TaskStatus) {
	if wf.opts.DebugTasks {
		level.Debug(wf.logger).Log("msg", "task state change", "task_id", task.ULID, "new_state", newStatus.State)
	}

	wf.tasksMut.Lock()
	oldState := wf.taskStates[task]
	wf.taskStates[task] = newStatus.State
	wf.tasksMut.Unlock()

	if newStatus.State == TaskStateFailed {
		// Use the first failure from a task as the failure for the entire
		// workflow.
		wf.resultsPipeline.SetError(newStatus.Error)
	}

	if oldState == newStatus.State {
		return
	}

	if !newStatus.State.Terminal() {
		return
	}

	if wf.admissionControl == nil {
		level.Warn(wf.logger).Log("msg", "admission control was not initialized")
	} else if oldState == TaskStatePending || oldState == TaskStateRunning {
		// Release tokens only if the task was already enqueued and therefore either pending or running.
		defer wf.admissionControl.laneFor(task).Release(1)
	}

	if newStatus.Capture != nil {
		wf.mergeCapture(newStatus.Capture)
	}

	if newStatus.Statistics != nil {
		wf.mergeResults(*newStatus.Statistics)
	}

	// task reached a terminal state. We need to detect if task's immediate
	// children should be canceled. We only look at immediate unterminated
	// children, since canceling them will trigger onTaskChange to process
	// indirect children.
	var tasksToCancel []*Task

	wf.tasksMut.RLock()
	{
	NextChild:
		for _, child := range wf.graph.Children(task) {
			// Ignore children in terminal states.
			if childState := wf.taskStates[child]; childState.Terminal() {
				continue
			}

			// Cancel the child if and only if all of the child's parents (which
			// includes the task that just updated) are in a terminal state.
			for _, parent := range wf.graph.Parents(child) {
				parentState := wf.taskStates[parent]
				if !parentState.Terminal() {
					continue NextChild
				}
			}

			tasksToCancel = append(tasksToCancel, child)
		}
	}
	wf.tasksMut.RUnlock()

	// Runners may re-invoke onTaskChange, so we don't want to hold the mutex
	// when calling this.
	if err := wf.runner.Cancel(ctx, tasksToCancel...); err != nil {
		level.Warn(wf.logger).Log("msg", "failed to cancel tasks", "err", err)
	}
}

func (wf *Workflow) mergeResults(results stats.Result) {
	wf.statsMut.Lock()
	defer wf.statsMut.Unlock()

	wf.stats.Merge(results)
}

func (wf *Workflow) mergeCapture(capture *xcap.Capture) {
	if capture == nil || wf.capture == nil {
		return
	}

	wf.capture.Merge(capture)
}

type wrappedPipeline struct {
	initOnce sync.Once

	inner   executor.Pipeline
	onClose func()
}

func (p *wrappedPipeline) Read(ctx context.Context) (arrow.RecordBatch, error) {
	return p.inner.Read(ctx)
}

// Close closes the resources of the pipeline.
func (p *wrappedPipeline) Close() {
	p.inner.Close()
	p.onClose()
}<|MERGE_RESOLUTION|>--- conflicted
+++ resolved
@@ -149,30 +149,8 @@
 // The returned pipeline must be closed when the workflow is complete to release
 // resources.
 func (wf *Workflow) Run(ctx context.Context) (pipeline executor.Pipeline, err error) {
-<<<<<<< HEAD
-	var (
-		streams = wf.allStreams()
-		tasks   = wf.allTasks()
-	)
-
-	if err := wf.runner.AddStreams(ctx, wf.onStreamChange, streams...); err != nil {
-		return nil, err
-	}
-	defer func() {
-		if err != nil {
-			_ = wf.runner.RemoveStreams(context.Background(), streams...)
-		}
-	}()
-
 	wf.capture = xcap.FromContext(ctx)
 
-	pipeline, err = wf.runner.Listen(ctx, wf.resultsStream)
-	if err != nil {
-		return nil, err
-	}
-
-=======
->>>>>>> 98251377
 	wrapped := &wrappedPipeline{
 		inner: wf.resultsPipeline,
 		onClose: func() {
