package workflow

import (
	"strings"
	"testing"

	oklogULID "github.com/oklog/ulid/v2"
	"github.com/stretchr/testify/require"

	"github.com/grafana/loki/v3/pkg/engine/internal/planner/physical/physicalpb"
	"github.com/grafana/loki/v3/pkg/engine/internal/util/dag"
	"github.com/grafana/loki/v3/pkg/engine/internal/util/ulid"
)

// TODO(rfratto): Once physical plans can be serializable, we should be able to
// write these tests using serialized physical plans rather than constructing
// them with the DAG.
//
// That would also allow for writing tests using txtar[^1], which may be easier
// to write and maintain.
//
// [^1]: https://research.swtch.com/testing

func Test_planWorkflow(t *testing.T) {
	t.Run("no pipeline breakers", func(t *testing.T) {
		ulidGen := ulidGenerator{}

		var physicalGraph dag.Graph[physicalpb.Node]
		scanId := physicalpb.PlanNodeID{Value: ulid.New()}
		physicalGraph.Add(&physicalpb.DataObjScan{Id: scanId})

		physicalPlan := physicalpb.FromGraph(physicalGraph)

		graph, err := planWorkflow("", physicalPlan)
		require.NoError(t, err)
		require.Equal(t, 1, graph.Len())
		requireUniqueStreams(t, graph)
		generateConsistentULIDs(&ulidGen, graph)

		expectOuptut := strings.TrimSpace(`
Task 00000000000000000000000001
-------------------------------
DataObjScan location= streams=0 section_id=0 projections=() direction=SORT_ORDER_INVALID limit=0
`)

		actualOutput := Sprint(&Workflow{graph: graph})
		require.Equal(t, strings.TrimSpace(expectOuptut), strings.TrimSpace(actualOutput))
	})

	t.Run("ends with one pipeline breaker", func(t *testing.T) {
		ulidGen := ulidGenerator{}
		var physicalGraph dag.Graph[physicalpb.Node]

		var (
			scanId     = physicalpb.PlanNodeID{Value: ulid.New()}
			rangeAggId = physicalpb.PlanNodeID{Value: ulid.New()}
			scan       = physicalGraph.Add(&physicalpb.DataObjScan{Id: scanId})
			rangeAgg   = physicalGraph.Add(&physicalpb.AggregateRange{Id: rangeAggId})
		)

<<<<<<< HEAD
		_ = physicalGraph.AddEdge(dag.Edge[physicalpb.Node]{Parent: rangeAgg, Child: scan})
		physicalPlan := physicalpb.FromGraph(physicalGraph)
		graph, err := planWorkflow(physicalPlan)
=======
		_ = physicalGraph.AddEdge(dag.Edge[physical.Node]{Parent: rangeAgg, Child: scan})

		physicalPlan := physical.FromGraph(physicalGraph)

		graph, err := planWorkflow("", physicalPlan)
>>>>>>> 0291c521
		require.NoError(t, err)
		require.Equal(t, 1, graph.Len())
		requireUniqueStreams(t, graph)
		generateConsistentULIDs(&ulidGen, graph)

		expectOuptut := strings.TrimSpace(`
Task 00000000000000000000000001
-------------------------------
AggregateRange operation=AGGREGATE_RANGE_OP_INVALID start=1970-01-01T00:00:00Z end=1970-01-01T00:00:00Z step=0s range=0s
└── DataObjScan location= streams=0 section_id=0 projections=() direction=SORT_ORDER_INVALID limit=0
`)

		actualOutput := Sprint(&Workflow{graph: graph})
		require.Equal(t, strings.TrimSpace(expectOuptut), strings.TrimSpace(actualOutput))
	})

	t.Run("split on pipeline breaker", func(t *testing.T) {
		ulidGen := ulidGenerator{}

		var physicalGraph dag.Graph[physicalpb.Node]

		var (
			scanId      = physicalpb.PlanNodeID{Value: ulid.New()}
			rangeAggId  = physicalpb.PlanNodeID{Value: ulid.New()}
			vectorAggId = physicalpb.PlanNodeID{Value: ulid.New()}
			scan        = physicalGraph.Add(&physicalpb.DataObjScan{Id: scanId})
			rangeAgg    = physicalGraph.Add(&physicalpb.AggregateRange{Id: rangeAggId})
			vectorAgg   = physicalGraph.Add(&physicalpb.AggregateVector{Id: vectorAggId})
		)

		_ = physicalGraph.AddEdge(dag.Edge[physicalpb.Node]{Parent: rangeAgg, Child: scan})
		_ = physicalGraph.AddEdge(dag.Edge[physicalpb.Node]{Parent: vectorAgg, Child: rangeAgg})

		physicalPlan := physicalpb.FromGraph(physicalGraph)

		graph, err := planWorkflow("", physicalPlan)
		require.NoError(t, err)
		require.Equal(t, 2, graph.Len())
		requireUniqueStreams(t, graph)
		generateConsistentULIDs(&ulidGen, graph)

		expectOuptut := strings.TrimSpace(`
Task 00000000000000000000000001
-------------------------------
AggregateVector operation=AGGREGATE_VECTOR_OP_INVALID
    └── @source stream=00000000000000000000000003

Task 00000000000000000000000002
-------------------------------
AggregateRange operation=AGGREGATE_RANGE_OP_INVALID start=1970-01-01T00:00:00Z end=1970-01-01T00:00:00Z step=0s range=0s
│   └── @sink stream=00000000000000000000000003
└── DataObjScan location= streams=0 section_id=0 projections=() direction=SORT_ORDER_INVALID limit=0
`)

		actualOutput := Sprint(&Workflow{graph: graph})
		require.Equal(t, strings.TrimSpace(expectOuptut), strings.TrimSpace(actualOutput))
	})

	t.Run("split on parallelize", func(t *testing.T) {
		ulidGen := ulidGenerator{}

		var physicalGraph dag.Graph[physicalpb.Node]

		var (
			vectorAggId   = physicalpb.PlanNodeID{Value: ulid.New()}
			rangeAggId    = physicalpb.PlanNodeID{Value: ulid.New()}
			parallelizeId = physicalpb.PlanNodeID{Value: ulid.New()}
			filterId      = physicalpb.PlanNodeID{Value: ulid.New()}
			parseId       = physicalpb.PlanNodeID{Value: ulid.New()}
			scanSetId     = physicalpb.PlanNodeID{Value: ulid.New()}

			vectorAgg = physicalGraph.Add(&physicalpb.AggregateVector{Id: vectorAggId})
			rangeAgg  = physicalGraph.Add(&physicalpb.AggregateRange{Id: rangeAggId})

			parallelize = physicalGraph.Add(&physicalpb.Parallelize{Id: parallelizeId})

			filter  = physicalGraph.Add(&physicalpb.Filter{Id: filterId})
			parse   = physicalGraph.Add(&physicalpb.Parse{Operation: physicalpb.PARSE_OP_LOGFMT, Id: parseId})
			scanSet = physicalGraph.Add(&physicalpb.ScanSet{Id: scanSetId,
				Targets: []*physicalpb.ScanTarget{
					{Type: physicalpb.SCAN_TYPE_DATA_OBJECT, DataObject: &physicalpb.DataObjScan{Location: "a"}},
					{Type: physicalpb.SCAN_TYPE_DATA_OBJECT, DataObject: &physicalpb.DataObjScan{Location: "b"}},
					{Type: physicalpb.SCAN_TYPE_DATA_OBJECT, DataObject: &physicalpb.DataObjScan{Location: "c"}},
				},
			})
		)

		_ = physicalGraph.AddEdge(dag.Edge[physicalpb.Node]{Parent: vectorAgg, Child: rangeAgg})
		_ = physicalGraph.AddEdge(dag.Edge[physicalpb.Node]{Parent: rangeAgg, Child: parallelize})
		_ = physicalGraph.AddEdge(dag.Edge[physicalpb.Node]{Parent: parallelize, Child: filter})
		_ = physicalGraph.AddEdge(dag.Edge[physicalpb.Node]{Parent: filter, Child: parse})
		_ = physicalGraph.AddEdge(dag.Edge[physicalpb.Node]{Parent: parse, Child: scanSet})

		physicalPlan := physicalpb.FromGraph(physicalGraph)

		graph, err := planWorkflow("", physicalPlan)
		require.NoError(t, err)
		require.Equal(t, 5, graph.Len())
		requireUniqueStreams(t, graph)
		generateConsistentULIDs(&ulidGen, graph)

		expectOuptut := strings.TrimSpace(`
Task 00000000000000000000000001
-------------------------------
AggregateVector operation=AGGREGATE_VECTOR_OP_INVALID
    └── @source stream=00000000000000000000000006

Task 00000000000000000000000002
-------------------------------
AggregateRange operation=AGGREGATE_RANGE_OP_INVALID start=1970-01-01T00:00:00Z end=1970-01-01T00:00:00Z step=0s range=0s
    ├── @source stream=00000000000000000000000007
    ├── @source stream=00000000000000000000000008
    ├── @source stream=00000000000000000000000009
    └── @sink stream=00000000000000000000000006

Task 00000000000000000000000003
-------------------------------
Filter
│   └── @sink stream=00000000000000000000000007
└── Parse kind=PARSE_OP_LOGFMT
    └── DataObjScan location=a streams=0 section_id=0 projections=() direction=SORT_ORDER_INVALID limit=0

Task 00000000000000000000000004
-------------------------------
Filter
│   └── @sink stream=00000000000000000000000008
└── Parse kind=PARSE_OP_LOGFMT
    └── DataObjScan location=b streams=0 section_id=0 projections=() direction=SORT_ORDER_INVALID limit=0

Task 00000000000000000000000005
-------------------------------
Filter
│   └── @sink stream=00000000000000000000000009
└── Parse kind=PARSE_OP_LOGFMT
    └── DataObjScan location=c streams=0 section_id=0 projections=() direction=SORT_ORDER_INVALID limit=0
`)

		actualOutput := Sprint(&Workflow{graph: graph})
		require.Equal(t, strings.TrimSpace(expectOuptut), strings.TrimSpace(actualOutput))
	})
}

// requireUniqueStreams asserts that for each stream found in g, that stream has
// exactly one reader (from Task.Sources) and exactly one writer (from
// Task.Sinks).
func requireUniqueStreams(t testing.TB, g dag.Graph[*Task]) {
	t.Helper()

	type streamInfo struct {
		Reader physicalpb.Node
		Writer physicalpb.Node
	}

	streamInfos := make(map[*Stream]*streamInfo)

	for _, root := range g.Roots() {
		_ = g.Walk(root, func(task *Task) error {
			for node, streams := range task.Sources {
				for _, stream := range streams {
					info, ok := streamInfos[stream]
					if !ok {
						info = new(streamInfo)
						streamInfos[stream] = info
					}

					require.Nil(t, info.Reader, "each stream must have exactly one reader")
					info.Reader = node
				}
			}

			for node, streams := range task.Sinks {
				for _, stream := range streams {
					info, ok := streamInfos[stream]
					if !ok {
						info = new(streamInfo)
						streamInfos[stream] = info
					}

					require.Nil(t, info.Writer, "each stream must have exactly one writer")
					info.Writer = node
				}
			}

			return nil
		}, dag.PreOrderWalk)
	}

	for _, info := range streamInfos {
		require.NotNil(t, info.Reader, "each stream must have exactly one reader")
		require.NotNil(t, info.Writer, "each stream must have exactly one writer")
	}
}

// generateConsistentULIDs reassigns ULIDs to all tasks and streams in the graph
// using the ULID generator for consistent output.
func generateConsistentULIDs(gen *ulidGenerator, g dag.Graph[*Task]) {
	for _, root := range g.Roots() {
		_ = g.Walk(root, func(task *Task) error {
			task.ULID = gen.Make()
			return nil
		}, dag.PreOrderWalk)
	}

	// For easier debugging, we do a second pass for all the streams. That way
	// we know stream ULIDs start after task ULIDs.
	for _, root := range g.Roots() {
		_ = g.Walk(root, func(task *Task) error {
			for _, streams := range task.Sources {
				for _, stream := range streams {
					stream.ULID = gen.Make()
				}
			}
			return nil
		}, dag.PreOrderWalk)
	}
}

type ulidGenerator struct {
	lastCounter uint64
}

func (g *ulidGenerator) Make() oklogULID.ULID {
	g.lastCounter++
	value := g.lastCounter

	// Manually set ULID bytes - counter in the last 8 bytes, zeros in first 8
	var ulidBytes [16]byte
	// Put the counter value in the last 8 bytes (big-endian)
	for i := range 8 {
		ulidBytes[15-i] = byte(value >> (8 * i))
	}
	return oklogULID.ULID(ulidBytes)
}<|MERGE_RESOLUTION|>--- conflicted
+++ resolved
@@ -58,17 +58,9 @@
 			rangeAgg   = physicalGraph.Add(&physicalpb.AggregateRange{Id: rangeAggId})
 		)
 
-<<<<<<< HEAD
 		_ = physicalGraph.AddEdge(dag.Edge[physicalpb.Node]{Parent: rangeAgg, Child: scan})
 		physicalPlan := physicalpb.FromGraph(physicalGraph)
-		graph, err := planWorkflow(physicalPlan)
-=======
-		_ = physicalGraph.AddEdge(dag.Edge[physical.Node]{Parent: rangeAgg, Child: scan})
-
-		physicalPlan := physical.FromGraph(physicalGraph)
-
-		graph, err := planWorkflow("", physicalPlan)
->>>>>>> 0291c521
+		graph, err := planWorkflow("", physicalPlan)
 		require.NoError(t, err)
 		require.Equal(t, 1, graph.Len())
 		requireUniqueStreams(t, graph)
