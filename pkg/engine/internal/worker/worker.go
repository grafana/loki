--- conflicted
+++ resolved
@@ -187,7 +187,8 @@
 		threadsGroup.Go(func() error { return t.Run(threadsCtx) })
 	}
 
-<<<<<<< HEAD
+	w.collector.setThreads(threads)
+
 	// Spin up the listener for peer connections
 	peerConnectionsCtx, peerConnectionsCancel := context.WithCancel(context.Background())
 	defer peerConnectionsCancel()
@@ -199,11 +200,6 @@
 	// Spin up the scheduler loop
 	schedulerCtx, schedulerCancel := context.WithCancel(context.Background())
 	defer schedulerCancel()
-=======
-	w.collector.setThreads(threads)
-
-	g.Go(func() error { return w.runAcceptLoop(ctx) })
->>>>>>> 3a74fe71
 
 	schedulerGroup := errgroup.Group{}
 	if w.config.SchedulerLookupAddress != "" {
@@ -361,15 +357,9 @@
 			return err
 		}
 
-<<<<<<< HEAD
-		job, err := w.newJob(context.Background(), peer, logger, msg)
-		if err != nil {
-			return err
-=======
 		if err := w.jobManager.Send(ctx, job); err != nil {
 			job.Close() // Clean up resources associated with the job.
 			return wire.Errorf(http.StatusTooManyRequests, "no threads available")
->>>>>>> 3a74fe71
 		}
 
 		w.metrics.tasksAssignedTotal.Inc()
