--- conflicted
+++ resolved
@@ -26,15 +26,10 @@
 	return root
 }
 
-<<<<<<< HEAD
 func toTreeNode(n physicalpb.Node) *tree.Node {
 	treeNode := tree.NewNode(n.Kind().String(), "")
-=======
-func toTreeNode(n Node) *tree.Node {
-	treeNode := tree.NewNode(n.Type().String(), "")
 	treeNode.Context = n
 
->>>>>>> 32f0204f
 	switch node := n.(type) {
 	case *physicalpb.DataObjScan:
 		treeNode.Properties = []tree.Property{
@@ -42,25 +37,18 @@
 			tree.NewProperty("streams", false, len(node.StreamIds)),
 			tree.NewProperty("section_id", false, node.Section),
 			tree.NewProperty("projections", true, toAnySlice(node.Projections)...),
-<<<<<<< HEAD
 			tree.NewProperty("direction", false, node.SortOrder),
 			tree.NewProperty("limit", false, node.Limit),
-=======
->>>>>>> 32f0204f
 		}
 		for i := range node.Predicates {
 			treeNode.Properties = append(treeNode.Properties, tree.NewProperty(fmt.Sprintf("predicate[%d]", i), false, node.Predicates[i].String()))
 		}
-<<<<<<< HEAD
 	case *physicalpb.SortMerge:
 		treeNode.Properties = []tree.Property{
 			tree.NewProperty("column", false, node.Column),
 			tree.NewProperty("order", false, node.Order),
 		}
 	case *physicalpb.Projection:
-=======
-	case *Projection:
->>>>>>> 32f0204f
 		treeNode.Properties = []tree.Property{
 			tree.NewProperty("all", false, node.All),
 		}
@@ -73,13 +61,9 @@
 		for i := range node.Predicates {
 			treeNode.Properties = append(treeNode.Properties, tree.NewProperty(fmt.Sprintf("predicate[%d]", i), false, node.Predicates[i].String()))
 		}
-<<<<<<< HEAD
 	case *physicalpb.Merge:
 		// nothing to add
 	case *physicalpb.Limit:
-=======
-	case *Limit:
->>>>>>> 32f0204f
 		treeNode.Properties = []tree.Property{
 			tree.NewProperty("offset", false, node.Skip),
 			tree.NewProperty("limit", false, node.Fetch),
@@ -105,21 +89,13 @@
 		if len(node.RequestedKeys) > 0 {
 			treeNode.Properties = append(treeNode.Properties, tree.NewProperty("requested_keys", true, toAnySlice(node.RequestedKeys)...))
 		}
-<<<<<<< HEAD
-		// case *ColumnCompat:
-		// 	treeNode.Properties = []tree.Property{
-		// 		tree.NewProperty("src", false, node.Source),
-		// 		tree.NewProperty("dst", false, node.Destination),
-		// 		tree.NewProperty("collision", false, node.Collision),
-		// 	}
-=======
-	case *ColumnCompat:
+	case *physicalpb.ColumnCompat:
 		treeNode.Properties = []tree.Property{
 			tree.NewProperty("src", false, node.Source),
 			tree.NewProperty("dst", false, node.Destination),
 			tree.NewProperty("collision", false, node.Collision),
 		}
-	case *TopK:
+	case *physicalpb.TopK:
 		treeNode.Properties = []tree.Property{
 			tree.NewProperty("sort_by", false, node.SortBy.String()),
 			tree.NewProperty("ascending", false, node.Ascending),
@@ -154,7 +130,6 @@
 
 			treeNode.AddComment("@target", "", properties)
 		}
->>>>>>> 32f0204f
 	}
 	return treeNode
 }
