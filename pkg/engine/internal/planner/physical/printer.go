package physical

import (
	"fmt"
	"io"
	"strings"
	"time"

	"github.com/grafana/loki/v3/pkg/engine/internal/util/tree"
)

// BuildTree converts a physical plan node and its children into a tree structure
// that can be used for visualization and debugging purposes.
func BuildTree(p *Plan, n Node) *tree.Node {
	return toTree(p, n)
}

func toTree(p *Plan, n Node) *tree.Node {
	root := toTreeNode(n)
	for _, child := range p.Children(n) {
		if ch := toTree(p, child); ch != nil {
			root.Children = append(root.Children, ch)
		}
	}
	return root
}

func toTreeNode(n Node) *tree.Node {
	treeNode := tree.NewNode(n.Type().String(), "")
	switch node := n.(type) {
	case *DataObjScan:
		treeNode.Properties = []tree.Property{
			tree.NewProperty("location", false, node.Location),
			tree.NewProperty("streams", false, len(node.StreamIDs)),
			tree.NewProperty("section_id", false, node.Section),
			tree.NewProperty("projections", true, toAnySlice(node.Projections)...),
			tree.NewProperty("direction", false, node.Direction),
			tree.NewProperty("limit", false, node.Limit),
		}
		for i := range node.Predicates {
			treeNode.Properties = append(treeNode.Properties, tree.NewProperty(fmt.Sprintf("predicate[%d]", i), false, node.Predicates[i].String()))
		}
	case *SortMerge:
		treeNode.Properties = []tree.Property{
			tree.NewProperty("column", false, node.Column),
			tree.NewProperty("order", false, node.Order),
		}
	case *Projection:
		treeNode.Properties = []tree.Property{
			tree.NewProperty("columns", true, toAnySlice(node.Columns)...),
		}
	case *Filter:
		for i := range node.Predicates {
			treeNode.Properties = append(treeNode.Properties, tree.NewProperty(fmt.Sprintf("predicate[%d]", i), false, node.Predicates[i].String()))
		}
	case *Merge:
		// nothing to add
	case *Limit:
		treeNode.Properties = []tree.Property{
			tree.NewProperty("offset", false, node.Skip),
			tree.NewProperty("limit", false, node.Fetch),
		}
	case *RangeAggregation:
		properties := []tree.Property{
			tree.NewProperty("operation", false, node.Operation),
			tree.NewProperty("start", false, node.Start.Format(time.RFC3339Nano)),
			tree.NewProperty("end", false, node.End.Format(time.RFC3339Nano)),
			tree.NewProperty("step", false, node.Step),
			tree.NewProperty("range", false, node.Range),
		}

		if len(node.PartitionBy) > 0 {
			properties = append(properties, tree.NewProperty("partition_by", true, toAnySlice(node.PartitionBy)...))
		}

		treeNode.Properties = properties
	case *ParseNode:
		treeNode.Properties = []tree.Property{
			tree.NewProperty("kind", false, node.Kind.String()),
		}
		if len(node.RequestedKeys) > 0 {
			treeNode.Properties = append(treeNode.Properties, tree.NewProperty("requested_keys", true, toAnySlice(node.RequestedKeys)...))
		}
<<<<<<< HEAD
	case *MathExpression:
		treeNode.Properties = []tree.Property{
			tree.NewProperty("expression", false, node.Expression.String()),
=======
	case *ColumnCompat:
		treeNode.Properties = []tree.Property{
			tree.NewProperty("src", false, node.Source),
			tree.NewProperty("dst", false, node.Destination),
			tree.NewProperty("collision", false, node.Collision),
>>>>>>> 0f11ddb0
		}
	}
	return treeNode
}

func toAnySlice[T any](s []T) []any {
	ret := make([]any, len(s))
	for i := range s {
		ret[i] = s[i]
	}
	return ret
}

// PrintAsTree converts a physical [Plan] into a human-readable tree representation.
// It processes each root node in the plan graph, and returns the combined
// string output of all trees joined by newlines.
func PrintAsTree(p *Plan) string {
	results := make([]string, 0, len(p.Roots()))

	for _, root := range p.Roots() {
		sb := &strings.Builder{}
		printer := tree.NewPrinter(sb)
		node := BuildTree(p, root)
		printer.Print(node)
		results = append(results, sb.String())
	}

	return strings.Join(results, "\n")
}

func WriteMermaidFormat(w io.Writer, p *Plan) {
	for _, root := range p.Roots() {
		node := BuildTree(p, root)
		printer := tree.NewMermaid(w)
		_ = printer.Write(node)

		fmt.Fprint(w, "\n\n")
	}
}<|MERGE_RESOLUTION|>--- conflicted
+++ resolved
@@ -81,17 +81,15 @@
 		if len(node.RequestedKeys) > 0 {
 			treeNode.Properties = append(treeNode.Properties, tree.NewProperty("requested_keys", true, toAnySlice(node.RequestedKeys)...))
 		}
-<<<<<<< HEAD
 	case *MathExpression:
 		treeNode.Properties = []tree.Property{
 			tree.NewProperty("expression", false, node.Expression.String()),
-=======
+		}
 	case *ColumnCompat:
 		treeNode.Properties = []tree.Property{
 			tree.NewProperty("src", false, node.Source),
 			tree.NewProperty("dst", false, node.Destination),
 			tree.NewProperty("collision", false, node.Collision),
->>>>>>> 0f11ddb0
 		}
 	}
 	return treeNode
