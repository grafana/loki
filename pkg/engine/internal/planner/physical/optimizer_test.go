package physical

import (
	"fmt"
	"sort"
	"testing"
	"time"

	"github.com/stretchr/testify/require"

	"github.com/grafana/loki/v3/pkg/dataobj/metastore"
	"github.com/grafana/loki/v3/pkg/engine/internal/planner/logical"
	"github.com/grafana/loki/v3/pkg/engine/internal/planner/physical/physicalpb"
	"github.com/grafana/loki/v3/pkg/engine/internal/types"
	"github.com/grafana/loki/v3/pkg/engine/internal/util/dag"
	"github.com/grafana/loki/v3/pkg/engine/internal/util/ulid"
)

func TestCanApplyPredicate(t *testing.T) {
	tests := []struct {
		predicate physicalpb.Expression
		want      bool
	}{
		{
			predicate: *NewLiteral(int64(123)).ToExpression(),
			want:      true,
		},
		{
			predicate: *newColumnExpr("timestamp", physicalpb.COLUMN_TYPE_BUILTIN).ToExpression(),
			want:      true,
		},
		{
			predicate: *newColumnExpr("foo", physicalpb.COLUMN_TYPE_LABEL).ToExpression(),
			want:      false,
		},
		{
			predicate: *newBinaryExpr(newColumnExpr("timestamp", physicalpb.COLUMN_TYPE_BUILTIN).ToExpression(),
				NewLiteral(types.Timestamp(3600000)).ToExpression(),
				physicalpb.BINARY_OP_GT,
			).ToExpression(),
			want: true,
		},
		{
			predicate: *(newBinaryExpr(newColumnExpr("level", physicalpb.COLUMN_TYPE_AMBIGUOUS).ToExpression(),
				NewLiteral("debug|info").ToExpression(),
				physicalpb.BINARY_OP_MATCH_RE,
			)).ToExpression(),
			want: false,
		},
		{
			predicate: *newBinaryExpr(newColumnExpr("level", physicalpb.COLUMN_TYPE_METADATA).ToExpression(),
				NewLiteral("debug|info").ToExpression(),
				physicalpb.BINARY_OP_MATCH_RE,
			).ToExpression(),
			want: true,
		},
		{
			predicate: *newBinaryExpr(newColumnExpr("foo", physicalpb.COLUMN_TYPE_LABEL).ToExpression(),
				NewLiteral("bar").ToExpression(),
				physicalpb.BINARY_OP_EQ,
			).ToExpression(),
			want: false,
		},
	}
	for _, tt := range tests {
		t.Run(tt.predicate.String(), func(t *testing.T) {
			got := canApplyPredicate(tt.predicate)
			require.Equal(t, tt.want, got)
		})
	}
}

var time1000 = types.Timestamp(1000000000)

var setID = physicalpb.PlanNodeID{Value: ulid.New()}
var filter1ID = physicalpb.PlanNodeID{Value: ulid.New()}
var filter2ID = physicalpb.PlanNodeID{Value: ulid.New()}
var filter3ID = physicalpb.PlanNodeID{Value: ulid.New()}

func dummyPlan() *physicalpb.Plan {

	plan := &physicalpb.Plan{}

	scanSet := plan.Add(&physicalpb.ScanSet{
		Id: setID,
		Targets: []*physicalpb.ScanTarget{
			{Type: physicalpb.SCAN_TYPE_DATA_OBJECT, DataObject: &physicalpb.DataObjScan{}},
			{Type: physicalpb.SCAN_TYPE_DATA_OBJECT, DataObject: &physicalpb.DataObjScan{}},
		},
	})
	filter1 := plan.Add(&physicalpb.Filter{Id: filter1ID, Predicates: []*physicalpb.Expression{
		(&physicalpb.BinaryExpression{
			Left:  newColumnExpr("timestamp", physicalpb.COLUMN_TYPE_BUILTIN).ToExpression(),
			Right: NewLiteral(time1000).ToExpression(),
			Op:    physicalpb.BINARY_OP_GT,
		}).ToExpression(),
	}})
	filter2 := plan.Add(&physicalpb.Filter{Id: filter2ID, Predicates: []*physicalpb.Expression{
		(&physicalpb.BinaryExpression{
			Left:  newColumnExpr("level", physicalpb.COLUMN_TYPE_AMBIGUOUS).ToExpression(),
			Right: NewLiteral("debug|info").ToExpression(),
			Op:    physicalpb.BINARY_OP_MATCH_RE,
		}).ToExpression(),
	}})
	filter3 := plan.Add(&physicalpb.Filter{Id: filter3ID, Predicates: []*physicalpb.Expression{}})

	_ = plan.AddEdge(dag.Edge[physicalpb.Node]{Parent: filter3.GetFilter(), Child: filter2.GetFilter()})
	_ = plan.AddEdge(dag.Edge[physicalpb.Node]{Parent: filter2.GetFilter(), Child: filter1.GetFilter()})
	_ = plan.AddEdge(dag.Edge[physicalpb.Node]{Parent: filter1.GetFilter(), Child: scanSet.GetScanSet()})

	return plan
}

func TestPredicatePushdown(t *testing.T) {
	plan := dummyPlan()
	optimizations := []*optimization{
		newOptimization("predicate pushdown", plan).withRules(
			&predicatePushdown{plan},
		),
	}

	o := newOptimizer(plan, optimizations)
	o.optimize(plan.Roots()[0])
	actual := PrintAsTree(plan)

	optimized := &Plan{}
	scanSet := optimized.graph.Add(&ScanSet{
		id: "set",

		Targets: []*ScanTarget{
			{Type: ScanTypeDataObject, DataObject: &DataObjScan{}},
			{Type: ScanTypeDataObject, DataObject: &DataObjScan{}},
		},

		Predicates: []Expression{
			&BinaryExpr{
				Left:  newColumnExpr("timestamp", types.ColumnTypeBuiltin),
				Right: NewLiteral(time1000),
				Op:    types.BinaryOpGt,
			},
		},
	})
	filter1 := optimized.graph.Add(&Filter{id: "filter1", Predicates: []Expression{}})
	filter2 := optimized.graph.Add(&Filter{id: "filter2", Predicates: []Expression{
		&BinaryExpr{
			Left:  newColumnExpr("level", types.ColumnTypeAmbiguous),
			Right: NewLiteral("debug|info"),
			Op:    types.BinaryOpMatchRe,
		},
	}}) // ambiguous column predicates are not pushed down.
	filter3 := optimized.graph.Add(&Filter{id: "filter3", Predicates: []Expression{}})

	_ = optimized.graph.AddEdge(dag.Edge[Node]{Parent: filter3, Child: filter2})
	_ = optimized.graph.AddEdge(dag.Edge[Node]{Parent: filter2, Child: filter1})
	_ = optimized.graph.AddEdge(dag.Edge[Node]{Parent: filter1, Child: scanSet})

	expected := PrintAsTree(optimized)
	require.Equal(t, expected, actual)
}

func TestLimitPushdown(t *testing.T) {
	t.Run("pushdown limit to target nodes", func(t *testing.T) {
		plan := &Plan{}
		{
			scanset := plan.graph.Add(&ScanSet{
				id: "set",
				Targets: []*ScanTarget{
					{Type: ScanTypeDataObject, DataObject: &DataObjScan{}},
					{Type: ScanTypeDataObject, DataObject: &DataObjScan{}},
				},
			})
			topK1 := plan.graph.Add(&TopK{id: "topK1", SortBy: newColumnExpr("timestamp", types.ColumnTypeBuiltin)})
			topK2 := plan.graph.Add(&TopK{id: "topK2", SortBy: newColumnExpr("timestamp", types.ColumnTypeBuiltin)})
			limit := plan.graph.Add(&Limit{id: "limit1", Fetch: 100})

			_ = plan.graph.AddEdge(dag.Edge[Node]{Parent: topK1, Child: scanset})
			_ = plan.graph.AddEdge(dag.Edge[Node]{Parent: limit, Child: topK1})
			_ = plan.graph.AddEdge(dag.Edge[Node]{Parent: limit, Child: topK2})
		}

		// apply optimisations
		optimizations := []*optimization{
			newOptimization("limit pushdown", plan).withRules(
				&limitPushdown{plan: plan},
			),
		}
		o := newOptimizer(plan, optimizations)
		o.optimize(plan.Roots()[0])

<<<<<<< HEAD
		optimized := &physicalpb.Plan{}
		scanSet := optimized.Add(&physicalpb.ScanSet{
			Id: setID,
			Targets: []*physicalpb.ScanTarget{
				{Type: physicalpb.SCAN_TYPE_DATA_OBJECT, DataObject: &physicalpb.DataObjScan{}},
				{Type: physicalpb.SCAN_TYPE_DATA_OBJECT, DataObject: &physicalpb.DataObjScan{}},
			},

			Predicates: []*physicalpb.Expression{
				(&physicalpb.BinaryExpression{
					Left:  newColumnExpr("timestamp", physicalpb.COLUMN_TYPE_BUILTIN).ToExpression(),
					Right: NewLiteral(time1000).ToExpression(),
					Op:    physicalpb.BINARY_OP_GT,
				}).ToExpression(),
			},
		})
		filter1 := optimized.Add(&physicalpb.Filter{Id: filter1ID, Predicates: []*physicalpb.Expression{}})
		filter2 := optimized.Add(&physicalpb.Filter{Id: filter2ID, Predicates: []*physicalpb.Expression{
			(&physicalpb.BinaryExpression{
				Left:  newColumnExpr("level", physicalpb.COLUMN_TYPE_AMBIGUOUS).ToExpression(),
				Right: NewLiteral("debug|info").ToExpression(),
				Op:    physicalpb.BINARY_OP_MATCH_RE,
			}).ToExpression(),
		}})
		filter3 := optimized.Add(&physicalpb.Filter{Id: filter3ID, Predicates: []*physicalpb.Expression{}})

		_ = optimized.AddEdge(dag.Edge[physicalpb.Node]{Parent: physicalpb.GetNode(filter3), Child: physicalpb.GetNode(filter2)})
		_ = optimized.AddEdge(dag.Edge[physicalpb.Node]{Parent: physicalpb.GetNode(filter2), Child: physicalpb.GetNode(filter1)})
		_ = optimized.AddEdge(dag.Edge[physicalpb.Node]{Parent: physicalpb.GetNode(filter1), Child: physicalpb.GetNode(scanSet)})
=======
		expectedPlan := &Plan{}
		{
			scanset := expectedPlan.graph.Add(&ScanSet{
				id: "set",
				Targets: []*ScanTarget{
					{Type: ScanTypeDataObject, DataObject: &DataObjScan{}},
					{Type: ScanTypeDataObject, DataObject: &DataObjScan{}},
				},
			})
			topK1 := expectedPlan.graph.Add(&TopK{id: "topK1", SortBy: newColumnExpr("timestamp", types.ColumnTypeBuiltin), K: 100})
			topK2 := expectedPlan.graph.Add(&TopK{id: "topK2", SortBy: newColumnExpr("timestamp", types.ColumnTypeBuiltin), K: 100})
			limit := expectedPlan.graph.Add(&Limit{id: "limit1", Fetch: 100})

			_ = expectedPlan.graph.AddEdge(dag.Edge[Node]{Parent: limit, Child: topK1})
			_ = expectedPlan.graph.AddEdge(dag.Edge[Node]{Parent: limit, Child: topK2})
			_ = expectedPlan.graph.AddEdge(dag.Edge[Node]{Parent: topK1, Child: scanset})
		}

		actual := PrintAsTree(plan)
		expected := PrintAsTree(expectedPlan)
		require.Equal(t, expected, actual)
	})

	t.Run("pushdown blocked by filter nodes", func(t *testing.T) {
		// Limit should not be propagated to child nodes when there are filters
		filterPredicates := []Expression{
			&BinaryExpr{
				Left:  &ColumnExpr{Ref: types.ColumnRef{Column: "level", Type: types.ColumnTypeLabel}},
				Right: NewLiteral("error"),
				Op:    types.BinaryOpEq,
			},
		}

		plan := &Plan{}
		{
			scanset := plan.graph.Add(&ScanSet{
				id: "set",
				Targets: []*ScanTarget{
					{Type: ScanTypeDataObject, DataObject: &DataObjScan{}},
					{Type: ScanTypeDataObject, DataObject: &DataObjScan{}},
				},
			})
			topK1 := plan.graph.Add(&TopK{id: "topK1", SortBy: newColumnExpr("timestamp", types.ColumnTypeBuiltin)})
			topK2 := plan.graph.Add(&TopK{id: "topK2", SortBy: newColumnExpr("timestamp", types.ColumnTypeBuiltin)})
			filter := plan.graph.Add(&Filter{
				id:         "filter1",
				Predicates: filterPredicates,
			})
			limit := plan.graph.Add(&Limit{id: "limit1", Fetch: 100})
>>>>>>> 01bf61e2

			_ = plan.graph.AddEdge(dag.Edge[Node]{Parent: limit, Child: filter})
			_ = plan.graph.AddEdge(dag.Edge[Node]{Parent: filter, Child: topK1})
			_ = plan.graph.AddEdge(dag.Edge[Node]{Parent: filter, Child: topK2})
			_ = plan.graph.AddEdge(dag.Edge[Node]{Parent: topK1, Child: scanset})
		}
		orig := PrintAsTree(plan)

		// apply optimisations
		optimizations := []*optimization{
			newOptimization("limit pushdown", plan).withRules(
				&limitPushdown{plan: plan},
			),
		}
		o := newOptimizer(plan, optimizations)
		o.optimize(plan.Roots()[0])
<<<<<<< HEAD
		actual := PrintAsTree(plan)

		optimized := &physicalpb.Plan{}
		scanSet := optimized.Add(&physicalpb.ScanSet{
			Id: setID,

			Targets: []*physicalpb.ScanTarget{
				{Type: physicalpb.SCAN_TYPE_DATA_OBJECT, DataObject: &physicalpb.DataObjScan{}},
				{Type: physicalpb.SCAN_TYPE_DATA_OBJECT, DataObject: &physicalpb.DataObjScan{}},
			},

			Predicates: []*physicalpb.Expression{},
		})
		filter1 := optimized.Add(&physicalpb.Filter{Id: filter1ID, Predicates: []*physicalpb.Expression{
			(&physicalpb.BinaryExpression{
				Left:  newColumnExpr("timestamp", physicalpb.COLUMN_TYPE_BUILTIN).ToExpression(),
				Right: NewLiteral(time1000).ToExpression(),
				Op:    physicalpb.BINARY_OP_GT,
			}).ToExpression(),
		}})
		filter2 := optimized.Add(&physicalpb.Filter{Id: filter2ID, Predicates: []*physicalpb.Expression{
			(&physicalpb.BinaryExpression{
				Left:  newColumnExpr("level", physicalpb.COLUMN_TYPE_AMBIGUOUS).ToExpression(),
				Right: NewLiteral("debug|info").ToExpression(),
				Op:    physicalpb.BINARY_OP_MATCH_RE,
			}).ToExpression(),
		}})

		_ = optimized.AddEdge(dag.Edge[physicalpb.Node]{Parent: physicalpb.GetNode(filter2), Child: physicalpb.GetNode(filter1)})
		_ = optimized.AddEdge(dag.Edge[physicalpb.Node]{Parent: physicalpb.GetNode(filter1), Child: physicalpb.GetNode(scanSet)})
=======
>>>>>>> 01bf61e2

		actual := PrintAsTree(plan)
		require.Equal(t, orig, actual)
	})
}

<<<<<<< HEAD
	t.Run("projection pushdown handles groupby for SUM->COUNT", func(t *testing.T) {
		scan1ID := physicalpb.PlanNodeID{Value: ulid.New()}
		countOverTimeID := physicalpb.PlanNodeID{Value: ulid.New()}
		sumOfID := physicalpb.PlanNodeID{Value: ulid.New()}

		groupBy := []*physicalpb.ColumnExpression{
			newColumnExpr("service", physicalpb.COLUMN_TYPE_LABEL),
			newColumnExpr("level", physicalpb.COLUMN_TYPE_LABEL),
=======
func TestGroupByPushdown(t *testing.T) {
	t.Run("pushdown to RangeAggregation", func(t *testing.T) {
		groupBy := []ColumnExpression{
			&ColumnExpr{Ref: types.ColumnRef{Column: "service", Type: types.ColumnTypeLabel}},
			&ColumnExpr{Ref: types.ColumnRef{Column: "level", Type: types.ColumnTypeLabel}},
>>>>>>> 01bf61e2
		}

		// generate plan for sum by(service, instance) (count_over_time{...}[])
		plan := &physicalpb.Plan{}
		{
<<<<<<< HEAD
			scan1 := plan.Add(&physicalpb.DataObjScan{Id: scan1ID})
			rangeAgg := plan.Add(&physicalpb.AggregateRange{
				Id:        countOverTimeID,
				Operation: physicalpb.AGGREGATE_RANGE_OP_COUNT,
=======
			scanSet := plan.graph.Add(&ScanSet{
				id: "set",

				Targets: []*ScanTarget{
					{Type: ScanTypeDataObject, DataObject: &DataObjScan{}},
					{Type: ScanTypeDataObject, DataObject: &DataObjScan{}},
				},

				Predicates: []Expression{},
			})
			rangeAgg := plan.graph.Add(&RangeAggregation{
				id:        "count_over_time",
				Operation: types.RangeAggregationTypeCount,
>>>>>>> 01bf61e2
			})
			vectorAgg := plan.Add(&physicalpb.AggregateVector{
				Id:        sumOfID,
				Operation: physicalpb.AGGREGATE_VECTOR_OP_SUM,
				GroupBy:   groupBy,
			})

<<<<<<< HEAD
			_ = plan.AddEdge(dag.Edge[physicalpb.Node]{Parent: vectorAgg.GetAggregateVector(), Child: rangeAgg.GetAggregateRange()})
			_ = plan.AddEdge(dag.Edge[physicalpb.Node]{Parent: rangeAgg.GetAggregateRange(), Child: scan1.GetScan()})
=======
			_ = plan.graph.AddEdge(dag.Edge[Node]{Parent: vectorAgg, Child: rangeAgg})
			_ = plan.graph.AddEdge(dag.Edge[Node]{Parent: rangeAgg, Child: scanSet})
>>>>>>> 01bf61e2
		}

		// apply optimisation
		optimizations := []*optimization{
			newOptimization("groupBy pushdown", plan).withRules(
				&groupByPushdown{plan: plan},
			),
		}
		o := newOptimizer(plan, optimizations)
		o.optimize(plan.Roots()[0])

		expectedPlan := &physicalpb.Plan{}
		{
<<<<<<< HEAD
			// pushed down from group and partition by, with range aggregations adding timestamp
			expectedProjections := []*physicalpb.ColumnExpression{
				newColumnExpr("level", physicalpb.COLUMN_TYPE_LABEL),
				newColumnExpr("service", physicalpb.COLUMN_TYPE_LABEL),
				newColumnExpr(types.ColumnNameBuiltinTimestamp, physicalpb.COLUMN_TYPE_BUILTIN),
			}

			scan1 := expectedPlan.Add(&physicalpb.DataObjScan{Id: scan1ID, Projections: expectedProjections})
			rangeAgg := expectedPlan.Add(&physicalpb.AggregateRange{
				Id:          countOverTimeID,
				Operation:   physicalpb.AGGREGATE_RANGE_OP_COUNT,
=======
			scanSet := expectedPlan.graph.Add(&ScanSet{
				id: "set",
				Targets: []*ScanTarget{
					{Type: ScanTypeDataObject, DataObject: &DataObjScan{}},
					{Type: ScanTypeDataObject, DataObject: &DataObjScan{}},
				},
				Predicates: []Expression{},
			})
			rangeAgg := expectedPlan.graph.Add(&RangeAggregation{
				id:          "count_over_time",
				Operation:   types.RangeAggregationTypeCount,
>>>>>>> 01bf61e2
				PartitionBy: groupBy,
			})
			vectorAgg := expectedPlan.Add(&physicalpb.AggregateVector{
				Id:        sumOfID,
				Operation: physicalpb.AGGREGATE_VECTOR_OP_SUM,
				GroupBy:   groupBy,
			})

<<<<<<< HEAD
			_ = expectedPlan.AddEdge(dag.Edge[physicalpb.Node]{Parent: vectorAgg.GetAggregateVector(), Child: rangeAgg.GetAggregateRange()})
			_ = expectedPlan.AddEdge(dag.Edge[physicalpb.Node]{Parent: rangeAgg.GetAggregateRange(), Child: scan1.GetScan()})
=======
			_ = expectedPlan.graph.AddEdge(dag.Edge[Node]{Parent: vectorAgg, Child: rangeAgg})
			_ = expectedPlan.graph.AddEdge(dag.Edge[Node]{Parent: rangeAgg, Child: scanSet})
>>>>>>> 01bf61e2
		}

		actual := PrintAsTree(plan)
		expected := PrintAsTree(expectedPlan)
		require.Equal(t, expected, actual)
	})

<<<<<<< HEAD
	t.Run("projection pushdown does not handle groupby for MAX->SUM", func(t *testing.T) {
		scan1ID := physicalpb.PlanNodeID{Value: ulid.New()}
		sumOverTimeID := physicalpb.PlanNodeID{Value: ulid.New()}
		maxOfID := physicalpb.PlanNodeID{Value: ulid.New()}
		groupBy := []*physicalpb.ColumnExpression{
			newColumnExpr("service", physicalpb.COLUMN_TYPE_LABEL),
		}

		partitionBy := []*physicalpb.ColumnExpression{
			newColumnExpr("level", physicalpb.COLUMN_TYPE_LABEL),
		}

=======
	t.Run("MAX->SUM is not allowed", func(t *testing.T) {
		groupBy := []ColumnExpression{
			&ColumnExpr{Ref: types.ColumnRef{Column: "service", Type: types.ColumnTypeLabel}},
		}

>>>>>>> 01bf61e2
		// generate plan for max by(service) (sum_over_time{...}[])
		plan := &physicalpb.Plan{}
		{
<<<<<<< HEAD
			scan1 := plan.Add(&physicalpb.DataObjScan{Id: scan1ID})
			rangeAgg := plan.Add(&physicalpb.AggregateRange{
				Id:          sumOverTimeID,
				Operation:   physicalpb.AGGREGATE_RANGE_OP_SUM,
				PartitionBy: partitionBy,
=======
			scanSet := plan.graph.Add(&ScanSet{
				id: "set",
				Targets: []*ScanTarget{
					{Type: ScanTypeDataObject, DataObject: &DataObjScan{}},
					{Type: ScanTypeDataObject, DataObject: &DataObjScan{}},
				},
				Predicates: []Expression{},
			})
			rangeAgg := plan.graph.Add(&RangeAggregation{
				id:        "sum_over_time",
				Operation: types.RangeAggregationTypeSum,
>>>>>>> 01bf61e2
			})
			vectorAgg := plan.Add(&physicalpb.AggregateVector{
				Id:        maxOfID,
				Operation: physicalpb.AGGREGATE_VECTOR_OP_MAX,
				GroupBy:   groupBy,
			})

<<<<<<< HEAD
			_ = plan.AddEdge(dag.Edge[physicalpb.Node]{Parent: vectorAgg.GetAggregateVector(), Child: rangeAgg.GetAggregateRange()})
			_ = plan.AddEdge(dag.Edge[physicalpb.Node]{Parent: rangeAgg.GetAggregateRange(), Child: scan1.GetScan()})
=======
			_ = plan.graph.AddEdge(dag.Edge[Node]{Parent: vectorAgg, Child: rangeAgg})
			_ = plan.graph.AddEdge(dag.Edge[Node]{Parent: rangeAgg, Child: scanSet})
>>>>>>> 01bf61e2
		}

		orig := PrintAsTree(plan)

		// apply optimisation
		optimizations := []*optimization{
			newOptimization("projection pushdown", plan).withRules(
				&groupByPushdown{plan: plan},
			),
		}
		o := newOptimizer(plan, optimizations)
		o.optimize(plan.Roots()[0])

<<<<<<< HEAD
		expectedPlan := &physicalpb.Plan{}
		{
			// groupby was not pushed down
			expectedProjections := []*physicalpb.ColumnExpression{
				newColumnExpr("level", physicalpb.COLUMN_TYPE_LABEL),
				newColumnExpr(types.ColumnNameBuiltinTimestamp, physicalpb.COLUMN_TYPE_BUILTIN),
			}

			scan1 := expectedPlan.Add(&physicalpb.DataObjScan{Id: scan1ID, Projections: expectedProjections})
			rangeAgg := expectedPlan.Add(&physicalpb.AggregateRange{
				Id:          sumOverTimeID,
				Operation:   physicalpb.AGGREGATE_RANGE_OP_SUM,
				PartitionBy: partitionBy,
			})
			vectorAgg := expectedPlan.Add(&physicalpb.AggregateVector{
				Id:        maxOfID,
				Operation: physicalpb.AGGREGATE_VECTOR_OP_MAX,
				GroupBy:   groupBy,
			})

			_ = expectedPlan.AddEdge(dag.Edge[physicalpb.Node]{Parent: vectorAgg.GetAggregateVector(), Child: rangeAgg.GetAggregateRange()})
			_ = expectedPlan.AddEdge(dag.Edge[physicalpb.Node]{Parent: rangeAgg.GetAggregateRange(), Child: scan1.GetScan()})
		}

=======
>>>>>>> 01bf61e2
		actual := PrintAsTree(plan)
		require.Equal(t, orig, actual)
	})
}

<<<<<<< HEAD
	t.Run("projection pushdown handles partition by", func(t *testing.T) {
		range1ID := physicalpb.PlanNodeID{Value: ulid.New()}
		scan1ID := physicalpb.PlanNodeID{Value: ulid.New()}
		scan2ID := physicalpb.PlanNodeID{Value: ulid.New()}
		partitionBy := []*physicalpb.ColumnExpression{
			newColumnExpr("level", physicalpb.COLUMN_TYPE_LABEL),
			newColumnExpr("service", physicalpb.COLUMN_TYPE_LABEL),
=======
func TestProjectionPushdown(t *testing.T) {
	t.Run("range aggreagation groupBy -> scanset", func(t *testing.T) {
		partitionBy := []ColumnExpression{
			&ColumnExpr{Ref: types.ColumnRef{Column: "level", Type: types.ColumnTypeLabel}},
			&ColumnExpr{Ref: types.ColumnRef{Column: "service", Type: types.ColumnTypeLabel}},
>>>>>>> 01bf61e2
		}

		plan := &physicalpb.Plan{}
		{
<<<<<<< HEAD
			scan1 := plan.Add(&physicalpb.DataObjScan{
				Id: scan1ID,
			})
			scan2 := plan.Add(&physicalpb.DataObjScan{
				Id: scan2ID,
=======
			scanset := plan.graph.Add(&ScanSet{
				id: "set",
				Targets: []*ScanTarget{
					{Type: ScanTypeDataObject, DataObject: &DataObjScan{}},
					{Type: ScanTypeDataObject, DataObject: &DataObjScan{}},
				},
>>>>>>> 01bf61e2
			})
			rangeAgg := plan.Add(&physicalpb.AggregateRange{
				Id:          range1ID,
				Operation:   physicalpb.AGGREGATE_RANGE_OP_COUNT,
				PartitionBy: partitionBy,
			})

<<<<<<< HEAD
			_ = plan.AddEdge(dag.Edge[physicalpb.Node]{Parent: rangeAgg.GetAggregateRange(), Child: scan1.GetScan()})
			_ = plan.AddEdge(dag.Edge[physicalpb.Node]{Parent: rangeAgg.GetAggregateRange(), Child: scan2.GetScan()})
=======
			_ = plan.graph.AddEdge(dag.Edge[Node]{Parent: rangeAgg, Child: scanset})
>>>>>>> 01bf61e2
		}

		// apply optimisations
		optimizations := []*optimization{
			newOptimization("projection pushdown", plan).withRules(
				&projectionPushdown{plan: plan},
			),
		}
		o := newOptimizer(plan, optimizations)
		o.optimize(plan.Roots()[0])

		expectedPlan := &physicalpb.Plan{}
		{
<<<<<<< HEAD
			projected := append(partitionBy, newColumnExpr(types.ColumnNameBuiltinTimestamp, physicalpb.COLUMN_TYPE_BUILTIN))
			scan1 := expectedPlan.Add(&physicalpb.DataObjScan{
				Id:          scan1ID,
				Projections: projected,
			})
			scan2 := expectedPlan.Add(&physicalpb.DataObjScan{
				Id:          scan2ID,
=======
			projected := append(partitionBy, &ColumnExpr{Ref: types.ColumnRef{Column: types.ColumnNameBuiltinTimestamp, Type: types.ColumnTypeBuiltin}})
			scanset := expectedPlan.graph.Add(&ScanSet{
				id: "set",
				Targets: []*ScanTarget{
					{Type: ScanTypeDataObject, DataObject: &DataObjScan{}},
					{Type: ScanTypeDataObject, DataObject: &DataObjScan{}},
				},
>>>>>>> 01bf61e2
				Projections: projected,
			})

			rangeAgg := expectedPlan.Add(&physicalpb.AggregateRange{
				Id:          range1ID,
				Operation:   physicalpb.AGGREGATE_RANGE_OP_COUNT,
				PartitionBy: partitionBy,
			})

<<<<<<< HEAD
			_ = expectedPlan.AddEdge(dag.Edge[physicalpb.Node]{Parent: rangeAgg.GetAggregateRange(), Child: scan1.GetScan()})
			_ = expectedPlan.AddEdge(dag.Edge[physicalpb.Node]{Parent: rangeAgg.GetAggregateRange(), Child: scan2.GetScan()})
=======
			_ = expectedPlan.graph.AddEdge(dag.Edge[Node]{Parent: rangeAgg, Child: scanset})
>>>>>>> 01bf61e2
		}

		actual := PrintAsTree(plan)
		expected := PrintAsTree(expectedPlan)
		require.Equal(t, expected, actual)
	})

<<<<<<< HEAD
	t.Run("predicate column projection pushdown with existing projections", func(t *testing.T) {
		// Predicate columns should be projected when there are existing projections (metric query)
		range1ID := physicalpb.PlanNodeID{Value: ulid.New()}
		scan1ID := physicalpb.PlanNodeID{Value: ulid.New()}
		scan2ID := physicalpb.PlanNodeID{Value: ulid.New()}
		filter1ID := physicalpb.PlanNodeID{Value: ulid.New()}

		partitionBy := []*physicalpb.ColumnExpression{
			newColumnExpr("service", physicalpb.COLUMN_TYPE_LABEL),
		}

		filterPredicates := []*physicalpb.Expression{
			newBinaryExpr(
				newColumnExpr("level", physicalpb.COLUMN_TYPE_LABEL).ToExpression(),
				NewLiteral("error").ToExpression(),
				physicalpb.BINARY_OP_EQ,
			).ToExpression(),
			newBinaryExpr(
				newColumnExpr("message", physicalpb.COLUMN_TYPE_BUILTIN).ToExpression(),
				NewLiteral(".*exception.*").ToExpression(),
				physicalpb.BINARY_OP_MATCH_RE,
			).ToExpression(),
=======
	t.Run("filter -> scanset", func(t *testing.T) {
		filterPredicates := []Expression{
			&BinaryExpr{
				Left:  &ColumnExpr{Ref: types.ColumnRef{Column: "level", Type: types.ColumnTypeLabel}},
				Right: NewLiteral("error"),
				Op:    types.BinaryOpEq,
			},
			&BinaryExpr{
				Left:  &ColumnExpr{Ref: types.ColumnRef{Column: "message", Type: types.ColumnTypeBuiltin}},
				Right: NewLiteral(".*exception.*"),
				Op:    types.BinaryOpMatchRe,
			},
>>>>>>> 01bf61e2
		}

		plan := &physicalpb.Plan{}
		{
<<<<<<< HEAD
			scan1 := plan.Add(&physicalpb.DataObjScan{Id: scan1ID})
			scan2 := plan.Add(&physicalpb.DataObjScan{Id: scan2ID})
			filter := plan.Add(&physicalpb.Filter{
				Id:         filter1ID,
				Predicates: filterPredicates,
			})
			rangeAgg := plan.Add(&physicalpb.AggregateRange{
				Id:          range1ID,
				Operation:   physicalpb.AGGREGATE_RANGE_OP_COUNT,
				PartitionBy: partitionBy,
			})

			_ = plan.AddEdge(dag.Edge[physicalpb.Node]{Parent: rangeAgg.GetAggregateRange(), Child: filter.GetFilter()})
			_ = plan.AddEdge(dag.Edge[physicalpb.Node]{Parent: filter.GetFilter(), Child: scan1.GetScan()})
			_ = plan.AddEdge(dag.Edge[physicalpb.Node]{Parent: filter.GetFilter(), Child: scan2.GetScan()})
=======
			scanset := plan.graph.Add(&ScanSet{
				id: "set",
				Targets: []*ScanTarget{
					{Type: ScanTypeDataObject, DataObject: &DataObjScan{}},
					{Type: ScanTypeDataObject, DataObject: &DataObjScan{}},
				},
				Projections: []ColumnExpression{
					&ColumnExpr{Ref: types.ColumnRef{Column: "existing", Type: types.ColumnTypeLabel}},
				},
			})
			filter := plan.graph.Add(&Filter{
				id:         "filter1",
				Predicates: filterPredicates,
			})
			rangeAgg := plan.graph.Add(&RangeAggregation{
				id:        "range1",
				Operation: types.RangeAggregationTypeCount,
			})

			_ = plan.graph.AddEdge(dag.Edge[Node]{Parent: rangeAgg, Child: filter})
			_ = plan.graph.AddEdge(dag.Edge[Node]{Parent: filter, Child: scanset})
>>>>>>> 01bf61e2
		}

		// apply optimisations
		optimizations := []*optimization{
			newOptimization("projection pushdown", plan).withRules(
				&projectionPushdown{plan: plan},
			),
		}
		o := newOptimizer(plan, optimizations)
		o.optimize(plan.Roots()[0])

		expectedPlan := &physicalpb.Plan{}
		{
<<<<<<< HEAD
			expectedProjections := []*physicalpb.ColumnExpression{
				newColumnExpr("level", physicalpb.COLUMN_TYPE_LABEL),
				newColumnExpr("message", physicalpb.COLUMN_TYPE_BUILTIN),
				newColumnExpr("service", physicalpb.COLUMN_TYPE_LABEL),
				newColumnExpr(types.ColumnNameBuiltinTimestamp, physicalpb.COLUMN_TYPE_BUILTIN),
			}

			scan1 := expectedPlan.Add(&physicalpb.DataObjScan{
				Id:          scan1ID,
				Projections: expectedProjections,
			})
			scan2 := expectedPlan.Add(&physicalpb.DataObjScan{
				Id:          scan2ID,
=======
			expectedProjections := []ColumnExpression{
				&ColumnExpr{Ref: types.ColumnRef{Column: "existing", Type: types.ColumnTypeLabel}},
				&ColumnExpr{Ref: types.ColumnRef{Column: "level", Type: types.ColumnTypeLabel}},
				&ColumnExpr{Ref: types.ColumnRef{Column: "message", Type: types.ColumnTypeBuiltin}},
				&ColumnExpr{Ref: types.ColumnRef{Column: types.ColumnNameBuiltinTimestamp, Type: types.ColumnTypeBuiltin}},
			}

			scanset := expectedPlan.graph.Add(&ScanSet{
				id: "set",
				Targets: []*ScanTarget{
					{Type: ScanTypeDataObject, DataObject: &DataObjScan{}},
					{Type: ScanTypeDataObject, DataObject: &DataObjScan{}},
				},
>>>>>>> 01bf61e2
				Projections: expectedProjections,
			})
			filter := expectedPlan.Add(&physicalpb.Filter{
				Id:         filter1ID,
				Predicates: filterPredicates,
			})
<<<<<<< HEAD
			rangeAgg := expectedPlan.Add(&physicalpb.AggregateRange{
				Id:          range1ID,
				Operation:   physicalpb.AGGREGATE_RANGE_OP_COUNT,
				PartitionBy: partitionBy,
			})

			_ = expectedPlan.AddEdge(dag.Edge[physicalpb.Node]{Parent: rangeAgg.GetAggregateRange(), Child: filter.GetFilter()})
			_ = expectedPlan.AddEdge(dag.Edge[physicalpb.Node]{Parent: filter.GetFilter(), Child: scan1.GetScan()})
			_ = expectedPlan.AddEdge(dag.Edge[physicalpb.Node]{Parent: filter.GetFilter(), Child: scan2.GetScan()})
		}

		actual := PrintAsTree(plan)
		expected := PrintAsTree(expectedPlan)
		require.Equal(t, expected, actual)
	})

	t.Run("predicate column projection pushdown without existing projections", func(t *testing.T) {
		limit1ID := physicalpb.PlanNodeID{Value: ulid.New()}
		scan1ID := physicalpb.PlanNodeID{Value: ulid.New()}
		scan2ID := physicalpb.PlanNodeID{Value: ulid.New()}
		filter1ID := physicalpb.PlanNodeID{Value: ulid.New()}

		// Predicate columns should NOT be projected when there are no existing projections (log query)
		filterPredicates := []*physicalpb.Expression{
			newBinaryExpr(
				newColumnExpr("level", physicalpb.COLUMN_TYPE_LABEL).ToExpression(),
				NewLiteral("error").ToExpression(),
				physicalpb.BINARY_OP_EQ,
			).ToExpression(),
			newBinaryExpr(
				newColumnExpr("message", physicalpb.COLUMN_TYPE_BUILTIN).ToExpression(),
				NewLiteral(".*exception.*").ToExpression(),
				physicalpb.BINARY_OP_MATCH_RE,
			).ToExpression(),
		}

		plan := &physicalpb.Plan{}
		{
			scan1 := plan.Add(&physicalpb.DataObjScan{Id: scan1ID})
			scan2 := plan.Add(&physicalpb.DataObjScan{Id: scan2ID})
			filter := plan.Add(&physicalpb.Filter{
				Id:         filter1ID,
				Predicates: filterPredicates,
			})
			limit := plan.Add(&physicalpb.Limit{Id: limit1ID, Fetch: 100})

			_ = plan.AddEdge(dag.Edge[physicalpb.Node]{Parent: limit.GetLimit(), Child: filter.GetFilter()})
			_ = plan.AddEdge(dag.Edge[physicalpb.Node]{Parent: filter.GetFilter(), Child: scan1.GetScan()})
			_ = plan.AddEdge(dag.Edge[physicalpb.Node]{Parent: filter.GetFilter(), Child: scan2.GetScan()})
		}

		// apply optimisations
		optimizations := []*optimization{
			newOptimization("projection pushdown", plan).withRules(
				&projectionPushdown{plan: plan},
			),
		}
		o := newOptimizer(plan, optimizations)
		o.optimize(plan.Roots()[0])

		expectedPlan := &physicalpb.Plan{}
		{
			scan1 := expectedPlan.Add(&physicalpb.DataObjScan{Id: scan1ID})
			scan2 := expectedPlan.Add(&physicalpb.DataObjScan{Id: scan2ID})
			filter := expectedPlan.Add(&physicalpb.Filter{
				Id:         filter1ID,
				Predicates: filterPredicates,
			})
			limit := expectedPlan.Add(&physicalpb.Limit{Id: limit1ID, Fetch: 100})

			_ = expectedPlan.AddEdge(dag.Edge[physicalpb.Node]{Parent: limit.GetLimit(), Child: filter.GetFilter()})
			_ = expectedPlan.AddEdge(dag.Edge[physicalpb.Node]{Parent: filter.GetFilter(), Child: scan1.GetScan()})
			_ = expectedPlan.AddEdge(dag.Edge[physicalpb.Node]{Parent: filter.GetFilter(), Child: scan2.GetScan()})
		}

		actual := PrintAsTree(plan)
		expected := PrintAsTree(expectedPlan)
		require.Equal(t, expected, actual)
	})

	t.Run("limit pushdown with filter should not propagate limit to child nodes", func(t *testing.T) {
		limit1ID := physicalpb.PlanNodeID{Value: ulid.New()}
		scan1ID := physicalpb.PlanNodeID{Value: ulid.New()}
		scan2ID := physicalpb.PlanNodeID{Value: ulid.New()}
		topK1ID := physicalpb.PlanNodeID{Value: ulid.New()}
		topK2ID := physicalpb.PlanNodeID{Value: ulid.New()}

		// Limit should not be propagated to child nodes when there are filters
		filterPredicates := []*physicalpb.Expression{
			newBinaryExpr(
				newColumnExpr("level", physicalpb.COLUMN_TYPE_LABEL).ToExpression(),
				NewLiteral("error").ToExpression(),
				physicalpb.BINARY_OP_EQ,
			).ToExpression(),
		}

		plan := &physicalpb.Plan{}
		{
			scan1 := plan.Add(&physicalpb.DataObjScan{Id: scan1ID})
			scan2 := plan.Add(&physicalpb.DataObjScan{Id: scan2ID})
			topK1 := plan.Add(&physicalpb.TopK{Id: topK1ID, SortBy: newColumnExpr("timestamp", physicalpb.COLUMN_TYPE_BUILTIN)})
			topK2 := plan.Add(&physicalpb.TopK{Id: topK2ID, SortBy: newColumnExpr("timestamp", physicalpb.COLUMN_TYPE_BUILTIN)})
			filter := plan.Add(&physicalpb.Filter{
				Id:         filter1ID,
				Predicates: filterPredicates,
			})
			limit := plan.Add(&physicalpb.Limit{Id: limit1ID, Fetch: 100})

			_ = plan.AddEdge(dag.Edge[physicalpb.Node]{Parent: physicalpb.GetNode(limit), Child: physicalpb.GetNode(filter)})
			_ = plan.AddEdge(dag.Edge[physicalpb.Node]{Parent: physicalpb.GetNode(filter), Child: physicalpb.GetNode(topK1)})
			_ = plan.AddEdge(dag.Edge[physicalpb.Node]{Parent: physicalpb.GetNode(filter), Child: physicalpb.GetNode(topK2)})
			_ = plan.AddEdge(dag.Edge[physicalpb.Node]{Parent: physicalpb.GetNode(topK1), Child: physicalpb.GetNode(scan1)})
			_ = plan.AddEdge(dag.Edge[physicalpb.Node]{Parent: physicalpb.GetNode(topK2), Child: physicalpb.GetNode(scan2)})
		}

		orig := PrintAsTree(plan)
		// apply optimisations
		optimizations := []*optimization{
			newOptimization("limit pushdown", plan).withRules(
				&limitPushdown{plan: plan},
			),
		}
		o := newOptimizer(plan, optimizations)
		o.optimize(plan.Roots()[0])
=======
			rangeAgg := expectedPlan.graph.Add(&RangeAggregation{
				id:        "range1",
				Operation: types.RangeAggregationTypeCount,
			})

			_ = expectedPlan.graph.AddEdge(dag.Edge[Node]{Parent: rangeAgg, Child: filter})
			_ = expectedPlan.graph.AddEdge(dag.Edge[Node]{Parent: filter, Child: scanset})
		}
>>>>>>> 01bf61e2

		actual := PrintAsTree(plan)
		expected := PrintAsTree(expectedPlan)
		require.Equal(t, expected, actual)
	})

<<<<<<< HEAD
	t.Run("limit pushdown without filter should propagate limit to child nodes", func(t *testing.T) {
		limit1ID := physicalpb.PlanNodeID{Value: ulid.New()}
		scan1ID := physicalpb.PlanNodeID{Value: ulid.New()}
		scan2ID := physicalpb.PlanNodeID{Value: ulid.New()}
		topK1ID := physicalpb.PlanNodeID{Value: ulid.New()}
		topK2ID := physicalpb.PlanNodeID{Value: ulid.New()}
		plan := &physicalpb.Plan{}
		{
			scan1 := plan.Add(&physicalpb.DataObjScan{Id: scan1ID})
			scan2 := plan.Add(&physicalpb.DataObjScan{Id: scan2ID})
			topK1 := plan.Add(&physicalpb.TopK{Id: topK1ID, SortBy: newColumnExpr("timestamp", physicalpb.COLUMN_TYPE_BUILTIN)})
			topK2 := plan.Add(&physicalpb.TopK{Id: topK2ID, SortBy: newColumnExpr("timestamp", physicalpb.COLUMN_TYPE_BUILTIN)})
			limit := plan.Add(&physicalpb.Limit{Id: limit1ID, Fetch: 100})

			_ = plan.AddEdge(dag.Edge[physicalpb.Node]{Parent: physicalpb.GetNode(topK1), Child: physicalpb.GetNode(scan1)})
			_ = plan.AddEdge(dag.Edge[physicalpb.Node]{Parent: physicalpb.GetNode(topK2), Child: physicalpb.GetNode(scan2)})
			_ = plan.AddEdge(dag.Edge[physicalpb.Node]{Parent: physicalpb.GetNode(limit), Child: physicalpb.GetNode(topK1)})
			_ = plan.AddEdge(dag.Edge[physicalpb.Node]{Parent: physicalpb.GetNode(limit), Child: physicalpb.GetNode(topK2)})
=======
	t.Run("unwrap -> scanset", func(t *testing.T) {
		plan := &Plan{}
		{
			scanset := plan.graph.Add(&ScanSet{
				id: "set",
				Targets: []*ScanTarget{
					{Type: ScanTypeDataObject, DataObject: &DataObjScan{}},
					{Type: ScanTypeDataObject, DataObject: &DataObjScan{}},
				},
				Projections: []ColumnExpression{
					&ColumnExpr{Ref: types.ColumnRef{Column: "existing", Type: types.ColumnTypeLabel}},
				},
			})
			project := plan.graph.Add(&Projection{
				id:     "project1",
				Expand: true,
				Expressions: []Expression{
					&UnaryExpr{
						Op:   types.UnaryOpCastFloat,
						Left: &ColumnExpr{Ref: types.ColumnRef{Column: "rows", Type: types.ColumnTypeAmbiguous}},
					},
				},
			})

			rangeAgg := plan.graph.Add(&RangeAggregation{
				id:        "range1",
				Operation: types.RangeAggregationTypeCount,
			})

			_ = plan.graph.AddEdge(dag.Edge[Node]{Parent: rangeAgg, Child: project})
			_ = plan.graph.AddEdge(dag.Edge[Node]{Parent: project, Child: scanset})
>>>>>>> 01bf61e2
		}

		// apply optimisations
		optimizations := []*optimization{
			newOptimization("projection pushdown", plan).withRules(
				&projectionPushdown{plan: plan},
			),
		}
		o := newOptimizer(plan, optimizations)
		o.optimize(plan.Roots()[0])

		expectedPlan := &physicalpb.Plan{}
		{
<<<<<<< HEAD
			scan1 := expectedPlan.Add(&physicalpb.DataObjScan{Id: scan1ID, Limit: 100})
			scan2 := expectedPlan.Add(&physicalpb.DataObjScan{Id: scan2ID, Limit: 100})
			limit := expectedPlan.Add(&physicalpb.Limit{Id: limit1ID, Fetch: 100})
			topK1 := expectedPlan.Add(&physicalpb.TopK{Id: topK1ID, SortBy: newColumnExpr("timestamp", physicalpb.COLUMN_TYPE_BUILTIN), K: 100})
			topK2 := expectedPlan.Add(&physicalpb.TopK{Id: topK2ID, SortBy: newColumnExpr("timestamp", physicalpb.COLUMN_TYPE_BUILTIN), K: 100})

			_ = expectedPlan.AddEdge(dag.Edge[physicalpb.Node]{Parent: limit.GetLimit(), Child: scan1.GetScan()})
			_ = expectedPlan.AddEdge(dag.Edge[physicalpb.Node]{Parent: limit.GetLimit(), Child: scan2.GetScan()})
			_ = expectedPlan.AddEdge(dag.Edge[physicalpb.Node]{Parent: physicalpb.GetNode(limit), Child: physicalpb.GetNode(topK1)})
			_ = expectedPlan.AddEdge(dag.Edge[physicalpb.Node]{Parent: physicalpb.GetNode(limit), Child: physicalpb.GetNode(topK2)})
			_ = expectedPlan.AddEdge(dag.Edge[physicalpb.Node]{Parent: physicalpb.GetNode(topK1), Child: physicalpb.GetNode(scan1)})
			_ = expectedPlan.AddEdge(dag.Edge[physicalpb.Node]{Parent: physicalpb.GetNode(topK2), Child: physicalpb.GetNode(scan2)})
		}

		actual := PrintAsTree(plan)
		expected := PrintAsTree(expectedPlan)
		require.Equal(t, expected, actual)
	})

	// both predicate pushdown and limits pushdown should work together
	t.Run("predicate and limits pushdown", func(t *testing.T) {
		filterID := physicalpb.PlanNodeID{Value: ulid.New()}
		limitID := physicalpb.PlanNodeID{Value: ulid.New()}
		limit1ID := physicalpb.PlanNodeID{Value: ulid.New()}
		plan := &physicalpb.Plan{}

		scanSet := plan.Add(&physicalpb.ScanSet{
			Id: setID,

			Targets: []*physicalpb.ScanTarget{
				{Type: physicalpb.SCAN_TYPE_DATA_OBJECT, DataObject: &physicalpb.DataObjScan{}},
				{Type: physicalpb.SCAN_TYPE_DATA_OBJECT, DataObject: &physicalpb.DataObjScan{}},
			},
		})
		filter := plan.Add(&physicalpb.Filter{Id: filterID, Predicates: []*physicalpb.Expression{
			(&physicalpb.BinaryExpression{
				Left:  newColumnExpr("timestamp", physicalpb.COLUMN_TYPE_BUILTIN).ToExpression(),
				Right: NewLiteral(time1000).ToExpression(),
				Op:    physicalpb.BINARY_OP_GT,
			}).ToExpression(),
		}})
		limit := plan.Add(&physicalpb.Limit{Id: limitID, Fetch: 100})

		_ = plan.AddEdge(dag.Edge[physicalpb.Node]{Parent: physicalpb.GetNode(limit), Child: physicalpb.GetNode(filter)})
		_ = plan.AddEdge(dag.Edge[physicalpb.Node]{Parent: physicalpb.GetNode(filter), Child: physicalpb.GetNode(scanSet)})

		planner := NewPlanner(NewContext(time.Unix(0, 0), time.Unix(3600, 0)), &catalog{})
		actual, err := planner.Optimize(plan)
		require.NoError(t, err)

		optimized := &physicalpb.Plan{}
		{
			scanSet := optimized.Add(&physicalpb.ScanSet{
				Id: setID,

				Targets: []*physicalpb.ScanTarget{
					{Type: physicalpb.SCAN_TYPE_DATA_OBJECT, DataObject: &physicalpb.DataObjScan{}},
					{Type: physicalpb.SCAN_TYPE_DATA_OBJECT, DataObject: &physicalpb.DataObjScan{}},
				},

				Predicates: []*physicalpb.Expression{
					(&physicalpb.BinaryExpression{
						Left:  newColumnExpr("timestamp", physicalpb.COLUMN_TYPE_BUILTIN).ToExpression(),
						Right: NewLiteral(time1000).ToExpression(),
						Op:    physicalpb.BINARY_OP_GT,
					}).ToExpression(),
				},
			})
			limit := optimized.Add(&physicalpb.Limit{Id: limit1ID, Fetch: 100})

			_ = optimized.AddEdge(dag.Edge[physicalpb.Node]{Parent: physicalpb.GetNode(limit), Child: physicalpb.GetNode(scanSet)})
=======
			expectedProjections := []ColumnExpression{
				&ColumnExpr{Ref: types.ColumnRef{Column: "existing", Type: types.ColumnTypeLabel}},
				&ColumnExpr{Ref: types.ColumnRef{Column: "rows", Type: types.ColumnTypeAmbiguous}},
				&ColumnExpr{Ref: types.ColumnRef{Column: types.ColumnNameBuiltinTimestamp, Type: types.ColumnTypeBuiltin}},
			}

			scanset := expectedPlan.graph.Add(&ScanSet{
				id: "set",
				Targets: []*ScanTarget{
					{Type: ScanTypeDataObject, DataObject: &DataObjScan{}},
					{Type: ScanTypeDataObject, DataObject: &DataObjScan{}},
				},
				Projections: expectedProjections,
			})
			project := expectedPlan.graph.Add(&Projection{
				id:     "project1",
				Expand: true,
				Expressions: []Expression{
					&UnaryExpr{
						Op:   types.UnaryOpCastFloat,
						Left: &ColumnExpr{Ref: types.ColumnRef{Column: "rows", Type: types.ColumnTypeAmbiguous}},
					},
				},
			})
			rangeAgg := expectedPlan.graph.Add(&RangeAggregation{
				id:        "range1",
				Operation: types.RangeAggregationTypeCount,
			})

			_ = expectedPlan.graph.AddEdge(dag.Edge[Node]{Parent: rangeAgg, Child: project})
			_ = expectedPlan.graph.AddEdge(dag.Edge[Node]{Parent: project, Child: scanset})
>>>>>>> 01bf61e2
		}

		actual := PrintAsTree(plan)
		expected := PrintAsTree(expectedPlan)
		require.Equal(t, expected, actual)
	})
}

func TestProjectionPushdown_PushesRequestedKeysToParseNodes(t *testing.T) {
	tests := []struct {
		name                           string
		buildLogical                   func() logical.Value
		expectedParseKeysRequested     []string
		expectedDataObjScanProjections []string
	}{
		{
			name: "ParseNode remains empty when no operations need parsed fields",
			buildLogical: func() logical.Value {
				// Create a simple log query with no filters that need parsed fields
				// {app="test"} | logfmt
				selectorPredicate := &logical.BinOp{
					Left:  logical.NewColumnRef("app", types.ColumnTypeLabel),
					Right: logical.NewLiteral("test"),
					Op:    types.BinaryOpEq,
				}
				builder := logical.NewBuilder(&logical.MakeTable{
					Selector:   selectorPredicate,
					Predicates: []logical.Value{selectorPredicate},
					Shard:      logical.NewShard(0, 1),
				})

				// Add parse but no filters requiring parsed fields
				builder = builder.Parse(logical.ParserLogfmt)
				return builder.Value()
			},
		},
		{
			name: "ParseNode extracts all keys for log queries",
			buildLogical: func() logical.Value {
				// Create a logical plan that represents:
				// {app="test"} | logfmt | level="error"
				// This is a log query (no RangeAggregation) so should parse all keys
				builder := logical.NewBuilder(&logical.MakeTable{
					Selector: &logical.BinOp{
						Left:  logical.NewColumnRef("app", types.ColumnTypeLabel),
						Right: logical.NewLiteral("test"),
						Op:    types.BinaryOpEq,
					},
					Shard: logical.NewShard(0, 1), // noShard
				})

				// Don't set RequestedKeys here - optimization should determine them
				builder = builder.Parse(logical.ParserLogfmt)

				// Add filter with ambiguous column
				filterExpr := &logical.BinOp{
					Left:  logical.NewColumnRef("level", types.ColumnTypeAmbiguous),
					Right: logical.NewLiteral("error"),
					Op:    types.BinaryOpEq,
				}
				builder = builder.Select(filterExpr)
				return builder.Value()
			},
			expectedParseKeysRequested: nil, // Log queries should parse all keys
		},
		{
			name: "ParseNode skips label and builtin columns, only collects ambiguous",
			buildLogical: func() logical.Value {
				// {app="test"} | logfmt | app="frontend" | level="error"
				// This is a log query (no physicalpb.AggregateRange) so should parse all keys
				builder := logical.NewBuilder(&logical.MakeTable{
					Selector: &logical.BinOp{
						Left:  logical.NewColumnRef("app", types.ColumnTypeLabel),
						Right: logical.NewLiteral("test"),
						Op:    types.BinaryOpEq,
					},
					Shard: logical.NewShard(0, 1),
				})

				builder = builder.Parse(logical.ParserLogfmt)

				// Add filter on label column (should be skipped)
				labelFilter := &logical.BinOp{
					Left:  logical.NewColumnRef("app", types.ColumnTypeLabel),
					Right: logical.NewLiteral("frontend"),
					Op:    types.BinaryOpEq,
				}
				builder = builder.Select(labelFilter)

				// Add filter on ambiguous column (should be collected)
				ambiguousFilter := &logical.BinOp{
					Left:  logical.NewColumnRef("level", types.ColumnTypeAmbiguous),
					Right: logical.NewLiteral("error"),
					Op:    types.BinaryOpEq,
				}
				builder = builder.Select(ambiguousFilter)
				builder = builder.RangeAggregation(
					nil,
					types.RangeAggregationTypeCount,
					time.Unix(0, 0),
					time.Unix(3600, 0),
					5*time.Minute,
					5*time.Minute,
				)

				return builder.Value()
			},
			expectedParseKeysRequested:     []string{"level"},
			expectedDataObjScanProjections: []string{"app", "level", "message", "timestamp"},
		},
		{
<<<<<<< HEAD
			name: "physicalpb.AggregateRange with PartitionBy on ambiguous columns",
=======
			name: "ParseNode collects RangeAggregation PartitionBy ambiguous columns",
>>>>>>> 01bf61e2
			buildLogical: func() logical.Value {
				// count_over_time({app="test"} | logfmt [5m]) by (duration, service)
				builder := logical.NewBuilder(&logical.MakeTable{
					Selector: &logical.BinOp{
						Left:  logical.NewColumnRef("app", types.ColumnTypeLabel),
						Right: logical.NewLiteral("test"),
						Op:    types.BinaryOpEq,
					},
					Shard: logical.NewShard(0, 1),
				})

				builder = builder.Parse(logical.ParserLogfmt)

				// Range aggregation with PartitionBy
				builder = builder.RangeAggregation(
					[]logical.ColumnRef{
						{Ref: types.ColumnRef{Column: "duration", Type: types.ColumnTypeAmbiguous}},
						{Ref: types.ColumnRef{Column: "service", Type: types.ColumnTypeLabel}}, // Label should be skipped
					},
					types.RangeAggregationTypeCount,
					time.Unix(0, 0),
					time.Unix(3600, 0),
					5*time.Minute,
					5*time.Minute,
				)

				return builder.Value()
			},
			expectedParseKeysRequested:     []string{"duration"}, // Only ambiguous column from PartitionBy
<<<<<<< HEAD
			expectedDataObjScanProjections: []string{"message", "service", "timestamp"},
		},
		{
			name: "log query with logfmt and filter on ambiguous column",
			buildLogical: func() logical.Value {
				// Create a logical plan that represents:
				// {app="test"} | logfmt | level="error"
				// This is a log query (no physicalpb.AggregateRange) so should parse all keys
				builder := logical.NewBuilder(&logical.MakeTable{
					Selector: &logical.BinOp{
						Left:  logical.NewColumnRef("app", types.ColumnTypeLabel),
						Right: logical.NewLiteral("test"),
						Op:    types.BinaryOpEq,
					},
					Shard: logical.NewShard(0, 1), // noShard
				})

				// Don't set RequestedKeys here - optimization should determine them
				builder = builder.Parse(logical.ParserLogfmt)

				// Add filter with ambiguous column
				filterExpr := &logical.BinOp{
					Left:  logical.NewColumnRef("level", types.ColumnTypeAmbiguous),
					Right: logical.NewLiteral("error"),
					Op:    types.BinaryOpEq,
				}
				builder = builder.Select(filterExpr)
				return builder.Value()
			},
			expectedParseKeysRequested: nil, // Log queries should parse all keys
		},
		{
			name: "metric query with logfmt and groupby on ambiguous column",
			buildLogical: func() logical.Value {
				// Create a logical plan that represents:
				// sum by(status) (count_over_time({app="test"} | logfmt [5m]))
				builder := logical.NewBuilder(&logical.MakeTable{
					Selector: &logical.BinOp{
						Left:  logical.NewColumnRef("app", types.ColumnTypeLabel),
						Right: logical.NewLiteral("test"),
						Op:    types.BinaryOpEq,
					},
					Shard: logical.NewShard(0, 1), // noShard
				})

				// Don't set RequestedKeys here - optimization should determine them
				builder = builder.Parse(logical.ParserLogfmt)

				// Range aggregation
				builder = builder.RangeAggregation(
					[]logical.ColumnRef{}, // no partition by
					types.RangeAggregationTypeCount,
					time.Unix(0, 0),
					time.Unix(3600, 0),
					5*time.Minute, // step
					5*time.Minute, // range interval
				)

				// Vector aggregation with groupby on ambiguous column
				builder = builder.VectorAggregation(
					[]logical.ColumnRef{
						{Ref: types.ColumnRef{Column: "status", Type: types.ColumnTypeAmbiguous}},
					},
					types.VectorAggregationTypeSum,
				)
				return builder.Value()
			},
			expectedParseKeysRequested:     []string{"status"},
			expectedDataObjScanProjections: []string{"message", "timestamp"},
=======
			expectedDataObjScanProjections: []string{"duration", "message", "service", "timestamp"},
>>>>>>> 01bf61e2
		},
		{
			name: "ParseNode collects ambiguous columns from RangeAggregation and Filter",
			buildLogical: func() logical.Value {
				// Create a logical plan that represents:
				// sum by(status,code) (count_over_time({app="test"} | logfmt | duration > 100 [5m]))
				builder := logical.NewBuilder(&logical.MakeTable{
					Selector: &logical.BinOp{
						Left:  logical.NewColumnRef("app", types.ColumnTypeLabel),
						Right: logical.NewLiteral("test"),
						Op:    types.BinaryOpEq,
					},
					Shard: logical.NewShard(0, 1), // noShard
				})

				// Don't set RequestedKeys here - optimization should determine them
				builder = builder.Parse(logical.ParserLogfmt)

				// Add filter with ambiguous column
				filterExpr := &logical.BinOp{
					Left:  logical.NewColumnRef("duration", types.ColumnTypeAmbiguous),
					Right: logical.NewLiteral(int64(100)),
					Op:    types.BinaryOpGt,
				}
				builder = builder.Select(filterExpr)

				// Range aggregation
				builder = builder.RangeAggregation(
					[]logical.ColumnRef{}, // no partition by
					types.RangeAggregationTypeCount,
					time.Unix(0, 0),
					time.Unix(3600, 0),
					5*time.Minute, // step
					5*time.Minute, // range interval
				)

				// Vector aggregation with groupby on ambiguous columns
				builder = builder.VectorAggregation(
					[]logical.ColumnRef{
						{Ref: types.ColumnRef{Column: "status", Type: types.ColumnTypeAmbiguous}},
						{Ref: types.ColumnRef{Column: "code", Type: types.ColumnTypeAmbiguous}},
					},
					types.VectorAggregationTypeSum,
				)
				return builder.Value()
			},
			expectedParseKeysRequested:     []string{"code", "duration", "status"}, // sorted alphabetically
			expectedDataObjScanProjections: []string{"code", "duration", "message", "status", "timestamp"},
		},
	}

	for _, tt := range tests {
		t.Run(tt.name, func(t *testing.T) {
			// Build logical plan
			logicalValue := tt.buildLogical()
			builder := logical.NewBuilder(logicalValue)
			logicalPlan, err := builder.ToPlan()
			require.NoError(t, err)

			// Create physical planner with test catalog
			catalog := &catalog{}
			for i := range 10 {
				catalog.sectionDescriptors = append(catalog.sectionDescriptors, &metastore.DataobjSectionDescriptor{
					SectionKey: metastore.SectionKey{ObjectPath: "/test/object", SectionIdx: int64(i)},
					StreamIDs:  []int64{1, 2},
					Start:      time.Unix(0, 0),
					End:        time.Unix(3600, 0),
				})
			}
			ctx := NewContext(time.Unix(0, 0), time.Unix(3600, 0))
			planner := NewPlanner(ctx, catalog)
			if tt.expectedParseKeysRequested != nil {
				fmt.Println("Interesting test case")
			}

			// Build physical plan
			physicalPlan, err := planner.Build(logicalPlan)
			require.NoError(t, err)

			// Optimize the plan - this should apply parseKeysPushdown
			optimizedPlan, err := planner.Optimize(physicalPlan)
			require.NoError(t, err)

			// Check that ParseNode and DataObjScan get the correct projections
			var parseNode *physicalpb.Parse
			projections := map[string]struct{}{}
			for _, node := range optimizedPlan.Nodes {
				switch kind := node.Kind.(type) {
				case *physicalpb.PlanNode_Parse:
					parseNode = kind.Parse
					continue
				}
				if pn, ok := node.Kind.(*physicalpb.PlanNode_ScanSet); ok {
					for _, colExpr := range pn.ScanSet.Projections {
						projections[colExpr.Name] = struct{}{}
					}
				}
			}

			var projectionArr []string
			for column := range projections {
				projectionArr = append(projectionArr, column)
			}
			sort.Strings(projectionArr)

			require.NotNil(t, parseNode, "ParseNode not found in plan")
			require.Equal(t, tt.expectedParseKeysRequested, parseNode.RequestedKeys)
			require.Equal(t, tt.expectedDataObjScanProjections, projectionArr)
		})
	}
}

func TestRemoveNoopFilter(t *testing.T) {
	plan := dummyPlan()
	optimizations := []*optimization{
		newOptimization("noop filter", plan).withRules(
			&removeNoopFilter{plan},
		),
	}

	o := newOptimizer(plan, optimizations)
	o.optimize(plan.Roots()[0])
	actual := PrintAsTree(plan)

	optimized := &Plan{}
	scanSet := optimized.graph.Add(&ScanSet{
		id: "set",

		Targets: []*ScanTarget{
			{Type: ScanTypeDataObject, DataObject: &DataObjScan{}},
			{Type: ScanTypeDataObject, DataObject: &DataObjScan{}},
		},

		Predicates: []Expression{},
	})
	filter1 := optimized.graph.Add(&Filter{id: "filter1", Predicates: []Expression{
		&BinaryExpr{
			Left:  newColumnExpr("timestamp", types.ColumnTypeBuiltin),
			Right: NewLiteral(time1000),
			Op:    types.BinaryOpGt,
		},
	}})
	filter2 := optimized.graph.Add(&Filter{id: "filter2", Predicates: []Expression{
		&BinaryExpr{
			Left:  newColumnExpr("level", types.ColumnTypeAmbiguous),
			Right: NewLiteral("debug|info"),
			Op:    types.BinaryOpMatchRe,
		},
	}})

	_ = optimized.graph.AddEdge(dag.Edge[Node]{Parent: filter2, Child: filter1})
	_ = optimized.graph.AddEdge(dag.Edge[Node]{Parent: filter1, Child: scanSet})

	expected := PrintAsTree(optimized)
	require.Equal(t, expected, actual)
}

func Test_parallelPushdown(t *testing.T) {
	t.Run("canPushdown", func(t *testing.T) {
		tt := []struct {
			name     string
			children []physicalpb.Node
			expected bool
		}{
			{
				name:     "no children",
				children: nil,
				expected: false,
			},
			{
				name:     "one child (not Parallelize)",
				children: []physicalpb.Node{&physicalpb.DataObjScan{Id: physicalpb.PlanNodeID{Value: ulid.New()}}},
				expected: false,
			},
			{
				name:     "one child (Parallelize)",
				children: []physicalpb.Node{&physicalpb.Parallelize{Id: physicalpb.PlanNodeID{Value: ulid.New()}}},
				expected: true,
			},
			{
				name:     "multiple children (all Parallelize)",
				children: []physicalpb.Node{&physicalpb.Parallelize{Id: physicalpb.PlanNodeID{Value: ulid.New()}}, &physicalpb.Parallelize{Id: physicalpb.PlanNodeID{Value: ulid.New()}}},
				expected: true,
			},
			{
				name:     "multiple children (not all Parallelize)",
				children: []physicalpb.Node{&physicalpb.Parallelize{Id: physicalpb.PlanNodeID{Value: ulid.New()}}, &physicalpb.DataObjScan{Id: physicalpb.PlanNodeID{Value: ulid.New()}}},
				expected: false,
			},
		}

		for _, tc := range tt {
			t.Run(tc.name, func(t *testing.T) {
				var plan physicalpb.Plan
				parent := plan.Add(&physicalpb.Filter{})

				for _, child := range tc.children {
					plan.Add(child)
					require.NoError(t, plan.AddEdge(dag.Edge[physicalpb.Node]{Parent: physicalpb.GetNode(parent), Child: child}))
				}

				pass := parallelPushdown{plan: &plan}
				require.Equal(t, tc.expected, pass.canPushdown(physicalpb.GetNode(parent)))
			})
		}
	})

	t.Run("Shifts Filter", func(t *testing.T) {
		var plan physicalpb.Plan
		vectorAggId := physicalpb.PlanNodeID{Value: ulid.New()}
		rangeAggId := physicalpb.PlanNodeID{Value: ulid.New()}
		filterId := physicalpb.PlanNodeID{Value: ulid.New()}
		parallelizeId := physicalpb.PlanNodeID{Value: ulid.New()}
		scanId := physicalpb.PlanNodeID{Value: ulid.New()}
		{
			vectorAgg := plan.Add(&physicalpb.AggregateVector{Id: vectorAggId})
			rangeAgg := plan.Add(&physicalpb.AggregateRange{Id: rangeAggId})
			filter := plan.Add(&physicalpb.Filter{Id: filterId})
			parallelize := plan.Add(&physicalpb.Parallelize{Id: parallelizeId})
			scan := plan.Add(&physicalpb.DataObjScan{Id: scanId})

			require.NoError(t, plan.AddEdge(dag.Edge[physicalpb.Node]{Parent: physicalpb.GetNode(vectorAgg), Child: physicalpb.GetNode(rangeAgg)}))
			require.NoError(t, plan.AddEdge(dag.Edge[physicalpb.Node]{Parent: physicalpb.GetNode(rangeAgg), Child: physicalpb.GetNode(filter)}))
			require.NoError(t, plan.AddEdge(dag.Edge[physicalpb.Node]{Parent: physicalpb.GetNode(filter), Child: physicalpb.GetNode(parallelize)}))
			require.NoError(t, plan.AddEdge(dag.Edge[physicalpb.Node]{Parent: physicalpb.GetNode(parallelize), Child: physicalpb.GetNode(scan)}))
		}

		opt := newOptimizer(&plan, []*optimization{
			newOptimization("ParallelPushdown", &plan).withRules(&parallelPushdown{plan: &plan}),
		})
		root, _ := plan.Root()
		opt.optimize(root)

		var expectedPlan physicalpb.Plan
		{
			vectorAgg := expectedPlan.Add(&physicalpb.AggregateVector{Id: vectorAggId})
			rangeAgg := expectedPlan.Add(&physicalpb.AggregateRange{Id: rangeAggId})
			parallelize := expectedPlan.Add(&physicalpb.Parallelize{Id: parallelizeId})
			filter := expectedPlan.Add(&physicalpb.Filter{Id: filterId})
			scan := expectedPlan.Add(&physicalpb.DataObjScan{Id: scanId})

			require.NoError(t, expectedPlan.AddEdge(dag.Edge[physicalpb.Node]{Parent: physicalpb.GetNode(vectorAgg), Child: physicalpb.GetNode(rangeAgg)}))
			require.NoError(t, expectedPlan.AddEdge(dag.Edge[physicalpb.Node]{Parent: physicalpb.GetNode(rangeAgg), Child: physicalpb.GetNode(parallelize)}))
			require.NoError(t, expectedPlan.AddEdge(dag.Edge[physicalpb.Node]{Parent: physicalpb.GetNode(parallelize), Child: physicalpb.GetNode(filter)}))
			require.NoError(t, expectedPlan.AddEdge(dag.Edge[physicalpb.Node]{Parent: physicalpb.GetNode(filter), Child: physicalpb.GetNode(scan)}))
		}

		expected := PrintAsTree(&expectedPlan)
		require.Equal(t, expected, PrintAsTree(&plan))
	})

	t.Run("Shifts Parse", func(t *testing.T) {
		var plan physicalpb.Plan
		vectorAggId := physicalpb.PlanNodeID{Value: ulid.New()}
		rangeAggId := physicalpb.PlanNodeID{Value: ulid.New()}
		parseId := physicalpb.PlanNodeID{Value: ulid.New()}
		parallelizeId := physicalpb.PlanNodeID{Value: ulid.New()}
		scanId := physicalpb.PlanNodeID{Value: ulid.New()}
		{
			vectorAgg := plan.Add(&physicalpb.AggregateVector{Id: vectorAggId})
			rangeAgg := plan.Add(&physicalpb.AggregateRange{Id: rangeAggId})
			parse := plan.Add(&physicalpb.Parse{Id: parseId})
			parallelize := plan.Add(&physicalpb.Parallelize{Id: parallelizeId})
			scan := plan.Add(&physicalpb.DataObjScan{Id: scanId})

			require.NoError(t, plan.AddEdge(dag.Edge[physicalpb.Node]{Parent: physicalpb.GetNode(vectorAgg), Child: physicalpb.GetNode(rangeAgg)}))
			require.NoError(t, plan.AddEdge(dag.Edge[physicalpb.Node]{Parent: physicalpb.GetNode(rangeAgg), Child: physicalpb.GetNode(parse)}))
			require.NoError(t, plan.AddEdge(dag.Edge[physicalpb.Node]{Parent: physicalpb.GetNode(parse), Child: physicalpb.GetNode(parallelize)}))
			require.NoError(t, plan.AddEdge(dag.Edge[physicalpb.Node]{Parent: physicalpb.GetNode(parallelize), Child: physicalpb.GetNode(scan)}))
		}

		opt := newOptimizer(&plan, []*optimization{
			newOptimization("ParallelPushdown", &plan).withRules(&parallelPushdown{plan: &plan}),
		})
		root, _ := plan.Root()
		opt.optimize(root)

		var expectedPlan physicalpb.Plan
		{
			vectorAgg := expectedPlan.Add(&physicalpb.AggregateVector{Id: vectorAggId})
			rangeAgg := expectedPlan.Add(&physicalpb.AggregateRange{Id: rangeAggId})
			parallelize := expectedPlan.Add(&physicalpb.Parallelize{Id: parallelizeId})
			parse := expectedPlan.Add(&physicalpb.Parse{Id: parseId})
			scan := expectedPlan.Add(&physicalpb.DataObjScan{Id: scanId})

			require.NoError(t, expectedPlan.AddEdge(dag.Edge[physicalpb.Node]{Parent: physicalpb.GetNode(vectorAgg), Child: physicalpb.GetNode(rangeAgg)}))
			require.NoError(t, expectedPlan.AddEdge(dag.Edge[physicalpb.Node]{Parent: physicalpb.GetNode(rangeAgg), Child: physicalpb.GetNode(parallelize)}))
			require.NoError(t, expectedPlan.AddEdge(dag.Edge[physicalpb.Node]{Parent: physicalpb.GetNode(parallelize), Child: physicalpb.GetNode(parse)}))
			require.NoError(t, expectedPlan.AddEdge(dag.Edge[physicalpb.Node]{Parent: physicalpb.GetNode(parse), Child: physicalpb.GetNode(scan)}))
		}

		expected := PrintAsTree(&expectedPlan)
		require.Equal(t, expected, PrintAsTree(&plan))
	})

	t.Run("Splits TopK", func(t *testing.T) {
		var plan physicalpb.Plan
		limitId := physicalpb.PlanNodeID{Value: ulid.New()}
		topKId := physicalpb.PlanNodeID{Value: ulid.New()}
		parallelizeId := physicalpb.PlanNodeID{Value: ulid.New()}
		scanId := physicalpb.PlanNodeID{Value: ulid.New()}
		globalTopKId := physicalpb.PlanNodeID{Value: ulid.New()}
		localTopKId := physicalpb.PlanNodeID{Value: ulid.New()}
		{
			limit := plan.Add(&physicalpb.Limit{Id: limitId})
			topk := plan.Add(&physicalpb.TopK{SortBy: &physicalpb.ColumnExpression{}, Id: topKId})
			parallelize := plan.Add(&physicalpb.Parallelize{Id: parallelizeId})
			scan := plan.Add(&physicalpb.DataObjScan{Id: scanId})

			require.NoError(t, plan.AddEdge(dag.Edge[physicalpb.Node]{Parent: physicalpb.GetNode(limit), Child: physicalpb.GetNode(topk)}))
			require.NoError(t, plan.AddEdge(dag.Edge[physicalpb.Node]{Parent: physicalpb.GetNode(topk), Child: physicalpb.GetNode(parallelize)}))
			require.NoError(t, plan.AddEdge(dag.Edge[physicalpb.Node]{Parent: physicalpb.GetNode(parallelize), Child: physicalpb.GetNode(scan)}))
		}

		opt := newOptimizer(&plan, []*optimization{
			newOptimization("ParallelPushdown", &plan).withRules(&parallelPushdown{plan: &plan}),
		})
		root, _ := plan.Root()

		// Since [optimization.optimize] does up to three passes,
		// parallelPushdown must ignore a node after it's already been
		// processed. Otherwise, it will cause TopK to be sharded three times,
		// ending up with this plan:
		//
		//   TopK
		//     Parallelize
		//       TopK # Shard from first iteration
		//         TopK # Shard from second iteration
		//           TopK # Shard from third iteration
		//             DataObjScan
		opt.optimize(root)

		var expectedPlan physicalpb.Plan
		{
			limit := expectedPlan.Add(&physicalpb.Limit{Id: limitId})
			globalTopK := expectedPlan.Add(&physicalpb.TopK{Id: globalTopKId, SortBy: &physicalpb.ColumnExpression{}})
			parallelize := expectedPlan.Add(&physicalpb.Parallelize{Id: parallelizeId})
			localTopK := expectedPlan.Add(&physicalpb.TopK{Id: localTopKId, SortBy: &physicalpb.ColumnExpression{}})
			scan := expectedPlan.Add(&physicalpb.DataObjScan{Id: scanId})

			require.NoError(t, expectedPlan.AddEdge(dag.Edge[physicalpb.Node]{Parent: physicalpb.GetNode(limit), Child: physicalpb.GetNode(globalTopK)}))
			require.NoError(t, expectedPlan.AddEdge(dag.Edge[physicalpb.Node]{Parent: physicalpb.GetNode(globalTopK), Child: physicalpb.GetNode(parallelize)}))
			require.NoError(t, expectedPlan.AddEdge(dag.Edge[physicalpb.Node]{Parent: physicalpb.GetNode(parallelize), Child: physicalpb.GetNode(localTopK)}))
			require.NoError(t, expectedPlan.AddEdge(dag.Edge[physicalpb.Node]{Parent: physicalpb.GetNode(localTopK), Child: physicalpb.GetNode(scan)}))
		}

		expected := PrintAsTree(&expectedPlan)
		require.Equal(t, expected, PrintAsTree(&plan))
	})
}<|MERGE_RESOLUTION|>--- conflicted
+++ resolved
@@ -123,36 +123,35 @@
 	o.optimize(plan.Roots()[0])
 	actual := PrintAsTree(plan)
 
-	optimized := &Plan{}
-	scanSet := optimized.graph.Add(&ScanSet{
-		id: "set",
-
-		Targets: []*ScanTarget{
-			{Type: ScanTypeDataObject, DataObject: &DataObjScan{}},
-			{Type: ScanTypeDataObject, DataObject: &DataObjScan{}},
-		},
-
-		Predicates: []Expression{
-			&BinaryExpr{
-				Left:  newColumnExpr("timestamp", types.ColumnTypeBuiltin),
-				Right: NewLiteral(time1000),
-				Op:    types.BinaryOpGt,
-			},
-		},
-	})
-	filter1 := optimized.graph.Add(&Filter{id: "filter1", Predicates: []Expression{}})
-	filter2 := optimized.graph.Add(&Filter{id: "filter2", Predicates: []Expression{
-		&BinaryExpr{
-			Left:  newColumnExpr("level", types.ColumnTypeAmbiguous),
-			Right: NewLiteral("debug|info"),
-			Op:    types.BinaryOpMatchRe,
-		},
+	optimized := &physicalpb.Plan{}
+	scanSet := optimized.Add(&physicalpb.ScanSet{
+		Id: setID,
+		Targets: []*physicalpb.ScanTarget{
+			{Type: physicalpb.SCAN_TYPE_DATA_OBJECT, DataObject: &physicalpb.DataObjScan{}},
+			{Type: physicalpb.SCAN_TYPE_DATA_OBJECT, DataObject: &physicalpb.DataObjScan{}},
+		},
+
+		Predicates: []*physicalpb.Expression{
+			(&physicalpb.BinaryExpression{
+				Left:  newColumnExpr("timestamp", physicalpb.COLUMN_TYPE_BUILTIN).ToExpression(),
+				Right: NewLiteral(time1000).ToExpression(),
+				Op:    physicalpb.BINARY_OP_GT,
+			}).ToExpression(),
+		},
+	})
+	filter1 := optimized.Add(&physicalpb.Filter{Id: filter1ID, Predicates: []*physicalpb.Expression{}})
+	filter2 := optimized.Add(&physicalpb.Filter{Id: filter2ID, Predicates: []*physicalpb.Expression{
+		(&physicalpb.BinaryExpression{
+			Left:  newColumnExpr("level", physicalpb.COLUMN_TYPE_AMBIGUOUS).ToExpression(),
+			Right: NewLiteral("debug|info").ToExpression(),
+			Op:    physicalpb.BINARY_OP_MATCH_RE,
+		}).ToExpression(),
 	}}) // ambiguous column predicates are not pushed down.
-	filter3 := optimized.graph.Add(&Filter{id: "filter3", Predicates: []Expression{}})
-
-	_ = optimized.graph.AddEdge(dag.Edge[Node]{Parent: filter3, Child: filter2})
-	_ = optimized.graph.AddEdge(dag.Edge[Node]{Parent: filter2, Child: filter1})
-	_ = optimized.graph.AddEdge(dag.Edge[Node]{Parent: filter1, Child: scanSet})
+	filter3 := optimized.Add(&physicalpb.Filter{Id: filter3ID, Predicates: []*physicalpb.Expression{}})
+
+	_ = optimized.AddEdge(dag.Edge[physicalpb.Node]{Parent: physicalpb.GetNode(filter3), Child: physicalpb.GetNode(filter2)})
+	_ = optimized.AddEdge(dag.Edge[physicalpb.Node]{Parent: physicalpb.GetNode(filter2), Child: physicalpb.GetNode(filter1)})
+	_ = optimized.AddEdge(dag.Edge[physicalpb.Node]{Parent: physicalpb.GetNode(filter1), Child: physicalpb.GetNode(scanSet)})
 
 	expected := PrintAsTree(optimized)
 	require.Equal(t, expected, actual)
@@ -187,44 +186,13 @@
 		o := newOptimizer(plan, optimizations)
 		o.optimize(plan.Roots()[0])
 
-<<<<<<< HEAD
-		optimized := &physicalpb.Plan{}
-		scanSet := optimized.Add(&physicalpb.ScanSet{
-			Id: setID,
-			Targets: []*physicalpb.ScanTarget{
-				{Type: physicalpb.SCAN_TYPE_DATA_OBJECT, DataObject: &physicalpb.DataObjScan{}},
-				{Type: physicalpb.SCAN_TYPE_DATA_OBJECT, DataObject: &physicalpb.DataObjScan{}},
-			},
-
-			Predicates: []*physicalpb.Expression{
-				(&physicalpb.BinaryExpression{
-					Left:  newColumnExpr("timestamp", physicalpb.COLUMN_TYPE_BUILTIN).ToExpression(),
-					Right: NewLiteral(time1000).ToExpression(),
-					Op:    physicalpb.BINARY_OP_GT,
-				}).ToExpression(),
-			},
-		})
-		filter1 := optimized.Add(&physicalpb.Filter{Id: filter1ID, Predicates: []*physicalpb.Expression{}})
-		filter2 := optimized.Add(&physicalpb.Filter{Id: filter2ID, Predicates: []*physicalpb.Expression{
-			(&physicalpb.BinaryExpression{
-				Left:  newColumnExpr("level", physicalpb.COLUMN_TYPE_AMBIGUOUS).ToExpression(),
-				Right: NewLiteral("debug|info").ToExpression(),
-				Op:    physicalpb.BINARY_OP_MATCH_RE,
-			}).ToExpression(),
-		}})
-		filter3 := optimized.Add(&physicalpb.Filter{Id: filter3ID, Predicates: []*physicalpb.Expression{}})
-
-		_ = optimized.AddEdge(dag.Edge[physicalpb.Node]{Parent: physicalpb.GetNode(filter3), Child: physicalpb.GetNode(filter2)})
-		_ = optimized.AddEdge(dag.Edge[physicalpb.Node]{Parent: physicalpb.GetNode(filter2), Child: physicalpb.GetNode(filter1)})
-		_ = optimized.AddEdge(dag.Edge[physicalpb.Node]{Parent: physicalpb.GetNode(filter1), Child: physicalpb.GetNode(scanSet)})
-=======
-		expectedPlan := &Plan{}
-		{
-			scanset := expectedPlan.graph.Add(&ScanSet{
-				id: "set",
-				Targets: []*ScanTarget{
-					{Type: ScanTypeDataObject, DataObject: &DataObjScan{}},
-					{Type: ScanTypeDataObject, DataObject: &DataObjScan{}},
+		expectedPlan := &physicalpb.Plan{}
+		{
+			scanset := expectedPlan.Add(&ScanSet{
+				id: "set",
+				Targets: []*ScanTarget{
+					{Type: physicalpb.SCAN_TYPE_DATA_OBJECT, DataObject: &DataObjScan{}},
+					{Type: physicalpb.SCAN_TYPE_DATA_OBJECT, DataObject: &DataObjScan{}},
 				},
 			})
 			topK1 := expectedPlan.graph.Add(&TopK{id: "topK1", SortBy: newColumnExpr("timestamp", types.ColumnTypeBuiltin), K: 100})
@@ -267,12 +235,11 @@
 				Predicates: filterPredicates,
 			})
 			limit := plan.graph.Add(&Limit{id: "limit1", Fetch: 100})
->>>>>>> 01bf61e2
-
-			_ = plan.graph.AddEdge(dag.Edge[Node]{Parent: limit, Child: filter})
-			_ = plan.graph.AddEdge(dag.Edge[Node]{Parent: filter, Child: topK1})
-			_ = plan.graph.AddEdge(dag.Edge[Node]{Parent: filter, Child: topK2})
-			_ = plan.graph.AddEdge(dag.Edge[Node]{Parent: topK1, Child: scanset})
+
+			_ = plan.AddEdge(dag.Edge[physicalpb.Node]{Parent: limit, Child: filter})
+			_ = plan.AddEdge(dag.Edge[physicalpb.Node]{Parent: filter, Child: topK1})
+			_ = plan.AddEdge(dag.Edge[physicalpb.Node]{Parent: filter, Child: topK2})
+			_ = plan.AddEdge(dag.Edge[physicalpb.Node]{Parent: topK1, Child: scanset})
 		}
 		orig := PrintAsTree(plan)
 
@@ -284,47 +251,14 @@
 		}
 		o := newOptimizer(plan, optimizations)
 		o.optimize(plan.Roots()[0])
-<<<<<<< HEAD
-		actual := PrintAsTree(plan)
-
-		optimized := &physicalpb.Plan{}
-		scanSet := optimized.Add(&physicalpb.ScanSet{
-			Id: setID,
-
-			Targets: []*physicalpb.ScanTarget{
-				{Type: physicalpb.SCAN_TYPE_DATA_OBJECT, DataObject: &physicalpb.DataObjScan{}},
-				{Type: physicalpb.SCAN_TYPE_DATA_OBJECT, DataObject: &physicalpb.DataObjScan{}},
-			},
-
-			Predicates: []*physicalpb.Expression{},
-		})
-		filter1 := optimized.Add(&physicalpb.Filter{Id: filter1ID, Predicates: []*physicalpb.Expression{
-			(&physicalpb.BinaryExpression{
-				Left:  newColumnExpr("timestamp", physicalpb.COLUMN_TYPE_BUILTIN).ToExpression(),
-				Right: NewLiteral(time1000).ToExpression(),
-				Op:    physicalpb.BINARY_OP_GT,
-			}).ToExpression(),
-		}})
-		filter2 := optimized.Add(&physicalpb.Filter{Id: filter2ID, Predicates: []*physicalpb.Expression{
-			(&physicalpb.BinaryExpression{
-				Left:  newColumnExpr("level", physicalpb.COLUMN_TYPE_AMBIGUOUS).ToExpression(),
-				Right: NewLiteral("debug|info").ToExpression(),
-				Op:    physicalpb.BINARY_OP_MATCH_RE,
-			}).ToExpression(),
-		}})
-
-		_ = optimized.AddEdge(dag.Edge[physicalpb.Node]{Parent: physicalpb.GetNode(filter2), Child: physicalpb.GetNode(filter1)})
-		_ = optimized.AddEdge(dag.Edge[physicalpb.Node]{Parent: physicalpb.GetNode(filter1), Child: physicalpb.GetNode(scanSet)})
-=======
->>>>>>> 01bf61e2
 
 		actual := PrintAsTree(plan)
 		require.Equal(t, orig, actual)
 	})
 }
 
-<<<<<<< HEAD
-	t.Run("projection pushdown handles groupby for SUM->COUNT", func(t *testing.T) {
+func TestGroupByPushdown(t *testing.T) {
+	t.Run("pushdown to RangeAggregation", func(t *testing.T) {
 		scan1ID := physicalpb.PlanNodeID{Value: ulid.New()}
 		countOverTimeID := physicalpb.PlanNodeID{Value: ulid.New()}
 		sumOfID := physicalpb.PlanNodeID{Value: ulid.New()}
@@ -332,24 +266,11 @@
 		groupBy := []*physicalpb.ColumnExpression{
 			newColumnExpr("service", physicalpb.COLUMN_TYPE_LABEL),
 			newColumnExpr("level", physicalpb.COLUMN_TYPE_LABEL),
-=======
-func TestGroupByPushdown(t *testing.T) {
-	t.Run("pushdown to RangeAggregation", func(t *testing.T) {
-		groupBy := []ColumnExpression{
-			&ColumnExpr{Ref: types.ColumnRef{Column: "service", Type: types.ColumnTypeLabel}},
-			&ColumnExpr{Ref: types.ColumnRef{Column: "level", Type: types.ColumnTypeLabel}},
->>>>>>> 01bf61e2
 		}
 
 		// generate plan for sum by(service, instance) (count_over_time{...}[])
 		plan := &physicalpb.Plan{}
 		{
-<<<<<<< HEAD
-			scan1 := plan.Add(&physicalpb.DataObjScan{Id: scan1ID})
-			rangeAgg := plan.Add(&physicalpb.AggregateRange{
-				Id:        countOverTimeID,
-				Operation: physicalpb.AGGREGATE_RANGE_OP_COUNT,
-=======
 			scanSet := plan.graph.Add(&ScanSet{
 				id: "set",
 
@@ -363,7 +284,6 @@
 			rangeAgg := plan.graph.Add(&RangeAggregation{
 				id:        "count_over_time",
 				Operation: types.RangeAggregationTypeCount,
->>>>>>> 01bf61e2
 			})
 			vectorAgg := plan.Add(&physicalpb.AggregateVector{
 				Id:        sumOfID,
@@ -371,13 +291,8 @@
 				GroupBy:   groupBy,
 			})
 
-<<<<<<< HEAD
 			_ = plan.AddEdge(dag.Edge[physicalpb.Node]{Parent: vectorAgg.GetAggregateVector(), Child: rangeAgg.GetAggregateRange()})
-			_ = plan.AddEdge(dag.Edge[physicalpb.Node]{Parent: rangeAgg.GetAggregateRange(), Child: scan1.GetScan()})
-=======
-			_ = plan.graph.AddEdge(dag.Edge[Node]{Parent: vectorAgg, Child: rangeAgg})
-			_ = plan.graph.AddEdge(dag.Edge[Node]{Parent: rangeAgg, Child: scanSet})
->>>>>>> 01bf61e2
+			_ = plan.AddEdge(dag.Edge[physicalpb.Node]{Parent: rangeAgg.GetAggregateRange(), Child: scanSet.GetScan()})
 		}
 
 		// apply optimisation
@@ -391,19 +306,6 @@
 
 		expectedPlan := &physicalpb.Plan{}
 		{
-<<<<<<< HEAD
-			// pushed down from group and partition by, with range aggregations adding timestamp
-			expectedProjections := []*physicalpb.ColumnExpression{
-				newColumnExpr("level", physicalpb.COLUMN_TYPE_LABEL),
-				newColumnExpr("service", physicalpb.COLUMN_TYPE_LABEL),
-				newColumnExpr(types.ColumnNameBuiltinTimestamp, physicalpb.COLUMN_TYPE_BUILTIN),
-			}
-
-			scan1 := expectedPlan.Add(&physicalpb.DataObjScan{Id: scan1ID, Projections: expectedProjections})
-			rangeAgg := expectedPlan.Add(&physicalpb.AggregateRange{
-				Id:          countOverTimeID,
-				Operation:   physicalpb.AGGREGATE_RANGE_OP_COUNT,
-=======
 			scanSet := expectedPlan.graph.Add(&ScanSet{
 				id: "set",
 				Targets: []*ScanTarget{
@@ -415,7 +317,6 @@
 			rangeAgg := expectedPlan.graph.Add(&RangeAggregation{
 				id:          "count_over_time",
 				Operation:   types.RangeAggregationTypeCount,
->>>>>>> 01bf61e2
 				PartitionBy: groupBy,
 			})
 			vectorAgg := expectedPlan.Add(&physicalpb.AggregateVector{
@@ -424,13 +325,8 @@
 				GroupBy:   groupBy,
 			})
 
-<<<<<<< HEAD
 			_ = expectedPlan.AddEdge(dag.Edge[physicalpb.Node]{Parent: vectorAgg.GetAggregateVector(), Child: rangeAgg.GetAggregateRange()})
-			_ = expectedPlan.AddEdge(dag.Edge[physicalpb.Node]{Parent: rangeAgg.GetAggregateRange(), Child: scan1.GetScan()})
-=======
-			_ = expectedPlan.graph.AddEdge(dag.Edge[Node]{Parent: vectorAgg, Child: rangeAgg})
-			_ = expectedPlan.graph.AddEdge(dag.Edge[Node]{Parent: rangeAgg, Child: scanSet})
->>>>>>> 01bf61e2
+			_ = expectedPlan.AddEdge(dag.Edge[physicalpb.Node]{Parent: rangeAgg.GetAggregateRange(), Child: scanSet.GetScan()})
 		}
 
 		actual := PrintAsTree(plan)
@@ -438,8 +334,7 @@
 		require.Equal(t, expected, actual)
 	})
 
-<<<<<<< HEAD
-	t.Run("projection pushdown does not handle groupby for MAX->SUM", func(t *testing.T) {
+	t.Run("MAX->SUM is not allowed", func(t *testing.T) {
 		scan1ID := physicalpb.PlanNodeID{Value: ulid.New()}
 		sumOverTimeID := physicalpb.PlanNodeID{Value: ulid.New()}
 		maxOfID := physicalpb.PlanNodeID{Value: ulid.New()}
@@ -451,23 +346,9 @@
 			newColumnExpr("level", physicalpb.COLUMN_TYPE_LABEL),
 		}
 
-=======
-	t.Run("MAX->SUM is not allowed", func(t *testing.T) {
-		groupBy := []ColumnExpression{
-			&ColumnExpr{Ref: types.ColumnRef{Column: "service", Type: types.ColumnTypeLabel}},
-		}
-
->>>>>>> 01bf61e2
 		// generate plan for max by(service) (sum_over_time{...}[])
 		plan := &physicalpb.Plan{}
 		{
-<<<<<<< HEAD
-			scan1 := plan.Add(&physicalpb.DataObjScan{Id: scan1ID})
-			rangeAgg := plan.Add(&physicalpb.AggregateRange{
-				Id:          sumOverTimeID,
-				Operation:   physicalpb.AGGREGATE_RANGE_OP_SUM,
-				PartitionBy: partitionBy,
-=======
 			scanSet := plan.graph.Add(&ScanSet{
 				id: "set",
 				Targets: []*ScanTarget{
@@ -479,7 +360,6 @@
 			rangeAgg := plan.graph.Add(&RangeAggregation{
 				id:        "sum_over_time",
 				Operation: types.RangeAggregationTypeSum,
->>>>>>> 01bf61e2
 			})
 			vectorAgg := plan.Add(&physicalpb.AggregateVector{
 				Id:        maxOfID,
@@ -487,13 +367,8 @@
 				GroupBy:   groupBy,
 			})
 
-<<<<<<< HEAD
 			_ = plan.AddEdge(dag.Edge[physicalpb.Node]{Parent: vectorAgg.GetAggregateVector(), Child: rangeAgg.GetAggregateRange()})
-			_ = plan.AddEdge(dag.Edge[physicalpb.Node]{Parent: rangeAgg.GetAggregateRange(), Child: scan1.GetScan()})
-=======
-			_ = plan.graph.AddEdge(dag.Edge[Node]{Parent: vectorAgg, Child: rangeAgg})
-			_ = plan.graph.AddEdge(dag.Edge[Node]{Parent: rangeAgg, Child: scanSet})
->>>>>>> 01bf61e2
+			_ = plan.AddEdge(dag.Edge[physicalpb.Node]{Parent: rangeAgg.GetAggregateRange(), Child: scanSet.GetScan()})
 		}
 
 		orig := PrintAsTree(plan)
@@ -507,71 +382,26 @@
 		o := newOptimizer(plan, optimizations)
 		o.optimize(plan.Roots()[0])
 
-<<<<<<< HEAD
-		expectedPlan := &physicalpb.Plan{}
-		{
-			// groupby was not pushed down
-			expectedProjections := []*physicalpb.ColumnExpression{
-				newColumnExpr("level", physicalpb.COLUMN_TYPE_LABEL),
-				newColumnExpr(types.ColumnNameBuiltinTimestamp, physicalpb.COLUMN_TYPE_BUILTIN),
-			}
-
-			scan1 := expectedPlan.Add(&physicalpb.DataObjScan{Id: scan1ID, Projections: expectedProjections})
-			rangeAgg := expectedPlan.Add(&physicalpb.AggregateRange{
-				Id:          sumOverTimeID,
-				Operation:   physicalpb.AGGREGATE_RANGE_OP_SUM,
-				PartitionBy: partitionBy,
-			})
-			vectorAgg := expectedPlan.Add(&physicalpb.AggregateVector{
-				Id:        maxOfID,
-				Operation: physicalpb.AGGREGATE_VECTOR_OP_MAX,
-				GroupBy:   groupBy,
-			})
-
-			_ = expectedPlan.AddEdge(dag.Edge[physicalpb.Node]{Parent: vectorAgg.GetAggregateVector(), Child: rangeAgg.GetAggregateRange()})
-			_ = expectedPlan.AddEdge(dag.Edge[physicalpb.Node]{Parent: rangeAgg.GetAggregateRange(), Child: scan1.GetScan()})
-		}
-
-=======
->>>>>>> 01bf61e2
 		actual := PrintAsTree(plan)
 		require.Equal(t, orig, actual)
 	})
 }
 
-<<<<<<< HEAD
-	t.Run("projection pushdown handles partition by", func(t *testing.T) {
-		range1ID := physicalpb.PlanNodeID{Value: ulid.New()}
-		scan1ID := physicalpb.PlanNodeID{Value: ulid.New()}
-		scan2ID := physicalpb.PlanNodeID{Value: ulid.New()}
-		partitionBy := []*physicalpb.ColumnExpression{
-			newColumnExpr("level", physicalpb.COLUMN_TYPE_LABEL),
-			newColumnExpr("service", physicalpb.COLUMN_TYPE_LABEL),
-=======
 func TestProjectionPushdown(t *testing.T) {
 	t.Run("range aggreagation groupBy -> scanset", func(t *testing.T) {
 		partitionBy := []ColumnExpression{
 			&ColumnExpr{Ref: types.ColumnRef{Column: "level", Type: types.ColumnTypeLabel}},
 			&ColumnExpr{Ref: types.ColumnRef{Column: "service", Type: types.ColumnTypeLabel}},
->>>>>>> 01bf61e2
 		}
 
 		plan := &physicalpb.Plan{}
 		{
-<<<<<<< HEAD
-			scan1 := plan.Add(&physicalpb.DataObjScan{
-				Id: scan1ID,
-			})
-			scan2 := plan.Add(&physicalpb.DataObjScan{
-				Id: scan2ID,
-=======
 			scanset := plan.graph.Add(&ScanSet{
 				id: "set",
 				Targets: []*ScanTarget{
 					{Type: ScanTypeDataObject, DataObject: &DataObjScan{}},
 					{Type: ScanTypeDataObject, DataObject: &DataObjScan{}},
 				},
->>>>>>> 01bf61e2
 			})
 			rangeAgg := plan.Add(&physicalpb.AggregateRange{
 				Id:          range1ID,
@@ -579,12 +409,7 @@
 				PartitionBy: partitionBy,
 			})
 
-<<<<<<< HEAD
-			_ = plan.AddEdge(dag.Edge[physicalpb.Node]{Parent: rangeAgg.GetAggregateRange(), Child: scan1.GetScan()})
-			_ = plan.AddEdge(dag.Edge[physicalpb.Node]{Parent: rangeAgg.GetAggregateRange(), Child: scan2.GetScan()})
-=======
 			_ = plan.graph.AddEdge(dag.Edge[Node]{Parent: rangeAgg, Child: scanset})
->>>>>>> 01bf61e2
 		}
 
 		// apply optimisations
@@ -598,15 +423,6 @@
 
 		expectedPlan := &physicalpb.Plan{}
 		{
-<<<<<<< HEAD
-			projected := append(partitionBy, newColumnExpr(types.ColumnNameBuiltinTimestamp, physicalpb.COLUMN_TYPE_BUILTIN))
-			scan1 := expectedPlan.Add(&physicalpb.DataObjScan{
-				Id:          scan1ID,
-				Projections: projected,
-			})
-			scan2 := expectedPlan.Add(&physicalpb.DataObjScan{
-				Id:          scan2ID,
-=======
 			projected := append(partitionBy, &ColumnExpr{Ref: types.ColumnRef{Column: types.ColumnNameBuiltinTimestamp, Type: types.ColumnTypeBuiltin}})
 			scanset := expectedPlan.graph.Add(&ScanSet{
 				id: "set",
@@ -614,7 +430,6 @@
 					{Type: ScanTypeDataObject, DataObject: &DataObjScan{}},
 					{Type: ScanTypeDataObject, DataObject: &DataObjScan{}},
 				},
->>>>>>> 01bf61e2
 				Projections: projected,
 			})
 
@@ -624,12 +439,7 @@
 				PartitionBy: partitionBy,
 			})
 
-<<<<<<< HEAD
-			_ = expectedPlan.AddEdge(dag.Edge[physicalpb.Node]{Parent: rangeAgg.GetAggregateRange(), Child: scan1.GetScan()})
-			_ = expectedPlan.AddEdge(dag.Edge[physicalpb.Node]{Parent: rangeAgg.GetAggregateRange(), Child: scan2.GetScan()})
-=======
 			_ = expectedPlan.graph.AddEdge(dag.Edge[Node]{Parent: rangeAgg, Child: scanset})
->>>>>>> 01bf61e2
 		}
 
 		actual := PrintAsTree(plan)
@@ -637,30 +447,6 @@
 		require.Equal(t, expected, actual)
 	})
 
-<<<<<<< HEAD
-	t.Run("predicate column projection pushdown with existing projections", func(t *testing.T) {
-		// Predicate columns should be projected when there are existing projections (metric query)
-		range1ID := physicalpb.PlanNodeID{Value: ulid.New()}
-		scan1ID := physicalpb.PlanNodeID{Value: ulid.New()}
-		scan2ID := physicalpb.PlanNodeID{Value: ulid.New()}
-		filter1ID := physicalpb.PlanNodeID{Value: ulid.New()}
-
-		partitionBy := []*physicalpb.ColumnExpression{
-			newColumnExpr("service", physicalpb.COLUMN_TYPE_LABEL),
-		}
-
-		filterPredicates := []*physicalpb.Expression{
-			newBinaryExpr(
-				newColumnExpr("level", physicalpb.COLUMN_TYPE_LABEL).ToExpression(),
-				NewLiteral("error").ToExpression(),
-				physicalpb.BINARY_OP_EQ,
-			).ToExpression(),
-			newBinaryExpr(
-				newColumnExpr("message", physicalpb.COLUMN_TYPE_BUILTIN).ToExpression(),
-				NewLiteral(".*exception.*").ToExpression(),
-				physicalpb.BINARY_OP_MATCH_RE,
-			).ToExpression(),
-=======
 	t.Run("filter -> scanset", func(t *testing.T) {
 		filterPredicates := []Expression{
 			&BinaryExpr{
@@ -673,28 +459,10 @@
 				Right: NewLiteral(".*exception.*"),
 				Op:    types.BinaryOpMatchRe,
 			},
->>>>>>> 01bf61e2
 		}
 
 		plan := &physicalpb.Plan{}
 		{
-<<<<<<< HEAD
-			scan1 := plan.Add(&physicalpb.DataObjScan{Id: scan1ID})
-			scan2 := plan.Add(&physicalpb.DataObjScan{Id: scan2ID})
-			filter := plan.Add(&physicalpb.Filter{
-				Id:         filter1ID,
-				Predicates: filterPredicates,
-			})
-			rangeAgg := plan.Add(&physicalpb.AggregateRange{
-				Id:          range1ID,
-				Operation:   physicalpb.AGGREGATE_RANGE_OP_COUNT,
-				PartitionBy: partitionBy,
-			})
-
-			_ = plan.AddEdge(dag.Edge[physicalpb.Node]{Parent: rangeAgg.GetAggregateRange(), Child: filter.GetFilter()})
-			_ = plan.AddEdge(dag.Edge[physicalpb.Node]{Parent: filter.GetFilter(), Child: scan1.GetScan()})
-			_ = plan.AddEdge(dag.Edge[physicalpb.Node]{Parent: filter.GetFilter(), Child: scan2.GetScan()})
-=======
 			scanset := plan.graph.Add(&ScanSet{
 				id: "set",
 				Targets: []*ScanTarget{
@@ -709,14 +477,13 @@
 				id:         "filter1",
 				Predicates: filterPredicates,
 			})
-			rangeAgg := plan.graph.Add(&RangeAggregation{
-				id:        "range1",
-				Operation: types.RangeAggregationTypeCount,
+			rangeAgg := plan.Add(&physicalpb.AggregateRange{
+				Id:        range1ID,
+				Operation: physicalpb.AGGREGATE_RANGE_OP_COUNT,
 			})
 
 			_ = plan.graph.AddEdge(dag.Edge[Node]{Parent: rangeAgg, Child: filter})
 			_ = plan.graph.AddEdge(dag.Edge[Node]{Parent: filter, Child: scanset})
->>>>>>> 01bf61e2
 		}
 
 		// apply optimisations
@@ -730,21 +497,6 @@
 
 		expectedPlan := &physicalpb.Plan{}
 		{
-<<<<<<< HEAD
-			expectedProjections := []*physicalpb.ColumnExpression{
-				newColumnExpr("level", physicalpb.COLUMN_TYPE_LABEL),
-				newColumnExpr("message", physicalpb.COLUMN_TYPE_BUILTIN),
-				newColumnExpr("service", physicalpb.COLUMN_TYPE_LABEL),
-				newColumnExpr(types.ColumnNameBuiltinTimestamp, physicalpb.COLUMN_TYPE_BUILTIN),
-			}
-
-			scan1 := expectedPlan.Add(&physicalpb.DataObjScan{
-				Id:          scan1ID,
-				Projections: expectedProjections,
-			})
-			scan2 := expectedPlan.Add(&physicalpb.DataObjScan{
-				Id:          scan2ID,
-=======
 			expectedProjections := []ColumnExpression{
 				&ColumnExpr{Ref: types.ColumnRef{Column: "existing", Type: types.ColumnTypeLabel}},
 				&ColumnExpr{Ref: types.ColumnRef{Column: "level", Type: types.ColumnTypeLabel}},
@@ -758,23 +510,19 @@
 					{Type: ScanTypeDataObject, DataObject: &DataObjScan{}},
 					{Type: ScanTypeDataObject, DataObject: &DataObjScan{}},
 				},
->>>>>>> 01bf61e2
 				Projections: expectedProjections,
 			})
 			filter := expectedPlan.Add(&physicalpb.Filter{
 				Id:         filter1ID,
 				Predicates: filterPredicates,
 			})
-<<<<<<< HEAD
 			rangeAgg := expectedPlan.Add(&physicalpb.AggregateRange{
-				Id:          range1ID,
-				Operation:   physicalpb.AGGREGATE_RANGE_OP_COUNT,
-				PartitionBy: partitionBy,
-			})
-
-			_ = expectedPlan.AddEdge(dag.Edge[physicalpb.Node]{Parent: rangeAgg.GetAggregateRange(), Child: filter.GetFilter()})
-			_ = expectedPlan.AddEdge(dag.Edge[physicalpb.Node]{Parent: filter.GetFilter(), Child: scan1.GetScan()})
-			_ = expectedPlan.AddEdge(dag.Edge[physicalpb.Node]{Parent: filter.GetFilter(), Child: scan2.GetScan()})
+				Id:        range1ID,
+				Operation: physicalpb.AGGREGATE_RANGE_OP_COUNT,
+			})
+
+			_ = expectedPlan.graph.AddEdge(dag.Edge[Node]{Parent: rangeAgg, Child: filter})
+			_ = expectedPlan.graph.AddEdge(dag.Edge[Node]{Parent: filter, Child: scanset})
 		}
 
 		actual := PrintAsTree(plan)
@@ -782,150 +530,6 @@
 		require.Equal(t, expected, actual)
 	})
 
-	t.Run("predicate column projection pushdown without existing projections", func(t *testing.T) {
-		limit1ID := physicalpb.PlanNodeID{Value: ulid.New()}
-		scan1ID := physicalpb.PlanNodeID{Value: ulid.New()}
-		scan2ID := physicalpb.PlanNodeID{Value: ulid.New()}
-		filter1ID := physicalpb.PlanNodeID{Value: ulid.New()}
-
-		// Predicate columns should NOT be projected when there are no existing projections (log query)
-		filterPredicates := []*physicalpb.Expression{
-			newBinaryExpr(
-				newColumnExpr("level", physicalpb.COLUMN_TYPE_LABEL).ToExpression(),
-				NewLiteral("error").ToExpression(),
-				physicalpb.BINARY_OP_EQ,
-			).ToExpression(),
-			newBinaryExpr(
-				newColumnExpr("message", physicalpb.COLUMN_TYPE_BUILTIN).ToExpression(),
-				NewLiteral(".*exception.*").ToExpression(),
-				physicalpb.BINARY_OP_MATCH_RE,
-			).ToExpression(),
-		}
-
-		plan := &physicalpb.Plan{}
-		{
-			scan1 := plan.Add(&physicalpb.DataObjScan{Id: scan1ID})
-			scan2 := plan.Add(&physicalpb.DataObjScan{Id: scan2ID})
-			filter := plan.Add(&physicalpb.Filter{
-				Id:         filter1ID,
-				Predicates: filterPredicates,
-			})
-			limit := plan.Add(&physicalpb.Limit{Id: limit1ID, Fetch: 100})
-
-			_ = plan.AddEdge(dag.Edge[physicalpb.Node]{Parent: limit.GetLimit(), Child: filter.GetFilter()})
-			_ = plan.AddEdge(dag.Edge[physicalpb.Node]{Parent: filter.GetFilter(), Child: scan1.GetScan()})
-			_ = plan.AddEdge(dag.Edge[physicalpb.Node]{Parent: filter.GetFilter(), Child: scan2.GetScan()})
-		}
-
-		// apply optimisations
-		optimizations := []*optimization{
-			newOptimization("projection pushdown", plan).withRules(
-				&projectionPushdown{plan: plan},
-			),
-		}
-		o := newOptimizer(plan, optimizations)
-		o.optimize(plan.Roots()[0])
-
-		expectedPlan := &physicalpb.Plan{}
-		{
-			scan1 := expectedPlan.Add(&physicalpb.DataObjScan{Id: scan1ID})
-			scan2 := expectedPlan.Add(&physicalpb.DataObjScan{Id: scan2ID})
-			filter := expectedPlan.Add(&physicalpb.Filter{
-				Id:         filter1ID,
-				Predicates: filterPredicates,
-			})
-			limit := expectedPlan.Add(&physicalpb.Limit{Id: limit1ID, Fetch: 100})
-
-			_ = expectedPlan.AddEdge(dag.Edge[physicalpb.Node]{Parent: limit.GetLimit(), Child: filter.GetFilter()})
-			_ = expectedPlan.AddEdge(dag.Edge[physicalpb.Node]{Parent: filter.GetFilter(), Child: scan1.GetScan()})
-			_ = expectedPlan.AddEdge(dag.Edge[physicalpb.Node]{Parent: filter.GetFilter(), Child: scan2.GetScan()})
-		}
-
-		actual := PrintAsTree(plan)
-		expected := PrintAsTree(expectedPlan)
-		require.Equal(t, expected, actual)
-	})
-
-	t.Run("limit pushdown with filter should not propagate limit to child nodes", func(t *testing.T) {
-		limit1ID := physicalpb.PlanNodeID{Value: ulid.New()}
-		scan1ID := physicalpb.PlanNodeID{Value: ulid.New()}
-		scan2ID := physicalpb.PlanNodeID{Value: ulid.New()}
-		topK1ID := physicalpb.PlanNodeID{Value: ulid.New()}
-		topK2ID := physicalpb.PlanNodeID{Value: ulid.New()}
-
-		// Limit should not be propagated to child nodes when there are filters
-		filterPredicates := []*physicalpb.Expression{
-			newBinaryExpr(
-				newColumnExpr("level", physicalpb.COLUMN_TYPE_LABEL).ToExpression(),
-				NewLiteral("error").ToExpression(),
-				physicalpb.BINARY_OP_EQ,
-			).ToExpression(),
-		}
-
-		plan := &physicalpb.Plan{}
-		{
-			scan1 := plan.Add(&physicalpb.DataObjScan{Id: scan1ID})
-			scan2 := plan.Add(&physicalpb.DataObjScan{Id: scan2ID})
-			topK1 := plan.Add(&physicalpb.TopK{Id: topK1ID, SortBy: newColumnExpr("timestamp", physicalpb.COLUMN_TYPE_BUILTIN)})
-			topK2 := plan.Add(&physicalpb.TopK{Id: topK2ID, SortBy: newColumnExpr("timestamp", physicalpb.COLUMN_TYPE_BUILTIN)})
-			filter := plan.Add(&physicalpb.Filter{
-				Id:         filter1ID,
-				Predicates: filterPredicates,
-			})
-			limit := plan.Add(&physicalpb.Limit{Id: limit1ID, Fetch: 100})
-
-			_ = plan.AddEdge(dag.Edge[physicalpb.Node]{Parent: physicalpb.GetNode(limit), Child: physicalpb.GetNode(filter)})
-			_ = plan.AddEdge(dag.Edge[physicalpb.Node]{Parent: physicalpb.GetNode(filter), Child: physicalpb.GetNode(topK1)})
-			_ = plan.AddEdge(dag.Edge[physicalpb.Node]{Parent: physicalpb.GetNode(filter), Child: physicalpb.GetNode(topK2)})
-			_ = plan.AddEdge(dag.Edge[physicalpb.Node]{Parent: physicalpb.GetNode(topK1), Child: physicalpb.GetNode(scan1)})
-			_ = plan.AddEdge(dag.Edge[physicalpb.Node]{Parent: physicalpb.GetNode(topK2), Child: physicalpb.GetNode(scan2)})
-		}
-
-		orig := PrintAsTree(plan)
-		// apply optimisations
-		optimizations := []*optimization{
-			newOptimization("limit pushdown", plan).withRules(
-				&limitPushdown{plan: plan},
-			),
-		}
-		o := newOptimizer(plan, optimizations)
-		o.optimize(plan.Roots()[0])
-=======
-			rangeAgg := expectedPlan.graph.Add(&RangeAggregation{
-				id:        "range1",
-				Operation: types.RangeAggregationTypeCount,
-			})
-
-			_ = expectedPlan.graph.AddEdge(dag.Edge[Node]{Parent: rangeAgg, Child: filter})
-			_ = expectedPlan.graph.AddEdge(dag.Edge[Node]{Parent: filter, Child: scanset})
-		}
->>>>>>> 01bf61e2
-
-		actual := PrintAsTree(plan)
-		expected := PrintAsTree(expectedPlan)
-		require.Equal(t, expected, actual)
-	})
-
-<<<<<<< HEAD
-	t.Run("limit pushdown without filter should propagate limit to child nodes", func(t *testing.T) {
-		limit1ID := physicalpb.PlanNodeID{Value: ulid.New()}
-		scan1ID := physicalpb.PlanNodeID{Value: ulid.New()}
-		scan2ID := physicalpb.PlanNodeID{Value: ulid.New()}
-		topK1ID := physicalpb.PlanNodeID{Value: ulid.New()}
-		topK2ID := physicalpb.PlanNodeID{Value: ulid.New()}
-		plan := &physicalpb.Plan{}
-		{
-			scan1 := plan.Add(&physicalpb.DataObjScan{Id: scan1ID})
-			scan2 := plan.Add(&physicalpb.DataObjScan{Id: scan2ID})
-			topK1 := plan.Add(&physicalpb.TopK{Id: topK1ID, SortBy: newColumnExpr("timestamp", physicalpb.COLUMN_TYPE_BUILTIN)})
-			topK2 := plan.Add(&physicalpb.TopK{Id: topK2ID, SortBy: newColumnExpr("timestamp", physicalpb.COLUMN_TYPE_BUILTIN)})
-			limit := plan.Add(&physicalpb.Limit{Id: limit1ID, Fetch: 100})
-
-			_ = plan.AddEdge(dag.Edge[physicalpb.Node]{Parent: physicalpb.GetNode(topK1), Child: physicalpb.GetNode(scan1)})
-			_ = plan.AddEdge(dag.Edge[physicalpb.Node]{Parent: physicalpb.GetNode(topK2), Child: physicalpb.GetNode(scan2)})
-			_ = plan.AddEdge(dag.Edge[physicalpb.Node]{Parent: physicalpb.GetNode(limit), Child: physicalpb.GetNode(topK1)})
-			_ = plan.AddEdge(dag.Edge[physicalpb.Node]{Parent: physicalpb.GetNode(limit), Child: physicalpb.GetNode(topK2)})
-=======
 	t.Run("unwrap -> scanset", func(t *testing.T) {
 		plan := &Plan{}
 		{
@@ -957,7 +561,6 @@
 
 			_ = plan.graph.AddEdge(dag.Edge[Node]{Parent: rangeAgg, Child: project})
 			_ = plan.graph.AddEdge(dag.Edge[Node]{Parent: project, Child: scanset})
->>>>>>> 01bf61e2
 		}
 
 		// apply optimisations
@@ -971,79 +574,6 @@
 
 		expectedPlan := &physicalpb.Plan{}
 		{
-<<<<<<< HEAD
-			scan1 := expectedPlan.Add(&physicalpb.DataObjScan{Id: scan1ID, Limit: 100})
-			scan2 := expectedPlan.Add(&physicalpb.DataObjScan{Id: scan2ID, Limit: 100})
-			limit := expectedPlan.Add(&physicalpb.Limit{Id: limit1ID, Fetch: 100})
-			topK1 := expectedPlan.Add(&physicalpb.TopK{Id: topK1ID, SortBy: newColumnExpr("timestamp", physicalpb.COLUMN_TYPE_BUILTIN), K: 100})
-			topK2 := expectedPlan.Add(&physicalpb.TopK{Id: topK2ID, SortBy: newColumnExpr("timestamp", physicalpb.COLUMN_TYPE_BUILTIN), K: 100})
-
-			_ = expectedPlan.AddEdge(dag.Edge[physicalpb.Node]{Parent: limit.GetLimit(), Child: scan1.GetScan()})
-			_ = expectedPlan.AddEdge(dag.Edge[physicalpb.Node]{Parent: limit.GetLimit(), Child: scan2.GetScan()})
-			_ = expectedPlan.AddEdge(dag.Edge[physicalpb.Node]{Parent: physicalpb.GetNode(limit), Child: physicalpb.GetNode(topK1)})
-			_ = expectedPlan.AddEdge(dag.Edge[physicalpb.Node]{Parent: physicalpb.GetNode(limit), Child: physicalpb.GetNode(topK2)})
-			_ = expectedPlan.AddEdge(dag.Edge[physicalpb.Node]{Parent: physicalpb.GetNode(topK1), Child: physicalpb.GetNode(scan1)})
-			_ = expectedPlan.AddEdge(dag.Edge[physicalpb.Node]{Parent: physicalpb.GetNode(topK2), Child: physicalpb.GetNode(scan2)})
-		}
-
-		actual := PrintAsTree(plan)
-		expected := PrintAsTree(expectedPlan)
-		require.Equal(t, expected, actual)
-	})
-
-	// both predicate pushdown and limits pushdown should work together
-	t.Run("predicate and limits pushdown", func(t *testing.T) {
-		filterID := physicalpb.PlanNodeID{Value: ulid.New()}
-		limitID := physicalpb.PlanNodeID{Value: ulid.New()}
-		limit1ID := physicalpb.PlanNodeID{Value: ulid.New()}
-		plan := &physicalpb.Plan{}
-
-		scanSet := plan.Add(&physicalpb.ScanSet{
-			Id: setID,
-
-			Targets: []*physicalpb.ScanTarget{
-				{Type: physicalpb.SCAN_TYPE_DATA_OBJECT, DataObject: &physicalpb.DataObjScan{}},
-				{Type: physicalpb.SCAN_TYPE_DATA_OBJECT, DataObject: &physicalpb.DataObjScan{}},
-			},
-		})
-		filter := plan.Add(&physicalpb.Filter{Id: filterID, Predicates: []*physicalpb.Expression{
-			(&physicalpb.BinaryExpression{
-				Left:  newColumnExpr("timestamp", physicalpb.COLUMN_TYPE_BUILTIN).ToExpression(),
-				Right: NewLiteral(time1000).ToExpression(),
-				Op:    physicalpb.BINARY_OP_GT,
-			}).ToExpression(),
-		}})
-		limit := plan.Add(&physicalpb.Limit{Id: limitID, Fetch: 100})
-
-		_ = plan.AddEdge(dag.Edge[physicalpb.Node]{Parent: physicalpb.GetNode(limit), Child: physicalpb.GetNode(filter)})
-		_ = plan.AddEdge(dag.Edge[physicalpb.Node]{Parent: physicalpb.GetNode(filter), Child: physicalpb.GetNode(scanSet)})
-
-		planner := NewPlanner(NewContext(time.Unix(0, 0), time.Unix(3600, 0)), &catalog{})
-		actual, err := planner.Optimize(plan)
-		require.NoError(t, err)
-
-		optimized := &physicalpb.Plan{}
-		{
-			scanSet := optimized.Add(&physicalpb.ScanSet{
-				Id: setID,
-
-				Targets: []*physicalpb.ScanTarget{
-					{Type: physicalpb.SCAN_TYPE_DATA_OBJECT, DataObject: &physicalpb.DataObjScan{}},
-					{Type: physicalpb.SCAN_TYPE_DATA_OBJECT, DataObject: &physicalpb.DataObjScan{}},
-				},
-
-				Predicates: []*physicalpb.Expression{
-					(&physicalpb.BinaryExpression{
-						Left:  newColumnExpr("timestamp", physicalpb.COLUMN_TYPE_BUILTIN).ToExpression(),
-						Right: NewLiteral(time1000).ToExpression(),
-						Op:    physicalpb.BINARY_OP_GT,
-					}).ToExpression(),
-				},
-			})
-			limit := optimized.Add(&physicalpb.Limit{Id: limit1ID, Fetch: 100})
-
-			_ = optimized.AddEdge(dag.Edge[physicalpb.Node]{Parent: physicalpb.GetNode(limit), Child: physicalpb.GetNode(scanSet)})
-=======
 			expectedProjections := []ColumnExpression{
 				&ColumnExpr{Ref: types.ColumnRef{Column: "existing", Type: types.ColumnTypeLabel}},
 				&ColumnExpr{Ref: types.ColumnRef{Column: "rows", Type: types.ColumnTypeAmbiguous}},
@@ -1074,8 +604,7 @@
 			})
 
 			_ = expectedPlan.graph.AddEdge(dag.Edge[Node]{Parent: rangeAgg, Child: project})
-			_ = expectedPlan.graph.AddEdge(dag.Edge[Node]{Parent: project, Child: scanset})
->>>>>>> 01bf61e2
+			_ = expectedPlan.AddEdge(dag.Edge[physicalpb.Node]{Parent: physicalpb.GetNode(project), Child: physicalpb.GetNode(scanset)})
 		}
 
 		actual := PrintAsTree(plan)
@@ -1187,11 +716,7 @@
 			expectedDataObjScanProjections: []string{"app", "level", "message", "timestamp"},
 		},
 		{
-<<<<<<< HEAD
-			name: "physicalpb.AggregateRange with PartitionBy on ambiguous columns",
-=======
-			name: "ParseNode collects RangeAggregation PartitionBy ambiguous columns",
->>>>>>> 01bf61e2
+			name: "ParseNode collects AggregateRange PartitionBy ambiguous columns",
 			buildLogical: func() logical.Value {
 				// count_over_time({app="test"} | logfmt [5m]) by (duration, service)
 				builder := logical.NewBuilder(&logical.MakeTable{
@@ -1221,79 +746,7 @@
 				return builder.Value()
 			},
 			expectedParseKeysRequested:     []string{"duration"}, // Only ambiguous column from PartitionBy
-<<<<<<< HEAD
-			expectedDataObjScanProjections: []string{"message", "service", "timestamp"},
-		},
-		{
-			name: "log query with logfmt and filter on ambiguous column",
-			buildLogical: func() logical.Value {
-				// Create a logical plan that represents:
-				// {app="test"} | logfmt | level="error"
-				// This is a log query (no physicalpb.AggregateRange) so should parse all keys
-				builder := logical.NewBuilder(&logical.MakeTable{
-					Selector: &logical.BinOp{
-						Left:  logical.NewColumnRef("app", types.ColumnTypeLabel),
-						Right: logical.NewLiteral("test"),
-						Op:    types.BinaryOpEq,
-					},
-					Shard: logical.NewShard(0, 1), // noShard
-				})
-
-				// Don't set RequestedKeys here - optimization should determine them
-				builder = builder.Parse(logical.ParserLogfmt)
-
-				// Add filter with ambiguous column
-				filterExpr := &logical.BinOp{
-					Left:  logical.NewColumnRef("level", types.ColumnTypeAmbiguous),
-					Right: logical.NewLiteral("error"),
-					Op:    types.BinaryOpEq,
-				}
-				builder = builder.Select(filterExpr)
-				return builder.Value()
-			},
-			expectedParseKeysRequested: nil, // Log queries should parse all keys
-		},
-		{
-			name: "metric query with logfmt and groupby on ambiguous column",
-			buildLogical: func() logical.Value {
-				// Create a logical plan that represents:
-				// sum by(status) (count_over_time({app="test"} | logfmt [5m]))
-				builder := logical.NewBuilder(&logical.MakeTable{
-					Selector: &logical.BinOp{
-						Left:  logical.NewColumnRef("app", types.ColumnTypeLabel),
-						Right: logical.NewLiteral("test"),
-						Op:    types.BinaryOpEq,
-					},
-					Shard: logical.NewShard(0, 1), // noShard
-				})
-
-				// Don't set RequestedKeys here - optimization should determine them
-				builder = builder.Parse(logical.ParserLogfmt)
-
-				// Range aggregation
-				builder = builder.RangeAggregation(
-					[]logical.ColumnRef{}, // no partition by
-					types.RangeAggregationTypeCount,
-					time.Unix(0, 0),
-					time.Unix(3600, 0),
-					5*time.Minute, // step
-					5*time.Minute, // range interval
-				)
-
-				// Vector aggregation with groupby on ambiguous column
-				builder = builder.VectorAggregation(
-					[]logical.ColumnRef{
-						{Ref: types.ColumnRef{Column: "status", Type: types.ColumnTypeAmbiguous}},
-					},
-					types.VectorAggregationTypeSum,
-				)
-				return builder.Value()
-			},
-			expectedParseKeysRequested:     []string{"status"},
-			expectedDataObjScanProjections: []string{"message", "timestamp"},
-=======
 			expectedDataObjScanProjections: []string{"duration", "message", "service", "timestamp"},
->>>>>>> 01bf61e2
 		},
 		{
 			name: "ParseNode collects ambiguous columns from RangeAggregation and Filter",
