package physical

import (
	"sort"
	"testing"
	"time"

	"github.com/stretchr/testify/require"

	"github.com/grafana/loki/v3/pkg/dataobj/metastore"
	"github.com/grafana/loki/v3/pkg/engine/internal/planner/logical"
	"github.com/grafana/loki/v3/pkg/engine/internal/planner/physical/physicalpb"
	"github.com/grafana/loki/v3/pkg/engine/internal/types"
	"github.com/grafana/loki/v3/pkg/engine/internal/util/dag"
	"github.com/grafana/loki/v3/pkg/engine/internal/util/ulid"
)

func TestCanApplyPredicate(t *testing.T) {
	tests := []struct {
		predicate physicalpb.Expression
		want      bool
	}{
		{
			predicate: *NewLiteral(int64(123)).ToExpression(),
			want:      true,
		},
		{
			predicate: *newColumnExpr("timestamp", physicalpb.COLUMN_TYPE_BUILTIN).ToExpression(),
			want:      true,
		},
		{
			predicate: *newColumnExpr("foo", physicalpb.COLUMN_TYPE_LABEL).ToExpression(),
			want:      false,
		},
		{
			predicate: *newBinaryExpr(newColumnExpr("timestamp", physicalpb.COLUMN_TYPE_BUILTIN).ToExpression(),
				NewLiteral(types.Timestamp(3600000)).ToExpression(),
				physicalpb.BINARY_OP_GT,
			).ToExpression(),
			want: true,
		},
		{
			predicate: *(newBinaryExpr(newColumnExpr("level", physicalpb.COLUMN_TYPE_AMBIGUOUS).ToExpression(),
				NewLiteral("debug|info").ToExpression(),
				physicalpb.BINARY_OP_MATCH_RE,
			)).ToExpression(),
			want: false,
		},
		{
			predicate: *newBinaryExpr(newColumnExpr("level", physicalpb.COLUMN_TYPE_METADATA).ToExpression(),
				NewLiteral("debug|info").ToExpression(),
				physicalpb.BINARY_OP_MATCH_RE,
			).ToExpression(),
			want: true,
		},
		{
			predicate: *newBinaryExpr(newColumnExpr("foo", physicalpb.COLUMN_TYPE_LABEL).ToExpression(),
				NewLiteral("bar").ToExpression(),
				physicalpb.BINARY_OP_EQ,
			).ToExpression(),
			want: false,
		},
	}
	for _, tt := range tests {
		t.Run(tt.predicate.String(), func(t *testing.T) {
			got := canApplyPredicate(tt.predicate)
			require.Equal(t, tt.want, got)
		})
	}
}

var time1000 = types.Timestamp(1000000000)

<<<<<<< HEAD
var scan1Id = physicalpb.PlanNodeID{Value: ulid.New()}
var scan2Id = physicalpb.PlanNodeID{Value: ulid.New()}
var mergeId = physicalpb.PlanNodeID{Value: ulid.New()}
var filter1Id = physicalpb.PlanNodeID{Value: ulid.New()}
var filter2Id = physicalpb.PlanNodeID{Value: ulid.New()}
var filter3Id = physicalpb.PlanNodeID{Value: ulid.New()}

func dummyPlan() *physicalpb.Plan {
	plan := &physicalpb.Plan{}
	scan1 := plan.Add(&physicalpb.DataObjScan{Id: scan1Id})
	scan2 := plan.Add(&physicalpb.DataObjScan{Id: scan2Id})
	merge := plan.Add(&physicalpb.SortMerge{Id: mergeId})
	filter1 := plan.Add(&physicalpb.Filter{Id: filter1Id, Predicates: []*physicalpb.Expression{

		newBinaryExpr(newColumnExpr("timestamp", physicalpb.COLUMN_TYPE_BUILTIN).ToExpression(),
			NewLiteral(time1000).ToExpression(),
			physicalpb.BINARY_OP_GT,
		).ToExpression(),
=======
func dummyPlan() *Plan {
	plan := &Plan{}

	scanSet := plan.graph.Add(&ScanSet{
		id: "set",

		Targets: []*ScanTarget{
			{Type: ScanTypeDataObject, DataObject: &DataObjScan{}},
			{Type: ScanTypeDataObject, DataObject: &DataObjScan{}},
		},
	})
	filter1 := plan.graph.Add(&Filter{id: "filter1", Predicates: []Expression{
		&BinaryExpr{
			Left:  newColumnExpr("timestamp", types.ColumnTypeBuiltin),
			Right: NewLiteral(time1000),
			Op:    types.BinaryOpGt,
		},
>>>>>>> 32f0204f
	}})
	filter2 := plan.Add(&physicalpb.Filter{Id: filter2Id, Predicates: []*physicalpb.Expression{
		newBinaryExpr(
			newColumnExpr("level", physicalpb.COLUMN_TYPE_AMBIGUOUS).ToExpression(),
			NewLiteral("debug|info").ToExpression(),
			physicalpb.BINARY_OP_MATCH_RE,
		).ToExpression(),
	}})
	filter3 := plan.Add(&physicalpb.Filter{Id: filter3Id, Predicates: []*physicalpb.Expression{}})

<<<<<<< HEAD
	_ = plan.AddEdge(dag.Edge[physicalpb.Node]{Parent: filter3.GetFilter(), Child: filter2.GetFilter()})
	_ = plan.AddEdge(dag.Edge[physicalpb.Node]{Parent: filter2.GetFilter(), Child: filter1.GetFilter()})
	_ = plan.AddEdge(dag.Edge[physicalpb.Node]{Parent: filter1.GetFilter(), Child: merge.GetMerge()})
	_ = plan.AddEdge(dag.Edge[physicalpb.Node]{Parent: merge.GetMerge(), Child: scan1.GetScan()})
	_ = plan.AddEdge(dag.Edge[physicalpb.Node]{Parent: merge.GetMerge(), Child: scan2.GetScan()})
=======
	_ = plan.graph.AddEdge(dag.Edge[Node]{Parent: filter3, Child: filter2})
	_ = plan.graph.AddEdge(dag.Edge[Node]{Parent: filter2, Child: filter1})
	_ = plan.graph.AddEdge(dag.Edge[Node]{Parent: filter1, Child: scanSet})
>>>>>>> 32f0204f

	return plan
}

func TestOptimizer(t *testing.T) {

	t.Run("noop", func(t *testing.T) {
		plan := dummyPlan()
		optimizations := []*optimization{
			newOptimization("noop", plan),
		}

		original := PrintAsTree(plan)
		o := newOptimizer(plan, optimizations)
		o.optimize(plan.Roots()[0])

		optimized := PrintAsTree(plan)
		require.Equal(t, original, optimized)
	})

	t.Run("filter predicate pushdown", func(t *testing.T) {
		plan := dummyPlan()
		optimizations := []*optimization{
			newOptimization("predicate pushdown", plan).withRules(
				&predicatePushdown{plan},
			),
		}

		o := newOptimizer(plan, optimizations)
		o.optimize(plan.Roots()[0])
		actual := PrintAsTree(plan)

<<<<<<< HEAD
		optimized := &physicalpb.Plan{}
		scan1 := optimized.Add(&physicalpb.DataObjScan{Id: scan1Id, Predicates: []*physicalpb.Expression{
			newBinaryExpr(
				newColumnExpr("timestamp", physicalpb.COLUMN_TYPE_BUILTIN).ToExpression(),
				NewLiteral(time1000).ToExpression(),
				physicalpb.BINARY_OP_GT,
			).ToExpression(),
		}})
		scan2 := optimized.Add(&physicalpb.DataObjScan{Id: scan2Id, Predicates: []*physicalpb.Expression{
			newBinaryExpr(
				newColumnExpr("timestamp", physicalpb.COLUMN_TYPE_BUILTIN).ToExpression(),
				NewLiteral(time1000).ToExpression(),
				physicalpb.BINARY_OP_GT,
			).ToExpression(),
		}})
		merge := optimized.Add(&physicalpb.SortMerge{Id: mergeId})
		filter1 := optimized.Add(&physicalpb.Filter{Id: filter1Id, Predicates: []*physicalpb.Expression{}})
		filter2 := optimized.Add(&physicalpb.Filter{Id: filter2Id, Predicates: []*physicalpb.Expression{
			newBinaryExpr(
				newColumnExpr("level", physicalpb.COLUMN_TYPE_AMBIGUOUS).ToExpression(),
				NewLiteral("debug|info").ToExpression(),
				physicalpb.BINARY_OP_MATCH_RE,
			).ToExpression(),
=======
		optimized := &Plan{}
		scanSet := optimized.graph.Add(&ScanSet{
			id: "set",

			Targets: []*ScanTarget{
				{Type: ScanTypeDataObject, DataObject: &DataObjScan{}},
				{Type: ScanTypeDataObject, DataObject: &DataObjScan{}},
			},

			Predicates: []Expression{
				&BinaryExpr{
					Left:  newColumnExpr("timestamp", types.ColumnTypeBuiltin),
					Right: NewLiteral(time1000),
					Op:    types.BinaryOpGt,
				},
			},
		})
		filter1 := optimized.graph.Add(&Filter{id: "filter1", Predicates: []Expression{}})
		filter2 := optimized.graph.Add(&Filter{id: "filter2", Predicates: []Expression{
			&BinaryExpr{
				Left:  newColumnExpr("level", types.ColumnTypeAmbiguous),
				Right: NewLiteral("debug|info"),
				Op:    types.BinaryOpMatchRe,
			},
>>>>>>> 32f0204f
		}})
		filter3 := optimized.Add(&physicalpb.Filter{Id: filter3Id, Predicates: []*physicalpb.Expression{}})

<<<<<<< HEAD
		_ = optimized.AddEdge(dag.Edge[physicalpb.Node]{Parent: filter3.GetFilter(), Child: filter2.GetFilter()})
		_ = optimized.AddEdge(dag.Edge[physicalpb.Node]{Parent: filter2.GetFilter(), Child: filter1.GetFilter()})
		_ = optimized.AddEdge(dag.Edge[physicalpb.Node]{Parent: filter1.GetFilter(), Child: merge.GetMerge()})
		_ = optimized.AddEdge(dag.Edge[physicalpb.Node]{Parent: merge.GetMerge(), Child: scan1.GetScan()})
		_ = optimized.AddEdge(dag.Edge[physicalpb.Node]{Parent: merge.GetMerge(), Child: scan2.GetScan()})
=======
		_ = optimized.graph.AddEdge(dag.Edge[Node]{Parent: filter3, Child: filter2})
		_ = optimized.graph.AddEdge(dag.Edge[Node]{Parent: filter2, Child: filter1})
		_ = optimized.graph.AddEdge(dag.Edge[Node]{Parent: filter1, Child: scanSet})
>>>>>>> 32f0204f

		expected := PrintAsTree(optimized)
		require.Equal(t, expected, actual)
	})

	t.Run("filter remove", func(t *testing.T) {
		plan := dummyPlan()
		optimizations := []*optimization{
			newOptimization("noop filter", plan).withRules(
				&removeNoopFilter{plan},
			),
		}

		o := newOptimizer(plan, optimizations)
		o.optimize(plan.Roots()[0])
		actual := PrintAsTree(plan)

<<<<<<< HEAD
		optimized := &physicalpb.Plan{}
		scan1 := optimized.Add(&physicalpb.DataObjScan{Id: scan1Id, Predicates: []*physicalpb.Expression{}})
		scan2 := optimized.Add(&physicalpb.DataObjScan{Id: scan2Id, Predicates: []*physicalpb.Expression{}})
		merge := optimized.Add(&physicalpb.SortMerge{Id: mergeId})
		filter1 := optimized.Add(&physicalpb.Filter{Id: filter1Id, Predicates: []*physicalpb.Expression{
			newBinaryExpr(
				newColumnExpr("timestamp", physicalpb.COLUMN_TYPE_BUILTIN).ToExpression(),
				NewLiteral(time1000).ToExpression(),
				physicalpb.BINARY_OP_GT,
			).ToExpression(),
=======
		optimized := &Plan{}
		scanSet := optimized.graph.Add(&ScanSet{
			id: "set",

			Targets: []*ScanTarget{
				{Type: ScanTypeDataObject, DataObject: &DataObjScan{}},
				{Type: ScanTypeDataObject, DataObject: &DataObjScan{}},
			},

			Predicates: []Expression{},
		})
		filter1 := optimized.graph.Add(&Filter{id: "filter1", Predicates: []Expression{
			&BinaryExpr{
				Left:  newColumnExpr("timestamp", types.ColumnTypeBuiltin),
				Right: NewLiteral(time1000),
				Op:    types.BinaryOpGt,
			},
>>>>>>> 32f0204f
		}})
		filter2 := optimized.Add(&physicalpb.Filter{Id: filter2Id, Predicates: []*physicalpb.Expression{
			newBinaryExpr(
				newColumnExpr("level", physicalpb.COLUMN_TYPE_AMBIGUOUS).ToExpression(),
				NewLiteral("debug|info").ToExpression(),
				physicalpb.BINARY_OP_MATCH_RE,
			).ToExpression(),
		}})

<<<<<<< HEAD
		_ = optimized.AddEdge(dag.Edge[physicalpb.Node]{Parent: filter2.GetFilter(), Child: filter1.GetFilter()})
		_ = optimized.AddEdge(dag.Edge[physicalpb.Node]{Parent: filter1.GetFilter(), Child: merge.GetMerge()})
		_ = optimized.AddEdge(dag.Edge[physicalpb.Node]{Parent: merge.GetMerge(), Child: scan1.GetScan()})
		_ = optimized.AddEdge(dag.Edge[physicalpb.Node]{Parent: merge.GetMerge(), Child: scan2.GetScan()})
=======
		_ = optimized.graph.AddEdge(dag.Edge[Node]{Parent: filter2, Child: filter1})
		_ = optimized.graph.AddEdge(dag.Edge[Node]{Parent: filter1, Child: scanSet})
>>>>>>> 32f0204f

		expected := PrintAsTree(optimized)
		require.Equal(t, expected, actual)
	})

	t.Run("projection pushdown handles groupby for SUM->COUNT", func(t *testing.T) {
		countOverTimeId := physicalpb.PlanNodeID{Value: ulid.New()}
		sumOfId := physicalpb.PlanNodeID{Value: ulid.New()}

		groupBy := []*physicalpb.ColumnExpression{
			newColumnExpr("service", physicalpb.COLUMN_TYPE_LABEL),
			newColumnExpr("level", physicalpb.COLUMN_TYPE_LABEL),
		}

		// generate plan for sum by(service, instance) (count_over_time{...}[])
		plan := &physicalpb.Plan{}
		{
			scan1 := plan.Add(&physicalpb.DataObjScan{Id: scan1Id})
			rangeAgg := plan.Add(&physicalpb.AggregateRange{
				Id:        countOverTimeId,
				Operation: physicalpb.AGGREGATE_RANGE_OP_COUNT,
			})
			vectorAgg := plan.Add(&physicalpb.AggregateVector{
				Id:        sumOfId,
				Operation: physicalpb.AGGREGATE_VECTOR_OP_SUM,
				GroupBy:   groupBy,
			})

			_ = plan.AddEdge(dag.Edge[physicalpb.Node]{Parent: vectorAgg.GetAggregateVector(), Child: rangeAgg.GetAggregateRange()})
			_ = plan.AddEdge(dag.Edge[physicalpb.Node]{Parent: rangeAgg.GetAggregateRange(), Child: scan1.GetScan()})
		}

		// apply optimisation
		optimizations := []*optimization{
			newOptimization("projection pushdown", plan).withRules(
				&projectionPushdown{plan: plan},
			),
		}
		o := newOptimizer(plan, optimizations)
		o.optimize(plan.Roots()[0])

		expectedPlan := &physicalpb.Plan{}
		{
			// pushed down from group and partition by, with range aggregations adding timestamp
			expectedProjections := []*physicalpb.ColumnExpression{
				newColumnExpr("level", physicalpb.COLUMN_TYPE_LABEL),
				newColumnExpr("service", physicalpb.COLUMN_TYPE_LABEL),
				newColumnExpr(types.ColumnNameBuiltinTimestamp, physicalpb.COLUMN_TYPE_BUILTIN),
			}

			scan1 := expectedPlan.Add(&physicalpb.DataObjScan{Id: scan1Id, Projections: expectedProjections})
			rangeAgg := expectedPlan.Add(&physicalpb.AggregateRange{
				Id:          countOverTimeId,
				Operation:   physicalpb.AGGREGATE_RANGE_OP_COUNT,
				PartitionBy: groupBy,
			})
			vectorAgg := expectedPlan.Add(&physicalpb.AggregateVector{
				Id:        sumOfId,
				Operation: physicalpb.AGGREGATE_VECTOR_OP_SUM,
				GroupBy:   groupBy,
			})

			_ = expectedPlan.AddEdge(dag.Edge[physicalpb.Node]{Parent: vectorAgg.GetAggregateVector(), Child: rangeAgg.GetAggregateRange()})
			_ = expectedPlan.AddEdge(dag.Edge[physicalpb.Node]{Parent: rangeAgg.GetAggregateRange(), Child: scan1.GetScan()})
		}

		actual := PrintAsTree(plan)
		expected := PrintAsTree(expectedPlan)
		require.Equal(t, expected, actual)
	})

	t.Run("projection pushdown does not handle groupby for MAX->SUM", func(t *testing.T) {
		sumOverTimeId := physicalpb.PlanNodeID{Value: ulid.New()}
		maxOfId := physicalpb.PlanNodeID{Value: ulid.New()}
		groupBy := []*physicalpb.ColumnExpression{
			newColumnExpr("service", physicalpb.COLUMN_TYPE_LABEL),
		}

		partitionBy := []*physicalpb.ColumnExpression{
			newColumnExpr("level", physicalpb.COLUMN_TYPE_LABEL),
		}

		// generate plan for max by(service) (sum_over_time{...}[])
		plan := &physicalpb.Plan{}
		{
			scan1 := plan.Add(&physicalpb.DataObjScan{Id: scan1Id})
			rangeAgg := plan.Add(&physicalpb.AggregateRange{
				Id:          sumOverTimeId,
				Operation:   physicalpb.AGGREGATE_RANGE_OP_SUM,
				PartitionBy: partitionBy,
			})
			vectorAgg := plan.Add(&physicalpb.AggregateVector{
				Id:        maxOfId,
				Operation: physicalpb.AGGREGATE_VECTOR_OP_MAX,
				GroupBy:   groupBy,
			})

			_ = plan.AddEdge(dag.Edge[physicalpb.Node]{Parent: vectorAgg.GetAggregateVector(), Child: rangeAgg.GetAggregateRange()})
			_ = plan.AddEdge(dag.Edge[physicalpb.Node]{Parent: rangeAgg.GetAggregateRange(), Child: scan1.GetScan()})
		}

		// apply optimisation
		optimizations := []*optimization{
			newOptimization("projection pushdown", plan).withRules(
				&projectionPushdown{plan: plan},
			),
		}
		o := newOptimizer(plan, optimizations)
		o.optimize(plan.Roots()[0])

		expectedPlan := &physicalpb.Plan{}
		{
			// groupby was not pushed down
			expectedProjections := []*physicalpb.ColumnExpression{
				newColumnExpr("level", physicalpb.COLUMN_TYPE_LABEL),
				newColumnExpr(types.ColumnNameBuiltinTimestamp, physicalpb.COLUMN_TYPE_BUILTIN),
			}

			scan1 := expectedPlan.Add(&physicalpb.DataObjScan{Id: scan1Id, Projections: expectedProjections})
			rangeAgg := expectedPlan.Add(&physicalpb.AggregateRange{
				Id:          sumOverTimeId,
				Operation:   physicalpb.AGGREGATE_RANGE_OP_SUM,
				PartitionBy: partitionBy,
			})
			vectorAgg := expectedPlan.Add(&physicalpb.AggregateVector{
				Id:        maxOfId,
				Operation: physicalpb.AGGREGATE_VECTOR_OP_MAX,
				GroupBy:   groupBy,
			})

			_ = expectedPlan.AddEdge(dag.Edge[physicalpb.Node]{Parent: vectorAgg.GetAggregateVector(), Child: rangeAgg.GetAggregateRange()})
			_ = expectedPlan.AddEdge(dag.Edge[physicalpb.Node]{Parent: rangeAgg.GetAggregateRange(), Child: scan1.GetScan()})
		}

		actual := PrintAsTree(plan)
		expected := PrintAsTree(expectedPlan)
		require.Equal(t, expected, actual)
	})

	t.Run("projection pushdown handles partition by", func(t *testing.T) {
		range1Id := physicalpb.PlanNodeID{Value: ulid.New()}
		partitionBy := []*physicalpb.ColumnExpression{
			newColumnExpr("level", physicalpb.COLUMN_TYPE_LABEL),
			newColumnExpr("service", physicalpb.COLUMN_TYPE_LABEL),
		}

		plan := &physicalpb.Plan{}
		{
			scan1 := plan.Add(&physicalpb.DataObjScan{
				Id: scan1Id,
			})
			scan2 := plan.Add(&physicalpb.DataObjScan{
				Id: scan2Id,
			})
			rangeAgg := plan.Add(&physicalpb.AggregateRange{
				Id:          range1Id,
				Operation:   physicalpb.AGGREGATE_RANGE_OP_COUNT,
				PartitionBy: partitionBy,
			})

			_ = plan.AddEdge(dag.Edge[physicalpb.Node]{Parent: rangeAgg.GetAggregateRange(), Child: scan1.GetScan()})
			_ = plan.AddEdge(dag.Edge[physicalpb.Node]{Parent: rangeAgg.GetAggregateRange(), Child: scan2.GetScan()})
		}

		// apply optimisations
		optimizations := []*optimization{
			newOptimization("projection pushdown", plan).withRules(
				&projectionPushdown{plan: plan},
			),
		}
		o := newOptimizer(plan, optimizations)
		o.optimize(plan.Roots()[0])

		expectedPlan := &physicalpb.Plan{}
		{
			projected := append(partitionBy, newColumnExpr(types.ColumnNameBuiltinTimestamp, physicalpb.COLUMN_TYPE_BUILTIN))
			scan1 := expectedPlan.Add(&physicalpb.DataObjScan{
				Id:          scan1Id,
				Projections: projected,
			})
			scan2 := expectedPlan.Add(&physicalpb.DataObjScan{
				Id:          scan2Id,
				Projections: projected,
			})

			rangeAgg := expectedPlan.Add(&physicalpb.AggregateRange{
				Id:          range1Id,
				Operation:   physicalpb.AGGREGATE_RANGE_OP_COUNT,
				PartitionBy: partitionBy,
			})

			_ = expectedPlan.AddEdge(dag.Edge[physicalpb.Node]{Parent: rangeAgg.GetAggregateRange(), Child: scan1.GetScan()})
			_ = expectedPlan.AddEdge(dag.Edge[physicalpb.Node]{Parent: rangeAgg.GetAggregateRange(), Child: scan2.GetScan()})
		}

		actual := PrintAsTree(plan)
		expected := PrintAsTree(expectedPlan)
		require.Equal(t, expected, actual)
	})

	t.Run("predicate column projection pushdown with existing projections", func(t *testing.T) {
		// Predicate columns should be projected when there are existing projections (metric query)
		range1Id := physicalpb.PlanNodeID{Value: ulid.New()}

		partitionBy := []*physicalpb.ColumnExpression{
			newColumnExpr("service", physicalpb.COLUMN_TYPE_LABEL),
		}

		filterPredicates := []*physicalpb.Expression{
			newBinaryExpr(
				newColumnExpr("level", physicalpb.COLUMN_TYPE_LABEL).ToExpression(),
				NewLiteral("error").ToExpression(),
				physicalpb.BINARY_OP_EQ,
			).ToExpression(),
			newBinaryExpr(
				newColumnExpr("message", physicalpb.COLUMN_TYPE_BUILTIN).ToExpression(),
				NewLiteral(".*exception.*").ToExpression(),
				physicalpb.BINARY_OP_MATCH_RE,
			).ToExpression(),
		}

		plan := &physicalpb.Plan{}
		{
			scan1 := plan.Add(&physicalpb.DataObjScan{Id: scan1Id})
			scan2 := plan.Add(&physicalpb.DataObjScan{Id: scan2Id})
			filter := plan.Add(&physicalpb.Filter{
				Id:         filter1Id,
				Predicates: filterPredicates,
			})
			rangeAgg := plan.Add(&physicalpb.AggregateRange{
				Id:          range1Id,
				Operation:   physicalpb.AGGREGATE_RANGE_OP_COUNT,
				PartitionBy: partitionBy,
			})

			_ = plan.AddEdge(dag.Edge[physicalpb.Node]{Parent: rangeAgg.GetAggregateRange(), Child: filter.GetFilter()})
			_ = plan.AddEdge(dag.Edge[physicalpb.Node]{Parent: filter.GetFilter(), Child: scan1.GetScan()})
			_ = plan.AddEdge(dag.Edge[physicalpb.Node]{Parent: filter.GetFilter(), Child: scan2.GetScan()})
		}

		// apply optimisations
		optimizations := []*optimization{
			newOptimization("projection pushdown", plan).withRules(
				&projectionPushdown{plan: plan},
			),
		}
		o := newOptimizer(plan, optimizations)
		o.optimize(plan.Roots()[0])

		expectedPlan := &physicalpb.Plan{}
		{
			expectedProjections := []*physicalpb.ColumnExpression{
				newColumnExpr("level", physicalpb.COLUMN_TYPE_LABEL),
				newColumnExpr("message", physicalpb.COLUMN_TYPE_BUILTIN),
				newColumnExpr("service", physicalpb.COLUMN_TYPE_LABEL),
				newColumnExpr(types.ColumnNameBuiltinTimestamp, physicalpb.COLUMN_TYPE_BUILTIN),
			}

			scan1 := expectedPlan.Add(&physicalpb.DataObjScan{
				Id:          scan1Id,
				Projections: expectedProjections,
			})
			scan2 := expectedPlan.Add(&physicalpb.DataObjScan{
				Id:          scan2Id,
				Projections: expectedProjections,
			})
			filter := expectedPlan.Add(&physicalpb.Filter{
				Id:         filter1Id,
				Predicates: filterPredicates,
			})
			rangeAgg := expectedPlan.Add(&physicalpb.AggregateRange{
				Id:          range1Id,
				Operation:   physicalpb.AGGREGATE_RANGE_OP_COUNT,
				PartitionBy: partitionBy,
			})

			_ = expectedPlan.AddEdge(dag.Edge[physicalpb.Node]{Parent: rangeAgg.GetAggregateRange(), Child: filter.GetFilter()})
			_ = expectedPlan.AddEdge(dag.Edge[physicalpb.Node]{Parent: filter.GetFilter(), Child: scan1.GetScan()})
			_ = expectedPlan.AddEdge(dag.Edge[physicalpb.Node]{Parent: filter.GetFilter(), Child: scan2.GetScan()})
		}

		actual := PrintAsTree(plan)
		expected := PrintAsTree(expectedPlan)
		require.Equal(t, expected, actual)
	})

	t.Run("predicate column projection pushdown without existing projections", func(t *testing.T) {
		limit1Id := physicalpb.PlanNodeID{Value: ulid.New()}
		// Predicate columns should NOT be projected when there are no existing projections (log query)
		filterPredicates := []*physicalpb.Expression{
			newBinaryExpr(
				newColumnExpr("level", physicalpb.COLUMN_TYPE_LABEL).ToExpression(),
				NewLiteral("error").ToExpression(),
				physicalpb.BINARY_OP_EQ,
			).ToExpression(),
			newBinaryExpr(
				newColumnExpr("message", physicalpb.COLUMN_TYPE_BUILTIN).ToExpression(),
				NewLiteral(".*exception.*").ToExpression(),
				physicalpb.BINARY_OP_MATCH_RE,
			).ToExpression(),
		}

		plan := &physicalpb.Plan{}
		{
			scan1 := plan.Add(&physicalpb.DataObjScan{Id: scan1Id})
			scan2 := plan.Add(&physicalpb.DataObjScan{Id: scan2Id})
			filter := plan.Add(&physicalpb.Filter{
				Id:         filter1Id,
				Predicates: filterPredicates,
			})
			limit := plan.Add(&physicalpb.Limit{Id: limit1Id, Fetch: 100})

			_ = plan.AddEdge(dag.Edge[physicalpb.Node]{Parent: limit.GetLimit(), Child: filter.GetFilter()})
			_ = plan.AddEdge(dag.Edge[physicalpb.Node]{Parent: filter.GetFilter(), Child: scan1.GetScan()})
			_ = plan.AddEdge(dag.Edge[physicalpb.Node]{Parent: filter.GetFilter(), Child: scan2.GetScan()})
		}

		// apply optimisations
		optimizations := []*optimization{
			newOptimization("projection pushdown", plan).withRules(
				&projectionPushdown{plan: plan},
			),
		}
		o := newOptimizer(plan, optimizations)
		o.optimize(plan.Roots()[0])

		expectedPlan := &physicalpb.Plan{}
		{
			scan1 := expectedPlan.Add(&physicalpb.DataObjScan{Id: scan1Id})
			scan2 := expectedPlan.Add(&physicalpb.DataObjScan{Id: scan2Id})
			filter := expectedPlan.Add(&physicalpb.Filter{
				Id:         filter1Id,
				Predicates: filterPredicates,
			})
			limit := expectedPlan.Add(&physicalpb.Limit{Id: limit1Id, Fetch: 100})

			_ = expectedPlan.AddEdge(dag.Edge[physicalpb.Node]{Parent: limit.GetLimit(), Child: filter.GetFilter()})
			_ = expectedPlan.AddEdge(dag.Edge[physicalpb.Node]{Parent: filter.GetFilter(), Child: scan1.GetScan()})
			_ = expectedPlan.AddEdge(dag.Edge[physicalpb.Node]{Parent: filter.GetFilter(), Child: scan2.GetScan()})
		}

		actual := PrintAsTree(plan)
		expected := PrintAsTree(expectedPlan)
		require.Equal(t, expected, actual)
	})

	t.Run("limit pushdown with filter should not propagate limit to child nodes", func(t *testing.T) {
		limit1Id := physicalpb.PlanNodeID{Value: ulid.New()}
		// Limit should not be propagated to child nodes when there are filters
		filterPredicates := []*physicalpb.Expression{
			newBinaryExpr(
				newColumnExpr("level", physicalpb.COLUMN_TYPE_LABEL).ToExpression(),
				NewLiteral("error").ToExpression(),
				physicalpb.BINARY_OP_EQ,
			).ToExpression(),
		}

		plan := &physicalpb.Plan{}
		{
<<<<<<< HEAD
			scan1 := plan.Add(&physicalpb.DataObjScan{Id: scan1Id})
			scan2 := plan.Add(&physicalpb.DataObjScan{Id: scan2Id})
			filter := plan.Add(&physicalpb.Filter{
				Id:         filter1Id,
=======
			scan1 := plan.graph.Add(&DataObjScan{id: "scan1"})
			scan2 := plan.graph.Add(&DataObjScan{id: "scan2"})
			topK1 := plan.graph.Add(&TopK{id: "topK1", SortBy: newColumnExpr("timestamp", types.ColumnTypeBuiltin)})
			topK2 := plan.graph.Add(&TopK{id: "topK2", SortBy: newColumnExpr("timestamp", types.ColumnTypeBuiltin)})
			filter := plan.graph.Add(&Filter{
				id:         "filter1",
>>>>>>> 32f0204f
				Predicates: filterPredicates,
			})
			limit := plan.Add(&physicalpb.Limit{Id: limit1Id, Fetch: 100})

<<<<<<< HEAD
			_ = plan.AddEdge(dag.Edge[physicalpb.Node]{Parent: limit.GetLimit(), Child: filter.GetFilter()})
			_ = plan.AddEdge(dag.Edge[physicalpb.Node]{Parent: filter.GetFilter(), Child: scan1.GetScan()})
			_ = plan.AddEdge(dag.Edge[physicalpb.Node]{Parent: filter.GetFilter(), Child: scan2.GetScan()})
=======
			_ = plan.graph.AddEdge(dag.Edge[Node]{Parent: limit, Child: filter})
			_ = plan.graph.AddEdge(dag.Edge[Node]{Parent: filter, Child: topK1})
			_ = plan.graph.AddEdge(dag.Edge[Node]{Parent: filter, Child: topK2})
			_ = plan.graph.AddEdge(dag.Edge[Node]{Parent: topK1, Child: scan1})
			_ = plan.graph.AddEdge(dag.Edge[Node]{Parent: topK2, Child: scan2})
>>>>>>> 32f0204f
		}
		orig := PrintAsTree(plan)

		// apply optimisations
		optimizations := []*optimization{
			newOptimization("limit pushdown", plan).withRules(
				&limitPushdown{plan: plan},
			),
		}
		o := newOptimizer(plan, optimizations)
		o.optimize(plan.Roots()[0])

<<<<<<< HEAD
		expectedPlan := &physicalpb.Plan{}
		{
			scan1 := expectedPlan.Add(&physicalpb.DataObjScan{Id: scan1Id})
			scan2 := expectedPlan.Add(&physicalpb.DataObjScan{Id: scan2Id})
			filter := expectedPlan.Add(&physicalpb.Filter{
				Id:         filter1Id,
				Predicates: filterPredicates,
			})
			limit := expectedPlan.Add(&physicalpb.Limit{Id: limit1Id, Fetch: 100})

			_ = expectedPlan.AddEdge(dag.Edge[physicalpb.Node]{Parent: limit.GetLimit(), Child: filter.GetFilter()})
			_ = expectedPlan.AddEdge(dag.Edge[physicalpb.Node]{Parent: filter.GetFilter(), Child: scan1.GetScan()})
			_ = expectedPlan.AddEdge(dag.Edge[physicalpb.Node]{Parent: filter.GetFilter(), Child: scan2.GetScan()})
		}

=======
>>>>>>> 32f0204f
		actual := PrintAsTree(plan)
		require.Equal(t, orig, actual)
	})

	t.Run("limit pushdown without filter should propagate limit to child nodes", func(t *testing.T) {
		limit1Id := physicalpb.PlanNodeID{Value: ulid.New()}
		plan := &physicalpb.Plan{}
		{
<<<<<<< HEAD
			scan1 := plan.Add(&physicalpb.DataObjScan{Id: scan1Id})
			scan2 := plan.Add(&physicalpb.DataObjScan{Id: scan2Id})
			limit := plan.Add(&physicalpb.Limit{Id: limit1Id, Fetch: 100})

			_ = plan.AddEdge(dag.Edge[physicalpb.Node]{Parent: limit.GetLimit(), Child: scan1.GetScan()})
			_ = plan.AddEdge(dag.Edge[physicalpb.Node]{Parent: limit.GetLimit(), Child: scan2.GetScan()})
=======
			scan1 := plan.graph.Add(&DataObjScan{id: "scan1"})
			scan2 := plan.graph.Add(&DataObjScan{id: "scan2"})
			topK1 := plan.graph.Add(&TopK{id: "topK1", SortBy: newColumnExpr("timestamp", types.ColumnTypeBuiltin)})
			topK2 := plan.graph.Add(&TopK{id: "topK2", SortBy: newColumnExpr("timestamp", types.ColumnTypeBuiltin)})
			limit := plan.graph.Add(&Limit{id: "limit1", Fetch: 100})

			_ = plan.graph.AddEdge(dag.Edge[Node]{Parent: topK1, Child: scan1})
			_ = plan.graph.AddEdge(dag.Edge[Node]{Parent: topK2, Child: scan2})
			_ = plan.graph.AddEdge(dag.Edge[Node]{Parent: limit, Child: topK1})
			_ = plan.graph.AddEdge(dag.Edge[Node]{Parent: limit, Child: topK2})
>>>>>>> 32f0204f
		}

		// apply optimisations
		optimizations := []*optimization{
			newOptimization("limit pushdown", plan).withRules(
				&limitPushdown{plan: plan},
			),
		}
		o := newOptimizer(plan, optimizations)
		o.optimize(plan.Roots()[0])

		expectedPlan := &physicalpb.Plan{}
		{
<<<<<<< HEAD
			scan1 := expectedPlan.Add(&physicalpb.DataObjScan{Id: scan1Id, Limit: 100})
			scan2 := expectedPlan.Add(&physicalpb.DataObjScan{Id: scan2Id, Limit: 100})
			limit := expectedPlan.Add(&physicalpb.Limit{Id: limit1Id, Fetch: 100})

			_ = expectedPlan.AddEdge(dag.Edge[physicalpb.Node]{Parent: limit.GetLimit(), Child: scan1.GetScan()})
			_ = expectedPlan.AddEdge(dag.Edge[physicalpb.Node]{Parent: limit.GetLimit(), Child: scan2.GetScan()})
=======
			scan1 := expectedPlan.graph.Add(&DataObjScan{id: "scan1"})
			scan2 := expectedPlan.graph.Add(&DataObjScan{id: "scan2"})
			topK1 := expectedPlan.graph.Add(&TopK{id: "topK1", SortBy: newColumnExpr("timestamp", types.ColumnTypeBuiltin), K: 100})
			topK2 := expectedPlan.graph.Add(&TopK{id: "topK2", SortBy: newColumnExpr("timestamp", types.ColumnTypeBuiltin), K: 100})
			limit := expectedPlan.graph.Add(&Limit{id: "limit1", Fetch: 100})

			_ = expectedPlan.graph.AddEdge(dag.Edge[Node]{Parent: limit, Child: topK1})
			_ = expectedPlan.graph.AddEdge(dag.Edge[Node]{Parent: limit, Child: topK2})
			_ = expectedPlan.graph.AddEdge(dag.Edge[Node]{Parent: topK1, Child: scan1})
			_ = expectedPlan.graph.AddEdge(dag.Edge[Node]{Parent: topK2, Child: scan2})
>>>>>>> 32f0204f
		}

		actual := PrintAsTree(plan)
		expected := PrintAsTree(expectedPlan)
		require.Equal(t, expected, actual)
	})

<<<<<<< HEAD
	t.Run("cleanup no-op merge nodes", func(t *testing.T) {
		limitId := physicalpb.PlanNodeID{Value: ulid.New()}
		sortMergeId := physicalpb.PlanNodeID{Value: ulid.New()}
		scanId := physicalpb.PlanNodeID{Value: ulid.New()}

		plan := func() *physicalpb.Plan {
			plan := &physicalpb.Plan{}
			limit := plan.Add(&physicalpb.Limit{Id: limitId})
			merge := plan.Add(&physicalpb.Merge{Id: mergeId})
			sortmerge := plan.Add(&physicalpb.Merge{Id: sortMergeId})
			scan := plan.Add(&physicalpb.DataObjScan{Id: scanId})

			_ = plan.AddEdge(dag.Edge[physicalpb.Node]{Parent: limit.GetLimit(), Child: merge.GetMerge()})
			_ = plan.AddEdge(dag.Edge[physicalpb.Node]{Parent: merge.GetMerge(), Child: sortmerge.GetSortMerge()})
			_ = plan.AddEdge(dag.Edge[physicalpb.Node]{Parent: sortmerge.GetSortMerge(), Child: scan.GetScan()})
			return plan
		}()

		optimizations := []*optimization{
			newOptimization("cleanup", plan).withRules(
				&removeNoopMerge{plan},
			),
		}

		o := newOptimizer(plan, optimizations)
		o.optimize(plan.Roots()[0])
		actual := PrintAsTree(plan)

		optimized := func() *physicalpb.Plan {
			plan := &physicalpb.Plan{}
			limit := plan.Add(&physicalpb.Limit{Id: limitId})
			scan := plan.Add(&physicalpb.DataObjScan{Id: scanId})

			_ = plan.AddEdge(dag.Edge[physicalpb.Node]{Parent: limit.GetLimit(), Child: scan.GetScan()})
			return plan
		}()

		expected := PrintAsTree(optimized)
		require.Equal(t, expected, actual, fmt.Sprintf("Expected:\n%s\nActual:\n%s\n", expected, actual))
	})

	// both predicate pushdown and limits pushdown should work together
	t.Run("predicate and limits pushdown", func(t *testing.T) {
		limitId := physicalpb.PlanNodeID{Value: ulid.New()}
		limit1Id := physicalpb.PlanNodeID{Value: ulid.New()}
		sortMergeId := physicalpb.PlanNodeID{Value: ulid.New()}
		filterId := physicalpb.PlanNodeID{Value: ulid.New()}

		plan := &physicalpb.Plan{}
		scan1 := plan.Add(&physicalpb.DataObjScan{Id: scan1Id})
		scan2 := plan.Add(&physicalpb.DataObjScan{Id: scan2Id})
		sortMerge := plan.Add(&physicalpb.SortMerge{Id: sortMergeId})
		filter := plan.Add(&physicalpb.Filter{Id: filterId, Predicates: []*physicalpb.Expression{
			newBinaryExpr(
				newColumnExpr("timestamp", physicalpb.COLUMN_TYPE_BUILTIN).ToExpression(),
				NewLiteral(time1000).ToExpression(),
				physicalpb.BINARY_OP_GT,
			).ToExpression(),
=======
	// both predicate pushdown and limits pushdown should work together
	t.Run("predicate and limits pushdown", func(t *testing.T) {
		plan := &Plan{}

		scanSet := plan.graph.Add(&ScanSet{
			id: "set",

			Targets: []*ScanTarget{
				{Type: ScanTypeDataObject, DataObject: &DataObjScan{}},
				{Type: ScanTypeDataObject, DataObject: &DataObjScan{}},
			},
		})
		filter := plan.graph.Add(&Filter{id: "filter", Predicates: []Expression{
			&BinaryExpr{
				Left:  newColumnExpr("timestamp", types.ColumnTypeBuiltin),
				Right: NewLiteral(time1000),
				Op:    types.BinaryOpGt,
			},
>>>>>>> 32f0204f
		}})
		limit := plan.Add(&physicalpb.Limit{Id: limitId, Fetch: 100})

<<<<<<< HEAD
		_ = plan.AddEdge(dag.Edge[physicalpb.Node]{Parent: limit.GetLimit(), Child: filter.GetFilter()})
		_ = plan.AddEdge(dag.Edge[physicalpb.Node]{Parent: filter.GetFilter(), Child: sortMerge.GetSortMerge()})
		_ = plan.AddEdge(dag.Edge[physicalpb.Node]{Parent: sortMerge.GetSortMerge(), Child: scan1.GetScan()})
		_ = plan.AddEdge(dag.Edge[physicalpb.Node]{Parent: sortMerge.GetSortMerge(), Child: scan2.GetScan()})
=======
		_ = plan.graph.AddEdge(dag.Edge[Node]{Parent: limit, Child: filter})
		_ = plan.graph.AddEdge(dag.Edge[Node]{Parent: filter, Child: scanSet})
>>>>>>> 32f0204f

		planner := NewPlanner(NewContext(time.Unix(0, 0), time.Unix(3600, 0)), &catalog{})
		actual, err := planner.Optimize(plan)
		require.NoError(t, err)

		optimized := &physicalpb.Plan{}
		{
<<<<<<< HEAD
			scan1 := optimized.Add(&physicalpb.DataObjScan{Id: scan1Id,
				Limit: 100,
				Predicates: []*physicalpb.Expression{
					newBinaryExpr(
						newColumnExpr("timestamp", physicalpb.COLUMN_TYPE_BUILTIN).ToExpression(),
						NewLiteral(time1000).ToExpression(),
						physicalpb.BINARY_OP_GT,
					).ToExpression(),
				}})
			scan2 := optimized.Add(&physicalpb.DataObjScan{Id: scan2Id,
				Limit: 100,
				Predicates: []*physicalpb.Expression{
					newBinaryExpr(
						newColumnExpr("timestamp", physicalpb.COLUMN_TYPE_BUILTIN).ToExpression(),
						NewLiteral(time1000).ToExpression(),
						physicalpb.BINARY_OP_GT,
					).ToExpression(),
				}})
			merge := optimized.Add(&physicalpb.SortMerge{Id: mergeId})
			limit := optimized.Add(&physicalpb.Limit{Id: limit1Id, Fetch: 100})

			_ = optimized.AddEdge(dag.Edge[physicalpb.Node]{Parent: limit.GetLimit(), Child: merge.GetMerge()})
			_ = optimized.AddEdge(dag.Edge[physicalpb.Node]{Parent: merge.GetMerge(), Child: scan1.GetScan()})
			_ = optimized.AddEdge(dag.Edge[physicalpb.Node]{Parent: merge.GetMerge(), Child: scan2.GetScan()})
=======
			scanSet := optimized.graph.Add(&ScanSet{
				id: "set",

				Targets: []*ScanTarget{
					{Type: ScanTypeDataObject, DataObject: &DataObjScan{}},
					{Type: ScanTypeDataObject, DataObject: &DataObjScan{}},
				},

				Predicates: []Expression{
					&BinaryExpr{
						Left:  newColumnExpr("timestamp", types.ColumnTypeBuiltin),
						Right: NewLiteral(time1000),
						Op:    types.BinaryOpGt,
					},
				},
			})
			limit := optimized.graph.Add(&Limit{id: "limit1", Fetch: 100})

			_ = optimized.graph.AddEdge(dag.Edge[Node]{Parent: limit, Child: scanSet})
>>>>>>> 32f0204f
		}

		expected := PrintAsTree(optimized)
		require.Equal(t, expected, PrintAsTree(actual))
	})
}

func TestProjectionPushdown_PushesRequestedKeysToParseNodes(t *testing.T) {
	tests := []struct {
		name                           string
		buildLogical                   func() logical.Value
		expectedParseKeysRequested     []string
		expectedDataObjScanProjections []string
	}{
		{
			name: "ParseNode remains empty when no operations need parsed fields",
			buildLogical: func() logical.Value {
				// Create a simple log query with no filters that need parsed fields
				// {app="test"} | logfmt
				selectorPredicate := &logical.BinOp{
					Left:  logical.NewColumnRef("app", physicalpb.COLUMN_TYPE_LABEL),
					Right: logical.NewLiteral("test"),
					Op:    physicalpb.BINARY_OP_EQ,
				}
				builder := logical.NewBuilder(&logical.MakeTable{
					Selector:   selectorPredicate,
					Predicates: []logical.Value{selectorPredicate},
					Shard:      logical.NewShard(0, 1),
				})

				// Add parse but no filters requiring parsed fields
				builder = builder.Parse(logical.ParserLogfmt)
				return builder.Value()
			},
		},
		{
			name: "ParseNode skips label and builtin columns, only collects ambiguous",
			buildLogical: func() logical.Value {
				// {app="test"} | logfmt | app="frontend" | level="error"
				// This is a log query (no RangeAggregation) so should parse all keys
				builder := logical.NewBuilder(&logical.MakeTable{
					Selector: &logical.BinOp{
						Left:  logical.NewColumnRef("app", physicalpb.COLUMN_TYPE_LABEL),
						Right: logical.NewLiteral("test"),
						Op:    physicalpb.BINARY_OP_EQ,
					},
					Shard: logical.NewShard(0, 1),
				})

				builder = builder.Parse(logical.ParserLogfmt)

				// Add filter on label column (should be skipped)
				labelFilter := &logical.BinOp{
					Left:  logical.NewColumnRef("app", physicalpb.COLUMN_TYPE_LABEL),
					Right: logical.NewLiteral("frontend"),
					Op:    physicalpb.BINARY_OP_EQ,
				}
				builder = builder.Select(labelFilter)

				// Add filter on ambiguous column (should be collected)
				ambiguousFilter := &logical.BinOp{
					Left:  logical.NewColumnRef("level", physicalpb.COLUMN_TYPE_AMBIGUOUS),
					Right: logical.NewLiteral("error"),
					Op:    physicalpb.BINARY_OP_EQ,
				}
				builder = builder.Select(ambiguousFilter)

				return builder.Value()
			},
		},
		{
			name: "RangeAggregation with PartitionBy on ambiguous columns",
			buildLogical: func() logical.Value {
				// count_over_time({app="test"} | logfmt [5m]) by (duration, service)
				builder := logical.NewBuilder(&logical.MakeTable{
					Selector: &logical.BinOp{
						Left:  logical.NewColumnRef("app", physicalpb.COLUMN_TYPE_LABEL),
						Right: logical.NewLiteral("test"),
						Op:    physicalpb.BINARY_OP_EQ,
					},
					Shard: logical.NewShard(0, 1),
				})

				builder = builder.Parse(logical.ParserLogfmt)

				// Range aggregation with PartitionBy
				builder = builder.RangeAggregation(
					[]logical.ColumnRef{
						{Ref: types.ColumnRef{Column: "duration", Type: physicalpb.COLUMN_TYPE_AMBIGUOUS}},
						{Ref: types.ColumnRef{Column: "service", Type: physicalpb.COLUMN_TYPE_LABEL}}, // Label should be skipped
					},
					physicalpb.AGGREGATE_RANGE_OP_COUNT,
					time.Unix(0, 0),
					time.Unix(3600, 0),
					5*time.Minute,
					5*time.Minute,
				)

				return builder.Value()
			},
			expectedParseKeysRequested:     []string{"duration"}, // Only ambiguous column from PartitionBy
			expectedDataObjScanProjections: []string{"message", "service", "timestamp"},
		},
		{
			name: "log query with logfmt and filter on ambiguous column",
			buildLogical: func() logical.Value {
				// Create a logical plan that represents:
				// {app="test"} | logfmt | level="error"
				// This is a log query (no RangeAggregation) so should parse all keys
				builder := logical.NewBuilder(&logical.MakeTable{
					Selector: &logical.BinOp{
						Left:  logical.NewColumnRef("app", physicalpb.COLUMN_TYPE_LABEL),
						Right: logical.NewLiteral("test"),
						Op:    physicalpb.BINARY_OP_EQ,
					},
					Shard: logical.NewShard(0, 1), // noShard
				})

				// Don't set RequestedKeys here - optimization should determine them
				builder = builder.Parse(logical.ParserLogfmt)

				// Add filter with ambiguous column
				filterExpr := &logical.BinOp{
					Left:  logical.NewColumnRef("level", physicalpb.COLUMN_TYPE_AMBIGUOUS),
					Right: logical.NewLiteral("error"),
					Op:    physicalpb.BINARY_OP_EQ,
				}
				builder = builder.Select(filterExpr)
				return builder.Value()
			},
			expectedParseKeysRequested: nil, // Log queries should parse all keys
		},
		{
			name: "metric query with logfmt and groupby on ambiguous column",
			buildLogical: func() logical.Value {
				// Create a logical plan that represents:
				// sum by(status) (count_over_time({app="test"} | logfmt [5m]))
				builder := logical.NewBuilder(&logical.MakeTable{
					Selector: &logical.BinOp{
						Left:  logical.NewColumnRef("app", physicalpb.COLUMN_TYPE_LABEL),
						Right: logical.NewLiteral("test"),
						Op:    physicalpb.BINARY_OP_EQ,
					},
					Shard: logical.NewShard(0, 1), // noShard
				})

				// Don't set RequestedKeys here - optimization should determine them
				builder = builder.Parse(logical.ParserLogfmt)

				// Range aggregation
				builder = builder.RangeAggregation(
					[]logical.ColumnRef{}, // no partition by
					physicalpb.AGGREGATE_RANGE_OP_COUNT,
					time.Unix(0, 0),
					time.Unix(3600, 0),
					5*time.Minute, // step
					5*time.Minute, // range interval
				)

				// Vector aggregation with groupby on ambiguous column
				builder = builder.VectorAggregation(
					[]logical.ColumnRef{
						{Ref: types.ColumnRef{Column: "status", Type: physicalpb.COLUMN_TYPE_AMBIGUOUS}},
					},
					physicalpb.AGGREGATE_VECTOR_OP_SUM,
				)
				return builder.Value()
			},
			expectedParseKeysRequested:     []string{"status"},
			expectedDataObjScanProjections: []string{"message", "timestamp"},
		},
		{
			name: "metric query with multiple ambiguous columns",
			buildLogical: func() logical.Value {
				// Create a logical plan that represents:
				// sum by(status,code) (count_over_time({app="test"} | logfmt | duration > 100 [5m]))
				builder := logical.NewBuilder(&logical.MakeTable{
					Selector: &logical.BinOp{
						Left:  logical.NewColumnRef("app", physicalpb.COLUMN_TYPE_LABEL),
						Right: logical.NewLiteral("test"),
						Op:    physicalpb.BINARY_OP_EQ,
					},
					Shard: logical.NewShard(0, 1), // noShard
				})

				// Don't set RequestedKeys here - optimization should determine them
				builder = builder.Parse(logical.ParserLogfmt)

				// Add filter with ambiguous column
				filterExpr := &logical.BinOp{
					Left:  logical.NewColumnRef("duration", physicalpb.COLUMN_TYPE_AMBIGUOUS),
					Right: logical.NewLiteral(int64(100)),
					Op:    physicalpb.BINARY_OP_GT,
				}
				builder = builder.Select(filterExpr)

				// Range aggregation
				builder = builder.RangeAggregation(
					[]logical.ColumnRef{}, // no partition by
					physicalpb.AGGREGATE_RANGE_OP_COUNT,
					time.Unix(0, 0),
					time.Unix(3600, 0),
					5*time.Minute, // step
					5*time.Minute, // range interval
				)

				// Vector aggregation with groupby on ambiguous columns
				builder = builder.VectorAggregation(
					[]logical.ColumnRef{
						{Ref: types.ColumnRef{Column: "status", Type: physicalpb.COLUMN_TYPE_AMBIGUOUS}},
						{Ref: types.ColumnRef{Column: "code", Type: physicalpb.COLUMN_TYPE_AMBIGUOUS}},
					},
					physicalpb.AGGREGATE_VECTOR_OP_SUM,
				)
				return builder.Value()
			},
			expectedParseKeysRequested:     []string{"code", "duration", "status"}, // sorted alphabetically
			expectedDataObjScanProjections: []string{"message", "timestamp"},
		},
		{
			name: "log query should request all keys even with filters",
			buildLogical: func() logical.Value {
				// Create a logical plan that represents a log query:
				// {app="test"} | logfmt | level="error" | limit 100
				// This is a log query (no range aggregation) so should parse all keys
				builder := logical.NewBuilder(&logical.MakeTable{
					Selector: &logical.BinOp{
						Left:  logical.NewColumnRef("app", physicalpb.COLUMN_TYPE_LABEL),
						Right: logical.NewLiteral("test"),
						Op:    physicalpb.BINARY_OP_EQ,
					},
					Shard: logical.NewShard(0, 1),
				})

				// Add parse without specifying RequestedKeys
				builder = builder.Parse(logical.ParserLogfmt)

				// Add filter on ambiguous column
				filterExpr := &logical.BinOp{
					Left:  logical.NewColumnRef("level", physicalpb.COLUMN_TYPE_AMBIGUOUS),
					Right: logical.NewLiteral("error"),
					Op:    physicalpb.BINARY_OP_EQ,
				}
				builder = builder.Select(filterExpr)

				// Add a limit (typical for log queries)
				builder = builder.Limit(0, 100)

				return builder.Value()
			},
		},
		{
			name: "ParseNodes consume ambiguous projections, they are not pushed down to DataObjScans",
			buildLogical: func() logical.Value {
				// Create a logical plan that represents:
				// sum by(app) (count_over_time({app="test"} | logfmt | level="error" [5m]) by (status, app))
				selectorPredicate := &logical.BinOp{
					Left:  logical.NewColumnRef("app", physicalpb.COLUMN_TYPE_LABEL),
					Right: logical.NewLiteral("test"),
					Op:    physicalpb.BINARY_OP_EQ,
				}
				builder := logical.NewBuilder(&logical.MakeTable{
					Selector:   selectorPredicate,
					Predicates: []logical.Value{selectorPredicate},
					Shard:      logical.NewShard(0, 1), // noShard
				})

				// Don't set RequestedKeys here - optimization should determine them
				builder = builder.Parse(logical.ParserLogfmt)

				// Add filter with ambiguous column (different from grouping field)
				filterExpr := &logical.BinOp{
					Left:  logical.NewColumnRef("level", physicalpb.COLUMN_TYPE_AMBIGUOUS),
					Right: logical.NewLiteral("error"),
					Op:    physicalpb.BINARY_OP_EQ,
				}
				builder = builder.Select(filterExpr)

				// Range aggregation
				builder = builder.RangeAggregation(
					[]logical.ColumnRef{
						{Ref: types.ColumnRef{Column: "status", Type: physicalpb.COLUMN_TYPE_AMBIGUOUS}},
						{Ref: types.ColumnRef{Column: "app", Type: physicalpb.COLUMN_TYPE_LABEL}},
					}, // no partition by
					physicalpb.AGGREGATE_RANGE_OP_COUNT,
					time.Unix(0, 0),
					time.Unix(3600, 0),
					5*time.Minute, // step
					5*time.Minute, // range interval
				)

				// Vector aggregation with single groupby on parsed field (different from filter field)
				builder = builder.VectorAggregation(
					[]logical.ColumnRef{
						{Ref: types.ColumnRef{Column: "app", Type: physicalpb.COLUMN_TYPE_LABEL}},
					},
					physicalpb.AGGREGATE_VECTOR_OP_SUM,
				)
				return builder.Value()
			},
			expectedParseKeysRequested:     []string{"level", "status"},
			expectedDataObjScanProjections: []string{"app", "message", "timestamp"},
		},
	}

	for _, tt := range tests {
		t.Run(tt.name, func(t *testing.T) {
			// Build logical plan
			logicalValue := tt.buildLogical()
			builder := logical.NewBuilder(logicalValue)
			logicalPlan, err := builder.ToPlan()
			require.NoError(t, err)

			// Create physical planner with test catalog
			catalog := &catalog{}
			for i := 0; i < 10; i++ {
				catalog.sectionDescriptors = append(catalog.sectionDescriptors, &metastore.DataobjSectionDescriptor{
					SectionKey: metastore.SectionKey{ObjectPath: "/test/object", SectionIdx: int64(i)},
					StreamIDs:  []int64{1, 2},
					Start:      time.Unix(0, 0),
					End:        time.Unix(3600, 0),
				})
			}
			ctx := NewContext(time.Unix(0, 0), time.Unix(3600, 0))
			planner := NewPlanner(ctx, catalog)

			// Build physical plan
			physicalPlan, err := planner.Build(logicalPlan)
			require.NoError(t, err)

			// Optimize the plan - this should apply parseKeysPushdown
			optimizedPlan, err := planner.Optimize(physicalPlan)
			require.NoError(t, err)

			// Check that ParseNode and DataObjScan get the correct projections
			var parseNode *physicalpb.Parse
			projections := map[string]struct{}{}
			for _, node := range optimizedPlan.Nodes {
				switch kind := node.Kind.(type) {
				case *physicalpb.PlanNode_Parse:
					parseNode = kind.Parse
					continue
<<<<<<< HEAD
				case *physicalpb.PlanNode_Scan:
					for _, colExpr := range kind.Scan.Projections {
						projections[colExpr.Name] = struct{}{}
=======
				}
				if pn, ok := node.(*ScanSet); ok {
					for _, colExpr := range pn.Projections {
						expr := colExpr.(*ColumnExpr)
						projections[expr.Ref.Column] = struct{}{}
>>>>>>> 32f0204f
					}
				}
			}

			var projectionArr []string
			for column := range projections {
				projectionArr = append(projectionArr, column)
			}
			sort.Strings(projectionArr)

			require.NotNil(t, parseNode, "ParseNode not found in plan")
			require.Equal(t, tt.expectedParseKeysRequested, parseNode.RequestedKeys)
			require.Equal(t, tt.expectedDataObjScanProjections, projectionArr)
		})
	}
}

func Test_parallelPushdown(t *testing.T) {
	t.Run("canPushdown", func(t *testing.T) {
		tt := []struct {
			name     string
			children []Node
			expected bool
		}{
			{
				name:     "no children",
				children: nil,
				expected: false,
			},
			{
				name:     "one child (not Parallelize)",
				children: []Node{&DataObjScan{}},
				expected: false,
			},
			{
				name:     "one child (Parallelize)",
				children: []Node{&Parallelize{}},
				expected: true,
			},
			{
				name:     "multiple children (all Parallelize)",
				children: []Node{&Parallelize{}, &Parallelize{}},
				expected: true,
			},
			{
				name:     "multiple children (not all Parallelize)",
				children: []Node{&Parallelize{}, &DataObjScan{}},
				expected: false,
			},
		}

		for _, tc := range tt {
			t.Run(tc.name, func(t *testing.T) {
				var plan Plan
				parent := plan.graph.Add(&Filter{})

				for _, child := range tc.children {
					plan.graph.Add(child)
					require.NoError(t, plan.graph.AddEdge(dag.Edge[Node]{Parent: parent, Child: child}))
				}

				pass := parallelPushdown{plan: &plan}
				require.Equal(t, tc.expected, pass.canPushdown(parent))
			})
		}
	})

	t.Run("Shifts Filter", func(t *testing.T) {
		var plan Plan
		{
			vectorAgg := plan.graph.Add(&VectorAggregation{})
			rangeAgg := plan.graph.Add(&RangeAggregation{})
			filter := plan.graph.Add(&Filter{})
			parallelize := plan.graph.Add(&Parallelize{})
			scan := plan.graph.Add(&DataObjScan{})

			require.NoError(t, plan.graph.AddEdge(dag.Edge[Node]{Parent: vectorAgg, Child: rangeAgg}))
			require.NoError(t, plan.graph.AddEdge(dag.Edge[Node]{Parent: rangeAgg, Child: filter}))
			require.NoError(t, plan.graph.AddEdge(dag.Edge[Node]{Parent: filter, Child: parallelize}))
			require.NoError(t, plan.graph.AddEdge(dag.Edge[Node]{Parent: parallelize, Child: scan}))
		}

		opt := newOptimizer(&plan, []*optimization{
			newOptimization("ParallelPushdown", &plan).withRules(&parallelPushdown{plan: &plan}),
		})
		root, _ := plan.graph.Root()
		opt.optimize(root)

		var expectedPlan Plan
		{
			vectorAgg := expectedPlan.graph.Add(&VectorAggregation{})
			rangeAgg := expectedPlan.graph.Add(&RangeAggregation{})
			parallelize := expectedPlan.graph.Add(&Parallelize{})
			filter := expectedPlan.graph.Add(&Filter{})
			scan := expectedPlan.graph.Add(&DataObjScan{})

			require.NoError(t, expectedPlan.graph.AddEdge(dag.Edge[Node]{Parent: vectorAgg, Child: rangeAgg}))
			require.NoError(t, expectedPlan.graph.AddEdge(dag.Edge[Node]{Parent: rangeAgg, Child: parallelize}))
			require.NoError(t, expectedPlan.graph.AddEdge(dag.Edge[Node]{Parent: parallelize, Child: filter}))
			require.NoError(t, expectedPlan.graph.AddEdge(dag.Edge[Node]{Parent: filter, Child: scan}))
		}

		expected := PrintAsTree(&expectedPlan)
		require.Equal(t, expected, PrintAsTree(&plan))
	})

	t.Run("Shifts Parse", func(t *testing.T) {
		var plan Plan
		{
			vectorAgg := plan.graph.Add(&VectorAggregation{})
			rangeAgg := plan.graph.Add(&RangeAggregation{})
			parse := plan.graph.Add(&ParseNode{})
			parallelize := plan.graph.Add(&Parallelize{})
			scan := plan.graph.Add(&DataObjScan{})

			require.NoError(t, plan.graph.AddEdge(dag.Edge[Node]{Parent: vectorAgg, Child: rangeAgg}))
			require.NoError(t, plan.graph.AddEdge(dag.Edge[Node]{Parent: rangeAgg, Child: parse}))
			require.NoError(t, plan.graph.AddEdge(dag.Edge[Node]{Parent: parse, Child: parallelize}))
			require.NoError(t, plan.graph.AddEdge(dag.Edge[Node]{Parent: parallelize, Child: scan}))
		}

		opt := newOptimizer(&plan, []*optimization{
			newOptimization("ParallelPushdown", &plan).withRules(&parallelPushdown{plan: &plan}),
		})
		root, _ := plan.graph.Root()
		opt.optimize(root)

		var expectedPlan Plan
		{
			vectorAgg := expectedPlan.graph.Add(&VectorAggregation{})
			rangeAgg := expectedPlan.graph.Add(&RangeAggregation{})
			parallelize := expectedPlan.graph.Add(&Parallelize{})
			parse := expectedPlan.graph.Add(&ParseNode{})
			scan := expectedPlan.graph.Add(&DataObjScan{})

			require.NoError(t, expectedPlan.graph.AddEdge(dag.Edge[Node]{Parent: vectorAgg, Child: rangeAgg}))
			require.NoError(t, expectedPlan.graph.AddEdge(dag.Edge[Node]{Parent: rangeAgg, Child: parallelize}))
			require.NoError(t, expectedPlan.graph.AddEdge(dag.Edge[Node]{Parent: parallelize, Child: parse}))
			require.NoError(t, expectedPlan.graph.AddEdge(dag.Edge[Node]{Parent: parse, Child: scan}))
		}

		expected := PrintAsTree(&expectedPlan)
		require.Equal(t, expected, PrintAsTree(&plan))
	})

	t.Run("Splits TopK", func(t *testing.T) {
		var plan Plan
		{
			limit := plan.graph.Add(&Limit{})
			topk := plan.graph.Add(&TopK{SortBy: &ColumnExpr{}})
			parallelize := plan.graph.Add(&Parallelize{})
			scan := plan.graph.Add(&DataObjScan{})

			require.NoError(t, plan.graph.AddEdge(dag.Edge[Node]{Parent: limit, Child: topk}))
			require.NoError(t, plan.graph.AddEdge(dag.Edge[Node]{Parent: topk, Child: parallelize}))
			require.NoError(t, plan.graph.AddEdge(dag.Edge[Node]{Parent: parallelize, Child: scan}))
		}

		opt := newOptimizer(&plan, []*optimization{
			newOptimization("ParallelPushdown", &plan).withRules(&parallelPushdown{plan: &plan}),
		})
		root, _ := plan.graph.Root()

		// Since [optimization.optimize] does up to three passes,
		// parallelPushdown must ignore a node after it's already been
		// processed. Otherwise, it will cause TopK to be sharded three times,
		// ending up with this plan:
		//
		//   TopK
		//     Parallelize
		//       TopK # Shard from first iteration
		//         TopK # Shard from second iteration
		//           TopK # Shard from third iteration
		//             DataObjScan
		opt.optimize(root)

		var expectedPlan Plan
		{
			limit := expectedPlan.graph.Add(&Limit{})
			globalTopK := expectedPlan.graph.Add(&TopK{SortBy: &ColumnExpr{}})
			parallelize := expectedPlan.graph.Add(&Parallelize{})
			localTopK := expectedPlan.graph.Add(&TopK{SortBy: &ColumnExpr{}})
			scan := expectedPlan.graph.Add(&DataObjScan{})

			require.NoError(t, expectedPlan.graph.AddEdge(dag.Edge[Node]{Parent: limit, Child: globalTopK}))
			require.NoError(t, expectedPlan.graph.AddEdge(dag.Edge[Node]{Parent: globalTopK, Child: parallelize}))
			require.NoError(t, expectedPlan.graph.AddEdge(dag.Edge[Node]{Parent: parallelize, Child: localTopK}))
			require.NoError(t, expectedPlan.graph.AddEdge(dag.Edge[Node]{Parent: localTopK, Child: scan}))
		}

		expected := PrintAsTree(&expectedPlan)
		require.Equal(t, expected, PrintAsTree(&plan))
	})
}<|MERGE_RESOLUTION|>--- conflicted
+++ resolved
@@ -71,26 +71,6 @@
 
 var time1000 = types.Timestamp(1000000000)
 
-<<<<<<< HEAD
-var scan1Id = physicalpb.PlanNodeID{Value: ulid.New()}
-var scan2Id = physicalpb.PlanNodeID{Value: ulid.New()}
-var mergeId = physicalpb.PlanNodeID{Value: ulid.New()}
-var filter1Id = physicalpb.PlanNodeID{Value: ulid.New()}
-var filter2Id = physicalpb.PlanNodeID{Value: ulid.New()}
-var filter3Id = physicalpb.PlanNodeID{Value: ulid.New()}
-
-func dummyPlan() *physicalpb.Plan {
-	plan := &physicalpb.Plan{}
-	scan1 := plan.Add(&physicalpb.DataObjScan{Id: scan1Id})
-	scan2 := plan.Add(&physicalpb.DataObjScan{Id: scan2Id})
-	merge := plan.Add(&physicalpb.SortMerge{Id: mergeId})
-	filter1 := plan.Add(&physicalpb.Filter{Id: filter1Id, Predicates: []*physicalpb.Expression{
-
-		newBinaryExpr(newColumnExpr("timestamp", physicalpb.COLUMN_TYPE_BUILTIN).ToExpression(),
-			NewLiteral(time1000).ToExpression(),
-			physicalpb.BINARY_OP_GT,
-		).ToExpression(),
-=======
 func dummyPlan() *Plan {
 	plan := &Plan{}
 
@@ -108,28 +88,19 @@
 			Right: NewLiteral(time1000),
 			Op:    types.BinaryOpGt,
 		},
->>>>>>> 32f0204f
 	}})
-	filter2 := plan.Add(&physicalpb.Filter{Id: filter2Id, Predicates: []*physicalpb.Expression{
-		newBinaryExpr(
-			newColumnExpr("level", physicalpb.COLUMN_TYPE_AMBIGUOUS).ToExpression(),
-			NewLiteral("debug|info").ToExpression(),
-			physicalpb.BINARY_OP_MATCH_RE,
-		).ToExpression(),
+	filter2 := plan.graph.Add(&Filter{id: "filter2", Predicates: []Expression{
+		&BinaryExpr{
+			Left:  newColumnExpr("level", types.ColumnTypeAmbiguous),
+			Right: NewLiteral("debug|info"),
+			Op:    types.BinaryOpMatchRe,
+		},
 	}})
-	filter3 := plan.Add(&physicalpb.Filter{Id: filter3Id, Predicates: []*physicalpb.Expression{}})
-
-<<<<<<< HEAD
-	_ = plan.AddEdge(dag.Edge[physicalpb.Node]{Parent: filter3.GetFilter(), Child: filter2.GetFilter()})
-	_ = plan.AddEdge(dag.Edge[physicalpb.Node]{Parent: filter2.GetFilter(), Child: filter1.GetFilter()})
-	_ = plan.AddEdge(dag.Edge[physicalpb.Node]{Parent: filter1.GetFilter(), Child: merge.GetMerge()})
-	_ = plan.AddEdge(dag.Edge[physicalpb.Node]{Parent: merge.GetMerge(), Child: scan1.GetScan()})
-	_ = plan.AddEdge(dag.Edge[physicalpb.Node]{Parent: merge.GetMerge(), Child: scan2.GetScan()})
-=======
+	filter3 := plan.graph.Add(&Filter{id: "filter3", Predicates: []Expression{}})
+
 	_ = plan.graph.AddEdge(dag.Edge[Node]{Parent: filter3, Child: filter2})
 	_ = plan.graph.AddEdge(dag.Edge[Node]{Parent: filter2, Child: filter1})
 	_ = plan.graph.AddEdge(dag.Edge[Node]{Parent: filter1, Child: scanSet})
->>>>>>> 32f0204f
 
 	return plan
 }
@@ -162,31 +133,6 @@
 		o.optimize(plan.Roots()[0])
 		actual := PrintAsTree(plan)
 
-<<<<<<< HEAD
-		optimized := &physicalpb.Plan{}
-		scan1 := optimized.Add(&physicalpb.DataObjScan{Id: scan1Id, Predicates: []*physicalpb.Expression{
-			newBinaryExpr(
-				newColumnExpr("timestamp", physicalpb.COLUMN_TYPE_BUILTIN).ToExpression(),
-				NewLiteral(time1000).ToExpression(),
-				physicalpb.BINARY_OP_GT,
-			).ToExpression(),
-		}})
-		scan2 := optimized.Add(&physicalpb.DataObjScan{Id: scan2Id, Predicates: []*physicalpb.Expression{
-			newBinaryExpr(
-				newColumnExpr("timestamp", physicalpb.COLUMN_TYPE_BUILTIN).ToExpression(),
-				NewLiteral(time1000).ToExpression(),
-				physicalpb.BINARY_OP_GT,
-			).ToExpression(),
-		}})
-		merge := optimized.Add(&physicalpb.SortMerge{Id: mergeId})
-		filter1 := optimized.Add(&physicalpb.Filter{Id: filter1Id, Predicates: []*physicalpb.Expression{}})
-		filter2 := optimized.Add(&physicalpb.Filter{Id: filter2Id, Predicates: []*physicalpb.Expression{
-			newBinaryExpr(
-				newColumnExpr("level", physicalpb.COLUMN_TYPE_AMBIGUOUS).ToExpression(),
-				NewLiteral("debug|info").ToExpression(),
-				physicalpb.BINARY_OP_MATCH_RE,
-			).ToExpression(),
-=======
 		optimized := &Plan{}
 		scanSet := optimized.graph.Add(&ScanSet{
 			id: "set",
@@ -211,21 +157,12 @@
 				Right: NewLiteral("debug|info"),
 				Op:    types.BinaryOpMatchRe,
 			},
->>>>>>> 32f0204f
 		}})
 		filter3 := optimized.Add(&physicalpb.Filter{Id: filter3Id, Predicates: []*physicalpb.Expression{}})
 
-<<<<<<< HEAD
-		_ = optimized.AddEdge(dag.Edge[physicalpb.Node]{Parent: filter3.GetFilter(), Child: filter2.GetFilter()})
-		_ = optimized.AddEdge(dag.Edge[physicalpb.Node]{Parent: filter2.GetFilter(), Child: filter1.GetFilter()})
-		_ = optimized.AddEdge(dag.Edge[physicalpb.Node]{Parent: filter1.GetFilter(), Child: merge.GetMerge()})
-		_ = optimized.AddEdge(dag.Edge[physicalpb.Node]{Parent: merge.GetMerge(), Child: scan1.GetScan()})
-		_ = optimized.AddEdge(dag.Edge[physicalpb.Node]{Parent: merge.GetMerge(), Child: scan2.GetScan()})
-=======
 		_ = optimized.graph.AddEdge(dag.Edge[Node]{Parent: filter3, Child: filter2})
 		_ = optimized.graph.AddEdge(dag.Edge[Node]{Parent: filter2, Child: filter1})
 		_ = optimized.graph.AddEdge(dag.Edge[Node]{Parent: filter1, Child: scanSet})
->>>>>>> 32f0204f
 
 		expected := PrintAsTree(optimized)
 		require.Equal(t, expected, actual)
@@ -243,18 +180,6 @@
 		o.optimize(plan.Roots()[0])
 		actual := PrintAsTree(plan)
 
-<<<<<<< HEAD
-		optimized := &physicalpb.Plan{}
-		scan1 := optimized.Add(&physicalpb.DataObjScan{Id: scan1Id, Predicates: []*physicalpb.Expression{}})
-		scan2 := optimized.Add(&physicalpb.DataObjScan{Id: scan2Id, Predicates: []*physicalpb.Expression{}})
-		merge := optimized.Add(&physicalpb.SortMerge{Id: mergeId})
-		filter1 := optimized.Add(&physicalpb.Filter{Id: filter1Id, Predicates: []*physicalpb.Expression{
-			newBinaryExpr(
-				newColumnExpr("timestamp", physicalpb.COLUMN_TYPE_BUILTIN).ToExpression(),
-				NewLiteral(time1000).ToExpression(),
-				physicalpb.BINARY_OP_GT,
-			).ToExpression(),
-=======
 		optimized := &Plan{}
 		scanSet := optimized.graph.Add(&ScanSet{
 			id: "set",
@@ -272,25 +197,17 @@
 				Right: NewLiteral(time1000),
 				Op:    types.BinaryOpGt,
 			},
->>>>>>> 32f0204f
 		}})
-		filter2 := optimized.Add(&physicalpb.Filter{Id: filter2Id, Predicates: []*physicalpb.Expression{
-			newBinaryExpr(
-				newColumnExpr("level", physicalpb.COLUMN_TYPE_AMBIGUOUS).ToExpression(),
-				NewLiteral("debug|info").ToExpression(),
-				physicalpb.BINARY_OP_MATCH_RE,
-			).ToExpression(),
+		filter2 := optimized.graph.Add(&Filter{id: "filter2", Predicates: []Expression{
+			&BinaryExpr{
+				Left:  newColumnExpr("level", types.ColumnTypeAmbiguous),
+				Right: NewLiteral("debug|info"),
+				Op:    types.BinaryOpMatchRe,
+			},
 		}})
 
-<<<<<<< HEAD
-		_ = optimized.AddEdge(dag.Edge[physicalpb.Node]{Parent: filter2.GetFilter(), Child: filter1.GetFilter()})
-		_ = optimized.AddEdge(dag.Edge[physicalpb.Node]{Parent: filter1.GetFilter(), Child: merge.GetMerge()})
-		_ = optimized.AddEdge(dag.Edge[physicalpb.Node]{Parent: merge.GetMerge(), Child: scan1.GetScan()})
-		_ = optimized.AddEdge(dag.Edge[physicalpb.Node]{Parent: merge.GetMerge(), Child: scan2.GetScan()})
-=======
 		_ = optimized.graph.AddEdge(dag.Edge[Node]{Parent: filter2, Child: filter1})
 		_ = optimized.graph.AddEdge(dag.Edge[Node]{Parent: filter1, Child: scanSet})
->>>>>>> 32f0204f
 
 		expected := PrintAsTree(optimized)
 		require.Equal(t, expected, actual)
@@ -650,34 +567,21 @@
 
 		plan := &physicalpb.Plan{}
 		{
-<<<<<<< HEAD
-			scan1 := plan.Add(&physicalpb.DataObjScan{Id: scan1Id})
-			scan2 := plan.Add(&physicalpb.DataObjScan{Id: scan2Id})
-			filter := plan.Add(&physicalpb.Filter{
-				Id:         filter1Id,
-=======
 			scan1 := plan.graph.Add(&DataObjScan{id: "scan1"})
 			scan2 := plan.graph.Add(&DataObjScan{id: "scan2"})
 			topK1 := plan.graph.Add(&TopK{id: "topK1", SortBy: newColumnExpr("timestamp", types.ColumnTypeBuiltin)})
 			topK2 := plan.graph.Add(&TopK{id: "topK2", SortBy: newColumnExpr("timestamp", types.ColumnTypeBuiltin)})
 			filter := plan.graph.Add(&Filter{
 				id:         "filter1",
->>>>>>> 32f0204f
 				Predicates: filterPredicates,
 			})
 			limit := plan.Add(&physicalpb.Limit{Id: limit1Id, Fetch: 100})
 
-<<<<<<< HEAD
-			_ = plan.AddEdge(dag.Edge[physicalpb.Node]{Parent: limit.GetLimit(), Child: filter.GetFilter()})
-			_ = plan.AddEdge(dag.Edge[physicalpb.Node]{Parent: filter.GetFilter(), Child: scan1.GetScan()})
-			_ = plan.AddEdge(dag.Edge[physicalpb.Node]{Parent: filter.GetFilter(), Child: scan2.GetScan()})
-=======
 			_ = plan.graph.AddEdge(dag.Edge[Node]{Parent: limit, Child: filter})
 			_ = plan.graph.AddEdge(dag.Edge[Node]{Parent: filter, Child: topK1})
 			_ = plan.graph.AddEdge(dag.Edge[Node]{Parent: filter, Child: topK2})
 			_ = plan.graph.AddEdge(dag.Edge[Node]{Parent: topK1, Child: scan1})
 			_ = plan.graph.AddEdge(dag.Edge[Node]{Parent: topK2, Child: scan2})
->>>>>>> 32f0204f
 		}
 		orig := PrintAsTree(plan)
 
@@ -690,7 +594,6 @@
 		o := newOptimizer(plan, optimizations)
 		o.optimize(plan.Roots()[0])
 
-<<<<<<< HEAD
 		expectedPlan := &physicalpb.Plan{}
 		{
 			scan1 := expectedPlan.Add(&physicalpb.DataObjScan{Id: scan1Id})
@@ -706,24 +609,15 @@
 			_ = expectedPlan.AddEdge(dag.Edge[physicalpb.Node]{Parent: filter.GetFilter(), Child: scan2.GetScan()})
 		}
 
-=======
->>>>>>> 32f0204f
 		actual := PrintAsTree(plan)
-		require.Equal(t, orig, actual)
+		expected := PrintAsTree(expectedPlan)
+		require.Equal(t, expected, actual)
 	})
 
 	t.Run("limit pushdown without filter should propagate limit to child nodes", func(t *testing.T) {
 		limit1Id := physicalpb.PlanNodeID{Value: ulid.New()}
 		plan := &physicalpb.Plan{}
 		{
-<<<<<<< HEAD
-			scan1 := plan.Add(&physicalpb.DataObjScan{Id: scan1Id})
-			scan2 := plan.Add(&physicalpb.DataObjScan{Id: scan2Id})
-			limit := plan.Add(&physicalpb.Limit{Id: limit1Id, Fetch: 100})
-
-			_ = plan.AddEdge(dag.Edge[physicalpb.Node]{Parent: limit.GetLimit(), Child: scan1.GetScan()})
-			_ = plan.AddEdge(dag.Edge[physicalpb.Node]{Parent: limit.GetLimit(), Child: scan2.GetScan()})
-=======
 			scan1 := plan.graph.Add(&DataObjScan{id: "scan1"})
 			scan2 := plan.graph.Add(&DataObjScan{id: "scan2"})
 			topK1 := plan.graph.Add(&TopK{id: "topK1", SortBy: newColumnExpr("timestamp", types.ColumnTypeBuiltin)})
@@ -734,7 +628,6 @@
 			_ = plan.graph.AddEdge(dag.Edge[Node]{Parent: topK2, Child: scan2})
 			_ = plan.graph.AddEdge(dag.Edge[Node]{Parent: limit, Child: topK1})
 			_ = plan.graph.AddEdge(dag.Edge[Node]{Parent: limit, Child: topK2})
->>>>>>> 32f0204f
 		}
 
 		// apply optimisations
@@ -748,25 +641,21 @@
 
 		expectedPlan := &physicalpb.Plan{}
 		{
-<<<<<<< HEAD
 			scan1 := expectedPlan.Add(&physicalpb.DataObjScan{Id: scan1Id, Limit: 100})
 			scan2 := expectedPlan.Add(&physicalpb.DataObjScan{Id: scan2Id, Limit: 100})
 			limit := expectedPlan.Add(&physicalpb.Limit{Id: limit1Id, Fetch: 100})
-
-			_ = expectedPlan.AddEdge(dag.Edge[physicalpb.Node]{Parent: limit.GetLimit(), Child: scan1.GetScan()})
-			_ = expectedPlan.AddEdge(dag.Edge[physicalpb.Node]{Parent: limit.GetLimit(), Child: scan2.GetScan()})
-=======
 			scan1 := expectedPlan.graph.Add(&DataObjScan{id: "scan1"})
 			scan2 := expectedPlan.graph.Add(&DataObjScan{id: "scan2"})
 			topK1 := expectedPlan.graph.Add(&TopK{id: "topK1", SortBy: newColumnExpr("timestamp", types.ColumnTypeBuiltin), K: 100})
 			topK2 := expectedPlan.graph.Add(&TopK{id: "topK2", SortBy: newColumnExpr("timestamp", types.ColumnTypeBuiltin), K: 100})
 			limit := expectedPlan.graph.Add(&Limit{id: "limit1", Fetch: 100})
 
+			_ = expectedPlan.AddEdge(dag.Edge[physicalpb.Node]{Parent: limit.GetLimit(), Child: scan1.GetScan()})
+			_ = expectedPlan.AddEdge(dag.Edge[physicalpb.Node]{Parent: limit.GetLimit(), Child: scan2.GetScan()})
 			_ = expectedPlan.graph.AddEdge(dag.Edge[Node]{Parent: limit, Child: topK1})
 			_ = expectedPlan.graph.AddEdge(dag.Edge[Node]{Parent: limit, Child: topK2})
 			_ = expectedPlan.graph.AddEdge(dag.Edge[Node]{Parent: topK1, Child: scan1})
 			_ = expectedPlan.graph.AddEdge(dag.Edge[Node]{Parent: topK2, Child: scan2})
->>>>>>> 32f0204f
 		}
 
 		actual := PrintAsTree(plan)
@@ -774,66 +663,6 @@
 		require.Equal(t, expected, actual)
 	})
 
-<<<<<<< HEAD
-	t.Run("cleanup no-op merge nodes", func(t *testing.T) {
-		limitId := physicalpb.PlanNodeID{Value: ulid.New()}
-		sortMergeId := physicalpb.PlanNodeID{Value: ulid.New()}
-		scanId := physicalpb.PlanNodeID{Value: ulid.New()}
-
-		plan := func() *physicalpb.Plan {
-			plan := &physicalpb.Plan{}
-			limit := plan.Add(&physicalpb.Limit{Id: limitId})
-			merge := plan.Add(&physicalpb.Merge{Id: mergeId})
-			sortmerge := plan.Add(&physicalpb.Merge{Id: sortMergeId})
-			scan := plan.Add(&physicalpb.DataObjScan{Id: scanId})
-
-			_ = plan.AddEdge(dag.Edge[physicalpb.Node]{Parent: limit.GetLimit(), Child: merge.GetMerge()})
-			_ = plan.AddEdge(dag.Edge[physicalpb.Node]{Parent: merge.GetMerge(), Child: sortmerge.GetSortMerge()})
-			_ = plan.AddEdge(dag.Edge[physicalpb.Node]{Parent: sortmerge.GetSortMerge(), Child: scan.GetScan()})
-			return plan
-		}()
-
-		optimizations := []*optimization{
-			newOptimization("cleanup", plan).withRules(
-				&removeNoopMerge{plan},
-			),
-		}
-
-		o := newOptimizer(plan, optimizations)
-		o.optimize(plan.Roots()[0])
-		actual := PrintAsTree(plan)
-
-		optimized := func() *physicalpb.Plan {
-			plan := &physicalpb.Plan{}
-			limit := plan.Add(&physicalpb.Limit{Id: limitId})
-			scan := plan.Add(&physicalpb.DataObjScan{Id: scanId})
-
-			_ = plan.AddEdge(dag.Edge[physicalpb.Node]{Parent: limit.GetLimit(), Child: scan.GetScan()})
-			return plan
-		}()
-
-		expected := PrintAsTree(optimized)
-		require.Equal(t, expected, actual, fmt.Sprintf("Expected:\n%s\nActual:\n%s\n", expected, actual))
-	})
-
-	// both predicate pushdown and limits pushdown should work together
-	t.Run("predicate and limits pushdown", func(t *testing.T) {
-		limitId := physicalpb.PlanNodeID{Value: ulid.New()}
-		limit1Id := physicalpb.PlanNodeID{Value: ulid.New()}
-		sortMergeId := physicalpb.PlanNodeID{Value: ulid.New()}
-		filterId := physicalpb.PlanNodeID{Value: ulid.New()}
-
-		plan := &physicalpb.Plan{}
-		scan1 := plan.Add(&physicalpb.DataObjScan{Id: scan1Id})
-		scan2 := plan.Add(&physicalpb.DataObjScan{Id: scan2Id})
-		sortMerge := plan.Add(&physicalpb.SortMerge{Id: sortMergeId})
-		filter := plan.Add(&physicalpb.Filter{Id: filterId, Predicates: []*physicalpb.Expression{
-			newBinaryExpr(
-				newColumnExpr("timestamp", physicalpb.COLUMN_TYPE_BUILTIN).ToExpression(),
-				NewLiteral(time1000).ToExpression(),
-				physicalpb.BINARY_OP_GT,
-			).ToExpression(),
-=======
 	// both predicate pushdown and limits pushdown should work together
 	t.Run("predicate and limits pushdown", func(t *testing.T) {
 		plan := &Plan{}
@@ -852,19 +681,11 @@
 				Right: NewLiteral(time1000),
 				Op:    types.BinaryOpGt,
 			},
->>>>>>> 32f0204f
 		}})
-		limit := plan.Add(&physicalpb.Limit{Id: limitId, Fetch: 100})
-
-<<<<<<< HEAD
-		_ = plan.AddEdge(dag.Edge[physicalpb.Node]{Parent: limit.GetLimit(), Child: filter.GetFilter()})
-		_ = plan.AddEdge(dag.Edge[physicalpb.Node]{Parent: filter.GetFilter(), Child: sortMerge.GetSortMerge()})
-		_ = plan.AddEdge(dag.Edge[physicalpb.Node]{Parent: sortMerge.GetSortMerge(), Child: scan1.GetScan()})
-		_ = plan.AddEdge(dag.Edge[physicalpb.Node]{Parent: sortMerge.GetSortMerge(), Child: scan2.GetScan()})
-=======
+		limit := plan.graph.Add(&Limit{id: "limit", Fetch: 100})
+
 		_ = plan.graph.AddEdge(dag.Edge[Node]{Parent: limit, Child: filter})
 		_ = plan.graph.AddEdge(dag.Edge[Node]{Parent: filter, Child: scanSet})
->>>>>>> 32f0204f
 
 		planner := NewPlanner(NewContext(time.Unix(0, 0), time.Unix(3600, 0)), &catalog{})
 		actual, err := planner.Optimize(plan)
@@ -872,32 +693,6 @@
 
 		optimized := &physicalpb.Plan{}
 		{
-<<<<<<< HEAD
-			scan1 := optimized.Add(&physicalpb.DataObjScan{Id: scan1Id,
-				Limit: 100,
-				Predicates: []*physicalpb.Expression{
-					newBinaryExpr(
-						newColumnExpr("timestamp", physicalpb.COLUMN_TYPE_BUILTIN).ToExpression(),
-						NewLiteral(time1000).ToExpression(),
-						physicalpb.BINARY_OP_GT,
-					).ToExpression(),
-				}})
-			scan2 := optimized.Add(&physicalpb.DataObjScan{Id: scan2Id,
-				Limit: 100,
-				Predicates: []*physicalpb.Expression{
-					newBinaryExpr(
-						newColumnExpr("timestamp", physicalpb.COLUMN_TYPE_BUILTIN).ToExpression(),
-						NewLiteral(time1000).ToExpression(),
-						physicalpb.BINARY_OP_GT,
-					).ToExpression(),
-				}})
-			merge := optimized.Add(&physicalpb.SortMerge{Id: mergeId})
-			limit := optimized.Add(&physicalpb.Limit{Id: limit1Id, Fetch: 100})
-
-			_ = optimized.AddEdge(dag.Edge[physicalpb.Node]{Parent: limit.GetLimit(), Child: merge.GetMerge()})
-			_ = optimized.AddEdge(dag.Edge[physicalpb.Node]{Parent: merge.GetMerge(), Child: scan1.GetScan()})
-			_ = optimized.AddEdge(dag.Edge[physicalpb.Node]{Parent: merge.GetMerge(), Child: scan2.GetScan()})
-=======
 			scanSet := optimized.graph.Add(&ScanSet{
 				id: "set",
 
@@ -917,7 +712,6 @@
 			limit := optimized.graph.Add(&Limit{id: "limit1", Fetch: 100})
 
 			_ = optimized.graph.AddEdge(dag.Edge[Node]{Parent: limit, Child: scanSet})
->>>>>>> 32f0204f
 		}
 
 		expected := PrintAsTree(optimized)
@@ -1260,17 +1054,11 @@
 				case *physicalpb.PlanNode_Parse:
 					parseNode = kind.Parse
 					continue
-<<<<<<< HEAD
-				case *physicalpb.PlanNode_Scan:
-					for _, colExpr := range kind.Scan.Projections {
-						projections[colExpr.Name] = struct{}{}
-=======
 				}
 				if pn, ok := node.(*ScanSet); ok {
 					for _, colExpr := range pn.Projections {
 						expr := colExpr.(*ColumnExpr)
 						projections[expr.Ref.Column] = struct{}{}
->>>>>>> 32f0204f
 					}
 				}
 			}
