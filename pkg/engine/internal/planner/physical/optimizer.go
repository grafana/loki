--- conflicted
+++ resolved
@@ -36,7 +36,6 @@
 
 var _ rule = (*removeNoopFilter)(nil)
 
-<<<<<<< HEAD
 // removeNoopMerge is a rule that removes merge/sortmerge nodes with only a single input
 type removeNoopMerge struct {
 	plan *physicalpb.Plan
@@ -57,8 +56,6 @@
 
 var _ rule = (*removeNoopMerge)(nil)
 
-=======
->>>>>>> 32f0204f
 // predicatePushdown is a rule that moves down filter predicates to the scan nodes.
 type predicatePushdown struct {
 	plan *physicalpb.Plan
@@ -83,17 +80,13 @@
 
 func (r *predicatePushdown) applyPredicatePushdown(node physicalpb.Node, predicate physicalpb.Expression) bool {
 	switch node := node.(type) {
-<<<<<<< HEAD
-	case *physicalpb.DataObjScan:
-=======
 	case *ScanSet:
 		if canApplyPredicate(predicate) {
 			node.Predicates = append(node.Predicates, predicate)
 			return true
 		}
 		return false
-	case *DataObjScan:
->>>>>>> 32f0204f
+	case *physicalpb.DataObjScan:
 		if canApplyPredicate(predicate) {
 			node.Predicates = append(node.Predicates, &predicate)
 			return true
@@ -137,24 +130,16 @@
 	return false
 }
 
-<<<<<<< HEAD
 func (r *limitPushdown) applyLimitPushdown(node physicalpb.Node, limit uint32) bool {
 	n := node.ToPlanNode()
 	switch node.Kind() {
+	case physicalpb.NodeKindTopK:
+		n.GetTopK().K = max(n.GetTopK().K, limit)
 	case physicalpb.NodeKindDataObjScan:
 		// In case the scan node is reachable from multiple different limit nodes, we need to take the largest limit.
 		n.GetScan().Limit = max(n.GetScan().Limit, limit)
 		return true
 	case physicalpb.NodeKindFilter:
-=======
-func (r *limitPushdown) applyLimitPushdown(node Node, limit uint32) bool {
-	var changed bool
-	switch node := node.(type) {
-	case *TopK:
-		node.K = max(node.K, int(limit))
-		changed = true
-	case *Filter:
->>>>>>> 32f0204f
 		// If there is a filter, child nodes may need to read up to all their lines to successfully apply the filter, so stop applying limit pushdown.
 		return false
 	}
@@ -250,27 +235,16 @@
 	projections []*physicalpb.ColumnExpression,
 	applyIfNotEmpty bool,
 ) bool {
-<<<<<<< HEAD
 	switch node.Kind() {
+	case physicalpb.ScanSet:
+		return r.handleScanSet(node.ToPlanNode().GetScanSet(), projections, applyIfNotEmpty)
 	case physicalpb.NodeKindDataObjScan:
 		return r.handleDataObjScan(node.ToPlanNode().GetScan(), projections, applyIfNotEmpty)
 	case physicalpb.NodeKindParse:
 		return r.handleParseNode(node.ToPlanNode().GetParse(), projections, applyIfNotEmpty)
 	case physicalpb.NodeKindProjection:
 		return r.handleRangeAggregation(*node.ToPlanNode().GetAggregateRange(), projections)
-	case physicalpb.NodeKindFilter, physicalpb.NodeKindMerge, physicalpb.NodeKindSortMerge, physicalpb.NodeKindColumnCompat:
-=======
-	switch node := node.(type) {
-	case *ScanSet:
-		return r.handleScanSet(node, projections, applyIfNotEmpty)
-	case *DataObjScan:
-		return r.handleDataObjScan(node, projections, applyIfNotEmpty)
-	case *ParseNode:
-		return r.handleParseNode(node, projections, applyIfNotEmpty)
-	case *RangeAggregation:
-		return r.handleRangeAggregation(node, projections)
-	case *Parallelize, *Filter, *ColumnCompat:
->>>>>>> 32f0204f
+	case physicalpb.NodeKindFilter, physicalpb.NodeKindMerge, physicalpb.NodeKindSortMerge, physicalpb.NodeKindColumnCompat, physicalpb.NodeKindParallelize:
 		// Push to next direct child that cares about projections
 		return r.pushToChildren(node, projections, applyIfNotEmpty)
 	}
@@ -279,7 +253,7 @@
 }
 
 // handleScanSet handles projection pushdown for ScanSet nodes
-func (r *projectionPushdown) handleScanSet(node *ScanSet, projections []ColumnExpression, applyIfNotEmpty bool) bool {
+func (r *projectionPushdown) handleScanSet(node *physicalpb.ScanSet, projections []physicalpb.ColumnExpression, applyIfNotEmpty bool) bool {
 	shouldNotApply := len(projections) == 0 && applyIfNotEmpty
 	if !r.isMetricQuery() || shouldNotApply {
 		return false
@@ -288,13 +262,8 @@
 	// Add to scan projections if not already present
 	changed := false
 	for _, colExpr := range projections {
-		colExpr, ok := colExpr.(*ColumnExpr)
-		if !ok {
-			continue
-		}
-
 		var wasAdded bool
-		node.Projections, wasAdded = addUniqueProjection(node.Projections, colExpr)
+		node.Projections, wasAdded = addUniqueProjection(node.Projections, &colExpr)
 		if wasAdded {
 			changed = true
 		}
