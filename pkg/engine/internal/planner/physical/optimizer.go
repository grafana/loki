package physical

import (
	"maps"
	"slices"
	"sort"

	"github.com/grafana/loki/v3/pkg/engine/internal/planner/physical/physicalpb"
	"github.com/grafana/loki/v3/pkg/engine/internal/types"
	"github.com/grafana/loki/v3/pkg/engine/internal/util/dag"
)

// A rule is a transformation that can be applied on a Node.
type rule interface {
	// apply tries to apply the transformation on the node.
	// It returns a boolean indicating whether the transformation has been applied.
	apply(physicalpb.Node) bool
}

var _ rule = (*removeNoopFilter)(nil)

// removeNoopFilter is a rule that removes Filter nodes without predicates.
type removeNoopFilter struct {
	plan *physicalpb.Plan
}

// apply implements rule.
<<<<<<< HEAD
func (r *removeNoopFilter) apply(node physicalpb.Node) bool {
	changed := false
	switch node := node.(type) {
	case *physicalpb.Filter:
		if len(node.Predicates) == 0 {
			r.plan.Eliminate(node)
=======
func (r *removeNoopFilter) apply(root Node) bool {
	// collect filter nodes.
	nodes := findMatchingNodes(r.plan, root, func(node Node) bool {
		_, ok := node.(*Filter)
		return ok
	})

	changed := false
	for _, n := range nodes {
		filter := n.(*Filter)
		if len(filter.Predicates) == 0 {
			r.plan.graph.Eliminate(filter)
>>>>>>> 01bf61e2
			changed = true
		}
	}

	return changed
}

var _ rule = (*predicatePushdown)(nil)

// predicatePushdown is a rule that moves down filter predicates to the scan nodes.
type predicatePushdown struct {
	plan *physicalpb.Plan
}

// apply implements rule.
<<<<<<< HEAD
func (r *predicatePushdown) apply(node physicalpb.Node) bool {
	changed := false
	switch node := node.(type) {
	case *physicalpb.Filter:
		for i := 0; i < len(node.Predicates); i++ {
			if ok := r.applyPredicatePushdown(node, *node.Predicates[i]); ok {
=======
func (r *predicatePushdown) apply(root Node) bool {
	// collect filter nodes.
	nodes := findMatchingNodes(r.plan, root, func(node Node) bool {
		_, ok := node.(*Filter)
		return ok
	})

	changed := false
	for _, n := range nodes {
		filter := n.(*Filter)
		for i := 0; i < len(filter.Predicates); i++ {
			if !canApplyPredicate(filter.Predicates[i]) {
				continue
			}

			if ok := r.applyToTargets(filter, filter.Predicates[i]); ok {
>>>>>>> 01bf61e2
				changed = true
				// remove predicates that have been pushed down
				filter.Predicates = slices.Delete(filter.Predicates, i, i+1)
				i--
			}
		}
	}

	return changed
}

<<<<<<< HEAD
func (r *predicatePushdown) applyPredicatePushdown(node physicalpb.Node, predicate physicalpb.Expression) bool {
	switch node := node.(type) {
	case *physicalpb.ScanSet:
		if canApplyPredicate(predicate) {
			node.Predicates = append(node.Predicates, &predicate)
			return true
		}
		return false
	case *physicalpb.DataObjScan:
		if canApplyPredicate(predicate) {
			node.Predicates = append(node.Predicates, &predicate)
			return true
		}
		return false
=======
func (r *predicatePushdown) applyToTargets(node Node, predicate Expression) bool {
	switch node := node.(type) {
	case *ScanSet:
		node.Predicates = append(node.Predicates, predicate)
		return true
	case *DataObjScan:
		node.Predicates = append(node.Predicates, predicate)
		return true
>>>>>>> 01bf61e2
	}

	changed := false
	for _, child := range r.plan.Children(node) {
		if r.applyToTargets(child, predicate) {
			changed = true
		}
	}
	return changed
}

func canApplyPredicate(predicate physicalpb.Expression) bool {
	switch pr := predicate.Kind.(type) {
	case *physicalpb.Expression_BinaryExpression:
		return canApplyPredicate(*pr.BinaryExpression.Left) && canApplyPredicate(*pr.BinaryExpression.Right)
	case *physicalpb.Expression_ColumnExpression:
		return (pr.ColumnExpression.Type == physicalpb.COLUMN_TYPE_BUILTIN) || (pr.ColumnExpression.Type == physicalpb.COLUMN_TYPE_METADATA)
	case *physicalpb.Expression_LiteralExpression:
		return true
	default:
		return false
	}
}

var _ rule = (*limitPushdown)(nil)

// limitPushdown is a rule that moves down the limit to the scan nodes.
type limitPushdown struct {
	plan *physicalpb.Plan
}

// apply implements rule.
<<<<<<< HEAD
func (r *limitPushdown) apply(node physicalpb.Node) bool {
	switch node.Kind() {
	case physicalpb.NodeKindLimit:
		return r.applyLimitPushdown(node, node.ToPlanNode().GetLimit().Fetch)
=======
func (r *limitPushdown) apply(root Node) bool {
	// collect limit nodes.
	nodes := findMatchingNodes(r.plan, root, func(node Node) bool {
		_, ok := node.(*Limit)
		return ok
	})

	// propagate limit to target child nodes.
	changed := false
	for _, n := range nodes {
		limit := n.(*Limit)
		if r.applyToTargets(limit, limit.Fetch) {
			changed = true
		}
>>>>>>> 01bf61e2
	}
	return changed
}

<<<<<<< HEAD
func (r *limitPushdown) applyLimitPushdown(node physicalpb.Node, limit uint32) bool {
=======
// applyToTargets applies limit on target nodes.
func (r *limitPushdown) applyToTargets(node Node, limit uint32) bool {
>>>>>>> 01bf61e2
	var changed bool
	n := node.ToPlanNode()
	switch node.Kind() {
	case physicalpb.NodeKindTopK:
		n.GetTopK().K = max(n.GetTopK().K, int64(limit))
		changed = true
<<<<<<< HEAD
	case physicalpb.NodeKindDataObjScan:
		// In case the scan node is reachable from multiple different limit nodes, we need to take the largest limit.
		n.GetScan().Limit = max(n.GetScan().Limit, limit)
		return true
	case physicalpb.NodeKindFilter:
		// If there is a filter, child nodes may need to read up to all their lines to successfully apply the filter, so stop applying limit pushdown.
=======
	case *Filter:
		// If there is a filter, child nodes may need to read up to all their lines
		// to successfully apply the filter, so stop applying limit pushdown.
>>>>>>> 01bf61e2
		return false
	}

	// Continue to children
	for _, child := range r.plan.Children(node) {
		if r.applyToTargets(child, limit) {
			changed = true
		}
	}
	return changed
}

var _ rule = (*groupByPushdown)(nil)

<<<<<<< HEAD
// projectionPushdown is a rule that pushes down column projections.
// Currently, it only projects partition labels from range aggregations to scan nodes.
type projectionPushdown struct {
	plan *physicalpb.Plan
}

// apply implements rule.
func (r *projectionPushdown) apply(node physicalpb.Node) bool {
	n := node.ToPlanNode()
	switch node.Kind() {
	case physicalpb.NodeKindAggregateVector:
		if len(n.GetAggregateVector().GroupBy) == 0 {
			return false
=======
// groupByPushdown is an optimisation rule that enables groupby labels to be pushed down to range aggregations.
type groupByPushdown struct {
	plan *Plan
}

func (r *groupByPushdown) apply(root Node) bool {
	nodes := findMatchingNodes(r.plan, root, func(n Node) bool {
		_, ok := n.(*VectorAggregation)
		return ok
	})

	var changed bool
	for _, n := range nodes {
		vecAgg := n.(*VectorAggregation)
		if len(vecAgg.GroupBy) == 0 {
			continue
>>>>>>> 01bf61e2
		}

		// Pushing down groupBy is valid only for certain combinations as these are both commutative and associative.
		// SUM -> SUM, COUNT
		// MAX -> MAX
		// MIN -> MIN
<<<<<<< HEAD

		applyToRangeAggregations := func(ops ...physicalpb.AggregateRangeOp) bool {
			anyChanged := false
			for _, child := range r.plan.Children(node) {
				if child.Kind() == physicalpb.NodeKindAggregateRange {
					ra := child.ToPlanNode().GetAggregateRange()
					if slices.Contains(ops, ra.Operation) {
						anyChanged = r.handleRangeAggregation(ra, n.GetAggregateVector().GroupBy) || anyChanged
					}
				}
			}
			return anyChanged
		}

		switch node.ToPlanNode().GetAggregateVector().Operation {
		case physicalpb.AGGREGATE_VECTOR_OP_SUM:
			return applyToRangeAggregations(physicalpb.AGGREGATE_RANGE_OP_SUM, physicalpb.AGGREGATE_RANGE_OP_COUNT)
		case physicalpb.AGGREGATE_VECTOR_OP_MAX:
			return applyToRangeAggregations(physicalpb.AGGREGATE_RANGE_OP_MAX)
		case physicalpb.AGGREGATE_VECTOR_OP_MIN:
			return applyToRangeAggregations(physicalpb.AGGREGATE_RANGE_OP_MIN)
		default:
			return false
		}
	case physicalpb.NodeKindAggregateRange:
		if !slices.Contains(physicalpb.SupportedRangeAggregationTypes, n.GetAggregateRange().Operation) {
			return false
		}
		ar := n.GetAggregateRange()
		projections := make([]*physicalpb.ColumnExpression, len(ar.PartitionBy)+1)
		copy(projections, ar.PartitionBy)
		// Always project timestamp column even if partitionBy is empty.
		// Timestamp values are required to perform range aggregation.
		projections[len(ar.PartitionBy)] = &physicalpb.ColumnExpression{Name: types.ColumnNameBuiltinTimestamp, Type: physicalpb.COLUMN_TYPE_BUILTIN}

		return r.pushToChildren(node, projections, false)
	case physicalpb.NodeKindFilter:
		projections := extractColumnsFromPredicates(node.ToPlanNode().GetFilter().Predicates)
		if len(projections) == 0 {
			return false
=======
		var supportedAggTypes []types.RangeAggregationType
		switch vecAgg.Operation {
		case types.VectorAggregationTypeSum:
			supportedAggTypes = append(supportedAggTypes, types.RangeAggregationTypeSum, types.RangeAggregationTypeCount)
		case types.VectorAggregationTypeMax:
			supportedAggTypes = append(supportedAggTypes, types.RangeAggregationTypeMax)
		case types.VectorAggregationTypeMin:
			supportedAggTypes = append(supportedAggTypes, types.RangeAggregationTypeMin)
		default:
			return false
		}

		if r.applyToTargets(vecAgg, vecAgg.GroupBy, supportedAggTypes...) {
			changed = true
		}
	}

	return changed
}

func (r *groupByPushdown) applyToTargets(node Node, groupBy []ColumnExpression, supportedAggTypes ...types.RangeAggregationType) bool {
	var changed bool
	switch node := node.(type) {
	case *RangeAggregation:
		if !slices.Contains(supportedAggTypes, node.Operation) {
			return false
		}

		for _, colExpr := range groupBy {
			colExpr, ok := colExpr.(*ColumnExpr)
			if !ok {
				continue
			}

			var wasAdded bool
			node.PartitionBy, wasAdded = addUniqueColumnExpr(node.PartitionBy, colExpr)
			if wasAdded {
				changed = true
			}
>>>>>>> 01bf61e2
		}

		return changed
	}

	// Continue to children
	for _, child := range r.plan.Children(node) {
		if r.applyToTargets(child, groupBy, supportedAggTypes...) {
			changed = true
		}
	}

	return changed
}

<<<<<<< HEAD
// applyProjectionPushdown applies the projection pushdown rule to the given node.
// we can't push all projections down to the scan node, since some may be referencing parsed columns.
// if applyIfNotEmpty is true, it will apply the projection pushdown only if the node has existing projections.
func (r *projectionPushdown) applyProjectionPushdown(
	node physicalpb.Node,
	projections []*physicalpb.ColumnExpression,
	applyIfNotEmpty bool,
) bool {
	switch node.Kind() {
	case physicalpb.NodeKindScanSet:
		return r.handleScanSet(node.ToPlanNode().GetScanSet(), projections, applyIfNotEmpty)
	case physicalpb.NodeKindDataObjScan:
		return r.handleDataObjScan(node.ToPlanNode().GetScan(), projections, applyIfNotEmpty)
	case physicalpb.NodeKindParse:
		return r.handleParseNode(node.ToPlanNode().GetParse(), projections, applyIfNotEmpty)
	case physicalpb.NodeKindProjection:
		return r.handleProjection(node.ToPlanNode().GetProjection(), projections)
	case physicalpb.NodeKindAggregateRange:
		return r.handleRangeAggregation(node.ToPlanNode().GetAggregateRange(), projections)
	case physicalpb.NodeKindFilter, physicalpb.NodeKindColumnCompat, physicalpb.NodeKindParallelize:
		// Push to next direct child that cares about projections
		return r.pushToChildren(node, projections, applyIfNotEmpty)
=======
var _ rule = (*projectionPushdown)(nil)

// projectionPushdown is a rule that pushes down column projections.
type projectionPushdown struct {
	plan *Plan
}

// apply implements rule.
func (r *projectionPushdown) apply(node Node) bool {
	if !r.isMetricQuery() {
		return false
	}

	return r.propagateProjections(node, nil)
}

// propagateProjections propagates projections down the plan tree.
// It collects required columns from source nodes (consumers) and pushes them down to target nodes (scanners).
func (r *projectionPushdown) propagateProjections(node Node, projections []ColumnExpression) bool {
	var changed bool
	switch node := node.(type) {
	case *RangeAggregation:
		// [Source] RangeAggregation requires partitionBy columns & timestamp.
		projections = append(projections, node.PartitionBy...)
		// Always project timestamp column even if partitionBy is empty.
		// Timestamp values are required to perform range aggregation.
		projections = append(projections, &ColumnExpr{Ref: types.ColumnRef{Column: types.ColumnNameBuiltinTimestamp, Type: types.ColumnTypeBuiltin}})
	case *Filter:
		// [Source] Filter nodes require predicate columns.
		extracted := extractColumnsFromPredicates(node.Predicates)
		projections = append(projections, extracted...)

	case *ParseNode:
		// ParseNode is a special case. It is both a target for projections and a source of projections.
		// [Target] Ambiguous columns are applied as requested keys to ParseNode.
		// [Source] Appends builtin message column.
		var parseNodeChanged bool
		parseNodeChanged, projections = r.handleParseNode(node, projections)
		if parseNodeChanged {
			changed = true
		}

	case *ScanSet:
		// [Target] ScanSet - projections are applied here.
		return r.handleScanSet(node, projections)

	case *DataObjScan:
		// [Target] DataObjScan - projections are applied here.
		return r.handleDataobjScan(node, projections)

	case *Projection:
		if node.Expand {
			// [Source] column referred by unwrap.
			for _, e := range node.Expressions {
				e, isUnary := e.(*UnaryExpr)
				if isUnary && slices.Contains([]types.UnaryOp{types.UnaryOpCastFloat, types.UnaryOpCastBytes, types.UnaryOpCastDuration}, e.Op) {
					projections = append(projections, e.Left.(ColumnExpression))
				}
			}
		}
	default:
		// propagate to children
>>>>>>> 01bf61e2
	}

	// dedupe after updating projection list
	deduplicateColumns(projections)

	// Continue to children
	for _, child := range r.plan.Children(node) {
		if r.propagateProjections(child, projections) {
			changed = true
		}
	}

	return changed
}

// handleScanSet handles projection pushdown for ScanSet nodes
<<<<<<< HEAD
func (r *projectionPushdown) handleScanSet(node *physicalpb.ScanSet, projections []*physicalpb.ColumnExpression, applyIfNotEmpty bool) bool {
	shouldNotApply := len(projections) == 0 && applyIfNotEmpty
	if !r.isMetricQuery() || shouldNotApply {
=======
func (r *projectionPushdown) handleScanSet(node *ScanSet, projections []ColumnExpression) bool {
	if len(projections) == 0 {
>>>>>>> 01bf61e2
		return false
	}

	// Add to scan projections if not already present
	changed := false
	for _, colExpr := range projections {
		var wasAdded bool
		node.Projections, wasAdded = addUniqueColumnExpr(node.Projections, colExpr)
		if wasAdded {
			changed = true
		}
	}

	if changed {
		// Sort projections by column name for deterministic order
		slices.SortFunc(node.Projections, sortProjections)
	}

	return changed
}

<<<<<<< HEAD
// handleDataObjScan handles projection pushdown for DataObjScan nodes
func (r *projectionPushdown) handleDataObjScan(node *physicalpb.DataObjScan, projections []*physicalpb.ColumnExpression, applyIfNotEmpty bool) bool {
	shouldNotApply := len(projections) == 0 && applyIfNotEmpty
	if !r.isMetricQuery() || shouldNotApply {
=======
// handleDataobjScan handles projection pushdown for DataObjScan nodes
func (r *projectionPushdown) handleDataobjScan(node *DataObjScan, projections []ColumnExpression) bool {
	if len(projections) == 0 {
>>>>>>> 01bf61e2
		return false
	}

	// Add to scan projections if not already present
	changed := false
	for _, colExpr := range projections {
		var wasAdded bool
		node.Projections, wasAdded = addUniqueColumnExpr(node.Projections, colExpr)
		if wasAdded {
			changed = true
		}
	}

	if changed {
		// Sort projections by column name for deterministic order
		slices.SortFunc(node.Projections, sortProjections)
	}

	return changed
}

// handleParseNode handles projection pushdown for ParseNode nodes
<<<<<<< HEAD
func (r *projectionPushdown) handleParseNode(node *physicalpb.Parse, projections []*physicalpb.ColumnExpression, applyIfNotEmpty bool) bool {
	unambiguousProjections, ambiguousProjections := disambiguateColumns(projections)
	shouldNotApply := len(ambiguousProjections) == 0 && applyIfNotEmpty

	// Only apply the pushdown for Metric queries. Log queries should request all keys
	if !r.isMetricQuery() || shouldNotApply {
		return false
	}
=======
func (r *projectionPushdown) handleParseNode(node *ParseNode, projections []ColumnExpression) (bool, []ColumnExpression) {
	_, ambiguousProjections := disambiguateColumns(projections)
>>>>>>> 01bf61e2

	// Found a ParseNode - update its keys
	requestedKeys := make(map[string]bool)
	for _, k := range node.RequestedKeys {
		requestedKeys[k] = true
	}

	for _, p := range ambiguousProjections {
		// Only collect ambiguous columns to push to parse nodes
		if !requestedKeys[p.Name] {
			requestedKeys[p.Name] = true
		}
	}

	changed := len(requestedKeys) > len(node.RequestedKeys)
	if changed {
		// Convert back to sorted slice
		newKeys := slices.Collect(maps.Keys(requestedKeys))
		sort.Strings(newKeys)
		node.RequestedKeys = newKeys
	}

<<<<<<< HEAD
	projectionsToPushDown := make([]*physicalpb.ColumnExpression, len(unambiguousProjections)+1)
	copy(projectionsToPushDown, unambiguousProjections)
	projectionsToPushDown[len(projectionsToPushDown)-1] = &physicalpb.ColumnExpression{Name: types.ColumnNameBuiltinMessage, Type: physicalpb.COLUMN_TYPE_BUILTIN}

	// Push non-ambiguous projections down to children that care about them
	childrenChanged := r.pushToChildren(node, projectionsToPushDown, true)
	return changed || childrenChanged
}

// handleRangeAggregation handles projection pushdown for RangeAggregation nodes
func (r *projectionPushdown) handleRangeAggregation(node *physicalpb.AggregateRange, projections []*physicalpb.ColumnExpression) bool {
	changed := false
	for _, colExpr := range projections {
		var wasAdded bool
		node.PartitionBy, wasAdded = addUniqueProjection(node.PartitionBy, colExpr)
		if wasAdded {
			changed = true
		}
	}
	return changed
}

// handleRangeAggregation handles projection pushdown for Projection nodes
func (r *projectionPushdown) handleProjection(node *physicalpb.Projection, projections []*physicalpb.ColumnExpression) bool {
	changed := false
	if node.Expand {
		for _, e := range node.Expressions {
			switch e.Kind.(type) {
			case *physicalpb.Expression_UnaryExpression:
				if slices.Contains([]physicalpb.UnaryOp{physicalpb.UNARY_OP_CAST_FLOAT, physicalpb.UNARY_OP_CAST_BYTES, physicalpb.UNARY_OP_CAST_DURATION}, e.GetUnaryExpression().Op) {
					if e.GetUnaryExpression().Value.GetColumnExpression() != nil {
						projections = append(projections, e.GetUnaryExpression().Value.GetColumnExpression())
						changed = true
					}
				}
			}
		}
	}
	return changed
}

// pushToChildren is a helper method to push projections to all children of a node
func (r *projectionPushdown) pushToChildren(node physicalpb.Node, projections []*physicalpb.ColumnExpression, applyIfNotEmpty bool) bool {
	var anyChanged bool
	for _, child := range r.plan.Children(node) {
		if changed := r.applyProjectionPushdown(child, projections, applyIfNotEmpty); changed {
			anyChanged = true
		}
	}
	return anyChanged
=======
	projections = append(projections, &ColumnExpr{
		Ref: types.ColumnRef{Column: types.ColumnNameBuiltinMessage, Type: types.ColumnTypeBuiltin},
	})

	return changed, projections
>>>>>>> 01bf61e2
}

func sortProjections(a, b *physicalpb.ColumnExpression) int {
	if a.Name < b.Name {
		return -1
	}
	if a.Name > b.Name {
		return 1
	}

	return 0
}

// isMetricQuery checks if the plan contains a RangeAggregation or VectorAggregation node, indicating a metric query
func (r *projectionPushdown) isMetricQuery() bool {
	for _, node := range r.plan.Nodes {
		switch node.Kind.(type) {
		case *physicalpb.PlanNode_AggregateRange, *physicalpb.PlanNode_AggregateVector:
			return true
		}
	}
	return false
}

// parallelPushdown is a rule that moves or splits supported operations as a
// child of [Parallelize] to parallelize as much work as possible.
type parallelPushdown struct {
	plan   *physicalpb.Plan
	pushed map[physicalpb.Node]struct{}
}

var _ rule = (*parallelPushdown)(nil)

<<<<<<< HEAD
func (p *parallelPushdown) apply(node physicalpb.Node) bool {
	// canPushdown only returns true if all children of node are [Parallelize].
	if !p.canPushdown(node) {
		return false
	}

	if p.pushed == nil {
		p.pushed = make(map[physicalpb.Node]struct{})
	} else if _, ok := p.pushed[node]; ok {
		// Don't apply the rule to a node more than once.
		return false
=======
func (p *parallelPushdown) apply(root Node) bool {
	if p.pushed == nil {
		p.pushed = make(map[Node]struct{})
>>>>>>> 01bf61e2
	}

	// find all nodes that can be parallelized
	nodes := findMatchingNodes(p.plan, root, func(node Node) bool {
		if _, ok := p.pushed[node]; ok {
			return false
		}

		// canPushdown only returns true if all children of node are [Parallelize].
		return p.canPushdown(node)
	})

	// apply parallel pushdown to each node
	changed := false
	for _, node := range nodes {
		if p.applyParallelization(node) {
			changed = true
		}
	}

	return changed
}

func (p *parallelPushdown) applyParallelization(node Node) bool {
	// There are two catchall cases here:
	//
	// 1. Nodes which get *shifted* down into a parallel pushdown, where the
	//    positions of the node and the Parallelize swap.
	//
	//    For example, filtering gets moved down to be parallelized.
	//
	// 2. Nodes which get *sharded* into a parallel pushdown, where a copy of
	//    the node is injected into each child of the Parallelize.
	//
	//    For example, a TopK gets copied for local TopK, which is then merged back
	//    up to the parent TopK.
	//
	// There can be additional special cases, such as parallelizing an `avg` by
	// pushing down a `sum` and `count` into the Parallelize.
	switch node.(type) {
<<<<<<< HEAD
	case *physicalpb.Projection, *physicalpb.Filter, *physicalpb.Parse: // Catchall for shifting nodes
=======
	case *Projection, *Filter, *ParseNode, *ColumnCompat: // Catchall for shifting nodes
>>>>>>> 01bf61e2
		for _, parallelize := range p.plan.Children(node) {
			p.plan.Inject(parallelize, node.CloneWithNewID())
		}
		p.plan.Eliminate(node)
		p.pushed[node] = struct{}{}
		return true

<<<<<<< HEAD
	case *physicalpb.TopK: // Catchall for sharding nodes
=======
	case *TopK: // Catchall for sharding nodes
		// TODO: Add Range aggregation as a sharding node

>>>>>>> 01bf61e2
		for _, parallelize := range p.plan.Children(node) {
			p.plan.Inject(parallelize, node.CloneWithNewID())
		}
		p.pushed[node] = struct{}{}
		return true
	}

	return false
}

// canPushdown returns true if the given node has children that are all of type
// [NodeTypeParallelize]. Nodes with no children are not supported.
func (p *parallelPushdown) canPushdown(node physicalpb.Node) bool {
	children := p.plan.Children(node)
	if len(children) == 0 {
		// Must have at least one child.
		return false
	}

	// foundNonParallelize is true if there is at least one child that is not of
	// type [NodeTypeParallelize].
	foundNonParallelize := slices.ContainsFunc(children, func(n physicalpb.Node) bool {
		return n.Kind() != physicalpb.NodeKindParallelize
	})
	return !foundNonParallelize
}

<<<<<<< HEAD
// disambiguateColumns splits columns into ambiguous and unambiguous columns
func disambiguateColumns(columns []*physicalpb.ColumnExpression) ([]*physicalpb.ColumnExpression, []*physicalpb.ColumnExpression) {
	ambiguousColumns := make([]*physicalpb.ColumnExpression, 0, len(columns))
	unambiguousColumns := make([]*physicalpb.ColumnExpression, 0, len(columns))
	for _, col := range columns {
		// Only collect ambiguous columns (might need parsing)
		// Skip labels (from stream selector) and builtins (like timestamp/message)
		if col.Type == physicalpb.COLUMN_TYPE_AMBIGUOUS {
			ambiguousColumns = append(ambiguousColumns, col)
		} else {
			unambiguousColumns = append(unambiguousColumns, col)
		}
	}

	return unambiguousColumns, ambiguousColumns
}

=======
>>>>>>> 01bf61e2
// optimization represents a single optimization pass and can hold multiple rules.
type optimization struct {
	plan  *physicalpb.Plan
	name  string
	rules []rule
}

func newOptimization(name string, plan *physicalpb.Plan) *optimization {
	return &optimization{
		name: name,
		plan: plan,
	}
}

func (o *optimization) withRules(rules ...rule) *optimization {
	o.rules = append(o.rules, rules...)
	return o
}

<<<<<<< HEAD
func (o *optimization) optimize(node physicalpb.Node) {
	iterations, maxIterations := 0, 3
=======
func (o *optimization) optimize(node Node) {
	iterations, maxIterations := 0, 10
>>>>>>> 01bf61e2

	for iterations < maxIterations {
		iterations++

		if !o.applyRules(node) {
			// Stop immediately if an optimization pass produced no changes.
			break
		}
	}
}

func (o *optimization) applyRules(node physicalpb.Node) bool {
	anyChanged := false
<<<<<<< HEAD
	for _, child := range o.plan.Children(node) {
		changed := o.applyRules(child)
		if changed {
			anyChanged = true
		}
	}
=======
>>>>>>> 01bf61e2

	for _, rule := range o.rules {
		if rule.apply(node) {
			anyChanged = true
		}
	}

	return anyChanged
}

// The optimizer can optimize physical plans using the provided optimization passes.
type optimizer struct {
	plan          *physicalpb.Plan
	optimisations []*optimization
}

func newOptimizer(plan *physicalpb.Plan, passes []*optimization) *optimizer {
	return &optimizer{plan: plan, optimisations: passes}
}

func (o *optimizer) optimize(node physicalpb.Node) {
	for _, optimisation := range o.optimisations {
		optimisation.optimize(node)
	}
}

func extractColumnsFromPredicates(predicates []*physicalpb.Expression) []*physicalpb.ColumnExpression {
	columns := make([]*physicalpb.ColumnExpression, 0, len(predicates))
	for _, p := range predicates {
		extractColumnsFromExpression(*p, &columns)
	}

	return deduplicateColumns(columns)
}

func extractColumnsFromExpression(expr physicalpb.Expression, columns *[]*physicalpb.ColumnExpression) {
	switch ex := expr.Kind.(type) {
	case *physicalpb.Expression_ColumnExpression:
		*columns = append(*columns, ex.ColumnExpression)
	case *physicalpb.Expression_BinaryExpression:
		extractColumnsFromExpression(*ex.BinaryExpression.Left, columns)
		extractColumnsFromExpression(*ex.BinaryExpression.Right, columns)
	case *physicalpb.Expression_UnaryExpression:
		extractColumnsFromExpression(*ex.UnaryExpression.Value, columns)
	default:
		// Ignore other expression types
	}
}

<<<<<<< HEAD
func deduplicateColumns(columns []*physicalpb.ColumnExpression) []*physicalpb.ColumnExpression {
=======
// disambiguateColumns splits columns into ambiguous and unambiguous columns
func disambiguateColumns(columns []ColumnExpression) ([]ColumnExpression, []ColumnExpression) {
	ambiguousColumns := make([]ColumnExpression, 0, len(columns))
	unambiguousColumns := make([]ColumnExpression, 0, len(columns))
	for _, col := range columns {
		if colExpr, ok := col.(*ColumnExpr); ok {
			// Only collect ambiguous columns (might need parsing)
			// Skip labels (from stream selector) and builtins (like timestamp/message)
			if colExpr.Ref.Type == types.ColumnTypeAmbiguous {
				ambiguousColumns = append(ambiguousColumns, col)
			} else {
				unambiguousColumns = append(unambiguousColumns, col)
			}
		}
	}

	return unambiguousColumns, ambiguousColumns
}

func deduplicateColumns(columns []ColumnExpression) []ColumnExpression {
>>>>>>> 01bf61e2
	seen := make(map[string]bool)
	var result []*physicalpb.ColumnExpression

	for _, col := range columns {
		if !seen[col.Name] {
			seen[col.Name] = true
			result = append(result, col)
		}
	}

	return result
}

<<<<<<< HEAD
// addUniqueProjection adds a column to the projections list if it's not already present
func addUniqueProjection(projections []*physicalpb.ColumnExpression, colExpr *physicalpb.ColumnExpression) ([]*physicalpb.ColumnExpression, bool) {
=======
// addUniqueColumnExpr adds a column to the projections list if it's not already present
func addUniqueColumnExpr(projections []ColumnExpression, colExpr *ColumnExpr) ([]ColumnExpression, bool) {
>>>>>>> 01bf61e2
	for _, existing := range projections {
		if existing.Name == colExpr.Name {
			return projections, false // already exists
		}
	}
	return append(projections, colExpr), true
}

// findMatchingNodes finds all nodes in the plan tree that match the given matchFn.
func findMatchingNodes(plan *Plan, root Node, matchFn func(Node) bool) []Node {
	var result []Node
	// Using PostOrderWalk to return child nodes first.
	// This can be useful for optimizations like predicate pushdown
	// where it is ideal to process child Filter before parent Filter.
	_ = plan.graph.Walk(root, func(node Node) error {
		if matchFn(node) {
			result = append(result, node)
		}
		return nil
	}, dag.PostOrderWalk)
	return result
}<|MERGE_RESOLUTION|>--- conflicted
+++ resolved
@@ -7,7 +7,6 @@
 
 	"github.com/grafana/loki/v3/pkg/engine/internal/planner/physical/physicalpb"
 	"github.com/grafana/loki/v3/pkg/engine/internal/types"
-	"github.com/grafana/loki/v3/pkg/engine/internal/util/dag"
 )
 
 // A rule is a transformation that can be applied on a Node.
@@ -25,27 +24,18 @@
 }
 
 // apply implements rule.
-<<<<<<< HEAD
-func (r *removeNoopFilter) apply(node physicalpb.Node) bool {
-	changed := false
-	switch node := node.(type) {
-	case *physicalpb.Filter:
-		if len(node.Predicates) == 0 {
-			r.plan.Eliminate(node)
-=======
-func (r *removeNoopFilter) apply(root Node) bool {
+func (r *removeNoopFilter) apply(root physicalpb.Node) bool {
 	// collect filter nodes.
-	nodes := findMatchingNodes(r.plan, root, func(node Node) bool {
+	nodes := findMatchingNodes(r.plan, root, func(node physicalpb.Node) bool {
 		_, ok := node.(*Filter)
 		return ok
 	})
 
 	changed := false
 	for _, n := range nodes {
-		filter := n.(*Filter)
+		filter := n.(*physicalpb.Filter)
 		if len(filter.Predicates) == 0 {
-			r.plan.graph.Eliminate(filter)
->>>>>>> 01bf61e2
+			r.plan.Eliminate(filter)
 			changed = true
 		}
 	}
@@ -61,31 +51,22 @@
 }
 
 // apply implements rule.
-<<<<<<< HEAD
-func (r *predicatePushdown) apply(node physicalpb.Node) bool {
-	changed := false
-	switch node := node.(type) {
-	case *physicalpb.Filter:
-		for i := 0; i < len(node.Predicates); i++ {
-			if ok := r.applyPredicatePushdown(node, *node.Predicates[i]); ok {
-=======
-func (r *predicatePushdown) apply(root Node) bool {
+func (r *predicatePushdown) apply(root physicalpb.Node) bool {
 	// collect filter nodes.
-	nodes := findMatchingNodes(r.plan, root, func(node Node) bool {
+	nodes := findMatchingNodes(r.plan, root, func(node physicalpb.Node) bool {
 		_, ok := node.(*Filter)
 		return ok
 	})
 
 	changed := false
 	for _, n := range nodes {
-		filter := n.(*Filter)
+		filter := n.(*physicalpb.Filter)
 		for i := 0; i < len(filter.Predicates); i++ {
 			if !canApplyPredicate(filter.Predicates[i]) {
 				continue
 			}
 
 			if ok := r.applyToTargets(filter, filter.Predicates[i]); ok {
->>>>>>> 01bf61e2
 				changed = true
 				// remove predicates that have been pushed down
 				filter.Predicates = slices.Delete(filter.Predicates, i, i+1)
@@ -97,31 +78,14 @@
 	return changed
 }
 
-<<<<<<< HEAD
-func (r *predicatePushdown) applyPredicatePushdown(node physicalpb.Node, predicate physicalpb.Expression) bool {
+func (r *predicatePushdown) applyToTargets(node physicalpb.Node, predicate physicalpb.Expression) bool {
 	switch node := node.(type) {
 	case *physicalpb.ScanSet:
-		if canApplyPredicate(predicate) {
-			node.Predicates = append(node.Predicates, &predicate)
-			return true
-		}
-		return false
+		node.Predicates = append(node.Predicates, &predicate)
+		return true
 	case *physicalpb.DataObjScan:
-		if canApplyPredicate(predicate) {
-			node.Predicates = append(node.Predicates, &predicate)
-			return true
-		}
-		return false
-=======
-func (r *predicatePushdown) applyToTargets(node Node, predicate Expression) bool {
-	switch node := node.(type) {
-	case *ScanSet:
-		node.Predicates = append(node.Predicates, predicate)
+		node.Predicates = append(node.Predicates, &predicate)
 		return true
-	case *DataObjScan:
-		node.Predicates = append(node.Predicates, predicate)
-		return true
->>>>>>> 01bf61e2
 	}
 
 	changed := false
@@ -154,55 +118,35 @@
 }
 
 // apply implements rule.
-<<<<<<< HEAD
-func (r *limitPushdown) apply(node physicalpb.Node) bool {
-	switch node.Kind() {
-	case physicalpb.NodeKindLimit:
-		return r.applyLimitPushdown(node, node.ToPlanNode().GetLimit().Fetch)
-=======
-func (r *limitPushdown) apply(root Node) bool {
+func (r *limitPushdown) apply(root physicalpb.Node) bool {
 	// collect limit nodes.
-	nodes := findMatchingNodes(r.plan, root, func(node Node) bool {
-		_, ok := node.(*Limit)
+	nodes := findMatchingNodes(r.plan, root, func(node physicalpb.Node) bool {
+		_, ok := node.(*physicalpb.Limit)
 		return ok
 	})
 
 	// propagate limit to target child nodes.
 	changed := false
 	for _, n := range nodes {
-		limit := n.(*Limit)
+		limit := n.(*physicalpb.Limit)
 		if r.applyToTargets(limit, limit.Fetch) {
 			changed = true
 		}
->>>>>>> 01bf61e2
-	}
-	return changed
-}
-
-<<<<<<< HEAD
-func (r *limitPushdown) applyLimitPushdown(node physicalpb.Node, limit uint32) bool {
-=======
+	}
+	return changed
+}
+
 // applyToTargets applies limit on target nodes.
-func (r *limitPushdown) applyToTargets(node Node, limit uint32) bool {
->>>>>>> 01bf61e2
+func (r *limitPushdown) applyToTargets(node physicalpb.Node, limit uint32) bool {
 	var changed bool
 	n := node.ToPlanNode()
 	switch node.Kind() {
 	case physicalpb.NodeKindTopK:
 		n.GetTopK().K = max(n.GetTopK().K, int64(limit))
 		changed = true
-<<<<<<< HEAD
-	case physicalpb.NodeKindDataObjScan:
-		// In case the scan node is reachable from multiple different limit nodes, we need to take the largest limit.
-		n.GetScan().Limit = max(n.GetScan().Limit, limit)
-		return true
 	case physicalpb.NodeKindFilter:
-		// If there is a filter, child nodes may need to read up to all their lines to successfully apply the filter, so stop applying limit pushdown.
-=======
-	case *Filter:
 		// If there is a filter, child nodes may need to read up to all their lines
 		// to successfully apply the filter, so stop applying limit pushdown.
->>>>>>> 01bf61e2
 		return false
 	}
 
@@ -217,86 +161,28 @@
 
 var _ rule = (*groupByPushdown)(nil)
 
-<<<<<<< HEAD
-// projectionPushdown is a rule that pushes down column projections.
-// Currently, it only projects partition labels from range aggregations to scan nodes.
-type projectionPushdown struct {
-	plan *physicalpb.Plan
-}
-
-// apply implements rule.
-func (r *projectionPushdown) apply(node physicalpb.Node) bool {
-	n := node.ToPlanNode()
-	switch node.Kind() {
-	case physicalpb.NodeKindAggregateVector:
-		if len(n.GetAggregateVector().GroupBy) == 0 {
-			return false
-=======
 // groupByPushdown is an optimisation rule that enables groupby labels to be pushed down to range aggregations.
 type groupByPushdown struct {
-	plan *Plan
-}
-
-func (r *groupByPushdown) apply(root Node) bool {
+	plan *physicalpb.Plan
+}
+
+func (r *groupByPushdown) apply(root physicalpb.Node) bool {
 	nodes := findMatchingNodes(r.plan, root, func(n Node) bool {
-		_, ok := n.(*VectorAggregation)
+		_, ok := n.(*physicalpb.VectorAggregation)
 		return ok
 	})
 
 	var changed bool
 	for _, n := range nodes {
-		vecAgg := n.(*VectorAggregation)
+		vecAgg := n.(*physicalpb.VectorAggregation)
 		if len(vecAgg.GroupBy) == 0 {
 			continue
->>>>>>> 01bf61e2
 		}
 
 		// Pushing down groupBy is valid only for certain combinations as these are both commutative and associative.
 		// SUM -> SUM, COUNT
 		// MAX -> MAX
 		// MIN -> MIN
-<<<<<<< HEAD
-
-		applyToRangeAggregations := func(ops ...physicalpb.AggregateRangeOp) bool {
-			anyChanged := false
-			for _, child := range r.plan.Children(node) {
-				if child.Kind() == physicalpb.NodeKindAggregateRange {
-					ra := child.ToPlanNode().GetAggregateRange()
-					if slices.Contains(ops, ra.Operation) {
-						anyChanged = r.handleRangeAggregation(ra, n.GetAggregateVector().GroupBy) || anyChanged
-					}
-				}
-			}
-			return anyChanged
-		}
-
-		switch node.ToPlanNode().GetAggregateVector().Operation {
-		case physicalpb.AGGREGATE_VECTOR_OP_SUM:
-			return applyToRangeAggregations(physicalpb.AGGREGATE_RANGE_OP_SUM, physicalpb.AGGREGATE_RANGE_OP_COUNT)
-		case physicalpb.AGGREGATE_VECTOR_OP_MAX:
-			return applyToRangeAggregations(physicalpb.AGGREGATE_RANGE_OP_MAX)
-		case physicalpb.AGGREGATE_VECTOR_OP_MIN:
-			return applyToRangeAggregations(physicalpb.AGGREGATE_RANGE_OP_MIN)
-		default:
-			return false
-		}
-	case physicalpb.NodeKindAggregateRange:
-		if !slices.Contains(physicalpb.SupportedRangeAggregationTypes, n.GetAggregateRange().Operation) {
-			return false
-		}
-		ar := n.GetAggregateRange()
-		projections := make([]*physicalpb.ColumnExpression, len(ar.PartitionBy)+1)
-		copy(projections, ar.PartitionBy)
-		// Always project timestamp column even if partitionBy is empty.
-		// Timestamp values are required to perform range aggregation.
-		projections[len(ar.PartitionBy)] = &physicalpb.ColumnExpression{Name: types.ColumnNameBuiltinTimestamp, Type: physicalpb.COLUMN_TYPE_BUILTIN}
-
-		return r.pushToChildren(node, projections, false)
-	case physicalpb.NodeKindFilter:
-		projections := extractColumnsFromPredicates(node.ToPlanNode().GetFilter().Predicates)
-		if len(projections) == 0 {
-			return false
-=======
 		var supportedAggTypes []types.RangeAggregationType
 		switch vecAgg.Operation {
 		case types.VectorAggregationTypeSum:
@@ -317,10 +203,10 @@
 	return changed
 }
 
-func (r *groupByPushdown) applyToTargets(node Node, groupBy []ColumnExpression, supportedAggTypes ...types.RangeAggregationType) bool {
+func (r *groupByPushdown) applyToTargets(node physicalpb.Node, groupBy []*physicalpb.ColumnExpression, supportedAggTypes ...types.RangeAggregationType) bool {
 	var changed bool
 	switch node := node.(type) {
-	case *RangeAggregation:
+	case *physicalpb.RangeAggregation:
 		if !slices.Contains(supportedAggTypes, node.Operation) {
 			return false
 		}
@@ -336,7 +222,6 @@
 			if wasAdded {
 				changed = true
 			}
->>>>>>> 01bf61e2
 		}
 
 		return changed
@@ -352,30 +237,6 @@
 	return changed
 }
 
-<<<<<<< HEAD
-// applyProjectionPushdown applies the projection pushdown rule to the given node.
-// we can't push all projections down to the scan node, since some may be referencing parsed columns.
-// if applyIfNotEmpty is true, it will apply the projection pushdown only if the node has existing projections.
-func (r *projectionPushdown) applyProjectionPushdown(
-	node physicalpb.Node,
-	projections []*physicalpb.ColumnExpression,
-	applyIfNotEmpty bool,
-) bool {
-	switch node.Kind() {
-	case physicalpb.NodeKindScanSet:
-		return r.handleScanSet(node.ToPlanNode().GetScanSet(), projections, applyIfNotEmpty)
-	case physicalpb.NodeKindDataObjScan:
-		return r.handleDataObjScan(node.ToPlanNode().GetScan(), projections, applyIfNotEmpty)
-	case physicalpb.NodeKindParse:
-		return r.handleParseNode(node.ToPlanNode().GetParse(), projections, applyIfNotEmpty)
-	case physicalpb.NodeKindProjection:
-		return r.handleProjection(node.ToPlanNode().GetProjection(), projections)
-	case physicalpb.NodeKindAggregateRange:
-		return r.handleRangeAggregation(node.ToPlanNode().GetAggregateRange(), projections)
-	case physicalpb.NodeKindFilter, physicalpb.NodeKindColumnCompat, physicalpb.NodeKindParallelize:
-		// Push to next direct child that cares about projections
-		return r.pushToChildren(node, projections, applyIfNotEmpty)
-=======
 var _ rule = (*projectionPushdown)(nil)
 
 // projectionPushdown is a rule that pushes down column projections.
@@ -438,7 +299,6 @@
 		}
 	default:
 		// propagate to children
->>>>>>> 01bf61e2
 	}
 
 	// dedupe after updating projection list
@@ -455,14 +315,8 @@
 }
 
 // handleScanSet handles projection pushdown for ScanSet nodes
-<<<<<<< HEAD
-func (r *projectionPushdown) handleScanSet(node *physicalpb.ScanSet, projections []*physicalpb.ColumnExpression, applyIfNotEmpty bool) bool {
-	shouldNotApply := len(projections) == 0 && applyIfNotEmpty
-	if !r.isMetricQuery() || shouldNotApply {
-=======
-func (r *projectionPushdown) handleScanSet(node *ScanSet, projections []ColumnExpression) bool {
+func (r *projectionPushdown) handleScanSet(node *physicalpb.ScanSet, projections []*physicalpb.ColumnExpression) bool {
 	if len(projections) == 0 {
->>>>>>> 01bf61e2
 		return false
 	}
 
@@ -484,16 +338,9 @@
 	return changed
 }
 
-<<<<<<< HEAD
-// handleDataObjScan handles projection pushdown for DataObjScan nodes
-func (r *projectionPushdown) handleDataObjScan(node *physicalpb.DataObjScan, projections []*physicalpb.ColumnExpression, applyIfNotEmpty bool) bool {
-	shouldNotApply := len(projections) == 0 && applyIfNotEmpty
-	if !r.isMetricQuery() || shouldNotApply {
-=======
 // handleDataobjScan handles projection pushdown for DataObjScan nodes
-func (r *projectionPushdown) handleDataobjScan(node *DataObjScan, projections []ColumnExpression) bool {
+func (r *projectionPushdown) handleDataobjScan(node *physicalpb.DataObjScan, projections []*physicalpb.ColumnExpression) bool {
 	if len(projections) == 0 {
->>>>>>> 01bf61e2
 		return false
 	}
 
@@ -516,19 +363,8 @@
 }
 
 // handleParseNode handles projection pushdown for ParseNode nodes
-<<<<<<< HEAD
-func (r *projectionPushdown) handleParseNode(node *physicalpb.Parse, projections []*physicalpb.ColumnExpression, applyIfNotEmpty bool) bool {
-	unambiguousProjections, ambiguousProjections := disambiguateColumns(projections)
-	shouldNotApply := len(ambiguousProjections) == 0 && applyIfNotEmpty
-
-	// Only apply the pushdown for Metric queries. Log queries should request all keys
-	if !r.isMetricQuery() || shouldNotApply {
-		return false
-	}
-=======
-func (r *projectionPushdown) handleParseNode(node *ParseNode, projections []ColumnExpression) (bool, []ColumnExpression) {
+func (r *projectionPushdown) handleParseNode(node *physicalpb.Parse, projections []*physicalpb.ColumnExpression) (bool, []ColumnExpression) {
 	_, ambiguousProjections := disambiguateColumns(projections)
->>>>>>> 01bf61e2
 
 	// Found a ParseNode - update its keys
 	requestedKeys := make(map[string]bool)
@@ -551,64 +387,11 @@
 		node.RequestedKeys = newKeys
 	}
 
-<<<<<<< HEAD
-	projectionsToPushDown := make([]*physicalpb.ColumnExpression, len(unambiguousProjections)+1)
-	copy(projectionsToPushDown, unambiguousProjections)
-	projectionsToPushDown[len(projectionsToPushDown)-1] = &physicalpb.ColumnExpression{Name: types.ColumnNameBuiltinMessage, Type: physicalpb.COLUMN_TYPE_BUILTIN}
-
-	// Push non-ambiguous projections down to children that care about them
-	childrenChanged := r.pushToChildren(node, projectionsToPushDown, true)
-	return changed || childrenChanged
-}
-
-// handleRangeAggregation handles projection pushdown for RangeAggregation nodes
-func (r *projectionPushdown) handleRangeAggregation(node *physicalpb.AggregateRange, projections []*physicalpb.ColumnExpression) bool {
-	changed := false
-	for _, colExpr := range projections {
-		var wasAdded bool
-		node.PartitionBy, wasAdded = addUniqueProjection(node.PartitionBy, colExpr)
-		if wasAdded {
-			changed = true
-		}
-	}
-	return changed
-}
-
-// handleRangeAggregation handles projection pushdown for Projection nodes
-func (r *projectionPushdown) handleProjection(node *physicalpb.Projection, projections []*physicalpb.ColumnExpression) bool {
-	changed := false
-	if node.Expand {
-		for _, e := range node.Expressions {
-			switch e.Kind.(type) {
-			case *physicalpb.Expression_UnaryExpression:
-				if slices.Contains([]physicalpb.UnaryOp{physicalpb.UNARY_OP_CAST_FLOAT, physicalpb.UNARY_OP_CAST_BYTES, physicalpb.UNARY_OP_CAST_DURATION}, e.GetUnaryExpression().Op) {
-					if e.GetUnaryExpression().Value.GetColumnExpression() != nil {
-						projections = append(projections, e.GetUnaryExpression().Value.GetColumnExpression())
-						changed = true
-					}
-				}
-			}
-		}
-	}
-	return changed
-}
-
-// pushToChildren is a helper method to push projections to all children of a node
-func (r *projectionPushdown) pushToChildren(node physicalpb.Node, projections []*physicalpb.ColumnExpression, applyIfNotEmpty bool) bool {
-	var anyChanged bool
-	for _, child := range r.plan.Children(node) {
-		if changed := r.applyProjectionPushdown(child, projections, applyIfNotEmpty); changed {
-			anyChanged = true
-		}
-	}
-	return anyChanged
-=======
-	projections = append(projections, &ColumnExpr{
-		Ref: types.ColumnRef{Column: types.ColumnNameBuiltinMessage, Type: types.ColumnTypeBuiltin},
+	projections = append(projections, &physicalpb.ColumnExpression{
+		Name: types.ColumnNameBuiltinMessage, Type: types.ColumnTypeBuiltin,
 	})
 
 	return changed, projections
->>>>>>> 01bf61e2
 }
 
 func sortProjections(a, b *physicalpb.ColumnExpression) int {
@@ -642,27 +425,13 @@
 
 var _ rule = (*parallelPushdown)(nil)
 
-<<<<<<< HEAD
-func (p *parallelPushdown) apply(node physicalpb.Node) bool {
-	// canPushdown only returns true if all children of node are [Parallelize].
-	if !p.canPushdown(node) {
-		return false
-	}
-
+func (p *parallelPushdown) apply(root physicalpb.Node) bool {
 	if p.pushed == nil {
 		p.pushed = make(map[physicalpb.Node]struct{})
-	} else if _, ok := p.pushed[node]; ok {
-		// Don't apply the rule to a node more than once.
-		return false
-=======
-func (p *parallelPushdown) apply(root Node) bool {
-	if p.pushed == nil {
-		p.pushed = make(map[Node]struct{})
->>>>>>> 01bf61e2
 	}
 
 	// find all nodes that can be parallelized
-	nodes := findMatchingNodes(p.plan, root, func(node Node) bool {
+	nodes := findMatchingNodes(p.plan, root, func(node physicalpb.Node) bool {
 		if _, ok := p.pushed[node]; ok {
 			return false
 		}
@@ -682,7 +451,7 @@
 	return changed
 }
 
-func (p *parallelPushdown) applyParallelization(node Node) bool {
+func (p *parallelPushdown) applyParallelization(node physicalpb.Node) bool {
 	// There are two catchall cases here:
 	//
 	// 1. Nodes which get *shifted* down into a parallel pushdown, where the
@@ -699,11 +468,7 @@
 	// There can be additional special cases, such as parallelizing an `avg` by
 	// pushing down a `sum` and `count` into the Parallelize.
 	switch node.(type) {
-<<<<<<< HEAD
 	case *physicalpb.Projection, *physicalpb.Filter, *physicalpb.Parse: // Catchall for shifting nodes
-=======
-	case *Projection, *Filter, *ParseNode, *ColumnCompat: // Catchall for shifting nodes
->>>>>>> 01bf61e2
 		for _, parallelize := range p.plan.Children(node) {
 			p.plan.Inject(parallelize, node.CloneWithNewID())
 		}
@@ -711,13 +476,9 @@
 		p.pushed[node] = struct{}{}
 		return true
 
-<<<<<<< HEAD
 	case *physicalpb.TopK: // Catchall for sharding nodes
-=======
-	case *TopK: // Catchall for sharding nodes
 		// TODO: Add Range aggregation as a sharding node
 
->>>>>>> 01bf61e2
 		for _, parallelize := range p.plan.Children(node) {
 			p.plan.Inject(parallelize, node.CloneWithNewID())
 		}
@@ -745,7 +506,6 @@
 	return !foundNonParallelize
 }
 
-<<<<<<< HEAD
 // disambiguateColumns splits columns into ambiguous and unambiguous columns
 func disambiguateColumns(columns []*physicalpb.ColumnExpression) ([]*physicalpb.ColumnExpression, []*physicalpb.ColumnExpression) {
 	ambiguousColumns := make([]*physicalpb.ColumnExpression, 0, len(columns))
@@ -763,8 +523,6 @@
 	return unambiguousColumns, ambiguousColumns
 }
 
-=======
->>>>>>> 01bf61e2
 // optimization represents a single optimization pass and can hold multiple rules.
 type optimization struct {
 	plan  *physicalpb.Plan
@@ -784,13 +542,8 @@
 	return o
 }
 
-<<<<<<< HEAD
 func (o *optimization) optimize(node physicalpb.Node) {
-	iterations, maxIterations := 0, 3
-=======
-func (o *optimization) optimize(node Node) {
 	iterations, maxIterations := 0, 10
->>>>>>> 01bf61e2
 
 	for iterations < maxIterations {
 		iterations++
@@ -804,15 +557,6 @@
 
 func (o *optimization) applyRules(node physicalpb.Node) bool {
 	anyChanged := false
-<<<<<<< HEAD
-	for _, child := range o.plan.Children(node) {
-		changed := o.applyRules(child)
-		if changed {
-			anyChanged = true
-		}
-	}
-=======
->>>>>>> 01bf61e2
 
 	for _, rule := range o.rules {
 		if rule.apply(node) {
@@ -862,30 +606,24 @@
 	}
 }
 
-<<<<<<< HEAD
+// disambiguateColumns splits columns into ambiguous and unambiguous columns
+func disambiguateColumns(columns []physicalpb.ColumnExpression) ([]physicalpb.ColumnExpression, []physicalpb.ColumnExpression) {
+	ambiguousColumns := make([]physicalpb.ColumnExpression, 0, len(columns))
+	unambiguousColumns := make([]physicalpb.ColumnExpression, 0, len(columns))
+	for _, col := range columns {
+		// Only collect ambiguous columns (might need parsing)
+		// Skip labels (from stream selector) and builtins (like timestamp/message)
+		if col.Type == physicalpb.COLUMN_TYPE_AMBIGUOUS {
+			ambiguousColumns = append(ambiguousColumns, col)
+		} else {
+			unambiguousColumns = append(unambiguousColumns, col)
+		}
+	}
+
+	return unambiguousColumns, ambiguousColumns
+}
+
 func deduplicateColumns(columns []*physicalpb.ColumnExpression) []*physicalpb.ColumnExpression {
-=======
-// disambiguateColumns splits columns into ambiguous and unambiguous columns
-func disambiguateColumns(columns []ColumnExpression) ([]ColumnExpression, []ColumnExpression) {
-	ambiguousColumns := make([]ColumnExpression, 0, len(columns))
-	unambiguousColumns := make([]ColumnExpression, 0, len(columns))
-	for _, col := range columns {
-		if colExpr, ok := col.(*ColumnExpr); ok {
-			// Only collect ambiguous columns (might need parsing)
-			// Skip labels (from stream selector) and builtins (like timestamp/message)
-			if colExpr.Ref.Type == types.ColumnTypeAmbiguous {
-				ambiguousColumns = append(ambiguousColumns, col)
-			} else {
-				unambiguousColumns = append(unambiguousColumns, col)
-			}
-		}
-	}
-
-	return unambiguousColumns, ambiguousColumns
-}
-
-func deduplicateColumns(columns []ColumnExpression) []ColumnExpression {
->>>>>>> 01bf61e2
 	seen := make(map[string]bool)
 	var result []*physicalpb.ColumnExpression
 
@@ -899,13 +637,8 @@
 	return result
 }
 
-<<<<<<< HEAD
-// addUniqueProjection adds a column to the projections list if it's not already present
-func addUniqueProjection(projections []*physicalpb.ColumnExpression, colExpr *physicalpb.ColumnExpression) ([]*physicalpb.ColumnExpression, bool) {
-=======
 // addUniqueColumnExpr adds a column to the projections list if it's not already present
-func addUniqueColumnExpr(projections []ColumnExpression, colExpr *ColumnExpr) ([]ColumnExpression, bool) {
->>>>>>> 01bf61e2
+func addUniqueColumnExpr(projections []*physicalpb.ColumnExpression, colExpr *physicalpb.ColumnExpression) ([]*physicalpb.ColumnExpression, bool) {
 	for _, existing := range projections {
 		if existing.Name == colExpr.Name {
 			return projections, false // already exists
@@ -915,16 +648,16 @@
 }
 
 // findMatchingNodes finds all nodes in the plan tree that match the given matchFn.
-func findMatchingNodes(plan *Plan, root Node, matchFn func(Node) bool) []Node {
-	var result []Node
+func findMatchingNodes(plan *physicalpb.Plan, root physicalpb.Node, matchFn func(physicalpb.Node) bool) []physicalpb.Node {
+	var result []physicalpb.Node
 	// Using PostOrderWalk to return child nodes first.
 	// This can be useful for optimizations like predicate pushdown
 	// where it is ideal to process child Filter before parent Filter.
-	_ = plan.graph.Walk(root, func(node Node) error {
+	_ = plan.Walk(root, func(node physicalpb.Node) error {
 		if matchFn(node) {
 			result = append(result, node)
 		}
 		return nil
-	}, dag.PostOrderWalk)
+	}, physicalpb.POST_ORDER_WALK)
 	return result
 }