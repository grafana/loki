--- conflicted
+++ resolved
@@ -234,11 +234,7 @@
 		return r.handleParseNode(node, projections, applyIfNotEmpty)
 	case *RangeAggregation:
 		return r.handleRangeAggregation(node, projections)
-<<<<<<< HEAD
-	case *Filter, *Merge, *SortMerge, *MathExpression:
-=======
-	case *Filter, *Merge, *SortMerge, *ColumnCompat:
->>>>>>> 0f11ddb0
+	case *Filter, *Merge, *SortMerge, *ColumnCompat, *MathExpression:
 		// Push to next direct child that cares about projections
 		return r.pushToChildren(node, projections, applyIfNotEmpty)
 	}
