--- conflicted
+++ resolved
@@ -16,11 +16,8 @@
 	NodeTypeVectorAggregation
 	NodeTypeMerge
 	NodeTypeParse
-<<<<<<< HEAD
 	NodeTypeMathExpression
-=======
 	NodeTypeCompat
->>>>>>> 0f11ddb0
 )
 
 func (t NodeType) String() string {
@@ -43,13 +40,10 @@
 		return "VectorAggregation"
 	case NodeTypeParse:
 		return "Parse"
-<<<<<<< HEAD
 	case NodeTypeMathExpression:
 		return "MathExpression"
-=======
 	case NodeTypeCompat:
 		return "Compat"
->>>>>>> 0f11ddb0
 	default:
 		return "Undefined"
 	}
@@ -84,11 +78,8 @@
 var _ Node = (*RangeAggregation)(nil)
 var _ Node = (*VectorAggregation)(nil)
 var _ Node = (*ParseNode)(nil)
-<<<<<<< HEAD
 var _ Node = (*MathExpression)(nil)
-=======
 var _ Node = (*ColumnCompat)(nil)
->>>>>>> 0f11ddb0
 
 func (*DataObjScan) isNode()       {}
 func (*Merge) isNode()             {}
@@ -98,12 +89,9 @@
 func (*Filter) isNode()            {}
 func (*RangeAggregation) isNode()  {}
 func (*VectorAggregation) isNode() {}
-<<<<<<< HEAD
 func (*MathExpression) isNode()    {}
-=======
 func (*ParseNode) isNode()         {}
 func (*ColumnCompat) isNode()      {}
->>>>>>> 0f11ddb0
 
 // WalkOrder defines the order for how a node and its children are visited.
 type WalkOrder uint8
