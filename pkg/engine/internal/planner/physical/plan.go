--- conflicted
+++ resolved
@@ -17,11 +17,8 @@
 	NodeTypeMerge
 	NodeTypeParse
 	NodeTypeCompat
-<<<<<<< HEAD
 	NodeTypeTopK
-=======
 	NodeTypeParallelize
->>>>>>> 3a048069
 )
 
 func (t NodeType) String() string {
@@ -46,13 +43,10 @@
 		return "Parse"
 	case NodeTypeCompat:
 		return "Compat"
-<<<<<<< HEAD
 	case NodeTypeTopK:
 		return "TopK"
-=======
 	case NodeTypeParallelize:
 		return "Parallelize"
->>>>>>> 3a048069
 	default:
 		return "Undefined"
 	}
@@ -88,11 +82,8 @@
 var _ Node = (*VectorAggregation)(nil)
 var _ Node = (*ParseNode)(nil)
 var _ Node = (*ColumnCompat)(nil)
-<<<<<<< HEAD
 var _ Node = (*TopK)(nil)
-=======
 var _ Node = (*Parallelize)(nil)
->>>>>>> 3a048069
 
 func (*DataObjScan) isNode()       {}
 func (*Merge) isNode()             {}
@@ -104,11 +95,8 @@
 func (*VectorAggregation) isNode() {}
 func (*ParseNode) isNode()         {}
 func (*ColumnCompat) isNode()      {}
-<<<<<<< HEAD
 func (*TopK) isNode()              {}
-=======
 func (*Parallelize) isNode()       {}
->>>>>>> 3a048069
 
 // WalkOrder defines the order for how a node and its children are visited.
 type WalkOrder uint8
