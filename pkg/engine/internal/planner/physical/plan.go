--- conflicted
+++ resolved
@@ -87,19 +87,7 @@
 func (*VectorAggregation) isNode() {}
 func (*MathExpression) isNode()    {}
 
-<<<<<<< HEAD
-// Edge is a directed connection (parent-child relation) between two nodes.
-type Edge struct {
-	Parent, Child Node
-}
-
-// WalkOrder defined the order in which current vertex and its children are
-// visited.
-// Pre-order: Process the current vertex before visiting any of its children.
-// Post-order: Process the current vertex after visiting all of its children.
-=======
 // WalkOrder defines the order for how a node and its children are visited.
->>>>>>> 16dab825
 type WalkOrder uint8
 
 const (
