package physical

import (
	"testing"

	"github.com/grafana/loki/v3/pkg/engine/internal/planner/physical/physicalpb"
	"github.com/grafana/loki/v3/pkg/engine/internal/util/dag"
	"github.com/grafana/loki/v3/pkg/engine/internal/util/ulid"
)

func TestPrinter(t *testing.T) {
	t.Run("simple tree", func(t *testing.T) {
<<<<<<< HEAD
		p := &physicalpb.Plan{}
		limitId := physicalpb.PlanNodeID{Value: ulid.New()}
		filterId := physicalpb.PlanNodeID{Value: ulid.New()}
		mergeId := physicalpb.PlanNodeID{Value: ulid.New()}
		scan1Id := physicalpb.PlanNodeID{Value: ulid.New()}
		scan2Id := physicalpb.PlanNodeID{Value: ulid.New()}

		limit := p.Add(&physicalpb.Limit{Id: limitId})
		filter := p.Add(&physicalpb.Filter{Id: filterId})
		merge := p.Add(&physicalpb.SortMerge{Id: mergeId})
		scan1 := p.Add(&physicalpb.DataObjScan{Id: scan1Id})
		scan2 := p.Add(&physicalpb.DataObjScan{Id: scan2Id})
		_ = p.AddEdge(dag.Edge[physicalpb.Node]{Parent: limit.GetLimit(), Child: filter.GetFilter()})
		_ = p.AddEdge(dag.Edge[physicalpb.Node]{Parent: filter.GetFilter(), Child: merge.GetMerge()})
		_ = p.AddEdge(dag.Edge[physicalpb.Node]{Parent: merge.GetMerge(), Child: scan1.GetScan()})
		_ = p.AddEdge(dag.Edge[physicalpb.Node]{Parent: merge.GetMerge(), Child: scan2.GetScan()})
=======
		p := &Plan{}

		limit := p.graph.Add(&Limit{id: "limit"})
		filter := p.graph.Add(&Filter{id: "filter"})
		scanSet := p.graph.Add(&ScanSet{
			id: "set",

			Targets: []*ScanTarget{
				{Type: ScanTypeDataObject, DataObject: &DataObjScan{}},
				{Type: ScanTypeDataObject, DataObject: &DataObjScan{}},
			},
		})

		_ = p.graph.AddEdge(dag.Edge[Node]{Parent: limit, Child: filter})
		_ = p.graph.AddEdge(dag.Edge[Node]{Parent: filter, Child: scanSet})
>>>>>>> 32f0204f

		repr := PrintAsTree(p)
		t.Log("\n" + repr)
	})

	t.Run("multiple root nodes", func(t *testing.T) {
		limit1Id := physicalpb.PlanNodeID{Value: ulid.New()}
		limit2Id := physicalpb.PlanNodeID{Value: ulid.New()}
		scan1Id := physicalpb.PlanNodeID{Value: ulid.New()}
		scan2Id := physicalpb.PlanNodeID{Value: ulid.New()}

		p := &physicalpb.Plan{}

		limit1 := p.Add(&physicalpb.Limit{Id: limit1Id})
		scan1 := p.Add(&physicalpb.DataObjScan{Id: scan1Id})
		_ = p.AddEdge(dag.Edge[physicalpb.Node]{Parent: limit1.GetLimit(), Child: scan1.GetScan()})

		limit2 := p.Add(&physicalpb.Limit{Id: limit2Id})
		scan2 := p.Add(&physicalpb.DataObjScan{Id: scan2Id})
		_ = p.AddEdge(dag.Edge[physicalpb.Node]{Parent: limit2.GetLimit(), Child: scan2.GetScan()})

		repr := PrintAsTree(p)
		t.Log("\n" + repr)
	})

	t.Run("multiple parents sharing the same child node", func(t *testing.T) {
		limitId := physicalpb.PlanNodeID{Value: ulid.New()}
		filter1Id := physicalpb.PlanNodeID{Value: ulid.New()}
		filter2Id := physicalpb.PlanNodeID{Value: ulid.New()}
		scanId := physicalpb.PlanNodeID{Value: ulid.New()}

		p := &physicalpb.Plan{}
		limit := p.Add(&physicalpb.Limit{Id: limitId})
		filter1 := p.Add(&physicalpb.Limit{Id: filter1Id})
		filter2 := p.Add(&physicalpb.Limit{Id: filter2Id})
		scan := p.Add(&physicalpb.DataObjScan{Id: scanId})
		_ = p.AddEdge(dag.Edge[physicalpb.Node]{Parent: limit.GetLimit(), Child: filter1.GetFilter()})
		_ = p.AddEdge(dag.Edge[physicalpb.Node]{Parent: limit.GetLimit(), Child: filter2.GetFilter()})
		_ = p.AddEdge(dag.Edge[physicalpb.Node]{Parent: filter1.GetFilter(), Child: scan.GetScan()})
		_ = p.AddEdge(dag.Edge[physicalpb.Node]{Parent: filter2.GetFilter(), Child: scan.GetScan()})

		repr := PrintAsTree(p)
		t.Log("\n" + repr)
	})
}<|MERGE_RESOLUTION|>--- conflicted
+++ resolved
@@ -10,24 +10,6 @@
 
 func TestPrinter(t *testing.T) {
 	t.Run("simple tree", func(t *testing.T) {
-<<<<<<< HEAD
-		p := &physicalpb.Plan{}
-		limitId := physicalpb.PlanNodeID{Value: ulid.New()}
-		filterId := physicalpb.PlanNodeID{Value: ulid.New()}
-		mergeId := physicalpb.PlanNodeID{Value: ulid.New()}
-		scan1Id := physicalpb.PlanNodeID{Value: ulid.New()}
-		scan2Id := physicalpb.PlanNodeID{Value: ulid.New()}
-
-		limit := p.Add(&physicalpb.Limit{Id: limitId})
-		filter := p.Add(&physicalpb.Filter{Id: filterId})
-		merge := p.Add(&physicalpb.SortMerge{Id: mergeId})
-		scan1 := p.Add(&physicalpb.DataObjScan{Id: scan1Id})
-		scan2 := p.Add(&physicalpb.DataObjScan{Id: scan2Id})
-		_ = p.AddEdge(dag.Edge[physicalpb.Node]{Parent: limit.GetLimit(), Child: filter.GetFilter()})
-		_ = p.AddEdge(dag.Edge[physicalpb.Node]{Parent: filter.GetFilter(), Child: merge.GetMerge()})
-		_ = p.AddEdge(dag.Edge[physicalpb.Node]{Parent: merge.GetMerge(), Child: scan1.GetScan()})
-		_ = p.AddEdge(dag.Edge[physicalpb.Node]{Parent: merge.GetMerge(), Child: scan2.GetScan()})
-=======
 		p := &Plan{}
 
 		limit := p.graph.Add(&Limit{id: "limit"})
@@ -43,7 +25,6 @@
 
 		_ = p.graph.AddEdge(dag.Edge[Node]{Parent: limit, Child: filter})
 		_ = p.graph.AddEdge(dag.Edge[Node]{Parent: filter, Child: scanSet})
->>>>>>> 32f0204f
 
 		repr := PrintAsTree(p)
 		t.Log("\n" + repr)
