package physical

import (
	"regexp"
	"testing"
	"time"

	"github.com/stretchr/testify/require"

	"github.com/grafana/loki/v3/pkg/dataobj/metastore"
	"github.com/grafana/loki/v3/pkg/engine/internal/planner/logical"
	"github.com/grafana/loki/v3/pkg/engine/internal/planner/physical/physicalpb"
	"github.com/grafana/loki/v3/pkg/engine/internal/types"
	"github.com/grafana/loki/v3/pkg/engine/internal/util/dag"
	"github.com/grafana/loki/v3/pkg/engine/internal/util/ulid"
)

type catalog struct {
	sectionDescriptors []*metastore.DataobjSectionDescriptor
}

// ResolveShardDescriptors implements Catalog.
func (c *catalog) ResolveShardDescriptors(e physicalpb.Expression, from, through time.Time) ([]FilteredShardDescriptor, error) {
	return c.ResolveShardDescriptorsWithShard(e, nil, noShard, from, through)
}

// ResolveDataObjForShard implements Catalog.
func (c *catalog) ResolveShardDescriptorsWithShard(_ physicalpb.Expression, _ []*physicalpb.Expression, shard ShardInfo, _, _ time.Time) ([]FilteredShardDescriptor, error) {
	return filterDescriptorsForShard(shard, c.sectionDescriptors)
}

var _ Catalog = (*catalog)(nil)

func TestMockCatalog(t *testing.T) {
	timeStart := time.Now()
	timeEnd := timeStart.Add(time.Second * 10)
	catalog := &catalog{
		sectionDescriptors: []*metastore.DataobjSectionDescriptor{
			{SectionKey: metastore.SectionKey{ObjectPath: "obj1", SectionIdx: 0}, StreamIDs: []int64{1, 2}, Start: timeStart, End: timeEnd},
			{SectionKey: metastore.SectionKey{ObjectPath: "obj1", SectionIdx: 1}, StreamIDs: []int64{1, 2}, Start: timeStart, End: timeEnd},
			{SectionKey: metastore.SectionKey{ObjectPath: "obj1", SectionIdx: 2}, StreamIDs: []int64{1, 2}, Start: timeStart, End: timeEnd},
			{SectionKey: metastore.SectionKey{ObjectPath: "obj2", SectionIdx: 0}, StreamIDs: []int64{3, 4}, Start: timeStart, End: timeEnd},
			{SectionKey: metastore.SectionKey{ObjectPath: "obj2", SectionIdx: 1}, StreamIDs: []int64{3, 4}, Start: timeStart, End: timeEnd},
		},
	}
	for _, tt := range []struct {
		shard          ShardInfo
		expDescriptors []FilteredShardDescriptor
	}{
		{
			shard: ShardInfo{0, 1},
			expDescriptors: []FilteredShardDescriptor{
				{Location: "obj1", Streams: []int64{1, 2}, Sections: []int{0}, TimeRange: TimeRange{Start: timeStart, End: timeEnd}},
				{Location: "obj1", Streams: []int64{1, 2}, Sections: []int{1}, TimeRange: TimeRange{Start: timeStart, End: timeEnd}},
				{Location: "obj1", Streams: []int64{1, 2}, Sections: []int{2}, TimeRange: TimeRange{Start: timeStart, End: timeEnd}},
				{Location: "obj2", Streams: []int64{3, 4}, Sections: []int{0}, TimeRange: TimeRange{Start: timeStart, End: timeEnd}},
				{Location: "obj2", Streams: []int64{3, 4}, Sections: []int{1}, TimeRange: TimeRange{Start: timeStart, End: timeEnd}},
			},
		},
		{
			shard: ShardInfo{0, 4},
			expDescriptors: []FilteredShardDescriptor{
				{Location: "obj1", Streams: []int64{1, 2}, Sections: []int{0}, TimeRange: TimeRange{Start: timeStart, End: timeEnd}},
				{Location: "obj2", Streams: []int64{3, 4}, Sections: []int{0}, TimeRange: TimeRange{Start: timeStart, End: timeEnd}},
			},
		},
		{
			shard: ShardInfo{1, 4},
			expDescriptors: []FilteredShardDescriptor{
				{Location: "obj1", Streams: []int64{1, 2}, Sections: []int{1}, TimeRange: TimeRange{Start: timeStart, End: timeEnd}},
				{Location: "obj2", Streams: []int64{3, 4}, Sections: []int{1}, TimeRange: TimeRange{Start: timeStart, End: timeEnd}},
			},
		},
		{
			shard:          ShardInfo{2, 4},
			expDescriptors: []FilteredShardDescriptor{{Location: "obj1", Streams: []int64{1, 2}, Sections: []int{2}, TimeRange: TimeRange{Start: timeStart, End: timeEnd}}},
		},
		{
			shard:          ShardInfo{3, 4},
			expDescriptors: []FilteredShardDescriptor{},
		},
	} {
		t.Run("shard "+tt.shard.String(), func(t *testing.T) {
			filteredShardDescriptors, err := catalog.ResolveShardDescriptorsWithShard(physicalpb.Expression{}, nil, tt.shard, timeStart, timeEnd)
			require.Nil(t, err)
			require.ElementsMatch(t, tt.expDescriptors, filteredShardDescriptors)
		})
	}
}

<<<<<<< HEAD
func locations(t *testing.T, plan *physicalpb.Plan, nodes []physicalpb.Node) []string {
	res := make([]string, 0, len(nodes))
=======
func locations(t *testing.T, plan *Plan, node Node) []string {
	res := make([]string, 0)
>>>>>>> 01bf61e2

	visitor := &nodeCollectVisitor{
		onVisitScanSet: func(set *physicalpb.ScanSet) error {
			for _, target := range set.Targets {
				switch target.Type {
				case physicalpb.SCAN_TYPE_DATA_OBJECT:
					res = append(res, target.DataObject.Location)
				}
			}
			return nil
		},
	}

<<<<<<< HEAD
	for _, n := range nodes {
		require.NoError(t, plan.VisitorWalk(n, visitor, physicalpb.PRE_ORDER_WALK))
	}
	return res
}

func sections(t *testing.T, plan *physicalpb.Plan, nodes []physicalpb.Node) [][]int {
	res := make([][]int, 0, len(nodes))
=======
	require.NoError(t, plan.DFSWalk(node, visitor, PreOrderWalk))
	return res
}

func sections(t *testing.T, plan *Plan, node Node) [][]int {
	res := make([][]int, 0)
>>>>>>> 01bf61e2

	visitor := &nodeCollectVisitor{
		onVisitScanSet: func(set *physicalpb.ScanSet) error {
			for _, target := range set.Targets {
				switch target.Type {
				case physicalpb.SCAN_TYPE_DATA_OBJECT:
					res = append(res, []int{int(target.DataObject.Section)})
				}
			}
			return nil
		},
	}

<<<<<<< HEAD
	for _, n := range nodes {
		require.NoError(t, plan.VisitorWalk(n, visitor, physicalpb.PRE_ORDER_WALK))
	}
=======
	require.NoError(t, plan.DFSWalk(node, visitor, PreOrderWalk))
>>>>>>> 01bf61e2
	return res
}

func TestPlanner_ConvertMaketable(t *testing.T) {
	timeStart := time.Now()
	timeEnd := timeStart.Add(time.Second * 10)
	catalog := &catalog{
		sectionDescriptors: []*metastore.DataobjSectionDescriptor{
			{SectionKey: metastore.SectionKey{ObjectPath: "obj1", SectionIdx: 0}, StreamIDs: []int64{1, 2}, Start: timeStart, End: timeEnd},
			{SectionKey: metastore.SectionKey{ObjectPath: "obj1", SectionIdx: 1}, StreamIDs: []int64{1, 2}, Start: timeStart, End: timeEnd},
			{SectionKey: metastore.SectionKey{ObjectPath: "obj2", SectionIdx: 0}, StreamIDs: []int64{3, 4}, Start: timeStart, End: timeEnd},
			{SectionKey: metastore.SectionKey{ObjectPath: "obj2", SectionIdx: 1}, StreamIDs: []int64{3, 4}, Start: timeStart, End: timeEnd},
			{SectionKey: metastore.SectionKey{ObjectPath: "obj3", SectionIdx: 0}, StreamIDs: []int64{5, 1}, Start: timeStart, End: timeEnd},
			{SectionKey: metastore.SectionKey{ObjectPath: "obj3", SectionIdx: 1}, StreamIDs: []int64{5, 1}, Start: timeStart, End: timeEnd},
			{SectionKey: metastore.SectionKey{ObjectPath: "obj4", SectionIdx: 0}, StreamIDs: []int64{2, 3}, Start: timeStart, End: timeEnd},
			{SectionKey: metastore.SectionKey{ObjectPath: "obj4", SectionIdx: 1}, StreamIDs: []int64{2, 3}, Start: timeStart, End: timeEnd},
			{SectionKey: metastore.SectionKey{ObjectPath: "obj5", SectionIdx: 0}, StreamIDs: []int64{4, 5}, Start: timeStart, End: timeEnd},
			{SectionKey: metastore.SectionKey{ObjectPath: "obj5", SectionIdx: 1}, StreamIDs: []int64{4, 5}, Start: timeStart, End: timeEnd},
		},
	}
	planner := NewPlanner(NewContext(time.Now(), time.Now()), catalog)

	streamSelector := &logical.BinOp{
		Left:  logical.NewColumnRef("app", types.ColumnTypeLabel),
		Right: logical.NewLiteral("users"),
		Op:    types.BinaryOpEq,
	}

	for _, tt := range []struct {
		shard       *logical.ShardInfo
		expPaths    []string
		expSections [][]int
	}{
		{
			shard: logical.NewShard(0, 1), // no sharding
			expPaths: []string{
				// Each section gets its own DataObjScan node, so objects here are
				// repeated once per section to scan.
				"obj1", "obj1", "obj2", "obj2", "obj3", "obj3", "obj4", "obj4", "obj5", "obj5",
			},
			expSections: [][]int{{0}, {1}, {0}, {1}, {0}, {1}, {0}, {1}, {0}, {1}},
		},
		{
			shard:       logical.NewShard(0, 2), // shard 1 of 2
			expPaths:    []string{"obj1", "obj2", "obj3", "obj4", "obj5"},
			expSections: [][]int{{0}, {0}, {0}, {0}, {0}},
		},
		{
			shard:       logical.NewShard(1, 2), // shard 2 of 2
			expPaths:    []string{"obj1", "obj2", "obj3", "obj4", "obj5"},
			expSections: [][]int{{1}, {1}, {1}, {1}, {1}},
		},
		{
			shard:       logical.NewShard(0, 4), // shard 1 of 4
			expPaths:    []string{"obj1", "obj2", "obj3", "obj4", "obj5"},
			expSections: [][]int{{0}, {0}, {0}, {0}, {0}},
		},
		{
			shard:       logical.NewShard(1, 4), // shard 2 of 4
			expPaths:    []string{"obj1", "obj2", "obj3", "obj4", "obj5"},
			expSections: [][]int{{1}, {1}, {1}, {1}, {1}},
		},
		{
			shard:       logical.NewShard(2, 4), // shard 3 of 4
			expPaths:    []string{},
			expSections: [][]int{},
		},
		{
			shard:       logical.NewShard(3, 4), // shard 4 of 4
			expPaths:    []string{},
			expSections: [][]int{},
		},
	} {
		t.Run("shard "+tt.shard.String(), func(t *testing.T) {
			relation := &logical.MakeTable{
				Selector: streamSelector,
				Shard:    tt.shard,
			}
			planner.reset()
			node, err := planner.processMakeTable(relation, NewContext(timeStart, timeEnd))
			require.NoError(t, err)
			require.ElementsMatch(t, tt.expPaths, locations(t, planner.plan, node))
			require.ElementsMatch(t, tt.expSections, sections(t, planner.plan, node))
		})
	}
}

func TestPlanner_Convert(t *testing.T) {
	// Build a simple query plan:
	// { app="users" } | age > 21
	b := logical.NewBuilder(
		&logical.MakeTable{
			Selector: &logical.BinOp{
				Left:  logical.NewColumnRef("app", types.ColumnTypeLabel),
				Right: logical.NewLiteral("users"),
				Op:    types.BinaryOpEq,
			},
			Shard: logical.NewShard(0, 1), // no sharding
		},
	).Sort(
		*logical.NewColumnRef("timestamp", types.ColumnTypeBuiltin),
		true,
		false,
	).Select(
		&logical.BinOp{
			Left:  logical.NewColumnRef("age", types.ColumnTypeMetadata),
			Right: logical.NewLiteral(int64(21)),
			Op:    types.BinaryOpGt,
		},
	).Select(
		&logical.BinOp{
			Left:  logical.NewColumnRef("timestamp", types.ColumnTypeBuiltin),
			Right: logical.NewLiteral(types.Timestamp(1742826126000000000)),
			Op:    types.BinaryOpLt,
		},
	).Limit(0, 1000)

	logicalPlan, err := b.ToPlan()
	require.NoError(t, err)

	timeStart := time.Now()
	timeEnd := timeStart.Add(time.Second * 10)
	catalog := &catalog{
		sectionDescriptors: []*metastore.DataobjSectionDescriptor{
			{SectionKey: metastore.SectionKey{ObjectPath: "obj1", SectionIdx: 0}, StreamIDs: []int64{1, 2}, Start: timeStart, End: timeEnd},
			{SectionKey: metastore.SectionKey{ObjectPath: "obj2", SectionIdx: 0}, StreamIDs: []int64{3, 4}, Start: timeStart, End: timeEnd},
		},
	}
	planner := NewPlanner(NewContext(time.Now(), time.Now()), catalog)

	physicalPlan, err := planner.Build(logicalPlan)
	require.NoError(t, err)
	t.Logf("Physical plan\n%s\n", PrintAsTree(physicalPlan))

	physicalPlan, err = planner.Optimize(physicalPlan)
	require.NoError(t, err)
	t.Logf("Optimized plan\n%s\n", PrintAsTree(physicalPlan))
}

func TestPlanner_Convert_WithParse(t *testing.T) {
	t.Run("Build a query plan for a log query with Parse", func(t *testing.T) {
		// Build a query plan with Parse:
		// { app="users" } | logfmt | level="error"
		b := logical.NewBuilder(
			&logical.MakeTable{
				Selector: &logical.BinOp{
					Left:  logical.NewColumnRef("app", types.ColumnTypeLabel),
					Right: logical.NewLiteral("users"),
					Op:    types.BinaryOpEq,
				},
				Shard: logical.NewShard(0, 1),
			},
		).Parse(
			logical.ParserLogfmt,
		).Select(
			&logical.BinOp{
				Left:  logical.NewColumnRef("level", types.ColumnTypeAmbiguous),
				Right: logical.NewLiteral("error"),
				Op:    types.BinaryOpEq,
			},
		).Compat(true)

		logicalPlan, err := b.ToPlan()
		require.NoError(t, err)

		catalog := &catalog{
			sectionDescriptors: []*metastore.DataobjSectionDescriptor{
				{SectionKey: metastore.SectionKey{ObjectPath: "obj1", SectionIdx: 0}, StreamIDs: []int64{1, 2}, Start: time.Now(), End: time.Now().Add(time.Second * 10)},
			},
		}
		planner := NewPlanner(NewContext(time.Now(), time.Now()), catalog)

		physicalPlan, err := planner.Build(logicalPlan)
		t.Logf("Physical plan\n%s\n", PrintAsTree(physicalPlan))
		require.NoError(t, err)

		// Verify ParseNode exists in correct position
		root, err := physicalPlan.Root()
		require.NoError(t, err)

		// Physical plan is built bottom up, so it should be Filter -> ParseNode -> ...
		filterNode, ok := root.(*physicalpb.Filter)
		require.True(t, ok, "Root should be Filter")

		children := physicalPlan.Children(filterNode)
		require.Len(t, children, 1)

		compatNode, ok := children[0].(*physicalpb.ColumnCompat)
		require.True(t, ok, "Filter's child should be ColumnCompat")
		require.Equal(t, physicalpb.COLUMN_TYPE_PARSED, compatNode.Source)

		children = physicalPlan.Children(compatNode)
		require.Len(t, children, 1)

		parseNode, ok := children[0].(*physicalpb.Parse)
		require.True(t, ok, "ColumnCompat's child should be ParseNode")
		require.Equal(t, physicalpb.PARSE_OP_LOGFMT, parseNode.Kind)
		require.Empty(t, parseNode.RequestedKeys)

		physicalPlan, err = planner.Optimize(physicalPlan)
		t.Logf("Optimized plan\n%s\n", PrintAsTree(physicalPlan))
		require.NoError(t, err)

		// For log queries, parse nodes should request all keys (nil)
		require.Nil(t, parseNode.RequestedKeys)
	})

	t.Run("Build a query plan for a metric query with Parse", func(t *testing.T) {
		// Build a metric query plan with Parse:
		// count_over_time({ app="users" } | logfmt | level="error" [5m])
		start := time.Date(2023, 10, 1, 0, 0, 0, 0, time.UTC)
		end := time.Date(2023, 10, 1, 1, 0, 0, 0, time.UTC)

		b := logical.NewBuilder(
			&logical.MakeTable{
				Selector: &logical.BinOp{
					Left:  logical.NewColumnRef("app", types.ColumnTypeLabel),
					Right: logical.NewLiteral("users"),
					Op:    types.BinaryOpEq,
				},
				Shard: logical.NewShard(0, 1),
			},
		).Parse(
			logical.ParserLogfmt,
		).Select(
			&logical.BinOp{
				Left:  logical.NewColumnRef("level", types.ColumnTypeAmbiguous),
				Right: logical.NewLiteral("error"),
				Op:    types.BinaryOpEq,
			},
		).RangeAggregation(
			[]logical.ColumnRef{*logical.NewColumnRef("level", types.ColumnTypeAmbiguous)},
			types.RangeAggregationTypeCount,
			start,         // Start time
			end,           // End time
			time.Minute,   // Step
			5*time.Minute, // Range interval
		).Compat(true)

		logicalPlan, err := b.ToPlan()
		require.NoError(t, err)

		catalog := &catalog{
			sectionDescriptors: []*metastore.DataobjSectionDescriptor{
				{SectionKey: metastore.SectionKey{ObjectPath: "obj1", SectionIdx: 0}, StreamIDs: []int64{1, 2}, Start: start, End: end},
			},
		}
		planner := NewPlanner(NewContext(start, end), catalog)

		physicalPlan, err := planner.Build(logicalPlan)
		t.Logf("Physical plan\n%s\n", PrintAsTree(physicalPlan))
		require.NoError(t, err)

		// Find ParseNode in the plan
		var parseNode *physicalpb.Parse
		visitor := &nodeCollectVisitor{
			onVisitParse: func(node *physicalpb.Parse) error {
				parseNode = node
				return nil
			},
		}
		root, err := physicalPlan.Root()
		require.NoError(t, err)
		err = physicalPlan.VisitorWalk(root, visitor, physicalpb.PRE_ORDER_WALK)
		require.NoError(t, err)
		require.NotNil(t, parseNode, "ParseNode should exist in the plan")

		require.Equal(t, physicalpb.PARSE_OP_LOGFMT, parseNode.Kind)
		require.Empty(t, parseNode.RequestedKeys) // Before optimization

		physicalPlan, err = planner.Optimize(physicalPlan)
		t.Logf("Optimized plan\n%s\n", PrintAsTree(physicalPlan))
		require.NoError(t, err)

		// For metric queries, parse nodes should request specific keys used in aggregations
		require.Equal(t, []string{"level"}, parseNode.RequestedKeys)
	})
}

func TestPlanner_Convert_WithCastProjection(t *testing.T) {
	t.Run("Build a query plan for a log query with unwrap", func(t *testing.T) {
		// Build a query plan with unwrap:
		// { app="users" } | unwrap duration(request_duration)
		b := logical.NewBuilder(
			&logical.MakeTable{
				Selector: &logical.BinOp{
					Left:  logical.NewColumnRef("app", types.ColumnTypeLabel),
					Right: logical.NewLiteral("users"),
					Op:    types.BinaryOpEq,
				},
				Shard: logical.NewShard(0, 1),
			},
		).Cast(
			"request_duration", types.UnaryOpCastDuration,
		).Compat(true)

		logicalPlan, err := b.ToPlan()
		require.NoError(t, err)

		catalog := &catalog{
			sectionDescriptors: []*metastore.DataobjSectionDescriptor{
				{SectionKey: metastore.SectionKey{ObjectPath: "obj1", SectionIdx: 0}, StreamIDs: []int64{1, 2}, Start: time.Now(), End: time.Now().Add(time.Second * 10)},
			},
		}
		planner := NewPlanner(NewContext(time.Now(), time.Now()), catalog)

		physicalPlan, err := planner.Build(logicalPlan)
		t.Logf("Physical plan\n%s\n", PrintAsTree(physicalPlan))
		require.NoError(t, err)

		// Verify Projection node exists at root (unwrap is now implemented as projection)
		root, err := physicalPlan.Root()
		require.NoError(t, err)

		// Root should be a Projection node with the unwrap cast operation
		projectionNode, ok := root.(*physicalpb.Projection)
		require.True(t, ok, "Root should be Projection")
		require.NotEmpty(t, projectionNode.Expressions, "Projection should have expressions")

		physicalPlan, err = planner.Optimize(physicalPlan)
		t.Logf("Optimized plan\n%s\n", PrintAsTree(physicalPlan))
		require.NoError(t, err)
	})
}

func TestPlanner_Convert_RangeAggregations(t *testing.T) {
	// logical plan for count_over_time({ app="users" } | age > 21[5m])
	b := logical.NewBuilder(
		&logical.MakeTable{
			Selector: &logical.BinOp{
				Left:  logical.NewColumnRef("app", types.ColumnTypeLabel),
				Right: logical.NewLiteral("users"),
				Op:    types.BinaryOpEq,
			},
			Shard: logical.NewShard(0, 1), // no sharding
		},
	).Select(
		&logical.BinOp{
			Left:  logical.NewColumnRef("age", types.ColumnTypeMetadata),
			Right: logical.NewLiteral(int64(21)),
			Op:    types.BinaryOpGt,
		},
	).Select(
		&logical.BinOp{
			Left:  logical.NewColumnRef("timestamp", types.ColumnTypeBuiltin),
			Right: logical.NewLiteral(types.Timestamp(1742826126000000000)),
			Op:    types.BinaryOpLt,
		},
	).RangeAggregation(
		[]logical.ColumnRef{},
		types.RangeAggregationTypeCount,
		time.Date(2023, 10, 1, 0, 0, 0, 0, time.UTC), // Start Time
		time.Date(2023, 10, 1, 1, 0, 0, 0, time.UTC), // End Time
		0,             // Step
		time.Minute*5, // Range
	).Compat(true)

	logicalPlan, err := b.ToPlan()
	require.NoError(t, err)

	timeStart := time.Now()
	timeEnd := timeStart.Add(time.Second * 10)
	catalog := &catalog{
		sectionDescriptors: []*metastore.DataobjSectionDescriptor{
			{SectionKey: metastore.SectionKey{ObjectPath: "obj1", SectionIdx: 3}, StreamIDs: []int64{1, 2}, Start: timeStart, End: timeEnd},
			{SectionKey: metastore.SectionKey{ObjectPath: "obj2", SectionIdx: 1}, StreamIDs: []int64{3, 4}, Start: timeStart, End: timeEnd},
		},
	}
	planner := NewPlanner(NewContext(timeStart, timeEnd), catalog)

	physicalPlan, err := planner.Build(logicalPlan)
	require.NoError(t, err)
	t.Logf("Physical plan\n%s\n", PrintAsTree(physicalPlan))

	physicalPlan, err = planner.Optimize(physicalPlan)
	require.NoError(t, err)
	t.Logf("Optimized plan\n%s\n", PrintAsTree(physicalPlan))
}

func TestPlanner_Convert_Rate(t *testing.T) {
	// logical plan for rate({ app="users" } | age > 21[5m])
	b := logical.NewBuilder(
		&logical.MakeTable{
			Selector: &logical.BinOp{
				Left:  logical.NewColumnRef("app", types.ColumnTypeLabel),
				Right: logical.NewLiteral("users"),
				Op:    types.BinaryOpEq,
			},
			Shard: logical.NewShard(0, 1), // no sharding
		},
	).Select(
		&logical.BinOp{
			Left:  logical.NewColumnRef("age", types.ColumnTypeMetadata),
			Right: logical.NewLiteral(int64(21)),
			Op:    types.BinaryOpGt,
		},
	).Select(
		&logical.BinOp{
			Left:  logical.NewColumnRef("timestamp", types.ColumnTypeBuiltin),
			Right: logical.NewLiteral(types.Timestamp(1742826126000000000)),
			Op:    types.BinaryOpLt,
		},
	).RangeAggregation(
		[]logical.ColumnRef{},
		types.RangeAggregationTypeCount,
		time.Date(2023, 10, 1, 0, 0, 0, 0, time.UTC), // Start Time
		time.Date(2023, 10, 1, 1, 0, 0, 0, time.UTC), // End Time
		0,             // Step
		time.Minute*5, // Range
	).BinOpRight(
		types.BinaryOpDiv, logical.NewLiteral(int64(300)),
	)

	logicalPlan, err := b.ToPlan()
	require.NoError(t, err)

	timeStart := time.Now()
	timeEnd := timeStart.Add(time.Second * 10)
	catalog := &catalog{
		sectionDescriptors: []*metastore.DataobjSectionDescriptor{
			{SectionKey: metastore.SectionKey{ObjectPath: "obj1", SectionIdx: 3}, StreamIDs: []int64{1, 2}, Start: timeStart, End: timeEnd},
			{SectionKey: metastore.SectionKey{ObjectPath: "obj2", SectionIdx: 1}, StreamIDs: []int64{3, 4}, Start: timeStart, End: timeEnd},
		},
	}
	planner := NewPlanner(NewContext(timeStart, timeEnd), catalog)

	physicalPlan, err := planner.Build(logicalPlan)
	require.NoError(t, err)
	t.Logf("Physical plan\n%s\n", PrintAsTree(physicalPlan))

	physicalPlan, err = planner.Optimize(physicalPlan)
	require.NoError(t, err)
	t.Logf("Optimized plan\n%s\n", PrintAsTree(physicalPlan))
}

func TestPlanner_BuildMathExpressions(t *testing.T) {
	// logical plan for (rate({ app="users" }[5m]) * 40) ^ 2
	b := logical.NewBuilder(
		&logical.MakeTable{
			Selector: &logical.BinOp{
				Left:  logical.NewColumnRef("app", types.ColumnTypeLabel),
				Right: logical.NewLiteral("users"),
				Op:    types.BinaryOpEq,
			},
			Shard: logical.NewShard(0, 1), // no sharding
		},
	).Select(
		&logical.BinOp{
			Left:  logical.NewColumnRef("age", types.ColumnTypeMetadata),
			Right: logical.NewLiteral(int64(21)),
			Op:    types.BinaryOpGt,
		},
	).Select(
		&logical.BinOp{
			Left:  logical.NewColumnRef("timestamp", types.ColumnTypeBuiltin),
			Right: logical.NewLiteral(types.Timestamp(1742826126000000000)),
			Op:    types.BinaryOpLt,
		},
	).RangeAggregation(
		[]logical.ColumnRef{},
		types.RangeAggregationTypeCount,
		time.Date(2023, 10, 1, 0, 0, 0, 0, time.UTC), // Start Time
		time.Date(2023, 10, 1, 1, 0, 0, 0, time.UTC), // End Time
		0,             // Step
		time.Minute*5, // Range
	).BinOpRight(
		types.BinaryOpDiv, logical.NewLiteral(int64(300)),
	).BinOpRight(
		types.BinaryOpMul, logical.NewLiteral(int64(40)),
	).BinOpRight(
		types.BinaryOpPow, logical.NewLiteral(int64(2)),
	)

	logicalPlan, err := b.ToPlan()
	require.NoError(t, err)

	timeStart := time.Now()
	timeEnd := timeStart.Add(time.Second * 10)
	catalog := &catalog{
		sectionDescriptors: []*metastore.DataobjSectionDescriptor{
			{SectionKey: metastore.SectionKey{ObjectPath: "obj1", SectionIdx: 3}, StreamIDs: []int64{1, 2}, Start: timeStart, End: timeEnd},
			{SectionKey: metastore.SectionKey{ObjectPath: "obj2", SectionIdx: 1}, StreamIDs: []int64{3, 4}, Start: timeStart, End: timeEnd},
		},
	}
	planner := NewPlanner(NewContext(timeStart, timeEnd), catalog)

	physicalPlan, err := planner.Build(logicalPlan)
	require.NoError(t, err)
	t.Logf("Physical plan\n%s\n", PrintAsTree(physicalPlan))

	physicalPlan, err = planner.Optimize(physicalPlan)
	require.NoError(t, err)
	t.Logf("Optimized plan\n%s\n", PrintAsTree(physicalPlan))
}

func TestPlanner_BuildMathExpressionsWithTwoInputs(t *testing.T) {
	// logical plan for rate({ env="prod", app="users" }[5m])) / rate({ env="prod" }[5m]))
	b1 := logical.NewBuilder(
		&logical.MakeTable{
			Selector: &logical.BinOp{
				Left:  logical.NewColumnRef("env", types.ColumnTypeLabel),
				Right: logical.NewLiteral("prod"),
				Op:    types.BinaryOpEq,
			},
			Shard: logical.NewShard(0, 1), // no sharding
		},
	).Select(
		&logical.BinOp{
			Left:  logical.NewColumnRef("timestamp", types.ColumnTypeBuiltin),
			Right: logical.NewLiteral(types.Timestamp(1742826126000000000)),
			Op:    types.BinaryOpLt,
		},
	).RangeAggregation(
		[]logical.ColumnRef{},
		types.RangeAggregationTypeCount,
		time.Date(2023, 10, 1, 0, 0, 0, 0, time.UTC), // Start Time
		time.Date(2023, 10, 1, 1, 0, 0, 0, time.UTC), // End Time
		0,             // Step
		time.Minute*5, // Range
	).BinOpRight(
		types.BinaryOpDiv, logical.NewLiteral(float64(300)),
	)
	b2 := logical.NewBuilder(
		&logical.MakeTable{
			Selector: &logical.BinOp{
				Op: types.BinaryOpAnd,
				Left: &logical.BinOp{
					Left:  logical.NewColumnRef("env", types.ColumnTypeLabel),
					Right: logical.NewLiteral("prod"),
					Op:    types.BinaryOpEq,
				},
				Right: &logical.BinOp{
					Left:  logical.NewColumnRef("app", types.ColumnTypeLabel),
					Right: logical.NewLiteral("users"),
					Op:    types.BinaryOpEq,
				},
			},
			Shard: logical.NewShard(0, 1), // no sharding
		},
	).Select(
		&logical.BinOp{
			Left:  logical.NewColumnRef("timestamp", types.ColumnTypeBuiltin),
			Right: logical.NewLiteral(types.Timestamp(1742826126000000000)),
			Op:    types.BinaryOpLt,
		},
	).RangeAggregation(
		[]logical.ColumnRef{},
		types.RangeAggregationTypeCount,
		time.Date(2023, 10, 1, 0, 0, 0, 0, time.UTC), // Start Time
		time.Date(2023, 10, 1, 1, 0, 0, 0, time.UTC), // End Time
		0,             // Step
		time.Minute*5, // Range
	).BinOpRight(
		types.BinaryOpDiv, logical.NewLiteral(float64(300)),
	).BinOpRight(
		types.BinaryOpDiv, b1.Value(),
	)

	logicalPlan, err := b2.ToPlan()
	require.NoError(t, err)

	timeStart := time.Now()
	timeEnd := timeStart.Add(time.Second * 10)
	catalog := &catalog{
		sectionDescriptors: []*metastore.DataobjSectionDescriptor{
			{SectionKey: metastore.SectionKey{ObjectPath: "obj1", SectionIdx: 3}, StreamIDs: []int64{1, 2}, Start: timeStart, End: timeEnd},
			{SectionKey: metastore.SectionKey{ObjectPath: "obj2", SectionIdx: 1}, StreamIDs: []int64{3, 4}, Start: timeStart, End: timeEnd},
		},
	}
	planner := NewPlanner(NewContext(timeStart, timeEnd), catalog)

	physicalPlan, err := planner.Build(logicalPlan)
	require.NoError(t, err)
	t.Logf("Physical plan\n%s\n", PrintAsTree(physicalPlan))

	physicalPlan, err = planner.Optimize(physicalPlan)
	require.NoError(t, err)
	t.Logf("Optimized plan\n%s\n", PrintAsTree(physicalPlan))
}

func TestPlanner_MakeTable_Ordering(t *testing.T) {
	// Two separate groups with different timestamps in each group
	now := time.Now()
	catalog := &catalog{
		sectionDescriptors: []*metastore.DataobjSectionDescriptor{
			{SectionKey: metastore.SectionKey{ObjectPath: "obj1", SectionIdx: 3}, StreamIDs: []int64{1, 2}, Start: now, End: now.Add(time.Second * 10)},
			{SectionKey: metastore.SectionKey{ObjectPath: "obj2", SectionIdx: 1}, StreamIDs: []int64{3, 4}, Start: now, End: now.Add(time.Second * 10)},
			{SectionKey: metastore.SectionKey{ObjectPath: "obj3", SectionIdx: 2}, StreamIDs: []int64{5, 1}, Start: now.Add(-time.Minute), End: now.Add(-30 * time.Second)},
			{SectionKey: metastore.SectionKey{ObjectPath: "obj3", SectionIdx: 3}, StreamIDs: []int64{5, 1}, Start: now.Add(-2 * time.Minute), End: now.Add(-45 * time.Second)},
		},
	}

	// simple logical plan for { app="users" }
	b := logical.NewBuilder(
		&logical.MakeTable{
			Selector: &logical.BinOp{
				Left:  logical.NewColumnRef("app", types.ColumnTypeLabel),
				Right: logical.NewLiteral("users"),
				Op:    types.BinaryOpEq,
			},
			Shard: logical.NewShard(0, 1), // no sharding
		},
	).Compat(true)

	logicalPlan, err := b.ToPlan()
	require.NoError(t, err)

	t.Run("ascending", func(t *testing.T) {
		parallelizeID := physicalpb.PlanNodeID{Value: ulid.New()}
		compatID := physicalpb.PlanNodeID{Value: ulid.New()}
		scanSetID := physicalpb.PlanNodeID{Value: ulid.New()}
		scan1ID := physicalpb.PlanNodeID{Value: ulid.New()}
		scan2ID := physicalpb.PlanNodeID{Value: ulid.New()}
		scan3ID := physicalpb.PlanNodeID{Value: ulid.New()}
		scan4ID := physicalpb.PlanNodeID{Value: ulid.New()}

		planner := NewPlanner(NewContext(time.Now(), time.Now()).WithDirection(physicalpb.SORT_ORDER_ASCENDING), catalog)
		plan, err := planner.Build(logicalPlan)
		require.NoError(t, err)

		expectedPlan := &physicalpb.Plan{}
		parallelize := expectedPlan.Add(&physicalpb.Parallelize{Id: parallelizeID})
		compat := expectedPlan.Add(&physicalpb.ColumnCompat{Id: compatID, Source: physicalpb.COLUMN_TYPE_METADATA, Destination: physicalpb.COLUMN_TYPE_METADATA, Collision: physicalpb.COLUMN_TYPE_LABEL})
		scanSet := expectedPlan.Add(&physicalpb.ScanSet{
			Id: scanSetID,

			// Targets should be added in the order of the scan timestamps
			// ASC => oldest to newest
			Targets: []*physicalpb.ScanTarget{
				{Type: physicalpb.SCAN_TYPE_DATA_OBJECT, DataObject: &physicalpb.DataObjScan{Id: scan4ID, Location: "obj3", Section: 3, StreamIds: []int64{5, 1}}},
				{Type: physicalpb.SCAN_TYPE_DATA_OBJECT, DataObject: &physicalpb.DataObjScan{Id: scan3ID, Location: "obj3", Section: 2, StreamIds: []int64{5, 1}}},
				{Type: physicalpb.SCAN_TYPE_DATA_OBJECT, DataObject: &physicalpb.DataObjScan{Id: scan2ID, Location: "obj2", Section: 1, StreamIds: []int64{3, 4}}},
				{Type: physicalpb.SCAN_TYPE_DATA_OBJECT, DataObject: &physicalpb.DataObjScan{Id: scan1ID, Location: "obj1", Section: 3, StreamIds: []int64{1, 2}}},
			},
		})

		_ = expectedPlan.AddEdge(dag.Edge[physicalpb.Node]{Parent: physicalpb.GetNode(parallelize), Child: physicalpb.GetNode(compat)})
		_ = expectedPlan.AddEdge(dag.Edge[physicalpb.Node]{Parent: physicalpb.GetNode(compat), Child: physicalpb.GetNode(scanSet)})

		actual := PrintAsTree(plan)
		expected := PrintAsTree(expectedPlan)

		pat := regexp.MustCompile("<.+?>")
		actual = pat.ReplaceAllString(actual, "")
		expected = pat.ReplaceAllString(expected, "")

		require.Equal(t, expected, actual)
	})

	t.Run("descending", func(t *testing.T) {
		parallelizeID := physicalpb.PlanNodeID{Value: ulid.New()}
		compatID := physicalpb.PlanNodeID{Value: ulid.New()}
		scanSetID := physicalpb.PlanNodeID{Value: ulid.New()}
		scan1ID := physicalpb.PlanNodeID{Value: ulid.New()}
		scan2ID := physicalpb.PlanNodeID{Value: ulid.New()}
		scan3ID := physicalpb.PlanNodeID{Value: ulid.New()}
		scan4ID := physicalpb.PlanNodeID{Value: ulid.New()}
		planner := NewPlanner(NewContext(time.Now(), time.Now()).WithDirection(physicalpb.SORT_ORDER_DESCENDING), catalog)
		plan, err := planner.Build(logicalPlan)
		require.NoError(t, err)

		expectedPlan := &physicalpb.Plan{}
		parallelize := expectedPlan.Add(&physicalpb.Parallelize{Id: parallelizeID})
		compat := expectedPlan.Add(&physicalpb.ColumnCompat{Id: compatID, Source: physicalpb.COLUMN_TYPE_METADATA, Destination: physicalpb.COLUMN_TYPE_METADATA, Collision: physicalpb.COLUMN_TYPE_LABEL})
		scanSet := expectedPlan.Add(&physicalpb.ScanSet{
			Id: scanSetID,

			// Targets should be added in the order of the scan timestamps
			Targets: []*physicalpb.ScanTarget{
				{Type: physicalpb.SCAN_TYPE_DATA_OBJECT, DataObject: &physicalpb.DataObjScan{Id: scan1ID, Location: "obj1", Section: 3, StreamIds: []int64{1, 2}}},
				{Type: physicalpb.SCAN_TYPE_DATA_OBJECT, DataObject: &physicalpb.DataObjScan{Id: scan2ID, Location: "obj2", Section: 1, StreamIds: []int64{3, 4}}},
				{Type: physicalpb.SCAN_TYPE_DATA_OBJECT, DataObject: &physicalpb.DataObjScan{Id: scan3ID, Location: "obj3", Section: 2, StreamIds: []int64{5, 1}}},
				{Type: physicalpb.SCAN_TYPE_DATA_OBJECT, DataObject: &physicalpb.DataObjScan{Id: scan4ID, Location: "obj3", Section: 3, StreamIds: []int64{5, 1}}},
			},
		})

		_ = expectedPlan.AddEdge(dag.Edge[physicalpb.Node]{Parent: physicalpb.GetNode(parallelize), Child: physicalpb.GetNode(compat)})
		_ = expectedPlan.AddEdge(dag.Edge[physicalpb.Node]{Parent: physicalpb.GetNode(compat), Child: physicalpb.GetNode(scanSet)})

		actual := PrintAsTree(plan)
		expected := PrintAsTree(expectedPlan)

		pat := regexp.MustCompile("<.+?>")
		actual = pat.ReplaceAllString(actual, "")
		expected = pat.ReplaceAllString(expected, "")

		require.Equal(t, expected, actual)
	})
}<|MERGE_RESOLUTION|>--- conflicted
+++ resolved
@@ -88,13 +88,8 @@
 	}
 }
 
-<<<<<<< HEAD
-func locations(t *testing.T, plan *physicalpb.Plan, nodes []physicalpb.Node) []string {
-	res := make([]string, 0, len(nodes))
-=======
-func locations(t *testing.T, plan *Plan, node Node) []string {
+func locations(t *testing.T, plan *physicalpb.Plan, node physicalpb.Node) []string {
 	res := make([]string, 0)
->>>>>>> 01bf61e2
 
 	visitor := &nodeCollectVisitor{
 		onVisitScanSet: func(set *physicalpb.ScanSet) error {
@@ -108,23 +103,12 @@
 		},
 	}
 
-<<<<<<< HEAD
-	for _, n := range nodes {
-		require.NoError(t, plan.VisitorWalk(n, visitor, physicalpb.PRE_ORDER_WALK))
-	}
+	require.NoError(t, plan.VisitorWalk(node, visitor, physicalpb.PRE_ORDER_WALK))
 	return res
 }
 
-func sections(t *testing.T, plan *physicalpb.Plan, nodes []physicalpb.Node) [][]int {
-	res := make([][]int, 0, len(nodes))
-=======
-	require.NoError(t, plan.DFSWalk(node, visitor, PreOrderWalk))
-	return res
-}
-
-func sections(t *testing.T, plan *Plan, node Node) [][]int {
+func sections(t *testing.T, plan *physicalpb.Plan, node physicalpb.Node) [][]int {
 	res := make([][]int, 0)
->>>>>>> 01bf61e2
 
 	visitor := &nodeCollectVisitor{
 		onVisitScanSet: func(set *physicalpb.ScanSet) error {
@@ -138,13 +122,7 @@
 		},
 	}
 
-<<<<<<< HEAD
-	for _, n := range nodes {
-		require.NoError(t, plan.VisitorWalk(n, visitor, physicalpb.PRE_ORDER_WALK))
-	}
-=======
-	require.NoError(t, plan.DFSWalk(node, visitor, PreOrderWalk))
->>>>>>> 01bf61e2
+	require.NoError(t, plan.VisitorWalk(node, visitor, physicalpb.PRE_ORDER_WALK))
 	return res
 }
 
