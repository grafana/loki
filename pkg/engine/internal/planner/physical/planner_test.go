--- conflicted
+++ resolved
@@ -8,10 +8,6 @@
 	"github.com/stretchr/testify/require"
 
 	"github.com/grafana/loki/v3/pkg/dataobj/metastore"
-<<<<<<< HEAD
-	"github.com/grafana/loki/v3/pkg/engine/internal/datatype"
-=======
->>>>>>> 48f5ade0
 	"github.com/grafana/loki/v3/pkg/engine/internal/planner/logical"
 	"github.com/grafana/loki/v3/pkg/engine/internal/types"
 )
@@ -464,7 +460,7 @@
 	).Select(
 		&logical.BinOp{
 			Left:  logical.NewColumnRef("timestamp", types.ColumnTypeBuiltin),
-			Right: logical.NewLiteral(datatype.Timestamp(1742826126000000000)),
+			Right: logical.NewLiteral(types.Timestamp(1742826126000000000)),
 			Op:    types.BinaryOpLt,
 		},
 	).RangeAggregation(
@@ -520,7 +516,7 @@
 	).Select(
 		&logical.BinOp{
 			Left:  logical.NewColumnRef("timestamp", types.ColumnTypeBuiltin),
-			Right: logical.NewLiteral(datatype.Timestamp(1742826126000000000)),
+			Right: logical.NewLiteral(types.Timestamp(1742826126000000000)),
 			Op:    types.BinaryOpLt,
 		},
 	).RangeAggregation(
@@ -574,7 +570,7 @@
 	).Select(
 		&logical.BinOp{
 			Left:  logical.NewColumnRef("timestamp", types.ColumnTypeBuiltin),
-			Right: logical.NewLiteral(datatype.Timestamp(1742826126000000000)),
+			Right: logical.NewLiteral(types.Timestamp(1742826126000000000)),
 			Op:    types.BinaryOpLt,
 		},
 	).RangeAggregation(
@@ -605,7 +601,7 @@
 	).Select(
 		&logical.BinOp{
 			Left:  logical.NewColumnRef("timestamp", types.ColumnTypeBuiltin),
-			Right: logical.NewLiteral(datatype.Timestamp(1742826126000000000)),
+			Right: logical.NewLiteral(types.Timestamp(1742826126000000000)),
 			Op:    types.BinaryOpLt,
 		},
 	).RangeAggregation(
