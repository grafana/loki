package physical

import (
	"fmt"
)

var _ Visitor = (*nodeCollectVisitor)(nil)

// A visitor implementation that collects nodes during traversal and optionally
// executes custom functions for each node type. Used primarily for testing
// traversal behavior.
type nodeCollectVisitor struct {
	visited                  []string
	onVisitDataObjScan       func(*DataObjScan) error
	onVisitFilter            func(*Filter) error
	onVisitLimit             func(*Limit) error
	onVisitSortMerge         func(*SortMerge) error
	onVisitMerge             func(*Merge) error
	onVisitProjection        func(*Projection) error
	onVisitRangeAggregation  func(*RangeAggregation) error
	onVisitVectorAggregation func(*VectorAggregation) error
	onVisitParse             func(*ParseNode) error
	onVisitParallelize       func(*Parallelize) error
}

func (v *nodeCollectVisitor) VisitDataObjScan(n *DataObjScan) error {
	if v.onVisitDataObjScan != nil {
		return v.onVisitDataObjScan(n)
	}
	v.visited = append(v.visited, fmt.Sprintf("%s.%s", n.Type().String(), n.ID()))
	return nil
}

func (v *nodeCollectVisitor) VisitFilter(n *Filter) error {
	if v.onVisitFilter != nil {
		return v.onVisitFilter(n)
	}
	v.visited = append(v.visited, fmt.Sprintf("%s.%s", n.Type().String(), n.ID()))
	return nil
}

func (v *nodeCollectVisitor) VisitLimit(n *Limit) error {
	if v.onVisitLimit != nil {
		return v.onVisitLimit(n)
	}
	v.visited = append(v.visited, fmt.Sprintf("%s.%s", n.Type().String(), n.ID()))
	return nil
}

func (v *nodeCollectVisitor) VisitProjection(n *Projection) error {
	if v.onVisitProjection != nil {
		return v.onVisitProjection(n)
	}
	v.visited = append(v.visited, fmt.Sprintf("%s.%s", n.Type().String(), n.ID()))
	return nil
}

func (v *nodeCollectVisitor) VisitSortMerge(n *SortMerge) error {
	if v.onVisitSortMerge != nil {
		return v.onVisitSortMerge(n)
	}
	v.visited = append(v.visited, fmt.Sprintf("%s.%s", n.Type().String(), n.ID()))
	return nil
}

func (v *nodeCollectVisitor) VisitMerge(n *Merge) error {
	if v.onVisitMerge != nil {
		return v.onVisitMerge(n)
	}

	v.visited = append(v.visited, fmt.Sprintf("%s.%s", n.Type().String(), n.ID()))
	return nil
}

func (v *nodeCollectVisitor) VisitRangeAggregation(n *RangeAggregation) error {
	if v.onVisitRangeAggregation != nil {
		return v.onVisitRangeAggregation(n)
	}

	v.visited = append(v.visited, fmt.Sprintf("%s.%s", n.Type().String(), n.ID()))
	return nil
}

func (v *nodeCollectVisitor) VisitVectorAggregation(n *VectorAggregation) error {
	if v.onVisitVectorAggregation != nil {
		return v.onVisitVectorAggregation(n)
	}
	v.visited = append(v.visited, fmt.Sprintf("%s.%s", n.Type().String(), n.ID()))
	return nil
}

func (v *nodeCollectVisitor) VisitParse(n *ParseNode) error {
	if v.onVisitParse != nil {
		return v.onVisitParse(n)
	}
	v.visited = append(v.visited, fmt.Sprintf("%s.%s", n.Type().String(), n.ID()))
	return nil
}

func (v *nodeCollectVisitor) VisitCompat(*ColumnCompat) error {
	return nil
}

<<<<<<< HEAD
func (v *nodeCollectVisitor) VisitTopK(n *TopK) error {
=======
func (v *nodeCollectVisitor) VisitParallelize(n *Parallelize) error {
	if v.onVisitParallelize != nil {
		return v.onVisitParallelize(n)
	}
>>>>>>> 3a048069
	v.visited = append(v.visited, fmt.Sprintf("%s.%s", n.Type().String(), n.ID()))
	return nil
}<|MERGE_RESOLUTION|>--- conflicted
+++ resolved
@@ -101,14 +101,16 @@
 	return nil
 }
 
-<<<<<<< HEAD
 func (v *nodeCollectVisitor) VisitTopK(n *TopK) error {
-=======
+	v.visited = append(v.visited, fmt.Sprintf("%s.%s", n.Type().String(), n.ID()))
+	return nil
+}
+
 func (v *nodeCollectVisitor) VisitParallelize(n *Parallelize) error {
 	if v.onVisitParallelize != nil {
 		return v.onVisitParallelize(n)
 	}
->>>>>>> 3a048069
+
 	v.visited = append(v.visited, fmt.Sprintf("%s.%s", n.Type().String(), n.ID()))
 	return nil
 }