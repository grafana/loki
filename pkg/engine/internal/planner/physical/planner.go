package physical

import (
	"errors"
	"fmt"
	"slices"
	"sort"
	"time"

	"github.com/grafana/loki/v3/pkg/engine/internal/planner/logical"
	"github.com/grafana/loki/v3/pkg/engine/internal/planner/physical/physicalpb"
	"github.com/grafana/loki/v3/pkg/engine/internal/types"
	"github.com/grafana/loki/v3/pkg/engine/internal/util/dag"
	"github.com/grafana/loki/v3/pkg/engine/internal/util/ulid"
)

// Context carries planning state that needs to be propagated down the plan tree.
// This enables each branch to have independent context, which is essential for complex queries:
// - Binary operations with different [$range] intervals, offsets or @timestamp.
//
// Propagation:
// - Each process() method passes context to children.
// - Context can be cloned and modified by nodes (ex: RangeAggregation sets rangeInterval) that gets inherited by all descendants.
type Context struct {
	from          time.Time
	through       time.Time
	rangeInterval time.Duration
	direction     physicalpb.SortOrder
	v1Compatible  bool
}

func NewContext(from, through time.Time) *Context {
	return &Context{
		from:    from,
		through: through,
	}
}

func (pc *Context) Clone() *Context {
	return &Context{
		from:          pc.from,
		through:       pc.through,
		rangeInterval: pc.rangeInterval,
		direction:     pc.direction,
	}
}

func (pc *Context) WithDirection(direction physicalpb.SortOrder) *Context {
	cloned := pc.Clone()
	cloned.direction = direction
	return cloned
}

func (pc *Context) WithRangeInterval(rangeInterval time.Duration) *Context {
	cloned := pc.Clone()
	cloned.rangeInterval = rangeInterval
	return cloned
}

func (pc *Context) WithTimeRange(from, through time.Time) *Context {
	cloned := pc.Clone()
	cloned.from = from
	cloned.through = through
	return cloned
}

func (pc *Context) GetResolveTimeRange() (from, through time.Time) {
	return pc.from.Add(-pc.rangeInterval), pc.through
}

// Planner creates an executable physical plan from a logical plan.
// Planning is done in two steps:
//  1. Convert
//     Instructions from the logical plan are converted into Nodes in the physical plan.
//     Most instructions can be translated into a single Node. However, MakeTable translates into multiple DataObjScan nodes.
//  2. Pushdown
//     a) Push down the limit of the Limit node to the DataObjScan nodes.
//     b) Push down the predicate from the Filter node to the DataObjScan nodes.
type Planner struct {
	context *Context
	catalog Catalog
	plan    *physicalpb.Plan
}

// NewPlanner creates a new planner instance with the given context.
func NewPlanner(ctx *Context, catalog Catalog) *Planner {
	return &Planner{
		context: ctx,
		catalog: catalog,
	}
}

// Build converts a given logical plan into a physical plan and returns an error if the conversion fails.
// The resulting plan can be accessed using [Planner.Plan].
func (p *Planner) Build(lp *logical.Plan) (*physicalpb.Plan, error) {
	p.reset()
	for _, inst := range lp.Instructions {
		switch inst := inst.(type) {
		case *logical.Return:
			_, err := p.process(inst.Value, p.context)
			if err != nil {
				return nil, err
			}
			return p.plan, nil
		}
	}
	return nil, errors.New("logical plan has no return value")
}

// reset resets the internal state of the planner
func (p *Planner) reset() {
	p.plan = &physicalpb.Plan{}
}

// Convert a predicate from an [logical.Instruction] into an [Expression].
func (p *Planner) convertPredicate(inst logical.Value) *physicalpb.Expression {
	switch inst := inst.(type) {
	case *logical.UnaryOp:
		return (&physicalpb.UnaryExpression{
			Value: p.convertPredicate(inst.Value),
			Op:    unaryOpLogToPhys(inst.Op),
		}).ToExpression()
	case *logical.BinOp:
		return (&physicalpb.BinaryExpression{
			Left:  p.convertPredicate(inst.Left),
			Right: p.convertPredicate(inst.Right),
			Op:    binaryOpLogToPhys(inst.Op),
		}).ToExpression()
	case *logical.ColumnRef:
		return (&physicalpb.ColumnExpression{Name: inst.Ref.Column, Type: columnTypeLogToPhys(inst.Ref.Type)}).ToExpression()
	case *logical.Literal:
		return NewLiteral(inst.Value()).ToExpression()
	default:
		panic(fmt.Sprintf("invalid value for predicate: %T", inst))
	}
}

<<<<<<< HEAD
// Convert a [logical.Instruction] into one or multiple [physicalpb.Node]s.
func (p *Planner) process(inst logical.Value, ctx *Context) ([]physicalpb.Node, error) {
=======
// Convert a [logical.Instruction] into [Node].
func (p *Planner) process(inst logical.Value, ctx *Context) (Node, error) {
>>>>>>> 01bf61e2
	switch inst := inst.(type) {
	case *logical.MakeTable:
		return p.processMakeTable(inst, ctx)
	case *logical.Select:
		return p.processSelect(inst, ctx)
	case *logical.Projection:
		return p.processProjection(inst, ctx)
	case *logical.Sort:
		return p.processSort(inst, ctx)
	case *logical.Limit:
		return p.processLimit(inst, ctx)
	case *logical.RangeAggregation:
		return p.processRangeAggregation(inst, ctx)
	case *logical.VectorAggregation:
		return p.processVectorAggregation(inst, ctx)
	case *logical.Parse:
		return p.processParse(inst, ctx)
	case *logical.BinOp:
		return p.processBinOp(inst, ctx)
	case *logical.UnaryOp:
		return p.processUnaryOp(inst, ctx)
	case *logical.LogQLCompat:
		p.context.v1Compatible = true
		return p.process(inst.Value, ctx)
	}
	return nil, nil
}

// Convert [logical.MakeTable] into one or more [DataObjScan] nodes.
<<<<<<< HEAD
func (p *Planner) processMakeTable(lp *logical.MakeTable, ctx *Context) ([]physicalpb.Node, error) {
=======
func (p *Planner) processMakeTable(lp *logical.MakeTable, ctx *Context) (Node, error) {
>>>>>>> 01bf61e2
	shard, ok := lp.Shard.(*logical.ShardInfo)
	if !ok {
		return nil, fmt.Errorf("invalid shard, got %T", lp.Shard)
	}

	predicates := make([]*physicalpb.Expression, len(lp.Predicates))
	for i, predicate := range lp.Predicates {
		predicates[i] = p.convertPredicate(predicate)
	}

	from, through := ctx.GetResolveTimeRange()

	filteredShardDescriptors, err := p.catalog.ResolveShardDescriptorsWithShard(*p.convertPredicate(lp.Selector), predicates, ShardInfo(*shard), from, through)
	if err != nil {
		return nil, err
	}
	sort.Slice(filteredShardDescriptors, func(i, j int) bool {
		return filteredShardDescriptors[i].TimeRange.End.After(filteredShardDescriptors[j].TimeRange.End)
	})
	if ctx.direction == physicalpb.SORT_ORDER_ASCENDING {
		slices.Reverse(filteredShardDescriptors)
	}

	// Scan work can be parallelized across multiple workers, so we wrap
	// everything into a single Parallelize node.
	var parallelize physicalpb.Node = &physicalpb.Parallelize{Id: physicalpb.PlanNodeID{Value: ulid.New()}}
	p.plan.Add(parallelize)

	scanSet := &physicalpb.ScanSet{Id: physicalpb.PlanNodeID{Value: ulid.New()}}
	p.plan.Add(scanSet)

	for _, desc := range filteredShardDescriptors {
		for _, section := range desc.Sections {
			scanSet.Targets = append(scanSet.Targets, &physicalpb.ScanTarget{
				Type: physicalpb.SCAN_TYPE_DATA_OBJECT,

				DataObject: &physicalpb.DataObjScan{
					Id:        physicalpb.PlanNodeID{Value: ulid.New()},
					Location:  string(desc.Location),
					StreamIds: desc.Streams,
					Section:   int64(section),
				},
			})
		}
	}

	var base physicalpb.Node = scanSet

	if p.context.v1Compatible {
		compat := &physicalpb.ColumnCompat{
			Source:      physicalpb.COLUMN_TYPE_METADATA,
			Destination: physicalpb.COLUMN_TYPE_METADATA,
			Collision:   physicalpb.COLUMN_TYPE_LABEL,
			Id:          physicalpb.PlanNodeID{Value: ulid.New()},
		}
		base, err = p.wrapNodeWith(base, compat)
		if err != nil {
			return nil, err
		}
	}

	// Add an edge between the parallelize and the final base node (which may
	// have been changed after processing compatibility).
	if err := p.plan.AddEdge(dag.Edge[physicalpb.Node]{Parent: parallelize, Child: base}); err != nil {
		return nil, err
	}
<<<<<<< HEAD
	return []physicalpb.Node{parallelize}, nil
}

// Convert [logical.Select] into one [Filter] node.
func (p *Planner) processSelect(lp *logical.Select, ctx *Context) ([]physicalpb.Node, error) {
	node := &physicalpb.Filter{
		Id:         physicalpb.PlanNodeID{Value: ulid.New()},
		Predicates: []*physicalpb.Expression{p.convertPredicate(lp.Predicate)},
	}
	p.plan.Add(node)
	children, err := p.process(lp.Table, ctx)
	if err != nil {
		return nil, err
	}
	for i := range children {
		if err := p.plan.AddEdge(dag.Edge[physicalpb.Node]{Parent: node, Child: children[i]}); err != nil {
			return nil, err
		}
	}
	return []physicalpb.Node{node}, nil
}

// Pass sort direction from [logical.Sort] to the children.
func (p *Planner) processSort(lp *logical.Sort, ctx *Context) ([]physicalpb.Node, error) {
	order := physicalpb.SORT_ORDER_DESCENDING
=======
	return parallelize, nil
}

// Convert [logical.Select] into one [Filter] node.
func (p *Planner) processSelect(lp *logical.Select, ctx *Context) (Node, error) {
	node := &Filter{
		Predicates: []Expression{p.convertPredicate(lp.Predicate)},
	}
	p.plan.graph.Add(node)
	child, err := p.process(lp.Table, ctx)
	if err != nil {
		return nil, err
	}
	if err := p.plan.graph.AddEdge(dag.Edge[Node]{Parent: node, Child: child}); err != nil {
		return nil, err
	}
	return node, nil
}

// processSort processes a [logical.Sort] node.
func (p *Planner) processSort(lp *logical.Sort, ctx *Context) (Node, error) {
	order := DESC
>>>>>>> 01bf61e2
	if lp.Ascending {
		order = physicalpb.SORT_ORDER_ASCENDING
	}

	node := &physicalpb.TopK{
		Id:         physicalpb.PlanNodeID{Value: ulid.New()},
		SortBy:     &physicalpb.ColumnExpression{Name: lp.Column.Ref.Column, Type: columnTypeLogToPhys(lp.Column.Ref.Type)},
		Ascending:  order == physicalpb.SORT_ORDER_ASCENDING,
		NullsFirst: false,
		// K initially starts at 0, indicating to sort everything. The
		// [limitPushdown] optimization pass can update this value based on how
		// many rows are needed.
		K: 0,
	}

	p.plan.Add(node)

	child, err := p.process(lp.Table, ctx.WithDirection(order))
	if err != nil {
		return nil, err
	}

<<<<<<< HEAD
	for i := range children {
		if err := p.plan.AddEdge(dag.Edge[physicalpb.Node]{Parent: node, Child: children[i]}); err != nil {
			return nil, err
		}
	}
	return []physicalpb.Node{node}, nil
}

// Converts a [logical.Projection] into a physical [Projection] node.
func (p *Planner) processProjection(lp *logical.Projection, ctx *Context) ([]physicalpb.Node, error) {
	expressions := make([]*physicalpb.Expression, len(lp.Expressions))
=======
	if err := p.plan.graph.AddEdge(dag.Edge[Node]{Parent: node, Child: child}); err != nil {
		return nil, err
	}
	return node, nil
}

// Converts a [logical.Projection] into a physical [Projection] node.
func (p *Planner) processProjection(lp *logical.Projection, ctx *Context) (Node, error) {
	expressions := make([]Expression, len(lp.Expressions))
>>>>>>> 01bf61e2
	for i := range lp.Expressions {
		expressions[i] = p.convertPredicate(lp.Expressions[i])
	}

	node := &physicalpb.Projection{
		Id:          physicalpb.PlanNodeID{Value: ulid.New()},
		Expressions: expressions,
		All:         lp.All,
		Expand:      lp.Expand,
		Drop:        lp.Drop,
	}
	p.plan.Add(node)

	child, err := p.process(lp.Relation, ctx)
	if err != nil {
		return nil, err
	}
<<<<<<< HEAD
	for i := range children {
		if err := p.plan.AddEdge(dag.Edge[physicalpb.Node]{Parent: node, Child: children[i]}); err != nil {
			return nil, err
		}
	}

	return []physicalpb.Node{node}, nil
}

// Convert [logical.Limit] into one [Limit] node.
func (p *Planner) processLimit(lp *logical.Limit, ctx *Context) ([]physicalpb.Node, error) {
	node := &physicalpb.Limit{
		Id:    physicalpb.PlanNodeID{Value: ulid.New()},
		Skip:  lp.Skip,
		Fetch: lp.Fetch,
	}
	p.plan.Add(node)
	children, err := p.process(lp.Table, ctx)
	if err != nil {
		return nil, err
	}
	for i := range children {
		if err := p.plan.AddEdge(dag.Edge[physicalpb.Node]{Parent: node, Child: children[i]}); err != nil {
			return nil, err
		}
	}
	return []physicalpb.Node{node}, nil
}

func (p *Planner) processRangeAggregation(r *logical.RangeAggregation, ctx *Context) ([]physicalpb.Node, error) {
	partitionBy := make([]*physicalpb.ColumnExpression, len(r.PartitionBy))
=======
	if err := p.plan.graph.AddEdge(dag.Edge[Node]{Parent: node, Child: child}); err != nil {
		return nil, err
	}

	return node, nil
}

// Convert [logical.Limit] into one [Limit] node.
func (p *Planner) processLimit(lp *logical.Limit, ctx *Context) (Node, error) {
	node := &Limit{
		Skip:  lp.Skip,
		Fetch: lp.Fetch,
	}
	p.plan.graph.Add(node)
	child, err := p.process(lp.Table, ctx)
	if err != nil {
		return nil, err
	}
	if err := p.plan.graph.AddEdge(dag.Edge[Node]{Parent: node, Child: child}); err != nil {
		return nil, err
	}
	return node, nil
}

func (p *Planner) processRangeAggregation(r *logical.RangeAggregation, ctx *Context) (Node, error) {
	partitionBy := make([]ColumnExpression, len(r.PartitionBy))
>>>>>>> 01bf61e2
	for i, col := range r.PartitionBy {
		partitionBy[i] = &physicalpb.ColumnExpression{Name: col.Ref.Column, Type: columnTypeLogToPhys(col.Ref.Type)}
	}

	node := &physicalpb.AggregateRange{
		Id:             physicalpb.PlanNodeID{Value: ulid.New()},
		PartitionBy:    partitionBy,
		Operation:      rangeAggregationTypeLogToPhys(r.Operation),
		StartUnixNanos: r.Start.UnixNano(),
		EndUnixNanos:   r.End.UnixNano(),
		RangeNs:        r.RangeInterval.Nanoseconds(),
		StepNs:         r.Step.Nanoseconds(),
	}
	p.plan.Add(node)

	child, err := p.process(r.Table, ctx.WithRangeInterval(r.RangeInterval))
	if err != nil {
		return nil, err
	}

<<<<<<< HEAD
	for i := range children {
		if err := p.plan.AddEdge(dag.Edge[physicalpb.Node]{Parent: node, Child: children[i]}); err != nil {
			return nil, err
		}
	}
	return []physicalpb.Node{node}, nil
}

// Convert [logical.VectorAggregation] into one [VectorAggregation] node.
func (p *Planner) processVectorAggregation(lp *logical.VectorAggregation, ctx *Context) ([]physicalpb.Node, error) {
	groupBy := make([]*physicalpb.ColumnExpression, len(lp.GroupBy))
=======
	if err := p.plan.graph.AddEdge(dag.Edge[Node]{Parent: node, Child: child}); err != nil {
		return nil, err
	}
	return node, nil
}

// Convert [logical.VectorAggregation] into one [VectorAggregation] node.
func (p *Planner) processVectorAggregation(lp *logical.VectorAggregation, ctx *Context) (Node, error) {
	groupBy := make([]ColumnExpression, len(lp.GroupBy))
>>>>>>> 01bf61e2
	for i, col := range lp.GroupBy {
		groupBy[i] = &physicalpb.ColumnExpression{Name: col.Ref.Column, Type: columnTypeLogToPhys(col.Ref.Type)}
	}

	node := &physicalpb.AggregateVector{
		Id:        physicalpb.PlanNodeID{Value: ulid.New()},
		GroupBy:   groupBy,
		Operation: vectorAggregationTypeLogToPhys(lp.Operation),
	}
<<<<<<< HEAD
	p.plan.Add(node)
	children, err := p.process(lp.Table, ctx)
	if err != nil {
		return nil, err
	}
	for i := range children {
		if err := p.plan.AddEdge(dag.Edge[physicalpb.Node]{Parent: node, Child: children[i]}); err != nil {
			return nil, err
=======
	p.plan.graph.Add(node)
	child, err := p.process(lp.Table, ctx)
	if err != nil {
		return nil, err
	}
	if err := p.plan.graph.AddEdge(dag.Edge[Node]{Parent: node, Child: child}); err != nil {
		return nil, err
	}
	return node, nil
}

// collapseMathExpressions traverses over a subtree of math expressions `c` (BinOps, UnaryOps, or Literals) and collapses them
// into a Projection node with a complex Expression. It may insert a Join node if it finds a BinOp with two obj scan inputs.
// Parameters:
//   - lp: current logical plan node
//   - rootNode: true indicates that this is the first call and the function should produce a Node. false indicates
//     that this is a recursive call and the function should keep accumulating Expression if possible.
//   - ctx: context from the current planner call.
//
// Return:
//   - acc: currently accumulated expression.
//   - input: a physical plan node of the only input of that expression, if any.
//   - inputRef: a pointer to a node in `acc` that refers the input, if any. This is for convenience of
//     renaming the column refenrece without a need to search for it in `acc` expression.
//   - err: error
func (p *Planner) collapseMathExpressions(lp logical.Value, rootNode bool, ctx *Context) (acc Expression, input Node, inputRef *ColumnExpr, err error) {
	switch v := lp.(type) {
	case *logical.BinOp:
		// Traverse left and right children
		leftChild, leftInput, leftInputRef, err := p.collapseMathExpressions(v.Left, false, ctx)
		if err != nil {
			return nil, nil, nil, err
		}
		rightChild, rightInput, rightInputRef, err := p.collapseMathExpressions(v.Right, false, ctx)
		if err != nil {
			return nil, nil, nil, err
		}

		// Both left and right expressions have obj scans, replace with join
		if leftInput != nil && rightInput != nil {
			// Replace column references with `_left` and `_right` indicating that there are two inputs coming from a Join
			leftInputRef.Ref = types.ColumnRef{
				Column: "value_left",
				Type:   types.ColumnTypeGenerated,
			}
			rightInputRef.Ref = types.ColumnRef{
				Column: "value_right",
				Type:   types.ColumnTypeGenerated,
			}

			// Insert an InnerJoin on timestamp before Projection
			join := &Join{}
			p.plan.graph.Add(join)

			projection := &Projection{
				Expressions: []Expression{
					&BinaryExpr{
						Left:  leftChild,
						Right: rightChild,
						Op:    v.Op,
					},
				},
				All:    true,
				Expand: true,
			}
			p.plan.graph.Add(projection)

			// Connect the join to the projection
			if err := p.plan.graph.AddEdge(dag.Edge[Node]{Parent: projection, Child: join}); err != nil {
				return nil, nil, nil, err
			}
			// Connect left and right children to the join
			if err := p.plan.graph.AddEdge(dag.Edge[Node]{Parent: join, Child: leftInput}); err != nil {
				return nil, nil, nil, err
			}
			if err := p.plan.graph.AddEdge(dag.Edge[Node]{Parent: join, Child: rightInput}); err != nil {
				return nil, nil, nil, err
			}

			// Result of this math expression returns `value` column
			columnRef := newColumnExpr(types.ColumnNameGeneratedValue, types.ColumnTypeGenerated)

			return columnRef, join, columnRef, nil
>>>>>>> 01bf61e2
		}

		// Eigther left or right expression has an obj scan. Pick the non-nil one.
		input := leftInput
		if leftInput == nil {
			input = rightInput
		}
		inputRef := leftInputRef
		if leftInputRef == nil {
			inputRef = rightInputRef
		}
		expr := &BinaryExpr{
			Left:  leftChild,
			Right: rightChild,
			Op:    v.Op,
		}

		// we have to stop here and produce a Node, otherwise keep collapsing
		if rootNode {
			projection := &Projection{
				Expressions: []Expression{expr},
				All:         true,
				Expand:      true,
			}
			p.plan.graph.Add(projection)
			if err := p.plan.graph.AddEdge(dag.Edge[Node]{Parent: projection, Child: input}); err != nil {
				return nil, nil, nil, err
			}

			columnRef := newColumnExpr(types.ColumnNameGeneratedValue, types.ColumnTypeGenerated)

			return columnRef, projection, columnRef, nil
		}

		return expr, input, inputRef, nil
	case *logical.UnaryOp:
		child, input, inputRef, err := p.collapseMathExpressions(v.Value, false, ctx)
		if err != nil {
			return nil, nil, nil, err
		}
		expr := &UnaryExpr{
			Left: child,
			Op:   v.Op,
		}
		if rootNode {
			projection := &Projection{
				Expressions: []Expression{expr},
				All:         true,
				Expand:      true,
			}
			p.plan.graph.Add(projection)
			if err := p.plan.graph.AddEdge(dag.Edge[Node]{Parent: projection, Child: input}); err != nil {
				return nil, nil, nil, err
			}

			columnRef := newColumnExpr(types.ColumnNameGeneratedValue, types.ColumnTypeGenerated)

			return columnRef, projection, columnRef, nil
		}

		return expr, input, inputRef, nil
	case *logical.Literal:
		return &LiteralExpr{Literal: v.Literal}, nil, nil, nil
	default:
		// If it is neigher a literal nor an expression, then we continue `p.process` on this node and represent in
		// as a column ref `value` in the final math expression.
		columnRef := newColumnExpr(types.ColumnNameGeneratedValue, types.ColumnTypeGenerated)
		child, err := p.process(lp, ctx)
		if err != nil {
			return nil, nil, nil, err
		}
		return columnRef, child, columnRef, nil
	}
}

// Convert one or several [logical.BinOp]s into one [Projection] node where the result expression might be complex with
// multiple binary or unary operations. It also might insert a [Join] node before a [Projection] if this math expression
// reads data on both left and right sides.
func (p *Planner) processBinOp(lp *logical.BinOp, ctx *Context) (Node, error) {
	_, node, _, err := p.collapseMathExpressions(lp, true, ctx)
	if err != nil {
		return nil, err
	}

	return node, nil
}

// Convert one or several [logical.UnaryOp]s into one [Projection] node where the result expression might be complex with
// multiple binary or unary operations. It also might insert a [Join] node before a [Projection] if this math expression
// reads data on both left and right sides.
func (p *Planner) processUnaryOp(lp *logical.UnaryOp, ctx *Context) (Node, error) {
	_, node, _, err := p.collapseMathExpressions(lp, true, ctx)
	if err != nil {
		return nil, err
	}
<<<<<<< HEAD
	return []physicalpb.Node{node}, nil
=======

	return node, nil
>>>>>>> 01bf61e2
}

// Convert [logical.Parse] into one [ParseNode] node.
// A ParseNode initially has an empty list of RequestedKeys which will be populated during optimization.
<<<<<<< HEAD
func (p *Planner) processParse(lp *logical.Parse, ctx *Context) ([]physicalpb.Node, error) {
	var node physicalpb.Node = &physicalpb.Parse{
		Id:        physicalpb.PlanNodeID{Value: ulid.New()},
		Operation: convertParserKind(lp.Kind),
=======
func (p *Planner) processParse(lp *logical.Parse, ctx *Context) (Node, error) {
	var node Node = &ParseNode{
		Kind: convertParserKind(lp.Kind),
>>>>>>> 01bf61e2
	}
	p.plan.Add(node)

	child, err := p.process(lp.Table, ctx)
	if err != nil {
		return nil, err
	}

<<<<<<< HEAD
	for i := range children {
		if err := p.plan.AddEdge(dag.Edge[physicalpb.Node]{Parent: node, Child: children[i]}); err != nil {
			return nil, err
		}
=======
	if err := p.plan.graph.AddEdge(dag.Edge[Node]{Parent: node, Child: child}); err != nil {
		return nil, err
>>>>>>> 01bf61e2
	}

	if p.context.v1Compatible {
		compat := &physicalpb.ColumnCompat{
			Source:      physicalpb.COLUMN_TYPE_PARSED,
			Destination: physicalpb.COLUMN_TYPE_PARSED,
			Collision:   physicalpb.COLUMN_TYPE_LABEL,
		}
		node, err = p.wrapNodeWith(node, compat)
		if err != nil {
			return nil, err
		}
	}

<<<<<<< HEAD
	return []physicalpb.Node{node}, nil
=======
	return node, nil
>>>>>>> 01bf61e2
}

func (p *Planner) wrapNodeWith(node physicalpb.Node, wrapper physicalpb.Node) (physicalpb.Node, error) {
	p.plan.Add(wrapper)
	if err := p.plan.AddEdge(dag.Edge[physicalpb.Node]{Parent: wrapper, Child: node}); err != nil {
		return nil, err
	}
	return wrapper, nil
}

// Optimize runs optimization passes over the plan, modifying it
// if any optimizations can be applied.
func (p *Planner) Optimize(plan *physicalpb.Plan) (*physicalpb.Plan, error) {
	for i, root := range plan.Roots() {
		optimizations := []*optimization{
			newOptimization("PredicatePushdown", plan).withRules(
				&predicatePushdown{plan: plan},
			),
			newOptimization("LimitPushdown", plan).withRules(
				&limitPushdown{plan: plan},
			),
			newOptimization("groupByPushdown", plan).withRules(
				&groupByPushdown{plan: plan},
			),
			newOptimization("ProjectionPushdown", plan).withRules(
				&projectionPushdown{plan: plan},
			),
			newOptimization("ParallelPushdown", plan).withRules(
				&parallelPushdown{plan: plan},
			),

			// Perform cleanups at the very end.
			newOptimization("Cleanup", plan).withRules(
				&removeNoopFilter{plan: plan},
			),
		}
		optimizer := newOptimizer(plan, optimizations)
		optimizer.optimize(root)
		if i == 1 {
			return nil, errors.New("physical plan must only have exactly one root node")
		}
	}
	return plan, nil
}

func convertParserKind(kind logical.ParserKind) physicalpb.ParseOp {
	switch kind {
	case logical.ParserLogfmt:
		return physicalpb.PARSE_OP_LOGFMT
	case logical.ParserJSON:
		return physicalpb.PARSE_OP_JSON
	default:
		return physicalpb.PARSE_OP_INVALID
	}
}

func unaryOpLogToPhys(op types.UnaryOp) physicalpb.UnaryOp {
	switch op {
	case types.UnaryOpAbs:
		return physicalpb.UNARY_OP_ABS
	case types.UnaryOpCastBytes:
		return physicalpb.UNARY_OP_CAST_BYTES
	case types.UnaryOpCastDuration:
		return physicalpb.UNARY_OP_CAST_DURATION
	case types.UnaryOpCastFloat:
		return physicalpb.UNARY_OP_CAST_FLOAT
	case types.UnaryOpNot:
		return physicalpb.UNARY_OP_NOT
	default:
		return physicalpb.UNARY_OP_INVALID
	}
}

func binaryOpLogToPhys(op types.BinaryOp) physicalpb.BinaryOp {
	switch op {
	case types.BinaryOpEq:
		return physicalpb.BINARY_OP_EQ
	case types.BinaryOpNeq:
		return physicalpb.BINARY_OP_NEQ
	case types.BinaryOpGt:
		return physicalpb.BINARY_OP_GT
	case types.BinaryOpGte:
		return physicalpb.BINARY_OP_GTE
	case types.BinaryOpLt:
		return physicalpb.BINARY_OP_LT
	case types.BinaryOpLte:
		return physicalpb.BINARY_OP_LTE

	case types.BinaryOpAnd:
		return physicalpb.BINARY_OP_AND
	case types.BinaryOpOr:
		return physicalpb.BINARY_OP_OR
	case types.BinaryOpXor:
		return physicalpb.BINARY_OP_XOR
	case types.BinaryOpNot:
		return physicalpb.BINARY_OP_NOT

	case types.BinaryOpAdd:
		return physicalpb.BINARY_OP_ADD
	case types.BinaryOpSub:
		return physicalpb.BINARY_OP_SUB
	case types.BinaryOpMul:
		return physicalpb.BINARY_OP_MUL
	case types.BinaryOpDiv:
		return physicalpb.BINARY_OP_DIV
	case types.BinaryOpMod:
		return physicalpb.BINARY_OP_MOD

	case types.BinaryOpMatchSubstr:
		return physicalpb.BINARY_OP_MATCH_SUBSTR
	case types.BinaryOpNotMatchSubstr:
		return physicalpb.BINARY_OP_NOT_MATCH_SUBSTR
	case types.BinaryOpMatchRe:
		return physicalpb.BINARY_OP_MATCH_RE
	case types.BinaryOpNotMatchRe:
		return physicalpb.BINARY_OP_NOT_MATCH_RE
	case types.BinaryOpMatchPattern:
		return physicalpb.BINARY_OP_MATCH_PATTERN
	case types.BinaryOpNotMatchPattern:
		return physicalpb.BINARY_OP_NOT_MATCH_PATTERN
	default:
		return physicalpb.BINARY_OP_INVALID
	}
}

func columnTypeLogToPhys(colType types.ColumnType) physicalpb.ColumnType {
	switch colType {
	case types.ColumnTypeBuiltin:
		return physicalpb.COLUMN_TYPE_BUILTIN
	case types.ColumnTypeLabel:
		return physicalpb.COLUMN_TYPE_LABEL
	case types.ColumnTypeMetadata:
		return physicalpb.COLUMN_TYPE_METADATA
	case types.ColumnTypeParsed:
		return physicalpb.COLUMN_TYPE_PARSED
	case types.ColumnTypeAmbiguous:
		return physicalpb.COLUMN_TYPE_AMBIGUOUS
	case types.ColumnTypeGenerated:
		return physicalpb.COLUMN_TYPE_GENERATED
	default:
		return physicalpb.COLUMN_TYPE_INVALID
	}
}

func rangeAggregationTypeLogToPhys(rangeAggType types.RangeAggregationType) physicalpb.AggregateRangeOp {
	switch rangeAggType {
	case types.RangeAggregationTypeCount:
		return physicalpb.AGGREGATE_RANGE_OP_COUNT
	case types.RangeAggregationTypeSum:
		return physicalpb.AGGREGATE_RANGE_OP_SUM
	case types.RangeAggregationTypeMax:
		return physicalpb.AGGREGATE_RANGE_OP_MAX
	case types.RangeAggregationTypeMin:
		return physicalpb.AGGREGATE_RANGE_OP_MIN
	default:
		return physicalpb.AGGREGATE_RANGE_OP_INVALID
	}
}

func vectorAggregationTypeLogToPhys(vectorAggType types.VectorAggregationType) physicalpb.AggregateVectorOp {
	switch vectorAggType {
	case types.VectorAggregationTypeSum:
		return physicalpb.AGGREGATE_VECTOR_OP_SUM
	case types.VectorAggregationTypeMax:
		return physicalpb.AGGREGATE_VECTOR_OP_MAX
	case types.VectorAggregationTypeMin:
		return physicalpb.AGGREGATE_VECTOR_OP_MIN
	case types.VectorAggregationTypeCount:
		return physicalpb.AGGREGATE_VECTOR_OP_COUNT
	case types.VectorAggregationTypeAvg:
		return physicalpb.AGGREGATE_VECTOR_OP_AVG
	case types.VectorAggregationTypeStddev:
		return physicalpb.AGGREGATE_VECTOR_OP_STDDEV
	case types.VectorAggregationTypeStdvar:
		return physicalpb.AGGREGATE_VECTOR_OP_STDVAR
	case types.VectorAggregationTypeBottomK:
		return physicalpb.AGGREGATE_VECTOR_OP_BOTTOMK
	case types.VectorAggregationTypeTopK:
		return physicalpb.AGGREGATE_VECTOR_OP_TOPK
	case types.VectorAggregationTypeSort:
		return physicalpb.AGGREGATE_VECTOR_OP_SORT
	case types.VectorAggregationTypeSortDesc:
		return physicalpb.AGGREGATE_VECTOR_OP_SORT_DESC
	default:
		return physicalpb.AGGREGATE_VECTOR_OP_INVALID
	}
}<|MERGE_RESOLUTION|>--- conflicted
+++ resolved
@@ -135,13 +135,8 @@
 	}
 }
 
-<<<<<<< HEAD
-// Convert a [logical.Instruction] into one or multiple [physicalpb.Node]s.
-func (p *Planner) process(inst logical.Value, ctx *Context) ([]physicalpb.Node, error) {
-=======
-// Convert a [logical.Instruction] into [Node].
-func (p *Planner) process(inst logical.Value, ctx *Context) (Node, error) {
->>>>>>> 01bf61e2
+// Convert a [logical.Instruction] into [physicalpb.Node].
+func (p *Planner) process(inst logical.Value, ctx *Context) (physicalpb.Node, error) {
 	switch inst := inst.(type) {
 	case *logical.MakeTable:
 		return p.processMakeTable(inst, ctx)
@@ -171,11 +166,7 @@
 }
 
 // Convert [logical.MakeTable] into one or more [DataObjScan] nodes.
-<<<<<<< HEAD
-func (p *Planner) processMakeTable(lp *logical.MakeTable, ctx *Context) ([]physicalpb.Node, error) {
-=======
-func (p *Planner) processMakeTable(lp *logical.MakeTable, ctx *Context) (Node, error) {
->>>>>>> 01bf61e2
+func (p *Planner) processMakeTable(lp *logical.MakeTable, ctx *Context) (physicalpb.Node, error) {
 	shard, ok := lp.Shard.(*logical.ShardInfo)
 	if !ok {
 		return nil, fmt.Errorf("invalid shard, got %T", lp.Shard)
@@ -242,56 +233,29 @@
 	if err := p.plan.AddEdge(dag.Edge[physicalpb.Node]{Parent: parallelize, Child: base}); err != nil {
 		return nil, err
 	}
-<<<<<<< HEAD
-	return []physicalpb.Node{parallelize}, nil
+	return parallelize, nil
 }
 
 // Convert [logical.Select] into one [Filter] node.
-func (p *Planner) processSelect(lp *logical.Select, ctx *Context) ([]physicalpb.Node, error) {
+func (p *Planner) processSelect(lp *logical.Select, ctx *Context) (physicalpb.Node, error) {
 	node := &physicalpb.Filter{
 		Id:         physicalpb.PlanNodeID{Value: ulid.New()},
 		Predicates: []*physicalpb.Expression{p.convertPredicate(lp.Predicate)},
 	}
 	p.plan.Add(node)
-	children, err := p.process(lp.Table, ctx)
-	if err != nil {
-		return nil, err
-	}
-	for i := range children {
-		if err := p.plan.AddEdge(dag.Edge[physicalpb.Node]{Parent: node, Child: children[i]}); err != nil {
-			return nil, err
-		}
-	}
-	return []physicalpb.Node{node}, nil
+	child, err := p.process(lp.Table, ctx)
+	if err != nil {
+		return nil, err
+	}
+	if err := p.plan.AddEdge(dag.Edge[physicalpb.Node]{Parent: node, Child: child}); err != nil {
+		return nil, err
+	}
+	return node, nil
 }
 
 // Pass sort direction from [logical.Sort] to the children.
-func (p *Planner) processSort(lp *logical.Sort, ctx *Context) ([]physicalpb.Node, error) {
+func (p *Planner) processSort(lp *logical.Sort, ctx *Context) (physicalpb.Node, error) {
 	order := physicalpb.SORT_ORDER_DESCENDING
-=======
-	return parallelize, nil
-}
-
-// Convert [logical.Select] into one [Filter] node.
-func (p *Planner) processSelect(lp *logical.Select, ctx *Context) (Node, error) {
-	node := &Filter{
-		Predicates: []Expression{p.convertPredicate(lp.Predicate)},
-	}
-	p.plan.graph.Add(node)
-	child, err := p.process(lp.Table, ctx)
-	if err != nil {
-		return nil, err
-	}
-	if err := p.plan.graph.AddEdge(dag.Edge[Node]{Parent: node, Child: child}); err != nil {
-		return nil, err
-	}
-	return node, nil
-}
-
-// processSort processes a [logical.Sort] node.
-func (p *Planner) processSort(lp *logical.Sort, ctx *Context) (Node, error) {
-	order := DESC
->>>>>>> 01bf61e2
 	if lp.Ascending {
 		order = physicalpb.SORT_ORDER_ASCENDING
 	}
@@ -314,29 +278,15 @@
 		return nil, err
 	}
 
-<<<<<<< HEAD
-	for i := range children {
-		if err := p.plan.AddEdge(dag.Edge[physicalpb.Node]{Parent: node, Child: children[i]}); err != nil {
-			return nil, err
-		}
-	}
-	return []physicalpb.Node{node}, nil
+	if err := p.plan.AddEdge(dag.Edge[physicalpb.Node]{Parent: node, Child: child}); err != nil {
+		return nil, err
+	}
+	return node, nil
 }
 
 // Converts a [logical.Projection] into a physical [Projection] node.
-func (p *Planner) processProjection(lp *logical.Projection, ctx *Context) ([]physicalpb.Node, error) {
+func (p *Planner) processProjection(lp *logical.Projection, ctx *Context) (physicalpb.Node, error) {
 	expressions := make([]*physicalpb.Expression, len(lp.Expressions))
-=======
-	if err := p.plan.graph.AddEdge(dag.Edge[Node]{Parent: node, Child: child}); err != nil {
-		return nil, err
-	}
-	return node, nil
-}
-
-// Converts a [logical.Projection] into a physical [Projection] node.
-func (p *Planner) processProjection(lp *logical.Projection, ctx *Context) (Node, error) {
-	expressions := make([]Expression, len(lp.Expressions))
->>>>>>> 01bf61e2
 	for i := range lp.Expressions {
 		expressions[i] = p.convertPredicate(lp.Expressions[i])
 	}
@@ -354,66 +304,33 @@
 	if err != nil {
 		return nil, err
 	}
-<<<<<<< HEAD
-	for i := range children {
-		if err := p.plan.AddEdge(dag.Edge[physicalpb.Node]{Parent: node, Child: children[i]}); err != nil {
-			return nil, err
-		}
-	}
-
-	return []physicalpb.Node{node}, nil
+	if err := p.plan.AddEdge(dag.Edge[physicalpb.Node]{Parent: node, Child: child}); err != nil {
+		return nil, err
+	}
+
+	return node, nil
 }
 
 // Convert [logical.Limit] into one [Limit] node.
-func (p *Planner) processLimit(lp *logical.Limit, ctx *Context) ([]physicalpb.Node, error) {
+func (p *Planner) processLimit(lp *logical.Limit, ctx *Context) (physicalpb.Node, error) {
 	node := &physicalpb.Limit{
 		Id:    physicalpb.PlanNodeID{Value: ulid.New()},
 		Skip:  lp.Skip,
 		Fetch: lp.Fetch,
 	}
 	p.plan.Add(node)
-	children, err := p.process(lp.Table, ctx)
-	if err != nil {
-		return nil, err
-	}
-	for i := range children {
-		if err := p.plan.AddEdge(dag.Edge[physicalpb.Node]{Parent: node, Child: children[i]}); err != nil {
-			return nil, err
-		}
-	}
-	return []physicalpb.Node{node}, nil
-}
-
-func (p *Planner) processRangeAggregation(r *logical.RangeAggregation, ctx *Context) ([]physicalpb.Node, error) {
+	child, err := p.process(lp.Table, ctx)
+	if err != nil {
+		return nil, err
+	}
+	if err := p.plan.AddEdge(dag.Edge[physicalpb.Node]{Parent: node, Child: child}); err != nil {
+		return nil, err
+	}
+	return node, nil
+}
+
+func (p *Planner) processRangeAggregation(r *logical.RangeAggregation, ctx *Context) (physicalpb.Node, error) {
 	partitionBy := make([]*physicalpb.ColumnExpression, len(r.PartitionBy))
-=======
-	if err := p.plan.graph.AddEdge(dag.Edge[Node]{Parent: node, Child: child}); err != nil {
-		return nil, err
-	}
-
-	return node, nil
-}
-
-// Convert [logical.Limit] into one [Limit] node.
-func (p *Planner) processLimit(lp *logical.Limit, ctx *Context) (Node, error) {
-	node := &Limit{
-		Skip:  lp.Skip,
-		Fetch: lp.Fetch,
-	}
-	p.plan.graph.Add(node)
-	child, err := p.process(lp.Table, ctx)
-	if err != nil {
-		return nil, err
-	}
-	if err := p.plan.graph.AddEdge(dag.Edge[Node]{Parent: node, Child: child}); err != nil {
-		return nil, err
-	}
-	return node, nil
-}
-
-func (p *Planner) processRangeAggregation(r *logical.RangeAggregation, ctx *Context) (Node, error) {
-	partitionBy := make([]ColumnExpression, len(r.PartitionBy))
->>>>>>> 01bf61e2
 	for i, col := range r.PartitionBy {
 		partitionBy[i] = &physicalpb.ColumnExpression{Name: col.Ref.Column, Type: columnTypeLogToPhys(col.Ref.Type)}
 	}
@@ -434,29 +351,15 @@
 		return nil, err
 	}
 
-<<<<<<< HEAD
-	for i := range children {
-		if err := p.plan.AddEdge(dag.Edge[physicalpb.Node]{Parent: node, Child: children[i]}); err != nil {
-			return nil, err
-		}
-	}
-	return []physicalpb.Node{node}, nil
+	if err := p.plan.AddEdge(dag.Edge[physicalpb.Node]{Parent: node, Child: child}); err != nil {
+		return nil, err
+	}
+	return node, nil
 }
 
 // Convert [logical.VectorAggregation] into one [VectorAggregation] node.
-func (p *Planner) processVectorAggregation(lp *logical.VectorAggregation, ctx *Context) ([]physicalpb.Node, error) {
+func (p *Planner) processVectorAggregation(lp *logical.VectorAggregation, ctx *Context) (physicalpb.Node, error) {
 	groupBy := make([]*physicalpb.ColumnExpression, len(lp.GroupBy))
-=======
-	if err := p.plan.graph.AddEdge(dag.Edge[Node]{Parent: node, Child: child}); err != nil {
-		return nil, err
-	}
-	return node, nil
-}
-
-// Convert [logical.VectorAggregation] into one [VectorAggregation] node.
-func (p *Planner) processVectorAggregation(lp *logical.VectorAggregation, ctx *Context) (Node, error) {
-	groupBy := make([]ColumnExpression, len(lp.GroupBy))
->>>>>>> 01bf61e2
 	for i, col := range lp.GroupBy {
 		groupBy[i] = &physicalpb.ColumnExpression{Name: col.Ref.Column, Type: columnTypeLogToPhys(col.Ref.Type)}
 	}
@@ -466,22 +369,12 @@
 		GroupBy:   groupBy,
 		Operation: vectorAggregationTypeLogToPhys(lp.Operation),
 	}
-<<<<<<< HEAD
 	p.plan.Add(node)
-	children, err := p.process(lp.Table, ctx)
-	if err != nil {
-		return nil, err
-	}
-	for i := range children {
-		if err := p.plan.AddEdge(dag.Edge[physicalpb.Node]{Parent: node, Child: children[i]}); err != nil {
-			return nil, err
-=======
-	p.plan.graph.Add(node)
 	child, err := p.process(lp.Table, ctx)
 	if err != nil {
 		return nil, err
 	}
-	if err := p.plan.graph.AddEdge(dag.Edge[Node]{Parent: node, Child: child}); err != nil {
+	if err := p.plan.AddEdge(dag.Edge[physicalpb.Node]{Parent: node, Child: child}); err != nil {
 		return nil, err
 	}
 	return node, nil
@@ -527,8 +420,8 @@
 			}
 
 			// Insert an InnerJoin on timestamp before Projection
-			join := &Join{}
-			p.plan.graph.Add(join)
+			join := &physicalpb.Join{}
+			p.plan.Add(join)
 
 			projection := &Projection{
 				Expressions: []Expression{
@@ -541,17 +434,17 @@
 				All:    true,
 				Expand: true,
 			}
-			p.plan.graph.Add(projection)
+			p.plan.Add(projection)
 
 			// Connect the join to the projection
-			if err := p.plan.graph.AddEdge(dag.Edge[Node]{Parent: projection, Child: join}); err != nil {
+			if err := p.plan.AddEdge(dag.Edge[physicalpb.Node]{Parent: projection, Child: join}); err != nil {
 				return nil, nil, nil, err
 			}
 			// Connect left and right children to the join
-			if err := p.plan.graph.AddEdge(dag.Edge[Node]{Parent: join, Child: leftInput}); err != nil {
+			if err := p.plan.AddEdge(dag.Edge[physicalpb.Node]{Parent: join, Child: leftInput}); err != nil {
 				return nil, nil, nil, err
 			}
-			if err := p.plan.graph.AddEdge(dag.Edge[Node]{Parent: join, Child: rightInput}); err != nil {
+			if err := p.plan.AddEdge(dag.Edge[physicalpb.Node]{Parent: join, Child: rightInput}); err != nil {
 				return nil, nil, nil, err
 			}
 
@@ -559,7 +452,6 @@
 			columnRef := newColumnExpr(types.ColumnNameGeneratedValue, types.ColumnTypeGenerated)
 
 			return columnRef, join, columnRef, nil
->>>>>>> 01bf61e2
 		}
 
 		// Eigther left or right expression has an obj scan. Pick the non-nil one.
@@ -571,7 +463,7 @@
 		if leftInputRef == nil {
 			inputRef = rightInputRef
 		}
-		expr := &BinaryExpr{
+		expr := &physicalpb.BinaryExpression{
 			Left:  leftChild,
 			Right: rightChild,
 			Op:    v.Op,
@@ -579,13 +471,13 @@
 
 		// we have to stop here and produce a Node, otherwise keep collapsing
 		if rootNode {
-			projection := &Projection{
-				Expressions: []Expression{expr},
+			projection := &physicalpb.Projection{
+				Expressions: []*physicalpb.Expression{expr.ToExpression()},
 				All:         true,
 				Expand:      true,
 			}
-			p.plan.graph.Add(projection)
-			if err := p.plan.graph.AddEdge(dag.Edge[Node]{Parent: projection, Child: input}); err != nil {
+			p.plan.Add(projection)
+			if err := p.plan.AddEdge(dag.Edge[physicalpb.Node]{Parent: projection, Child: input}); err != nil {
 				return nil, nil, nil, err
 			}
 
@@ -600,18 +492,18 @@
 		if err != nil {
 			return nil, nil, nil, err
 		}
-		expr := &UnaryExpr{
-			Left: child,
-			Op:   v.Op,
+		expr := &physicalpb.UnaryExpression{
+			Value: child,
+			Op:    v.Op,
 		}
 		if rootNode {
-			projection := &Projection{
-				Expressions: []Expression{expr},
+			projection := &physicalpb.Projection{
+				Expressions: []*physicalpb.Expression{expr.ToExpression()},
 				All:         true,
 				Expand:      true,
 			}
-			p.plan.graph.Add(projection)
-			if err := p.plan.graph.AddEdge(dag.Edge[Node]{Parent: projection, Child: input}); err != nil {
+			p.plan.Add(projection)
+			if err := p.plan.AddEdge(dag.Edge[physicalpb.Node]{Parent: projection, Child: input}); err != nil {
 				return nil, nil, nil, err
 			}
 
@@ -622,7 +514,7 @@
 
 		return expr, input, inputRef, nil
 	case *logical.Literal:
-		return &LiteralExpr{Literal: v.Literal}, nil, nil, nil
+		return &physicalpb.LiteralExpression{Literal: v.Literal}, nil, nil, nil
 	default:
 		// If it is neigher a literal nor an expression, then we continue `p.process` on this node and represent in
 		// as a column ref `value` in the final math expression.
@@ -638,7 +530,7 @@
 // Convert one or several [logical.BinOp]s into one [Projection] node where the result expression might be complex with
 // multiple binary or unary operations. It also might insert a [Join] node before a [Projection] if this math expression
 // reads data on both left and right sides.
-func (p *Planner) processBinOp(lp *logical.BinOp, ctx *Context) (Node, error) {
+func (p *Planner) processBinOp(lp *logical.BinOp, ctx *Context) (physicalpb.Node, error) {
 	_, node, _, err := p.collapseMathExpressions(lp, true, ctx)
 	if err != nil {
 		return nil, err
@@ -650,31 +542,21 @@
 // Convert one or several [logical.UnaryOp]s into one [Projection] node where the result expression might be complex with
 // multiple binary or unary operations. It also might insert a [Join] node before a [Projection] if this math expression
 // reads data on both left and right sides.
-func (p *Planner) processUnaryOp(lp *logical.UnaryOp, ctx *Context) (Node, error) {
+func (p *Planner) processUnaryOp(lp *logical.UnaryOp, ctx *Context) (physicalpb.Node, error) {
 	_, node, _, err := p.collapseMathExpressions(lp, true, ctx)
 	if err != nil {
 		return nil, err
 	}
-<<<<<<< HEAD
-	return []physicalpb.Node{node}, nil
-=======
-
-	return node, nil
->>>>>>> 01bf61e2
+
+	return node, nil
 }
 
 // Convert [logical.Parse] into one [ParseNode] node.
 // A ParseNode initially has an empty list of RequestedKeys which will be populated during optimization.
-<<<<<<< HEAD
-func (p *Planner) processParse(lp *logical.Parse, ctx *Context) ([]physicalpb.Node, error) {
+func (p *Planner) processParse(lp *logical.Parse, ctx *Context) (physicalpb.Node, error) {
 	var node physicalpb.Node = &physicalpb.Parse{
 		Id:        physicalpb.PlanNodeID{Value: ulid.New()},
 		Operation: convertParserKind(lp.Kind),
-=======
-func (p *Planner) processParse(lp *logical.Parse, ctx *Context) (Node, error) {
-	var node Node = &ParseNode{
-		Kind: convertParserKind(lp.Kind),
->>>>>>> 01bf61e2
 	}
 	p.plan.Add(node)
 
@@ -683,15 +565,8 @@
 		return nil, err
 	}
 
-<<<<<<< HEAD
-	for i := range children {
-		if err := p.plan.AddEdge(dag.Edge[physicalpb.Node]{Parent: node, Child: children[i]}); err != nil {
-			return nil, err
-		}
-=======
-	if err := p.plan.graph.AddEdge(dag.Edge[Node]{Parent: node, Child: child}); err != nil {
-		return nil, err
->>>>>>> 01bf61e2
+	if err := p.plan.AddEdge(dag.Edge[physicalpb.Node]{Parent: node, Child: child}); err != nil {
+		return nil, err
 	}
 
 	if p.context.v1Compatible {
@@ -706,11 +581,7 @@
 		}
 	}
 
-<<<<<<< HEAD
-	return []physicalpb.Node{node}, nil
-=======
-	return node, nil
->>>>>>> 01bf61e2
+	return node, nil
 }
 
 func (p *Planner) wrapNodeWith(node physicalpb.Node, wrapper physicalpb.Node) (physicalpb.Node, error) {
