--- conflicted
+++ resolved
@@ -153,16 +153,13 @@
 		return p.processVectorAggregation(inst, ctx)
 	case *logical.Parse:
 		return p.processParse(inst, ctx)
-<<<<<<< HEAD
 	case *logical.BinOp:
 		return p.processBinOp(inst, ctx)
 	case *logical.UnaryOp:
 		return p.processUnaryOp(inst, ctx)
-=======
 	case *logical.LogQLCompat:
 		p.context.v1Compatible = true
 		return p.process(inst.Value, ctx)
->>>>>>> 0f11ddb0
 	}
 	return nil, nil
 }
