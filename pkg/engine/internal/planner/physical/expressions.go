package physical

import (
	"fmt"

	"github.com/grafana/loki/v3/pkg/engine/internal/planner/physical/physicalpb"
	"github.com/grafana/loki/v3/pkg/engine/internal/types"
)

<<<<<<< HEAD
func NewLiteral(value types.LiteralType) *physicalpb.LiteralExpression {
=======
// ExpressionType represents the type of expression in the physical plan.
type ExpressionType uint32

const (
	_ ExpressionType = iota // zero-value is an invalid type

	ExprTypeUnary
	ExprTypeBinary
	ExprTypeLiteral
	ExprTypeColumn
)

// String returns the string representation of the [ExpressionType].
func (t ExpressionType) String() string {
	switch t {
	case ExprTypeUnary:
		return "UnaryExpression"
	case ExprTypeBinary:
		return "BinaryExpression"
	case ExprTypeLiteral:
		return "LiteralExpression"
	case ExprTypeColumn:
		return "ColumnExpression"
	default:
		panic(fmt.Sprintf("unknown expression type %d", t))
	}
}

// Expression is the common interface for all expressions in a physical plan.
type Expression interface {
	fmt.Stringer
	Clone() Expression
	Type() ExpressionType
	isExpr()
}

func cloneExpressions[E Expression](exprs []E) []E {
	clonedExprs := make([]E, len(exprs))
	for i, expr := range exprs {
		clonedExprs[i] = expr.Clone().(E)
	}
	return clonedExprs
}

// UnaryExpression is the common interface for all unary expressions in a
// physical plan.
type UnaryExpression interface {
	Expression
	isUnaryExpr()
}

// BinaryExpression is the common interface for all binary expressions in a
// physical plan.
type BinaryExpression interface {
	Expression
	isBinaryExpr()
}

// LiteralExpression is the common interface for all literal expressions in a
// physical plan.
type LiteralExpression interface {
	Expression
	ValueType() types.DataType
	isLiteralExpr()
}

// ColumnExpression is the common interface for all column expressions in a
// physical plan.
type ColumnExpression interface {
	Expression
	isColumnExpr()
}

// UnaryExpr is an expression that implements the [UnaryExpression] interface.
type UnaryExpr struct {
	// Left is the expression being operated on
	Left Expression
	// Op is the unary operator to apply to the expression
	Op types.UnaryOp
}

func (*UnaryExpr) isExpr()      {}
func (*UnaryExpr) isUnaryExpr() {}

// Clone returns a copy of the [UnaryExpr].
func (e *UnaryExpr) Clone() Expression {
	return &UnaryExpr{
		Left: e.Left.Clone(),
		Op:   e.Op,
	}
}

func (e *UnaryExpr) String() string {
	return fmt.Sprintf("%s(%s)", e.Op, e.Left)
}

// ID returns the type of the [UnaryExpr].
func (*UnaryExpr) Type() ExpressionType {
	return ExprTypeUnary
}

// BinaryExpr is an expression that implements the [BinaryExpression] interface.
type BinaryExpr struct {
	Left, Right Expression
	Op          types.BinaryOp
}

func (*BinaryExpr) isExpr()       {}
func (*BinaryExpr) isBinaryExpr() {}

// Clone returns a copy of the [BinaryExpr].
func (e *BinaryExpr) Clone() Expression {
	return &BinaryExpr{
		Left:  e.Left.Clone(),
		Right: e.Right.Clone(),
		Op:    e.Op,
	}
}

func (e *BinaryExpr) String() string {
	return fmt.Sprintf("%s(%s, %s)", e.Op, e.Left, e.Right)
}

// ID returns the type of the [BinaryExpr].
func (*BinaryExpr) Type() ExpressionType {
	return ExprTypeBinary
}

// LiteralExpr is an expression that implements the [LiteralExpression] interface.
type LiteralExpr struct {
	types.Literal
}

func (*LiteralExpr) isExpr()        {}
func (*LiteralExpr) isLiteralExpr() {}

// Clone returns a copy of the [LiteralExpr].
func (e *LiteralExpr) Clone() Expression {
	// No need to clone literals.
	return &LiteralExpr{Literal: e.Literal}
}

// String returns the string representation of the literal value.
func (e *LiteralExpr) String() string {
	return e.Literal.String()
}

// ID returns the type of the [LiteralExpr].
func (*LiteralExpr) Type() ExpressionType {
	return ExprTypeLiteral
}

// ValueType returns the kind of value represented by the literal.
func (e *LiteralExpr) ValueType() types.DataType {
	return e.Literal.Type()
}

func NewLiteral(value types.LiteralType) *LiteralExpr {
>>>>>>> 32f0204f
	if value == nil {
		return &physicalpb.LiteralExpression{Kind: &physicalpb.LiteralExpression_NullLiteral{}}
	}
	switch val := any(value).(type) {
	case bool:
		return &physicalpb.LiteralExpression{Kind: &physicalpb.LiteralExpression_BoolLiteral{BoolLiteral: &physicalpb.BoolLiteral{Value: val}}}
	case string:
		return &physicalpb.LiteralExpression{Kind: &physicalpb.LiteralExpression_StringLiteral{StringLiteral: &physicalpb.StringLiteral{Value: val}}}
	case int64:
		return &physicalpb.LiteralExpression{Kind: &physicalpb.LiteralExpression_IntegerLiteral{IntegerLiteral: &physicalpb.IntegerLiteral{Value: val}}}
	case float64:
		return &physicalpb.LiteralExpression{Kind: &physicalpb.LiteralExpression_FloatLiteral{FloatLiteral: &physicalpb.FloatLiteral{Value: val}}}
	case types.Timestamp:
		return &physicalpb.LiteralExpression{Kind: &physicalpb.LiteralExpression_TimestampLiteral{TimestampLiteral: &physicalpb.TimestampLiteral{Value: int64(val)}}}
	case types.Duration:
		return &physicalpb.LiteralExpression{Kind: &physicalpb.LiteralExpression_DurationLiteral{DurationLiteral: &physicalpb.DurationLiteral{Value: int64(val)}}}
	case types.Bytes:
		return &physicalpb.LiteralExpression{Kind: &physicalpb.LiteralExpression_BytesLiteral{BytesLiteral: &physicalpb.BytesLiteral{Value: int64(val)}}}
	default:
		panic(fmt.Sprintf("invalid literal value type %T", value))
	}
}

<<<<<<< HEAD
func newColumnExpr(column string, ty physicalpb.ColumnType) *physicalpb.ColumnExpression {
	return &physicalpb.ColumnExpression{
		Name: column,
		Type: ty,
	}
=======
func (e *ColumnExpr) isExpr()       {}
func (e *ColumnExpr) isColumnExpr() {}

// Clone returns a copy of the [ColumnExpr].
func (e *ColumnExpr) Clone() Expression {
	return &ColumnExpr{Ref: e.Ref}
}

// String returns the string representation of the column expression.
// It contains of the name of the column and its type, joined by a dot (`.`).
func (e *ColumnExpr) String() string {
	return e.Ref.String()
>>>>>>> 32f0204f
}

func newBinaryExpr(left *physicalpb.Expression, right *physicalpb.Expression, op physicalpb.BinaryOp) *physicalpb.BinaryExpression {
	return &physicalpb.BinaryExpression{Left: left, Right: right, Op: op}
}<|MERGE_RESOLUTION|>--- conflicted
+++ resolved
@@ -7,34 +7,27 @@
 	"github.com/grafana/loki/v3/pkg/engine/internal/types"
 )
 
-<<<<<<< HEAD
 func NewLiteral(value types.LiteralType) *physicalpb.LiteralExpression {
-=======
-// ExpressionType represents the type of expression in the physical plan.
-type ExpressionType uint32
-
-const (
-	_ ExpressionType = iota // zero-value is an invalid type
-
-	ExprTypeUnary
-	ExprTypeBinary
-	ExprTypeLiteral
-	ExprTypeColumn
-)
-
-// String returns the string representation of the [ExpressionType].
-func (t ExpressionType) String() string {
-	switch t {
-	case ExprTypeUnary:
-		return "UnaryExpression"
-	case ExprTypeBinary:
-		return "BinaryExpression"
-	case ExprTypeLiteral:
-		return "LiteralExpression"
-	case ExprTypeColumn:
-		return "ColumnExpression"
+	if value == nil {
+		return &physicalpb.LiteralExpression{Kind: &physicalpb.LiteralExpression_NullLiteral{}}
+	}
+	switch val := any(value).(type) {
+	case bool:
+		return &physicalpb.LiteralExpression{Kind: &physicalpb.LiteralExpression_BoolLiteral{BoolLiteral: &physicalpb.BoolLiteral{Value: val}}}
+	case string:
+		return &physicalpb.LiteralExpression{Kind: &physicalpb.LiteralExpression_StringLiteral{StringLiteral: &physicalpb.StringLiteral{Value: val}}}
+	case int64:
+		return &physicalpb.LiteralExpression{Kind: &physicalpb.LiteralExpression_IntegerLiteral{IntegerLiteral: &physicalpb.IntegerLiteral{Value: val}}}
+	case float64:
+		return &physicalpb.LiteralExpression{Kind: &physicalpb.LiteralExpression_FloatLiteral{FloatLiteral: &physicalpb.FloatLiteral{Value: val}}}
+	case types.Timestamp:
+		return &physicalpb.LiteralExpression{Kind: &physicalpb.LiteralExpression_TimestampLiteral{TimestampLiteral: &physicalpb.TimestampLiteral{Value: int64(val)}}}
+	case types.Duration:
+		return &physicalpb.LiteralExpression{Kind: &physicalpb.LiteralExpression_DurationLiteral{DurationLiteral: &physicalpb.DurationLiteral{Value: int64(val)}}}
+	case types.Bytes:
+		return &physicalpb.LiteralExpression{Kind: &physicalpb.LiteralExpression_BytesLiteral{BytesLiteral: &physicalpb.BytesLiteral{Value: int64(val)}}}
 	default:
-		panic(fmt.Sprintf("unknown expression type %d", t))
+		panic(fmt.Sprintf("invalid literal value type %T", value))
 	}
 }
 
@@ -54,53 +47,15 @@
 	return clonedExprs
 }
 
-// UnaryExpression is the common interface for all unary expressions in a
-// physical plan.
-type UnaryExpression interface {
-	Expression
-	isUnaryExpr()
-}
-
-// BinaryExpression is the common interface for all binary expressions in a
-// physical plan.
-type BinaryExpression interface {
-	Expression
-	isBinaryExpr()
-}
-
-// LiteralExpression is the common interface for all literal expressions in a
-// physical plan.
-type LiteralExpression interface {
-	Expression
-	ValueType() types.DataType
-	isLiteralExpr()
-}
-
-// ColumnExpression is the common interface for all column expressions in a
-// physical plan.
-type ColumnExpression interface {
-	Expression
-	isColumnExpr()
-}
-
-// UnaryExpr is an expression that implements the [UnaryExpression] interface.
-type UnaryExpr struct {
-	// Left is the expression being operated on
-	Left Expression
-	// Op is the unary operator to apply to the expression
-	Op types.UnaryOp
+func newColumnExpr(column string, ty physicalpb.ColumnType) *physicalpb.ColumnExpression {
+	return &physicalpb.ColumnExpression{
+		Name: column,
+		Type: ty,
+	}
 }
 
 func (*UnaryExpr) isExpr()      {}
 func (*UnaryExpr) isUnaryExpr() {}
-
-// Clone returns a copy of the [UnaryExpr].
-func (e *UnaryExpr) Clone() Expression {
-	return &UnaryExpr{
-		Left: e.Left.Clone(),
-		Op:   e.Op,
-	}
-}
 
 func (e *UnaryExpr) String() string {
 	return fmt.Sprintf("%s(%s)", e.Op, e.Left)
@@ -146,12 +101,6 @@
 func (*LiteralExpr) isExpr()        {}
 func (*LiteralExpr) isLiteralExpr() {}
 
-// Clone returns a copy of the [LiteralExpr].
-func (e *LiteralExpr) Clone() Expression {
-	// No need to clone literals.
-	return &LiteralExpr{Literal: e.Literal}
-}
-
 // String returns the string representation of the literal value.
 func (e *LiteralExpr) String() string {
 	return e.Literal.String()
@@ -168,52 +117,36 @@
 }
 
 func NewLiteral(value types.LiteralType) *LiteralExpr {
->>>>>>> 32f0204f
 	if value == nil {
-		return &physicalpb.LiteralExpression{Kind: &physicalpb.LiteralExpression_NullLiteral{}}
+		return &LiteralExpr{Literal: types.NewNullLiteral()}
 	}
-	switch val := any(value).(type) {
-	case bool:
-		return &physicalpb.LiteralExpression{Kind: &physicalpb.LiteralExpression_BoolLiteral{BoolLiteral: &physicalpb.BoolLiteral{Value: val}}}
-	case string:
-		return &physicalpb.LiteralExpression{Kind: &physicalpb.LiteralExpression_StringLiteral{StringLiteral: &physicalpb.StringLiteral{Value: val}}}
-	case int64:
-		return &physicalpb.LiteralExpression{Kind: &physicalpb.LiteralExpression_IntegerLiteral{IntegerLiteral: &physicalpb.IntegerLiteral{Value: val}}}
-	case float64:
-		return &physicalpb.LiteralExpression{Kind: &physicalpb.LiteralExpression_FloatLiteral{FloatLiteral: &physicalpb.FloatLiteral{Value: val}}}
-	case types.Timestamp:
-		return &physicalpb.LiteralExpression{Kind: &physicalpb.LiteralExpression_TimestampLiteral{TimestampLiteral: &physicalpb.TimestampLiteral{Value: int64(val)}}}
-	case types.Duration:
-		return &physicalpb.LiteralExpression{Kind: &physicalpb.LiteralExpression_DurationLiteral{DurationLiteral: &physicalpb.DurationLiteral{Value: int64(val)}}}
-	case types.Bytes:
-		return &physicalpb.LiteralExpression{Kind: &physicalpb.LiteralExpression_BytesLiteral{BytesLiteral: &physicalpb.BytesLiteral{Value: int64(val)}}}
-	default:
-		panic(fmt.Sprintf("invalid literal value type %T", value))
+	return &LiteralExpr{Literal: types.NewLiteral(value)}
+}
+
+// ColumnExpr is an expression that implements the [ColumnExpr] interface.
+type ColumnExpr struct {
+	Ref types.ColumnRef
+}
+
+func newColumnExpr(column string, ty types.ColumnType) *ColumnExpr {
+	return &ColumnExpr{
+		Ref: types.ColumnRef{
+			Column: column,
+			Type:   ty,
+		},
 	}
 }
 
-<<<<<<< HEAD
-func newColumnExpr(column string, ty physicalpb.ColumnType) *physicalpb.ColumnExpression {
-	return &physicalpb.ColumnExpression{
-		Name: column,
-		Type: ty,
-	}
-=======
 func (e *ColumnExpr) isExpr()       {}
 func (e *ColumnExpr) isColumnExpr() {}
-
-// Clone returns a copy of the [ColumnExpr].
-func (e *ColumnExpr) Clone() Expression {
-	return &ColumnExpr{Ref: e.Ref}
-}
 
 // String returns the string representation of the column expression.
 // It contains of the name of the column and its type, joined by a dot (`.`).
 func (e *ColumnExpr) String() string {
 	return e.Ref.String()
->>>>>>> 32f0204f
 }
 
-func newBinaryExpr(left *physicalpb.Expression, right *physicalpb.Expression, op physicalpb.BinaryOp) *physicalpb.BinaryExpression {
-	return &physicalpb.BinaryExpression{Left: left, Right: right, Op: op}
+// ID returns the type of the [ColumnExpr].
+func (e *ColumnExpr) Type() ExpressionType {
+	return ExprTypeColumn
 }