package planner

import (
	"context"
	"strings"
	"testing"
	"time"

	"github.com/prometheus/prometheus/model/labels"
	"github.com/stretchr/testify/require"

	"github.com/grafana/loki/v3/pkg/dataobj/metastore"
	"github.com/grafana/loki/v3/pkg/engine/internal/planner/logical"
	"github.com/grafana/loki/v3/pkg/engine/internal/planner/physical"
	"github.com/grafana/loki/v3/pkg/engine/internal/proto/physicalpb"
	"github.com/grafana/loki/v3/pkg/logproto"
	"github.com/grafana/loki/v3/pkg/logql"
	"github.com/grafana/loki/v3/pkg/logql/syntax"
	"github.com/grafana/loki/v3/pkg/storage/chunk/cache/resultscache"
)

type TestQuery struct {
	statement      string
	start, end     time.Time
	step, interval time.Duration
	direction      logproto.Direction
	limit          uint32
}

// Direction implements logql.Params.
func (q *TestQuery) Direction() logproto.Direction {
	return q.direction
}

// End implements logql.Params.
func (q *TestQuery) End() time.Time {
	return q.end
}

// Start implements logql.Params.
func (q *TestQuery) Start() time.Time {
	return q.start
}

// Limit implements logql.Params.
func (q *TestQuery) Limit() uint32 {
	return q.limit
}

// QueryString implements logql.Params.
func (q *TestQuery) QueryString() string {
	return q.statement
}

// GetExpression implements logql.Params.
func (q *TestQuery) GetExpression() syntax.Expr {
	return syntax.MustParseExpr(q.statement)
}

// CachingOptions implements logql.Params.
func (q *TestQuery) CachingOptions() resultscache.CachingOptions {
	panic("unimplemented")
}

// GetStoreChunks implements logql.Params.
func (q *TestQuery) GetStoreChunks() *logproto.ChunkRefGroup {
	panic("unimplemented")
}

// Interval implements logql.Params.
func (q *TestQuery) Interval() time.Duration {
	panic("unimplemented")
}

// Shards implements logql.Params.
func (q *TestQuery) Shards() []string {
	return []string{"0_of_1"} // 0_of_1 == noShard
}

// Step implements logql.Params.
func (q *TestQuery) Step() time.Duration {
	return q.step
}

var _ logql.Params = (*TestQuery)(nil)

type TestMetastore struct{}

// Labels implements metastore.Metastore.
func (t *TestMetastore) Labels(_ context.Context, _ time.Time, _ time.Time, _ ...*labels.Matcher) ([]string, error) {
	panic("unimplemented")
}

// Values implements metastore.Metastore.
func (t *TestMetastore) Values(_ context.Context, _ time.Time, _ time.Time, _ ...*labels.Matcher) ([]string, error) {
	panic("unimplemented")
}

// Sections implements metastore.Metastore.
func (t *TestMetastore) Sections(_ context.Context, _ time.Time, _ time.Time, _ []*labels.Matcher, _ []*labels.Matcher) ([]*metastore.DataobjSectionDescriptor, error) {
	return []*metastore.DataobjSectionDescriptor{
		{
			SectionKey: metastore.SectionKey{
				ObjectPath: "objects/00/0000000000.dataobj",
				SectionIdx: 0,
			},
			StreamIDs: []int64{1, 3, 5, 7, 9},
			RowCount:  1000,
			Size:      1 << 10,
			Start:     time.Date(2025, time.January, 1, 0, 0, 0, 0, time.UTC),
			End:       time.Date(2025, time.January, 1, 0, 30, 0, 0, time.UTC),
		},
		{
			SectionKey: metastore.SectionKey{
				ObjectPath: "objects/00/0000000000.dataobj",
				SectionIdx: 1,
			},
			StreamIDs: []int64{1, 3, 5, 7, 9},
			RowCount:  1000,
			Size:      1 << 10,
			Start:     time.Date(2025, time.January, 1, 0, 30, 0, 0, time.UTC),
			End:       time.Date(2025, time.January, 1, 1, 0, 0, 0, time.UTC),
		},
	}, nil
}

var _ metastore.Metastore = (*TestMetastore)(nil)

func TestFullQueryPlanning(t *testing.T) {
	ms := &TestMetastore{}
	testCases := []struct {
		comment  string
		query    string
		expected string
	}{
		{
			comment: "log: limited query",
			query:   `{app="foo"}`,
			expected: `
TopK sort_by=builtin.timestamp ascending=false nulls_first=false k=1000
└── Parallelize
    └── TopK sort_by=builtin.timestamp ascending=false nulls_first=false k=1000
        └── Compat src=metadata dst=metadata collisions=(label)
            └── ScanSet num_targets=2 predicate[0]=GTE(builtin.timestamp, 2025-01-01T00:00:00Z) predicate[1]=LT(builtin.timestamp, 2025-01-01T01:00:00Z)
                    ├── @target type=ScanTypeDataObject location=objects/00/0000000000.dataobj streams=5 section_id=1 projections=()
                    └── @target type=ScanTypeDataObject location=objects/00/0000000000.dataobj streams=5 section_id=0 projections=()
`,
		},
		{
			comment: "log: filter query",
			query:   `{app="foo"} | label_foo="bar" |= "baz"`,
			expected: `
TopK sort_by=builtin.timestamp ascending=false nulls_first=false k=1000
└── Parallelize
    └── TopK sort_by=builtin.timestamp ascending=false nulls_first=false k=1000
        └── Filter predicate[0]=EQ(ambiguous.label_foo, "bar")
            └── Compat src=metadata dst=metadata collisions=(label)
                └── ScanSet num_targets=2 predicate[0]=GTE(builtin.timestamp, 2025-01-01T00:00:00Z) predicate[1]=LT(builtin.timestamp, 2025-01-01T01:00:00Z) predicate[2]=MATCH_STR(builtin.message, "baz")
                        ├── @target type=ScanTypeDataObject location=objects/00/0000000000.dataobj streams=5 section_id=1 projections=()
                        └── @target type=ScanTypeDataObject location=objects/00/0000000000.dataobj streams=5 section_id=0 projections=()
`,
		},
		{
			comment: "log: parse and filter",
			query:   `{app="foo"} |= "bar" | logfmt | level="error"`,
			expected: `
TopK sort_by=builtin.timestamp ascending=false nulls_first=false k=1000
└── Parallelize
    └── TopK sort_by=builtin.timestamp ascending=false nulls_first=false k=1000
        └── Filter predicate[0]=EQ(ambiguous.level, "error")
<<<<<<< HEAD
            └── Projection all=true drop=(generated.__error__, generated.__error_details__)
                └── Compat src=parsed dst=parsed collision=label
                    └── Projection all=true expand=(PARSE_LOGFMT(builtin.message, [], false, false))
                        └── Compat src=metadata dst=metadata collision=label
                            └── ScanSet num_targets=2 predicate[0]=GTE(builtin.timestamp, 2025-01-01T00:00:00Z) predicate[1]=LT(builtin.timestamp, 2025-01-01T01:00:00Z) predicate[2]=MATCH_STR(builtin.message, "bar")
                                    ├── @target type=ScanTypeDataObject location=objects/00/0000000000.dataobj streams=5 section_id=1 projections=()
                                    └── @target type=ScanTypeDataObject location=objects/00/0000000000.dataobj streams=5 section_id=0 projections=()
=======
            └── Compat src=parsed dst=parsed collisions=(label, metadata)
                └── Projection all=true expand=(PARSE_LOGFMT(builtin.message, [], false, false))
                    └── Compat src=metadata dst=metadata collisions=(label)
                        └── ScanSet num_targets=2 predicate[0]=GTE(builtin.timestamp, 2025-01-01T00:00:00Z) predicate[1]=LT(builtin.timestamp, 2025-01-01T01:00:00Z) predicate[2]=MATCH_STR(builtin.message, "bar")
                                ├── @target type=ScanTypeDataObject location=objects/00/0000000000.dataobj streams=5 section_id=1 projections=()
                                └── @target type=ScanTypeDataObject location=objects/00/0000000000.dataobj streams=5 section_id=0 projections=()
>>>>>>> b6b74594
`,
		},
		{
			comment: "log: parse and drop columns",
			query:   `{app="foo"} | logfmt | drop service_name,__error__`,
			expected: `
TopK sort_by=builtin.timestamp ascending=false nulls_first=false k=1000
└── Parallelize
    └── TopK sort_by=builtin.timestamp ascending=false nulls_first=false k=1000
        └── Projection all=true drop=(ambiguous.service_name, ambiguous.__error__)
<<<<<<< HEAD
            └── Projection all=true drop=(generated.__error__, generated.__error_details__)
                └── Compat src=parsed dst=parsed collision=label
                    └── Projection all=true expand=(PARSE_LOGFMT(builtin.message, [], false, false))
                        └── Compat src=metadata dst=metadata collision=label
                            └── ScanSet num_targets=2 predicate[0]=GTE(builtin.timestamp, 2025-01-01T00:00:00Z) predicate[1]=LT(builtin.timestamp, 2025-01-01T01:00:00Z)
                                    ├── @target type=ScanTypeDataObject location=objects/00/0000000000.dataobj streams=5 section_id=1 projections=()
                                    └── @target type=ScanTypeDataObject location=objects/00/0000000000.dataobj streams=5 section_id=0 projections=()
=======
            └── Compat src=parsed dst=parsed collisions=(label, metadata)
                └── Projection all=true expand=(PARSE_LOGFMT(builtin.message, [], false, false))
                    └── Compat src=metadata dst=metadata collisions=(label)
                        └── ScanSet num_targets=2 predicate[0]=GTE(builtin.timestamp, 2025-01-01T00:00:00Z) predicate[1]=LT(builtin.timestamp, 2025-01-01T01:00:00Z)
                                ├── @target type=ScanTypeDataObject location=objects/00/0000000000.dataobj streams=5 section_id=1 projections=()
                                └── @target type=ScanTypeDataObject location=objects/00/0000000000.dataobj streams=5 section_id=0 projections=()
>>>>>>> b6b74594
`,
		},
		{
			// This tests a bunch of optimistaion scearios:
			// - GroupBy pushdown from vector aggregation into range aggregation
			// - Filter node pushdown blocked by parse
			// - Projection pushdown with range aggregation, filter and unwrap as sources, scan and parse as sinks.
			comment: "metric: parse, unwrap and aggregate",
			query:   `sum by (bar) (sum_over_time({app="foo"} | logfmt | request_duration != "" | unwrap duration(request_duration)[1m]))`,
			expected: `
VectorAggregation operation=sum group_by=(ambiguous.bar)
└── RangeAggregation operation=sum start=2025-01-01T00:00:00Z end=2025-01-01T01:00:00Z step=0s range=1m0s group_by=(ambiguous.bar)
    └── Parallelize
<<<<<<< HEAD
        └── Filter predicate[0]=AND(EQ(generated.__error__, ""), EQ(generated.__error_details__, ""))
            └── Projection all=true drop=(ambiguous.request_duration)
                └── Projection all=true expand=(CAST_DURATION(ambiguous.request_duration))
                    └── Filter predicate[0]=NEQ(ambiguous.request_duration, "")
                        └── Projection all=true drop=(generated.__error__, generated.__error_details__)
                            └── Compat src=parsed dst=parsed collision=label
                                └── Projection all=true expand=(PARSE_LOGFMT(builtin.message, [bar, request_duration], false, false))
                                    └── Compat src=metadata dst=metadata collision=label
                                        └── ScanSet num_targets=2 projections=(ambiguous.bar, builtin.message, ambiguous.request_duration, builtin.timestamp) predicate[0]=GTE(builtin.timestamp, 2024-12-31T23:59:00Z) predicate[1]=LT(builtin.timestamp, 2025-01-01T01:00:00Z)
                                                ├── @target type=ScanTypeDataObject location=objects/00/0000000000.dataobj streams=5 section_id=1 projections=()
                                                └── @target type=ScanTypeDataObject location=objects/00/0000000000.dataobj streams=5 section_id=0 projections=()
=======
        └── Projection all=true expand=(CAST_DURATION(ambiguous.request_duration))
            └── Filter predicate[0]=NEQ(ambiguous.request_duration, "")
                └── Compat src=parsed dst=parsed collisions=(label, metadata)
                    └── Projection all=true expand=(PARSE_LOGFMT(builtin.message, [bar, request_duration], false, false))
                        └── Compat src=metadata dst=metadata collisions=(label)
                            └── ScanSet num_targets=2 projections=(ambiguous.bar, builtin.message, ambiguous.request_duration, builtin.timestamp) predicate[0]=GTE(builtin.timestamp, 2024-12-31T23:59:00Z) predicate[1]=LT(builtin.timestamp, 2025-01-01T01:00:00Z)
                                    ├── @target type=ScanTypeDataObject location=objects/00/0000000000.dataobj streams=5 section_id=1 projections=()
                                    └── @target type=ScanTypeDataObject location=objects/00/0000000000.dataobj streams=5 section_id=0 projections=()
>>>>>>> b6b74594
`,
		},
		{
			comment: `metric: multiple parse stages`,
			query:   `sum(count_over_time({app="foo"} | detected_level="error" | json | logfmt | drop __error__,__error_details__[1m]))`,
			expected: `
VectorAggregation operation=sum group_by=()
└── RangeAggregation operation=count start=2025-01-01T00:00:00Z end=2025-01-01T01:00:00Z step=0s range=1m0s
    └── Parallelize
<<<<<<< HEAD
        └── Filter predicate[0]=AND(EQ(generated.__error__, ""), EQ(generated.__error_details__, ""))
            └── Projection all=true drop=(ambiguous.__error__, ambiguous.__error_details__)
                └── Compat src=parsed dst=parsed collision=label
                    └── Projection all=true expand=(PARSE_JSON(builtin.message, [], false, false))
                        └── Projection all=true drop=(generated.__error__, generated.__error_details__)
                            └── Compat src=parsed dst=parsed collision=label
                                └── Projection all=true expand=(PARSE_LOGFMT(builtin.message, [], false, false))
                                    └── Filter predicate[0]=EQ(ambiguous.detected_level, "error")
                                        └── Compat src=metadata dst=metadata collision=label
                                            └── ScanSet num_targets=2 projections=(ambiguous.detected_level, builtin.message, builtin.timestamp) predicate[0]=GTE(builtin.timestamp, 2024-12-31T23:59:00Z) predicate[1]=LT(builtin.timestamp, 2025-01-01T01:00:00Z)
                                                    ├── @target type=ScanTypeDataObject location=objects/00/0000000000.dataobj streams=5 section_id=1 projections=()
                                                    └── @target type=ScanTypeDataObject location=objects/00/0000000000.dataobj streams=5 section_id=0 projections=()
=======
        └── Projection all=true drop=(ambiguous.__error__, ambiguous.__error_details__)
            └── Compat src=parsed dst=parsed collisions=(label, metadata)
                └── Projection all=true expand=(PARSE_JSON(builtin.message, [], false, false))
                    └── Compat src=parsed dst=parsed collisions=(label, metadata)
                        └── Projection all=true expand=(PARSE_LOGFMT(builtin.message, [], false, false))
                            └── Filter predicate[0]=EQ(ambiguous.detected_level, "error")
                                └── Compat src=metadata dst=metadata collisions=(label)
                                    └── ScanSet num_targets=2 predicate[0]=GTE(builtin.timestamp, 2024-12-31T23:59:00Z) predicate[1]=LT(builtin.timestamp, 2025-01-01T01:00:00Z)
                                            ├── @target type=ScanTypeDataObject location=objects/00/0000000000.dataobj streams=5 section_id=1 projections=()
                                            └── @target type=ScanTypeDataObject location=objects/00/0000000000.dataobj streams=5 section_id=0 projections=()
>>>>>>> b6b74594

`,
		},
		{
			comment: "math expression",
			query:   `sum by (bar) (count_over_time({app="foo"}[1m]) / 300)`,
			expected: `
VectorAggregation operation=sum group_by=(ambiguous.bar)
└── Projection all=true expand=(DIV(generated.value, 300))
    └── RangeAggregation operation=count start=2025-01-01T00:00:00Z end=2025-01-01T01:00:00Z step=0s range=1m0s group_by=(ambiguous.bar)
        └── Parallelize
<<<<<<< HEAD
            └── Filter predicate[0]=AND(EQ(generated.__error__, ""), EQ(generated.__error_details__, ""))
                └── Compat src=metadata dst=metadata collision=label
                    └── ScanSet num_targets=2 projections=(ambiguous.bar, builtin.timestamp) predicate[0]=GTE(builtin.timestamp, 2024-12-31T23:59:00Z) predicate[1]=LT(builtin.timestamp, 2025-01-01T01:00:00Z)
                            ├── @target type=ScanTypeDataObject location=objects/00/0000000000.dataobj streams=5 section_id=1 projections=()
                            └── @target type=ScanTypeDataObject location=objects/00/0000000000.dataobj streams=5 section_id=0 projections=()
=======
            └── Compat src=metadata dst=metadata collisions=(label)
                └── ScanSet num_targets=2 projections=(ambiguous.bar, builtin.timestamp) predicate[0]=GTE(builtin.timestamp, 2024-12-31T23:59:00Z) predicate[1]=LT(builtin.timestamp, 2025-01-01T01:00:00Z)
                        ├── @target type=ScanTypeDataObject location=objects/00/0000000000.dataobj streams=5 section_id=1 projections=()
                        └── @target type=ScanTypeDataObject location=objects/00/0000000000.dataobj streams=5 section_id=0 projections=()
>>>>>>> b6b74594
`,
		},
		{
			comment: "parse logfmt",
			query:   `{app="foo"} | logfmt`,
			expected: `
TopK sort_by=builtin.timestamp ascending=false nulls_first=false k=1000
└── Parallelize
    └── TopK sort_by=builtin.timestamp ascending=false nulls_first=false k=1000
<<<<<<< HEAD
        └── Projection all=true drop=(generated.__error__, generated.__error_details__)
            └── Compat src=parsed dst=parsed collision=label
                └── Projection all=true expand=(PARSE_LOGFMT(builtin.message, [], false, false))
                    └── Compat src=metadata dst=metadata collision=label
                        └── ScanSet num_targets=2 predicate[0]=GTE(builtin.timestamp, 2025-01-01T00:00:00Z) predicate[1]=LT(builtin.timestamp, 2025-01-01T01:00:00Z)
                                ├── @target type=ScanTypeDataObject location=objects/00/0000000000.dataobj streams=5 section_id=1 projections=()
                                └── @target type=ScanTypeDataObject location=objects/00/0000000000.dataobj streams=5 section_id=0 projections=()
=======
        └── Compat src=parsed dst=parsed collisions=(label, metadata)
            └── Projection all=true expand=(PARSE_LOGFMT(builtin.message, [], false, false))
                └── Compat src=metadata dst=metadata collisions=(label)
                    └── ScanSet num_targets=2 predicate[0]=GTE(builtin.timestamp, 2025-01-01T00:00:00Z) predicate[1]=LT(builtin.timestamp, 2025-01-01T01:00:00Z)
                            ├── @target type=ScanTypeDataObject location=objects/00/0000000000.dataobj streams=5 section_id=1 projections=()
                            └── @target type=ScanTypeDataObject location=objects/00/0000000000.dataobj streams=5 section_id=0 projections=()
>>>>>>> b6b74594
`,
		},
		{
			comment: "parse logfmt with grouping",
			query:   `sum by (bar) (count_over_time({app="foo"} | logfmt[1m]))`,
			expected: `
VectorAggregation operation=sum group_by=(ambiguous.bar)
└── RangeAggregation operation=count start=2025-01-01T00:00:00Z end=2025-01-01T01:00:00Z step=0s range=1m0s group_by=(ambiguous.bar)
    └── Parallelize
<<<<<<< HEAD
        └── Filter predicate[0]=AND(EQ(generated.__error__, ""), EQ(generated.__error_details__, ""))
            └── Projection all=true drop=(generated.__error__, generated.__error_details__)
                └── Compat src=parsed dst=parsed collision=label
                    └── Projection all=true expand=(PARSE_LOGFMT(builtin.message, [bar], false, false))
                        └── Compat src=metadata dst=metadata collision=label
                            └── ScanSet num_targets=2 projections=(ambiguous.bar, builtin.message, builtin.timestamp) predicate[0]=GTE(builtin.timestamp, 2024-12-31T23:59:00Z) predicate[1]=LT(builtin.timestamp, 2025-01-01T01:00:00Z)
                                    ├── @target type=ScanTypeDataObject location=objects/00/0000000000.dataobj streams=5 section_id=1 projections=()
                                    └── @target type=ScanTypeDataObject location=objects/00/0000000000.dataobj streams=5 section_id=0 projections=()
=======
        └── Compat src=parsed dst=parsed collisions=(label, metadata)
            └── Projection all=true expand=(PARSE_LOGFMT(builtin.message, [bar], false, false))
                └── Compat src=metadata dst=metadata collisions=(label)
                    └── ScanSet num_targets=2 projections=(ambiguous.bar, builtin.message, builtin.timestamp) predicate[0]=GTE(builtin.timestamp, 2024-12-31T23:59:00Z) predicate[1]=LT(builtin.timestamp, 2025-01-01T01:00:00Z)
                            ├── @target type=ScanTypeDataObject location=objects/00/0000000000.dataobj streams=5 section_id=1 projections=()
                            └── @target type=ScanTypeDataObject location=objects/00/0000000000.dataobj streams=5 section_id=0 projections=()
>>>>>>> b6b74594
`,
		},
	}

	for _, tc := range testCases {
		t.Run(tc.comment, func(t *testing.T) {
			ctx, cancel := context.WithTimeout(t.Context(), time.Second)
			t.Cleanup(cancel)

			q := &TestQuery{
				statement: tc.query,
				start:     time.Date(2025, time.January, 1, 0, 0, 0, 0, time.UTC),
				end:       time.Date(2025, time.January, 1, 1, 0, 0, 0, time.UTC),
				interval:  5 * time.Minute,
				limit:     1000,
				direction: logproto.BACKWARD,
			}

			logicalPlan, err := logical.BuildPlan(q)
			require.NoError(t, err)

			catalog := physical.NewMetastoreCatalog(func(start time.Time, end time.Time, selectors []*labels.Matcher, predicates []*labels.Matcher) ([]*metastore.DataobjSectionDescriptor, error) {
				return ms.Sections(ctx, start, end, selectors, predicates)
			})
			planner := physical.NewPlanner(physical.NewContext(q.Start(), q.End()), catalog)

			plan, err := planner.Build(logicalPlan)
			require.NoError(t, err)
			plan, err = planner.Optimize(plan)
			require.NoError(t, err)

			actual := physical.PrintAsTree(plan)
			require.Equal(t, strings.TrimSpace(tc.expected), strings.TrimSpace(actual))

			requireCanSerialize(t, plan)
		})
	}
}

func requireCanSerialize(t *testing.T, plan *physical.Plan) {
	t.Helper()

	planPb := new(physicalpb.Plan)
	err := planPb.UnmarshalPhysical(plan)
	require.NoError(t, err, "failed to convert physical plan to protobuf")
}<|MERGE_RESOLUTION|>--- conflicted
+++ resolved
@@ -168,22 +168,13 @@
 └── Parallelize
     └── TopK sort_by=builtin.timestamp ascending=false nulls_first=false k=1000
         └── Filter predicate[0]=EQ(ambiguous.level, "error")
-<<<<<<< HEAD
             └── Projection all=true drop=(generated.__error__, generated.__error_details__)
-                └── Compat src=parsed dst=parsed collision=label
+                └── Compat src=parsed dst=parsed collisions=(label, metadata)
                     └── Projection all=true expand=(PARSE_LOGFMT(builtin.message, [], false, false))
-                        └── Compat src=metadata dst=metadata collision=label
+                        └── Compat src=metadata dst=metadata collisions=(label)
                             └── ScanSet num_targets=2 predicate[0]=GTE(builtin.timestamp, 2025-01-01T00:00:00Z) predicate[1]=LT(builtin.timestamp, 2025-01-01T01:00:00Z) predicate[2]=MATCH_STR(builtin.message, "bar")
                                     ├── @target type=ScanTypeDataObject location=objects/00/0000000000.dataobj streams=5 section_id=1 projections=()
                                     └── @target type=ScanTypeDataObject location=objects/00/0000000000.dataobj streams=5 section_id=0 projections=()
-=======
-            └── Compat src=parsed dst=parsed collisions=(label, metadata)
-                └── Projection all=true expand=(PARSE_LOGFMT(builtin.message, [], false, false))
-                    └── Compat src=metadata dst=metadata collisions=(label)
-                        └── ScanSet num_targets=2 predicate[0]=GTE(builtin.timestamp, 2025-01-01T00:00:00Z) predicate[1]=LT(builtin.timestamp, 2025-01-01T01:00:00Z) predicate[2]=MATCH_STR(builtin.message, "bar")
-                                ├── @target type=ScanTypeDataObject location=objects/00/0000000000.dataobj streams=5 section_id=1 projections=()
-                                └── @target type=ScanTypeDataObject location=objects/00/0000000000.dataobj streams=5 section_id=0 projections=()
->>>>>>> b6b74594
 `,
 		},
 		{
@@ -194,139 +185,87 @@
 └── Parallelize
     └── TopK sort_by=builtin.timestamp ascending=false nulls_first=false k=1000
         └── Projection all=true drop=(ambiguous.service_name, ambiguous.__error__)
-<<<<<<< HEAD
             └── Projection all=true drop=(generated.__error__, generated.__error_details__)
-                └── Compat src=parsed dst=parsed collision=label
+                └── Compat src=parsed dst=parsed collisions=(label, metadata)
                     └── Projection all=true expand=(PARSE_LOGFMT(builtin.message, [], false, false))
-                        └── Compat src=metadata dst=metadata collision=label
+                        └── Compat src=metadata dst=metadata collisions=(label)
                             └── ScanSet num_targets=2 predicate[0]=GTE(builtin.timestamp, 2025-01-01T00:00:00Z) predicate[1]=LT(builtin.timestamp, 2025-01-01T01:00:00Z)
                                     ├── @target type=ScanTypeDataObject location=objects/00/0000000000.dataobj streams=5 section_id=1 projections=()
                                     └── @target type=ScanTypeDataObject location=objects/00/0000000000.dataobj streams=5 section_id=0 projections=()
-=======
+`,
+		},
+		{
+			// This tests a bunch of optimistaion scearios:
+			// - GroupBy pushdown from vector aggregation into range aggregation
+			// - Filter node pushdown blocked by parse
+			// - Projection pushdown with range aggregation, filter and unwrap as sources, scan and parse as sinks.
+			comment: "metric: parse, unwrap and aggregate",
+			query:   `sum by (bar) (sum_over_time({app="foo"} | logfmt | request_duration != "" | unwrap duration(request_duration)[1m]))`,
+			expected: `
+VectorAggregation operation=sum group_by=(ambiguous.bar)
+└── RangeAggregation operation=sum start=2025-01-01T00:00:00Z end=2025-01-01T01:00:00Z step=0s range=1m0s group_by=(ambiguous.bar)
+    └── Parallelize
+        └── Filter predicate[0]=AND(EQ(generated.__error__, ""), EQ(generated.__error_details__, ""))
+            └── Projection all=true drop=(ambiguous.request_duration)
+                └── Projection all=true expand=(CAST_DURATION(ambiguous.request_duration))
+                    └── Filter predicate[0]=NEQ(ambiguous.request_duration, "")
+                        └── Compat src=parsed dst=parsed collisions=(label, metadata)
+                            └── Projection all=true expand=(PARSE_LOGFMT(builtin.message, [bar, request_duration], false, false))
+                                └── Compat src=metadata dst=metadata collisions=(label)
+                                    └── ScanSet num_targets=2 projections=(ambiguous.bar, builtin.message, ambiguous.request_duration, builtin.timestamp) predicate[0]=GTE(builtin.timestamp, 2024-12-31T23:59:00Z) predicate[1]=LT(builtin.timestamp, 2025-01-01T01:00:00Z)
+                                            ├── @target type=ScanTypeDataObject location=objects/00/0000000000.dataobj streams=5 section_id=1 projections=()
+                                            └── @target type=ScanTypeDataObject location=objects/00/0000000000.dataobj streams=5 section_id=0 projections=()
+`,
+		},
+		{
+			comment: `metric: multiple parse stages`,
+			query:   `sum(count_over_time({app="foo"} | detected_level="error" | json | logfmt | drop __error__,__error_details__[1m]))`,
+			expected: `
+VectorAggregation operation=sum group_by=()
+└── RangeAggregation operation=count start=2025-01-01T00:00:00Z end=2025-01-01T01:00:00Z step=0s range=1m0s
+    └── Parallelize
+        └── Filter predicate[0]=AND(EQ(generated.__error__, ""), EQ(generated.__error_details__, ""))
+            └── Projection all=true drop=(ambiguous.__error__, ambiguous.__error_details__)
+                └── Compat src=parsed dst=parsed collisions=(label, metadata)
+                    └── Projection all=true expand=(PARSE_JSON(builtin.message, [], false, false))
+                        └── Compat src=parsed dst=parsed collisions=(label, metadata)
+                            └── Projection all=true expand=(PARSE_LOGFMT(builtin.message, [], false, false))
+                                └── Filter predicate[0]=EQ(ambiguous.detected_level, "error")
+                                    └── Compat src=metadata dst=metadata collisions=(label)
+                                        └── ScanSet num_targets=2 predicate[0]=GTE(builtin.timestamp, 2024-12-31T23:59:00Z) predicate[1]=LT(builtin.timestamp, 2025-01-01T01:00:00Z)
+                                                ├── @target type=ScanTypeDataObject location=objects/00/0000000000.dataobj streams=5 section_id=1 projections=()
+                                                └── @target type=ScanTypeDataObject location=objects/00/0000000000.dataobj streams=5 section_id=0 projections=()
+`,
+		},
+		{
+			comment: "math expression",
+			query:   `sum by (bar) (count_over_time({app="foo"}[1m]) / 300)`,
+			expected: `
+VectorAggregation operation=sum group_by=(ambiguous.bar)
+└── Projection all=true expand=(DIV(generated.value, 300))
+    └── RangeAggregation operation=count start=2025-01-01T00:00:00Z end=2025-01-01T01:00:00Z step=0s range=1m0s group_by=(ambiguous.bar)
+        └── Parallelize
+            └── Filter predicate[0]=AND(EQ(generated.__error__, ""), EQ(generated.__error_details__, ""))
+                └── Compat src=metadata dst=metadata collisions=(label)
+                    └── ScanSet num_targets=2 projections=(ambiguous.bar, builtin.timestamp) predicate[0]=GTE(builtin.timestamp, 2024-12-31T23:59:00Z) predicate[1]=LT(builtin.timestamp, 2025-01-01T01:00:00Z)
+                            ├── @target type=ScanTypeDataObject location=objects/00/0000000000.dataobj streams=5 section_id=1 projections=()
+                            └── @target type=ScanTypeDataObject location=objects/00/0000000000.dataobj streams=5 section_id=0 projections=()
+`,
+		},
+		{
+			comment: "parse logfmt",
+			query:   `{app="foo"} | logfmt`,
+			expected: `
+TopK sort_by=builtin.timestamp ascending=false nulls_first=false k=1000
+└── Parallelize
+    └── TopK sort_by=builtin.timestamp ascending=false nulls_first=false k=1000
+        └── Projection all=true drop=(generated.__error__, generated.__error_details__)
             └── Compat src=parsed dst=parsed collisions=(label, metadata)
                 └── Projection all=true expand=(PARSE_LOGFMT(builtin.message, [], false, false))
                     └── Compat src=metadata dst=metadata collisions=(label)
                         └── ScanSet num_targets=2 predicate[0]=GTE(builtin.timestamp, 2025-01-01T00:00:00Z) predicate[1]=LT(builtin.timestamp, 2025-01-01T01:00:00Z)
                                 ├── @target type=ScanTypeDataObject location=objects/00/0000000000.dataobj streams=5 section_id=1 projections=()
                                 └── @target type=ScanTypeDataObject location=objects/00/0000000000.dataobj streams=5 section_id=0 projections=()
->>>>>>> b6b74594
-`,
-		},
-		{
-			// This tests a bunch of optimistaion scearios:
-			// - GroupBy pushdown from vector aggregation into range aggregation
-			// - Filter node pushdown blocked by parse
-			// - Projection pushdown with range aggregation, filter and unwrap as sources, scan and parse as sinks.
-			comment: "metric: parse, unwrap and aggregate",
-			query:   `sum by (bar) (sum_over_time({app="foo"} | logfmt | request_duration != "" | unwrap duration(request_duration)[1m]))`,
-			expected: `
-VectorAggregation operation=sum group_by=(ambiguous.bar)
-└── RangeAggregation operation=sum start=2025-01-01T00:00:00Z end=2025-01-01T01:00:00Z step=0s range=1m0s group_by=(ambiguous.bar)
-    └── Parallelize
-<<<<<<< HEAD
-        └── Filter predicate[0]=AND(EQ(generated.__error__, ""), EQ(generated.__error_details__, ""))
-            └── Projection all=true drop=(ambiguous.request_duration)
-                └── Projection all=true expand=(CAST_DURATION(ambiguous.request_duration))
-                    └── Filter predicate[0]=NEQ(ambiguous.request_duration, "")
-                        └── Projection all=true drop=(generated.__error__, generated.__error_details__)
-                            └── Compat src=parsed dst=parsed collision=label
-                                └── Projection all=true expand=(PARSE_LOGFMT(builtin.message, [bar, request_duration], false, false))
-                                    └── Compat src=metadata dst=metadata collision=label
-                                        └── ScanSet num_targets=2 projections=(ambiguous.bar, builtin.message, ambiguous.request_duration, builtin.timestamp) predicate[0]=GTE(builtin.timestamp, 2024-12-31T23:59:00Z) predicate[1]=LT(builtin.timestamp, 2025-01-01T01:00:00Z)
-                                                ├── @target type=ScanTypeDataObject location=objects/00/0000000000.dataobj streams=5 section_id=1 projections=()
-                                                └── @target type=ScanTypeDataObject location=objects/00/0000000000.dataobj streams=5 section_id=0 projections=()
-=======
-        └── Projection all=true expand=(CAST_DURATION(ambiguous.request_duration))
-            └── Filter predicate[0]=NEQ(ambiguous.request_duration, "")
-                └── Compat src=parsed dst=parsed collisions=(label, metadata)
-                    └── Projection all=true expand=(PARSE_LOGFMT(builtin.message, [bar, request_duration], false, false))
-                        └── Compat src=metadata dst=metadata collisions=(label)
-                            └── ScanSet num_targets=2 projections=(ambiguous.bar, builtin.message, ambiguous.request_duration, builtin.timestamp) predicate[0]=GTE(builtin.timestamp, 2024-12-31T23:59:00Z) predicate[1]=LT(builtin.timestamp, 2025-01-01T01:00:00Z)
-                                    ├── @target type=ScanTypeDataObject location=objects/00/0000000000.dataobj streams=5 section_id=1 projections=()
-                                    └── @target type=ScanTypeDataObject location=objects/00/0000000000.dataobj streams=5 section_id=0 projections=()
->>>>>>> b6b74594
-`,
-		},
-		{
-			comment: `metric: multiple parse stages`,
-			query:   `sum(count_over_time({app="foo"} | detected_level="error" | json | logfmt | drop __error__,__error_details__[1m]))`,
-			expected: `
-VectorAggregation operation=sum group_by=()
-└── RangeAggregation operation=count start=2025-01-01T00:00:00Z end=2025-01-01T01:00:00Z step=0s range=1m0s
-    └── Parallelize
-<<<<<<< HEAD
-        └── Filter predicate[0]=AND(EQ(generated.__error__, ""), EQ(generated.__error_details__, ""))
-            └── Projection all=true drop=(ambiguous.__error__, ambiguous.__error_details__)
-                └── Compat src=parsed dst=parsed collision=label
-                    └── Projection all=true expand=(PARSE_JSON(builtin.message, [], false, false))
-                        └── Projection all=true drop=(generated.__error__, generated.__error_details__)
-                            └── Compat src=parsed dst=parsed collision=label
-                                └── Projection all=true expand=(PARSE_LOGFMT(builtin.message, [], false, false))
-                                    └── Filter predicate[0]=EQ(ambiguous.detected_level, "error")
-                                        └── Compat src=metadata dst=metadata collision=label
-                                            └── ScanSet num_targets=2 projections=(ambiguous.detected_level, builtin.message, builtin.timestamp) predicate[0]=GTE(builtin.timestamp, 2024-12-31T23:59:00Z) predicate[1]=LT(builtin.timestamp, 2025-01-01T01:00:00Z)
-                                                    ├── @target type=ScanTypeDataObject location=objects/00/0000000000.dataobj streams=5 section_id=1 projections=()
-                                                    └── @target type=ScanTypeDataObject location=objects/00/0000000000.dataobj streams=5 section_id=0 projections=()
-=======
-        └── Projection all=true drop=(ambiguous.__error__, ambiguous.__error_details__)
-            └── Compat src=parsed dst=parsed collisions=(label, metadata)
-                └── Projection all=true expand=(PARSE_JSON(builtin.message, [], false, false))
-                    └── Compat src=parsed dst=parsed collisions=(label, metadata)
-                        └── Projection all=true expand=(PARSE_LOGFMT(builtin.message, [], false, false))
-                            └── Filter predicate[0]=EQ(ambiguous.detected_level, "error")
-                                └── Compat src=metadata dst=metadata collisions=(label)
-                                    └── ScanSet num_targets=2 predicate[0]=GTE(builtin.timestamp, 2024-12-31T23:59:00Z) predicate[1]=LT(builtin.timestamp, 2025-01-01T01:00:00Z)
-                                            ├── @target type=ScanTypeDataObject location=objects/00/0000000000.dataobj streams=5 section_id=1 projections=()
-                                            └── @target type=ScanTypeDataObject location=objects/00/0000000000.dataobj streams=5 section_id=0 projections=()
->>>>>>> b6b74594
-
-`,
-		},
-		{
-			comment: "math expression",
-			query:   `sum by (bar) (count_over_time({app="foo"}[1m]) / 300)`,
-			expected: `
-VectorAggregation operation=sum group_by=(ambiguous.bar)
-└── Projection all=true expand=(DIV(generated.value, 300))
-    └── RangeAggregation operation=count start=2025-01-01T00:00:00Z end=2025-01-01T01:00:00Z step=0s range=1m0s group_by=(ambiguous.bar)
-        └── Parallelize
-<<<<<<< HEAD
-            └── Filter predicate[0]=AND(EQ(generated.__error__, ""), EQ(generated.__error_details__, ""))
-                └── Compat src=metadata dst=metadata collision=label
-                    └── ScanSet num_targets=2 projections=(ambiguous.bar, builtin.timestamp) predicate[0]=GTE(builtin.timestamp, 2024-12-31T23:59:00Z) predicate[1]=LT(builtin.timestamp, 2025-01-01T01:00:00Z)
-                            ├── @target type=ScanTypeDataObject location=objects/00/0000000000.dataobj streams=5 section_id=1 projections=()
-                            └── @target type=ScanTypeDataObject location=objects/00/0000000000.dataobj streams=5 section_id=0 projections=()
-=======
-            └── Compat src=metadata dst=metadata collisions=(label)
-                └── ScanSet num_targets=2 projections=(ambiguous.bar, builtin.timestamp) predicate[0]=GTE(builtin.timestamp, 2024-12-31T23:59:00Z) predicate[1]=LT(builtin.timestamp, 2025-01-01T01:00:00Z)
-                        ├── @target type=ScanTypeDataObject location=objects/00/0000000000.dataobj streams=5 section_id=1 projections=()
-                        └── @target type=ScanTypeDataObject location=objects/00/0000000000.dataobj streams=5 section_id=0 projections=()
->>>>>>> b6b74594
-`,
-		},
-		{
-			comment: "parse logfmt",
-			query:   `{app="foo"} | logfmt`,
-			expected: `
-TopK sort_by=builtin.timestamp ascending=false nulls_first=false k=1000
-└── Parallelize
-    └── TopK sort_by=builtin.timestamp ascending=false nulls_first=false k=1000
-<<<<<<< HEAD
-        └── Projection all=true drop=(generated.__error__, generated.__error_details__)
-            └── Compat src=parsed dst=parsed collision=label
-                └── Projection all=true expand=(PARSE_LOGFMT(builtin.message, [], false, false))
-                    └── Compat src=metadata dst=metadata collision=label
-                        └── ScanSet num_targets=2 predicate[0]=GTE(builtin.timestamp, 2025-01-01T00:00:00Z) predicate[1]=LT(builtin.timestamp, 2025-01-01T01:00:00Z)
-                                ├── @target type=ScanTypeDataObject location=objects/00/0000000000.dataobj streams=5 section_id=1 projections=()
-                                └── @target type=ScanTypeDataObject location=objects/00/0000000000.dataobj streams=5 section_id=0 projections=()
-=======
-        └── Compat src=parsed dst=parsed collisions=(label, metadata)
-            └── Projection all=true expand=(PARSE_LOGFMT(builtin.message, [], false, false))
-                └── Compat src=metadata dst=metadata collisions=(label)
-                    └── ScanSet num_targets=2 predicate[0]=GTE(builtin.timestamp, 2025-01-01T00:00:00Z) predicate[1]=LT(builtin.timestamp, 2025-01-01T01:00:00Z)
-                            ├── @target type=ScanTypeDataObject location=objects/00/0000000000.dataobj streams=5 section_id=1 projections=()
-                            └── @target type=ScanTypeDataObject location=objects/00/0000000000.dataobj streams=5 section_id=0 projections=()
->>>>>>> b6b74594
 `,
 		},
 		{
@@ -336,23 +275,14 @@
 VectorAggregation operation=sum group_by=(ambiguous.bar)
 └── RangeAggregation operation=count start=2025-01-01T00:00:00Z end=2025-01-01T01:00:00Z step=0s range=1m0s group_by=(ambiguous.bar)
     └── Parallelize
-<<<<<<< HEAD
         └── Filter predicate[0]=AND(EQ(generated.__error__, ""), EQ(generated.__error_details__, ""))
             └── Projection all=true drop=(generated.__error__, generated.__error_details__)
-                └── Compat src=parsed dst=parsed collision=label
+                └── Compat src=parsed dst=parsed collisions=(label, metadata)
                     └── Projection all=true expand=(PARSE_LOGFMT(builtin.message, [bar], false, false))
-                        └── Compat src=metadata dst=metadata collision=label
+                        └── Compat src=metadata dst=metadata collisions=(label)
                             └── ScanSet num_targets=2 projections=(ambiguous.bar, builtin.message, builtin.timestamp) predicate[0]=GTE(builtin.timestamp, 2024-12-31T23:59:00Z) predicate[1]=LT(builtin.timestamp, 2025-01-01T01:00:00Z)
                                     ├── @target type=ScanTypeDataObject location=objects/00/0000000000.dataobj streams=5 section_id=1 projections=()
                                     └── @target type=ScanTypeDataObject location=objects/00/0000000000.dataobj streams=5 section_id=0 projections=()
-=======
-        └── Compat src=parsed dst=parsed collisions=(label, metadata)
-            └── Projection all=true expand=(PARSE_LOGFMT(builtin.message, [bar], false, false))
-                └── Compat src=metadata dst=metadata collisions=(label)
-                    └── ScanSet num_targets=2 projections=(ambiguous.bar, builtin.message, builtin.timestamp) predicate[0]=GTE(builtin.timestamp, 2024-12-31T23:59:00Z) predicate[1]=LT(builtin.timestamp, 2025-01-01T01:00:00Z)
-                            ├── @target type=ScanTypeDataObject location=objects/00/0000000000.dataobj streams=5 section_id=1 projections=()
-                            └── @target type=ScanTypeDataObject location=objects/00/0000000000.dataobj streams=5 section_id=0 projections=()
->>>>>>> b6b74594
 `,
 		},
 	}
