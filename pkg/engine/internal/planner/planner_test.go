package planner

import (
	"context"
	"strings"
	"testing"
	"time"

	"github.com/prometheus/prometheus/model/labels"
	"github.com/stretchr/testify/require"

	"github.com/grafana/loki/v3/pkg/dataobj/metastore"
	"github.com/grafana/loki/v3/pkg/engine/internal/planner/logical"
	"github.com/grafana/loki/v3/pkg/engine/internal/planner/physical"
	"github.com/grafana/loki/v3/pkg/engine/internal/proto/physicalpb"
	"github.com/grafana/loki/v3/pkg/logproto"
	"github.com/grafana/loki/v3/pkg/logql"
	"github.com/grafana/loki/v3/pkg/logql/syntax"
	"github.com/grafana/loki/v3/pkg/storage/chunk/cache/resultscache"
)

type TestQuery struct {
	statement      string
	start, end     time.Time
	step, interval time.Duration
	direction      logproto.Direction
	limit          uint32
}

// Direction implements logql.Params.
func (q *TestQuery) Direction() logproto.Direction {
	return q.direction
}

// End implements logql.Params.
func (q *TestQuery) End() time.Time {
	return q.end
}

// Start implements logql.Params.
func (q *TestQuery) Start() time.Time {
	return q.start
}

// Limit implements logql.Params.
func (q *TestQuery) Limit() uint32 {
	return q.limit
}

// QueryString implements logql.Params.
func (q *TestQuery) QueryString() string {
	return q.statement
}

// GetExpression implements logql.Params.
func (q *TestQuery) GetExpression() syntax.Expr {
	return syntax.MustParseExpr(q.statement)
}

// CachingOptions implements logql.Params.
func (q *TestQuery) CachingOptions() resultscache.CachingOptions {
	panic("unimplemented")
}

// GetStoreChunks implements logql.Params.
func (q *TestQuery) GetStoreChunks() *logproto.ChunkRefGroup {
	panic("unimplemented")
}

// Interval implements logql.Params.
func (q *TestQuery) Interval() time.Duration {
	panic("unimplemented")
}

// Shards implements logql.Params.
func (q *TestQuery) Shards() []string {
	return []string{"0_of_1"} // 0_of_1 == noShard
}

// Step implements logql.Params.
func (q *TestQuery) Step() time.Duration {
	return q.step
}

var _ logql.Params = (*TestQuery)(nil)

type TestMetastore struct{}

// Labels implements metastore.Metastore.
func (t *TestMetastore) Labels(_ context.Context, _ time.Time, _ time.Time, _ ...*labels.Matcher) ([]string, error) {
	panic("unimplemented")
}

// Values implements metastore.Metastore.
func (t *TestMetastore) Values(_ context.Context, _ time.Time, _ time.Time, _ ...*labels.Matcher) ([]string, error) {
	panic("unimplemented")
}

// Sections implements metastore.Metastore.
func (t *TestMetastore) Sections(_ context.Context, _ time.Time, _ time.Time, _ []*labels.Matcher, _ []*labels.Matcher) ([]*metastore.DataobjSectionDescriptor, error) {
	return []*metastore.DataobjSectionDescriptor{
		{
			SectionKey: metastore.SectionKey{
				ObjectPath: "objects/00/0000000000.dataobj",
				SectionIdx: 0,
			},
			StreamIDs: []int64{1, 3, 5, 7, 9},
			RowCount:  1000,
			Size:      1 << 10,
			Start:     time.Date(2025, time.January, 1, 0, 0, 0, 0, time.UTC),
			End:       time.Date(2025, time.January, 1, 0, 30, 0, 0, time.UTC),
		},
		{
			SectionKey: metastore.SectionKey{
				ObjectPath: "objects/00/0000000000.dataobj",
				SectionIdx: 1,
			},
			StreamIDs: []int64{1, 3, 5, 7, 9},
			RowCount:  1000,
			Size:      1 << 10,
			Start:     time.Date(2025, time.January, 1, 0, 30, 0, 0, time.UTC),
			End:       time.Date(2025, time.January, 1, 1, 0, 0, 0, time.UTC),
		},
	}, nil
}

var _ metastore.Metastore = (*TestMetastore)(nil)

func TestFullQueryPlanning(t *testing.T) {
	metastore := &TestMetastore{}
	testCases := []struct {
		comment  string
		query    string
		expected string
	}{
		{
			comment: "log: limited query",
			query:   `{app="foo"}`,
			expected: `
TopK sort_by=builtin.timestamp ascending=false nulls_first=false k=1000
└── Parallelize
    └── TopK sort_by=builtin.timestamp ascending=false nulls_first=false k=1000
        └── Compat src=metadata dst=metadata collisions=(label)
            └── ScanSet num_targets=2 predicate[0]=GTE(builtin.timestamp, 2025-01-01T00:00:00Z) predicate[1]=LT(builtin.timestamp, 2025-01-01T01:00:00Z)
                    ├── @target type=ScanTypeDataObject location=objects/00/0000000000.dataobj streams=5 section_id=1 projections=()
                    └── @target type=ScanTypeDataObject location=objects/00/0000000000.dataobj streams=5 section_id=0 projections=()
`,
		},
		{
			comment: "log: filter query",
			query:   `{app="foo"} | label_foo="bar" |= "baz"`,
			expected: `
TopK sort_by=builtin.timestamp ascending=false nulls_first=false k=1000
└── Parallelize
    └── TopK sort_by=builtin.timestamp ascending=false nulls_first=false k=1000
        └── Filter predicate[0]=EQ(ambiguous.label_foo, "bar")
            └── Compat src=metadata dst=metadata collisions=(label)
                └── ScanSet num_targets=2 predicate[0]=GTE(builtin.timestamp, 2025-01-01T00:00:00Z) predicate[1]=LT(builtin.timestamp, 2025-01-01T01:00:00Z) predicate[2]=MATCH_STR(builtin.message, "baz")
                        ├── @target type=ScanTypeDataObject location=objects/00/0000000000.dataobj streams=5 section_id=1 projections=()
                        └── @target type=ScanTypeDataObject location=objects/00/0000000000.dataobj streams=5 section_id=0 projections=()
`,
		},
		{
			comment: "log: parse and filter",
			query:   `{app="foo"} |= "bar" | logfmt | level="error"`,
			expected: `
TopK sort_by=builtin.timestamp ascending=false nulls_first=false k=1000
└── Parallelize
    └── TopK sort_by=builtin.timestamp ascending=false nulls_first=false k=1000
        └── Filter predicate[0]=EQ(ambiguous.level, "error")
            └── Compat src=parsed dst=parsed collisions=(label, metadata)
                └── Projection all=true expand=(PARSE_LOGFMT(builtin.message, [], false, false))
                    └── Compat src=metadata dst=metadata collisions=(label)
                        └── ScanSet num_targets=2 predicate[0]=GTE(builtin.timestamp, 2025-01-01T00:00:00Z) predicate[1]=LT(builtin.timestamp, 2025-01-01T01:00:00Z) predicate[2]=MATCH_STR(builtin.message, "bar")
                                ├── @target type=ScanTypeDataObject location=objects/00/0000000000.dataobj streams=5 section_id=1 projections=()
                                └── @target type=ScanTypeDataObject location=objects/00/0000000000.dataobj streams=5 section_id=0 projections=()
`,
		},
		{
			comment: "log: parse and drop columns",
			query:   `{app="foo"} | logfmt | drop service_name,__error__`,
			expected: `
TopK sort_by=builtin.timestamp ascending=false nulls_first=false k=1000
└── Parallelize
    └── TopK sort_by=builtin.timestamp ascending=false nulls_first=false k=1000
        └── Projection all=true drop=(ambiguous.service_name, ambiguous.__error__)
            └── Compat src=parsed dst=parsed collisions=(label, metadata)
                └── Projection all=true expand=(PARSE_LOGFMT(builtin.message, [], false, false))
                    └── Compat src=metadata dst=metadata collisions=(label)
                        └── ScanSet num_targets=2 predicate[0]=GTE(builtin.timestamp, 2025-01-01T00:00:00Z) predicate[1]=LT(builtin.timestamp, 2025-01-01T01:00:00Z)
                                ├── @target type=ScanTypeDataObject location=objects/00/0000000000.dataobj streams=5 section_id=1 projections=()
                                └── @target type=ScanTypeDataObject location=objects/00/0000000000.dataobj streams=5 section_id=0 projections=()
`,
		},
		{
			// This tests a bunch of optimistaion scearios:
			// - GroupBy pushdown from vector aggregation into range aggregation
			// - Filter node pushdown blocked by parse
			// - Projection pushdown with range aggregation, filter and unwrap as sources, scan and parse as sinks.
			comment: "metric: parse, unwrap and aggregate",
			query:   `sum by (bar) (sum_over_time({app="foo"} | logfmt | request_duration != "" | unwrap duration(request_duration)[1m]))`,
			expected: `
VectorAggregation operation=sum group_by=(ambiguous.bar)
└── RangeAggregation operation=sum start=2025-01-01T00:00:00Z end=2025-01-01T01:00:00Z step=0s range=1m0s group_by=(ambiguous.bar)
    └── Parallelize
        └── Projection all=true expand=(CAST_DURATION(ambiguous.request_duration))
            └── Filter predicate[0]=NEQ(ambiguous.request_duration, "")
                └── Compat src=parsed dst=parsed collisions=(label, metadata)
                    └── Projection all=true expand=(PARSE_LOGFMT(builtin.message, [bar, request_duration], false, false))
                        └── Compat src=metadata dst=metadata collisions=(label)
                            └── ScanSet num_targets=2 projections=(ambiguous.bar, builtin.message, ambiguous.request_duration, builtin.timestamp) predicate[0]=GTE(builtin.timestamp, 2024-12-31T23:59:00Z) predicate[1]=LT(builtin.timestamp, 2025-01-01T01:00:00Z)
                                    ├── @target type=ScanTypeDataObject location=objects/00/0000000000.dataobj streams=5 section_id=1 projections=()
                                    └── @target type=ScanTypeDataObject location=objects/00/0000000000.dataobj streams=5 section_id=0 projections=()
`,
		},
		{
			comment: `metric: multiple parse stages`,
			query:   `sum(count_over_time({app="foo"} | detected_level="error" | json | logfmt | drop __error__,__error_details__[1m]))`,
			expected: `
VectorAggregation operation=sum group_by=()
└── RangeAggregation operation=count start=2025-01-01T00:00:00Z end=2025-01-01T01:00:00Z step=0s range=1m0s
    └── Parallelize
        └── Projection all=true drop=(ambiguous.__error__, ambiguous.__error_details__)
            └── Compat src=parsed dst=parsed collisions=(label, metadata)
                └── Projection all=true expand=(PARSE_JSON(builtin.message, [], false, false))
                    └── Compat src=parsed dst=parsed collisions=(label, metadata)
                        └── Projection all=true expand=(PARSE_LOGFMT(builtin.message, [], false, false))
                            └── Filter predicate[0]=EQ(ambiguous.detected_level, "error")
<<<<<<< HEAD
                                └── Compat src=metadata dst=metadata collision=label
                                    └── ScanSet num_targets=2 predicate[0]=GTE(builtin.timestamp, 2024-12-31T23:59:00Z) predicate[1]=LT(builtin.timestamp, 2025-01-01T01:00:00Z)
=======
                                └── Compat src=metadata dst=metadata collisions=(label)
                                    └── ScanSet num_targets=2 projections=(ambiguous.detected_level, builtin.message, builtin.timestamp) predicate[0]=GTE(builtin.timestamp, 2024-12-31T23:59:00Z) predicate[1]=LT(builtin.timestamp, 2025-01-01T01:00:00Z)
>>>>>>> 657d9ac5
                                            ├── @target type=ScanTypeDataObject location=objects/00/0000000000.dataobj streams=5 section_id=1 projections=()
                                            └── @target type=ScanTypeDataObject location=objects/00/0000000000.dataobj streams=5 section_id=0 projections=()

`,
		},
		{
			comment: "math expression",
			query:   `sum by (bar) (count_over_time({app="foo"}[1m]) / 300)`,
			expected: `
VectorAggregation operation=sum group_by=(ambiguous.bar)
└── Projection all=true expand=(DIV(generated.value, 300))
    └── RangeAggregation operation=count start=2025-01-01T00:00:00Z end=2025-01-01T01:00:00Z step=0s range=1m0s group_by=(ambiguous.bar)
        └── Parallelize
            └── Compat src=metadata dst=metadata collisions=(label)
                └── ScanSet num_targets=2 projections=(ambiguous.bar, builtin.timestamp) predicate[0]=GTE(builtin.timestamp, 2024-12-31T23:59:00Z) predicate[1]=LT(builtin.timestamp, 2025-01-01T01:00:00Z)
                        ├── @target type=ScanTypeDataObject location=objects/00/0000000000.dataobj streams=5 section_id=1 projections=()
                        └── @target type=ScanTypeDataObject location=objects/00/0000000000.dataobj streams=5 section_id=0 projections=()
`,
		},
		{
			comment: "parse logfmt",
			query:   `{app="foo"} | logfmt`,
			expected: `
TopK sort_by=builtin.timestamp ascending=false nulls_first=false k=1000
└── Parallelize
    └── TopK sort_by=builtin.timestamp ascending=false nulls_first=false k=1000
        └── Compat src=parsed dst=parsed collisions=(label, metadata)
            └── Projection all=true expand=(PARSE_LOGFMT(builtin.message, [], false, false))
                └── Compat src=metadata dst=metadata collisions=(label)
                    └── ScanSet num_targets=2 predicate[0]=GTE(builtin.timestamp, 2025-01-01T00:00:00Z) predicate[1]=LT(builtin.timestamp, 2025-01-01T01:00:00Z)
                            ├── @target type=ScanTypeDataObject location=objects/00/0000000000.dataobj streams=5 section_id=1 projections=()
                            └── @target type=ScanTypeDataObject location=objects/00/0000000000.dataobj streams=5 section_id=0 projections=()
`,
		},
		{
			comment: "parse logfmt with grouping",
			query:   `sum by (bar) (count_over_time({app="foo"} | logfmt[1m]))`,
			expected: `
VectorAggregation operation=sum group_by=(ambiguous.bar)
└── RangeAggregation operation=count start=2025-01-01T00:00:00Z end=2025-01-01T01:00:00Z step=0s range=1m0s group_by=(ambiguous.bar)
    └── Parallelize
        └── Compat src=parsed dst=parsed collisions=(label, metadata)
            └── Projection all=true expand=(PARSE_LOGFMT(builtin.message, [bar], false, false))
                └── Compat src=metadata dst=metadata collisions=(label)
                    └── ScanSet num_targets=2 projections=(ambiguous.bar, builtin.message, builtin.timestamp) predicate[0]=GTE(builtin.timestamp, 2024-12-31T23:59:00Z) predicate[1]=LT(builtin.timestamp, 2025-01-01T01:00:00Z)
                            ├── @target type=ScanTypeDataObject location=objects/00/0000000000.dataobj streams=5 section_id=1 projections=()
                            └── @target type=ScanTypeDataObject location=objects/00/0000000000.dataobj streams=5 section_id=0 projections=()
`,
		},
	}

	for _, tc := range testCases {
		t.Run(tc.comment, func(t *testing.T) {
			ctx, cancel := context.WithTimeout(t.Context(), time.Second)
			t.Cleanup(cancel)

			q := &TestQuery{
				statement: tc.query,
				start:     time.Date(2025, time.January, 1, 0, 0, 0, 0, time.UTC),
				end:       time.Date(2025, time.January, 1, 1, 0, 0, 0, time.UTC),
				interval:  5 * time.Minute,
				limit:     1000,
				direction: logproto.BACKWARD,
			}

			logicalPlan, err := logical.BuildPlan(q)
			require.NoError(t, err)

			catalog := physical.NewMetastoreCatalog(ctx, metastore)
			planner := physical.NewPlanner(physical.NewContext(q.Start(), q.End()), catalog)

			plan, err := planner.Build(logicalPlan)
			require.NoError(t, err)
			plan, err = planner.Optimize(plan)
			require.NoError(t, err)

			actual := physical.PrintAsTree(plan)
			require.Equal(t, strings.TrimSpace(tc.expected), strings.TrimSpace(actual))

			requireCanSerialize(t, plan)
		})
	}
}

func requireCanSerialize(t *testing.T, plan *physical.Plan) {
	t.Helper()

	planPb := new(physicalpb.Plan)
	err := planPb.UnmarshalPhysical(plan)
	require.NoError(t, err, "failed to convert physical plan to protobuf")
}<|MERGE_RESOLUTION|>--- conflicted
+++ resolved
@@ -226,13 +226,8 @@
                     └── Compat src=parsed dst=parsed collisions=(label, metadata)
                         └── Projection all=true expand=(PARSE_LOGFMT(builtin.message, [], false, false))
                             └── Filter predicate[0]=EQ(ambiguous.detected_level, "error")
-<<<<<<< HEAD
-                                └── Compat src=metadata dst=metadata collision=label
-                                    └── ScanSet num_targets=2 predicate[0]=GTE(builtin.timestamp, 2024-12-31T23:59:00Z) predicate[1]=LT(builtin.timestamp, 2025-01-01T01:00:00Z)
-=======
                                 └── Compat src=metadata dst=metadata collisions=(label)
                                     └── ScanSet num_targets=2 projections=(ambiguous.detected_level, builtin.message, builtin.timestamp) predicate[0]=GTE(builtin.timestamp, 2024-12-31T23:59:00Z) predicate[1]=LT(builtin.timestamp, 2025-01-01T01:00:00Z)
->>>>>>> 657d9ac5
                                             ├── @target type=ScanTypeDataObject location=objects/00/0000000000.dataobj streams=5 section_id=1 projections=()
                                             └── @target type=ScanTypeDataObject location=objects/00/0000000000.dataobj streams=5 section_id=0 projections=()
 
