--- conflicted
+++ resolved
@@ -223,7 +223,6 @@
 	rangeAggregation := &RangeAggregation{
 		Table: logQuery,
 
-<<<<<<< HEAD
 		Operation:     rangeAggType,
 		PartitionBy:   nil,
 		Start:         params.Start(),
@@ -231,14 +230,6 @@
 		Step:          params.Step(),
 		RangeInterval: rangeInterval,
 	}
-=======
-		case *syntax.VectorAggregationExpr:
-			// `without()` grouping is not supported.
-			if e.Grouping != nil && e.Grouping.Without {
-				err = errUnimplemented
-				return false
-			}
->>>>>>> 37ec0d52
 
 	switch e.Operation {
 	case syntax.OpRangeTypeCount, syntax.OpRangeTypeSum, syntax.OpRangeTypeMax, syntax.OpRangeTypeMin:
@@ -258,8 +249,8 @@
 }
 
 func walkVectorAggregation(e *syntax.VectorAggregationExpr, params logql.Params) (Value, error) {
-	// grouping by at least one label is required.
-	if e.Grouping == nil || len(e.Grouping.Groups) == 0 || e.Grouping.Without {
+	// `without()` grouping is not supported.
+	if e.Grouping != nil && e.Grouping.Without {
 		return nil, errUnimplemented
 	}
 
