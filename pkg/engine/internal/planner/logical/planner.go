--- conflicted
+++ resolved
@@ -268,14 +268,8 @@
 		rangeAggType = types.RangeAggregationTypeMax
 	case syntax.OpRangeTypeMin:
 		rangeAggType = types.RangeAggregationTypeMin
-<<<<<<< HEAD
 	case syntax.OpRangeTypeAvg:
 		rangeAggType = types.RangeAggregationTypeAvg
-	//case syntax.OpRangeTypeBytesRate:
-=======
-	// case syntax.OpRangeTypeBytesRate:
->>>>>>> 06da42a8
-	//	rangeAggType = types.RangeAggregationTypeBytes // bytes_rate is implemented as bytes_over_time/$interval
 	case syntax.OpRangeTypeRate:
 		if e.Left.Unwrap != nil {
 			rangeAggType = types.RangeAggregationTypeSum // rate of an unwrap is implemented as sum_over_time/$interval
@@ -450,22 +444,14 @@
 	switch op {
 	case syntax.OpTypeSum:
 		return types.VectorAggregationTypeSum
-<<<<<<< HEAD
 	case syntax.OpTypeCount:
 		return types.VectorAggregationTypeCount
-=======
-	// case syntax.OpTypeCount:
-	//	return types.VectorAggregationTypeCount
->>>>>>> 06da42a8
 	case syntax.OpTypeMax:
 		return types.VectorAggregationTypeMax
 	case syntax.OpTypeMin:
 		return types.VectorAggregationTypeMin
-<<<<<<< HEAD
 	case syntax.OpTypeAvg:
 		return types.VectorAggregationTypeAvg
-=======
->>>>>>> 06da42a8
 	default:
 		return types.VectorAggregationTypeInvalid
 	}
