package logical

import (
	"errors"
	"fmt"
	"time"

	"github.com/prometheus/prometheus/model/labels"

	"github.com/grafana/loki/v3/pkg/engine/internal/types"
	"github.com/grafana/loki/v3/pkg/logproto"
	"github.com/grafana/loki/v3/pkg/logql"
	"github.com/grafana/loki/v3/pkg/logql/log"
	"github.com/grafana/loki/v3/pkg/logql/syntax"
)

var errUnimplemented = errors.New("query contains unimplemented features")
var unimplementedFeature = func(s string) error { return fmt.Errorf("%w: %s", errUnimplemented, s) }

// BuildPlan converts a LogQL query represented as [logql.Params] into a logical [Plan].
// It may return an error as second argument in case the traversal of the AST of the query fails.
func BuildPlan(params logql.Params) (*Plan, error) {
	var (
		value Value
		err   error
	)

	switch e := params.GetExpression().(type) {
	case syntax.LogSelectorExpr:
		value, err = buildPlanForLogQuery(e, params, false, 0)
	case syntax.SampleExpr:
		value, err = buildPlanForSampleQuery(e, params)
	default:
		err = fmt.Errorf("unexpected expression type (%T)", e)
	}

	if err != nil {
		return nil, fmt.Errorf("failed to convert AST into logical plan: %w", err)
	}

	builder := NewBuilder(value)

	// TODO(chaudum): Make compatibility mode configurable
	builder = builder.Compat(true)

	return builder.ToPlan()
}

// buildPlanForLogQuery builds logical plan operations by traversing [syntax.LogSelectorExpr]
// isMetricQuery should be set to true if this expr is encountered when processing a [syntax.SampleExpr].
// rangeInterval should be set to a non-zero value if the query contains [$range].
func buildPlanForLogQuery(
	expr syntax.LogSelectorExpr,
	params logql.Params,
	isMetricQuery bool,
	rangeInterval time.Duration,
) (Value, error) {
	var (
		err      error
		selector Value

		dropCols []Value

		// parse statements in LogQL introduce additional ambiguouity, requiring post
		// parse filters to be tracked separately, and not included in maketable predicates
		predicates          []Value
		postParsePredicates []Value
		hasLogfmtParser     bool
		hasJSONParser       bool
	)

	// TODO(chaudum): Implement a Walk function that can return an error
	expr.Walk(func(e syntax.Expr) bool {
		switch e := e.(type) {
		case *syntax.PipelineExpr:
			// [PipelineExpr] is a container for other expressions, nothing to do here.
			return true
		case *syntax.MatchersExpr:
			selector = convertLabelMatchers(e.Matchers())
			return true
		case *syntax.LineFilterExpr:
			predicates = append(predicates, convertLineFilterExpr(e))
			// We do not want to traverse the AST further down, because line filter expressions can be nested,
			// which would lead to multiple predicates of the same expression.
			return false // do not traverse children
		case *syntax.LogfmtParserExpr:
			// TODO: support --strict and --keep-empty
			if e.Strict {
				err = errUnimplemented
				return false
			}
			if e.KeepEmpty {
				err = errUnimplemented
				return false
			}

			hasLogfmtParser = true
			return true // continue traversing to find label filters
		case *syntax.LineParserExpr:
			switch e.Op {
			case syntax.OpParserTypeJSON:
				hasJSONParser = true
				return true
			case syntax.OpParserTypeRegexp, syntax.OpParserTypeUnpack, syntax.OpParserTypePattern:
				// keeping these as a distinct cases so we remember to implement them later
				err = errUnimplemented
				return false
			default:
				err = errUnimplemented
				return false
			}
		case *syntax.LabelFilterExpr:
			if val, innerErr := convertLabelFilter(e.LabelFilterer); innerErr != nil {
				err = innerErr
			} else {
				if !hasLogfmtParser && !hasJSONParser {
					predicates = append(predicates, val)
				} else {
					postParsePredicates = append(postParsePredicates, val)
				}
			}
			return true
		case *syntax.LogfmtExpressionParserExpr, *syntax.JSONExpressionParserExpr:
			err = errUnimplemented
			return false // do not traverse children
		case *syntax.LineFmtExpr:
			err = unimplementedFeature("line_format")
			return false // do not traverse children
		case *syntax.LabelFmtExpr:
			err = unimplementedFeature("label_format")
			return false // do not traverse children
		case *syntax.KeepLabelsExpr:
			err = unimplementedFeature("keep")
			return false // do not traverse children
		case *syntax.DropLabelsExpr:
			if e.HasNamedMatchers() {
				// Example: `| drop __error__=~"Unknown Error: .*"`
				err = unimplementedFeature("drop with named matchers")
				return false // do not traverse children
			}
			for _, name := range e.Names() {
				value := NewColumnRef(name, types.ColumnTypeAmbiguous)
				dropCols = append(dropCols, value)
			}
			return true
		default:
			err = errUnimplemented
			return false // do not traverse children
		}
	})
	if err != nil {
		return nil, err
	}

	shard, err := parseShards(params.Shards())
	if err != nil {
		return nil, fmt.Errorf("failed to parse shard: %w", err)
	}

	// MAKETABLE -> DataObjScan
	builder := NewBuilder(
		&MakeTable{
			Selector:   selector,
			Predicates: predicates,
			Shard:      shard,
		},
	)

	// Do we need a projection of all comlumns right after maketable?
	// builder = builder.ProjectAll(false, false)

	direction := params.Direction()
	if !isMetricQuery && direction == logproto.FORWARD {
		return nil, fmt.Errorf("forward search log queries are not supported: %w", errUnimplemented)
	}

	// SELECT -> Filter
	start := params.Start()
	end := params.End()
	// extend search by rangeInterval to be able to include entries belonging to the [$range] interval.
	for _, value := range convertQueryRangeToPredicates(start.Add(-rangeInterval), end) {
		builder = builder.Select(value)
	}

	for _, value := range predicates {
		builder = builder.Select(value)
	}

	// TODO: there's a subtle bug here, as it is actually possible to have both a logfmt parser and a json parser
	// for example, the query `{app="foo"} | json | line_format "{{.nested_json}}" | json ` is valid, and will need
	// multiple parse stages. We will handle thid in a future PR.
	if hasLogfmtParser {
		builder = builder.Parse(ParserLogfmt)
	}
	if hasJSONParser {
		builder = builder.Parse(ParserJSON)
	}
	for _, value := range postParsePredicates {
		builder = builder.Select(value)
	}

	// TODO(chaudum): Drop stages can happen throughout the pipeline
	if len(dropCols) > 0 {
		builder = builder.ProjectDrop(dropCols...)
	}

	// Metric queries do not apply a limit.
	if !isMetricQuery {
		// SORT -> SortMerge
		// We always sort DESC. ASC timestamp sorting is not supported for logs
		// queries, and metric queries do not need sorting.
		builder = builder.Sort(*timestampColumnRef(), false, false)

		// LIMIT -> Limit
		limit := params.Limit()
		builder = builder.Limit(0, limit)
	}

	return builder.Value(), nil
}

func walkRangeAggregation(e *syntax.RangeAggregationExpr, params logql.Params) (Value, error) {
	// offsets are not yet supported.
	if e.Left.Offset != 0 {
		return nil, errUnimplemented
	}

	logSelectorExpr, err := e.Selector()
	if err != nil {
		return nil, err
	}

<<<<<<< HEAD
	rangeInterval := e.Left.Interval
=======
		vecAggType types.VectorAggregationType
		groupBy    []ColumnRef

		// unwrap-related variables
		unwrapIdentifier string
		unwrapOperation  types.UnaryOp
	)
>>>>>>> 679738d9

	logQuery, err := buildPlanForLogQuery(logSelectorExpr, params, true, rangeInterval)
	if err != nil {
		return nil, err
	}

	rangeAggType := convertRangeAggregationType(e.Operation)
	if rangeAggType == types.RangeAggregationTypeInvalid {
		return nil, errUnimplemented
	}

<<<<<<< HEAD
	rangeAggregation := &RangeAggregation{
		Table: logQuery,

		Operation:     rangeAggType,
		PartitionBy:   nil,
		Start:         params.Start(),
		End:           params.End(),
		Step:          params.Step(),
		RangeInterval: rangeInterval,
	}
=======
			rangeInterval = e.Left.Interval

			// Check for unwrap in the LogRangeExpr
			if e.Left.Unwrap != nil {
				// TODO: do we need to support multiple unwraps?
				if unwrapIdentifier != "" {
					err = errUnimplemented
					return false
				}
				unwrapIdentifier = e.Left.Unwrap.Identifier

				switch e.Left.Unwrap.Operation {
				case "":
					unwrapOperation = types.UnaryOpCastFloat
				case syntax.OpConvBytes:
					unwrapOperation = types.UnaryOpCastBytes
				case syntax.OpConvDuration, syntax.OpConvDurationSeconds:
					unwrapOperation = types.UnaryOpCastDuration
				default:
					err = errUnimplemented
					return false
				}
			}

			return false // do not traverse log range query
		case *syntax.VectorAggregationExpr:
			// `without()` grouping is not supported.
			if e.Grouping != nil && e.Grouping.Without {
				err = errUnimplemented
				return false
			}
>>>>>>> 679738d9

	return rangeAggregation, nil
}

func walkVectorAggregation(e *syntax.VectorAggregationExpr, params logql.Params) (Value, error) {
	// `without()` grouping is not supported.
	if e.Grouping != nil && e.Grouping.Without {
		return nil, errUnimplemented
	}

	left, err := walk(e.Left, params)
	if err != nil {
		return nil, err
	}

	vecAggType := convertVectorAggregationType(e.Operation)
	if vecAggType == types.VectorAggregationTypeInvalid {
		return nil, errUnimplemented
	}

	groupBy := make([]ColumnRef, 0, len(e.Grouping.Groups))
	for _, group := range e.Grouping.Groups {
		groupBy = append(groupBy, *NewColumnRef(group, types.ColumnTypeAmbiguous))
	}

	return &VectorAggregation{
		Table:     left,
		GroupBy:   groupBy,
		Operation: vecAggType,
	}, nil
}

func hasNonMathExpressionChild(n Value) bool {
	if _, ok := n.(*VectorAggregation); ok {
		return true
	}

	if _, ok := n.(*RangeAggregation); ok {
		return true
	}

	if b, ok := n.(*BinOp); ok {
		return hasNonMathExpressionChild(b.Left) || hasNonMathExpressionChild(b.Right)
	}

	return false
}

func walkBinOp(e *syntax.BinOpExpr, params logql.Params) (Value, error) {
	left, err := walk(e.SampleExpr, params)
	if err != nil {
		return nil, err
	}
	right, err := walk(e.RHS, params)
	if err != nil {
		return nil, err
	}

<<<<<<< HEAD
	op := convertBinaryArithmeticOp(e.Op)
	if op == types.BinaryOpInvalid {
		return nil, errUnimplemented
	}

	// this is to check that there is only one non-literal input on either side, otherwise it is not implemented yet.
	// TODO remove when inner joins on timestamp are implemented
	if hasNonMathExpressionChild(left) && hasNonMathExpressionChild(right) {
		return nil, errUnimplemented
	}

	return &BinOp{
		Left:  left,
		Right: right,
		Op:    op,
	}, nil
}

func walkLiteral(e *syntax.LiteralExpr, _ logql.Params) (Value, error) {
	return &Literal{
		NewLiteral(e.Val),
	}, nil
}

func walk(e syntax.Expr, params logql.Params) (Value, error) {
	switch e := e.(type) {
	case *syntax.RangeAggregationExpr:
		return walkRangeAggregation(e, params)
	case *syntax.VectorAggregationExpr:
		return walkVectorAggregation(e, params)
	case *syntax.BinOpExpr:
		return walkBinOp(e, params)
	case *syntax.LiteralExpr:
		return walkLiteral(e, params)
	}
=======
	// Add unwrap instruction if present
	if unwrapIdentifier != "" {
		builder = builder.Cast(unwrapIdentifier, unwrapOperation)
	}

	builder = builder.RangeAggregation(
		nil, rangeAggType, params.Start(), params.End(), params.Step(), rangeInterval,
	).VectorAggregation(groupBy, vecAggType)
>>>>>>> 679738d9

	return nil, errUnimplemented
}

func buildPlanForSampleQuery(e syntax.SampleExpr, params logql.Params) (Value, error) {
	val, err := walk(e, params)

	// this is to check that there are both range and vector aggregations, otherwise it is not implemented yet.
	// TODO remove when all permutations of vector aggregations and range aggregations are implemented.
	hasRangeAgg := false
	hasVecAgg := false
	e.Walk(func(e syntax.Expr) bool {
		switch e.(type) {
		case *syntax.RangeAggregationExpr:
			hasRangeAgg = true
			return false
		case *syntax.VectorAggregationExpr:
			hasVecAgg = true
		}
		return true
	})
	if !hasRangeAgg || !hasVecAgg {
		return nil, errUnimplemented
	}

	return val, err
}

func convertLabelMatchers(matchers []*labels.Matcher) Value {
	var value *BinOp

	for i, matcher := range matchers {
		expr := &BinOp{
			Left:  NewColumnRef(matcher.Name, types.ColumnTypeLabel),
			Right: NewLiteral(matcher.Value),
			Op:    convertMatcherType(matcher.Type),
		}
		if i == 0 {
			value = expr
			continue
		}
		value = &BinOp{
			Left:  value,
			Right: expr,
			Op:    types.BinaryOpAnd,
		}
	}

	return value
}

func convertVectorAggregationType(op string) types.VectorAggregationType {
	switch op {
	case syntax.OpTypeSum:
		return types.VectorAggregationTypeSum
	//case syntax.OpTypeCount:
	//	return types.VectorAggregationTypeCount
	//case syntax.OpTypeMax:
	//	return types.VectorAggregationTypeMax
	//case syntax.OpTypeMin:
	//	return types.VectorAggregationTypeMin
	default:
		return types.VectorAggregationTypeInvalid
	}
}

func convertRangeAggregationType(op string) types.RangeAggregationType {
	switch op {
	case syntax.OpRangeTypeCount:
		return types.RangeAggregationTypeCount
	case syntax.OpRangeTypeSum:
		return types.RangeAggregationTypeSum
	//case syntax.OpRangeTypeMax:
	//	return types.RangeAggregationTypeMax
	//case syntax.OpRangeTypeMin:
	//	return types.RangeAggregationTypeMin
	default:
		return types.RangeAggregationTypeInvalid
	}
}

func convertMatcherType(t labels.MatchType) types.BinaryOp {
	switch t {
	case labels.MatchEqual:
		return types.BinaryOpEq
	case labels.MatchNotEqual:
		return types.BinaryOpNeq
	case labels.MatchRegexp:
		return types.BinaryOpMatchRe
	case labels.MatchNotRegexp:
		return types.BinaryOpNotMatchRe
	}
	return types.BinaryOpInvalid
}

func convertLineFilterExpr(expr *syntax.LineFilterExpr) Value {
	if expr.Left != nil {
		op := types.BinaryOpAnd
		if expr.IsOrChild {
			op = types.BinaryOpOr
		}
		return &BinOp{
			Left:  convertLineFilterExpr(expr.Left),
			Right: convertLineFilter(expr.LineFilter),
			Op:    op,
		}
	}
	return convertLineFilter(expr.LineFilter)
}

func convertLineFilter(filter syntax.LineFilter) Value {
	return &BinOp{
		Left:  lineColumnRef(),
		Right: NewLiteral(filter.Match),
		Op:    convertLineMatchType(filter.Ty),
	}
}

func convertBinaryArithmeticOp(op string) types.BinaryOp {
	switch op {
	case syntax.OpTypeAdd:
		return types.BinaryOpAdd
	case syntax.OpTypeSub:
		return types.BinaryOpSub
	case syntax.OpTypeMul:
		return types.BinaryOpMul
	case syntax.OpTypeDiv:
		return types.BinaryOpDiv
	case syntax.OpTypeMod:
		return types.BinaryOpMod
	case syntax.OpTypePow:
		return types.BinaryOpPow
	default:
		return types.BinaryOpInvalid
	}
}

func convertLineMatchType(op log.LineMatchType) types.BinaryOp {
	switch op {
	case log.LineMatchEqual:
		return types.BinaryOpMatchSubstr
	case log.LineMatchNotEqual:
		return types.BinaryOpNotMatchSubstr
	case log.LineMatchRegexp:
		return types.BinaryOpMatchRe
	case log.LineMatchNotRegexp:
		return types.BinaryOpNotMatchRe
	case log.LineMatchPattern:
		return types.BinaryOpMatchPattern
	case log.LineMatchNotPattern:
		return types.BinaryOpNotMatchPattern
	default:
		panic("invalid match type")
	}
}

func timestampColumnRef() *ColumnRef {
	return NewColumnRef(types.ColumnNameBuiltinTimestamp, types.ColumnTypeBuiltin)
}

func lineColumnRef() *ColumnRef {
	return NewColumnRef(types.ColumnNameBuiltinMessage, types.ColumnTypeBuiltin)
}

func convertLabelMatchType(op labels.MatchType) types.BinaryOp {
	switch op {
	case labels.MatchEqual:
		return types.BinaryOpEq
	case labels.MatchNotEqual:
		return types.BinaryOpNeq
	case labels.MatchRegexp:
		return types.BinaryOpMatchRe
	case labels.MatchNotRegexp:
		return types.BinaryOpNotMatchRe
	default:
		panic("invalid match type")
	}
}

func convertLabelFilter(expr log.LabelFilterer) (Value, error) {
	switch e := expr.(type) {
	case *log.BinaryLabelFilter:
		op := types.BinaryOpOr
		if e.And {
			op = types.BinaryOpAnd
		}
		left, err := convertLabelFilter(e.Left)
		if err != nil {
			return nil, err
		}
		right, err := convertLabelFilter(e.Right)
		if err != nil {
			return nil, err
		}
		return &BinOp{Left: left, Right: right, Op: op}, nil
	case *log.BytesLabelFilter:
		return nil, fmt.Errorf("not implemented: %T", e)
	case *log.NumericLabelFilter:
		return nil, fmt.Errorf("not implemented: %T", e)
	case *log.DurationLabelFilter:
		return nil, fmt.Errorf("not implemented: %T", e)
	case *log.NoopLabelFilter:
		return nil, fmt.Errorf("not implemented: %T", e)
	case *log.StringLabelFilter:
		m := e.Matcher
		return &BinOp{
			Left:  NewColumnRef(m.Name, types.ColumnTypeAmbiguous),
			Right: NewLiteral(m.Value),
			Op:    convertLabelMatchType(m.Type),
		}, nil
	case *log.LineFilterLabelFilter:
		m := e.Matcher
		return &BinOp{
			Left:  NewColumnRef(m.Name, types.ColumnTypeAmbiguous),
			Right: NewLiteral(m.Value),
			Op:    convertLabelMatchType(m.Type),
		}, nil
	}
	return nil, fmt.Errorf("invalid label filter %T", expr)
}

func convertQueryRangeToPredicates(start, end time.Time) []*BinOp {
	return []*BinOp{
		{
			Left:  timestampColumnRef(),
			Right: NewLiteral(types.Timestamp(start.UTC().UnixNano())),
			Op:    types.BinaryOpGte,
		},
		{
			Left:  timestampColumnRef(),
			Right: NewLiteral(types.Timestamp(end.UTC().UnixNano())),
			Op:    types.BinaryOpLt,
		},
	}
}

func parseShards(shards []string) (*ShardInfo, error) {
	if len(shards) == 0 {
		return noShard, nil
	}
	parsed, variant, err := logql.ParseShards(shards)
	if err != nil {
		return noShard, err
	}
	if len(parsed) == 0 {
		return noShard, nil
	}
	if variant != logql.PowerOfTwoVersion {
		return noShard, fmt.Errorf("unsupported shard variant: %s", variant)
	}
	return NewShard(parsed[0].PowerOfTwo.Shard, parsed[0].PowerOfTwo.Of), nil
}<|MERGE_RESOLUTION|>--- conflicted
+++ resolved
@@ -230,21 +230,33 @@
 		return nil, err
 	}
 
-<<<<<<< HEAD
 	rangeInterval := e.Left.Interval
-=======
-		vecAggType types.VectorAggregationType
-		groupBy    []ColumnRef
-
-		// unwrap-related variables
-		unwrapIdentifier string
-		unwrapOperation  types.UnaryOp
-	)
->>>>>>> 679738d9
 
 	logQuery, err := buildPlanForLogQuery(logSelectorExpr, params, true, rangeInterval)
 	if err != nil {
 		return nil, err
+	}
+
+	builder := NewBuilder(logQuery)
+
+	// Check for unwrap in the LogRangeExpr
+	if e.Left.Unwrap != nil {
+		// TODO: do we need to support multiple unwraps?
+		unwrapIdentifier := e.Left.Unwrap.Identifier
+
+		var unwrapOperation types.UnaryOp
+		switch e.Left.Unwrap.Operation {
+		case "":
+			unwrapOperation = types.UnaryOpCastFloat
+		case syntax.OpConvBytes:
+			unwrapOperation = types.UnaryOpCastBytes
+		case syntax.OpConvDuration, syntax.OpConvDurationSeconds:
+			unwrapOperation = types.UnaryOpCastDuration
+		default:
+			return nil, errUnimplemented
+		}
+
+		builder = builder.Cast(unwrapIdentifier, unwrapOperation)
 	}
 
 	rangeAggType := convertRangeAggregationType(e.Operation)
@@ -252,52 +264,11 @@
 		return nil, errUnimplemented
 	}
 
-<<<<<<< HEAD
-	rangeAggregation := &RangeAggregation{
-		Table: logQuery,
-
-		Operation:     rangeAggType,
-		PartitionBy:   nil,
-		Start:         params.Start(),
-		End:           params.End(),
-		Step:          params.Step(),
-		RangeInterval: rangeInterval,
-	}
-=======
-			rangeInterval = e.Left.Interval
-
-			// Check for unwrap in the LogRangeExpr
-			if e.Left.Unwrap != nil {
-				// TODO: do we need to support multiple unwraps?
-				if unwrapIdentifier != "" {
-					err = errUnimplemented
-					return false
-				}
-				unwrapIdentifier = e.Left.Unwrap.Identifier
-
-				switch e.Left.Unwrap.Operation {
-				case "":
-					unwrapOperation = types.UnaryOpCastFloat
-				case syntax.OpConvBytes:
-					unwrapOperation = types.UnaryOpCastBytes
-				case syntax.OpConvDuration, syntax.OpConvDurationSeconds:
-					unwrapOperation = types.UnaryOpCastDuration
-				default:
-					err = errUnimplemented
-					return false
-				}
-			}
-
-			return false // do not traverse log range query
-		case *syntax.VectorAggregationExpr:
-			// `without()` grouping is not supported.
-			if e.Grouping != nil && e.Grouping.Without {
-				err = errUnimplemented
-				return false
-			}
->>>>>>> 679738d9
-
-	return rangeAggregation, nil
+	builder = builder.RangeAggregation(
+		nil, rangeAggType, params.Start(), params.End(), params.Step(), rangeInterval,
+	)
+
+	return builder.Value(), nil
 }
 
 func walkVectorAggregation(e *syntax.VectorAggregationExpr, params logql.Params) (Value, error) {
@@ -354,7 +325,6 @@
 		return nil, err
 	}
 
-<<<<<<< HEAD
 	op := convertBinaryArithmeticOp(e.Op)
 	if op == types.BinaryOpInvalid {
 		return nil, errUnimplemented
@@ -390,16 +360,6 @@
 	case *syntax.LiteralExpr:
 		return walkLiteral(e, params)
 	}
-=======
-	// Add unwrap instruction if present
-	if unwrapIdentifier != "" {
-		builder = builder.Cast(unwrapIdentifier, unwrapOperation)
-	}
-
-	builder = builder.RangeAggregation(
-		nil, rangeAggType, params.Start(), params.End(), params.Step(), rangeInterval,
-	).VectorAggregation(groupBy, vecAggType)
->>>>>>> 679738d9
 
 	return nil, errUnimplemented
 }
