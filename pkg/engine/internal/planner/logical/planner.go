package logical

import (
	"errors"
	"fmt"
	"time"

	"github.com/prometheus/prometheus/model/labels"

	"github.com/grafana/loki/v3/pkg/engine/internal/types"
	"github.com/grafana/loki/v3/pkg/logproto"
	"github.com/grafana/loki/v3/pkg/logql"
	"github.com/grafana/loki/v3/pkg/logql/log"
	"github.com/grafana/loki/v3/pkg/logql/syntax"
)

var errUnimplemented = errors.New("query contains unimplemented features")

// BuildPlan converts a LogQL query represented as [logql.Params] into a logical [Plan].
// It may return an error as second argument in case the traversal of the AST of the query fails.
func BuildPlan(params logql.Params) (*Plan, error) {
	var (
		value Value
		err   error
	)

	switch e := params.GetExpression().(type) {
	case syntax.LogSelectorExpr:
		value, err = buildPlanForLogQuery(e, params, false, 0)
	case syntax.SampleExpr:
		value, err = buildPlanForSampleQuery(e, params)
	default:
		err = fmt.Errorf("unexpected expression type (%T)", e)
	}

	if err != nil {
		return nil, fmt.Errorf("failed to convert AST into logical plan: %w", err)
	}

<<<<<<< HEAD
	return convertToPlan(value)
=======
	// TODO(chaudum): Make compatibility mode configurable
	builder = builder.Compat(true)

	return builder.ToPlan()
>>>>>>> 0f11ddb0
}

// buildPlanForLogQuery builds logical plan operations by traversing [syntax.LogSelectorExpr]
// isMetricQuery should be set to true if this expr is encountered when processing a [syntax.SampleExpr].
// rangeInterval should be set to a non-zero value if the query contains [$range].
func buildPlanForLogQuery(
	expr syntax.LogSelectorExpr,
	params logql.Params,
	isMetricQuery bool,
	rangeInterval time.Duration,
) (Value, error) {
	var (
		err      error
		selector Value

		// parse statements in LogQL introduce additional ambiguouity, requiring post
		// parse filters to be tracked separately, and not included in maketable predicates
		predicates          []Value
		postParsePredicates []Value
		hasLogfmtParser     bool
		hasJSONParser       bool
	)

	// TODO(chaudum): Implement a Walk function that can return an error
	expr.Walk(func(e syntax.Expr) bool {
		switch e := e.(type) {
		case *syntax.PipelineExpr:
			// [PipelineExpr] is a container for other expressions, nothing to do here.
			return true
		case *syntax.MatchersExpr:
			selector = convertLabelMatchers(e.Matchers())
			return true
		case *syntax.LineFilterExpr:
			predicates = append(predicates, convertLineFilterExpr(e))
			// We do not want to traverse the AST further down, because line filter expressions can be nested,
			// which would lead to multiple predicates of the same expression.
			return false // do not traverse children
		case *syntax.LogfmtParserExpr:
			// TODO: support --strict and --keep-empty
			if e.Strict {
				err = errUnimplemented
				return false
			}
			if e.KeepEmpty {
				err = errUnimplemented
				return false
			}

			hasLogfmtParser = true
			return true // continue traversing to find label filters
		case *syntax.LineParserExpr:
			switch e.Op {
			case syntax.OpParserTypeJSON:
				hasJSONParser = true
				return true
			case syntax.OpParserTypeRegexp, syntax.OpParserTypeUnpack, syntax.OpParserTypePattern:
				// keeping these as a distinct cases so we remember to implement them later
				err = errUnimplemented
				return false
			default:
				err = errUnimplemented
				return false
			}
		case *syntax.LabelFilterExpr:
			if val, innerErr := convertLabelFilter(e.LabelFilterer); innerErr != nil {
				err = innerErr
			} else {
				if !hasLogfmtParser && !hasJSONParser {
					predicates = append(predicates, val)
				} else {
					postParsePredicates = append(postParsePredicates, val)
				}
			}
			return true
			//TODO Support logfmt and json expression parset expressions
		case *syntax.LogfmtExpressionParserExpr, *syntax.JSONExpressionParserExpr,
			*syntax.LineFmtExpr, *syntax.LabelFmtExpr,
			*syntax.KeepLabelsExpr, *syntax.DropLabelsExpr:
			err = errUnimplemented
			return false // do not traverse children
		default:
			err = errUnimplemented
			return false // do not traverse children
		}
	})
	if err != nil {
		return nil, err
	}

	shard, err := parseShards(params.Shards())
	if err != nil {
		return nil, fmt.Errorf("failed to parse shard: %w", err)
	}

	// MAKETABLE -> DataObjScan
	builder := NewBuilder(
		&MakeTable{
			Selector:   selector,
			Predicates: predicates,
			Shard:      shard,
		},
	)

	direction := params.Direction()
	if !isMetricQuery && direction == logproto.FORWARD {
		return nil, fmt.Errorf("forward search log queries are not supported: %w", errUnimplemented)
	}

	// SELECT -> Filter
	start := params.Start()
	end := params.End()
	// extend search by rangeInterval to be able to include entries belonging to the [$range] interval.
	for _, value := range convertQueryRangeToPredicates(start.Add(-rangeInterval), end) {
		builder = builder.Select(value)
	}

	for _, value := range predicates {
		builder = builder.Select(value)
	}

	// TODO: there's a subtle bug here, as it is actually possible to have both a logfmt parser and a json parser
	// for example, the query `{app="foo"} | json | line_format "{{.nested_json}}" | json ` is valid, and will need
	// multiple parse stages. We will handle thid in a future PR.
	if hasLogfmtParser {
		builder = builder.Parse(ParserLogfmt)
	}
	if hasJSONParser {
		builder = builder.Parse(ParserJSON)
	}
	for _, value := range postParsePredicates {
		builder = builder.Select(value)
	}

	// Metric queries do not apply a limit.
	if !isMetricQuery {
		// SORT -> SortMerge
		// We always sort DESC. ASC timestamp sorting is not supported for logs
		// queries, and metric queries do not need sorting.
		builder = builder.Sort(*timestampColumnRef(), false, false)

		// LIMIT -> Limit
		limit := params.Limit()
		builder = builder.Limit(0, limit)
	}

	return builder.Value(), nil
}

func walkRangeAggregation(e *syntax.RangeAggregationExpr, params logql.Params) (Value, error) {
	// offsets are not yet supported.
	if e.Left.Offset != 0 {
		return nil, errUnimplemented
	}

	logSelectorExpr, err := e.Selector()
	if err != nil {
		return nil, err
	}

	rangeInterval := e.Left.Interval

	logQuery, err := buildPlanForLogQuery(logSelectorExpr, params, true, rangeInterval)
	if err != nil {
		return nil, err
	}

	var rangeAggType types.RangeAggregationType
	switch e.Operation {
	case syntax.OpRangeTypeCount:
		rangeAggType = types.RangeAggregationTypeCount
	case syntax.OpRangeTypeRate:
		rangeAggType = types.RangeAggregationTypeCount // rate is implemented as count/$interval
	case syntax.OpRangeTypeSum:
		rangeAggType = types.RangeAggregationTypeSum
	//case syntax.OpRangeTypeMax:
	//	rangeAggType = types.RangeAggregationTypeMax
	//case syntax.OpRangeTypeMin:
	//	rangeAggType = types.RangeAggregationTypeMin
	default:
		return nil, errUnimplemented
	}

	rangeAggregation := &RangeAggregation{
		Table: logQuery,

		Operation:     rangeAggType,
		PartitionBy:   nil,
		Start:         params.Start(),
		End:           params.End(),
		Step:          params.Step(),
		RangeInterval: rangeInterval,
	}

	switch e.Operation {
	case syntax.OpRangeTypeCount, syntax.OpRangeTypeSum, syntax.OpRangeTypeMax, syntax.OpRangeTypeMin:
		return rangeAggregation, nil
	case syntax.OpRangeTypeRate:
		return &BinOp{
			Left: rangeAggregation,
			Right: &Literal{
				Literal: NewLiteral(params.Interval().Seconds()),
			},
			Op: types.BinaryOpDiv,
		}, nil

	default:
		return nil, errUnimplemented
	}
}

func walkVectorAggregation(e *syntax.VectorAggregationExpr, params logql.Params) (Value, error) {
	// `without()` grouping is not supported.
	if e.Grouping != nil && e.Grouping.Without {
		return nil, errUnimplemented
	}

	left, err := walk(e.Left, params)
	if err != nil {
		return nil, err
	}

	var vecAggType types.VectorAggregationType
	switch e.Operation {
	//case syntax.OpTypeCount:
	//	vecAggType = types.VectorAggregationTypeCount
	case syntax.OpTypeSum:
		vecAggType = types.VectorAggregationTypeSum
	//case syntax.OpTypeMax:
	//	vecAggType = types.VectorAggregationTypeMax
	//case syntax.OpTypeMin:
	//	vecAggType = types.VectorAggregationTypeMin
	default:
		return nil, errUnimplemented
	}

	groupBy := make([]ColumnRef, 0, len(e.Grouping.Groups))
	for _, group := range e.Grouping.Groups {
		groupBy = append(groupBy, *NewColumnRef(group, types.ColumnTypeAmbiguous))
	}

	return &VectorAggregation{
		Table:     left,
		GroupBy:   groupBy,
		Operation: vecAggType,
	}, nil
}

func hasNonMathExpressionChild(n Value) bool {
	if _, ok := n.(*VectorAggregation); ok {
		return true
	}

	if _, ok := n.(*RangeAggregation); ok {
		return true
	}

	if b, ok := n.(*BinOp); ok {
		return hasNonMathExpressionChild(b.Left) || hasNonMathExpressionChild(b.Right)
	}

	return false
}

func walkBinOp(e *syntax.BinOpExpr, params logql.Params) (Value, error) {
	left, err := walk(e.SampleExpr, params)
	if err != nil {
		return nil, err
	}
	right, err := walk(e.RHS, params)
	if err != nil {
		return nil, err
	}

	op := convertBinaryArithmeticOp(e.Op)
	if op == types.BinaryOpInvalid {
		return nil, errUnimplemented
	}

	// this is to check that there is only one non-literal input on either side, otherwise it is not implemented yet.
	// TODO remove when all MathExpression pipeline can read multiple inputs
	if hasNonMathExpressionChild(left) && hasNonMathExpressionChild(right) {
		return nil, errUnimplemented
	}

	return &BinOp{
		Left:  left,
		Right: right,
		Op:    op,
	}, nil
}

func walkLiteral(e *syntax.LiteralExpr, _ logql.Params) (Value, error) {
	return &Literal{
		NewLiteral(e.Val),
	}, nil
}

func walk(e syntax.Expr, params logql.Params) (Value, error) {
	switch e := e.(type) {
	case *syntax.RangeAggregationExpr:
		return walkRangeAggregation(e, params)
	case *syntax.VectorAggregationExpr:
		return walkVectorAggregation(e, params)
	case *syntax.BinOpExpr:
		return walkBinOp(e, params)
	case *syntax.LiteralExpr:
		return walkLiteral(e, params)
	}

	return nil, errUnimplemented
}

func buildPlanForSampleQuery(e syntax.SampleExpr, params logql.Params) (Value, error) {
	val, err := walk(e, params)

	// this is to check that there are both range and vector aggregations, otherwise it is not implemented yet.
	// TODO remove when all permutations of vector aggregations and range aggregations are implemented.
	hasRangeAgg := false
	hasVecAgg := false
	e.Walk(func(e syntax.Expr) bool {
		switch e.(type) {
		case *syntax.RangeAggregationExpr:
			hasRangeAgg = true
			return false
		case *syntax.VectorAggregationExpr:
			hasVecAgg = true
		}
		return true
	})
	if !hasRangeAgg || !hasVecAgg {
		return nil, errUnimplemented
	}

	return val, err
}

func convertLabelMatchers(matchers []*labels.Matcher) Value {
	var value *BinOp

	for i, matcher := range matchers {
		expr := &BinOp{
			Left:  NewColumnRef(matcher.Name, types.ColumnTypeLabel),
			Right: NewLiteral(matcher.Value),
			Op:    convertMatcherType(matcher.Type),
		}
		if i == 0 {
			value = expr
			continue
		}
		value = &BinOp{
			Left:  value,
			Right: expr,
			Op:    types.BinaryOpAnd,
		}
	}

	return value
}

func convertMatcherType(t labels.MatchType) types.BinaryOp {
	switch t {
	case labels.MatchEqual:
		return types.BinaryOpEq
	case labels.MatchNotEqual:
		return types.BinaryOpNeq
	case labels.MatchRegexp:
		return types.BinaryOpMatchRe
	case labels.MatchNotRegexp:
		return types.BinaryOpNotMatchRe
	}
	return types.BinaryOpInvalid
}

func convertLineFilterExpr(expr *syntax.LineFilterExpr) Value {
	if expr.Left != nil {
		op := types.BinaryOpAnd
		if expr.IsOrChild {
			op = types.BinaryOpOr
		}
		return &BinOp{
			Left:  convertLineFilterExpr(expr.Left),
			Right: convertLineFilter(expr.LineFilter),
			Op:    op,
		}
	}
	return convertLineFilter(expr.LineFilter)
}

func convertLineFilter(filter syntax.LineFilter) Value {
	return &BinOp{
		Left:  lineColumnRef(),
		Right: NewLiteral(filter.Match),
		Op:    convertLineMatchType(filter.Ty),
	}
}

func convertBinaryArithmeticOp(op string) types.BinaryOp {
	switch op {
	case syntax.OpTypeAdd:
		return types.BinaryOpAdd
	case syntax.OpTypeSub:
		return types.BinaryOpSub
	case syntax.OpTypeMul:
		return types.BinaryOpMul
	case syntax.OpTypeDiv:
		return types.BinaryOpDiv
	case syntax.OpTypeMod:
		return types.BinaryOpMod
	case syntax.OpTypePow:
		return types.BinaryOpPow
	default:
		return types.BinaryOpInvalid
	}
}

func convertLineMatchType(op log.LineMatchType) types.BinaryOp {
	switch op {
	case log.LineMatchEqual:
		return types.BinaryOpMatchSubstr
	case log.LineMatchNotEqual:
		return types.BinaryOpNotMatchSubstr
	case log.LineMatchRegexp:
		return types.BinaryOpMatchRe
	case log.LineMatchNotRegexp:
		return types.BinaryOpNotMatchRe
	case log.LineMatchPattern:
		return types.BinaryOpMatchPattern
	case log.LineMatchNotPattern:
		return types.BinaryOpNotMatchPattern
	default:
		panic("invalid match type")
	}
}

func timestampColumnRef() *ColumnRef {
	return NewColumnRef(types.ColumnNameBuiltinTimestamp, types.ColumnTypeBuiltin)
}

func lineColumnRef() *ColumnRef {
	return NewColumnRef(types.ColumnNameBuiltinMessage, types.ColumnTypeBuiltin)
}

func convertLabelMatchType(op labels.MatchType) types.BinaryOp {
	switch op {
	case labels.MatchEqual:
		return types.BinaryOpEq
	case labels.MatchNotEqual:
		return types.BinaryOpNeq
	case labels.MatchRegexp:
		return types.BinaryOpMatchRe
	case labels.MatchNotRegexp:
		return types.BinaryOpNotMatchRe
	default:
		panic("invalid match type")
	}
}

func convertLabelFilter(expr log.LabelFilterer) (Value, error) {
	switch e := expr.(type) {
	case *log.BinaryLabelFilter:
		op := types.BinaryOpOr
		if e.And {
			op = types.BinaryOpAnd
		}
		left, err := convertLabelFilter(e.Left)
		if err != nil {
			return nil, err
		}
		right, err := convertLabelFilter(e.Right)
		if err != nil {
			return nil, err
		}
		return &BinOp{Left: left, Right: right, Op: op}, nil
	case *log.BytesLabelFilter:
		return nil, fmt.Errorf("not implemented: %T", e)
	case *log.NumericLabelFilter:
		return nil, fmt.Errorf("not implemented: %T", e)
	case *log.DurationLabelFilter:
		return nil, fmt.Errorf("not implemented: %T", e)
	case *log.NoopLabelFilter:
		return nil, fmt.Errorf("not implemented: %T", e)
	case *log.StringLabelFilter:
		m := e.Matcher
		return &BinOp{
			Left:  NewColumnRef(m.Name, types.ColumnTypeAmbiguous),
			Right: NewLiteral(m.Value),
			Op:    convertLabelMatchType(m.Type),
		}, nil
	case *log.LineFilterLabelFilter:
		m := e.Matcher
		return &BinOp{
			Left:  NewColumnRef(m.Name, types.ColumnTypeAmbiguous),
			Right: NewLiteral(m.Value),
			Op:    convertLabelMatchType(m.Type),
		}, nil
	}
	return nil, fmt.Errorf("invalid label filter %T", expr)
}

func convertQueryRangeToPredicates(start, end time.Time) []*BinOp {
	return []*BinOp{
		{
			Left:  timestampColumnRef(),
			Right: NewLiteral(types.Timestamp(start.UTC().UnixNano())),
			Op:    types.BinaryOpGte,
		},
		{
			Left:  timestampColumnRef(),
			Right: NewLiteral(types.Timestamp(end.UTC().UnixNano())),
			Op:    types.BinaryOpLt,
		},
	}
}

func parseShards(shards []string) (*ShardInfo, error) {
	if len(shards) == 0 {
		return noShard, nil
	}
	parsed, variant, err := logql.ParseShards(shards)
	if err != nil {
		return noShard, err
	}
	if len(parsed) == 0 {
		return noShard, nil
	}
	if variant != logql.PowerOfTwoVersion {
		return noShard, fmt.Errorf("unsupported shard variant: %s", variant)
	}
	return NewShard(parsed[0].PowerOfTwo.Shard, parsed[0].PowerOfTwo.Of), nil
}<|MERGE_RESOLUTION|>--- conflicted
+++ resolved
@@ -37,14 +37,12 @@
 		return nil, fmt.Errorf("failed to convert AST into logical plan: %w", err)
 	}
 
-<<<<<<< HEAD
-	return convertToPlan(value)
-=======
+	builder := NewBuilder(value)
+
 	// TODO(chaudum): Make compatibility mode configurable
 	builder = builder.Compat(true)
 
 	return builder.ToPlan()
->>>>>>> 0f11ddb0
 }
 
 // buildPlanForLogQuery builds logical plan operations by traversing [syntax.LogSelectorExpr]
