--- conflicted
+++ resolved
@@ -333,7 +333,6 @@
 			expected:  true,
 		},
 		{
-<<<<<<< HEAD
 			statement: `sum by (level) (count_over_time({env="prod"}[1m]) / 60)`,
 			expected:  true,
 		},
@@ -344,9 +343,9 @@
 		{
 			// two inputs are not supported
 			statement: `sum by (level) (count_over_time({env="prod"} |= "error" [1m]) / count_over_time({env="prod"}[1m]))`,
-=======
+		},
+		{
 			statement: `sum without (level) (count_over_time({env="prod"}[1m]))`,
->>>>>>> 37ec0d52
 		},
 		{
 			// both vector and range aggregation are required
