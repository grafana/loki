--- conflicted
+++ resolved
@@ -89,14 +89,9 @@
 			e := newExpressionEvaluator()
 
 			n := len(words)
-<<<<<<< HEAD
 			rec := batch(n, time.Now(), alloc)
 			defer rec.Release()
-			colVec, err := e.eval(literal, rec)
-=======
-			rec := batch(n, time.Now())
 			colVec, err := e.eval(literal, alloc, rec)
->>>>>>> 13429aa1
 			require.NoError(t, err)
 			require.Equalf(t, tt.arrowType, colVec.Type().ArrowType().ID(), "expected: %v got: %v", tt.arrowType.String(), colVec.Type().ArrowType().ID().String())
 
@@ -126,14 +121,9 @@
 		}
 
 		n := len(words)
-<<<<<<< HEAD
 		rec := batch(n, time.Now(), alloc)
 		defer rec.Release()
-		colVec, err := e.eval(colExpr, rec)
-=======
-		rec := batch(n, time.Now())
 		colVec, err := e.eval(colExpr, alloc, rec)
->>>>>>> 13429aa1
 		require.NoError(t, err)
 
 		col, ok := colVec.(*Scalar)
@@ -152,14 +142,9 @@
 		}
 
 		n := len(words)
-<<<<<<< HEAD
 		rec := batch(n, time.Now(), alloc)
 		defer rec.Release()
-		colVec, err := e.eval(colExpr, rec)
-=======
-		rec := batch(n, time.Now())
 		colVec, err := e.eval(colExpr, alloc, rec)
->>>>>>> 13429aa1
 		require.NoError(t, err)
 		arr := colVec.ToArray()
 		defer arr.Release()
@@ -435,14 +420,9 @@
 		}
 
 		n := len(words)
-<<<<<<< HEAD
 		rec := batch(n, time.Now(), alloc)
 		defer rec.Release()
-		colVec, err := e.eval(expr, rec)
-=======
-		rec := batch(n, time.Now())
 		colVec, err := e.eval(expr, alloc, rec)
->>>>>>> 13429aa1
 		require.NoError(t, err)
 
 		id := colVec.Type().ArrowType().ID()
