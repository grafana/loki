--- conflicted
+++ resolved
@@ -92,11 +92,7 @@
 
 			n := len(words)
 			rec := batch(n, time.Now())
-<<<<<<< HEAD
-			colVec, err := e.eval(*literal.ToExpression(), alloc, rec)
-=======
-			colVec, err := e.eval(literal, rec)
->>>>>>> 01bf61e2
+			colVec, err := e.eval(*literal.ToExpression(), rec)
 			require.NoError(t, err)
 
 			require.Equalf(t, tt.arrowType, colVec.DataType().ID(), "expected: %v got: %v", tt.arrowType.String(), colVec.DataType().ID().String())
@@ -138,11 +134,7 @@
 
 		n := len(words)
 		rec := batch(n, time.Now())
-<<<<<<< HEAD
-		colVec, err := e.eval(*colExpr.ToExpression(), alloc, rec)
-=======
-		colVec, err := e.eval(colExpr, rec)
->>>>>>> 01bf61e2
+		colVec, err := e.eval(*colExpr.ToExpression(), rec)
 		require.NoError(t, err)
 
 		require.Equal(t, arrow.STRING, colVec.DataType().ID())
@@ -156,11 +148,7 @@
 
 		n := len(words)
 		rec := batch(n, time.Now())
-<<<<<<< HEAD
-		colVec, err := e.eval(*colExpr.ToExpression(), alloc, rec)
-=======
-		colVec, err := e.eval(colExpr, rec)
->>>>>>> 01bf61e2
+		colVec, err := e.eval(*colExpr.ToExpression(), rec)
 		require.NoError(t, err)
 		require.Equal(t, arrow.STRING, colVec.DataType().ID())
 
@@ -188,13 +176,8 @@
 			Op: physicalpb.BINARY_OP_EQ,
 		}
 
-<<<<<<< HEAD
-		_, err := e.eval(*expr.ToExpression(), alloc, rec)
-		require.ErrorContains(t, err, "failed to lookup binary function for signature BINARY_OP_EQ(utf8,timestamp_ns): types do not match")
-=======
-		_, err := e.eval(expr, rec)
-		require.ErrorContains(t, err, "failed to lookup binary function for signature EQ(utf8,timestamp[ns, tz=UTC]): types do not match")
->>>>>>> 01bf61e2
+		_, err := e.eval(*expr.ToExpression(), rec)
+		require.ErrorContains(t, err, "failed to lookup binary function for signature BINARY_OP_EQ(utf8,timestamp[ns, tz=UTC]): types do not match")
 	})
 
 	t.Run("error if function for signature is not registered", func(t *testing.T) {
@@ -208,13 +191,8 @@
 			Op: physicalpb.BINARY_OP_XOR,
 		}
 
-<<<<<<< HEAD
-		_, err := e.eval(*expr.ToExpression(), alloc, rec)
+		_, err := e.eval(*expr.ToExpression(), rec)
 		require.ErrorContains(t, err, "failed to lookup binary function for signature BINARY_OP_XOR(utf8,utf8): not implemented")
-=======
-		_, err := e.eval(expr, rec)
-		require.ErrorContains(t, err, "failed to lookup binary function for signature XOR(utf8,utf8): not implemented")
->>>>>>> 01bf61e2
 	})
 
 	t.Run("EQ(string,string)", func(t *testing.T) {
@@ -226,11 +204,7 @@
 			Op:    physicalpb.BINARY_OP_EQ,
 		}
 
-<<<<<<< HEAD
-		res, err := e.eval(*expr.ToExpression(), alloc, rec)
-=======
-		res, err := e.eval(expr, rec)
->>>>>>> 01bf61e2
+		res, err := e.eval(*expr.ToExpression(), rec)
 		require.NoError(t, err)
 		result := collectBooleanArray(res.(*array.Boolean))
 		require.Equal(t, []bool{false, false, true, false, false, false, false, false, false, false}, result)
@@ -245,11 +219,7 @@
 			Op:    physicalpb.BINARY_OP_GT,
 		}
 
-<<<<<<< HEAD
-		res, err := e.eval(*expr.ToExpression(), alloc, rec)
-=======
-		res, err := e.eval(expr, rec)
->>>>>>> 01bf61e2
+		res, err := e.eval(*expr.ToExpression(), rec)
 		require.NoError(t, err)
 		result := collectBooleanArray(res.(*array.Boolean))
 		require.Equal(t, []bool{false, true, false, true, false, true, true, false, true, false}, result)
@@ -333,43 +303,7 @@
 			Type: physicalpb.COLUMN_TYPE_AMBIGUOUS,
 		}
 
-<<<<<<< HEAD
-		colVec, err := e.eval(*colExpr.ToExpression(), alloc, record)
-		require.NoError(t, err)
-		require.IsType(t, &CoalesceVector{}, colVec)
-		require.Equal(t, arrow.STRING, colVec.Type().ArrowType().ID())
-		require.Equal(t, physicalpb.COLUMN_TYPE_AMBIGUOUS, colVec.ColumnType())
-
-		// Test per-row precedence resolution
-		require.Equal(t, "generated_0", colVec.Value(0)) // Generated has highest precedence
-		require.Equal(t, "metadata_1", colVec.Value(1))  // Generated is null, metadata has next precedence
-		require.Equal(t, "label_2", colVec.Value(2))     // Generated and metadata are null, label has next precedence
-		require.Equal(t, nil, colVec.Value(3))           // All are null
-	})
-
-	t.Run("ToArray method should return correct Arrow array", func(t *testing.T) {
-		colExpr := &physicalpb.ColumnExpression{
-			Name: "test",
-			Type: physicalpb.COLUMN_TYPE_AMBIGUOUS,
-		}
-
-		colVec, err := e.eval(*colExpr.ToExpression(), alloc, record)
-		require.NoError(t, err)
-		require.IsType(t, &CoalesceVector{}, colVec)
-		defer colVec.Release()
-
-		arr := colVec.ToArray()
-		defer arr.Release()
-		require.IsType(t, &array.String{}, arr)
-		stringArr := arr.(*array.String)
-
-		require.Equal(t, 4, stringArr.Len())
-		require.Equal(t, "generated_0", stringArr.Value(0))
-		require.Equal(t, "metadata_1", stringArr.Value(1))
-		require.Equal(t, "label_2", stringArr.Value(2))
-		require.True(t, stringArr.IsNull(3)) // Row 3 should be null
-=======
-		colVec, err := e.eval(colExpr, record)
+		colVec, err := e.eval(*colExpr.ToExpression(), record)
 		require.NoError(t, err)
 		require.Equal(t, arrow.STRING, colVec.DataType().ID())
 
@@ -379,7 +313,6 @@
 		require.Equal(t, "metadata_1", col.Value(1))  // Generated is null, metadata has next precedence
 		require.Equal(t, "label_2", col.Value(2))     // Generated and metadata are null, label has next precedence
 		require.True(t, col.IsNull(3))                // All are null
->>>>>>> 01bf61e2
 	})
 
 	t.Run("look-up matching single column should return Array", func(t *testing.T) {
@@ -400,17 +333,9 @@
 			Type: physicalpb.COLUMN_TYPE_AMBIGUOUS,
 		}
 
-<<<<<<< HEAD
-		colVec, err := e.eval(*colExpr.ToExpression(), alloc, singleRecord)
-		require.NoError(t, err)
-		require.IsType(t, &Array{}, colVec)
-		require.Equal(t, arrow.STRING, colVec.Type().ArrowType().ID())
-		require.Equal(t, physicalpb.COLUMN_TYPE_LABEL, colVec.ColumnType())
-=======
-		colVec, err := e.eval(colExpr, singleRecord)
+		colVec, err := e.eval(*colExpr.ToExpression(), singleRecord)
 		require.NoError(t, err)
 		require.Equal(t, arrow.STRING, colVec.DataType().ID())
->>>>>>> 01bf61e2
 
 		// Test single column behavior
 		col := colVec.(*array.String)
@@ -425,11 +350,7 @@
 			Type: physicalpb.COLUMN_TYPE_AMBIGUOUS,
 		}
 
-<<<<<<< HEAD
-		colVec, err := e.eval(*colExpr.ToExpression(), alloc, record)
-=======
-		colVec, err := e.eval(colExpr, record)
->>>>>>> 01bf61e2
+		colVec, err := e.eval(*colExpr.ToExpression(), record)
 		require.NoError(t, err)
 		require.Equal(t, arrow.STRING, colVec.DataType().ID())
 	})
@@ -453,11 +374,7 @@
 
 		n := len(words)
 		rec := batch(n, time.Now())
-<<<<<<< HEAD
-		colVec, err := e.eval(*expr, alloc, rec)
-=======
-		colVec, err := e.eval(expr, rec)
->>>>>>> 01bf61e2
+		colVec, err := e.eval(*expr, rec)
 		require.NoError(t, err)
 
 		id := colVec.DataType().ID()
@@ -485,13 +402,15 @@
 	})
 
 	t.Run("cast column generates a value", func(t *testing.T) {
-		expr := (&physicalpb.UnaryExpression{
-			Value: (&physicalpb.ColumnExpression{
-				Name: "status_code",
-				Type: physicalpb.COLUMN_TYPE_AMBIGUOUS,
-			}).ToExpression(),
-			Op: physicalpb.UNARY_OP_CAST_BYTES,
-		}).ToExpression()
+		expr := &physical.UnaryExpr{
+			Left: &physical.ColumnExpr{
+				Ref: types.ColumnRef{
+					Column: "status_code",
+					Type:   types.ColumnTypeAmbiguous,
+				},
+			},
+			Op: types.UnaryOpCastBytes,
+		}
 
 		e := newExpressionEvaluator()
 
@@ -511,11 +430,7 @@
 
 		record := rows.Record(memory.DefaultAllocator, schema)
 
-<<<<<<< HEAD
-		colVec, err := e.eval(*expr, alloc, record)
-=======
-		colVec, err := e.eval(expr, record)
->>>>>>> 01bf61e2
+		colVec, err := e.eval(*expr, record)
 		require.NoError(t, err)
 		id := colVec.DataType().ID()
 		require.Equal(t, arrow.STRUCT, id)
@@ -534,13 +449,15 @@
 	})
 
 	t.Run("cast column generates a value from a parsed column", func(t *testing.T) {
-		expr := (&physicalpb.UnaryExpression{
-			Value: (&physicalpb.ColumnExpression{
-				Name: "timeout",
-				Type: physicalpb.COLUMN_TYPE_AMBIGUOUS,
-			}).ToExpression(),
-			Op: physicalpb.UNARY_OP_CAST_DURATION,
-		}).ToExpression()
+		expr := &physical.UnaryExpr{
+			Left: &physical.ColumnExpr{
+				Ref: types.ColumnRef{
+					Column: "timeout",
+					Type:   types.ColumnTypeAmbiguous,
+				},
+			},
+			Op: types.UnaryOpCastDuration,
+		}
 
 		e := newExpressionEvaluator()
 
@@ -560,11 +477,7 @@
 
 		record := rows.Record(memory.DefaultAllocator, schema)
 
-<<<<<<< HEAD
-		colVec, err := e.eval(*expr, alloc, record)
-=======
-		colVec, err := e.eval(expr, record)
->>>>>>> 01bf61e2
+		colVec, err := e.eval(*expr, record)
 		require.NoError(t, err)
 		id := colVec.DataType().ID()
 		require.Equal(t, arrow.STRUCT, id)
@@ -582,13 +495,15 @@
 	})
 
 	t.Run("cast operation tracks errors", func(t *testing.T) {
-		colExpr := (&physicalpb.UnaryExpression{
-			Value: (&physicalpb.ColumnExpression{
-				Name: "mixed_values",
-				Type: physicalpb.COLUMN_TYPE_AMBIGUOUS,
-			}).ToExpression(),
-			Op: physicalpb.UNARY_OP_CAST_FLOAT,
-		}).ToExpression()
+		colExpr := &physical.UnaryExpr{
+			Left: &physical.ColumnExpr{
+				Ref: types.ColumnRef{
+					Column: "mixed_values",
+					Type:   types.ColumnTypeAmbiguous,
+				},
+			},
+			Op: types.UnaryOpCastFloat,
+		}
 
 		e := newExpressionEvaluator()
 
@@ -609,11 +524,7 @@
 
 		record := rows.Record(memory.DefaultAllocator, schema)
 
-<<<<<<< HEAD
-		colVec, err := e.eval(*colExpr, alloc, record)
-=======
-		colVec, err := e.eval(colExpr, record)
->>>>>>> 01bf61e2
+		colVec, err := e.eval(*colExpr, record)
 		require.NoError(t, err)
 		id := colVec.DataType().ID()
 		require.Equal(t, arrow.STRUCT, id)
