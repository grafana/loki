package executor

import (
	"testing"
	"time"

	"github.com/apache/arrow-go/v18/arrow"
	"github.com/apache/arrow-go/v18/arrow/array"
	"github.com/apache/arrow-go/v18/arrow/memory"
	"github.com/stretchr/testify/require"

	"github.com/grafana/loki/v3/pkg/engine/internal/planner/physical"
	"github.com/grafana/loki/v3/pkg/engine/internal/planner/physical/physicalpb"
	"github.com/grafana/loki/v3/pkg/engine/internal/semconv"
	"github.com/grafana/loki/v3/pkg/engine/internal/types"
	"github.com/grafana/loki/v3/pkg/util/arrowtest"
)

var (
	fields = []arrow.Field{
		semconv.FieldFromFQN("utf8.builtin.name", false),
		semconv.FieldFromFQN("timestamp_ns.builtin.timestamp", false),
		semconv.FieldFromFQN("float64.builtin.value", false),
		semconv.FieldFromFQN("bool.builtin.valid", false),
	}
	sampledata = `Alice,1745487598764058205,0.2586284611568047,false
Bob,1745487598764058305,0.7823145698741236,true
Charlie,1745487598764058405,0.3451289756123478,false
David,1745487598764058505,0.9217834561278945,true
Eve,1745487598764058605,0.1245789632145789,false
Frank,1745487598764058705,0.5678912345678912,true
Grace,1745487598764058805,0.8912345678912345,false
Hannah,1745487598764058905,0.2345678912345678,true
Ian,1745487598764059005,0.6789123456789123,false
Julia,1745487598764059105,0.4123456789123456,true`
)

func TestEvaluateLiteralExpression(t *testing.T) {
	for _, tt := range []struct {
		name      string
		value     any
		want      any
		arrowType arrow.Type
	}{
		{
			name:      "null",
			value:     nil,
			arrowType: arrow.NULL,
		},
		{
			name:      "bool",
			value:     true,
			arrowType: arrow.BOOL,
		},
		{
			name:      "str",
			value:     "loki",
			arrowType: arrow.STRING,
		},
		{
			name:      "int",
			value:     int64(123456789),
			arrowType: arrow.INT64,
		},
		{
			name:      "float",
			value:     123.456789,
			arrowType: arrow.FLOAT64,
		},
		{
			name:      "timestamp",
			value:     types.Timestamp(3600000000),
			arrowType: arrow.TIMESTAMP,
		},
		{
			name:      "duration",
			value:     types.Duration(3600000000),
			arrowType: arrow.INT64,
		},
		{
			name:      "bytes",
			value:     types.Bytes(1024),
			arrowType: arrow.INT64,
		},
	} {
		t.Run(tt.name, func(t *testing.T) {
			literal := physical.NewLiteral(tt.value)
			alloc := memory.NewCheckedAllocator(memory.DefaultAllocator)
			defer alloc.AssertSize(t, 0) // Assert empty on test exit
			e := newExpressionEvaluator()

			n := len(words)
			rec := batch(n, time.Now())
<<<<<<< HEAD
			colVec, err := e.eval(*literal.ToExpression(), rec)
=======
			colVec, err := e.eval(literal, alloc, rec)
>>>>>>> 32f0204f
			require.NoError(t, err)
			require.Equalf(t, tt.arrowType, colVec.Type().ArrowType().ID(), "expected: %v got: %v", tt.arrowType.String(), colVec.Type().ArrowType().ID().String())

			for i := range n {
				val := colVec.Value(i)
				if tt.want != nil {
					require.Equal(t, tt.want, val)
				} else {
					require.Equal(t, tt.value, val)
				}
			}
		})
	}
}

func TestEvaluateColumnExpression(t *testing.T) {
	alloc := memory.NewCheckedAllocator(memory.DefaultAllocator)
	defer alloc.AssertSize(t, 0) // Assert empty on test exit
	e := newExpressionEvaluator()

	t.Run("unknown column", func(t *testing.T) {
		colExpr := &physicalpb.ColumnExpression{
			Name: "does_not_exist",
			Type: physicalpb.COLUMN_TYPE_BUILTIN,
		}

		n := len(words)
		rec := batch(n, time.Now())
<<<<<<< HEAD
		colVec, err := e.eval(*colExpr.ToExpression(), rec)
=======
		colVec, err := e.eval(colExpr, alloc, rec)
>>>>>>> 32f0204f
		require.NoError(t, err)

		_, ok := colVec.(*Scalar)
		require.True(t, ok, "expected column vector to be a *Scalar, got %T", colVec)
		require.Equal(t, arrow.STRING, colVec.Type().ArrowType().ID())
	})

	t.Run("string(message)", func(t *testing.T) {
		colExpr := &physicalpb.ColumnExpression{
			Name: "message",
			Type: physicalpb.COLUMN_TYPE_BUILTIN,
		}

		n := len(words)
		rec := batch(n, time.Now())
<<<<<<< HEAD
		colVec, err := e.eval(*colExpr.ToExpression(), rec)
=======
		colVec, err := e.eval(colExpr, alloc, rec)
>>>>>>> 32f0204f
		require.NoError(t, err)
		require.Equal(t, arrow.STRING, colVec.Type().ArrowType().ID())

		for i := range n {
			val := colVec.Value(i)
			require.Equal(t, words[i%len(words)], val)
		}
	})
}

func TestEvaluateBinaryExpression(t *testing.T) {
	rec, err := CSVToArrow(fields, sampledata)
	require.NoError(t, err)
	defer rec.Release()

	alloc := memory.NewCheckedAllocator(memory.DefaultAllocator)
	defer alloc.AssertSize(t, 0) // Assert empty on test exit
	e := newExpressionEvaluator()

	t.Run("error if types do not match", func(t *testing.T) {
		expr := &physicalpb.BinaryExpression{
			Left: (&physicalpb.ColumnExpression{
				Name: "name", Type: physicalpb.COLUMN_TYPE_BUILTIN,
			}).ToExpression(),
			Right: (&physicalpb.ColumnExpression{
				Name: "timestamp", Type: physicalpb.COLUMN_TYPE_BUILTIN,
			}).ToExpression(),
			Op: physicalpb.BINARY_OP_EQ,
		}

<<<<<<< HEAD
		_, err := e.eval(*expr.ToExpression(), rec)
=======
		_, err := e.eval(expr, alloc, rec)
>>>>>>> 32f0204f
		require.ErrorContains(t, err, "failed to lookup binary function for signature EQ(utf8,timestamp_ns): types do not match")
	})

	t.Run("error if function for signature is not registered", func(t *testing.T) {
		expr := &physicalpb.BinaryExpression{
			Left: (&physicalpb.ColumnExpression{
				Name: "name", Type: physicalpb.COLUMN_TYPE_BUILTIN,
			}).ToExpression(),
			Right: (&physicalpb.ColumnExpression{
				Name: "name", Type: physicalpb.COLUMN_TYPE_BUILTIN,
			}).ToExpression(),
			Op: physicalpb.BINARY_OP_XOR,
		}

<<<<<<< HEAD
		_, err := e.eval(*expr.ToExpression(), rec)
=======
		_, err := e.eval(expr, alloc, rec)
>>>>>>> 32f0204f
		require.ErrorContains(t, err, "failed to lookup binary function for signature XOR(utf8,utf8): not implemented")
	})

	t.Run("EQ(string,string)", func(t *testing.T) {
		expr := &physicalpb.BinaryExpression{
			Left: (&physicalpb.ColumnExpression{
				Name: "name", Type: physicalpb.COLUMN_TYPE_BUILTIN,
			}).ToExpression(),
			Right: physical.NewLiteral("Charlie").ToExpression(),
			Op:    physicalpb.BINARY_OP_EQ,
		}

<<<<<<< HEAD
		res, err := e.eval(*expr.ToExpression(), rec)
=======
		res, err := e.eval(expr, alloc, rec)
>>>>>>> 32f0204f
		require.NoError(t, err)
		result := collectBooleanColumnVector(res)
		require.Equal(t, []bool{false, false, true, false, false, false, false, false, false, false}, result)
	})

	t.Run("GT(float,float)", func(t *testing.T) {
		expr := &physicalpb.BinaryExpression{
			Left: (&physicalpb.ColumnExpression{
				Name: "value", Type: physicalpb.COLUMN_TYPE_BUILTIN,
			}).ToExpression(),
			Right: physical.NewLiteral(0.5).ToExpression(),
			Op:    physicalpb.BINARY_OP_GT,
		}

<<<<<<< HEAD
		res, err := e.eval(*expr.ToExpression(), rec)
=======
		res, err := e.eval(expr, alloc, rec)
>>>>>>> 32f0204f
		require.NoError(t, err)
		result := collectBooleanColumnVector(res)
		require.Equal(t, []bool{false, true, false, true, false, true, true, false, true, false}, result)
	})
}

func collectBooleanColumnVector(vec ColumnVector) []bool {
	res := make([]bool, 0, vec.Len())
	arr := vec.ToArray().(*array.Boolean)
	defer arr.Release()
	for i := range int(vec.Len()) {
		res = append(res, arr.Value(i))
	}
	return res
}

var words = []string{"one", "two", "three", "four", "five", "six", "seven", "eight", "nine", "ten"}

func batch(n int, now time.Time) arrow.Record {
	// 1. Create a memory allocator
	mem := memory.NewGoAllocator()

	// 2. Define the schema
	schema := arrow.NewSchema(
		[]arrow.Field{
			semconv.FieldFromIdent(semconv.ColumnIdentMessage, false),
			semconv.FieldFromIdent(semconv.ColumnIdentTimestamp, false),
		},
		nil, // No metadata
	)

	// 3. Create builders for each column
	logBuilder := array.NewStringBuilder(mem)
	defer logBuilder.Release()

	tsBuilder := array.NewTimestampBuilder(mem, &arrow.TimestampType{Unit: arrow.Nanosecond, TimeZone: "UTC"})
	defer tsBuilder.Release()

	// 4. Append data to the builders
	logs := make([]string, n)
	ts := make([]arrow.Timestamp, n)

	for i := range n {
		logs[i] = words[i%len(words)]
		ts[i] = arrow.Timestamp(now.Add(time.Duration(i) * time.Second).UnixNano())
	}

	tsBuilder.AppendValues(ts, nil)
	logBuilder.AppendValues(logs, nil)

	// 5. Build the arrays
	logArray := logBuilder.NewArray()
	defer logArray.Release()

	tsArray := tsBuilder.NewArray()
	defer tsArray.Release()

	// 6. Create the record
	columns := []arrow.Array{logArray, tsArray}
	record := array.NewRecord(schema, columns, int64(n))

	return record
}

func TestEvaluateAmbiguousColumnExpression(t *testing.T) {
	// Test precedence between generated, metadata, and label columns
	fields := []arrow.Field{
		semconv.FieldFromFQN("utf8.label.test", true),
		semconv.FieldFromFQN("utf8.metadata.test", true),
		semconv.FieldFromFQN("utf8.generated.test", true),
	}

	// CSV data where:
	// Row 0: All columns have values - should pick generated (highest precedence)
	// Row 1: Generated is null, others have values - should pick metadata
	// Row 2: Generated and metadata are null - should pick label
	// Row 3: All are null - should return null
	data := `label_0,metadata_0,generated_0
label_1,metadata_1,null
label_2,null,null
null,null,null`

	record, err := CSVToArrow(fields, data)
	require.NoError(t, err)
	defer record.Release()

	alloc := memory.NewCheckedAllocator(memory.DefaultAllocator)
	defer alloc.AssertSize(t, 0) // Assert empty on test exit
	e := newExpressionEvaluator()

	t.Run("ambiguous column should use per-row precedence order", func(t *testing.T) {
		colExpr := &physicalpb.ColumnExpression{
			Name: "test",
			Type: physicalpb.COLUMN_TYPE_AMBIGUOUS,
		}

<<<<<<< HEAD
		colVec, err := e.eval(*colExpr.ToExpression(), record)
=======
		colVec, err := e.eval(colExpr, alloc, record)
>>>>>>> 32f0204f
		require.NoError(t, err)
		require.IsType(t, &CoalesceVector{}, colVec)
		require.Equal(t, arrow.STRING, colVec.Type().ArrowType().ID())
		require.Equal(t, physicalpb.COLUMN_TYPE_AMBIGUOUS, colVec.ColumnType())

		// Test per-row precedence resolution
		require.Equal(t, "generated_0", colVec.Value(0)) // Generated has highest precedence
		require.Equal(t, "metadata_1", colVec.Value(1))  // Generated is null, metadata has next precedence
		require.Equal(t, "label_2", colVec.Value(2))     // Generated and metadata are null, label has next precedence
		require.Equal(t, nil, colVec.Value(3))           // All are null
	})

	t.Run("ToArray method should return correct Arrow array", func(t *testing.T) {
		colExpr := &physicalpb.ColumnExpression{
			Name: "test",
			Type: physicalpb.COLUMN_TYPE_AMBIGUOUS,
		}

<<<<<<< HEAD
		colVec, err := e.eval(*colExpr.ToExpression(), record)
=======
		colVec, err := e.eval(colExpr, alloc, record)
>>>>>>> 32f0204f
		require.NoError(t, err)
		require.IsType(t, &CoalesceVector{}, colVec)
		defer colVec.Release()

		arr := colVec.ToArray()
		defer arr.Release()
		require.IsType(t, &array.String{}, arr)
		stringArr := arr.(*array.String)

		require.Equal(t, 4, stringArr.Len())
		require.Equal(t, "generated_0", stringArr.Value(0))
		require.Equal(t, "metadata_1", stringArr.Value(1))
		require.Equal(t, "label_2", stringArr.Value(2))
		require.True(t, stringArr.IsNull(3)) // Row 3 should be null
	})

	t.Run("look-up matching single column should return Array", func(t *testing.T) {
		// Create a record with only one column type
		fields := []arrow.Field{
			semconv.FieldFromFQN("utf8.label.single", false),
		}
		data := `label_0
label_1
label_2
`

		singleRecord, err := CSVToArrow(fields, data)
		require.NoError(t, err)
		defer singleRecord.Release()

		colExpr := &physicalpb.ColumnExpression{
			Name: "single",
			Type: physicalpb.COLUMN_TYPE_AMBIGUOUS,
		}

<<<<<<< HEAD
		colVec, err := e.eval(*colExpr.ToExpression(), singleRecord)
=======
		colVec, err := e.eval(colExpr, alloc, singleRecord)
>>>>>>> 32f0204f
		require.NoError(t, err)
		require.IsType(t, &Array{}, colVec)
		require.Equal(t, arrow.STRING, colVec.Type().ArrowType().ID())
		require.Equal(t, physicalpb.COLUMN_TYPE_LABEL, colVec.ColumnType())

		// Test single column behavior
		require.Equal(t, "label_0", colVec.Value(0))
		require.Equal(t, "label_1", colVec.Value(1))
		require.Equal(t, "label_2", colVec.Value(2))
	})

	t.Run("ambiguous column with no matching columns should return default scalar", func(t *testing.T) {
		colExpr := &physicalpb.ColumnExpression{
			Name: "nonexistent",
			Type: physicalpb.COLUMN_TYPE_AMBIGUOUS,
		}

<<<<<<< HEAD
		colVec, err := e.eval(*colExpr.ToExpression(), record)
=======
		colVec, err := e.eval(colExpr, alloc, record)
>>>>>>> 32f0204f
		require.NoError(t, err)
		require.IsType(t, &Scalar{}, colVec)
	})
}

func TestEvaluateUnaryCastExpression(t *testing.T) {
	colMsg := semconv.ColumnIdentMessage
	colStatusCode := semconv.NewIdentifier("status_code", types.ColumnTypeMetadata, types.Loki.String)
	colTimeout := semconv.NewIdentifier("timeout", types.ColumnTypeParsed, types.Loki.String)
	colMixedValues := semconv.NewIdentifier("mixed_values", types.ColumnTypeMetadata, types.Loki.String)

	t.Run("unknown column", func(t *testing.T) {
		alloc := memory.NewCheckedAllocator(memory.DefaultAllocator)
		defer alloc.AssertSize(t, 0) // Assert empty on test exit
		e := newExpressionEvaluator()
		expr := &physical.UnaryExpr{
			Left: &physical.ColumnExpr{
				Ref: types.ColumnRef{
					Column: "does_not_exist",
					Type:   types.ColumnTypeAmbiguous,
				},
			},
			Op: types.UnaryOpCastFloat,
		}

		n := len(words)
		rec := batch(n, time.Now())
		colVec, err := e.eval(expr, alloc, rec)
		require.NoError(t, err)
		defer colVec.Release()

		id := colVec.Type().ArrowType().ID()
		require.Equal(t, arrow.STRUCT, id)

		arr, ok := colVec.ToArray().(*array.Struct)
		require.True(t, ok)
		defer arr.Release()

		require.Equal(t, 3, arr.NumField()) // value, error, error_details
		value, ok := arr.Field(0).(*array.Float64)
		require.True(t, ok)

		errorField, ok := arr.Field(1).(*array.String)
		require.True(t, ok)

		errorDetailsField, ok := arr.Field(2).(*array.String)
		require.True(t, ok)

		require.Equal(t, n, value.Len())
		for i := range n {
			require.Equal(t, 0.0, value.Value(i), "expected value to be 0.0 for row %d", i)
			require.Equal(t, types.SampleExtractionErrorType, errorField.Value(i))
			require.Contains(t, `strconv.ParseFloat: parsing "": invalid syntax`, errorDetailsField.Value(i))
		}
	})

	t.Run("cast column generates a value", func(t *testing.T) {
		expr := &physical.UnaryExpr{
			Left: &physical.ColumnExpr{
				Ref: types.ColumnRef{
					Column: "status_code",
					Type:   types.ColumnTypeAmbiguous,
				},
			},
			Op: types.UnaryOpCastBytes,
		}

		alloc := memory.NewCheckedAllocator(memory.DefaultAllocator)
		defer alloc.AssertSize(t, 0) // Assert empty on test exit
		e := newExpressionEvaluator()

		schema := arrow.NewSchema(
			[]arrow.Field{
				semconv.FieldFromIdent(colMsg, false),
				semconv.FieldFromIdent(colStatusCode, true),
				semconv.FieldFromIdent(colTimeout, true),
			},
			nil,
		)
		rows := arrowtest.Rows{
			{"utf8.builtin.message": "timeout set", "utf8.metadata.status_code": "200", "utf8.parsed.timeout": "2m"},
			{"utf8.builtin.message": "short timeout", "utf8.metadata.status_code": "204", "utf8.parsed.timeout": "10s"},
			{"utf8.builtin.message": "long timeout", "utf8.metadata.status_code": "404", "utf8.parsed.timeout": "1h"},
		}

		record := rows.Record(alloc, schema)
		defer record.Release()

		colVec, err := e.eval(expr, alloc, record)
		require.NoError(t, err)
		defer colVec.Release()
		id := colVec.Type().ArrowType().ID()
		require.Equal(t, arrow.STRUCT, id)

		arr, ok := colVec.ToArray().(*array.Struct)
		require.True(t, ok)
		defer arr.Release()

		require.Equal(t, 1, arr.NumField())
		value, ok := arr.Field(0).(*array.Float64)
		require.True(t, ok)

		require.Equal(t, 3, value.Len())
		require.Equal(t, 200.0, value.Value(0))
		require.Equal(t, 204.0, value.Value(1))
		require.Equal(t, 404.0, value.Value(2))
	})

	t.Run("cast column generates a value from a parsed column", func(t *testing.T) {
		expr := &physical.UnaryExpr{
			Left: &physical.ColumnExpr{
				Ref: types.ColumnRef{
					Column: "timeout",
					Type:   types.ColumnTypeAmbiguous,
				},
			},
			Op: types.UnaryOpCastDuration,
		}

		alloc := memory.NewCheckedAllocator(memory.DefaultAllocator)
		defer alloc.AssertSize(t, 0) // Assert empty on test exit
		e := newExpressionEvaluator()

		schema := arrow.NewSchema(
			[]arrow.Field{
				semconv.FieldFromIdent(colMsg, false),
				semconv.FieldFromIdent(colStatusCode, true),
				semconv.FieldFromIdent(colTimeout, true),
			},
			nil,
		)
		rows := arrowtest.Rows{
			{"utf8.builtin.message": "timeout set", "utf8.metadata.status_code": "200", "utf8.parsed.timeout": "2m"},
			{"utf8.builtin.message": "short timeout", "utf8.metadata.status_code": "204", "utf8.parsed.timeout": "10s"},
			{"utf8.builtin.message": "long timeout", "utf8.metadata.status_code": "404", "utf8.parsed.timeout": "1h"},
		}

		record := rows.Record(alloc, schema)
		defer record.Release()

		colVec, err := e.eval(expr, alloc, record)
		require.NoError(t, err)
		defer colVec.Release()
		id := colVec.Type().ArrowType().ID()
		require.Equal(t, arrow.STRUCT, id)

		arr, ok := colVec.ToArray().(*array.Struct)
		require.True(t, ok)
		defer arr.Release()

		require.Equal(t, 1, arr.NumField())
		value, ok := arr.Field(0).(*array.Float64)
		require.True(t, ok)

		require.Equal(t, 3, value.Len())
		require.Equal(t, 120.0, value.Value(0))
		require.Equal(t, 3600.0, value.Value(2))
	})

	t.Run("cast operation tracks errors", func(t *testing.T) {
		colExpr := &physical.UnaryExpr{
			Left: &physical.ColumnExpr{
				Ref: types.ColumnRef{
					Column: "mixed_values",
					Type:   types.ColumnTypeAmbiguous,
				},
			},
			Op: types.UnaryOpCastFloat,
		}

		alloc := memory.NewCheckedAllocator(memory.DefaultAllocator)
		defer alloc.AssertSize(t, 0) // Assert empty on test exit
		e := newExpressionEvaluator()

		schema := arrow.NewSchema(
			[]arrow.Field{
				semconv.FieldFromIdent(colMsg, false),
				semconv.FieldFromIdent(colMixedValues, true),
			},
			nil,
		)
		rows := arrowtest.Rows{
			{"utf8.builtin.message": "valid numeric", "utf8.metadata.mixed_values": "42.5"},
			{"utf8.builtin.message": "invalid numeric", "utf8.metadata.mixed_values": "not_a_number"},
			{"utf8.builtin.message": "valid bytes", "utf8.metadata.mixed_values": "1KB"},
			{"utf8.builtin.message": "invalid bytes", "utf8.metadata.mixed_values": "invalid_bytes"},
			{"utf8.builtin.message": "empty string", "utf8.metadata.mixed_values": ""},
		}

		record := rows.Record(alloc, schema)
		defer record.Release()

		colVec, err := e.eval(colExpr, alloc, record)
		require.NoError(t, err)
		defer colVec.Release()
		id := colVec.Type().ArrowType().ID()
		require.Equal(t, arrow.STRUCT, id)

		arr, ok := colVec.ToArray().(*array.Struct)
		require.True(t, ok)
		defer arr.Release()

		require.Equal(t, 3, arr.NumField()) //value, error, errorDetails

		// Find the value, error, and errorDetails fields using schema
		var valueField *array.Float64
		var errorField, errorDetailsField *array.String
		valueField, ok = arr.Field(0).(*array.Float64)
		require.True(t, ok)
		errorField, ok = arr.Field(1).(*array.String)
		require.True(t, ok)
		errorDetailsField, ok = arr.Field(2).(*array.String)
		require.True(t, ok)

		require.NotNil(t, valueField, "expected to find a Float64 value field in struct")
		require.NotNil(t, errorField, "expected to find error field in struct")
		require.NotNil(t, errorDetailsField, "expected to find errorDetails field in struct")

		// Verify values: first row is valid (42.5), rest are invalid (0.0 with errors)
		require.Equal(t, 42.5, valueField.Value(0))
		require.False(t, valueField.IsNull(0))
		require.True(t, errorField.IsNull(0))

		// Row 1: invalid - "not_a_number"
		require.Equal(t, 0.0, valueField.Value(1))
		require.False(t, valueField.IsNull(1)) // Verify value is non-null 0.0
		require.False(t, errorField.IsNull(1))
		require.Equal(t, types.SampleExtractionErrorType, errorField.Value(1))
		require.Contains(t, errorDetailsField.Value(1), `strconv.ParseFloat: parsing "not_a_number": invalid syntax`)

		// Row 2: invalid - "1KB"
		require.Equal(t, 0.0, valueField.Value(2))
		require.False(t, valueField.IsNull(2)) // Verify value is non-null 0.0
		require.False(t, errorField.IsNull(2))
		require.Equal(t, types.SampleExtractionErrorType, errorField.Value(2))
		require.Contains(t, errorDetailsField.Value(2), `strconv.ParseFloat: parsing "1KB": invalid syntax`)

		// Row 3: invalid - "invalid_bytes"
		require.Equal(t, 0.0, valueField.Value(3))
		require.False(t, valueField.IsNull(3)) // Verify value is non-null 0.0
		require.False(t, errorField.IsNull(3))
		require.Equal(t, types.SampleExtractionErrorType, errorField.Value(3))
		require.Contains(t, errorDetailsField.Value(3), `strconv.ParseFloat: parsing "invalid_bytes": invalid syntax`)

		// Row 4: invalid - empty string
		require.Equal(t, 0.0, valueField.Value(4))
		require.False(t, valueField.IsNull(4)) // Verify value is non-null 0.0
		require.False(t, errorField.IsNull(4))
		require.Equal(t, types.SampleExtractionErrorType, errorField.Value(4))
		require.Contains(t, errorDetailsField.Value(4), `strconv.ParseFloat: parsing "": invalid syntax`)
	})
}<|MERGE_RESOLUTION|>--- conflicted
+++ resolved
@@ -91,11 +91,7 @@
 
 			n := len(words)
 			rec := batch(n, time.Now())
-<<<<<<< HEAD
-			colVec, err := e.eval(*literal.ToExpression(), rec)
-=======
-			colVec, err := e.eval(literal, alloc, rec)
->>>>>>> 32f0204f
+			colVec, err := e.eval(*literal.ToExpression(), alloc, rec)
 			require.NoError(t, err)
 			require.Equalf(t, tt.arrowType, colVec.Type().ArrowType().ID(), "expected: %v got: %v", tt.arrowType.String(), colVec.Type().ArrowType().ID().String())
 
@@ -124,11 +120,7 @@
 
 		n := len(words)
 		rec := batch(n, time.Now())
-<<<<<<< HEAD
-		colVec, err := e.eval(*colExpr.ToExpression(), rec)
-=======
-		colVec, err := e.eval(colExpr, alloc, rec)
->>>>>>> 32f0204f
+		colVec, err := e.eval(*colExpr.ToExpression(), alloc, rec)
 		require.NoError(t, err)
 
 		_, ok := colVec.(*Scalar)
@@ -144,11 +136,7 @@
 
 		n := len(words)
 		rec := batch(n, time.Now())
-<<<<<<< HEAD
-		colVec, err := e.eval(*colExpr.ToExpression(), rec)
-=======
-		colVec, err := e.eval(colExpr, alloc, rec)
->>>>>>> 32f0204f
+		colVec, err := e.eval(*colExpr.ToExpression(), alloc, rec)
 		require.NoError(t, err)
 		require.Equal(t, arrow.STRING, colVec.Type().ArrowType().ID())
 
@@ -179,11 +167,7 @@
 			Op: physicalpb.BINARY_OP_EQ,
 		}
 
-<<<<<<< HEAD
-		_, err := e.eval(*expr.ToExpression(), rec)
-=======
-		_, err := e.eval(expr, alloc, rec)
->>>>>>> 32f0204f
+		_, err := e.eval(*expr.ToExpression(), alloc, rec)
 		require.ErrorContains(t, err, "failed to lookup binary function for signature EQ(utf8,timestamp_ns): types do not match")
 	})
 
@@ -198,11 +182,7 @@
 			Op: physicalpb.BINARY_OP_XOR,
 		}
 
-<<<<<<< HEAD
-		_, err := e.eval(*expr.ToExpression(), rec)
-=======
-		_, err := e.eval(expr, alloc, rec)
->>>>>>> 32f0204f
+		_, err := e.eval(*expr.ToExpression(), alloc, rec)
 		require.ErrorContains(t, err, "failed to lookup binary function for signature XOR(utf8,utf8): not implemented")
 	})
 
@@ -215,11 +195,7 @@
 			Op:    physicalpb.BINARY_OP_EQ,
 		}
 
-<<<<<<< HEAD
-		res, err := e.eval(*expr.ToExpression(), rec)
-=======
-		res, err := e.eval(expr, alloc, rec)
->>>>>>> 32f0204f
+		res, err := e.eval(*expr.ToExpression(), alloc, rec)
 		require.NoError(t, err)
 		result := collectBooleanColumnVector(res)
 		require.Equal(t, []bool{false, false, true, false, false, false, false, false, false, false}, result)
@@ -234,11 +210,7 @@
 			Op:    physicalpb.BINARY_OP_GT,
 		}
 
-<<<<<<< HEAD
-		res, err := e.eval(*expr.ToExpression(), rec)
-=======
-		res, err := e.eval(expr, alloc, rec)
->>>>>>> 32f0204f
+		res, err := e.eval(*expr.ToExpression(), alloc, rec)
 		require.NoError(t, err)
 		result := collectBooleanColumnVector(res)
 		require.Equal(t, []bool{false, true, false, true, false, true, true, false, true, false}, result)
@@ -335,11 +307,7 @@
 			Type: physicalpb.COLUMN_TYPE_AMBIGUOUS,
 		}
 
-<<<<<<< HEAD
-		colVec, err := e.eval(*colExpr.ToExpression(), record)
-=======
-		colVec, err := e.eval(colExpr, alloc, record)
->>>>>>> 32f0204f
+		colVec, err := e.eval(*colExpr.ToExpression(), alloc, record)
 		require.NoError(t, err)
 		require.IsType(t, &CoalesceVector{}, colVec)
 		require.Equal(t, arrow.STRING, colVec.Type().ArrowType().ID())
@@ -358,11 +326,7 @@
 			Type: physicalpb.COLUMN_TYPE_AMBIGUOUS,
 		}
 
-<<<<<<< HEAD
-		colVec, err := e.eval(*colExpr.ToExpression(), record)
-=======
-		colVec, err := e.eval(colExpr, alloc, record)
->>>>>>> 32f0204f
+		colVec, err := e.eval(*colExpr.ToExpression(), alloc, record)
 		require.NoError(t, err)
 		require.IsType(t, &CoalesceVector{}, colVec)
 		defer colVec.Release()
@@ -398,11 +362,7 @@
 			Type: physicalpb.COLUMN_TYPE_AMBIGUOUS,
 		}
 
-<<<<<<< HEAD
-		colVec, err := e.eval(*colExpr.ToExpression(), singleRecord)
-=======
-		colVec, err := e.eval(colExpr, alloc, singleRecord)
->>>>>>> 32f0204f
+		colVec, err := e.eval(*colExpr.ToExpression(), alloc, singleRecord)
 		require.NoError(t, err)
 		require.IsType(t, &Array{}, colVec)
 		require.Equal(t, arrow.STRING, colVec.Type().ArrowType().ID())
@@ -420,11 +380,7 @@
 			Type: physicalpb.COLUMN_TYPE_AMBIGUOUS,
 		}
 
-<<<<<<< HEAD
-		colVec, err := e.eval(*colExpr.ToExpression(), record)
-=======
-		colVec, err := e.eval(colExpr, alloc, record)
->>>>>>> 32f0204f
+		colVec, err := e.eval(*colExpr.ToExpression(), alloc, record)
 		require.NoError(t, err)
 		require.IsType(t, &Scalar{}, colVec)
 	})
