package executor

import (
	"testing"
	"time"

	"github.com/apache/arrow-go/v18/arrow"
	"github.com/apache/arrow-go/v18/arrow/array"
	"github.com/apache/arrow-go/v18/arrow/memory"
	"github.com/stretchr/testify/require"

	"github.com/grafana/loki/v3/pkg/engine/internal/planner/physical"
	"github.com/grafana/loki/v3/pkg/engine/internal/semconv"
	"github.com/grafana/loki/v3/pkg/engine/internal/types"
	"github.com/grafana/loki/v3/pkg/util/arrowtest"
)

var (
	fields = []arrow.Field{
		semconv.FieldFromFQN("utf8.builtin.name", false),
		semconv.FieldFromFQN("timestamp_ns.builtin.timestamp", false),
		semconv.FieldFromFQN("float64.builtin.value", false),
		semconv.FieldFromFQN("bool.builtin.valid", false),
	}
	sampledata = `Alice,1745487598764058205,0.2586284611568047,false
Bob,1745487598764058305,0.7823145698741236,true
Charlie,1745487598764058405,0.3451289756123478,false
David,1745487598764058505,0.9217834561278945,true
Eve,1745487598764058605,0.1245789632145789,false
Frank,1745487598764058705,0.5678912345678912,true
Grace,1745487598764058805,0.8912345678912345,false
Hannah,1745487598764058905,0.2345678912345678,true
Ian,1745487598764059005,0.6789123456789123,false
Julia,1745487598764059105,0.4123456789123456,true`
)

func TestEvaluateLiteralExpression(t *testing.T) {
	for _, tt := range []struct {
		name      string
		value     any
		want      any
		arrowType arrow.Type
	}{
		{
			name:      "null",
			value:     nil,
			arrowType: arrow.NULL,
		},
		{
			name:      "bool",
			value:     true,
			arrowType: arrow.BOOL,
		},
		{
			name:      "str",
			value:     "loki",
			arrowType: arrow.STRING,
		},
		{
			name:      "int",
			value:     int64(123456789),
			arrowType: arrow.INT64,
		},
		{
			name:      "float",
			value:     123.456789,
			arrowType: arrow.FLOAT64,
		},
		{
			name:      "timestamp",
			value:     types.Timestamp(3600000000),
			arrowType: arrow.TIMESTAMP,
		},
		{
			name:      "duration",
			value:     types.Duration(3600000000),
			arrowType: arrow.INT64,
		},
		{
			name:      "bytes",
			value:     types.Bytes(1024),
			arrowType: arrow.INT64,
		},
	} {
		t.Run(tt.name, func(t *testing.T) {
			literal := physical.NewLiteral(tt.value)
			e := newExpressionEvaluator()

			n := len(words)
<<<<<<< HEAD
			rec := batch(n, time.Now(), alloc)
			defer rec.Release()
			colVec, err := e.eval(literal, alloc, rec)
=======
			rec := batch(n, time.Now())
			colVec, err := e.eval(literal, rec)
>>>>>>> 160dc2c4
			require.NoError(t, err)
			require.Equalf(t, tt.arrowType, colVec.Type().ArrowType().ID(), "expected: %v got: %v", tt.arrowType.String(), colVec.Type().ArrowType().ID().String())

			for i := range n {
				val := colVec.Value(i)
				if tt.want != nil {
					require.Equal(t, tt.want, val)
				} else {
					require.Equal(t, tt.value, val)
				}
			}
		})
	}
}

func TestEvaluateColumnExpression(t *testing.T) {
	e := newExpressionEvaluator()

	t.Run("unknown column", func(t *testing.T) {
		colExpr := &physical.ColumnExpr{
			Ref: types.ColumnRef{
				Column: "does_not_exist",
				Type:   types.ColumnTypeBuiltin,
			},
		}

		n := len(words)
<<<<<<< HEAD
		rec := batch(n, time.Now(), alloc)
		defer rec.Release()
		colVec, err := e.eval(colExpr, alloc, rec)
=======
		rec := batch(n, time.Now())
		colVec, err := e.eval(colExpr, rec)
>>>>>>> 160dc2c4
		require.NoError(t, err)

		col, ok := colVec.(*Scalar)
		require.True(t, ok, "expected column vector to be a *Scalar, got %T", colVec)
		arr := col.ToArray()
		defer arr.Release()
		require.Equal(t, arrow.STRING, colVec.Type().ArrowType().ID())
	})

	t.Run("string(message)", func(t *testing.T) {
		colExpr := &physical.ColumnExpr{
			Ref: types.ColumnRef{
				Column: "message",
				Type:   types.ColumnTypeBuiltin,
			},
		}

		n := len(words)
<<<<<<< HEAD
		rec := batch(n, time.Now(), alloc)
		defer rec.Release()
		colVec, err := e.eval(colExpr, alloc, rec)
=======
		rec := batch(n, time.Now())
		colVec, err := e.eval(colExpr, rec)
>>>>>>> 160dc2c4
		require.NoError(t, err)
		arr := colVec.ToArray()
		defer arr.Release()
		require.Equal(t, arrow.STRING, colVec.Type().ArrowType().ID())

		for i := range n {
			val := colVec.Value(i)
			require.Equal(t, words[i%len(words)], val)
		}
	})
}

func TestEvaluateBinaryExpression(t *testing.T) {
	rec, err := CSVToArrow(fields, sampledata)
	require.NoError(t, err)

	e := newExpressionEvaluator()

	t.Run("error if types do not match", func(t *testing.T) {
		expr := &physical.BinaryExpr{
			Left: &physical.ColumnExpr{
				Ref: types.ColumnRef{Column: "name", Type: types.ColumnTypeBuiltin},
			},
			Right: &physical.ColumnExpr{
				Ref: types.ColumnRef{Column: "timestamp", Type: types.ColumnTypeBuiltin},
			},
			Op: types.BinaryOpEq,
		}

		_, err := e.eval(expr, rec)
		require.ErrorContains(t, err, "failed to lookup binary function for signature EQ(utf8,timestamp_ns): types do not match")
	})

	t.Run("error if function for signature is not registered", func(t *testing.T) {
		expr := &physical.BinaryExpr{
			Left: &physical.ColumnExpr{
				Ref: types.ColumnRef{Column: "name", Type: types.ColumnTypeBuiltin},
			},
			Right: &physical.ColumnExpr{
				Ref: types.ColumnRef{Column: "name", Type: types.ColumnTypeBuiltin},
			},
			Op: types.BinaryOpXor,
		}

		_, err := e.eval(expr, rec)
		require.ErrorContains(t, err, "failed to lookup binary function for signature XOR(utf8,utf8): not implemented")
	})

	t.Run("EQ(string,string)", func(t *testing.T) {
		expr := &physical.BinaryExpr{
			Left: &physical.ColumnExpr{
				Ref: types.ColumnRef{Column: "name", Type: types.ColumnTypeBuiltin},
			},
			Right: physical.NewLiteral("Charlie"),
			Op:    types.BinaryOpEq,
		}

		res, err := e.eval(expr, rec)
		require.NoError(t, err)
		result := collectBooleanColumnVector(res)
		require.Equal(t, []bool{false, false, true, false, false, false, false, false, false, false}, result)
	})

	t.Run("GT(float,float)", func(t *testing.T) {
		expr := &physical.BinaryExpr{
			Left: &physical.ColumnExpr{
				Ref: types.ColumnRef{Column: "value", Type: types.ColumnTypeBuiltin},
			},
			Right: physical.NewLiteral(0.5),
			Op:    types.BinaryOpGt,
		}

		res, err := e.eval(expr, rec)
		require.NoError(t, err)
		result := collectBooleanColumnVector(res)
		require.Equal(t, []bool{false, true, false, true, false, true, true, false, true, false}, result)
	})
}

func collectBooleanColumnVector(vec ColumnVector) []bool {
	res := make([]bool, 0, vec.Len())
	arr := vec.ToArray().(*array.Boolean)
	for i := range int(vec.Len()) {
		res = append(res, arr.Value(i))
	}
	return res
}

var words = []string{"one", "two", "three", "four", "five", "six", "seven", "eight", "nine", "ten"}

func batch(n int, now time.Time, allocator memory.Allocator) arrow.Record {
	// Define the schema
	schema := arrow.NewSchema(
		[]arrow.Field{
			semconv.FieldFromIdent(semconv.ColumnIdentMessage, false),
			semconv.FieldFromIdent(semconv.ColumnIdentTimestamp, false),
		},
		nil, // No metadata
	)

<<<<<<< HEAD
	// Create builders for each column
	logBuilder := array.NewStringBuilder(allocator)
	defer logBuilder.Release()

	tsBuilder := array.NewTimestampBuilder(allocator, &arrow.TimestampType{Unit: arrow.Nanosecond, TimeZone: "UTC"})
	defer tsBuilder.Release()
=======
	// 3. Create builders for each column
	logBuilder := array.NewStringBuilder(mem)

	tsBuilder := array.NewTimestampBuilder(mem, &arrow.TimestampType{Unit: arrow.Nanosecond, TimeZone: "UTC"})
>>>>>>> 160dc2c4

	// Append data to the builders
	logs := make([]string, n)
	ts := make([]arrow.Timestamp, n)

	for i := range n {
		logs[i] = words[i%len(words)]
		ts[i] = arrow.Timestamp(now.Add(time.Duration(i) * time.Second).UnixNano())
	}

	tsBuilder.AppendValues(ts, nil)
	logBuilder.AppendValues(logs, nil)

	// Build the arrays
	logArray := logBuilder.NewArray()

	tsArray := tsBuilder.NewArray()

	// Create the record
	columns := []arrow.Array{logArray, tsArray}
	record := array.NewRecord(schema, columns, int64(n))

	return record
}

func TestEvaluateAmbiguousColumnExpression(t *testing.T) {
	// Test precedence between generated, metadata, and label columns
	fields := []arrow.Field{
		semconv.FieldFromFQN("utf8.label.test", true),
		semconv.FieldFromFQN("utf8.metadata.test", true),
		semconv.FieldFromFQN("utf8.generated.test", true),
	}

	// CSV data where:
	// Row 0: All columns have values - should pick generated (highest precedence)
	// Row 1: Generated is null, others have values - should pick metadata
	// Row 2: Generated and metadata are null - should pick label
	// Row 3: All are null - should return null
	data := `label_0,metadata_0,generated_0
label_1,metadata_1,null
label_2,null,null
null,null,null`

	record, err := CSVToArrow(fields, data)
	require.NoError(t, err)

	e := newExpressionEvaluator()

	t.Run("ambiguous column should use per-row precedence order", func(t *testing.T) {
		colExpr := &physical.ColumnExpr{
			Ref: types.ColumnRef{
				Column: "test",
				Type:   types.ColumnTypeAmbiguous,
			},
		}

		colVec, err := e.eval(colExpr, record)
		require.NoError(t, err)
		require.IsType(t, &CoalesceVector{}, colVec)
		require.Equal(t, arrow.STRING, colVec.Type().ArrowType().ID())
		require.Equal(t, types.ColumnTypeAmbiguous, colVec.ColumnType())

		// Test per-row precedence resolution
		require.Equal(t, "generated_0", colVec.Value(0)) // Generated has highest precedence
		require.Equal(t, "metadata_1", colVec.Value(1))  // Generated is null, metadata has next precedence
		require.Equal(t, "label_2", colVec.Value(2))     // Generated and metadata are null, label has next precedence
		require.Equal(t, nil, colVec.Value(3))           // All are null
	})

	t.Run("ToArray method should return correct Arrow array", func(t *testing.T) {
		colExpr := &physical.ColumnExpr{
			Ref: types.ColumnRef{
				Column: "test",
				Type:   types.ColumnTypeAmbiguous,
			},
		}

		colVec, err := e.eval(colExpr, record)
		require.NoError(t, err)
		require.IsType(t, &CoalesceVector{}, colVec)

		arr := colVec.ToArray()
		require.IsType(t, &array.String{}, arr)
		stringArr := arr.(*array.String)

		require.Equal(t, 4, stringArr.Len())
		require.Equal(t, "generated_0", stringArr.Value(0))
		require.Equal(t, "metadata_1", stringArr.Value(1))
		require.Equal(t, "label_2", stringArr.Value(2))
		require.True(t, stringArr.IsNull(3)) // Row 3 should be null
	})

	t.Run("look-up matching single column should return Array", func(t *testing.T) {
		// Create a record with only one column type
		fields := []arrow.Field{
			semconv.FieldFromFQN("utf8.label.single", false),
		}
		data := `label_0
label_1
label_2
`

		singleRecord, err := CSVToArrow(fields, data)
		require.NoError(t, err)

		colExpr := &physical.ColumnExpr{
			Ref: types.ColumnRef{
				Column: "single",
				Type:   types.ColumnTypeAmbiguous,
			},
		}

		colVec, err := e.eval(colExpr, singleRecord)
		require.NoError(t, err)
		require.IsType(t, &Array{}, colVec)
		require.Equal(t, arrow.STRING, colVec.Type().ArrowType().ID())
		require.Equal(t, types.ColumnTypeLabel, colVec.ColumnType())

		// Test single column behavior
		require.Equal(t, "label_0", colVec.Value(0))
		require.Equal(t, "label_1", colVec.Value(1))
		require.Equal(t, "label_2", colVec.Value(2))
	})

	t.Run("ambiguous column with no matching columns should return default scalar", func(t *testing.T) {
		colExpr := &physical.ColumnExpr{
			Ref: types.ColumnRef{
				Column: "nonexistent",
				Type:   types.ColumnTypeAmbiguous,
			},
		}

		colVec, err := e.eval(colExpr, record)
		require.NoError(t, err)
		require.IsType(t, &Scalar{}, colVec)
	})
}

func TestEvaluateUnaryCastExpression(t *testing.T) {
	colMsg := semconv.ColumnIdentMessage
	colStatusCode := semconv.NewIdentifier("status_code", types.ColumnTypeMetadata, types.Loki.String)
	colTimeout := semconv.NewIdentifier("timeout", types.ColumnTypeParsed, types.Loki.String)
	colMixedValues := semconv.NewIdentifier("mixed_values", types.ColumnTypeMetadata, types.Loki.String)

	t.Run("unknown column", func(t *testing.T) {
		e := newExpressionEvaluator()
		expr := &physical.UnaryExpr{
			Left: &physical.ColumnExpr{
				Ref: types.ColumnRef{
					Column: "does_not_exist",
					Type:   types.ColumnTypeAmbiguous,
				},
			},
			Op: types.UnaryOpCastFloat,
		}

		n := len(words)
<<<<<<< HEAD
		rec := batch(n, time.Now(), alloc)
		defer rec.Release()
		colVec, err := e.eval(expr, alloc, rec)
=======
		rec := batch(n, time.Now())
		colVec, err := e.eval(expr, rec)
>>>>>>> 160dc2c4
		require.NoError(t, err)

		id := colVec.Type().ArrowType().ID()
		require.Equal(t, arrow.STRUCT, id)

		arr, ok := colVec.ToArray().(*array.Struct)
		require.True(t, ok)

		require.Equal(t, 3, arr.NumField()) // value, error, error_details
		value, ok := arr.Field(0).(*array.Float64)
		require.True(t, ok)

		errorField, ok := arr.Field(1).(*array.String)
		require.True(t, ok)

		errorDetailsField, ok := arr.Field(2).(*array.String)
		require.True(t, ok)

		require.Equal(t, n, value.Len())
		for i := range n {
			require.Equal(t, 0.0, value.Value(i), "expected value to be 0.0 for row %d", i)
			require.Equal(t, types.SampleExtractionErrorType, errorField.Value(i))
			require.Contains(t, `strconv.ParseFloat: parsing "": invalid syntax`, errorDetailsField.Value(i))
		}
	})

	t.Run("cast column generates a value", func(t *testing.T) {
		expr := &physical.UnaryExpr{
			Left: &physical.ColumnExpr{
				Ref: types.ColumnRef{
					Column: "status_code",
					Type:   types.ColumnTypeAmbiguous,
				},
			},
			Op: types.UnaryOpCastBytes,
		}

		e := newExpressionEvaluator()

		schema := arrow.NewSchema(
			[]arrow.Field{
				semconv.FieldFromIdent(colMsg, false),
				semconv.FieldFromIdent(colStatusCode, true),
				semconv.FieldFromIdent(colTimeout, true),
			},
			nil,
		)
		rows := arrowtest.Rows{
			{"utf8.builtin.message": "timeout set", "utf8.metadata.status_code": "200", "utf8.parsed.timeout": "2m"},
			{"utf8.builtin.message": "short timeout", "utf8.metadata.status_code": "204", "utf8.parsed.timeout": "10s"},
			{"utf8.builtin.message": "long timeout", "utf8.metadata.status_code": "404", "utf8.parsed.timeout": "1h"},
		}

		record := rows.Record(memory.DefaultAllocator, schema)

		colVec, err := e.eval(expr, record)
		require.NoError(t, err)
		id := colVec.Type().ArrowType().ID()
		require.Equal(t, arrow.STRUCT, id)

		arr, ok := colVec.ToArray().(*array.Struct)
		require.True(t, ok)

		require.Equal(t, 1, arr.NumField())
		value, ok := arr.Field(0).(*array.Float64)
		require.True(t, ok)

		require.Equal(t, 3, value.Len())
		require.Equal(t, 200.0, value.Value(0))
		require.Equal(t, 204.0, value.Value(1))
		require.Equal(t, 404.0, value.Value(2))
	})

	t.Run("cast column generates a value from a parsed column", func(t *testing.T) {
		expr := &physical.UnaryExpr{
			Left: &physical.ColumnExpr{
				Ref: types.ColumnRef{
					Column: "timeout",
					Type:   types.ColumnTypeAmbiguous,
				},
			},
			Op: types.UnaryOpCastDuration,
		}

		e := newExpressionEvaluator()

		schema := arrow.NewSchema(
			[]arrow.Field{
				semconv.FieldFromIdent(colMsg, false),
				semconv.FieldFromIdent(colStatusCode, true),
				semconv.FieldFromIdent(colTimeout, true),
			},
			nil,
		)
		rows := arrowtest.Rows{
			{"utf8.builtin.message": "timeout set", "utf8.metadata.status_code": "200", "utf8.parsed.timeout": "2m"},
			{"utf8.builtin.message": "short timeout", "utf8.metadata.status_code": "204", "utf8.parsed.timeout": "10s"},
			{"utf8.builtin.message": "long timeout", "utf8.metadata.status_code": "404", "utf8.parsed.timeout": "1h"},
		}

		record := rows.Record(memory.DefaultAllocator, schema)

		colVec, err := e.eval(expr, record)
		require.NoError(t, err)
		id := colVec.Type().ArrowType().ID()
		require.Equal(t, arrow.STRUCT, id)

		arr, ok := colVec.ToArray().(*array.Struct)
		require.True(t, ok)

		require.Equal(t, 1, arr.NumField())
		value, ok := arr.Field(0).(*array.Float64)
		require.True(t, ok)

		require.Equal(t, 3, value.Len())
		require.Equal(t, 120.0, value.Value(0))
		require.Equal(t, 3600.0, value.Value(2))
	})

	t.Run("cast operation tracks errors", func(t *testing.T) {
		colExpr := &physical.UnaryExpr{
			Left: &physical.ColumnExpr{
				Ref: types.ColumnRef{
					Column: "mixed_values",
					Type:   types.ColumnTypeAmbiguous,
				},
			},
			Op: types.UnaryOpCastFloat,
		}

		e := newExpressionEvaluator()

		schema := arrow.NewSchema(
			[]arrow.Field{
				semconv.FieldFromIdent(colMsg, false),
				semconv.FieldFromIdent(colMixedValues, true),
			},
			nil,
		)
		rows := arrowtest.Rows{
			{"utf8.builtin.message": "valid numeric", "utf8.metadata.mixed_values": "42.5"},
			{"utf8.builtin.message": "invalid numeric", "utf8.metadata.mixed_values": "not_a_number"},
			{"utf8.builtin.message": "valid bytes", "utf8.metadata.mixed_values": "1KB"},
			{"utf8.builtin.message": "invalid bytes", "utf8.metadata.mixed_values": "invalid_bytes"},
			{"utf8.builtin.message": "empty string", "utf8.metadata.mixed_values": ""},
		}

		record := rows.Record(memory.DefaultAllocator, schema)

		colVec, err := e.eval(colExpr, record)
		require.NoError(t, err)
		id := colVec.Type().ArrowType().ID()
		require.Equal(t, arrow.STRUCT, id)

		arr, ok := colVec.ToArray().(*array.Struct)
		require.True(t, ok)

		require.Equal(t, 3, arr.NumField()) //value, error, errorDetails

		// Find the value, error, and errorDetails fields using schema
		var valueField *array.Float64
		var errorField, errorDetailsField *array.String
		valueField, ok = arr.Field(0).(*array.Float64)
		require.True(t, ok)
		errorField, ok = arr.Field(1).(*array.String)
		require.True(t, ok)
		errorDetailsField, ok = arr.Field(2).(*array.String)
		require.True(t, ok)

		require.NotNil(t, valueField, "expected to find a Float64 value field in struct")
		require.NotNil(t, errorField, "expected to find error field in struct")
		require.NotNil(t, errorDetailsField, "expected to find errorDetails field in struct")

		// Verify values: first row is valid (42.5), rest are invalid (0.0 with errors)
		require.Equal(t, 42.5, valueField.Value(0))
		require.False(t, valueField.IsNull(0))
		require.True(t, errorField.IsNull(0))

		// Row 1: invalid - "not_a_number"
		require.Equal(t, 0.0, valueField.Value(1))
		require.False(t, valueField.IsNull(1)) // Verify value is non-null 0.0
		require.False(t, errorField.IsNull(1))
		require.Equal(t, types.SampleExtractionErrorType, errorField.Value(1))
		require.Contains(t, errorDetailsField.Value(1), `strconv.ParseFloat: parsing "not_a_number": invalid syntax`)

		// Row 2: invalid - "1KB"
		require.Equal(t, 0.0, valueField.Value(2))
		require.False(t, valueField.IsNull(2)) // Verify value is non-null 0.0
		require.False(t, errorField.IsNull(2))
		require.Equal(t, types.SampleExtractionErrorType, errorField.Value(2))
		require.Contains(t, errorDetailsField.Value(2), `strconv.ParseFloat: parsing "1KB": invalid syntax`)

		// Row 3: invalid - "invalid_bytes"
		require.Equal(t, 0.0, valueField.Value(3))
		require.False(t, valueField.IsNull(3)) // Verify value is non-null 0.0
		require.False(t, errorField.IsNull(3))
		require.Equal(t, types.SampleExtractionErrorType, errorField.Value(3))
		require.Contains(t, errorDetailsField.Value(3), `strconv.ParseFloat: parsing "invalid_bytes": invalid syntax`)

		// Row 4: invalid - empty string
		require.Equal(t, 0.0, valueField.Value(4))
		require.False(t, valueField.IsNull(4)) // Verify value is non-null 0.0
		require.False(t, errorField.IsNull(4))
		require.Equal(t, types.SampleExtractionErrorType, errorField.Value(4))
		require.Contains(t, errorDetailsField.Value(4), `strconv.ParseFloat: parsing "": invalid syntax`)
	})
}<|MERGE_RESOLUTION|>--- conflicted
+++ resolved
@@ -87,14 +87,8 @@
 			e := newExpressionEvaluator()
 
 			n := len(words)
-<<<<<<< HEAD
-			rec := batch(n, time.Now(), alloc)
-			defer rec.Release()
-			colVec, err := e.eval(literal, alloc, rec)
-=======
 			rec := batch(n, time.Now())
 			colVec, err := e.eval(literal, rec)
->>>>>>> 160dc2c4
 			require.NoError(t, err)
 			require.Equalf(t, tt.arrowType, colVec.Type().ArrowType().ID(), "expected: %v got: %v", tt.arrowType.String(), colVec.Type().ArrowType().ID().String())
 
@@ -122,14 +116,8 @@
 		}
 
 		n := len(words)
-<<<<<<< HEAD
-		rec := batch(n, time.Now(), alloc)
-		defer rec.Release()
-		colVec, err := e.eval(colExpr, alloc, rec)
-=======
 		rec := batch(n, time.Now())
 		colVec, err := e.eval(colExpr, rec)
->>>>>>> 160dc2c4
 		require.NoError(t, err)
 
 		col, ok := colVec.(*Scalar)
@@ -148,14 +136,8 @@
 		}
 
 		n := len(words)
-<<<<<<< HEAD
-		rec := batch(n, time.Now(), alloc)
-		defer rec.Release()
-		colVec, err := e.eval(colExpr, alloc, rec)
-=======
 		rec := batch(n, time.Now())
 		colVec, err := e.eval(colExpr, rec)
->>>>>>> 160dc2c4
 		require.NoError(t, err)
 		arr := colVec.ToArray()
 		defer arr.Release()
@@ -246,7 +228,7 @@
 
 var words = []string{"one", "two", "three", "four", "five", "six", "seven", "eight", "nine", "ten"}
 
-func batch(n int, now time.Time, allocator memory.Allocator) arrow.Record {
+func batch(n int, now time.Time) arrow.Record {
 	// Define the schema
 	schema := arrow.NewSchema(
 		[]arrow.Field{
@@ -256,19 +238,9 @@
 		nil, // No metadata
 	)
 
-<<<<<<< HEAD
 	// Create builders for each column
-	logBuilder := array.NewStringBuilder(allocator)
-	defer logBuilder.Release()
-
-	tsBuilder := array.NewTimestampBuilder(allocator, &arrow.TimestampType{Unit: arrow.Nanosecond, TimeZone: "UTC"})
-	defer tsBuilder.Release()
-=======
-	// 3. Create builders for each column
-	logBuilder := array.NewStringBuilder(mem)
-
-	tsBuilder := array.NewTimestampBuilder(mem, &arrow.TimestampType{Unit: arrow.Nanosecond, TimeZone: "UTC"})
->>>>>>> 160dc2c4
+	logBuilder := array.NewStringBuilder(memory.DefaultAllocator)
+	tsBuilder := array.NewTimestampBuilder(memory.DefaultAllocator, &arrow.TimestampType{Unit: arrow.Nanosecond, TimeZone: "UTC"})
 
 	// Append data to the builders
 	logs := make([]string, n)
@@ -426,14 +398,8 @@
 		}
 
 		n := len(words)
-<<<<<<< HEAD
-		rec := batch(n, time.Now(), alloc)
-		defer rec.Release()
-		colVec, err := e.eval(expr, alloc, rec)
-=======
 		rec := batch(n, time.Now())
 		colVec, err := e.eval(expr, rec)
->>>>>>> 160dc2c4
 		require.NoError(t, err)
 
 		id := colVec.Type().ArrowType().ID()
