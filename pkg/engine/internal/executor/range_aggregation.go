--- conflicted
+++ resolved
@@ -158,11 +158,7 @@
 			// extract all the columns that are used for partitioning
 			arrays := make([]*array.String, 0, len(r.opts.partitionBy))
 			for _, columnExpr := range r.opts.partitionBy {
-<<<<<<< HEAD
-				vec, err := r.evaluator.eval(*columnExpr.ToExpression(), record)
-=======
-				vec, err := r.evaluator.eval(columnExpr, r.allocator, record)
->>>>>>> 32f0204f
+				vec, err := r.evaluator.eval(*columnExpr.ToExpression(), r.allocator, record)
 				if err != nil {
 					return nil, err
 				}
@@ -179,11 +175,7 @@
 			}
 
 			// extract timestamp column to check if the entry is in range
-<<<<<<< HEAD
-			tsVec, err := r.evaluator.eval(*tsColumnExpr.ToExpression(), record)
-=======
-			tsVec, err := r.evaluator.eval(tsColumnExpr, r.allocator, record)
->>>>>>> 32f0204f
+			tsVec, err := r.evaluator.eval(*tsColumnExpr.ToExpression(), r.allocator, record)
 			if err != nil {
 				return nil, err
 			}
@@ -193,13 +185,8 @@
 
 			// no need to extract value column for COUNT aggregation
 			var valVec ColumnVector
-<<<<<<< HEAD
 			if r.opts.operation != physicalpb.AGGREGATE_RANGE_OP_COUNT {
-				valVec, err = r.evaluator.eval(*valColumnExpr.ToExpression(), record)
-=======
-			if r.opts.operation != types.RangeAggregationTypeCount {
-				valVec, err = r.evaluator.eval(valColumnExpr, r.allocator, record)
->>>>>>> 32f0204f
+				valVec, err = r.evaluator.eval(*valColumnExpr.ToExpression(), r.allocator, record)
 				if err != nil {
 					return nil, err
 				}
