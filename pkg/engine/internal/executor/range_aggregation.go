--- conflicted
+++ resolved
@@ -188,11 +188,7 @@
 			// no need to extract value column for COUNT aggregation
 			var valArr *array.Float64
 			if r.opts.operation != types.RangeAggregationTypeCount {
-<<<<<<< HEAD
-				valVec, err := r.evaluator.eval(valColumnExpr, record)
-=======
-				valVec, err = r.evaluator.eval(valColumnExpr, r.allocator, record)
->>>>>>> 13429aa1
+				valVec, err := r.evaluator.eval(valColumnExpr, r.allocator, record)
 				if err != nil {
 					return nil, err
 				}
