--- conflicted
+++ resolved
@@ -179,17 +179,13 @@
 			tsCol := tsVec.(*array.Timestamp)
 
 			// no need to extract value column for COUNT aggregation
-<<<<<<< HEAD
 			var valArr *array.Float64
-=======
-			var valVec arrow.Array
->>>>>>> bfd70602
 			if r.opts.operation != types.RangeAggregationTypeCount {
 				valVec, err := r.evaluator.eval(valColumnExpr, record)
 				if err != nil {
 					return nil, err
 				}
-				valArr = valVec.ToArray().(*array.Float64)
+				valArr = valVec.(*array.Float64)
 			}
 
 			for row := range int(record.NumRows()) {
@@ -206,18 +202,7 @@
 
 				var value float64
 				if r.opts.operation != types.RangeAggregationTypeCount {
-<<<<<<< HEAD
 					value = valArr.Value(row)
-=======
-					switch arr := valVec.(type) {
-					case *array.Int64:
-						value = float64(arr.Value(row))
-					case *array.Float64:
-						value = float64(arr.Value(row))
-					default:
-						return nil, fmt.Errorf("invalid array type. expected int64 or float64, got %T", arr)
-					}
->>>>>>> bfd70602
 				}
 
 				for _, w := range windows {
