package executor

import (
<<<<<<< HEAD
	"math"
=======
	"fmt"
>>>>>>> bfd70602
	"regexp"
	"strings"

	"github.com/apache/arrow-go/v18/arrow"
	"github.com/apache/arrow-go/v18/arrow/array"
	"github.com/apache/arrow-go/v18/arrow/memory"

	"github.com/grafana/loki/v3/pkg/engine/internal/errors"
	"github.com/grafana/loki/v3/pkg/engine/internal/types"
)

var (
	unaryFunctions  UnaryFunctionRegistry  = &unaryFuncReg{}
	binaryFunctions BinaryFunctionRegistry = &binaryFuncReg{}
)

func init() {
	// Functions for [types.BinaryOpDiv]
	binaryFunctions.register(types.BinaryOpDiv, arrow.PrimitiveTypes.Float64, &genericFloat64Function[*array.Float64, float64]{eval: func(a, b float64) (float64, error) { return a / b, nil }})
	binaryFunctions.register(types.BinaryOpDiv, arrow.PrimitiveTypes.Int64, &genericFloat64Function[*array.Int64, int64]{eval: func(a, b int64) (float64, error) { return float64(a) / float64(b), nil }})
	// Functions for [types.BinaryOpAdd]
	binaryFunctions.register(types.BinaryOpAdd, arrow.PrimitiveTypes.Float64, &genericFloat64Function[*array.Float64, float64]{eval: func(a, b float64) (float64, error) { return a + b, nil }})
	binaryFunctions.register(types.BinaryOpAdd, arrow.PrimitiveTypes.Int64, &genericFloat64Function[*array.Int64, int64]{eval: func(a, b int64) (float64, error) { return float64(a) + float64(b), nil }})
	// Functions for [types.BinaryOpSub]
	binaryFunctions.register(types.BinaryOpSub, arrow.PrimitiveTypes.Float64, &genericFloat64Function[*array.Float64, float64]{eval: func(a, b float64) (float64, error) { return a - b, nil }})
	binaryFunctions.register(types.BinaryOpSub, arrow.PrimitiveTypes.Int64, &genericFloat64Function[*array.Int64, int64]{eval: func(a, b int64) (float64, error) { return float64(a) - float64(b), nil }})
	// Functions for [types.BinaryOpMul]
	binaryFunctions.register(types.BinaryOpMul, arrow.PrimitiveTypes.Float64, &genericFloat64Function[*array.Float64, float64]{eval: func(a, b float64) (float64, error) { return a * b, nil }})
	binaryFunctions.register(types.BinaryOpMul, arrow.PrimitiveTypes.Int64, &genericFloat64Function[*array.Int64, int64]{eval: func(a, b int64) (float64, error) { return float64(a) * float64(b), nil }})
	// Functions for [types.BinaryOpMod]
	binaryFunctions.register(types.BinaryOpMod, arrow.PrimitiveTypes.Float64, &genericFloat64Function[*array.Float64, float64]{eval: func(a, b float64) (float64, error) { return math.Mod(a, b), nil }})
	binaryFunctions.register(types.BinaryOpMod, arrow.PrimitiveTypes.Int64, &genericFloat64Function[*array.Int64, int64]{eval: func(a, b int64) (float64, error) { return float64(a % b), nil }})
	// Functions for [types.BinaryOpPow]
	binaryFunctions.register(types.BinaryOpPow, arrow.PrimitiveTypes.Float64, &genericFloat64Function[*array.Float64, float64]{eval: func(a, b float64) (float64, error) { return math.Pow(a, b), nil }})
	binaryFunctions.register(types.BinaryOpPow, arrow.PrimitiveTypes.Int64, &genericFloat64Function[*array.Int64, int64]{eval: func(a, b int64) (float64, error) { return math.Pow(float64(a), float64(b)), nil }})

	// Functions for [types.BinaryOpEq]
	binaryFunctions.register(types.BinaryOpEq, arrow.FixedWidthTypes.Boolean, &genericBoolFunction[*array.Boolean, bool]{eval: func(a, b bool) (bool, error) { return a == b, nil }})
	binaryFunctions.register(types.BinaryOpEq, arrow.BinaryTypes.String, &genericBoolFunction[*array.String, string]{eval: func(a, b string) (bool, error) { return a == b, nil }})
	binaryFunctions.register(types.BinaryOpEq, arrow.PrimitiveTypes.Int64, &genericBoolFunction[*array.Int64, int64]{eval: func(a, b int64) (bool, error) { return a == b, nil }})
	binaryFunctions.register(types.BinaryOpEq, arrow.FixedWidthTypes.Timestamp_ns, &genericBoolFunction[*array.Timestamp, arrow.Timestamp]{eval: func(a, b arrow.Timestamp) (bool, error) { return a == b, nil }})
	binaryFunctions.register(types.BinaryOpEq, arrow.PrimitiveTypes.Float64, &genericBoolFunction[*array.Float64, float64]{eval: func(a, b float64) (bool, error) { return a == b, nil }})
	// Functions for [types.BinaryOpNeq]
	binaryFunctions.register(types.BinaryOpNeq, arrow.FixedWidthTypes.Boolean, &genericBoolFunction[*array.Boolean, bool]{eval: func(a, b bool) (bool, error) { return a != b, nil }})
	binaryFunctions.register(types.BinaryOpNeq, arrow.BinaryTypes.String, &genericBoolFunction[*array.String, string]{eval: func(a, b string) (bool, error) { return a != b, nil }})
	binaryFunctions.register(types.BinaryOpNeq, arrow.PrimitiveTypes.Int64, &genericBoolFunction[*array.Int64, int64]{eval: func(a, b int64) (bool, error) { return a != b, nil }})
	binaryFunctions.register(types.BinaryOpNeq, arrow.FixedWidthTypes.Timestamp_ns, &genericBoolFunction[*array.Timestamp, arrow.Timestamp]{eval: func(a, b arrow.Timestamp) (bool, error) { return a != b, nil }})
	binaryFunctions.register(types.BinaryOpNeq, arrow.PrimitiveTypes.Float64, &genericBoolFunction[*array.Float64, float64]{eval: func(a, b float64) (bool, error) { return a != b, nil }})
	// Functions for [types.BinaryOpGt]
	binaryFunctions.register(types.BinaryOpGt, arrow.FixedWidthTypes.Boolean, &genericBoolFunction[*array.Boolean, bool]{eval: func(a, b bool) (bool, error) { return boolToInt(a) > boolToInt(b), nil }})
	binaryFunctions.register(types.BinaryOpGt, arrow.BinaryTypes.String, &genericBoolFunction[*array.String, string]{eval: func(a, b string) (bool, error) { return a > b, nil }})
	binaryFunctions.register(types.BinaryOpGt, arrow.PrimitiveTypes.Int64, &genericBoolFunction[*array.Int64, int64]{eval: func(a, b int64) (bool, error) { return a > b, nil }})
	binaryFunctions.register(types.BinaryOpGt, arrow.FixedWidthTypes.Timestamp_ns, &genericBoolFunction[*array.Timestamp, arrow.Timestamp]{eval: func(a, b arrow.Timestamp) (bool, error) { return a > b, nil }})
	binaryFunctions.register(types.BinaryOpGt, arrow.PrimitiveTypes.Float64, &genericBoolFunction[*array.Float64, float64]{eval: func(a, b float64) (bool, error) { return a > b, nil }})
	// Functions for [types.BinaryOpGte]
	binaryFunctions.register(types.BinaryOpGte, arrow.FixedWidthTypes.Boolean, &genericBoolFunction[*array.Boolean, bool]{eval: func(a, b bool) (bool, error) { return boolToInt(a) >= boolToInt(b), nil }})
	binaryFunctions.register(types.BinaryOpGte, arrow.BinaryTypes.String, &genericBoolFunction[*array.String, string]{eval: func(a, b string) (bool, error) { return a >= b, nil }})
	binaryFunctions.register(types.BinaryOpGte, arrow.PrimitiveTypes.Int64, &genericBoolFunction[*array.Int64, int64]{eval: func(a, b int64) (bool, error) { return a >= b, nil }})
	binaryFunctions.register(types.BinaryOpGte, arrow.FixedWidthTypes.Timestamp_ns, &genericBoolFunction[*array.Timestamp, arrow.Timestamp]{eval: func(a, b arrow.Timestamp) (bool, error) { return a >= b, nil }})
	binaryFunctions.register(types.BinaryOpGte, arrow.PrimitiveTypes.Float64, &genericBoolFunction[*array.Float64, float64]{eval: func(a, b float64) (bool, error) { return a >= b, nil }})
	// Functions for [types.BinaryOpLt]
	binaryFunctions.register(types.BinaryOpLt, arrow.FixedWidthTypes.Boolean, &genericBoolFunction[*array.Boolean, bool]{eval: func(a, b bool) (bool, error) { return boolToInt(a) < boolToInt(b), nil }})
	binaryFunctions.register(types.BinaryOpLt, arrow.BinaryTypes.String, &genericBoolFunction[*array.String, string]{eval: func(a, b string) (bool, error) { return a < b, nil }})
	binaryFunctions.register(types.BinaryOpLt, arrow.PrimitiveTypes.Int64, &genericBoolFunction[*array.Int64, int64]{eval: func(a, b int64) (bool, error) { return a < b, nil }})
	binaryFunctions.register(types.BinaryOpLt, arrow.FixedWidthTypes.Timestamp_ns, &genericBoolFunction[*array.Timestamp, arrow.Timestamp]{eval: func(a, b arrow.Timestamp) (bool, error) { return a < b, nil }})
	binaryFunctions.register(types.BinaryOpLt, arrow.PrimitiveTypes.Float64, &genericBoolFunction[*array.Float64, float64]{eval: func(a, b float64) (bool, error) { return a < b, nil }})
	// Functions for [types.BinaryOpLte]
	binaryFunctions.register(types.BinaryOpLte, arrow.FixedWidthTypes.Boolean, &genericBoolFunction[*array.Boolean, bool]{eval: func(a, b bool) (bool, error) { return boolToInt(a) <= boolToInt(b), nil }})
	binaryFunctions.register(types.BinaryOpLte, arrow.BinaryTypes.String, &genericBoolFunction[*array.String, string]{eval: func(a, b string) (bool, error) { return a <= b, nil }})
	binaryFunctions.register(types.BinaryOpLte, arrow.PrimitiveTypes.Int64, &genericBoolFunction[*array.Int64, int64]{eval: func(a, b int64) (bool, error) { return a <= b, nil }})
	binaryFunctions.register(types.BinaryOpLte, arrow.FixedWidthTypes.Timestamp_ns, &genericBoolFunction[*array.Timestamp, arrow.Timestamp]{eval: func(a, b arrow.Timestamp) (bool, error) { return a <= b, nil }})
	binaryFunctions.register(types.BinaryOpLte, arrow.PrimitiveTypes.Float64, &genericBoolFunction[*array.Float64, float64]{eval: func(a, b float64) (bool, error) { return a <= b, nil }})
	// Functions for [types.BinaryOpMatchSubstr]
	binaryFunctions.register(types.BinaryOpMatchSubstr, arrow.BinaryTypes.String, &genericBoolFunction[*array.String, string]{eval: func(a, b string) (bool, error) { return strings.Contains(a, b), nil }})
	// Functions for [types.BinaryOpNotMatchSubstr]
	binaryFunctions.register(types.BinaryOpNotMatchSubstr, arrow.BinaryTypes.String, &genericBoolFunction[*array.String, string]{eval: func(a, b string) (bool, error) { return !strings.Contains(a, b), nil }})
	// Functions for [types.BinaryOpMatchRe]
	// TODO(chaudum): Performance of regex evaluation can be improved if RHS is a Scalar,
	// because the regexp would only need to compiled once for the given scalar value.
	// TODO(chaudum): Performance of regex evaluation can be improved by simplifying the regex,
	// see pkg/logql/log/filter.go:645
	binaryFunctions.register(types.BinaryOpMatchRe, arrow.BinaryTypes.String, &genericBoolFunction[*array.String, string]{eval: func(a, b string) (bool, error) {
		reg, err := regexp.Compile(b)
		if err != nil {
			return false, err
		}
		return reg.Match([]byte(a)), nil
	}})
	// Functions for [types.BinaryOpNotMatchRe]
	binaryFunctions.register(types.BinaryOpNotMatchRe, arrow.BinaryTypes.String, &genericBoolFunction[*array.String, string]{eval: func(a, b string) (bool, error) {
		reg, err := regexp.Compile(b)
		if err != nil {
			return false, err
		}
		return !reg.Match([]byte(a)), nil
	}})

	// Cast functions
	unaryFunctions.register(types.UnaryOpCastFloat, arrow.BinaryTypes.String, castFn(types.UnaryOpCastFloat))
	unaryFunctions.register(types.UnaryOpCastBytes, arrow.BinaryTypes.String, castFn(types.UnaryOpCastBytes))
	unaryFunctions.register(types.UnaryOpCastDuration, arrow.BinaryTypes.String, castFn(types.UnaryOpCastDuration))
}

type UnaryFunctionRegistry interface {
	register(types.UnaryOp, arrow.DataType, UnaryFunction)
	GetForSignature(types.UnaryOp, arrow.DataType) (UnaryFunction, error)
}

type UnaryFunction interface {
	Evaluate(lhs arrow.Array) (arrow.Array, error)
}

type UnaryFunc func(arrow.Array) (arrow.Array, error)

func (f UnaryFunc) Evaluate(lhs arrow.Array) (arrow.Array, error) {
	return f(lhs)
}

type unaryFuncReg struct {
	reg map[types.UnaryOp]map[arrow.DataType]UnaryFunction
}

// register implements UnaryFunctionRegistry.
func (u *unaryFuncReg) register(op types.UnaryOp, ltype arrow.DataType, f UnaryFunction) {
	if u.reg == nil {
		u.reg = make(map[types.UnaryOp]map[arrow.DataType]UnaryFunction)
	}
	if _, ok := u.reg[op]; !ok {
		u.reg[op] = make(map[arrow.DataType]UnaryFunction)
	}
	// TODO(chaudum): Should the function panic when duplicate keys are registered?
	u.reg[op][ltype] = f
}

// GetForSignature implements UnaryFunctionRegistry.
func (u *unaryFuncReg) GetForSignature(op types.UnaryOp, ltype arrow.DataType) (UnaryFunction, error) {
	// Get registered functions for the specific operation
	reg, ok := u.reg[op]
	if !ok {
		return nil, errors.ErrNotImplemented
	}
	// Get registered function for the specific data type
	fn, ok := reg[ltype]
	if !ok {
		return nil, errors.ErrNotImplemented
	}
	return fn, nil
}

type BinaryFunctionRegistry interface {
	register(types.BinaryOp, arrow.DataType, BinaryFunction)
	GetForSignature(types.BinaryOp, arrow.DataType) (BinaryFunction, error)
}

type BinaryFunction interface {
	Evaluate(lhs, rhs arrow.Array) (arrow.Array, error)
}

type binaryFuncReg struct {
	reg map[types.BinaryOp]map[arrow.DataType]BinaryFunction
}

// register implements BinaryFunctionRegistry.
func (b *binaryFuncReg) register(op types.BinaryOp, ty arrow.DataType, f BinaryFunction) {
	if b.reg == nil {
		b.reg = make(map[types.BinaryOp]map[arrow.DataType]BinaryFunction)
	}
	if _, ok := b.reg[op]; !ok {
		b.reg[op] = make(map[arrow.DataType]BinaryFunction)
	}
	// TODO(chaudum): Should the function panic when duplicate keys are registered?
	b.reg[op][ty] = f
}

// GetForSignature implements BinaryFunctionRegistry.
func (b *binaryFuncReg) GetForSignature(op types.BinaryOp, ltype arrow.DataType) (BinaryFunction, error) {
	// Get registered functions for the specific operation
	reg, ok := b.reg[op]
	if !ok {
		return nil, errors.ErrNotImplemented
	}
	// Get registered function for the specific data type
	fn, ok := reg[ltype]
	if !ok {
		return nil, errors.ErrNotImplemented
	}
	return fn, nil
}

<<<<<<< HEAD
// arrayType combines the IsNull function from the [arrow.Array] interface with the
// type specific function Value from the concrete types, such as [array.String].
type arrayType[T comparable] interface {
	IsNull(int) bool
	Value(int) T
	Len() int
}

// genericBoolFunction is a struct that implements the [BinaryFunction] interface methods
// and can be used for any array type with comparable elements.
type genericBoolFunction[E arrayType[T], T comparable] struct {
=======
// genericFunction is a struct that implements the [BinaryFunction] interface methods
// and can be used for any array type with compareable elements.
type genericFunction[E arrow.TypedArray[T], T arrow.ValueType] struct {
>>>>>>> bfd70602
	eval func(a, b T) (bool, error)
}

// Evaluate implements BinaryFunction.
<<<<<<< HEAD
func (f *genericBoolFunction[E, T]) Evaluate(lhs ColumnVector, rhs ColumnVector) (ColumnVector, error) {
=======
func (f *genericFunction[E, T]) Evaluate(lhs arrow.Array, rhs arrow.Array) (arrow.Array, error) {
>>>>>>> bfd70602
	if lhs.Len() != rhs.Len() {
		return nil, arrow.ErrIndex
	}

	lhsArr, ok := lhs.(E)
	if !ok {
		return nil, fmt.Errorf("invalid array type: expected %T, got %T", new(E), lhs)
	}

	rhsArr, ok := rhs.(E)
	if !ok {
		return nil, fmt.Errorf("invalid array type: expected %T, got %T", new(E), rhs)
	}

	builder := array.NewBooleanBuilder(memory.DefaultAllocator)

	for i := range lhsArr.Len() {
		if lhsArr.IsNull(i) || rhsArr.IsNull(i) {
			builder.Append(false)
			continue
		}
		res, err := f.eval(lhsArr.Value(i), rhsArr.Value(i))
		if err != nil {
			return nil, err
		}
		builder.Append(res)
	}

<<<<<<< HEAD
	return &Array{array: builder.NewArray(), dt: types.Loki.Bool, ct: types.ColumnTypeGenerated}, nil
}

// genericFloat64Function is a struct that implements the [BinaryFunction] interface methods
// and can be used for any array type with numeric elements.
type genericFloat64Function[E arrayType[T], T comparable] struct {
	eval func(a, b T) (float64, error)
}

// Evaluate implements BinaryFunction.
func (f *genericFloat64Function[E, T]) Evaluate(lhs ColumnVector, rhs ColumnVector) (ColumnVector, error) {
	if lhs.Len() != rhs.Len() {
		return nil, arrow.ErrIndex
	}

	lhsArr, ok := lhs.ToArray().(E)
	if !ok {
		return nil, arrow.ErrType
	}

	rhsArr, ok := rhs.ToArray().(E)
	if !ok {
		return nil, arrow.ErrType
	}

	builder := array.NewFloat64Builder(memory.DefaultAllocator)

	for i := range lhsArr.Len() {
		if lhsArr.IsNull(i) || rhsArr.IsNull(i) {
			builder.AppendNull()
			continue
		}
		res, err := f.eval(lhsArr.Value(i), rhsArr.Value(i))
		if err != nil {
			return nil, err
		}
		builder.Append(res)
	}

	return &Array{array: builder.NewArray(), dt: types.Loki.Float, ct: types.ColumnTypeGenerated}, nil
=======
	return builder.NewArray(), nil
>>>>>>> bfd70602
}

// Compiler optimized version of converting boolean b into an integer of value 0 or 1
// https://github.com/golang/go/issues/6011#issuecomment-323144578
func boolToInt(b bool) int {
	var i int
	if b {
		i = 1
	} else {
		i = 0
	}
	return i
}<|MERGE_RESOLUTION|>--- conflicted
+++ resolved
@@ -1,11 +1,8 @@
 package executor
 
 import (
-<<<<<<< HEAD
+	"fmt"
 	"math"
-=======
-	"fmt"
->>>>>>> bfd70602
 	"regexp"
 	"strings"
 
@@ -195,7 +192,6 @@
 	return fn, nil
 }
 
-<<<<<<< HEAD
 // arrayType combines the IsNull function from the [arrow.Array] interface with the
 // type specific function Value from the concrete types, such as [array.String].
 type arrayType[T comparable] interface {
@@ -206,21 +202,12 @@
 
 // genericBoolFunction is a struct that implements the [BinaryFunction] interface methods
 // and can be used for any array type with comparable elements.
-type genericBoolFunction[E arrayType[T], T comparable] struct {
-=======
-// genericFunction is a struct that implements the [BinaryFunction] interface methods
-// and can be used for any array type with compareable elements.
-type genericFunction[E arrow.TypedArray[T], T arrow.ValueType] struct {
->>>>>>> bfd70602
+type genericBoolFunction[E arrow.TypedArray[T], T arrow.ValueType] struct {
 	eval func(a, b T) (bool, error)
 }
 
 // Evaluate implements BinaryFunction.
-<<<<<<< HEAD
-func (f *genericBoolFunction[E, T]) Evaluate(lhs ColumnVector, rhs ColumnVector) (ColumnVector, error) {
-=======
-func (f *genericFunction[E, T]) Evaluate(lhs arrow.Array, rhs arrow.Array) (arrow.Array, error) {
->>>>>>> bfd70602
+func (f *genericBoolFunction[E, T]) Evaluate(lhs arrow.Array, rhs arrow.Array) (arrow.Array, error) {
 	if lhs.Len() != rhs.Len() {
 		return nil, arrow.ErrIndex
 	}
@@ -249,30 +236,29 @@
 		builder.Append(res)
 	}
 
-<<<<<<< HEAD
-	return &Array{array: builder.NewArray(), dt: types.Loki.Bool, ct: types.ColumnTypeGenerated}, nil
+	return builder.NewArray(), nil
 }
 
 // genericFloat64Function is a struct that implements the [BinaryFunction] interface methods
 // and can be used for any array type with numeric elements.
-type genericFloat64Function[E arrayType[T], T comparable] struct {
+type genericFloat64Function[E arrow.TypedArray[T], T arrow.ValueType] struct {
 	eval func(a, b T) (float64, error)
 }
 
 // Evaluate implements BinaryFunction.
-func (f *genericFloat64Function[E, T]) Evaluate(lhs ColumnVector, rhs ColumnVector) (ColumnVector, error) {
+func (f *genericFloat64Function[E, T]) Evaluate(lhs arrow.Array, rhs arrow.Array) (arrow.Array, error) {
 	if lhs.Len() != rhs.Len() {
 		return nil, arrow.ErrIndex
 	}
 
-	lhsArr, ok := lhs.ToArray().(E)
-	if !ok {
-		return nil, arrow.ErrType
-	}
-
-	rhsArr, ok := rhs.ToArray().(E)
-	if !ok {
-		return nil, arrow.ErrType
+	lhsArr, ok := lhs.(E)
+	if !ok {
+		return nil, fmt.Errorf("invalid array type: expected %T, got %T", new(E), lhs)
+	}
+
+	rhsArr, ok := rhs.(E)
+	if !ok {
+		return nil, fmt.Errorf("invalid array type: expected %T, got %T", new(E), rhs)
 	}
 
 	builder := array.NewFloat64Builder(memory.DefaultAllocator)
@@ -289,10 +275,7 @@
 		builder.Append(res)
 	}
 
-	return &Array{array: builder.NewArray(), dt: types.Loki.Float, ct: types.ColumnTypeGenerated}, nil
-=======
 	return builder.NewArray(), nil
->>>>>>> bfd70602
 }
 
 // Compiler optimized version of converting boolean b into an integer of value 0 or 1
