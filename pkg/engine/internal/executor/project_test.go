--- conflicted
+++ resolved
@@ -39,11 +39,7 @@
 
 		// Create project pipeline
 		e := newExpressionEvaluator()
-<<<<<<< HEAD
-		projectPipeline, err := NewProjectPipeline(inputPipeline, &physicalpb.Projection{Expressions: columns}, &e, alloc)
-=======
-		projectPipeline, err := NewProjectPipeline(inputPipeline, &physical.Projection{Expressions: columns}, &e)
->>>>>>> 01bf61e2
+		projectPipeline, err := NewProjectPipeline(inputPipeline, &physicalpb.Projection{Expressions: columns}, &e)
 		require.NoError(t, err)
 
 		// Create expected output
@@ -83,11 +79,7 @@
 
 		// Create project pipeline
 		e := newExpressionEvaluator()
-<<<<<<< HEAD
-		projectPipeline, err := NewProjectPipeline(inputPipeline, &physicalpb.Projection{Expressions: columns}, &e, alloc)
-=======
-		projectPipeline, err := NewProjectPipeline(inputPipeline, &physical.Projection{Expressions: columns}, &e)
->>>>>>> 01bf61e2
+		projectPipeline, err := NewProjectPipeline(inputPipeline, &physicalpb.Projection{Expressions: columns}, &e)
 		require.NoError(t, err)
 
 		// Create expected output
@@ -98,52 +90,6 @@
 		}
 		expectedRecord, err := CSVToArrow(expectedFields, expectedCSV)
 		require.NoError(t, err)
-
-		expectedPipeline := NewBufferedPipeline(expectedRecord)
-
-		// Assert that the pipelines produce equal results
-		AssertPipelinesEqual(t, projectPipeline, expectedPipeline)
-	})
-
-	t.Run("project columns in different order", func(t *testing.T) {
-		// Create input data
-		inputCSV := "Alice,30,New York\nBob,25,Boston\nCharlie,35,Seattle"
-		inputRecord, err := CSVToArrow(fields, inputCSV)
-		require.NoError(t, err)
-		defer inputRecord.Release()
-
-		// Create input pipeline
-		inputPipeline := NewBufferedPipeline(inputRecord)
-
-		// Create projection columns (reordering columns)
-		columns := []*physicalpb.Expression{
-			(&physicalpb.ColumnExpression{
-				Name: "city",
-				Type: physicalpb.COLUMN_TYPE_BUILTIN,
-			}).ToExpression(),
-			(&physicalpb.ColumnExpression{
-				Name: "age",
-				Type: physicalpb.COLUMN_TYPE_BUILTIN,
-			}).ToExpression(),
-			(&physicalpb.ColumnExpression{
-				Name: "name",
-				Type: physicalpb.COLUMN_TYPE_BUILTIN,
-			}).ToExpression(),
-		}
-		// Create project pipeline
-		projectPipeline, err := NewProjectPipeline(inputPipeline, &physicalpb.Projection{Expressions: columns}, &expressionEvaluator{}, memory.DefaultAllocator)
-		require.NoError(t, err)
-
-		// Create expected output
-		expectedCSV := "New York,30,Alice\nBoston,25,Bob\nSeattle,35,Charlie"
-		expectedFields := []arrow.Field{
-			semconv.FieldFromFQN("utf8.builtin.city", true),
-			semconv.FieldFromFQN("int64.builtin.age", true),
-			semconv.FieldFromFQN("utf8.builtin.name", true),
-		}
-		expectedRecord, err := CSVToArrow(expectedFields, expectedCSV)
-		require.NoError(t, err)
-		defer expectedRecord.Release()
 
 		expectedPipeline := NewBufferedPipeline(expectedRecord)
 
@@ -179,11 +125,7 @@
 
 		// Create project pipeline
 		e := newExpressionEvaluator()
-<<<<<<< HEAD
-		projectPipeline, err := NewProjectPipeline(inputPipeline, &physicalpb.Projection{Expressions: columns}, &e, alloc)
-=======
-		projectPipeline, err := NewProjectPipeline(inputPipeline, &physical.Projection{Expressions: columns}, &e)
->>>>>>> 01bf61e2
+		projectPipeline, err := NewProjectPipeline(inputPipeline, &physicalpb.Projection{Expressions: columns}, &e)
 		require.NoError(t, err)
 
 		// Create expected output also split across multiple records
@@ -573,8 +515,6 @@
 			require.Equal(t, tt.expectedOutput, actual)
 		})
 	}
-<<<<<<< HEAD
-=======
 }
 
 func TestNewProjectPipeline_ProjectionFunction_ExpandWithBinOn(t *testing.T) {
@@ -795,5 +735,4 @@
 		Column: name,
 		Type:   types.ColumnTypeAmbiguous,
 	}
->>>>>>> 01bf61e2
 }