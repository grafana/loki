package executor

import (
	"context"
	"errors"
	"fmt"

	"github.com/apache/arrow-go/v18/arrow"
	"github.com/apache/arrow-go/v18/arrow/array"
	"github.com/grafana/loki/v3/pkg/engine/internal/semconv"

	"github.com/grafana/loki/v3/pkg/engine/internal/planner/physical"
	"github.com/grafana/loki/v3/pkg/engine/internal/types"
	"github.com/grafana/loki/v3/pkg/xcap"
)

// vectorAggregationPipeline is a pipeline that performs vector aggregations.
//
// It reads from the input pipeline, groups the data by specified columns,
// and applies the aggregation function on each group.
type vectorAggregationPipeline struct {
	inputs          []Pipeline
	inputsExhausted bool // indicates if all inputs are exhausted

	aggregator *aggregator
	evaluator  expressionEvaluator
<<<<<<< HEAD
	grouping   physical.Grouping
=======
	groupBy    []physical.ColumnExpression
	region     *xcap.Region
>>>>>>> 06da42a8

	tsEval    evalFunc // used to evaluate the timestamp column
	valueEval evalFunc // used to evaluate the value column
}

var (
	vectorAggregationOperations = map[types.VectorAggregationType]aggregationOperation{
		types.VectorAggregationTypeSum:    aggregationOperationSum,
		types.VectorAggregationTypeCount:  aggregationOperationCount,
		types.VectorAggregationTypeMax:    aggregationOperationMax,
		types.VectorAggregationTypeMin:    aggregationOperationMin,
		types.VectorAggregationTypeAvg:    aggregationOperationAvg,
		types.VectorAggregationTypeStddev: aggregationOperationStddev,
		types.VectorAggregationTypeStdvar: aggregationOperationStdvar,
	}
)

<<<<<<< HEAD
func newVectorAggregationPipeline(inputs []Pipeline, grouping physical.Grouping, evaluator expressionEvaluator, operation types.VectorAggregationType) (*vectorAggregationPipeline, error) {
=======
func newVectorAggregationPipeline(inputs []Pipeline, groupBy []physical.ColumnExpression, evaluator expressionEvaluator, operation types.VectorAggregationType, region *xcap.Region) (*vectorAggregationPipeline, error) {
>>>>>>> 06da42a8
	if len(inputs) == 0 {
		return nil, fmt.Errorf("vector aggregation expects at least one input")
	}

	op, ok := vectorAggregationOperations[operation]
	if !ok {
		panic(fmt.Sprintf("unknown vector aggregation operation: %v", operation))
	}

	return &vectorAggregationPipeline{
		inputs:     inputs,
		evaluator:  evaluator,
<<<<<<< HEAD
		grouping:   grouping,
		aggregator: newAggregator(0, op),
=======
		groupBy:    groupBy,
		aggregator: newAggregator(groupBy, 0, op),
		region:     region,
>>>>>>> 06da42a8
		tsEval: evaluator.newFunc(&physical.ColumnExpr{
			Ref: types.ColumnRef{
				Column: types.ColumnNameBuiltinTimestamp,
				Type:   types.ColumnTypeBuiltin,
			},
		}),
		valueEval: evaluator.newFunc(&physical.ColumnExpr{
			Ref: types.ColumnRef{
				Column: types.ColumnNameGeneratedValue,
				Type:   types.ColumnTypeGenerated,
			},
		}),
	}, nil
}

// Read reads the next value into its state.
func (v *vectorAggregationPipeline) Read(ctx context.Context) (arrow.RecordBatch, error) {
	if v.inputsExhausted {
		return nil, EOF
	}
	return v.read(ctx)
}

func (v *vectorAggregationPipeline) read(ctx context.Context) (arrow.RecordBatch, error) {
	v.aggregator.Reset() // reset before reading new inputs
	inputsExhausted := false
	for !inputsExhausted {
		inputsExhausted = true

		for _, input := range v.inputs {
			record, err := input.Read(ctx)
			if err != nil {
				if errors.Is(err, EOF) {
					continue
				}
				return nil, err
			}

			inputsExhausted = false

			// extract timestamp column
			tsVec, err := v.tsEval(record)
			if err != nil {
				return nil, err
			}
			tsCol := tsVec.(*array.Timestamp)

			// extract value column
			valueVec, err := v.valueEval(record)
			if err != nil {
				return nil, err
			}
			valueArr := valueVec.(*array.Float64)

			// extract all the columns that are used for grouping
			var arrays []*array.String
			var fields []arrow.Field
			switch v.grouping.Mode {
			case types.GroupingModeByLabelSet:
				// Gouping by a label set. Take only labels from that set.
				arrays = make([]*array.String, 0, len(v.grouping.Columns))
				for _, columnExpr := range v.grouping.Columns {
					vec, err := v.evaluator.eval(columnExpr, record)
					if err != nil {
						return nil, err
					}

					if vec.DataType().ID() != types.Arrow.String.ID() {
						return nil, fmt.Errorf("unsupported datatype for grouping %s", vec.DataType())
					}

					arr := vec.(*array.String)
					arrays = append(arrays, arr)

					colExpr, ok := columnExpr.(*physical.ColumnExpr)
					if !ok {
						return nil, fmt.Errorf("invalid column expression type %T", columnExpr)
					}
					ident := semconv.NewIdentifier(colExpr.Ref.Column, colExpr.Ref.Type, types.Loki.String)
					fields = append(fields, semconv.FieldFromIdent(ident, true))
				}
			case types.GroupingModeByEmptySet:
				// Gouping by an empty set. Group all into one.
				arrays = make([]*array.String, 0)
				fields = make([]arrow.Field, 0)
			case types.GroupingModeWithoutLabelSet, types.GroupingModeWithoutEmptySet:
				// Grouping without a lable set. Exclude lables from that set.
				schema := record.Schema()
				for i, field := range schema.Fields() {
					ident, err := semconv.ParseFQN(field.Name)
					if err != nil {
						return nil, err
					}

					if ident.ColumnType() == types.ColumnTypeLabel ||
						ident.ColumnType() == types.ColumnTypeMetadata ||
						ident.ColumnType() == types.ColumnTypeParsed {
						found := false
						for _, g := range v.grouping.Columns {
							colExpr, ok := g.(*physical.ColumnExpr)
							if !ok {
								return nil, fmt.Errorf("unknown column expression %v", g)
							}

							// Match ambiguous columns only by name
							if colExpr.Ref.Type == types.ColumnTypeAmbiguous && colExpr.Ref.Column == ident.ShortName() {
								found = true
								break
							}

							// Match all other columns by name and type
							if colExpr.Ref.Column == ident.ShortName() && colExpr.Ref.Type == ident.ColumnType() {
								found = true
								break
							}
						}
						if !found {
							arrays = append(arrays, record.Column(i).(*array.String))
							fields = append(fields, field)
						}
					}
				}
			}

			for row := range int(record.NumRows()) {
				if valueArr.IsNull(row) {
					continue
				}

				labelValues := make([]string, 0, len(arrays))
				labels := make([]arrow.Field, 0, len(arrays))
				for i, arr := range arrays {
					val := arr.Value(row)
					if val != "" {
						labelValues = append(labelValues, val)
						labels = append(labels, fields[i])
					}
				}

				v.aggregator.Add(tsCol.Value(row).ToTime(arrow.Nanosecond), valueArr.Value(row), labels, labelValues)
			}
		}
	}

	v.inputsExhausted = true

	return v.aggregator.BuildRecord()
}

// Close closes the resources of the pipeline.
func (v *vectorAggregationPipeline) Close() {
	if v.region != nil {
		v.region.End()
	}
	for _, input := range v.inputs {
		input.Close()
	}
}

// Region implements RegionProvider.
func (v *vectorAggregationPipeline) Region() *xcap.Region {
	return v.region
}<|MERGE_RESOLUTION|>--- conflicted
+++ resolved
@@ -24,12 +24,8 @@
 
 	aggregator *aggregator
 	evaluator  expressionEvaluator
-<<<<<<< HEAD
 	grouping   physical.Grouping
-=======
-	groupBy    []physical.ColumnExpression
 	region     *xcap.Region
->>>>>>> 06da42a8
 
 	tsEval    evalFunc // used to evaluate the timestamp column
 	valueEval evalFunc // used to evaluate the value column
@@ -47,11 +43,7 @@
 	}
 )
 
-<<<<<<< HEAD
-func newVectorAggregationPipeline(inputs []Pipeline, grouping physical.Grouping, evaluator expressionEvaluator, operation types.VectorAggregationType) (*vectorAggregationPipeline, error) {
-=======
-func newVectorAggregationPipeline(inputs []Pipeline, groupBy []physical.ColumnExpression, evaluator expressionEvaluator, operation types.VectorAggregationType, region *xcap.Region) (*vectorAggregationPipeline, error) {
->>>>>>> 06da42a8
+func newVectorAggregationPipeline(inputs []Pipeline, grouping physical.Grouping, evaluator expressionEvaluator, operation types.VectorAggregationType, region *xcap.Region) (*vectorAggregationPipeline, error) {
 	if len(inputs) == 0 {
 		return nil, fmt.Errorf("vector aggregation expects at least one input")
 	}
@@ -64,14 +56,9 @@
 	return &vectorAggregationPipeline{
 		inputs:     inputs,
 		evaluator:  evaluator,
-<<<<<<< HEAD
 		grouping:   grouping,
 		aggregator: newAggregator(0, op),
-=======
-		groupBy:    groupBy,
-		aggregator: newAggregator(groupBy, 0, op),
 		region:     region,
->>>>>>> 06da42a8
 		tsEval: evaluator.newFunc(&physical.ColumnExpr{
 			Ref: types.ColumnRef{
 				Column: types.ColumnNameBuiltinTimestamp,
