package executor

import (
	"context"
	"errors"
	"fmt"

	"github.com/apache/arrow-go/v18/arrow"
	"github.com/apache/arrow-go/v18/arrow/array"

	"github.com/grafana/loki/v3/pkg/engine/internal/planner/physical/physicalpb"
	"github.com/grafana/loki/v3/pkg/engine/internal/types"
)

// vectorAggregationPipeline is a pipeline that performs vector aggregations.
//
// It reads from the input pipeline, groups the data by specified columns,
// and applies the aggregation function on each group.
type vectorAggregationPipeline struct {
	inputs          []Pipeline
	inputsExhausted bool // indicates if all inputs are exhausted

	aggregator *aggregator
	evaluator  expressionEvaluator
<<<<<<< HEAD
	allocator  memory.Allocator
	groupBy    []*physicalpb.ColumnExpression
=======
	groupBy    []physical.ColumnExpression
>>>>>>> 01bf61e2

	tsEval    evalFunc // used to evaluate the timestamp column
	valueEval evalFunc // used to evaluate the value column
}

var (
	vectorAggregationOperations = map[physicalpb.AggregateVectorOp]aggregationOperation{
		physicalpb.AGGREGATE_VECTOR_OP_SUM:   aggregationOperationSum,
		physicalpb.AGGREGATE_VECTOR_OP_COUNT: aggregationOperationCount,
		physicalpb.AGGREGATE_VECTOR_OP_MAX:   aggregationOperationMax,
		physicalpb.AGGREGATE_VECTOR_OP_MIN:   aggregationOperationMin,
	}
)

<<<<<<< HEAD
func newVectorAggregationPipeline(inputs []Pipeline, groupBy []*physicalpb.ColumnExpression, evaluator expressionEvaluator, allocator memory.Allocator, operation physicalpb.AggregateVectorOp) (*vectorAggregationPipeline, error) {
=======
func newVectorAggregationPipeline(inputs []Pipeline, groupBy []physical.ColumnExpression, evaluator expressionEvaluator, operation types.VectorAggregationType) (*vectorAggregationPipeline, error) {
>>>>>>> 01bf61e2
	if len(inputs) == 0 {
		return nil, fmt.Errorf("vector aggregation expects at least one input")
	}

	op, ok := vectorAggregationOperations[operation]
	if !ok {
		panic(fmt.Sprintf("unknown vector aggregation operation: %v", operation))
	}

	return &vectorAggregationPipeline{
		inputs:     inputs,
		evaluator:  evaluator,
		groupBy:    groupBy,
		aggregator: newAggregator(groupBy, 0, op),
<<<<<<< HEAD
		tsEval: evaluator.newFunc(*(&physicalpb.ColumnExpression{
			Name: types.ColumnNameBuiltinTimestamp,
			Type: physicalpb.COLUMN_TYPE_BUILTIN,
		}).ToExpression(), allocator),
		valueEval: evaluator.newFunc(*(&physicalpb.ColumnExpression{
			Name: types.ColumnNameGeneratedValue,
			Type: physicalpb.COLUMN_TYPE_GENERATED,
		}).ToExpression(), allocator),
=======
		tsEval: evaluator.newFunc(&physical.ColumnExpr{
			Ref: types.ColumnRef{
				Column: types.ColumnNameBuiltinTimestamp,
				Type:   types.ColumnTypeBuiltin,
			},
		}),
		valueEval: evaluator.newFunc(&physical.ColumnExpr{
			Ref: types.ColumnRef{
				Column: types.ColumnNameGeneratedValue,
				Type:   types.ColumnTypeGenerated,
			},
		}),
>>>>>>> 01bf61e2
	}, nil
}

// Read reads the next value into its state.
func (v *vectorAggregationPipeline) Read(ctx context.Context) (arrow.Record, error) {
	if v.inputsExhausted {
		return nil, EOF
	}
	return v.read(ctx)
}

func (v *vectorAggregationPipeline) read(ctx context.Context) (arrow.Record, error) {
	var (
		labelValues = make([]string, len(v.groupBy))
	)

	v.aggregator.Reset() // reset before reading new inputs
	inputsExhausted := false
	for !inputsExhausted {
		inputsExhausted = true

		for _, input := range v.inputs {
			record, err := input.Read(ctx)
			if err != nil {
				if errors.Is(err, EOF) {
					continue
				}
				return nil, err
			}

			inputsExhausted = false

			// extract timestamp column
			tsVec, err := v.tsEval(record)
			if err != nil {
				return nil, err
			}
			tsCol := tsVec.(*array.Timestamp)

			// extract value column
			valueVec, err := v.valueEval(record)
			if err != nil {
				return nil, err
			}
			valueArr := valueVec.(*array.Float64)

			// extract all the columns that are used for grouping
			arrays := make([]*array.String, 0, len(v.groupBy))

			for _, columnExpr := range v.groupBy {
<<<<<<< HEAD
				vec, err := v.evaluator.eval(*columnExpr.ToExpression(), v.allocator, record)
=======
				vec, err := v.evaluator.eval(columnExpr, record)
>>>>>>> 01bf61e2
				if err != nil {
					return nil, err
				}

				if vec.DataType().ID() != types.Arrow.String.ID() {
					return nil, fmt.Errorf("unsupported datatype for grouping %s", vec.DataType())
				}

				arr := vec.(*array.String)
				arrays = append(arrays, arr)
			}

			for row := range int(record.NumRows()) {
				// reset for each row
				clear(labelValues)
				for col, arr := range arrays {
					labelValues[col] = arr.Value(row)
				}

				v.aggregator.Add(tsCol.Value(row).ToTime(arrow.Nanosecond), valueArr.Value(row), labelValues)
			}
		}
	}

	v.inputsExhausted = true

	return v.aggregator.BuildRecord()
}

// Close closes the resources of the pipeline.
func (v *vectorAggregationPipeline) Close() {
	for _, input := range v.inputs {
		input.Close()
	}
}<|MERGE_RESOLUTION|>--- conflicted
+++ resolved
@@ -22,12 +22,7 @@
 
 	aggregator *aggregator
 	evaluator  expressionEvaluator
-<<<<<<< HEAD
-	allocator  memory.Allocator
 	groupBy    []*physicalpb.ColumnExpression
-=======
-	groupBy    []physical.ColumnExpression
->>>>>>> 01bf61e2
 
 	tsEval    evalFunc // used to evaluate the timestamp column
 	valueEval evalFunc // used to evaluate the value column
@@ -42,11 +37,7 @@
 	}
 )
 
-<<<<<<< HEAD
-func newVectorAggregationPipeline(inputs []Pipeline, groupBy []*physicalpb.ColumnExpression, evaluator expressionEvaluator, allocator memory.Allocator, operation physicalpb.AggregateVectorOp) (*vectorAggregationPipeline, error) {
-=======
-func newVectorAggregationPipeline(inputs []Pipeline, groupBy []physical.ColumnExpression, evaluator expressionEvaluator, operation types.VectorAggregationType) (*vectorAggregationPipeline, error) {
->>>>>>> 01bf61e2
+func newVectorAggregationPipeline(inputs []Pipeline, groupBy []*physicalpb.ColumnExpression, evaluator expressionEvaluator, operation physicalpb.AggregateVectorOp) (*vectorAggregationPipeline, error) {
 	if len(inputs) == 0 {
 		return nil, fmt.Errorf("vector aggregation expects at least one input")
 	}
@@ -61,29 +52,14 @@
 		evaluator:  evaluator,
 		groupBy:    groupBy,
 		aggregator: newAggregator(groupBy, 0, op),
-<<<<<<< HEAD
 		tsEval: evaluator.newFunc(*(&physicalpb.ColumnExpression{
 			Name: types.ColumnNameBuiltinTimestamp,
 			Type: physicalpb.COLUMN_TYPE_BUILTIN,
-		}).ToExpression(), allocator),
+		}).ToExpression()),
 		valueEval: evaluator.newFunc(*(&physicalpb.ColumnExpression{
 			Name: types.ColumnNameGeneratedValue,
 			Type: physicalpb.COLUMN_TYPE_GENERATED,
-		}).ToExpression(), allocator),
-=======
-		tsEval: evaluator.newFunc(&physical.ColumnExpr{
-			Ref: types.ColumnRef{
-				Column: types.ColumnNameBuiltinTimestamp,
-				Type:   types.ColumnTypeBuiltin,
-			},
-		}),
-		valueEval: evaluator.newFunc(&physical.ColumnExpr{
-			Ref: types.ColumnRef{
-				Column: types.ColumnNameGeneratedValue,
-				Type:   types.ColumnTypeGenerated,
-			},
-		}),
->>>>>>> 01bf61e2
+		}).ToExpression()),
 	}, nil
 }
 
@@ -134,11 +110,7 @@
 			arrays := make([]*array.String, 0, len(v.groupBy))
 
 			for _, columnExpr := range v.groupBy {
-<<<<<<< HEAD
-				vec, err := v.evaluator.eval(*columnExpr.ToExpression(), v.allocator, record)
-=======
-				vec, err := v.evaluator.eval(columnExpr, record)
->>>>>>> 01bf61e2
+				vec, err := v.evaluator.eval(*columnExpr.ToExpression(), record)
 				if err != nil {
 					return nil, err
 				}
