--- conflicted
+++ resolved
@@ -283,20 +283,14 @@
 
 	for _, tt := range tests {
 		t.Run(tt.name, func(t *testing.T) {
-<<<<<<< HEAD
-			lhsArray := createBoolArray(mem, tt.lhs, nil)
-			rhsArray := createBoolArray(mem, tt.rhs, nil)
-=======
 			lhsArray := createBoolArray(tt.lhs, nil)
 			rhsArray := createBoolArray(tt.rhs, nil)
->>>>>>> 160dc2c4
 
 			fn, err := binaryFunctions.GetForSignature(tt.op, arrow.FixedWidthTypes.Boolean)
 			require.NoError(t, err)
 
-			result, err := fn.Evaluate(lhsArray, rhsArray, mem)
-			require.NoError(t, err)
-			defer result.ToArray().Release()
+			result, err := fn.Evaluate(lhsArray, rhsArray)
+			require.NoError(t, err)
 
 			actual := extractBoolValues(result)
 			assert.Equal(t, tt.expected, actual)
@@ -358,20 +352,14 @@
 
 	for _, tt := range tests {
 		t.Run(tt.name, func(t *testing.T) {
-<<<<<<< HEAD
-			lhsArray := createStringArray(mem, tt.lhs, nil)
-			rhsArray := createStringArray(mem, tt.rhs, nil)
-=======
 			lhsArray := createStringArray(tt.lhs, nil)
 			rhsArray := createStringArray(tt.rhs, nil)
->>>>>>> 160dc2c4
 
 			fn, err := binaryFunctions.GetForSignature(tt.op, arrow.BinaryTypes.String)
 			require.NoError(t, err)
 
-			result, err := fn.Evaluate(lhsArray, rhsArray, mem)
-			require.NoError(t, err)
-			defer result.ToArray().Release()
+			result, err := fn.Evaluate(lhsArray, rhsArray)
+			require.NoError(t, err)
 
 			actual := extractBoolValues(result)
 			assert.Equal(t, tt.expected, actual)
@@ -433,20 +421,14 @@
 
 	for _, tt := range tests {
 		t.Run(tt.name, func(t *testing.T) {
-<<<<<<< HEAD
-			lhsArray := createInt64Array(mem, tt.lhs, nil)
-			rhsArray := createInt64Array(mem, tt.rhs, nil)
-=======
 			lhsArray := createInt64Array(tt.lhs, nil)
 			rhsArray := createInt64Array(tt.rhs, nil)
->>>>>>> 160dc2c4
 
 			fn, err := binaryFunctions.GetForSignature(tt.op, arrow.PrimitiveTypes.Int64)
 			require.NoError(t, err)
 
-			result, err := fn.Evaluate(lhsArray, rhsArray, mem)
-			require.NoError(t, err)
-			defer result.ToArray().Release()
+			result, err := fn.Evaluate(lhsArray, rhsArray)
+			require.NoError(t, err)
 
 			actual := extractBoolValues(result)
 			assert.Equal(t, tt.expected, actual)
@@ -508,19 +490,13 @@
 
 	for _, tt := range tests {
 		t.Run(tt.name, func(t *testing.T) {
-<<<<<<< HEAD
-			lhsArray := createTimestampArray(mem, tt.lhs, nil)
-			rhsArray := createTimestampArray(mem, tt.rhs, nil)
-=======
 			lhsArray := createTimestampArray(tt.lhs, nil)
 			rhsArray := createTimestampArray(tt.rhs, nil)
->>>>>>> 160dc2c4
 
 			fn, err := binaryFunctions.GetForSignature(tt.op, arrow.FixedWidthTypes.Timestamp_ns)
 			require.NoError(t, err)
 
-			result, err := fn.Evaluate(lhsArray, rhsArray, mem)
-			defer result.ToArray().Release()
+			result, err := fn.Evaluate(lhsArray, rhsArray)
 			require.NoError(t, err)
 
 			actual := extractBoolValues(result)
@@ -583,20 +559,14 @@
 
 	for _, tt := range tests {
 		t.Run(tt.name, func(t *testing.T) {
-<<<<<<< HEAD
-			lhsArray := createFloat64Array(mem, tt.lhs, nil)
-			rhsArray := createFloat64Array(mem, tt.rhs, nil)
-=======
 			lhsArray := createFloat64Array(tt.lhs, nil)
 			rhsArray := createFloat64Array(tt.rhs, nil)
->>>>>>> 160dc2c4
 
 			fn, err := binaryFunctions.GetForSignature(tt.op, arrow.PrimitiveTypes.Float64)
 			require.NoError(t, err)
 
-			result, err := fn.Evaluate(lhsArray, rhsArray, mem)
-			require.NoError(t, err)
-			defer result.ToArray().Release()
+			result, err := fn.Evaluate(lhsArray, rhsArray)
+			require.NoError(t, err)
 
 			actual := extractBoolValues(result)
 			assert.Equal(t, tt.expected, actual)
@@ -658,20 +628,14 @@
 
 	for _, tt := range tests {
 		t.Run(tt.name, func(t *testing.T) {
-<<<<<<< HEAD
-			lhsArray := createStringArray(mem, tt.lhs, nil)
-			rhsArray := createStringArray(mem, tt.rhs, nil)
-=======
 			lhsArray := createStringArray(tt.lhs, nil)
 			rhsArray := createStringArray(tt.rhs, nil)
->>>>>>> 160dc2c4
 
 			fn, err := binaryFunctions.GetForSignature(tt.op, arrow.BinaryTypes.String)
 			require.NoError(t, err)
 
-			result, err := fn.Evaluate(lhsArray, rhsArray, mem)
-			require.NoError(t, err)
-			defer result.ToArray().Release()
+			result, err := fn.Evaluate(lhsArray, rhsArray)
+			require.NoError(t, err)
 
 			actual := extractBoolValues(result)
 			assert.Equal(t, tt.expected, actual)
@@ -729,9 +693,8 @@
 			fn, err := binaryFunctions.GetForSignature(tt.op, tt.dataType)
 			require.NoError(t, err)
 
-			result, err := fn.Evaluate(lhs, rhs, mem)
-			require.NoError(t, err)
-			defer result.ToArray().Release()
+			result, err := fn.Evaluate(lhs, rhs)
+			require.NoError(t, err)
 
 			actual := extractBoolValues(result)
 			assert.Equal(t, tt.expected, actual)
@@ -785,7 +748,7 @@
 			fn, err := binaryFunctions.GetForSignature(tt.op, tt.dataType)
 			require.NoError(t, err)
 
-			result, err := fn.Evaluate(lhs, rhs, mem)
+			result, err := fn.Evaluate(lhs, rhs)
 			assert.Error(t, err)
 			assert.Nil(t, result)
 		})
@@ -794,18 +757,13 @@
 
 func TestRegexCompileError(t *testing.T) {
 	// Test with invalid regex patterns
-<<<<<<< HEAD
-	lhs := createStringArray(mem, []string{"hello", "world"}, nil)
-	rhs := createStringArray(mem, []string{"[", "("}, nil) // Invalid regex patterns
-=======
 	lhs := createStringArray([]string{"hello", "world"}, nil)
 	rhs := createStringArray([]string{"[", "("}, nil) // Invalid regex patterns
->>>>>>> 160dc2c4
 
 	fn, err := binaryFunctions.GetForSignature(types.BinaryOpMatchRe, arrow.BinaryTypes.String)
 	require.NoError(t, err)
 
-	_, err = fn.Evaluate(lhs, rhs, mem)
+	_, err = fn.Evaluate(lhs, rhs)
 	require.Error(t, err)
 }
 
@@ -837,18 +795,13 @@
 
 func TestEmptyArrays(t *testing.T) {
 	// Test with empty arrays
-<<<<<<< HEAD
-	lhs := createStringArray(mem, []string{}, nil)
-	rhs := createStringArray(mem, []string{}, nil)
-=======
 	lhs := createStringArray([]string{}, nil)
 	rhs := createStringArray([]string{}, nil)
->>>>>>> 160dc2c4
 
 	fn, err := binaryFunctions.GetForSignature(types.BinaryOpEq, arrow.BinaryTypes.String)
 	require.NoError(t, err)
 
-	result, err := fn.Evaluate(lhs, rhs, mem)
+	result, err := fn.Evaluate(lhs, rhs)
 	require.NoError(t, err)
 
 	assert.Equal(t, int64(0), result.Len())
