package executor

import (
	"testing"

	"github.com/apache/arrow-go/v18/arrow"
	"github.com/apache/arrow-go/v18/arrow/array"
	"github.com/apache/arrow-go/v18/arrow/memory"
	"github.com/stretchr/testify/assert"
	"github.com/stretchr/testify/require"

	"github.com/grafana/loki/v3/pkg/engine/internal/planner/physical/physicalpb"
	"github.com/grafana/loki/v3/pkg/engine/internal/types"
)

// Helper function to create a boolean array
func createBoolArray(values []bool, nulls []bool) arrow.Array {
	builder := array.NewBooleanBuilder(memory.DefaultAllocator)

	for i, val := range values {
		if nulls != nil && i < len(nulls) && nulls[i] {
			builder.AppendNull()
		} else {
			builder.Append(val)
		}
	}

<<<<<<< HEAD
	return &Array{
		array: builder.NewArray(),
		dt:    types.Loki.Bool,
		ct:    physicalpb.COLUMN_TYPE_BUILTIN,
		rows:  int64(len(values)),
	}
=======
	return builder.NewArray()
>>>>>>> 01bf61e2
}

// Helper function to create a string array
func createStringArray(values []string, nulls []bool) arrow.Array {
	builder := array.NewStringBuilder(memory.DefaultAllocator)

	for i, val := range values {
		if nulls != nil && i < len(nulls) && nulls[i] {
			builder.AppendNull()
		} else {
			builder.Append(val)
		}
	}

<<<<<<< HEAD
	return &Array{
		array: builder.NewArray(),
		dt:    types.Loki.String,
		ct:    physicalpb.COLUMN_TYPE_BUILTIN,
		rows:  int64(len(values)),
	}
=======
	return builder.NewArray()
>>>>>>> 01bf61e2
}

// Helper function to create an int64 array
func createInt64Array(values []int64, nulls []bool) arrow.Array {
	builder := array.NewInt64Builder(memory.DefaultAllocator)

	for i, val := range values {
		if nulls != nil && i < len(nulls) && nulls[i] {
			builder.AppendNull()
		} else {
			builder.Append(val)
		}
	}

<<<<<<< HEAD
	return &Array{
		array: builder.NewArray(),
		dt:    types.Loki.Integer,
		ct:    physicalpb.COLUMN_TYPE_BUILTIN,
		rows:  int64(len(values)),
	}
=======
	return builder.NewArray()
>>>>>>> 01bf61e2
}

// Helper function to create a arrow.Timestamp array
func createTimestampArray(values []arrow.Timestamp, nulls []bool) arrow.Array {
	builder := array.NewTimestampBuilder(memory.DefaultAllocator, &arrow.TimestampType{Unit: arrow.Nanosecond, TimeZone: "UTC"})

	for i, val := range values {
		if nulls != nil && i < len(nulls) && nulls[i] {
			builder.AppendNull()
		} else {
			builder.Append(val)
		}
	}

<<<<<<< HEAD
	return &Array{
		array: builder.NewArray(),
		dt:    types.Loki.Timestamp,
		ct:    physicalpb.COLUMN_TYPE_BUILTIN,
		rows:  int64(len(values)),
	}
=======
	return builder.NewArray()
>>>>>>> 01bf61e2
}

// Helper function to create a float64 array
func createFloat64Array(values []float64, nulls []bool) arrow.Array {
	builder := array.NewFloat64Builder(memory.DefaultAllocator)

	for i, val := range values {
		if nulls != nil && i < len(nulls) && nulls[i] {
			builder.AppendNull()
		} else {
			builder.Append(val)
		}
	}

<<<<<<< HEAD
	return &Array{
		array: builder.NewArray(),
		dt:    types.Loki.Float,
		ct:    physicalpb.COLUMN_TYPE_BUILTIN,
		rows:  int64(len(values)),
	}
=======
	return builder.NewArray()
>>>>>>> 01bf61e2
}

// Helper function to extract boolean values from result
func extractBoolValues(result arrow.Array) []bool {
	arr := result.(*array.Boolean)

	values := make([]bool, arr.Len())
	for i := 0; i < arr.Len(); i++ {
		if arr.IsNull(i) {
			values[i] = false
		} else {
			values[i] = arr.Value(i)
		}
	}
	return values
}

func TestBinaryFunctionRegistry_GetForSignature(t *testing.T) {
	tests := []struct {
		name        string
		op          physicalpb.BinaryOp
		dataType    arrow.DataType
		expectError bool
	}{
		{
			name:        "valid equality operation for boolean",
			op:          physicalpb.BINARY_OP_EQ,
			dataType:    arrow.FixedWidthTypes.Boolean,
			expectError: false,
		},
		{
			name:        "valid equality operation for string",
			op:          physicalpb.BINARY_OP_EQ,
			dataType:    arrow.BinaryTypes.String,
			expectError: false,
		},
		{
			name:        "valid equality operation for int64",
			op:          physicalpb.BINARY_OP_EQ,
			dataType:    arrow.PrimitiveTypes.Int64,
			expectError: false,
		},
		{
			name:        "valid equality operation for timestamp",
			op:          physicalpb.BINARY_OP_EQ,
			dataType:    arrow.FixedWidthTypes.Timestamp_ns,
			expectError: false,
		},
		{
			name:        "valid equality operation for float64",
			op:          physicalpb.BINARY_OP_EQ,
			dataType:    arrow.PrimitiveTypes.Float64,
			expectError: false,
		},
		{
			name:        "valid string contains operation",
			op:          physicalpb.BINARY_OP_MATCH_SUBSTR,
			dataType:    arrow.BinaryTypes.String,
			expectError: false,
		},
		{
			name:        "valid regex match operation",
			op:          physicalpb.BINARY_OP_MATCH_RE,
			dataType:    arrow.BinaryTypes.String,
			expectError: false,
		},
		{
			name:        "valid div operation",
			op:          types.BinaryOpDiv,
			dataType:    arrow.PrimitiveTypes.Float64,
			expectError: false,
		},
		{
			name:        "valid add operation",
			op:          types.BinaryOpAdd,
			dataType:    arrow.PrimitiveTypes.Float64,
			expectError: false,
		},
		{
			name:        "valid Mul operation",
			op:          types.BinaryOpMul,
			dataType:    arrow.PrimitiveTypes.Float64,
			expectError: false,
		},
		{
			name:        "valid sub operation",
			op:          types.BinaryOpSub,
			dataType:    arrow.PrimitiveTypes.Float64,
			expectError: false,
		},
		{
			name:        "invalid operation",
<<<<<<< HEAD
			op:          physicalpb.BINARY_OP_ADD, // Not registered
			dataType:    arrow.PrimitiveTypes.Int64,
=======
			op:          types.BinaryOpAnd, // Not registered
			dataType:    arrow.FixedWidthTypes.Boolean,
>>>>>>> 01bf61e2
			expectError: true,
		},
		{
			name:        "invalid data type for operation",
			op:          physicalpb.BINARY_OP_EQ,
			dataType:    arrow.PrimitiveTypes.Int32, // Not registered
			expectError: true,
		},
	}

	for _, tt := range tests {
		t.Run(tt.name, func(t *testing.T) {
			fn, err := binaryFunctions.GetForSignature(tt.op, tt.dataType)

			if tt.expectError {
				assert.Error(t, err)
				assert.Nil(t, fn)
			} else {
				assert.NoError(t, err)
				assert.NotNil(t, fn)
			}
		})
	}
}

func TestBooleanComparisonFunctions(t *testing.T) {
	tests := []struct {
		name     string
		op       physicalpb.BinaryOp
		lhs      []bool
		rhs      []bool
		expected []bool
	}{
		{
			name:     "boolean equality",
			op:       physicalpb.BINARY_OP_EQ,
			lhs:      []bool{true, false, true, false},
			rhs:      []bool{true, false, false, true},
			expected: []bool{true, true, false, false},
		},
		{
			name:     "boolean inequality",
			op:       physicalpb.BINARY_OP_NEQ,
			lhs:      []bool{true, false, true, false},
			rhs:      []bool{true, false, false, true},
			expected: []bool{false, false, true, true},
		},
		{
			name:     "boolean greater than",
			op:       physicalpb.BINARY_OP_GT,
			lhs:      []bool{true, false, true, false},
			rhs:      []bool{false, true, true, false},
			expected: []bool{true, false, false, false},
		},
		{
			name:     "boolean greater than or equal",
			op:       physicalpb.BINARY_OP_GTE,
			lhs:      []bool{true, false, true, false},
			rhs:      []bool{false, true, true, false},
			expected: []bool{true, false, true, true},
		},
		{
			name:     "boolean less than",
			op:       physicalpb.BINARY_OP_LT,
			lhs:      []bool{true, false, true, false},
			rhs:      []bool{false, true, true, false},
			expected: []bool{false, true, false, false},
		},
		{
			name:     "boolean less than or equal",
			op:       physicalpb.BINARY_OP_LTE,
			lhs:      []bool{true, false, true, false},
			rhs:      []bool{false, true, true, false},
			expected: []bool{false, true, true, true},
		},
	}

	for _, tt := range tests {
		t.Run(tt.name, func(t *testing.T) {
			lhsArray := createBoolArray(tt.lhs, nil)
			rhsArray := createBoolArray(tt.rhs, nil)

			fn, err := binaryFunctions.GetForSignature(tt.op, arrow.FixedWidthTypes.Boolean)
			require.NoError(t, err)

			result, err := fn.Evaluate(lhsArray, rhsArray)
			require.NoError(t, err)

			actual := extractBoolValues(result)
			assert.Equal(t, tt.expected, actual)
		})
	}
}

func TestStringComparisonFunctions(t *testing.T) {
	tests := []struct {
		name     string
		op       physicalpb.BinaryOp
		lhs      []string
		rhs      []string
		expected []bool
	}{
		{
			name:     "string equality",
			op:       physicalpb.BINARY_OP_EQ,
			lhs:      []string{"hello", "world", "test", ""},
			rhs:      []string{"hello", "world", "different", ""},
			expected: []bool{true, true, false, true},
		},
		{
			name:     "string inequality",
			op:       physicalpb.BINARY_OP_NEQ,
			lhs:      []string{"hello", "world", "test", ""},
			rhs:      []string{"hello", "world", "different", ""},
			expected: []bool{false, false, true, false},
		},
		{
			name:     "string greater than",
			op:       physicalpb.BINARY_OP_GT,
			lhs:      []string{"b", "a", "z", "hello"},
			rhs:      []string{"a", "b", "a", "world"},
			expected: []bool{true, false, true, false},
		},
		{
			name:     "string greater than or equal",
			op:       physicalpb.BINARY_OP_GTE,
			lhs:      []string{"b", "a", "z", "hello"},
			rhs:      []string{"a", "a", "a", "hello"},
			expected: []bool{true, true, true, true},
		},
		{
			name:     "string less than",
			op:       physicalpb.BINARY_OP_LT,
			lhs:      []string{"a", "b", "a", "world"},
			rhs:      []string{"b", "a", "z", "hello"},
			expected: []bool{true, false, true, false},
		},
		{
			name:     "string less than or equal",
			op:       physicalpb.BINARY_OP_LTE,
			lhs:      []string{"a", "a", "a", "hello"},
			rhs:      []string{"b", "a", "z", "hello"},
			expected: []bool{true, true, true, true},
		},
	}

	for _, tt := range tests {
		t.Run(tt.name, func(t *testing.T) {
			lhsArray := createStringArray(tt.lhs, nil)
			rhsArray := createStringArray(tt.rhs, nil)

			fn, err := binaryFunctions.GetForSignature(tt.op, arrow.BinaryTypes.String)
			require.NoError(t, err)

			result, err := fn.Evaluate(lhsArray, rhsArray)
			require.NoError(t, err)

			actual := extractBoolValues(result)
			assert.Equal(t, tt.expected, actual)
		})
	}
}

func TestIntegerComparisonFunctions(t *testing.T) {
	tests := []struct {
		name     string
		op       physicalpb.BinaryOp
		lhs      []int64
		rhs      []int64
		expected []bool
	}{
		{
			name:     "int64 equality",
			op:       physicalpb.BINARY_OP_EQ,
			lhs:      []int64{1, 2, 3, 0, -1},
			rhs:      []int64{1, 3, 3, 0, 1},
			expected: []bool{true, false, true, true, false},
		},
		{
			name:     "int64 inequality",
			op:       physicalpb.BINARY_OP_NEQ,
			lhs:      []int64{1, 2, 3, 0, -1},
			rhs:      []int64{1, 3, 3, 0, 1},
			expected: []bool{false, true, false, false, true},
		},
		{
			name:     "int64 greater than",
			op:       physicalpb.BINARY_OP_GT,
			lhs:      []int64{2, 1, 3, 0, -1},
			rhs:      []int64{1, 2, 3, 0, -2},
			expected: []bool{true, false, false, false, true},
		},
		{
			name:     "int64 greater than or equal",
			op:       physicalpb.BINARY_OP_GTE,
			lhs:      []int64{2, 1, 3, 0, -1},
			rhs:      []int64{1, 1, 3, 0, -1},
			expected: []bool{true, true, true, true, true},
		},
		{
			name:     "int64 less than",
			op:       physicalpb.BINARY_OP_LT,
			lhs:      []int64{1, 2, 3, 0, -2},
			rhs:      []int64{2, 1, 3, 0, -1},
			expected: []bool{true, false, false, false, true},
		},
		{
			name:     "int64 less than or equal",
			op:       physicalpb.BINARY_OP_LTE,
			lhs:      []int64{1, 1, 3, 0, -1},
			rhs:      []int64{2, 1, 3, 0, -1},
			expected: []bool{true, true, true, true, true},
		},
	}

	for _, tt := range tests {
		t.Run(tt.name, func(t *testing.T) {
			lhsArray := createInt64Array(tt.lhs, nil)
			rhsArray := createInt64Array(tt.rhs, nil)

			fn, err := binaryFunctions.GetForSignature(tt.op, arrow.PrimitiveTypes.Int64)
			require.NoError(t, err)

			result, err := fn.Evaluate(lhsArray, rhsArray)
			require.NoError(t, err)

			actual := extractBoolValues(result)
			assert.Equal(t, tt.expected, actual)
		})
	}
}

func TestTimestampComparisonFunctions(t *testing.T) {
	tests := []struct {
		name     string
		op       physicalpb.BinaryOp
		lhs      []arrow.Timestamp
		rhs      []arrow.Timestamp
		expected []bool
	}{
		{
			name:     "timestamp equality",
			op:       physicalpb.BINARY_OP_EQ,
			lhs:      []arrow.Timestamp{1, 2, 3, 0, 100},
			rhs:      []arrow.Timestamp{1, 3, 3, 0, 50},
			expected: []bool{true, false, true, true, false},
		},
		{
			name:     "timestamp inequality",
			op:       physicalpb.BINARY_OP_NEQ,
			lhs:      []arrow.Timestamp{1, 2, 3, 0, 100},
			rhs:      []arrow.Timestamp{1, 3, 3, 0, 50},
			expected: []bool{false, true, false, false, true},
		},
		{
			name:     "timestamp greater than",
			op:       physicalpb.BINARY_OP_GT,
			lhs:      []arrow.Timestamp{2, 1, 3, 0, 100},
			rhs:      []arrow.Timestamp{1, 2, 3, 0, 50},
			expected: []bool{true, false, false, false, true},
		},
		{
			name:     "timestamp greater than or equal",
			op:       physicalpb.BINARY_OP_GTE,
			lhs:      []arrow.Timestamp{2, 1, 3, 0, 100},
			rhs:      []arrow.Timestamp{1, 1, 3, 0, 100},
			expected: []bool{true, true, true, true, true},
		},
		{
			name:     "timestamp less than",
			op:       physicalpb.BINARY_OP_LT,
			lhs:      []arrow.Timestamp{1, 2, 3, 0, 50},
			rhs:      []arrow.Timestamp{2, 1, 3, 0, 100},
			expected: []bool{true, false, false, false, true},
		},
		{
			name:     "timestamp less than or equal",
			op:       physicalpb.BINARY_OP_LTE,
			lhs:      []arrow.Timestamp{1, 1, 3, 0, 100},
			rhs:      []arrow.Timestamp{2, 1, 3, 0, 100},
			expected: []bool{true, true, true, true, true},
		},
	}

	for _, tt := range tests {
		t.Run(tt.name, func(t *testing.T) {
			lhsArray := createTimestampArray(tt.lhs, nil)
			rhsArray := createTimestampArray(tt.rhs, nil)

			fn, err := binaryFunctions.GetForSignature(tt.op, arrow.FixedWidthTypes.Timestamp_ns)
			require.NoError(t, err)

			result, err := fn.Evaluate(lhsArray, rhsArray)
			require.NoError(t, err)

			actual := extractBoolValues(result)
			assert.Equal(t, tt.expected, actual)
		})
	}
}

func TestFloat64ComparisonFunctions(t *testing.T) {
	tests := []struct {
		name     string
		op       physicalpb.BinaryOp
		lhs      []float64
		rhs      []float64
		expected []bool
	}{
		{
			name:     "float64 equality",
			op:       physicalpb.BINARY_OP_EQ,
			lhs:      []float64{1.0, 2.5, 3.14, 0.0, -1.5},
			rhs:      []float64{1.0, 2.6, 3.14, 0.0, 1.5},
			expected: []bool{true, false, true, true, false},
		},
		{
			name:     "float64 inequality",
			op:       physicalpb.BINARY_OP_NEQ,
			lhs:      []float64{1.0, 2.5, 3.14, 0.0, -1.5},
			rhs:      []float64{1.0, 2.6, 3.14, 0.0, 1.5},
			expected: []bool{false, true, false, false, true},
		},
		{
			name:     "float64 greater than",
			op:       physicalpb.BINARY_OP_GT,
			lhs:      []float64{2.0, 1.5, 3.14, 0.0, -1.0},
			rhs:      []float64{1.0, 2.0, 3.14, 0.0, -2.0},
			expected: []bool{true, false, false, false, true},
		},
		{
			name:     "float64 greater than or equal",
			op:       physicalpb.BINARY_OP_GTE,
			lhs:      []float64{2.0, 1.5, 3.14, 0.0, -1.0},
			rhs:      []float64{1.0, 1.5, 3.14, 0.0, -1.0},
			expected: []bool{true, true, true, true, true},
		},
		{
			name:     "float64 less than",
			op:       physicalpb.BINARY_OP_LT,
			lhs:      []float64{1.0, 2.0, 3.14, 0.0, -2.0},
			rhs:      []float64{2.0, 1.5, 3.14, 0.0, -1.0},
			expected: []bool{true, false, false, false, true},
		},
		{
			name:     "float64 less than or equal",
			op:       physicalpb.BINARY_OP_LTE,
			lhs:      []float64{1.0, 1.5, 3.14, 0.0, -1.0},
			rhs:      []float64{2.0, 1.5, 3.14, 0.0, -1.0},
			expected: []bool{true, true, true, true, true},
		},
	}

	for _, tt := range tests {
		t.Run(tt.name, func(t *testing.T) {
			lhsArray := createFloat64Array(tt.lhs, nil)
			rhsArray := createFloat64Array(tt.rhs, nil)

			fn, err := binaryFunctions.GetForSignature(tt.op, arrow.PrimitiveTypes.Float64)
			require.NoError(t, err)

			result, err := fn.Evaluate(lhsArray, rhsArray)
			require.NoError(t, err)

			actual := extractBoolValues(result)
			assert.Equal(t, tt.expected, actual)
		})
	}
}

func TestStringMatchingFunctions(t *testing.T) {
	tests := []struct {
		name     string
		op       physicalpb.BinaryOp
		lhs      []string
		rhs      []string
		expected []bool
	}{
		{
			name:     "string contains",
			op:       physicalpb.BINARY_OP_MATCH_SUBSTR,
			lhs:      []string{"hello world", "test string", "foobar", ""},
			rhs:      []string{"world", "test", "baz", ""},
			expected: []bool{true, true, false, true},
		},
		{
			name:     "string does not contain",
			op:       physicalpb.BINARY_OP_NOT_MATCH_SUBSTR,
			lhs:      []string{"hello world", "test string", "foobar", ""},
			rhs:      []string{"world", "test", "baz", ""},
			expected: []bool{false, false, true, false},
		},
		{
			name:     "regex match",
			op:       physicalpb.BINARY_OP_MATCH_RE,
			lhs:      []string{"hello123", "test456", "abc", ""},
			rhs:      []string{"^hello\\d+$", "^\\d+", "^[a-z]+$", ".+"},
			expected: []bool{true, false, true, false},
		},
		{
			name:     "regex not match",
			op:       physicalpb.BINARY_OP_NOT_MATCH_RE,
			lhs:      []string{"hello123", "test456", "abc", ""},
			rhs:      []string{"^hello\\d+$", "^\\d+", "^[a-z]+$", ".+"},
			expected: []bool{false, true, false, true},
		},
		{
			name:     "case sensitive substring matching",
			op:       physicalpb.BINARY_OP_MATCH_SUBSTR,
			lhs:      []string{"Hello World", "TEST", "CaseSensitive"},
			rhs:      []string{"hello", "test", "Case"},
			expected: []bool{false, false, true},
		},
		{
			name:     "special characters in contains",
			op:       physicalpb.BINARY_OP_MATCH_SUBSTR,
			lhs:      []string{"hello@world.com", "test[123]", "foo.bar", ""},
			rhs:      []string{"@world", "[123]", ".", ""},
			expected: []bool{true, true, true, true},
		},
	}

	for _, tt := range tests {
		t.Run(tt.name, func(t *testing.T) {
			lhsArray := createStringArray(tt.lhs, nil)
			rhsArray := createStringArray(tt.rhs, nil)

			fn, err := binaryFunctions.GetForSignature(tt.op, arrow.BinaryTypes.String)
			require.NoError(t, err)

			result, err := fn.Evaluate(lhsArray, rhsArray)
			require.NoError(t, err)

			actual := extractBoolValues(result)
			assert.Equal(t, tt.expected, actual)
		})
	}
}

func TestNullValueHandling(t *testing.T) {
	tests := []struct {
		name     string
		op       physicalpb.BinaryOp
		dataType arrow.DataType
		setup    func() (arrow.Array, arrow.Array)
		expected []bool
	}{
		{
			name:     "boolean with nulls",
			op:       physicalpb.BINARY_OP_EQ,
			dataType: arrow.FixedWidthTypes.Boolean,
			setup: func() (arrow.Array, arrow.Array) {
				lhs := createBoolArray([]bool{true, false, true}, []bool{false, true, false})
				rhs := createBoolArray([]bool{true, false, false}, []bool{true, false, false})
				return lhs, rhs
			},
			expected: []bool{false, false, false}, // nulls should result in false
		},
		{
			name:     "string with nulls",
			op:       physicalpb.BINARY_OP_EQ,
			dataType: arrow.BinaryTypes.String,
			setup: func() (arrow.Array, arrow.Array) {
				lhs := createStringArray([]string{"hello", "world", "test"}, []bool{false, true, false})
				rhs := createStringArray([]string{"hello", "world", "different"}, []bool{true, false, false})
				return lhs, rhs
			},
			expected: []bool{false, false, false}, // nulls should result in false
		},
		{
			name:     "int64 with nulls",
			op:       physicalpb.BINARY_OP_GT,
			dataType: arrow.PrimitiveTypes.Int64,
			setup: func() (arrow.Array, arrow.Array) {
				lhs := createInt64Array([]int64{5, 10, 15}, []bool{false, true, false})
				rhs := createInt64Array([]int64{3, 8, 20}, []bool{true, false, false})
				return lhs, rhs
			},
			expected: []bool{false, false, false}, // nulls should result in false
		},
	}

	for _, tt := range tests {
		t.Run(tt.name, func(t *testing.T) {
			lhs, rhs := tt.setup()

			fn, err := binaryFunctions.GetForSignature(tt.op, tt.dataType)
			require.NoError(t, err)

			result, err := fn.Evaluate(lhs, rhs)
			require.NoError(t, err)

			actual := extractBoolValues(result)
			assert.Equal(t, tt.expected, actual)
		})
	}
}

func TestArrayLengthMismatch(t *testing.T) {
	tests := []struct {
		name     string
		op       physicalpb.BinaryOp
		dataType arrow.DataType
		setup    func() (arrow.Array, arrow.Array)
	}{
		{
			name:     "boolean length mismatch",
			op:       physicalpb.BINARY_OP_EQ,
			dataType: arrow.FixedWidthTypes.Boolean,
			setup: func() (arrow.Array, arrow.Array) {
				lhs := createBoolArray([]bool{true, false}, nil)
				rhs := createBoolArray([]bool{true, false, true}, nil)
				return lhs, rhs
			},
		},
		{
			name:     "string length mismatch",
			op:       physicalpb.BINARY_OP_EQ,
			dataType: arrow.BinaryTypes.String,
			setup: func() (arrow.Array, arrow.Array) {
				lhs := createStringArray([]string{"hello"}, nil)
				rhs := createStringArray([]string{"hello", "world"}, nil)
				return lhs, rhs
			},
		},
		{
			name:     "int64 length mismatch",
			op:       physicalpb.BINARY_OP_GT,
			dataType: arrow.PrimitiveTypes.Int64,
			setup: func() (arrow.Array, arrow.Array) {
				lhs := createInt64Array([]int64{1, 2, 3}, nil)
				rhs := createInt64Array([]int64{1, 2}, nil)
				return lhs, rhs
			},
		},
	}

	for _, tt := range tests {
		t.Run(tt.name, func(t *testing.T) {
			lhs, rhs := tt.setup()

			fn, err := binaryFunctions.GetForSignature(tt.op, tt.dataType)
			require.NoError(t, err)

			result, err := fn.Evaluate(lhs, rhs)
			assert.Error(t, err)
			assert.Nil(t, result)
		})
	}
}

func TestRegexCompileError(t *testing.T) {
	// Test with invalid regex patterns
	lhs := createStringArray([]string{"hello", "world"}, nil)
	rhs := createStringArray([]string{"[", "("}, nil) // Invalid regex patterns

	fn, err := binaryFunctions.GetForSignature(physicalpb.BINARY_OP_MATCH_RE, arrow.BinaryTypes.String)
	require.NoError(t, err)

	_, err = fn.Evaluate(lhs, rhs)
	require.Error(t, err)
}

func TestBoolToIntConversion(t *testing.T) {
	tests := []struct {
		name     string
		input    bool
		expected int
	}{
		{
			name:     "true converts to 1",
			input:    true,
			expected: 1,
		},
		{
			name:     "false converts to 0",
			input:    false,
			expected: 0,
		},
	}

	for _, tt := range tests {
		t.Run(tt.name, func(t *testing.T) {
			result := boolToInt(tt.input)
			assert.Equal(t, tt.expected, result)
		})
	}
}

func TestEmptyArrays(t *testing.T) {
	// Test with empty arrays
	lhs := createStringArray([]string{}, nil)
	rhs := createStringArray([]string{}, nil)

	fn, err := binaryFunctions.GetForSignature(physicalpb.BINARY_OP_EQ, arrow.BinaryTypes.String)
	require.NoError(t, err)

	result, err := fn.Evaluate(lhs, rhs)
	require.NoError(t, err)

	assert.Equal(t, int(0), result.Len())
}<|MERGE_RESOLUTION|>--- conflicted
+++ resolved
@@ -25,16 +25,7 @@
 		}
 	}
 
-<<<<<<< HEAD
-	return &Array{
-		array: builder.NewArray(),
-		dt:    types.Loki.Bool,
-		ct:    physicalpb.COLUMN_TYPE_BUILTIN,
-		rows:  int64(len(values)),
-	}
-=======
 	return builder.NewArray()
->>>>>>> 01bf61e2
 }
 
 // Helper function to create a string array
@@ -49,16 +40,7 @@
 		}
 	}
 
-<<<<<<< HEAD
-	return &Array{
-		array: builder.NewArray(),
-		dt:    types.Loki.String,
-		ct:    physicalpb.COLUMN_TYPE_BUILTIN,
-		rows:  int64(len(values)),
-	}
-=======
 	return builder.NewArray()
->>>>>>> 01bf61e2
 }
 
 // Helper function to create an int64 array
@@ -73,16 +55,7 @@
 		}
 	}
 
-<<<<<<< HEAD
-	return &Array{
-		array: builder.NewArray(),
-		dt:    types.Loki.Integer,
-		ct:    physicalpb.COLUMN_TYPE_BUILTIN,
-		rows:  int64(len(values)),
-	}
-=======
 	return builder.NewArray()
->>>>>>> 01bf61e2
 }
 
 // Helper function to create a arrow.Timestamp array
@@ -97,16 +70,7 @@
 		}
 	}
 
-<<<<<<< HEAD
-	return &Array{
-		array: builder.NewArray(),
-		dt:    types.Loki.Timestamp,
-		ct:    physicalpb.COLUMN_TYPE_BUILTIN,
-		rows:  int64(len(values)),
-	}
-=======
 	return builder.NewArray()
->>>>>>> 01bf61e2
 }
 
 // Helper function to create a float64 array
@@ -121,16 +85,7 @@
 		}
 	}
 
-<<<<<<< HEAD
-	return &Array{
-		array: builder.NewArray(),
-		dt:    types.Loki.Float,
-		ct:    physicalpb.COLUMN_TYPE_BUILTIN,
-		rows:  int64(len(values)),
-	}
-=======
 	return builder.NewArray()
->>>>>>> 01bf61e2
 }
 
 // Helper function to extract boolean values from result
@@ -223,13 +178,8 @@
 		},
 		{
 			name:        "invalid operation",
-<<<<<<< HEAD
 			op:          physicalpb.BINARY_OP_ADD, // Not registered
-			dataType:    arrow.PrimitiveTypes.Int64,
-=======
-			op:          types.BinaryOpAnd, // Not registered
 			dataType:    arrow.FixedWidthTypes.Boolean,
->>>>>>> 01bf61e2
 			expectError: true,
 		},
 		{
