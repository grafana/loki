package executor

import (
	"testing"

	"github.com/go-kit/log"
	"github.com/stretchr/testify/require"

	"github.com/grafana/loki/v3/pkg/engine/internal/planner/physical/physicalpb"
)

func TestExecutor(t *testing.T) {
	t.Run("pipeline fails if plan is nil", func(t *testing.T) {
		ctx := t.Context()
		pipeline := Run(ctx, Config{}, nil, log.NewNopLogger())
		_, err := pipeline.Read(ctx)
		require.ErrorContains(t, err, "failed to execute pipeline: plan is nil")
	})

	t.Run("pipeline fails if plan has no root node", func(t *testing.T) {
		ctx := t.Context()
		pipeline := Run(ctx, Config{}, &physicalpb.Plan{}, log.NewNopLogger())
		_, err := pipeline.Read(ctx)
		require.ErrorContains(t, err, "failed to execute pipeline: plan has no root node")
	})
}

<<<<<<< HEAD
func TestExecutor_SortMerge(t *testing.T) {
	t.Run("no inputs result in empty pipeline", func(t *testing.T) {
		ctx := t.Context()
		c := &Context{}
		pipeline := c.executeSortMerge(ctx, &physicalpb.SortMerge{}, nil)
		_, err := pipeline.Read(ctx)
		require.ErrorContains(t, err, EOF.Error())
	})
}

=======
>>>>>>> 32f0204f
func TestExecutor_Limit(t *testing.T) {
	t.Run("no inputs result in empty pipeline", func(t *testing.T) {
		ctx := t.Context()
		c := &Context{}
		pipeline := c.executeLimit(ctx, &physicalpb.Limit{}, nil)
		_, err := pipeline.Read(ctx)
		require.ErrorContains(t, err, EOF.Error())
	})

	t.Run("multiple inputs result in error", func(t *testing.T) {
		ctx := t.Context()
		c := &Context{}
		pipeline := c.executeLimit(ctx, &physicalpb.Limit{}, []Pipeline{emptyPipeline(), emptyPipeline()})
		_, err := pipeline.Read(ctx)
		require.ErrorContains(t, err, "limit expects exactly one input, got 2")
	})
}

func TestExecutor_Filter(t *testing.T) {
	t.Run("no inputs result in empty pipeline", func(t *testing.T) {
		ctx := t.Context()
		c := &Context{}
		pipeline := c.executeFilter(ctx, &physicalpb.Filter{}, nil)
		_, err := pipeline.Read(ctx)
		require.ErrorContains(t, err, EOF.Error())
	})

	t.Run("multiple inputs result in error", func(t *testing.T) {
		ctx := t.Context()
		c := &Context{}
		pipeline := c.executeFilter(ctx, &physicalpb.Filter{}, []Pipeline{emptyPipeline(), emptyPipeline()})
		_, err := pipeline.Read(ctx)
		require.ErrorContains(t, err, "filter expects exactly one input, got 2")
	})
}

func TestExecutor_Projection(t *testing.T) {
	t.Run("no inputs result in empty pipeline", func(t *testing.T) {
		ctx := t.Context()
		c := &Context{}
		pipeline := c.executeProjection(ctx, &physicalpb.Projection{}, nil)
		_, err := pipeline.Read(ctx)
		require.ErrorContains(t, err, EOF.Error())
	})

	t.Run("missing column expression results in error", func(t *testing.T) {
		ctx := t.Context()
<<<<<<< HEAD
		cols := []*physicalpb.ColumnExpression{}
		c := &Context{}
		pipeline := c.executeProjection(ctx, &physicalpb.Projection{Columns: cols}, []Pipeline{emptyPipeline()})
=======
		cols := []physical.Expression{}
		c := &Context{}
		pipeline := c.executeProjection(ctx, &physical.Projection{Expressions: cols}, []Pipeline{emptyPipeline()})
>>>>>>> 32f0204f
		_, err := pipeline.Read(ctx)
		require.ErrorContains(t, err, "projection expects at least one expression, got 0")
	})

	t.Run("multiple inputs result in error", func(t *testing.T) {
		ctx := t.Context()
		c := &Context{}
		pipeline := c.executeProjection(ctx, &physicalpb.Projection{}, []Pipeline{emptyPipeline(), emptyPipeline()})
		_, err := pipeline.Read(ctx)
		require.ErrorContains(t, err, "projection expects exactly one input, got 2")
	})
}

func TestExecutor_Parse(t *testing.T) {
	t.Run("no inputs result in empty pipeline", func(t *testing.T) {
		ctx := t.Context()
		c := &Context{}
		pipeline := c.executeParse(ctx, &physicalpb.Parse{
			Operation:     physicalpb.PARSE_OP_LOGFMT,
			RequestedKeys: []string{"level", "status"},
		}, nil)
		_, err := pipeline.Read(ctx)
		require.ErrorContains(t, err, EOF.Error())
	})

	t.Run("multiple inputs result in error", func(t *testing.T) {
		ctx := t.Context()
		c := &Context{}
		pipeline := c.executeParse(ctx, &physicalpb.Parse{
			Operation:     physicalpb.PARSE_OP_LOGFMT,
			RequestedKeys: []string{"level"},
		}, []Pipeline{emptyPipeline(), emptyPipeline()})
		_, err := pipeline.Read(ctx)
		require.ErrorContains(t, err, "parse expects exactly one input, got 2")
	})
}<|MERGE_RESOLUTION|>--- conflicted
+++ resolved
@@ -25,19 +25,6 @@
 	})
 }
 
-<<<<<<< HEAD
-func TestExecutor_SortMerge(t *testing.T) {
-	t.Run("no inputs result in empty pipeline", func(t *testing.T) {
-		ctx := t.Context()
-		c := &Context{}
-		pipeline := c.executeSortMerge(ctx, &physicalpb.SortMerge{}, nil)
-		_, err := pipeline.Read(ctx)
-		require.ErrorContains(t, err, EOF.Error())
-	})
-}
-
-=======
->>>>>>> 32f0204f
 func TestExecutor_Limit(t *testing.T) {
 	t.Run("no inputs result in empty pipeline", func(t *testing.T) {
 		ctx := t.Context()
@@ -85,15 +72,9 @@
 
 	t.Run("missing column expression results in error", func(t *testing.T) {
 		ctx := t.Context()
-<<<<<<< HEAD
-		cols := []*physicalpb.ColumnExpression{}
+		cols := []*physicalpb.Expression{}
 		c := &Context{}
-		pipeline := c.executeProjection(ctx, &physicalpb.Projection{Columns: cols}, []Pipeline{emptyPipeline()})
-=======
-		cols := []physical.Expression{}
-		c := &Context{}
-		pipeline := c.executeProjection(ctx, &physical.Projection{Expressions: cols}, []Pipeline{emptyPipeline()})
->>>>>>> 32f0204f
+		pipeline := c.executeProjection(ctx, &physicalpb.Projection{Expressions: cols}, []Pipeline{emptyPipeline()})
 		_, err := pipeline.Read(ctx)
 		require.ErrorContains(t, err, "projection expects at least one expression, got 0")
 	})
