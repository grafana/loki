--- conflicted
+++ resolved
@@ -10,13 +10,8 @@
 	"github.com/grafana/loki/v3/pkg/engine/internal/planner/physical/physicalpb"
 )
 
-<<<<<<< HEAD
 func NewFilterPipeline(filter *physicalpb.Filter, input Pipeline, evaluator expressionEvaluator, allocator memory.Allocator) *GenericPipeline {
-	return newGenericPipeline(Local, func(ctx context.Context, inputs []Pipeline) (arrow.Record, error) {
-=======
-func NewFilterPipeline(filter *physical.Filter, input Pipeline, evaluator expressionEvaluator, allocator memory.Allocator) *GenericPipeline {
 	return newGenericPipeline(func(ctx context.Context, inputs []Pipeline) (arrow.Record, error) {
->>>>>>> 32f0204f
 		// Pull the next item from the input pipeline
 		input := inputs[0]
 		batch, err := input.Read(ctx)
@@ -28,11 +23,7 @@
 		cols := make([]*array.Boolean, 0, len(filter.Predicates))
 
 		for i, pred := range filter.Predicates {
-<<<<<<< HEAD
-			res, err := evaluator.eval(*pred, batch)
-=======
-			vec, err := evaluator.eval(pred, allocator, batch)
->>>>>>> 32f0204f
+			vec, err := evaluator.eval(*pred, allocator, batch)
 			if err != nil {
 				return nil, err
 			}
