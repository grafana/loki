package executor

import (
	"context"
	"fmt"

	"github.com/apache/arrow-go/v18/arrow"
	"github.com/apache/arrow-go/v18/arrow/array"
	"github.com/apache/arrow-go/v18/arrow/memory"
	"github.com/grafana/loki/v3/pkg/engine/internal/planner/physical/physicalpb"
)

<<<<<<< HEAD
func NewFilterPipeline(filter *physicalpb.Filter, input Pipeline, evaluator expressionEvaluator, allocator memory.Allocator) *GenericPipeline {
=======
func NewFilterPipeline(filter *physical.Filter, input Pipeline, evaluator expressionEvaluator) *GenericPipeline {
>>>>>>> 01bf61e2
	return newGenericPipeline(func(ctx context.Context, inputs []Pipeline) (arrow.Record, error) {
		// Pull the next item from the input pipeline
		input := inputs[0]
		batch, err := input.Read(ctx)
		if err != nil {
			return nil, err
		}

		cols := make([]*array.Boolean, 0, len(filter.Predicates))

		for i, pred := range filter.Predicates {
<<<<<<< HEAD
			vec, err := evaluator.eval(*pred, allocator, batch)
=======
			vec, err := evaluator.eval(pred, batch)
>>>>>>> 01bf61e2
			if err != nil {
				return nil, err
			}

			if vec.DataType().ID() != arrow.BOOL {
				return nil, fmt.Errorf("predicate %d returned non-boolean type %s", i, vec.DataType())
			}
			casted := vec.(*array.Boolean)
			cols = append(cols, casted)
		}

		return filterBatch(batch, func(i int) bool {
			for _, p := range cols {
				if !p.IsValid(i) || !p.Value(i) {
					return false
				}
			}
			return true
		}), nil
	}, input)
}

// This is a very inefficient approach which creates a new filtered batch from a
// pre-existing batch. Additionally, there is not plumbing in the arrow library
// to do this efficiently, meaning we have to do a lot of roundabout type coercion
// to ensure we can use the arrow builders.
//
// NB: One saving grace is that many filters will skip this step via predicate
// pushdown optimizations.
//
// We should re-think this approach.
func filterBatch(batch arrow.Record, include func(int) bool) arrow.Record {
	fields := batch.Schema().Fields()

	builders := make([]array.Builder, len(fields))
	additions := make([]func(int), len(fields))

	for i, field := range fields {
		switch field.Type.ID() {
		case arrow.BOOL:
			builder := array.NewBooleanBuilder(memory.DefaultAllocator)
			builders[i] = builder
			additions[i] = func(offset int) {
				src := batch.Column(i).(*array.Boolean)
				builder.Append(src.Value(offset))
			}
		case arrow.STRING:
			builder := array.NewStringBuilder(memory.DefaultAllocator)
			builders[i] = builder
			additions[i] = func(offset int) {
				src := batch.Column(i).(*array.String)
				builder.Append(src.Value(offset))
			}
		case arrow.UINT64:
			builder := array.NewUint64Builder(memory.DefaultAllocator)
			builders[i] = builder
			additions[i] = func(offset int) {
				src := batch.Column(i).(*array.Uint64)
				builder.Append(src.Value(offset))
			}
		case arrow.INT64:
			builder := array.NewInt64Builder(memory.DefaultAllocator)
			builders[i] = builder
			additions[i] = func(offset int) {
				src := batch.Column(i).(*array.Int64)
				builder.Append(src.Value(offset))
			}
		case arrow.FLOAT64:
			builder := array.NewFloat64Builder(memory.DefaultAllocator)
			builders[i] = builder
			additions[i] = func(offset int) {
				src := batch.Column(i).(*array.Float64)
				builder.Append(src.Value(offset))
			}
		case arrow.TIMESTAMP:
			builder := array.NewTimestampBuilder(memory.DefaultAllocator, &arrow.TimestampType{Unit: arrow.Nanosecond, TimeZone: "UTC"})
			builders[i] = builder
			additions[i] = func(offset int) {
				src := batch.Column(i).(*array.Timestamp)
				builder.Append(src.Value(offset))
			}
		default:
			panic(fmt.Sprintf("unimplemented type in filterBatch: %s", field.Type.Name()))
		}
	}

	var ct int64
	for i := 0; i < int(batch.NumRows()); i++ {
		if !include(i) {
			continue
		}

		for col, add := range additions {
			if batch.Column(col).IsNull(i) {
				builders[col].AppendNull()
				continue
			}

			add(i)
		}
		ct++
	}

	schema := arrow.NewSchema(fields, nil)
	arrays := make([]arrow.Array, len(fields))
	for i, builder := range builders {
		arrays[i] = builder.NewArray()
	}

	return array.NewRecord(schema, arrays, ct)
}<|MERGE_RESOLUTION|>--- conflicted
+++ resolved
@@ -10,11 +10,7 @@
 	"github.com/grafana/loki/v3/pkg/engine/internal/planner/physical/physicalpb"
 )
 
-<<<<<<< HEAD
-func NewFilterPipeline(filter *physicalpb.Filter, input Pipeline, evaluator expressionEvaluator, allocator memory.Allocator) *GenericPipeline {
-=======
-func NewFilterPipeline(filter *physical.Filter, input Pipeline, evaluator expressionEvaluator) *GenericPipeline {
->>>>>>> 01bf61e2
+func NewFilterPipeline(filter *physicalpb.Filter, input Pipeline, evaluator expressionEvaluator) *GenericPipeline {
 	return newGenericPipeline(func(ctx context.Context, inputs []Pipeline) (arrow.Record, error) {
 		// Pull the next item from the input pipeline
 		input := inputs[0]
@@ -26,11 +22,7 @@
 		cols := make([]*array.Boolean, 0, len(filter.Predicates))
 
 		for i, pred := range filter.Predicates {
-<<<<<<< HEAD
-			vec, err := evaluator.eval(*pred, allocator, batch)
-=======
-			vec, err := evaluator.eval(pred, batch)
->>>>>>> 01bf61e2
+			vec, err := evaluator.eval(*pred, batch)
 			if err != nil {
 				return nil, err
 			}
