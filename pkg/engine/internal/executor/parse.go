package executor

import (
	"context"
	"fmt"
	"sort"
	"unsafe"

	"github.com/apache/arrow-go/v18/arrow"
	"github.com/apache/arrow-go/v18/arrow/array"
	"github.com/apache/arrow-go/v18/arrow/memory"

	"github.com/grafana/loki/v3/pkg/engine/internal/planner/physical/physicalpb"
	"github.com/grafana/loki/v3/pkg/engine/internal/semconv"
	"github.com/grafana/loki/v3/pkg/engine/internal/types"
)

<<<<<<< HEAD
func NewParsePipeline(parse *physicalpb.Parse, input Pipeline, allocator memory.Allocator) *GenericPipeline {
=======
func NewParsePipeline(parse *physical.ParseNode, input Pipeline) *GenericPipeline {
>>>>>>> 01bf61e2
	return newGenericPipeline(func(ctx context.Context, inputs []Pipeline) (arrow.Record, error) {
		// Pull the next item from the input pipeline
		input := inputs[0]
		batch, err := input.Read(ctx)
		if err != nil {
			return nil, err
		}

		// Find the message column
		msgCol, msgIdx, err := columnForIdent(semconv.ColumnIdentMessage, batch)
		if err != nil {
			return nil, err
		}

		stringCol, ok := msgCol.(*array.String)
		if !ok {
			return nil, fmt.Errorf("column %s must be of type utf8, got %s", semconv.ColumnIdentMessage.FQN(), batch.Schema().Field(msgIdx))
		}

		var headers []string
		var parsedColumns []arrow.Array
<<<<<<< HEAD
		switch parse.Operation {
		case physicalpb.PARSE_OP_LOGFMT:
			headers, parsedColumns = buildLogfmtColumns(stringCol, parse.RequestedKeys, allocator)
		case physicalpb.PARSE_OP_JSON:
			headers, parsedColumns = buildJSONColumns(stringCol, parse.RequestedKeys, allocator)
=======
		switch parse.Kind {
		case physical.ParserLogfmt:
			headers, parsedColumns = buildLogfmtColumns(stringCol, parse.RequestedKeys)
		case physical.ParserJSON:
			headers, parsedColumns = buildJSONColumns(stringCol, parse.RequestedKeys)
>>>>>>> 01bf61e2
		default:
			return nil, fmt.Errorf("unsupported parser kind: %v", parse.Operation)
		}

		// Build new schema with original fields plus parsed fields
		schema := batch.Schema()
		newFields := make([]arrow.Field, 0, schema.NumFields()+len(headers))
		for i := 0; i < schema.NumFields(); i++ {
			newFields = append(newFields, schema.Field(i))
		}
		for _, header := range headers {
			ct := physicalpb.COLUMN_TYPE_PARSED
			if header == semconv.ColumnIdentError.ShortName() || header == semconv.ColumnIdentErrorDetails.ShortName() {
				ct = physicalpb.COLUMN_TYPE_GENERATED
			}
			ident := semconv.NewIdentifier(header, ct, types.Loki.String)
			newFields = append(newFields, semconv.FieldFromIdent(ident, true))
		}
		newSchema := arrow.NewSchema(newFields, nil)

		// Build new record with all columns
		numOriginalCols := int(batch.NumCols())
		numParsedCols := len(parsedColumns)
		allColumns := make([]arrow.Array, numOriginalCols+numParsedCols)

		// Copy original columns
		for i := range numOriginalCols {
			col := batch.Column(i)
			allColumns[i] = col
		}

		// Add parsed columns
		for i, col := range parsedColumns {
			// Defenisve check added for clarity and safety, but BuildLogfmtColumns should already guarantee this
			if col.Len() != stringCol.Len() {
				return nil, fmt.Errorf("parsed column %d (%s) has %d rows but expected %d",
					i, headers[i], col.Len(), stringCol.Len())
			}
			allColumns[numOriginalCols+i] = col
		}

		// Create the new record
		newRecord := array.NewRecord(newSchema, allColumns, int64(stringCol.Len()))

		return newRecord, nil
	}, input)
}

// parseFunc represents a function that parses a single line and returns key-value pairs
type parseFunc func(line string, requestedKeys []string) (map[string]string, error)

// buildColumns builds Arrow columns from input lines using the provided parser
// Returns the column headers, the Arrow columns, and any error
func buildColumns(input *array.String, requestedKeys []string, parseFunc parseFunc, errorType string) ([]string, []arrow.Array) {
	columnBuilders := make(map[string]*array.StringBuilder)
	columnOrder := parseLines(input, requestedKeys, columnBuilders, parseFunc, errorType)

	// Build final arrays
	columns := make([]arrow.Array, 0, len(columnOrder))
	headers := make([]string, 0, len(columnOrder))

	for _, key := range columnOrder {
		builder := columnBuilders[key]
		columns = append(columns, builder.NewArray())
		headers = append(headers, key)
	}

	return headers, columns
}

// parseLines discovers columns dynamically as lines are parsed
func parseLines(input *array.String, requestedKeys []string, columnBuilders map[string]*array.StringBuilder, parseFunc parseFunc, errorType string) []string {
	columnOrder := []string{}
	var errorBuilder, errorDetailsBuilder *array.StringBuilder
	hasErrorColumns := false

	for i := 0; i < input.Len(); i++ {
		line := input.Value(i)
		parsed, err := parseFunc(line, requestedKeys)

		// Handle error columns
		if err != nil {
			// Create error columns on first error
			if !hasErrorColumns {
				errorBuilder = array.NewStringBuilder(memory.DefaultAllocator)
				errorDetailsBuilder = array.NewStringBuilder(memory.DefaultAllocator)
				columnBuilders[semconv.ColumnIdentError.ShortName()] = errorBuilder
				columnBuilders[semconv.ColumnIdentErrorDetails.ShortName()] = errorDetailsBuilder
				columnOrder = append(
					columnOrder,
					semconv.ColumnIdentError.ShortName(),
					semconv.ColumnIdentErrorDetails.ShortName(),
				)
				hasErrorColumns = true

				// Backfill NULLs for previous rows
				for j := 0; j < i; j++ {
					errorBuilder.AppendNull()
					errorDetailsBuilder.AppendNull()
				}
			}
			// Append error values
			errorBuilder.Append(errorType)
			errorDetailsBuilder.Append(err.Error())

			// When there's an error, don't create new columns for the failed parse
			// Only add NULLs for columns that already exist
		} else if hasErrorColumns {
			// No error on this row, but we have error columns
			errorBuilder.AppendNull()
			errorDetailsBuilder.AppendNull()
		}

		// Track which keys we've seen this row
		seenKeys := make(map[string]struct{})
		if hasErrorColumns {
			// Mark error columns as seen so we don't append nulls for them
			seenKeys[semconv.ColumnIdentError.ShortName()] = struct{}{}
			seenKeys[semconv.ColumnIdentErrorDetails.ShortName()] = struct{}{}
		}

		// Add values for parsed keys (only if no error)
		if err == nil {
			for key, value := range parsed {
				seenKeys[key] = struct{}{}
				builder, exists := columnBuilders[key]
				if !exists {
					// New column discovered - create and backfill
					builder = array.NewStringBuilder(memory.DefaultAllocator)
					columnBuilders[key] = builder
					columnOrder = append(columnOrder, key)

					// Backfill NULLs for previous rows
					builder.AppendNulls(i)
				}
				builder.Append(value)
			}
		}
		// For error cases, don't mark the failed keys as seen - let them get NULLs below

		// Append NULLs for columns not in this row
		for _, key := range columnOrder {
			if _, found := seenKeys[key]; !found {
				columnBuilders[key].AppendNull()
			}
		}
	}

	// Sort column order for consistency (excluding error columns)
	if hasErrorColumns {
		// Keep error columns at the end, sort the rest
		nonErrorColumns := make([]string, 0, len(columnOrder)-2)
		for _, key := range columnOrder {
			if key != semconv.ColumnIdentError.ShortName() && key != semconv.ColumnIdentErrorDetails.ShortName() {
				nonErrorColumns = append(nonErrorColumns, key)
			}
		}
		sort.Strings(nonErrorColumns)
		columnOrder = append(nonErrorColumns, semconv.ColumnIdentError.ShortName(), semconv.ColumnIdentErrorDetails.ShortName())
	} else {
		sort.Strings(columnOrder)
	}

	return columnOrder
}

// unsafeBytes converts a string to []byte without allocation
func unsafeBytes(s string) []byte {
	return unsafe.Slice(unsafe.StringData(s), len(s))
}

// unsafeString converts a []byte to string without allocation
func unsafeString(b []byte) string {
	return unsafe.String(unsafe.SliceData(b), len(b))
}<|MERGE_RESOLUTION|>--- conflicted
+++ resolved
@@ -15,11 +15,7 @@
 	"github.com/grafana/loki/v3/pkg/engine/internal/types"
 )
 
-<<<<<<< HEAD
-func NewParsePipeline(parse *physicalpb.Parse, input Pipeline, allocator memory.Allocator) *GenericPipeline {
-=======
-func NewParsePipeline(parse *physical.ParseNode, input Pipeline) *GenericPipeline {
->>>>>>> 01bf61e2
+func NewParsePipeline(parse *physicalpb.Parse, input Pipeline) *GenericPipeline {
 	return newGenericPipeline(func(ctx context.Context, inputs []Pipeline) (arrow.Record, error) {
 		// Pull the next item from the input pipeline
 		input := inputs[0]
@@ -41,19 +37,11 @@
 
 		var headers []string
 		var parsedColumns []arrow.Array
-<<<<<<< HEAD
 		switch parse.Operation {
 		case physicalpb.PARSE_OP_LOGFMT:
-			headers, parsedColumns = buildLogfmtColumns(stringCol, parse.RequestedKeys, allocator)
+			headers, parsedColumns = buildLogfmtColumns(stringCol, parse.RequestedKeys)
 		case physicalpb.PARSE_OP_JSON:
-			headers, parsedColumns = buildJSONColumns(stringCol, parse.RequestedKeys, allocator)
-=======
-		switch parse.Kind {
-		case physical.ParserLogfmt:
-			headers, parsedColumns = buildLogfmtColumns(stringCol, parse.RequestedKeys)
-		case physical.ParserJSON:
 			headers, parsedColumns = buildJSONColumns(stringCol, parse.RequestedKeys)
->>>>>>> 01bf61e2
 		default:
 			return nil, fmt.Errorf("unsupported parser kind: %v", parse.Operation)
 		}
