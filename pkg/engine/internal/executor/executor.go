--- conflicted
+++ resolved
@@ -275,20 +275,6 @@
 }
 
 func (c *Context) executeRangeAggregation(ctx context.Context, plan *physical.RangeAggregation, inputs []Pipeline, region *xcap.Region) Pipeline {
-<<<<<<< HEAD
-	ctx, span := tracer.Start(ctx, "Context.executeRangeAggregation", trace.WithAttributes(
-		attribute.Int("num_grouping", len(plan.Grouping.Columns)),
-		attribute.String("grouping_mode", plan.Grouping.Mode.String()),
-		attribute.Int64("start_ts", plan.Start.UnixNano()),
-		attribute.Int64("end_ts", plan.End.UnixNano()),
-		attribute.Int64("range_interval", int64(plan.Range)),
-		attribute.Int64("step", int64(plan.Step)),
-		attribute.Int("num_inputs", len(inputs)),
-	))
-	defer span.End()
-
-=======
->>>>>>> 657d9ac5
 	if len(inputs) == 0 {
 		return emptyPipeline()
 	}
@@ -309,16 +295,6 @@
 }
 
 func (c *Context) executeVectorAggregation(ctx context.Context, plan *physical.VectorAggregation, inputs []Pipeline, region *xcap.Region) Pipeline {
-<<<<<<< HEAD
-	ctx, span := tracer.Start(ctx, "Context.executeVectorAggregation", trace.WithAttributes(
-		attribute.Int("num_grouping", len(plan.Grouping.Columns)),
-		attribute.String("grouping_mode", plan.Grouping.Mode.String()),
-		attribute.Int("num_inputs", len(inputs)),
-	))
-	defer span.End()
-
-=======
->>>>>>> 657d9ac5
 	if len(inputs) == 0 {
 		return emptyPipeline()
 	}
