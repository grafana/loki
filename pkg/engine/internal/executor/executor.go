package executor

import (
	"context"
	"errors"
	"fmt"
	"time"

	"github.com/go-kit/log"
	"github.com/go-kit/log/level"
	"github.com/grafana/dskit/user"
	"github.com/thanos-io/objstore"
	"go.opentelemetry.io/otel"
	"go.opentelemetry.io/otel/attribute"
	"go.opentelemetry.io/otel/trace"

	"github.com/grafana/loki/v3/pkg/dataobj"
	"github.com/grafana/loki/v3/pkg/dataobj/sections/logs"
	"github.com/grafana/loki/v3/pkg/dataobj/sections/streams"
	"github.com/grafana/loki/v3/pkg/engine/internal/planner/physical/physicalpb"
	"github.com/grafana/loki/v3/pkg/engine/internal/types"
)

var tracer = otel.Tracer("pkg/engine/internal/executor")

type Config struct {
	BatchSize int64
	Bucket    objstore.Bucket

	MergePrefetchCount int
}

<<<<<<< HEAD
func Run(ctx context.Context, cfg Config, plan *physicalpb.Plan, logger log.Logger) Pipeline {
	allocator := memory.DefaultAllocator
=======
func Run(ctx context.Context, cfg Config, plan *physical.Plan, logger log.Logger) Pipeline {
>>>>>>> 01bf61e2
	c := &Context{
		plan:               plan,
		batchSize:          cfg.BatchSize,
		mergePrefetchCount: cfg.MergePrefetchCount,
		bucket:             cfg.Bucket,
		logger:             logger,
		evaluator:          newExpressionEvaluator(),
	}
	if plan == nil {
		return errorPipeline(ctx, errors.New("plan is nil"))
	}
	node, err := plan.Root()
	if err != nil {
		return errorPipeline(ctx, err)
	}
	return c.execute(ctx, node)
}

// Context is the execution context
type Context struct {
	batchSize int64

	logger    log.Logger
	plan      *physicalpb.Plan
	evaluator expressionEvaluator
	bucket    objstore.Bucket

	mergePrefetchCount int
}

func (c *Context) execute(ctx context.Context, node physicalpb.Node) Pipeline {
	children := c.plan.Children(node)
	inputs := make([]Pipeline, 0, len(children))
	for _, child := range children {
		inputs = append(inputs, c.execute(ctx, child))
	}

	switch n := node.(type) {
	case *physicalpb.DataObjScan:
		// DataObjScan reads from object storage to determine the full pipeline to
		// construct, making it expensive to call during planning time.
		//
		// TODO(rfratto): find a way to remove the logic from executeDataObjScan
		// which wraps the pipeline with a topk/limit without reintroducing
		// planning cost for thousands of scan nodes.
		return newLazyPipeline(func(ctx context.Context, _ []Pipeline) Pipeline {
			return tracePipeline("physicalpb.DataObjScan", c.executeDataObjScan(ctx, n))
		}, inputs)

	case *physicalpb.Limit:
		return tracePipeline("physicalpb.Limit", c.executeLimit(ctx, n, inputs))
	case *physicalpb.Filter:
		return tracePipeline("physicalpb.Filter", c.executeFilter(ctx, n, inputs))
	case *physicalpb.Merge:
		return tracePipeline("physicalpb.Merge", c.executeMerge(ctx, n, inputs))
	case *physicalpb.Projection:
		return tracePipeline("physicalpb.Projection", c.executeProjection(ctx, n, inputs))
	case *physicalpb.AggregateRange:
		return tracePipeline("physicalpb.RangeAggregation", c.executeRangeAggregation(ctx, n, inputs))
	case *physicalpb.AggregateVector:
		return tracePipeline("physicalpb.VectorAggregation", c.executeVectorAggregation(ctx, n, inputs))
	case *physicalpb.Parse:
		return tracePipeline("physicalpb.ParseNode", c.executeParse(ctx, n, inputs))
	case *physicalpb.ColumnCompat:
		return tracePipeline("physicalpb.ColumnCompat", c.executeColumnCompat(ctx, n, inputs))
	case *physicalpb.Parallelize:
		return tracePipeline("physicalpb.Parallelize", c.executeParallelize(ctx, n, inputs))
	case *physicalpb.ScanSet:
		return tracePipeline("physicalpb.ScanSet", c.executeScanSet(ctx, n))
	case *physicalpb.TopK:
		return tracePipeline("physicalpb.TopK", c.executeTopK(ctx, n, inputs))
	default:
		return errorPipeline(ctx, fmt.Errorf("invalid node type: %T", node))
	}
}

func (c *Context) executeDataObjScan(ctx context.Context, node *physicalpb.DataObjScan) Pipeline {
	ctx, span := tracer.Start(ctx, "Context.executeDataObjScan", trace.WithAttributes(
		attribute.String("location", node.Location),
		attribute.Int64("section", node.Section),
		attribute.Stringer("direction", node.SortOrder),
		attribute.Int("limit", int(node.Limit)),
		attribute.Int("num_stream_ids", len(node.StreamIds)),
		attribute.Int("num_predicates", len(node.Predicates)),
		attribute.Int("num_projections", len(node.Projections)),
	))
	defer span.End()

	if c.bucket == nil {
		return errorPipeline(ctx, errors.New("no object store bucket configured"))
	}

	obj, err := dataobj.FromBucket(ctx, c.bucket, node.Location)
	if err != nil {
		return errorPipeline(ctx, fmt.Errorf("creating data object: %w", err))
	}
	span.AddEvent("opened dataobj")

	var (
		streamsSection *streams.Section
		logsSection    *logs.Section
	)

	tenant, err := user.ExtractOrgID(ctx)
	if err != nil {
		return errorPipeline(ctx, fmt.Errorf("missing org ID: %w", err))
	}

	for _, sec := range obj.Sections().Filter(streams.CheckSection) {
		if sec.Tenant != tenant {
			continue
		}

		if streamsSection != nil {
			return errorPipeline(ctx, fmt.Errorf("multiple streams sections found in data object %q", node.Location))
		}

		var err error
		streamsSection, err = streams.Open(ctx, sec)
		if err != nil {
			return errorPipeline(ctx, fmt.Errorf("opening streams section %q: %w", sec.Type, err))
		}
		span.AddEvent("opened streams section")
		break
	}
	if streamsSection == nil {
		return errorPipeline(ctx, fmt.Errorf("streams section not found in data object %q", node.Location))
	}

	for i, sec := range obj.Sections().Filter(logs.CheckSection) {
		if int64(i) != node.Section {
			continue
		}

		var err error
		logsSection, err = logs.Open(ctx, sec)
		if err != nil {
			return errorPipeline(ctx, fmt.Errorf("opening logs section %q: %w", sec.Type, err))
		}
		span.AddEvent("opened logs section")
		break
	}
	if logsSection == nil {
		return errorPipeline(ctx, fmt.Errorf("logs section %d not found in data object %q", node.Section, node.Location))
	}

	predicates := make([]logs.Predicate, 0, len(node.Predicates))

	for _, p := range node.Predicates {
		conv, err := buildLogsPredicate(*p, logsSection.Columns())
		if err != nil {
			return errorPipeline(ctx, err)
		}
		predicates = append(predicates, conv)
	}
	span.AddEvent("constructed predicate")

	var pipeline Pipeline = newDataobjScanPipeline(dataobjScanOptions{
		// TODO(rfratto): passing the streams section means that each DataObjScan
		// will read the entire streams section (for IDs being loaded), which is
		// going to be quite a bit of wasted effort.
		//
		// Longer term, there should be a dedicated plan node which handles joining
		// streams and log records based on StreamID, which is shared between all
		// sections in the same object.
		StreamsSection: streamsSection,

		LogsSection: logsSection,
		StreamIDs:   node.StreamIds,
		Predicates:  predicates,
		Projections: node.Projections,

		BatchSize: c.batchSize,
	}, log.With(c.logger, "location", node.Location, "section", node.Section))

	sortType, sortDirection, err := logsSection.PrimarySortOrder()
	if err != nil {
		level.Warn(c.logger).Log("msg", "could not determine primary sort order for logs section, forcing topk sort", "err", err)

		sortType = logs.ColumnTypeInvalid
		sortDirection = logs.SortDirectionUnspecified
	}

	// Wrap our pipeline to enforce expected sorting. We always emit logs in
	// timestamp-sorted order, so we need to sort if either the section doesn't
	// match the expected sort order or the requested sort type is not timestamp.
	//
	// If it's already sorted, we wrap by LimitPipeline to enforce the limit
	// given to the node (if defined).
	if node.SortOrder != physicalpb.SORT_ORDER_INVALID && (node.SortOrder != logsSortOrder(sortDirection) || sortType != logs.ColumnTypeTimestamp) {
		level.Debug(c.logger).Log("msg", "sorting logs section", "source_sort", sortType, "source_direction", sortDirection, "requested_sort", logs.ColumnTypeTimestamp, "requested_dir", node.SortOrder.String())

		pipeline, err = newTopkPipeline(topkOptions{
			Inputs: []Pipeline{pipeline},

			SortBy: []*physicalpb.ColumnExpression{
				{
					Name: types.ColumnNameBuiltinTimestamp,
					Type: physicalpb.COLUMN_TYPE_BUILTIN,
				},
			},
			Ascending: node.SortOrder == physicalpb.SORT_ORDER_ASCENDING,
			K:         int64(node.Limit),

			MaxUnused: int(c.batchSize) * 2,
		})
		if err != nil {
			return errorPipeline(ctx, err)
		}
		span.AddEvent("injected topk")
	} else if node.Limit > 0 {
		pipeline = NewLimitPipeline(pipeline, 0, node.Limit)
		span.AddEvent("injected limit")
	}

	return pipeline
}

func logsSortOrder(dir logs.SortDirection) physicalpb.SortOrder {
	switch dir {
	case logs.SortDirectionAscending:
		return physicalpb.SORT_ORDER_ASCENDING
	case logs.SortDirectionDescending:
		return physicalpb.SORT_ORDER_DESCENDING
	}

	return physicalpb.SORT_ORDER_INVALID
}

func (c *Context) executeTopK(ctx context.Context, topK *physicalpb.TopK, inputs []Pipeline) Pipeline {
	ctx, span := tracer.Start(ctx, "Context.executeTopK", trace.WithAttributes(
		attribute.Int64("k", topK.K),
		attribute.Bool("ascending", topK.Ascending),
	))
	defer span.End()

	if topK.SortBy != nil {
		span.SetAttributes(attribute.Stringer("sort_by", topK.SortBy))
	}

	if len(inputs) == 0 {
		return emptyPipeline()
	}

	pipeline, err := newTopkPipeline(topkOptions{
		Inputs:     inputs,
		SortBy:     []*physicalpb.ColumnExpression{topK.SortBy},
		Ascending:  topK.Ascending,
		NullsFirst: topK.NullsFirst,
		K:          topK.K,
		MaxUnused:  int(c.batchSize) * 2,
	})
	if err != nil {
		return errorPipeline(ctx, err)
	}

	return pipeline
}

func (c *Context) executeLimit(ctx context.Context, limit *physicalpb.Limit, inputs []Pipeline) Pipeline {
	ctx, span := tracer.Start(ctx, "Context.executeLimit", trace.WithAttributes(
		attribute.Int("skip", int(limit.Skip)),
		attribute.Int("fetch", int(limit.Fetch)),
		attribute.Int("num_inputs", len(inputs)),
	))
	defer span.End()

	if len(inputs) == 0 {
		return emptyPipeline()
	}

	if len(inputs) > 1 {
		return errorPipeline(ctx, fmt.Errorf("limit expects exactly one input, got %d", len(inputs)))
	}

	return NewLimitPipeline(inputs[0], limit.Skip, limit.Fetch)
}

func (c *Context) executeFilter(ctx context.Context, filter *physicalpb.Filter, inputs []Pipeline) Pipeline {
	ctx, span := tracer.Start(ctx, "Context.executeFilter", trace.WithAttributes(
		attribute.Int("num_inputs", len(inputs)),
	))
	defer span.End()

	if len(inputs) == 0 {
		return emptyPipeline()
	}

	if len(inputs) > 1 {
		return errorPipeline(ctx, fmt.Errorf("filter expects exactly one input, got %d", len(inputs)))
	}

	return NewFilterPipeline(filter, inputs[0], c.evaluator)
}

func (c *Context) executeMerge(ctx context.Context, _ *physicalpb.Merge, inputs []Pipeline) Pipeline {
	ctx, span := tracer.Start(ctx, "Context.executeMerge", trace.WithAttributes(
		attribute.Int("num_inputs", len(inputs)),
	))
	defer span.End()

	if len(inputs) == 0 {
		return emptyPipeline()
	}

	pipeline, err := newMergePipeline(inputs, c.mergePrefetchCount)
	if err != nil {
		return errorPipeline(ctx, err)
	}

	return pipeline
}

func (c *Context) executeProjection(ctx context.Context, proj *physicalpb.Projection, inputs []Pipeline) Pipeline {
	ctx, span := tracer.Start(ctx, "Context.executeProjection", trace.WithAttributes(
		attribute.Int("num_expressions", len(proj.Expressions)),
		attribute.Int("num_inputs", len(inputs)),
	))
	defer span.End()

	if len(inputs) == 0 {
		return emptyPipeline()
	}

	if len(inputs) > 1 {
		// unsupported for now
		return errorPipeline(ctx, fmt.Errorf("projection expects exactly one input, got %d", len(inputs)))
	}

	if len(proj.Expressions) == 0 {
		return errorPipeline(ctx, fmt.Errorf("projection expects at least one expression, got 0"))
	}

	p, err := NewProjectPipeline(inputs[0], proj, &c.evaluator)
	if err != nil {
		return errorPipeline(ctx, err)
	}
	return p
}

func (c *Context) executeRangeAggregation(ctx context.Context, plan *physicalpb.AggregateRange, inputs []Pipeline) Pipeline {
	ctx, span := tracer.Start(ctx, "Context.executeRangeAggregation", trace.WithAttributes(
		attribute.Int("num_partition_by", len(plan.PartitionBy)),
		attribute.Int64("start_ts", plan.StartUnixNanos),
		attribute.Int64("end_ts", plan.EndUnixNanos),
		attribute.Int64("range_interval", plan.RangeNs),
		attribute.Int64("step", plan.StepNs),
		attribute.Int("num_inputs", len(inputs)),
	))
	defer span.End()

	if len(inputs) == 0 {
		return emptyPipeline()
	}

	pipeline, err := newRangeAggregationPipeline(inputs, c.evaluator, rangeAggregationOptions{
		partitionBy:   plan.PartitionBy,
		startTs:       time.Unix(0, plan.StartUnixNanos),
		endTs:         time.Unix(0, plan.EndUnixNanos),
		rangeInterval: time.Duration(plan.RangeNs),
		step:          time.Duration(plan.StepNs),
		operation:     plan.Operation,
	})
	if err != nil {
		return errorPipeline(ctx, err)
	}

	return pipeline
}

func (c *Context) executeVectorAggregation(ctx context.Context, plan *physicalpb.AggregateVector, inputs []Pipeline) Pipeline {
	ctx, span := tracer.Start(ctx, "Context.executeVectorAggregation", trace.WithAttributes(
		attribute.Int("num_group_by", len(plan.GroupBy)),
		attribute.Int("num_inputs", len(inputs)),
	))
	defer span.End()

	if len(inputs) == 0 {
		return emptyPipeline()
	}

	pipeline, err := newVectorAggregationPipeline(inputs, plan.GroupBy, c.evaluator, plan.Operation)
	if err != nil {
		return errorPipeline(ctx, err)
	}

	return pipeline
}

func (c *Context) executeParse(ctx context.Context, parse *physicalpb.Parse, inputs []Pipeline) Pipeline {
	if len(inputs) == 0 {
		return emptyPipeline()
	}

	if len(inputs) > 1 {
		return errorPipeline(ctx, fmt.Errorf("parse expects exactly one input, got %d", len(inputs)))
	}

	return NewParsePipeline(parse, inputs[0])
}

func (c *Context) executeColumnCompat(ctx context.Context, compat *physicalpb.ColumnCompat, inputs []Pipeline) Pipeline {
	if len(inputs) == 0 {
		return emptyPipeline()
	}

	if len(inputs) > 1 {
		return errorPipeline(ctx, fmt.Errorf("columncompat expects exactly one input, got %d", len(inputs)))
	}

	return newColumnCompatibilityPipeline(compat, inputs[0])
}

func (c *Context) executeParallelize(ctx context.Context, _ *physicalpb.Parallelize, inputs []Pipeline) Pipeline {
	if len(inputs) == 0 {
		return emptyPipeline()
	} else if len(inputs) > 1 {
		return errorPipeline(ctx, fmt.Errorf("parallelize expects exactly one input, got %d", len(inputs)))
	}

	// Parallelize is a hint node to the scheduler for parallel execution. If we
	// see an Parallelize node in the plan, we ignore it and immediately
	// propagate up the input.
	return inputs[0]
}

func (c *Context) executeScanSet(ctx context.Context, set *physicalpb.ScanSet) Pipeline {
	// ScanSet typically gets partitioned by the scheduler into multiple scan
	// nodes.
	//
	// However, for locally testing unpartitioned pipelines, we still supprt
	// running a ScanSet. In this case, we treat internally execute it as a
	// Merge on top of multiple sequential scans.

	var targets []Pipeline

	for _, target := range set.Targets {
		switch target.Type {
		case physicalpb.SCAN_TYPE_DATA_OBJECT:
			// Make sure projections and predicates get passed down to the
			// individual scan.
			partition := target.DataObject
			partition.Predicates = set.Predicates
			partition.Projections = set.Projections

			targets = append(targets, newLazyPipeline(func(ctx context.Context, _ []Pipeline) Pipeline {
				return tracePipeline("physical.DataObjScan", c.executeDataObjScan(ctx, partition))
			}, nil))
		default:
			return errorPipeline(ctx, fmt.Errorf("unrecognized ScanSet target %s", target.Type))
		}
	}
	if len(targets) == 0 {
		return emptyPipeline()
	}

	pipeline, err := newMergePipeline(targets, c.mergePrefetchCount)
	if err != nil {
		return errorPipeline(ctx, err)
	}

	return pipeline
}<|MERGE_RESOLUTION|>--- conflicted
+++ resolved
@@ -30,12 +30,7 @@
 	MergePrefetchCount int
 }
 
-<<<<<<< HEAD
 func Run(ctx context.Context, cfg Config, plan *physicalpb.Plan, logger log.Logger) Pipeline {
-	allocator := memory.DefaultAllocator
-=======
-func Run(ctx context.Context, cfg Config, plan *physical.Plan, logger log.Logger) Pipeline {
->>>>>>> 01bf61e2
 	c := &Context{
 		plan:               plan,
 		batchSize:          cfg.BatchSize,
@@ -89,8 +84,6 @@
 		return tracePipeline("physicalpb.Limit", c.executeLimit(ctx, n, inputs))
 	case *physicalpb.Filter:
 		return tracePipeline("physicalpb.Filter", c.executeFilter(ctx, n, inputs))
-	case *physicalpb.Merge:
-		return tracePipeline("physicalpb.Merge", c.executeMerge(ctx, n, inputs))
 	case *physicalpb.Projection:
 		return tracePipeline("physicalpb.Projection", c.executeProjection(ctx, n, inputs))
 	case *physicalpb.AggregateRange:
@@ -331,24 +324,6 @@
 	return NewFilterPipeline(filter, inputs[0], c.evaluator)
 }
 
-func (c *Context) executeMerge(ctx context.Context, _ *physicalpb.Merge, inputs []Pipeline) Pipeline {
-	ctx, span := tracer.Start(ctx, "Context.executeMerge", trace.WithAttributes(
-		attribute.Int("num_inputs", len(inputs)),
-	))
-	defer span.End()
-
-	if len(inputs) == 0 {
-		return emptyPipeline()
-	}
-
-	pipeline, err := newMergePipeline(inputs, c.mergePrefetchCount)
-	if err != nil {
-		return errorPipeline(ctx, err)
-	}
-
-	return pipeline
-}
-
 func (c *Context) executeProjection(ctx context.Context, proj *physicalpb.Projection, inputs []Pipeline) Pipeline {
 	ctx, span := tracer.Start(ctx, "Context.executeProjection", trace.WithAttributes(
 		attribute.Int("num_expressions", len(proj.Expressions)),
