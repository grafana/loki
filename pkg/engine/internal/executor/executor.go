package executor

import (
	"context"
	"errors"
	"fmt"

	"github.com/go-kit/log"
	"github.com/grafana/dskit/user"
	"github.com/thanos-io/objstore"
	"go.opentelemetry.io/otel"
	"go.opentelemetry.io/otel/attribute"
	"go.opentelemetry.io/otel/trace"

	"github.com/grafana/loki/v3/pkg/dataobj"
	"github.com/grafana/loki/v3/pkg/dataobj/sections/logs"
	"github.com/grafana/loki/v3/pkg/dataobj/sections/streams"
	"github.com/grafana/loki/v3/pkg/engine/internal/planner/physical"
	"github.com/grafana/loki/v3/pkg/xcap"
)

var tracer = otel.Tracer("pkg/engine/internal/executor")

type Config struct {
	BatchSize int64
	Bucket    objstore.Bucket

	MergePrefetchCount int

	// GetExternalInputs is an optional function called for each node in the
	// plan. If GetExternalInputs returns a non-nil slice of Pipelines, they
	// will be used as inputs to the pipeline of node.
	GetExternalInputs func(ctx context.Context, node physical.Node) []Pipeline
}

func Run(ctx context.Context, cfg Config, plan *physical.Plan, logger log.Logger) Pipeline {
	c := &Context{
		plan:               plan,
		batchSize:          cfg.BatchSize,
		mergePrefetchCount: cfg.MergePrefetchCount,
		bucket:             cfg.Bucket,
		logger:             logger,
		evaluator:          newExpressionEvaluator(),
		getExternalInputs:  cfg.GetExternalInputs,
	}
	if plan == nil {
		return errorPipeline(ctx, errors.New("plan is nil"))
	}
	node, err := plan.Root()
	if err != nil {
		return errorPipeline(ctx, err)
	}

	return c.execute(ctx, node)
}

// Context is the execution context
type Context struct {
	batchSize int64

	logger    log.Logger
	plan      *physical.Plan
	evaluator expressionEvaluator
	bucket    objstore.Bucket

	getExternalInputs func(ctx context.Context, node physical.Node) []Pipeline

	mergePrefetchCount int
}

func (c *Context) execute(ctx context.Context, node physical.Node) Pipeline {
	// Start a new xcap.Region for this node.
	// Region is created in preorder traversal to maintain the parent-child relationship.
	ctx, nodeRegion := startRegionForNode(ctx, node)

	children := c.plan.Children(node)
	inputs := make([]Pipeline, 0, len(children))
	for _, child := range children {
		inputs = append(inputs, c.execute(ctx, child))
	}

	if c.getExternalInputs != nil {
		inputs = append(inputs, c.getExternalInputs(ctx, node)...)
	}

	switch n := node.(type) {
	case *physical.DataObjScan:
		// DataObjScan reads from object storage to determine the full pipeline to
		// construct, making it expensive to call during planning time.
		//
		// TODO(rfratto): find a way to remove the logic from executeDataObjScan
		// which wraps the pipeline with a topk/limit without reintroducing
		// planning cost for thousands of scan nodes.
		return newLazyPipeline(func(ctx context.Context, _ []Pipeline) Pipeline {
			return newObservedPipeline(c.executeDataObjScan(ctx, n, nodeRegion))
		}, inputs)

	case *physical.TopK:
		return newObservedPipeline(c.executeTopK(ctx, n, inputs, nodeRegion))
	case *physical.Limit:
		return newObservedPipeline(c.executeLimit(ctx, n, inputs, nodeRegion))
	case *physical.Filter:
		return newObservedPipeline(c.executeFilter(ctx, n, inputs, nodeRegion))
	case *physical.Projection:
		return newObservedPipeline(c.executeProjection(ctx, n, inputs, nodeRegion))
	case *physical.RangeAggregation:
		return newObservedPipeline(c.executeRangeAggregation(ctx, n, inputs, nodeRegion))
	case *physical.VectorAggregation:
		return newObservedPipeline(c.executeVectorAggregation(ctx, n, inputs, nodeRegion))
	case *physical.ColumnCompat:
		return newObservedPipeline(c.executeColumnCompat(ctx, n, inputs, nodeRegion))
	case *physical.Parallelize:
		return c.executeParallelize(ctx, n, inputs)
	case *physical.ScanSet:
		return c.executeScanSet(ctx, n, nodeRegion)
	default:
		return errorPipeline(ctx, fmt.Errorf("invalid node type: %T", node))
	}
}

func (c *Context) executeDataObjScan(ctx context.Context, node *physical.DataObjScan, region *xcap.Region) Pipeline {
	ctx, span := tracer.Start(ctx, "Context.executeDataObjScan", trace.WithAttributes(
		attribute.String("location", string(node.Location)),
		attribute.Int("section", node.Section),
		attribute.Int("num_stream_ids", len(node.StreamIDs)),
		attribute.Int("num_predicates", len(node.Predicates)),
		attribute.Int("num_projections", len(node.Projections)),
	))
	defer span.End()

	if c.bucket == nil {
		return errorPipeline(ctx, errors.New("no object store bucket configured"))
	}

	obj, err := dataobj.FromBucket(ctx, c.bucket, string(node.Location))
	if err != nil {
		return errorPipeline(ctx, fmt.Errorf("creating data object: %w", err))
	}
	span.AddEvent("opened dataobj")

	var (
		streamsSection *streams.Section
		logsSection    *logs.Section
	)

	tenant, err := user.ExtractOrgID(ctx)
	if err != nil {
		return errorPipeline(ctx, fmt.Errorf("missing org ID: %w", err))
	}

	for _, sec := range obj.Sections().Filter(streams.CheckSection) {
		if sec.Tenant != tenant {
			continue
		}

		if streamsSection != nil {
			return errorPipeline(ctx, fmt.Errorf("multiple streams sections found in data object %q", node.Location))
		}

		var err error
		streamsSection, err = streams.Open(ctx, sec)
		if err != nil {
			return errorPipeline(ctx, fmt.Errorf("opening streams section %q: %w", sec.Type, err))
		}
		span.AddEvent("opened streams section")
	}
	if streamsSection == nil {
		return errorPipeline(ctx, fmt.Errorf("streams section not found in data object %q", node.Location))
	}

	for i, sec := range obj.Sections().Filter(logs.CheckSection) {
		if i != node.Section {
			continue
		}

		var err error
		logsSection, err = logs.Open(ctx, sec)
		if err != nil {
			return errorPipeline(ctx, fmt.Errorf("opening logs section %q: %w", sec.Type, err))
		}
		span.AddEvent("opened logs section")
		break
	}
	if logsSection == nil {
		return errorPipeline(ctx, fmt.Errorf("logs section %d not found in data object %q", node.Section, node.Location))
	}

	predicates := make([]logs.Predicate, 0, len(node.Predicates))

	for _, p := range node.Predicates {
		conv, err := buildLogsPredicate(p, logsSection.Columns())
		if err != nil {
			return errorPipeline(ctx, err)
		}
		predicates = append(predicates, conv)
	}
	span.AddEvent("constructed predicate")

	var pipeline Pipeline = newDataobjScanPipeline(dataobjScanOptions{
		// TODO(rfratto): passing the streams section means that each DataObjScan
		// will read the entire streams section (for IDs being loaded), which is
		// going to be quite a bit of wasted effort.
		//
		// Longer term, there should be a dedicated plan node which handles joining
		// streams and log records based on StreamID, which is shared between all
		// sections in the same object.
		StreamsSection: streamsSection,

		LogsSection: logsSection,
		StreamIDs:   node.StreamIDs,
		Predicates:  predicates,
		Projections: node.Projections,

		BatchSize: c.batchSize,
	}, log.With(c.logger, "location", string(node.Location), "section", node.Section), region)

	return pipeline
}

func logsSortOrder(dir logs.SortDirection) physical.SortOrder {
	switch dir {
	case logs.SortDirectionAscending:
		return physical.ASC
	case logs.SortDirectionDescending:
		return physical.DESC
	}

	return physical.UNSORTED
}

func (c *Context) executeTopK(ctx context.Context, topK *physical.TopK, inputs []Pipeline, region *xcap.Region) Pipeline {
	ctx, span := tracer.Start(ctx, "Context.executeTopK", trace.WithAttributes(
		attribute.Int("k", topK.K),
		attribute.Bool("ascending", topK.Ascending),
	))
	defer span.End()

	if topK.SortBy != nil {
		span.SetAttributes(attribute.Stringer("sort_by", topK.SortBy))
	}

	if len(inputs) == 0 {
		return emptyPipeline()
	}

	pipeline, err := newTopkPipeline(topkOptions{
		Inputs:     inputs,
		SortBy:     []physical.ColumnExpression{topK.SortBy},
		Ascending:  topK.Ascending,
		NullsFirst: topK.NullsFirst,
		K:          topK.K,
		MaxUnused:  int(c.batchSize) * 2,
		Region:     region,
	})
	if err != nil {
		return errorPipeline(ctx, err)
	}

	return pipeline
}

func (c *Context) executeLimit(ctx context.Context, limit *physical.Limit, inputs []Pipeline, region *xcap.Region) Pipeline {
	ctx, span := tracer.Start(ctx, "Context.executeLimit", trace.WithAttributes(
		attribute.Int("skip", int(limit.Skip)),
		attribute.Int("fetch", int(limit.Fetch)),
		attribute.Int("num_inputs", len(inputs)),
	))
	defer span.End()

	if len(inputs) == 0 {
		return emptyPipeline()
	}

	if len(inputs) > 1 {
		return errorPipeline(ctx, fmt.Errorf("limit expects exactly one input, got %d", len(inputs)))
	}

	return NewLimitPipeline(inputs[0], limit.Skip, limit.Fetch, region)
}

func (c *Context) executeFilter(ctx context.Context, filter *physical.Filter, inputs []Pipeline, region *xcap.Region) Pipeline {
	ctx, span := tracer.Start(ctx, "Context.executeFilter", trace.WithAttributes(
		attribute.Int("num_inputs", len(inputs)),
	))
	defer span.End()

	if len(inputs) == 0 {
		return emptyPipeline()
	}

	if len(inputs) > 1 {
		return errorPipeline(ctx, fmt.Errorf("filter expects exactly one input, got %d", len(inputs)))
	}

	return NewFilterPipeline(filter, inputs[0], c.evaluator, region)
}

func (c *Context) executeProjection(ctx context.Context, proj *physical.Projection, inputs []Pipeline, region *xcap.Region) Pipeline {
	ctx, span := tracer.Start(ctx, "Context.executeProjection", trace.WithAttributes(
		attribute.Int("num_expressions", len(proj.Expressions)),
		attribute.Int("num_inputs", len(inputs)),
	))
	defer span.End()

	if len(inputs) == 0 {
		return emptyPipeline()
	}

	if len(inputs) > 1 {
		// unsupported for now
		return errorPipeline(ctx, fmt.Errorf("projection expects exactly one input, got %d", len(inputs)))
	}

	if len(proj.Expressions) == 0 {
		return errorPipeline(ctx, fmt.Errorf("projection expects at least one expression, got 0"))
	}

	p, err := NewProjectPipeline(inputs[0], proj, &c.evaluator, region)
	if err != nil {
		return errorPipeline(ctx, err)
	}
	return p
}

func (c *Context) executeRangeAggregation(ctx context.Context, plan *physical.RangeAggregation, inputs []Pipeline, region *xcap.Region) Pipeline {
	ctx, span := tracer.Start(ctx, "Context.executeRangeAggregation", trace.WithAttributes(
		attribute.Int("num_grouping", len(plan.Grouping.Columns)),
		attribute.String("grouping_mode", plan.Grouping.Mode.String()),
		attribute.Int64("start_ts", plan.Start.UnixNano()),
		attribute.Int64("end_ts", plan.End.UnixNano()),
		attribute.Int64("range_interval", int64(plan.Range)),
		attribute.Int64("step", int64(plan.Step)),
		attribute.Int("num_inputs", len(inputs)),
	))
	defer span.End()

	if len(inputs) == 0 {
		return emptyPipeline()
	}

	pipeline, err := newRangeAggregationPipeline(inputs, c.evaluator, rangeAggregationOptions{
		grouping:      plan.Grouping,
		startTs:       plan.Start,
		endTs:         plan.End,
		rangeInterval: plan.Range,
		step:          plan.Step,
		operation:     plan.Operation,
	}, region)
	if err != nil {
		return errorPipeline(ctx, err)
	}

	return pipeline
}

func (c *Context) executeVectorAggregation(ctx context.Context, plan *physical.VectorAggregation, inputs []Pipeline, region *xcap.Region) Pipeline {
	ctx, span := tracer.Start(ctx, "Context.executeVectorAggregation", trace.WithAttributes(
		attribute.Int("num_grouping", len(plan.Grouping.Columns)),
		attribute.String("grouping_mode", plan.Grouping.Mode.String()),
		attribute.Int("num_inputs", len(inputs)),
	))
	defer span.End()

	if len(inputs) == 0 {
		return emptyPipeline()
	}

<<<<<<< HEAD
	pipeline, err := newVectorAggregationPipeline(inputs, plan.Grouping, c.evaluator, plan.Operation)
=======
	pipeline, err := newVectorAggregationPipeline(inputs, plan.GroupBy, c.evaluator, plan.Operation, region)
>>>>>>> 06da42a8
	if err != nil {
		return errorPipeline(ctx, err)
	}

	return pipeline
}

func (c *Context) executeColumnCompat(ctx context.Context, compat *physical.ColumnCompat, inputs []Pipeline, region *xcap.Region) Pipeline {
	if len(inputs) == 0 {
		return emptyPipeline()
	}

	if len(inputs) > 1 {
		return errorPipeline(ctx, fmt.Errorf("columncompat expects exactly one input, got %d", len(inputs)))
	}

	return newColumnCompatibilityPipeline(compat, inputs[0], region)
}

func (c *Context) executeParallelize(ctx context.Context, _ *physical.Parallelize, inputs []Pipeline) Pipeline {
	if len(inputs) == 0 {
		return emptyPipeline()
	} else if len(inputs) > 1 {
		return errorPipeline(ctx, fmt.Errorf("parallelize expects exactly one input, got %d", len(inputs)))
	}

	// Parallelize is a hint node to the scheduler for parallel execution. If we
	// see an Parallelize node in the plan, we ignore it and immediately
	// propagate up the input.
	return inputs[0]
}

func (c *Context) executeScanSet(ctx context.Context, set *physical.ScanSet, _ *xcap.Region) Pipeline {
	// ScanSet typically gets partitioned by the scheduler into multiple scan
	// nodes.
	//
	// However, for locally testing unpartitioned pipelines, we still supprt
	// running a ScanSet. In this case, we treat internally execute it as a
	// Merge on top of multiple sequential scans.
	ctx, mergeRegion := xcap.StartRegion(ctx, physical.NodeTypeMerge.String())

	var targets []Pipeline
	for _, target := range set.Targets {
		switch target.Type {
		case physical.ScanTypeDataObject:
			// Make sure projections and predicates get passed down to the
			// individual scan.
			partition := target.DataObject
			partition.Predicates = set.Predicates
			partition.Projections = set.Projections

			nodeCtx, partitionRegion := startRegionForNode(ctx, partition)

			targets = append(targets, newLazyPipeline(func(_ context.Context, _ []Pipeline) Pipeline {
				return newObservedPipeline(c.executeDataObjScan(nodeCtx, partition, partitionRegion))
			}, nil))
		default:
			return errorPipeline(ctx, fmt.Errorf("unrecognized ScanSet target %s", target.Type))
		}
	}
	if len(targets) == 0 {
		return emptyPipeline()
	}

	pipeline, err := newMergePipeline(targets, c.mergePrefetchCount, mergeRegion)
	if err != nil {
		return errorPipeline(ctx, err)
	}

	return pipeline
}

// startRegionForNode starts xcap.Region for the given physical plan node.
// It internally calls xcap.StartRegion with attributes relevant to the node type.
func startRegionForNode(ctx context.Context, n physical.Node) (context.Context, *xcap.Region) {
	// Include node ID in the region attributes to retain a link to the physical plan node.
	attributes := []attribute.KeyValue{
		attribute.String("node_id", n.ID().String()),
	}

	switch n := n.(type) {
	case *physical.DataObjScan:
		attributes = append(attributes,
			attribute.String("location", string(n.Location)),
			attribute.Int("section", n.Section),
			attribute.Int("num_stream_ids", len(n.StreamIDs)),
			attribute.Int("num_predicates", len(n.Predicates)),
			attribute.Int("num_projections", len(n.Projections)),
		)

	case *physical.TopK:
		attributes = append(attributes,
			attribute.Int("k", n.K),
			attribute.Bool("ascending", n.Ascending),
			attribute.Bool("nulls_first", n.NullsFirst),
		)
		if n.SortBy != nil {
			attributes = append(attributes, attribute.Stringer("sort_by", n.SortBy))
		}

	case *physical.Limit:
		attributes = append(attributes,
			attribute.Int("skip", int(n.Skip)),
			attribute.Int("fetch", int(n.Fetch)),
		)

	case *physical.Filter:
		attributes = append(attributes,
			attribute.Int("num_predicates", len(n.Predicates)),
		)

	case *physical.Projection:
		attributes = append(attributes,
			attribute.Int("num_expressions", len(n.Expressions)),
			attribute.Bool("all", n.All),
			attribute.Bool("drop", n.Drop),
			attribute.Bool("expand", n.Expand),
		)

	case *physical.RangeAggregation:
		attributes = append(attributes,
			attribute.String("operation", string(rune(n.Operation))),
			attribute.Int64("start_ts", n.Start.UnixNano()),
			attribute.Int64("end_ts", n.End.UnixNano()),
			attribute.Int64("range_interval", int64(n.Range)),
			attribute.Int64("step", int64(n.Step)),
			attribute.Int("num_partition_by", len(n.PartitionBy)),
		)

	case *physical.VectorAggregation:
		attributes = append(attributes,
			attribute.String("operation", string(rune(n.Operation))),
			attribute.Int("num_group_by", len(n.GroupBy)),
		)

	case *physical.ColumnCompat:
		attributes = append(attributes,
			attribute.String("src", n.Source.String()),
			attribute.String("dst", n.Destination.String()),
			attribute.String("collision", n.Collision.String()),
		)

	case *physical.ScanSet:
		attributes = append(attributes,
			attribute.Int("num_targets", len(n.Targets)),
			attribute.Int("num_predicates", len(n.Predicates)),
			attribute.Int("num_projections", len(n.Projections)),
		)
	default:
		// do nothing.
	}

	return xcap.StartRegion(ctx, n.Type().String(), xcap.WithRegionAttributes(attributes...))
}<|MERGE_RESOLUTION|>--- conflicted
+++ resolved
@@ -365,11 +365,7 @@
 		return emptyPipeline()
 	}
 
-<<<<<<< HEAD
-	pipeline, err := newVectorAggregationPipeline(inputs, plan.Grouping, c.evaluator, plan.Operation)
-=======
-	pipeline, err := newVectorAggregationPipeline(inputs, plan.GroupBy, c.evaluator, plan.Operation, region)
->>>>>>> 06da42a8
+	pipeline, err := newVectorAggregationPipeline(inputs, plan.Grouping, c.evaluator, plan.Operation, region)
 	if err != nil {
 		return errorPipeline(ctx, err)
 	}
@@ -496,13 +492,15 @@
 			attribute.Int64("end_ts", n.End.UnixNano()),
 			attribute.Int64("range_interval", int64(n.Range)),
 			attribute.Int64("step", int64(n.Step)),
-			attribute.Int("num_partition_by", len(n.PartitionBy)),
+			attribute.Int("num_grouping", len(n.Grouping.Columns)),
+			attribute.String("grouping_mode", n.Grouping.Mode.String()),
 		)
 
 	case *physical.VectorAggregation:
 		attributes = append(attributes,
 			attribute.String("operation", string(rune(n.Operation))),
-			attribute.Int("num_group_by", len(n.GroupBy)),
+			attribute.Int("num_grouping", len(n.Grouping.Columns)),
+			attribute.String("grouping_mode", n.Grouping.Mode.String()),
 		)
 
 	case *physical.ColumnCompat:
