package executor

import (
	"context"
	"errors"
	"fmt"
	"time"

	"github.com/apache/arrow-go/v18/arrow/memory"
	"github.com/go-kit/log"
	"github.com/grafana/dskit/user"
	"github.com/thanos-io/objstore"
	"go.opentelemetry.io/otel"
	"go.opentelemetry.io/otel/attribute"
	"go.opentelemetry.io/otel/trace"

	"github.com/grafana/loki/v3/pkg/dataobj"
	"github.com/grafana/loki/v3/pkg/dataobj/sections/logs"
	"github.com/grafana/loki/v3/pkg/dataobj/sections/streams"
<<<<<<< HEAD
	"github.com/grafana/loki/v3/pkg/engine/internal/planner/physical/physicalpb"
	"github.com/grafana/loki/v3/pkg/engine/internal/types"
=======
	"github.com/grafana/loki/v3/pkg/engine/internal/planner/physical"
>>>>>>> 32f0204f
)

var tracer = otel.Tracer("pkg/engine/internal/executor")

type Config struct {
	BatchSize int64
	Bucket    objstore.Bucket

	MergePrefetchCount int
}

<<<<<<< HEAD
func Run(ctx context.Context, cfg Config, plan *physicalpb.Plan, logger log.Logger) Pipeline {
=======
func Run(ctx context.Context, cfg Config, plan *physical.Plan, logger log.Logger) Pipeline {
	allocator := memory.DefaultAllocator
>>>>>>> 32f0204f
	c := &Context{
		plan:               plan,
		batchSize:          cfg.BatchSize,
		mergePrefetchCount: cfg.MergePrefetchCount,
		bucket:             cfg.Bucket,
		logger:             logger,
		evaluator:          newExpressionEvaluator(),
		allocator:          allocator,
	}
	if plan == nil {
		return errorPipeline(ctx, errors.New("plan is nil"))
	}
	node, err := plan.Root()
	if err != nil {
		return errorPipeline(ctx, err)
	}
	return c.execute(ctx, node)
}

// Context is the execution context
type Context struct {
	batchSize int64

	logger    log.Logger
	plan      *physicalpb.Plan
	evaluator expressionEvaluator
	allocator memory.Allocator
	bucket    objstore.Bucket

	mergePrefetchCount int
}

func (c *Context) execute(ctx context.Context, node physicalpb.Node) Pipeline {
	children := c.plan.Children(node)
	inputs := make([]Pipeline, 0, len(children))
	for _, child := range children {
		inputs = append(inputs, c.execute(ctx, child))
	}

	switch n := node.(type) {
	case *physicalpb.DataObjScan:
		// DataObjScan reads from object storage to determine the full pipeline to
		// construct, making it expensive to call during planning time.
		//
		// TODO(rfratto): find a way to remove the logic from executeDataObjScan
		// which wraps the pipeline with a topk/limit without reintroducing
		// planning cost for thousands of scan nodes.
		return newLazyPipeline(func(ctx context.Context, _ []Pipeline) Pipeline {
			return tracePipeline("physicalpb.DataObjScan", c.executeDataObjScan(ctx, n))
		}, inputs)

<<<<<<< HEAD
	case *physicalpb.SortMerge:
		return tracePipeline("physicalpb.SortMerge", c.executeSortMerge(ctx, n, inputs))
	case *physicalpb.Limit:
		return tracePipeline("physicalpb.Limit", c.executeLimit(ctx, n, inputs))
	case *physicalpb.Filter:
		return tracePipeline("physicalpb.Filter", c.executeFilter(ctx, n, inputs))
	case *physicalpb.Merge:
		return tracePipeline("physicalpb.Merge", c.executeMerge(ctx, n, inputs))
	case *physicalpb.Projection:
		return tracePipeline("physicalpb.Projection", c.executeProjection(ctx, n, inputs))
	case *physicalpb.AggregateRange:
		return tracePipeline("physicalpb.RangeAggregation", c.executeRangeAggregation(ctx, n, inputs))
	case *physicalpb.AggregateVector:
		return tracePipeline("physicalpb.VectorAggregation", c.executeVectorAggregation(ctx, n, inputs))
	case *physicalpb.Parse:
		return tracePipeline("physicalpb.ParseNode", c.executeParse(ctx, n, inputs))
	case *physicalpb.ColumnCompat:
		return tracePipeline("physicalpb.ColumnCompat", c.executeColumnCompat(ctx, n, inputs))
=======
	case *physical.TopK:
		return tracePipeline("physical.TopK", c.executeTopK(ctx, n, inputs))
	case *physical.Limit:
		return tracePipeline("physical.Limit", c.executeLimit(ctx, n, inputs))
	case *physical.Filter:
		return tracePipeline("physical.Filter", c.executeFilter(ctx, n, inputs))
	case *physical.Projection:
		return tracePipeline("physical.Projection", c.executeProjection(ctx, n, inputs))
	case *physical.RangeAggregation:
		return tracePipeline("physical.RangeAggregation", c.executeRangeAggregation(ctx, n, inputs))
	case *physical.VectorAggregation:
		return tracePipeline("physical.VectorAggregation", c.executeVectorAggregation(ctx, n, inputs))
	case *physical.ParseNode:
		return tracePipeline("physical.ParseNode", c.executeParse(ctx, n, inputs))
	case *physical.ColumnCompat:
		return tracePipeline("physical.ColumnCompat", c.executeColumnCompat(ctx, n, inputs))
	case *physical.Parallelize:
		return tracePipeline("physical.Parallelize", c.executeParallelize(ctx, n, inputs))
	case *physical.ScanSet:
		return tracePipeline("physical.ScanSet", c.executeScanSet(ctx, n))
>>>>>>> 32f0204f
	default:
		return errorPipeline(ctx, fmt.Errorf("invalid node type: %T", node))
	}
}

func (c *Context) executeDataObjScan(ctx context.Context, node *physicalpb.DataObjScan) Pipeline {
	ctx, span := tracer.Start(ctx, "Context.executeDataObjScan", trace.WithAttributes(
		attribute.String("location", string(node.Location)),
<<<<<<< HEAD
		attribute.Int64("section", node.Section),
		attribute.Stringer("direction", node.SortOrder),
		attribute.Int("limit", int(node.Limit)),
		attribute.Int("num_stream_ids", len(node.StreamIds)),
=======
		attribute.Int("section", node.Section),
		attribute.Int("num_stream_ids", len(node.StreamIDs)),
>>>>>>> 32f0204f
		attribute.Int("num_predicates", len(node.Predicates)),
		attribute.Int("num_projections", len(node.Projections)),
	))
	defer span.End()

	if c.bucket == nil {
		return errorPipeline(ctx, errors.New("no object store bucket configured"))
	}

	obj, err := dataobj.FromBucket(ctx, c.bucket, string(node.Location))
	if err != nil {
		return errorPipeline(ctx, fmt.Errorf("creating data object: %w", err))
	}
	span.AddEvent("opened dataobj")

	var (
		streamsSection *streams.Section
		logsSection    *logs.Section
	)

	tenant, err := user.ExtractOrgID(ctx)
	if err != nil {
		return errorPipeline(ctx, fmt.Errorf("missing org ID: %w", err))
	}

	for _, sec := range obj.Sections().Filter(streams.CheckSection) {
		if sec.Tenant != tenant {
			continue
		}

		if streamsSection != nil {
			return errorPipeline(ctx, fmt.Errorf("multiple streams sections found in data object %q", node.Location))
		}

		var err error
		streamsSection, err = streams.Open(ctx, sec)
		if err != nil {
			return errorPipeline(ctx, fmt.Errorf("opening streams section %q: %w", sec.Type, err))
		}
		span.AddEvent("opened streams section")
		break
	}
	if streamsSection == nil {
		return errorPipeline(ctx, fmt.Errorf("streams section not found in data object %q", node.Location))
	}

	for i, sec := range obj.Sections().Filter(logs.CheckSection) {
		if int64(i) != node.Section {
			continue
		}

		var err error
		logsSection, err = logs.Open(ctx, sec)
		if err != nil {
			return errorPipeline(ctx, fmt.Errorf("opening logs section %q: %w", sec.Type, err))
		}
		span.AddEvent("opened logs section")
		break
	}
	if logsSection == nil {
		return errorPipeline(ctx, fmt.Errorf("logs section %d not found in data object %q", node.Section, node.Location))
	}

	predicates := make([]logs.Predicate, 0, len(node.Predicates))

	for _, p := range node.Predicates {
		conv, err := buildLogsPredicate(*p, logsSection.Columns())
		if err != nil {
			return errorPipeline(ctx, err)
		}
		predicates = append(predicates, conv)
	}
	span.AddEvent("constructed predicate")

	var pipeline Pipeline = newDataobjScanPipeline(dataobjScanOptions{
		// TODO(rfratto): passing the streams section means that each DataObjScan
		// will read the entire streams section (for IDs being loaded), which is
		// going to be quite a bit of wasted effort.
		//
		// Longer term, there should be a dedicated plan node which handles joining
		// streams and log records based on StreamID, which is shared between all
		// sections in the same object.
		StreamsSection: streamsSection,

		LogsSection: logsSection,
		StreamIDs:   node.StreamIds,
		Predicates:  predicates,
		Projections: node.Projections,

		Allocator: c.allocator,

		BatchSize: c.batchSize,
	}, log.With(c.logger, "location", string(node.Location), "section", node.Section))

<<<<<<< HEAD
	sortType, sortDirection, err := logsSection.PrimarySortOrder()
	if err != nil {
		level.Warn(c.logger).Log("msg", "could not determine primary sort order for logs section, forcing topk sort", "err", err)

		sortType = logs.ColumnTypeInvalid
		sortDirection = logs.SortDirectionUnspecified
	}

	// Wrap our pipeline to enforce expected sorting. We always emit logs in
	// timestamp-sorted order, so we need to sort if either the section doesn't
	// match the expected sort order or the requested sort type is not timestamp.
	//
	// If it's already sorted, we wrap by LimitPipeline to enforce the limit
	// given to the node (if defined).
	if node.SortOrder != physicalpb.SORT_ORDER_INVALID && (node.SortOrder != logsSortOrder(sortDirection) || sortType != logs.ColumnTypeTimestamp) {
		level.Debug(c.logger).Log("msg", "sorting logs section", "source_sort", sortType, "source_direction", sortDirection, "requested_sort", logs.ColumnTypeTimestamp, "requested_dir", node.SortOrder.String())

		pipeline, err = newTopkPipeline(topkOptions{
			Inputs: []Pipeline{pipeline},

			SortBy: []*physicalpb.ColumnExpression{
				&physicalpb.ColumnExpression{
					Name: types.ColumnNameBuiltinTimestamp,
					Type: physicalpb.COLUMN_TYPE_BUILTIN,
				},
			},
			Ascending: node.SortOrder == physicalpb.SORT_ORDER_ASCENDING,
			K:         int(node.Limit),

			MaxUnused: int(c.batchSize) * 2,
		})
		if err != nil {
			return errorPipeline(ctx, err)
		}
		span.AddEvent("injected topk")
	} else if node.Limit > 0 {
		pipeline = NewLimitPipeline(pipeline, 0, node.Limit)
		span.AddEvent("injected limit")
	}

=======
>>>>>>> 32f0204f
	return pipeline
}

func logsSortOrder(dir logs.SortDirection) physicalpb.SortOrder {
	switch dir {
	case logs.SortDirectionAscending:
		return physicalpb.SORT_ORDER_ASCENDING
	case logs.SortDirectionDescending:
		return physicalpb.SORT_ORDER_DESCENDING
	}

	return physicalpb.SORT_ORDER_INVALID
}

<<<<<<< HEAD
func (c *Context) executeSortMerge(ctx context.Context, sortmerge *physicalpb.SortMerge, inputs []Pipeline) Pipeline {
	ctx, span := tracer.Start(ctx, "Context.executeSortMerge", trace.WithAttributes(
		attribute.Stringer("order", sortmerge.Order),
		attribute.Int("num_inputs", len(inputs)),
=======
func (c *Context) executeTopK(ctx context.Context, topK *physical.TopK, inputs []Pipeline) Pipeline {
	ctx, span := tracer.Start(ctx, "Context.executeTopK", trace.WithAttributes(
		attribute.Int("k", topK.K),
		attribute.Bool("ascending", topK.Ascending),
>>>>>>> 32f0204f
	))
	defer span.End()

	if topK.SortBy != nil {
		span.SetAttributes(attribute.Stringer("sort_by", topK.SortBy))
	}

	if len(inputs) == 0 {
		return emptyPipeline()
	}

<<<<<<< HEAD
	pipeline, err := NewSortMergePipeline(inputs, sortmerge.Order, *sortmerge.Column, c.evaluator)
=======
	pipeline, err := newTopkPipeline(topkOptions{
		Inputs:     inputs,
		SortBy:     []physical.ColumnExpression{topK.SortBy},
		Ascending:  topK.Ascending,
		NullsFirst: topK.NullsFirst,
		K:          topK.K,
		MaxUnused:  int(c.batchSize) * 2,
	})
>>>>>>> 32f0204f
	if err != nil {
		return errorPipeline(ctx, err)
	}

	return pipeline
}

func (c *Context) executeLimit(ctx context.Context, limit *physicalpb.Limit, inputs []Pipeline) Pipeline {
	ctx, span := tracer.Start(ctx, "Context.executeLimit", trace.WithAttributes(
		attribute.Int("skip", int(limit.Skip)),
		attribute.Int("fetch", int(limit.Fetch)),
		attribute.Int("num_inputs", len(inputs)),
	))
	defer span.End()

	if len(inputs) == 0 {
		return emptyPipeline()
	}

	if len(inputs) > 1 {
		return errorPipeline(ctx, fmt.Errorf("limit expects exactly one input, got %d", len(inputs)))
	}

	return NewLimitPipeline(inputs[0], limit.Skip, limit.Fetch)
}

func (c *Context) executeFilter(ctx context.Context, filter *physicalpb.Filter, inputs []Pipeline) Pipeline {
	ctx, span := tracer.Start(ctx, "Context.executeFilter", trace.WithAttributes(
		attribute.Int("num_inputs", len(inputs)),
	))
	defer span.End()

	if len(inputs) == 0 {
		return emptyPipeline()
	}

	if len(inputs) > 1 {
		return errorPipeline(ctx, fmt.Errorf("filter expects exactly one input, got %d", len(inputs)))
	}

<<<<<<< HEAD
	// Use memory allocator from context or default
	allocator := memory.DefaultAllocator

	return NewFilterPipeline(filter, inputs[0], c.evaluator, allocator)
}

func (c *Context) executeMerge(ctx context.Context, _ *physicalpb.Merge, inputs []Pipeline) Pipeline {
	ctx, span := tracer.Start(ctx, "Context.executeMerge", trace.WithAttributes(
		attribute.Int("num_inputs", len(inputs)),
	))
	defer span.End()

	if len(inputs) == 0 {
		return emptyPipeline()
	}

	pipeline, err := newMergePipeline(inputs, c.mergePrefetchCount)
	if err != nil {
		return errorPipeline(ctx, err)
	}

	return pipeline
=======
	return NewFilterPipeline(filter, inputs[0], c.evaluator, c.allocator)
>>>>>>> 32f0204f
}

func (c *Context) executeProjection(ctx context.Context, proj *physicalpb.Projection, inputs []Pipeline) Pipeline {
	ctx, span := tracer.Start(ctx, "Context.executeProjection", trace.WithAttributes(
		attribute.Int("num_expressions", len(proj.Expressions)),
		attribute.Int("num_inputs", len(inputs)),
	))
	defer span.End()

	if len(inputs) == 0 {
		return emptyPipeline()
	}

	if len(inputs) > 1 {
		// unsupported for now
		return errorPipeline(ctx, fmt.Errorf("projection expects exactly one input, got %d", len(inputs)))
	}

	if len(proj.Expressions) == 0 {
		return errorPipeline(ctx, fmt.Errorf("projection expects at least one expression, got 0"))
	}

	p, err := NewProjectPipeline(inputs[0], proj, &c.evaluator, c.allocator)
	if err != nil {
		return errorPipeline(ctx, err)
	}
	return p
}

func (c *Context) executeRangeAggregation(ctx context.Context, plan *physicalpb.AggregateRange, inputs []Pipeline) Pipeline {
	ctx, span := tracer.Start(ctx, "Context.executeRangeAggregation", trace.WithAttributes(
		attribute.Int("num_partition_by", len(plan.PartitionBy)),
		attribute.Int64("start_ts", plan.StartUnixNanos),
		attribute.Int64("end_ts", plan.EndUnixNanos),
		attribute.Int64("range_interval", int64(plan.RangeNs)),
		attribute.Int64("step", int64(plan.StepNs)),
		attribute.Int("num_inputs", len(inputs)),
	))
	defer span.End()

	if len(inputs) == 0 {
		return emptyPipeline()
	}

	pipeline, err := newRangeAggregationPipeline(inputs, c.evaluator, c.allocator, rangeAggregationOptions{
		partitionBy:   plan.PartitionBy,
		startTs:       time.Unix(0, plan.StartUnixNanos),
		endTs:         time.Unix(0, plan.EndUnixNanos),
		rangeInterval: time.Duration(plan.RangeNs),
		step:          time.Duration(plan.StepNs),
		operation:     plan.Operation,
	})
	if err != nil {
		return errorPipeline(ctx, err)
	}

	return pipeline
}

func (c *Context) executeVectorAggregation(ctx context.Context, plan *physicalpb.AggregateVector, inputs []Pipeline) Pipeline {
	ctx, span := tracer.Start(ctx, "Context.executeVectorAggregation", trace.WithAttributes(
		attribute.Int("num_group_by", len(plan.GroupBy)),
		attribute.Int("num_inputs", len(inputs)),
	))
	defer span.End()

	if len(inputs) == 0 {
		return emptyPipeline()
	}

	pipeline, err := newVectorAggregationPipeline(inputs, plan.GroupBy, c.evaluator, c.allocator, plan.Operation)
	if err != nil {
		return errorPipeline(ctx, err)
	}

	return pipeline
}

func (c *Context) executeParse(ctx context.Context, parse *physicalpb.Parse, inputs []Pipeline) Pipeline {
	if len(inputs) == 0 {
		return emptyPipeline()
	}

	if len(inputs) > 1 {
		return errorPipeline(ctx, fmt.Errorf("parse expects exactly one input, got %d", len(inputs)))
	}

	return NewParsePipeline(parse, inputs[0], c.allocator)
}

func (c *Context) executeColumnCompat(ctx context.Context, compat *physicalpb.ColumnCompat, inputs []Pipeline) Pipeline {
	if len(inputs) == 0 {
		return emptyPipeline()
	}

	if len(inputs) > 1 {
		return errorPipeline(ctx, fmt.Errorf("columncompat expects exactly one input, got %d", len(inputs)))
	}

	return newColumnCompatibilityPipeline(compat, inputs[0])
}

func (c *Context) executeParallelize(ctx context.Context, _ *physical.Parallelize, inputs []Pipeline) Pipeline {
	if len(inputs) == 0 {
		return emptyPipeline()
	} else if len(inputs) > 1 {
		return errorPipeline(ctx, fmt.Errorf("parallelize expects exactly one input, got %d", len(inputs)))
	}

	// Parallelize is a hint node to the scheduler for parallel execution. If we
	// see an Parallelize node in the plan, we ignore it and immediately
	// propagate up the input.
	return inputs[0]
}

func (c *Context) executeScanSet(ctx context.Context, set *physical.ScanSet) Pipeline {
	// ScanSet typically gets partitioned by the scheduler into multiple scan
	// nodes.
	//
	// However, for locally testing unpartitioned pipelines, we still supprt
	// running a ScanSet. In this case, we treat internally execute it as a
	// Merge on top of multiple sequential scans.

	var targets []Pipeline

	for _, target := range set.Targets {
		switch target.Type {
		case physical.ScanTypeDataObject:
			// Make sure projections and predicates get passed down to the
			// individual scan.
			partition := target.DataObject
			partition.Predicates = set.Predicates
			partition.Projections = set.Projections

			targets = append(targets, newLazyPipeline(func(ctx context.Context, _ []Pipeline) Pipeline {
				return tracePipeline("physical.DataObjScan", c.executeDataObjScan(ctx, partition))
			}, nil))
		default:
			return errorPipeline(ctx, fmt.Errorf("unrecognized ScanSet target %s", target.Type))
		}
	}
	if len(targets) == 0 {
		return emptyPipeline()
	}

	pipeline, err := newMergePipeline(targets, c.mergePrefetchCount)
	if err != nil {
		return errorPipeline(ctx, err)
	}

	return pipeline
}<|MERGE_RESOLUTION|>--- conflicted
+++ resolved
@@ -7,6 +7,7 @@
 	"time"
 
 	"github.com/apache/arrow-go/v18/arrow/memory"
+	"github.com/go-kit/kit/log/level"
 	"github.com/go-kit/log"
 	"github.com/grafana/dskit/user"
 	"github.com/thanos-io/objstore"
@@ -17,12 +18,9 @@
 	"github.com/grafana/loki/v3/pkg/dataobj"
 	"github.com/grafana/loki/v3/pkg/dataobj/sections/logs"
 	"github.com/grafana/loki/v3/pkg/dataobj/sections/streams"
-<<<<<<< HEAD
+	"github.com/grafana/loki/v3/pkg/engine/internal/planner/physical"
 	"github.com/grafana/loki/v3/pkg/engine/internal/planner/physical/physicalpb"
 	"github.com/grafana/loki/v3/pkg/engine/internal/types"
-=======
-	"github.com/grafana/loki/v3/pkg/engine/internal/planner/physical"
->>>>>>> 32f0204f
 )
 
 var tracer = otel.Tracer("pkg/engine/internal/executor")
@@ -34,12 +32,8 @@
 	MergePrefetchCount int
 }
 
-<<<<<<< HEAD
 func Run(ctx context.Context, cfg Config, plan *physicalpb.Plan, logger log.Logger) Pipeline {
-=======
-func Run(ctx context.Context, cfg Config, plan *physical.Plan, logger log.Logger) Pipeline {
 	allocator := memory.DefaultAllocator
->>>>>>> 32f0204f
 	c := &Context{
 		plan:               plan,
 		batchSize:          cfg.BatchSize,
@@ -91,7 +85,6 @@
 			return tracePipeline("physicalpb.DataObjScan", c.executeDataObjScan(ctx, n))
 		}, inputs)
 
-<<<<<<< HEAD
 	case *physicalpb.SortMerge:
 		return tracePipeline("physicalpb.SortMerge", c.executeSortMerge(ctx, n, inputs))
 	case *physicalpb.Limit:
@@ -110,28 +103,10 @@
 		return tracePipeline("physicalpb.ParseNode", c.executeParse(ctx, n, inputs))
 	case *physicalpb.ColumnCompat:
 		return tracePipeline("physicalpb.ColumnCompat", c.executeColumnCompat(ctx, n, inputs))
-=======
-	case *physical.TopK:
-		return tracePipeline("physical.TopK", c.executeTopK(ctx, n, inputs))
-	case *physical.Limit:
-		return tracePipeline("physical.Limit", c.executeLimit(ctx, n, inputs))
-	case *physical.Filter:
-		return tracePipeline("physical.Filter", c.executeFilter(ctx, n, inputs))
-	case *physical.Projection:
-		return tracePipeline("physical.Projection", c.executeProjection(ctx, n, inputs))
-	case *physical.RangeAggregation:
-		return tracePipeline("physical.RangeAggregation", c.executeRangeAggregation(ctx, n, inputs))
-	case *physical.VectorAggregation:
-		return tracePipeline("physical.VectorAggregation", c.executeVectorAggregation(ctx, n, inputs))
-	case *physical.ParseNode:
-		return tracePipeline("physical.ParseNode", c.executeParse(ctx, n, inputs))
-	case *physical.ColumnCompat:
-		return tracePipeline("physical.ColumnCompat", c.executeColumnCompat(ctx, n, inputs))
-	case *physical.Parallelize:
+	case *physicalpb.Parallelize:
 		return tracePipeline("physical.Parallelize", c.executeParallelize(ctx, n, inputs))
-	case *physical.ScanSet:
+	case *physicalpb.ScanSet:
 		return tracePipeline("physical.ScanSet", c.executeScanSet(ctx, n))
->>>>>>> 32f0204f
 	default:
 		return errorPipeline(ctx, fmt.Errorf("invalid node type: %T", node))
 	}
@@ -140,15 +115,10 @@
 func (c *Context) executeDataObjScan(ctx context.Context, node *physicalpb.DataObjScan) Pipeline {
 	ctx, span := tracer.Start(ctx, "Context.executeDataObjScan", trace.WithAttributes(
 		attribute.String("location", string(node.Location)),
-<<<<<<< HEAD
 		attribute.Int64("section", node.Section),
 		attribute.Stringer("direction", node.SortOrder),
 		attribute.Int("limit", int(node.Limit)),
 		attribute.Int("num_stream_ids", len(node.StreamIds)),
-=======
-		attribute.Int("section", node.Section),
-		attribute.Int("num_stream_ids", len(node.StreamIDs)),
->>>>>>> 32f0204f
 		attribute.Int("num_predicates", len(node.Predicates)),
 		attribute.Int("num_projections", len(node.Projections)),
 	))
@@ -243,7 +213,6 @@
 		BatchSize: c.batchSize,
 	}, log.With(c.logger, "location", string(node.Location), "section", node.Section))
 
-<<<<<<< HEAD
 	sortType, sortDirection, err := logsSection.PrimarySortOrder()
 	if err != nil {
 		level.Warn(c.logger).Log("msg", "could not determine primary sort order for logs section, forcing topk sort", "err", err)
@@ -284,8 +253,6 @@
 		span.AddEvent("injected limit")
 	}
 
-=======
->>>>>>> 32f0204f
 	return pipeline
 }
 
@@ -300,17 +267,10 @@
 	return physicalpb.SORT_ORDER_INVALID
 }
 
-<<<<<<< HEAD
-func (c *Context) executeSortMerge(ctx context.Context, sortmerge *physicalpb.SortMerge, inputs []Pipeline) Pipeline {
-	ctx, span := tracer.Start(ctx, "Context.executeSortMerge", trace.WithAttributes(
-		attribute.Stringer("order", sortmerge.Order),
-		attribute.Int("num_inputs", len(inputs)),
-=======
-func (c *Context) executeTopK(ctx context.Context, topK *physical.TopK, inputs []Pipeline) Pipeline {
+func (c *Context) executeTopK(ctx context.Context, topK *physicalpb.TopK, inputs []Pipeline) Pipeline {
 	ctx, span := tracer.Start(ctx, "Context.executeTopK", trace.WithAttributes(
 		attribute.Int("k", topK.K),
 		attribute.Bool("ascending", topK.Ascending),
->>>>>>> 32f0204f
 	))
 	defer span.End()
 
@@ -322,18 +282,14 @@
 		return emptyPipeline()
 	}
 
-<<<<<<< HEAD
-	pipeline, err := NewSortMergePipeline(inputs, sortmerge.Order, *sortmerge.Column, c.evaluator)
-=======
 	pipeline, err := newTopkPipeline(topkOptions{
 		Inputs:     inputs,
-		SortBy:     []physical.ColumnExpression{topK.SortBy},
+		SortBy:     []physicalpb.ColumnExpression{topK.SortBy},
 		Ascending:  topK.Ascending,
 		NullsFirst: topK.NullsFirst,
 		K:          topK.K,
 		MaxUnused:  int(c.batchSize) * 2,
 	})
->>>>>>> 32f0204f
 	if err != nil {
 		return errorPipeline(ctx, err)
 	}
@@ -374,11 +330,7 @@
 		return errorPipeline(ctx, fmt.Errorf("filter expects exactly one input, got %d", len(inputs)))
 	}
 
-<<<<<<< HEAD
-	// Use memory allocator from context or default
-	allocator := memory.DefaultAllocator
-
-	return NewFilterPipeline(filter, inputs[0], c.evaluator, allocator)
+	return NewFilterPipeline(filter, inputs[0], c.evaluator, c.allocator)
 }
 
 func (c *Context) executeMerge(ctx context.Context, _ *physicalpb.Merge, inputs []Pipeline) Pipeline {
@@ -397,9 +349,6 @@
 	}
 
 	return pipeline
-=======
-	return NewFilterPipeline(filter, inputs[0], c.evaluator, c.allocator)
->>>>>>> 32f0204f
 }
 
 func (c *Context) executeProjection(ctx context.Context, proj *physicalpb.Projection, inputs []Pipeline) Pipeline {
