--- conflicted
+++ resolved
@@ -86,18 +86,10 @@
 			if err != nil {
 				return nil, err
 			}
-<<<<<<< HEAD
-			ident := semconv.NewIdentifier(columnNames[i], vec.ColumnType(), vec.Type())
-			fields = append(fields, semconv.FieldFromIdent(ident, true))
-			arr := vec.ToArray()
-			defer arr.Release()
-			projected = append(projected, arr)
-=======
 			if keepFunc(colRefs, ident) {
 				columns = append(columns, batch.Column(i))
 				fields = append(fields, field)
 			}
->>>>>>> f7da6e28
 		}
 
 		schema := arrow.NewSchema(fields, nil)
