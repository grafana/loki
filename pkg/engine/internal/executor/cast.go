--- conflicted
+++ resolved
@@ -25,23 +25,10 @@
 
 		// Get conversion function and process values
 		conversionFn := getConversionFunction(operation)
-<<<<<<< HEAD
-		castCol, errTracker := castValues(sourceCol, conversionFn, allocator)
-		defer castCol.Release()
-		defer errTracker.releaseBuilders()
-
-		// Build error columns if needed
-		errorCol, errorDetailsCol := errTracker.buildArrays()
-		if errTracker.hasErrors {
-			defer errorCol.Release()
-			defer errorDetailsCol.Release()
-		}
-=======
 		castCol, errTracker := castValues(sourceCol, conversionFn)
 
 		// Build error columns if needed
 		errorCol, errorDetailsCol := errTracker.buildArrays()
->>>>>>> 160dc2c4
 
 		// Build output schema and record
 		fields := buildValueAndErrorFields(errTracker.hasErrors)
