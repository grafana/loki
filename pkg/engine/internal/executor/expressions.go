package executor

import (
	"fmt"
	"slices"

	"github.com/apache/arrow-go/v18/arrow"
	"github.com/apache/arrow-go/v18/arrow/array"
	"github.com/apache/arrow-go/v18/arrow/memory"

	"github.com/grafana/loki/v3/pkg/engine/internal/planner/physical/physicalpb"
	"github.com/grafana/loki/v3/pkg/engine/internal/semconv"
	"github.com/grafana/loki/v3/pkg/engine/internal/types"
)

type expressionEvaluator struct{}

<<<<<<< HEAD
func (e expressionEvaluator) eval(expr physicalpb.Expression, input arrow.Record) (ColumnVector, error) {
	switch expr := expr.Kind.(type) {
=======
func newExpressionEvaluator() expressionEvaluator {
	return expressionEvaluator{}
}

func (e expressionEvaluator) eval(expr physical.Expression, allocator memory.Allocator, input arrow.Record) (ColumnVector, error) {
	switch expr := expr.(type) {
>>>>>>> 32f0204f

	case *physicalpb.Expression_LiteralExpression:
		return &Scalar{
			value: types.NewLiteral(expr.LiteralExpression.Kind),
			rows:  input.NumRows(),
			ct:    physicalpb.COLUMN_TYPE_AMBIGUOUS,
		}, nil

	case *physicalpb.Expression_ColumnExpression:
		colIdent := semconv.NewIdentifier(expr.ColumnExpression.Name, expr.ColumnExpression.Type, types.Loki.String)

		// For non-ambiguous columns, we can look up the column in the schema by its fully qualified name.
		if expr.ColumnExpression.Type != physicalpb.COLUMN_TYPE_AMBIGUOUS {
			for idx, field := range input.Schema().Fields() {
				ident, err := semconv.ParseFQN(field.Name)
				if err != nil {
					return nil, fmt.Errorf("failed to parse column %s: %w", field.Name, err)
				}
				if ident.ShortName() == colIdent.ShortName() && ident.ColumnType() == colIdent.ColumnType() {
					arr := input.Column(idx)
					arr.Retain()
					return &Array{
						array: arr,
						dt:    ident.DataType(),
						ct:    ident.ColumnType(),
						rows:  input.NumRows(),
					}, nil
				}
			}
		}

		// For ambiguous columns, we need to filter on the name and type and combine matching columns into a CoalesceVector.
		if expr.ColumnExpression.Type == physicalpb.COLUMN_TYPE_AMBIGUOUS {
			var fieldIndices []int
			var fieldIdents []*semconv.Identifier

			for idx, field := range input.Schema().Fields() {
				ident, err := semconv.ParseFQN(field.Name)
				if err != nil {
					return nil, fmt.Errorf("failed to parse column %s: %w", field.Name, err)
				}
				if ident.ShortName() == colIdent.ShortName() {
					fieldIndices = append(fieldIndices, idx)
					fieldIdents = append(fieldIdents, ident)
				}
			}

			// Collect all matching columns and order by precedence
			var vecs []ColumnVector
			for i := range fieldIndices {
				idx := fieldIndices[i]
				ident := fieldIdents[i]

				// TODO(ashwanth): Support other data types in CoalesceVector.
				// For now, ensure all vectors are strings to avoid type conflicts.
				if ident.DataType() != types.Loki.String {
					return nil, fmt.Errorf("column %s has datatype %s, but expression expects %s", ident.ShortName(), ident.DataType(), types.Loki.String)
				}

				arr := input.Column(idx)
				arr.Retain()
				vecs = append(vecs, &Array{
					array: arr,
					dt:    ident.DataType(),
					ct:    ident.ColumnType(),
					rows:  input.NumRows(),
				})
			}

			if len(vecs) == 1 {
				return vecs[0], nil
			}

			if len(vecs) > 1 {
				// Multiple matches - sort by precedence and create CoalesceVector
				slices.SortFunc(vecs, func(a, b ColumnVector) int {
					return physicalpb.ColumnTypePrecedence(a.ColumnType()) - physicalpb.ColumnTypePrecedence(b.ColumnType())
				})
				return &CoalesceVector{
					vectors: vecs,
					rows:    input.NumRows(),
				}, nil
			}

		}

		// A non-existent column is represented as a string scalar with zero-value.
		// This reflects current behaviour, where a label filter `| foo=""` would match all if `foo` is not defined.
		return &Scalar{
			value: types.NewLiteral(""),
			rows:  input.NumRows(),
			ct:    physicalpb.COLUMN_TYPE_GENERATED,
		}, nil

<<<<<<< HEAD
	case *physicalpb.Expression_UnaryExpression:
		lhr, err := e.eval(*expr.UnaryExpression.Value, input)
=======
	case *physical.UnaryExpr:
		lhr, err := e.eval(expr.Left, allocator, input)
>>>>>>> 32f0204f
		if err != nil {
			return nil, err
		}
		defer lhr.Release()

		fn, err := unaryFunctions.GetForSignature(expr.UnaryExpression.Op, lhr.Type().ArrowType())
		if err != nil {
			return nil, fmt.Errorf("failed to lookup unary function: %w", err)
		}
		return fn.Evaluate(lhr, allocator)

<<<<<<< HEAD
	case *physicalpb.Expression_BinaryExpression:
		lhs, err := e.eval(*expr.BinaryExpression.Left, input)
=======
	case *physical.BinaryExpr:
		lhs, err := e.eval(expr.Left, allocator, input)
>>>>>>> 32f0204f
		if err != nil {
			return nil, err
		}
		defer lhs.Release()

<<<<<<< HEAD
		rhs, err := e.eval(*expr.BinaryExpression.Right, input)
=======
		rhs, err := e.eval(expr.Right, allocator, input)
>>>>>>> 32f0204f
		if err != nil {
			return nil, err
		}
		defer rhs.Release()

		// At the moment we only support functions that accept the same input types.
		// TODO(chaudum): Compare Loki type, not Arrow type
		if lhs.Type().ArrowType().ID() != rhs.Type().ArrowType().ID() {
			return nil, fmt.Errorf("failed to lookup binary function for signature %v(%v,%v): types do not match", expr.BinaryExpression.Op, lhs.Type(), rhs.Type())
		}

		// TODO(chaudum): Resolve function by Loki type
		fn, err := binaryFunctions.GetForSignature(expr.BinaryExpression.Op, lhs.Type().ArrowType())
		if err != nil {
			return nil, fmt.Errorf("failed to lookup binary function for signature %v(%v,%v): %w", expr.BinaryExpression.Op, lhs.Type(), rhs.Type(), err)
		}
		return fn.Evaluate(lhs, rhs)
	}

	return nil, fmt.Errorf("unknown expression: %v", expr)
}

// newFunc returns a new function that can evaluate an input against a binded expression.
<<<<<<< HEAD
func (e expressionEvaluator) newFunc(expr physicalpb.Expression) evalFunc {
=======
func (e expressionEvaluator) newFunc(expr physical.Expression, allocator memory.Allocator) evalFunc {
>>>>>>> 32f0204f
	return func(input arrow.Record) (ColumnVector, error) {
		return e.eval(expr, allocator, input)
	}
}

type evalFunc func(input arrow.Record) (ColumnVector, error)

// ColumnVector represents columnar values from evaluated expressions.
type ColumnVector interface {
	// ToArray returns the underlying Arrow array representation of the column vector.
	ToArray() arrow.Array
	// Value returns the value at the specified index position in the column vector.
	Value(i int) any
	// Type returns the Loki data type of the column vector.
	Type() types.DataType
	// ColumnType returns the type of column the vector originates from.
	ColumnType() physicalpb.ColumnType
	// Len returns the length of the vector
	Len() int64
	// Release decreases the reference count by 1 on underlying Arrow array
	Release()
}

// Scalar represents a single value repeated any number of times.
type Scalar struct {
	value types.Literal
	rows  int64
	ct    physicalpb.ColumnType
}

var _ ColumnVector = (*Scalar)(nil)

// ToArray implements ColumnVector.
func (v *Scalar) ToArray() arrow.Array {
	mem := memory.NewGoAllocator()
	builder := array.NewBuilder(mem, v.Type().ArrowType())
	defer builder.Release()

	switch builder := builder.(type) {
	case *array.NullBuilder:
		for range v.rows {
			builder.AppendNull()
		}
	case *array.BooleanBuilder:
		value := v.value.Any().(bool)
		for range v.rows {
			builder.Append(value)
		}
	case *array.StringBuilder:
		value := v.value.Any().(string)
		for range v.rows {
			builder.Append(value)
		}
	case *array.Int64Builder:
		value := v.value.Any().(int64)
		for range v.rows {
			builder.Append(value)
		}
	case *array.Float64Builder:
		value := v.value.Any().(float64)
		for range v.rows {
			builder.Append(value)
		}
	}
	return builder.NewArray()
}

// Value implements ColumnVector.
func (v *Scalar) Value(_ int) any {
	return v.value.Any()
}

// Type implements ColumnVector.
func (v *Scalar) Type() types.DataType {
	return v.value.Type()
}

// ColumnType implements ColumnVector.
func (v *Scalar) ColumnType() physicalpb.ColumnType {
	return v.ct
}

// Release implements ColumnVector.
func (v *Scalar) Release() {
}

// Len implements ColumnVector.
func (v *Scalar) Len() int64 {
	return v.rows
}

// Array represents a column of data, stored as an [arrow.Array].
type Array struct {
	array arrow.Array
	dt    types.DataType
	ct    physicalpb.ColumnType
	rows  int64
}

var _ ColumnVector = (*Array)(nil)

// ToArray implements ColumnVector.
func (a *Array) ToArray() arrow.Array {
	a.array.Retain()
	return a.array
}

// Value implements ColumnVector.
func (a *Array) Value(i int) any {
	if a.array.IsNull(i) || !a.array.IsValid(i) {
		return nil
	}

	switch arr := a.array.(type) {
	case *array.Boolean:
		return arr.Value(i)
	case *array.String:
		return arr.Value(i)
	case *array.Int64:
		return arr.Value(i)
	case *array.Uint64:
		return arr.Value(i)
	case *array.Float64:
		return arr.Value(i)
	default:
		return nil
	}
}

// Type implements ColumnVector.
func (a *Array) Type() types.DataType {
	return a.dt
}

// ColumnType implements ColumnVector.
func (a *Array) ColumnType() physicalpb.ColumnType {
	return a.ct
}

// Len implements ColumnVector.
func (a *Array) Len() int64 {
	return int64(a.array.Len())
}

// Release implements ColumnVector.
func (a *Array) Release() {
	a.array.Release()
}

<<<<<<< HEAD
// CoalesceVector represents multiple columns with the same name but different [physicalpb.ColumnType]
=======
// ArrayStruct represents multiple columns of data, stored as an [array.Struct].
// It implements the ColumnVector interface while preserving access to individual fields.
type ArrayStruct struct {
	array *array.Struct
	ct    types.ColumnType
	rows  int64
}

var _ ColumnVector = (*ArrayStruct)(nil)

// NewArrayStruct creates a new ArrayStruct from an array.Struct
func NewArrayStruct(arr *array.Struct, ct types.ColumnType) *ArrayStruct {
	return &ArrayStruct{
		array: arr,
		ct:    ct,
		rows:  int64(arr.Len()),
	}
}

// ToArray implements ColumnVector.
// Returns the underlying struct array.
func (a *ArrayStruct) ToArray() arrow.Array {
	a.array.Retain()
	return a.array
}

// Value implements ColumnVector.
// Returns a map of field names to values at the specified index.
func (a *ArrayStruct) Value(i int) any {
	if a.array.IsNull(i) || !a.array.IsValid(i) {
		return nil
	}

	// Return a map representing the struct's fields at this index
	result := make(map[string]any)
	structType := a.array.DataType().(*arrow.StructType)

	for fieldIdx := 0; fieldIdx < a.array.NumField(); fieldIdx++ {
		field := a.array.Field(fieldIdx)
		if field.IsNull(i) {
			continue
		}
		fieldMeta := structType.Field(fieldIdx)

		// Extract value from the field array at index i
		var value any
		switch arr := field.(type) {
		case *array.Boolean:
			value = arr.Value(i)
		case *array.String:
			value = arr.Value(i)
		case *array.Int64:
			value = arr.Value(i)
		case *array.Uint64:
			value = arr.Value(i)
		case *array.Float64:
			value = arr.Value(i)
		default:
			value = nil
		}
		result[fieldMeta.Name] = value
	}

	return result
}

// Type implements ColumnVector.
func (a *ArrayStruct) Type() types.DataType {
	dt := a.array.DataType()
	st, ok := dt.(*arrow.StructType)
	if !ok {
		return nil
	}
	return types.NewStructType(st)
}

// ColumnType implements ColumnVector.
func (a *ArrayStruct) ColumnType() types.ColumnType {
	return a.ct
}

// Len implements ColumnVector.
func (a *ArrayStruct) Len() int64 {
	return a.rows
}

// Release decreases the reference count by 1 on underlying Arrow array
func (a *ArrayStruct) Release() {
	a.array.Release()
}

// CoalesceVector represents multiple columns with the same name but different [types.ColumnType]
>>>>>>> 32f0204f
// Vectors are ordered by precedence (highest precedence first).
type CoalesceVector struct {
	vectors []ColumnVector // Ordered by precedence (Generated first, Label last)
	rows    int64
}

var _ ColumnVector = (*CoalesceVector)(nil)

// ToArray implements [ColumnVector].
func (m *CoalesceVector) ToArray() arrow.Array {
	mem := memory.NewGoAllocator()
	builder := array.NewBuilder(mem, m.Type().ArrowType())
	defer builder.Release()

	// use Value() method which already handles precedence logic
	for i := 0; i < int(m.rows); i++ {
		val := m.Value(i)
		if val == nil {
			builder.AppendNull()
		} else {
			// [CoalesceVector] only supports [types.String] for now
			if strVal, ok := val.(string); ok {
				builder.(*array.StringBuilder).Append(strVal)
			} else {
				// Fallback: convert to string representation
				builder.(*array.StringBuilder).Append(fmt.Sprintf("%v", val))
			}
		}
	}

	return builder.NewArray()
}

// Value returns the value at the specified index position considering the precedence rules.
func (m *CoalesceVector) Value(i int) any {
	// Try each vector in precedence order
	for _, vec := range m.vectors {
		if val := vec.Value(i); val != nil {
			return val
		}
	}
	return nil
}

// Type implements ColumnVector.
func (m *CoalesceVector) Type() types.DataType {
	// TODO: Support other data types in CoalesceVector.
	return types.Loki.String
}

// ColumnType implements ColumnVector.
func (m *CoalesceVector) ColumnType() physicalpb.ColumnType {
	return physicalpb.COLUMN_TYPE_AMBIGUOUS
}

// Len implements ColumnVector.
func (m *CoalesceVector) Len() int64 {
	return m.rows
}

// Release implements ColumnVector.
func (m *CoalesceVector) Release() {
}<|MERGE_RESOLUTION|>--- conflicted
+++ resolved
@@ -15,17 +15,12 @@
 
 type expressionEvaluator struct{}
 
-<<<<<<< HEAD
-func (e expressionEvaluator) eval(expr physicalpb.Expression, input arrow.Record) (ColumnVector, error) {
-	switch expr := expr.Kind.(type) {
-=======
 func newExpressionEvaluator() expressionEvaluator {
 	return expressionEvaluator{}
 }
 
-func (e expressionEvaluator) eval(expr physical.Expression, allocator memory.Allocator, input arrow.Record) (ColumnVector, error) {
-	switch expr := expr.(type) {
->>>>>>> 32f0204f
+func (e expressionEvaluator) eval(expr physicalpb.Expression, allocator memory.Allocator, input arrow.Record) (ColumnVector, error) {
+	switch expr := expr.Kind.(type) {
 
 	case *physicalpb.Expression_LiteralExpression:
 		return &Scalar{
@@ -120,13 +115,8 @@
 			ct:    physicalpb.COLUMN_TYPE_GENERATED,
 		}, nil
 
-<<<<<<< HEAD
 	case *physicalpb.Expression_UnaryExpression:
-		lhr, err := e.eval(*expr.UnaryExpression.Value, input)
-=======
-	case *physical.UnaryExpr:
-		lhr, err := e.eval(expr.Left, allocator, input)
->>>>>>> 32f0204f
+		lhr, err := e.eval(*expr.UnaryExpression.Value, allocator, input)
 		if err != nil {
 			return nil, err
 		}
@@ -138,23 +128,14 @@
 		}
 		return fn.Evaluate(lhr, allocator)
 
-<<<<<<< HEAD
 	case *physicalpb.Expression_BinaryExpression:
-		lhs, err := e.eval(*expr.BinaryExpression.Left, input)
-=======
-	case *physical.BinaryExpr:
-		lhs, err := e.eval(expr.Left, allocator, input)
->>>>>>> 32f0204f
+		lhs, err := e.eval(*expr.BinaryExpression.Left, allocator, input)
 		if err != nil {
 			return nil, err
 		}
 		defer lhs.Release()
 
-<<<<<<< HEAD
-		rhs, err := e.eval(*expr.BinaryExpression.Right, input)
-=======
-		rhs, err := e.eval(expr.Right, allocator, input)
->>>>>>> 32f0204f
+		rhs, err := e.eval(*expr.BinaryExpression.Right, allocator, input)
 		if err != nil {
 			return nil, err
 		}
@@ -178,11 +159,7 @@
 }
 
 // newFunc returns a new function that can evaluate an input against a binded expression.
-<<<<<<< HEAD
-func (e expressionEvaluator) newFunc(expr physicalpb.Expression) evalFunc {
-=======
-func (e expressionEvaluator) newFunc(expr physical.Expression, allocator memory.Allocator) evalFunc {
->>>>>>> 32f0204f
+func (e expressionEvaluator) newFunc(expr physicalpb.Expression, allocator memory.Allocator) evalFunc {
 	return func(input arrow.Record) (ColumnVector, error) {
 		return e.eval(expr, allocator, input)
 	}
@@ -332,9 +309,6 @@
 	a.array.Release()
 }
 
-<<<<<<< HEAD
-// CoalesceVector represents multiple columns with the same name but different [physicalpb.ColumnType]
-=======
 // ArrayStruct represents multiple columns of data, stored as an [array.Struct].
 // It implements the ColumnVector interface while preserving access to individual fields.
 type ArrayStruct struct {
@@ -427,7 +401,6 @@
 }
 
 // CoalesceVector represents multiple columns with the same name but different [types.ColumnType]
->>>>>>> 32f0204f
 // Vectors are ordered by precedence (highest precedence first).
 type CoalesceVector struct {
 	vectors []ColumnVector // Ordered by precedence (Generated first, Label last)
