package executor

import (
	"fmt"
	"slices"

	"github.com/apache/arrow-go/v18/arrow"
	"github.com/apache/arrow-go/v18/arrow/array"
	"github.com/apache/arrow-go/v18/arrow/memory"

<<<<<<< HEAD
	"github.com/grafana/loki/v3/pkg/engine/internal/datatype"
=======
>>>>>>> 48f5ade0
	"github.com/grafana/loki/v3/pkg/engine/internal/planner/physical"
	"github.com/grafana/loki/v3/pkg/engine/internal/types"
)

type expressionEvaluator struct{}

func (e expressionEvaluator) eval(expr physical.Expression, input arrow.Record) (ColumnVector, error) {
	switch expr := expr.(type) {

	case *physical.LiteralExpr:
		return &Scalar{
			value: expr.Literal,
			rows:  input.NumRows(),
			ct:    types.ColumnTypeAmbiguous,
		}, nil

	case *physical.ColumnExpr:
		fieldIndices := input.Schema().FieldIndices(expr.Ref.Column)
		if len(fieldIndices) > 0 {
			// For non-ambiguous look-ups, look for an exact match
			if expr.Ref.Type != types.ColumnTypeAmbiguous {
				for _, idx := range fieldIndices {
					field := input.Schema().Field(idx)
					dt, ok := field.Metadata.GetValue(types.MetadataKeyColumnDataType)
					if !ok {
						continue
					}

					ct, ok := field.Metadata.GetValue(types.MetadataKeyColumnType)
					if !ok || ct != expr.Ref.Type.String() {
						continue
					}

					col := input.Column(idx)
					col.Retain()
					return &Array{
<<<<<<< HEAD
						array: col,
						dt:    datatype.FromString(dt),
=======
						array: input.Column(idx),
						dt:    types.MustFromString(dt),
>>>>>>> 48f5ade0
						ct:    types.ColumnTypeFromString(ct),
						rows:  input.NumRows(),
					}, nil
				}
			} else {
				// For ambiguous columns, collect all matching columns and order by precedence
				var vecs []ColumnVector
				for _, idx := range fieldIndices {
					field := input.Schema().Field(idx)
					dt, ok := field.Metadata.GetValue(types.MetadataKeyColumnDataType)
					if !ok {
						continue
					}

					ct, ok := field.Metadata.GetValue(types.MetadataKeyColumnType)
					if !ok {
						continue
					}

					// TODO(ashwanth): Support other data types in CoalesceVector.
					// For now, ensure all vectors are strings to avoid type conflicts.
					if types.Loki.String.String() != dt {
						return nil, fmt.Errorf("column %s has datatype %s, but expression expects string", expr.Ref.Column, dt)
					}

					col := input.Column(idx)
					col.Retain()
					vecs = append(vecs, &Array{
<<<<<<< HEAD
						array: col,
						dt:    datatype.FromString(dt),
=======
						array: input.Column(idx),
						dt:    types.MustFromString(dt),
>>>>>>> 48f5ade0
						ct:    types.ColumnTypeFromString(ct),
						rows:  input.NumRows(),
					})
				}

				if len(vecs) > 1 {
					// Multiple matches - sort by precedence and create CoalesceVector
					slices.SortFunc(vecs, func(a, b ColumnVector) int {
						return types.ColumnTypePrecedence(a.ColumnType()) - types.ColumnTypePrecedence(b.ColumnType())
					})

					return &CoalesceVector{
						vectors: vecs,
						rows:    input.NumRows(),
					}, nil
				} else if len(vecs) == 1 {
					return vecs[0], nil
				}
			}

		}

		// A non-existent column is represented as a string scalar with zero-value.
		// This reflects current behaviour, where a label filter `| foo=""` would match all if `foo` is not defined.
		return &Scalar{
			value: types.NewLiteral(""),
			rows:  input.NumRows(),
			ct:    types.ColumnTypeGenerated,
		}, nil

	case *physical.UnaryExpr:
		lhr, err := e.eval(expr.Left, input)
		if err != nil {
			return nil, err
		}
		defer lhr.Release()

		fn, err := unaryFunctions.GetForSignature(expr.Op, lhr.Type().ArrowType())
		if err != nil {
			return nil, fmt.Errorf("failed to lookup unary function: %w", err)
		}
		return fn.Evaluate(lhr)

	case *physical.BinaryExpr:
		lhs, err := e.eval(expr.Left, input)
		if err != nil {
			return nil, err
		}
		defer lhs.Release()
		rhs, err := e.eval(expr.Right, input)
		if err != nil {
			return nil, err
		}
		defer rhs.Release()

		// At the moment we only support functions that accept the same input types.
		// TODO(chaudum): Compare Loki type, not Arrow type
		if lhs.Type().ArrowType().ID() != rhs.Type().ArrowType().ID() {
			return nil, fmt.Errorf("failed to lookup binary function for signature %v(%v,%v): types do not match", expr.Op, lhs.Type(), rhs.Type())
		}

		// TODO(chaudum): Resolve function by Loki type
		fn, err := binaryFunctions.GetForSignature(expr.Op, lhs.Type().ArrowType())
		if err != nil {
			return nil, fmt.Errorf("failed to lookup binary function for signature %v(%v,%v): %w", expr.Op, lhs.Type(), rhs.Type(), err)
		}
		return fn.Evaluate(lhs, rhs)
	}

	return nil, fmt.Errorf("unknown expression: %v", expr)
}

// newFunc returns a new function that can evaluate an input against a binded expression.
func (e expressionEvaluator) newFunc(expr physical.Expression) evalFunc {
	return func(input arrow.Record) (ColumnVector, error) {
		return e.eval(expr, input)
	}
}

type evalFunc func(input arrow.Record) (ColumnVector, error)

// ColumnVector represents columnar values from evaluated expressions.
type ColumnVector interface {
	// ToArray returns the underlying Arrow array representation of the column vector.
	ToArray() arrow.Array
	// Value returns the value at the specified index position in the column vector.
	Value(i int) any
	// Type returns the Loki data type of the column vector.
	Type() types.DataType
	// ColumnType returns the type of column the vector originates from.
	ColumnType() types.ColumnType
	// Len returns the length of the vector
	Len() int64
	// Release decreases the reference count by 1 on underlying Arrow array
	Release()
}

// Scalar represents a single value repeated any number of times.
type Scalar struct {
	value types.Literal
	rows  int64
	ct    types.ColumnType
}

var _ ColumnVector = (*Scalar)(nil)

// ToArray implements ColumnVector.
func (v *Scalar) ToArray() arrow.Array {
	mem := memory.NewGoAllocator()
	builder := array.NewBuilder(mem, v.Type().ArrowType())
	defer builder.Release()

	switch builder := builder.(type) {
	case *array.NullBuilder:
		for range v.rows {
			builder.AppendNull()
		}
	case *array.BooleanBuilder:
		value := v.value.Any().(bool)
		for range v.rows {
			builder.Append(value)
		}
	case *array.StringBuilder:
		value := v.value.Any().(string)
		for range v.rows {
			builder.Append(value)
		}
	case *array.Int64Builder:
		value := v.value.Any().(int64)
		for range v.rows {
			builder.Append(value)
		}
	case *array.Float64Builder:
		value := v.value.Any().(float64)
		for range v.rows {
			builder.Append(value)
		}
	}
	return builder.NewArray()
}

// Value implements ColumnVector.
func (v *Scalar) Value(_ int) any {
	return v.value.Any()
}

// Type implements ColumnVector.
func (v *Scalar) Type() types.DataType {
	return v.value.Type()
}

// ColumnType implements ColumnVector.
func (v *Scalar) ColumnType() types.ColumnType {
	return v.ct
}

// Release implements ColumnVector.
func (v *Scalar) Release() {
}

// Len implements ColumnVector.
func (v *Scalar) Len() int64 {
	return v.rows
}

// Array represents a column of data, stored as an [arrow.Array].
type Array struct {
	array arrow.Array
	dt    types.DataType
	ct    types.ColumnType
	rows  int64
}

var _ ColumnVector = (*Array)(nil)

// ToArray implements ColumnVector.
func (a *Array) ToArray() arrow.Array {
	return a.array
}

// Value implements ColumnVector.
func (a *Array) Value(i int) any {
	if a.array.IsNull(i) || !a.array.IsValid(i) {
		return nil
	}

	switch arr := a.array.(type) {
	case *array.Boolean:
		return arr.Value(i)
	case *array.String:
		return arr.Value(i)
	case *array.Int64:
		return arr.Value(i)
	case *array.Uint64:
		return arr.Value(i)
	case *array.Float64:
		return arr.Value(i)
	default:
		return nil
	}
}

// Type implements ColumnVector.
func (a *Array) Type() types.DataType {
	return a.dt
}

// ColumnType implements ColumnVector.
func (a *Array) ColumnType() types.ColumnType {
	return a.ct
}

// Len implements ColumnVector.
func (a *Array) Len() int64 {
	return int64(a.array.Len())
}

// Release implements ColumnVector.
func (a *Array) Release() {
	a.array.Release()
}

// CoalesceVector represents multiple columns with the same name but different [types.ColumnType]
// Vectors are ordered by precedence (highest precedence first).
type CoalesceVector struct {
	vectors []ColumnVector // Ordered by precedence (Generated first, Label last)
	rows    int64
}

var _ ColumnVector = (*CoalesceVector)(nil)

// ToArray implements [ColumnVector].
func (m *CoalesceVector) ToArray() arrow.Array {
	mem := memory.NewGoAllocator()
	builder := array.NewBuilder(mem, m.Type().ArrowType())
	defer builder.Release()

	// use Value() method which already handles precedence logic
	for i := 0; i < int(m.rows); i++ {
		val := m.Value(i)
		if val == nil {
			builder.AppendNull()
		} else {
			// [CoalesceVector] only supports [types.String] for now
			if strVal, ok := val.(string); ok {
				builder.(*array.StringBuilder).Append(strVal)
			} else {
				// Fallback: convert to string representation
				builder.(*array.StringBuilder).Append(fmt.Sprintf("%v", val))
			}
		}
	}

	return builder.NewArray()
}

// Value returns the value at the specified index position considering the precedence rules.
func (m *CoalesceVector) Value(i int) any {
	// Try each vector in precedence order
	for _, vec := range m.vectors {
		if val := vec.Value(i); val != nil {
			return val
		}
	}
	return nil
}

// Type implements ColumnVector.
func (m *CoalesceVector) Type() types.DataType {
	// TODO: Support other data types in CoalesceVector.
	return types.Loki.String
}

// ColumnType implements ColumnVector.
func (m *CoalesceVector) ColumnType() types.ColumnType {
	return types.ColumnTypeAmbiguous
}

// Len implements ColumnVector.
func (m *CoalesceVector) Len() int64 {
	return m.rows
}

// Release implements ColumnVector.
func (m *CoalesceVector) Release() {
}<|MERGE_RESOLUTION|>--- conflicted
+++ resolved
@@ -8,10 +8,6 @@
 	"github.com/apache/arrow-go/v18/arrow/array"
 	"github.com/apache/arrow-go/v18/arrow/memory"
 
-<<<<<<< HEAD
-	"github.com/grafana/loki/v3/pkg/engine/internal/datatype"
-=======
->>>>>>> 48f5ade0
 	"github.com/grafana/loki/v3/pkg/engine/internal/planner/physical"
 	"github.com/grafana/loki/v3/pkg/engine/internal/types"
 )
@@ -48,13 +44,8 @@
 					col := input.Column(idx)
 					col.Retain()
 					return &Array{
-<<<<<<< HEAD
 						array: col,
-						dt:    datatype.FromString(dt),
-=======
-						array: input.Column(idx),
 						dt:    types.MustFromString(dt),
->>>>>>> 48f5ade0
 						ct:    types.ColumnTypeFromString(ct),
 						rows:  input.NumRows(),
 					}, nil
@@ -83,13 +74,8 @@
 					col := input.Column(idx)
 					col.Retain()
 					vecs = append(vecs, &Array{
-<<<<<<< HEAD
 						array: col,
-						dt:    datatype.FromString(dt),
-=======
-						array: input.Column(idx),
 						dt:    types.MustFromString(dt),
->>>>>>> 48f5ade0
 						ct:    types.ColumnTypeFromString(ct),
 						rows:  input.NumRows(),
 					})
