package executor

import (
	"fmt"
	"slices"

	"github.com/apache/arrow-go/v18/arrow"
	"github.com/apache/arrow-go/v18/arrow/array"
	"github.com/apache/arrow-go/v18/arrow/memory"

	"github.com/grafana/loki/v3/pkg/engine/internal/planner/physical"
	"github.com/grafana/loki/v3/pkg/engine/internal/semconv"
	"github.com/grafana/loki/v3/pkg/engine/internal/types"
)

type expressionEvaluator struct{}

func newExpressionEvaluator() expressionEvaluator {
	return expressionEvaluator{}
}

<<<<<<< HEAD
type releaser interface {
	release()
}

func (e expressionEvaluator) eval(expr physical.Expression, allocator memory.Allocator, input arrow.Record) (ColumnVector, error) {
=======
func (e expressionEvaluator) eval(expr physical.Expression, input arrow.Record) (ColumnVector, error) {
>>>>>>> 160dc2c4
	switch expr := expr.(type) {

	case *physical.LiteralExpr:
		return &Scalar{
			value: expr.Literal,
			rows:  input.NumRows(),
			ct:    types.ColumnTypeAmbiguous,
		}, nil

	case *physical.ColumnExpr:
		colIdent := semconv.NewIdentifier(expr.Ref.Column, expr.Ref.Type, types.Loki.String)

		// For non-ambiguous columns, we can look up the column in the schema by its fully qualified name.
		if expr.Ref.Type != types.ColumnTypeAmbiguous {
			for idx, field := range input.Schema().Fields() {
				ident, err := semconv.ParseFQN(field.Name)
				if err != nil {
					return nil, fmt.Errorf("failed to parse column %s: %w", field.Name, err)
				}
				if ident.ShortName() == colIdent.ShortName() && ident.ColumnType() == colIdent.ColumnType() {
					arr := input.Column(idx)
					return &Array{
						array: arr,
						dt:    ident.DataType(),
						ct:    ident.ColumnType(),
						rows:  input.NumRows(),
					}, nil
				}
			}
		}

		// For ambiguous columns, we need to filter on the name and type and combine matching columns into a CoalesceVector.
		if expr.Ref.Type == types.ColumnTypeAmbiguous {
			var fieldIndices []int
			var fieldIdents []*semconv.Identifier

			for idx, field := range input.Schema().Fields() {
				ident, err := semconv.ParseFQN(field.Name)
				if err != nil {
					return nil, fmt.Errorf("failed to parse column %s: %w", field.Name, err)
				}
				if ident.ShortName() == colIdent.ShortName() {
					fieldIndices = append(fieldIndices, idx)
					fieldIdents = append(fieldIdents, ident)
				}
			}

			// Collect all matching columns and order by precedence
			var vecs []ColumnVector
			for i := range fieldIndices {
				idx := fieldIndices[i]
				ident := fieldIdents[i]

				// TODO(ashwanth): Support other data types in CoalesceVector.
				// For now, ensure all vectors are strings to avoid type conflicts.
				if ident.DataType() != types.Loki.String {
					return nil, fmt.Errorf("column %s has datatype %s, but expression expects %s", ident.ShortName(), ident.DataType(), types.Loki.String)
				}

				arr := input.Column(idx)
				vecs = append(vecs, &Array{
					array: arr,
					dt:    ident.DataType(),
					ct:    ident.ColumnType(),
					rows:  input.NumRows(),
				})
			}

			if len(vecs) == 1 {
				return vecs[0], nil
			}

			if len(vecs) > 1 {
				// Multiple matches - sort by precedence and create CoalesceVector
				slices.SortFunc(vecs, func(a, b ColumnVector) int {
					return types.ColumnTypePrecedence(a.ColumnType()) - types.ColumnTypePrecedence(b.ColumnType())
				})
				return &CoalesceVector{
					vectors: vecs,
					rows:    input.NumRows(),
				}, nil
			}

		}

		// A non-existent column is represented as a string scalar with zero-value.
		// This reflects current behaviour, where a label filter `| foo=""` would match all if `foo` is not defined.
		return &Scalar{
			value: types.NewLiteral(""),
			rows:  input.NumRows(),
			ct:    types.ColumnTypeGenerated,
		}, nil

	case *physical.UnaryExpr:
		lhr, err := e.eval(expr.Left, input)
		if err != nil {
			return nil, err
		}

		fn, err := unaryFunctions.GetForSignature(expr.Op, lhr.Type().ArrowType())
		if err != nil {
			return nil, fmt.Errorf("failed to lookup unary function: %w", err)
		}
		return fn.Evaluate(lhr)

	case *physical.BinaryExpr:
		lhs, err := e.eval(expr.Left, input)
		if err != nil {
			return nil, err
		}

		rhs, err := e.eval(expr.Right, input)
		if err != nil {
			return nil, err
		}

		// At the moment we only support functions that accept the same input types.
		// TODO(chaudum): Compare Loki type, not Arrow type
		if lhs.Type().ArrowType().ID() != rhs.Type().ArrowType().ID() {
			return nil, fmt.Errorf("failed to lookup binary function for signature %v(%v,%v): types do not match", expr.Op, lhs.Type(), rhs.Type())
		}

		// TODO(chaudum): Resolve function by Loki type
		fn, err := binaryFunctions.GetForSignature(expr.Op, lhs.Type().ArrowType())
		if err != nil {
			return nil, fmt.Errorf("failed to lookup binary function for signature %v(%v,%v): %w", expr.Op, lhs.Type(), rhs.Type(), err)
		}
		return fn.Evaluate(lhs, rhs, allocator)
	}

	return nil, fmt.Errorf("unknown expression: %v", expr)
}

// newFunc returns a new function that can evaluate an input against a binded expression.
func (e expressionEvaluator) newFunc(expr physical.Expression) evalFunc {
	return func(input arrow.Record) (ColumnVector, error) {
		return e.eval(expr, input)
	}
}

type evalFunc func(input arrow.Record) (ColumnVector, error)

// ColumnVector represents columnar values from evaluated expressions.
type ColumnVector interface {
	// ToArray returns the underlying Arrow array representation of the column vector.
	ToArray() arrow.Array
	// Value returns the value at the specified index position in the column vector.
	Value(i int) any
	// Type returns the Loki data type of the column vector.
	Type() types.DataType
	// ColumnType returns the type of column the vector originates from.
	ColumnType() types.ColumnType
	// Len returns the length of the vector
	Len() int64
}

// Scalar represents a single value repeated any number of times.
type Scalar struct {
	value types.Literal
	rows  int64
	ct    types.ColumnType
}

var _ ColumnVector = (*Scalar)(nil)

// ToArray implements ColumnVector.
func (v *Scalar) ToArray() arrow.Array {
	mem := memory.NewGoAllocator()
	builder := array.NewBuilder(mem, v.Type().ArrowType())

	switch builder := builder.(type) {
	case *array.NullBuilder:
		for range v.rows {
			builder.AppendNull()
		}
	case *array.BooleanBuilder:
		value := v.value.Any().(bool)
		for range v.rows {
			builder.Append(value)
		}
	case *array.StringBuilder:
		value := v.value.Any().(string)
		for range v.rows {
			builder.Append(value)
		}
	case *array.Int64Builder:
		value := v.value.Any().(int64)
		for range v.rows {
			builder.Append(value)
		}
	case *array.Float64Builder:
		value := v.value.Any().(float64)
		for range v.rows {
			builder.Append(value)
		}
	}
	return builder.NewArray()
}

// Value implements ColumnVector.
func (v *Scalar) Value(_ int) any {
	return v.value.Any()
}

// Type implements ColumnVector.
func (v *Scalar) Type() types.DataType {
	return v.value.Type()
}

// ColumnType implements ColumnVector.
func (v *Scalar) ColumnType() types.ColumnType {
	return v.ct
}

<<<<<<< HEAD
// release implements releaser.
func (v *Scalar) release() {
}

=======
>>>>>>> 160dc2c4
// Len implements ColumnVector.
func (v *Scalar) Len() int64 {
	return v.rows
}

// Array represents a column of data, stored as an [arrow.Array].
type Array struct {
	array arrow.Array
	dt    types.DataType
	ct    types.ColumnType
	rows  int64
}

var _ ColumnVector = (*Array)(nil)

// ToArray implements ColumnVector.
func (a *Array) ToArray() arrow.Array {
<<<<<<< HEAD
	// this should already has 1 ref counter
=======
>>>>>>> 160dc2c4
	return a.array
}

// Value implements ColumnVector.
func (a *Array) Value(i int) any {
	if a.array.IsNull(i) || !a.array.IsValid(i) {
		return nil
	}

	switch arr := a.array.(type) {
	case *array.Boolean:
		return arr.Value(i)
	case *array.String:
		return arr.Value(i)
	case *array.Int64:
		return arr.Value(i)
	case *array.Uint64:
		return arr.Value(i)
	case *array.Float64:
		return arr.Value(i)
	default:
		return nil
	}
}

// Type implements ColumnVector.
func (a *Array) Type() types.DataType {
	return a.dt
}

// ColumnType implements ColumnVector.
func (a *Array) ColumnType() types.ColumnType {
	return a.ct
}

// Len implements ColumnVector.
func (a *Array) Len() int64 {
	return int64(a.array.Len())
}

<<<<<<< HEAD
// release implements releaser.
func (a *Array) release() {
	a.array.Release()
}

=======
>>>>>>> 160dc2c4
// ArrayStruct represents multiple columns of data, stored as an [array.Struct].
// It implements the ColumnVector interface while preserving access to individual fields.
type ArrayStruct struct {
	array *array.Struct
	ct    types.ColumnType
	rows  int64
}

var _ ColumnVector = (*ArrayStruct)(nil)

// NewArrayStruct creates a new ArrayStruct from an array.Struct
func NewArrayStruct(arr *array.Struct, ct types.ColumnType) *ArrayStruct {
	return &ArrayStruct{
		array: arr,
		ct:    ct,
		rows:  int64(arr.Len()),
	}
}

// ToArray implements ColumnVector.
// Returns the underlying struct array.
func (a *ArrayStruct) ToArray() arrow.Array {
	return a.array
}

// Value implements ColumnVector.
// Returns a map of field names to values at the specified index.
func (a *ArrayStruct) Value(i int) any {
	if a.array.IsNull(i) || !a.array.IsValid(i) {
		return nil
	}

	// Return a map representing the struct's fields at this index
	result := make(map[string]any)
	structType := a.array.DataType().(*arrow.StructType)

	for fieldIdx := 0; fieldIdx < a.array.NumField(); fieldIdx++ {
		field := a.array.Field(fieldIdx)
		if field.IsNull(i) {
			continue
		}
		fieldMeta := structType.Field(fieldIdx)

		// Extract value from the field array at index i
		var value any
		switch arr := field.(type) {
		case *array.Boolean:
			value = arr.Value(i)
		case *array.String:
			value = arr.Value(i)
		case *array.Int64:
			value = arr.Value(i)
		case *array.Uint64:
			value = arr.Value(i)
		case *array.Float64:
			value = arr.Value(i)
		default:
			value = nil
		}
		result[fieldMeta.Name] = value
	}

	return result
}

// Type implements ColumnVector.
func (a *ArrayStruct) Type() types.DataType {
	dt := a.array.DataType()
	st, ok := dt.(*arrow.StructType)
	if !ok {
		return nil
	}
	return types.NewStructType(st)
}

// ColumnType implements ColumnVector.
func (a *ArrayStruct) ColumnType() types.ColumnType {
	return a.ct
}

// Len implements ColumnVector.
func (a *ArrayStruct) Len() int64 {
	return a.rows
}

// CoalesceVector represents multiple columns with the same name but different [types.ColumnType]
// Vectors are ordered by precedence (highest precedence first).
type CoalesceVector struct {
	vectors []ColumnVector // Ordered by precedence (Generated first, Label last)
	rows    int64
}

var _ ColumnVector = (*CoalesceVector)(nil)

// ToArray implements [ColumnVector].
func (m *CoalesceVector) ToArray() arrow.Array {
	builder := array.NewBuilder(memory.DefaultAllocator, m.Type().ArrowType())

	// use Value() method which already handles precedence logic
	for i := 0; i < int(m.rows); i++ {
		val := m.Value(i)
		if val == nil {
			builder.AppendNull()
		} else {
			// [CoalesceVector] only supports [types.String] for now
			if strVal, ok := val.(string); ok {
				builder.(*array.StringBuilder).Append(strVal)
			} else {
				// Fallback: convert to string representation
				builder.(*array.StringBuilder).Append(fmt.Sprintf("%v", val))
			}
		}
	}

	return builder.NewArray()
}

// Value returns the value at the specified index position considering the precedence rules.
func (m *CoalesceVector) Value(i int) any {
	// Try each vector in precedence order
	for _, vec := range m.vectors {
		if val := vec.Value(i); val != nil {
			return val
		}
	}
	return nil
}

// Type implements ColumnVector.
func (m *CoalesceVector) Type() types.DataType {
	// TODO: Support other data types in CoalesceVector.
	return types.Loki.String
}

// ColumnType implements ColumnVector.
func (m *CoalesceVector) ColumnType() types.ColumnType {
	return types.ColumnTypeAmbiguous
}

// Len implements ColumnVector.
func (m *CoalesceVector) Len() int64 {
	return m.rows
<<<<<<< HEAD
}

// release implements releaser.
func (m *CoalesceVector) release() {
	for _, v := range m.vectors {
		if r, ok := v.(releaser); ok {
			r.release()
		}
	}
=======
>>>>>>> 160dc2c4
}<|MERGE_RESOLUTION|>--- conflicted
+++ resolved
@@ -19,15 +19,7 @@
 	return expressionEvaluator{}
 }
 
-<<<<<<< HEAD
-type releaser interface {
-	release()
-}
-
-func (e expressionEvaluator) eval(expr physical.Expression, allocator memory.Allocator, input arrow.Record) (ColumnVector, error) {
-=======
 func (e expressionEvaluator) eval(expr physical.Expression, input arrow.Record) (ColumnVector, error) {
->>>>>>> 160dc2c4
 	switch expr := expr.(type) {
 
 	case *physical.LiteralExpr:
@@ -155,7 +147,7 @@
 		if err != nil {
 			return nil, fmt.Errorf("failed to lookup binary function for signature %v(%v,%v): %w", expr.Op, lhs.Type(), rhs.Type(), err)
 		}
-		return fn.Evaluate(lhs, rhs, allocator)
+		return fn.Evaluate(lhs, rhs)
 	}
 
 	return nil, fmt.Errorf("unknown expression: %v", expr)
@@ -242,13 +234,6 @@
 	return v.ct
 }
 
-<<<<<<< HEAD
-// release implements releaser.
-func (v *Scalar) release() {
-}
-
-=======
->>>>>>> 160dc2c4
 // Len implements ColumnVector.
 func (v *Scalar) Len() int64 {
 	return v.rows
@@ -266,10 +251,6 @@
 
 // ToArray implements ColumnVector.
 func (a *Array) ToArray() arrow.Array {
-<<<<<<< HEAD
-	// this should already has 1 ref counter
-=======
->>>>>>> 160dc2c4
 	return a.array
 }
 
@@ -310,14 +291,6 @@
 	return int64(a.array.Len())
 }
 
-<<<<<<< HEAD
-// release implements releaser.
-func (a *Array) release() {
-	a.array.Release()
-}
-
-=======
->>>>>>> 160dc2c4
 // ArrayStruct represents multiple columns of data, stored as an [array.Struct].
 // It implements the ColumnVector interface while preserving access to individual fields.
 type ArrayStruct struct {
@@ -460,16 +433,4 @@
 // Len implements ColumnVector.
 func (m *CoalesceVector) Len() int64 {
 	return m.rows
-<<<<<<< HEAD
-}
-
-// release implements releaser.
-func (m *CoalesceVector) release() {
-	for _, v := range m.vectors {
-		if r, ok := v.(releaser); ok {
-			r.release()
-		}
-	}
-=======
->>>>>>> 160dc2c4
 }