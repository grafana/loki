package engine

import (
	"context"
<<<<<<< HEAD
	"fmt"
=======
	"encoding/base64"
	"strings"
>>>>>>> 0ee8e76b
	"time"

	"github.com/go-kit/log"
	"github.com/go-kit/log/level"
	"github.com/pkg/errors"
	"github.com/prometheus/client_golang/prometheus"
	"github.com/thanos-io/objstore"

	"github.com/grafana/loki/v3/pkg/dataobj/metastore"
	"github.com/grafana/loki/v3/pkg/engine/executor"
	"github.com/grafana/loki/v3/pkg/engine/planner/logical"
	"github.com/grafana/loki/v3/pkg/engine/planner/physical"
	"github.com/grafana/loki/v3/pkg/logql"
	"github.com/grafana/loki/v3/pkg/logql/syntax"
	"github.com/grafana/loki/v3/pkg/logqlmodel"
	"github.com/grafana/loki/v3/pkg/logqlmodel/stats"
	utillog "github.com/grafana/loki/v3/pkg/util/log"
)

var (
	ErrNotSupported = errors.New("feature not supported in new query engine")
)

// New creates a new instance of the query engine that implements the [logql.Engine] interface.
func New(opts logql.EngineOpts, bucket objstore.Bucket, limits logql.Limits, reg prometheus.Registerer, logger log.Logger) *QueryEngine {

	var ms metastore.Metastore
	if bucket != nil {
		ms = metastore.NewObjectMetastore(bucket, logger)
	}

	return &QueryEngine{
		logger:    logger,
		metrics:   newMetrics(reg),
		limits:    limits,
		metastore: ms,
		bucket:    bucket,
		opts:      opts,
	}
}

// QueryEngine combines logical planning, physical planning, and execution to evaluate LogQL queries.
type QueryEngine struct {
	logger    log.Logger
	metrics   *metrics
	limits    logql.Limits
	metastore metastore.Metastore
	bucket    objstore.Bucket
	opts      logql.EngineOpts
}

// Query implements [logql.Engine].
func (e *QueryEngine) Query(params logql.Params) logql.Query {
	return &queryAdapter{
		engine: e,
		params: params,
	}
}

// Execute executes a LogQL query and returns its results or alternatively an error.
// The execution is done in three steps:
//  1. Create a logical plan from the provided query parameters.
//  2. Create a physical plan from the logical plan using information from the catalog.
//  3. Evaluate the physical plan with the executor.
func (e *QueryEngine) Execute(ctx context.Context, params logql.Params) (logqlmodel.Result, error) {
	start := time.Now()

	logger := utillog.WithContext(ctx, e.logger)
	logger = log.With(logger, "query", params.QueryString(), "shard", strings.Join(params.Shards(), ","), "engine", "v2")

	t := time.Now() // start stopwatch for logical planning
	logicalPlan, err := logical.BuildPlan(params)
	if err != nil {
		level.Warn(logger).Log("msg", "failed to create logical plan", "err", err)
		e.metrics.subqueries.WithLabelValues(statusNotImplemented).Inc()
		return logqlmodel.Result{}, ErrNotSupported
	}
	e.metrics.logicalPlanning.Observe(time.Since(t).Seconds())
	durLogicalPlanning := time.Since(t)

	level.Info(logger).Log(
		"msg", "finished logical planning",
		"plan", base64.StdEncoding.EncodeToString([]byte(logicalPlan.String())),
		"duration", durLogicalPlanning.Seconds(),
	)

	t = time.Now() // start stopwatch for physical planning
	statsCtx, ctx := stats.NewContext(ctx)
	executionContext := physical.NewContext(ctx, e.metastore, params.Start(), params.End())
	planner := physical.NewPlanner(executionContext)
	plan, err := planner.Build(logicalPlan)
	if err != nil {
		level.Warn(logger).Log("msg", "failed to create physical plan", "err", err)
		e.metrics.subqueries.WithLabelValues(statusFailure).Inc()
		return logqlmodel.Result{}, ErrNotSupported
	}
	plan, err = planner.Optimize(plan)
	if err != nil {
		level.Warn(logger).Log("msg", "failed to optimize physical plan", "err", err)
		e.metrics.subqueries.WithLabelValues(statusFailure).Inc()
		return logqlmodel.Result{}, ErrNotSupported
	}
	e.metrics.physicalPlanning.Observe(time.Since(t).Seconds())
	durPhysicalPlanning := time.Since(t)

	level.Info(logger).Log(
		"msg", "finished physical planning",
		"plan", base64.StdEncoding.EncodeToString([]byte(physical.PrintAsTree(plan))),
		"duration", durLogicalPlanning.Seconds(),
	)

	level.Info(logger).Log(
		"msg", "start executing query with new engine",
	)

	t = time.Now() // start stopwatch for execution
	cfg := executor.Config{
		BatchSize: int64(e.opts.BatchSize),
		Bucket:    e.bucket,
	}
	pipeline := executor.Run(ctx, cfg, plan)
	defer pipeline.Close()

	var builder ResultBuilder
	switch params.GetExpression().(type) {
	case syntax.LogSelectorExpr:
		builder = newStreamsResultBuilder()
	case syntax.SampleExpr:
		// assume instant query since logical planning would fail for range queries.
		builder = newVectorResultBuilder()
	default:
		// should never happen as we already check the expression type in the logical planner
		panic(fmt.Sprintf("failed to execute. Invalid exprression type (%T)", params.GetExpression()))
	}

	if err := collectResult(ctx, pipeline, builder); err != nil {
		e.metrics.subqueries.WithLabelValues(statusFailure).Inc()
		return logqlmodel.Result{}, err
	}

<<<<<<< HEAD
	statsCtx := stats.FromContext(ctx)
	builder.SetStats(statsCtx.Result(time.Since(start), 0, builder.Len()))
=======
	builder.setStats(statsCtx.Result(time.Since(start), 0, builder.len()))
>>>>>>> 0ee8e76b

	e.metrics.subqueries.WithLabelValues(statusSuccess).Inc()
	e.metrics.execution.Observe(time.Since(t).Seconds())
	durExecution := time.Since(t)

	level.Debug(logger).Log(
		"msg", "finished executing with new engine",
		"duration_logical_planning", durLogicalPlanning,
		"duration_physical_planning", durPhysicalPlanning,
		"duration_execution", durExecution,
	)

	return builder.Build(), nil
}

func collectResult(_ context.Context, pipeline executor.Pipeline, builder ResultBuilder) error {
	for {
		if err := pipeline.Read(); err != nil {
			if errors.Is(err, executor.EOF) {
				break
			}
			return err
		}

		rec, err := pipeline.Value()
		if err != nil {
			return err
		}

		builder.CollectRecord(rec)
		rec.Release()
	}
	return nil
}

var _ logql.Engine = (*QueryEngine)(nil)

// queryAdapter dispatches query execution to the wrapped engine.
type queryAdapter struct {
	params logql.Params
	engine *QueryEngine
}

// Exec implements [logql.Query].
func (q *queryAdapter) Exec(ctx context.Context) (logqlmodel.Result, error) {
	return q.engine.Execute(ctx, q.params)
}

var _ logql.Query = (*queryAdapter)(nil)<|MERGE_RESOLUTION|>--- conflicted
+++ resolved
@@ -2,12 +2,9 @@
 
 import (
 	"context"
-<<<<<<< HEAD
+	"encoding/base64"
 	"fmt"
-=======
-	"encoding/base64"
 	"strings"
->>>>>>> 0ee8e76b
 	"time"
 
 	"github.com/go-kit/log"
@@ -148,12 +145,7 @@
 		return logqlmodel.Result{}, err
 	}
 
-<<<<<<< HEAD
-	statsCtx := stats.FromContext(ctx)
 	builder.SetStats(statsCtx.Result(time.Since(start), 0, builder.Len()))
-=======
-	builder.setStats(statsCtx.Result(time.Since(start), 0, builder.len()))
->>>>>>> 0ee8e76b
 
 	e.metrics.subqueries.WithLabelValues(statusSuccess).Inc()
 	e.metrics.execution.Observe(time.Since(t).Seconds())
