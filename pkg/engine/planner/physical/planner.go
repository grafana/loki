package physical

import (
	"errors"
	"fmt"
	"time"

	"github.com/grafana/loki/v3/pkg/engine/planner/logical"
)

// Internal state of the planner
type state struct {
	direction     SortOrder
	rangeInterval time.Duration // for queries with [$range]
}

// Planner creates an executable physical plan from a logical plan.
// Planning is done in two steps:
//  1. Convert
//     Instructions from the logical plan are converted into Nodes in the physical plan.
//     Most instructions can be translated into a single Node. However, MakeTable translates into multiple DataObjScan nodes.
//  2. Pushdown
//     a) Push down the limit of the Limit node to the DataObjScan nodes.
//     b) Push down the predicate from the Filter node to the DataObjScan nodes.
type Planner struct {
	catalog Catalog
	plan    *Plan
	state   state
}

// NewPlanner creates a new planner instance with the given context.
func NewPlanner(catalog Catalog) *Planner {
	return &Planner{catalog: catalog}
}

// Build converts a given logical plan into a physical plan and returns an error if the conversion fails.
// The resulting plan can be accessed using [Planner.Plan].
func (p *Planner) Build(lp *logical.Plan) (*Plan, error) {
	p.reset()
	for _, inst := range lp.Instructions {
		switch inst := inst.(type) {
		case *logical.Return:
			nodes, err := p.process(inst.Value)
			if err != nil {
				return nil, err
			}
			if len(nodes) > 1 {
				return nil, errors.New("logical plan has more than 1 return value")
			}
			return p.plan, nil
		}
	}
	return nil, errors.New("logical plan has no return value")
}

// reset resets the internal state of the planner
func (p *Planner) reset() {
	p.plan = &Plan{}
	p.state = state{}
}

// Convert a predicate from an [logical.Instruction] into an [Expression].
func (p *Planner) convertPredicate(inst logical.Value) Expression {
	switch inst := inst.(type) {
	case *logical.UnaryOp:
		return &UnaryExpr{
			Left: p.convertPredicate(inst.Value),
			Op:   inst.Op,
		}
	case *logical.BinOp:
		return &BinaryExpr{
			Left:  p.convertPredicate(inst.Left),
			Right: p.convertPredicate(inst.Right),
			Op:    inst.Op,
		}
	case *logical.ColumnRef:
		return &ColumnExpr{Ref: inst.Ref}
	case *logical.Literal:
		return NewLiteral(inst.Value())
	default:
		panic(fmt.Sprintf("invalid value for predicate: %T", inst))
	}
}

// Convert a [logical.Instruction] into one or multiple [Node]s.
func (p *Planner) process(inst logical.Value) ([]Node, error) {
	switch inst := inst.(type) {
	case *logical.MakeTable:
		return p.processMakeTable(inst)
	case *logical.Select:
		return p.processSelect(inst)
	case *logical.Sort:
		return p.processSort(inst)
	case *logical.Limit:
		return p.processLimit(inst)
	case *logical.RangeAggregation:
		return p.processRangeAggregation(inst)
	case *logical.VectorAggregation:
		return p.processVectorAggregation(inst)
	}
	return nil, nil
}

// Convert [logical.MakeTable] into one or more [DataObjScan] nodes.
func (p *Planner) processMakeTable(lp *logical.MakeTable) ([]Node, error) {
<<<<<<< HEAD
	objects, streams, err := p.catalog.ResolveDataObj(p.convertPredicate(lp.Selector), p.state.rangeInterval)
=======
	shard, ok := lp.Shard.(*logical.ShardInfo)
	if !ok {
		return nil, fmt.Errorf("invalid shard, got %T", lp.Shard)
	}

	objects, streams, sections, err := p.catalog.ResolveDataObjWithShard(p.convertPredicate(lp.Selector), ShardInfo(*shard))
>>>>>>> 0ee8e76b
	if err != nil {
		return nil, err
	}

	nodes := make([]Node, 0, len(objects))
	for i := range objects {
		node := &DataObjScan{
			Location:  objects[i],
			StreamIDs: streams[i],
			Sections:  sections[i],
			Direction: p.state.direction, // apply direction from previously visited Sort node
		}
		p.plan.addNode(node)
		nodes = append(nodes, node)
	}
	return nodes, nil
}

// Convert [logical.Select] into one [Filter] node.
func (p *Planner) processSelect(lp *logical.Select) ([]Node, error) {
	node := &Filter{
		Predicates: []Expression{p.convertPredicate(lp.Predicate)},
	}
	p.plan.addNode(node)
	children, err := p.process(lp.Table)
	if err != nil {
		return nil, err
	}
	for i := range children {
		if err := p.plan.addEdge(Edge{Parent: node, Child: children[i]}); err != nil {
			return nil, err
		}
	}
	return []Node{node}, nil
}

// Convert [logical.Sort] into one [SortMerge] node.
func (p *Planner) processSort(lp *logical.Sort) ([]Node, error) {
	order := DESC
	if lp.Ascending {
		order = ASC
	}
	node := &SortMerge{
		Column: &ColumnExpr{Ref: lp.Column.Ref},
		Order:  order,
	}
	p.state.direction = order
	p.plan.addNode(node)
	children, err := p.process(lp.Table)
	if err != nil {
		return nil, err
	}
	for i := range children {
		if err := p.plan.addEdge(Edge{Parent: node, Child: children[i]}); err != nil {
			return nil, err
		}
	}
	return []Node{node}, nil
}

// Convert [logical.Limit] into one [Limit] node.
func (p *Planner) processLimit(lp *logical.Limit) ([]Node, error) {
	node := &Limit{
		Skip:  lp.Skip,
		Fetch: lp.Fetch,
	}
	p.plan.addNode(node)
	children, err := p.process(lp.Table)
	if err != nil {
		return nil, err
	}
	for i := range children {
		if err := p.plan.addEdge(Edge{Parent: node, Child: children[i]}); err != nil {
			return nil, err
		}
	}
	return []Node{node}, nil
}

func (p *Planner) processRangeAggregation(r *logical.RangeAggregation) ([]Node, error) {
	partitionBy := make([]ColumnExpression, len(r.PartitionBy))
	for i, col := range r.PartitionBy {
		partitionBy[i] = &ColumnExpr{Ref: col.Ref}
	}

	node := &RangeAggregation{
		PartitionBy: partitionBy,
		Operation:   r.Operation,
		Start:       r.Start,
		End:         r.End,
		Range:       r.RangeInterval,
		Step:        r.Step,
	}
	p.plan.addNode(node)
	p.state.rangeInterval = r.RangeInterval

	children, err := p.process(r.Table)
	if err != nil {
		return nil, err
	}
	for i := range children {
		if err := p.plan.addEdge(Edge{Parent: node, Child: children[i]}); err != nil {
			return nil, err
		}
	}
	return []Node{node}, nil
}

// Convert [logical.VectorAggregation] into one [VectorAggregation] node.
func (p *Planner) processVectorAggregation(lp *logical.VectorAggregation) ([]Node, error) {
	groupBy := make([]ColumnExpression, len(lp.GroupBy))
	for i, col := range lp.GroupBy {
		groupBy[i] = &ColumnExpr{Ref: col.Ref}
	}

	node := &VectorAggregation{
		GroupBy:   groupBy,
		Operation: lp.Operation,
	}
	p.plan.addNode(node)
	children, err := p.process(lp.Table)
	if err != nil {
		return nil, err
	}
	for i := range children {
		if err := p.plan.addEdge(Edge{Parent: node, Child: children[i]}); err != nil {
			return nil, err
		}
	}
	return []Node{node}, nil
}

// Optimize tries to optimize the plan by pushing down filter predicates and limits
// to the scan nodes.
func (p *Planner) Optimize(plan *Plan) (*Plan, error) {
	for i, root := range plan.Roots() {

		optimizations := []*optimization{
			newOptimization("PredicatePushdown", plan).withRules(
				&predicatePushdown{plan: plan},
				&removeNoopFilter{plan: plan},
			),
			newOptimization("LimitPushdown", plan).withRules(
				&limitPushdown{plan: plan},
			),
			newOptimization("GroupByPushdown", plan).withRules(
				&groupByPushdown{plan: plan},
			),
			// ProjectionPushdown is listed last as GroupByPushdown can change nodes that can trigger this optimization.
			newOptimization("ProjectionPushdown", plan).withRules(
				&projectionPushdown{plan: plan},
			),
		}
		optimizer := newOptimizer(plan, optimizations)
		optimizer.optimize(root)
		if i == 1 {
			return nil, errors.New("physical plan must only have exactly one root node")
		}
	}
	return plan, nil
}<|MERGE_RESOLUTION|>--- conflicted
+++ resolved
@@ -103,16 +103,12 @@
 
 // Convert [logical.MakeTable] into one or more [DataObjScan] nodes.
 func (p *Planner) processMakeTable(lp *logical.MakeTable) ([]Node, error) {
-<<<<<<< HEAD
-	objects, streams, err := p.catalog.ResolveDataObj(p.convertPredicate(lp.Selector), p.state.rangeInterval)
-=======
 	shard, ok := lp.Shard.(*logical.ShardInfo)
 	if !ok {
 		return nil, fmt.Errorf("invalid shard, got %T", lp.Shard)
 	}
 
-	objects, streams, sections, err := p.catalog.ResolveDataObjWithShard(p.convertPredicate(lp.Selector), ShardInfo(*shard))
->>>>>>> 0ee8e76b
+	objects, streams, sections, err := p.catalog.ResolveDataObjWithShard(p.convertPredicate(lp.Selector), ShardInfo(*shard), p.state.rangeInterval)
 	if err != nil {
 		return nil, err
 	}
