--- conflicted
+++ resolved
@@ -113,37 +113,7 @@
 		return nil, errors.New("no metastore to resolve objects")
 	}
 
-<<<<<<< HEAD
-	tenants, err := tenant.TenantIDs(c.ctx)
-	if err != nil {
-		return nil, err
-	}
-
-	switch c.metastore.ResolveStrategy(tenants) {
-	case metastore.ResolveStrategyTypeDirect:
-		return c.resolveShardDescriptorsDirect(selector, shard, from, through)
-	case metastore.ResolveStrategyTypeIndex:
-		return c.resolveShardDescriptorsWithIndex(selector, predicates, shard, from, through)
-	default:
-		return nil, fmt.Errorf("invalid catalog type: %d", c.metastore.ResolveStrategy(tenants))
-	}
-}
-
-func (c *MetastoreCatalog) resolveShardDescriptorsDirect(selector Expression, shard ShardInfo, from, through time.Time) ([]FilteredShardDescriptor, error) {
-	matchers, err := expressionToMatchers(selector, false)
-	if err != nil {
-		return nil, fmt.Errorf("failed to convert selector expression into matchers: %w", err)
-	}
-
-	paths, streamIDs, numSections, err := c.metastore.StreamIDs(c.ctx, from, through, matchers...)
-	if err != nil {
-		return nil, fmt.Errorf("failed to resolve data object locations: %w", err)
-	}
-
-	return filterForShard(shard, paths, streamIDs, numSections, from, through)
-=======
-	return c.resolveDataObjWithIndex(selector, predicates, shard, from, through)
->>>>>>> d950d407
+	return c.resolveShardDescriptorsWithIndex(selector, predicates, shard, from, through)
 }
 
 func filterForShard(shard ShardInfo, paths []string, streamIDs [][]int64, numSections []int, from, through time.Time) ([]FilteredShardDescriptor, error) {
