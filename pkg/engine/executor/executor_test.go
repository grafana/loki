--- conflicted
+++ resolved
@@ -49,8 +49,6 @@
 	})
 }
 
-<<<<<<< HEAD
-=======
 func TestExecutor_Limit(t *testing.T) {
 	t.Run("no inputs result in empty pipeline", func(t *testing.T) {
 		c := &Context{}
@@ -67,7 +65,6 @@
 	})
 }
 
->>>>>>> e828c487
 func TestExecutor_Filter(t *testing.T) {
 	t.Run("no inputs result in empty pipeline", func(t *testing.T) {
 		c := &Context{}
