package executor

import (
	"fmt"
	"maps"
	"slices"
	"strings"
	"time"

	"github.com/apache/arrow-go/v18/arrow"
	"github.com/apache/arrow-go/v18/arrow/array"
	"github.com/apache/arrow-go/v18/arrow/memory"
	"github.com/cespare/xxhash/v2"

	"github.com/grafana/loki/v3/pkg/engine/internal/datatype"
	"github.com/grafana/loki/v3/pkg/engine/internal/types"
	"github.com/grafana/loki/v3/pkg/engine/planner/physical"
)

type groupState struct {
	value       float64  // aggregated value
	labelValues []string // grouping label values
}

type aggregationOperation int

const (
	aggregationOperationSum aggregationOperation = iota
	aggregationOperationMax
	aggregationOperationMin
	aggregationOperationCount
)

// aggregator is used to aggregate sample values by a set of grouping keys for each point in time.
type aggregator struct {
	groupBy   []physical.ColumnExpression          // columns to group by
	points    map[time.Time]map[uint64]*groupState // holds the groupState for each point in time series
	digest    *xxhash.Digest                       // used to compute key for each group
	operation aggregationOperation                 // aggregation type
}

// newAggregator creates a new aggregator with the specified groupBy columns.
<<<<<<< HEAD
// empty groupBy indicates no grouping. All values are aggregated into a single group.
// TODO: add without argument to support `without(...)` grouping.
// A special case of `without()` that has empty groupBy is used for Noop grouping which retains the input labels as is.
func newAggregator(groupBy []physical.ColumnExpression, pointsSizeHint int) *aggregator {
=======
func newAggregator(groupBy []physical.ColumnExpression, pointsSizeHint int, operation aggregationOperation) *aggregator {
>>>>>>> 1474ede6
	a := aggregator{
		groupBy:   groupBy,
		digest:    xxhash.New(),
		operation: operation,
	}

	if pointsSizeHint > 0 {
		a.points = make(map[time.Time]map[uint64]*groupState, pointsSizeHint)
	} else {
		a.points = make(map[time.Time]map[uint64]*groupState)
	}

	return &a
}

// Add adds a new sample value to the aggregation for the given timestamp and grouping label values.
// It expects labelValues to be in the same order as the groupBy columns.
func (a *aggregator) Add(ts time.Time, value float64, labelValues []string) {
	point, ok := a.points[ts]
	if !ok {
		point = make(map[uint64]*groupState)
		a.points[ts] = point
	}

	var key uint64
	if len(a.groupBy) != 0 {
		a.digest.Reset()
		for i, val := range labelValues {
			if i > 0 {
				_, _ = a.digest.Write([]byte{0}) // separator
			}

			_, _ = a.digest.WriteString(val)
		}
		key = a.digest.Sum64()
	}

	if state, ok := point[key]; ok {
		// TODO: handle hash collisions
<<<<<<< HEAD
		state.value += value
	} else if len(a.groupBy) == 0 {
		// special case: All values aggregated into a single group.
		// This applies to queries like `sum(...)`, `sum by () (...)`, `count_over_time by () (...)`.
		point[key] = &groupState{
			value: value,
=======

		// accumulate value based on aggregation type
		switch a.operation {
		case aggregationOperationSum:
			state.value += value
		case aggregationOperationMax:
			if value > state.value {
				state.value = value
			}
		case aggregationOperationMin:
			if value < state.value {
				state.value = value
			}
		case aggregationOperationCount:
			state.value = state.value + 1
>>>>>>> 1474ede6
		}
	} else {
		// create a new slice since labelValues is reused by the calling code
		labelValuesCopy := make([]string, len(labelValues))
		for i, v := range labelValues {
			// copy the value as this is backed by the arrow array data buffer.
			// We could retain the record to avoid this copy, but that would hold
			// all other columns in memory for as long as the query is evaluated.
			labelValuesCopy[i] = strings.Clone(v)
		}

		state = &groupState{
			labelValues: labelValuesCopy,
		}

		// set initial values based on aggregation type
		switch a.operation {
		case aggregationOperationSum, aggregationOperationMax, aggregationOperationMin:
			state.value = value
		case aggregationOperationCount:
			state.value = 1
		}

		// TODO: add limits on number of groups
		point[key] = state
	}
}

func (a *aggregator) BuildRecord() (arrow.Record, error) {
	fields := make([]arrow.Field, 0, len(a.groupBy)+2)
	fields = append(fields,
		arrow.Field{
			Name:     types.ColumnNameBuiltinTimestamp,
			Type:     datatype.Arrow.Timestamp,
			Nullable: false,
			Metadata: datatype.ColumnMetadataBuiltinTimestamp,
		},
		arrow.Field{
			Name:     types.ColumnNameGeneratedValue,
			Type:     datatype.Arrow.Float,
			Nullable: false,
			Metadata: datatype.ColumnMetadata(types.ColumnTypeGenerated, datatype.Loki.Float),
		},
	)

	for _, column := range a.groupBy {
		colExpr, ok := column.(*physical.ColumnExpr)
		if !ok {
			panic(fmt.Sprintf("invalid column expression type %T", column))
		}

		fields = append(fields, arrow.Field{
			Name:     colExpr.Ref.Column,
			Type:     datatype.Arrow.String,
			Nullable: true,
			Metadata: datatype.ColumnMetadata(colExpr.Ref.Type, datatype.Loki.String),
		})
	}

	schema := arrow.NewSchema(fields, nil)
	rb := array.NewRecordBuilder(memory.NewGoAllocator(), schema)
	defer rb.Release()

	// emit aggregated results in sorted order of timestamp
	for _, ts := range a.getSortedTimestamps() {
		tsValue, _ := arrow.TimestampFromTime(ts, arrow.Nanosecond)

		for _, entry := range a.points[ts] {
			rb.Field(0).(*array.TimestampBuilder).Append(tsValue)
			rb.Field(1).(*array.Float64Builder).Append(entry.value)

			for col, val := range entry.labelValues {
				builder := rb.Field(col + 2) // offset by 2 as the first 2 fields are timestamp and value
				// TODO: differentiate between null and actual empty string
				if val == "" {
					builder.(*array.StringBuilder).AppendNull()
				} else {
					builder.(*array.StringBuilder).Append(val)
				}
			}
		}
	}

	return rb.NewRecord(), nil
}

func (a *aggregator) Reset() {
	a.digest.Reset()
	// keep the timestamps but clear the aggregated values
	for _, point := range a.points {
		clear(point)
	}
}

// getSortedTimestamps returns all timestamps in sorted order
func (a *aggregator) getSortedTimestamps() []time.Time {
	return slices.SortedFunc(maps.Keys(a.points), func(a, b time.Time) int {
		return a.Compare(b)
	})
}<|MERGE_RESOLUTION|>--- conflicted
+++ resolved
@@ -40,14 +40,10 @@
 }
 
 // newAggregator creates a new aggregator with the specified groupBy columns.
-<<<<<<< HEAD
 // empty groupBy indicates no grouping. All values are aggregated into a single group.
 // TODO: add without argument to support `without(...)` grouping.
 // A special case of `without()` that has empty groupBy is used for Noop grouping which retains the input labels as is.
-func newAggregator(groupBy []physical.ColumnExpression, pointsSizeHint int) *aggregator {
-=======
 func newAggregator(groupBy []physical.ColumnExpression, pointsSizeHint int, operation aggregationOperation) *aggregator {
->>>>>>> 1474ede6
 	a := aggregator{
 		groupBy:   groupBy,
 		digest:    xxhash.New(),
@@ -87,15 +83,6 @@
 
 	if state, ok := point[key]; ok {
 		// TODO: handle hash collisions
-<<<<<<< HEAD
-		state.value += value
-	} else if len(a.groupBy) == 0 {
-		// special case: All values aggregated into a single group.
-		// This applies to queries like `sum(...)`, `sum by () (...)`, `count_over_time by () (...)`.
-		point[key] = &groupState{
-			value: value,
-=======
-
 		// accumulate value based on aggregation type
 		switch a.operation {
 		case aggregationOperationSum:
@@ -110,9 +97,24 @@
 			}
 		case aggregationOperationCount:
 			state.value = state.value + 1
->>>>>>> 1474ede6
+
 		}
 	} else {
+		// set initial values based on aggregation type
+		value := value
+		if a.operation == aggregationOperationCount {
+			value = 1
+		}
+
+		if len(a.groupBy) == 0 {
+			// special case: All values aggregated into a single group.
+			// This applies to queries like `sum(...)`, `sum by () (...)`, `count_over_time by () (...)`.
+			point[key] = &groupState{
+				value: value,
+			}
+			return
+		}
+
 		// create a new slice since labelValues is reused by the calling code
 		labelValuesCopy := make([]string, len(labelValues))
 		for i, v := range labelValues {
@@ -122,20 +124,11 @@
 			labelValuesCopy[i] = strings.Clone(v)
 		}
 
-		state = &groupState{
+		// TODO: add limits on number of groups
+		point[key] = &groupState{
 			labelValues: labelValuesCopy,
-		}
-
-		// set initial values based on aggregation type
-		switch a.operation {
-		case aggregationOperationSum, aggregationOperationMax, aggregationOperationMin:
-			state.value = value
-		case aggregationOperationCount:
-			state.value = 1
-		}
-
-		// TODO: add limits on number of groups
-		point[key] = state
+			value:       value,
+		}
 	}
 }
 
