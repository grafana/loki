package executor

import (
	"context"
	"errors"
	"fmt"

	"github.com/apache/arrow-go/v18/arrow/memory"
	"github.com/go-kit/log"
	"github.com/go-kit/log/level"
	"github.com/thanos-io/objstore"
	"go.opentelemetry.io/otel"
	"go.opentelemetry.io/otel/attribute"
	"go.opentelemetry.io/otel/trace"

	"github.com/grafana/loki/v3/pkg/dataobj"
	"github.com/grafana/loki/v3/pkg/dataobj/sections/logs"
	"github.com/grafana/loki/v3/pkg/dataobj/sections/streams"
	"github.com/grafana/loki/v3/pkg/engine/internal/types"
	"github.com/grafana/loki/v3/pkg/engine/planner/physical"
)

var tracer = otel.Tracer("pkg/engine/executor")

type Config struct {
	BatchSize int64
	Bucket    objstore.Bucket

	DataobjScanPageCacheSize int64
}

func Run(ctx context.Context, cfg Config, plan *physical.Plan, logger log.Logger) Pipeline {
	c := &Context{
		plan:      plan,
		batchSize: cfg.BatchSize,
		bucket:    cfg.Bucket,
		logger:    logger,

		dataobjScanPageCacheSize: cfg.DataobjScanPageCacheSize,
	}
	if plan == nil {
		return errorPipeline(ctx, errors.New("plan is nil"))
	}
	node, err := plan.Root()
	if err != nil {
		return errorPipeline(ctx, err)
	}
	return c.execute(ctx, node)
}

// Context is the execution context
type Context struct {
	batchSize int64
	logger    log.Logger
	plan      *physical.Plan
	evaluator expressionEvaluator
	bucket    objstore.Bucket

	dataobjScanPageCacheSize int64
}

func (c *Context) execute(ctx context.Context, node physical.Node) Pipeline {
	children := c.plan.Children(node)
	inputs := make([]Pipeline, 0, len(children))
	for _, child := range children {
		inputs = append(inputs, c.execute(ctx, child))
	}

	switch n := node.(type) {
	case *physical.DataObjScan:
		return tracePipeline("physical.DataObjScan", c.executeDataObjScan(ctx, n))
	case *physical.SortMerge:
		return tracePipeline("physical.SortMerge", c.executeSortMerge(ctx, n, inputs))
	case *physical.Limit:
		return tracePipeline("physical.Limit", c.executeLimit(ctx, n, inputs))
	case *physical.Filter:
<<<<<<< HEAD
		return c.executeFilter(ctx, n, inputs)
	case *physical.Merge:
		return c.executeMerge(ctx, n, inputs)
=======
		return tracePipeline("physical.Filter", c.executeFilter(ctx, n, inputs))
>>>>>>> 3faec029
	case *physical.Projection:
		return tracePipeline("physical.Projection", c.executeProjection(ctx, n, inputs))
	case *physical.RangeAggregation:
		return tracePipeline("physical.RangeAggregation", c.executeRangeAggregation(ctx, n, inputs))
	case *physical.VectorAggregation:
		return tracePipeline("physical.VectorAggregation", c.executeVectorAggregation(ctx, n, inputs))
	default:
		return errorPipeline(ctx, fmt.Errorf("invalid node type: %T", node))
	}
}

func (c *Context) executeDataObjScan(ctx context.Context, node *physical.DataObjScan) Pipeline {
	ctx, span := tracer.Start(ctx, "Context.executeDataObjScan", trace.WithAttributes(
		attribute.String("location", string(node.Location)),
		attribute.Int("section", node.Section),
		attribute.Stringer("direction", node.Direction),
		attribute.Int("limit", int(node.Limit)),
		attribute.Int("num_stream_ids", len(node.StreamIDs)),
		attribute.Int("num_predicates", len(node.Predicates)),
		attribute.Int("num_projections", len(node.Projections)),
	))
	defer span.End()

	if c.bucket == nil {
		return errorPipeline(ctx, errors.New("no object store bucket configured"))
	}

	obj, err := dataobj.FromBucket(ctx, c.bucket, string(node.Location))
	if err != nil {
		return errorPipeline(ctx, fmt.Errorf("creating data object: %w", err))
	}
	span.AddEvent("opened dataobj")

	var (
		streamsSection *streams.Section
		logsSection    *logs.Section
	)

	for _, sec := range obj.Sections().Filter(streams.CheckSection) {
		if streamsSection != nil {
			return errorPipeline(ctx, fmt.Errorf("multiple streams sections found in data object %q", node.Location))
		}

		var err error
		streamsSection, err = streams.Open(ctx, sec)
		if err != nil {
			return errorPipeline(ctx, fmt.Errorf("opening streams section %q: %w", sec.Type, err))
		}
		span.AddEvent("opened streams section")
		break
	}
	if streamsSection == nil {
		return errorPipeline(ctx, fmt.Errorf("streams section not found in data object %q", node.Location))
	}

	for i, sec := range obj.Sections().Filter(logs.CheckSection) {
		if i != node.Section {
			continue
		}

		var err error
		logsSection, err = logs.Open(ctx, sec)
		if err != nil {
			return errorPipeline(ctx, fmt.Errorf("opening logs section %q: %w", sec.Type, err))
		}
		span.AddEvent("opened logs section")
		break
	}
	if logsSection == nil {
		return errorPipeline(ctx, fmt.Errorf("logs section %d not found in data object %q", node.Section, node.Location))
	}

	predicates := make([]logs.Predicate, 0, len(node.Predicates))

	for _, p := range node.Predicates {
		conv, err := buildLogsPredicate(p, logsSection.Columns())
		if err != nil {
			return errorPipeline(ctx, err)
		}
		predicates = append(predicates, conv)
	}
	span.AddEvent("constructed predicate")

	var pipeline Pipeline = newDataobjScanPipeline(dataobjScanOptions{
		// TODO(rfratto): passing the streams section means that each DataObjScan
		// will read the entire streams section (for IDs being loaded), which is
		// going to be quite a bit of wasted effort.
		//
		// Longer term, there should be a dedicated plan node which handles joining
		// streams and log records based on StreamID, which is shared between all
		// sections in the same object.
		StreamsSection: streamsSection,

		LogsSection: logsSection,
		StreamIDs:   node.StreamIDs,
		Predicates:  predicates,
		Projections: node.Projections,

		// TODO(rfratto): pass custom allocator
		Allocator: memory.DefaultAllocator,

		BatchSize: c.batchSize,
		CacheSize: int(c.dataobjScanPageCacheSize),
	})

	sortType, sortDirection, err := logsSection.PrimarySortOrder()
	if err != nil {
		level.Warn(c.logger).Log("msg", "could not determine primary sort order for logs section, forcing topk sort", "err", err)

		sortType = logs.ColumnTypeInvalid
		sortDirection = logs.SortDirectionUnspecified
	}

	// Wrap our pipeline to enforce expected sorting. We always emit logs in
	// timestamp-sorted order, so we need to sort if either the section doesn't
	// match the expected sort order or the requested sort type is not timestamp.
	//
	// If it's already sorted, we wrap by LimitPipeline to enforce the limit
	// given to the node (if defined).
	if node.Direction != physical.UNSORTED && (node.Direction != logsSortOrder(sortDirection) || sortType != logs.ColumnTypeTimestamp) {
		level.Debug(c.logger).Log("msg", "sorting logs section", "source_sort", sortType, "source_direction", sortDirection, "requested_sort", logs.ColumnTypeTimestamp, "requested_dir", node.Direction)

		pipeline, err = newTopkPipeline(topkOptions{
			Inputs: []Pipeline{pipeline},

			SortBy: []physical.ColumnExpression{
				&physical.ColumnExpr{
					Ref: types.ColumnRef{
						Column: types.ColumnNameBuiltinTimestamp,
						Type:   types.ColumnTypeBuiltin,
					},
				},
			},
			Ascending: node.Direction == physical.ASC,
			K:         int(node.Limit),

			MaxUnused: int(c.batchSize) * 2,
		})
		if err != nil {
			return errorPipeline(ctx, err)
		}
		span.AddEvent("injected topk")
	} else if node.Limit > 0 {
		pipeline = NewLimitPipeline(pipeline, 0, node.Limit)
		span.AddEvent("injected limit")
	}

	return pipeline
}

func logsSortOrder(dir logs.SortDirection) physical.SortOrder {
	switch dir {
	case logs.SortDirectionAscending:
		return physical.ASC
	case logs.SortDirectionDescending:
		return physical.DESC
	}

	return physical.UNSORTED
}

func (c *Context) executeSortMerge(ctx context.Context, sortmerge *physical.SortMerge, inputs []Pipeline) Pipeline {
	ctx, span := tracer.Start(ctx, "Context.executeSortMerge", trace.WithAttributes(
		attribute.Stringer("order", sortmerge.Order),
		attribute.Int("num_inputs", len(inputs)),
	))
	if sortmerge.Column != nil {
		span.SetAttributes(attribute.Stringer("column", sortmerge.Column))
	}
	defer span.End()

	if len(inputs) == 0 {
		return emptyPipeline()
	}

	pipeline, err := NewSortMergePipeline(inputs, sortmerge.Order, sortmerge.Column, c.evaluator)
	if err != nil {
		return errorPipeline(ctx, err)
	}
	return pipeline
}

func (c *Context) executeLimit(ctx context.Context, limit *physical.Limit, inputs []Pipeline) Pipeline {
	ctx, span := tracer.Start(ctx, "Context.executeLimit", trace.WithAttributes(
		attribute.Int("skip", int(limit.Skip)),
		attribute.Int("fetch", int(limit.Fetch)),
		attribute.Int("num_inputs", len(inputs)),
	))
	defer span.End()

	if len(inputs) == 0 {
		return emptyPipeline()
	}

	if len(inputs) > 1 {
		return errorPipeline(ctx, fmt.Errorf("limit expects exactly one input, got %d", len(inputs)))
	}

	return NewLimitPipeline(inputs[0], limit.Skip, limit.Fetch)
}

func (c *Context) executeFilter(ctx context.Context, filter *physical.Filter, inputs []Pipeline) Pipeline {
	ctx, span := tracer.Start(ctx, "Context.executeFilter", trace.WithAttributes(
		attribute.Int("num_inputs", len(inputs)),
	))
	defer span.End()

	if len(inputs) == 0 {
		return emptyPipeline()
	}

	if len(inputs) > 1 {
		return errorPipeline(ctx, fmt.Errorf("filter expects exactly one input, got %d", len(inputs)))
	}

	return NewFilterPipeline(filter, inputs[0], c.evaluator)
}

<<<<<<< HEAD
func (c *Context) executeMerge(_ context.Context, _ *physical.Merge, inputs []Pipeline) Pipeline {
	if len(inputs) == 0 {
		return emptyPipeline()
	}

	pipeline, err := NewMergePipeline(inputs)
	if err != nil {
		return errorPipeline(err)
	}

	return pipeline
}

func (c *Context) executeProjection(_ context.Context, proj *physical.Projection, inputs []Pipeline) Pipeline {
=======
func (c *Context) executeProjection(ctx context.Context, proj *physical.Projection, inputs []Pipeline) Pipeline {
	ctx, span := tracer.Start(ctx, "Context.executeProjection", trace.WithAttributes(
		attribute.Int("num_columns", len(proj.Columns)),
		attribute.Int("num_inputs", len(inputs)),
	))
	defer span.End()

>>>>>>> 3faec029
	if len(inputs) == 0 {
		return emptyPipeline()
	}

	if len(inputs) > 1 {
		// unsupported for now
		return errorPipeline(ctx, fmt.Errorf("projection expects exactly one input, got %d", len(inputs)))
	}

	if len(proj.Columns) == 0 {
		return errorPipeline(ctx, fmt.Errorf("projection expects at least one column, got 0"))
	}

	p, err := NewProjectPipeline(inputs[0], proj.Columns, &c.evaluator)
	if err != nil {
		return errorPipeline(ctx, err)
	}
	return p
}

func (c *Context) executeRangeAggregation(ctx context.Context, plan *physical.RangeAggregation, inputs []Pipeline) Pipeline {
	ctx, span := tracer.Start(ctx, "Context.executeRangeAggregation", trace.WithAttributes(
		attribute.Int("num_partition_by", len(plan.PartitionBy)),
		attribute.Int64("start_ts", plan.Start.UnixNano()),
		attribute.Int64("end_ts", plan.End.UnixNano()),
		attribute.Int64("range_interval", int64(plan.Range)),
		attribute.Int64("step", int64(plan.Step)),
		attribute.Int("num_inputs", len(inputs)),
	))
	defer span.End()

	if len(inputs) == 0 {
		return emptyPipeline()
	}

	pipeline, err := NewRangeAggregationPipeline(inputs, c.evaluator, rangeAggregationOptions{
		partitionBy:   plan.PartitionBy,
		startTs:       plan.Start,
		endTs:         plan.End,
		rangeInterval: plan.Range,
		step:          plan.Step,
	})
	if err != nil {
		return errorPipeline(ctx, err)
	}

	return pipeline
}

func (c *Context) executeVectorAggregation(ctx context.Context, plan *physical.VectorAggregation, inputs []Pipeline) Pipeline {
	ctx, span := tracer.Start(ctx, "Context.executeVectorAggregation", trace.WithAttributes(
		attribute.Int("num_group_by", len(plan.GroupBy)),
		attribute.Int("num_inputs", len(inputs)),
	))
	defer span.End()

	if len(inputs) == 0 {
		return emptyPipeline()
	}

	pipeline, err := NewVectorAggregationPipeline(inputs, plan.GroupBy, c.evaluator)
	if err != nil {
		return errorPipeline(ctx, err)
	}

	return pipeline
}<|MERGE_RESOLUTION|>--- conflicted
+++ resolved
@@ -74,13 +74,9 @@
 	case *physical.Limit:
 		return tracePipeline("physical.Limit", c.executeLimit(ctx, n, inputs))
 	case *physical.Filter:
-<<<<<<< HEAD
-		return c.executeFilter(ctx, n, inputs)
+		return tracePipeline("physical.Filter", c.executeFilter(ctx, n, inputs))
 	case *physical.Merge:
-		return c.executeMerge(ctx, n, inputs)
-=======
-		return tracePipeline("physical.Filter", c.executeFilter(ctx, n, inputs))
->>>>>>> 3faec029
+		return tracePipeline("physical.Merge", c.executeMerge(ctx, n, inputs))
 	case *physical.Projection:
 		return tracePipeline("physical.Projection", c.executeProjection(ctx, n, inputs))
 	case *physical.RangeAggregation:
@@ -299,22 +295,24 @@
 	return NewFilterPipeline(filter, inputs[0], c.evaluator)
 }
 
-<<<<<<< HEAD
-func (c *Context) executeMerge(_ context.Context, _ *physical.Merge, inputs []Pipeline) Pipeline {
+func (c *Context) executeMerge(ctx context.Context, _ *physical.Merge, inputs []Pipeline) Pipeline {
+	ctx, span := tracer.Start(ctx, "Context.executeMerge", trace.WithAttributes(
+		attribute.Int("num_inputs", len(inputs)),
+	))
+	defer span.End()
+
 	if len(inputs) == 0 {
 		return emptyPipeline()
 	}
 
 	pipeline, err := NewMergePipeline(inputs)
 	if err != nil {
-		return errorPipeline(err)
-	}
-
-	return pipeline
-}
-
-func (c *Context) executeProjection(_ context.Context, proj *physical.Projection, inputs []Pipeline) Pipeline {
-=======
+		return errorPipeline(ctx, err)
+	}
+
+	return pipeline
+}
+
 func (c *Context) executeProjection(ctx context.Context, proj *physical.Projection, inputs []Pipeline) Pipeline {
 	ctx, span := tracer.Start(ctx, "Context.executeProjection", trace.WithAttributes(
 		attribute.Int("num_columns", len(proj.Columns)),
@@ -322,7 +320,6 @@
 	))
 	defer span.End()
 
->>>>>>> 3faec029
 	if len(inputs) == 0 {
 		return emptyPipeline()
 	}
