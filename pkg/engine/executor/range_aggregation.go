package executor

import (
	"errors"
	"fmt"
	"strings"
	"time"

	"github.com/apache/arrow-go/v18/arrow"
	"github.com/apache/arrow-go/v18/arrow/array"
	"github.com/apache/arrow-go/v18/arrow/memory"
	"github.com/cespare/xxhash/v2"

	"github.com/grafana/loki/v3/pkg/engine/internal/datatype"
	"github.com/grafana/loki/v3/pkg/engine/internal/types"
	"github.com/grafana/loki/v3/pkg/engine/planner/physical"
)

type rangeAggregationOptions struct {
	partitionBy []physical.ColumnExpression

	// start and end timestamps are equal for instant queries.
	startTs       time.Time      // start timestamp of the query
	endTs         time.Time      // end timestamp of the query
	rangeInterval time.Duration  // range interval
	step          *time.Duration // step used for range queries, nil for instant queries
}

// RangeAggregationPipeline is a pipeline that performs aggregations over a time window.
//
// 1. It reads from the input pipelines
// 2. Partitions the data by the specified columns
// 3. Applies the aggregation function on each partition
//
// Current version only supports counting for instant queries.
type RangeAggregationPipeline struct {
	state  state
	inputs []Pipeline

	aggregator *partitionAggregator
	evaluator  expressionEvaluator // used to evaluate column expressions
	opts       rangeAggregationOptions
}

func NewRangeAggregationPipeline(inputs []Pipeline, evaluator expressionEvaluator, opts rangeAggregationOptions) (*RangeAggregationPipeline, error) {
	return &RangeAggregationPipeline{
		inputs:     inputs,
		evaluator:  evaluator,
		aggregator: newPartitionAggregator(),
		opts:       opts,
	}, nil
}

// Read reads the next value into its state.
// It returns an error if reading fails or when the pipeline is exhausted. In this case, the function returns EOF.
// The implementation must retain the returned error in its state and return it with subsequent Value() calls.
func (r *RangeAggregationPipeline) Read() error {
	// if the state already has an error, do not attempt to read.
	if r.state.err != nil {
		return r.state.err
	}

	if r.state.batch != nil {
		r.state.batch.Release()
	}

	record, err := r.read()
	r.state = newState(record, err)

	if err != nil {
		return fmt.Errorf("run range aggregation: %w", err)
	}
	return nil
}

// TODOs:
// - Support implicit partitioning by all labels when partitionBy is empty
// - Use columnar access pattern. Current approach is row-based which does not benefit from the storage format.
// - Add toggle to return partial results on Read() call instead of returning only after exhausing all inputs.
func (r *RangeAggregationPipeline) read() (arrow.Record, error) {
	var (
		isTSInRange  func(t time.Time) bool
		tsColumnExpr = &physical.ColumnExpr{
			Ref: types.ColumnRef{
				Column: types.ColumnNameBuiltinTimestamp,
				Type:   types.ColumnTypeBuiltin,
			},
		} // timestamp column expression

		// reused on each row read
		labelValues = make([]string, len(r.opts.partitionBy))
	)

	{
		evalTs := r.opts.endTs
		earliestTs := r.opts.endTs.Add(-r.opts.rangeInterval)
		isTSInRange = func(t time.Time) bool {
			// Aggregate entries that belong in [earliestTs, evalTs)
			return t.Compare(earliestTs) >= 0 && t.Compare(evalTs) < 0
		}
	}

	r.aggregator.Reset() // reset before reading new inputs
	inputsExhausted := false
	for !inputsExhausted {
		inputsExhausted = true

		for _, input := range r.inputs {
			if err := input.Read(); err != nil {
				if errors.Is(err, EOF) {
					continue
				}

				return nil, err
			}

			inputsExhausted = false
			record, _ := input.Value()

			// extract all the columns that are used for partitioning
			arrays := make([]*array.String, 0, len(r.opts.partitionBy))
			for _, columnExpr := range r.opts.partitionBy {
				vec, err := r.evaluator.eval(columnExpr, record)
				if err != nil {
					return nil, err
				}

				if vec.Type() != datatype.String {
					return nil, fmt.Errorf("unsupported datatype for partitioning %s", vec.Type())
				}

				arrays = append(arrays, vec.ToArray().(*array.String))
			}

			// extract timestamp column to check if the entry is in range
			vec, err := r.evaluator.eval(tsColumnExpr, record)
			if err != nil {
				return nil, err
			}
			tsCol := vec.ToArray().(*array.Timestamp)

			for row := range int(record.NumRows()) {
				if !isTSInRange(tsCol.Value(row).ToTime(arrow.Nanosecond)) {
					continue
				}

				// reset label values and hash for each row
				clear(labelValues)
				for col, arr := range arrays {
					labelValues[col] = arr.Value(row)
				}
				r.aggregator.Add(labelValues)
			}
		}
	}

	if r.aggregator.NumOfPartitions() == 0 {
		return nil, EOF // no values to aggregate & reached EOF
	}

	// TODO: schema is same for each read call when partitionBy is defined, we can create it once and reuse.
	fields := make([]arrow.Field, 0, len(r.opts.partitionBy)+2)
	fields = append(fields,
		arrow.Field{
			Name:     types.ColumnNameBuiltinTimestamp,
			Type:     arrow.FixedWidthTypes.Timestamp_ns,
			Nullable: false,
			Metadata: datatype.ColumnMetadataBuiltinTimestamp,
		},
		arrow.Field{
			Name:     types.ColumnNameGeneratedValue,
			Type:     arrow.PrimitiveTypes.Int64,
			Nullable: false,
			Metadata: datatype.ColumnMetadata(types.ColumnTypeGenerated, datatype.Integer), // needs a new ColumnType, ColumnTypeComputed or Generated?
		},
	)

	for _, column := range r.opts.partitionBy {
		columnExpr, ok := column.(*physical.ColumnExpr)
		if !ok {
			panic(fmt.Sprintf("invalid column expression type %T", column))
		}

		fields = append(fields, arrow.Field{
			Name:     columnExpr.Ref.Column,
			Type:     arrow.BinaryTypes.String,
			Nullable: true,
			Metadata: datatype.ColumnMetadata(columnExpr.Ref.Type, datatype.String),
		})
	}

	schema := arrow.NewSchema(fields, nil)
	rb := array.NewRecordBuilder(memory.NewGoAllocator(), schema)
	defer rb.Release()

	ts, _ := arrow.TimestampFromTime(r.opts.endTs, arrow.Nanosecond)
	for _, entry := range r.aggregator.entries {
		rb.Field(0).(*array.TimestampBuilder).Append(ts)
		rb.Field(1).(*array.Int64Builder).Append(entry.count)

		for col, val := range entry.labelValues {
			builder := rb.Field(col + 2) // offset by 2 as the first 2 fields are timestamp and value
			if val == "" {
				builder.(*array.StringBuilder).AppendNull()
			} else {
				builder.(*array.StringBuilder).Append(val)
			}
		}
	}

	return rb.NewRecord(), nil
}

// Value returns the current value in state.
func (r *RangeAggregationPipeline) Value() (arrow.Record, error) {
	return r.state.Value()
}

// Close closes the resources of the pipeline.
// The implementation must close all the of the pipeline's inputs.
func (r *RangeAggregationPipeline) Close() {
	// Release last batch
	if r.state.batch != nil {
		r.state.batch.Release()
	}

	for _, input := range r.inputs {
		input.Close()
	}
}

// Inputs returns the inputs of the pipeline.
func (r *RangeAggregationPipeline) Inputs() []Pipeline {
	return r.inputs
}

// Transport returns the type of transport of the implementation.
func (r *RangeAggregationPipeline) Transport() Transport {
	return Local
}

type partitionAggregator struct {
	digest  *xxhash.Digest // used to compute key for each partition
	entries map[uint64]*partitionEntry
}

func newPartitionAggregator() *partitionAggregator {
	return &partitionAggregator{
		digest: xxhash.New(),
		// TODO: estimate size during planning
		entries: make(map[uint64]*partitionEntry),
	}
}

type partitionEntry struct {
	count       int64
	labelValues []string
}

func (a *partitionAggregator) Add(partitionLabelValues []string) {
	a.digest.Reset()

	for i, val := range partitionLabelValues {
		if i > 0 {
			_, _ = a.digest.Write([]byte{0}) // separator for label values
		}

		_, _ = a.digest.WriteString(val)
	}

	key := a.digest.Sum64()
	if entry, ok := a.entries[key]; ok {
		// TODO: handle hash collisions
		entry.count++
	} else {
		// create a new slice since partitionLabelValues is reused by the calling code
		labelValues := make([]string, len(partitionLabelValues))
		for i, v := range partitionLabelValues {
			// copy the value as this is backed by the arrow array data buffer.
			// We could retain the record to avoid this copy, but that would hold
			// all other columns in memory for as long as the query is evaluated.
			labelValues[i] = strings.Clone(v)
		}

		// TODO: add limits on number of partitions
		a.entries[key] = &partitionEntry{
			labelValues: labelValues,
			count:       1,
		}
	}
}

func (a *partitionAggregator) Reset() {
<<<<<<< HEAD
=======
	a.digest.Reset()
>>>>>>> 635896da
	clear(a.entries)
}

func (a *partitionAggregator) NumOfPartitions() int {
	return len(a.entries)
}<|MERGE_RESOLUTION|>--- conflicted
+++ resolved
@@ -291,10 +291,7 @@
 }
 
 func (a *partitionAggregator) Reset() {
-<<<<<<< HEAD
-=======
 	a.digest.Reset()
->>>>>>> 635896da
 	clear(a.entries)
 }
 
