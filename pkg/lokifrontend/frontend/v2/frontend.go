--- conflicted
+++ resolved
@@ -307,13 +307,8 @@
 		response: make(chan ResponseTuple, 1),
 	}
 
-<<<<<<< HEAD
-	if f.cfg.Encoding == "protobuf" {
-		freq.queryRequest, err = queryrange.QueryRequestWrap(ctx, req)
-=======
 	if f.cfg.Encoding == EncodingProtobuf {
 		freq.queryRequest, err = f.codec.QueryRequestWrap(ctx, req)
->>>>>>> 7e231258
 		if err != nil {
 			return nil, fmt.Errorf("cannot wrap request: %w", err)
 		}
