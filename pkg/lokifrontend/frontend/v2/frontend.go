--- conflicted
+++ resolved
@@ -52,11 +52,7 @@
 	Addr string `yaml:"address" doc:"hidden"`
 	Port int    `doc:"hidden"`
 
-<<<<<<< HEAD
-	// Defines the encoding for requests to and responses from the scheduduler and querier.
-=======
 	// Defines the encoding for requests to and responses from the scheduler and querier.
->>>>>>> b1b5e04c
 	Encoding string `yaml:"encoding"`
 }
 
@@ -73,11 +69,7 @@
 
 	cfg.GRPCClientConfig.RegisterFlagsWithPrefix("frontend.grpc-client-config", f)
 
-<<<<<<< HEAD
-	f.StringVar(&cfg.Encoding, "frontend.encoding", "json", "Defines the encoding for requests to and responses from the scheduduler and querier. Can be 'json' or 'protobuf' (defaults to 'json').")
-=======
 	f.StringVar(&cfg.Encoding, "frontend.encoding", "json", "Defines the encoding for requests to and responses from the scheduler and querier. Can be 'json' or 'protobuf' (defaults to 'json').")
->>>>>>> b1b5e04c
 }
 
 // Frontend implements GrpcRoundTripper. It queues HTTP requests,
