syntax = "proto3";

package frontendv2pb;

import "github.com/grafana/dskit/httpgrpc/httpgrpc.proto";
import "gogoproto/gogo.proto";
import "pkg/querier/queryrange/queryrange.proto";
import "pkg/querier/stats/stats.proto";

option go_package = "frontendv2pb";
option (gogoproto.marshaler_all) = true;
option (gogoproto.unmarshaler_all) = true;

// Frontend interface exposed to Queriers. Used by queriers to report back the result of the query.
service FrontendForQuerier {
  rpc QueryResult(QueryResultRequest) returns (QueryResultResponse) {}
}

message QueryResultRequest {
  uint64 queryID = 1;
  oneof response {
<<<<<<< HEAD
    httpgrpc.HTTPResponse httpResponse = 2 [deprecated = true]; // or mark as reserved
=======
    httpgrpc.HTTPResponse httpResponse = 2 [deprecated = true];
>>>>>>> 7e231258
    queryrange.QueryResponse queryResponse = 4;
  }
  stats.Stats stats = 3;

// There is no userID field here, because Querier puts userID into the context when
// calling QueryResult, and that is where Frontend expects to find it.
}

message QueryResultResponse {}<|MERGE_RESOLUTION|>--- conflicted
+++ resolved
@@ -19,11 +19,7 @@
 message QueryResultRequest {
   uint64 queryID = 1;
   oneof response {
-<<<<<<< HEAD
-    httpgrpc.HTTPResponse httpResponse = 2 [deprecated = true]; // or mark as reserved
-=======
     httpgrpc.HTTPResponse httpResponse = 2 [deprecated = true];
->>>>>>> 7e231258
     queryrange.QueryResponse queryResponse = 4;
   }
   stats.Stats stats = 3;
