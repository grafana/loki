--- conflicted
+++ resolved
@@ -324,32 +324,10 @@
 
 			case schedulerpb.ERROR:
 				req.enqueue <- enqueueResult{status: waitForResponse}
-<<<<<<< HEAD
-				req.response <- &frontendv2pb.QueryResultRequest{
-					Response: &frontendv2pb.QueryResultRequest_HttpResponse{
-						HttpResponse: &httpgrpc.HTTPResponse{
-							Code: http.StatusInternalServerError,
-							Body: []byte(resp.Error),
-						},
-					},
-				}
-
-			case schedulerpb.TOO_MANY_REQUESTS_PER_TENANT:
-				req.enqueue <- enqueueResult{status: waitForResponse}
-				req.response <- &frontendv2pb.QueryResultRequest{
-					Response: &frontendv2pb.QueryResultRequest_HttpResponse{
-						HttpResponse: &httpgrpc.HTTPResponse{
-							Code: http.StatusTooManyRequests,
-							Body: []byte("too many outstanding requests"),
-						},
-					},
-				}
-=======
 				req.response <- ResponseTuple{nil, httpgrpc.Errorf(http.StatusInternalServerError, resp.Error)}
 			case schedulerpb.TOO_MANY_REQUESTS_PER_TENANT:
 				req.enqueue <- enqueueResult{status: waitForResponse}
 				req.response <- ResponseTuple{nil, httpgrpc.Errorf(http.StatusTooManyRequests, "too many outstanding requests")}
->>>>>>> 9e768617
 			default:
 				level.Error(w.log).Log("msg", "unknown response status from the scheduler", "status", resp.Status, "queryID", req.queryID)
 				req.enqueue <- enqueueResult{status: failed}
