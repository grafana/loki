--- conflicted
+++ resolved
@@ -15,13 +15,9 @@
 	legacy "github.com/grafana/loki/pkg/loghttp/legacy"
 	"github.com/grafana/loki/pkg/logproto"
 	"github.com/grafana/loki/pkg/logqlmodel"
-<<<<<<< HEAD
-	"github.com/grafana/loki/pkg/storage/stores/index/stats"
-	"github.com/grafana/loki/pkg/util/httpreq"
-=======
 	"github.com/grafana/loki/pkg/logqlmodel/stats"
 	indexStats "github.com/grafana/loki/pkg/storage/stores/index/stats"
->>>>>>> 47f8d8bd
+	"github.com/grafana/loki/pkg/util/httpreq"
 	marshal_legacy "github.com/grafana/loki/pkg/util/marshal/legacy"
 )
 
@@ -31,11 +27,7 @@
 		version := loghttp.GetVersion(r.RequestURI)
 		encodeFlags := httpreq.ExtractEncodingFlags(r)
 		if version == loghttp.VersionV1 {
-<<<<<<< HEAD
-			return WriteQueryResponseJSON(result, w, encodeFlags)
-=======
-			return WriteQueryResponseJSON(result.Data, result.Statistics, w)
->>>>>>> 47f8d8bd
+			return WriteQueryResponseJSON(result.Data, result.Statistics, w, encodeFlags)
 		}
 
 		return marshal_legacy.WriteQueryResponseJSON(result, w)
@@ -58,17 +50,10 @@
 
 // WriteQueryResponseJSON marshals the promql.Value to v1 loghttp JSON and then
 // writes it to the provided io.Writer.
-<<<<<<< HEAD
-func WriteQueryResponseJSON(v logqlmodel.Result, w io.Writer, encodeFlags httpreq.EncodingFlags) error {
+func WriteQueryResponseJSON(data parser.Value, statistics stats.Result, w io.Writer, encodeFlags httpreq.EncodingFlags) error {
 	s := jsoniter.ConfigFastest.BorrowStream(w)
 	defer jsoniter.ConfigFastest.ReturnStream(s)
-	err := EncodeResult(v, s, encodeFlags)
-=======
-func WriteQueryResponseJSON(data parser.Value, statistics stats.Result, w io.Writer) error {
-	s := jsoniter.ConfigFastest.BorrowStream(w)
-	defer jsoniter.ConfigFastest.ReturnStream(s)
-	err := EncodeResult(data, statistics, s)
->>>>>>> 47f8d8bd
+	err := EncodeResult(data, statistics, s, encodeFlags)
 	if err != nil {
 		return fmt.Errorf("could not write JSON response: %w", err)
 	}
