--- conflicted
+++ resolved
@@ -15,11 +15,8 @@
 	"github.com/grafana/loki/pkg/loghttp"
 	"github.com/grafana/loki/pkg/logproto"
 	"github.com/grafana/loki/pkg/logqlmodel"
-<<<<<<< HEAD
+	"github.com/grafana/loki/pkg/logqlmodel/stats"
 	"github.com/grafana/loki/pkg/util/httpreq"
-=======
-	"github.com/grafana/loki/pkg/logqlmodel/stats"
->>>>>>> 47f8d8bd
 )
 
 // NewResultValue constructs a ResultValue from a promql.Value
@@ -79,7 +76,6 @@
 	ret := make([]loghttp.Stream, len(s))
 
 	for i, stream := range s {
-		// We set the FlagCategorizeLabels to keep the categorized labels
 		ret[i], err = NewStream(stream)
 
 		if err != nil {
@@ -179,22 +175,14 @@
 	return ret
 }
 
-<<<<<<< HEAD
-func EncodeResult(v logqlmodel.Result, s *jsoniter.Stream, encodeFlags httpreq.EncodingFlags) error {
-=======
-func EncodeResult(data parser.Value, statistics stats.Result, s *jsoniter.Stream) error {
->>>>>>> 47f8d8bd
+func EncodeResult(data parser.Value, statistics stats.Result, s *jsoniter.Stream, encodeFlags httpreq.EncodingFlags) error {
 	s.WriteObjectStart()
 	s.WriteObjectField("status")
 	s.WriteString("success")
 
 	s.WriteMore()
 	s.WriteObjectField("data")
-<<<<<<< HEAD
-	err := encodeData(v, s, encodeFlags)
-=======
-	err := encodeData(data, statistics, s)
->>>>>>> 47f8d8bd
+	err := encodeData(data, statistics, s, encodeFlags)
 	if err != nil {
 		return err
 	}
@@ -203,7 +191,6 @@
 	return nil
 }
 
-<<<<<<< HEAD
 func encodeEncodingFlags(s *jsoniter.Stream, flags httpreq.EncodingFlags) error {
 	s.WriteArrayStart()
 	defer s.WriteArrayEnd()
@@ -220,10 +207,7 @@
 	return nil
 }
 
-func encodeData(v logqlmodel.Result, s *jsoniter.Stream, encodeFlags httpreq.EncodingFlags) error {
-=======
-func encodeData(data parser.Value, statistics stats.Result, s *jsoniter.Stream) error {
->>>>>>> 47f8d8bd
+func encodeData(data parser.Value, statistics stats.Result, s *jsoniter.Stream, encodeFlags httpreq.EncodingFlags) error {
 	s.WriteObjectStart()
 
 	s.WriteObjectField("resultType")
@@ -239,11 +223,7 @@
 
 	s.WriteMore()
 	s.WriteObjectField("result")
-<<<<<<< HEAD
-	err := encodeResult(v.Data, s, encodeFlags)
-=======
-	err := encodeResult(data, s)
->>>>>>> 47f8d8bd
+	err := encodeResult(data, s, encodeFlags)
 	if err != nil {
 		return err
 	}
