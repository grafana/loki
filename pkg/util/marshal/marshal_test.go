package marshal

import (
	"bytes"
	"fmt"
	"math/rand"
	"reflect"
	"testing"
	"testing/quick"
	"time"

	json "github.com/json-iterator/go"
	"github.com/prometheus/prometheus/model/labels"
	"github.com/prometheus/prometheus/promql"
	"github.com/prometheus/prometheus/promql/parser"
	"github.com/stretchr/testify/require"

	"github.com/grafana/loki/pkg/loghttp"
	legacy "github.com/grafana/loki/pkg/loghttp/legacy"
	"github.com/grafana/loki/pkg/logproto"
	"github.com/grafana/loki/pkg/logqlmodel"
)

const emptyStats = `{
	"ingester" : {
		"store": {
			"chunksDownloadTime": 0,
			"totalChunksRef": 0,
			"totalChunksDownloaded": 0,
			"chunkRefsFetchTime": 0,
			"chunk" :{
				"compressedBytes": 0,
				"decompressedBytes": 0,
				"decompressedLines": 0,
				"decompressedNonIndexedLabelsBytes": 0,
				"headChunkBytes": 0,
				"headChunkLines": 0,
				"headChunkNonIndexedLabelsBytes": 0,
				"postFilterLines": 0,
				"totalDuplicates": 0
			}
		},
		"totalBatches": 0,
		"totalChunksMatched": 0,
		"totalLinesSent": 0,
		"totalReached": 0
	},
	"querier": {
		"store": {
			"chunksDownloadTime": 0,
			"totalChunksRef": 0,
			"totalChunksDownloaded": 0,
			"chunkRefsFetchTime": 0,
			"chunk" :{
				"compressedBytes": 0,
				"decompressedBytes": 0,
				"decompressedLines": 0,
				"decompressedNonIndexedLabelsBytes": 0,
				"headChunkBytes": 0,
				"headChunkLines": 0,
				"headChunkNonIndexedLabelsBytes": 0,
				"postFilterLines": 0,
				"totalDuplicates": 0
			}
		}
	},
	"cache": {
		"chunk": {
			"entriesFound": 0,
			"entriesRequested": 0,
			"entriesStored": 0,
			"bytesReceived": 0,
			"bytesSent": 0,
			"requests": 0,
			"downloadTime": 0
		},
		"index": {
			"entriesFound": 0,
			"entriesRequested": 0,
			"entriesStored": 0,
			"bytesReceived": 0,
			"bytesSent": 0,
			"requests": 0,
			"downloadTime": 0
		},
		"statsResult": {
			"entriesFound": 0,
			"entriesRequested": 0,
			"entriesStored": 0,
			"bytesReceived": 0,
			"bytesSent": 0,
			"requests": 0,
			"downloadTime": 0
		},
		"result": {
			"entriesFound": 0,
			"entriesRequested": 0,
			"entriesStored": 0,
			"bytesReceived": 0,
			"bytesSent": 0,
			"requests": 0,
			"downloadTime": 0
		}
	},
	"summary": {
		"bytesProcessedPerSecond": 0,
		"execTime": 0,
		"linesProcessedPerSecond": 0,
		"queueTime": 0,
		"shards": 0,
		"splits": 0,
		"subqueries": 0,
		"totalBytesProcessed": 0,
		"totalEntriesReturned": 0,
		"totalLinesProcessed": 0,
		"totalNonIndexedLabelsBytesProcessed": 0,
		"totalPostFilterLines": 0
	}
}`

// covers responses from /loki/api/v1/query_range and /loki/api/v1/query
var queryTests = []struct {
	actual   parser.Value
	expected string
}{
	{
		logqlmodel.Streams{
			logproto.Stream{
				Entries: []logproto.Entry{
					{
						Timestamp: time.Unix(0, 123456789012345),
						Line:      "super line",
					},
					{
						Timestamp: time.Unix(0, 123456789012346),
						Line:      "super line with labels",
						NonIndexedLabels: []logproto.LabelAdapter{
							{Name: "foo", Value: "a"},
							{Name: "bar", Value: "b"},
						},
					},
				},
				Labels: `{test="test"}`,
				CategorizedLabels: logproto.CategorizedLabels{
					Stream:             logproto.FromLabelsToLabelAdapters(labels.FromStrings("test", "test")),
					StructuredMetadata: []logproto.LabelAdapter{},
					Parsed:             []logproto.LabelAdapter{},
				},
			},
		},
		fmt.Sprintf(`{
			"status": "success",
			"data": {
				"resultType": "streams",
				"result": [
					{
						"stream": {
							"test": "test"
						},
						"values":[
							[ "123456789012345", "super line"],
							[ "123456789012346", "super line with labels", { "foo": "a", "bar": "b" } ]
						]
					}
				],
<<<<<<< HEAD
				"stats" : %s
=======
				"stats" : {
					"ingester" : {
						"store": {
							"chunksDownloadTime": 0,
							"totalChunksRef": 0,
							"totalChunksDownloaded": 0,
							"chunkRefsFetchTime": 0,
							"chunk" :{
								"compressedBytes": 0,
								"decompressedBytes": 0,
								"decompressedLines": 0,
								"decompressedNonIndexedLabelsBytes": 0,
								"headChunkBytes": 0,
								"headChunkLines": 0,
								"headChunkNonIndexedLabelsBytes": 0,
                                "postFilterLines": 0,
								"totalDuplicates": 0
							}
						},
						"totalBatches": 0,
						"totalChunksMatched": 0,
						"totalLinesSent": 0,
						"totalReached": 0
					},
					"querier": {
						"store": {
							"chunksDownloadTime": 0,
							"totalChunksRef": 0,
							"totalChunksDownloaded": 0,
							"chunkRefsFetchTime": 0,
							"chunk" :{
								"compressedBytes": 0,
								"decompressedBytes": 0,
								"decompressedLines": 0,
								"decompressedNonIndexedLabelsBytes": 0,
								"headChunkBytes": 0,
								"headChunkLines": 0,
								"headChunkNonIndexedLabelsBytes": 0,
                                "postFilterLines": 0,
								"totalDuplicates": 0
							}
						}
					},
					"cache": {
						"chunk": {
							"entriesFound": 0,
							"entriesRequested": 0,
							"entriesStored": 0,
							"bytesReceived": 0,
							"bytesSent": 0,
							"requests": 0,
							"downloadTime": 0
						},
						"index": {
							"entriesFound": 0,
							"entriesRequested": 0,
							"entriesStored": 0,
							"bytesReceived": 0,
							"bytesSent": 0,
							"requests": 0,
							"downloadTime": 0
						},
						"statsResult": {
							"entriesFound": 0,
							"entriesRequested": 0,
							"entriesStored": 0,
							"bytesReceived": 0,
							"bytesSent": 0,
							"requests": 0,
							"downloadTime": 0
						},
						"volumeResult": {
							"entriesFound": 0,
							"entriesRequested": 0,
							"entriesStored": 0,
							"bytesReceived": 0,
							"bytesSent": 0,
							"requests": 0,
							"downloadTime": 0
						},
						"result": {
							"entriesFound": 0,
							"entriesRequested": 0,
							"entriesStored": 0,
							"bytesReceived": 0,
							"bytesSent": 0,
							"requests": 0,
							"downloadTime": 0
						}
					},
					"summary": {
						"bytesProcessedPerSecond": 0,
						"execTime": 0,
						"linesProcessedPerSecond": 0,
						"queueTime": 0,
                        "shards": 0,
                        "splits": 0,
						"subqueries": 0,
						"totalBytesProcessed": 0,
                        "totalEntriesReturned": 0,
						"totalLinesProcessed": 0,
						"totalNonIndexedLabelsBytesProcessed": 0,
                        "totalPostFilterLines": 0
					}
				}
>>>>>>> a05744a3
			}
		}`, emptyStats),
	},
	// vector test
	{
		promql.Vector{
			{
				T: 1568404331324,
				F: 0.013333333333333334,
				Metric: []labels.Label{
					{
						Name:  "filename",
						Value: `/var/hostlog/apport.log`,
					},
					{
						Name:  "job",
						Value: "varlogs",
					},
				},
			},
			{
				T: 1568404331324,
				F: 3.45,
				Metric: []labels.Label{
					{
						Name:  "filename",
						Value: `/var/hostlog/syslog`,
					},
					{
						Name:  "job",
						Value: "varlogs",
					},
				},
			},
		},
		fmt.Sprintf(`{
			"data": {
			  "resultType": "vector",
			  "result": [
				{
				  "metric": {
					"filename": "\/var\/hostlog\/apport.log",
					"job": "varlogs"
				  },
				  "value": [
					1568404331.324,
					"0.013333333333333334"
				  ]
				},
				{
				  "metric": {
					"filename": "\/var\/hostlog\/syslog",
					"job": "varlogs"
				  },
				  "value": [
					1568404331.324,
					"3.45"
				  ]
				}
			  ],
<<<<<<< HEAD
			  "stats" : %s
            },
=======
			  "stats" : {
				"ingester" : {
					"store": {
						"chunksDownloadTime": 0,
						"totalChunksRef": 0,
						"totalChunksDownloaded": 0,
						"chunkRefsFetchTime": 0,
						"chunk" :{
							"compressedBytes": 0,
							"decompressedBytes": 0,
							"decompressedLines": 0,
							"decompressedNonIndexedLabelsBytes": 0,
							"headChunkBytes": 0,
							"headChunkLines": 0,
							"headChunkNonIndexedLabelsBytes": 0,
                            "postFilterLines": 0,
							"totalDuplicates": 0
						}
					},
					"totalBatches": 0,
					"totalChunksMatched": 0,
					"totalLinesSent": 0,
					"totalReached": 0
				},
				"querier": {
					"store": {
						"chunksDownloadTime": 0,
						"totalChunksRef": 0,
						"totalChunksDownloaded": 0,
						"chunkRefsFetchTime": 0,
						"chunk" :{
							"compressedBytes": 0,
							"decompressedBytes": 0,
							"decompressedLines": 0,
							"decompressedNonIndexedLabelsBytes": 0,
							"headChunkBytes": 0,
							"headChunkLines": 0,
							"headChunkNonIndexedLabelsBytes": 0,
                            "postFilterLines": 0,
							"totalDuplicates": 0
						}
					}
				},
				"cache": {
					"chunk": {
						"entriesFound": 0,
						"entriesRequested": 0,
						"entriesStored": 0,
						"bytesReceived": 0,
						"bytesSent": 0,
						"requests": 0,
						"downloadTime": 0
					},
					"index": {
						"entriesFound": 0,
						"entriesRequested": 0,
						"entriesStored": 0,
						"bytesReceived": 0,
						"bytesSent": 0,
						"requests": 0,
						"downloadTime": 0
					},
					"statsResult": {
						"entriesFound": 0,
						"entriesRequested": 0,
						"entriesStored": 0,
						"bytesReceived": 0,
						"bytesSent": 0,
						"requests": 0,
						"downloadTime": 0
					},
					"volumeResult": {
						"entriesFound": 0,
						"entriesRequested": 0,
						"entriesStored": 0,
						"bytesReceived": 0,
						"bytesSent": 0,
						"requests": 0,
						"downloadTime": 0
					},
					"result": {
						"entriesFound": 0,
						"entriesRequested": 0,
						"entriesStored": 0,
						"bytesReceived": 0,
						"bytesSent": 0,
						"requests": 0,
						"downloadTime": 0
					}
				},
				"summary": {
					"bytesProcessedPerSecond": 0,
					"execTime": 0,
					"linesProcessedPerSecond": 0,
					"queueTime": 0,
                    "shards": 0,
                    "splits": 0,
					"subqueries": 0,
					"totalBytesProcessed": 0,
                    "totalEntriesReturned": 0,
					"totalLinesProcessed": 0,
					"totalNonIndexedLabelsBytesProcessed": 0,
                    "totalPostFilterLines": 0
				}
			  }
			},
>>>>>>> a05744a3
			"status": "success"
		  }`, emptyStats),
	},
	// matrix test
	{
		promql.Matrix{
			{
				Floats: []promql.FPoint{
					{
						T: 1568404331324,
						F: 0.013333333333333334,
					},
				},
				Metric: []labels.Label{
					{
						Name:  "filename",
						Value: `/var/hostlog/apport.log`,
					},
					{
						Name:  "job",
						Value: "varlogs",
					},
				},
			},
			{
				Floats: []promql.FPoint{
					{
						T: 1568404331324,
						F: 3.45,
					},
					{
						T: 1568404331339,
						F: 4.45,
					},
				},
				Metric: []labels.Label{
					{
						Name:  "filename",
						Value: `/var/hostlog/syslog`,
					},
					{
						Name:  "job",
						Value: "varlogs",
					},
				},
			},
		},
		fmt.Sprintf(`{
			"data": {
			  "resultType": "matrix",
			  "result": [
				{
				  "metric": {
					"filename": "\/var\/hostlog\/apport.log",
					"job": "varlogs"
				  },
				  "values": [
					  [
						1568404331.324,
						"0.013333333333333334"
					  ]
					]
				},
				{
				  "metric": {
					"filename": "\/var\/hostlog\/syslog",
					"job": "varlogs"
				  },
				  "values": [
						[
							1568404331.324,
							"3.45"
						],
						[
							1568404331.339,
							"4.45"
						]
					]
				}
			  ],
<<<<<<< HEAD
			  "stats" : %s
=======
			  "stats" : {
				"ingester" : {
					"store": {
						"chunksDownloadTime": 0,
						"totalChunksRef": 0,
						"totalChunksDownloaded": 0,
						"chunkRefsFetchTime": 0,
						"chunk" :{
							"compressedBytes": 0,
							"decompressedBytes": 0,
							"decompressedLines": 0,
							"decompressedNonIndexedLabelsBytes": 0,
							"headChunkBytes": 0,
							"headChunkLines": 0,
							"headChunkNonIndexedLabelsBytes": 0,
                            "postFilterLines": 0,
							"totalDuplicates": 0
						}
					},
					"totalBatches": 0,
					"totalChunksMatched": 0,
					"totalLinesSent": 0,
					"totalReached": 0
				},
				"querier": {
					"store": {
						"chunksDownloadTime": 0,
						"totalChunksRef": 0,
						"totalChunksDownloaded": 0,
						"chunkRefsFetchTime": 0,
						"chunk" :{
							"compressedBytes": 0,
							"decompressedBytes": 0,
							"decompressedLines": 0,
							"decompressedNonIndexedLabelsBytes": 0,
							"headChunkBytes": 0,
							"headChunkLines": 0,
							"headChunkNonIndexedLabelsBytes": 0,
                            "postFilterLines": 0,
							"totalDuplicates": 0
						}
					}
				},
				"cache": {
					"chunk": {
						"entriesFound": 0,
						"entriesRequested": 0,
						"entriesStored": 0,
						"bytesReceived": 0,
						"bytesSent": 0,
						"requests": 0,
						"downloadTime": 0
					},
					"index": {
						"entriesFound": 0,
						"entriesRequested": 0,
						"entriesStored": 0,
						"bytesReceived": 0,
						"bytesSent": 0,
						"requests": 0,
						"downloadTime": 0
					},
					"statsResult": {
						"entriesFound": 0,
						"entriesRequested": 0,
						"entriesStored": 0,
						"bytesReceived": 0,
						"bytesSent": 0,
						"requests": 0,
						"downloadTime": 0
					},
					"volumeResult": {
						"entriesFound": 0,
						"entriesRequested": 0,
						"entriesStored": 0,
						"bytesReceived": 0,
						"bytesSent": 0,
						"requests": 0,
						"downloadTime": 0
					},
					"result": {
						"entriesFound": 0,
						"entriesRequested": 0,
						"entriesStored": 0,
						"bytesReceived": 0,
						"bytesSent": 0,
						"requests": 0,
						"downloadTime": 0
					}
				},
				"summary": {
					"bytesProcessedPerSecond": 0,
					"execTime": 0,
					"linesProcessedPerSecond": 0,
					"queueTime": 0,
                    "shards": 0,
                    "splits": 0,
					"subqueries": 0,
					"totalBytesProcessed": 0,
                    "totalEntriesReturned": 0,
					"totalLinesProcessed": 0,
					"totalNonIndexedLabelsBytesProcessed": 0,
                    "totalPostFilterLines": 0
				}
			  }
>>>>>>> a05744a3
			},
			"status": "success"
		  }`, emptyStats),
	},
}

// covers responses from /loki/api/v1/labels and /loki/api/v1/label/{name}/values
var labelTests = []struct {
	actual   logproto.LabelResponse
	expected string
}{
	{
		logproto.LabelResponse{
			Values: []string{
				"label1",
				"test",
				"value",
			},
		},
		`{"status": "success", "data": ["label1", "test", "value"]}`,
	},
}

// covers responses from /loki/api/v1/tail
var tailTests = []struct {
	actual   legacy.TailResponse
	expected string
}{
	{
		legacy.TailResponse{
			Streams: []logproto.Stream{
				{
					Entries: []logproto.Entry{
						{
							Timestamp: time.Unix(0, 123456789012345),
							Line:      "super line",
						},
						{
							Timestamp: time.Unix(0, 123456789012346),
							Line:      "super line with labels",
							NonIndexedLabels: []logproto.LabelAdapter{
								{Name: "foo", Value: "a"},
								{Name: "bar", Value: "b"},
							},
						},
					},
					Labels: "{test=\"test\"}",
					CategorizedLabels: logproto.CategorizedLabels{
						Stream:             logproto.FromLabelsToLabelAdapters(labels.FromStrings("test", "test")),
						StructuredMetadata: []logproto.LabelAdapter{},
						Parsed:             []logproto.LabelAdapter{},
					},
				},
			},
			DroppedEntries: []legacy.DroppedEntry{
				{
					Timestamp: time.Unix(0, 123456789022345),
					Labels:    "{test=\"test\"}",
				},
			},
		},
		`{
			"streams": [
				{
					"stream": {
						"test": "test"
					},
					"values":[
						[ "123456789012345", "super line"],
						[ "123456789012346", "super line with labels", { "foo": "a", "bar": "b" } ]
					]
				}
			],
			"dropped_entries": [
				{
					"timestamp": "123456789022345",
					"labels": {
						"test": "test"
					}
				}
			]
		}`,
	},
}

func Test_WriteQueryResponseJSON(t *testing.T) {
	for i, queryTest := range queryTests {
		var b bytes.Buffer
		err := WriteQueryResponseJSON(logqlmodel.Result{Data: queryTest.actual}, &b)
		require.NoError(t, err)

		require.JSONEqf(t, queryTest.expected, b.String(), "Query Test %d failed", i)
	}
}

func Test_WriteLabelResponseJSON(t *testing.T) {
	for i, labelTest := range labelTests {
		var b bytes.Buffer
		err := WriteLabelResponseJSON(labelTest.actual, &b)
		require.NoError(t, err)

		require.JSONEqf(t, labelTest.expected, b.String(), "Label Test %d failed", i)
	}
}

func Test_WriteQueryResponseJSONWithError(t *testing.T) {
	broken := logqlmodel.Result{
		Data: logqlmodel.Streams{
			logproto.Stream{
				Entries: []logproto.Entry{
					{
						Timestamp: time.Unix(0, 123456789012345),
						Line:      "super line",
					},
				},
				Labels: `{testtest"}`,
			},
		},
	}
	var b bytes.Buffer
	err := WriteQueryResponseJSON(broken, &b)
	require.Error(t, err)
}

func Test_MarshalTailResponse(t *testing.T) {
	for i, tailTest := range tailTests {
		// convert logproto to model objects
		model, err := NewTailResponse(tailTest.actual)
		require.NoError(t, err)

		// marshal model object
		bytes, err := json.Marshal(model)
		require.NoError(t, err)

		require.JSONEqf(t, tailTest.expected, string(bytes), "Tail Test %d failed", i)
	}
}

func Test_QueryResponseMarshalLoop(t *testing.T) {
	for i, queryTest := range queryTests {
		value, err := NewResultValue(queryTest.actual)
		require.NoError(t, err)

		q := loghttp.QueryResponse{
			Status: "success",
			Data: loghttp.QueryResponseData{
				ResultType: value.Type(),
				Result:     value,
			},
		}
		var expected loghttp.QueryResponse

		bytes, err := json.Marshal(q)
		require.NoError(t, err)

		err = json.Unmarshal(bytes, &expected)
		require.NoError(t, err)

		require.Equalf(t, q, expected, "Query Marshal Loop %d failed", i)
	}
}

func Test_QueryResponseResultType(t *testing.T) {
	for i, queryTest := range queryTests {
		value, err := NewResultValue(queryTest.actual)
		require.NoError(t, err)

		switch value.Type() {
		case loghttp.ResultTypeStream:
			require.IsTypef(t, loghttp.Streams{}, value, "Incorrect type %d", i)
		case loghttp.ResultTypeMatrix:
			require.IsTypef(t, loghttp.Matrix{}, value, "Incorrect type %d", i)
		case loghttp.ResultTypeVector:
			require.IsTypef(t, loghttp.Vector{}, value, "Incorrect type %d", i)
		default:
			require.Fail(t, "Unknown result type %s", value.Type())
		}
	}
}

func Test_LabelResponseMarshalLoop(t *testing.T) {
	for i, labelTest := range labelTests {
		var r loghttp.LabelResponse

		err := json.Unmarshal([]byte(labelTest.expected), &r)
		require.NoError(t, err)

		jsonOut, err := json.Marshal(r)
		require.NoError(t, err)

		require.JSONEqf(t, labelTest.expected, string(jsonOut), "Label Marshal Loop %d failed", i)
	}
}

func Test_TailResponseMarshalLoop(t *testing.T) {
	for i, tailTest := range tailTests {
		var r loghttp.TailResponse

		err := json.Unmarshal([]byte(tailTest.expected), &r)
		require.NoError(t, err)

		jsonOut, err := json.Marshal(r)
		require.NoError(t, err)

		require.JSONEqf(t, tailTest.expected, string(jsonOut), "Tail Marshal Loop %d failed", i)
	}
}

func Test_WriteSeriesResponseJSON(t *testing.T) {
	for i, tc := range []struct {
		input    logproto.SeriesResponse
		expected string
	}{
		{
			logproto.SeriesResponse{
				Series: []logproto.SeriesIdentifier{
					{
						Labels: map[string]string{
							"a": "1",
							"b": "2",
						},
					},
					{
						Labels: map[string]string{
							"c": "3",
							"d": "4",
						},
					},
				},
			},
			`{"status":"success","data":[{"a":"1","b":"2"},{"c":"3","d":"4"}]}`,
		},
	} {
		t.Run(fmt.Sprintf("%d", i), func(t *testing.T) {
			var b bytes.Buffer
			err := WriteSeriesResponseJSON(tc.input, &b)
			require.NoError(t, err)

			require.JSONEqf(t, tc.expected, b.String(), "Series Test %d failed", i)
		})
	}
}

func Test_WriteQueryResponseJSON_EncodeFlags(t *testing.T) {
	inputStream := logqlmodel.Streams{
		logproto.Stream{
			Labels: `{test="test"}`,
			CategorizedLabels: logproto.CategorizedLabels{
				Stream:             logproto.FromLabelsToLabelAdapters(labels.FromStrings("test", "test")),
				StructuredMetadata: []logproto.LabelAdapter{},
				Parsed:             []logproto.LabelAdapter{},
			},
			Entries: []logproto.Entry{
				{
					Timestamp: time.Unix(0, 123456789012346),
					Line:      "super line",
				},
			},
		},
		logproto.Stream{
			Labels: `{test="test", foo="a", bar="b"}`,
			CategorizedLabels: logproto.CategorizedLabels{
				Stream:             logproto.FromLabelsToLabelAdapters(labels.FromStrings("test", "test")),
				StructuredMetadata: logproto.FromLabelsToLabelAdapters(labels.FromStrings("foo", "a", "bar", "b")),
				Parsed:             []logproto.LabelAdapter{},
			},
			Entries: []logproto.Entry{
				{
					Timestamp: time.Unix(0, 123456789012346),
					Line:      "super line with labels",
					NonIndexedLabels: []logproto.LabelAdapter{
						{Name: "foo", Value: "a"},
						{Name: "bar", Value: "b"},
					},
				},
			},
		},
		logproto.Stream{
			Labels: `{test="test", foo="a", bar="b", msg="baz"}`,
			CategorizedLabels: logproto.CategorizedLabels{
				Stream:             logproto.FromLabelsToLabelAdapters(labels.FromStrings("test", "test")),
				StructuredMetadata: logproto.FromLabelsToLabelAdapters(labels.FromStrings("foo", "a", "bar", "b")),
				Parsed:             logproto.FromLabelsToLabelAdapters(labels.FromStrings("msg", "baz")),
			},
			Entries: []logproto.Entry{
				{
					Timestamp: time.Unix(0, 123456789012346),
					Line:      "super line with labels msg=baz",
					NonIndexedLabels: []logproto.LabelAdapter{
						{Name: "foo", Value: "a"},
						{Name: "bar", Value: "b"},
					},
				},
			},
		},
	}

	for _, tc := range []struct {
		name        string
		encodeFlags []loghttp.EncodingFlag
		expected    string
	}{
		{
			name: "uncategorized labels",
			expected: fmt.Sprintf(`{
				"status": "success",
				"data": {
					"resultType": "streams",
					"result": [
						{
							"stream": {
								"test": "test"
							},
							"values":[
								[ "123456789012346", "super line"]
							]
						},
						{
							"stream": {
								"test": "test",
								"foo": "a",
								"bar": "b"
							},
							"values":[
								[ "123456789012346", "super line with labels", { "foo": "a", "bar": "b" }]
							]
						},
						{
							"stream": {
								"test": "test",
								"foo": "a",
								"bar": "b",
								"msg": "baz"
							},
							"values":[
								[ "123456789012346", "super line with labels msg=baz", { "foo": "a", "bar": "b" }]
							]
						}
					],
					"stats" : %s
				}
			}`, emptyStats),
		},
		{
			name: "categorized labels",
			encodeFlags: []loghttp.EncodingFlag{
				loghttp.FlagGroupLabels,
			},
			expected: fmt.Sprintf(`{
				"status": "success",
				"data": {
					"resultType": "streams",
					"result": [
						{
							"stream": {
								"stream": {
									"test": "test"
								}
							},
							"values":[
								[ "123456789012346", "super line"]
							]
						},
						{
							"stream": {
								"stream": {
									"test": "test"
								},
								"structuredMetadata": {
									"foo": "a",
									"bar": "b"
								}
							},
							"values":[
								[ "123456789012346", "super line with labels", { "foo": "a", "bar": "b" }]
							]
						},
						{
							"stream": {
								"stream": {
									"test": "test"
								},
								"structuredMetadata": {
									"foo": "a",
									"bar": "b"
								},
								"parsed": {	
									"msg": "baz"
								}
							},
							"values":[
								[ "123456789012346", "super line with labels msg=baz", { "foo": "a", "bar": "b" }]
							]
						}
					],
					"stats" : %s
				}
			}`, emptyStats),
		},
	} {
		t.Run(tc.name, func(t *testing.T) {
			var b bytes.Buffer
			err := WriteQueryResponseJSON(logqlmodel.Result{Data: inputStream}, &b, tc.encodeFlags...)
			require.NoError(t, err)
			require.JSONEq(t, tc.expected, b.String())
		})
	}
}

func Test_MarshalTailResponse_EncodeFlags(t *testing.T) {
	type withEncFlags struct {
		name     string
		flags    []loghttp.EncodingFlag
		expected string
	}
	for _, tc := range []struct {
		name         string
		input        legacy.TailResponse
		withEncFlags []withEncFlags
	}{
		{
			name: "only stream labels",
			input: legacy.TailResponse{
				Streams: []logproto.Stream{
					{
						Labels: `{test="test"}`,
						CategorizedLabels: logproto.CategorizedLabels{
							Stream:             logproto.FromLabelsToLabelAdapters(labels.FromStrings("test", "test")),
							StructuredMetadata: []logproto.LabelAdapter{},
							Parsed:             []logproto.LabelAdapter{},
						},
						Entries: []logproto.Entry{
							{
								Timestamp: time.Unix(0, 123456789012345),
								Line:      "super line",
							},
						},
					},
				},
			},
			withEncFlags: []withEncFlags{
				{
					name:  "no flags",
					flags: nil,
					expected: `{
						"streams": [
							{
								"stream": {
									"test": "test"
								},
								"values":[
									[ "123456789012345", "super line"]
								]
							}
						]
					}`,
				},
				{
					name: "group labels",
					flags: []loghttp.EncodingFlag{
						loghttp.FlagGroupLabels,
					},
					expected: `{
						"streams": [
							{
								"stream": {
									"stream": {
										"test": "test"
									}
								},
								"values":[
									[ "123456789012345", "super line"]
								]
							}
						]
					}`,
				},
			},
		},
		{
			name: "with non-indexed labels",
			input: legacy.TailResponse{
				Streams: []logproto.Stream{
					{
						Labels: `{test="test", foo="a", bar="b"}`,
						CategorizedLabels: logproto.CategorizedLabels{
							Stream:             logproto.FromLabelsToLabelAdapters(labels.FromStrings("test", "test")),
							StructuredMetadata: logproto.FromLabelsToLabelAdapters(labels.FromStrings("foo", "a", "bar", "b")),
							Parsed:             []logproto.LabelAdapter{},
						},
						Entries: []logproto.Entry{
							{
								Timestamp: time.Unix(0, 123456789012346),
								Line:      "super line with labels",
								NonIndexedLabels: []logproto.LabelAdapter{
									{Name: "foo", Value: "a"},
									{Name: "bar", Value: "b"},
								},
							},
						},
					},
				},
			},
			withEncFlags: []withEncFlags{
				{
					name:  "no flags",
					flags: nil,
					expected: `{
						"streams": [
							{
								"stream": {
									"test": "test",
									"foo": "a",
									"bar": "b"
								},
								"values":[
									[ "123456789012346", "super line with labels", { "foo": "a", "bar": "b" }]
								]
							}
						]
					}`,
				},
				{
					name: "group labels",
					flags: []loghttp.EncodingFlag{
						loghttp.FlagGroupLabels,
					},
					expected: `{
						"streams": [
							{
								"stream": {
									"stream": {
										"test": "test"
									},
									"structuredMetadata": {
										"foo": "a",
										"bar": "b"
									}
								},
								"values":[
									[ "123456789012346", "super line with labels", { "foo": "a", "bar": "b" }]
								]
							}
						]
					}`,
				},
			},
		},
		{
			name: "with parsed labels",
			input: legacy.TailResponse{
				Streams: []logproto.Stream{
					{
						Labels: `{test="test", foo="a", bar="b", msg="baz"}`,
						CategorizedLabels: logproto.CategorizedLabels{
							Stream:             logproto.FromLabelsToLabelAdapters(labels.FromStrings("test", "test")),
							StructuredMetadata: logproto.FromLabelsToLabelAdapters(labels.FromStrings("foo", "a", "bar", "b")),
							Parsed:             logproto.FromLabelsToLabelAdapters(labels.FromStrings("msg", "baz")),
						},
						Entries: []logproto.Entry{
							{
								Timestamp: time.Unix(0, 123456789012346),
								Line:      "super line with labels msg=baz",
								NonIndexedLabels: []logproto.LabelAdapter{
									{Name: "foo", Value: "a"},
									{Name: "bar", Value: "b"},
								},
							},
						},
					},
				},
			},
			withEncFlags: []withEncFlags{
				{
					name:  "no flags",
					flags: nil,
					expected: `{
						"streams": [
							{
								"stream": {
									"test": "test",
									"foo": "a",
									"bar": "b",
									"msg": "baz"
								},
								"values":[
									[ "123456789012346", "super line with labels msg=baz", { "foo": "a", "bar": "b" }]
								]
							}
						]
					}`,
				},
				{
					name: "group labels",
					flags: []loghttp.EncodingFlag{
						loghttp.FlagGroupLabels,
					},
					expected: `{
						"streams": [
							{
								"stream": {
									"stream": {
										"test": "test"
									},
									"structuredMetadata": {
										"foo": "a",
										"bar": "b"
									},
									"parsed": {
										"msg": "baz"
									}
								},
								"values":[
									[ "123456789012346", "super line with labels msg=baz", { "foo": "a", "bar": "b" }]
								]
							}
						]
					}`,
				},
			},
		},
	} {
		t.Run(tc.name, func(t *testing.T) {
			for _, subTc := range tc.withEncFlags {
				t.Run(subTc.name, func(t *testing.T) {
					model, err := NewTailResponse(tc.input, subTc.flags...)
					require.NoError(t, err)

					// marshal model object
					b, err := json.Marshal(model)
					require.NoError(t, err)

					require.JSONEq(t, subTc.expected, string(b))
				})
			}
		})
	}
}

// wrappedValue and its Generate method is used by quick to generate a random
// parser.Value.
type wrappedValue struct {
	parser.Value
}

func (w wrappedValue) Generate(rand *rand.Rand, _ int) reflect.Value {
	types := []string{
		loghttp.ResultTypeMatrix,
		loghttp.ResultTypeScalar,
		loghttp.ResultTypeStream,
		loghttp.ResultTypeVector,
	}
	t := types[rand.Intn(len(types))]

	switch t {
	case loghttp.ResultTypeMatrix:
		s, _ := quick.Value(reflect.TypeOf(promql.Series{}), rand)
		series, _ := s.Interface().(promql.Series)

		l, _ := quick.Value(reflect.TypeOf(labels.Labels{}), rand)
		series.Metric = l.Interface().(labels.Labels)

		matrix := promql.Matrix{series}
		return reflect.ValueOf(wrappedValue{matrix})
	case loghttp.ResultTypeScalar:
		q, _ := quick.Value(reflect.TypeOf(promql.Scalar{}), rand)
		return reflect.ValueOf(wrappedValue{q.Interface().(parser.Value)})
	case loghttp.ResultTypeStream:
		var streams logqlmodel.Streams
		for i := 0; i < rand.Intn(100); i++ {
			stream := logproto.Stream{
				Labels:  randLabels(rand).String(),
				Entries: randEntries(rand),
				Hash:    0,
			}

			streams = append(streams, stream)
		}
		return reflect.ValueOf(wrappedValue{streams})
	case loghttp.ResultTypeVector:
		var vector promql.Vector
		for i := 0; i < rand.Intn(100); i++ {
			v, _ := quick.Value(reflect.TypeOf(promql.Sample{}), rand)
			sample, _ := v.Interface().(promql.Sample)

			l, _ := quick.Value(reflect.TypeOf(labels.Labels{}), rand)
			sample.Metric = l.Interface().(labels.Labels)
			vector = append(vector, sample)
		}
		return reflect.ValueOf(wrappedValue{vector})

	}
	return reflect.ValueOf(nil)
}

var letterRunes = []rune("abcdefghijklmnopqrstuvwxyzABCDEFGHIJKLMNOPQRSTUVWXYZ0123456789_")

func randLabel(rand *rand.Rand) labels.Label {
	var label labels.Label
	b := make([]rune, 10)
	for i := range b {
		b[i] = letterRunes[rand.Intn(len(letterRunes))]
	}
	b[0] = 'n'
	label.Name = string(b)

	for i := range b {
		b[i] = letterRunes[rand.Intn(len(letterRunes))]
	}
	b[0] = 'v'
	label.Value = string(b)

	return label
}

func randLabels(rand *rand.Rand) labels.Labels {
	var labels labels.Labels
	nLabels := rand.Intn(100)
	for i := 0; i < nLabels; i++ {
		labels = append(labels, randLabel(rand))
	}

	return labels
}

func randEntries(rand *rand.Rand) []logproto.Entry {
	var entries []logproto.Entry
	nEntries := rand.Intn(100)
	for i := 0; i < nEntries; i++ {
		l, _ := quick.Value(reflect.TypeOf(""), rand)
		entries = append(entries, logproto.Entry{Timestamp: time.Now(), Line: l.Interface().(string)})
	}

	return entries
}

func Test_EncodeResult_And_ResultValue_Parity(t *testing.T) {
	f := func(w wrappedValue) bool {
		var buf bytes.Buffer
		js := json.NewStream(json.ConfigFastest, &buf, 0)
		err := encodeResult(w.Value, js, loghttp.FlagGroupLabels)
		require.NoError(t, err)
		js.Flush()
		actual := buf.String()

		buf.Reset()
		v, err := NewResultValue(w.Value)
		require.NoError(t, err)
		js.WriteVal(v)
		js.Flush()
		expected := buf.String()

		require.JSONEq(t, expected, actual)
		return true
	}

	if err := quick.Check(f, nil); err != nil {
		t.Error(err)
	}
}

func Benchmark_Encode(b *testing.B) {
	buf := bytes.NewBuffer(nil)

	for n := 0; n < b.N; n++ {
		for _, queryTest := range queryTests {
			require.NoError(b, WriteQueryResponseJSON(logqlmodel.Result{Data: queryTest.actual}, buf))
			buf.Reset()
		}
	}
}

type WebsocketWriterFunc func(int, []byte) error

func (w WebsocketWriterFunc) WriteMessage(t int, d []byte) error { return w(t, d) }

func Test_WriteTailResponseJSON(t *testing.T) {
	require.NoError(t,
		WriteTailResponseJSON(legacy.TailResponse{
			Streams: []logproto.Stream{
				{Labels: `{app="foo"}`, Entries: []logproto.Entry{{Timestamp: time.Unix(0, 1), Line: `foobar`}}},
			},
			DroppedEntries: []legacy.DroppedEntry{
				{Timestamp: time.Unix(0, 2), Labels: `{app="dropped"}`},
			},
		},
			WebsocketWriterFunc(func(i int, b []byte) error {
				require.Equal(t, `{"streams":[{"stream":{"app":"foo"},"values":[["1","foobar"]]}],"dropped_entries":[{"timestamp":"2","labels":{"app":"dropped"}}]}`, string(b))
				return nil
			}),
		),
	)
}<|MERGE_RESOLUTION|>--- conflicted
+++ resolved
@@ -92,6 +92,15 @@
 			"requests": 0,
 			"downloadTime": 0
 		},
+		"volumeResult": {
+			"entriesFound": 0,
+			"entriesRequested": 0,
+			"entriesStored": 0,
+			"bytesReceived": 0,
+			"bytesSent": 0,
+			"requests": 0,
+			"downloadTime": 0
+		},
 		"result": {
 			"entriesFound": 0,
 			"entriesRequested": 0,
@@ -163,115 +172,7 @@
 						]
 					}
 				],
-<<<<<<< HEAD
 				"stats" : %s
-=======
-				"stats" : {
-					"ingester" : {
-						"store": {
-							"chunksDownloadTime": 0,
-							"totalChunksRef": 0,
-							"totalChunksDownloaded": 0,
-							"chunkRefsFetchTime": 0,
-							"chunk" :{
-								"compressedBytes": 0,
-								"decompressedBytes": 0,
-								"decompressedLines": 0,
-								"decompressedNonIndexedLabelsBytes": 0,
-								"headChunkBytes": 0,
-								"headChunkLines": 0,
-								"headChunkNonIndexedLabelsBytes": 0,
-                                "postFilterLines": 0,
-								"totalDuplicates": 0
-							}
-						},
-						"totalBatches": 0,
-						"totalChunksMatched": 0,
-						"totalLinesSent": 0,
-						"totalReached": 0
-					},
-					"querier": {
-						"store": {
-							"chunksDownloadTime": 0,
-							"totalChunksRef": 0,
-							"totalChunksDownloaded": 0,
-							"chunkRefsFetchTime": 0,
-							"chunk" :{
-								"compressedBytes": 0,
-								"decompressedBytes": 0,
-								"decompressedLines": 0,
-								"decompressedNonIndexedLabelsBytes": 0,
-								"headChunkBytes": 0,
-								"headChunkLines": 0,
-								"headChunkNonIndexedLabelsBytes": 0,
-                                "postFilterLines": 0,
-								"totalDuplicates": 0
-							}
-						}
-					},
-					"cache": {
-						"chunk": {
-							"entriesFound": 0,
-							"entriesRequested": 0,
-							"entriesStored": 0,
-							"bytesReceived": 0,
-							"bytesSent": 0,
-							"requests": 0,
-							"downloadTime": 0
-						},
-						"index": {
-							"entriesFound": 0,
-							"entriesRequested": 0,
-							"entriesStored": 0,
-							"bytesReceived": 0,
-							"bytesSent": 0,
-							"requests": 0,
-							"downloadTime": 0
-						},
-						"statsResult": {
-							"entriesFound": 0,
-							"entriesRequested": 0,
-							"entriesStored": 0,
-							"bytesReceived": 0,
-							"bytesSent": 0,
-							"requests": 0,
-							"downloadTime": 0
-						},
-						"volumeResult": {
-							"entriesFound": 0,
-							"entriesRequested": 0,
-							"entriesStored": 0,
-							"bytesReceived": 0,
-							"bytesSent": 0,
-							"requests": 0,
-							"downloadTime": 0
-						},
-						"result": {
-							"entriesFound": 0,
-							"entriesRequested": 0,
-							"entriesStored": 0,
-							"bytesReceived": 0,
-							"bytesSent": 0,
-							"requests": 0,
-							"downloadTime": 0
-						}
-					},
-					"summary": {
-						"bytesProcessedPerSecond": 0,
-						"execTime": 0,
-						"linesProcessedPerSecond": 0,
-						"queueTime": 0,
-                        "shards": 0,
-                        "splits": 0,
-						"subqueries": 0,
-						"totalBytesProcessed": 0,
-                        "totalEntriesReturned": 0,
-						"totalLinesProcessed": 0,
-						"totalNonIndexedLabelsBytesProcessed": 0,
-                        "totalPostFilterLines": 0
-					}
-				}
->>>>>>> a05744a3
 			}
 		}`, emptyStats),
 	},
@@ -332,117 +233,8 @@
 				  ]
 				}
 			  ],
-<<<<<<< HEAD
 			  "stats" : %s
             },
-=======
-			  "stats" : {
-				"ingester" : {
-					"store": {
-						"chunksDownloadTime": 0,
-						"totalChunksRef": 0,
-						"totalChunksDownloaded": 0,
-						"chunkRefsFetchTime": 0,
-						"chunk" :{
-							"compressedBytes": 0,
-							"decompressedBytes": 0,
-							"decompressedLines": 0,
-							"decompressedNonIndexedLabelsBytes": 0,
-							"headChunkBytes": 0,
-							"headChunkLines": 0,
-							"headChunkNonIndexedLabelsBytes": 0,
-                            "postFilterLines": 0,
-							"totalDuplicates": 0
-						}
-					},
-					"totalBatches": 0,
-					"totalChunksMatched": 0,
-					"totalLinesSent": 0,
-					"totalReached": 0
-				},
-				"querier": {
-					"store": {
-						"chunksDownloadTime": 0,
-						"totalChunksRef": 0,
-						"totalChunksDownloaded": 0,
-						"chunkRefsFetchTime": 0,
-						"chunk" :{
-							"compressedBytes": 0,
-							"decompressedBytes": 0,
-							"decompressedLines": 0,
-							"decompressedNonIndexedLabelsBytes": 0,
-							"headChunkBytes": 0,
-							"headChunkLines": 0,
-							"headChunkNonIndexedLabelsBytes": 0,
-                            "postFilterLines": 0,
-							"totalDuplicates": 0
-						}
-					}
-				},
-				"cache": {
-					"chunk": {
-						"entriesFound": 0,
-						"entriesRequested": 0,
-						"entriesStored": 0,
-						"bytesReceived": 0,
-						"bytesSent": 0,
-						"requests": 0,
-						"downloadTime": 0
-					},
-					"index": {
-						"entriesFound": 0,
-						"entriesRequested": 0,
-						"entriesStored": 0,
-						"bytesReceived": 0,
-						"bytesSent": 0,
-						"requests": 0,
-						"downloadTime": 0
-					},
-					"statsResult": {
-						"entriesFound": 0,
-						"entriesRequested": 0,
-						"entriesStored": 0,
-						"bytesReceived": 0,
-						"bytesSent": 0,
-						"requests": 0,
-						"downloadTime": 0
-					},
-					"volumeResult": {
-						"entriesFound": 0,
-						"entriesRequested": 0,
-						"entriesStored": 0,
-						"bytesReceived": 0,
-						"bytesSent": 0,
-						"requests": 0,
-						"downloadTime": 0
-					},
-					"result": {
-						"entriesFound": 0,
-						"entriesRequested": 0,
-						"entriesStored": 0,
-						"bytesReceived": 0,
-						"bytesSent": 0,
-						"requests": 0,
-						"downloadTime": 0
-					}
-				},
-				"summary": {
-					"bytesProcessedPerSecond": 0,
-					"execTime": 0,
-					"linesProcessedPerSecond": 0,
-					"queueTime": 0,
-                    "shards": 0,
-                    "splits": 0,
-					"subqueries": 0,
-					"totalBytesProcessed": 0,
-                    "totalEntriesReturned": 0,
-					"totalLinesProcessed": 0,
-					"totalNonIndexedLabelsBytesProcessed": 0,
-                    "totalPostFilterLines": 0
-				}
-			  }
-			},
->>>>>>> a05744a3
 			"status": "success"
 		  }`, emptyStats),
 	},
@@ -523,115 +315,7 @@
 					]
 				}
 			  ],
-<<<<<<< HEAD
 			  "stats" : %s
-=======
-			  "stats" : {
-				"ingester" : {
-					"store": {
-						"chunksDownloadTime": 0,
-						"totalChunksRef": 0,
-						"totalChunksDownloaded": 0,
-						"chunkRefsFetchTime": 0,
-						"chunk" :{
-							"compressedBytes": 0,
-							"decompressedBytes": 0,
-							"decompressedLines": 0,
-							"decompressedNonIndexedLabelsBytes": 0,
-							"headChunkBytes": 0,
-							"headChunkLines": 0,
-							"headChunkNonIndexedLabelsBytes": 0,
-                            "postFilterLines": 0,
-							"totalDuplicates": 0
-						}
-					},
-					"totalBatches": 0,
-					"totalChunksMatched": 0,
-					"totalLinesSent": 0,
-					"totalReached": 0
-				},
-				"querier": {
-					"store": {
-						"chunksDownloadTime": 0,
-						"totalChunksRef": 0,
-						"totalChunksDownloaded": 0,
-						"chunkRefsFetchTime": 0,
-						"chunk" :{
-							"compressedBytes": 0,
-							"decompressedBytes": 0,
-							"decompressedLines": 0,
-							"decompressedNonIndexedLabelsBytes": 0,
-							"headChunkBytes": 0,
-							"headChunkLines": 0,
-							"headChunkNonIndexedLabelsBytes": 0,
-                            "postFilterLines": 0,
-							"totalDuplicates": 0
-						}
-					}
-				},
-				"cache": {
-					"chunk": {
-						"entriesFound": 0,
-						"entriesRequested": 0,
-						"entriesStored": 0,
-						"bytesReceived": 0,
-						"bytesSent": 0,
-						"requests": 0,
-						"downloadTime": 0
-					},
-					"index": {
-						"entriesFound": 0,
-						"entriesRequested": 0,
-						"entriesStored": 0,
-						"bytesReceived": 0,
-						"bytesSent": 0,
-						"requests": 0,
-						"downloadTime": 0
-					},
-					"statsResult": {
-						"entriesFound": 0,
-						"entriesRequested": 0,
-						"entriesStored": 0,
-						"bytesReceived": 0,
-						"bytesSent": 0,
-						"requests": 0,
-						"downloadTime": 0
-					},
-					"volumeResult": {
-						"entriesFound": 0,
-						"entriesRequested": 0,
-						"entriesStored": 0,
-						"bytesReceived": 0,
-						"bytesSent": 0,
-						"requests": 0,
-						"downloadTime": 0
-					},
-					"result": {
-						"entriesFound": 0,
-						"entriesRequested": 0,
-						"entriesStored": 0,
-						"bytesReceived": 0,
-						"bytesSent": 0,
-						"requests": 0,
-						"downloadTime": 0
-					}
-				},
-				"summary": {
-					"bytesProcessedPerSecond": 0,
-					"execTime": 0,
-					"linesProcessedPerSecond": 0,
-					"queueTime": 0,
-                    "shards": 0,
-                    "splits": 0,
-					"subqueries": 0,
-					"totalBytesProcessed": 0,
-                    "totalEntriesReturned": 0,
-					"totalLinesProcessed": 0,
-					"totalNonIndexedLabelsBytesProcessed": 0,
-                    "totalPostFilterLines": 0
-				}
-			  }
->>>>>>> a05744a3
 			},
 			"status": "success"
 		  }`, emptyStats),
