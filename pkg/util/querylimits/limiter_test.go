package querylimits

import (
	"context"
	"testing"
	"time"

	"github.com/go-kit/log"
	"github.com/prometheus/common/model"
	"github.com/stretchr/testify/require"

	"github.com/grafana/loki/pkg/validation"
)

type mockTenantLimits struct {
	limits map[string]*validation.Limits
}

func newMockTenantLimits(limits map[string]*validation.Limits) *mockTenantLimits {
	return &mockTenantLimits{
		limits: limits,
	}
}

func (l *mockTenantLimits) TenantLimits(userID string) *validation.Limits {
	return l.limits[userID]
}

func (l *mockTenantLimits) AllByUserID() map[string]*validation.Limits { return l.limits }

// end copy pasta

func TestLimiter_Defaults(t *testing.T) {
	// some fake tenant
	tLimits := make(map[string]*validation.Limits)
	tLimits["fake"] = &validation.Limits{
		QueryTimeout:            model.Duration(30 * time.Second),
		MaxQueryLookback:        model.Duration(30 * time.Second),
		MaxQueryLength:          model.Duration(30 * time.Second),
		MaxEntriesLimitPerQuery: 10,
<<<<<<< HEAD
		MaxQueryBytesRead:       10,
		MaxQuerierBytesRead:     10,
=======
		RequiredLabels:          []string{"foo", "bar"},
>>>>>>> 94725e79
	}

	overrides, _ := validation.NewOverrides(validation.Limits{}, newMockTenantLimits(tLimits))
	l := NewLimiter(log.NewNopLogger(), overrides)

	expectedLimits := QueryLimits{
		MaxQueryLength:          model.Duration(30 * time.Second),
		MaxQueryLookback:        model.Duration(30 * time.Second),
		MaxEntriesLimitPerQuery: 10,
		QueryTimeout:            model.Duration(30 * time.Second),
<<<<<<< HEAD
		MaxQueryBytesRead:       10,
=======
		RequiredLabels:          []string{"foo", "bar"},
>>>>>>> 94725e79
	}
	ctx := context.Background()
	queryLookback := l.MaxQueryLookback(ctx, "fake")
	require.Equal(t, time.Duration(expectedLimits.MaxQueryLookback), queryLookback)
	queryLength := l.MaxQueryLength(ctx, "fake")
	require.Equal(t, time.Duration(expectedLimits.MaxQueryLength), queryLength)
	maxEntries := l.MaxEntriesLimitPerQuery(ctx, "fake")
	require.Equal(t, expectedLimits.MaxEntriesLimitPerQuery, maxEntries)
	queryTimeout := l.QueryTimeout(ctx, "fake")
	require.Equal(t, time.Duration(expectedLimits.QueryTimeout), queryTimeout)
	maxQueryBytesRead := l.MaxQueryBytesRead(ctx, "fake")
	require.Equal(t, expectedLimits.MaxQueryBytesRead.Val(), maxQueryBytesRead)

	var limits QueryLimits

	expectedLimits2 := QueryLimits{
		MaxQueryLength:          model.Duration(30 * time.Second),
		MaxQueryLookback:        model.Duration(30 * time.Second),
		MaxEntriesLimitPerQuery: 10,
		QueryTimeout:            model.Duration(29 * time.Second),
<<<<<<< HEAD
		MaxQueryBytesRead:       10,
=======
		RequiredLabels:          []string{"foo", "bar"},
>>>>>>> 94725e79
	}
	{
		ctx2 := InjectQueryLimitsContext(context.Background(), limits)
		queryLookback := l.MaxQueryLookback(ctx2, "fake")
		require.Equal(t, time.Duration(expectedLimits2.MaxQueryLookback), queryLookback)
		queryLength := l.MaxQueryLength(ctx2, "fake")
		require.Equal(t, time.Duration(expectedLimits2.MaxQueryLength), queryLength)
		maxEntries := l.MaxEntriesLimitPerQuery(ctx2, "fake")
		require.Equal(t, expectedLimits2.MaxEntriesLimitPerQuery, maxEntries)
		queryTimeout := l.QueryTimeout(ctx2, "fake")
		require.Equal(t, time.Duration(expectedLimits.QueryTimeout), queryTimeout)
		maxQueryBytesRead := l.MaxQueryBytesRead(ctx2, "fake")
		require.Equal(t, expectedLimits2.MaxQueryBytesRead.Val(), maxQueryBytesRead)
	}

}

func TestLimiter_RejectHighLimits(t *testing.T) {
	// some fake tenant
	tLimits := make(map[string]*validation.Limits)
	tLimits["fake"] = &validation.Limits{
		MaxQueryLookback:        model.Duration(30 * time.Second),
		MaxQueryLength:          model.Duration(30 * time.Second),
		MaxEntriesLimitPerQuery: 10,
		QueryTimeout:            model.Duration(30 * time.Second),
		MaxQueryBytesRead:       10,
		MaxQuerierBytesRead:     10,
	}

	overrides, _ := validation.NewOverrides(validation.Limits{}, newMockTenantLimits(tLimits))
	l := NewLimiter(log.NewNopLogger(), overrides)
	limits := QueryLimits{
		MaxQueryLength:          model.Duration(2 * 24 * time.Hour),
		MaxQueryLookback:        model.Duration(14 * 24 * time.Hour),
		MaxEntriesLimitPerQuery: 100,
		QueryTimeout:            model.Duration(100 * time.Second),
		MaxQueryBytesRead:       100,
	}
	expectedLimits := QueryLimits{
		MaxQueryLength:          model.Duration(30 * time.Second),
		MaxQueryLookback:        model.Duration(30 * time.Second),
		MaxEntriesLimitPerQuery: 10,
		QueryTimeout:            model.Duration(30 * time.Second),
		MaxQueryBytesRead:       10,
	}

	ctx := InjectQueryLimitsContext(context.Background(), limits)
	require.Equal(t, time.Duration(expectedLimits.MaxQueryLookback), l.MaxQueryLookback(ctx, "fake"))
	require.Equal(t, time.Duration(expectedLimits.MaxQueryLength), l.MaxQueryLength(ctx, "fake"))
	require.Equal(t, expectedLimits.MaxEntriesLimitPerQuery, l.MaxEntriesLimitPerQuery(ctx, "fake"))
	require.Equal(t, time.Duration(expectedLimits.QueryTimeout), l.QueryTimeout(ctx, "fake"))
	require.Equal(t, expectedLimits.MaxQueryBytesRead.Val(), l.MaxQueryBytesRead(ctx, "fake"))
}

func TestLimiter_AcceptLowerLimits(t *testing.T) {
	// some fake tenant
	tLimits := make(map[string]*validation.Limits)
	tLimits["fake"] = &validation.Limits{
		MaxQueryLookback:        model.Duration(30 * time.Second),
		MaxQueryLength:          model.Duration(30 * time.Second),
		MaxEntriesLimitPerQuery: 10,
		QueryTimeout:            model.Duration(30 * time.Second),
		MaxQueryBytesRead:       10,
		MaxQuerierBytesRead:     10,
	}

	overrides, _ := validation.NewOverrides(validation.Limits{}, newMockTenantLimits(tLimits))
	l := NewLimiter(log.NewNopLogger(), overrides)
	limits := QueryLimits{
		MaxQueryLength:          model.Duration(29 * time.Second),
		MaxQueryLookback:        model.Duration(29 * time.Second),
		MaxEntriesLimitPerQuery: 9,
		QueryTimeout:            model.Duration(29 * time.Second),
		MaxQueryBytesRead:       9,
	}

	ctx := InjectQueryLimitsContext(context.Background(), limits)
	require.Equal(t, time.Duration(limits.MaxQueryLookback), l.MaxQueryLookback(ctx, "fake"))
	require.Equal(t, time.Duration(limits.MaxQueryLength), l.MaxQueryLength(ctx, "fake"))
	require.Equal(t, limits.MaxEntriesLimitPerQuery, l.MaxEntriesLimitPerQuery(ctx, "fake"))
	require.Equal(t, time.Duration(limits.QueryTimeout), l.QueryTimeout(ctx, "fake"))
<<<<<<< HEAD
	require.Equal(t, limits.MaxQueryBytesRead.Val(), l.MaxQueryBytesRead(ctx, "fake"))
=======
}

func TestLimiter_MergeLimits(t *testing.T) {
	// some fake tenant
	tLimits := make(map[string]*validation.Limits)
	tLimits["fake"] = &validation.Limits{
		RequiredLabels: []string{"one", "two"},
	}

	overrides, _ := validation.NewOverrides(validation.Limits{}, newMockTenantLimits(tLimits))
	l := NewLimiter(log.NewNopLogger(), overrides)
	limits := QueryLimits{
		RequiredLabels: []string{"one", "three"},
	}

	require.ElementsMatch(t, []string{"one", "two"}, l.RequiredLabels(context.Background(), "fake"))

	ctx := InjectQueryLimitsContext(context.Background(), limits)

	require.ElementsMatch(t, []string{"one", "two", "three"}, l.RequiredLabels(ctx, "fake"))
>>>>>>> 94725e79
}<|MERGE_RESOLUTION|>--- conflicted
+++ resolved
@@ -38,12 +38,9 @@
 		MaxQueryLookback:        model.Duration(30 * time.Second),
 		MaxQueryLength:          model.Duration(30 * time.Second),
 		MaxEntriesLimitPerQuery: 10,
-<<<<<<< HEAD
+		RequiredLabels:          []string{"foo", "bar"},
 		MaxQueryBytesRead:       10,
 		MaxQuerierBytesRead:     10,
-=======
-		RequiredLabels:          []string{"foo", "bar"},
->>>>>>> 94725e79
 	}
 
 	overrides, _ := validation.NewOverrides(validation.Limits{}, newMockTenantLimits(tLimits))
@@ -54,11 +51,8 @@
 		MaxQueryLookback:        model.Duration(30 * time.Second),
 		MaxEntriesLimitPerQuery: 10,
 		QueryTimeout:            model.Duration(30 * time.Second),
-<<<<<<< HEAD
 		MaxQueryBytesRead:       10,
-=======
 		RequiredLabels:          []string{"foo", "bar"},
->>>>>>> 94725e79
 	}
 	ctx := context.Background()
 	queryLookback := l.MaxQueryLookback(ctx, "fake")
@@ -79,11 +73,8 @@
 		MaxQueryLookback:        model.Duration(30 * time.Second),
 		MaxEntriesLimitPerQuery: 10,
 		QueryTimeout:            model.Duration(29 * time.Second),
-<<<<<<< HEAD
+		RequiredLabels:          []string{"foo", "bar"},
 		MaxQueryBytesRead:       10,
-=======
-		RequiredLabels:          []string{"foo", "bar"},
->>>>>>> 94725e79
 	}
 	{
 		ctx2 := InjectQueryLimitsContext(context.Background(), limits)
@@ -165,9 +156,7 @@
 	require.Equal(t, time.Duration(limits.MaxQueryLength), l.MaxQueryLength(ctx, "fake"))
 	require.Equal(t, limits.MaxEntriesLimitPerQuery, l.MaxEntriesLimitPerQuery(ctx, "fake"))
 	require.Equal(t, time.Duration(limits.QueryTimeout), l.QueryTimeout(ctx, "fake"))
-<<<<<<< HEAD
 	require.Equal(t, limits.MaxQueryBytesRead.Val(), l.MaxQueryBytesRead(ctx, "fake"))
-=======
 }
 
 func TestLimiter_MergeLimits(t *testing.T) {
@@ -188,5 +177,4 @@
 	ctx := InjectQueryLimitsContext(context.Background(), limits)
 
 	require.ElementsMatch(t, []string{"one", "two", "three"}, l.RequiredLabels(ctx, "fake"))
->>>>>>> 94725e79
 }