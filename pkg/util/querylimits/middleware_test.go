--- conflicted
+++ resolved
@@ -31,11 +31,8 @@
 		model.Duration(1 * time.Second),
 		1,
 		model.Duration(1 * time.Second),
-<<<<<<< HEAD
+		[]string{"foo", "bar"},
 		10,
-=======
-		[]string{"foo", "bar"},
->>>>>>> 94725e79
 	}
 
 	nextHandler := http.HandlerFunc(func(w http.ResponseWriter, r *http.Request) {
