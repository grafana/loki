--- conflicted
+++ resolved
@@ -21,19 +21,12 @@
 // NOTE: we use custom `model.Duration` instead of standard `time.Duration` because,
 // to support user-friendly duration format (e.g: "1h30m45s") in JSON value.
 type QueryLimits struct {
-<<<<<<< HEAD
-	MaxQueryLength          model.Duration   `json:"maxQueryLength,omitempty"`
-	MaxQueryLookback        model.Duration   `json:"maxQueryLookback,omitempty"`
-	MaxEntriesLimitPerQuery int              `json:"maxEntriesLimitPerQuery,omitempty"`
-	QueryTimeout            model.Duration   `json:"queryTimeout,omitempty"`
-	MaxQueryBytesRead       flagext.ByteSize `json:"maxQueryBytesRead,omitempty"`
-=======
 	MaxQueryLength          model.Duration `json:"maxQueryLength,omitempty"`
 	MaxQueryLookback        model.Duration `json:"maxQueryLookback,omitempty"`
 	MaxEntriesLimitPerQuery int            `json:"maxEntriesLimitPerQuery,omitempty"`
 	QueryTimeout            model.Duration `json:"queryTimeout,omitempty"`
 	RequiredLabels          []string       `json:"requiredLabels,omitempty"`
->>>>>>> 94725e79
+	MaxQueryBytesRead       flagext.ByteSize `json:"maxQueryBytesRead,omitempty"`
 }
 
 func UnmarshalQueryLimits(data []byte) (*QueryLimits, error) {
