--- conflicted
+++ resolved
@@ -14,15 +14,11 @@
 
 type serverMetrics struct {
 	inflightRequests prometheus.Summary
-<<<<<<< HEAD
-	chunkRemovals    *prometheus.CounterVec
-	receivedFilters  prometheus.Histogram
-=======
 	requestedSeries  prometheus.Histogram
 	filteredSeries   prometheus.Histogram
 	requestedChunks  prometheus.Histogram
 	filteredChunks   prometheus.Histogram
->>>>>>> a0fce391
+	receivedFilters  prometheus.Histogram
 }
 
 func newMetrics(registerer prometheus.Registerer, namespace, subsystem string) *metrics {
@@ -46,17 +42,6 @@
 		requestedSeries: promauto.With(registerer).NewHistogram(prometheus.HistogramOpts{
 			Namespace: namespace,
 			Subsystem: subsystem,
-<<<<<<< HEAD
-			Name:      "chunk_removals_total",
-			Help:      "Total amount of removals received from the block querier partitioned by state. The state 'accepted' means that the removals are processed, the state 'dropped' means that the removals were received after the task context was done (e.g. client timeout, etc).",
-		}, []string{"state"}),
-		receivedFilters: promauto.With(registerer).NewHistogram(prometheus.HistogramOpts{
-			Namespace: namespace,
-			Subsystem: subsystem,
-			Name:      "request_filters",
-			Help:      "Number of filters per request.",
-			Buckets:   prometheus.LinearBuckets(0, 1, 20),
-=======
 			Name:      "requested_series",
 			Help:      "Total amount of series refs sent to bloom-gateway for querying",
 			Buckets:   prometheus.ExponentialBucketsRange(1, 100e3, 10),
@@ -81,7 +66,13 @@
 			Name:      "filtered_chunks",
 			Help:      "Total amount of chunk refs filtered by bloom-gateway",
 			Buckets:   prometheus.ExponentialBucketsRange(1, 100e3, 10),
->>>>>>> a0fce391
+		}),
+		receivedFilters: promauto.With(registerer).NewHistogram(prometheus.HistogramOpts{
+			Namespace: namespace,
+			Subsystem: subsystem,
+			Name:      "request_filters",
+			Help:      "Number of filters per request.",
+			Buckets:   prometheus.LinearBuckets(0, 1, 20),
 		}),
 	}
 }
