--- conflicted
+++ resolved
@@ -261,14 +261,9 @@
 		direction,
 		mint,
 		maxt,
-<<<<<<< HEAD
-		func(statsCtx *stats.Context, ts int64, line string, nonIndexedLabelsSymbols symbols) error {
-			nonIndexedLabels := hb.symbolizer.Lookup(nonIndexedLabelsSymbols)
-			newLine, parsedLbs, matches := pipeline.ProcessString(ts, line, nonIndexedLabels...)
-=======
 		func(statsCtx *stats.Context, ts int64, line string, structuredMetadataSymbols symbols) error {
-			newLine, parsedLbs, matches := pipeline.ProcessString(ts, line, hb.symbolizer.Lookup(structuredMetadataSymbols)...)
->>>>>>> 2d1d5d29
+			structuredMetadata := hb.symbolizer.Lookup(structuredMetadataSymbols)
+			newLine, parsedLbs, matches := pipeline.ProcessString(ts, line, structuredMetadata...)
 			if !matches {
 				return nil
 			}
@@ -296,13 +291,8 @@
 
 			// Most of the time, there is no need to send back the structured metadata, as they are already part of the labels results.
 			// Still it might be needed for example when appending entries from one chunk into another one.
-<<<<<<< HEAD
-			if iterOptions.KeepNonIndexedLabels {
-				entry.NonIndexedLabels = logproto.FromLabelsToLabelAdapters(nonIndexedLabels)
-=======
 			if iterOptions.KeepStructuredMetdata {
-				entry.StructuredMetadata = logproto.FromLabelsToLabelAdapters(hb.symbolizer.Lookup(structuredMetadataSymbols))
->>>>>>> 2d1d5d29
+				entry.StructuredMetadata = logproto.FromLabelsToLabelAdapters(structuredMetadata)
 			}
 
 			stream.Entries = append(stream.Entries, entry)
