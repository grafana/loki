package chunkenc

import (
	"bytes"
	"context"
	"encoding/binary"
	"fmt"
	"io"
	"math"
	"time"

	"github.com/Workiva/go-datastructures/rangetree"
	"github.com/cespare/xxhash/v2"
	"github.com/pkg/errors"
	"github.com/prometheus/prometheus/pkg/labels"

	"github.com/grafana/loki/pkg/iter"
	"github.com/grafana/loki/pkg/logproto"
	"github.com/grafana/loki/pkg/logql/log"
	"github.com/grafana/loki/pkg/logqlmodel/stats"
)

var noopStreamPipeline = log.NewNoopPipeline().ForStream(labels.Labels{})

type HeadBlock interface {
	IsEmpty() bool
	CheckpointTo(w io.Writer) error
	CheckpointBytes(b []byte) ([]byte, error)
	CheckpointSize() int
	LoadBytes(b []byte) error
	Serialise(pool WriterPool) ([]byte, error)
	Reset()
	Bounds() (mint, maxt int64)
	Entries() int
	UncompressedSize() int
	Convert(HeadBlockFmt) (HeadBlock, error)
	Append(int64, string) error
	Iterator(
		ctx context.Context,
		direction logproto.Direction,
		mint,
		maxt int64,
		pipeline log.StreamPipeline,
	) iter.EntryIterator
	SampleIterator(
		ctx context.Context,
		mint,
		maxt int64,
		extractor log.StreamSampleExtractor,
	) iter.SampleIterator
	Format() HeadBlockFmt
}

type unorderedHeadBlock struct {
	// Opted for range tree over skiplist for space reduction.
	// Inserts: O(log(n))
	// Scans: (O(k+log(n))) where k=num_scanned_entries & n=total_entries
	rt rangetree.RangeTree

	lines      int   // number of entries
	size       int   // size of uncompressed bytes.
	mint, maxt int64 // upper and lower bounds
}

func newUnorderedHeadBlock() *unorderedHeadBlock {
	return &unorderedHeadBlock{
		rt: rangetree.New(1),
	}
}

func (hb *unorderedHeadBlock) Format() HeadBlockFmt { return UnorderedHeadBlockFmt }

func (hb *unorderedHeadBlock) IsEmpty() bool {
	return hb.size == 0
}

func (hb *unorderedHeadBlock) Bounds() (int64, int64) {
	return hb.mint, hb.maxt
}

func (hb *unorderedHeadBlock) Entries() int {
	return hb.lines
}

func (hb *unorderedHeadBlock) UncompressedSize() int {
	return hb.size
}

func (hb *unorderedHeadBlock) Reset() {
	x := newUnorderedHeadBlock()
	*hb = *x
}

// collection of entries belonging to the same nanosecond
type nsEntries struct {
	ts      int64
	entries []string
}

func (e *nsEntries) ValueAtDimension(_ uint64) int64 {
	return e.ts
}

func (hb *unorderedHeadBlock) Append(ts int64, line string) error {
	// This is an allocation hack. The rangetree lib does not
	// support the ability to pass a "mutate" function during an insert
	// and instead will displace any existing entry at the specified timestamp.
	// Since Loki supports multiple lines per timestamp,
	// we insert an entry without any log lines,
	// which is ordered by timestamp alone.
	// Then, we detect if we've displaced any existing entries, and
	// append the new one to the existing, preallocated slice.
	// If not, we create a slice with one entry.
	e := &nsEntries{
		ts: ts,
	}
	displaced := hb.rt.Add(e)
	if displaced[0] != nil {
		e.entries = append(displaced[0].(*nsEntries).entries, line)
	} else {
		e.entries = []string{line}
	}

	// Update hb metdata
	if hb.size == 0 || hb.mint > ts {
		hb.mint = ts
	}

	if hb.maxt < ts {
		hb.maxt = ts
	}

	hb.size += len(line)
	hb.lines++
<<<<<<< HEAD

	return nil
=======
>>>>>>> 4a8f62ba
}

// Implements rangetree.Interval
type interval struct {
	mint, maxt int64
}

func (i interval) LowAtDimension(_ uint64) int64 { return i.mint }

// rangetree library treats this as inclusive, but we want exclusivity,
// or [from, through) in nanoseconds
func (i interval) HighAtDimension(_ uint64) int64 { return i.maxt - 1 }

// helper for base logic across {Entry,Sample}Iterator
func (hb *unorderedHeadBlock) forEntries(
	ctx context.Context,
	direction logproto.Direction,
	mint,
	maxt int64,
	entryFn func(int64, string) error, // returning an error exits early
) (err error) {
	if hb.IsEmpty() || (maxt < hb.mint || hb.maxt < mint) {
		return
	}

	entries := hb.rt.Query(interval{
		mint: mint,
		maxt: maxt,
	})

	chunkStats := stats.GetChunkData(ctx)
	process := func(es *nsEntries) {
		chunkStats.HeadChunkLines += int64(len(es.entries))

		// preserve write ordering of entries with the same ts
		var i int
		if direction == logproto.BACKWARD {
			i = len(es.entries) - 1
		}
		next := func() {
			if direction == logproto.FORWARD {
				i++
			} else {
				i--
			}
		}

		for ; i < len(es.entries) && i >= 0; next() {
			line := es.entries[i]
			chunkStats.HeadChunkBytes += int64(len(line))
			err = entryFn(es.ts, line)

		}
	}

	if direction == logproto.FORWARD {
		for _, e := range entries {
			process(e.(*nsEntries))
			if err != nil {
				return err
			}
		}
	} else {
		for i := len(entries) - 1; i >= 0; i-- {
			process(entries[i].(*nsEntries))
			if err != nil {
				return err
			}
		}
	}

	return nil
}

func (hb *unorderedHeadBlock) Iterator(
	ctx context.Context,
	direction logproto.Direction,
	mint,
	maxt int64,
	pipeline log.StreamPipeline,
) iter.EntryIterator {

	// We are doing a copy everytime, this is because b.entries could change completely,
	// the alternate would be that we allocate a new b.entries everytime we cut a block,
	// but the tradeoff is that queries to near-realtime data would be much lower than
	// cutting of blocks.
	streams := map[uint64]*logproto.Stream{}

	_ = hb.forEntries(
		ctx,
		direction,
		mint,
		maxt,
		func(ts int64, line string) error {
			newLine, parsedLbs, ok := pipeline.ProcessString(line)
			if !ok {
				return nil
			}

			var stream *logproto.Stream
			lhash := parsedLbs.Hash()
			if stream, ok = streams[lhash]; !ok {
				stream = &logproto.Stream{
					Labels: parsedLbs.String(),
				}
				streams[lhash] = stream
			}

			stream.Entries = append(stream.Entries, logproto.Entry{
				Timestamp: time.Unix(0, ts),
				Line:      newLine,
			})
			return nil
		},
	)

	if len(streams) == 0 {
		return iter.NoopIterator
	}
	streamsResult := make([]logproto.Stream, 0, len(streams))
	for _, stream := range streams {
		streamsResult = append(streamsResult, *stream)
	}
	return iter.NewStreamsIterator(ctx, streamsResult, direction)
}

// nolint:unused
func (hb *unorderedHeadBlock) SampleIterator(
	ctx context.Context,
	mint,
	maxt int64,
	extractor log.StreamSampleExtractor,
) iter.SampleIterator {

	series := map[uint64]*logproto.Series{}

	_ = hb.forEntries(
		ctx,
		logproto.FORWARD,
		mint,
		maxt,
		func(ts int64, line string) error {
			value, parsedLabels, ok := extractor.ProcessString(line)
			if !ok {
				return nil
			}
			var found bool
			var s *logproto.Series
			lhash := parsedLabels.Hash()
			if s, found = series[lhash]; !found {
				s = &logproto.Series{
					Labels:  parsedLabels.String(),
					Samples: SamplesPool.Get(hb.lines).([]logproto.Sample)[:0],
				}
				series[lhash] = s
			}

			h := xxhash.Sum64(unsafeGetBytes(line))
			s.Samples = append(s.Samples, logproto.Sample{
				Timestamp: ts,
				Value:     value,
				Hash:      h,
			})
			return nil
		},
	)

	if len(series) == 0 {
		return iter.NoopIterator
	}
	seriesRes := make([]logproto.Series, 0, len(series))
	for _, s := range series {
		seriesRes = append(seriesRes, *s)
	}
	return iter.SampleIteratorWithClose(iter.NewMultiSeriesIterator(ctx, seriesRes), func() error {
		for _, s := range series {
			SamplesPool.Put(s.Samples)
		}
		return nil
	})
}

// nolint:unused
// serialise is used in creating an ordered, compressed block from an unorderedHeadBlock
func (hb *unorderedHeadBlock) Serialise(pool WriterPool) ([]byte, error) {
	inBuf := serializeBytesBufferPool.Get().(*bytes.Buffer)
	defer func() {
		inBuf.Reset()
		serializeBytesBufferPool.Put(inBuf)
	}()
	outBuf := &bytes.Buffer{}

	encBuf := make([]byte, binary.MaxVarintLen64)
	compressedWriter := pool.GetWriter(outBuf)
	defer pool.PutWriter(compressedWriter)

	_ = hb.forEntries(
		context.Background(),
		logproto.FORWARD,
		0,
		math.MaxInt64,
		func(ts int64, line string) error {
			n := binary.PutVarint(encBuf, ts)
			inBuf.Write(encBuf[:n])

			n = binary.PutUvarint(encBuf, uint64(len(line)))
			inBuf.Write(encBuf[:n])

			inBuf.WriteString(line)
			return nil
		},
	)

	if _, err := compressedWriter.Write(inBuf.Bytes()); err != nil {
		return nil, errors.Wrap(err, "appending entry")
	}
	if err := compressedWriter.Close(); err != nil {
		return nil, errors.Wrap(err, "flushing pending compress buffer")
	}

	return outBuf.Bytes(), nil
}

func (hb *unorderedHeadBlock) Convert(version HeadBlockFmt) (HeadBlock, error) {
	if version > OrderedHeadBlockFmt {
		return hb, nil
	}
	out := &headBlock{}

	err := hb.forEntries(
		context.Background(),
		logproto.FORWARD,
		0,
		math.MaxInt64,
		func(ts int64, line string) error {
			return out.Append(ts, line)
		},
	)
	return out, err
}

// CheckpointSize returns the estimated size of the headblock checkpoint.
func (hb *unorderedHeadBlock) CheckpointSize() int {
	size := 1                                                          // version
	size += binary.MaxVarintLen32 * 2                                  // total entries + total size
	size += binary.MaxVarintLen64 * 2                                  // mint,maxt
	size += (binary.MaxVarintLen64 + binary.MaxVarintLen32) * hb.lines // ts + len of log line.
	size += hb.size                                                    // uncompressed bytes of lines
	return size
}

// CheckpointBytes serializes a headblock to []byte. This is used by the WAL checkpointing,
// which does not want to mutate a chunk by cutting it (otherwise risking content address changes), but
// needs to serialize/deserialize the data to disk to ensure data durability.
func (hb *unorderedHeadBlock) CheckpointBytes(b []byte) ([]byte, error) {
	buf := bytes.NewBuffer(b[:0])
	err := hb.CheckpointTo(buf)
	return buf.Bytes(), err
}

// CheckpointTo serializes a headblock to a `io.Writer`. see `CheckpointBytes`.
func (hb *unorderedHeadBlock) CheckpointTo(w io.Writer) error {
	eb := EncodeBufferPool.Get().(*encbuf)
	defer EncodeBufferPool.Put(eb)

	eb.reset()

	eb.putByte(byte(hb.Format()))
	_, err := w.Write(eb.get())
	if err != nil {
		return errors.Wrap(err, "write headBlock version")
	}
	eb.reset()

	eb.putUvarint(hb.lines)

	_, err = w.Write(eb.get())
	if err != nil {
		return errors.Wrap(err, "write headBlock metas")
	}
	eb.reset()

	err = hb.forEntries(
		context.Background(),
		logproto.FORWARD,
		0,
		math.MaxInt64,
		func(ts int64, line string) error {
			eb.putVarint64(ts)
			eb.putUvarint(len(line))
			_, err = w.Write(eb.get())
			if err != nil {
				return errors.Wrap(err, "write headBlock entry ts")
			}
			eb.reset()

			_, err := io.WriteString(w, line)
			if err != nil {
				return errors.Wrap(err, "write headblock entry line")
			}
			return nil
		},
	)

	return nil
}

func (hb *unorderedHeadBlock) LoadBytes(b []byte) error {
	// ensure it's empty
	*hb = *newUnorderedHeadBlock()

	if len(b) < 1 {
		return nil
	}

	db := decbuf{b: b}

	version := db.byte()
	if db.err() != nil {
		return errors.Wrap(db.err(), "verifying headblock header")
	}
	switch version {
	case UnorderedHeadBlockFmt.Byte():
	default:
		return errors.Errorf("incompatible headBlock version (%v), only V4 is currently supported", version)
	}

	n := db.uvarint()

	if err := db.err(); err != nil {
		return errors.Wrap(err, "verifying headblock metadata")
	}

	for i := 0; i < n && db.err() == nil; i++ {
		ts := db.varint64()
		lineLn := db.uvarint()
		line := string(db.bytes(lineLn))
		if err := hb.Append(ts, line); err != nil {
			return err
		}
	}

	if err := db.err(); err != nil {
		return errors.Wrap(err, "decoding entries")
	}

	return nil
}

// HeadFromCheckpoint handles reading any head block format and returning the desired form.
// This is particularly helpful replaying WALs from different configurations
// such as after enabling unordered writes.
func HeadFromCheckpoint(b []byte, desired HeadBlockFmt) (HeadBlock, error) {
	db := decbuf{b: b}

	version := db.byte()
	if db.err() != nil {
		return nil, errors.Wrap(db.err(), "verifying headblock header")
	}
	format := HeadBlockFmt(version)

	var decodedBlock HeadBlock
	switch {
	case format <= OrderedHeadBlockFmt:
		decodedBlock = &headBlock{}
	case format == UnorderedHeadBlockFmt:
		decodedBlock = newUnorderedHeadBlock()
	default:
		return nil, fmt.Errorf("unexpected head block version: %v", version)
	}

	if err := decodedBlock.LoadBytes(b); err != nil {
		return nil, err
	}

	if decodedBlock.Format() != desired {
		return decodedBlock.Convert(desired)
	}
	return decodedBlock, nil

}<|MERGE_RESOLUTION|>--- conflicted
+++ resolved
@@ -132,11 +132,8 @@
 
 	hb.size += len(line)
 	hb.lines++
-<<<<<<< HEAD
 
 	return nil
-=======
->>>>>>> 4a8f62ba
 }
 
 // Implements rangetree.Interval
