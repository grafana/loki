--- conflicted
+++ resolved
@@ -361,11 +361,7 @@
 	if version > OrderedHeadBlockFmt {
 		return hb, nil
 	}
-<<<<<<< HEAD
 	out := version.NewBlock()
-=======
-	out := &headBlock{}
->>>>>>> a4db1a43
 
 	err := hb.forEntries(
 		context.Background(),
@@ -459,13 +455,8 @@
 	if db.err() != nil {
 		return errors.Wrap(db.err(), "verifying headblock header")
 	}
-	switch version {
-<<<<<<< HEAD
-
-=======
->>>>>>> a4db1a43
-	case UnorderedHeadBlockFmt.Byte():
-	default:
+
+	if version != UnorderedHeadBlockFmt.Byte() {
 		return errors.Errorf("incompatible headBlock version (%v), only V4 is currently supported", version)
 	}
 
@@ -495,13 +486,10 @@
 // This is particularly helpful replaying WALs from different configurations
 // such as after enabling unordered writes.
 func HeadFromCheckpoint(b []byte, desired HeadBlockFmt) (HeadBlock, error) {
-<<<<<<< HEAD
 	if len(b) == 0 {
 		return desired.NewBlock(), nil
 	}
 
-=======
->>>>>>> a4db1a43
 	db := decbuf{b: b}
 
 	version := db.byte()
@@ -509,25 +497,11 @@
 		return nil, errors.Wrap(db.err(), "verifying headblock header")
 	}
 	format := HeadBlockFmt(version)
-<<<<<<< HEAD
 	if format > UnorderedHeadBlockFmt {
 		return nil, fmt.Errorf("unexpected head block version: %v", format)
 	}
 
 	decodedBlock := format.NewBlock()
-=======
-
-	var decodedBlock HeadBlock
-	switch {
-	case format <= OrderedHeadBlockFmt:
-		decodedBlock = &headBlock{}
-	case format == UnorderedHeadBlockFmt:
-		decodedBlock = newUnorderedHeadBlock()
-	default:
-		return nil, fmt.Errorf("unexpected head block version: %v", version)
-	}
->>>>>>> a4db1a43
-
 	if err := decodedBlock.LoadBytes(b); err != nil {
 		return nil, err
 	}
