--- conflicted
+++ resolved
@@ -115,9 +115,6 @@
 		buf = log.NewBufferedLabelsBuilder(structuredMetadata)
 	}
 	for _, symbol := range syms {
-<<<<<<< HEAD
-		buf.Add(labels.Label{Name: s.lookup(symbol.Name), Value: s.lookup(symbol.Value)})
-=======
 		// First check if we have a normalized name for this symbol
 		s.mtx.RLock()
 		normalized, exists := s.normalizedNames[symbol.Name]
@@ -136,8 +133,7 @@
 			name = normalized
 		}
 
-		buf = append(buf, labels.Label{Name: name, Value: s.lookup(symbol.Value)})
->>>>>>> e6d8a225
+		buf.Add(labels.Label{Name: name, Value: s.lookup(symbol.Value)})
 	}
 
 	return buf.Labels()
