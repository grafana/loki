package chunkenc

import (
	"context"
	"errors"
	"fmt"
	"math"
	"math/rand"
	"testing"
	"time"

	"github.com/prometheus/prometheus/model/labels"
	"github.com/stretchr/testify/require"

	"github.com/grafana/loki/pkg/iter"
	"github.com/grafana/loki/pkg/logproto"
	"github.com/grafana/loki/pkg/logql/log"
	"github.com/grafana/loki/pkg/logqlmodel/stats"
)

func iterEq(t *testing.T, exp []entry, got iter.EntryIterator) {
	var i int
	for got.Next() {
		require.Equal(t, logproto.Entry{
			Timestamp: time.Unix(0, exp[i].t),
			Line:      exp[i].s,
		}, got.Entry())
		require.Equal(t, exp[i].nonIndexedLabels.String(), got.Labels())
		i++
	}
	require.Equal(t, i, len(exp))
}

func Test_forEntriesEarlyReturn(t *testing.T) {
	hb := newUnorderedHeadBlock(UnorderedHeadBlockFmt, newSymbolizer())
	for i := 0; i < 10; i++ {
		require.Nil(t, hb.Append(int64(i), fmt.Sprint(i), labels.Labels{{Name: "i", Value: fmt.Sprint(i)}}))
	}

	// forward
	var forwardCt int
	var forwardStop int64
	err := hb.forEntries(
		context.Background(),
		logproto.FORWARD,
		0,
		math.MaxInt64,
		func(_ *stats.Context, ts int64, _ string, _ symbols) error {
			forwardCt++
			forwardStop = ts
			if ts == 5 {
				return errors.New("err")
			}
			return nil
		},
	)
	require.Error(t, err)
	require.Equal(t, int64(5), forwardStop)
	require.Equal(t, 6, forwardCt)

	// backward
	var backwardCt int
	var backwardStop int64
	err = hb.forEntries(
		context.Background(),
		logproto.BACKWARD,
		0,
		math.MaxInt64,
		func(_ *stats.Context, ts int64, _ string, _ symbols) error {
			backwardCt++
			backwardStop = ts
			if ts == 5 {
				return errors.New("err")
			}
			return nil
		},
	)
	require.Error(t, err)
	require.Equal(t, int64(5), backwardStop)
	require.Equal(t, 5, backwardCt)
}

func Test_Unordered_InsertRetrieval(t *testing.T) {
	for _, tc := range []struct {
		desc       string
		input, exp []entry
		dir        logproto.Direction
	}{
		{
			desc: "simple forward",
			input: []entry{
				{0, "a", nil}, {1, "b", nil}, {2, "c", labels.Labels{{Name: "a", Value: "b"}}},
			},
			exp: []entry{
				{0, "a", nil}, {1, "b", nil}, {2, "c", labels.Labels{{Name: "a", Value: "b"}}},
			},
		},
		{
			desc: "simple backward",
			input: []entry{
				{0, "a", nil}, {1, "b", nil}, {2, "c", labels.Labels{{Name: "a", Value: "b"}}},
			},
			exp: []entry{
				{2, "c", labels.Labels{{Name: "a", Value: "b"}}}, {1, "b", nil}, {0, "a", nil},
			},
			dir: logproto.BACKWARD,
		},
		{
			desc: "unordered forward",
			input: []entry{
				{1, "b", nil}, {0, "a", nil}, {2, "c", labels.Labels{{Name: "a", Value: "b"}}},
			},
			exp: []entry{
				{0, "a", nil}, {1, "b", nil}, {2, "c", labels.Labels{{Name: "a", Value: "b"}}},
			},
		},
		{
			desc: "unordered backward",
			input: []entry{
				{1, "b", nil}, {0, "a", nil}, {2, "c", labels.Labels{{Name: "a", Value: "b"}}},
			},
			exp: []entry{
				{2, "c", labels.Labels{{Name: "a", Value: "b"}}}, {1, "b", nil}, {0, "a", nil},
			},
			dir: logproto.BACKWARD,
		},
		{
			desc: "ts collision forward",
			input: []entry{
				{0, "a", labels.Labels{{Name: "a", Value: "b"}}}, {0, "b", labels.Labels{{Name: "a", Value: "b"}}}, {1, "c", nil},
			},
			exp: []entry{
				{0, "a", labels.Labels{{Name: "a", Value: "b"}}}, {0, "b", labels.Labels{{Name: "a", Value: "b"}}}, {1, "c", nil},
			},
		},
		{
			desc: "ts collision backward",
			input: []entry{
				{0, "a", labels.Labels{{Name: "a", Value: "b"}}}, {0, "b", nil}, {1, "c", nil},
			},
			exp: []entry{
				{1, "c", nil}, {0, "b", nil}, {0, "a", labels.Labels{{Name: "a", Value: "b"}}},
			},
			dir: logproto.BACKWARD,
		},
		{
			desc: "ts remove exact dupe forward",
			input: []entry{
				{0, "a", nil}, {0, "b", nil}, {1, "c", nil}, {0, "b", labels.Labels{{Name: "a", Value: "b"}}},
			},
			exp: []entry{
				{0, "a", nil}, {0, "b", nil}, {1, "c", nil},
			},
			dir: logproto.FORWARD,
		},
		{
			desc: "ts remove exact dupe backward",
			input: []entry{
				{0, "a", nil}, {0, "b", nil}, {1, "c", nil}, {0, "b", labels.Labels{{Name: "a", Value: "b"}}},
			},
			exp: []entry{
				{1, "c", nil}, {0, "b", nil}, {0, "a", nil},
			},
			dir: logproto.BACKWARD,
		},
	} {
		t.Run(tc.desc, func(t *testing.T) {
			for _, format := range []HeadBlockFmt{
				UnorderedHeadBlockFmt,
				UnorderedWithNonIndexedLabelsHeadBlockFmt,
			} {
				t.Run(format.String(), func(t *testing.T) {
					hb := newUnorderedHeadBlock(format, newSymbolizer())
					for _, e := range tc.input {
						require.Nil(t, hb.Append(e.t, e.s, e.nonIndexedLabels))
					}

					itr := hb.Iterator(
						context.Background(),
						tc.dir,
						0,
						math.MaxInt64,
						noopStreamPipeline,
					)

					expected := make([]entry, len(tc.exp))
					copy(expected, tc.exp)
					if format < UnorderedWithNonIndexedLabelsHeadBlockFmt {
						for i := range expected {
							expected[i].nonIndexedLabels = nil
						}
					}

					iterEq(t, expected, itr)
				})
			}
		})
	}
}

func Test_UnorderedBoundedIter(t *testing.T) {
	for _, tc := range []struct {
		desc       string
		mint, maxt int64
		dir        logproto.Direction
		input      []entry
		exp        []entry
	}{
		{
			desc: "simple",
			mint: 1,
			maxt: 4,
			input: []entry{
				{0, "a", nil}, {1, "b", labels.Labels{{Name: "a", Value: "b"}}}, {2, "c", nil}, {3, "d", nil}, {4, "e", nil},
			},
			exp: []entry{
				{1, "b", labels.Labels{{Name: "a", Value: "b"}}}, {2, "c", nil}, {3, "d", nil},
			},
		},
		{
			desc: "simple backward",
			mint: 1,
			maxt: 4,
			input: []entry{
				{0, "a", nil}, {1, "b", labels.Labels{{Name: "a", Value: "b"}}}, {2, "c", nil}, {3, "d", nil}, {4, "e", nil},
			},
			exp: []entry{
				{3, "d", nil}, {2, "c", nil}, {1, "b", labels.Labels{{Name: "a", Value: "b"}}},
			},
			dir: logproto.BACKWARD,
		},
		{
			desc: "unordered",
			mint: 1,
			maxt: 4,
			input: []entry{
				{0, "a", nil}, {2, "c", nil}, {1, "b", labels.Labels{{Name: "a", Value: "b"}}}, {4, "e", nil}, {3, "d", nil},
			},
			exp: []entry{
				{1, "b", labels.Labels{{Name: "a", Value: "b"}}}, {2, "c", nil}, {3, "d", nil},
			},
		},
	} {
		t.Run(tc.desc, func(t *testing.T) {
			for _, format := range []HeadBlockFmt{
				UnorderedHeadBlockFmt,
				UnorderedWithNonIndexedLabelsHeadBlockFmt,
			} {
				t.Run(format.String(), func(t *testing.T) {
					hb := newUnorderedHeadBlock(format, newSymbolizer())
					for _, e := range tc.input {
						require.Nil(t, hb.Append(e.t, e.s, e.nonIndexedLabels))
					}

					itr := hb.Iterator(
						context.Background(),
						tc.dir,
						tc.mint,
						tc.maxt,
						noopStreamPipeline,
					)

					expected := make([]entry, len(tc.exp))
					copy(expected, tc.exp)
					if format < UnorderedWithNonIndexedLabelsHeadBlockFmt {
						for i := range expected {
							expected[i].nonIndexedLabels = nil
						}
					}

					iterEq(t, expected, itr)
				})
			}
		})
	}
}

func TestHeadBlockInterop(t *testing.T) {
	unordered, ordered := newUnorderedHeadBlock(UnorderedHeadBlockFmt, nil), &headBlock{}
	unorderedWithNonIndexedLabels := newUnorderedHeadBlock(UnorderedWithNonIndexedLabelsHeadBlockFmt, newSymbolizer())
	for i := 0; i < 100; i++ {
		metaLabels := labels.Labels{{Name: "foo", Value: fmt.Sprint(99 - i)}}
		require.Nil(t, unordered.Append(int64(99-i), fmt.Sprint(99-i), metaLabels))
		require.Nil(t, unorderedWithNonIndexedLabels.Append(int64(99-i), fmt.Sprint(99-i), metaLabels))
		require.Nil(t, ordered.Append(int64(i), fmt.Sprint(i), labels.Labels{{Name: "foo", Value: fmt.Sprint(i)}}))
	}

	// turn to bytes
	orderedCheckpointBytes, err := ordered.CheckpointBytes(nil)
	require.Nil(t, err)
	unorderedCheckpointBytes, err := unordered.CheckpointBytes(nil)
	require.Nil(t, err)
	unorderedWithNonIndexedLabelsCheckpointBytes, err := unorderedWithNonIndexedLabels.CheckpointBytes(nil)
	require.Nil(t, err)

	// Ensure we can recover ordered checkpoint into ordered headblock
	recovered, err := HeadFromCheckpoint(orderedCheckpointBytes, OrderedHeadBlockFmt, nil)
	require.Nil(t, err)
	require.Equal(t, ordered, recovered)

	// Ensure we can recover ordered checkpoint into unordered headblock
	recovered, err = HeadFromCheckpoint(orderedCheckpointBytes, UnorderedHeadBlockFmt, nil)
	require.Nil(t, err)
	require.Equal(t, unordered, recovered)

	// Ensure we can recover ordered checkpoint into unordered headblock with non-indexed labels
	recovered, err = HeadFromCheckpoint(orderedCheckpointBytes, UnorderedWithNonIndexedLabelsHeadBlockFmt, nil)
	require.NoError(t, err)
	require.Equal(t, &unorderedHeadBlock{
		format: UnorderedWithNonIndexedLabelsHeadBlockFmt,
		rt:     unordered.rt,
		lines:  unordered.lines,
		size:   unordered.size,
		mint:   unordered.mint,
		maxt:   unordered.maxt,
	}, recovered)

	// Ensure we can recover unordered checkpoint into unordered headblock
	recovered, err = HeadFromCheckpoint(unorderedCheckpointBytes, UnorderedHeadBlockFmt, nil)
	require.Nil(t, err)
	require.Equal(t, unordered, recovered)

	// Ensure trying to recover unordered checkpoint into unordered with non-indexed labels keeps it in unordered format
	recovered, err = HeadFromCheckpoint(unorderedCheckpointBytes, UnorderedWithNonIndexedLabelsHeadBlockFmt, nil)
	require.NoError(t, err)
	require.Equal(t, unordered, recovered)

	// Ensure trying to recover unordered with non-indexed labels checkpoint into ordered headblock keeps it in unordered with non-indexed labels format
	recovered, err = HeadFromCheckpoint(unorderedWithNonIndexedLabelsCheckpointBytes, OrderedHeadBlockFmt, unorderedWithNonIndexedLabels.symbolizer)
	require.Nil(t, err)
	require.Equal(t, unorderedWithNonIndexedLabels, recovered) // we compare the data with unordered because unordered head block does not contain metaLabels.

	// Ensure trying to recover unordered with non-indexed labels checkpoint into unordered headblock keeps it in unordered with non-indexed labels format
	recovered, err = HeadFromCheckpoint(unorderedWithNonIndexedLabelsCheckpointBytes, UnorderedHeadBlockFmt, unorderedWithNonIndexedLabels.symbolizer)
	require.Nil(t, err)
	require.Equal(t, unorderedWithNonIndexedLabels, recovered) // we compare the data with unordered because unordered head block does not contain metaLabels.

	// Ensure we can recover unordered with non-indexed checkpoint into unordered with non-indexed headblock
	recovered, err = HeadFromCheckpoint(unorderedWithNonIndexedLabelsCheckpointBytes, UnorderedWithNonIndexedLabelsHeadBlockFmt, unorderedWithNonIndexedLabels.symbolizer)
	require.Nil(t, err)
	require.Equal(t, unorderedWithNonIndexedLabels, recovered)
}

// ensure backwards compatibility from when chunk format
// and head block format was split
func TestChunkBlockFmt(t *testing.T) {
	require.Equal(t, ChunkFormatV3, byte(OrderedHeadBlockFmt))
}

func BenchmarkHeadBlockWrites(b *testing.B) {
	// ordered, ordered
	// unordered, ordered
	// unordered, unordered

	// current default block size of 256kb with 75b avg log lines =~ 5.2k lines/block
	nWrites := (256 << 10) / 50

	headBlockFn := func() func(int64, string, labels.Labels) {
		hb := &headBlock{}
		return func(ts int64, line string, metaLabels labels.Labels) {
			_ = hb.Append(ts, line, metaLabels)
		}
	}

	unorderedHeadBlockFn := func() func(int64, string, labels.Labels) {
		hb := newUnorderedHeadBlock(UnorderedHeadBlockFmt, nil)
		return func(ts int64, line string, metaLabels labels.Labels) {
			_ = hb.Append(ts, line, metaLabels)
		}
	}

	for _, tc := range []struct {
		desc            string
		fn              func() func(int64, string, labels.Labels)
		unorderedWrites bool
	}{
		{
			desc: "ordered headblock ordered writes",
			fn:   headBlockFn,
		},
		{
			desc: "unordered headblock ordered writes",
			fn:   unorderedHeadBlockFn,
		},
		{
			desc:            "unordered headblock unordered writes",
			fn:              unorderedHeadBlockFn,
			unorderedWrites: true,
		},
	} {
		for _, withNonIndexedLabels := range []bool{false, true} {
			// build writes before we start benchmarking so random number generation, etc,
			// isn't included in our timing info
			writes := make([]entry, 0, nWrites)
			rnd := rand.NewSource(0)
			for i := 0; i < nWrites; i++ {
				ts := int64(i)
				if tc.unorderedWrites {
					ts = rnd.Int63()
				}

				var nonIndexedLabels labels.Labels
				if withNonIndexedLabels {
					nonIndexedLabels = labels.Labels{{Name: "foo", Value: fmt.Sprint(ts)}}
				}

				writes = append(writes, entry{
					t:                ts,
					s:                fmt.Sprint("line:", i),
					nonIndexedLabels: nonIndexedLabels,
				})
			}

			name := tc.desc
			if withNonIndexedLabels {
				name += " with non-indexed labels"
			}
			b.Run(name, func(b *testing.B) {
				for n := 0; n < b.N; n++ {
					writeFn := tc.fn()
					for _, w := range writes {
						writeFn(w.t, w.s, w.nonIndexedLabels)
					}
				}
			})
		}
	}
}

func TestUnorderedChunkIterators(t *testing.T) {
<<<<<<< HEAD
	c := NewMemChunk(ChunkFormatV3, EncSnappy, UnorderedHeadBlockFmt, testBlockSize, testTargetSize)
=======
	c := NewMemChunk(EncSnappy, UnorderedWithNonIndexedLabelsHeadBlockFmt, testBlockSize, testTargetSize)
>>>>>>> de471fdb
	for i := 0; i < 100; i++ {
		// push in reverse order
		require.Nil(t, c.Append(&logproto.Entry{
			Timestamp: time.Unix(int64(99-i), 0),
			Line:      fmt.Sprint(99 - i),
		}))

		// ensure we have a mix of cut blocks + head block.
		if i%30 == 0 {
			require.Nil(t, c.cut())
		}
	}

	// ensure head block has data
	require.Equal(t, false, c.head.IsEmpty())

	forward, err := c.Iterator(
		context.Background(),
		time.Unix(0, 0),
		time.Unix(100, 0),
		logproto.FORWARD,
		noopStreamPipeline,
	)
	require.Nil(t, err)

	backward, err := c.Iterator(
		context.Background(),
		time.Unix(0, 0),
		time.Unix(100, 0),
		logproto.BACKWARD,
		noopStreamPipeline,
	)
	require.Nil(t, err)

	smpl := c.SampleIterator(
		context.Background(),
		time.Unix(0, 0),
		time.Unix(100, 0),
		countExtractor,
	)

	for i := 0; i < 100; i++ {
		require.Equal(t, true, forward.Next())
		require.Equal(t, true, backward.Next())
		require.Equal(t, true, smpl.Next())
		require.Equal(t, time.Unix(int64(i), 0), forward.Entry().Timestamp)
		require.Equal(t, time.Unix(int64(99-i), 0), backward.Entry().Timestamp)
		require.Equal(t, float64(1), smpl.Sample().Value)
		require.Equal(t, time.Unix(int64(i), 0).UnixNano(), smpl.Sample().Timestamp)
	}
	require.Equal(t, false, forward.Next())
	require.Equal(t, false, backward.Next())
}

func BenchmarkUnorderedRead(b *testing.B) {
	legacy := NewMemChunk(ChunkFormatV3, EncSnappy, OrderedHeadBlockFmt, testBlockSize, testTargetSize)
	fillChunkClose(legacy, false)
	ordered := NewMemChunk(ChunkFormatV3, EncSnappy, UnorderedHeadBlockFmt, testBlockSize, testTargetSize)
	fillChunkClose(ordered, false)
	unordered := NewMemChunk(ChunkFormatV3, EncSnappy, UnorderedHeadBlockFmt, testBlockSize, testTargetSize)
	fillChunkRandomOrder(unordered, false)

	tcs := []struct {
		desc string
		c    *MemChunk
	}{
		{
			desc: "ordered+legacy hblock",
			c:    legacy,
		},
		{
			desc: "ordered+unordered hblock",
			c:    ordered,
		},
		{
			desc: "unordered+unordered hblock",
			c:    unordered,
		},
	}

	b.Run("itr", func(b *testing.B) {
		for _, tc := range tcs {
			b.Run(tc.desc, func(b *testing.B) {
				for n := 0; n < b.N; n++ {
					iterator, err := tc.c.Iterator(context.Background(), time.Unix(0, 0), time.Unix(0, math.MaxInt64), logproto.FORWARD, noopStreamPipeline)
					if err != nil {
						panic(err)
					}
					for iterator.Next() {
						_ = iterator.Entry()
					}
					if err := iterator.Close(); err != nil {
						b.Fatal(err)
					}
				}
			})
		}
	})

	b.Run("smpl", func(b *testing.B) {
		for _, tc := range tcs {
			b.Run(tc.desc, func(b *testing.B) {
				for n := 0; n < b.N; n++ {
					iterator := tc.c.SampleIterator(context.Background(), time.Unix(0, 0), time.Unix(0, math.MaxInt64), countExtractor)
					for iterator.Next() {
						_ = iterator.Sample()
					}
					if err := iterator.Close(); err != nil {
						b.Fatal(err)
					}
				}
			})
		}
	})
}

func TestUnorderedIteratorCountsAllEntries(t *testing.T) {
<<<<<<< HEAD
	c := NewMemChunk(ChunkFormatV3, EncSnappy, UnorderedHeadBlockFmt, testBlockSize, testTargetSize)
=======
	c := NewMemChunk(EncSnappy, UnorderedWithNonIndexedLabelsHeadBlockFmt, testBlockSize, testTargetSize)
>>>>>>> de471fdb
	fillChunkRandomOrder(c, false)

	ct := 0
	var i int64
	iterator, err := c.Iterator(context.Background(), time.Unix(0, 0), time.Unix(0, math.MaxInt64), logproto.FORWARD, noopStreamPipeline)
	if err != nil {
		panic(err)
	}
	for iterator.Next() {
		next := iterator.Entry().Timestamp.UnixNano()
		require.GreaterOrEqual(t, next, i)
		i = next
		ct++
	}
	if err := iterator.Close(); err != nil {
		t.Fatal(err)
	}
	require.Equal(t, c.Size(), ct)

	ct = 0
	i = 0
	smpl := c.SampleIterator(context.Background(), time.Unix(0, 0), time.Unix(0, math.MaxInt64), countExtractor)
	for smpl.Next() {
		next := smpl.Sample().Timestamp
		require.GreaterOrEqual(t, next, i)
		i = next
		ct += int(smpl.Sample().Value)
	}
	require.Equal(t, c.Size(), ct)

	if err := iterator.Close(); err != nil {
		t.Fatal(err)
	}
}

func chunkFrom(xs []logproto.Entry) ([]byte, error) {
<<<<<<< HEAD
	c := NewMemChunk(ChunkFormatV3, EncSnappy, OrderedHeadBlockFmt, testBlockSize, testTargetSize)
=======
	c := NewMemChunk(EncSnappy, DefaultHeadBlockFmt, testBlockSize, testTargetSize)
>>>>>>> de471fdb
	for _, x := range xs {
		if err := c.Append(&x); err != nil {
			return nil, err
		}
	}

	if err := c.Close(); err != nil {
		return nil, err
	}
	return c.Bytes()
}

func TestReorder(t *testing.T) {
	for _, tc := range []struct {
		desc     string
		input    []logproto.Entry
		expected []logproto.Entry
	}{
		{
			desc: "unordered",
			input: []logproto.Entry{
				{
					Timestamp: time.Unix(4, 0),
					Line:      "x",
				},
				{
					Timestamp: time.Unix(2, 0),
					Line:      "x",
				},
				{
					Timestamp: time.Unix(3, 0),
					Line:      "x",
				},
				{
					Timestamp: time.Unix(1, 0),
					Line:      "x",
				},
			},
			expected: []logproto.Entry{
				{
					Timestamp: time.Unix(1, 0),
					Line:      "x",
				},
				{
					Timestamp: time.Unix(2, 0),
					Line:      "x",
				},
				{
					Timestamp: time.Unix(3, 0),
					Line:      "x",
				},
				{
					Timestamp: time.Unix(4, 0),
					Line:      "x",
				},
			},
		},
	} {
		t.Run(tc.desc, func(t *testing.T) {
<<<<<<< HEAD
			c := NewMemChunk(ChunkFormatV3, EncSnappy, UnorderedHeadBlockFmt, testBlockSize, testTargetSize)
=======
			c := NewMemChunk(EncSnappy, DefaultHeadBlockFmt, testBlockSize, testTargetSize)
>>>>>>> de471fdb
			for _, x := range tc.input {
				require.Nil(t, c.Append(&x))
			}
			require.Nil(t, c.Close())
			b, err := c.Bytes()
			require.Nil(t, err)

			exp, err := chunkFrom(tc.expected)
			require.Nil(t, err)

			require.Equal(t, exp, b)
		})
	}
}

func TestReorderAcrossBlocks(t *testing.T) {
<<<<<<< HEAD
	c := NewMemChunk(ChunkFormatV3, EncSnappy, UnorderedHeadBlockFmt, testBlockSize, testTargetSize)
=======
	c := NewMemChunk(EncSnappy, DefaultHeadBlockFmt, testBlockSize, testTargetSize)
>>>>>>> de471fdb
	for _, batch := range [][]int{
		// ensure our blocks have overlapping bounds and must be reordered
		// before closing.
		{1, 5},
		{3, 7},
	} {
		for _, x := range batch {
			require.Nil(t, c.Append(&logproto.Entry{
				Timestamp: time.Unix(int64(x), 0),
				Line:      fmt.Sprint(x),
			}))
		}
		require.Nil(t, c.cut())
	}
	// get bounds before it's reordered
	from, to := c.Bounds()
	require.Nil(t, c.Close())

	itr, err := c.Iterator(context.Background(), from, to.Add(time.Nanosecond), logproto.FORWARD, log.NewNoopPipeline().ForStream(nil))
	require.Nil(t, err)

	exp := []entry{
		{
			t: time.Unix(1, 0).UnixNano(),
			s: "1",
		},
		{
			t: time.Unix(3, 0).UnixNano(),
			s: "3",
		},
		{
			t: time.Unix(5, 0).UnixNano(),
			s: "5",
		},
		{
			t: time.Unix(7, 0).UnixNano(),
			s: "7",
		},
	}
	iterEq(t, exp, itr)
}

func Test_HeadIteratorHash(t *testing.T) {
	lbs := labels.Labels{labels.Label{Name: "foo", Value: "bar"}}
	ex, err := log.NewLineSampleExtractor(log.CountExtractor, nil, nil, false, false)
	if err != nil {
		panic(err)
	}

	for name, b := range map[string]HeadBlock{
		"unordered":                         newUnorderedHeadBlock(UnorderedHeadBlockFmt, nil),
		"unordered with non-indexed labels": newUnorderedHeadBlock(UnorderedWithNonIndexedLabelsHeadBlockFmt, newSymbolizer()),
		"ordered":                           &headBlock{},
	} {
		t.Run(name, func(t *testing.T) {
			require.NoError(t, b.Append(1, "foo", labels.Labels{{Name: "foo", Value: "bar"}}))
			eit := b.Iterator(context.Background(), logproto.BACKWARD, 0, 2, log.NewNoopPipeline().ForStream(lbs))

			for eit.Next() {
				require.Equal(t, lbs.Hash(), eit.StreamHash())
			}

			sit := b.SampleIterator(context.TODO(), 0, 2, ex.ForStream(lbs))
			for sit.Next() {
				require.Equal(t, lbs.Hash(), sit.StreamHash())
			}
		})
	}
}<|MERGE_RESOLUTION|>--- conflicted
+++ resolved
@@ -428,11 +428,7 @@
 }
 
 func TestUnorderedChunkIterators(t *testing.T) {
-<<<<<<< HEAD
-	c := NewMemChunk(ChunkFormatV3, EncSnappy, UnorderedHeadBlockFmt, testBlockSize, testTargetSize)
-=======
-	c := NewMemChunk(EncSnappy, UnorderedWithNonIndexedLabelsHeadBlockFmt, testBlockSize, testTargetSize)
->>>>>>> de471fdb
+	c := NewMemChunk(ChunkFormatV3, EncSnappy, UnorderedWithNonIndexedLabelsHeadBlockFmt, testBlockSize, testTargetSize)
 	for i := 0; i < 100; i++ {
 		// push in reverse order
 		require.Nil(t, c.Append(&logproto.Entry{
@@ -550,11 +546,7 @@
 }
 
 func TestUnorderedIteratorCountsAllEntries(t *testing.T) {
-<<<<<<< HEAD
-	c := NewMemChunk(ChunkFormatV3, EncSnappy, UnorderedHeadBlockFmt, testBlockSize, testTargetSize)
-=======
-	c := NewMemChunk(EncSnappy, UnorderedWithNonIndexedLabelsHeadBlockFmt, testBlockSize, testTargetSize)
->>>>>>> de471fdb
+	c := NewMemChunk(ChunkFormatV4, EncSnappy, UnorderedWithNonIndexedLabelsHeadBlockFmt, testBlockSize, testTargetSize)
 	fillChunkRandomOrder(c, false)
 
 	ct := 0
@@ -591,11 +583,7 @@
 }
 
 func chunkFrom(xs []logproto.Entry) ([]byte, error) {
-<<<<<<< HEAD
-	c := NewMemChunk(ChunkFormatV3, EncSnappy, OrderedHeadBlockFmt, testBlockSize, testTargetSize)
-=======
-	c := NewMemChunk(EncSnappy, DefaultHeadBlockFmt, testBlockSize, testTargetSize)
->>>>>>> de471fdb
+	c := NewMemChunk(ChunkFormatV4, EncSnappy, UnorderedWithNonIndexedLabelsHeadBlockFmt, testBlockSize, testTargetSize)
 	for _, x := range xs {
 		if err := c.Append(&x); err != nil {
 			return nil, err
@@ -655,11 +643,7 @@
 		},
 	} {
 		t.Run(tc.desc, func(t *testing.T) {
-<<<<<<< HEAD
-			c := NewMemChunk(ChunkFormatV3, EncSnappy, UnorderedHeadBlockFmt, testBlockSize, testTargetSize)
-=======
-			c := NewMemChunk(EncSnappy, DefaultHeadBlockFmt, testBlockSize, testTargetSize)
->>>>>>> de471fdb
+			c := NewMemChunk(ChunkFormatV4, EncSnappy, UnorderedWithNonIndexedLabelsHeadBlockFmt, testBlockSize, testTargetSize)
 			for _, x := range tc.input {
 				require.Nil(t, c.Append(&x))
 			}
@@ -676,11 +660,7 @@
 }
 
 func TestReorderAcrossBlocks(t *testing.T) {
-<<<<<<< HEAD
-	c := NewMemChunk(ChunkFormatV3, EncSnappy, UnorderedHeadBlockFmt, testBlockSize, testTargetSize)
-=======
-	c := NewMemChunk(EncSnappy, DefaultHeadBlockFmt, testBlockSize, testTargetSize)
->>>>>>> de471fdb
+	c := NewMemChunk(ChunkFormatV4, EncSnappy, UnorderedWithNonIndexedLabelsHeadBlockFmt, testBlockSize, testTargetSize)
 	for _, batch := range [][]int{
 		// ensure our blocks have overlapping bounds and must be reordered
 		// before closing.
