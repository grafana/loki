--- conflicted
+++ resolved
@@ -641,11 +641,7 @@
 			for _, enc := range testEncoding {
 				name := fmt.Sprintf("%s_%s", enc.String(), humanize.Bytes(uint64(bs)))
 				t.Run(name, func(t *testing.T) {
-<<<<<<< HEAD
-					c := NewMemChunk(ChunkFormatV3, enc, f, bs, testTargetSize)
-=======
 					c := newMemChunkWithFormat(f.chunkFormat, enc, f.headBlockFmt, bs, testTargetSize)
->>>>>>> de471fdb
 					inserted := fillChunk(c)
 					b, err := c.Bytes()
 					if err != nil {
@@ -767,11 +763,7 @@
 						}
 					},
 				} {
-<<<<<<< HEAD
-					c := NewMemChunk(ChunkFormatV3, enc, f, testBlockSize, testTargetSize)
-=======
 					c := newMemChunkWithFormat(f.chunkFormat, enc, f.headBlockFmt, testBlockSize, testTargetSize)
->>>>>>> de471fdb
 					inserted := fillChunk(c)
 					iter, err := c.Iterator(context.Background(), time.Unix(0, 0), time.Unix(0, inserted), logproto.BACKWARD, noopStreamPipeline)
 					if err != nil {
