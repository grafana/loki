package chunkenc

import (
	"bytes"
	"context"
	"encoding/binary"
	"fmt"
	"math"
	"math/rand"
	"sort"
	"strconv"
	"strings"
	"testing"
	"time"

	"github.com/dustin/go-humanize"
	"github.com/prometheus/prometheus/model/labels"
	"github.com/stretchr/testify/assert"
	"github.com/stretchr/testify/require"

	"github.com/grafana/loki/pkg/chunkenc/testdata"
	"github.com/grafana/loki/pkg/iter"
	"github.com/grafana/loki/pkg/logproto"
	"github.com/grafana/loki/pkg/logql/log"
	"github.com/grafana/loki/pkg/logql/syntax"
	"github.com/grafana/loki/pkg/logqlmodel/stats"
	"github.com/grafana/loki/pkg/push"
	"github.com/grafana/loki/pkg/storage/chunk"
)

var testEncoding = []Encoding{
	EncNone,
	EncGZIP,
	EncLZ4_64k,
	EncLZ4_256k,
	EncLZ4_1M,
	EncLZ4_4M,
	EncSnappy,
	EncFlate,
	EncZstd,
}

var (
	testBlockSize  = 256 * 1024
	testTargetSize = 1500 * 1024
	testBlockSizes = []int{64 * 1024, 256 * 1024, 512 * 1024}
	countExtractor = func() log.StreamSampleExtractor {
		ex, err := log.NewLineSampleExtractor(log.CountExtractor, nil, nil, false, false)
		if err != nil {
			panic(err)
		}
		return ex.ForStream(labels.Labels{})
	}()
	allPossibleFormats = []struct {
		headBlockFmt HeadBlockFmt
		chunkFormat  byte
	}{
		{
			headBlockFmt: OrderedHeadBlockFmt,
			chunkFormat:  chunkFormatV2,
		},
		{
			headBlockFmt: OrderedHeadBlockFmt,
			chunkFormat:  chunkFormatV3,
		},
		{
			headBlockFmt: UnorderedHeadBlockFmt,
			chunkFormat:  chunkFormatV3,
		},
		{
			headBlockFmt: UnorderedWithNonIndexedLabelsHeadBlockFmt,
			chunkFormat:  chunkFormatV4,
		},
	}
)

const DefaultTestHeadBlockFmt = OrderedHeadBlockFmt

func TestBlocksInclusive(t *testing.T) {
	chk := NewMemChunk(EncNone, DefaultTestHeadBlockFmt, testBlockSize, testTargetSize)
	err := chk.Append(logprotoEntry(1, "1"))
	require.Nil(t, err)
	err = chk.cut()
	require.Nil(t, err)

	blocks := chk.Blocks(time.Unix(0, 1), time.Unix(0, 1))
	require.Equal(t, 1, len(blocks))
	require.Equal(t, 1, blocks[0].Entries())
}

func TestBlock(t *testing.T) {
	for _, enc := range testEncoding {
		enc := enc
		for _, format := range allPossibleFormats {
			chunkFormat, headBlockFmt := format.chunkFormat, format.headBlockFmt
			t.Run(fmt.Sprintf("encoding:%v chunkFormat:%v headBlockFmt:%v", enc, chunkFormat, headBlockFmt), func(t *testing.T) {
				t.Parallel()
				chk := newMemChunkWithFormat(chunkFormat, enc, headBlockFmt, testBlockSize, testTargetSize)
				cases := []struct {
					ts  int64
					str string
					lbs []logproto.LabelAdapter
					cut bool
				}{
					{
						ts:  1,
						str: "hello, world!",
					},
					{
						ts:  2,
						str: "hello, world2!",
						lbs: []logproto.LabelAdapter{
							{Name: "app", Value: "myapp"},
						},
					},
					{
						ts:  3,
						str: "hello, world3!",
						lbs: []logproto.LabelAdapter{
							{Name: "a", Value: "a"},
							{Name: "b", Value: "b"},
						},
					},
					{
						ts:  4,
						str: "hello, world4!",
					},
					{
						ts:  5,
						str: "hello, world5!",
					},
					{
						ts:  6,
						str: "hello, world6!",
						cut: true,
					},
					{
						ts:  7,
						str: "hello, world7!",
					},
					{
						ts:  8,
						str: "hello, worl\nd8!",
					},
					{
						ts:  8,
						str: "hello, world 8, 2!",
					},
					{
						ts:  8,
						str: "hello, world 8, 3!",
					},
					{
						ts:  9,
						str: "",
					},
					{
						ts:  10,
						str: "hello, world10!",
						lbs: []logproto.LabelAdapter{
							{Name: "a", Value: "a2"},
							{Name: "b", Value: "b"},
						},
					},
				}

				for _, c := range cases {
					require.NoError(t, chk.Append(logprotoEntryWithNonIndexedLabels(c.ts, c.str, c.lbs)))
					if c.cut {
						require.NoError(t, chk.cut())
					}
				}

				it, err := chk.Iterator(context.Background(), time.Unix(0, 0), time.Unix(0, math.MaxInt64), logproto.FORWARD, noopStreamPipeline)
				require.NoError(t, err)

				idx := 0
				for it.Next() {
					e := it.Entry()
					require.Equal(t, cases[idx].ts, e.Timestamp.UnixNano())
					require.Equal(t, cases[idx].str, e.Line)
					if chunkFormat < chunkFormatV4 {
						require.Empty(t, e.NonIndexedLabels)
					} else {
						require.Equal(t, push.LabelsAdapter(cases[idx].lbs), e.NonIndexedLabels)
					}
					idx++
				}

				require.NoError(t, it.Error())
				require.NoError(t, it.Close())
				require.Equal(t, len(cases), idx)

				sampleIt := chk.SampleIterator(context.Background(), time.Unix(0, 0), time.Unix(0, math.MaxInt64), countExtractor)
				idx = 0
				for sampleIt.Next() {
					s := sampleIt.Sample()
					require.Equal(t, cases[idx].ts, s.Timestamp)
					require.Equal(t, 1., s.Value)
					require.NotEmpty(t, s.Hash)
					idx++
				}

				require.NoError(t, sampleIt.Error())
				require.NoError(t, sampleIt.Close())
				require.Equal(t, len(cases), idx)

				t.Run("bounded-iteration", func(t *testing.T) {
					it, err := chk.Iterator(context.Background(), time.Unix(0, 3), time.Unix(0, 7), logproto.FORWARD, noopStreamPipeline)
					require.NoError(t, err)

					idx := 2
					for it.Next() {
						e := it.Entry()
						require.Equal(t, cases[idx].ts, e.Timestamp.UnixNano())
						require.Equal(t, cases[idx].str, e.Line)
						idx++
					}
					require.NoError(t, it.Error())
					require.Equal(t, 6, idx)
				})
			})

		}
	}
}

func TestCorruptChunk(t *testing.T) {
	for _, enc := range testEncoding {
		enc := enc
		t.Run(enc.String(), func(t *testing.T) {
			t.Parallel()

			chk := NewMemChunk(enc, DefaultTestHeadBlockFmt, testBlockSize, testTargetSize)
			cases := []struct {
				data []byte
			}{
				// Data that should not decode as lines from a chunk in any encoding.
				{data: []byte{0}},
				{data: []byte{1}},
				{data: []byte("asdfasdfasdfqwyteqwtyeq")},
			}

			ctx, start, end := context.Background(), time.Unix(0, 0), time.Unix(0, math.MaxInt64)
			for i, c := range cases {
				chk.blocks = []block{{b: c.data}}
				it, err := chk.Iterator(ctx, start, end, logproto.FORWARD, noopStreamPipeline)
				require.NoError(t, err, "case %d", i)

				idx := 0
				for it.Next() {
					idx++
				}
				require.Error(t, it.Error(), "case %d", i)
				require.NoError(t, it.Close())
			}
		})
	}
}

func TestReadFormatV1(t *testing.T) {
	t.Parallel()

	c := NewMemChunk(EncGZIP, DefaultTestHeadBlockFmt, testBlockSize, testTargetSize)
	fillChunk(c)
	// overrides default v2 format
	c.format = chunkFormatV1

	b, err := c.Bytes()
	if err != nil {
		t.Fatal(err)
	}

	r, err := NewByteChunk(b, testBlockSize, testTargetSize)
	if err != nil {
		t.Fatal(err)
	}

	it, err := r.Iterator(context.Background(), time.Unix(0, 0), time.Unix(0, math.MaxInt64), logproto.FORWARD, noopStreamPipeline)
	if err != nil {
		t.Fatal(err)
	}

	i := int64(0)
	for it.Next() {
		require.Equal(t, i, it.Entry().Timestamp.UnixNano())
		require.Equal(t, testdata.LogString(i), it.Entry().Line)

		i++
	}
}

// Test all encodings by populating a memchunk, serializing it,
// re-loading with NewByteChunk, serializing it again, and re-loading into via NewByteChunk once more.
// This tests the integrity of transfer between the following:
// 1) memory populated chunks <-> []byte loaded chunks
// 2) []byte loaded chunks <-> []byte loaded chunks
func TestRoundtripV2(t *testing.T) {
	for _, testData := range allPossibleFormats {
		for _, enc := range testEncoding {
			enc := enc
			t.Run(testNameWithFormats(enc, testData.chunkFormat, testData.headBlockFmt), func(t *testing.T) {
				t.Parallel()

				c := newMemChunkWithFormat(testData.chunkFormat, enc, testData.headBlockFmt, testBlockSize, testTargetSize)
				populated := fillChunk(c)

				assertLines := func(c *MemChunk) {
					require.Equal(t, enc, c.Encoding())
					it, err := c.Iterator(context.Background(), time.Unix(0, 0), time.Unix(0, math.MaxInt64), logproto.FORWARD, noopStreamPipeline)
					if err != nil {
						t.Fatal(err)
					}

					i := int64(0)
					var data int64
					for it.Next() {
						require.Equal(t, i, it.Entry().Timestamp.UnixNano())
						require.Equal(t, testdata.LogString(i), it.Entry().Line)

						data += int64(len(it.Entry().Line))
						i++
					}
					require.Equal(t, populated, data)
				}

				assertLines(c)

				// test MemChunk -> NewByteChunk loading
				b, err := c.Bytes()
				if err != nil {
					t.Fatal(err)
				}

				r, err := NewByteChunk(b, testBlockSize, testTargetSize)
				if err != nil {
					t.Fatal(err)
				}
				assertLines(r)

				// test NewByteChunk -> NewByteChunk loading
				rOut, err := r.Bytes()
				require.Nil(t, err)

				loaded, err := NewByteChunk(rOut, testBlockSize, testTargetSize)
				require.Nil(t, err)

				assertLines(loaded)
			})
		}

	}
}

func testNameWithFormats(enc Encoding, chunkFormat byte, headBlockFmt HeadBlockFmt) string {
	return fmt.Sprintf("encoding:%v chunkFormat:%v headBlockFmt:%v", enc, chunkFormat, headBlockFmt)
}

func TestRoundtripV3(t *testing.T) {
	for _, f := range HeadBlockFmts {
		for _, enc := range testEncoding {
			enc := enc
			t.Run(fmt.Sprintf("%v-%v", f, enc), func(t *testing.T) {
				t.Parallel()

				c := NewMemChunk(enc, f, testBlockSize, testTargetSize)
				c.format = chunkFormatV3
				_ = fillChunk(c)

				b, err := c.Bytes()
				require.Nil(t, err)
				r, err := NewByteChunk(b, testBlockSize, testTargetSize)
				require.Nil(t, err)

				b2, err := r.Bytes()
				require.Nil(t, err)
				require.Equal(t, b, b2)
			})
		}
	}
}

func TestSerialization(t *testing.T) {
	for _, testData := range allPossibleFormats {
		for _, enc := range testEncoding {
			enc := enc
			t.Run(testNameWithFormats(enc, testData.chunkFormat, testData.headBlockFmt), func(t *testing.T) {
				t.Parallel()

				chk := NewMemChunk(enc, testData.headBlockFmt, testBlockSize, testTargetSize)
				chk.format = testData.chunkFormat
				numSamples := 50000

				for i := 0; i < numSamples; i++ {
					require.NoError(t, chk.Append(logprotoEntry(int64(i), strconv.Itoa(i))))
				}
				require.NoError(t, chk.Close())

				byt, err := chk.Bytes()
				require.NoError(t, err)

				bc, err := NewByteChunk(byt, testBlockSize, testTargetSize)
				require.NoError(t, err)

				it, err := bc.Iterator(context.Background(), time.Unix(0, 0), time.Unix(0, math.MaxInt64), logproto.FORWARD, noopStreamPipeline)
				require.NoError(t, err)
				for i := 0; i < numSamples; i++ {
					require.True(t, it.Next())

					e := it.Entry()
					require.Equal(t, int64(i), e.Timestamp.UnixNano())
					require.Equal(t, strconv.Itoa(i), e.Line)
				}
				require.NoError(t, it.Error())

				sampleIt := bc.SampleIterator(context.Background(), time.Unix(0, 0), time.Unix(0, math.MaxInt64), countExtractor)
				for i := 0; i < numSamples; i++ {
					require.True(t, sampleIt.Next(), i)

					s := sampleIt.Sample()
					require.Equal(t, int64(i), s.Timestamp)
					require.Equal(t, 1., s.Value)
				}
				require.NoError(t, sampleIt.Error())

				byt2, err := chk.Bytes()
				require.NoError(t, err)

				require.True(t, bytes.Equal(byt, byt2))
			})
		}
	}
}

func TestChunkFilling(t *testing.T) {
	for _, testData := range allPossibleFormats {
		for _, enc := range testEncoding {
			enc := enc
			t.Run(testNameWithFormats(enc, testData.chunkFormat, testData.headBlockFmt), func(t *testing.T) {
				t.Parallel()

				chk := newMemChunkWithFormat(testData.chunkFormat, enc, testData.headBlockFmt, testBlockSize, 0)
				chk.blockSize = 1024

				// We should be able to append only 10KB of logs.
				maxBytes := chk.blockSize * blocksPerChunk
				lineSize := 512
				lines := maxBytes / lineSize

				logLine := string(make([]byte, lineSize))
				entry := &logproto.Entry{
					Timestamp: time.Unix(0, 0),
					Line:      logLine,
				}

				i := int64(0)
				for ; chk.SpaceFor(entry) && i < 30; i++ {
					entry.Timestamp = time.Unix(0, i)
					require.NoError(t, chk.Append(entry))
				}

				require.Equal(t, int64(lines), i)

				it, err := chk.Iterator(context.Background(), time.Unix(0, 0), time.Unix(0, 100), logproto.FORWARD, noopStreamPipeline)
				require.NoError(t, err)
				i = 0
				for it.Next() {
					entry := it.Entry()
					require.Equal(t, i, entry.Timestamp.UnixNano())
					i++
				}

				require.Equal(t, int64(lines), i)
			})
		}
	}
}

func TestGZIPChunkTargetSize(t *testing.T) {
	t.Parallel()

	chk := NewMemChunk(EncGZIP, DefaultTestHeadBlockFmt, testBlockSize, testTargetSize)

	lineSize := 512
	entry := &logproto.Entry{
		Timestamp: time.Unix(0, 0),
		Line:      "",
	}

	// Use a random number to generate random log data, otherwise the gzip compression is way too good
	// and the following loop has to run waaayyyyy to many times
	// Using the same seed should guarantee the same random numbers and same test data.
	r := rand.New(rand.NewSource(99))

	i := int64(0)

	for ; chk.SpaceFor(entry) && i < 5000; i++ {
		logLine := make([]byte, lineSize)
		for j := range logLine {
			logLine[j] = byte(r.Int())
		}
		entry = &logproto.Entry{
			Timestamp: time.Unix(0, 0),
			Line:      string(logLine),
		}
		entry.Timestamp = time.Unix(0, i)
		require.NoError(t, chk.Append(entry))
	}

	// 5000 is a limit ot make sure the test doesn't run away, we shouldn't need this many log lines to make 1MB chunk
	require.NotEqual(t, 5000, i)

	require.NoError(t, chk.Close())

	require.Equal(t, 0, chk.head.UncompressedSize())

	// Even though the seed is static above and results should be deterministic,
	// we will allow +/- 10% variance
	minSize := int(float64(testTargetSize) * 0.9)
	maxSize := int(float64(testTargetSize) * 1.1)
	require.Greater(t, chk.CompressedSize(), minSize)
	require.Less(t, chk.CompressedSize(), maxSize)

	// Also verify our utilization is close to 1.0
	ut := chk.Utilization()
	require.Greater(t, ut, 0.99)
	require.Less(t, ut, 1.01)
}

func TestMemChunk_AppendOutOfOrder(t *testing.T) {
	t.Parallel()

	type tester func(t *testing.T, chk *MemChunk)

	tests := map[string]tester{
		"append out of order in the same block": func(t *testing.T, chk *MemChunk) {
			assert.NoError(t, chk.Append(logprotoEntry(5, "test")))
			assert.NoError(t, chk.Append(logprotoEntry(6, "test")))

			if chk.headFmt == OrderedHeadBlockFmt {
				assert.EqualError(t, chk.Append(logprotoEntry(1, "test")), ErrOutOfOrder.Error())
			} else {
				assert.NoError(t, chk.Append(logprotoEntry(1, "test")))
			}
		},
		"append out of order in a new block right after cutting the previous one": func(t *testing.T, chk *MemChunk) {
			assert.NoError(t, chk.Append(logprotoEntry(5, "test")))
			assert.NoError(t, chk.Append(logprotoEntry(6, "test")))
			assert.NoError(t, chk.cut())

			if chk.headFmt == OrderedHeadBlockFmt {
				assert.EqualError(t, chk.Append(logprotoEntry(1, "test")), ErrOutOfOrder.Error())
			} else {
				assert.NoError(t, chk.Append(logprotoEntry(1, "test")))
			}
		},
		"append out of order in a new block after multiple cuts": func(t *testing.T, chk *MemChunk) {
			assert.NoError(t, chk.Append(logprotoEntry(5, "test")))
			assert.NoError(t, chk.cut())

			assert.NoError(t, chk.Append(logprotoEntry(6, "test")))
			assert.NoError(t, chk.cut())

			if chk.headFmt == OrderedHeadBlockFmt {
				assert.EqualError(t, chk.Append(logprotoEntry(1, "test")), ErrOutOfOrder.Error())
			} else {
				assert.NoError(t, chk.Append(logprotoEntry(1, "test")))
			}
		},
	}

	for _, f := range HeadBlockFmts {
		for testName, tester := range tests {
			tester := tester

			t.Run(testName, func(t *testing.T) {
				t.Parallel()

				tester(t, NewMemChunk(EncGZIP, f, testBlockSize, testTargetSize))
			})
		}
	}
}

func TestChunkSize(t *testing.T) {
	type res struct {
		name           string
		size           uint64
		compressedSize uint64
		ratio          float64
	}
	var result []res
	for _, bs := range testBlockSizes {
		for _, f := range HeadBlockFmts {
			for _, enc := range testEncoding {
				name := fmt.Sprintf("%s_%s", enc.String(), humanize.Bytes(uint64(bs)))
				t.Run(name, func(t *testing.T) {
					c := NewMemChunk(enc, f, bs, testTargetSize)
					inserted := fillChunk(c)
					b, err := c.Bytes()
					if err != nil {
						t.Fatal(err)
					}
					result = append(result, res{
						name:           name,
						size:           uint64(inserted),
						compressedSize: uint64(len(b)),
						ratio:          float64(inserted) / float64(len(b)),
					})
				})
			}
		}
	}
	sort.Slice(result, func(i, j int) bool {
		return result[i].ratio > result[j].ratio
	})
	fmt.Printf("%s\t%s\t%s\t%s\n", "name", "uncompressed", "compressed", "ratio")
	for _, r := range result {
		fmt.Printf("%s\t%s\t%s\t%f\n", r.name, humanize.Bytes(r.size), humanize.Bytes(r.compressedSize), r.ratio)
	}
}

func TestChunkStats(t *testing.T) {
	c := NewMemChunk(EncSnappy, DefaultTestHeadBlockFmt, testBlockSize, 0)
	first := time.Now()
	entry := &logproto.Entry{
		Timestamp: first,
		Line:      `ts=2020-03-16T13:58:33.459Z caller=dedupe.go:112 component=remote level=debug remote_name=3ea44a url=https:/blan.goo.net/api/prom/push msg=QueueManager.updateShardsLoop lowerBound=45.5 desiredShards=56.724401194003136 upperBound=84.5`,
	}
	inserted := 0
	// fill the chunk with known data size.
	for {
		if !c.SpaceFor(entry) {
			break
		}
		if err := c.Append(entry); err != nil {
			t.Fatal(err)
		}
		inserted++
		entry.Timestamp = entry.Timestamp.Add(time.Nanosecond)
	}
	expectedSize := (inserted * len(entry.Line)) + (inserted * 2 * binary.MaxVarintLen64)
	statsCtx, ctx := stats.NewContext(context.Background())

	it, err := c.Iterator(ctx, first.Add(-time.Hour), entry.Timestamp.Add(time.Hour), logproto.BACKWARD, noopStreamPipeline)
	if err != nil {
		t.Fatal(err)
	}
	for it.Next() {
	}
	if err := it.Close(); err != nil {
		t.Fatal(err)
	}
	// test on a chunk filling up
	s := statsCtx.Result(time.Since(first), 0, 0)
	require.Equal(t, int64(expectedSize), s.Summary.TotalBytesProcessed)
	require.Equal(t, int64(inserted), s.Summary.TotalLinesProcessed)

	require.Equal(t, int64(expectedSize), s.TotalDecompressedBytes())
	require.Equal(t, int64(inserted), s.TotalDecompressedLines())

	b, err := c.Bytes()
	if err != nil {
		t.Fatal(err)
	}

	// test on a new chunk.
	cb, err := NewByteChunk(b, testBlockSize, testTargetSize)
	if err != nil {
		t.Fatal(err)
	}
	statsCtx, ctx = stats.NewContext(context.Background())
	it, err = cb.Iterator(ctx, first.Add(-time.Hour), entry.Timestamp.Add(time.Hour), logproto.BACKWARD, noopStreamPipeline)
	if err != nil {
		t.Fatal(err)
	}
	for it.Next() {
	}
	if err := it.Close(); err != nil {
		t.Fatal(err)
	}
	s = statsCtx.Result(time.Since(first), 0, 0)
	require.Equal(t, int64(expectedSize), s.Summary.TotalBytesProcessed)
	require.Equal(t, int64(inserted), s.Summary.TotalLinesProcessed)

	require.Equal(t, int64(expectedSize), s.TotalDecompressedBytes())
	require.Equal(t, int64(inserted), s.TotalDecompressedLines())
}

func TestIteratorClose(t *testing.T) {
	for _, f := range HeadBlockFmts {
		for _, enc := range testEncoding {
			t.Run(enc.String(), func(t *testing.T) {
				for _, test := range []func(iter iter.EntryIterator, t *testing.T){
					func(iter iter.EntryIterator, t *testing.T) {
						// close without iterating
						if err := iter.Close(); err != nil {
							t.Fatal(err)
						}
					},
					func(iter iter.EntryIterator, t *testing.T) {
						// close after iterating
						for iter.Next() {
							_ = iter.Entry()
						}
						if err := iter.Close(); err != nil {
							t.Fatal(err)
						}
					},
					func(iter iter.EntryIterator, t *testing.T) {
						// close after a single iteration
						iter.Next()
						_ = iter.Entry()
						if err := iter.Close(); err != nil {
							t.Fatal(err)
						}
					},
				} {
					c := NewMemChunk(enc, f, testBlockSize, testTargetSize)
					inserted := fillChunk(c)
					iter, err := c.Iterator(context.Background(), time.Unix(0, 0), time.Unix(0, inserted), logproto.BACKWARD, noopStreamPipeline)
					if err != nil {
						t.Fatal(err)
					}
					test(iter, t)
				}
			})
		}
	}
}

func BenchmarkWrite(b *testing.B) {
	entry := &logproto.Entry{
		Timestamp: time.Unix(0, 0),
		Line:      testdata.LogString(0),
	}
	i := int64(0)

	for _, f := range HeadBlockFmts {
		for _, enc := range testEncoding {
			for _, withNonIndexedLabels := range []bool{false, true} {
				name := fmt.Sprintf("%v-%v", f, enc)
				if withNonIndexedLabels {
					name += "-withNonIndexedLabels"
				}
				b.Run(name, func(b *testing.B) {
					uncompressedBytes, compressedBytes := 0, 0
					for n := 0; n < b.N; n++ {
						c := NewMemChunk(enc, f, testBlockSize, testTargetSize)
						// adds until full so we trigger cut which serialize using gzip
						for c.SpaceFor(entry) {
							_ = c.Append(entry)
							entry.Timestamp = time.Unix(0, i)
							entry.Line = testdata.LogString(i)
							if withNonIndexedLabels {
								entry.NonIndexedLabels = []logproto.LabelAdapter{
									{Name: "foo", Value: fmt.Sprint(i)},
								}
							}
							i++
						}
						uncompressedBytes += c.UncompressedSize()
						compressedBytes += c.CompressedSize()
					}
					b.SetBytes(int64(uncompressedBytes) / int64(b.N))
					b.ReportMetric(float64(compressedBytes)/float64(uncompressedBytes)*100, "%compressed")
				})
			}
		}
	}
}

type nomatchPipeline struct{}

func (nomatchPipeline) BaseLabels() log.LabelsResult { return log.EmptyLabelsResult }
func (nomatchPipeline) Process(_ int64, line []byte, _ ...labels.Label) ([]byte, log.LabelsResult, bool) {
	return line, nil, false
}
func (nomatchPipeline) ProcessString(_ int64, line string, _ ...labels.Label) (string, log.LabelsResult, bool) {
	return line, nil, false
}

func BenchmarkRead(b *testing.B) {
	for _, bs := range testBlockSizes {
		for _, enc := range testEncoding {
			name := fmt.Sprintf("%s_%s", enc.String(), humanize.Bytes(uint64(bs)))
			b.Run(name, func(b *testing.B) {
				chunks, size := generateData(enc, 5, bs, testTargetSize)
				_, ctx := stats.NewContext(context.Background())
				b.ResetTimer()
				for n := 0; n < b.N; n++ {
					for _, c := range chunks {
						// use forward iterator for benchmark -- backward iterator does extra allocations by keeping entries in memory
						iterator, err := c.Iterator(ctx, time.Unix(0, 0), time.Now(), logproto.FORWARD, nomatchPipeline{})
						if err != nil {
							panic(err)
						}
						for iterator.Next() {
							_ = iterator.Entry()
						}
						if err := iterator.Close(); err != nil {
							b.Fatal(err)
						}
					}
				}
				b.SetBytes(int64(size))
			})
		}
	}

	for _, bs := range testBlockSizes {
		for _, enc := range testEncoding {
			name := fmt.Sprintf("sample_%s_%s", enc.String(), humanize.Bytes(uint64(bs)))
			b.Run(name, func(b *testing.B) {
				chunks, size := generateData(enc, 5, bs, testTargetSize)
				_, ctx := stats.NewContext(context.Background())
				b.ResetTimer()
				bytesRead := uint64(0)
				for n := 0; n < b.N; n++ {
					for _, c := range chunks {
						iterator := c.SampleIterator(ctx, time.Unix(0, 0), time.Now(), countExtractor)
						for iterator.Next() {
							_ = iterator.Sample()
						}
						if err := iterator.Close(); err != nil {
							b.Fatal(err)
						}
					}
					bytesRead += size
				}
				b.SetBytes(int64(bytesRead) / int64(b.N))
			})
		}
	}
}

func BenchmarkBackwardIterator(b *testing.B) {
	for _, bs := range testBlockSizes {
		b.Run(humanize.Bytes(uint64(bs)), func(b *testing.B) {
			b.ReportAllocs()
			c := NewMemChunk(EncSnappy, DefaultTestHeadBlockFmt, bs, testTargetSize)
			_ = fillChunk(c)
			b.ResetTimer()
			for n := 0; n < b.N; n++ {
				iterator, err := c.Iterator(context.Background(), time.Unix(0, 0), time.Now(), logproto.BACKWARD, noopStreamPipeline)
				if err != nil {
					panic(err)
				}
				for iterator.Next() {
					_ = iterator.Entry()
				}
				if err := iterator.Close(); err != nil {
					b.Fatal(err)
				}
			}
		})
	}
}

func TestGenerateDataSize(t *testing.T) {
	for _, enc := range testEncoding {
		t.Run(enc.String(), func(t *testing.T) {
			chunks, size := generateData(enc, 50, testBlockSize, testTargetSize)

			bytesRead := uint64(0)
			for _, c := range chunks {
				// use forward iterator for benchmark -- backward iterator does extra allocations by keeping entries in memory
				iterator, err := c.Iterator(context.TODO(), time.Unix(0, 0), time.Now(), logproto.FORWARD, noopStreamPipeline)
				if err != nil {
					panic(err)
				}
				for iterator.Next() {
					e := iterator.Entry()
					bytesRead += uint64(len(e.Line))
				}
				if err := iterator.Close(); err != nil {
					t.Fatal(err)
				}
			}

			require.Equal(t, size, bytesRead)
		})
	}
}

func BenchmarkHeadBlockIterator(b *testing.B) {
	for _, j := range []int{100000, 50000, 15000, 10000} {
		for _, withNonIndexedLabels := range []bool{false, true} {
			b.Run(fmt.Sprintf("size=%d nonIndexedLabels=%v", j, withNonIndexedLabels), func(b *testing.B) {
				h := headBlock{}

				var nonIndexedLabels labels.Labels
				if withNonIndexedLabels {
					nonIndexedLabels = labels.Labels{{Name: "foo", Value: "foo"}}
				}

				for i := 0; i < j; i++ {
					if err := h.Append(int64(i), "this is the append string", nonIndexedLabels); err != nil {
						b.Fatal(err)
					}
				}

				b.ResetTimer()

				for n := 0; n < b.N; n++ {
					iter := h.Iterator(context.Background(), logproto.BACKWARD, 0, math.MaxInt64, noopStreamPipeline)

					for iter.Next() {
						_ = iter.Entry()
					}
				}
			})
		}
	}
}

func BenchmarkHeadBlockSampleIterator(b *testing.B) {
	for _, j := range []int{20000, 10000, 8000, 5000} {
		for _, withNonIndexedLabels := range []bool{false, true} {
			b.Run(fmt.Sprintf("size=%d nonIndexedLabels=%v", j, withNonIndexedLabels), func(b *testing.B) {
				h := headBlock{}

				var nonIndexedLabels labels.Labels
				if withNonIndexedLabels {
					nonIndexedLabels = labels.Labels{{Name: "foo", Value: "foo"}}
				}

				for i := 0; i < j; i++ {
					if err := h.Append(int64(i), "this is the append string", nonIndexedLabels); err != nil {
						b.Fatal(err)
					}
				}

				b.ResetTimer()

				for n := 0; n < b.N; n++ {
					iter := h.SampleIterator(context.Background(), 0, math.MaxInt64, countExtractor)

					for iter.Next() {
						_ = iter.Sample()
					}
					iter.Close()
				}
			})
		}
	}
}

func TestMemChunk_IteratorBounds(t *testing.T) {
	createChunk := func() *MemChunk {
		t.Helper()
		c := NewMemChunk(EncNone, DefaultTestHeadBlockFmt, 1e6, 1e6)

		if err := c.Append(&logproto.Entry{
			Timestamp: time.Unix(0, 1),
			Line:      "1",
		}); err != nil {
			t.Fatal(err)
		}
		if err := c.Append(&logproto.Entry{
			Timestamp: time.Unix(0, 2),
			Line:      "2",
		}); err != nil {
			t.Fatal(err)
		}
		return c
	}

	for _, tt := range []struct {
		mint, maxt time.Time
		direction  logproto.Direction
		expect     []bool // array of expected values for next call in sequence
	}{
		{time.Unix(0, 0), time.Unix(0, 1), logproto.FORWARD, []bool{false}},
		{time.Unix(0, 1), time.Unix(0, 2), logproto.FORWARD, []bool{true, false}},
		{time.Unix(0, 1), time.Unix(0, 3), logproto.FORWARD, []bool{true, true, false}},
		{time.Unix(0, 2), time.Unix(0, 3), logproto.FORWARD, []bool{true, false}},

		{time.Unix(0, 0), time.Unix(0, 1), logproto.BACKWARD, []bool{false}},
		{time.Unix(0, 1), time.Unix(0, 2), logproto.BACKWARD, []bool{true, false}},
		{time.Unix(0, 1), time.Unix(0, 3), logproto.BACKWARD, []bool{true, true, false}},
		{time.Unix(0, 2), time.Unix(0, 3), logproto.BACKWARD, []bool{true, false}},
	} {
		t.Run(
			fmt.Sprintf("mint:%d,maxt:%d,direction:%s", tt.mint.UnixNano(), tt.maxt.UnixNano(), tt.direction),
			func(t *testing.T) {
				tt := tt
				c := createChunk()

				// testing headchunk
				it, err := c.Iterator(context.Background(), tt.mint, tt.maxt, tt.direction, noopStreamPipeline)
				require.NoError(t, err)
				for idx, expected := range tt.expect {
					require.Equal(t, expected, it.Next(), "idx: %s", idx)
				}
				require.NoError(t, it.Close())

				// testing chunk blocks
				require.NoError(t, c.cut())
				it, err = c.Iterator(context.Background(), tt.mint, tt.maxt, tt.direction, noopStreamPipeline)
				require.NoError(t, err)
				for i := range tt.expect {
					require.Equal(t, tt.expect[i], it.Next())
				}
				require.NoError(t, it.Close())
			})
	}
}

func TestMemchunkLongLine(t *testing.T) {
	for _, enc := range testEncoding {
		enc := enc
		t.Run(enc.String(), func(t *testing.T) {
			t.Parallel()

			c := NewMemChunk(enc, DefaultTestHeadBlockFmt, testBlockSize, testTargetSize)
			for i := 1; i <= 10; i++ {
				require.NoError(t, c.Append(&logproto.Entry{Timestamp: time.Unix(0, int64(i)), Line: strings.Repeat("e", 200000)}))
			}
			it, err := c.Iterator(context.Background(), time.Unix(0, 0), time.Unix(0, 100), logproto.FORWARD, noopStreamPipeline)
			require.NoError(t, err)
			for i := 1; i <= 10; i++ {
				require.True(t, it.Next())
			}
			require.False(t, it.Next())
		})
	}
}

// Ensure passing a reusable []byte doesn't affect output
func TestBytesWith(t *testing.T) {
	t.Parallel()

	exp, err := NewMemChunk(EncNone, DefaultTestHeadBlockFmt, testBlockSize, testTargetSize).BytesWith(nil)
	require.Nil(t, err)
	out, err := NewMemChunk(EncNone, DefaultTestHeadBlockFmt, testBlockSize, testTargetSize).BytesWith([]byte{1, 2, 3})
	require.Nil(t, err)

	require.Equal(t, exp, out)
}

func TestCheckpointEncoding(t *testing.T) {
	t.Parallel()

	blockSize, targetSize := 256*1024, 1500*1024
	for _, f := range HeadBlockFmts {
		t.Run(f.String(), func(t *testing.T) {
			c := NewMemChunk(EncSnappy, f, blockSize, targetSize)

			// add a few entries
			for i := 0; i < 5; i++ {
				entry := &logproto.Entry{
					Timestamp: time.Unix(int64(i), 0),
					Line:      fmt.Sprintf("hi there - %d", i),
				}
				require.Equal(t, true, c.SpaceFor(entry))
				require.Nil(t, c.Append(entry))
			}

			// cut it
			require.Nil(t, c.cut())

			// add a few more to head
			for i := 5; i < 10; i++ {
				entry := &logproto.Entry{
					Timestamp: time.Unix(int64(i), 0),
					Line:      fmt.Sprintf("hi there - %d", i),
				}
				require.Equal(t, true, c.SpaceFor(entry))
				require.Nil(t, c.Append(entry))
			}

			// ensure new blocks are not cut
			require.Equal(t, 1, len(c.blocks))

			var chk, head bytes.Buffer
			err := c.SerializeForCheckpointTo(&chk, &head)
			require.Nil(t, err)

			cpy, err := MemchunkFromCheckpoint(chk.Bytes(), head.Bytes(), f, blockSize, targetSize)
			require.Nil(t, err)

			require.Equal(t, c, cpy)
		})
	}
}

var (
	streams = []logproto.Stream{}
	series  = []logproto.Series{}
)

func BenchmarkBufferedIteratorLabels(b *testing.B) {
	for _, f := range HeadBlockFmts {
		b.Run(f.String(), func(b *testing.B) {
			c := NewMemChunk(EncSnappy, f, testBlockSize, testTargetSize)
			_ = fillChunk(c)

			labelsSet := []labels.Labels{
				{
					{Name: "cluster", Value: "us-central1"},
					{Name: "stream", Value: "stdout"},
					{Name: "filename", Value: "/var/log/pods/loki-prod_query-frontend-6894f97b98-89q2n_eac98024-f60f-44af-a46f-d099bc99d1e7/query-frontend/0.log"},
					{Name: "namespace", Value: "loki-dev"},
					{Name: "job", Value: "loki-prod/query-frontend"},
					{Name: "container", Value: "query-frontend"},
					{Name: "pod", Value: "query-frontend-6894f97b98-89q2n"},
				},
				{
					{Name: "cluster", Value: "us-central2"},
					{Name: "stream", Value: "stderr"},
					{Name: "filename", Value: "/var/log/pods/loki-prod_querier-6894f97b98-89q2n_eac98024-f60f-44af-a46f-d099bc99d1e7/query-frontend/0.log"},
					{Name: "namespace", Value: "loki-dev"},
					{Name: "job", Value: "loki-prod/querier"},
					{Name: "container", Value: "querier"},
					{Name: "pod", Value: "querier-6894f97b98-89q2n"},
				},
			}
			for _, test := range []string{
				`{app="foo"}`,
				`{app="foo"} != "foo"`,
				`{app="foo"} != "foo" | logfmt `,
				`{app="foo"} != "foo" | logfmt | duration > 10ms`,
				`{app="foo"} != "foo" | logfmt | duration > 10ms and component="tsdb"`,
			} {
				b.Run(test, func(b *testing.B) {
					b.ReportAllocs()
					expr, err := syntax.ParseLogSelector(test, true)
					if err != nil {
						b.Fatal(err)
					}
					p, err := expr.Pipeline()
					if err != nil {
						b.Fatal(err)
					}
					var iters []iter.EntryIterator
					for _, lbs := range labelsSet {
						it, err := c.Iterator(context.Background(), time.Unix(0, 0), time.Now(), logproto.FORWARD, p.ForStream(lbs))
						if err != nil {
							b.Fatal(err)
						}
						iters = append(iters, it)
					}
					b.ResetTimer()
					for n := 0; n < b.N; n++ {
						for _, it := range iters {
							for it.Next() {
								streams = append(streams, logproto.Stream{Labels: it.Labels(), Entries: []logproto.Entry{it.Entry()}})
							}
						}
					}
					streams = streams[:0]
				})
			}

			for _, test := range []string{
				`rate({app="foo"}[1m])`,
				`sum by (cluster) (rate({app="foo"}[10s]))`,
				`sum by (cluster) (rate({app="foo"} != "foo" [10s]))`,
				`sum by (cluster) (rate({app="foo"} != "foo" | logfmt[10s]))`,
				`sum by (caller) (rate({app="foo"} != "foo" | logfmt[10s]))`,
				`sum by (cluster) (rate({app="foo"} != "foo" | logfmt | duration > 10ms[10s]))`,
				`sum by (cluster) (rate({app="foo"} != "foo" | logfmt | duration > 10ms and component="tsdb"[1m]))`,
			} {
				b.Run(test, func(b *testing.B) {
					b.ReportAllocs()
					expr, err := syntax.ParseSampleExpr(test)
					if err != nil {
						b.Fatal(err)
					}
					ex, err := expr.Extractor()
					if err != nil {
						b.Fatal(err)
					}
					var iters []iter.SampleIterator
					for _, lbs := range labelsSet {
						iters = append(iters, c.SampleIterator(context.Background(), time.Unix(0, 0), time.Now(), ex.ForStream(lbs)))
					}
					b.ResetTimer()
					for n := 0; n < b.N; n++ {
						for _, it := range iters {
							for it.Next() {
								series = append(series, logproto.Series{Labels: it.Labels(), Samples: []logproto.Sample{it.Sample()}})
							}
						}
					}
					series = series[:0]
				})
			}
		})
	}
}

func Test_HeadIteratorReverse(t *testing.T) {
	for _, testData := range allPossibleFormats {
		t.Run(testNameWithFormats(EncSnappy, testData.chunkFormat, testData.headBlockFmt), func(t *testing.T) {
			c := newMemChunkWithFormat(testData.chunkFormat, EncSnappy, testData.headBlockFmt, testBlockSize, testTargetSize)
			genEntry := func(i int64) *logproto.Entry {
				return &logproto.Entry{
					Timestamp: time.Unix(0, i),
					Line:      fmt.Sprintf(`msg="%d"`, i),
				}
			}
			var i int64
			for e := genEntry(i); c.SpaceFor(e); e, i = genEntry(i+1), i+1 {
				require.NoError(t, c.Append(e))
			}

			assertOrder := func(t *testing.T, total int64) {
				expr, err := syntax.ParseLogSelector(`{app="foo"} | logfmt`, true)
				require.NoError(t, err)
				p, err := expr.Pipeline()
				require.NoError(t, err)
				it, err := c.Iterator(context.TODO(), time.Unix(0, 0), time.Unix(0, i), logproto.BACKWARD, p.ForStream(labels.Labels{{Name: "app", Value: "foo"}}))
				require.NoError(t, err)
				for it.Next() {
					total--
					require.Equal(t, total, it.Entry().Timestamp.UnixNano())
				}
			}

			assertOrder(t, i)
			// let's try again without the headblock.
			require.NoError(t, c.cut())
			assertOrder(t, i)
		})
	}
}

func TestMemChunk_Rebound(t *testing.T) {
	chkFrom := time.Unix(0, 0)
	chkThrough := chkFrom.Add(time.Hour)
	originalChunk := buildTestMemChunk(t, chkFrom, chkThrough)

	for _, tc := range []struct {
		name               string
		sliceFrom, sliceTo time.Time
		err                error
	}{
		{
			name:      "slice whole chunk",
			sliceFrom: chkFrom,
			sliceTo:   chkThrough,
		},
		{
			name:      "slice first half",
			sliceFrom: chkFrom,
			sliceTo:   chkFrom.Add(30 * time.Minute),
		},
		{
			name:      "slice second half",
			sliceFrom: chkFrom.Add(30 * time.Minute),
			sliceTo:   chkThrough,
		},
		{
			name:      "slice in the middle",
			sliceFrom: chkFrom.Add(15 * time.Minute),
			sliceTo:   chkFrom.Add(45 * time.Minute),
		},
		{
			name:      "slice interval not aligned with sample intervals",
			sliceFrom: chkFrom.Add(time.Second),
			sliceTo:   chkThrough.Add(-time.Second),
		},
		{
			name:      "slice out of bounds without overlap",
			err:       chunk.ErrSliceNoDataInRange,
			sliceFrom: chkThrough.Add(time.Minute),
			sliceTo:   chkThrough.Add(time.Hour),
		},
		{
			name:      "slice out of bounds with overlap",
			sliceFrom: chkFrom.Add(10 * time.Minute),
			sliceTo:   chkThrough.Add(10 * time.Minute),
		},
	} {
		t.Run(tc.name, func(t *testing.T) {
			newChunk, err := originalChunk.Rebound(tc.sliceFrom, tc.sliceTo, nil)
			if tc.err != nil {
				require.Equal(t, tc.err, err)
				return
			}
			require.NoError(t, err)

			// iterate originalChunk from slice start to slice end + nanosecond. Adding a nanosecond here to be inclusive of sample at end time.
			originalChunkItr, err := originalChunk.Iterator(context.Background(), tc.sliceFrom, tc.sliceTo.Add(time.Nanosecond), logproto.FORWARD, log.NewNoopPipeline().ForStream(labels.Labels{}))
			require.NoError(t, err)

			// iterate newChunk for whole chunk interval which should include all the samples in the chunk and hence align it with expected values.
			newChunkItr, err := newChunk.Iterator(context.Background(), chkFrom, chkThrough, logproto.FORWARD, log.NewNoopPipeline().ForStream(labels.Labels{}))
			require.NoError(t, err)

			for {
				originalChunksHasMoreSamples := originalChunkItr.Next()
				newChunkHasMoreSamples := newChunkItr.Next()

				// either both should have samples or none of them
				require.Equal(t, originalChunksHasMoreSamples, newChunkHasMoreSamples)
				if !originalChunksHasMoreSamples {
					break
				}

				require.Equal(t, originalChunkItr.Entry(), newChunkItr.Entry())
			}
		})
	}
}

func buildTestMemChunk(t *testing.T, from, through time.Time) *MemChunk {
	chk := NewMemChunk(EncGZIP, DefaultTestHeadBlockFmt, defaultBlockSize, 0)
	for ; from.Before(through); from = from.Add(time.Second) {
		err := chk.Append(&logproto.Entry{
			Line:      from.String(),
			Timestamp: from,
		})
		require.NoError(t, err)
	}

	return chk
}

func TestMemChunk_ReboundAndFilter_with_filter(t *testing.T) {
	chkFrom := time.Unix(1, 0) // headBlock.Append treats Unix time 0 as not set so we have to use a later time
	chkFromPlus5 := chkFrom.Add(5 * time.Second)
	chkThrough := chkFrom.Add(10 * time.Second)
	chkThroughPlus1 := chkThrough.Add(1 * time.Second)

	filterFunc := func(_ time.Time, in string) bool {
		return strings.HasPrefix(in, "matching")
	}

	for _, tc := range []struct {
		name                               string
		matchingSliceFrom, matchingSliceTo *time.Time
		err                                error
		nrMatching                         int
		nrNotMatching                      int
	}{
		{
			name:          "no matches",
			nrMatching:    0,
			nrNotMatching: 10,
		},
		{
			name:              "some lines removed",
			matchingSliceFrom: &chkFrom,
			matchingSliceTo:   &chkFromPlus5,
			nrMatching:        5,
			nrNotMatching:     5,
		},
		{
			name:              "all lines match",
			err:               chunk.ErrSliceNoDataInRange,
			matchingSliceFrom: &chkFrom,
			matchingSliceTo:   &chkThroughPlus1,
		},
	} {
		t.Run(tc.name, func(t *testing.T) {
			originalChunk := buildFilterableTestMemChunk(t, chkFrom, chkThrough, tc.matchingSliceFrom, tc.matchingSliceTo)
			newChunk, err := originalChunk.Rebound(chkFrom, chkThrough, filterFunc)
			if tc.err != nil {
				require.Equal(t, tc.err, err)
				return
			}
			require.NoError(t, err)

			// iterate originalChunk from slice start to slice end + nanosecond. Adding a nanosecond here to be inclusive of sample at end time.
			originalChunkItr, err := originalChunk.Iterator(context.Background(), chkFrom, chkThrough.Add(time.Nanosecond), logproto.FORWARD, log.NewNoopPipeline().ForStream(labels.Labels{}))
			require.NoError(t, err)
			originalChunkSamples := 0
			for originalChunkItr.Next() {
				originalChunkSamples++
			}
			require.Equal(t, tc.nrMatching+tc.nrNotMatching, originalChunkSamples)

			// iterate newChunk for whole chunk interval which should include all the samples in the chunk and hence align it with expected values.
			newChunkItr, err := newChunk.Iterator(context.Background(), chkFrom, chkThrough.Add(time.Nanosecond), logproto.FORWARD, log.NewNoopPipeline().ForStream(labels.Labels{}))
			require.NoError(t, err)
			newChunkSamples := 0
			for newChunkItr.Next() {
				newChunkSamples++
			}
			require.Equal(t, tc.nrNotMatching, newChunkSamples)
		})
	}
}

func buildFilterableTestMemChunk(t *testing.T, from, through time.Time, matchingFrom, matchingTo *time.Time) *MemChunk {
	chk := NewMemChunk(EncGZIP, DefaultTestHeadBlockFmt, defaultBlockSize, 0)
	t.Logf("from   : %v", from.String())
	t.Logf("through: %v", through.String())
	for from.Before(through) {
		// If a line is between matchingFrom and matchingTo add the prefix "matching"
		if matchingFrom != nil && matchingTo != nil &&
			(from.Equal(*matchingFrom) || (from.After(*matchingFrom) && (from.Before(*matchingTo)))) {
			t.Logf("%v matching line", from.String())
			err := chk.Append(&logproto.Entry{
				Line:      fmt.Sprintf("matching %v", from.String()),
				Timestamp: from,
			})
			require.NoError(t, err)
		} else {
			t.Logf("%v non-match line", from.String())
			err := chk.Append(&logproto.Entry{
				Line:      from.String(),
				Timestamp: from,
			})
			require.NoError(t, err)
		}
		from = from.Add(time.Second)
	}

	return chk
}

func TestMemChunk_SpaceFor(t *testing.T) {
	for _, tc := range []struct {
		desc string

		nBlocks      int
		targetSize   int
		headSize     int
		cutBlockSize int
		entry        logproto.Entry

		expect     bool
		expectFunc func(chunkFormat byte, headFmt HeadBlockFmt) bool
	}{
		{
			desc:    "targetSize not defined",
			nBlocks: blocksPerChunk - 1,
			entry: logproto.Entry{
				Timestamp: time.Unix(0, 0),
				Line:      "a",
			},
			expect: true,
		},
		{
			desc:    "targetSize not defined and too many blocks",
			nBlocks: blocksPerChunk + 1,
			entry: logproto.Entry{
				Timestamp: time.Unix(0, 0),
				Line:      "a",
			},
			expect: false,
		},
		{
			desc:         "head too big",
			targetSize:   10,
			headSize:     100,
			cutBlockSize: 0,
			entry: logproto.Entry{
				Timestamp: time.Unix(0, 0),
				Line:      "a",
			},
			expect: false,
		},
		{
			desc:         "cut blocks too big",
			targetSize:   10,
			headSize:     0,
			cutBlockSize: 100,
			entry: logproto.Entry{
				Timestamp: time.Unix(0, 0),
				Line:      "a",
			},
			expect: false,
		},
		{
			desc:         "entry fits",
			targetSize:   10,
			headSize:     0,
			cutBlockSize: 0,
			entry: logproto.Entry{
				Timestamp: time.Unix(0, 0),
				Line:      strings.Repeat("a", 9),
			},
			expect: true,
		},
		{
			desc:         "entry fits with non-indexed labels",
			targetSize:   10,
			headSize:     0,
			cutBlockSize: 0,
			entry: logproto.Entry{
				Timestamp: time.Unix(0, 0),
				Line:      strings.Repeat("a", 2),
				NonIndexedLabels: []logproto.LabelAdapter{
					{Name: "foo", Value: strings.Repeat("a", 2)},
				},
			},
			expect: true,
		},
		{
			desc:         "entry too big",
			targetSize:   10,
			headSize:     0,
			cutBlockSize: 0,
			entry: logproto.Entry{
				Timestamp: time.Unix(0, 0),
				Line:      strings.Repeat("a", 100),
			},
			expect: false,
		},
		{
			desc:         "entry too big because non-indexed labels",
			targetSize:   10,
			headSize:     0,
			cutBlockSize: 0,
			entry: logproto.Entry{
				Timestamp: time.Unix(0, 0),
				Line:      strings.Repeat("a", 5),
				NonIndexedLabels: []logproto.LabelAdapter{
					{Name: "foo", Value: strings.Repeat("a", 5)},
				},
			},

			expectFunc: func(chunkFormat byte, _ HeadBlockFmt) bool {
				// Succeed unless we're using chunk format v4, which should
				// take the non-indexed labels into account.
				return chunkFormat < chunkFormatV4
			},
		},
	} {
		t.Run(tc.desc, func(t *testing.T) {
			for _, format := range allPossibleFormats {
				t.Run(fmt.Sprintf("chunk_v%d_head_%s", format.chunkFormat, format.headBlockFmt), func(t *testing.T) {
					chk := newMemChunkWithFormat(format.chunkFormat, EncNone, format.headBlockFmt, 1024, tc.targetSize)

					chk.blocks = make([]block, tc.nBlocks)
					chk.cutBlockSize = tc.cutBlockSize
					for i := 0; i < tc.headSize; i++ {
						require.NoError(t, chk.head.Append(int64(i), "a", nil))
					}

					expect := tc.expect
					if tc.expectFunc != nil {
						expect = tc.expectFunc(format.chunkFormat, format.headBlockFmt)
					}

					require.Equal(t, expect, chk.SpaceFor(&tc.entry))
				})
			}

		})
	}
}

func TestMemChunk_IteratorWithNonIndexedLabels(t *testing.T) {
	for _, enc := range testEncoding {
		enc := enc
		t.Run(enc.String(), func(t *testing.T) {
<<<<<<< HEAD
			chk := newMemChunkWithFormat(chunkFormatV4, enc, UnorderedWithNonIndexedLabelsHeadBlockFmt, testBlockSize, testTargetSize)
			require.NoError(t, chk.Append(logprotoEntryWithNonIndexedLabels(1, "lineA", []logproto.LabelAdapter{
=======
			streamLabels := labels.Labels{
				{Name: "job", Value: "fake"},
			}
			chk := newMemChunkWithFormat(chunkFormatV4, enc, UnorderedWithMetadataHeadBlockFmt, testBlockSize, testTargetSize)
			require.NoError(t, chk.Append(logprotoEntryWithMetadata(1, "lineA", []logproto.LabelAdapter{
>>>>>>> 1d04cd5e
				{Name: "traceID", Value: "123"},
				{Name: "user", Value: "a"},
			})))
			require.NoError(t, chk.Append(logprotoEntryWithNonIndexedLabels(2, "lineB", []logproto.LabelAdapter{
				{Name: "traceID", Value: "456"},
				{Name: "user", Value: "b"},
			})))
			require.NoError(t, chk.cut())
			require.NoError(t, chk.Append(logprotoEntryWithNonIndexedLabels(3, "lineC", []logproto.LabelAdapter{
				{Name: "traceID", Value: "789"},
				{Name: "user", Value: "c"},
			})))
			require.NoError(t, chk.Append(logprotoEntryWithNonIndexedLabels(4, "lineD", []logproto.LabelAdapter{
				{Name: "traceID", Value: "123"},
				{Name: "user", Value: "d"},
			})))

			// The expected bytes is the sum of bytes decompressed and bytes read from the head chunk.
			// First we add the bytes read from the store (aka decompressed). That's
			// nonIndexedLabelsBytes = n. lines * (n. labels <int> + (2 * n. labels) * (label length <int> + label))
			// lineBytes = n. lines * (ts <int> + line length <int> + line)
			expectedNonIndexedLabelsBytes := 2 * (binary.MaxVarintLen64 + (binary.MaxVarintLen64 + len("traceID") + binary.MaxVarintLen64 + len("123") + binary.MaxVarintLen64 + len("user") + binary.MaxVarintLen64 + len("a")))
			lineBytes := 2 * (2*binary.MaxVarintLen64 + len("lineA"))
			// Now we add the bytes read from the head chunk. That's
			// nonIndexedLabelsBytes = n. lines * (n. labels * (label name + label value))
			// lineBytes = n. lines * (line)
			expectedNonIndexedLabelsBytes += 2 * (len("traceID") + len("789") + len("user") + len("c"))
			lineBytes += 2 * (len("lineC"))
			// Finally, the expected total bytes is the line bytes + non-indexed labels bytes
			expectedBytes := lineBytes + expectedNonIndexedLabelsBytes

			for _, tc := range []struct {
				name            string
				query           string
				expectedLines   []string
				expectedStreams []string
			}{
				{
					name:          "no-filter",
					query:         `{job="fake"}`,
					expectedLines: []string{"lineA", "lineB", "lineC", "lineD"},
					expectedStreams: []string{
						labels.FromStrings("job", "fake", "traceID", "123", "user", "a").String(),
						labels.FromStrings("job", "fake", "traceID", "456", "user", "b").String(),
						labels.FromStrings("job", "fake", "traceID", "789", "user", "c").String(),
						labels.FromStrings("job", "fake", "traceID", "123", "user", "d").String(),
					},
				},
				{
					name:          "filter",
					query:         `{job="fake"} | traceID="789"`,
					expectedLines: []string{"lineC"},
					expectedStreams: []string{
						labels.FromStrings("job", "fake", "traceID", "789", "user", "c").String(),
					},
				},
				{
					name:          "filter-regex-or",
					query:         `{job="fake"} | traceID=~"456|789"`,
					expectedLines: []string{"lineB", "lineC"},
					expectedStreams: []string{
						labels.FromStrings("job", "fake", "traceID", "456", "user", "b").String(),
						labels.FromStrings("job", "fake", "traceID", "789", "user", "c").String(),
					},
				},
				{
					name:          "filter-regex-contains",
					query:         `{job="fake"} | traceID=~".*5.*"`,
					expectedLines: []string{"lineB"},
					expectedStreams: []string{
						labels.FromStrings("job", "fake", "traceID", "456", "user", "b").String(),
					},
				},
				{
					name:          "filter-regex-complex",
					query:         `{job="fake"} | traceID=~"^[0-9]2.*"`,
					expectedLines: []string{"lineA", "lineD"},
					expectedStreams: []string{
						labels.FromStrings("job", "fake", "traceID", "123", "user", "a").String(),
						labels.FromStrings("job", "fake", "traceID", "123", "user", "d").String(),
					},
				},
				{
					name:          "multiple-filters",
					query:         `{job="fake"} | traceID="123" | user="d"`,
					expectedLines: []string{"lineD"},
					expectedStreams: []string{
						labels.FromStrings("job", "fake", "traceID", "123", "user", "d").String(),
					},
				},
				{
					name:          "metadata-and-keep",
					query:         `{job="fake"} | keep job, user`,
					expectedLines: []string{"lineA", "lineB", "lineC", "lineD"},
					expectedStreams: []string{
						labels.FromStrings("job", "fake", "user", "a").String(),
						labels.FromStrings("job", "fake", "user", "b").String(),
						labels.FromStrings("job", "fake", "user", "c").String(),
						labels.FromStrings("job", "fake", "user", "d").String(),
					},
				},
				{
					name:          "metadata-and-keep-filter",
					query:         `{job="fake"} | keep job, user="b"`,
					expectedLines: []string{"lineA", "lineB", "lineC", "lineD"},
					expectedStreams: []string{
						labels.FromStrings("job", "fake").String(),
						labels.FromStrings("job", "fake", "user", "b").String(),
						labels.FromStrings("job", "fake").String(),
						labels.FromStrings("job", "fake").String(),
					},
				},
				{
					name:          "metadata-and-drop",
					query:         `{job="fake"} | drop traceID`,
					expectedLines: []string{"lineA", "lineB", "lineC", "lineD"},
					expectedStreams: []string{
						labels.FromStrings("job", "fake", "user", "a").String(),
						labels.FromStrings("job", "fake", "user", "b").String(),
						labels.FromStrings("job", "fake", "user", "c").String(),
						labels.FromStrings("job", "fake", "user", "d").String(),
					},
				},
				{
					name:          "metadata-and-drop-filter",
					query:         `{job="fake"} | drop traceID="123"`,
					expectedLines: []string{"lineA", "lineB", "lineC", "lineD"},
					expectedStreams: []string{
						labels.FromStrings("job", "fake", "user", "a").String(),
						labels.FromStrings("job", "fake", "traceID", "456", "user", "b").String(),
						labels.FromStrings("job", "fake", "traceID", "789", "user", "c").String(),
						labels.FromStrings("job", "fake", "user", "d").String(),
					},
				},
			} {
				t.Run(tc.name, func(t *testing.T) {
					t.Run("log", func(t *testing.T) {
						expr, err := syntax.ParseLogSelector(tc.query, true)
						require.NoError(t, err)

						pipeline, err := expr.Pipeline()
						require.NoError(t, err)

						// We will run the test twice so the iterator will be created twice.
						// This is to ensure that the iterator is correctly closed.
						for i := 0; i < 2; i++ {
							sts, ctx := stats.NewContext(context.Background())
							it, err := chk.Iterator(ctx, time.Unix(0, 0), time.Unix(0, math.MaxInt64), logproto.FORWARD, pipeline.ForStream(streamLabels))
							require.NoError(t, err)

							var lines []string
							var streams []string
							for it.Next() {
								require.NoError(t, it.Error())
								e := it.Entry()
								lines = append(lines, e.Line)
								streams = append(streams, it.Labels())
							}
							assert.ElementsMatch(t, tc.expectedLines, lines)
							assert.ElementsMatch(t, tc.expectedStreams, streams)

							resultStats := sts.Result(0, 0, len(lines))
							require.Equal(t, int64(expectedBytes), resultStats.Summary.TotalBytesProcessed)
							require.Equal(t, int64(expectedNonIndexedLabelsBytes), resultStats.Summary.TotalNonIndexedLabelsBytesProcessed)
						}
					})

					t.Run("metric", func(t *testing.T) {
						query := fmt.Sprintf(`count_over_time(%s [1d])`, tc.query)
						expr, err := syntax.ParseSampleExpr(query)
						require.NoError(t, err)

						extractor, err := expr.Extractor()
						require.NoError(t, err)

						// We will run the test twice so the iterator will be created twice.
						// This is to ensure that the iterator is correctly closed.
						for i := 0; i < 2; i++ {
							sts, ctx := stats.NewContext(context.Background())
							it := chk.SampleIterator(ctx, time.Unix(0, 0), time.Unix(0, math.MaxInt64), extractor.ForStream(streamLabels))

							var sumValues int
							var streams []string
							for it.Next() {
								require.NoError(t, it.Error())
								e := it.Sample()
								sumValues += int(e.Value)
								streams = append(streams, it.Labels())
							}
							require.Equal(t, len(tc.expectedLines), sumValues)
							assert.ElementsMatch(t, tc.expectedStreams, streams)

							resultStats := sts.Result(0, 0, 0)
							require.Equal(t, int64(expectedBytes), resultStats.Summary.TotalBytesProcessed)
							require.Equal(t, int64(expectedNonIndexedLabelsBytes), resultStats.Summary.TotalNonIndexedLabelsBytesProcessed)
						}
					})
				})
			}
		})
	}
}<|MERGE_RESOLUTION|>--- conflicted
+++ resolved
@@ -141,6 +141,10 @@
 					{
 						ts:  8,
 						str: "hello, worl\nd8!",
+						lbs: []logproto.LabelAdapter{
+							{Name: "a", Value: "a2"},
+							{Name: "b", Value: "b"},
+						},
 					},
 					{
 						ts:  8,
@@ -1550,16 +1554,11 @@
 	for _, enc := range testEncoding {
 		enc := enc
 		t.Run(enc.String(), func(t *testing.T) {
-<<<<<<< HEAD
+			streamLabels := labels.Labels{
+				{Name: "job", Value: "fake"},
+			}
 			chk := newMemChunkWithFormat(chunkFormatV4, enc, UnorderedWithNonIndexedLabelsHeadBlockFmt, testBlockSize, testTargetSize)
 			require.NoError(t, chk.Append(logprotoEntryWithNonIndexedLabels(1, "lineA", []logproto.LabelAdapter{
-=======
-			streamLabels := labels.Labels{
-				{Name: "job", Value: "fake"},
-			}
-			chk := newMemChunkWithFormat(chunkFormatV4, enc, UnorderedWithMetadataHeadBlockFmt, testBlockSize, testTargetSize)
-			require.NoError(t, chk.Append(logprotoEntryWithMetadata(1, "lineA", []logproto.LabelAdapter{
->>>>>>> 1d04cd5e
 				{Name: "traceID", Value: "123"},
 				{Name: "user", Value: "a"},
 			})))
