--- conflicted
+++ resolved
@@ -1629,11 +1629,7 @@
 
 func (e *entryBufferedIterator) Next() bool {
 	for e.bufferedIterator.Next() {
-<<<<<<< HEAD
-		newLine, categorizedLabels, matches := e.pipeline.Process(e.currTs, e.currLine, e.currNonIndexedLabels...)
-=======
-		newLine, lbs, matches := e.pipeline.Process(e.currTs, e.currLine, e.currStructuredMetadata...)
->>>>>>> 2d1d5d29
+		newLine, categorizedLabels, matches := e.pipeline.Process(e.currTs, e.currLine, e.currStructuredMetadata...)
 		if !matches {
 			continue
 		}
