package chunkenc

import (
	"bufio"
	"bytes"
	"context"
	"encoding/binary"
	"fmt"
	"hash"
	"hash/crc32"
	"io"
	"sort"
	"time"

	"github.com/cespare/xxhash/v2"
	"github.com/cortexproject/cortex/pkg/util"
	"github.com/go-kit/kit/log/level"
	"github.com/pkg/errors"
	"github.com/prometheus/prometheus/pkg/labels"

	"github.com/grafana/loki/pkg/iter"
	"github.com/grafana/loki/pkg/logproto"
	"github.com/grafana/loki/pkg/logql"
	"github.com/grafana/loki/pkg/logql/stats"
)

const (
	blocksPerChunk = 10
	maxLineLength  = 1024 * 1024 * 1024
)

var (
	magicNumber = uint32(0x12EE56A)

	chunkFormatV1 = byte(1)
	chunkFormatV2 = byte(2)
)

// The table gets initialized with sync.Once but may still cause a race
// with any other use of the crc32 package anywhere. Thus we initialize it
// before.
var castagnoliTable *crc32.Table

func init() {
	castagnoliTable = crc32.MakeTable(crc32.Castagnoli)
}

// newCRC32 initializes a CRC32 hash with a preconfigured polynomial, so the
// polynomial may be easily changed in one location at a later time, if necessary.
func newCRC32() hash.Hash32 {
	return crc32.New(castagnoliTable)
}

// MemChunk implements compressed log chunks.
type MemChunk struct {
	// The number of uncompressed bytes per block.
	blockSize int
	// Target size in compressed bytes
	targetSize int

	// The finished blocks.
	blocks []block
	// The compressed size of all the blocks
	cutBlockSize int

	// Current in-mem block being appended to.
	head *headBlock

	// the chunk format default to v2
	format   byte
	encoding Encoding
}

type block struct {
	// This is compressed bytes.
	b          []byte
	numEntries int

	mint, maxt int64

	offset           int // The offset of the block in the chunk.
	uncompressedSize int // Total uncompressed size in bytes when the chunk is cut.
}

// This block holds the un-compressed entries. Once it has enough data, this is
// emptied into a block with only compressed entries.
type headBlock struct {
	// This is the list of raw entries.
	entries []entry
	size    int // size of uncompressed bytes.

	mint, maxt int64
}

func (hb *headBlock) isEmpty() bool {
	return len(hb.entries) == 0
}

func (hb *headBlock) append(ts int64, line string) error {
	if !hb.isEmpty() && hb.maxt > ts {
		return ErrOutOfOrder
	}

	hb.entries = append(hb.entries, entry{ts, line})
	if hb.mint == 0 || hb.mint > ts {
		hb.mint = ts
	}
	hb.maxt = ts
	hb.size += len(line)

	return nil
}

func (hb *headBlock) serialise(pool WriterPool) ([]byte, error) {
	inBuf := serializeBytesBufferPool.Get().(*bytes.Buffer)
	defer func() {
		inBuf.Reset()
		serializeBytesBufferPool.Put(inBuf)
	}()
	outBuf := &bytes.Buffer{}

	encBuf := make([]byte, binary.MaxVarintLen64)
	compressedWriter := pool.GetWriter(outBuf)
	defer pool.PutWriter(compressedWriter)
	for _, logEntry := range hb.entries {
		n := binary.PutVarint(encBuf, logEntry.t)
		inBuf.Write(encBuf[:n])

		n = binary.PutUvarint(encBuf, uint64(len(logEntry.s)))
		inBuf.Write(encBuf[:n])

		inBuf.WriteString(logEntry.s)
	}

	if _, err := compressedWriter.Write(inBuf.Bytes()); err != nil {
		return nil, errors.Wrap(err, "appending entry")
	}
	if err := compressedWriter.Close(); err != nil {
		return nil, errors.Wrap(err, "flushing pending compress buffer")
	}

	return outBuf.Bytes(), nil
}

type entry struct {
	t int64
	s string
}

// NewMemChunk returns a new in-mem chunk.
func NewMemChunk(enc Encoding, blockSize, targetSize int) *MemChunk {
	c := &MemChunk{
		blockSize:  blockSize,  // The blockSize in bytes.
		targetSize: targetSize, // Desired chunk size in compressed bytes
		blocks:     []block{},

		head:   &headBlock{},
		format: chunkFormatV2,

		encoding: enc,
	}

	return c
}

// NewByteChunk returns a MemChunk on the passed bytes.
func NewByteChunk(b []byte, blockSize, targetSize int) (*MemChunk, error) {
	bc := &MemChunk{
		head:       &headBlock{}, // Dummy, empty headblock.
		blockSize:  blockSize,
		targetSize: targetSize,
	}
	db := decbuf{b: b}

	// Verify the header.
	m, version := db.be32(), db.byte()
	if db.err() != nil {
		return nil, errors.Wrap(db.err(), "verifying header")
	}
	if m != magicNumber {
		return nil, errors.Errorf("invalid magic number %x", m)
	}
	bc.format = version
	switch version {
	case chunkFormatV1:
		bc.encoding = EncGZIP
	case chunkFormatV2:
		// format v2 has a byte for block encoding.
		enc := Encoding(db.byte())
		if db.err() != nil {
			return nil, errors.Wrap(db.err(), "verifying encoding")
		}
		bc.encoding = enc
	default:
		return nil, errors.Errorf("invalid version %d", version)
	}

	metasOffset := binary.BigEndian.Uint64(b[len(b)-8:])
	mb := b[metasOffset : len(b)-(8+4)] // storing the metasOffset + checksum of meta
	db = decbuf{b: mb}

	expCRC := binary.BigEndian.Uint32(b[len(b)-(8+4):])
	if expCRC != db.crc32() {
		return nil, ErrInvalidChecksum
	}

	// Read the number of blocks.
	num := db.uvarint()
	bc.blocks = make([]block, 0, num)

	for i := 0; i < num; i++ {
		var blk block
		// Read #entries.
		blk.numEntries = db.uvarint()

		// Read mint, maxt.
		blk.mint = db.varint64()
		blk.maxt = db.varint64()

		// Read offset and length.
		blk.offset = db.uvarint()
		l := db.uvarint()
		blk.b = b[blk.offset : blk.offset+l]

		// Verify checksums.
		expCRC := binary.BigEndian.Uint32(b[blk.offset+l:])
		if expCRC != crc32.Checksum(blk.b, castagnoliTable) {
			level.Error(util.Logger).Log("msg", "Checksum does not match for a block in chunk, this block will be skipped", "err", ErrInvalidChecksum)
			continue
		}

		bc.blocks = append(bc.blocks, blk)

		// Update the counter used to track the size of cut blocks.
		bc.cutBlockSize += len(blk.b)

		if db.err() != nil {
			return nil, errors.Wrap(db.err(), "decoding block meta")
		}
	}

	return bc, nil
}

// Bytes implements Chunk.
func (c *MemChunk) Bytes() ([]byte, error) {
	if c.head != nil {
		// When generating the bytes, we need to flush the data held in-buffer.
		if err := c.cut(); err != nil {
			return nil, err
		}
	}
	crc32Hash := newCRC32()

	buf := bytes.NewBuffer(nil)
	offset := 0

	eb := encbuf{b: make([]byte, 0, 1<<10)}

	// Write the header (magicNum + version).
	eb.putBE32(magicNumber)
	eb.putByte(c.format)
	if c.format == chunkFormatV2 {
		// chunk format v2 has a byte for encoding.
		eb.putByte(byte(c.encoding))
	}

	n, err := buf.Write(eb.get())
	if err != nil {
		return buf.Bytes(), errors.Wrap(err, "write blockMeta #entries")
	}
	offset += n

	// Write Blocks.
	for i, b := range c.blocks {
		c.blocks[i].offset = offset

		eb.reset()
		eb.putBytes(b.b)
		eb.putHash(crc32Hash)

		n, err := buf.Write(eb.get())
		if err != nil {
			return buf.Bytes(), errors.Wrap(err, "write block")
		}
		offset += n
	}

	metasOffset := offset
	// Write the number of blocks.
	eb.reset()
	eb.putUvarint(len(c.blocks))

	// Write BlockMetas.
	for _, b := range c.blocks {
		eb.putUvarint(b.numEntries)
		eb.putVarint64(b.mint)
		eb.putVarint64(b.maxt)
		eb.putUvarint(b.offset)
		eb.putUvarint(len(b.b))
	}
	eb.putHash(crc32Hash)

	_, err = buf.Write(eb.get())
	if err != nil {
		return buf.Bytes(), errors.Wrap(err, "write block metas")
	}

	// Write the metasOffset.
	eb.reset()
	eb.putBE64int(metasOffset)
	_, err = buf.Write(eb.get())
	if err != nil {
		return buf.Bytes(), errors.Wrap(err, "write metasOffset")
	}

	return buf.Bytes(), nil
}

// Encoding implements Chunk.
func (c *MemChunk) Encoding() Encoding {
	return c.encoding
}

// Size implements Chunk.
func (c *MemChunk) Size() int {
	ne := 0
	for _, blk := range c.blocks {
		ne += blk.numEntries
	}

	if !c.head.isEmpty() {
		ne += len(c.head.entries)
	}

	return ne
}

// BlockCount implements Chunk.
func (c *MemChunk) BlockCount() int {
	return len(c.blocks)
}

// SpaceFor implements Chunk.
func (c *MemChunk) SpaceFor(e *logproto.Entry) bool {
	if c.targetSize > 0 {
		// This is looking to see if the uncompressed lines will fit which is not
		// a great check, but it will guarantee we are always under the target size
		newHBSize := c.head.size + len(e.Line)
		return (c.cutBlockSize + newHBSize) < c.targetSize
	}
	// if targetSize is not defined, default to the original behavior of fixed blocks per chunk
	return len(c.blocks) < blocksPerChunk
}

// UncompressedSize implements Chunk.
func (c *MemChunk) UncompressedSize() int {
	size := 0

	if !c.head.isEmpty() {
		size += c.head.size
	}

	for _, b := range c.blocks {
		size += b.uncompressedSize
	}

	return size
}

// CompressedSize implements Chunk
func (c *MemChunk) CompressedSize() int {
	size := 0
	// Better to account for any uncompressed data than ignore it even though this isn't accurate.
	if !c.head.isEmpty() {
		size += c.head.size
	}
	size += c.cutBlockSize
	return size
}

// Utilization implements Chunk.
func (c *MemChunk) Utilization() float64 {
	if c.targetSize != 0 {
		return float64(c.CompressedSize()) / float64(c.targetSize)
	}
	size := c.UncompressedSize()
	return float64(size) / float64(blocksPerChunk*c.blockSize)

}

// Append implements Chunk.
func (c *MemChunk) Append(entry *logproto.Entry) error {
	entryTimestamp := entry.Timestamp.UnixNano()

	// If the head block is empty but there are cut blocks, we have to make
	// sure the new entry is not out of order compared to the previous block
	if c.head.isEmpty() && len(c.blocks) > 0 && c.blocks[len(c.blocks)-1].maxt > entryTimestamp {
		return ErrOutOfOrder
	}

	if err := c.head.append(entryTimestamp, entry.Line); err != nil {
		return err
	}

	if c.head.size >= c.blockSize {
		return c.cut()
	}

	return nil
}

// Close implements Chunk.
// TODO: Fix this to check edge cases.
func (c *MemChunk) Close() error {
	return c.cut()
}

// cut a new block and add it to finished blocks.
func (c *MemChunk) cut() error {
	if c.head.isEmpty() {
		return nil
	}

	b, err := c.head.serialise(getWriterPool(c.encoding))
	if err != nil {
		return err
	}

	c.blocks = append(c.blocks, block{
		b:                b,
		numEntries:       len(c.head.entries),
		mint:             c.head.mint,
		maxt:             c.head.maxt,
		uncompressedSize: c.head.size,
	})

	c.cutBlockSize += len(b)

	c.head.entries = c.head.entries[:0]
	c.head.mint = 0 // Will be set on first append.
	c.head.size = 0

	return nil
}

// Bounds implements Chunk.
func (c *MemChunk) Bounds() (fromT, toT time.Time) {
	var from, to int64
	if len(c.blocks) > 0 {
		from = c.blocks[0].mint
		to = c.blocks[len(c.blocks)-1].maxt
	}

	if !c.head.isEmpty() {
		if from == 0 || from > c.head.mint {
			from = c.head.mint
		}

		if to < c.head.maxt {
			to = c.head.maxt
		}
	}

	return time.Unix(0, from), time.Unix(0, to)
}

// Iterator implements Chunk.
func (c *MemChunk) Iterator(ctx context.Context, mintT, maxtT time.Time, direction logproto.Direction, lbs labels.Labels, pipeline logql.Pipeline) (iter.EntryIterator, error) {
	mint, maxt := mintT.UnixNano(), maxtT.UnixNano()
	its := make([]iter.EntryIterator, 0, len(c.blocks)+1)

	for _, b := range c.blocks {
		if maxt < b.mint || b.maxt < mint {
			continue
		}
<<<<<<< HEAD
		its = append(its, encBlock{c.encoding, b}.Iterator(ctx, filter))
=======
		its = append(its, encBlock{c.encoding, b}.Iterator(ctx, lbs, pipeline))
>>>>>>> dd5fceb3
	}

	if !c.head.isEmpty() {
		its = append(its, c.head.iterator(ctx, direction, mint, maxt, lbs, pipeline))
	}

	iterForward := iter.NewTimeRangedIterator(
		iter.NewNonOverlappingIterator(its, ""),
		time.Unix(0, mint),
		time.Unix(0, maxt),
	)

	if direction == logproto.FORWARD {
		return iterForward, nil
	}

	return iter.NewEntryReversedIter(iterForward)
}

// Iterator implements Chunk.
func (c *MemChunk) SampleIterator(ctx context.Context, from, through time.Time, lbs labels.Labels, extractor logql.SampleExtractor) iter.SampleIterator {
	mint, maxt := from.UnixNano(), through.UnixNano()
	its := make([]iter.SampleIterator, 0, len(c.blocks)+1)

	for _, b := range c.blocks {
		if maxt < b.mint || b.maxt < mint {
			continue
		}
<<<<<<< HEAD
		its = append(its, encBlock{c.encoding, b}.SampleIterator(ctx, filter, extractor))
=======
		its = append(its, encBlock{c.encoding, b}.SampleIterator(ctx, lbs, extractor))
>>>>>>> dd5fceb3
	}

	if !c.head.isEmpty() {
		its = append(its, c.head.sampleIterator(ctx, mint, maxt, lbs, extractor))
	}

	return iter.NewTimeRangedSampleIterator(
		iter.NewNonOverlappingSampleIterator(its, ""),
		mint,
		maxt,
	)
}

// Blocks implements Chunk
func (c *MemChunk) Blocks(mintT, maxtT time.Time) []Block {
	mint, maxt := mintT.UnixNano(), maxtT.UnixNano()
	blocks := make([]Block, 0, len(c.blocks))

	for _, b := range c.blocks {
		if maxt >= b.mint && b.maxt >= mint {
			blocks = append(blocks, encBlock{c.encoding, b})
		}
	}
	return blocks
}

// encBlock is an internal wrapper for a block, mainly to avoid binding an encoding in a block itself.
// This may seem roundabout, but the encoding is already a field on the parent MemChunk type. encBlock
// then allows us to bind a decoding context to a block when requested, but otherwise helps reduce the
// chances of chunk<>block encoding drift in the codebase as the latter is parameterized by the former.
type encBlock struct {
	enc Encoding
	block
}

<<<<<<< HEAD
func (b encBlock) Iterator(ctx context.Context, filter logql.LineFilter) iter.EntryIterator {
=======
func (b encBlock) Iterator(ctx context.Context, lbs labels.Labels, pipeline logql.Pipeline) iter.EntryIterator {
>>>>>>> dd5fceb3
	if len(b.b) == 0 {
		return iter.NoopIterator
	}
<<<<<<< HEAD
	return newEntryIterator(ctx, getReaderPool(b.enc), b.b, filter)
}

func (b encBlock) SampleIterator(ctx context.Context, filter logql.LineFilter, extractor logql.SampleExtractor) iter.SampleIterator {
	if len(b.b) == 0 {
		return iter.NoopIterator
	}
	return newSampleIterator(ctx, getReaderPool(b.enc), b.b, filter, extractor)
=======
	return newEntryIterator(ctx, getReaderPool(b.enc), b.b, lbs, pipeline)
}

func (b encBlock) SampleIterator(ctx context.Context, lbs labels.Labels, extractor logql.SampleExtractor) iter.SampleIterator {
	if len(b.b) == 0 {
		return iter.NoopIterator
	}
	return newSampleIterator(ctx, getReaderPool(b.enc), b.b, lbs, extractor)
>>>>>>> dd5fceb3
}

func (b block) Offset() int {
	return b.offset
}

func (b block) Entries() int {
	return b.numEntries
}
func (b block) MinTime() int64 {
	return b.mint
}
func (b block) MaxTime() int64 {
	return b.maxt
}

func (hb *headBlock) iterator(ctx context.Context, direction logproto.Direction, mint, maxt int64, lbs labels.Labels, pipeline logql.Pipeline) iter.EntryIterator {
	if hb.isEmpty() || (maxt < hb.mint || hb.maxt < mint) {
		return iter.NoopIterator
	}

	chunkStats := stats.GetChunkData(ctx)

	// We are doing a copy everytime, this is because b.entries could change completely,
	// the alternate would be that we allocate a new b.entries everytime we cut a block,
	// but the tradeoff is that queries to near-realtime data would be much lower than
	// cutting of blocks.
	chunkStats.HeadChunkLines += int64(len(hb.entries))
	streams := map[uint64]*logproto.Stream{}
	for _, e := range hb.entries {
		chunkStats.HeadChunkBytes += int64(len(e.s))
		line := []byte(e.s)
		newLine, parsedLbs, ok := pipeline.Process(line, lbs)
		if !ok {
			continue
		}
		var stream *logproto.Stream
		lhash := parsedLbs.Hash()
		if stream, ok = streams[lhash]; !ok {
			stream = &logproto.Stream{
				Labels: parsedLbs.String(),
			}
			streams[lhash] = stream
		}
		stream.Entries = append(stream.Entries, logproto.Entry{
			Timestamp: time.Unix(0, e.t),
			Line:      string(newLine),
		})

	}

	if len(streams) == 0 {
		return iter.NoopIterator
	}
	streamsResult := make([]logproto.Stream, 0, len(streams))
	for _, stream := range streams {
		streamsResult = append(streamsResult, *stream)
	}
	return iter.NewStreamsIterator(ctx, streamsResult, direction)
}

func (hb *headBlock) sampleIterator(ctx context.Context, mint, maxt int64, lbs labels.Labels, extractor logql.SampleExtractor) iter.SampleIterator {
	if hb.isEmpty() || (maxt < hb.mint || hb.maxt < mint) {
		return iter.NoopIterator
	}
	chunkStats := stats.GetChunkData(ctx)
	chunkStats.HeadChunkLines += int64(len(hb.entries))
	series := map[uint64]*logproto.Series{}
	for _, e := range hb.entries {
		chunkStats.HeadChunkBytes += int64(len(e.s))
		line := []byte(e.s)
		value, parsedLabels, ok := extractor.Process(line, lbs)
		if !ok {
			continue
		}
		var found bool
		var s *logproto.Series
		lhash := parsedLabels.Hash()
		if s, found = series[lhash]; !found {
			s = &logproto.Series{
				Labels: parsedLabels.String(),
			}
			series[lhash] = s
		}
		s.Samples = append(s.Samples, logproto.Sample{
			Timestamp: e.t,
			Value:     value,
			Hash:      xxhash.Sum64([]byte(e.s)),
		})
	}

	if len(series) == 0 {
		return iter.NoopIterator
	}
	seriesRes := make([]logproto.Series, 0, len(series))
	for _, s := range series {
<<<<<<< HEAD
		sort.Sort(s)
=======
>>>>>>> dd5fceb3
		seriesRes = append(seriesRes, *s)
	}
	return iter.NewMultiSeriesIterator(ctx, seriesRes)
}

type bufferedIterator struct {
	origBytes []byte
	stats     *stats.ChunkData

	bufReader *bufio.Reader
	reader    io.Reader
	pool      ReaderPool

	err error

	decBuf   []byte // The buffer for decoding the lengths.
	buf      []byte // The buffer for a single entry.
	currLine []byte // the current line, this is the same as the buffer but sliced the the line size.
	currTs   int64

	closed bool

	baseLbs labels.Labels
}

func newBufferedIterator(ctx context.Context, pool ReaderPool, b []byte, lbs labels.Labels) *bufferedIterator {
	chunkStats := stats.GetChunkData(ctx)
	chunkStats.CompressedBytes += int64(len(b))
	return &bufferedIterator{
		stats:     chunkStats,
		origBytes: b,
		reader:    nil, // will be initialized later
		bufReader: nil, // will be initialized later
		pool:      pool,
		decBuf:    make([]byte, binary.MaxVarintLen64),
		baseLbs:   lbs,
	}
}

func (si *bufferedIterator) Next() bool {
	if !si.closed && si.reader == nil {
		// initialize reader now, hopefully reusing one of the previous readers
		si.reader = si.pool.GetReader(bytes.NewBuffer(si.origBytes))
		si.bufReader = BufReaderPool.Get(si.reader)
	}

	ts, line, ok := si.moveNext()
	if !ok {
		si.Close()
		return false
	}
	// we decode always the line length and ts as varint
	si.stats.DecompressedBytes += int64(len(line)) + 2*binary.MaxVarintLen64
	si.stats.DecompressedLines++

	si.currTs = ts
	si.currLine = line
	return true
}

// moveNext moves the buffer to the next entry
func (si *bufferedIterator) moveNext() (int64, []byte, bool) {
	ts, err := binary.ReadVarint(si.bufReader)
	if err != nil {
		if err != io.EOF {
			si.err = err
		}
		return 0, nil, false
	}

	l, err := binary.ReadUvarint(si.bufReader)
	if err != nil {
		if err != io.EOF {
			si.err = err
			return 0, nil, false
		}
	}
	lineSize := int(l)

	if lineSize >= maxLineLength {
		si.err = fmt.Errorf("line too long %d, maximum %d", lineSize, maxLineLength)
		return 0, nil, false
	}
	// If the buffer is not yet initialize or too small, we get a new one.
	if si.buf == nil || lineSize > cap(si.buf) {
		// in case of a replacement we replace back the buffer in the pool
		if si.buf != nil {
			BytesBufferPool.Put(si.buf)
		}
		si.buf = BytesBufferPool.Get(lineSize).([]byte)
		if lineSize > cap(si.buf) {
			si.err = fmt.Errorf("could not get a line buffer of size %d, actual %d", lineSize, cap(si.buf))
			return 0, nil, false
		}
	}
	// Then process reading the line.
	n, err := si.bufReader.Read(si.buf[:lineSize])
	if err != nil && err != io.EOF {
		si.err = err
		return 0, nil, false
	}
	for n < lineSize {
		r, err := si.bufReader.Read(si.buf[n:lineSize])
		if err != nil && err != io.EOF {
			si.err = err
			return 0, nil, false
		}
		n += r
	}
	return ts, si.buf[:lineSize], true
}

func (si *bufferedIterator) Error() error { return si.err }

func (si *bufferedIterator) Close() error {
	if !si.closed {
		si.closed = true
		si.close()
	}
	return si.err
}

func (si *bufferedIterator) close() {
	if si.reader != nil {
		si.pool.PutReader(si.reader)
		si.reader = nil
	}
	if si.bufReader != nil {
		BufReaderPool.Put(si.bufReader)
		si.bufReader = nil
	}

	if si.buf != nil {
		BytesBufferPool.Put(si.buf)
		si.buf = nil
	}
	si.origBytes = nil
	si.decBuf = nil
}

func newEntryIterator(ctx context.Context, pool ReaderPool, b []byte, lbs labels.Labels, pipeline logql.Pipeline) iter.EntryIterator {
	return &entryBufferedIterator{
		bufferedIterator: newBufferedIterator(ctx, pool, b, lbs),
		pipeline:         pipeline,
	}
}

type entryBufferedIterator struct {
	*bufferedIterator
	pipeline logql.Pipeline

	cur        logproto.Entry
	currLabels labels.Labels
}

func (e *entryBufferedIterator) Entry() logproto.Entry {
	return e.cur
}

func (e *entryBufferedIterator) Labels() string { return e.currLabels.String() }

func (e *entryBufferedIterator) Next() bool {
	for e.bufferedIterator.Next() {
		newLine, lbs, ok := e.pipeline.Process(e.currLine, e.baseLbs)
		if !ok {
			continue
		}
		e.cur.Timestamp = time.Unix(0, e.currTs)
		e.cur.Line = string(newLine)
		e.currLabels = lbs
		return true
	}
	return false
}

func newSampleIterator(ctx context.Context, pool ReaderPool, b []byte, lbs labels.Labels, extractor logql.SampleExtractor) iter.SampleIterator {
	it := &sampleBufferedIterator{
		bufferedIterator: newBufferedIterator(ctx, pool, b, lbs),
		extractor:        extractor,
	}
	return it
}

type sampleBufferedIterator struct {
	*bufferedIterator

	extractor logql.SampleExtractor

	cur        logproto.Sample
	currLabels labels.Labels
}

func (e *sampleBufferedIterator) Next() bool {
	for e.bufferedIterator.Next() {
		val, labels, ok := e.extractor.Process(e.currLine, e.baseLbs)
		if !ok {
			continue
		}
		e.currLabels = labels
		e.cur.Value = val
		e.cur.Hash = xxhash.Sum64(e.currLine)
		e.cur.Timestamp = e.currTs
		return true
	}
	return false
}
func (e *sampleBufferedIterator) Labels() string { return e.currLabels.String() }

func (e *sampleBufferedIterator) Sample() logproto.Sample {
	return e.cur
}<|MERGE_RESOLUTION|>--- conflicted
+++ resolved
@@ -474,11 +474,7 @@
 		if maxt < b.mint || b.maxt < mint {
 			continue
 		}
-<<<<<<< HEAD
-		its = append(its, encBlock{c.encoding, b}.Iterator(ctx, filter))
-=======
 		its = append(its, encBlock{c.encoding, b}.Iterator(ctx, lbs, pipeline))
->>>>>>> dd5fceb3
 	}
 
 	if !c.head.isEmpty() {
@@ -507,11 +503,7 @@
 		if maxt < b.mint || b.maxt < mint {
 			continue
 		}
-<<<<<<< HEAD
-		its = append(its, encBlock{c.encoding, b}.SampleIterator(ctx, filter, extractor))
-=======
 		its = append(its, encBlock{c.encoding, b}.SampleIterator(ctx, lbs, extractor))
->>>>>>> dd5fceb3
 	}
 
 	if !c.head.isEmpty() {
@@ -547,24 +539,10 @@
 	block
 }
 
-<<<<<<< HEAD
-func (b encBlock) Iterator(ctx context.Context, filter logql.LineFilter) iter.EntryIterator {
-=======
 func (b encBlock) Iterator(ctx context.Context, lbs labels.Labels, pipeline logql.Pipeline) iter.EntryIterator {
->>>>>>> dd5fceb3
 	if len(b.b) == 0 {
 		return iter.NoopIterator
 	}
-<<<<<<< HEAD
-	return newEntryIterator(ctx, getReaderPool(b.enc), b.b, filter)
-}
-
-func (b encBlock) SampleIterator(ctx context.Context, filter logql.LineFilter, extractor logql.SampleExtractor) iter.SampleIterator {
-	if len(b.b) == 0 {
-		return iter.NoopIterator
-	}
-	return newSampleIterator(ctx, getReaderPool(b.enc), b.b, filter, extractor)
-=======
 	return newEntryIterator(ctx, getReaderPool(b.enc), b.b, lbs, pipeline)
 }
 
@@ -573,7 +551,6 @@
 		return iter.NoopIterator
 	}
 	return newSampleIterator(ctx, getReaderPool(b.enc), b.b, lbs, extractor)
->>>>>>> dd5fceb3
 }
 
 func (b block) Offset() int {
@@ -670,10 +647,7 @@
 	}
 	seriesRes := make([]logproto.Series, 0, len(series))
 	for _, s := range series {
-<<<<<<< HEAD
 		sort.Sort(s)
-=======
->>>>>>> dd5fceb3
 		seriesRes = append(seriesRes, *s)
 	}
 	return iter.NewMultiSeriesIterator(ctx, seriesRes)
