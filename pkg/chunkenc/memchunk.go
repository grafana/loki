package chunkenc

import (
	"bufio"
	"bytes"
	"context"
	"encoding/binary"
	"fmt"
	"hash"
	"hash/crc32"
	"io"
	"time"

	"github.com/cortexproject/cortex/pkg/util"
	"github.com/go-kit/kit/log/level"
	"github.com/pkg/errors"

	"github.com/grafana/loki/pkg/iter"
	"github.com/grafana/loki/pkg/logproto"
	"github.com/grafana/loki/pkg/logql"
	"github.com/grafana/loki/pkg/logql/stats"
)

const (
	blocksPerChunk = 10
	maxLineLength  = 1024 * 1024 * 1024
)

var (
	magicNumber = uint32(0x12EE56A)

	chunkFormatV1 = byte(1)
	chunkFormatV2 = byte(2)
)

// The table gets initialized with sync.Once but may still cause a race
// with any other use of the crc32 package anywhere. Thus we initialize it
// before.
var castagnoliTable *crc32.Table

func init() {
	castagnoliTable = crc32.MakeTable(crc32.Castagnoli)
}

// newCRC32 initializes a CRC32 hash with a preconfigured polynomial, so the
// polynomial may be easily changed in one location at a later time, if necessary.
func newCRC32() hash.Hash32 {
	return crc32.New(castagnoliTable)
}

// MemChunk implements compressed log chunks.
type MemChunk struct {
	// The number of uncompressed bytes per block.
	blockSize int
	// Target size in compressed bytes
	targetSize int

	// The finished blocks.
	blocks []block
	// The compressed size of all the blocks
	cutBlockSize int

	// Current in-mem block being appended to.
	head *headBlock

	// the chunk format default to v2
	format   byte
	encoding Encoding

	readers ReaderPool
	writers WriterPool
}

type block struct {
	// This is compressed bytes.
	b          []byte
	numEntries int

	mint, maxt int64

	offset           int // The offset of the block in the chunk.
	uncompressedSize int // Total uncompressed size in bytes when the chunk is cut.
}

// This block holds the un-compressed entries. Once it has enough data, this is
// emptied into a block with only compressed entries.
type headBlock struct {
	// This is the list of raw entries.
	entries []entry
	size    int // size of uncompressed bytes.

	mint, maxt int64
}

func (hb *headBlock) isEmpty() bool {
	return len(hb.entries) == 0
}

func (hb *headBlock) append(ts int64, line string) error {
	if !hb.isEmpty() && hb.maxt > ts {
		return ErrOutOfOrder
	}

	hb.entries = append(hb.entries, entry{ts, line})
	if hb.mint == 0 || hb.mint > ts {
		hb.mint = ts
	}
	hb.maxt = ts
	hb.size += len(line)

	return nil
}

func (hb *headBlock) serialise(pool WriterPool) ([]byte, error) {
	inBuf := serializeBytesBufferPool.Get().(*bytes.Buffer)
	defer func() {
		inBuf.Reset()
		serializeBytesBufferPool.Put(inBuf)
	}()
	outBuf := &bytes.Buffer{}

	encBuf := make([]byte, binary.MaxVarintLen64)
	compressedWriter := pool.GetWriter(outBuf)
	defer pool.PutWriter(compressedWriter)
	for _, logEntry := range hb.entries {
		n := binary.PutVarint(encBuf, logEntry.t)
		inBuf.Write(encBuf[:n])

		n = binary.PutUvarint(encBuf, uint64(len(logEntry.s)))
		inBuf.Write(encBuf[:n])

		inBuf.WriteString(logEntry.s)
	}

	if _, err := compressedWriter.Write(inBuf.Bytes()); err != nil {
		return nil, errors.Wrap(err, "appending entry")
	}
	if err := compressedWriter.Close(); err != nil {
		return nil, errors.Wrap(err, "flushing pending compress buffer")
	}

	return outBuf.Bytes(), nil
}

type entry struct {
	t int64
	s string
}

// NewMemChunk returns a new in-mem chunk.
func NewMemChunk(enc Encoding, blockSize, targetSize int) *MemChunk {
	c := &MemChunk{
		blockSize:  blockSize,  // The blockSize in bytes.
		targetSize: targetSize, // Desired chunk size in compressed bytes
		blocks:     []block{},

		head:   &headBlock{},
		format: chunkFormatV2,

		encoding: enc,
		writers:  getWriterPool(enc),
		readers:  getReaderPool(enc),
	}

	return c
}

// NewByteChunk returns a MemChunk on the passed bytes.
func NewByteChunk(b []byte, blockSize, targetSize int) (*MemChunk, error) {
	bc := &MemChunk{
		head:       &headBlock{}, // Dummy, empty headblock.
		blockSize:  blockSize,
		targetSize: targetSize,
	}
	db := decbuf{b: b}

	// Verify the header.
	m, version := db.be32(), db.byte()
	if db.err() != nil {
		return nil, errors.Wrap(db.err(), "verifying header")
	}
	if m != magicNumber {
		return nil, errors.Errorf("invalid magic number %x", m)
	}
	bc.format = version
	switch version {
	case chunkFormatV1:
		bc.readers, bc.writers = &Gzip, &Gzip
	case chunkFormatV2:
		// format v2 has a byte for block encoding.
		enc := Encoding(db.byte())
		if db.err() != nil {
			return nil, errors.Wrap(db.err(), "verifying encoding")
		}
		bc.encoding = enc
		bc.readers, bc.writers = getReaderPool(enc), getWriterPool(enc)
	default:
		return nil, errors.Errorf("invalid version %d", version)
	}

	metasOffset := binary.BigEndian.Uint64(b[len(b)-8:])
	mb := b[metasOffset : len(b)-(8+4)] // storing the metasOffset + checksum of meta
	db = decbuf{b: mb}

	expCRC := binary.BigEndian.Uint32(b[len(b)-(8+4):])
	if expCRC != db.crc32() {
		return nil, ErrInvalidChecksum
	}

	// Read the number of blocks.
	num := db.uvarint()
	bc.blocks = make([]block, 0, num)

	for i := 0; i < num; i++ {
		blk := block{}
		// Read #entries.
		blk.numEntries = db.uvarint()

		// Read mint, maxt.
		blk.mint = db.varint64()
		blk.maxt = db.varint64()

		// Read offset and length.
		blk.offset = db.uvarint()
		l := db.uvarint()
		blk.b = b[blk.offset : blk.offset+l]

		// Verify checksums.
		expCRC := binary.BigEndian.Uint32(b[blk.offset+l:])
		if expCRC != crc32.Checksum(blk.b, castagnoliTable) {
			level.Error(util.Logger).Log("msg", "Checksum does not match for a block in chunk, this block will be skipped", "err", ErrInvalidChecksum)
			continue
		}

		bc.blocks = append(bc.blocks, blk)

		// Update the counter used to track the size of cut blocks.
		bc.cutBlockSize += len(blk.b)

		if db.err() != nil {
			return nil, errors.Wrap(db.err(), "decoding block meta")
		}
	}

	return bc, nil
}

// Bytes implements Chunk.
func (c *MemChunk) Bytes() ([]byte, error) {
	if c.head != nil {
		// When generating the bytes, we need to flush the data held in-buffer.
		if err := c.cut(); err != nil {
			return nil, err
		}
	}
	crc32Hash := newCRC32()

	buf := bytes.NewBuffer(nil)
	offset := 0

	eb := encbuf{b: make([]byte, 0, 1<<10)}

	// Write the header (magicNum + version).
	eb.putBE32(magicNumber)
	eb.putByte(c.format)
	if c.format == chunkFormatV2 {
		// chunk format v2 has a byte for encoding.
		eb.putByte(byte(c.encoding))
	}

	n, err := buf.Write(eb.get())
	if err != nil {
		return buf.Bytes(), errors.Wrap(err, "write blockMeta #entries")
	}
	offset += n

	// Write Blocks.
	for i, b := range c.blocks {
		c.blocks[i].offset = offset

		eb.reset()
		eb.putBytes(b.b)
		eb.putHash(crc32Hash)

		n, err := buf.Write(eb.get())
		if err != nil {
			return buf.Bytes(), errors.Wrap(err, "write block")
		}
		offset += n
	}

	metasOffset := offset
	// Write the number of blocks.
	eb.reset()
	eb.putUvarint(len(c.blocks))

	// Write BlockMetas.
	for _, b := range c.blocks {
		eb.putUvarint(b.numEntries)
		eb.putVarint64(b.mint)
		eb.putVarint64(b.maxt)
		eb.putUvarint(b.offset)
		eb.putUvarint(len(b.b))
	}
	eb.putHash(crc32Hash)

	_, err = buf.Write(eb.get())
	if err != nil {
		return buf.Bytes(), errors.Wrap(err, "write block metas")
	}

	// Write the metasOffset.
	eb.reset()
	eb.putBE64int(metasOffset)
	_, err = buf.Write(eb.get())
	if err != nil {
		return buf.Bytes(), errors.Wrap(err, "write metasOffset")
	}

	return buf.Bytes(), nil
}

// Encoding implements Chunk.
func (c *MemChunk) Encoding() Encoding {
	return c.encoding
}

// Size implements Chunk.
func (c *MemChunk) Size() int {
	ne := 0
	for _, blk := range c.blocks {
		ne += blk.numEntries
	}

	if !c.head.isEmpty() {
		ne += len(c.head.entries)
	}

	return ne
}

// Blocks implements Chunk.
func (c *MemChunk) Blocks() int {
	return len(c.blocks)
}

// SpaceFor implements Chunk.
func (c *MemChunk) SpaceFor(e *logproto.Entry) bool {
	if c.targetSize > 0 {
		// This is looking to see if the uncompressed lines will fit which is not
		// a great check, but it will guarantee we are always under the target size
		newHBSize := c.head.size + len(e.Line)
		return (c.cutBlockSize + newHBSize) < c.targetSize
	}
	// if targetSize is not defined, default to the original behavior of fixed blocks per chunk
	return len(c.blocks) < blocksPerChunk
}

// UncompressedSize implements Chunk.
func (c *MemChunk) UncompressedSize() int {
	size := 0

	if !c.head.isEmpty() {
		size += c.head.size
	}

	for _, b := range c.blocks {
		size += b.uncompressedSize
	}

	return size
}

// CompressedSize implements Chunk
func (c *MemChunk) CompressedSize() int {
	size := 0
	// Better to account for any uncompressed data than ignore it even though this isn't accurate.
	if !c.head.isEmpty() {
		size += c.head.size
	}
	size += c.cutBlockSize
	return size
}

// Utilization implements Chunk.
func (c *MemChunk) Utilization() float64 {
	if c.targetSize != 0 {
		return float64(c.CompressedSize()) / float64(c.targetSize)
	}
	size := c.UncompressedSize()
	return float64(size) / float64(blocksPerChunk*c.blockSize)

}

// Append implements Chunk.
func (c *MemChunk) Append(entry *logproto.Entry) error {
	entryTimestamp := entry.Timestamp.UnixNano()

	// If the head block is empty but there are cut blocks, we have to make
	// sure the new entry is not out of order compared to the previous block
	if c.head.isEmpty() && len(c.blocks) > 0 && c.blocks[len(c.blocks)-1].maxt > entryTimestamp {
		return ErrOutOfOrder
	}

	if err := c.head.append(entryTimestamp, entry.Line); err != nil {
		return err
	}

	if c.head.size >= c.blockSize {
		return c.cut()
	}

	return nil
}

// Close implements Chunk.
// TODO: Fix this to check edge cases.
func (c *MemChunk) Close() error {
	return c.cut()
}

// cut a new block and add it to finished blocks.
func (c *MemChunk) cut() error {
	if c.head.isEmpty() {
		return nil
	}

	b, err := c.head.serialise(c.writers)
	if err != nil {
		return err
	}

	c.blocks = append(c.blocks, block{
		b:                b,
		numEntries:       len(c.head.entries),
		mint:             c.head.mint,
		maxt:             c.head.maxt,
		uncompressedSize: c.head.size,
	})

	c.cutBlockSize += len(b)

	c.head.entries = c.head.entries[:0]
	c.head.mint = 0 // Will be set on first append.
	c.head.size = 0

	return nil
}

// Bounds implements Chunk.
func (c *MemChunk) Bounds() (fromT, toT time.Time) {
	var from, to int64
	if len(c.blocks) > 0 {
		from = c.blocks[0].mint
		to = c.blocks[len(c.blocks)-1].maxt
	}

	if !c.head.isEmpty() {
		if from == 0 || from > c.head.mint {
			from = c.head.mint
		}

		if to < c.head.maxt {
			to = c.head.maxt
		}
	}

	return time.Unix(0, from), time.Unix(0, to)
}

// Iterator implements Chunk.
func (c *MemChunk) Iterator(ctx context.Context, mintT, maxtT time.Time, direction logproto.Direction, filter logql.LineFilter) (iter.EntryIterator, error) {
	mint, maxt := mintT.UnixNano(), maxtT.UnixNano()
	its := make([]iter.EntryIterator, 0, len(c.blocks)+1)

	for _, b := range c.blocks {
<<<<<<< HEAD
		if maxt > b.mint && b.maxt > mint {
			// log.Print("block position")
			// log.Print(i + 1)
			its = append(its, b.iterator(ctx, c.readers, filter))
=======
		if maxt < b.mint || b.maxt < mint {
			continue
>>>>>>> 268b7a3d
		}
		its = append(its, b.iterator(ctx, c.readers, filter))
	}
	// log.Print("total blocks")
	// log.Print(len(c.blocks))
	// log.Print("block deserialized")
	// log.Print(len(its))
	if !c.head.isEmpty() {
		its = append(its, c.head.iterator(ctx, mint, maxt, filter))
	}

	iterForward := iter.NewTimeRangedIterator(
		iter.NewNonOverlappingIterator(its, ""),
		time.Unix(0, mint),
		time.Unix(0, maxt),
	)

	if direction == logproto.FORWARD {
		return iterForward, nil
	}

	return iter.NewEntryReversedIter(iterForward)
}

// Iterator implements Chunk.
func (c *MemChunk) BlocksIterator(ctx context.Context, mintT, maxtT time.Time, direction logproto.Direction, filter logql.LineFilter) []*Block {
	mint, maxt := mintT.UnixNano(), maxtT.UnixNano()
	blocks := make([]*Block, 0, len(c.blocks))

	for _, b := range c.blocks {
		if maxt > b.mint && b.maxt > mint {
			blocks = append(blocks, b.Block(ctx, c.readers, filter))
		}
	}
	return blocks
}

type Block struct {
	ctx    context.Context
	pool   ReaderPool
	filter logql.LineFilter
	b      []byte

	Mint, Maxt int64

	Offset int // The offset of the block in the chunk.
}

func (b Block) Iterator() iter.EntryIterator {
	if len(b.b) == 0 {
		return emptyIterator
	}
	return newBufferedIterator(b.ctx, b.pool, b.b, b.filter)
}

func (b block) Block(ctx context.Context, pool ReaderPool, filter logql.LineFilter) *Block {
	return &Block{
		ctx:    ctx,
		pool:   pool,
		b:      b.b,
		filter: filter,
		Maxt:   b.maxt,
		Mint:   b.mint,
		Offset: b.offset,
	}
}

func (b block) iterator(ctx context.Context, pool ReaderPool, filter logql.LineFilter) iter.EntryIterator {
	if len(b.b) == 0 {
		return emptyIterator
	}
	return newBufferedIterator(ctx, pool, b.b, filter)
}

func (hb *headBlock) iterator(ctx context.Context, mint, maxt int64, filter logql.LineFilter) iter.EntryIterator {
	if hb.isEmpty() || (maxt < hb.mint || hb.maxt < mint) {
		return emptyIterator
	}

	chunkStats := stats.GetChunkData(ctx)

	// We are doing a copy everytime, this is because b.entries could change completely,
	// the alternate would be that we allocate a new b.entries everytime we cut a block,
	// but the tradeoff is that queries to near-realtime data would be much lower than
	// cutting of blocks.
	chunkStats.HeadChunkLines += int64(len(hb.entries))
	entries := make([]entry, 0, len(hb.entries))
	for _, e := range hb.entries {
		chunkStats.HeadChunkBytes += int64(len(e.s))
		if filter == nil || filter.Filter([]byte(e.s)) {
			entries = append(entries, e)
		}
	}

	if len(entries) == 0 {
		return emptyIterator
	}

	return &listIterator{
		entries: entries,
		cur:     -1,
	}
}

var emptyIterator = &listIterator{}

type listIterator struct {
	entries []entry
	cur     int
}

func (li *listIterator) Next() bool {
	li.cur++

	return li.cur < len(li.entries)
}

func (li *listIterator) Entry() logproto.Entry {
	if li.cur < 0 || li.cur >= len(li.entries) {
		return logproto.Entry{}
	}

	cur := li.entries[li.cur]

	return logproto.Entry{
		Timestamp: time.Unix(0, cur.t),
		Line:      cur.s,
	}
}

func (li *listIterator) Error() error   { return nil }
func (li *listIterator) Close() error   { return nil }
func (li *listIterator) Labels() string { return "" }

type bufferedIterator struct {
	origBytes []byte
	stats     *stats.ChunkData

	bufReader *bufio.Reader
	reader    io.Reader
	pool      ReaderPool

	cur logproto.Entry

	err error

	buf    []byte // The buffer for a single entry.
	decBuf []byte // The buffer for decoding the lengths.

	closed bool

	filter logql.LineFilter
}

func newBufferedIterator(ctx context.Context, pool ReaderPool, b []byte, filter logql.LineFilter) *bufferedIterator {
	chunkStats := stats.GetChunkData(ctx)
	chunkStats.CompressedBytes += int64(len(b))
	return &bufferedIterator{
		stats:     chunkStats,
		origBytes: b,
		reader:    nil, // will be initialized later
		bufReader: nil, // will be initialized later
		pool:      pool,
		filter:    filter,
		decBuf:    make([]byte, binary.MaxVarintLen64),
	}
}

func (si *bufferedIterator) Next() bool {
	if !si.closed && si.reader == nil {
		// initialize reader now, hopefully reusing one of the previous readers
		si.reader = si.pool.GetReader(bytes.NewBuffer(si.origBytes))
		si.bufReader = BufReaderPool.Get(si.reader)
	}

	for {
		ts, line, ok := si.moveNext()
		if !ok {
			si.Close()
			return false
		}
		// we decode always the line length and ts as varint
		si.stats.DecompressedBytes += int64(len(line)) + 2*binary.MaxVarintLen64
		si.stats.DecompressedLines++
		if si.filter != nil && !si.filter.Filter(line) {
			continue
		}
		si.cur.Line = string(line)
		si.cur.Timestamp = time.Unix(0, ts)
		return true
	}
}

// moveNext moves the buffer to the next entry
func (si *bufferedIterator) moveNext() (int64, []byte, bool) {
	ts, err := binary.ReadVarint(si.bufReader)
	if err != nil {
		if err != io.EOF {
			si.err = err
		}
		return 0, nil, false
	}

	l, err := binary.ReadUvarint(si.bufReader)
	if err != nil {
		if err != io.EOF {
			si.err = err
			return 0, nil, false
		}
	}
	lineSize := int(l)

	if lineSize >= maxLineLength {
		si.err = fmt.Errorf("line too long %d, maximum %d", lineSize, maxLineLength)
		return 0, nil, false
	}
	// If the buffer is not yet initialize or too small, we get a new one.
	if si.buf == nil || lineSize > cap(si.buf) {
		// in case of a replacement we replace back the buffer in the pool
		if si.buf != nil {
			BytesBufferPool.Put(si.buf)
		}
		si.buf = BytesBufferPool.Get(lineSize).([]byte)
		if lineSize > cap(si.buf) {
			si.err = fmt.Errorf("could not get a line buffer of size %d, actual %d", lineSize, cap(si.buf))
			return 0, nil, false
		}
	}

	// Then process reading the line.
	n, err := si.bufReader.Read(si.buf[:lineSize])
	if err != nil && err != io.EOF {
		si.err = err
		return 0, nil, false
	}
	for n < lineSize {
		r, err := si.bufReader.Read(si.buf[n:lineSize])
		if err != nil {
			si.err = err
			return 0, nil, false
		}
		n += r
	}
	return ts, si.buf[:lineSize], true
}

func (si *bufferedIterator) Entry() logproto.Entry {
	return si.cur
}

func (si *bufferedIterator) Error() error { return si.err }

func (si *bufferedIterator) Close() error {
	if !si.closed {
		si.closed = true
		si.close()
	}
	return si.err
}

func (si *bufferedIterator) close() {
	if si.reader != nil {
		si.pool.PutReader(si.reader)
		si.reader = nil
	}
	if si.bufReader != nil {
		BufReaderPool.Put(si.bufReader)
		si.bufReader = nil
	}

	if si.buf != nil {
		BytesBufferPool.Put(si.buf)
		si.buf = nil
	}
	si.origBytes = nil
	si.decBuf = nil
}

func (si *bufferedIterator) Labels() string { return "" }<|MERGE_RESOLUTION|>--- conflicted
+++ resolved
@@ -474,15 +474,8 @@
 	its := make([]iter.EntryIterator, 0, len(c.blocks)+1)
 
 	for _, b := range c.blocks {
-<<<<<<< HEAD
-		if maxt > b.mint && b.maxt > mint {
-			// log.Print("block position")
-			// log.Print(i + 1)
-			its = append(its, b.iterator(ctx, c.readers, filter))
-=======
 		if maxt < b.mint || b.maxt < mint {
 			continue
->>>>>>> 268b7a3d
 		}
 		its = append(its, b.iterator(ctx, c.readers, filter))
 	}
