package chunkenc

import (
	"bytes"
	"context"
	"encoding/binary"
	"fmt"
	"hash"
	"hash/crc32"
	"io"
	"reflect"
	"time"
	"unsafe"

	"github.com/cespare/xxhash/v2"
	"github.com/go-kit/log/level"
	"github.com/pkg/errors"
	"github.com/prometheus/prometheus/model/labels"

	"github.com/grafana/loki/pkg/iter"
	"github.com/grafana/loki/pkg/logproto"
	"github.com/grafana/loki/pkg/logql/log"
	"github.com/grafana/loki/pkg/logqlmodel/stats"
	"github.com/grafana/loki/pkg/storage/chunk"
	"github.com/grafana/loki/pkg/util/filter"
	util_log "github.com/grafana/loki/pkg/util/log"
)

const (
	_ byte = iota
	ChunkFormatV1
	ChunkFormatV2
	ChunkFormatV3
	ChunkFormatV4

	blocksPerChunk = 10
	maxLineLength  = 1024 * 1024 * 1024

	// defaultBlockSize is used for target block size when cutting partially deleted chunks from a delete request.
	// This could wary from configured block size using `ingester.chunks-block-size` flag or equivalent yaml config resulting in
	// different block size in the new chunk which should be fine.
	defaultBlockSize = 256 * 1024

	chunkMetasSectionIdx              = 1
	chunkStructuredMetadataSectionIdx = 2
)

var HeadBlockFmts = []HeadBlockFmt{OrderedHeadBlockFmt, UnorderedHeadBlockFmt, UnorderedWithStructuredMetadataHeadBlockFmt}

type HeadBlockFmt byte

func (f HeadBlockFmt) Byte() byte { return byte(f) }

func (f HeadBlockFmt) String() string {
	switch {
	case f < UnorderedHeadBlockFmt:
		return "ordered"
	case f == UnorderedHeadBlockFmt:
		return "unordered"
	case f == UnorderedWithStructuredMetadataHeadBlockFmt:
		return "unordered with structured metadata"
	default:
		return fmt.Sprintf("unknown: %v", byte(f))
	}
}

func (f HeadBlockFmt) NewBlock(symbolizer *symbolizer) HeadBlock {
	switch {
	case f < UnorderedHeadBlockFmt:
		return &headBlock{}
	default:
		return newUnorderedHeadBlock(f, symbolizer)
	}
}

const (
	_ HeadBlockFmt = iota
	// placeholders to start splitting chunk formats vs head block
	// fmts at v3
	_
	_
	OrderedHeadBlockFmt
	UnorderedHeadBlockFmt
	UnorderedWithStructuredMetadataHeadBlockFmt
)

// ChunkHeadFormatFor returns corresponding head block format for the given `chunkfmt`.
func ChunkHeadFormatFor(chunkfmt byte) HeadBlockFmt {
	if chunkfmt < ChunkFormatV3 {
		return OrderedHeadBlockFmt
	}

	if chunkfmt == ChunkFormatV3 {
		return UnorderedHeadBlockFmt
	}

	// return the latest head format for all chunkformat >v3
	return UnorderedWithStructuredMetadataHeadBlockFmt
}

var magicNumber = uint32(0x12EE56A)

// The table gets initialized with sync.Once but may still cause a race
// with any other use of the crc32 package anywhere. Thus we initialize it
// before.
var castagnoliTable *crc32.Table

func init() {
	castagnoliTable = crc32.MakeTable(crc32.Castagnoli)
}

// newCRC32 initializes a CRC32 hash with a preconfigured polynomial, so the
// polynomial may be easily changed in one location at a later time, if necessary.
func newCRC32() hash.Hash32 {
	return crc32.New(castagnoliTable)
}

// MemChunk implements compressed log chunks.
type MemChunk struct {
	// The number of uncompressed bytes per block.
	blockSize int
	// Target size in compressed bytes
	targetSize int

	symbolizer *symbolizer
	// The finished blocks.
	blocks []block
	// The compressed size of all the blocks
	cutBlockSize int

	// Current in-mem block being appended to.
	head HeadBlock

	format   byte
	encoding Encoding
	headFmt  HeadBlockFmt

	// compressed size of chunk. Set when chunk is cut or while decoding chunk from storage.
	compressedSize int
}

type block struct {
	// This is compressed bytes.
	b          []byte
	numEntries int

	mint, maxt int64

	offset           int // The offset of the block in the chunk.
	uncompressedSize int // Total uncompressed size in bytes when the chunk is cut.
}

// This block holds the un-compressed entries. Once it has enough data, this is
// emptied into a block with only compressed entries.
type headBlock struct {
	// This is the list of raw entries.
	entries []entry
	size    int // size of uncompressed bytes.

	mint, maxt int64
}

func (hb *headBlock) Format() HeadBlockFmt { return OrderedHeadBlockFmt }

func (hb *headBlock) IsEmpty() bool {
	return len(hb.entries) == 0
}

func (hb *headBlock) Entries() int { return len(hb.entries) }

func (hb *headBlock) UncompressedSize() int { return hb.size }

func (hb *headBlock) Reset() {
	if hb.entries != nil {
		hb.entries = hb.entries[:0]
	}
	hb.size = 0
	hb.mint = 0
	hb.maxt = 0
}

func (hb *headBlock) Bounds() (int64, int64) { return hb.mint, hb.maxt }

func (hb *headBlock) Append(ts int64, line string, _ labels.Labels) error {
	if !hb.IsEmpty() && hb.maxt > ts {
		return ErrOutOfOrder
	}

	hb.entries = append(hb.entries, entry{t: ts, s: line})
	if hb.mint == 0 || hb.mint > ts {
		hb.mint = ts
	}
	hb.maxt = ts
	hb.size += len(line)

	return nil
}

func (hb *headBlock) Serialise(pool WriterPool) ([]byte, error) {
	inBuf := serializeBytesBufferPool.Get().(*bytes.Buffer)
	defer func() {
		inBuf.Reset()
		serializeBytesBufferPool.Put(inBuf)
	}()
	outBuf := &bytes.Buffer{}

	encBuf := make([]byte, binary.MaxVarintLen64)
	compressedWriter := pool.GetWriter(outBuf)
	defer pool.PutWriter(compressedWriter)
	for _, logEntry := range hb.entries {
		n := binary.PutVarint(encBuf, logEntry.t)
		inBuf.Write(encBuf[:n])

		n = binary.PutUvarint(encBuf, uint64(len(logEntry.s)))
		inBuf.Write(encBuf[:n])

		inBuf.WriteString(logEntry.s)
	}

	if _, err := compressedWriter.Write(inBuf.Bytes()); err != nil {
		return nil, errors.Wrap(err, "appending entry")
	}
	if err := compressedWriter.Close(); err != nil {
		return nil, errors.Wrap(err, "flushing pending compress buffer")
	}

	return outBuf.Bytes(), nil
}

// CheckpointBytes serializes a headblock to []byte. This is used by the WAL checkpointing,
// which does not want to mutate a chunk by cutting it (otherwise risking content address changes), but
// needs to serialize/deserialize the data to disk to ensure data durability.
func (hb *headBlock) CheckpointBytes(b []byte) ([]byte, error) {
	buf := bytes.NewBuffer(b[:0])
	err := hb.CheckpointTo(buf)
	return buf.Bytes(), err
}

// CheckpointSize returns the estimated size of the headblock checkpoint.
func (hb *headBlock) CheckpointSize() int {
	size := 1                                                                 // version
	size += binary.MaxVarintLen32 * 2                                         // total entries + total size
	size += binary.MaxVarintLen64 * 2                                         // mint,maxt
	size += (binary.MaxVarintLen64 + binary.MaxVarintLen32) * len(hb.entries) // ts + len of log line.

	for _, e := range hb.entries {
		size += len(e.s)
	}
	return size
}

// CheckpointTo serializes a headblock to a `io.Writer`. see `CheckpointBytes`.
func (hb *headBlock) CheckpointTo(w io.Writer) error {
	eb := EncodeBufferPool.Get().(*encbuf)
	defer EncodeBufferPool.Put(eb)

	eb.reset()

	eb.putByte(byte(hb.Format()))
	_, err := w.Write(eb.get())
	if err != nil {
		return errors.Wrap(err, "write headBlock version")
	}
	eb.reset()

	eb.putUvarint(len(hb.entries))
	eb.putUvarint(hb.size)
	eb.putVarint64(hb.mint)
	eb.putVarint64(hb.maxt)

	_, err = w.Write(eb.get())
	if err != nil {
		return errors.Wrap(err, "write headBlock metas")
	}
	eb.reset()

	for _, entry := range hb.entries {
		eb.putVarint64(entry.t)
		eb.putUvarint(len(entry.s))
		_, err = w.Write(eb.get())
		if err != nil {
			return errors.Wrap(err, "write headBlock entry ts")
		}
		eb.reset()

		_, err := io.WriteString(w, entry.s)
		if err != nil {
			return errors.Wrap(err, "write headblock entry line")
		}
	}
	return nil
}

func (hb *headBlock) LoadBytes(b []byte) error {
	if len(b) < 1 {
		return nil
	}

	db := decbuf{b: b}

	version := db.byte()
	if db.err() != nil {
		return errors.Wrap(db.err(), "verifying headblock header")
	}
	switch version {
	case ChunkFormatV1, ChunkFormatV2, ChunkFormatV3, ChunkFormatV4:
	default:
		return errors.Errorf("incompatible headBlock version (%v), only V1,V2,V3 is currently supported", version)
	}

	ln := db.uvarint()
	hb.size = db.uvarint()
	hb.mint = db.varint64()
	hb.maxt = db.varint64()

	if err := db.err(); err != nil {
		return errors.Wrap(err, "verifying headblock metadata")
	}

	hb.entries = make([]entry, ln)
	for i := 0; i < ln && db.err() == nil; i++ {
		var entry entry
		entry.t = db.varint64()
		lineLn := db.uvarint()
		entry.s = string(db.bytes(lineLn))
		hb.entries[i] = entry
	}

	if err := db.err(); err != nil {
		return errors.Wrap(err, "decoding entries")
	}

	return nil
}

func (hb *headBlock) Convert(version HeadBlockFmt, symbolizer *symbolizer) (HeadBlock, error) {
	if version < UnorderedHeadBlockFmt {
		return hb, nil
	}
	out := version.NewBlock(symbolizer)

	for _, e := range hb.entries {
		if err := out.Append(e.t, e.s, e.structuredMetadata); err != nil {
			return nil, err
		}
	}
	return out, nil
}

type entry struct {
	t                  int64
	s                  string
	structuredMetadata labels.Labels
}

// NewMemChunk returns a new in-mem chunk.
func NewMemChunk(chunkFormat byte, enc Encoding, head HeadBlockFmt, blockSize, targetSize int) *MemChunk {
	return newMemChunkWithFormat(chunkFormat, enc, head, blockSize, targetSize)
}

func panicIfInvalidFormat(chunkFmt byte, head HeadBlockFmt) {
	if chunkFmt == ChunkFormatV2 && head != OrderedHeadBlockFmt {
		panic("only OrderedHeadBlockFmt is supported for V2 chunks")
	}
	if chunkFmt == ChunkFormatV4 && head != UnorderedWithStructuredMetadataHeadBlockFmt {
		fmt.Println("received head fmt", head.String())
		panic("only UnorderedWithStructuredMetadataHeadBlockFmt is supported for V4 chunks")
	}
}

// NewMemChunk returns a new in-mem chunk.
func newMemChunkWithFormat(format byte, enc Encoding, head HeadBlockFmt, blockSize, targetSize int) *MemChunk {
	panicIfInvalidFormat(format, head)

	symbolizer := newSymbolizer()
	return &MemChunk{
		blockSize:  blockSize,  // The blockSize in bytes.
		targetSize: targetSize, // Desired chunk size in compressed bytes
		blocks:     []block{},

		format: format,
		head:   head.NewBlock(symbolizer),

		encoding:   enc,
		headFmt:    head,
		symbolizer: symbolizer,
	}
}

// NewByteChunk returns a MemChunk on the passed bytes.
func NewByteChunk(b []byte, blockSize, targetSize int) (*MemChunk, error) {
	return newByteChunk(b, blockSize, targetSize, false)
}

func newByteChunk(b []byte, blockSize, targetSize int, fromCheckpoint bool) (*MemChunk, error) {
	bc := &MemChunk{
		head:           &headBlock{}, // Dummy, empty headblock.
		blockSize:      blockSize,
		targetSize:     targetSize,
		symbolizer:     newSymbolizer(),
		compressedSize: len(b),
	}
	db := decbuf{b: b}

	// Verify the header.
	m, version := db.be32(), db.byte()
	if db.err() != nil {
		return nil, errors.Wrap(db.err(), "verifying header")
	}
	if m != magicNumber {
		return nil, errors.Errorf("invalid magic number %x", m)
	}
	bc.format = version
	switch version {
	case ChunkFormatV1:
		bc.encoding = EncGZIP
	case ChunkFormatV2, ChunkFormatV3, ChunkFormatV4:
		// format v2+ has a byte for block encoding.
		enc := Encoding(db.byte())
		if db.err() != nil {
			return nil, errors.Wrap(db.err(), "verifying encoding")
		}
		bc.encoding = enc
	default:
		return nil, errors.Errorf("invalid version %d", version)
	}

	// Set the correct headblock format based on chunk format
	bc.headFmt = ChunkHeadFormatFor(version)

	// readSectionLenAndOffset reads len and offset for different sections within the chunk.
	// Starting from chunk version 4, we have started writing offset and length of various sections within the chunk.
	// These len and offset pairs would be stored together at the end of the chunk.
	// Considering N stored length and offset pairs, they can be referenced by index starting from [1-N]
	// where 1 would be referring to last entry, 2 would be referring to last 2nd entry and so on.
	readSectionLenAndOffset := func(idx int) (uint64, uint64) {
		lenAndOffsetPos := len(b) - (idx * 16)
		lenAndOffset := b[lenAndOffsetPos : lenAndOffsetPos+16]
		return binary.BigEndian.Uint64(lenAndOffset[:8]), binary.BigEndian.Uint64(lenAndOffset[8:])
	}

	metasOffset := uint64(0)
	metasLen := uint64(0)
	if version >= ChunkFormatV4 {
		// version >= 4 starts writing length of sections after their offsets
		metasLen, metasOffset = readSectionLenAndOffset(chunkMetasSectionIdx)
	} else {
		// version <= 3 does not store length of metas. metas are followed by metasOffset + hash and then the chunk ends
		metasOffset = binary.BigEndian.Uint64(b[len(b)-8:])
		metasLen = uint64(len(b)-(8+4)) - metasOffset
	}
	mb := b[metasOffset : metasOffset+metasLen]
	db = decbuf{b: mb}

	expCRC := binary.BigEndian.Uint32(b[metasOffset+metasLen:])
	if expCRC != db.crc32() {
		return nil, ErrInvalidChecksum
	}

	// Read the number of blocks.
	num := db.uvarint()
	bc.blocks = make([]block, 0, num)

	for i := 0; i < num; i++ {
		var blk block
		// Read #entries.
		blk.numEntries = db.uvarint()

		// Read mint, maxt.
		blk.mint = db.varint64()
		blk.maxt = db.varint64()

		// Read offset and length.
		blk.offset = db.uvarint()
		if version >= ChunkFormatV3 {
			blk.uncompressedSize = db.uvarint()
		}
		l := db.uvarint()
		blk.b = b[blk.offset : blk.offset+l]

		// Verify checksums.
		expCRC := binary.BigEndian.Uint32(b[blk.offset+l:])
		if expCRC != crc32.Checksum(blk.b, castagnoliTable) {
			_ = level.Error(util_log.Logger).Log("msg", "Checksum does not match for a block in chunk, this block will be skipped", "err", ErrInvalidChecksum)
			continue
		}

		bc.blocks = append(bc.blocks, blk)

		// Update the counter used to track the size of cut blocks.
		bc.cutBlockSize += len(blk.b)

		if db.err() != nil {
			return nil, errors.Wrap(db.err(), "decoding block meta")
		}
	}

	if version >= ChunkFormatV4 {
		structuredMetadataLength, structuredMetadataOffset := readSectionLenAndOffset(chunkStructuredMetadataSectionIdx)
		lb := b[structuredMetadataOffset : structuredMetadataOffset+structuredMetadataLength] // structured metadata offset + checksum
		db = decbuf{b: lb}

		expCRC := binary.BigEndian.Uint32(b[structuredMetadataOffset+structuredMetadataLength:])
		if expCRC != db.crc32() {
			return nil, ErrInvalidChecksum
		}

		if fromCheckpoint {
			bc.symbolizer = symbolizerFromCheckpoint(lb)
		} else {
			symbolizer, err := symbolizerFromEnc(lb, GetReaderPool(bc.encoding))
			if err != nil {
				return nil, err
			}
			bc.symbolizer = symbolizer
		}
	}

	return bc, nil
}

// BytesWith uses a provided []byte for buffer instantiation
// NOTE: This does not cut the head block nor include any head block data.
func (c *MemChunk) BytesWith(b []byte) ([]byte, error) {
	buf := bytes.NewBuffer(b[:0])
	if _, err := c.WriteTo(buf); err != nil {
		return nil, err
	}
	return buf.Bytes(), nil
}

// Bytes implements Chunk.
// NOTE: Does not cut head block or include any head block data.
func (c *MemChunk) Bytes() ([]byte, error) {
	return c.BytesWith(nil)
}

// BytesSize returns the raw size of the chunk.
// NOTE: This does not account for the head block nor include any head block data.
func (c *MemChunk) BytesSize() int {
	size := 4 // magic number
	size++    // format
	if c.format > ChunkFormatV1 {
		size++ // chunk format v2+ has a byte for encoding.
	}

	// blocks
	for _, b := range c.blocks {
		size += len(b.b) + crc32.Size // size + crc

		size += binary.MaxVarintLen32 // num entries
		size += binary.MaxVarintLen64 // mint
		size += binary.MaxVarintLen64 // maxt
		size += binary.MaxVarintLen32 // offset
		if c.format >= ChunkFormatV3 {
			size += binary.MaxVarintLen32 // uncompressed size
		}
		size += binary.MaxVarintLen32 // len(b)
	}

	// blockmeta
	size += binary.MaxVarintLen32 // len  blocks

	size += crc32.Size // metablock crc
	size += 8          // metaoffset

	if c.format >= ChunkFormatV4 {
		size += 8 // metablock length

		size += c.symbolizer.CheckpointSize() // structured metadata block
		size += crc32.Size                    // structured metadata block crc

		size += 8 + 8 // structured metadata offset and length
	}
	return size
}

func (c *MemChunk) WriteTo(w io.Writer) (int64, error) {
	return c.writeTo(w, false)
}

// WriteTo Implements io.WriterTo
// NOTE: Does not cut head block or include any head block data.
// For this to be the case you must call Close() first.
// This decision notably enables WAL checkpointing, which would otherwise
// result in different content addressable chunks in storage based on the timing of when
// they were checkpointed (which would cause new blocks to be cut early).
func (c *MemChunk) writeTo(w io.Writer, forCheckpoint bool) (int64, error) {
	crc32Hash := crc32HashPool.Get().(hash.Hash32)
	defer crc32HashPool.Put(crc32Hash)
	crc32Hash.Reset()

	offset := int64(0)

	eb := EncodeBufferPool.Get().(*encbuf)
	defer EncodeBufferPool.Put(eb)

	eb.reset()

	// Write the header (magicNum + version).
	eb.putBE32(magicNumber)
	eb.putByte(c.format)
	if c.format > ChunkFormatV1 {
		// chunk format v2+ has a byte for encoding.
		eb.putByte(byte(c.encoding))
	}

	n, err := w.Write(eb.get())
	if err != nil {
		return offset, errors.Wrap(err, "write blockMeta #entries")
	}
	offset += int64(n)
	structuredMetadataOffset := offset
	structuredMetadataLength := 0

	if c.format >= ChunkFormatV4 {
		var (
			n       int
			crcHash []byte
		)
		if forCheckpoint {
			var err error
			n, crcHash, err = c.symbolizer.CheckpointTo(w)
			if err != nil {
				return offset, errors.Wrap(err, "write structured metadata")
			}
		} else {
			var err error
			n, crcHash, err = c.symbolizer.SerializeTo(w, GetWriterPool(c.encoding))
			if err != nil {
				return offset, errors.Wrap(err, "write structured metadata")
			}
		}
		offset += int64(n)
		structuredMetadataLength = n

		n, err = w.Write(crcHash)
		if err != nil {
			return offset, errors.Wrap(err, "write crc32 hash for structured metadata")
		}
		offset += int64(n)
	}

	// Write Blocks.
	for i, b := range c.blocks {
		c.blocks[i].offset = int(offset)

		crc32Hash.Reset()
		_, err := crc32Hash.Write(b.b)
		if err != nil {
			return offset, errors.Wrap(err, "write block")
		}

		n, err := w.Write(crc32Hash.Sum(b.b))
		if err != nil {
			return offset, errors.Wrap(err, "write block")
		}
		offset += int64(n)
	}

	metasOffset := offset
	// Write the number of blocks.
	eb.reset()
	eb.putUvarint(len(c.blocks))

	// Write BlockMetas.
	for _, b := range c.blocks {
		eb.putUvarint(b.numEntries)
		eb.putVarint64(b.mint)
		eb.putVarint64(b.maxt)
		eb.putUvarint(b.offset)
		if c.format >= ChunkFormatV3 {
			eb.putUvarint(b.uncompressedSize)
		}
		eb.putUvarint(len(b.b))
	}
	metasLen := len(eb.get())
	eb.putHash(crc32Hash)

	n, err = w.Write(eb.get())
	if err != nil {
		return offset, errors.Wrap(err, "write block metas")
	}
	offset += int64(n)

	if c.format >= ChunkFormatV4 {
		// Write structured metadata offset and length
		eb.reset()
		eb.putBE64int(structuredMetadataLength)
		eb.putBE64int(int(structuredMetadataOffset))
		n, err = w.Write(eb.get())
		if err != nil {
			return offset, errors.Wrap(err, "write structured metadata offset and length")
		}
		offset += int64(n)
	}

	// Write the metasOffset.
	eb.reset()
	if c.format >= ChunkFormatV4 {
		eb.putBE64int(metasLen)
	}
	eb.putBE64int(int(metasOffset))
	n, err = w.Write(eb.get())
	if err != nil {
		return offset, errors.Wrap(err, "write metasOffset")
	}
	offset += int64(n)

	c.compressedSize = int(offset)
	return offset, nil
}

// SerializeForCheckpointTo serialize the chunk & head into different `io.Writer` for checkpointing use.
// This is to ensure eventually flushed chunks don't have different substructures depending on when they were checkpointed.
// In turn this allows us to maintain a more effective dedupe ratio in storage.
func (c *MemChunk) SerializeForCheckpointTo(chk, head io.Writer) error {
	// serialize the head before the MemChunk because:
	// * We store structured metadata with chunks(using symbolizer) which are then referenced by blocks and head.
	// * When a write request is received with some new labels of structured metadata, we update symbolizer first and then append log entry to head.
	// * Labels stored in symbolizer are serialized with MemChunk.
	// This means if we serialize the MemChunk before the head, we might miss writing some newly added structured metadata labels which are referenced by head.
	err := c.head.CheckpointTo(head)
	if err != nil {
		return err
	}

	_, err = c.writeTo(chk, true)
	return err
}

func (c *MemChunk) CheckpointSize() (chunk, head int) {
	return c.BytesSize(), c.head.CheckpointSize()
}

func MemchunkFromCheckpoint(chk, head []byte, desiredIfNotUnordered HeadBlockFmt, blockSize int, targetSize int) (*MemChunk, error) {
	mc, err := newByteChunk(chk, blockSize, targetSize, true)
	if err != nil {
		return nil, err
	}
	h, err := HeadFromCheckpoint(head, desiredIfNotUnordered, mc.symbolizer)
	if err != nil {
		return nil, err
	}

	mc.head = h
	mc.headFmt = h.Format()
	return mc, nil
}

// Encoding implements Chunk.
func (c *MemChunk) Encoding() Encoding {
	return c.encoding
}

// Size implements Chunk.
func (c *MemChunk) Size() int {
	ne := 0
	for _, blk := range c.blocks {
		ne += blk.numEntries
	}

	ne += c.head.Entries()

	return ne
}

// BlockCount implements Chunk.
func (c *MemChunk) BlockCount() int {
	return len(c.blocks)
}

// SpaceFor implements Chunk.
func (c *MemChunk) SpaceFor(e *logproto.Entry) bool {
	if c.targetSize > 0 {
		// This is looking to see if the uncompressed lines will fit which is not
		// a great check, but it will guarantee we are always under the target size
		newHBSize := c.head.UncompressedSize() + len(e.Line)
		structuredMetadataSize := 0
		if c.format >= ChunkFormatV4 {
			newHBSize += metaLabelsLen(logproto.FromLabelAdaptersToLabels(e.StructuredMetadata))
			// structured metadata is compressed while serializing the chunk so we don't know what their size would be after compression.
			// As adoption increases, their overall size can be non-trivial so we can't ignore them while calculating chunk size.
			// ToDo(Sandeep): See if we can just use some average compression ratio for each compression format we support and use it here
			structuredMetadataSize = c.symbolizer.UncompressedSize()
		}
		return (structuredMetadataSize + c.cutBlockSize + newHBSize) < c.targetSize
	}
	// if targetSize is not defined, default to the original behavior of fixed blocks per chunk
	return len(c.blocks) < blocksPerChunk
}

// UncompressedSize implements Chunk.
func (c *MemChunk) UncompressedSize() int {
	size := 0

	size += c.head.UncompressedSize()

	for _, b := range c.blocks {
		size += b.uncompressedSize
	}

	if c.format >= ChunkFormatV4 {
		size += c.symbolizer.UncompressedSize()
	}

	return size
}

// CompressedSize implements Chunk.
func (c *MemChunk) CompressedSize() int {
	if c.compressedSize != 0 {
		return c.compressedSize
	}

	size := 0
	// Better to account for any uncompressed data than ignore it even though this isn't accurate.
	size += c.head.UncompressedSize()
	if c.format >= ChunkFormatV4 {
		size += c.symbolizer.UncompressedSize() // length of each symbol
	}

	size += c.cutBlockSize
	return size
}

// Utilization implements Chunk.
func (c *MemChunk) Utilization() float64 {
	if c.targetSize != 0 {
		return float64(c.CompressedSize()) / float64(c.targetSize)
	}
	size := c.UncompressedSize()
	return float64(size) / float64(blocksPerChunk*c.blockSize)
}

// Append implements Chunk.
func (c *MemChunk) Append(entry *logproto.Entry) error {
	entryTimestamp := entry.Timestamp.UnixNano()

	// If the head block is empty but there are cut blocks, we have to make
	// sure the new entry is not out of order compared to the previous block
	if c.headFmt < UnorderedHeadBlockFmt && c.head.IsEmpty() && len(c.blocks) > 0 && c.blocks[len(c.blocks)-1].maxt > entryTimestamp {
		return ErrOutOfOrder
	}

	if c.format < ChunkFormatV4 {
		entry.StructuredMetadata = nil
	}
	if err := c.head.Append(entryTimestamp, entry.Line, logproto.FromLabelAdaptersToLabels(entry.StructuredMetadata)); err != nil {
		return err
	}

	if c.head.UncompressedSize() >= c.blockSize {
		return c.cut()
	}

	return nil
}

// Close implements Chunk.
// TODO: Fix this to check edge cases.
func (c *MemChunk) Close() error {
	if err := c.cut(); err != nil {
		return err
	}
	return c.reorder()
}

// reorder ensures all blocks in a chunk are in
// monotonically increasing order.
// This mutates
func (c *MemChunk) reorder() error {
	var lastMax int64 // placeholder to check order across blocks
	ordered := true
	for _, b := range c.blocks {
		if b.mint < lastMax {
			ordered = false
		}
		lastMax = b.maxt
	}

	if ordered {
		return nil
	}

	// Otherwise, we need to rebuild the blocks
	from, to := c.Bounds()
	newC, err := c.Rebound(from, to, nil)
	if err != nil {
		return err
	}
	*c = *newC.(*MemChunk)
	return nil
}

func (c *MemChunk) ConvertHead(desired HeadBlockFmt) error {
	if c.head != nil && c.head.Format() != desired {
		newH, err := c.head.Convert(desired, c.symbolizer)
		if err != nil {
			return err
		}

		c.head = newH
	}
	c.headFmt = desired
	return nil
}

// cut a new block and add it to finished blocks.
func (c *MemChunk) cut() error {
	if c.head.IsEmpty() {
		return nil
	}

	b, err := c.head.Serialise(GetWriterPool(c.encoding))
	if err != nil {
		return err
	}

	mint, maxt := c.head.Bounds()
	c.blocks = append(c.blocks, block{
		b:                b,
		numEntries:       c.head.Entries(),
		mint:             mint,
		maxt:             maxt,
		uncompressedSize: c.head.UncompressedSize(),
	})

	c.cutBlockSize += len(b)

	c.head.Reset()
	return nil
}

// Bounds implements Chunk.
func (c *MemChunk) Bounds() (fromT, toT time.Time) {
	from, to := c.head.Bounds()

	// need to check all the blocks in case they overlap
	for _, b := range c.blocks {
		if from == 0 || from > b.mint {
			from = b.mint
		}
		if to < b.maxt {
			to = b.maxt
		}
	}

	return time.Unix(0, from), time.Unix(0, to)
}

// Iterator implements Chunk.
func (c *MemChunk) Iterator(ctx context.Context, mintT, maxtT time.Time, direction logproto.Direction, pipeline log.StreamPipeline) (iter.EntryIterator, error) {
	mint, maxt := mintT.UnixNano(), maxtT.UnixNano()
	blockItrs := make([]iter.EntryIterator, 0, len(c.blocks)+1)

	if c.format >= ChunkFormatV4 {
		stats := stats.FromContext(ctx)
		stats.AddCompressedBytes(int64(c.symbolizer.CompressedSize()))
		decompressedSize := int64(c.symbolizer.DecompressedSize())
		stats.AddDecompressedBytes(decompressedSize)
		stats.AddDecompressedStructuredMetadataBytes(decompressedSize)
	}
	var headIterator iter.EntryIterator

	var lastMax int64 // placeholder to check order across blocks
	ordered := true
	for _, b := range c.blocks {

		// skip this block
		if maxt < b.mint || b.maxt < mint {
			continue
		}

		if b.mint < lastMax {
			ordered = false
		}
		lastMax = b.maxt

		blockItrs = append(blockItrs, encBlock{c.encoding, c.format, c.symbolizer, b}.Iterator(ctx, pipeline))
	}

	if !c.head.IsEmpty() {
		from, _ := c.head.Bounds()
		if from < lastMax {
			ordered = false
		}
		headIterator = c.head.Iterator(ctx, direction, mint, maxt, pipeline)
	}

	if direction == logproto.FORWARD {
		// add the headblock iterator at the end.
		if headIterator != nil {
			blockItrs = append(blockItrs, headIterator)
		}

		var it iter.EntryIterator
		if ordered {
			it = iter.NewNonOverlappingIterator(blockItrs)
		} else {
			it = iter.NewSortEntryIterator(blockItrs, direction)
		}

		return iter.NewTimeRangedIterator(
			it,
			time.Unix(0, mint),
			time.Unix(0, maxt),
		), nil
	}
	// reverse each block entries
	for i, it := range blockItrs {
		r, err := iter.NewEntryReversedIter(
			iter.NewTimeRangedIterator(it,
				time.Unix(0, mint),
				time.Unix(0, maxt),
			))
		if err != nil {
			return nil, err
		}
		blockItrs[i] = r
	}
	// except the head block which is already reversed via the heapIterator.
	if headIterator != nil {
		blockItrs = append(blockItrs, headIterator)
	}
	// then reverse all iterators.
	for i, j := 0, len(blockItrs)-1; i < j; i, j = i+1, j-1 {
		blockItrs[i], blockItrs[j] = blockItrs[j], blockItrs[i]
	}

	if ordered {
		return iter.NewNonOverlappingIterator(blockItrs), nil
	}
	return iter.NewSortEntryIterator(blockItrs, direction), nil
}

// Iterator implements Chunk.
func (c *MemChunk) SampleIterator(ctx context.Context, from, through time.Time, extractor log.StreamSampleExtractor) iter.SampleIterator {
	mint, maxt := from.UnixNano(), through.UnixNano()
	its := make([]iter.SampleIterator, 0, len(c.blocks)+1)

	if c.format >= ChunkFormatV4 {
		stats := stats.FromContext(ctx)
		stats.AddCompressedBytes(int64(c.symbolizer.CompressedSize()))
		decompressedSize := int64(c.symbolizer.DecompressedSize())
		stats.AddDecompressedBytes(decompressedSize)
		stats.AddDecompressedStructuredMetadataBytes(decompressedSize)
	}

	var lastMax int64 // placeholder to check order across blocks
	ordered := true
	for _, b := range c.blocks {
		// skip this block
		if maxt < b.mint || b.maxt < mint {
			continue
		}

		if b.mint < lastMax {
			ordered = false
		}
		lastMax = b.maxt
		its = append(its, encBlock{c.encoding, c.format, c.symbolizer, b}.SampleIterator(ctx, extractor))
	}

	if !c.head.IsEmpty() {
		from, _ := c.head.Bounds()
		if from < lastMax {
			ordered = false
		}
		its = append(its, c.head.SampleIterator(ctx, mint, maxt, extractor))
	}

	var it iter.SampleIterator
	if ordered {
		it = iter.NewNonOverlappingSampleIterator(its)
	} else {
		it = iter.NewSortSampleIterator(its)
	}

	return iter.NewTimeRangedSampleIterator(
		it,
		mint,
		maxt,
	)
}

// Blocks implements Chunk
func (c *MemChunk) Blocks(mintT, maxtT time.Time) []Block {
	mint, maxt := mintT.UnixNano(), maxtT.UnixNano()
	blocks := make([]Block, 0, len(c.blocks))

	for _, b := range c.blocks {
		if maxt >= b.mint && b.maxt >= mint {
			blocks = append(blocks, encBlock{c.encoding, c.format, c.symbolizer, b})
		}
	}
	return blocks
}

// Rebound builds a smaller chunk with logs having timestamp from start and end(both inclusive)
func (c *MemChunk) Rebound(start, end time.Time, filter filter.Func) (Chunk, error) {
	// add a millisecond to end time because the Chunk.Iterator considers end time to be non-inclusive.
	itr, err := c.Iterator(context.Background(), start, end.Add(time.Millisecond), logproto.FORWARD, log.NewNoopPipeline().ForStream(labels.Labels{}))
	if err != nil {
		return nil, err
	}

	var newChunk *MemChunk
	// as close as possible, respect the block/target sizes specified. However,
	// if the blockSize is not set, use reasonable defaults.
	if c.blockSize > 0 {
		newChunk = NewMemChunk(c.format, c.Encoding(), c.headFmt, c.blockSize, c.targetSize)
	} else {
		// Using defaultBlockSize for target block size.
		// The alternative here could be going over all the blocks and using the size of the largest block as target block size but I(Sandeep) feel that it is not worth the complexity.
		// For target chunk size I am using compressed size of original chunk since the newChunk should anyways be lower in size than that.
		newChunk = NewMemChunk(c.format, c.Encoding(), c.headFmt, defaultBlockSize, c.CompressedSize())
	}

	for itr.Next() {
		entry := itr.Entry()
		if filter != nil && filter(entry.Timestamp, entry.Line, logproto.FromLabelAdaptersToLabels(entry.StructuredMetadata)...) {
			continue
		}
		if err := newChunk.Append(&entry); err != nil {
			return nil, err
		}
	}

	if newChunk.Size() == 0 {
		return nil, chunk.ErrSliceNoDataInRange
	}

	if err := newChunk.Close(); err != nil {
		return nil, err
	}

	return newChunk, nil
}

// encBlock is an internal wrapper for a block, mainly to avoid binding an encoding in a block itself.
// This may seem roundabout, but the encoding is already a field on the parent MemChunk type. encBlock
// then allows us to bind a decoding context to a block when requested, but otherwise helps reduce the
// chances of chunk<>block encoding drift in the codebase as the latter is parameterized by the former.
type encBlock struct {
	enc        Encoding
	format     byte
	symbolizer *symbolizer
	block
}

func (b encBlock) Iterator(ctx context.Context, pipeline log.StreamPipeline) iter.EntryIterator {
	if len(b.b) == 0 {
		return iter.NoopIterator
	}
<<<<<<< HEAD
	return newEntryIterator(ctx, getReaderPool(b.enc), b.b, pipeline, b.format, b.symbolizer)
=======
	return newEntryIterator(ctx, GetReaderPool(b.enc), b.b, pipeline, b.format, b.symbolizer, options...)
>>>>>>> 214c4444
}

func (b encBlock) SampleIterator(ctx context.Context, extractor log.StreamSampleExtractor) iter.SampleIterator {
	if len(b.b) == 0 {
		return iter.NoopIterator
	}
	return newSampleIterator(ctx, GetReaderPool(b.enc), b.b, b.format, extractor, b.symbolizer)
}

func (b block) Offset() int {
	return b.offset
}

func (b block) Entries() int {
	return b.numEntries
}

func (b block) MinTime() int64 {
	return b.mint
}

func (b block) MaxTime() int64 {
	return b.maxt
}

func (hb *headBlock) Iterator(ctx context.Context, direction logproto.Direction, mint, maxt int64, pipeline log.StreamPipeline) iter.EntryIterator {
	if hb.IsEmpty() || (maxt < hb.mint || hb.maxt < mint) {
		return iter.NoopIterator
	}

	stats := stats.FromContext(ctx)

	// We are doing a copy everytime, this is because b.entries could change completely,
	// the alternate would be that we allocate a new b.entries everytime we cut a block,
	// but the tradeoff is that queries to near-realtime data would be much lower than
	// cutting of blocks.
	stats.AddHeadChunkLines(int64(len(hb.entries)))
	streams := map[string]*logproto.Stream{}
	baseHash := pipeline.BaseLabels().Hash()
	process := func(e entry) {
		// apply time filtering
		if e.t < mint || e.t >= maxt {
			return
		}
		stats.AddHeadChunkBytes(int64(len(e.s)))
		newLine, parsedLbs, matches := pipeline.ProcessString(e.t, e.s, e.structuredMetadata...)
		if !matches {
			return
		}
		stats.AddPostFilterLines(1)
		var stream *logproto.Stream
		labels := parsedLbs.String()
		var ok bool
		if stream, ok = streams[labels]; !ok {
			stream = &logproto.Stream{
				Labels: labels,
				Hash:   baseHash,
			}
			streams[labels] = stream
		}
		stream.Entries = append(stream.Entries, logproto.Entry{
			Timestamp:          time.Unix(0, e.t),
			Line:               newLine,
			StructuredMetadata: logproto.FromLabelsToLabelAdapters(e.structuredMetadata),
		})
	}

	if direction == logproto.FORWARD {
		for _, e := range hb.entries {
			process(e)
		}
	} else {
		for i := len(hb.entries) - 1; i >= 0; i-- {
			process(hb.entries[i])
		}
	}

	if len(streams) == 0 {
		return iter.NoopIterator
	}
	streamsResult := make([]logproto.Stream, 0, len(streams))
	for _, stream := range streams {
		streamsResult = append(streamsResult, *stream)
	}
	return iter.NewStreamsIterator(streamsResult, direction)
}

func (hb *headBlock) SampleIterator(ctx context.Context, mint, maxt int64, extractor log.StreamSampleExtractor) iter.SampleIterator {
	if hb.IsEmpty() || (maxt < hb.mint || hb.maxt < mint) {
		return iter.NoopIterator
	}
	stats := stats.FromContext(ctx)
	stats.AddHeadChunkLines(int64(len(hb.entries)))
	series := map[string]*logproto.Series{}
	baseHash := extractor.BaseLabels().Hash()

	for _, e := range hb.entries {
		stats.AddHeadChunkBytes(int64(len(e.s)))
		value, parsedLabels, ok := extractor.ProcessString(e.t, e.s, e.structuredMetadata...)
		if !ok {
			continue
		}
		stats.AddPostFilterLines(1)
		var (
			found bool
			s     *logproto.Series
		)

		lbs := parsedLabels.String()
		if s, found = series[lbs]; !found {
			s = &logproto.Series{
				Labels:     lbs,
				Samples:    SamplesPool.Get(len(hb.entries)).([]logproto.Sample)[:0],
				StreamHash: baseHash,
			}
			series[lbs] = s
		}

		s.Samples = append(s.Samples, logproto.Sample{
			Timestamp: e.t,
			Value:     value,
			Hash:      xxhash.Sum64(unsafeGetBytes(e.s)),
		})
	}

	if len(series) == 0 {
		return iter.NoopIterator
	}
	seriesRes := make([]logproto.Series, 0, len(series))
	for _, s := range series {
		seriesRes = append(seriesRes, *s)
	}
	return iter.SampleIteratorWithClose(iter.NewMultiSeriesIterator(seriesRes), func() error {
		for _, s := range series {
			SamplesPool.Put(s.Samples)
		}
		return nil
	})
}

func unsafeGetBytes(s string) []byte {
	var buf []byte
	p := unsafe.Pointer(&buf)
	*(*string)(p) = s
	(*reflect.SliceHeader)(p).Cap = len(s)
	return buf
}

type bufferedIterator struct {
	origBytes []byte
	stats     *stats.Context

	reader     io.Reader
	pool       ReaderPool
	symbolizer *symbolizer

	err error

	readBuf      [20]byte // Enough bytes to store two varints.
	readBufValid int      // How many bytes are left in readBuf from previous read.

	format   byte
	buf      []byte // The buffer for a single entry.
	currLine []byte // the current line, this is the same as the buffer but sliced the line size.
	currTs   int64

	symbolsBuf             []symbol      // The buffer for a single entry's symbols.
	currStructuredMetadata labels.Labels // The current labels.

	closed bool
}

func newBufferedIterator(ctx context.Context, pool ReaderPool, b []byte, format byte, symbolizer *symbolizer) *bufferedIterator {
	stats := stats.FromContext(ctx)
	stats.AddCompressedBytes(int64(len(b)))
	return &bufferedIterator{
		stats:      stats,
		origBytes:  b,
		reader:     nil, // will be initialized later
		pool:       pool,
		format:     format,
		symbolizer: symbolizer,
	}
}

func (si *bufferedIterator) Next() bool {
	if si.closed {
		return false
	}

	if !si.closed && si.reader == nil {
		// initialize reader now, hopefully reusing one of the previous readers
		var err error
		si.reader, err = si.pool.GetReader(bytes.NewBuffer(si.origBytes))
		if err != nil {
			si.err = err
			return false
		}
	}

	ts, line, structuredMetadata, ok := si.moveNext()
	if !ok {
		si.Close()
		return false
	}

	si.currTs = ts
	si.currLine = line
	si.currStructuredMetadata = structuredMetadata
	return true
}

// moveNext moves the buffer to the next entry
func (si *bufferedIterator) moveNext() (int64, []byte, labels.Labels, bool) {
	var decompressedBytes int64
	var decompressedStructuredMetadataBytes int64
	var ts int64
	var tWidth, lWidth, lineSize, lastAttempt int
	for lWidth == 0 { // Read until both varints have enough bytes.
		n, err := si.reader.Read(si.readBuf[si.readBufValid:])
		si.readBufValid += n
		if err != nil {
			if err != io.EOF {
				si.err = err
				return 0, nil, nil, false
			}
			if si.readBufValid == 0 { // Got EOF and no data in the buffer.
				return 0, nil, nil, false
			}
			if si.readBufValid == lastAttempt { // Got EOF and could not parse same data last time.
				si.err = fmt.Errorf("invalid data in chunk")
				return 0, nil, nil, false
			}
		}
		var l uint64
		ts, tWidth = binary.Varint(si.readBuf[:si.readBufValid])
		l, lWidth = binary.Uvarint(si.readBuf[tWidth:si.readBufValid])
		lineSize = int(l)
		lastAttempt = si.readBufValid
	}

	// TS and line length
	decompressedBytes += 2 * binary.MaxVarintLen64

	if lineSize >= maxLineLength {
		si.err = fmt.Errorf("line too long %d, maximum %d", lineSize, maxLineLength)
		return 0, nil, nil, false
	}
	// If the buffer is not yet initialize or too small, we get a new one.
	if si.buf == nil || lineSize > cap(si.buf) {
		// in case of a replacement we replace back the buffer in the pool
		if si.buf != nil {
			BytesBufferPool.Put(si.buf)
		}
		si.buf = BytesBufferPool.Get(lineSize).([]byte)
		if lineSize > cap(si.buf) {
			si.err = fmt.Errorf("could not get a line buffer of size %d, actual %d", lineSize, cap(si.buf))
			return 0, nil, nil, false
		}
	}
	si.buf = si.buf[:lineSize]
	// Take however many bytes are left in the read buffer.
	n := copy(si.buf, si.readBuf[tWidth+lWidth:si.readBufValid])
	// Shift down what is still left in the fixed-size read buffer, if any.
	si.readBufValid = copy(si.readBuf[:], si.readBuf[tWidth+lWidth+n:si.readBufValid])

	// Then process reading the line.
	for n < lineSize {
		r, err := si.reader.Read(si.buf[n:lineSize])
		n += r
		if err != nil {
			// We might get EOF after reading enough bytes to fill the buffer, which is OK.
			// EOF and zero bytes read when the buffer isn't full is an error.
			if err == io.EOF && r != 0 {
				continue
			}
			si.err = err
			return 0, nil, nil, false
		}
	}

	decompressedBytes += int64(lineSize)

	if si.format < ChunkFormatV4 {
		si.stats.AddDecompressedBytes(decompressedBytes)
		si.stats.AddDecompressedLines(1)
		return ts, si.buf[:lineSize], nil, true
	}

	lastAttempt = 0
	var symbolsSectionLengthWidth, nSymbolsWidth, nSymbols int
	for nSymbolsWidth == 0 { // Read until we have enough bytes for the labels.
		n, err := si.reader.Read(si.readBuf[si.readBufValid:])
		si.readBufValid += n
		if err != nil {
			if err != io.EOF {
				si.err = err
				return 0, nil, nil, false
			}
			if si.readBufValid == 0 { // Got EOF and no data in the buffer.
				return 0, nil, nil, false
			}
			if si.readBufValid == lastAttempt { // Got EOF and could not parse same data last time.
				si.err = fmt.Errorf("invalid data in chunk")
				return 0, nil, nil, false
			}
		}
		var l uint64
		_, symbolsSectionLengthWidth = binary.Uvarint(si.readBuf[:si.readBufValid])
		l, nSymbolsWidth = binary.Uvarint(si.readBuf[symbolsSectionLengthWidth:si.readBufValid])
		nSymbols = int(l)
		lastAttempt = si.readBufValid
	}

	// Number of labels
	decompressedStructuredMetadataBytes += binary.MaxVarintLen64
	// Label symbols
	decompressedStructuredMetadataBytes += int64(nSymbols * 2 * binary.MaxVarintLen64)

	// Shift down what is still left in the fixed-size read buffer, if any.
	si.readBufValid = copy(si.readBuf[:], si.readBuf[symbolsSectionLengthWidth+nSymbolsWidth:si.readBufValid])

	/*
		Commented out tested code, which lets us skip reading the symbols section altogether.
		Leaving it here if in case we need it in future.

		symbolsSectionLength -= nSymbolsWidth
		if symbolsSectionLength > 0 {
			readBufValid := si.readBufValid
			if symbolsSectionLength >= si.readBufValid {
				si.readBufValid = 0
			} else {
				si.readBufValid = copy(si.readBuf[:], si.readBuf[symbolsSectionLength:si.readBufValid])
			}
			symbolsSectionLength -= readBufValid - si.readBufValid
			if symbolsSectionLength > 0 {
				_, err := si.reader.Read(make([]byte, symbolsSectionLength))
				if err != nil {
					si.err = err
					return 0, nil, nil, false
				}
			}
			nSymbols = 0
		}
	*/

	// If not enough space for the symbols, create a new buffer slice and put the old one back in the pool.
	if nSymbols > cap(si.symbolsBuf) {
		if si.symbolsBuf != nil {
			SymbolsPool.Put(si.symbolsBuf)
		}
		si.symbolsBuf = SymbolsPool.Get(nSymbols).([]symbol)
		if nSymbols > cap(si.symbolsBuf) {
			si.err = fmt.Errorf("could not get a symbols matrix of size %d, actual %d", nSymbols, cap(si.symbolsBuf))
			return 0, nil, nil, false
		}
	}

	si.symbolsBuf = si.symbolsBuf[:nSymbols]

	// Read all the symbols, into the buffer.
	for i := 0; i < nSymbols; i++ {
		var sName, sValue uint64
		var nWidth, vWidth, lastAttempt int
		for vWidth == 0 { // Read until both varints have enough bytes.
			n, err := si.reader.Read(si.readBuf[si.readBufValid:])
			si.readBufValid += n
			if err != nil {
				if err != io.EOF {
					si.err = err
					return 0, nil, nil, false
				}
				if si.readBufValid == 0 { // Got EOF and no data in the buffer.
					return 0, nil, nil, false
				}
				if si.readBufValid == lastAttempt { // Got EOF and could not parse same data last time.
					si.err = fmt.Errorf("invalid data in chunk")
					return 0, nil, nil, false
				}
			}
			sName, nWidth = binary.Uvarint(si.readBuf[:si.readBufValid])
			sValue, vWidth = binary.Uvarint(si.readBuf[nWidth:si.readBufValid])
			lastAttempt = si.readBufValid
		}

		// Shift down what is still left in the fixed-size read buffer, if any.
		si.readBufValid = copy(si.readBuf[:], si.readBuf[nWidth+vWidth:si.readBufValid])

		si.symbolsBuf[i].Name = uint32(sName)
		si.symbolsBuf[i].Value = uint32(sValue)
	}

	si.stats.AddDecompressedLines(1)
	si.stats.AddDecompressedStructuredMetadataBytes(decompressedStructuredMetadataBytes)
	si.stats.AddDecompressedBytes(decompressedBytes + decompressedStructuredMetadataBytes)

	return ts, si.buf[:lineSize], si.symbolizer.Lookup(si.symbolsBuf[:nSymbols]), true
}

func (si *bufferedIterator) Error() error { return si.err }

func (si *bufferedIterator) Close() error {
	if !si.closed {
		si.closed = true
		si.close()
	}
	return si.err
}

func (si *bufferedIterator) close() {
	if si.reader != nil {
		si.pool.PutReader(si.reader)
		si.reader = nil
	}

	if si.buf != nil {
		BytesBufferPool.Put(si.buf)
		si.buf = nil
	}

	if si.symbolsBuf != nil {
		SymbolsPool.Put(si.symbolsBuf)
		si.symbolsBuf = nil
	}

	si.origBytes = nil
}

func newEntryIterator(ctx context.Context, pool ReaderPool, b []byte, pipeline log.StreamPipeline, format byte, symbolizer *symbolizer) iter.EntryIterator {
	return &entryBufferedIterator{
		bufferedIterator: newBufferedIterator(ctx, pool, b, format, symbolizer),
		pipeline:         pipeline,
	}
}

type entryBufferedIterator struct {
	*bufferedIterator
	pipeline log.StreamPipeline

	cur        logproto.Entry
	currLabels log.LabelsResult
}

func (e *entryBufferedIterator) Entry() logproto.Entry {
	return e.cur
}

func (e *entryBufferedIterator) Labels() string {
	return e.currLabels.String()
}

func (e *entryBufferedIterator) StreamHash() uint64 { return e.pipeline.BaseLabels().Hash() }

func (e *entryBufferedIterator) Next() bool {
	for e.bufferedIterator.Next() {
		newLine, lbs, matches := e.pipeline.Process(e.currTs, e.currLine, e.currStructuredMetadata...)
		if !matches {
			continue
		}

		e.stats.AddPostFilterLines(1)
		e.currLabels = lbs
		e.cur.Timestamp = time.Unix(0, e.currTs)
		e.cur.Line = string(newLine)
		e.cur.StructuredMetadata = logproto.FromLabelsToLabelAdapters(lbs.StructuredMetadata())
		e.cur.Parsed = logproto.FromLabelsToLabelAdapters(lbs.Parsed())

		return true
	}
	return false
}

func newSampleIterator(ctx context.Context, pool ReaderPool, b []byte, format byte, extractor log.StreamSampleExtractor, symbolizer *symbolizer) iter.SampleIterator {
	it := &sampleBufferedIterator{
		bufferedIterator: newBufferedIterator(ctx, pool, b, format, symbolizer),
		extractor:        extractor,
	}
	return it
}

type sampleBufferedIterator struct {
	*bufferedIterator

	extractor log.StreamSampleExtractor

	cur        logproto.Sample
	currLabels log.LabelsResult
}

func (e *sampleBufferedIterator) Next() bool {
	for e.bufferedIterator.Next() {
		val, labels, ok := e.extractor.Process(e.currTs, e.currLine, e.currStructuredMetadata...)
		if !ok {
			continue
		}
		e.stats.AddPostFilterLines(1)
		e.currLabels = labels
		e.cur.Value = val
		e.cur.Hash = xxhash.Sum64(e.currLine)
		e.cur.Timestamp = e.currTs
		return true
	}
	return false
}
func (e *sampleBufferedIterator) Labels() string { return e.currLabels.String() }

func (e *sampleBufferedIterator) StreamHash() uint64 { return e.extractor.BaseLabels().Hash() }

func (e *sampleBufferedIterator) Sample() logproto.Sample {
	return e.cur
}<|MERGE_RESOLUTION|>--- conflicted
+++ resolved
@@ -1153,11 +1153,7 @@
 	if len(b.b) == 0 {
 		return iter.NoopIterator
 	}
-<<<<<<< HEAD
-	return newEntryIterator(ctx, getReaderPool(b.enc), b.b, pipeline, b.format, b.symbolizer)
-=======
-	return newEntryIterator(ctx, GetReaderPool(b.enc), b.b, pipeline, b.format, b.symbolizer, options...)
->>>>>>> 214c4444
+	return newEntryIterator(ctx, GetReaderPool(b.enc), b.b, pipeline, b.format, b.symbolizer)
 }
 
 func (b encBlock) SampleIterator(ctx context.Context, extractor log.StreamSampleExtractor) iter.SampleIterator {
@@ -1605,9 +1601,7 @@
 	return e.cur
 }
 
-func (e *entryBufferedIterator) Labels() string {
-	return e.currLabels.String()
-}
+func (e *entryBufferedIterator) Labels() string { return e.currLabels.String() }
 
 func (e *entryBufferedIterator) StreamHash() uint64 { return e.pipeline.BaseLabels().Hash() }
 
