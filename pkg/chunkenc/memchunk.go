--- conflicted
+++ resolved
@@ -1144,13 +1144,8 @@
 	currLine []byte // the current line, this is the same as the buffer but sliced the line size.
 	currTs   int64
 
-<<<<<<< HEAD
 	nonIndexedLabelsBuf  [][]byte // The buffer for a single entry's non-indexed labels.
-	currNonIndexedLabels [][]byte // The current labels.
-=======
-	metaLabelsBuf      [][]byte      // The buffer for a single entry's metadata labels.
-	currMetadataLabels labels.Labels // The current labels.
->>>>>>> 1d04cd5e
+	currNonIndexedLabels labels.Labels // The current labels.
 
 	closed bool
 }
@@ -1182,11 +1177,7 @@
 		}
 	}
 
-<<<<<<< HEAD
-	ts, line, nonIndexedLabels, ok := si.moveNext()
-=======
 	ts, line, nonIndexedLabelsBuff, ok := si.moveNext()
->>>>>>> 1d04cd5e
 	if !ok {
 		si.Close()
 		return false
@@ -1208,11 +1199,7 @@
 
 	si.currTs = ts
 	si.currLine = line
-<<<<<<< HEAD
 	si.currNonIndexedLabels = nonIndexedLabels
-=======
-	si.currMetadataLabels = nonIndexedLabels
->>>>>>> 1d04cd5e
 	return true
 }
 
@@ -1479,32 +1466,14 @@
 
 func (e *entryBufferedIterator) Next() bool {
 	for e.bufferedIterator.Next() {
-<<<<<<< HEAD
-		if len(e.currNonIndexedLabels)%2 != 0 {
-			e.err = fmt.Errorf("expected even number of non-indexed labels, got %d", len(e.currNonIndexedLabels))
-			return false
-		}
-
-		var nonIndexedLabels []logproto.LabelAdapter
-		if len(e.currNonIndexedLabels) > 0 {
-			nonIndexedLabels = make([]logproto.LabelAdapter, len(e.currNonIndexedLabels)/2)
-			for i := 0; i < len(e.currNonIndexedLabels); i += 2 {
-				nonIndexedLabels[i/2].Name = string(e.currNonIndexedLabels[i])
-				nonIndexedLabels[i/2].Value = string(e.currNonIndexedLabels[i+1])
-			}
-		}
-
-		newLine, lbs, matches := e.pipeline.Process(e.currTs, e.currLine)
-=======
-		newLine, lbs, matches := e.pipeline.Process(e.currTs, e.currLine, e.currMetadataLabels...)
->>>>>>> 1d04cd5e
+		newLine, lbs, matches := e.pipeline.Process(e.currTs, e.currLine, e.currNonIndexedLabels...)
 		if !matches {
 			continue
 		}
 
 		e.stats.AddPostFilterLines(1)
 		e.currLabels = lbs
-		e.cur.NonIndexedLabels = logproto.FromLabelsToLabelAdapters(e.currMetadataLabels)
+		e.cur.NonIndexedLabels = logproto.FromLabelsToLabelAdapters(e.currNonIndexedLabels)
 		e.cur.Timestamp = time.Unix(0, e.currTs)
 		e.cur.Line = string(newLine)
 		return true
@@ -1531,7 +1500,7 @@
 
 func (e *sampleBufferedIterator) Next() bool {
 	for e.bufferedIterator.Next() {
-		val, labels, ok := e.extractor.Process(e.currTs, e.currLine, e.currMetadataLabels...)
+		val, labels, ok := e.extractor.Process(e.currTs, e.currLine, e.currNonIndexedLabels...)
 		if !ok {
 			continue
 		}
