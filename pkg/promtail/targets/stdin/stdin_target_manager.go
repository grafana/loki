--- conflicted
+++ resolved
@@ -13,11 +13,7 @@
 	"github.com/go-kit/kit/log/level"
 	"github.com/prometheus/client_golang/prometheus"
 	"github.com/prometheus/common/model"
-<<<<<<< HEAD
-	"github.com/prometheus/prometheus/discovery"
-=======
 	"github.com/prometheus/prometheus/discovery/targetgroup"
->>>>>>> dd5fceb3
 
 	"github.com/grafana/loki/pkg/logentry/stages"
 	"github.com/grafana/loki/pkg/promtail/api"
@@ -41,17 +37,11 @@
 	// defaultStdInCfg is the default config for stdin target if none provided.
 	defaultStdInCfg = scrapeconfig.Config{
 		JobName: "stdin",
-<<<<<<< HEAD
-		Config: discovery.StaticConfig{
-			{Labels: model.LabelSet{"job": "stdin"}},
-			{Labels: model.LabelSet{"hostname": model.LabelValue(hostName)}},
-=======
 		ServiceDiscoveryConfig: scrapeconfig.ServiceDiscoveryConfig{
 			StaticConfigs: []*targetgroup.Group{
 				{Labels: model.LabelSet{"job": "stdin"}},
 				{Labels: model.LabelSet{"hostname": model.LabelValue(hostName)}},
 			},
->>>>>>> dd5fceb3
 		},
 	}
 )
