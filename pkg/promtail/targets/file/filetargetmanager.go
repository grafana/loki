--- conflicted
+++ resolved
@@ -125,11 +125,7 @@
 			targetConfig:   targetConfig,
 		}
 		tm.syncers[cfg.JobName] = s
-<<<<<<< HEAD
-		configs[cfg.JobName] = discovery.Configs{cfg.Config}
-=======
 		configs[cfg.JobName] = cfg.ServiceDiscoveryConfig.Configs()
->>>>>>> dd5fceb3
 	}
 
 	go tm.run()
