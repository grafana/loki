--- conflicted
+++ resolved
@@ -107,8 +107,11 @@
 }
 
 // Client pushes entries to Loki and can be stopped
-<<<<<<< HEAD
-type Client api.EntryHandler
+type Client interface {
+	api.EntryHandler
+	// Stop goroutine sending batch of entries without retries.
+	StopNow()
+}
 
 // Client for pushing logs in snappy-compressed protos over HTTP.
 type client struct {
@@ -116,29 +119,9 @@
 	cfg     Config
 	client  *http.Client
 	entries chan api.Entry
-=======
-type Client interface {
-	api.EntryHandler
-	// Stop goroutine sending batch of entries.
-	Stop()
-
-	// Stop goroutine sending batch of entries without retries.
-	StopNow()
-}
-
-// Client for pushing logs in snappy-compressed protos over HTTP.
-type client struct {
-	logger log.Logger
-	cfg    Config
-	client *http.Client
-
-	// quit chan is depricated. Will be removed. Use `client.ctx` and `client.cancel` instead.
-	quit chan struct{}
-
-	once    sync.Once
-	entries chan entry
->>>>>>> dcbfecf9
-	wg      sync.WaitGroup
+
+	once sync.Once
+	wg   sync.WaitGroup
 
 	externalLabels model.LabelSet
 
@@ -377,23 +360,18 @@
 
 // Stop the client.
 func (c *client) Stop() {
-	close(c.entries)
+	c.once.Do(func() { close(c.entries) })
 	c.wg.Wait()
 }
 
-<<<<<<< HEAD
-func (c *client) processEntry(e api.Entry) (api.Entry, string) {
-=======
 // StopNow stops the client without retries
 func (c *client) StopNow() {
-	// cancel any upstream calls made using client's `ctx`.
+	// cancel will stop retrying http requests.
 	c.cancel()
 	c.Stop()
 }
 
-// Handle implement EntryHandler; adds a new line to the next batch; send is async.
-func (c *client) Handle(ls model.LabelSet, t time.Time, s string) error {
->>>>>>> dcbfecf9
+func (c *client) processEntry(e api.Entry) (api.Entry, string) {
 	if len(c.externalLabels) > 0 {
 		e.Labels = c.externalLabels.Merge(e.Labels)
 	}
