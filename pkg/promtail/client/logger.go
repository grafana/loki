package client

import (
	"fmt"
	"os"
	"runtime"
	"sync"
	"text/tabwriter"

	"github.com/fatih/color"
	"github.com/go-kit/kit/log"
	"gopkg.in/yaml.v2"

	"github.com/grafana/loki/pkg/promtail/api"
	lokiflag "github.com/grafana/loki/pkg/util/flagext"
)

var (
	yellow = color.New(color.FgYellow)
	blue   = color.New(color.FgBlue)
)

func init() {
	if runtime.GOOS == "windows" {
		yellow.DisableColor()
		blue.DisableColor()
	}
}

type logger struct {
	*tabwriter.Writer
	sync.Mutex
	entries chan api.Entry
}

// NewLogger creates a new client logger that logs entries instead of sending them.
func NewLogger(log log.Logger, externalLabels lokiflag.LabelSet, cfgs ...Config) (Client, error) {
	// make sure the clients config is valid
	c, err := NewMulti(log, externalLabels, cfgs...)
	if err != nil {
		return nil, err
	}
	c.Stop()

	fmt.Println(yellow.Sprint("Clients configured:"))
	for _, cfg := range cfgs {
		yaml, err := yaml.Marshal(cfg)
		if err != nil {
			return nil, err
		}
		fmt.Println("----------------------")
		fmt.Println(string(yaml))
	}
	entries := make(chan api.Entry)
	l := &logger{
		Writer:  tabwriter.NewWriter(os.Stdout, 0, 8, 0, '\t', 0),
		entries: entries,
	}
	go l.run()
	return l, nil
}

func (*logger) Stop() {}

<<<<<<< HEAD
func (l *logger) Chan() chan<- api.Entry {
	return l.entries
}

func (l *logger) run() {
	for e := range l.entries {
		fmt.Fprint(l.Writer, blue.Sprint(e.Timestamp.Format("2006-01-02T15:04:05")))
		fmt.Fprint(l.Writer, "\t")
		fmt.Fprint(l.Writer, yellow.Sprint(e.Labels.String()))
		fmt.Fprint(l.Writer, "\t")
		fmt.Fprint(l.Writer, e.Line)
		fmt.Fprint(l.Writer, "\n")
		l.Flush()
	}

=======
func (*logger) StopNow() {}

func (l *logger) Handle(labels model.LabelSet, time time.Time, entry string) error {
	l.Lock()
	defer l.Unlock()
	fmt.Fprint(l.Writer, blue.Sprint(time.Format("2006-01-02T15:04:05")))
	fmt.Fprint(l.Writer, "\t")
	fmt.Fprint(l.Writer, yellow.Sprint(labels.String()))
	fmt.Fprint(l.Writer, "\t")
	fmt.Fprint(l.Writer, entry)
	fmt.Fprint(l.Writer, "\n")
	l.Flush()
	return nil
>>>>>>> dcbfecf9
}<|MERGE_RESOLUTION|>--- conflicted
+++ resolved
@@ -31,6 +31,8 @@
 	*tabwriter.Writer
 	sync.Mutex
 	entries chan api.Entry
+
+	once sync.Once
 }
 
 // NewLogger creates a new client logger that logs entries instead of sending them.
@@ -60,9 +62,10 @@
 	return l, nil
 }
 
-func (*logger) Stop() {}
+func (l *logger) Stop() {
+	l.once.Do(func() { close(l.entries) })
+}
 
-<<<<<<< HEAD
 func (l *logger) Chan() chan<- api.Entry {
 	return l.entries
 }
@@ -78,19 +81,5 @@
 		l.Flush()
 	}
 
-=======
-func (*logger) StopNow() {}
-
-func (l *logger) Handle(labels model.LabelSet, time time.Time, entry string) error {
-	l.Lock()
-	defer l.Unlock()
-	fmt.Fprint(l.Writer, blue.Sprint(time.Format("2006-01-02T15:04:05")))
-	fmt.Fprint(l.Writer, "\t")
-	fmt.Fprint(l.Writer, yellow.Sprint(labels.String()))
-	fmt.Fprint(l.Writer, "\t")
-	fmt.Fprint(l.Writer, entry)
-	fmt.Fprint(l.Writer, "\n")
-	l.Flush()
-	return nil
->>>>>>> dcbfecf9
-}+}
+func (l *logger) StopNow() { l.Stop() }