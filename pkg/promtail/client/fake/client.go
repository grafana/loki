--- conflicted
+++ resolved
@@ -40,7 +40,6 @@
 	c.OnStop()
 }
 
-<<<<<<< HEAD
 func (c *Client) Chan() chan<- api.Entry {
 	return c.entries
 }
@@ -51,14 +50,9 @@
 	cpy := make([]api.Entry, len(c.received))
 	copy(cpy, c.received)
 	return cpy
-=======
+}
+
 // StopNow implements client.Client
 func (c *Client) StopNow() {
-	c.OnStop()
-}
-
-// Handle implements client.Client
-func (c *Client) Handle(labels model.LabelSet, time time.Time, entry string) error {
-	return c.OnHandleEntry.Handle(labels, time, entry)
->>>>>>> dcbfecf9
+	c.Stop()
 }