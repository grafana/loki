package promtail

import (
	"fmt"
	"io"
	"io/ioutil"
	"math"
	"math/rand"
	"net/http"
	"net/url"
	"os"
	"path/filepath"
	"sync"
	"testing"
	"time"

	"github.com/cortexproject/cortex/pkg/util"
	"github.com/cortexproject/cortex/pkg/util/flagext"
	"github.com/go-kit/kit/log"
	"github.com/go-kit/kit/log/level"
	"github.com/pkg/errors"
	"github.com/prometheus/client_golang/prometheus"
	"github.com/prometheus/common/model"
	"github.com/prometheus/prometheus/discovery"
	"github.com/prometheus/prometheus/discovery/targetgroup"
	"github.com/prometheus/prometheus/pkg/labels"
	"github.com/prometheus/prometheus/pkg/textparse"
	"github.com/prometheus/prometheus/promql/parser"
	"github.com/stretchr/testify/assert"
	"github.com/stretchr/testify/require"

	"github.com/grafana/loki/pkg/logentry/stages"
	"github.com/grafana/loki/pkg/logproto"
	"github.com/grafana/loki/pkg/promtail/client"
	"github.com/grafana/loki/pkg/promtail/config"
	"github.com/grafana/loki/pkg/promtail/positions"
	"github.com/grafana/loki/pkg/promtail/scrapeconfig"
	file2 "github.com/grafana/loki/pkg/promtail/targets/file"
)

const httpTestPort = 9080

func TestPromtail(t *testing.T) {

	// Setup.
	w := log.NewSyncWriter(os.Stderr)
	logger := log.NewLogfmtLogger(w)
	logger = level.NewFilter(logger, level.AllowInfo())
	util.Logger = logger

	initRandom()
	dirName := "/tmp/promtail_test_" + randName()
	positionsFileName := dirName + "/positions.yml"

	err := os.MkdirAll(dirName, 0750)
	if err != nil {
		t.Error(err)
		return
	}

	defer func() { _ = os.RemoveAll(dirName) }()

	testDir := dirName + "/logs"
	err = os.MkdirAll(testDir, 0750)
	if err != nil {
		t.Error(err)
		return
	}

	handler := &testServerHandler{
		receivedMap:    map[string][]logproto.Entry{},
		receivedLabels: map[string][]labels.Labels{},
		recMtx:         sync.Mutex{},
		t:              t,
	}
	http.Handle("/loki/api/v1/push", handler)
	defer func() {
		if err != nil {
			t.Fatal(err)
		}
	}()
	go func() {
		if err = http.ListenAndServe("localhost:3100", nil); err != nil {
			err = errors.Wrap(err, "Failed to start web server to receive logs")
		}
	}()

	// Run.

	p, err := New(buildTestConfig(t, positionsFileName, testDir), false)
	if err != nil {
		t.Error("error creating promtail", err)
		return
	}

	go func() {
		err = p.Run()
		if err != nil {
			err = errors.Wrap(err, "Failed to start promtail")
		}
	}()

	expectedCounts := map[string]int{}

	startupMarkerFile := testDir + "/startupMarker.log"
	expectedCounts[startupMarkerFile] = createStartupFile(t, startupMarkerFile)

	// Wait for promtail to startup and send entry from our startup marker file.
	if err := waitForEntries(10, handler, expectedCounts); err != nil {
		t.Fatal("Timed out waiting for promtail to start")
	}

	// Run test file scenarios.

	logFile1 := testDir + "/testSingle.log"
	prefix1 := "single"
	expectedCounts[logFile1] = singleFile(t, logFile1, prefix1)

	logFile2 := testDir + "/testFileRoll.log"
	prefix2 := "roll"
	expectedCounts[logFile2] = fileRoll(t, logFile2, prefix2)

	logFile3 := testDir + "/testSymlinkRoll.log"
	prefix3 := "sym"
	expectedCounts[logFile3] = symlinkRoll(t, testDir, logFile3, prefix3)

	logFile4 := testDir + "/testsubdir/testFile.log"
	prefix4 := "sub"
	expectedCounts[logFile4] = subdirSingleFile(t, logFile4, prefix4)

	logFile5 := testDir + "/testPipeline.log"
	entries := []string{
		`{"log":"11.11.11.11 - frank [25/Jan/2000:14:00:01 -0500] \"GET /1986.js HTTP/1.1\" 200 932 \"-\" \"Mozilla/5.0 (Windows; U; Windows NT 5.1; de; rv:1.9.1.7) Gecko/20091221 Firefox/3.5.7 GTB6\"","stream":"stderr","time":"2019-04-30T02:12:41.8443515Z"}`,
		`{"log":"11.11.11.12 - - [19/May/2015:04:05:16 -0500] \"POST /blog HTTP/1.1\" 200 10975 \"http://grafana.com/test/\" \"Mozilla/5.0 (Windows NT 6.1; WOW64) Gecko/20091221 Firefox/3.5.7 GTB6\"","stream":"stdout","time":"2019-04-30T02:12:42.8443515Z"}`,
	}
	expectedCounts[logFile5] = pipelineFile(t, logFile5, entries)
	expectedEntries := make(map[string]int)
	entriesArray := []string{
		`11.11.11.11 - frank [25/Jan/2000:14:00:01 -0500] "GET /1986.js HTTP/1.1" 200 932 "-" "Mozilla/5.0 (Windows; U; Windows NT 5.1; de; rv:1.9.1.7) Gecko/20091221 Firefox/3.5.7 GTB6"`,
		`11.11.11.12 - - [19/May/2015:04:05:16 -0500] "POST /blog HTTP/1.1" 200 10975 "http://grafana.com/test/" "Mozilla/5.0 (Windows NT 6.1; WOW64) Gecko/20091221 Firefox/3.5.7 GTB6"`,
	}
	for i, entry := range entriesArray {
		expectedEntries[entry] = i
	}
	lbls := []labels.Labels{}
	lbls = append(lbls, labels.Labels{
		labels.Label{Name: "action", Value: "GET"},
		labels.Label{Name: "filename", Value: dirName + "/logs/testPipeline.log"},
		labels.Label{Name: "job", Value: "varlogs"},
		labels.Label{Name: "localhost", Value: ""},
		labels.Label{Name: "match", Value: "true"},
		labels.Label{Name: "stream", Value: "stderr"},
	})

	lbls = append(lbls, labels.Labels{
		labels.Label{Name: "action", Value: "POST"},
		labels.Label{Name: "filename", Value: dirName + "/logs/testPipeline.log"},
		labels.Label{Name: "job", Value: "varlogs"},
		labels.Label{Name: "localhost", Value: ""},
		labels.Label{Name: "match", Value: "true"},
		labels.Label{Name: "stream", Value: "stdout"},
	})
	expectedLabels := make(map[string]int)
	for i, label := range lbls {
		expectedLabels[label.String()] = i
	}

	// Wait for all lines to be received.
	if err := waitForEntries(20, handler, expectedCounts); err != nil {
		t.Fatal("Timed out waiting for log entries: ", err)
	}

	// Delete one of the log files so we can verify metrics are clean up
	err = os.Remove(logFile1)
	if err != nil {
		t.Fatal("Could not delete a log file to verify metrics are removed: ", err)
	}

	// Sync period is 500ms in tests, need to wait for at least one sync period for tailer to be cleaned up
	<-time.After(500 * time.Millisecond)

	//Pull out some prometheus metrics before shutting down
	metricsBytes, contentType := getPromMetrics(t)

	p.Shutdown()

	// Verify.
	verifyFile(t, expectedCounts[logFile1], prefix1, handler.receivedMap[logFile1])
	verifyFile(t, expectedCounts[logFile2], prefix2, handler.receivedMap[logFile2])
	verifyFile(t, expectedCounts[logFile3], prefix3, handler.receivedMap[logFile3])
	verifyFile(t, expectedCounts[logFile4], prefix4, handler.receivedMap[logFile4])
	verifyPipeline(t, expectedCounts[logFile5], expectedEntries, handler.receivedMap[logFile5], handler.receivedLabels[logFile5], expectedLabels)

	if len(handler.receivedMap) != len(expectedCounts) {
		t.Error("Somehow we ended up tailing more files than we were supposed to, this is likely a bug")
	}

	readBytesMetrics := parsePromMetrics(t, metricsBytes, contentType, "promtail_read_bytes_total", "path")
	fileBytesMetrics := parsePromMetrics(t, metricsBytes, contentType, "promtail_file_bytes_total", "path")

	verifyMetricAbsent(t, readBytesMetrics, "promtail_read_bytes_total", logFile1)
	verifyMetricAbsent(t, fileBytesMetrics, "promtail_file_bytes_total", logFile1)

	verifyMetric(t, readBytesMetrics, "promtail_read_bytes_total", logFile2, 800)
	verifyMetric(t, fileBytesMetrics, "promtail_file_bytes_total", logFile2, 800)

	verifyMetric(t, readBytesMetrics, "promtail_read_bytes_total", logFile3, 700)
	verifyMetric(t, fileBytesMetrics, "promtail_file_bytes_total", logFile3, 700)

	verifyMetric(t, readBytesMetrics, "promtail_read_bytes_total", logFile4, 590)
	verifyMetric(t, fileBytesMetrics, "promtail_file_bytes_total", logFile4, 590)

}

func createStartupFile(t *testing.T, filename string) int {
	f, err := os.Create(filename)
	if err != nil {
		t.Fatal(err)
	}
	_, err = f.WriteString("marker\n")
	if err != nil {
		t.Fatal(err)
	}
	return 1
}

func verifyFile(t *testing.T, expected int, prefix string, entries []logproto.Entry) {
	for i := 0; i < expected; i++ {
		if entries[i].Line != fmt.Sprintf("%s%d", prefix, i) {
			t.Errorf("Received out of order or incorrect log event, expected test%d, received %s", i, entries[i].Line)
		}
	}
}

func verifyPipeline(t *testing.T, expected int, expectedEntries map[string]int, entries []logproto.Entry, labels []labels.Labels, expectedLabels map[string]int) {
	for i := 0; i < expected; i++ {
		if _, ok := expectedLabels[labels[i].String()]; !ok {
			t.Errorf("Did not receive expected labels, expected %v, received %s", expectedLabels, labels[i])
		}
	}

	for i := 0; i < expected; i++ {
		if _, ok := expectedEntries[entries[i].Line]; !ok {
			t.Errorf("Did not receive expected log entry, expected %v, received %s", expectedEntries, entries[i].Line)
		}
	}

}

func verifyMetricAbsent(t *testing.T, metrics map[string]float64, metric string, label string) {
	if _, ok := metrics[label]; ok {
		t.Error("Found metric", metric, "with label", label, "which was not expected, "+
			"this metric should not be present")
	}
}

func verifyMetric(t *testing.T, metrics map[string]float64, metric string, label string, expected float64) {
	if _, ok := metrics[label]; !ok {
		t.Error("Expected to find metric ", metric, " with", label, "but it was not present")
	} else {
		actualBytes := metrics[label]
		assert.Equal(t, expected, actualBytes, "found incorrect value for metric %s and label %s", metric, label)
	}
}

func singleFile(t *testing.T, filename string, prefix string) int {
	f, err := os.Create(filename)
	if err != nil {
		t.Fatal(err)
	}
	entries := 100
	for i := 0; i < entries; i++ {
		entry := fmt.Sprintf("%s%d\n", prefix, i)
		_, err = f.WriteString(entry)
		if err != nil {
			t.Fatal(err)
		}
		time.Sleep(1 * time.Millisecond)
	}

	return entries
}

func pipelineFile(t *testing.T, filename string, entries []string) int {
	f, err := os.Create(filename)
	if err != nil {
		t.Fatal(err)
	}

	for _, entry := range entries {
		line := fmt.Sprintf("%s\n", entry)
		_, err = f.WriteString(line)
		if err != nil {
			t.Fatal(err)
		}
		time.Sleep(1 * time.Millisecond)
	}

	return len(entries)
}

func fileRoll(t *testing.T, filename string, prefix string) int {
	f, err := os.Create(filename)
	if err != nil {
		t.Fatal(err)
	}
	for i := 0; i < 100; i++ {
		entry := fmt.Sprintf("%s%d\n", prefix, i)
		_, err = f.WriteString(entry)
		if err != nil {
			t.Fatal(err)
		}
		time.Sleep(1 * time.Millisecond)
	}

	if err = os.Rename(filename, filename+".1"); err != nil {
		t.Fatal("Failed to rename file for test: ", err)
	}
	f, err = os.Create(filename)
	if err != nil {
		t.Fatal(err)
	}
	for i := 100; i < 200; i++ {
		entry := fmt.Sprintf("%s%d\n", prefix, i)
		_, err = f.WriteString(entry)
		if err != nil {
			t.Fatal(err)
		}
		time.Sleep(1 * time.Millisecond)
	}

	return 200
}

func symlinkRoll(t *testing.T, testDir string, filename string, prefix string) int {
	symlinkDir := testDir + "/symlink"
	if err := os.Mkdir(symlinkDir, 0750); err != nil {
		t.Fatal(err)
	}

	// Create a file for the logs, make sure it doesn't end in .log
	symlinkFile := symlinkDir + "/log1.notail"
	f, err := os.Create(symlinkFile)
	if err != nil {
		t.Fatal(err)
	}

	// Link to that file with the provided file name.
	if err := os.Symlink(symlinkFile, filename); err != nil {
		t.Fatal(err)
	}
	for i := 0; i < 100; i++ {
		entry := fmt.Sprintf("%s%d\n", prefix, i)
		_, err = f.WriteString(entry)
		if err != nil {
			t.Fatal(err)
		}
		time.Sleep(1 * time.Millisecond)
	}

	// Remove the link, make a new file, link to the new file.
	if err := os.Remove(filename); err != nil {
		t.Fatal(err)
	}
	symlinkFile2 := symlinkDir + "/log2.notail"
	f, err = os.Create(symlinkFile2)
	if err != nil {
		t.Fatal(err)
	}
	if err := os.Symlink(symlinkFile2, filename); err != nil {
		t.Fatal(err)
	}
	for i := 100; i < 200; i++ {
		entry := fmt.Sprintf("%s%d\n", prefix, i)
		_, err = f.WriteString(entry)
		if err != nil {
			t.Fatal(err)
		}
		time.Sleep(1 * time.Millisecond)
	}

	return 200

}

func subdirSingleFile(t *testing.T, filename string, prefix string) int {
	if err := os.MkdirAll(filepath.Dir(filename), 0750); err != nil {
		t.Fatal(err)
	}
	f, err := os.Create(filename)
	if err != nil {
		t.Fatal(err)
	}
	entries := 100
	for i := 0; i < entries; i++ {
		entry := fmt.Sprintf("%s%d\n", prefix, i)
		_, err = f.WriteString(entry)
		if err != nil {
			t.Fatal(err)
		}
		time.Sleep(1 * time.Millisecond)
	}

	return entries
}

func waitForEntries(timeoutSec int, handler *testServerHandler, expectedCounts map[string]int) error {
	timeout := timeoutSec * 10
	for timeout > 0 {
		countReady := 0
		for file, expectedCount := range expectedCounts {
			handler.recMtx.Lock()
			if rcvd, ok := handler.receivedMap[file]; ok && len(rcvd) == expectedCount {
				countReady++
			}
			handler.recMtx.Unlock()
		}
		if countReady == len(expectedCounts) {
			break
		}
		time.Sleep(100 * time.Millisecond)
		timeout--
	}

	if timeout <= 0 {
		waiting := ""
		for file, expectedCount := range expectedCounts {
			if rcvd, ok := handler.receivedMap[file]; !ok || len(rcvd) != expectedCount {
				waiting = waiting + " " + file
				for _, e := range rcvd {
					level.Info(util.Logger).Log("file", file, "entry", e.Line)
				}
			}
		}
		return errors.New("still waiting for logs from" + waiting)
	}
	return nil
}

type testServerHandler struct {
	receivedMap    map[string][]logproto.Entry
	receivedLabels map[string][]labels.Labels
	recMtx         sync.Mutex
	t              *testing.T
}

func (h *testServerHandler) ServeHTTP(w http.ResponseWriter, r *http.Request) {
	var req logproto.PushRequest
	if _, err := util.ParseProtoReader(r.Context(), r.Body, int(r.ContentLength), math.MaxInt32, &req, util.RawSnappy); err != nil {
		http.Error(w, err.Error(), http.StatusBadRequest)
		return
	}
	h.recMtx.Lock()
	for _, s := range req.Streams {
		parsedLabels, err := parser.ParseMetric(s.Labels)
		if err != nil {
			h.t.Error("Failed to parse incoming labels", err)
			return
		}
		file := ""
		for _, label := range parsedLabels {
			if label.Name == file2.FilenameLabel {
				file = label.Value
				continue
			}
		}
		if file == "" {
			h.t.Error("Expected to find a label with name `filename` but did not!")
			return
		}

		h.receivedMap[file] = append(h.receivedMap[file], s.Entries...)
		h.receivedLabels[file] = append(h.receivedLabels[file], parsedLabels)

	}

	h.recMtx.Unlock()
}

func getPromMetrics(t *testing.T) ([]byte, string) {
	resp, err := http.Get(fmt.Sprintf("http://localhost:%d/metrics", httpTestPort))
	if err != nil {
		t.Fatal("Could not query metrics endpoint", err)
	}

	if resp.StatusCode != http.StatusOK {
		t.Fatal("Received a non 200 status code from /metrics endpoint", resp.StatusCode)
	}

	b, err := ioutil.ReadAll(resp.Body)
	if err != nil {
		t.Fatal("Error reading response body from /metrics endpoint", err)
	}
	ct := resp.Header.Get("Content-Type")
	return b, ct
}

func parsePromMetrics(t *testing.T, bytes []byte, contentType string, metricName string, label string) map[string]float64 {
	rb := map[string]float64{}

	pr := textparse.New(bytes, contentType)
	for {
		et, err := pr.Next()
		if err == io.EOF {
			break
		}
		if err != nil {
			t.Fatal("Failed to parse prometheus metrics", err)
		}
		switch et {
		case textparse.EntrySeries:
			var res labels.Labels
			_, _, v := pr.Series()
			pr.Metric(&res)
			switch res.Get(labels.MetricName) {
			case metricName:
				rb[res.Get(label)] = v
				continue
			default:
				continue
			}
		default:
			continue
		}
	}
	return rb
}

func buildTestConfig(t *testing.T, positionsFileName string, logDirName string) config.Config {
	var clientURL flagext.URLValue
	err := clientURL.Set("http://localhost:3100/loki/api/v1/push")
	if err != nil {
		t.Fatal("Failed to parse client URL")
	}

	cfg := config.Config{}
	// Init everything with default values.
	flagext.RegisterFlags(&cfg)

	const hostname = "localhost"
	cfg.ServerConfig.HTTPListenAddress = hostname
	cfg.ServerConfig.ExternalURL = hostname
	cfg.ServerConfig.GRPCListenAddress = hostname
	cfg.ServerConfig.HTTPListenPort = httpTestPort

	// Override some of those defaults
	cfg.ClientConfig.URL = clientURL
	cfg.ClientConfig.BatchWait = 10 * time.Millisecond
	cfg.ClientConfig.BatchSize = 10 * 1024

	cfg.PositionsConfig.SyncPeriod = 100 * time.Millisecond
	cfg.PositionsConfig.PositionsFile = positionsFileName

	pipeline := stages.PipelineStages{
		stages.PipelineStage{
			stages.StageTypeMatch: stages.MatcherConfig{
				PipelineName: nil,
				Selector:     "{match=\"true\"}",
				Stages: stages.PipelineStages{
					stages.PipelineStage{
						stages.StageTypeDocker: nil,
					},
					stages.PipelineStage{
						stages.StageTypeRegex: stages.RegexConfig{
							Expression: "^(?P<ip>\\S+) (?P<identd>\\S+) (?P<user>\\S+) \\[(?P<timestamp>[\\w:/]+\\s[+\\-]\\d{4})\\] \"(?P<action>\\S+)\\s?(?P<path>\\S+)?\\s?(?P<protocol>\\S+)?\" (?P<status>\\d{3}|-) (?P<size>\\d+|-)\\s?\"?(?P<referer>[^\"]*)\"?\\s?\"?(?P<useragent>[^\"]*)?\"?$",
							Source:     nil,
						},
					},
					stages.PipelineStage{
						stages.StageTypeTimestamp: stages.TimestampConfig{
							Source: "timestamp",
							Format: "02/Jan/2006:15:04:05 -0700",
						},
					},
					stages.PipelineStage{
						stages.StageTypeLabel: stages.LabelsConfig{
							"action": nil,
						},
					},
				},
			},
		},
	}

	targetGroup := targetgroup.Group{
		Targets: []model.LabelSet{{
			"localhost": "",
		}},
		Labels: model.LabelSet{
			"job":      "varlogs",
			"match":    "true",
			"__path__": model.LabelValue(logDirName + "/**/*.log"),
		},
		Source: "",
	}
<<<<<<< HEAD

=======
>>>>>>> dd5fceb3
	scrapeConfig := scrapeconfig.Config{
		JobName:        "",
		PipelineStages: pipeline,
		RelabelConfigs: nil,
<<<<<<< HEAD
		Config: discovery.StaticConfig{
			&targetGroup,
=======
		ServiceDiscoveryConfig: scrapeconfig.ServiceDiscoveryConfig{
			StaticConfigs: discovery.StaticConfig{
				&targetGroup,
			},
>>>>>>> dd5fceb3
		},
	}

	cfg.ScrapeConfig = append(cfg.ScrapeConfig, scrapeConfig)

	// Make sure the SyncPeriod is fast for test purposes, but not faster than the poll interval (250ms)
	// to avoid a race between the sync() function and the tailers noticing when files are deleted
	cfg.TargetConfig.SyncPeriod = 500 * time.Millisecond

	return cfg
}

func initRandom() {
	rand.Seed(time.Now().UnixNano())
}

var letters = []rune("abcdefghijklmnopqrstuvwxyzABCDEFGHIJKLMNOPQRSTUVWXYZ")

func randName() string {
	b := make([]rune, 10)
	for i := range b {
		b[i] = letters[rand.Intn(len(letters))]
	}
	return string(b)
}

func Test_DryRun(t *testing.T) {

	f, err := ioutil.TempFile("/tmp", "Test_DryRun")
	require.NoError(t, err)
	defer os.Remove(f.Name())

	_, err = New(config.Config{}, true)
	require.Error(t, err)

	prometheus.DefaultRegisterer = prometheus.NewRegistry() // reset registry, otherwise you can't create 2 weavework server.
	_, err = New(config.Config{
		ClientConfig: client.Config{URL: flagext.URLValue{URL: &url.URL{Host: "string"}}},
		PositionsConfig: positions.Config{
			PositionsFile: f.Name(),
			SyncPeriod:    time.Second,
		},
	}, true)
	require.NoError(t, err)

	prometheus.DefaultRegisterer = prometheus.NewRegistry()

	p, err := New(config.Config{
		ClientConfig: client.Config{URL: flagext.URLValue{URL: &url.URL{Host: "string"}}},
		PositionsConfig: positions.Config{
			PositionsFile: f.Name(),
			SyncPeriod:    time.Second,
		},
	}, false)
	require.NoError(t, err)
	require.IsType(t, client.MultiClient{}, p.client)
}<|MERGE_RESOLUTION|>--- conflicted
+++ resolved
@@ -593,23 +593,14 @@
 		},
 		Source: "",
 	}
-<<<<<<< HEAD
-
-=======
->>>>>>> dd5fceb3
 	scrapeConfig := scrapeconfig.Config{
 		JobName:        "",
 		PipelineStages: pipeline,
 		RelabelConfigs: nil,
-<<<<<<< HEAD
-		Config: discovery.StaticConfig{
-			&targetGroup,
-=======
 		ServiceDiscoveryConfig: scrapeconfig.ServiceDiscoveryConfig{
 			StaticConfigs: discovery.StaticConfig{
 				&targetGroup,
 			},
->>>>>>> dd5fceb3
 		},
 	}
 
