--- conflicted
+++ resolved
@@ -28,25 +28,15 @@
 
 // Config describes a job to scrape.
 type Config struct {
-<<<<<<< HEAD
 	JobName                string                     `yaml:"job_name,omitempty"`
 	PipelineStages         stages.PipelineStages      `yaml:"pipeline_stages,omitempty"`
 	JournalConfig          *JournalTargetConfig       `yaml:"journal,omitempty"`
 	SyslogConfig           *SyslogTargetConfig        `yaml:"syslog,omitempty"`
+	GcplogConfig           *GcplogTargetConfig        `yaml:"gcplog,omitempty"`
 	PushConfig             *PushTargetConfig          `yaml:"loki_push_api,omitempty"`
 	WindowsConfig          *WindowsEventsTargetConfig `yaml:"windows_events,omitempty"`
 	RelabelConfigs         []*relabel.Config          `yaml:"relabel_configs,omitempty"`
 	ServiceDiscoveryConfig ServiceDiscoveryConfig     `yaml:",inline"`
-=======
-	JobName                string                 `yaml:"job_name,omitempty"`
-	PipelineStages         stages.PipelineStages  `yaml:"pipeline_stages,omitempty"`
-	JournalConfig          *JournalTargetConfig   `yaml:"journal,omitempty"`
-	GcplogConfig           *GcplogTargetConfig    `yaml:"gcplog,omitempty"`
-	SyslogConfig           *SyslogTargetConfig    `yaml:"syslog,omitempty"`
-	PushConfig             *PushTargetConfig      `yaml:"loki_push_api,omitempty"`
-	RelabelConfigs         []*relabel.Config      `yaml:"relabel_configs,omitempty"`
-	ServiceDiscoveryConfig ServiceDiscoveryConfig `yaml:",inline"`
->>>>>>> 8716e245
 }
 
 type ServiceDiscoveryConfig struct {
@@ -176,7 +166,6 @@
 	UseIncomingTimestamp bool `yaml:"use_incoming_timestamp"`
 }
 
-<<<<<<< HEAD
 // WindowsEventsTargetConfig describes a scrape config that listen for windows event logs.
 type WindowsEventsTargetConfig struct {
 
@@ -218,7 +207,8 @@
 
 	// Labels optionally holds labels to associate with each log line.
 	Labels model.LabelSet `yaml:"labels"`
-=======
+}
+
 // GcplogTargetConfig describes a scrape config to pull logs from any pubsub topic.
 type GcplogTargetConfig struct {
 	// ProjectID is the Cloud project id
@@ -234,7 +224,6 @@
 	// current timestamp at the time of processing.
 	// Its default value(`false`) denotes, replace it with current timestamp at the time of processing.
 	UseIncomingTimestamp bool `yaml:"use_incoming_timestamp"`
->>>>>>> 8716e245
 }
 
 // PushTargetConfig describes a scrape config that listens for Loki push messages.
