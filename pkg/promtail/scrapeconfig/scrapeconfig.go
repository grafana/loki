package scrapeconfig

import (
	"fmt"
	"time"

	"github.com/prometheus/common/model"
	"github.com/weaveworks/common/server"

	"github.com/prometheus/prometheus/discovery"
	"github.com/prometheus/prometheus/pkg/relabel"

	"github.com/grafana/loki/pkg/logentry/stages"
)

// Config describes a job to scrape.
type Config struct {
<<<<<<< HEAD
	JobName        string                `yaml:"job_name,omitempty"`
	EntryParser    api.EntryParser       `yaml:"entry_parser"`
	PipelineStages stages.PipelineStages `yaml:"pipeline_stages,omitempty"`
	JournalConfig  *JournalTargetConfig  `yaml:"journal,omitempty"`
	SyslogConfig   *SyslogTargetConfig   `yaml:"syslog,omitempty"`
	PushConfig     *PushTargetConfig     `yaml:"loki_push_api,omitempty"`
	RelabelConfigs []*relabel.Config     `yaml:"relabel_configs,omitempty"`
	discovery.Config
=======
	JobName                string                           `yaml:"job_name,omitempty"`
	PipelineStages         stages.PipelineStages            `yaml:"pipeline_stages,omitempty"`
	JournalConfig          *JournalTargetConfig             `yaml:"journal,omitempty"`
	SyslogConfig           *SyslogTargetConfig              `yaml:"syslog,omitempty"`
	PushConfig             *PushTargetConfig                `yaml:"loki_push_api,omitempty"`
	RelabelConfigs         []*relabel.Config                `yaml:"relabel_configs,omitempty"`
	ServiceDiscoveryConfig sd_config.ServiceDiscoveryConfig `yaml:",inline"`
>>>>>>> 690a387c
}

// JournalTargetConfig describes systemd journal records to scrape.
type JournalTargetConfig struct {
	// MaxAge determines the oldest relative time from process start that will
	// be read and sent to Loki. Values like 14h means no entry older than
	// 14h will be read. If unspecified, defaults to 7h.
	//
	// A relative time specified here takes precedence over the saved position;
	// if the cursor is older than the MaxAge value, it will not be used.
	MaxAge string `yaml:"max_age"`

	// JSON forces the output message of entries read from the journal to be
	// JSON. The message will contain all original fields from the source
	// journal entry.
	JSON bool `yaml:"json"`

	// Labels optionally holds labels to associate with each record coming out
	// of the journal.
	Labels model.LabelSet `yaml:"labels"`

	// Path to a directory to read journal entries from. Defaults to system path
	// if empty.
	Path string `yaml:"path"`
}

// SyslogTargetConfig describes a scrape config that listens for log lines over syslog.
type SyslogTargetConfig struct {
	// ListenAddress is the address to listen on for syslog messages.
	ListenAddress string `yaml:"listen_address"`

	// IdleTimeout is the idle timeout for tcp connections.
	IdleTimeout time.Duration `yaml:"idle_timeout"`

	// LabelStructuredData sets if the structured data part of a syslog message
	// is translated to a label.
	// [example@99999 test="yes"] => {__syslog_message_sd_example_99999_test="yes"}
	LabelStructuredData bool `yaml:"label_structured_data"`

	// Labels optionally holds labels to associate with each record read from syslog.
	Labels model.LabelSet `yaml:"labels"`
}

// PushTargetConfig describes a scrape config that listens for Loki push messages.
type PushTargetConfig struct {
	// Server is the weaveworks server config for listening connections
	Server server.Config `yaml:"server"`

	// Labels optionally holds labels to associate with each record received on the push api.
	Labels model.LabelSet `yaml:"labels"`

	// If promtail should maintain the incoming log timestamp or replace it with the current time.
	KeepTimestamp bool `yaml:"use_incoming_timestamp"`
}

// DefaultScrapeConfig is the default Config.
var DefaultScrapeConfig = Config{
	PipelineStages: []interface{}{
		map[interface{}]interface{}{
			stages.StageTypeDocker: nil,
		},
	},
}

// HasServiceDiscoveryConfig checks to see if the service discovery used for
// file targets is non-zero.
func (c *Config) HasServiceDiscoveryConfig() bool {
	return c.Config != nil
}

// UnmarshalYAML implements the yaml.Unmarshaler interface.
func (c *Config) UnmarshalYAML(unmarshal func(interface{}) error) error {
	*c = DefaultScrapeConfig
	type plain Config
	if err := unmarshal((*plain)(c)); err != nil {
		return err
	}
	if len(c.JobName) == 0 {
		return fmt.Errorf("job_name is empty")
	}
	return nil
}<|MERGE_RESOLUTION|>--- conflicted
+++ resolved
@@ -15,24 +15,13 @@
 
 // Config describes a job to scrape.
 type Config struct {
-<<<<<<< HEAD
 	JobName        string                `yaml:"job_name,omitempty"`
-	EntryParser    api.EntryParser       `yaml:"entry_parser"`
 	PipelineStages stages.PipelineStages `yaml:"pipeline_stages,omitempty"`
 	JournalConfig  *JournalTargetConfig  `yaml:"journal,omitempty"`
 	SyslogConfig   *SyslogTargetConfig   `yaml:"syslog,omitempty"`
 	PushConfig     *PushTargetConfig     `yaml:"loki_push_api,omitempty"`
 	RelabelConfigs []*relabel.Config     `yaml:"relabel_configs,omitempty"`
 	discovery.Config
-=======
-	JobName                string                           `yaml:"job_name,omitempty"`
-	PipelineStages         stages.PipelineStages            `yaml:"pipeline_stages,omitempty"`
-	JournalConfig          *JournalTargetConfig             `yaml:"journal,omitempty"`
-	SyslogConfig           *SyslogTargetConfig              `yaml:"syslog,omitempty"`
-	PushConfig             *PushTargetConfig                `yaml:"loki_push_api,omitempty"`
-	RelabelConfigs         []*relabel.Config                `yaml:"relabel_configs,omitempty"`
-	ServiceDiscoveryConfig sd_config.ServiceDiscoveryConfig `yaml:",inline"`
->>>>>>> 690a387c
 }
 
 // JournalTargetConfig describes systemd journal records to scrape.
