package validation

import (
	"context"
	"encoding/json"
	"flag"
	"fmt"
	"strconv"
	"time"

	"github.com/go-kit/log/level"
	dskit_flagext "github.com/grafana/dskit/flagext"

	"github.com/pkg/errors"
	"github.com/prometheus/common/model"
	"github.com/prometheus/common/sigv4"
	"github.com/prometheus/prometheus/config"
	"github.com/prometheus/prometheus/model/labels"
	"golang.org/x/time/rate"
	"gopkg.in/yaml.v2"

	"github.com/grafana/loki/pkg/compactor/deletionmode"
	"github.com/grafana/loki/pkg/distributor/shardstreams"
	"github.com/grafana/loki/pkg/logql/syntax"
	ruler_config "github.com/grafana/loki/pkg/ruler/config"
	"github.com/grafana/loki/pkg/ruler/util"
	"github.com/grafana/loki/pkg/util/flagext"
	util_log "github.com/grafana/loki/pkg/util/log"
	"github.com/grafana/loki/pkg/util/validation"
)

const (
	// LocalRateLimitStrat represents a ingestion rate limiting strategy that enforces the limit
	// on a per distributor basis.
	//
	// The actual effective rate limit will be N times higher, where N is the number of distributor replicas.
	LocalIngestionRateStrategy = "local"

	// GlobalRateLimitStrat represents a ingestion rate limiting strategy that enforces the rate
	// limiting globally, configuring a per-distributor local rate limiter as "ingestion_rate / N",
	// where N is the number of distributor replicas (it's automatically adjusted if the
	// number of replicas change).
	//
	// The global strategy requires the distributors to form their own ring, which
	// is used to keep track of the current number of healthy distributor replicas.
	GlobalIngestionRateStrategy = "global"

	bytesInMB = 1048576

	defaultPerStreamRateLimit   = 3 << 20   // 3MB
	DefaultTSDBMaxBytesPerShard = 600 << 20 // 600MB
	defaultPerStreamBurstLimit  = 5 * defaultPerStreamRateLimit

	DefaultPerTenantQueryTimeout = "1m"

	defaultMaxStructuredMetadataSize  = "64kb"
	defaultMaxStructuredMetadataCount = 128
)

// Limits describe all the limits for users; can be used to describe global default
// limits via flags, or per-user limits via yaml config.
// NOTE: we use custom `model.Duration` instead of standard `time.Duration` because,
// to support user-friendly duration format (e.g: "1h30m45s") in JSON value.
type Limits struct {
	// Distributor enforced limits.
	IngestionRateStrategy       string           `yaml:"ingestion_rate_strategy" json:"ingestion_rate_strategy"`
	IngestionRateMB             float64          `yaml:"ingestion_rate_mb" json:"ingestion_rate_mb"`
	IngestionBurstSizeMB        float64          `yaml:"ingestion_burst_size_mb" json:"ingestion_burst_size_mb"`
	MaxLabelNameLength          int              `yaml:"max_label_name_length" json:"max_label_name_length"`
	MaxLabelValueLength         int              `yaml:"max_label_value_length" json:"max_label_value_length"`
	MaxLabelNamesPerSeries      int              `yaml:"max_label_names_per_series" json:"max_label_names_per_series"`
	RejectOldSamples            bool             `yaml:"reject_old_samples" json:"reject_old_samples"`
	RejectOldSamplesMaxAge      model.Duration   `yaml:"reject_old_samples_max_age" json:"reject_old_samples_max_age"`
	CreationGracePeriod         model.Duration   `yaml:"creation_grace_period" json:"creation_grace_period"`
	MaxLineSize                 flagext.ByteSize `yaml:"max_line_size" json:"max_line_size"`
	MaxLineSizeTruncate         bool             `yaml:"max_line_size_truncate" json:"max_line_size_truncate"`
	IncrementDuplicateTimestamp bool             `yaml:"increment_duplicate_timestamp" json:"increment_duplicate_timestamp"`

	// Ingester enforced limits.
	MaxLocalStreamsPerUser  int              `yaml:"max_streams_per_user" json:"max_streams_per_user"`
	MaxGlobalStreamsPerUser int              `yaml:"max_global_streams_per_user" json:"max_global_streams_per_user"`
	UnorderedWrites         bool             `yaml:"unordered_writes" json:"unordered_writes"`
	PerStreamRateLimit      flagext.ByteSize `yaml:"per_stream_rate_limit" json:"per_stream_rate_limit"`
	PerStreamRateLimitBurst flagext.ByteSize `yaml:"per_stream_rate_limit_burst" json:"per_stream_rate_limit_burst"`

	// Querier enforced limits.
	MaxChunksPerQuery          int              `yaml:"max_chunks_per_query" json:"max_chunks_per_query"`
	MaxQuerySeries             int              `yaml:"max_query_series" json:"max_query_series"`
	MaxQueryLookback           model.Duration   `yaml:"max_query_lookback" json:"max_query_lookback"`
	MaxQueryLength             model.Duration   `yaml:"max_query_length" json:"max_query_length"`
	MaxQueryRange              model.Duration   `yaml:"max_query_range" json:"max_query_range"`
	MaxQueryParallelism        int              `yaml:"max_query_parallelism" json:"max_query_parallelism"`
	TSDBMaxQueryParallelism    int              `yaml:"tsdb_max_query_parallelism" json:"tsdb_max_query_parallelism"`
	TSDBMaxBytesPerShard       flagext.ByteSize `yaml:"tsdb_max_bytes_per_shard" json:"tsdb_max_bytes_per_shard"`
	CardinalityLimit           int              `yaml:"cardinality_limit" json:"cardinality_limit"`
	MaxStreamsMatchersPerQuery int              `yaml:"max_streams_matchers_per_query" json:"max_streams_matchers_per_query"`
	MaxConcurrentTailRequests  int              `yaml:"max_concurrent_tail_requests" json:"max_concurrent_tail_requests"`
	MaxEntriesLimitPerQuery    int              `yaml:"max_entries_limit_per_query" json:"max_entries_limit_per_query"`
	MaxCacheFreshness          model.Duration   `yaml:"max_cache_freshness_per_query" json:"max_cache_freshness_per_query"`
	MaxStatsCacheFreshness     model.Duration   `yaml:"max_stats_cache_freshness" json:"max_stats_cache_freshness"`
	MaxQueriersPerTenant       int              `yaml:"max_queriers_per_tenant" json:"max_queriers_per_tenant"`
	QueryReadyIndexNumDays     int              `yaml:"query_ready_index_num_days" json:"query_ready_index_num_days"`
	QueryTimeout               model.Duration   `yaml:"query_timeout" json:"query_timeout"`

	// Query frontend enforced limits. The default is actually parameterized by the queryrange config.
	QuerySplitDuration  model.Duration   `yaml:"split_queries_by_interval" json:"split_queries_by_interval"`
	MinShardingLookback model.Duration   `yaml:"min_sharding_lookback" json:"min_sharding_lookback"`
	MaxQueryBytesRead   flagext.ByteSize `yaml:"max_query_bytes_read" json:"max_query_bytes_read"`
	MaxQuerierBytesRead flagext.ByteSize `yaml:"max_querier_bytes_read" json:"max_querier_bytes_read"`
	VolumeEnabled       bool             `yaml:"volume_enabled" json:"volume_enabled" doc:"description=Enable log-volume endpoints."`
	VolumeMaxSeries     int              `yaml:"volume_max_series" json:"volume_max_series" doc:"description=The maximum number of aggregated series in a log-volume response"`

	// Ruler defaults and limits.
	RulerMaxRulesPerRuleGroup   int                              `yaml:"ruler_max_rules_per_rule_group" json:"ruler_max_rules_per_rule_group"`
	RulerMaxRuleGroupsPerTenant int                              `yaml:"ruler_max_rule_groups_per_tenant" json:"ruler_max_rule_groups_per_tenant"`
	RulerAlertManagerConfig     *ruler_config.AlertManagerConfig `yaml:"ruler_alertmanager_config" json:"ruler_alertmanager_config" doc:"hidden"`
	RulerTenantShardSize        int                              `yaml:"ruler_tenant_shard_size" json:"ruler_tenant_shard_size"`

	// TODO(dannyk): add HTTP client overrides (basic auth / tls config, etc)
	// Ruler remote-write limits.

	// this field is the inversion of the general remote_write.enabled because the zero value of a boolean is false,
	// and if it were ruler_remote_write_enabled, it would be impossible to know if the value was explicitly set or default
	RulerRemoteWriteDisabled bool `yaml:"ruler_remote_write_disabled" json:"ruler_remote_write_disabled" doc:"description=Disable recording rules remote-write."`

	// deprecated use RulerRemoteWriteConfig instead.
	RulerRemoteWriteURL string `yaml:"ruler_remote_write_url" json:"ruler_remote_write_url" doc:"deprecated|description=Use 'ruler_remote_write_config' instead. The URL of the endpoint to send samples to."`
	// deprecated use RulerRemoteWriteConfig instead
	RulerRemoteWriteTimeout time.Duration `yaml:"ruler_remote_write_timeout" json:"ruler_remote_write_timeout" doc:"deprecated|description=Use 'ruler_remote_write_config' instead. Timeout for requests to the remote write endpoint."`
	// deprecated use RulerRemoteWriteConfig instead
	RulerRemoteWriteHeaders OverwriteMarshalingStringMap `yaml:"ruler_remote_write_headers" json:"ruler_remote_write_headers" doc:"deprecated|description=Use 'ruler_remote_write_config' instead. Custom HTTP headers to be sent along with each remote write request. Be aware that headers that are set by Loki itself can't be overwritten."`
	// deprecated use RulerRemoteWriteConfig instead
	RulerRemoteWriteRelabelConfigs []*util.RelabelConfig `yaml:"ruler_remote_write_relabel_configs,omitempty" json:"ruler_remote_write_relabel_configs,omitempty" doc:"deprecated|description=Use 'ruler_remote_write_config' instead. List of remote write relabel configurations."`
	// deprecated use RulerRemoteWriteConfig instead
	RulerRemoteWriteQueueCapacity int `yaml:"ruler_remote_write_queue_capacity" json:"ruler_remote_write_queue_capacity" doc:"deprecated|description=Use 'ruler_remote_write_config' instead. Number of samples to buffer per shard before we block reading of more samples from the WAL. It is recommended to have enough capacity in each shard to buffer several requests to keep throughput up while processing occasional slow remote requests."`
	// deprecated use RulerRemoteWriteConfig instead
	RulerRemoteWriteQueueMinShards int `yaml:"ruler_remote_write_queue_min_shards" json:"ruler_remote_write_queue_min_shards" doc:"deprecated|description=Use 'ruler_remote_write_config' instead. Minimum number of shards, i.e. amount of concurrency."`
	// deprecated use RulerRemoteWriteConfig instead
	RulerRemoteWriteQueueMaxShards int `yaml:"ruler_remote_write_queue_max_shards" json:"ruler_remote_write_queue_max_shards" doc:"deprecated|description=Use 'ruler_remote_write_config' instead. Maximum number of shards, i.e. amount of concurrency."`
	// deprecated use RulerRemoteWriteConfig instead
	RulerRemoteWriteQueueMaxSamplesPerSend int `yaml:"ruler_remote_write_queue_max_samples_per_send" json:"ruler_remote_write_queue_max_samples_per_send" doc:"deprecated|description=Use 'ruler_remote_write_config' instead. Maximum number of samples per send."`
	// deprecated use RulerRemoteWriteConfig instead
	RulerRemoteWriteQueueBatchSendDeadline time.Duration `yaml:"ruler_remote_write_queue_batch_send_deadline" json:"ruler_remote_write_queue_batch_send_deadline" doc:"deprecated|description=Use 'ruler_remote_write_config' instead. Maximum time a sample will wait in buffer."`
	// deprecated use RulerRemoteWriteConfig instead
	RulerRemoteWriteQueueMinBackoff time.Duration `yaml:"ruler_remote_write_queue_min_backoff" json:"ruler_remote_write_queue_min_backoff" doc:"deprecated|description=Use 'ruler_remote_write_config' instead. Initial retry delay. Gets doubled for every retry."`
	// deprecated use RulerRemoteWriteConfig instead
	RulerRemoteWriteQueueMaxBackoff time.Duration `yaml:"ruler_remote_write_queue_max_backoff" json:"ruler_remote_write_queue_max_backoff" doc:"deprecated|description=Use 'ruler_remote_write_config' instead. Maximum retry delay."`
	// deprecated use RulerRemoteWriteConfig instead
	RulerRemoteWriteQueueRetryOnRateLimit bool `yaml:"ruler_remote_write_queue_retry_on_ratelimit" json:"ruler_remote_write_queue_retry_on_ratelimit" doc:"deprecated|description=Use 'ruler_remote_write_config' instead. Retry upon receiving a 429 status code from the remote-write storage. This is experimental and might change in the future."`
	// deprecated use RulerRemoteWriteConfig instead
	RulerRemoteWriteSigV4Config *sigv4.SigV4Config `yaml:"ruler_remote_write_sigv4_config" json:"ruler_remote_write_sigv4_config" doc:"deprecated|description=Use 'ruler_remote_write_config' instead. Configures AWS's Signature Verification 4 signing process to sign every remote write request."`

	RulerRemoteWriteConfig map[string]config.RemoteWriteConfig `yaml:"ruler_remote_write_config,omitempty" json:"ruler_remote_write_config,omitempty" doc:"description=Configures global and per-tenant limits for remote write clients. A map with remote client id as key."`

	// TODO(dannyk): possible enhancement is to align this with rule group interval
	RulerRemoteEvaluationTimeout         time.Duration `yaml:"ruler_remote_evaluation_timeout" json:"ruler_remote_evaluation_timeout" doc:"description=Timeout for a remote rule evaluation. Defaults to the value of 'querier.query-timeout'."`
	RulerRemoteEvaluationMaxResponseSize int64         `yaml:"ruler_remote_evaluation_max_response_size" json:"ruler_remote_evaluation_max_response_size" doc:"description=Maximum size (in bytes) of the allowable response size from a remote rule evaluation. Set to 0 to allow any response size (default)."`

	// Global and per tenant deletion mode
	DeletionMode string `yaml:"deletion_mode" json:"deletion_mode"`

	// Global and per tenant retention
	RetentionPeriod model.Duration    `yaml:"retention_period" json:"retention_period"`
	StreamRetention []StreamRetention `yaml:"retention_stream,omitempty" json:"retention_stream,omitempty" doc:"description=Per-stream retention to apply, if the retention is enable on the compactor side.\nExample:\n retention_stream:\n - selector: '{namespace=\"dev\"}'\n priority: 1\n period: 24h\n- selector: '{container=\"nginx\"}'\n priority: 1\n period: 744h\nSelector is a Prometheus labels matchers that will apply the 'period' retention only if the stream is matching. In case multiple stream are matching, the highest priority will be picked. If no rule is matched the 'retention_period' is used."`

	// Config for overrides, convenient if it goes here.
	PerTenantOverrideConfig string         `yaml:"per_tenant_override_config" json:"per_tenant_override_config"`
	PerTenantOverridePeriod model.Duration `yaml:"per_tenant_override_period" json:"per_tenant_override_period"`

	// Deprecated
	CompactorDeletionEnabled bool `yaml:"allow_deletes" json:"allow_deletes" doc:"deprecated|description=Use deletion_mode per tenant configuration instead."`

	ShardStreams *shardstreams.Config `yaml:"shard_streams" json:"shard_streams"`

	BlockedQueries []*validation.BlockedQuery `yaml:"blocked_queries,omitempty" json:"blocked_queries,omitempty"`

	RequiredLabels       []string `yaml:"required_labels,omitempty" json:"required_labels,omitempty" doc:"description=Define a list of required selector labels."`
	RequiredNumberLabels int      `yaml:"minimum_labels_number,omitempty" json:"minimum_labels_number,omitempty" doc:"description=Minimum number of label matchers a query should contain."`

	IndexGatewayShardSize int `yaml:"index_gateway_shard_size" json:"index_gateway_shard_size"`

	// Bloom Gateway limits
	BloomGatewayShardSize int  `yaml:"bloom_gateway_shard_size" json:"bloom_gateway_shard_size"`
	BloomGatewayEnabled   bool `yaml:"bloom_gateway_enable_filtering" json:"bloom_gateway_enable_filtering"`

<<<<<<< HEAD
	BloomCompactorShardSize                  int           `yaml:"bloom_compactor_shard_size" json:"bloom_compactor_shard_size"`
	BloomCompactorMaxTableAge                time.Duration `yaml:"bloom_compactor_max_table_age" json:"bloom_compactor_max_table_age"`
	BloomCompactorMinTableAge                time.Duration `yaml:"bloom_compactor_min_table_age" json:"bloom_compactor_min_table_age"`
	BloomCompactorEnabled                    bool          `yaml:"bloom_compactor_enable_compaction" json:"bloom_compactor_enable_compaction"`
	BloomGatewayBlocksDownloadingParallelism int           `yaml:"bloom_gateway_blocks_downloading_parallelism" json:"bloom_gateway_blocks_downloading_parallelism"`
=======
	BloomCompactorShardSize   int           `yaml:"bloom_compactor_shard_size" json:"bloom_compactor_shard_size"`
	BloomCompactorMaxTableAge time.Duration `yaml:"bloom_compactor_max_table_age" json:"bloom_compactor_max_table_age"`
	BloomCompactorMinTableAge time.Duration `yaml:"bloom_compactor_min_table_age" json:"bloom_compactor_min_table_age"`
	BloomCompactorEnabled     bool          `yaml:"bloom_compactor_enable_compaction" json:"bloom_compactor_enable_compaction"`
	BloomNGramLength          int           `yaml:"bloom_ngram_length" json:"bloom_ngram_length"`
	BloomNGramSkip            int           `yaml:"bloom_ngram_skip" json:"bloom_ngram_skip"`
	BloomFalsePositiveRate    float64       `yaml:"bloom_false_positive_rate" json:"bloom_false_positive_rate"`
>>>>>>> c8093e1e

	AllowStructuredMetadata           bool             `yaml:"allow_structured_metadata,omitempty" json:"allow_structured_metadata,omitempty" doc:"description=Allow user to send structured metadata in push payload."`
	MaxStructuredMetadataSize         flagext.ByteSize `yaml:"max_structured_metadata_size" json:"max_structured_metadata_size" doc:"description=Maximum size accepted for structured metadata per log line."`
	MaxStructuredMetadataEntriesCount int              `yaml:"max_structured_metadata_entries_count" json:"max_structured_metadata_entries_count" doc:"description=Maximum number of structured metadata entries per log line."`
}

type StreamRetention struct {
	Period   model.Duration    `yaml:"period" json:"period" doc:"description:Retention period applied to the log lines matching the selector."`
	Priority int               `yaml:"priority" json:"priority" doc:"description:The larger the value, the higher the priority."`
	Selector string            `yaml:"selector" json:"selector" doc:"description:Stream selector expression."`
	Matchers []*labels.Matcher `yaml:"-" json:"-"` // populated during validation.
}

// LimitError are errors that do not comply with the limits specified.
type LimitError string

func (e LimitError) Error() string {
	return string(e)
}

// RegisterFlags adds the flags required to config this to the given FlagSet
func (l *Limits) RegisterFlags(f *flag.FlagSet) {
	f.StringVar(&l.IngestionRateStrategy, "distributor.ingestion-rate-limit-strategy", "global", "Whether the ingestion rate limit should be applied individually to each distributor instance (local), or evenly shared across the cluster (global). The ingestion rate strategy cannot be overridden on a per-tenant basis.\n- local: enforces the limit on a per distributor basis. The actual effective rate limit will be N times higher, where N is the number of distributor replicas.\n- global: enforces the limit globally, configuring a per-distributor local rate limiter as 'ingestion_rate / N', where N is the number of distributor replicas (it's automatically adjusted if the number of replicas change). The global strategy requires the distributors to form their own ring, which is used to keep track of the current number of healthy distributor replicas.")
	f.Float64Var(&l.IngestionRateMB, "distributor.ingestion-rate-limit-mb", 4, "Per-user ingestion rate limit in sample size per second. Units in MB.")
	f.Float64Var(&l.IngestionBurstSizeMB, "distributor.ingestion-burst-size-mb", 6, "Per-user allowed ingestion burst size (in sample size). Units in MB. The burst size refers to the per-distributor local rate limiter even in the case of the 'global' strategy, and should be set at least to the maximum logs size expected in a single push request.")

	_ = l.MaxLineSize.Set("256KB")
	f.Var(&l.MaxLineSize, "distributor.max-line-size", "Maximum line size on ingestion path. Example: 256kb. Any log line exceeding this limit will be discarded unless `distributor.max-line-size-truncate` is set which in case it is truncated instead of discarding it completely. There is no limit when unset or set to 0.")
	f.BoolVar(&l.MaxLineSizeTruncate, "distributor.max-line-size-truncate", false, "Whether to truncate lines that exceed max_line_size.")
	f.IntVar(&l.MaxLabelNameLength, "validation.max-length-label-name", 1024, "Maximum length accepted for label names.")
	f.IntVar(&l.MaxLabelValueLength, "validation.max-length-label-value", 2048, "Maximum length accepted for label value. This setting also applies to the metric name.")
	f.IntVar(&l.MaxLabelNamesPerSeries, "validation.max-label-names-per-series", 15, "Maximum number of label names per series.")
	f.BoolVar(&l.RejectOldSamples, "validation.reject-old-samples", true, "Whether or not old samples will be rejected.")
	f.BoolVar(&l.IncrementDuplicateTimestamp, "validation.increment-duplicate-timestamps", false, "Alter the log line timestamp during ingestion when the timestamp is the same as the previous entry for the same stream. When enabled, if a log line in a push request has the same timestamp as the previous line for the same stream, one nanosecond is added to the log line. This will preserve the received order of log lines with the exact same timestamp when they are queried, by slightly altering their stored timestamp. NOTE: This is imperfect, because Loki accepts out of order writes, and another push request for the same stream could contain duplicate timestamps to existing entries and they will not be incremented.")

	_ = l.RejectOldSamplesMaxAge.Set("7d")
	f.Var(&l.RejectOldSamplesMaxAge, "validation.reject-old-samples.max-age", "Maximum accepted sample age before rejecting.")
	_ = l.CreationGracePeriod.Set("10m")
	f.Var(&l.CreationGracePeriod, "validation.create-grace-period", "Duration which table will be created/deleted before/after it's needed; we won't accept sample from before this time.")
	f.IntVar(&l.MaxEntriesLimitPerQuery, "validation.max-entries-limit", 5000, "Maximum number of log entries that will be returned for a query.")

	f.IntVar(&l.MaxLocalStreamsPerUser, "ingester.max-streams-per-user", 0, "Maximum number of active streams per user, per ingester. 0 to disable.")
	f.IntVar(&l.MaxGlobalStreamsPerUser, "ingester.max-global-streams-per-user", 5000, "Maximum number of active streams per user, across the cluster. 0 to disable. When the global limit is enabled, each ingester is configured with a dynamic local limit based on the replication factor and the current number of healthy ingesters, and is kept updated whenever the number of ingesters change.")

	// TODO(ashwanth) Deprecated. This will be removed with the next major release and out-of-order writes would be accepted by default.
	f.BoolVar(&l.UnorderedWrites, "ingester.unordered-writes", true, "Deprecated. When true, out-of-order writes are accepted.")

	_ = l.PerStreamRateLimit.Set(strconv.Itoa(defaultPerStreamRateLimit))
	f.Var(&l.PerStreamRateLimit, "ingester.per-stream-rate-limit", "Maximum byte rate per second per stream, also expressible in human readable forms (1MB, 256KB, etc).")
	_ = l.PerStreamRateLimitBurst.Set(strconv.Itoa(defaultPerStreamBurstLimit))
	f.Var(&l.PerStreamRateLimitBurst, "ingester.per-stream-rate-limit-burst", "Maximum burst bytes per stream, also expressible in human readable forms (1MB, 256KB, etc). This is how far above the rate limit a stream can 'burst' before the stream is limited.")

	f.IntVar(&l.MaxChunksPerQuery, "store.query-chunk-limit", 2e6, "Maximum number of chunks that can be fetched in a single query.")

	_ = l.MaxQueryLength.Set("721h")
	f.Var(&l.MaxQueryLength, "store.max-query-length", "The limit to length of chunk store queries. 0 to disable.")
	f.IntVar(&l.MaxQuerySeries, "querier.max-query-series", 500, "Limit the maximum of unique series that is returned by a metric query. When the limit is reached an error is returned.")
	_ = l.MaxQueryRange.Set("0s")
	f.Var(&l.MaxQueryRange, "querier.max-query-range", "Limit the length of the [range] inside a range query. Default is 0 or unlimited")
	_ = l.QueryTimeout.Set(DefaultPerTenantQueryTimeout)
	f.Var(&l.QueryTimeout, "querier.query-timeout", "Timeout when querying backends (ingesters or storage) during the execution of a query request. When a specific per-tenant timeout is used, the global timeout is ignored.")

	_ = l.MaxQueryLookback.Set("0s")
	f.Var(&l.MaxQueryLookback, "querier.max-query-lookback", "Limit how far back in time series data and metadata can be queried, up until lookback duration ago. This limit is enforced in the query frontend, the querier and the ruler. If the requested time range is outside the allowed range, the request will not fail, but will be modified to only query data within the allowed time range. The default value of 0 does not set a limit.")
	f.IntVar(&l.MaxQueryParallelism, "querier.max-query-parallelism", 32, "Maximum number of queries that will be scheduled in parallel by the frontend.")
	f.IntVar(&l.TSDBMaxQueryParallelism, "querier.tsdb-max-query-parallelism", 128, "Maximum number of queries will be scheduled in parallel by the frontend for TSDB schemas.")
	_ = l.TSDBMaxBytesPerShard.Set(strconv.Itoa(DefaultTSDBMaxBytesPerShard))
	f.Var(&l.TSDBMaxBytesPerShard, "querier.tsdb-max-bytes-per-shard", "Maximum number of bytes assigned to a single sharded query. Also expressible in human readable forms (1GB, etc).")
	f.IntVar(&l.CardinalityLimit, "store.cardinality-limit", 1e5, "Cardinality limit for index queries.")
	f.IntVar(&l.MaxStreamsMatchersPerQuery, "querier.max-streams-matcher-per-query", 1000, "Maximum number of stream matchers per query.")
	f.IntVar(&l.MaxConcurrentTailRequests, "querier.max-concurrent-tail-requests", 10, "Maximum number of concurrent tail requests.")

	_ = l.MinShardingLookback.Set("0s")
	f.Var(&l.MinShardingLookback, "frontend.min-sharding-lookback", "Limit queries that can be sharded. Queries within the time range of now and now minus this sharding lookback are not sharded. The default value of 0s disables the lookback, causing sharding of all queries at all times.")

	f.Var(&l.MaxQueryBytesRead, "frontend.max-query-bytes-read", "Max number of bytes a query can fetch. Enforced in log and metric queries only when TSDB is used. The default value of 0 disables this limit.")

	_ = l.MaxQuerierBytesRead.Set("150GB")
	f.Var(&l.MaxQuerierBytesRead, "frontend.max-querier-bytes-read", "Max number of bytes a query can fetch after splitting and sharding. Enforced in log and metric queries only when TSDB is used. The default value of 0 disables this limit.")

	_ = l.MaxCacheFreshness.Set("10m")
	f.Var(&l.MaxCacheFreshness, "frontend.max-cache-freshness", "Most recent allowed cacheable result per-tenant, to prevent caching very recent results that might still be in flux.")

	_ = l.MaxStatsCacheFreshness.Set("10m")
	f.Var(&l.MaxStatsCacheFreshness, "frontend.max-stats-cache-freshness", "Do not cache requests with an end time that falls within Now minus this duration. 0 disables this feature (default).")

	f.IntVar(&l.MaxQueriersPerTenant, "frontend.max-queriers-per-tenant", 0, "Maximum number of queriers that can handle requests for a single tenant. If set to 0 or value higher than number of available queriers, *all* queriers will handle requests for the tenant. Each frontend (or query-scheduler, if used) will select the same set of queriers for the same tenant (given that all queriers are connected to all frontends / query-schedulers). This option only works with queriers connecting to the query-frontend / query-scheduler, not when using downstream URL.")
	f.IntVar(&l.QueryReadyIndexNumDays, "store.query-ready-index-num-days", 0, "Number of days of index to be kept always downloaded for queries. Applies only to per user index in boltdb-shipper index store. 0 to disable.")

	f.IntVar(&l.RulerMaxRulesPerRuleGroup, "ruler.max-rules-per-rule-group", 0, "Maximum number of rules per rule group per-tenant. 0 to disable.")
	f.IntVar(&l.RulerMaxRuleGroupsPerTenant, "ruler.max-rule-groups-per-tenant", 0, "Maximum number of rule groups per-tenant. 0 to disable.")
	f.IntVar(&l.RulerTenantShardSize, "ruler.tenant-shard-size", 0, "The default tenant's shard size when shuffle-sharding is enabled in the ruler. When this setting is specified in the per-tenant overrides, a value of 0 disables shuffle sharding for the tenant.")

	f.StringVar(&l.PerTenantOverrideConfig, "limits.per-user-override-config", "", "Feature renamed to 'runtime configuration', flag deprecated in favor of -runtime-config.file (runtime_config.file in YAML).")
	_ = l.RetentionPeriod.Set("0s")
	f.Var(&l.RetentionPeriod, "store.retention", "Retention period to apply to stored data, only applies if retention_enabled is true in the compactor config. As of version 2.8.0, a zero value of 0 or 0s disables retention. In previous releases, Loki did not properly honor a zero value to disable retention and a really large value should be used instead.")

	_ = l.PerTenantOverridePeriod.Set("10s")
	f.Var(&l.PerTenantOverridePeriod, "limits.per-user-override-period", "Feature renamed to 'runtime configuration'; flag deprecated in favor of -runtime-config.reload-period (runtime_config.period in YAML).")

	_ = l.QuerySplitDuration.Set("1h")
	f.Var(&l.QuerySplitDuration, "querier.split-queries-by-interval", "Split queries by a time interval and execute in parallel. The value 0 disables splitting by time. This also determines how cache keys are chosen when result caching is enabled.")

	f.StringVar(&l.DeletionMode, "compactor.deletion-mode", "filter-and-delete", "Deletion mode. Can be one of 'disabled', 'filter-only', or 'filter-and-delete'. When set to 'filter-only' or 'filter-and-delete', and if retention_enabled is true, then the log entry deletion API endpoints are available.")

	// Deprecated
	dskit_flagext.DeprecatedFlag(f, "compactor.allow-deletes", "Deprecated. Instead, see compactor.deletion-mode which is another per tenant configuration", util_log.Logger)

	f.IntVar(&l.IndexGatewayShardSize, "index-gateway.shard-size", 0, "The shard size defines how many index gateways should be used by a tenant for querying. If the global shard factor is 0, the global shard factor is set to the deprecated -replication-factor for backwards compatibility reasons.")

	f.IntVar(&l.BloomGatewayShardSize, "bloom-gateway.shard-size", 1, "The shard size defines how many bloom gateways should be used by a tenant for querying.")
	f.BoolVar(&l.BloomGatewayEnabled, "bloom-gateway.enable-filtering", false, "Whether to use the bloom gateway component in the read path to filter chunks.")

	f.IntVar(&l.BloomCompactorShardSize, "bloom-compactor.shard-size", 1, "The shard size defines how many bloom compactors should be used by a tenant when computing blooms. If it's set to 0, shuffle sharding is disabled.")
	f.DurationVar(&l.BloomCompactorMaxTableAge, "bloom-compactor.max-table-age", 7*24*time.Hour, "The maximum age of a table before it is compacted. Do not compact tables older than the the configured time. Default to 7 days. 0s means no limit.")
	f.DurationVar(&l.BloomCompactorMinTableAge, "bloom-compactor.min-table-age", 1*time.Hour, "The minimum age of a table before it is compacted. Do not compact tables newer than the the configured time. Default to 1 hour. 0s means no limit. This is useful to avoid compacting tables that will be updated with out-of-order writes.")
	f.BoolVar(&l.BloomCompactorEnabled, "bloom-compactor.enable-compaction", false, "Whether to compact chunks into bloom filters.")
<<<<<<< HEAD
	f.IntVar(&l.BloomGatewayBlocksDownloadingParallelism, "bloom-gateway.blocks-downloading-parallelism", 50, "Maximum number of blocks will be downloaded in parallel by the Bloom Gateway.")
=======
	f.IntVar(&l.BloomNGramLength, "bloom-compactor.ngram-length", 4, "Length of the n-grams created when computing blooms from log lines.")
	f.IntVar(&l.BloomNGramSkip, "bloom-compactor.ngram-skip", 0, "Skip factor for the n-grams created when computing blooms from log lines.")
	f.Float64Var(&l.BloomFalsePositiveRate, "bloom-compactor.false-positive-rate", 0.01, "Scalable Bloom Filter desired false-positive rate.")
>>>>>>> c8093e1e

	l.ShardStreams = &shardstreams.Config{}
	l.ShardStreams.RegisterFlagsWithPrefix("shard-streams", f)

	f.IntVar(&l.VolumeMaxSeries, "limits.volume-max-series", 1000, "The default number of aggregated series or labels that can be returned from a log-volume endpoint")

	f.BoolVar(&l.AllowStructuredMetadata, "validation.allow-structured-metadata", false, "Allow user to send structured metadata (non-indexed labels) in push payload.")
	_ = l.MaxStructuredMetadataSize.Set(defaultMaxStructuredMetadataSize)
	f.Var(&l.MaxStructuredMetadataSize, "limits.max-structured-metadata-size", "Maximum size accepted for structured metadata per entry. Default: 64 kb. Any log line exceeding this limit will be discarded. There is no limit when unset or set to 0.")
	f.IntVar(&l.MaxStructuredMetadataEntriesCount, "limits.max-structured-metadata-entries-count", defaultMaxStructuredMetadataCount, "Maximum number of structured metadata entries per log line. Default: 128. Any log line exceeding this limit will be discarded. There is no limit when unset or set to 0.")

}

// UnmarshalYAML implements the yaml.Unmarshaler interface.
func (l *Limits) UnmarshalYAML(unmarshal func(interface{}) error) error {
	// We want to set c to the defaults and then overwrite it with the input.
	// To make unmarshal fill the plain data struct rather than calling UnmarshalYAML
	// again, we have to hide it using a type indirection.  See prometheus/config.
	type plain Limits

	// During startup we wont have a default value so we don't want to overwrite them
	if defaultLimits != nil {
		b, err := yaml.Marshal(defaultLimits)
		if err != nil {
			return errors.Wrap(err, "cloning limits (marshaling)")
		}
		if err := yaml.Unmarshal(b, (*plain)(l)); err != nil {
			return errors.Wrap(err, "cloning limits (unmarshaling)")
		}
	}
	return unmarshal((*plain)(l))
}

// Validate validates that this limits config is valid.
func (l *Limits) Validate() error {
	if l.StreamRetention != nil {
		for i, rule := range l.StreamRetention {
			matchers, err := syntax.ParseMatchers(rule.Selector, true)
			if err != nil {
				return fmt.Errorf("invalid labels matchers: %w", err)
			}
			if time.Duration(rule.Period) < 24*time.Hour {
				return fmt.Errorf("retention period must be >= 24h was %s", rule.Period)
			}
			// populate matchers during validation
			l.StreamRetention[i].Matchers = matchers
		}
	}

	if _, err := deletionmode.ParseMode(l.DeletionMode); err != nil {
		return err
	}

	if l.CompactorDeletionEnabled {
		level.Warn(util_log.Logger).Log("msg", "The compactor.allow-deletes configuration option has been deprecated and will be ignored. Instead, use deletion_mode in the limits_configs to adjust deletion functionality")
	}

	return nil
}

// When we load YAML from disk, we want the various per-customer limits
// to default to any values specified on the command line, not default
// command line values.  This global contains those values.  I (Tom) cannot
// find a nicer way I'm afraid.
var defaultLimits *Limits

// SetDefaultLimitsForYAMLUnmarshalling sets global default limits, used when loading
// Limits from YAML files. This is used to ensure per-tenant limits are defaulted to
// those values.
func SetDefaultLimitsForYAMLUnmarshalling(defaults Limits) {
	defaultLimits = &defaults
}

type TenantLimits interface {
	// TenantLimits is a function that returns limits for given tenant, or
	// nil, if there are no tenant-specific limits.
	TenantLimits(userID string) *Limits
	// AllByUserID gets a mapping of all tenant IDs and limits for that user
	AllByUserID() map[string]*Limits
}

// Overrides periodically fetch a set of per-user overrides, and provides convenience
// functions for fetching the correct value.
type Overrides struct {
	defaultLimits *Limits
	tenantLimits  TenantLimits
}

// NewOverrides makes a new Overrides.
func NewOverrides(defaults Limits, tenantLimits TenantLimits) (*Overrides, error) {
	return &Overrides{
		tenantLimits:  tenantLimits,
		defaultLimits: &defaults,
	}, nil
}

func (o *Overrides) AllByUserID() map[string]*Limits {
	if o.tenantLimits != nil {
		return o.tenantLimits.AllByUserID()
	}
	return nil
}

// IngestionRateStrategy returns whether the ingestion rate limit should be individually applied
// to each distributor instance (local) or evenly shared across the cluster (global).
func (o *Overrides) IngestionRateStrategy() string {
	// The ingestion rate strategy can't be overridden on a per-tenant basis,
	// so here we just pick the value for a not-existing user ID (empty string).
	return o.getOverridesForUser("").IngestionRateStrategy
}

// IngestionRateBytes returns the limit on ingester rate (MBs per second).
func (o *Overrides) IngestionRateBytes(userID string) float64 {
	return o.getOverridesForUser(userID).IngestionRateMB * bytesInMB
}

// IngestionBurstSizeBytes returns the burst size for ingestion rate.
func (o *Overrides) IngestionBurstSizeBytes(userID string) int {
	return int(o.getOverridesForUser(userID).IngestionBurstSizeMB * bytesInMB)
}

// MaxLabelNameLength returns maximum length a label name can be.
func (o *Overrides) MaxLabelNameLength(userID string) int {
	return o.getOverridesForUser(userID).MaxLabelNameLength
}

// MaxLabelValueLength returns maximum length a label value can be. This also is
// the maximum length of a metric name.
func (o *Overrides) MaxLabelValueLength(userID string) int {
	return o.getOverridesForUser(userID).MaxLabelValueLength
}

// MaxLabelNamesPerSeries returns maximum number of label/value pairs timeseries.
func (o *Overrides) MaxLabelNamesPerSeries(userID string) int {
	return o.getOverridesForUser(userID).MaxLabelNamesPerSeries
}

// RejectOldSamples returns true when we should reject samples older than certain
// age.
func (o *Overrides) RejectOldSamples(userID string) bool {
	return o.getOverridesForUser(userID).RejectOldSamples
}

// RejectOldSamplesMaxAge returns the age at which samples should be rejected.
func (o *Overrides) RejectOldSamplesMaxAge(userID string) time.Duration {
	return time.Duration(o.getOverridesForUser(userID).RejectOldSamplesMaxAge)
}

// CreationGracePeriod is misnamed, and actually returns how far into the future
// we should accept samples.
func (o *Overrides) CreationGracePeriod(userID string) time.Duration {
	return time.Duration(o.getOverridesForUser(userID).CreationGracePeriod)
}

// MaxLocalStreamsPerUser returns the maximum number of streams a user is allowed to store
// in a single ingester.
func (o *Overrides) MaxLocalStreamsPerUser(userID string) int {
	return o.getOverridesForUser(userID).MaxLocalStreamsPerUser
}

// MaxGlobalStreamsPerUser returns the maximum number of streams a user is allowed to store
// across the cluster.
func (o *Overrides) MaxGlobalStreamsPerUser(userID string) int {
	return o.getOverridesForUser(userID).MaxGlobalStreamsPerUser
}

// MaxChunksPerQuery returns the maximum number of chunks allowed per query.
func (o *Overrides) MaxChunksPerQuery(userID string) int {
	return o.getOverridesForUser(userID).MaxChunksPerQuery
}

// MaxQueryLength returns the limit of the length (in time) of a query.
func (o *Overrides) MaxQueryLength(_ context.Context, userID string) time.Duration {
	return time.Duration(o.getOverridesForUser(userID).MaxQueryLength)
}

// Compatibility with Cortex interface, this method is set to be removed in 1.12,
// so nooping in Loki until then.
func (o *Overrides) MaxChunksPerQueryFromStore(_ string) int { return 0 }

// MaxQueryLength returns the limit of the series of metric queries.
func (o *Overrides) MaxQuerySeries(_ context.Context, userID string) int {
	return o.getOverridesForUser(userID).MaxQuerySeries
}

// MaxQueryRange returns the limit for the max [range] value that can be in a range query
func (o *Overrides) MaxQueryRange(_ context.Context, userID string) time.Duration {
	return time.Duration(o.getOverridesForUser(userID).MaxQueryRange)
}

// MaxQueriersPerUser returns the maximum number of queriers that can handle requests for this user.
func (o *Overrides) MaxQueriersPerUser(userID string) int {
	return o.getOverridesForUser(userID).MaxQueriersPerTenant
}

// QueryReadyIndexNumDays returns the number of days for which we have to be query ready for a user.
func (o *Overrides) QueryReadyIndexNumDays(userID string) int {
	return o.getOverridesForUser(userID).QueryReadyIndexNumDays
}

// TSDBMaxQueryParallelism returns the limit to the number of sub-queries the
// frontend will process in parallel for TSDB schemas.
func (o *Overrides) TSDBMaxQueryParallelism(_ context.Context, userID string) int {
	return o.getOverridesForUser(userID).TSDBMaxQueryParallelism
}

// TSDBMaxBytesPerShard returns the maximum number of bytes assigned to a specific shard in a tsdb query
func (o *Overrides) TSDBMaxBytesPerShard(userID string) int {
	return o.getOverridesForUser(userID).TSDBMaxBytesPerShard.Val()
}

// MaxQueryParallelism returns the limit to the number of sub-queries the
// frontend will process in parallel.
func (o *Overrides) MaxQueryParallelism(_ context.Context, userID string) int {
	return o.getOverridesForUser(userID).MaxQueryParallelism
}

// CardinalityLimit whether to enforce the presence of a metric name.
func (o *Overrides) CardinalityLimit(userID string) int {
	return o.getOverridesForUser(userID).CardinalityLimit
}

// MaxStreamsMatchersPerQuery returns the limit to number of streams matchers per query.
func (o *Overrides) MaxStreamsMatchersPerQuery(_ context.Context, userID string) int {
	return o.getOverridesForUser(userID).MaxStreamsMatchersPerQuery
}

// MinShardingLookback returns the tenant specific min sharding lookback (e.g from when we should start sharding).
func (o *Overrides) MinShardingLookback(userID string) time.Duration {
	return time.Duration(o.getOverridesForUser(userID).MinShardingLookback)
}

// QuerySplitDuration returns the tenant specific splitby interval applied in the query frontend.
func (o *Overrides) QuerySplitDuration(userID string) time.Duration {
	return time.Duration(o.getOverridesForUser(userID).QuerySplitDuration)
}

// MaxQueryBytesRead returns the maximum bytes a query can read.
func (o *Overrides) MaxQueryBytesRead(_ context.Context, userID string) int {
	return o.getOverridesForUser(userID).MaxQueryBytesRead.Val()
}

// MaxQuerierBytesRead returns the maximum bytes a sub query can read after splitting and sharding.
func (o *Overrides) MaxQuerierBytesRead(_ context.Context, userID string) int {
	return o.getOverridesForUser(userID).MaxQuerierBytesRead.Val()
}

// MaxConcurrentTailRequests returns the limit to number of concurrent tail requests.
func (o *Overrides) MaxConcurrentTailRequests(_ context.Context, userID string) int {
	return o.getOverridesForUser(userID).MaxConcurrentTailRequests
}

// MaxLineSize returns the maximum size in bytes the distributor should allow.
func (o *Overrides) MaxLineSize(userID string) int {
	return o.getOverridesForUser(userID).MaxLineSize.Val()
}

// MaxLineSizeShouldTruncate returns whether lines longer than max should be truncated.
func (o *Overrides) MaxLineSizeTruncate(userID string) bool {
	return o.getOverridesForUser(userID).MaxLineSizeTruncate
}

// MaxEntriesLimitPerQuery returns the limit to number of entries the querier should return per query.
func (o *Overrides) MaxEntriesLimitPerQuery(_ context.Context, userID string) int {
	return o.getOverridesForUser(userID).MaxEntriesLimitPerQuery
}

func (o *Overrides) QueryTimeout(_ context.Context, userID string) time.Duration {
	return time.Duration(o.getOverridesForUser(userID).QueryTimeout)
}

func (o *Overrides) MaxCacheFreshness(_ context.Context, userID string) time.Duration {
	return time.Duration(o.getOverridesForUser(userID).MaxCacheFreshness)
}

func (o *Overrides) MaxStatsCacheFreshness(_ context.Context, userID string) time.Duration {
	return time.Duration(o.getOverridesForUser(userID).MaxStatsCacheFreshness)
}

// MaxQueryLookback returns the max lookback period of queries.
func (o *Overrides) MaxQueryLookback(_ context.Context, userID string) time.Duration {
	return time.Duration(o.getOverridesForUser(userID).MaxQueryLookback)
}

// RulerTenantShardSize returns shard size (number of rulers) used by this tenant when using shuffle-sharding strategy.
func (o *Overrides) RulerTenantShardSize(userID string) int {
	return o.getOverridesForUser(userID).RulerTenantShardSize
}

// RulerMaxRulesPerRuleGroup returns the maximum number of rules per rule group for a given user.
func (o *Overrides) RulerMaxRulesPerRuleGroup(userID string) int {
	return o.getOverridesForUser(userID).RulerMaxRulesPerRuleGroup
}

// RulerMaxRuleGroupsPerTenant returns the maximum number of rule groups for a given user.
func (o *Overrides) RulerMaxRuleGroupsPerTenant(userID string) int {
	return o.getOverridesForUser(userID).RulerMaxRuleGroupsPerTenant
}

// RulerAlertManagerConfig returns the alertmanager configurations to use for a given user.
func (o *Overrides) RulerAlertManagerConfig(userID string) *ruler_config.AlertManagerConfig {
	return o.getOverridesForUser(userID).RulerAlertManagerConfig
}

// RulerRemoteWriteDisabled returns whether remote-write is disabled for a given user or not.
func (o *Overrides) RulerRemoteWriteDisabled(userID string) bool {
	return o.getOverridesForUser(userID).RulerRemoteWriteDisabled
}

// Deprecated: use RulerRemoteWriteConfig instead
// RulerRemoteWriteURL returns the remote-write URL to use for a given user.
func (o *Overrides) RulerRemoteWriteURL(userID string) string {
	return o.getOverridesForUser(userID).RulerRemoteWriteURL
}

// Deprecated: use RulerRemoteWriteConfig instead
// RulerRemoteWriteTimeout returns the duration after which to timeout a remote-write request for a given user.
func (o *Overrides) RulerRemoteWriteTimeout(userID string) time.Duration {
	return o.getOverridesForUser(userID).RulerRemoteWriteTimeout
}

// Deprecated: use RulerRemoteWriteConfig instead
// RulerRemoteWriteHeaders returns the headers to use in a remote-write for a given user.
func (o *Overrides) RulerRemoteWriteHeaders(userID string) map[string]string {
	return o.getOverridesForUser(userID).RulerRemoteWriteHeaders.Map()
}

// Deprecated: use RulerRemoteWriteConfig instead
// RulerRemoteWriteRelabelConfigs returns the write relabel configs to use in a remote-write for a given user.
func (o *Overrides) RulerRemoteWriteRelabelConfigs(userID string) []*util.RelabelConfig {
	return o.getOverridesForUser(userID).RulerRemoteWriteRelabelConfigs
}

// Deprecated: use RulerRemoteWriteConfig instead
// RulerRemoteWriteQueueCapacity returns the queue capacity to use in a remote-write for a given user.
func (o *Overrides) RulerRemoteWriteQueueCapacity(userID string) int {
	return o.getOverridesForUser(userID).RulerRemoteWriteQueueCapacity
}

// Deprecated: use RulerRemoteWriteConfig instead
// RulerRemoteWriteQueueMinShards returns the minimum shards to use in a remote-write for a given user.
func (o *Overrides) RulerRemoteWriteQueueMinShards(userID string) int {
	return o.getOverridesForUser(userID).RulerRemoteWriteQueueMinShards
}

// Deprecated: use RulerRemoteWriteConfig instead
// RulerRemoteWriteQueueMaxShards returns the maximum shards to use in a remote-write for a given user.
func (o *Overrides) RulerRemoteWriteQueueMaxShards(userID string) int {
	return o.getOverridesForUser(userID).RulerRemoteWriteQueueMaxShards
}

// Deprecated: use RulerRemoteWriteConfig instead
// RulerRemoteWriteQueueMaxSamplesPerSend returns the max samples to send in a remote-write for a given user.
func (o *Overrides) RulerRemoteWriteQueueMaxSamplesPerSend(userID string) int {
	return o.getOverridesForUser(userID).RulerRemoteWriteQueueMaxSamplesPerSend
}

// Deprecated: use RulerRemoteWriteConfig instead
// RulerRemoteWriteQueueBatchSendDeadline returns the maximum time a sample will be buffered before being discarded for a given user.
func (o *Overrides) RulerRemoteWriteQueueBatchSendDeadline(userID string) time.Duration {
	return o.getOverridesForUser(userID).RulerRemoteWriteQueueBatchSendDeadline
}

// Deprecated: use RulerRemoteWriteConfig instead
// RulerRemoteWriteQueueMinBackoff returns the minimum time for an exponential backoff for a given user.
func (o *Overrides) RulerRemoteWriteQueueMinBackoff(userID string) time.Duration {
	return o.getOverridesForUser(userID).RulerRemoteWriteQueueMinBackoff
}

// Deprecated: use RulerRemoteWriteConfig instead
// RulerRemoteWriteQueueMaxBackoff returns the maximum time for an exponential backoff for a given user.
func (o *Overrides) RulerRemoteWriteQueueMaxBackoff(userID string) time.Duration {
	return o.getOverridesForUser(userID).RulerRemoteWriteQueueMaxBackoff
}

// Deprecated: use RulerRemoteWriteConfig instead
// RulerRemoteWriteQueueRetryOnRateLimit returns whether to retry failed remote-write requests (429 response) for a given user.
func (o *Overrides) RulerRemoteWriteQueueRetryOnRateLimit(userID string) bool {
	return o.getOverridesForUser(userID).RulerRemoteWriteQueueRetryOnRateLimit
}

// Deprecated: use RulerRemoteWriteConfig instead
func (o *Overrides) RulerRemoteWriteSigV4Config(userID string) *sigv4.SigV4Config {
	return o.getOverridesForUser(userID).RulerRemoteWriteSigV4Config
}

// RulerRemoteWriteConfig returns the remote-write configurations to use for a given user and a given remote client.
func (o *Overrides) RulerRemoteWriteConfig(userID string, id string) *config.RemoteWriteConfig {
	if c, ok := o.getOverridesForUser(userID).RulerRemoteWriteConfig[id]; ok {
		return &c
	}

	return nil
}

// RulerRemoteEvaluationTimeout returns the duration after which to timeout a remote rule evaluation request for a given user.
func (o *Overrides) RulerRemoteEvaluationTimeout(userID string) time.Duration {
	// if not defined, use the base query timeout
	timeout := o.getOverridesForUser(userID).RulerRemoteEvaluationTimeout
	if timeout <= 0 {
		return time.Duration(o.getOverridesForUser(userID).QueryTimeout)
	}

	return timeout
}

// RulerRemoteEvaluationMaxResponseSize returns the maximum allowable response size from a remote rule evaluation for a given user.
func (o *Overrides) RulerRemoteEvaluationMaxResponseSize(userID string) int64 {
	return o.getOverridesForUser(userID).RulerRemoteEvaluationMaxResponseSize
}

// RetentionPeriod returns the retention period for a given user.
func (o *Overrides) RetentionPeriod(userID string) time.Duration {
	return time.Duration(o.getOverridesForUser(userID).RetentionPeriod)
}

// StreamRetention returns the retention period for a given user.
func (o *Overrides) StreamRetention(userID string) []StreamRetention {
	return o.getOverridesForUser(userID).StreamRetention
}

func (o *Overrides) UnorderedWrites(userID string) bool {
	return o.getOverridesForUser(userID).UnorderedWrites
}

func (o *Overrides) DeletionMode(userID string) string {
	return o.getOverridesForUser(userID).DeletionMode
}

func (o *Overrides) ShardStreams(userID string) *shardstreams.Config {
	return o.getOverridesForUser(userID).ShardStreams
}

func (o *Overrides) BlockedQueries(_ context.Context, userID string) []*validation.BlockedQuery {
	return o.getOverridesForUser(userID).BlockedQueries
}

func (o *Overrides) RequiredLabels(_ context.Context, userID string) []string {
	return o.getOverridesForUser(userID).RequiredLabels
}

func (o *Overrides) RequiredNumberLabels(_ context.Context, userID string) int {
	return o.getOverridesForUser(userID).RequiredNumberLabels
}

func (o *Overrides) DefaultLimits() *Limits {
	return o.defaultLimits
}

func (o *Overrides) PerStreamRateLimit(userID string) RateLimit {
	user := o.getOverridesForUser(userID)

	return RateLimit{
		Limit: rate.Limit(float64(user.PerStreamRateLimit.Val())),
		Burst: user.PerStreamRateLimitBurst.Val(),
	}
}

func (o *Overrides) IncrementDuplicateTimestamps(userID string) bool {
	return o.getOverridesForUser(userID).IncrementDuplicateTimestamp
}

// VolumeEnabled returns whether volume endpoints are enabled for a user.
func (o *Overrides) VolumeEnabled(userID string) bool {
	return o.getOverridesForUser(userID).VolumeEnabled
}

func (o *Overrides) VolumeMaxSeries(userID string) int {
	return o.getOverridesForUser(userID).VolumeMaxSeries
}

func (o *Overrides) IndexGatewayShardSize(userID string) int {
	return o.getOverridesForUser(userID).IndexGatewayShardSize
}

func (o *Overrides) BloomGatewayShardSize(userID string) int {
	return o.getOverridesForUser(userID).BloomGatewayShardSize
}

func (o *Overrides) BloomGatewayBlocksDownloadingParallelism(userID string) int {
	return o.getOverridesForUser(userID).BloomGatewayBlocksDownloadingParallelism
}

func (o *Overrides) BloomGatewayEnabled(userID string) bool {
	return o.getOverridesForUser(userID).BloomGatewayEnabled
}

func (o *Overrides) BloomCompactorShardSize(userID string) int {
	return o.getOverridesForUser(userID).BloomCompactorShardSize
}

func (o *Overrides) BloomCompactorMaxTableAge(userID string) time.Duration {
	return o.getOverridesForUser(userID).BloomCompactorMaxTableAge
}

func (o *Overrides) BloomCompactorMinTableAge(userID string) time.Duration {
	return o.getOverridesForUser(userID).BloomCompactorMinTableAge
}

func (o *Overrides) BloomCompactorEnabled(userID string) bool {
	return o.getOverridesForUser(userID).BloomCompactorEnabled
}

func (o *Overrides) BloomNGramLength(userID string) int {
	return o.getOverridesForUser(userID).BloomNGramLength
}

func (o *Overrides) BloomNGramSkip(userID string) int {
	return o.getOverridesForUser(userID).BloomNGramSkip
}

func (o *Overrides) BloomFalsePositiveRate(userID string) float64 {
	return o.getOverridesForUser(userID).BloomFalsePositiveRate
}

func (o *Overrides) AllowStructuredMetadata(userID string) bool {
	return o.getOverridesForUser(userID).AllowStructuredMetadata
}

func (o *Overrides) MaxStructuredMetadataSize(userID string) int {
	return o.getOverridesForUser(userID).MaxStructuredMetadataSize.Val()
}

func (o *Overrides) MaxStructuredMetadataCount(userID string) int {
	return o.getOverridesForUser(userID).MaxStructuredMetadataEntriesCount
}

func (o *Overrides) getOverridesForUser(userID string) *Limits {
	if o.tenantLimits != nil {
		l := o.tenantLimits.TenantLimits(userID)
		if l != nil {
			return l
		}
	}
	return o.defaultLimits
}

// OverwriteMarshalingStringMap will overwrite the src map when unmarshaling
// as opposed to merging.
type OverwriteMarshalingStringMap struct {
	m map[string]string
}

func NewOverwriteMarshalingStringMap(m map[string]string) OverwriteMarshalingStringMap {
	return OverwriteMarshalingStringMap{m: m}
}

func (sm *OverwriteMarshalingStringMap) Map() map[string]string {
	return sm.m
}

// MarshalJSON explicitly uses the the type receiver and not pointer receiver
// or it won't be called
func (sm OverwriteMarshalingStringMap) MarshalJSON() ([]byte, error) {
	return json.Marshal(sm.m)
}

func (sm *OverwriteMarshalingStringMap) UnmarshalJSON(val []byte) error {
	var def map[string]string
	if err := json.Unmarshal(val, &def); err != nil {
		return err
	}
	sm.m = def

	return nil
}

// MarshalYAML explicitly uses the the type receiver and not pointer receiver
// or it won't be called
func (sm OverwriteMarshalingStringMap) MarshalYAML() (interface{}, error) {
	return sm.m, nil
}

func (sm *OverwriteMarshalingStringMap) UnmarshalYAML(unmarshal func(interface{}) error) error {
	var def map[string]string

	err := unmarshal(&def)
	if err != nil {
		return err
	}
	sm.m = def

	return nil
}<|MERGE_RESOLUTION|>--- conflicted
+++ resolved
@@ -179,17 +179,9 @@
 
 	IndexGatewayShardSize int `yaml:"index_gateway_shard_size" json:"index_gateway_shard_size"`
 
-	// Bloom Gateway limits
 	BloomGatewayShardSize int  `yaml:"bloom_gateway_shard_size" json:"bloom_gateway_shard_size"`
 	BloomGatewayEnabled   bool `yaml:"bloom_gateway_enable_filtering" json:"bloom_gateway_enable_filtering"`
 
-<<<<<<< HEAD
-	BloomCompactorShardSize                  int           `yaml:"bloom_compactor_shard_size" json:"bloom_compactor_shard_size"`
-	BloomCompactorMaxTableAge                time.Duration `yaml:"bloom_compactor_max_table_age" json:"bloom_compactor_max_table_age"`
-	BloomCompactorMinTableAge                time.Duration `yaml:"bloom_compactor_min_table_age" json:"bloom_compactor_min_table_age"`
-	BloomCompactorEnabled                    bool          `yaml:"bloom_compactor_enable_compaction" json:"bloom_compactor_enable_compaction"`
-	BloomGatewayBlocksDownloadingParallelism int           `yaml:"bloom_gateway_blocks_downloading_parallelism" json:"bloom_gateway_blocks_downloading_parallelism"`
-=======
 	BloomCompactorShardSize   int           `yaml:"bloom_compactor_shard_size" json:"bloom_compactor_shard_size"`
 	BloomCompactorMaxTableAge time.Duration `yaml:"bloom_compactor_max_table_age" json:"bloom_compactor_max_table_age"`
 	BloomCompactorMinTableAge time.Duration `yaml:"bloom_compactor_min_table_age" json:"bloom_compactor_min_table_age"`
@@ -197,7 +189,7 @@
 	BloomNGramLength          int           `yaml:"bloom_ngram_length" json:"bloom_ngram_length"`
 	BloomNGramSkip            int           `yaml:"bloom_ngram_skip" json:"bloom_ngram_skip"`
 	BloomFalsePositiveRate    float64       `yaml:"bloom_false_positive_rate" json:"bloom_false_positive_rate"`
->>>>>>> c8093e1e
+	BloomGatewayBlocksDownloadingParallelism int           `yaml:"bloom_gateway_blocks_downloading_parallelism" json:"bloom_gateway_blocks_downloading_parallelism"`
 
 	AllowStructuredMetadata           bool             `yaml:"allow_structured_metadata,omitempty" json:"allow_structured_metadata,omitempty" doc:"description=Allow user to send structured metadata in push payload."`
 	MaxStructuredMetadataSize         flagext.ByteSize `yaml:"max_structured_metadata_size" json:"max_structured_metadata_size" doc:"description=Maximum size accepted for structured metadata per log line."`
@@ -315,13 +307,10 @@
 	f.DurationVar(&l.BloomCompactorMaxTableAge, "bloom-compactor.max-table-age", 7*24*time.Hour, "The maximum age of a table before it is compacted. Do not compact tables older than the the configured time. Default to 7 days. 0s means no limit.")
 	f.DurationVar(&l.BloomCompactorMinTableAge, "bloom-compactor.min-table-age", 1*time.Hour, "The minimum age of a table before it is compacted. Do not compact tables newer than the the configured time. Default to 1 hour. 0s means no limit. This is useful to avoid compacting tables that will be updated with out-of-order writes.")
 	f.BoolVar(&l.BloomCompactorEnabled, "bloom-compactor.enable-compaction", false, "Whether to compact chunks into bloom filters.")
-<<<<<<< HEAD
-	f.IntVar(&l.BloomGatewayBlocksDownloadingParallelism, "bloom-gateway.blocks-downloading-parallelism", 50, "Maximum number of blocks will be downloaded in parallel by the Bloom Gateway.")
-=======
 	f.IntVar(&l.BloomNGramLength, "bloom-compactor.ngram-length", 4, "Length of the n-grams created when computing blooms from log lines.")
 	f.IntVar(&l.BloomNGramSkip, "bloom-compactor.ngram-skip", 0, "Skip factor for the n-grams created when computing blooms from log lines.")
 	f.Float64Var(&l.BloomFalsePositiveRate, "bloom-compactor.false-positive-rate", 0.01, "Scalable Bloom Filter desired false-positive rate.")
->>>>>>> c8093e1e
+	f.IntVar(&l.BloomGatewayBlocksDownloadingParallelism, "bloom-gateway.blocks-downloading-parallelism", 50, "Maximum number of blocks will be downloaded in parallel by the Bloom Gateway.")
 
 	l.ShardStreams = &shardstreams.Config{}
 	l.ShardStreams.RegisterFlagsWithPrefix("shard-streams", f)
