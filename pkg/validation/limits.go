--- conflicted
+++ resolved
@@ -444,13 +444,12 @@
 		return err
 	}
 
-<<<<<<< HEAD
 	if _, err := logql.ParseShardVersion(l.TSDBShardingStrategy); err != nil {
 		return errors.Wrap(err, "invalid tsdb sharding strategy")
-=======
+	}
+
 	if _, err := chunkenc.ParseEncoding(l.BloomBlockEncoding); err != nil {
 		return err
->>>>>>> fe1b357c
 	}
 
 	return nil
