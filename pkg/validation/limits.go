--- conflicted
+++ resolved
@@ -227,20 +227,12 @@
 	OTLPConfig                        push.OTLPConfig       `yaml:"otlp_config" json:"otlp_config" doc:"description=OTLP log ingestion configurations"`
 	GlobalOTLPConfig                  push.GlobalOTLPConfig `yaml:"-" json:"-"`
 
-<<<<<<< HEAD
-	BlockIngestionUntil            dskit_flagext.Time            `yaml:"block_ingestion_until" json:"block_ingestion_until"`
-	BlockIngestionStatusCode       int                           `yaml:"block_ingestion_status_code" json:"block_ingestion_status_code"`
-	BlockIngestionPolicyUntil      map[string]dskit_flagext.Time `yaml:"block_ingestion_policy_until" json:"block_ingestion_policy_until"`
-	BlockIngestionPolicyStatusCode map[string]int                `yaml:"block_ingestion_policy_status_code" json:"block_ingestion_policy_status_code"`
-	EnforcedLabels                 []string                      `yaml:"enforced_labels" json:"enforced_labels" category:"experimental"`
-	PolicyStreamMapping            PolicyStreamMapping           `yaml:"policy_stream_mapping" json:"policy_stream_mapping" category:"experimental" doc:"description=Map of policies to stream selectors with a priority. Experimental.  Example:\n policy_stream_mapping: \n  finance: \n    - selector: '{namespace=\"prod\", container=\"billing\"}' \n      priority: 2 \n  ops: \n    - selector: '{namespace=\"prod\", container=\"ops\"}' \n      priority: 1 \n  staging: \n    - selector: '{namespace=\"staging\"}' \n      priority: 1"`
-=======
-	BlockIngestionUntil      dskit_flagext.Time  `yaml:"block_ingestion_until" json:"block_ingestion_until"`
-	BlockIngestionStatusCode int                 `yaml:"block_ingestion_status_code" json:"block_ingestion_status_code"`
-	EnforcedLabels           []string            `yaml:"enforced_labels" json:"enforced_labels" category:"experimental"`
-	PolicyEnforcedLabels     map[string][]string `yaml:"policy_enforced_labels" json:"policy_enforced_labels" category:"experimental" doc:"description=Map of policies to enforced labels. Example:\n policy_enforced_labels: \n  policy1: \n    - label1 \n    - label2 \n  policy2: \n    - label3 \n    - label4"`
-	PolicyStreamMapping      PolicyStreamMapping `yaml:"policy_stream_mapping" json:"policy_stream_mapping" category:"experimental" doc:"description=Map of policies to stream selectors with a priority. Experimental.  Example:\n policy_stream_mapping: \n  finance: \n    - selector: '{namespace=\"prod\", container=\"billing\"}' \n      priority: 2 \n  ops: \n    - selector: '{namespace=\"prod\", container=\"ops\"}' \n      priority: 1 \n  staging: \n    - selector: '{namespace=\"staging\"}' \n      priority: 1"`
->>>>>>> 5195296a
+	BlockIngestionPolicyUntil map[string]dskit_flagext.Time `yaml:"block_ingestion_policy_until" json:"block_ingestion_policy_until"`
+	BlockIngestionUntil       dskit_flagext.Time            `yaml:"block_ingestion_until" json:"block_ingestion_until"`
+	BlockIngestionStatusCode  int                           `yaml:"block_ingestion_status_code" json:"block_ingestion_status_code"`
+	EnforcedLabels            []string                      `yaml:"enforced_labels" json:"enforced_labels" category:"experimental"`
+	PolicyEnforcedLabels      map[string][]string           `yaml:"policy_enforced_labels" json:"policy_enforced_labels" category:"experimental" doc:"description=Map of policies to enforced labels. Example:\n policy_enforced_labels: \n  policy1: \n    - label1 \n    - label2 \n  policy2: \n    - label3 \n    - label4"`
+	PolicyStreamMapping       PolicyStreamMapping           `yaml:"policy_stream_mapping" json:"policy_stream_mapping" category:"experimental" doc:"description=Map of policies to stream selectors with a priority. Experimental.  Example:\n policy_stream_mapping: \n  finance: \n    - selector: '{namespace=\"prod\", container=\"billing\"}' \n      priority: 2 \n  ops: \n    - selector: '{namespace=\"prod\", container=\"ops\"}' \n      priority: 1 \n  staging: \n    - selector: '{namespace=\"staging\"}' \n      priority: 1"`
 
 	IngestionPartitionsTenantShardSize int `yaml:"ingestion_partitions_tenant_shard_size" json:"ingestion_partitions_tenant_shard_size" category:"experimental"`
 
@@ -1143,20 +1135,6 @@
 	return time.Time{} // Zero time means no blocking
 }
 
-// BlockIngestionPolicyStatusCode returns the status code to use when blocking ingestion for a given policy.
-func (o *Overrides) BlockIngestionPolicyStatusCode(userID string, policy string) int {
-	limits := o.getOverridesForUser(userID)
-	if limits == nil {
-		return defaultBlockedIngestionStatusCode
-	}
-
-	if statusCode, ok := limits.BlockIngestionPolicyStatusCode[policy]; ok {
-		return statusCode
-	}
-
-	return defaultBlockedIngestionStatusCode
-}
-
 func (o *Overrides) EnforcedLabels(userID string) []string {
 	return o.getOverridesForUser(userID).EnforcedLabels
 }
