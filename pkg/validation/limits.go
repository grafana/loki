package validation

import (
	"context"
	"encoding/json"
	"flag"
	"fmt"
	"strconv"
	"time"

	"github.com/go-kit/log/level"
	dskit_flagext "github.com/grafana/dskit/flagext"

	"github.com/pkg/errors"
	"github.com/prometheus/common/model"
	"github.com/prometheus/common/sigv4"
	"github.com/prometheus/prometheus/config"
	"github.com/prometheus/prometheus/model/labels"
	"golang.org/x/time/rate"
	"gopkg.in/yaml.v2"

	"github.com/grafana/loki/pkg/compactor/deletionmode"
	"github.com/grafana/loki/pkg/distributor/shardstreams"
	"github.com/grafana/loki/pkg/logql/syntax"
	ruler_config "github.com/grafana/loki/pkg/ruler/config"
	"github.com/grafana/loki/pkg/ruler/util"
	"github.com/grafana/loki/pkg/util/flagext"
	util_log "github.com/grafana/loki/pkg/util/log"
	"github.com/grafana/loki/pkg/util/validation"
)

const (
	// LocalRateLimitStrat represents a ingestion rate limiting strategy that enforces the limit
	// on a per distributor basis.
	//
	// The actual effective rate limit will be N times higher, where N is the number of distributor replicas.
	LocalIngestionRateStrategy = "local"

	// GlobalRateLimitStrat represents a ingestion rate limiting strategy that enforces the rate
	// limiting globally, configuring a per-distributor local rate limiter as "ingestion_rate / N",
	// where N is the number of distributor replicas (it's automatically adjusted if the
	// number of replicas change).
	//
	// The global strategy requires the distributors to form their own ring, which
	// is used to keep track of the current number of healthy distributor replicas.
	GlobalIngestionRateStrategy = "global"

	bytesInMB = 1048576

	defaultPerStreamRateLimit   = 3 << 20   // 3MB
	DefaultTSDBMaxBytesPerShard = 600 << 20 // 600MB
	defaultPerStreamBurstLimit  = 5 * defaultPerStreamRateLimit

	DefaultPerTenantQueryTimeout = "1m"

	defaultMaxStructuredMetadataSize  = "64kb"
	defaultMaxStructuredMetadataCount = 128
)

// Limits describe all the limits for users; can be used to describe global default
// limits via flags, or per-user limits via yaml config.
// NOTE: we use custom `model.Duration` instead of standard `time.Duration` because,
// to support user-friendly duration format (e.g: "1h30m45s") in JSON value.
type Limits struct {
	// Distributor enforced limits.
	IngestionRateStrategy       string           `yaml:"ingestion_rate_strategy" json:"ingestion_rate_strategy"`
	IngestionRateMB             float64          `yaml:"ingestion_rate_mb" json:"ingestion_rate_mb"`
	IngestionBurstSizeMB        float64          `yaml:"ingestion_burst_size_mb" json:"ingestion_burst_size_mb"`
	MaxLabelNameLength          int              `yaml:"max_label_name_length" json:"max_label_name_length"`
	MaxLabelValueLength         int              `yaml:"max_label_value_length" json:"max_label_value_length"`
	MaxLabelNamesPerSeries      int              `yaml:"max_label_names_per_series" json:"max_label_names_per_series"`
	RejectOldSamples            bool             `yaml:"reject_old_samples" json:"reject_old_samples"`
	RejectOldSamplesMaxAge      model.Duration   `yaml:"reject_old_samples_max_age" json:"reject_old_samples_max_age"`
	CreationGracePeriod         model.Duration   `yaml:"creation_grace_period" json:"creation_grace_period"`
	MaxLineSize                 flagext.ByteSize `yaml:"max_line_size" json:"max_line_size"`
	MaxLineSizeTruncate         bool             `yaml:"max_line_size_truncate" json:"max_line_size_truncate"`
	IncrementDuplicateTimestamp bool             `yaml:"increment_duplicate_timestamp" json:"increment_duplicate_timestamp"`

	// Ingester enforced limits.
	MaxLocalStreamsPerUser  int              `yaml:"max_streams_per_user" json:"max_streams_per_user"`
	MaxGlobalStreamsPerUser int              `yaml:"max_global_streams_per_user" json:"max_global_streams_per_user"`
	UnorderedWrites         bool             `yaml:"unordered_writes" json:"unordered_writes"`
	PerStreamRateLimit      flagext.ByteSize `yaml:"per_stream_rate_limit" json:"per_stream_rate_limit"`
	PerStreamRateLimitBurst flagext.ByteSize `yaml:"per_stream_rate_limit_burst" json:"per_stream_rate_limit_burst"`

	// Querier enforced limits.
	MaxChunksPerQuery          int              `yaml:"max_chunks_per_query" json:"max_chunks_per_query"`
	MaxQuerySeries             int              `yaml:"max_query_series" json:"max_query_series"`
	MaxQueryLookback           model.Duration   `yaml:"max_query_lookback" json:"max_query_lookback"`
	MaxQueryLength             model.Duration   `yaml:"max_query_length" json:"max_query_length"`
	MaxQueryRange              model.Duration   `yaml:"max_query_range" json:"max_query_range"`
	MaxQueryParallelism        int              `yaml:"max_query_parallelism" json:"max_query_parallelism"`
	TSDBMaxQueryParallelism    int              `yaml:"tsdb_max_query_parallelism" json:"tsdb_max_query_parallelism"`
	TSDBMaxBytesPerShard       flagext.ByteSize `yaml:"tsdb_max_bytes_per_shard" json:"tsdb_max_bytes_per_shard"`
	CardinalityLimit           int              `yaml:"cardinality_limit" json:"cardinality_limit"`
	MaxStreamsMatchersPerQuery int              `yaml:"max_streams_matchers_per_query" json:"max_streams_matchers_per_query"`
	MaxConcurrentTailRequests  int              `yaml:"max_concurrent_tail_requests" json:"max_concurrent_tail_requests"`
	MaxEntriesLimitPerQuery    int              `yaml:"max_entries_limit_per_query" json:"max_entries_limit_per_query"`
	MaxCacheFreshness          model.Duration   `yaml:"max_cache_freshness_per_query" json:"max_cache_freshness_per_query"`
	MaxStatsCacheFreshness     model.Duration   `yaml:"max_stats_cache_freshness" json:"max_stats_cache_freshness"`
	MaxQueriersPerTenant       int              `yaml:"max_queriers_per_tenant" json:"max_queriers_per_tenant"`
	QueryReadyIndexNumDays     int              `yaml:"query_ready_index_num_days" json:"query_ready_index_num_days"`
	QueryTimeout               model.Duration   `yaml:"query_timeout" json:"query_timeout"`

	// Query frontend enforced limits. The default is actually parameterized by the queryrange config.
	QuerySplitDuration  model.Duration   `yaml:"split_queries_by_interval" json:"split_queries_by_interval"`
	MinShardingLookback model.Duration   `yaml:"min_sharding_lookback" json:"min_sharding_lookback"`
	MaxQueryBytesRead   flagext.ByteSize `yaml:"max_query_bytes_read" json:"max_query_bytes_read"`
	MaxQuerierBytesRead flagext.ByteSize `yaml:"max_querier_bytes_read" json:"max_querier_bytes_read"`
	VolumeEnabled       bool             `yaml:"volume_enabled" json:"volume_enabled" doc:"description=Enable log-volume endpoints."`
	VolumeMaxSeries     int              `yaml:"volume_max_series" json:"volume_max_series" doc:"description=The maximum number of aggregated series in a log-volume response"`

	// Ruler defaults and limits.
	RulerMaxRulesPerRuleGroup   int                              `yaml:"ruler_max_rules_per_rule_group" json:"ruler_max_rules_per_rule_group"`
	RulerMaxRuleGroupsPerTenant int                              `yaml:"ruler_max_rule_groups_per_tenant" json:"ruler_max_rule_groups_per_tenant"`
	RulerAlertManagerConfig     *ruler_config.AlertManagerConfig `yaml:"ruler_alertmanager_config" json:"ruler_alertmanager_config" doc:"hidden"`
	RulerTenantShardSize        int                              `yaml:"ruler_tenant_shard_size" json:"ruler_tenant_shard_size"`

	// TODO(dannyk): add HTTP client overrides (basic auth / tls config, etc)
	// Ruler remote-write limits.

	// this field is the inversion of the general remote_write.enabled because the zero value of a boolean is false,
	// and if it were ruler_remote_write_enabled, it would be impossible to know if the value was explicitly set or default
	RulerRemoteWriteDisabled bool `yaml:"ruler_remote_write_disabled" json:"ruler_remote_write_disabled" doc:"description=Disable recording rules remote-write."`

	// deprecated use RulerRemoteWriteConfig instead.
	RulerRemoteWriteURL string `yaml:"ruler_remote_write_url" json:"ruler_remote_write_url" doc:"deprecated|description=Use 'ruler_remote_write_config' instead. The URL of the endpoint to send samples to."`
	// deprecated use RulerRemoteWriteConfig instead
	RulerRemoteWriteTimeout time.Duration `yaml:"ruler_remote_write_timeout" json:"ruler_remote_write_timeout" doc:"deprecated|description=Use 'ruler_remote_write_config' instead. Timeout for requests to the remote write endpoint."`
	// deprecated use RulerRemoteWriteConfig instead
	RulerRemoteWriteHeaders OverwriteMarshalingStringMap `yaml:"ruler_remote_write_headers" json:"ruler_remote_write_headers" doc:"deprecated|description=Use 'ruler_remote_write_config' instead. Custom HTTP headers to be sent along with each remote write request. Be aware that headers that are set by Loki itself can't be overwritten."`
	// deprecated use RulerRemoteWriteConfig instead
	RulerRemoteWriteRelabelConfigs []*util.RelabelConfig `yaml:"ruler_remote_write_relabel_configs,omitempty" json:"ruler_remote_write_relabel_configs,omitempty" doc:"deprecated|description=Use 'ruler_remote_write_config' instead. List of remote write relabel configurations."`
	// deprecated use RulerRemoteWriteConfig instead
	RulerRemoteWriteQueueCapacity int `yaml:"ruler_remote_write_queue_capacity" json:"ruler_remote_write_queue_capacity" doc:"deprecated|description=Use 'ruler_remote_write_config' instead. Number of samples to buffer per shard before we block reading of more samples from the WAL. It is recommended to have enough capacity in each shard to buffer several requests to keep throughput up while processing occasional slow remote requests."`
	// deprecated use RulerRemoteWriteConfig instead
	RulerRemoteWriteQueueMinShards int `yaml:"ruler_remote_write_queue_min_shards" json:"ruler_remote_write_queue_min_shards" doc:"deprecated|description=Use 'ruler_remote_write_config' instead. Minimum number of shards, i.e. amount of concurrency."`
	// deprecated use RulerRemoteWriteConfig instead
	RulerRemoteWriteQueueMaxShards int `yaml:"ruler_remote_write_queue_max_shards" json:"ruler_remote_write_queue_max_shards" doc:"deprecated|description=Use 'ruler_remote_write_config' instead. Maximum number of shards, i.e. amount of concurrency."`
	// deprecated use RulerRemoteWriteConfig instead
	RulerRemoteWriteQueueMaxSamplesPerSend int `yaml:"ruler_remote_write_queue_max_samples_per_send" json:"ruler_remote_write_queue_max_samples_per_send" doc:"deprecated|description=Use 'ruler_remote_write_config' instead. Maximum number of samples per send."`
	// deprecated use RulerRemoteWriteConfig instead
	RulerRemoteWriteQueueBatchSendDeadline time.Duration `yaml:"ruler_remote_write_queue_batch_send_deadline" json:"ruler_remote_write_queue_batch_send_deadline" doc:"deprecated|description=Use 'ruler_remote_write_config' instead. Maximum time a sample will wait in buffer."`
	// deprecated use RulerRemoteWriteConfig instead
	RulerRemoteWriteQueueMinBackoff time.Duration `yaml:"ruler_remote_write_queue_min_backoff" json:"ruler_remote_write_queue_min_backoff" doc:"deprecated|description=Use 'ruler_remote_write_config' instead. Initial retry delay. Gets doubled for every retry."`
	// deprecated use RulerRemoteWriteConfig instead
	RulerRemoteWriteQueueMaxBackoff time.Duration `yaml:"ruler_remote_write_queue_max_backoff" json:"ruler_remote_write_queue_max_backoff" doc:"deprecated|description=Use 'ruler_remote_write_config' instead. Maximum retry delay."`
	// deprecated use RulerRemoteWriteConfig instead
	RulerRemoteWriteQueueRetryOnRateLimit bool `yaml:"ruler_remote_write_queue_retry_on_ratelimit" json:"ruler_remote_write_queue_retry_on_ratelimit" doc:"deprecated|description=Use 'ruler_remote_write_config' instead. Retry upon receiving a 429 status code from the remote-write storage. This is experimental and might change in the future."`
	// deprecated use RulerRemoteWriteConfig instead
	RulerRemoteWriteSigV4Config *sigv4.SigV4Config `yaml:"ruler_remote_write_sigv4_config" json:"ruler_remote_write_sigv4_config" doc:"deprecated|description=Use 'ruler_remote_write_config' instead. Configures AWS's Signature Verification 4 signing process to sign every remote write request."`

	RulerRemoteWriteConfig map[string]config.RemoteWriteConfig `yaml:"ruler_remote_write_config,omitempty" json:"ruler_remote_write_config,omitempty" doc:"description=Configures global and per-tenant limits for remote write clients. A map with remote client id as key."`

	// TODO(dannyk): possible enhancement is to align this with rule group interval
	RulerRemoteEvaluationTimeout         time.Duration `yaml:"ruler_remote_evaluation_timeout" json:"ruler_remote_evaluation_timeout" doc:"description=Timeout for a remote rule evaluation. Defaults to the value of 'querier.query-timeout'."`
	RulerRemoteEvaluationMaxResponseSize int64         `yaml:"ruler_remote_evaluation_max_response_size" json:"ruler_remote_evaluation_max_response_size" doc:"description=Maximum size (in bytes) of the allowable response size from a remote rule evaluation. Set to 0 to allow any response size (default)."`

	// Global and per tenant deletion mode
	DeletionMode string `yaml:"deletion_mode" json:"deletion_mode"`

	// Global and per tenant retention
	RetentionPeriod model.Duration    `yaml:"retention_period" json:"retention_period"`
	StreamRetention []StreamRetention `yaml:"retention_stream,omitempty" json:"retention_stream,omitempty" doc:"description=Per-stream retention to apply, if the retention is enable on the compactor side.\nExample:\n retention_stream:\n - selector: '{namespace=\"dev\"}'\n priority: 1\n period: 24h\n- selector: '{container=\"nginx\"}'\n priority: 1\n period: 744h\nSelector is a Prometheus labels matchers that will apply the 'period' retention only if the stream is matching. In case multiple stream are matching, the highest priority will be picked. If no rule is matched the 'retention_period' is used."`

	// Config for overrides, convenient if it goes here.
	PerTenantOverrideConfig string         `yaml:"per_tenant_override_config" json:"per_tenant_override_config"`
	PerTenantOverridePeriod model.Duration `yaml:"per_tenant_override_period" json:"per_tenant_override_period"`

	// Deprecated
	CompactorDeletionEnabled bool `yaml:"allow_deletes" json:"allow_deletes" doc:"deprecated|description=Use deletion_mode per tenant configuration instead."`

	ShardStreams *shardstreams.Config `yaml:"shard_streams" json:"shard_streams"`

	BlockedQueries []*validation.BlockedQuery `yaml:"blocked_queries,omitempty" json:"blocked_queries,omitempty"`

	RequiredLabels       []string `yaml:"required_labels,omitempty" json:"required_labels,omitempty" doc:"description=Define a list of required selector labels."`
	RequiredNumberLabels int      `yaml:"minimum_labels_number,omitempty" json:"minimum_labels_number,omitempty" doc:"description=Minimum number of label matchers a query should contain."`

	IndexGatewayShardSize int `yaml:"index_gateway_shard_size" json:"index_gateway_shard_size"`

<<<<<<< HEAD
	// Bloom Gateway limits
	BloomGatewayShardSize                    int `yaml:"bloom_gateway_shard_size" json:"bloom_gateway_shard_size"`
	BloomGatewayBlocksDownloadingParallelism int `yaml:"bloom_gateway_blocks_downloading_parallelism" json:"bloom_gateway_blocks_downloading_parallelism"`
=======
	BloomGatewayShardSize int  `yaml:"bloom_gateway_shard_size" json:"bloom_gateway_shard_size"`
	BloomGatewayEnabled   bool `yaml:"bloom_gateway_enable_filtering" json:"bloom_gateway_enable_filtering"`

	BloomCompactorShardSize   int           `yaml:"bloom_compactor_shard_size" json:"bloom_compactor_shard_size"`
	BloomCompactorMaxTableAge time.Duration `yaml:"bloom_compactor_max_table_age" json:"bloom_compactor_max_table_age"`
	BloomCompactorMinTableAge time.Duration `yaml:"bloom_compactor_min_table_age" json:"bloom_compactor_min_table_age"`
	BloomCompactorEnabled     bool          `yaml:"bloom_compactor_enable_compaction" json:"bloom_compactor_enable_compaction"`
>>>>>>> 6e93d150

	AllowStructuredMetadata           bool             `yaml:"allow_structured_metadata,omitempty" json:"allow_structured_metadata,omitempty" doc:"description=Allow user to send structured metadata in push payload."`
	MaxStructuredMetadataSize         flagext.ByteSize `yaml:"max_structured_metadata_size" json:"max_structured_metadata_size" doc:"description=Maximum size accepted for structured metadata per log line."`
	MaxStructuredMetadataEntriesCount int              `yaml:"max_structured_metadata_entries_count" json:"max_structured_metadata_entries_count" doc:"description=Maximum number of structured metadata entries per log line."`
}

type StreamRetention struct {
	Period   model.Duration    `yaml:"period" json:"period" doc:"description:Retention period applied to the log lines matching the selector."`
	Priority int               `yaml:"priority" json:"priority" doc:"description:The larger the value, the higher the priority."`
	Selector string            `yaml:"selector" json:"selector" doc:"description:Stream selector expression."`
	Matchers []*labels.Matcher `yaml:"-" json:"-"` // populated during validation.
}

// LimitError are errors that do not comply with the limits specified.
type LimitError string

func (e LimitError) Error() string {
	return string(e)
}

// RegisterFlags adds the flags required to config this to the given FlagSet
func (l *Limits) RegisterFlags(f *flag.FlagSet) {
	f.StringVar(&l.IngestionRateStrategy, "distributor.ingestion-rate-limit-strategy", "global", "Whether the ingestion rate limit should be applied individually to each distributor instance (local), or evenly shared across the cluster (global). The ingestion rate strategy cannot be overridden on a per-tenant basis.\n- local: enforces the limit on a per distributor basis. The actual effective rate limit will be N times higher, where N is the number of distributor replicas.\n- global: enforces the limit globally, configuring a per-distributor local rate limiter as 'ingestion_rate / N', where N is the number of distributor replicas (it's automatically adjusted if the number of replicas change). The global strategy requires the distributors to form their own ring, which is used to keep track of the current number of healthy distributor replicas.")
	f.Float64Var(&l.IngestionRateMB, "distributor.ingestion-rate-limit-mb", 4, "Per-user ingestion rate limit in sample size per second. Units in MB.")
	f.Float64Var(&l.IngestionBurstSizeMB, "distributor.ingestion-burst-size-mb", 6, "Per-user allowed ingestion burst size (in sample size). Units in MB. The burst size refers to the per-distributor local rate limiter even in the case of the 'global' strategy, and should be set at least to the maximum logs size expected in a single push request.")

	_ = l.MaxLineSize.Set("256KB")
	f.Var(&l.MaxLineSize, "distributor.max-line-size", "Maximum line size on ingestion path. Example: 256kb. Any log line exceeding this limit will be discarded unless `distributor.max-line-size-truncate` is set which in case it is truncated instead of discarding it completely. There is no limit when unset or set to 0.")
	f.BoolVar(&l.MaxLineSizeTruncate, "distributor.max-line-size-truncate", false, "Whether to truncate lines that exceed max_line_size.")
	f.IntVar(&l.MaxLabelNameLength, "validation.max-length-label-name", 1024, "Maximum length accepted for label names.")
	f.IntVar(&l.MaxLabelValueLength, "validation.max-length-label-value", 2048, "Maximum length accepted for label value. This setting also applies to the metric name.")
	f.IntVar(&l.MaxLabelNamesPerSeries, "validation.max-label-names-per-series", 15, "Maximum number of label names per series.")
	f.BoolVar(&l.RejectOldSamples, "validation.reject-old-samples", true, "Whether or not old samples will be rejected.")
	f.BoolVar(&l.IncrementDuplicateTimestamp, "validation.increment-duplicate-timestamps", false, "Alter the log line timestamp during ingestion when the timestamp is the same as the previous entry for the same stream. When enabled, if a log line in a push request has the same timestamp as the previous line for the same stream, one nanosecond is added to the log line. This will preserve the received order of log lines with the exact same timestamp when they are queried, by slightly altering their stored timestamp. NOTE: This is imperfect, because Loki accepts out of order writes, and another push request for the same stream could contain duplicate timestamps to existing entries and they will not be incremented.")

	_ = l.RejectOldSamplesMaxAge.Set("7d")
	f.Var(&l.RejectOldSamplesMaxAge, "validation.reject-old-samples.max-age", "Maximum accepted sample age before rejecting.")
	_ = l.CreationGracePeriod.Set("10m")
	f.Var(&l.CreationGracePeriod, "validation.create-grace-period", "Duration which table will be created/deleted before/after it's needed; we won't accept sample from before this time.")
	f.IntVar(&l.MaxEntriesLimitPerQuery, "validation.max-entries-limit", 5000, "Maximum number of log entries that will be returned for a query.")

	f.IntVar(&l.MaxLocalStreamsPerUser, "ingester.max-streams-per-user", 0, "Maximum number of active streams per user, per ingester. 0 to disable.")
	f.IntVar(&l.MaxGlobalStreamsPerUser, "ingester.max-global-streams-per-user", 5000, "Maximum number of active streams per user, across the cluster. 0 to disable. When the global limit is enabled, each ingester is configured with a dynamic local limit based on the replication factor and the current number of healthy ingesters, and is kept updated whenever the number of ingesters change.")

	// TODO(ashwanth) Deprecated. This will be removed with the next major release and out-of-order writes would be accepted by default.
	f.BoolVar(&l.UnorderedWrites, "ingester.unordered-writes", true, "Deprecated. When true, out-of-order writes are accepted.")

	_ = l.PerStreamRateLimit.Set(strconv.Itoa(defaultPerStreamRateLimit))
	f.Var(&l.PerStreamRateLimit, "ingester.per-stream-rate-limit", "Maximum byte rate per second per stream, also expressible in human readable forms (1MB, 256KB, etc).")
	_ = l.PerStreamRateLimitBurst.Set(strconv.Itoa(defaultPerStreamBurstLimit))
	f.Var(&l.PerStreamRateLimitBurst, "ingester.per-stream-rate-limit-burst", "Maximum burst bytes per stream, also expressible in human readable forms (1MB, 256KB, etc). This is how far above the rate limit a stream can 'burst' before the stream is limited.")

	f.IntVar(&l.MaxChunksPerQuery, "store.query-chunk-limit", 2e6, "Maximum number of chunks that can be fetched in a single query.")

	_ = l.MaxQueryLength.Set("721h")
	f.Var(&l.MaxQueryLength, "store.max-query-length", "The limit to length of chunk store queries. 0 to disable.")
	f.IntVar(&l.MaxQuerySeries, "querier.max-query-series", 500, "Limit the maximum of unique series that is returned by a metric query. When the limit is reached an error is returned.")
	_ = l.MaxQueryRange.Set("0s")
	f.Var(&l.MaxQueryRange, "querier.max-query-range", "Limit the length of the [range] inside a range query. Default is 0 or unlimited")
	_ = l.QueryTimeout.Set(DefaultPerTenantQueryTimeout)
	f.Var(&l.QueryTimeout, "querier.query-timeout", "Timeout when querying backends (ingesters or storage) during the execution of a query request. When a specific per-tenant timeout is used, the global timeout is ignored.")

	_ = l.MaxQueryLookback.Set("0s")
	f.Var(&l.MaxQueryLookback, "querier.max-query-lookback", "Limit how far back in time series data and metadata can be queried, up until lookback duration ago. This limit is enforced in the query frontend, the querier and the ruler. If the requested time range is outside the allowed range, the request will not fail, but will be modified to only query data within the allowed time range. The default value of 0 does not set a limit.")
	f.IntVar(&l.MaxQueryParallelism, "querier.max-query-parallelism", 32, "Maximum number of queries that will be scheduled in parallel by the frontend.")
	f.IntVar(&l.TSDBMaxQueryParallelism, "querier.tsdb-max-query-parallelism", 128, "Maximum number of queries will be scheduled in parallel by the frontend for TSDB schemas.")
	_ = l.TSDBMaxBytesPerShard.Set(strconv.Itoa(DefaultTSDBMaxBytesPerShard))
	f.Var(&l.TSDBMaxBytesPerShard, "querier.tsdb-max-bytes-per-shard", "Maximum number of bytes assigned to a single sharded query. Also expressible in human readable forms (1GB, etc).")
	f.IntVar(&l.CardinalityLimit, "store.cardinality-limit", 1e5, "Cardinality limit for index queries.")
	f.IntVar(&l.MaxStreamsMatchersPerQuery, "querier.max-streams-matcher-per-query", 1000, "Maximum number of stream matchers per query.")
	f.IntVar(&l.MaxConcurrentTailRequests, "querier.max-concurrent-tail-requests", 10, "Maximum number of concurrent tail requests.")

	_ = l.MinShardingLookback.Set("0s")
	f.Var(&l.MinShardingLookback, "frontend.min-sharding-lookback", "Limit queries that can be sharded. Queries within the time range of now and now minus this sharding lookback are not sharded. The default value of 0s disables the lookback, causing sharding of all queries at all times.")

	f.Var(&l.MaxQueryBytesRead, "frontend.max-query-bytes-read", "Max number of bytes a query can fetch. Enforced in log and metric queries only when TSDB is used. The default value of 0 disables this limit.")

	_ = l.MaxQuerierBytesRead.Set("150GB")
	f.Var(&l.MaxQuerierBytesRead, "frontend.max-querier-bytes-read", "Max number of bytes a query can fetch after splitting and sharding. Enforced in log and metric queries only when TSDB is used. The default value of 0 disables this limit.")

	_ = l.MaxCacheFreshness.Set("10m")
	f.Var(&l.MaxCacheFreshness, "frontend.max-cache-freshness", "Most recent allowed cacheable result per-tenant, to prevent caching very recent results that might still be in flux.")

	_ = l.MaxStatsCacheFreshness.Set("10m")
	f.Var(&l.MaxStatsCacheFreshness, "frontend.max-stats-cache-freshness", "Do not cache requests with an end time that falls within Now minus this duration. 0 disables this feature (default).")

	f.IntVar(&l.MaxQueriersPerTenant, "frontend.max-queriers-per-tenant", 0, "Maximum number of queriers that can handle requests for a single tenant. If set to 0 or value higher than number of available queriers, *all* queriers will handle requests for the tenant. Each frontend (or query-scheduler, if used) will select the same set of queriers for the same tenant (given that all queriers are connected to all frontends / query-schedulers). This option only works with queriers connecting to the query-frontend / query-scheduler, not when using downstream URL.")
	f.IntVar(&l.QueryReadyIndexNumDays, "store.query-ready-index-num-days", 0, "Number of days of index to be kept always downloaded for queries. Applies only to per user index in boltdb-shipper index store. 0 to disable.")

	f.IntVar(&l.RulerMaxRulesPerRuleGroup, "ruler.max-rules-per-rule-group", 0, "Maximum number of rules per rule group per-tenant. 0 to disable.")
	f.IntVar(&l.RulerMaxRuleGroupsPerTenant, "ruler.max-rule-groups-per-tenant", 0, "Maximum number of rule groups per-tenant. 0 to disable.")
	f.IntVar(&l.RulerTenantShardSize, "ruler.tenant-shard-size", 0, "The default tenant's shard size when shuffle-sharding is enabled in the ruler. When this setting is specified in the per-tenant overrides, a value of 0 disables shuffle sharding for the tenant.")

	f.StringVar(&l.PerTenantOverrideConfig, "limits.per-user-override-config", "", "Feature renamed to 'runtime configuration', flag deprecated in favor of -runtime-config.file (runtime_config.file in YAML).")
	_ = l.RetentionPeriod.Set("0s")
	f.Var(&l.RetentionPeriod, "store.retention", "Retention period to apply to stored data, only applies if retention_enabled is true in the compactor config. As of version 2.8.0, a zero value of 0 or 0s disables retention. In previous releases, Loki did not properly honor a zero value to disable retention and a really large value should be used instead.")

	_ = l.PerTenantOverridePeriod.Set("10s")
	f.Var(&l.PerTenantOverridePeriod, "limits.per-user-override-period", "Feature renamed to 'runtime configuration'; flag deprecated in favor of -runtime-config.reload-period (runtime_config.period in YAML).")

	_ = l.QuerySplitDuration.Set("1h")
	f.Var(&l.QuerySplitDuration, "querier.split-queries-by-interval", "Split queries by a time interval and execute in parallel. The value 0 disables splitting by time. This also determines how cache keys are chosen when result caching is enabled.")

	f.StringVar(&l.DeletionMode, "compactor.deletion-mode", "filter-and-delete", "Deletion mode. Can be one of 'disabled', 'filter-only', or 'filter-and-delete'. When set to 'filter-only' or 'filter-and-delete', and if retention_enabled is true, then the log entry deletion API endpoints are available.")

	// Deprecated
	dskit_flagext.DeprecatedFlag(f, "compactor.allow-deletes", "Deprecated. Instead, see compactor.deletion-mode which is another per tenant configuration", util_log.Logger)

	f.IntVar(&l.IndexGatewayShardSize, "index-gateway.shard-size", 0, "The shard size defines how many index gateways should be used by a tenant for querying. If the global shard factor is 0, the global shard factor is set to the deprecated -replication-factor for backwards compatibility reasons.")

	f.IntVar(&l.BloomGatewayShardSize, "bloom-gateway.shard-size", 1, "The shard size defines how many bloom gateways should be used by a tenant for querying.")
<<<<<<< HEAD
	f.IntVar(&l.BloomGatewayBlocksDownloadingParallelism, "bloom-gateway.blocks-downloading-parallelism", 50, "Maximum number of blocks will be downloaded in parallel by the Bloom Gateway.")
=======
	f.BoolVar(&l.BloomGatewayEnabled, "bloom-gateway.enable-filtering", false, "Whether to use the bloom gateway component in the read path to filter chunks.")

	f.IntVar(&l.BloomCompactorShardSize, "bloom-compactor.shard-size", 1, "The shard size defines how many bloom compactors should be used by a tenant when computing blooms. If it's set to 0, shuffle sharding is disabled.")
	f.DurationVar(&l.BloomCompactorMaxTableAge, "bloom-compactor.max-table-age", 7*24*time.Hour, "The maximum age of a table before it is compacted. Do not compact tables older than the the configured time. Default to 7 days. 0s means no limit.")
	f.DurationVar(&l.BloomCompactorMinTableAge, "bloom-compactor.min-table-age", 1*time.Hour, "The minimum age of a table before it is compacted. Do not compact tables newer than the the configured time. Default to 1 hour. 0s means no limit. This is useful to avoid compacting tables that will be updated with out-of-order writes.")
	f.BoolVar(&l.BloomCompactorEnabled, "bloom-compactor.enable-compaction", false, "Whether to compact chunks into bloom filters.")
>>>>>>> 6e93d150

	l.ShardStreams = &shardstreams.Config{}
	l.ShardStreams.RegisterFlagsWithPrefix("shard-streams", f)

	f.IntVar(&l.VolumeMaxSeries, "limits.volume-max-series", 1000, "The default number of aggregated series or labels that can be returned from a log-volume endpoint")

	f.BoolVar(&l.AllowStructuredMetadata, "validation.allow-structured-metadata", false, "Allow user to send structured metadata (non-indexed labels) in push payload.")
	_ = l.MaxStructuredMetadataSize.Set(defaultMaxStructuredMetadataSize)
	f.Var(&l.MaxStructuredMetadataSize, "limits.max-structured-metadata-size", "Maximum size accepted for structured metadata per entry. Default: 64 kb. Any log line exceeding this limit will be discarded. There is no limit when unset or set to 0.")
	f.IntVar(&l.MaxStructuredMetadataEntriesCount, "limits.max-structured-metadata-entries-count", defaultMaxStructuredMetadataCount, "Maximum number of structured metadata entries per log line. Default: 128. Any log line exceeding this limit will be discarded. There is no limit when unset or set to 0.")

}

// UnmarshalYAML implements the yaml.Unmarshaler interface.
func (l *Limits) UnmarshalYAML(unmarshal func(interface{}) error) error {
	// We want to set c to the defaults and then overwrite it with the input.
	// To make unmarshal fill the plain data struct rather than calling UnmarshalYAML
	// again, we have to hide it using a type indirection.  See prometheus/config.
	type plain Limits

	// During startup we wont have a default value so we don't want to overwrite them
	if defaultLimits != nil {
		b, err := yaml.Marshal(defaultLimits)
		if err != nil {
			return errors.Wrap(err, "cloning limits (marshaling)")
		}
		if err := yaml.Unmarshal(b, (*plain)(l)); err != nil {
			return errors.Wrap(err, "cloning limits (unmarshaling)")
		}
	}
	return unmarshal((*plain)(l))
}

// Validate validates that this limits config is valid.
func (l *Limits) Validate() error {
	if l.StreamRetention != nil {
		for i, rule := range l.StreamRetention {
			matchers, err := syntax.ParseMatchers(rule.Selector, true)
			if err != nil {
				return fmt.Errorf("invalid labels matchers: %w", err)
			}
			if time.Duration(rule.Period) < 24*time.Hour {
				return fmt.Errorf("retention period must be >= 24h was %s", rule.Period)
			}
			// populate matchers during validation
			l.StreamRetention[i].Matchers = matchers
		}
	}

	if _, err := deletionmode.ParseMode(l.DeletionMode); err != nil {
		return err
	}

	if l.CompactorDeletionEnabled {
		level.Warn(util_log.Logger).Log("msg", "The compactor.allow-deletes configuration option has been deprecated and will be ignored. Instead, use deletion_mode in the limits_configs to adjust deletion functionality")
	}

	return nil
}

// When we load YAML from disk, we want the various per-customer limits
// to default to any values specified on the command line, not default
// command line values.  This global contains those values.  I (Tom) cannot
// find a nicer way I'm afraid.
var defaultLimits *Limits

// SetDefaultLimitsForYAMLUnmarshalling sets global default limits, used when loading
// Limits from YAML files. This is used to ensure per-tenant limits are defaulted to
// those values.
func SetDefaultLimitsForYAMLUnmarshalling(defaults Limits) {
	defaultLimits = &defaults
}

type TenantLimits interface {
	// TenantLimits is a function that returns limits for given tenant, or
	// nil, if there are no tenant-specific limits.
	TenantLimits(userID string) *Limits
	// AllByUserID gets a mapping of all tenant IDs and limits for that user
	AllByUserID() map[string]*Limits
}

// Overrides periodically fetch a set of per-user overrides, and provides convenience
// functions for fetching the correct value.
type Overrides struct {
	defaultLimits *Limits
	tenantLimits  TenantLimits
}

// NewOverrides makes a new Overrides.
func NewOverrides(defaults Limits, tenantLimits TenantLimits) (*Overrides, error) {
	return &Overrides{
		tenantLimits:  tenantLimits,
		defaultLimits: &defaults,
	}, nil
}

func (o *Overrides) AllByUserID() map[string]*Limits {
	if o.tenantLimits != nil {
		return o.tenantLimits.AllByUserID()
	}
	return nil
}

// IngestionRateStrategy returns whether the ingestion rate limit should be individually applied
// to each distributor instance (local) or evenly shared across the cluster (global).
func (o *Overrides) IngestionRateStrategy() string {
	// The ingestion rate strategy can't be overridden on a per-tenant basis,
	// so here we just pick the value for a not-existing user ID (empty string).
	return o.getOverridesForUser("").IngestionRateStrategy
}

// IngestionRateBytes returns the limit on ingester rate (MBs per second).
func (o *Overrides) IngestionRateBytes(userID string) float64 {
	return o.getOverridesForUser(userID).IngestionRateMB * bytesInMB
}

// IngestionBurstSizeBytes returns the burst size for ingestion rate.
func (o *Overrides) IngestionBurstSizeBytes(userID string) int {
	return int(o.getOverridesForUser(userID).IngestionBurstSizeMB * bytesInMB)
}

// MaxLabelNameLength returns maximum length a label name can be.
func (o *Overrides) MaxLabelNameLength(userID string) int {
	return o.getOverridesForUser(userID).MaxLabelNameLength
}

// MaxLabelValueLength returns maximum length a label value can be. This also is
// the maximum length of a metric name.
func (o *Overrides) MaxLabelValueLength(userID string) int {
	return o.getOverridesForUser(userID).MaxLabelValueLength
}

// MaxLabelNamesPerSeries returns maximum number of label/value pairs timeseries.
func (o *Overrides) MaxLabelNamesPerSeries(userID string) int {
	return o.getOverridesForUser(userID).MaxLabelNamesPerSeries
}

// RejectOldSamples returns true when we should reject samples older than certain
// age.
func (o *Overrides) RejectOldSamples(userID string) bool {
	return o.getOverridesForUser(userID).RejectOldSamples
}

// RejectOldSamplesMaxAge returns the age at which samples should be rejected.
func (o *Overrides) RejectOldSamplesMaxAge(userID string) time.Duration {
	return time.Duration(o.getOverridesForUser(userID).RejectOldSamplesMaxAge)
}

// CreationGracePeriod is misnamed, and actually returns how far into the future
// we should accept samples.
func (o *Overrides) CreationGracePeriod(userID string) time.Duration {
	return time.Duration(o.getOverridesForUser(userID).CreationGracePeriod)
}

// MaxLocalStreamsPerUser returns the maximum number of streams a user is allowed to store
// in a single ingester.
func (o *Overrides) MaxLocalStreamsPerUser(userID string) int {
	return o.getOverridesForUser(userID).MaxLocalStreamsPerUser
}

// MaxGlobalStreamsPerUser returns the maximum number of streams a user is allowed to store
// across the cluster.
func (o *Overrides) MaxGlobalStreamsPerUser(userID string) int {
	return o.getOverridesForUser(userID).MaxGlobalStreamsPerUser
}

// MaxChunksPerQuery returns the maximum number of chunks allowed per query.
func (o *Overrides) MaxChunksPerQuery(userID string) int {
	return o.getOverridesForUser(userID).MaxChunksPerQuery
}

// MaxQueryLength returns the limit of the length (in time) of a query.
func (o *Overrides) MaxQueryLength(_ context.Context, userID string) time.Duration {
	return time.Duration(o.getOverridesForUser(userID).MaxQueryLength)
}

// Compatibility with Cortex interface, this method is set to be removed in 1.12,
// so nooping in Loki until then.
func (o *Overrides) MaxChunksPerQueryFromStore(_ string) int { return 0 }

// MaxQueryLength returns the limit of the series of metric queries.
func (o *Overrides) MaxQuerySeries(_ context.Context, userID string) int {
	return o.getOverridesForUser(userID).MaxQuerySeries
}

// MaxQueryRange returns the limit for the max [range] value that can be in a range query
func (o *Overrides) MaxQueryRange(_ context.Context, userID string) time.Duration {
	return time.Duration(o.getOverridesForUser(userID).MaxQueryRange)
}

// MaxQueriersPerUser returns the maximum number of queriers that can handle requests for this user.
func (o *Overrides) MaxQueriersPerUser(userID string) int {
	return o.getOverridesForUser(userID).MaxQueriersPerTenant
}

// QueryReadyIndexNumDays returns the number of days for which we have to be query ready for a user.
func (o *Overrides) QueryReadyIndexNumDays(userID string) int {
	return o.getOverridesForUser(userID).QueryReadyIndexNumDays
}

// TSDBMaxQueryParallelism returns the limit to the number of sub-queries the
// frontend will process in parallel for TSDB schemas.
func (o *Overrides) TSDBMaxQueryParallelism(_ context.Context, userID string) int {
	return o.getOverridesForUser(userID).TSDBMaxQueryParallelism
}

// TSDBMaxBytesPerShard returns the maximum number of bytes assigned to a specific shard in a tsdb query
func (o *Overrides) TSDBMaxBytesPerShard(userID string) int {
	return o.getOverridesForUser(userID).TSDBMaxBytesPerShard.Val()
}

// MaxQueryParallelism returns the limit to the number of sub-queries the
// frontend will process in parallel.
func (o *Overrides) MaxQueryParallelism(_ context.Context, userID string) int {
	return o.getOverridesForUser(userID).MaxQueryParallelism
}

// CardinalityLimit whether to enforce the presence of a metric name.
func (o *Overrides) CardinalityLimit(userID string) int {
	return o.getOverridesForUser(userID).CardinalityLimit
}

// MaxStreamsMatchersPerQuery returns the limit to number of streams matchers per query.
func (o *Overrides) MaxStreamsMatchersPerQuery(_ context.Context, userID string) int {
	return o.getOverridesForUser(userID).MaxStreamsMatchersPerQuery
}

// MinShardingLookback returns the tenant specific min sharding lookback (e.g from when we should start sharding).
func (o *Overrides) MinShardingLookback(userID string) time.Duration {
	return time.Duration(o.getOverridesForUser(userID).MinShardingLookback)
}

// QuerySplitDuration returns the tenant specific splitby interval applied in the query frontend.
func (o *Overrides) QuerySplitDuration(userID string) time.Duration {
	return time.Duration(o.getOverridesForUser(userID).QuerySplitDuration)
}

// MaxQueryBytesRead returns the maximum bytes a query can read.
func (o *Overrides) MaxQueryBytesRead(_ context.Context, userID string) int {
	return o.getOverridesForUser(userID).MaxQueryBytesRead.Val()
}

// MaxQuerierBytesRead returns the maximum bytes a sub query can read after splitting and sharding.
func (o *Overrides) MaxQuerierBytesRead(_ context.Context, userID string) int {
	return o.getOverridesForUser(userID).MaxQuerierBytesRead.Val()
}

// MaxConcurrentTailRequests returns the limit to number of concurrent tail requests.
func (o *Overrides) MaxConcurrentTailRequests(_ context.Context, userID string) int {
	return o.getOverridesForUser(userID).MaxConcurrentTailRequests
}

// MaxLineSize returns the maximum size in bytes the distributor should allow.
func (o *Overrides) MaxLineSize(userID string) int {
	return o.getOverridesForUser(userID).MaxLineSize.Val()
}

// MaxLineSizeShouldTruncate returns whether lines longer than max should be truncated.
func (o *Overrides) MaxLineSizeTruncate(userID string) bool {
	return o.getOverridesForUser(userID).MaxLineSizeTruncate
}

// MaxEntriesLimitPerQuery returns the limit to number of entries the querier should return per query.
func (o *Overrides) MaxEntriesLimitPerQuery(_ context.Context, userID string) int {
	return o.getOverridesForUser(userID).MaxEntriesLimitPerQuery
}

func (o *Overrides) QueryTimeout(_ context.Context, userID string) time.Duration {
	return time.Duration(o.getOverridesForUser(userID).QueryTimeout)
}

func (o *Overrides) MaxCacheFreshness(_ context.Context, userID string) time.Duration {
	return time.Duration(o.getOverridesForUser(userID).MaxCacheFreshness)
}

func (o *Overrides) MaxStatsCacheFreshness(_ context.Context, userID string) time.Duration {
	return time.Duration(o.getOverridesForUser(userID).MaxStatsCacheFreshness)
}

// MaxQueryLookback returns the max lookback period of queries.
func (o *Overrides) MaxQueryLookback(_ context.Context, userID string) time.Duration {
	return time.Duration(o.getOverridesForUser(userID).MaxQueryLookback)
}

// RulerTenantShardSize returns shard size (number of rulers) used by this tenant when using shuffle-sharding strategy.
func (o *Overrides) RulerTenantShardSize(userID string) int {
	return o.getOverridesForUser(userID).RulerTenantShardSize
}

// RulerMaxRulesPerRuleGroup returns the maximum number of rules per rule group for a given user.
func (o *Overrides) RulerMaxRulesPerRuleGroup(userID string) int {
	return o.getOverridesForUser(userID).RulerMaxRulesPerRuleGroup
}

// RulerMaxRuleGroupsPerTenant returns the maximum number of rule groups for a given user.
func (o *Overrides) RulerMaxRuleGroupsPerTenant(userID string) int {
	return o.getOverridesForUser(userID).RulerMaxRuleGroupsPerTenant
}

// RulerAlertManagerConfig returns the alertmanager configurations to use for a given user.
func (o *Overrides) RulerAlertManagerConfig(userID string) *ruler_config.AlertManagerConfig {
	return o.getOverridesForUser(userID).RulerAlertManagerConfig
}

// RulerRemoteWriteDisabled returns whether remote-write is disabled for a given user or not.
func (o *Overrides) RulerRemoteWriteDisabled(userID string) bool {
	return o.getOverridesForUser(userID).RulerRemoteWriteDisabled
}

// Deprecated: use RulerRemoteWriteConfig instead
// RulerRemoteWriteURL returns the remote-write URL to use for a given user.
func (o *Overrides) RulerRemoteWriteURL(userID string) string {
	return o.getOverridesForUser(userID).RulerRemoteWriteURL
}

// Deprecated: use RulerRemoteWriteConfig instead
// RulerRemoteWriteTimeout returns the duration after which to timeout a remote-write request for a given user.
func (o *Overrides) RulerRemoteWriteTimeout(userID string) time.Duration {
	return o.getOverridesForUser(userID).RulerRemoteWriteTimeout
}

// Deprecated: use RulerRemoteWriteConfig instead
// RulerRemoteWriteHeaders returns the headers to use in a remote-write for a given user.
func (o *Overrides) RulerRemoteWriteHeaders(userID string) map[string]string {
	return o.getOverridesForUser(userID).RulerRemoteWriteHeaders.Map()
}

// Deprecated: use RulerRemoteWriteConfig instead
// RulerRemoteWriteRelabelConfigs returns the write relabel configs to use in a remote-write for a given user.
func (o *Overrides) RulerRemoteWriteRelabelConfigs(userID string) []*util.RelabelConfig {
	return o.getOverridesForUser(userID).RulerRemoteWriteRelabelConfigs
}

// Deprecated: use RulerRemoteWriteConfig instead
// RulerRemoteWriteQueueCapacity returns the queue capacity to use in a remote-write for a given user.
func (o *Overrides) RulerRemoteWriteQueueCapacity(userID string) int {
	return o.getOverridesForUser(userID).RulerRemoteWriteQueueCapacity
}

// Deprecated: use RulerRemoteWriteConfig instead
// RulerRemoteWriteQueueMinShards returns the minimum shards to use in a remote-write for a given user.
func (o *Overrides) RulerRemoteWriteQueueMinShards(userID string) int {
	return o.getOverridesForUser(userID).RulerRemoteWriteQueueMinShards
}

// Deprecated: use RulerRemoteWriteConfig instead
// RulerRemoteWriteQueueMaxShards returns the maximum shards to use in a remote-write for a given user.
func (o *Overrides) RulerRemoteWriteQueueMaxShards(userID string) int {
	return o.getOverridesForUser(userID).RulerRemoteWriteQueueMaxShards
}

// Deprecated: use RulerRemoteWriteConfig instead
// RulerRemoteWriteQueueMaxSamplesPerSend returns the max samples to send in a remote-write for a given user.
func (o *Overrides) RulerRemoteWriteQueueMaxSamplesPerSend(userID string) int {
	return o.getOverridesForUser(userID).RulerRemoteWriteQueueMaxSamplesPerSend
}

// Deprecated: use RulerRemoteWriteConfig instead
// RulerRemoteWriteQueueBatchSendDeadline returns the maximum time a sample will be buffered before being discarded for a given user.
func (o *Overrides) RulerRemoteWriteQueueBatchSendDeadline(userID string) time.Duration {
	return o.getOverridesForUser(userID).RulerRemoteWriteQueueBatchSendDeadline
}

// Deprecated: use RulerRemoteWriteConfig instead
// RulerRemoteWriteQueueMinBackoff returns the minimum time for an exponential backoff for a given user.
func (o *Overrides) RulerRemoteWriteQueueMinBackoff(userID string) time.Duration {
	return o.getOverridesForUser(userID).RulerRemoteWriteQueueMinBackoff
}

// Deprecated: use RulerRemoteWriteConfig instead
// RulerRemoteWriteQueueMaxBackoff returns the maximum time for an exponential backoff for a given user.
func (o *Overrides) RulerRemoteWriteQueueMaxBackoff(userID string) time.Duration {
	return o.getOverridesForUser(userID).RulerRemoteWriteQueueMaxBackoff
}

// Deprecated: use RulerRemoteWriteConfig instead
// RulerRemoteWriteQueueRetryOnRateLimit returns whether to retry failed remote-write requests (429 response) for a given user.
func (o *Overrides) RulerRemoteWriteQueueRetryOnRateLimit(userID string) bool {
	return o.getOverridesForUser(userID).RulerRemoteWriteQueueRetryOnRateLimit
}

// Deprecated: use RulerRemoteWriteConfig instead
func (o *Overrides) RulerRemoteWriteSigV4Config(userID string) *sigv4.SigV4Config {
	return o.getOverridesForUser(userID).RulerRemoteWriteSigV4Config
}

// RulerRemoteWriteConfig returns the remote-write configurations to use for a given user and a given remote client.
func (o *Overrides) RulerRemoteWriteConfig(userID string, id string) *config.RemoteWriteConfig {
	if c, ok := o.getOverridesForUser(userID).RulerRemoteWriteConfig[id]; ok {
		return &c
	}

	return nil
}

// RulerRemoteEvaluationTimeout returns the duration after which to timeout a remote rule evaluation request for a given user.
func (o *Overrides) RulerRemoteEvaluationTimeout(userID string) time.Duration {
	// if not defined, use the base query timeout
	timeout := o.getOverridesForUser(userID).RulerRemoteEvaluationTimeout
	if timeout <= 0 {
		return time.Duration(o.getOverridesForUser(userID).QueryTimeout)
	}

	return timeout
}

// RulerRemoteEvaluationMaxResponseSize returns the maximum allowable response size from a remote rule evaluation for a given user.
func (o *Overrides) RulerRemoteEvaluationMaxResponseSize(userID string) int64 {
	return o.getOverridesForUser(userID).RulerRemoteEvaluationMaxResponseSize
}

// RetentionPeriod returns the retention period for a given user.
func (o *Overrides) RetentionPeriod(userID string) time.Duration {
	return time.Duration(o.getOverridesForUser(userID).RetentionPeriod)
}

// StreamRetention returns the retention period for a given user.
func (o *Overrides) StreamRetention(userID string) []StreamRetention {
	return o.getOverridesForUser(userID).StreamRetention
}

func (o *Overrides) UnorderedWrites(userID string) bool {
	return o.getOverridesForUser(userID).UnorderedWrites
}

func (o *Overrides) DeletionMode(userID string) string {
	return o.getOverridesForUser(userID).DeletionMode
}

func (o *Overrides) ShardStreams(userID string) *shardstreams.Config {
	return o.getOverridesForUser(userID).ShardStreams
}

func (o *Overrides) BlockedQueries(_ context.Context, userID string) []*validation.BlockedQuery {
	return o.getOverridesForUser(userID).BlockedQueries
}

func (o *Overrides) RequiredLabels(_ context.Context, userID string) []string {
	return o.getOverridesForUser(userID).RequiredLabels
}

func (o *Overrides) RequiredNumberLabels(_ context.Context, userID string) int {
	return o.getOverridesForUser(userID).RequiredNumberLabels
}

func (o *Overrides) DefaultLimits() *Limits {
	return o.defaultLimits
}

func (o *Overrides) PerStreamRateLimit(userID string) RateLimit {
	user := o.getOverridesForUser(userID)

	return RateLimit{
		Limit: rate.Limit(float64(user.PerStreamRateLimit.Val())),
		Burst: user.PerStreamRateLimitBurst.Val(),
	}
}

func (o *Overrides) IncrementDuplicateTimestamps(userID string) bool {
	return o.getOverridesForUser(userID).IncrementDuplicateTimestamp
}

// VolumeEnabled returns whether volume endpoints are enabled for a user.
func (o *Overrides) VolumeEnabled(userID string) bool {
	return o.getOverridesForUser(userID).VolumeEnabled
}

func (o *Overrides) VolumeMaxSeries(userID string) int {
	return o.getOverridesForUser(userID).VolumeMaxSeries
}

func (o *Overrides) IndexGatewayShardSize(userID string) int {
	return o.getOverridesForUser(userID).IndexGatewayShardSize
}

func (o *Overrides) BloomGatewayShardSize(userID string) int {
	return o.getOverridesForUser(userID).BloomGatewayShardSize
}

<<<<<<< HEAD
func (o *Overrides) BloomGatewayBlocksDownloadingParallelism(userID string) int {
	return o.getOverridesForUser(userID).BloomGatewayBlocksDownloadingParallelism
=======
func (o *Overrides) BloomGatewayEnabled(userID string) bool {
	return o.getOverridesForUser(userID).BloomGatewayEnabled
}

func (o *Overrides) BloomCompactorShardSize(userID string) int {
	return o.getOverridesForUser(userID).BloomCompactorShardSize
}

func (o *Overrides) BloomCompactorMaxTableAge(userID string) time.Duration {
	return o.getOverridesForUser(userID).BloomCompactorMaxTableAge
}

func (o *Overrides) BloomCompactorMinTableAge(userID string) time.Duration {
	return o.getOverridesForUser(userID).BloomCompactorMinTableAge
}

func (o *Overrides) BloomCompactorEnabled(userID string) bool {
	return o.getOverridesForUser(userID).BloomCompactorEnabled
>>>>>>> 6e93d150
}

func (o *Overrides) AllowStructuredMetadata(userID string) bool {
	return o.getOverridesForUser(userID).AllowStructuredMetadata
}

func (o *Overrides) MaxStructuredMetadataSize(userID string) int {
	return o.getOverridesForUser(userID).MaxStructuredMetadataSize.Val()
}

func (o *Overrides) MaxStructuredMetadataCount(userID string) int {
	return o.getOverridesForUser(userID).MaxStructuredMetadataEntriesCount
}

func (o *Overrides) getOverridesForUser(userID string) *Limits {
	if o.tenantLimits != nil {
		l := o.tenantLimits.TenantLimits(userID)
		if l != nil {
			return l
		}
	}
	return o.defaultLimits
}

// OverwriteMarshalingStringMap will overwrite the src map when unmarshaling
// as opposed to merging.
type OverwriteMarshalingStringMap struct {
	m map[string]string
}

func NewOverwriteMarshalingStringMap(m map[string]string) OverwriteMarshalingStringMap {
	return OverwriteMarshalingStringMap{m: m}
}

func (sm *OverwriteMarshalingStringMap) Map() map[string]string {
	return sm.m
}

// MarshalJSON explicitly uses the the type receiver and not pointer receiver
// or it won't be called
func (sm OverwriteMarshalingStringMap) MarshalJSON() ([]byte, error) {
	return json.Marshal(sm.m)
}

func (sm *OverwriteMarshalingStringMap) UnmarshalJSON(val []byte) error {
	var def map[string]string
	if err := json.Unmarshal(val, &def); err != nil {
		return err
	}
	sm.m = def

	return nil
}

// MarshalYAML explicitly uses the the type receiver and not pointer receiver
// or it won't be called
func (sm OverwriteMarshalingStringMap) MarshalYAML() (interface{}, error) {
	return sm.m, nil
}

func (sm *OverwriteMarshalingStringMap) UnmarshalYAML(unmarshal func(interface{}) error) error {
	var def map[string]string

	err := unmarshal(&def)
	if err != nil {
		return err
	}
	sm.m = def

	return nil
}<|MERGE_RESOLUTION|>--- conflicted
+++ resolved
@@ -179,11 +179,7 @@
 
 	IndexGatewayShardSize int `yaml:"index_gateway_shard_size" json:"index_gateway_shard_size"`
 
-<<<<<<< HEAD
 	// Bloom Gateway limits
-	BloomGatewayShardSize                    int `yaml:"bloom_gateway_shard_size" json:"bloom_gateway_shard_size"`
-	BloomGatewayBlocksDownloadingParallelism int `yaml:"bloom_gateway_blocks_downloading_parallelism" json:"bloom_gateway_blocks_downloading_parallelism"`
-=======
 	BloomGatewayShardSize int  `yaml:"bloom_gateway_shard_size" json:"bloom_gateway_shard_size"`
 	BloomGatewayEnabled   bool `yaml:"bloom_gateway_enable_filtering" json:"bloom_gateway_enable_filtering"`
 
@@ -191,7 +187,7 @@
 	BloomCompactorMaxTableAge time.Duration `yaml:"bloom_compactor_max_table_age" json:"bloom_compactor_max_table_age"`
 	BloomCompactorMinTableAge time.Duration `yaml:"bloom_compactor_min_table_age" json:"bloom_compactor_min_table_age"`
 	BloomCompactorEnabled     bool          `yaml:"bloom_compactor_enable_compaction" json:"bloom_compactor_enable_compaction"`
->>>>>>> 6e93d150
+	BloomGatewayBlocksDownloadingParallelism int `yaml:"bloom_gateway_blocks_downloading_parallelism" json:"bloom_gateway_blocks_downloading_parallelism"`
 
 	AllowStructuredMetadata           bool             `yaml:"allow_structured_metadata,omitempty" json:"allow_structured_metadata,omitempty" doc:"description=Allow user to send structured metadata in push payload."`
 	MaxStructuredMetadataSize         flagext.ByteSize `yaml:"max_structured_metadata_size" json:"max_structured_metadata_size" doc:"description=Maximum size accepted for structured metadata per log line."`
@@ -303,16 +299,13 @@
 	f.IntVar(&l.IndexGatewayShardSize, "index-gateway.shard-size", 0, "The shard size defines how many index gateways should be used by a tenant for querying. If the global shard factor is 0, the global shard factor is set to the deprecated -replication-factor for backwards compatibility reasons.")
 
 	f.IntVar(&l.BloomGatewayShardSize, "bloom-gateway.shard-size", 1, "The shard size defines how many bloom gateways should be used by a tenant for querying.")
-<<<<<<< HEAD
-	f.IntVar(&l.BloomGatewayBlocksDownloadingParallelism, "bloom-gateway.blocks-downloading-parallelism", 50, "Maximum number of blocks will be downloaded in parallel by the Bloom Gateway.")
-=======
 	f.BoolVar(&l.BloomGatewayEnabled, "bloom-gateway.enable-filtering", false, "Whether to use the bloom gateway component in the read path to filter chunks.")
 
 	f.IntVar(&l.BloomCompactorShardSize, "bloom-compactor.shard-size", 1, "The shard size defines how many bloom compactors should be used by a tenant when computing blooms. If it's set to 0, shuffle sharding is disabled.")
 	f.DurationVar(&l.BloomCompactorMaxTableAge, "bloom-compactor.max-table-age", 7*24*time.Hour, "The maximum age of a table before it is compacted. Do not compact tables older than the the configured time. Default to 7 days. 0s means no limit.")
 	f.DurationVar(&l.BloomCompactorMinTableAge, "bloom-compactor.min-table-age", 1*time.Hour, "The minimum age of a table before it is compacted. Do not compact tables newer than the the configured time. Default to 1 hour. 0s means no limit. This is useful to avoid compacting tables that will be updated with out-of-order writes.")
 	f.BoolVar(&l.BloomCompactorEnabled, "bloom-compactor.enable-compaction", false, "Whether to compact chunks into bloom filters.")
->>>>>>> 6e93d150
+	f.IntVar(&l.BloomGatewayBlocksDownloadingParallelism, "bloom-gateway.blocks-downloading-parallelism", 50, "Maximum number of blocks will be downloaded in parallel by the Bloom Gateway.")
 
 	l.ShardStreams = &shardstreams.Config{}
 	l.ShardStreams.RegisterFlagsWithPrefix("shard-streams", f)
@@ -792,10 +785,10 @@
 	return o.getOverridesForUser(userID).BloomGatewayShardSize
 }
 
-<<<<<<< HEAD
 func (o *Overrides) BloomGatewayBlocksDownloadingParallelism(userID string) int {
 	return o.getOverridesForUser(userID).BloomGatewayBlocksDownloadingParallelism
-=======
+}
+
 func (o *Overrides) BloomGatewayEnabled(userID string) bool {
 	return o.getOverridesForUser(userID).BloomGatewayEnabled
 }
@@ -814,7 +807,6 @@
 
 func (o *Overrides) BloomCompactorEnabled(userID string) bool {
 	return o.getOverridesForUser(userID).BloomCompactorEnabled
->>>>>>> 6e93d150
 }
 
 func (o *Overrides) AllowStructuredMetadata(userID string) bool {
