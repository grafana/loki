--- conflicted
+++ resolved
@@ -105,11 +105,8 @@
 
 	// Query frontend enforced limits. The default is actually parameterized by the queryrange config.
 	QuerySplitDuration         model.Duration   `yaml:"split_queries_by_interval" json:"split_queries_by_interval"`
-<<<<<<< HEAD
+	MetadataQuerySplitDuration model.Duration   `yaml:"split_metadata_queries_by_interval" json:"split_metadata_queries_by_interval"`
 	IngesterQuerySplitDuration model.Duration   `yaml:"split_ingester_queries_by_interval" json:"split_ingester_queries_by_interval"`
-=======
-	MetadataQuerySplitDuration model.Duration   `yaml:"split_metadata_queries_by_interval" json:"split_metadata_queries_by_interval"`
->>>>>>> ce574485
 	MinShardingLookback        model.Duration   `yaml:"min_sharding_lookback" json:"min_sharding_lookback"`
 	MaxQueryBytesRead          flagext.ByteSize `yaml:"max_query_bytes_read" json:"max_query_bytes_read"`
 	MaxQuerierBytesRead        flagext.ByteSize `yaml:"max_querier_bytes_read" json:"max_querier_bytes_read"`
@@ -301,13 +298,11 @@
 	_ = l.QuerySplitDuration.Set("1h")
 	f.Var(&l.QuerySplitDuration, "querier.split-queries-by-interval", "Split queries by a time interval and execute in parallel. The value 0 disables splitting by time. This also determines how cache keys are chosen when result caching is enabled.")
 
-<<<<<<< HEAD
+	_ = l.MetadataQuerySplitDuration.Set("24h")
+	f.Var(&l.MetadataQuerySplitDuration, "querier.split-metadata-queries-by-interval", "Split metadata queries by a time interval and execute in parallel. The value 0 disables splitting metadata queries by time. This also determines how cache keys are chosen when label/series result caching is enabled.")
+
 	_ = l.IngesterQuerySplitDuration.Set("1h")
 	f.Var(&l.IngesterQuerySplitDuration, "querier.split-ingester-queries-by-interval", "Interval to use for time-based splitting when a request is within the `query_ingesters_within` window; clamps to `split_queries_by_interval` if larger than it.")
-=======
-	_ = l.MetadataQuerySplitDuration.Set("24h")
-	f.Var(&l.MetadataQuerySplitDuration, "querier.split-metadata-queries-by-interval", "Split metadata queries by a time interval and execute in parallel. The value 0 disables splitting metadata queries by time. This also determines how cache keys are chosen when label/series result caching is enabled.")
->>>>>>> ce574485
 
 	f.StringVar(&l.DeletionMode, "compactor.deletion-mode", "filter-and-delete", "Deletion mode. Can be one of 'disabled', 'filter-only', or 'filter-and-delete'. When set to 'filter-only' or 'filter-and-delete', and if retention_enabled is true, then the log entry deletion API endpoints are available.")
 
@@ -580,16 +575,15 @@
 	return time.Duration(o.getOverridesForUser(userID).QuerySplitDuration)
 }
 
-<<<<<<< HEAD
+// MetadataQuerySplitDuration returns the tenant specific metadata splitby interval applied in the query frontend.
+func (o *Overrides) MetadataQuerySplitDuration(userID string) time.Duration {
+	return time.Duration(o.getOverridesForUser(userID).MetadataQuerySplitDuration)
+}
+
 // IngesterQuerySplitDuration returns the tenant specific splitby interval applied in the query frontend when querying
 // during the `query_ingesters_within` window.
 func (o *Overrides) IngesterQuerySplitDuration(userID string) time.Duration {
 	return time.Duration(o.getOverridesForUser(userID).IngesterQuerySplitDuration)
-=======
-// MetadataQuerySplitDuration returns the tenant specific metadata splitby interval applied in the query frontend.
-func (o *Overrides) MetadataQuerySplitDuration(userID string) time.Duration {
-	return time.Duration(o.getOverridesForUser(userID).MetadataQuerySplitDuration)
->>>>>>> ce574485
 }
 
 // MaxQueryBytesRead returns the maximum bytes a query can read.
