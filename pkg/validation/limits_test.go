--- conflicted
+++ resolved
@@ -2,11 +2,7 @@
 
 import (
 	"encoding/json"
-<<<<<<< HEAD
-	"flag"
-=======
 	"fmt"
->>>>>>> fe1b357c
 	"reflect"
 	"testing"
 	"time"
@@ -19,6 +15,7 @@
 	"github.com/grafana/loki/pkg/chunkenc"
 	"github.com/grafana/loki/pkg/compactor/deletionmode"
 	"github.com/grafana/loki/pkg/loghttp/push"
+	"github.com/grafana/loki/pkg/logql"
 )
 
 func TestLimitsTagsYamlMatchJson(t *testing.T) {
@@ -340,21 +337,14 @@
 			expected: fmt.Errorf("invalid encoding: unknown, supported: %s", chunkenc.SupportedEncoding()),
 		},
 	} {
-<<<<<<< HEAD
-		t.Run(tc.mode, func(t *testing.T) {
-			limits := Limits{DeletionMode: tc.mode}
-			limits.RegisterFlags(flag.NewFlagSet("test", flag.ExitOnError))
-			limits.DeletionMode = tc.mode
-			require.ErrorIs(t, limits.Validate(), tc.expected)
-=======
 		desc := fmt.Sprintf("%s/%s", tc.limits.DeletionMode, tc.limits.BloomBlockEncoding)
 		t.Run(desc, func(t *testing.T) {
+			tc.limits.TSDBShardingStrategy = logql.PowerOfTwoVersion.String() // hacky but needed for test
 			if tc.expected == nil {
 				require.NoError(t, tc.limits.Validate())
 			} else {
 				require.ErrorContains(t, tc.limits.Validate(), tc.expected.Error())
 			}
->>>>>>> fe1b357c
 		})
 	}
 }