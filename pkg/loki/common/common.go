--- conflicted
+++ resolved
@@ -59,8 +59,6 @@
 	c.Ring.RegisterFlagsWithPrefix("common.storage.", "collectors/", f)
 	c.Ring.RegisterFlagsWithPrefix("common.storage.", "collectors/", throwaway)
 
-	f.BoolVar(&c.Storage.ThanosObjStore, "common.thanos.enable", false, "Enable the thanos.io/objstore to be the backend for object storage")
-
 	// instance related flags.
 	c.InstanceInterfaceNames = netutil.PrivateNetworkInterfacesWithFallback([]string{"eth0", "en0"}, util_log.Logger)
 	throwaway.StringVar(&c.InstanceAddr, "common.instance-addr", "", "Default advertised address to be used by Loki components.")
@@ -81,12 +79,7 @@
 	Hedging           hedging.Config            `yaml:"hedging"`
 	COS               ibmcloud.COSConfig        `yaml:"cos"`
 	CongestionControl congestion.Config         `yaml:"congestion_control,omitempty"`
-<<<<<<< HEAD
-	ThanosObjStore    bool                      `yaml:"thanos_objstore"`
-	ObjStoreConf      bucket.Config             `yaml:"objstore_config"`
-=======
 	ObjectStore       bucket.Config             `yaml:"object_store"  doc:"hidden"`
->>>>>>> 70508975
 }
 
 func (s *Storage) RegisterFlagsWithPrefix(prefix string, f *flag.FlagSet) {
@@ -101,11 +94,7 @@
 	s.COS.RegisterFlagsWithPrefix(prefix, f)
 	s.CongestionControl.RegisterFlagsWithPrefix(prefix, f)
 
-<<<<<<< HEAD
-	s.ObjStoreConf.RegisterFlagsWithPrefix(prefix+"thanos.", f)
-=======
 	s.ObjectStore.RegisterFlagsWithPrefix(prefix+"object-store.", f)
->>>>>>> 70508975
 }
 
 type FilesystemConfig struct {
