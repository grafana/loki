package loki

import (
	"bytes"
	"context"
	"flag"
	"fmt"
	"net/http"
	"os"
	rt "runtime"

	"github.com/fatih/color"
	"github.com/felixge/fgprof"
	"github.com/go-kit/log/level"
	"github.com/grafana/dskit/flagext"
	"github.com/grafana/dskit/grpcutil"
	"github.com/grafana/dskit/kv/memberlist"
	"github.com/grafana/dskit/modules"
	"github.com/grafana/dskit/ring"
	"github.com/grafana/dskit/runtimeconfig"
	"github.com/grafana/dskit/services"
	"github.com/pkg/errors"
	"github.com/weaveworks/common/middleware"
	"github.com/weaveworks/common/server"
	"github.com/weaveworks/common/signals"
	"google.golang.org/grpc/health/grpc_health_v1"

	"github.com/grafana/loki/pkg/distributor"
	"github.com/grafana/loki/pkg/ingester"
	"github.com/grafana/loki/pkg/ingester/client"
	"github.com/grafana/loki/pkg/loki/common"
	"github.com/grafana/loki/pkg/lokifrontend"
	"github.com/grafana/loki/pkg/querier"
	"github.com/grafana/loki/pkg/querier/queryrange"
	basetripper "github.com/grafana/loki/pkg/querier/queryrange/queryrangebase"
	"github.com/grafana/loki/pkg/querier/worker"
	"github.com/grafana/loki/pkg/ruler"
	base_ruler "github.com/grafana/loki/pkg/ruler/base"
	"github.com/grafana/loki/pkg/ruler/rulestore"
	"github.com/grafana/loki/pkg/runtime"
	"github.com/grafana/loki/pkg/scheduler"
	"github.com/grafana/loki/pkg/storage"
	"github.com/grafana/loki/pkg/storage/config"
	"github.com/grafana/loki/pkg/storage/stores/series/index"
	"github.com/grafana/loki/pkg/storage/stores/shipper/compactor"
	"github.com/grafana/loki/pkg/storage/stores/shipper/indexgateway"
	"github.com/grafana/loki/pkg/tracing"
	"github.com/grafana/loki/pkg/usagestats"
	"github.com/grafana/loki/pkg/util"
	"github.com/grafana/loki/pkg/util/fakeauth"
	util_log "github.com/grafana/loki/pkg/util/log"
	serverutil "github.com/grafana/loki/pkg/util/server"
	"github.com/grafana/loki/pkg/validation"
)

// Config is the root config for Loki.
type Config struct {
	Target       flagext.StringSliceCSV `yaml:"target,omitempty"`
	AuthEnabled  bool                   `yaml:"auth_enabled,omitempty"`
	HTTPPrefix   string                 `yaml:"http_prefix"`
	BallastBytes int                    `yaml:"ballast_bytes"`

	Common           common.Config            `yaml:"common,omitempty"`
	Server           server.Config            `yaml:"server,omitempty"`
	Distributor      distributor.Config       `yaml:"distributor,omitempty"`
	Querier          querier.Config           `yaml:"querier,omitempty"`
	IngesterClient   client.Config            `yaml:"ingester_client,omitempty"`
	Ingester         ingester.Config          `yaml:"ingester,omitempty"`
	StorageConfig    storage.Config           `yaml:"storage_config,omitempty"`
	IndexGateway     indexgateway.Config      `yaml:"index_gateway"`
	ChunkStoreConfig config.ChunkStoreConfig  `yaml:"chunk_store_config,omitempty"`
	SchemaConfig     config.SchemaConfig      `yaml:"schema_config,omitempty"`
	LimitsConfig     validation.Limits        `yaml:"limits_config,omitempty"`
	TableManager     index.TableManagerConfig `yaml:"table_manager,omitempty"`
	Worker           worker.Config            `yaml:"frontend_worker,omitempty"`
	Frontend         lokifrontend.Config      `yaml:"frontend,omitempty"`
	Ruler            ruler.Config             `yaml:"ruler,omitempty"`
	QueryRange       queryrange.Config        `yaml:"query_range,omitempty"`
	RuntimeConfig    runtimeconfig.Config     `yaml:"runtime_config,omitempty"`
	MemberlistKV     memberlist.KVConfig      `yaml:"memberlist"`
	Tracing          tracing.Config           `yaml:"tracing"`
	CompactorConfig  compactor.Config         `yaml:"compactor,omitempty"`
	QueryScheduler   scheduler.Config         `yaml:"query_scheduler"`
	UsageReport      usagestats.Config        `yaml:"analytics"`
}

// RegisterFlags registers flag.
func (c *Config) RegisterFlags(f *flag.FlagSet) {
	c.Server.MetricsNamespace = "loki"
	c.Server.ExcludeRequestInLog = true

	// Set the default module list to 'all'
	c.Target = []string{All}
	f.Var(&c.Target, "target", "Comma-separated list of Loki modules to load. "+
		"The alias 'all' can be used in the list to load a number of core modules and will enable single-binary mode. "+
		"The aliases 'read' and 'write' can be used to only run components related to the read path or write path, respectively.")
	f.BoolVar(&c.AuthEnabled, "auth.enabled", true, "Set to false to disable auth.")
	f.IntVar(&c.BallastBytes, "config.ballast-bytes", 0, "The amount of virtual memory to reserve as a ballast in order to optimise "+
		"garbage collection. Larger ballasts result in fewer garbage collection passes, reducing compute overhead at the cost of memory usage.")

	c.registerServerFlagsWithChangedDefaultValues(f)
	c.Common.RegisterFlags(f)
	c.Distributor.RegisterFlags(f)
	c.Querier.RegisterFlags(f)
	c.IngesterClient.RegisterFlags(f)
	c.Ingester.RegisterFlags(f)
	c.StorageConfig.RegisterFlags(f)
	c.IndexGateway.RegisterFlags(f)
	c.ChunkStoreConfig.RegisterFlags(f)
	c.SchemaConfig.RegisterFlags(f)
	c.LimitsConfig.RegisterFlags(f)
	c.TableManager.RegisterFlags(f)
	c.Frontend.RegisterFlags(f)
	c.Ruler.RegisterFlags(f)
	c.Worker.RegisterFlags(f)
	c.QueryRange.RegisterFlags(f)
	c.RuntimeConfig.RegisterFlags(f)
	c.MemberlistKV.RegisterFlags(f)
	c.Tracing.RegisterFlags(f)
	c.CompactorConfig.RegisterFlags(f)
	c.QueryScheduler.RegisterFlags(f)
	c.UsageReport.RegisterFlags(f)
}

func (c *Config) registerServerFlagsWithChangedDefaultValues(fs *flag.FlagSet) {
	throwaway := flag.NewFlagSet("throwaway", flag.PanicOnError)

	// Register to throwaway flags first. Default values are remembered during registration and cannot be changed,
	// but we can take values from throwaway flag set and reregister into supplied flags with new default values.
	c.Server.RegisterFlags(throwaway)

	throwaway.VisitAll(func(f *flag.Flag) {
		// Ignore errors when setting new values. We have a test to verify that it works.
		switch f.Name {
		case "server.grpc.keepalive.min-time-between-pings":
			_ = f.Value.Set("10s")

		case "server.grpc.keepalive.ping-without-stream-allowed":
			_ = f.Value.Set("true")
		}

		fs.Var(f.Value, f.Name, f.Usage)
	})
}

// Clone takes advantage of pass-by-value semantics to return a distinct *Config.
// This is primarily used to parse a different flag set without mutating the original *Config.
func (c *Config) Clone() flagext.Registerer {
	return func(c Config) *Config {
		return &c
	}(*c)
}

// Validate the config and returns an error if the validation
// doesn't pass
func (c *Config) Validate() error {
	if err := c.SchemaConfig.Validate(); err != nil {
		return errors.Wrap(err, "invalid schema config")
	}
	if err := c.StorageConfig.Validate(); err != nil {
		return errors.Wrap(err, "invalid storage config")
	}
	if err := c.QueryRange.Validate(); err != nil {
		return errors.Wrap(err, "invalid queryrange config")
	}
	if err := c.Querier.Validate(); err != nil {
		return errors.Wrap(err, "invalid querier config")
	}
	if err := c.TableManager.Validate(); err != nil {
		return errors.Wrap(err, "invalid tablemanager config")
	}
	if err := c.Ruler.Validate(); err != nil {
		return errors.Wrap(err, "invalid ruler config")
	}
	if err := c.Ingester.Validate(); err != nil {
		return errors.Wrap(err, "invalid ingester config")
	}
	if err := c.LimitsConfig.Validate(); err != nil {
		return errors.Wrap(err, "invalid limits config")
	}
	if err := c.Worker.Validate(util_log.Logger); err != nil {
		return errors.Wrap(err, "invalid frontend-worker config")
	}
	if err := c.StorageConfig.BoltDBShipperConfig.Validate(); err != nil {
		return errors.Wrap(err, "invalid boltdb-shipper config")
	}
	if err := c.CompactorConfig.Validate(); err != nil {
		return errors.Wrap(err, "invalid compactor config")
	}
	if err := c.ChunkStoreConfig.Validate(util_log.Logger); err != nil {
		return errors.Wrap(err, "invalid chunk store config")
	}
	// TODO(cyriltovena): remove when MaxLookBackPeriod in the storage will be fully deprecated.
	if c.ChunkStoreConfig.MaxLookBackPeriod > 0 {
		c.LimitsConfig.MaxQueryLookback = c.ChunkStoreConfig.MaxLookBackPeriod
	}

	for i, sc := range c.SchemaConfig.Configs {
		if sc.RowShards > 0 && c.Ingester.IndexShards%int(sc.RowShards) > 0 {
			return fmt.Errorf(
				"incompatible ingester index shards (%d) and period config row shard factor (%d) for period config at index (%d). The ingester factor must be evenly divisible by all period config factors",
				c.Ingester.IndexShards,
				sc.RowShards,
				i,
			)
		}
	}
	if err := c.QueryRange.Validate(); err != nil {
		return errors.Wrap(err, "invalid query_range config")
	}
	return nil
}

func (c *Config) isModuleEnabled(m string) bool {
	return util.StringsContain(c.Target, m)
}

type Frontend interface {
	services.Service
	CheckReady(_ context.Context) error
}

// Loki is the root datastructure for Loki.
type Loki struct {
	Cfg Config

	// set during initialization
	ModuleManager *modules.Manager
	serviceMap    map[string]services.Service
	deps          map[string][]string

	Server                   *server.Server
	ring                     *ring.Ring
	overrides                *validation.Overrides
	tenantConfigs            *runtime.TenantConfigs
	TenantLimits             validation.TenantLimits
	distributor              *distributor.Distributor
	Ingester                 ingester.Interface
	Querier                  querier.Querier
	querierAPI               *querier.QuerierAPI
	ingesterQuerier          *querier.IngesterQuerier
	Store                    storage.Store
	tableManager             *index.TableManager
	frontend                 Frontend
	ruler                    *base_ruler.Ruler
	RulerStorage             rulestore.RuleStore
	rulerAPI                 *base_ruler.API
	stopper                  queryrange.Stopper
	runtimeConfig            *runtimeconfig.Manager
	MemberlistKV             *memberlist.KVInitService
	compactor                *compactor.Compactor
	QueryFrontEndTripperware basetripper.Tripperware
	queryScheduler           *scheduler.Scheduler
	usageReport              *usagestats.Reporter
	indexGatewayRing         *ring.Ring

	clientMetrics storage.ClientMetrics

	HTTPAuthMiddleware middleware.Interface
}

// New makes a new Loki.
func New(cfg Config) (*Loki, error) {
	loki := &Loki{
		Cfg:           cfg,
		clientMetrics: storage.NewClientMetrics(),
	}
	usagestats.Edition("oss")
	loki.setupAuthMiddleware()
	loki.setupGRPCRecoveryMiddleware()
	if err := loki.setupModuleManager(); err != nil {
		return nil, err
	}

	return loki, nil
}

func (t *Loki) setupAuthMiddleware() {
	// Don't check auth header on TransferChunks, as we weren't originally
	// sending it and this could cause transfers to fail on update.
	t.HTTPAuthMiddleware = fakeauth.SetupAuthMiddleware(&t.Cfg.Server, t.Cfg.AuthEnabled,
		// Also don't check auth for these gRPC methods, since single call is used for multiple users (or no user like health check).
		[]string{
			"/grpc.health.v1.Health/Check",
			"/logproto.Ingester/TransferChunks",
			"/frontend.Frontend/Process",
			"/frontend.Frontend/NotifyClientShutdown",
			"/schedulerpb.SchedulerForFrontend/FrontendLoop",
			"/schedulerpb.SchedulerForQuerier/QuerierLoop",
			"/schedulerpb.SchedulerForQuerier/NotifyQuerierShutdown",
		})
}

func (t *Loki) setupGRPCRecoveryMiddleware() {
	t.Cfg.Server.GRPCMiddleware = append(t.Cfg.Server.GRPCMiddleware, serverutil.RecoveryGRPCUnaryInterceptor)
	t.Cfg.Server.GRPCStreamMiddleware = append(t.Cfg.Server.GRPCStreamMiddleware, serverutil.RecoveryGRPCStreamInterceptor)
}

func newDefaultConfig() *Config {
	defaultConfig := &Config{}
	defaultFS := flag.NewFlagSet("", flag.PanicOnError)
	defaultConfig.RegisterFlags(defaultFS)
	return defaultConfig
}

// RunOpts configures custom behavior for running Loki.
type RunOpts struct {
	// CustomConfigEndpointHandlerFn is the handlerFunc to be used by the /config endpoint.
	// If empty, default handlerFunc will be used.
	CustomConfigEndpointHandlerFn func(http.ResponseWriter, *http.Request)
}

func (t *Loki) bindConfigEndpoint(opts RunOpts) {
	configEndpointHandlerFn := configHandler(t.Cfg, newDefaultConfig())
	if opts.CustomConfigEndpointHandlerFn != nil {
		configEndpointHandlerFn = opts.CustomConfigEndpointHandlerFn
	}
	t.Server.HTTP.Path("/config").Methods("GET").HandlerFunc(configEndpointHandlerFn)
}

// ListTargets prints a list of available user visible targets and their
// dependencies
func (t *Loki) ListTargets() {
	green := color.New(color.FgGreen, color.Bold)
	if rt.GOOS == "windows" {
		green.DisableColor()
	}
	for _, m := range t.ModuleManager.UserVisibleModuleNames() {
		fmt.Fprintln(os.Stdout, green.Sprint(m))

		for _, n := range t.ModuleManager.DependenciesForModule(m) {
			if t.ModuleManager.IsUserVisibleModule(n) {
				fmt.Fprintln(os.Stdout, " ", n)
			}
		}
	}
}

// Run starts Loki running, and blocks until a Loki stops.
func (t *Loki) Run(opts RunOpts) error {
	serviceMap, err := t.ModuleManager.InitModuleServices(t.Cfg.Target...)
	if err != nil {
		return err
	}

	t.serviceMap = serviceMap
	t.Server.HTTP.Path("/services").Methods("GET").Handler(http.HandlerFunc(t.servicesHandler))

	// get all services, create service manager and tell it to start
	var servs []services.Service
	for _, s := range serviceMap {
		servs = append(servs, s)
	}

	sm, err := services.NewManager(servs...)
	if err != nil {
		return err
	}

	// before starting servers, register /ready handler. It should reflect entire Loki.
	t.Server.HTTP.Path("/ready").Methods("GET").Handler(t.readyHandler(sm))

	grpc_health_v1.RegisterHealthServer(t.Server.GRPC, grpcutil.NewHealthCheck(sm))

	// Config endpoint adds a way to see the config and the changes compared to the defaults.
	t.bindConfigEndpoint(opts)

	// Each component serves its version.
	t.Server.HTTP.Path("/loki/api/v1/status/buildinfo").Methods("GET").HandlerFunc(versionHandler())

	t.Server.HTTP.Path("/debug/fgprof").Methods("GET", "POST").Handler(fgprof.Handler())

	// Let's listen for events from this manager, and log them.
	healthy := func() { level.Info(util_log.Logger).Log("msg", "Loki started") }
	stopped := func() { level.Info(util_log.Logger).Log("msg", "Loki stopped") }
	serviceFailed := func(service services.Service) {
		// if any service fails, stop entire Loki
		sm.StopAsync()

		// let's find out which module failed
		for m, s := range serviceMap {
			if s == service {
				if service.FailureCase() == modules.ErrStopProcess {
					level.Info(util_log.Logger).Log("msg", "received stop signal via return error", "module", m, "error", service.FailureCase())
				} else {
					level.Error(util_log.Logger).Log("msg", "module failed", "module", m, "error", service.FailureCase())
				}
				return
			}
		}

		level.Error(util_log.Logger).Log("msg", "module failed", "module", "unknown", "error", service.FailureCase())
	}

	sm.AddListener(services.NewManagerListener(healthy, stopped, serviceFailed))

	// Setup signal handler. If signal arrives, we stop the manager, which stops all the services.
	handler := signals.NewHandler(t.Server.Log)
	go func() {
		handler.Loop()
		sm.StopAsync()
	}()

	// Start all services. This can really only fail if some service is already
	// in other state than New, which should not be the case.
	err = sm.StartAsync(context.Background())
	if err == nil {
		// Wait until service manager stops. It can stop in two ways:
		// 1) Signal is received and manager is stopped.
		// 2) Any service fails.
		err = sm.AwaitStopped(context.Background())
	}

	// If there is no error yet (= service manager started and then stopped without problems),
	// but any service failed, report that failure as an error to caller.
	if err == nil {
		if failed := sm.ServicesByState()[services.Failed]; len(failed) > 0 {
			for _, f := range failed {
				if f.FailureCase() != modules.ErrStopProcess {
					// Details were reported via failure listener before
					err = errors.New("failed services")
					break
				}
			}
		}
	}
	return err
}

func (t *Loki) readyHandler(sm *services.Manager) http.HandlerFunc {
	return func(w http.ResponseWriter, r *http.Request) {
		if !sm.IsHealthy() {
			msg := bytes.Buffer{}
			msg.WriteString("Some services are not Running:\n")

			byState := sm.ServicesByState()
			for st, ls := range byState {
				msg.WriteString(fmt.Sprintf("%v: %d\n", st, len(ls)))
			}

			http.Error(w, msg.String(), http.StatusServiceUnavailable)
			return
		}

		// Ingester has a special check that makes sure that it was able to register into the ring,
		// and that all other ring entries are OK too.
		if t.Ingester != nil {
			if err := t.Ingester.CheckReady(r.Context()); err != nil {
				http.Error(w, "Ingester not ready: "+err.Error(), http.StatusServiceUnavailable)
				return
			}
		}

		// Query Frontend has a special check that makes sure that a querier is attached before it signals
		// itself as ready
		if t.frontend != nil {
			if err := t.frontend.CheckReady(r.Context()); err != nil {
				http.Error(w, "Query Frontend not ready: "+err.Error(), http.StatusServiceUnavailable)
				return
			}
		}

		http.Error(w, "ready", http.StatusOK)
	}
}

func (t *Loki) setupModuleManager() error {
	mm := modules.NewManager(util_log.Logger)

	mm.RegisterModule(Server, t.initServer, modules.UserInvisibleModule)
	mm.RegisterModule(RuntimeConfig, t.initRuntimeConfig, modules.UserInvisibleModule)
	mm.RegisterModule(MemberlistKV, t.initMemberlistKV, modules.UserInvisibleModule)
	mm.RegisterModule(Ring, t.initRing, modules.UserInvisibleModule)
	mm.RegisterModule(Overrides, t.initOverrides, modules.UserInvisibleModule)
	mm.RegisterModule(OverridesExporter, t.initOverridesExporter)
	mm.RegisterModule(TenantConfigs, t.initTenantConfigs, modules.UserInvisibleModule)
	mm.RegisterModule(Distributor, t.initDistributor)
	mm.RegisterModule(Store, t.initStore, modules.UserInvisibleModule)
	mm.RegisterModule(Ingester, t.initIngester)
	mm.RegisterModule(Querier, t.initQuerier)
	mm.RegisterModule(IngesterQuerier, t.initIngesterQuerier)
	mm.RegisterModule(QueryFrontendTripperware, t.initQueryFrontendTripperware, modules.UserInvisibleModule)
	mm.RegisterModule(QueryFrontend, t.initQueryFrontend)
	mm.RegisterModule(RulerStorage, t.initRulerStorage, modules.UserInvisibleModule)
	mm.RegisterModule(Ruler, t.initRuler)
	mm.RegisterModule(TableManager, t.initTableManager)
	mm.RegisterModule(Compactor, t.initCompactor)
	mm.RegisterModule(IndexGateway, t.initIndexGateway)
	mm.RegisterModule(QueryScheduler, t.initQueryScheduler)
	mm.RegisterModule(IndexGatewayRing, t.initIndexGatewayRing, modules.UserInvisibleModule)
	mm.RegisterModule(UsageReport, t.initUsageReport)

	mm.RegisterModule(All, nil)
	mm.RegisterModule(Read, nil)
	mm.RegisterModule(Write, nil)

	// Add dependencies
	deps := map[string][]string{
		Ring:                     {RuntimeConfig, Server, MemberlistKV},
		UsageReport:              {},
		Overrides:                {RuntimeConfig},
		OverridesExporter:        {Overrides, Server},
		TenantConfigs:            {RuntimeConfig},
		Distributor:              {Ring, Server, Overrides, TenantConfigs, UsageReport},
		Store:                    {Overrides, IndexGatewayRing},
		Ingester:                 {Store, Server, MemberlistKV, TenantConfigs, UsageReport},
		Querier:                  {Store, Ring, Server, IngesterQuerier, TenantConfigs, UsageReport},
		QueryFrontendTripperware: {Server, Overrides, TenantConfigs},
		QueryFrontend:            {QueryFrontendTripperware, UsageReport},
		QueryScheduler:           {Server, Overrides, MemberlistKV, UsageReport},
		Ruler:                    {Ring, Server, Store, RulerStorage, IngesterQuerier, Overrides, TenantConfigs, UsageReport},
		TableManager:             {Server, UsageReport},
		Compactor:                {Server, Overrides, MemberlistKV, UsageReport},
<<<<<<< HEAD
		IndexGateway:             {Server, Store, Overrides, UsageReport},
=======
		IndexGateway:             {Server, Overrides, UsageReport, MemberlistKV},
>>>>>>> 1dc0d978
		IngesterQuerier:          {Ring},
		IndexGatewayRing:         {RuntimeConfig, Server, MemberlistKV},
		All:                      {QueryScheduler, QueryFrontend, Querier, Ingester, Distributor, Ruler, Compactor},
		Read:                     {QueryScheduler, QueryFrontend, Querier, Ruler, Compactor},
		Write:                    {Ingester, Distributor},
	}

	// Add IngesterQuerier as a dependency for store when target is either querier, ruler, or read.
	if t.Cfg.isModuleEnabled(Querier) || t.Cfg.isModuleEnabled(Ruler) || t.Cfg.isModuleEnabled(Read) {
		deps[Store] = append(deps[Store], IngesterQuerier)
	}

	// If the query scheduler and querier are running together, make sure the scheduler goes
	// first to initialize the ring that will also be used by the querier
	if (t.Cfg.isModuleEnabled(Querier) && t.Cfg.isModuleEnabled(QueryScheduler)) || t.Cfg.isModuleEnabled(Read) || t.Cfg.isModuleEnabled(All) {
		deps[Querier] = append(deps[Querier], QueryScheduler)
	}

	// If the query scheduler and query frontend are running together, make sure the scheduler goes
	// first to initialize the ring that will also be used by the query frontend
	if (t.Cfg.isModuleEnabled(QueryFrontend) && t.Cfg.isModuleEnabled(QueryScheduler)) || t.Cfg.isModuleEnabled(Read) || t.Cfg.isModuleEnabled(All) {
		deps[QueryFrontend] = append(deps[QueryFrontend], QueryScheduler)
	}

	for mod, targets := range deps {
		if err := mm.AddDependency(mod, targets...); err != nil {
			return err
		}
	}

	t.deps = deps
	t.ModuleManager = mm

	if t.isModuleActive(Ingester) {
		if err := mm.AddDependency(UsageReport, Ring); err != nil {
			return err
		}
	}

	return nil
}

func (t *Loki) isModuleActive(m string) bool {
	for _, target := range t.Cfg.Target {
		if target == m {
			return true
		}
		if t.recursiveIsModuleActive(target, m) {
			return true
		}
	}
	return false
}

func (t *Loki) recursiveIsModuleActive(target, m string) bool {
	if targetDeps, ok := t.deps[target]; ok {
		for _, dep := range targetDeps {
			if dep == m {
				return true
			}
			if t.recursiveIsModuleActive(dep, m) {
				return true
			}
		}
	}
	return false
}<|MERGE_RESOLUTION|>--- conflicted
+++ resolved
@@ -511,11 +511,7 @@
 		Ruler:                    {Ring, Server, Store, RulerStorage, IngesterQuerier, Overrides, TenantConfigs, UsageReport},
 		TableManager:             {Server, UsageReport},
 		Compactor:                {Server, Overrides, MemberlistKV, UsageReport},
-<<<<<<< HEAD
-		IndexGateway:             {Server, Store, Overrides, UsageReport},
-=======
-		IndexGateway:             {Server, Overrides, UsageReport, MemberlistKV},
->>>>>>> 1dc0d978
+		IndexGateway:             {Server, Store, Overrides, UsageReport, MemberlistKV},
 		IngesterQuerier:          {Ring},
 		IndexGatewayRing:         {RuntimeConfig, Server, MemberlistKV},
 		All:                      {QueryScheduler, QueryFrontend, Querier, Ingester, Distributor, Ruler, Compactor},
