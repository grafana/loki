--- conflicted
+++ resolved
@@ -30,11 +30,8 @@
 	"google.golang.org/grpc/health/grpc_health_v1"
 
 	"github.com/grafana/loki/pkg/analytics"
-<<<<<<< HEAD
 	"github.com/grafana/loki/pkg/bloomcompactor"
-=======
 	"github.com/grafana/loki/pkg/bloomgateway"
->>>>>>> c370d9e7
 	"github.com/grafana/loki/pkg/compactor"
 	compactorclient "github.com/grafana/loki/pkg/compactor/client"
 	"github.com/grafana/loki/pkg/compactor/deletion"
@@ -89,11 +86,8 @@
 	IngesterClient      ingester_client.Config     `yaml:"ingester_client,omitempty"`
 	Ingester            ingester.Config            `yaml:"ingester,omitempty"`
 	IndexGateway        indexgateway.Config        `yaml:"index_gateway"`
-<<<<<<< HEAD
 	BloomCompactor      bloomcompactor.Config      `yaml:"bloom_compactor"`
-=======
 	BloomGateway        bloomgateway.Config        `yaml:"bloom_gateway"`
->>>>>>> c370d9e7
 	StorageConfig       storage.Config             `yaml:"storage_config,omitempty"`
 	ChunkStoreConfig    config.ChunkStoreConfig    `yaml:"chunk_store_config,omitempty"`
 	SchemaConfig        config.SchemaConfig        `yaml:"schema_config,omitempty"`
@@ -322,11 +316,8 @@
 	querySchedulerRingManager *scheduler.RingManager
 	usageReport               *analytics.Reporter
 	indexGatewayRingManager   *indexgateway.RingManager
-<<<<<<< HEAD
 	bloomCompactorRingManager *bloomcompactor.RingManager
-=======
 	bloomGatewayRingManager   *bloomgateway.RingManager
->>>>>>> c370d9e7
 
 	clientMetrics       storage.ClientMetrics
 	deleteClientMetrics *deletion.DeleteRequestClientMetrics
@@ -638,25 +629,13 @@
 		RuleEvaluator:            {Ring, Server, Store, IngesterQuerier, Overrides, TenantConfigs, Analytics},
 		TableManager:             {Server, Analytics},
 		Compactor:                {Server, Overrides, MemberlistKV, Analytics},
-<<<<<<< HEAD
-		IndexGateway:             {Server, Store, Overrides, Analytics, MemberlistKV, IndexGatewayRing, IndexGatewayInterceptors},
-		BloomCompactor:           {Server, BloomCompactorRing, Analytics},
-		IngesterQuerier:          {Ring},
-		QuerySchedulerRing:       {Overrides, Server, MemberlistKV},
-		IndexGatewayRing:         {Overrides, Server, MemberlistKV},
-		BloomCompactorRing:       {Overrides, MemberlistKV},
-		All:                      {QueryScheduler, QueryFrontend, Querier, Ingester, Distributor, Ruler, Compactor},
-		Read:                     {QueryFrontend, Querier},
-		Write:                    {Ingester, Distributor},
-		Backend:                  {QueryScheduler, Ruler, Compactor, IndexGateway},
-=======
 		IndexGateway:             {Server, Store, IndexGatewayRing, IndexGatewayInterceptors, Analytics},
 		BloomGateway:             {Server, BloomGatewayRing, Analytics},
+		BloomCompactor:           {Server, BloomCompactorRing, Analytics},
 		IngesterQuerier:          {Ring},
 		QuerySchedulerRing:       {Overrides, MemberlistKV},
 		IndexGatewayRing:         {Overrides, MemberlistKV},
 		BloomGatewayRing:         {Overrides, MemberlistKV},
->>>>>>> c370d9e7
 		MemberlistKV:             {Server},
 
 		Read:    {QueryFrontend, Querier},
@@ -718,11 +697,7 @@
 
 	//TODO(poyzannur) not sure this is needed for BloomCompactor
 	if t.Cfg.LegacyReadTarget {
-<<<<<<< HEAD
-		deps[Read] = append(deps[Read], QueryScheduler, Ruler, Compactor, IndexGateway, BloomCompactor)
-=======
-		deps[Read] = append(deps[Read], QueryScheduler, Ruler, Compactor, IndexGateway, BloomGateway)
->>>>>>> c370d9e7
+		deps[Read] = append(deps[Read], QueryScheduler, Ruler, Compactor, IndexGateway, BloomGateway, BloomCompactor)
 	}
 
 	if t.Cfg.InternalServer.Enable {
