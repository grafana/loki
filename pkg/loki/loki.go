--- conflicted
+++ resolved
@@ -338,19 +338,6 @@
 
 	// Add dependencies
 	deps := map[string][]string{
-<<<<<<< HEAD
-		Ring:          {RuntimeConfig, Server, MemberlistKV},
-		Overrides:     {RuntimeConfig},
-		Distributor:   {Ring, Server, Overrides},
-		Store:         {Overrides},
-		Ingester:      {Store, Server, MemberlistKV},
-		Querier:       {Store, Ring, Server},
-		QueryFrontend: {Server, Overrides},
-		Ruler:         {Ring, Server, Store, RulerStorage},
-		TableManager:  {Server},
-		Compactor:     {Server},
-		All:           {Querier, Ingester, Distributor, TableManager, Ruler},
-=======
 		Ring:            {RuntimeConfig, Server, MemberlistKV},
 		Overrides:       {RuntimeConfig},
 		Distributor:     {Ring, Server, Overrides},
@@ -362,7 +349,7 @@
 		TableManager:    {Server},
 		Compactor:       {Server},
 		IngesterQuerier: {Ring},
-		All:             {Querier, Ingester, Distributor, TableManager},
+		All:             {Querier, Ingester, Distributor, TableManager, Ruler},
 	}
 
 	// Add IngesterQuerier as a dependency for store when target is either ingester or querier.
@@ -374,7 +361,6 @@
 	// we should start compactor as well for better user experience.
 	if storage.UsingBoltdbShipper(t.cfg.SchemaConfig.Configs) && t.cfg.Ingester.LifecyclerConfig.RingConfig.KVStore.Store == "inmemory" {
 		deps[All] = append(deps[All], Compactor)
->>>>>>> 9e85757d
 	}
 
 	for mod, targets := range deps {
