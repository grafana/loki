--- conflicted
+++ resolved
@@ -378,10 +378,7 @@
 	indexGatewayRingManager   *lokiring.RingManager
 	partitionRingWatcher      *ring.PartitionRingWatcher
 	partitionRing             *ring.PartitionInstanceRing
-<<<<<<< HEAD
 	blockBuilder              *blockbuilder.BlockBuilder
-=======
->>>>>>> b3b8f036
 
 	ClientMetrics       storage.ClientMetrics
 	deleteClientMetrics *deletion.DeleteRequestClientMetrics
