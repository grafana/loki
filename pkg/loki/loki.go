--- conflicted
+++ resolved
@@ -656,11 +656,7 @@
 		Distributor:              {Ring, Server, Overrides, TenantConfigs, Analytics},
 		Store:                    {Overrides, IndexGatewayRing, IngesterQuerier},
 		Ingester:                 {Store, Server, MemberlistKV, TenantConfigs, Analytics},
-<<<<<<< HEAD
-		Querier:                  {Store, Ring, Server, IngesterQuerier, Overrides, Analytics, CacheGenerationLoader, QuerySchedulerRing},
-=======
-		Querier:                  {Store, Ring, Server, Overrides, Analytics, CacheGenerationLoader},
->>>>>>> 90ed037a
+		Querier:                  {Store, Ring, Server, Overrides, Analytics, CacheGenerationLoader, QuerySchedulerRing},
 		QueryFrontendTripperware: {Server, Overrides, TenantConfigs},
 		QueryFrontend:            {QueryFrontendTripperware, Analytics, CacheGenerationLoader, QuerySchedulerRing},
 		QueryScheduler:           {Server, Overrides, MemberlistKV, Analytics, QuerySchedulerRing},
