--- conflicted
+++ resolved
@@ -676,11 +676,7 @@
 
 		deps[QueryLimiter] = []string{Overrides}
 		deps[QueryLimitsInterceptors] = []string{}
-<<<<<<< HEAD
-		deps[QueryLimitsTripperware] = []string{}
-=======
 		deps[QueryLimitsTripperware] = []string{QueryFrontendTripperware}
->>>>>>> 0d69463f
 
 		if err := mm.AddDependency(Server, QueryLimitsInterceptors); err != nil {
 			return err
