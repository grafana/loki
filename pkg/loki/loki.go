package loki

import (
	"bytes"
	"context"
	"flag"
	"fmt"
	"net/http"
	"os"
	rt "runtime"

	"github.com/fatih/color"
	"github.com/felixge/fgprof"
	"github.com/go-kit/log/level"
	"github.com/grafana/dskit/flagext"
	"github.com/grafana/dskit/grpcutil"
	"github.com/grafana/dskit/kv/memberlist"
	"github.com/grafana/dskit/modules"
	"github.com/grafana/dskit/ring"
	"github.com/grafana/dskit/runtimeconfig"
	"github.com/grafana/dskit/services"
	"github.com/pkg/errors"
	"github.com/prometheus/client_golang/prometheus"
	"github.com/weaveworks/common/middleware"
	"github.com/weaveworks/common/server"
	"github.com/weaveworks/common/signals"
	"google.golang.org/grpc/health/grpc_health_v1"

	"github.com/grafana/loki/pkg/distributor"
	"github.com/grafana/loki/pkg/ingester"
	"github.com/grafana/loki/pkg/ingester/client"
	"github.com/grafana/loki/pkg/loki/common"
	"github.com/grafana/loki/pkg/lokifrontend"
	"github.com/grafana/loki/pkg/querier"
	"github.com/grafana/loki/pkg/querier/queryrange"
	"github.com/grafana/loki/pkg/querier/queryrange/queryrangebase"
	basetripper "github.com/grafana/loki/pkg/querier/queryrange/queryrangebase"
	"github.com/grafana/loki/pkg/querier/worker"
	"github.com/grafana/loki/pkg/ruler"
	base_ruler "github.com/grafana/loki/pkg/ruler/base"
	"github.com/grafana/loki/pkg/ruler/rulestore"
	"github.com/grafana/loki/pkg/runtime"
	"github.com/grafana/loki/pkg/scheduler"
	internalserver "github.com/grafana/loki/pkg/server"
	"github.com/grafana/loki/pkg/storage"
	"github.com/grafana/loki/pkg/storage/config"
	"github.com/grafana/loki/pkg/storage/stores/indexshipper/compactor"
	"github.com/grafana/loki/pkg/storage/stores/indexshipper/compactor/deletion"
	"github.com/grafana/loki/pkg/storage/stores/series/index"
	"github.com/grafana/loki/pkg/storage/stores/shipper/indexgateway"
	"github.com/grafana/loki/pkg/tracing"
	"github.com/grafana/loki/pkg/usagestats"
	"github.com/grafana/loki/pkg/util"
	"github.com/grafana/loki/pkg/util/fakeauth"
	util_log "github.com/grafana/loki/pkg/util/log"
	serverutil "github.com/grafana/loki/pkg/util/server"
	"github.com/grafana/loki/pkg/validation"
)

// Config is the root config for Loki.
type Config struct {
	Target       flagext.StringSliceCSV `yaml:"target,omitempty"`
	AuthEnabled  bool                   `yaml:"auth_enabled,omitempty"`
	HTTPPrefix   string                 `yaml:"http_prefix"`
	BallastBytes int                    `yaml:"ballast_bytes"`

	// TODO(dannyk): Remove these config options before next release; they don't need to be configurable.
	//				 These are only here to allow us to test the new functionality.
	UseBufferedLogger bool `yaml:"use_buffered_logger"`
	UseSyncLogger     bool `yaml:"use_sync_logger"`

	Common           common.Config            `yaml:"common,omitempty"`
	Server           server.Config            `yaml:"server,omitempty"`
	InternalServer   internalserver.Config    `yaml:"internal_server,omitempty"`
	Distributor      distributor.Config       `yaml:"distributor,omitempty"`
	Querier          querier.Config           `yaml:"querier,omitempty"`
	DeleteClient     deletion.Config          `yaml:"delete_client,omitempty"`
	IngesterClient   client.Config            `yaml:"ingester_client,omitempty"`
	Ingester         ingester.Config          `yaml:"ingester,omitempty"`
	StorageConfig    storage.Config           `yaml:"storage_config,omitempty"`
	IndexGateway     indexgateway.Config      `yaml:"index_gateway"`
	ChunkStoreConfig config.ChunkStoreConfig  `yaml:"chunk_store_config,omitempty"`
	SchemaConfig     config.SchemaConfig      `yaml:"schema_config,omitempty"`
	LimitsConfig     validation.Limits        `yaml:"limits_config,omitempty"`
	TableManager     index.TableManagerConfig `yaml:"table_manager,omitempty"`
	Worker           worker.Config            `yaml:"frontend_worker,omitempty"`
	Frontend         lokifrontend.Config      `yaml:"frontend,omitempty"`
	Ruler            ruler.Config             `yaml:"ruler,omitempty"`
	QueryRange       queryrange.Config        `yaml:"query_range,omitempty"`
	RuntimeConfig    runtimeconfig.Config     `yaml:"runtime_config,omitempty"`
	MemberlistKV     memberlist.KVConfig      `yaml:"memberlist"`
	Tracing          tracing.Config           `yaml:"tracing"`
	CompactorConfig  compactor.Config         `yaml:"compactor,omitempty"`
	QueryScheduler   scheduler.Config         `yaml:"query_scheduler"`
	UsageReport      usagestats.Config        `yaml:"analytics"`
}

// RegisterFlags registers flag.
func (c *Config) RegisterFlags(f *flag.FlagSet) {
	c.Server.MetricsNamespace = "loki"
	c.Server.ExcludeRequestInLog = true

	// Set the default module list to 'all'
	c.Target = []string{All}
	f.Var(&c.Target, "target", "Comma-separated list of Loki modules to load. "+
		"The alias 'all' can be used in the list to load a number of core modules and will enable single-binary mode. "+
		"The aliases 'read' and 'write' can be used to only run components related to the read path or write path, respectively.")
	f.BoolVar(&c.AuthEnabled, "auth.enabled", true, "Set to false to disable auth.")
	f.IntVar(&c.BallastBytes, "config.ballast-bytes", 0, "The amount of virtual memory to reserve as a ballast in order to optimise "+
		"garbage collection. Larger ballasts result in fewer garbage collection passes, reducing compute overhead at the cost of memory usage.")
	f.BoolVar(&c.UseBufferedLogger, "log.use-buffered", true, "Uses a line-buffered logger to improve performance.")
	f.BoolVar(&c.UseSyncLogger, "log.use-sync", true, "Forces all lines logged to hold a mutex to serialize writes.")

	c.registerServerFlagsWithChangedDefaultValues(f)
	c.Common.RegisterFlags(f)
	c.Distributor.RegisterFlags(f)
	c.Querier.RegisterFlags(f)
	c.DeleteClient.RegisterFlags(f)
	c.IngesterClient.RegisterFlags(f)
	c.Ingester.RegisterFlags(f)
	c.StorageConfig.RegisterFlags(f)
	c.IndexGateway.RegisterFlags(f)
	c.ChunkStoreConfig.RegisterFlags(f)
	c.SchemaConfig.RegisterFlags(f)
	c.LimitsConfig.RegisterFlags(f)
	c.TableManager.RegisterFlags(f)
	c.Frontend.RegisterFlags(f)
	c.Ruler.RegisterFlags(f)
	c.Worker.RegisterFlags(f)
	c.QueryRange.RegisterFlags(f)
	c.RuntimeConfig.RegisterFlags(f)
	c.MemberlistKV.RegisterFlags(f)
	c.Tracing.RegisterFlags(f)
	c.CompactorConfig.RegisterFlags(f)
	c.QueryScheduler.RegisterFlags(f)
	c.UsageReport.RegisterFlags(f)
}

func (c *Config) registerServerFlagsWithChangedDefaultValues(fs *flag.FlagSet) {
	throwaway := flag.NewFlagSet("throwaway", flag.PanicOnError)

	// Register to throwaway flags first. Default values are remembered during registration and cannot be changed,
	// but we can take values from throwaway flag set and reregister into supplied flags with new default values.
	c.Server.RegisterFlags(throwaway)
	c.InternalServer.RegisterFlags(throwaway)

	throwaway.VisitAll(func(f *flag.Flag) {
		// Ignore errors when setting new values. We have a test to verify that it works.
		switch f.Name {
		case "server.grpc.keepalive.min-time-between-pings":
			_ = f.Value.Set("10s")

		case "server.grpc.keepalive.ping-without-stream-allowed":
			_ = f.Value.Set("true")

		case "server.http-listen-port":
			_ = f.Value.Set("3100")
		}

		fs.Var(f.Value, f.Name, f.Usage)
	})
}

// Clone takes advantage of pass-by-value semantics to return a distinct *Config.
// This is primarily used to parse a different flag set without mutating the original *Config.
func (c *Config) Clone() flagext.Registerer {
	return func(c Config) *Config {
		return &c
	}(*c)
}

// Validate the config and returns an error if the validation
// doesn't pass
func (c *Config) Validate() error {
	if err := c.SchemaConfig.Validate(); err != nil {
		return errors.Wrap(err, "invalid schema config")
	}
	if err := c.StorageConfig.Validate(); err != nil {
		return errors.Wrap(err, "invalid storage config")
	}
	if err := c.QueryRange.Validate(); err != nil {
		return errors.Wrap(err, "invalid queryrange config")
	}
	if err := c.Querier.Validate(); err != nil {
		return errors.Wrap(err, "invalid querier config")
	}
	if err := c.TableManager.Validate(); err != nil {
		return errors.Wrap(err, "invalid tablemanager config")
	}
	if err := c.Ruler.Validate(); err != nil {
		return errors.Wrap(err, "invalid ruler config")
	}
	if err := c.Ingester.Validate(); err != nil {
		return errors.Wrap(err, "invalid ingester config")
	}
	if err := c.LimitsConfig.Validate(); err != nil {
		return errors.Wrap(err, "invalid limits config")
	}
	if err := c.Worker.Validate(util_log.Logger); err != nil {
		return errors.Wrap(err, "invalid frontend-worker config")
	}
	if err := c.StorageConfig.BoltDBShipperConfig.Validate(); err != nil {
		return errors.Wrap(err, "invalid boltdb-shipper config")
	}
	if err := c.CompactorConfig.Validate(); err != nil {
		return errors.Wrap(err, "invalid compactor config")
	}
	if err := c.ChunkStoreConfig.Validate(util_log.Logger); err != nil {
		return errors.Wrap(err, "invalid chunk store config")
	}
	// TODO(cyriltovena): remove when MaxLookBackPeriod in the storage will be fully deprecated.
	if c.ChunkStoreConfig.MaxLookBackPeriod > 0 {
		c.LimitsConfig.MaxQueryLookback = c.ChunkStoreConfig.MaxLookBackPeriod
	}

	if err := c.QueryRange.Validate(); err != nil {
		return errors.Wrap(err, "invalid query_range config")
	}

	if err := ValidateConfigCompatibility(*c); err != nil {
		return err
	}

	return nil
}

func (c *Config) isModuleEnabled(m string) bool {
	return util.StringsContain(c.Target, m)
}

type Frontend interface {
	services.Service
	CheckReady(_ context.Context) error
}

// Loki is the root datastructure for Loki.
type Loki struct {
	Cfg Config

	// set during initialization
	ModuleManager *modules.Manager
	serviceMap    map[string]services.Service
	deps          map[string][]string
	SignalHandler *signals.Handler

	Server                   *server.Server
	InternalServer           *server.Server
	ring                     *ring.Ring
	overrides                *validation.Overrides
	tenantConfigs            *runtime.TenantConfigs
	TenantLimits             validation.TenantLimits
	distributor              *distributor.Distributor
	Ingester                 ingester.Interface
	Querier                  querier.Querier
	cacheGenerationLoader    queryrangebase.CacheGenNumberLoader
	querierAPI               *querier.QuerierAPI
	ingesterQuerier          *querier.IngesterQuerier
	Store                    storage.Store
	tableManager             *index.TableManager
	frontend                 Frontend
	ruler                    *base_ruler.Ruler
	RulerStorage             rulestore.RuleStore
	rulerAPI                 *base_ruler.API
	stopper                  queryrange.Stopper
	runtimeConfig            *runtimeconfig.Manager
	MemberlistKV             *memberlist.KVInitService
	compactor                *compactor.Compactor
	QueryFrontEndTripperware basetripper.Tripperware
	queryScheduler           *scheduler.Scheduler
	usageReport              *usagestats.Reporter
	indexGatewayRingManager  *indexgateway.RingManager

	clientMetrics       storage.ClientMetrics
	deleteClientMetrics *deletion.DeleteRequestClientMetrics

	HTTPAuthMiddleware middleware.Interface
}

// New makes a new Loki.
func New(cfg Config) (*Loki, error) {
	loki := &Loki{
		Cfg:                 cfg,
		clientMetrics:       storage.NewClientMetrics(),
		deleteClientMetrics: deletion.NewDeleteRequestClientMetrics(prometheus.DefaultRegisterer),
	}
	usagestats.Edition("oss")
	loki.setupAuthMiddleware()
	loki.setupGRPCRecoveryMiddleware()
	if err := loki.setupModuleManager(); err != nil {
		return nil, err
	}

	return loki, nil
}

func (t *Loki) setupAuthMiddleware() {
	// Don't check auth header on TransferChunks, as we weren't originally
	// sending it and this could cause transfers to fail on update.
	t.HTTPAuthMiddleware = fakeauth.SetupAuthMiddleware(&t.Cfg.Server, t.Cfg.AuthEnabled,
		// Also don't check auth for these gRPC methods, since single call is used for multiple users (or no user like health check).
		[]string{
			"/grpc.health.v1.Health/Check",
			"/logproto.Ingester/TransferChunks",
			"/logproto.StreamData/GetStreamRates",
			"/frontend.Frontend/Process",
			"/frontend.Frontend/NotifyClientShutdown",
			"/schedulerpb.SchedulerForFrontend/FrontendLoop",
			"/schedulerpb.SchedulerForQuerier/QuerierLoop",
			"/schedulerpb.SchedulerForQuerier/NotifyQuerierShutdown",
		})
}

func (t *Loki) setupGRPCRecoveryMiddleware() {
	t.Cfg.Server.GRPCMiddleware = append(t.Cfg.Server.GRPCMiddleware, serverutil.RecoveryGRPCUnaryInterceptor)
	t.Cfg.Server.GRPCStreamMiddleware = append(t.Cfg.Server.GRPCStreamMiddleware, serverutil.RecoveryGRPCStreamInterceptor)
}

func newDefaultConfig() *Config {
	defaultConfig := &Config{}
	defaultFS := flag.NewFlagSet("", flag.PanicOnError)
	defaultConfig.RegisterFlags(defaultFS)
	return defaultConfig
}

// RunOpts configures custom behavior for running Loki.
type RunOpts struct {
	// CustomConfigEndpointHandlerFn is the handlerFunc to be used by the /config endpoint.
	// If empty, default handlerFunc will be used.
	CustomConfigEndpointHandlerFn func(http.ResponseWriter, *http.Request)
}

func (t *Loki) bindConfigEndpoint(opts RunOpts) {
	configEndpointHandlerFn := configHandler(t.Cfg, newDefaultConfig())
	if opts.CustomConfigEndpointHandlerFn != nil {
		configEndpointHandlerFn = opts.CustomConfigEndpointHandlerFn
	}
	t.Server.HTTP.Path("/config").Methods("GET").HandlerFunc(configEndpointHandlerFn)
}

// ListTargets prints a list of available user visible targets and their
// dependencies
func (t *Loki) ListTargets() {
	green := color.New(color.FgGreen, color.Bold)
	if rt.GOOS == "windows" {
		green.DisableColor()
	}
	for _, m := range t.ModuleManager.UserVisibleModuleNames() {
		fmt.Fprintln(os.Stdout, green.Sprint(m))

		for _, n := range t.ModuleManager.DependenciesForModule(m) {
			if t.ModuleManager.IsUserVisibleModule(n) {
				fmt.Fprintln(os.Stdout, " ", n)
			}
		}
	}
}

// Run starts Loki running, and blocks until a Loki stops.
func (t *Loki) Run(opts RunOpts) error {
	serviceMap, err := t.ModuleManager.InitModuleServices(t.Cfg.Target...)
	if err != nil {
		return err
	}

	t.serviceMap = serviceMap
	t.Server.HTTP.Path("/services").Methods("GET").Handler(http.HandlerFunc(t.servicesHandler))

	// get all services, create service manager and tell it to start
	var servs []services.Service
	for _, s := range serviceMap {
		servs = append(servs, s)
	}

	sm, err := services.NewManager(servs...)
	if err != nil {
		return err
	}

	// before starting servers, register /ready handler. It should reflect entire Loki.
	if t.Cfg.InternalServer.Enable {
		t.InternalServer.HTTP.Path("/ready").Methods("GET").Handler(t.readyHandler(sm))
	}
	t.Server.HTTP.Path("/ready").Methods("GET").Handler(t.readyHandler(sm))

	grpc_health_v1.RegisterHealthServer(t.Server.GRPC, grpcutil.NewHealthCheck(sm))

	// Config endpoint adds a way to see the config and the changes compared to the defaults.
	t.bindConfigEndpoint(opts)

	// Each component serves its version.
	if t.Cfg.InternalServer.Enable {
		t.InternalServer.HTTP.Path("/loki/api/v1/status/buildinfo").Methods("GET").HandlerFunc(versionHandler())
	}
	t.Server.HTTP.Path("/loki/api/v1/status/buildinfo").Methods("GET").HandlerFunc(versionHandler())

	t.Server.HTTP.Path("/debug/fgprof").Methods("GET", "POST").Handler(fgprof.Handler())

	// Let's listen for events from this manager, and log them.
	healthy := func() { level.Info(util_log.Logger).Log("msg", "Loki started") }
	stopped := func() { level.Info(util_log.Logger).Log("msg", "Loki stopped") }
	serviceFailed := func(service services.Service) {
		// if any service fails, stop entire Loki
		sm.StopAsync()

		// let's find out which module failed
		for m, s := range serviceMap {
			if s == service {
				if service.FailureCase() == modules.ErrStopProcess {
					level.Info(util_log.Logger).Log("msg", "received stop signal via return error", "module", m, "error", service.FailureCase())
				} else {
					level.Error(util_log.Logger).Log("msg", "module failed", "module", m, "error", service.FailureCase())
				}
				return
			}
		}

		level.Error(util_log.Logger).Log("msg", "module failed", "module", "unknown", "error", service.FailureCase())
	}

	sm.AddListener(services.NewManagerListener(healthy, stopped, serviceFailed))

	// Setup signal handler. If signal arrives, we stop the manager, which stops all the services.
	t.SignalHandler = signals.NewHandler(t.Server.Log)
	go func() {
		t.SignalHandler.Loop()
		sm.StopAsync()
	}()

	// Start all services. This can really only fail if some service is already
	// in other state than New, which should not be the case.
	err = sm.StartAsync(context.Background())
	if err == nil {
		// Wait until service manager stops. It can stop in two ways:
		// 1) Signal is received and manager is stopped.
		// 2) Any service fails.
		err = sm.AwaitStopped(context.Background())
	}

	// If there is no error yet (= service manager started and then stopped without problems),
	// but any service failed, report that failure as an error to caller.
	if err == nil {
		if failed := sm.ServicesByState()[services.Failed]; len(failed) > 0 {
			for _, f := range failed {
				if f.FailureCase() != modules.ErrStopProcess {
					// Details were reported via failure listener before
					err = errors.New("failed services")
					break
				}
			}
		}
	}
	return err
}

func (t *Loki) readyHandler(sm *services.Manager) http.HandlerFunc {
	return func(w http.ResponseWriter, r *http.Request) {
		if !sm.IsHealthy() {
			msg := bytes.Buffer{}
			msg.WriteString("Some services are not Running:\n")

			byState := sm.ServicesByState()
			for st, ls := range byState {
				msg.WriteString(fmt.Sprintf("%v: %d\n", st, len(ls)))
			}

			http.Error(w, msg.String(), http.StatusServiceUnavailable)
			return
		}

		// Ingester has a special check that makes sure that it was able to register into the ring,
		// and that all other ring entries are OK too.
		if t.Ingester != nil {
			if err := t.Ingester.CheckReady(r.Context()); err != nil {
				http.Error(w, "Ingester not ready: "+err.Error(), http.StatusServiceUnavailable)
				return
			}
		}

		// Query Frontend has a special check that makes sure that a querier is attached before it signals
		// itself as ready
		if t.frontend != nil {
			if err := t.frontend.CheckReady(r.Context()); err != nil {
				http.Error(w, "Query Frontend not ready: "+err.Error(), http.StatusServiceUnavailable)
				return
			}
		}

		http.Error(w, "ready", http.StatusOK)
	}
}

func (t *Loki) setupModuleManager() error {
	mm := modules.NewManager(util_log.Logger)

	mm.RegisterModule(Server, t.initServer, modules.UserInvisibleModule)

	if t.Cfg.InternalServer.Enable {
		mm.RegisterModule(InternalServer, t.initInternalServer, modules.UserInvisibleModule)
	}

	mm.RegisterModule(RuntimeConfig, t.initRuntimeConfig, modules.UserInvisibleModule)
	mm.RegisterModule(MemberlistKV, t.initMemberlistKV, modules.UserInvisibleModule)
	mm.RegisterModule(Ring, t.initRing, modules.UserInvisibleModule)
	mm.RegisterModule(Overrides, t.initOverrides, modules.UserInvisibleModule)
	mm.RegisterModule(OverridesExporter, t.initOverridesExporter)
	mm.RegisterModule(TenantConfigs, t.initTenantConfigs, modules.UserInvisibleModule)
	mm.RegisterModule(Distributor, t.initDistributor)
	mm.RegisterModule(Store, t.initStore, modules.UserInvisibleModule)
	mm.RegisterModule(Ingester, t.initIngester)
	mm.RegisterModule(Querier, t.initQuerier)
	mm.RegisterModule(IngesterQuerier, t.initIngesterQuerier)
	mm.RegisterModule(QueryFrontendTripperware, t.initQueryFrontendTripperware, modules.UserInvisibleModule)
	mm.RegisterModule(QueryFrontend, t.initQueryFrontend)
	mm.RegisterModule(RulerStorage, t.initRulerStorage, modules.UserInvisibleModule)
	mm.RegisterModule(Ruler, t.initRuler)
	mm.RegisterModule(TableManager, t.initTableManager)
	mm.RegisterModule(Compactor, t.initCompactor)
	mm.RegisterModule(IndexGateway, t.initIndexGateway)
	mm.RegisterModule(QueryScheduler, t.initQueryScheduler)
	mm.RegisterModule(IndexGatewayRing, t.initIndexGatewayRing, modules.UserInvisibleModule)
	mm.RegisterModule(UsageReport, t.initUsageReport)
	mm.RegisterModule(CacheGenerationLoader, t.initCacheGenerationLoader)

	mm.RegisterModule(All, nil)
	mm.RegisterModule(Read, nil)
	mm.RegisterModule(Write, nil)

	// Add dependencies
	deps := map[string][]string{
		Ring:                     {RuntimeConfig, Server, MemberlistKV},
		UsageReport:              {},
		Overrides:                {RuntimeConfig},
		OverridesExporter:        {Overrides, Server},
		TenantConfigs:            {RuntimeConfig},
		Distributor:              {Ring, Server, Overrides, TenantConfigs, UsageReport},
		Store:                    {Overrides, IndexGatewayRing},
		Ingester:                 {Store, Server, MemberlistKV, TenantConfigs, UsageReport},
<<<<<<< HEAD
		Querier:                  {Store, Ring, Server, IngesterQuerier, TenantConfigs, UsageReport},
		QueryFrontendTripperware: {Server, Overrides, TenantConfigs},
		QueryFrontend:            {QueryFrontendTripperware, UsageReport},
=======
		Querier:                  {Store, Ring, Server, IngesterQuerier, TenantConfigs, UsageReport, CacheGenerationLoader},
		QueryFrontendTripperware: {Server, Embededcache, Overrides, TenantConfigs},
		QueryFrontend:            {QueryFrontendTripperware, UsageReport, CacheGenerationLoader},
>>>>>>> ae2a6f31
		QueryScheduler:           {Server, Overrides, MemberlistKV, UsageReport},
		Ruler:                    {Ring, Server, Store, RulerStorage, IngesterQuerier, Overrides, TenantConfigs, UsageReport},
		TableManager:             {Server, UsageReport},
		Compactor:                {Server, Overrides, MemberlistKV, UsageReport},
		IndexGateway:             {Server, Store, Overrides, UsageReport, MemberlistKV, IndexGatewayRing},
		IngesterQuerier:          {Ring},
		IndexGatewayRing:         {RuntimeConfig, Server, MemberlistKV},
		All:                      {QueryScheduler, QueryFrontend, Querier, Ingester, Distributor, Ruler, Compactor},
		Read:                     {QueryScheduler, QueryFrontend, Querier, Ruler, Compactor, IndexGateway},
		Write:                    {Ingester, Distributor},
		MemberlistKV:             {Server},
	}

	// Add IngesterQuerier as a dependency for store when target is either querier, ruler, or read.
	if t.Cfg.isModuleEnabled(Querier) || t.Cfg.isModuleEnabled(Ruler) || t.Cfg.isModuleEnabled(Read) {
		deps[Store] = append(deps[Store], IngesterQuerier)
	}

	// If the query scheduler and querier are running together, make sure the scheduler goes
	// first to initialize the ring that will also be used by the querier
	if (t.Cfg.isModuleEnabled(Querier) && t.Cfg.isModuleEnabled(QueryScheduler)) || t.Cfg.isModuleEnabled(Read) || t.Cfg.isModuleEnabled(All) {
		deps[Querier] = append(deps[Querier], QueryScheduler)
	}

	// If the query scheduler and query frontend are running together, make sure the scheduler goes
	// first to initialize the ring that will also be used by the query frontend
	if (t.Cfg.isModuleEnabled(QueryFrontend) && t.Cfg.isModuleEnabled(QueryScheduler)) || t.Cfg.isModuleEnabled(Read) || t.Cfg.isModuleEnabled(All) {
		deps[QueryFrontend] = append(deps[QueryFrontend], QueryScheduler)
	}

	if t.Cfg.InternalServer.Enable {
		for key, ds := range deps {
			idx := -1
			for i, v := range ds {
				if v == Server {
					idx = i
					break
				}
			}

			if idx == -1 {
				continue
			}

			a := append(ds[:idx+1], ds[idx:]...)
			a[idx] = InternalServer
			deps[key] = a
		}

	}

	for mod, targets := range deps {
		if err := mm.AddDependency(mod, targets...); err != nil {
			return err
		}
	}

	t.deps = deps
	t.ModuleManager = mm

	if t.isModuleActive(Ingester) {
		if err := mm.AddDependency(UsageReport, Ring); err != nil {
			return err
		}
	}

	return nil
}

func (t *Loki) isModuleActive(m string) bool {
	for _, target := range t.Cfg.Target {
		if target == m {
			return true
		}
		if t.recursiveIsModuleActive(target, m) {
			return true
		}
	}
	return false
}

func (t *Loki) recursiveIsModuleActive(target, m string) bool {
	if targetDeps, ok := t.deps[target]; ok {
		for _, dep := range targetDeps {
			if dep == m {
				return true
			}
			if t.recursiveIsModuleActive(dep, m) {
				return true
			}
		}
	}
	return false
}<|MERGE_RESOLUTION|>--- conflicted
+++ resolved
@@ -535,15 +535,9 @@
 		Distributor:              {Ring, Server, Overrides, TenantConfigs, UsageReport},
 		Store:                    {Overrides, IndexGatewayRing},
 		Ingester:                 {Store, Server, MemberlistKV, TenantConfigs, UsageReport},
-<<<<<<< HEAD
-		Querier:                  {Store, Ring, Server, IngesterQuerier, TenantConfigs, UsageReport},
+		Querier:                  {Store, Ring, Server, IngesterQuerier, TenantConfigs, UsageReport, CacheGenerationLoader},
 		QueryFrontendTripperware: {Server, Overrides, TenantConfigs},
-		QueryFrontend:            {QueryFrontendTripperware, UsageReport},
-=======
-		Querier:                  {Store, Ring, Server, IngesterQuerier, TenantConfigs, UsageReport, CacheGenerationLoader},
-		QueryFrontendTripperware: {Server, Embededcache, Overrides, TenantConfigs},
 		QueryFrontend:            {QueryFrontendTripperware, UsageReport, CacheGenerationLoader},
->>>>>>> ae2a6f31
 		QueryScheduler:           {Server, Overrides, MemberlistKV, UsageReport},
 		Ruler:                    {Ring, Server, Store, RulerStorage, IngesterQuerier, Overrides, TenantConfigs, UsageReport},
 		TableManager:             {Server, UsageReport},
