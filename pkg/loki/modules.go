--- conflicted
+++ resolved
@@ -223,22 +223,12 @@
 	// Querier worker's max concurrent requests must be the same as the querier setting
 	t.Cfg.Worker.MaxConcurrentRequests = t.Cfg.Querier.MaxConcurrent
 
-<<<<<<< HEAD
 	deleteStore, err := t.deleteRequestsStore()
 	if err != nil {
 		return nil, err
 	}
 
-	t.Querier, err = querier.New(t.Cfg.Querier, t.Store, t.ingesterQuerier, t.overrides, deleteStore)
-=======
-	logger := log.With(util_log.Logger, "component", "querier")
-	var err error
-	q, err := querier.New(t.Cfg.Querier, t.Store, t.ingesterQuerier, t.overrides)
->>>>>>> d320873e
-	if err != nil {
-		return nil, err
-	}
-
+	q, err := querier.New(t.Cfg.Querier, t.Store, t.ingesterQuerier, t.overrides, deleteStore)
 	if t.Cfg.Querier.MultiTenantQueriesEnabled {
 		t.Querier = querier.NewMultiTenantQuerier(q, util_log.Logger)
 	} else {
@@ -260,6 +250,7 @@
 		httpreq.ExtractQueryMetricsMiddleware(),
 	)
 
+	logger := log.With(util_log.Logger, "component", "querier")
 	t.querierAPI = querier.NewQuerierAPI(t.Cfg.Querier, t.Querier, t.overrides, logger)
 	queryHandlers := map[string]http.Handler{
 		"/loki/api/v1/query_range":         httpMiddleware.Wrap(http.HandlerFunc(t.querierAPI.RangeQueryHandler)),
@@ -826,7 +817,7 @@
 func (t *Loki) deleteRequestsStore() (deletion.DeleteRequestsStore, error) {
 	deleteStore := deletion.NewNoOpDeleteRequestsStore()
 	if loki_storage.UsingBoltdbShipper(t.Cfg.SchemaConfig.Configs) {
-		indexClient, err := chunk_storage.NewIndexClient(shipper.BoltDBShipperType, t.Cfg.StorageConfig.Config, t.Cfg.SchemaConfig.SchemaConfig, prometheus.DefaultRegisterer)
+		indexClient, err := chunk_storage.NewIndexClient(shipper.BoltDBShipperType, t.Cfg.StorageConfig.Config, t.Cfg.SchemaConfig.SchemaConfig, t.overrides, prometheus.DefaultRegisterer)
 		if err != nil {
 			return nil, err
 		}
