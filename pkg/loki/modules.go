--- conflicted
+++ resolved
@@ -614,13 +614,7 @@
 		os.Exit(1)
 	}
 
-<<<<<<< HEAD
-	tableClient, err := storage.NewTableClient("table-manager-store", lastConfig.IndexType, *lastConfig, t.Cfg.StorageConfig, t.clientMetrics, prometheus.DefaultRegisterer, util_log.Logger)
-=======
-	reg := prometheus.WrapRegistererWith(prometheus.Labels{"component": "table-manager-store"}, prometheus.DefaultRegisterer)
-
-	tableClient, err := storage.NewTableClient(lastConfig.IndexType, *lastConfig, t.Cfg.StorageConfig, t.ClientMetrics, reg, util_log.Logger)
->>>>>>> 74e94cd1
+	tableClient, err := storage.NewTableClient("table-manager-store", lastConfig.IndexType, *lastConfig, t.Cfg.StorageConfig, t.ClientMetrics, prometheus.DefaultRegisterer, util_log.Logger)
 	if err != nil {
 		return nil, err
 	}
@@ -1106,17 +1100,12 @@
 			return nil, err
 		}
 	}
-
-<<<<<<< HEAD
 	overrides, err := validation.NewOverrides(t.Cfg.LimitsConfig, t.TenantLimits)
 	if err != nil {
 		return nil, err
 	}
 
-	t.RulerStorage, err = base_ruler.NewLegacyRuleStore(t.Cfg.Ruler.StoreConfig, overrides, t.Cfg.StorageConfig.Hedging, t.clientMetrics, ruler.GroupLoader{}, util_log.Logger)
-=======
-	t.RulerStorage, err = base_ruler.NewLegacyRuleStore(t.Cfg.Ruler.StoreConfig, t.Cfg.StorageConfig.Hedging, t.ClientMetrics, ruler.GroupLoader{}, util_log.Logger)
->>>>>>> 74e94cd1
+	t.RulerStorage, err = base_ruler.NewLegacyRuleStore(t.Cfg.Ruler.StoreConfig, overrides, t.Cfg.StorageConfig.Hedging, t.ClientMetrics, ruler.GroupLoader{}, util_log.Logger)
 
 	return
 }
@@ -1290,11 +1279,7 @@
 			continue
 		}
 
-<<<<<<< HEAD
-		objectClient, err := storage.NewObjectClient("compactor", periodConfig.ObjectType, t.Cfg.StorageConfig, t.clientMetrics, prometheus.DefaultRegisterer)
-=======
-		objectClient, err := storage.NewObjectClient(periodConfig.ObjectType, t.Cfg.StorageConfig, t.ClientMetrics)
->>>>>>> 74e94cd1
+		objectClient, err := storage.NewObjectClient("compactor", periodConfig.ObjectType, t.Cfg.StorageConfig, t.ClientMetrics, prometheus.DefaultRegisterer)
 		if err != nil {
 			return nil, fmt.Errorf("failed to create object client: %w", err)
 		}
@@ -1305,11 +1290,7 @@
 	var deleteRequestStoreClient client.ObjectClient
 	if t.Cfg.CompactorConfig.RetentionEnabled {
 		if deleteStore := t.Cfg.CompactorConfig.DeleteRequestStore; deleteStore != "" {
-<<<<<<< HEAD
-			if deleteRequestStoreClient, err = storage.NewObjectClient("compactor", deleteStore, t.Cfg.StorageConfig, t.clientMetrics, prometheus.DefaultRegisterer); err != nil {
-=======
-			if deleteRequestStoreClient, err = storage.NewObjectClient(deleteStore, t.Cfg.StorageConfig, t.ClientMetrics); err != nil {
->>>>>>> 74e94cd1
+			if deleteRequestStoreClient, err = storage.NewObjectClient("compactor", deleteStore, t.Cfg.StorageConfig, t.ClientMetrics, prometheus.DefaultRegisterer); err != nil {
 				return nil, fmt.Errorf("failed to create delete request store object client: %w", err)
 			}
 		} else {
@@ -1399,11 +1380,7 @@
 		}
 		tableRange := period.GetIndexTableNumberRange(periodEndTime)
 
-<<<<<<< HEAD
-		indexClient, err := storage.NewIndexClient("index-gateway", period, tableRange, t.Cfg.StorageConfig, t.Cfg.SchemaConfig, t.Overrides, t.clientMetrics, shardingStrategy,
-=======
-		indexClient, err := storage.NewIndexClient(period, tableRange, t.Cfg.StorageConfig, t.Cfg.SchemaConfig, t.Overrides, t.ClientMetrics, shardingStrategy,
->>>>>>> 74e94cd1
+		indexClient, err := storage.NewIndexClient("index-gateway", period, tableRange, t.Cfg.StorageConfig, t.Cfg.SchemaConfig, t.Overrides, t.ClientMetrics, shardingStrategy,
 			prometheus.DefaultRegisterer, log.With(util_log.Logger, "index-store", fmt.Sprintf("%s-%s", period.IndexType, period.From.String())), t.Cfg.MetricsNamespace,
 		)
 		if err != nil {
@@ -1608,11 +1585,7 @@
 		return nil, err
 	}
 
-<<<<<<< HEAD
-	objectClient, err := storage.NewObjectClient("analytics", period.ObjectType, t.Cfg.StorageConfig, t.clientMetrics, prometheus.DefaultRegisterer)
-=======
-	objectClient, err := storage.NewObjectClient(period.ObjectType, t.Cfg.StorageConfig, t.ClientMetrics)
->>>>>>> 74e94cd1
+	objectClient, err := storage.NewObjectClient("analytics", period.ObjectType, t.Cfg.StorageConfig, t.ClientMetrics, prometheus.DefaultRegisterer)
 	if err != nil {
 		level.Info(util_log.Logger).Log("msg", "failed to initialize usage report", "err", err)
 		return nil, nil
