--- conflicted
+++ resolved
@@ -713,15 +713,7 @@
 func (t *Loki) compactorAddress() (string, bool, error) {
 	if t.Cfg.isModuleEnabled(All) || t.Cfg.isModuleEnabled(Read) {
 		// In single binary or read modes, this module depends on Server
-<<<<<<< HEAD
-		return fmt.Sprintf("127.0.0.1:%d", t.Cfg.Server.GRPCListenPort), true, nil
-=======
-		proto := "http"
-		if len(t.Cfg.Server.HTTPTLSConfig.TLSCertPath) > 0 && len(t.Cfg.Server.HTTPTLSConfig.TLSKeyPath) > 0 {
-			proto = "https"
-		}
-		return fmt.Sprintf("%s://%s:%d", proto, t.Cfg.Server.HTTPListenAddress, t.Cfg.Server.HTTPListenPort), nil
->>>>>>> 6e217c6a
+		return fmt.Sprintf("%s:%d", t.Cfg.Server.HTTPListenAddress, t.Cfg.Server.GRPCListenPort), true, nil
 	}
 
 	if t.Cfg.Common.CompactorAddress == "" && t.Cfg.Common.CompactorGRPCAddress == "" {
