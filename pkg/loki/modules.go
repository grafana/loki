--- conflicted
+++ resolved
@@ -164,21 +164,12 @@
 }
 
 func (t *Loki) initOverridesExporter() (services.Service, error) {
-<<<<<<< HEAD
 	if t.Cfg.isModuleEnabled(OverridesExporter) && t.TenantLimits == nil {
-=======
-	tenantLimits := newtenantLimitsFromRuntimeConfig(t.runtimeConfig)
-	if t.Cfg.isModuleEnabled(OverridesExporter) && tenantLimits == nil {
->>>>>>> 7362e0b6
 		// This target isn't enabled by default ("all") and requires per-tenant limits to run.
 		return nil, errors.New("overrides-exporter has been enabled, but no runtime configuration file was configured")
 	}
 
-<<<<<<< HEAD
 	exporter := validation.NewOverridesExporter(t.TenantLimits)
-=======
-	exporter := validation.NewOverridesExporter(tenantLimits)
->>>>>>> 7362e0b6
 	prometheus.MustRegister(exporter)
 
 	// The overrides-exporter has no state and reads overrides for runtime configuration each time it
