package loki

import (
	"context"
	"errors"
	"fmt"
	"math/rand"
	"net/http"
	"net/http/httputil"
	"net/url"
	"os"
	"strconv"
	"strings"
	"time"

	"github.com/NYTimes/gziphandler"
	"github.com/go-kit/log"
	"github.com/go-kit/log/level"
	"github.com/grafana/dskit/dns"
	"github.com/grafana/dskit/kv/codec"
	"github.com/grafana/dskit/kv/memberlist"
	"github.com/grafana/dskit/ring"
	"github.com/grafana/dskit/runtimeconfig"
	"github.com/grafana/dskit/services"
	"github.com/grafana/dskit/tenant"
	gerrors "github.com/pkg/errors"
	"github.com/prometheus/client_golang/prometheus"
	"github.com/prometheus/client_golang/prometheus/collectors"
	"github.com/prometheus/common/model"
	"github.com/prometheus/common/version"
	"github.com/weaveworks/common/middleware"
	"github.com/weaveworks/common/server"
	"github.com/weaveworks/common/user"

	"github.com/grafana/loki/pkg/distributor"
	"github.com/grafana/loki/pkg/ingester"
	"github.com/grafana/loki/pkg/logproto"
	"github.com/grafana/loki/pkg/logql"
	"github.com/grafana/loki/pkg/lokifrontend/frontend"
	"github.com/grafana/loki/pkg/lokifrontend/frontend/transport"
	"github.com/grafana/loki/pkg/lokifrontend/frontend/v1/frontendv1pb"
	"github.com/grafana/loki/pkg/lokifrontend/frontend/v2/frontendv2pb"
	"github.com/grafana/loki/pkg/querier"
	"github.com/grafana/loki/pkg/querier/queryrange"
	"github.com/grafana/loki/pkg/querier/queryrange/queryrangebase"
	"github.com/grafana/loki/pkg/ruler"
	base_ruler "github.com/grafana/loki/pkg/ruler/base"
	"github.com/grafana/loki/pkg/runtime"
	"github.com/grafana/loki/pkg/scheduler"
	"github.com/grafana/loki/pkg/scheduler/schedulerpb"
	"github.com/grafana/loki/pkg/storage"
	"github.com/grafana/loki/pkg/storage/chunk/cache"
	chunk_util "github.com/grafana/loki/pkg/storage/chunk/client/util"
	"github.com/grafana/loki/pkg/storage/config"
	"github.com/grafana/loki/pkg/storage/stores/indexshipper"
	"github.com/grafana/loki/pkg/storage/stores/indexshipper/compactor"
	compactor_client "github.com/grafana/loki/pkg/storage/stores/indexshipper/compactor/client"
	"github.com/grafana/loki/pkg/storage/stores/indexshipper/compactor/client/grpc"
	"github.com/grafana/loki/pkg/storage/stores/indexshipper/compactor/deletion"
	"github.com/grafana/loki/pkg/storage/stores/indexshipper/compactor/generationnumber"
	"github.com/grafana/loki/pkg/storage/stores/series/index"
	shipper_index "github.com/grafana/loki/pkg/storage/stores/shipper/index"
	boltdb_shipper_compactor "github.com/grafana/loki/pkg/storage/stores/shipper/index/compactor"
	"github.com/grafana/loki/pkg/storage/stores/shipper/indexgateway"
	"github.com/grafana/loki/pkg/storage/stores/tsdb"
	"github.com/grafana/loki/pkg/usagestats"
	"github.com/grafana/loki/pkg/util/httpreq"
	"github.com/grafana/loki/pkg/util/limiter"
	util_log "github.com/grafana/loki/pkg/util/log"
	"github.com/grafana/loki/pkg/util/querylimits"
	serverutil "github.com/grafana/loki/pkg/util/server"
	"github.com/grafana/loki/pkg/validation"
)

const maxChunkAgeForTableManager = 12 * time.Hour

// The various modules that make up Loki.
const (
	Ring                     string = "ring"
	RuntimeConfig            string = "runtime-config"
	Overrides                string = "overrides"
	OverridesExporter        string = "overrides-exporter"
	TenantConfigs            string = "tenant-configs"
	Server                   string = "server"
	InternalServer           string = "internal-server"
	Distributor              string = "distributor"
	Ingester                 string = "ingester"
	Querier                  string = "querier"
	CacheGenerationLoader    string = "cache-generation-loader"
	IngesterQuerier          string = "ingester-querier"
	QueryFrontend            string = "query-frontend"
	QueryFrontendTripperware string = "query-frontend-tripperware"
	QueryLimiter             string = "query-limiter"
	QueryLimitsInterceptors  string = "query-limits-interceptors"
	QueryLimitsTripperware   string = "query-limits-tripper"
	RulerStorage             string = "ruler-storage"
	Ruler                    string = "ruler"
	RuleEvaluator            string = "rule-evaluator"
	Store                    string = "store"
	TableManager             string = "table-manager"
	MemberlistKV             string = "memberlist-kv"
	Compactor                string = "compactor"
	IndexGateway             string = "index-gateway"
	IndexGatewayRing         string = "index-gateway-ring"
	QueryScheduler           string = "query-scheduler"
	All                      string = "all"
	Read                     string = "read"
	Write                    string = "write"
	Backend                  string = "backend"
	UsageReport              string = "usage-report"
)

func (t *Loki) initServer() (services.Service, error) {
	prometheus.MustRegister(version.NewCollector("loki"))
	// unregister default go collector
	prometheus.Unregister(collectors.NewGoCollector())
	// register collector with additional metrics
	prometheus.MustRegister(collectors.NewGoCollector(
		collectors.WithGoCollectorRuntimeMetrics(collectors.MetricsAll),
	))

	// Loki handles signals on its own.
	DisableSignalHandling(&t.Cfg.Server)
	serv, err := server.New(t.Cfg.Server)
	if err != nil {
		return nil, err
	}

	t.Server = serv

	servicesToWaitFor := func() []services.Service {
		svs := []services.Service(nil)
		for m, s := range t.serviceMap {
			// Server should not wait for itself.
			if m != Server {
				svs = append(svs, s)
			}
		}
		return svs
	}

	s := NewServerService(t.Server, servicesToWaitFor)

	// Best effort to propagate the org ID from the start.
	h := func(next http.Handler) http.Handler {
		return http.HandlerFunc(func(w http.ResponseWriter, r *http.Request) {
			if !t.Cfg.AuthEnabled {
				next.ServeHTTP(w, r.WithContext(user.InjectOrgID(r.Context(), "fake")))
				return
			}

			_, ctx, _ := user.ExtractOrgIDFromHTTPRequest(r)
			next.ServeHTTP(w, r.WithContext(ctx))
		})
	}(t.Server.HTTPServer.Handler)

	t.Server.HTTPServer.Handler = middleware.Merge(serverutil.RecoveryHTTPMiddleware).Wrap(h)

	if t.Cfg.Server.HTTPListenPort == 0 {
		t.Cfg.Server.HTTPListenPort = portFromAddr(t.Server.HTTPListenAddr().String())
	}

	if t.Cfg.Server.GRPCListenPort == 0 {
		t.Cfg.Server.GRPCListenPort = portFromAddr(t.Server.GRPCListenAddr().String())
	}

	return s, nil
}

func portFromAddr(addr string) int {
	parts := strings.Split(addr, ":")
	port := parts[len(parts)-1]
	portNumber, err := strconv.Atoi(port)
	if err != nil {
		return 0
	}
	return portNumber
}

func (t *Loki) initInternalServer() (services.Service, error) {
	// Loki handles signals on its own.
	DisableSignalHandling(&t.Cfg.InternalServer.Config)
	serv, err := server.New(t.Cfg.InternalServer.Config)
	if err != nil {
		return nil, err
	}

	t.InternalServer = serv

	servicesToWaitFor := func() []services.Service {
		svs := []services.Service(nil)
		for m, s := range t.serviceMap {
			// Server should not wait for itself.
			if m != InternalServer {
				svs = append(svs, s)
			}
		}
		return svs
	}

	s := NewServerService(t.InternalServer, servicesToWaitFor)

	return s, nil
}

func (t *Loki) initRing() (_ services.Service, err error) {
	t.ring, err = ring.New(t.Cfg.Ingester.LifecyclerConfig.RingConfig, "ingester", ingester.RingKey, util_log.Logger, prometheus.WrapRegistererWithPrefix("cortex_", prometheus.DefaultRegisterer))
	if err != nil {
		return
	}
	t.Server.HTTP.Path("/ring").Methods("GET", "POST").Handler(t.ring)

	if t.Cfg.InternalServer.Enable {
		t.InternalServer.HTTP.Path("/ring").Methods("GET").Handler(t.ring)
	}
	return t.ring, nil
}

func (t *Loki) initRuntimeConfig() (services.Service, error) {
	if len(t.Cfg.RuntimeConfig.LoadPath) == 0 {
		if len(t.Cfg.LimitsConfig.PerTenantOverrideConfig) != 0 {
			t.Cfg.RuntimeConfig.LoadPath = []string{t.Cfg.LimitsConfig.PerTenantOverrideConfig}
		}
		t.Cfg.RuntimeConfig.ReloadPeriod = time.Duration(t.Cfg.LimitsConfig.PerTenantOverridePeriod)
	}

	if len(t.Cfg.RuntimeConfig.LoadPath) == 0 {
		// no need to initialize module if load path is empty
		return nil, nil
	}

	t.Cfg.RuntimeConfig.Loader = loadRuntimeConfig

	// make sure to set default limits before we start loading configuration into memory
	validation.SetDefaultLimitsForYAMLUnmarshalling(t.Cfg.LimitsConfig)

	var err error
	t.runtimeConfig, err = runtimeconfig.New(t.Cfg.RuntimeConfig, prometheus.WrapRegistererWithPrefix("loki_", prometheus.DefaultRegisterer), util_log.Logger)
	t.TenantLimits = newtenantLimitsFromRuntimeConfig(t.runtimeConfig)

	// Update config fields using runtime config. Only if multiKV is used for given ring these returned functions will be
	// called and register the listener.
	//
	// By doing the initialization here instead of per-module init function, we avoid the problem
	// of projects based on Loki forgetting the wiring if they override module's init method (they also don't have access to private symbols).
	t.Cfg.CompactorConfig.CompactorRing.KVStore.Multi.ConfigProvider = multiClientRuntimeConfigChannel(t.runtimeConfig)
	t.Cfg.Distributor.DistributorRing.KVStore.Multi.ConfigProvider = multiClientRuntimeConfigChannel(t.runtimeConfig)
	t.Cfg.IndexGateway.Ring.KVStore.Multi.ConfigProvider = multiClientRuntimeConfigChannel(t.runtimeConfig)
	t.Cfg.Ingester.LifecyclerConfig.RingConfig.KVStore.Multi.ConfigProvider = multiClientRuntimeConfigChannel(t.runtimeConfig)
	t.Cfg.QueryScheduler.SchedulerRing.KVStore.Multi.ConfigProvider = multiClientRuntimeConfigChannel(t.runtimeConfig)
	t.Cfg.Ruler.Ring.KVStore.Multi.ConfigProvider = multiClientRuntimeConfigChannel(t.runtimeConfig)

	return t.runtimeConfig, err
}

func (t *Loki) initOverrides() (_ services.Service, err error) {
	t.Overrides, err = validation.NewOverrides(t.Cfg.LimitsConfig, t.TenantLimits)
	// overrides are not a service, since they don't have any operational state.
	return nil, err
}

func (t *Loki) initOverridesExporter() (services.Service, error) {
	if t.Cfg.isModuleEnabled(OverridesExporter) && t.TenantLimits == nil || t.Overrides == nil {
		// This target isn't enabled by default ("all") and requires per-tenant limits to run.
		return nil, errors.New("overrides-exporter has been enabled, but no runtime configuration file was configured")
	}

	exporter := validation.NewOverridesExporter(t.Overrides)
	prometheus.MustRegister(exporter)

	// The overrides-exporter has no state and reads overrides for runtime configuration each time it
	// is collected so there is no need to return any service.
	return nil, nil
}

func (t *Loki) initTenantConfigs() (_ services.Service, err error) {
	t.tenantConfigs, err = runtime.NewTenantConfigs(tenantConfigFromRuntimeConfig(t.runtimeConfig))
	// tenantConfigs are not a service, since they don't have any operational state.
	return nil, err
}

func (t *Loki) initDistributor() (services.Service, error) {
	var err error
	t.distributor, err = distributor.New(
		t.Cfg.Distributor,
		t.Cfg.IngesterClient,
		t.tenantConfigs,
		t.ring,
		t.Overrides,
		prometheus.DefaultRegisterer,
	)
	if err != nil {
		return nil, err
	}

	// Register the distributor to receive Push requests over GRPC
	// EXCEPT when running with `-target=all` or `-target=` contains `ingester`
	if !t.Cfg.isModuleEnabled(All) && !t.Cfg.isModuleEnabled(Write) && !t.Cfg.isModuleEnabled(Ingester) {
		logproto.RegisterPusherServer(t.Server.GRPC, t.distributor)
	}

	// If the querier module is not part of this process we need to check if multi-tenant queries are enabled.
	// If the querier module is part of this process the querier module will configure everything.
	if !t.Cfg.isModuleEnabled(Querier) && t.Cfg.Querier.MultiTenantQueriesEnabled {
		tenant.WithDefaultResolver(tenant.NewMultiResolver())
	}

	pushHandler := middleware.Merge(
		serverutil.RecoveryHTTPMiddleware,
		t.HTTPAuthMiddleware,
	).Wrap(http.HandlerFunc(t.distributor.PushHandler))

	t.Server.HTTP.Path("/distributor/ring").Methods("GET", "POST").Handler(t.distributor)

	if t.Cfg.InternalServer.Enable {
		t.InternalServer.HTTP.Path("/distributor/ring").Methods("GET").Handler(t.distributor)
	}

	t.Server.HTTP.Path("/api/prom/push").Methods("POST").Handler(pushHandler)
	t.Server.HTTP.Path("/loki/api/v1/push").Methods("POST").Handler(pushHandler)
	return t.distributor, nil
}

func (t *Loki) initQuerier() (services.Service, error) {
	if t.Cfg.Ingester.QueryStoreMaxLookBackPeriod != 0 {
		t.Cfg.Querier.IngesterQueryStoreMaxLookback = t.Cfg.Ingester.QueryStoreMaxLookBackPeriod
	}
	// Querier worker's max concurrent requests must be the same as the querier setting
	t.Cfg.Worker.MaxConcurrentRequests = t.Cfg.Querier.MaxConcurrent

<<<<<<< HEAD
	logger := log.With(util_log.Logger, "component", "querier")
	var err error
	if t.Cfg.Querier.PostFilterChunk {
		t.Store.SetPostFetcherChunkFilterer(storage.NewRequestPostFetcherChunkFiltererForRequest(t.Cfg.Querier.PostFilterMaxParallel))
	}
	if t.Cfg.Querier.PostMetricsFilterChunk {
		t.Store.SetPostFetcherChunkMetricsFilterer(storage.NewRequestPostFetcherChunkFiltererForRequest(t.Cfg.Querier.PostFilterMaxParallel))
	}
	deleteStore, err := t.deleteRequestsClient("querier", t.overrides)
=======
	deleteStore, err := t.deleteRequestsClient("querier", t.Overrides)
>>>>>>> 3344d59f
	if err != nil {
		return nil, err
	}

	q, err := querier.New(t.Cfg.Querier, t.Store, t.ingesterQuerier, t.Overrides, deleteStore, prometheus.DefaultRegisterer)
	if err != nil {
		return nil, err
	}

	if t.Cfg.Querier.MultiTenantQueriesEnabled {
		t.Querier = querier.NewMultiTenantQuerier(q, util_log.Logger)
		tenant.WithDefaultResolver(tenant.NewMultiResolver())
	} else {
		t.Querier = q
	}

	querierWorkerServiceConfig := querier.WorkerServiceConfig{
		AllEnabled:            t.Cfg.isModuleEnabled(All),
		ReadEnabled:           t.Cfg.isModuleEnabled(Read),
		GrpcListenAddress:     t.Cfg.Server.GRPCListenAddress,
		GrpcListenPort:        t.Cfg.Server.GRPCListenPort,
		QuerierMaxConcurrent:  t.Cfg.Querier.MaxConcurrent,
		QuerierWorkerConfig:   &t.Cfg.Worker,
		QueryFrontendEnabled:  t.Cfg.isModuleEnabled(QueryFrontend),
		QuerySchedulerEnabled: t.Cfg.isModuleEnabled(QueryScheduler),
		SchedulerRing:         scheduler.SafeReadRing(t.queryScheduler),
	}

	toMerge := []middleware.Interface{
		httpreq.ExtractQueryMetricsMiddleware(),
	}
	if t.supportIndexDeleteRequest() && t.Cfg.CompactorConfig.RetentionEnabled {
		toMerge = append(
			toMerge,
			queryrangebase.CacheGenNumberHeaderSetterMiddleware(t.cacheGenerationLoader),
		)
	}

<<<<<<< HEAD
	t.querierAPI = querier.NewQuerierAPI(t.Cfg.Querier, t.Querier, t.overrides, logger)
=======
	logger := log.With(util_log.Logger, "component", "querier")
	t.querierAPI = querier.NewQuerierAPI(t.Cfg.Querier, t.Querier, t.Overrides, logger)

	labelsHTTPMiddleware := querier.WrapQuerySpanAndTimeout("query.Label", t.querierAPI)

	if t.Cfg.Querier.PerRequestLimitsEnabled {
		toMerge = append(
			toMerge,
			querylimits.NewQueryLimitsMiddleware(log.With(util_log.Logger, "component", "query-limits-middleware")),
		)
		labelsHTTPMiddleware = middleware.Merge(
			querylimits.NewQueryLimitsMiddleware(log.With(util_log.Logger, "component", "query-limits-middleware")),
			labelsHTTPMiddleware,
		)
	}

	httpMiddleware := middleware.Merge(toMerge...)

>>>>>>> 3344d59f
	queryHandlers := map[string]http.Handler{
		"/loki/api/v1/query_range": middleware.Merge(
			httpMiddleware,
			querier.WrapQuerySpanAndTimeout("query.RangeQuery", t.querierAPI),
		).Wrap(http.HandlerFunc(t.querierAPI.RangeQueryHandler)),

		"/loki/api/v1/query": middleware.Merge(
			httpMiddleware,
			querier.WrapQuerySpanAndTimeout("query.InstantQuery", t.querierAPI),
		).Wrap(http.HandlerFunc(t.querierAPI.InstantQueryHandler)),

		"/loki/api/v1/label":               labelsHTTPMiddleware.Wrap(http.HandlerFunc(t.querierAPI.LabelHandler)),
		"/loki/api/v1/labels":              labelsHTTPMiddleware.Wrap(http.HandlerFunc(t.querierAPI.LabelHandler)),
		"/loki/api/v1/label/{name}/values": labelsHTTPMiddleware.Wrap(http.HandlerFunc(t.querierAPI.LabelHandler)),

		"/loki/api/v1/series":      querier.WrapQuerySpanAndTimeout("query.Series", t.querierAPI).Wrap(http.HandlerFunc(t.querierAPI.SeriesHandler)),
		"/loki/api/v1/index/stats": querier.WrapQuerySpanAndTimeout("query.IndexStats", t.querierAPI).Wrap(http.HandlerFunc(t.querierAPI.IndexStatsHandler)),

		"/api/prom/query": middleware.Merge(
			httpMiddleware,
			querier.WrapQuerySpanAndTimeout("query.LogQuery", t.querierAPI),
		).Wrap(http.HandlerFunc(t.querierAPI.LogQueryHandler)),

		"/api/prom/label":               labelsHTTPMiddleware.Wrap(http.HandlerFunc(t.querierAPI.LabelHandler)),
		"/api/prom/label/{name}/values": labelsHTTPMiddleware.Wrap(http.HandlerFunc(t.querierAPI.LabelHandler)),
		"/api/prom/series":              querier.WrapQuerySpanAndTimeout("query.Series", t.querierAPI).Wrap(http.HandlerFunc(t.querierAPI.SeriesHandler)),
	}

	// We always want to register tail routes externally, tail requests are different from normal queries, they
	// are HTTP requests that get upgraded to websocket requests and need to be handled/kept open by the Queriers.
	// The frontend has code to proxy these requests, however when running in the same processes
	// (such as target=All or target=Read) we don't want the frontend to proxy and instead we want the Queriers
	// to directly register these routes.
	// In practice this means we always want the queriers to register the tail routes externally, when a querier
	// is standalone ALL routes are registered externally, and when it's in the same process as a frontend,
	// we disable the proxying of the tail routes in initQueryFrontend() and we still want these routes regiestered
	// on the external router.
	alwaysExternalHandlers := map[string]http.Handler{
		"/loki/api/v1/tail": http.HandlerFunc(t.querierAPI.TailHandler),
		"/api/prom/tail":    http.HandlerFunc(t.querierAPI.TailHandler),
	}

	svc, err := querier.InitWorkerService(
		querierWorkerServiceConfig,
		prometheus.DefaultRegisterer,
		queryHandlers,
		alwaysExternalHandlers,
		t.Server.HTTP,
		t.Server.HTTPServer.Handler,
		t.HTTPAuthMiddleware,
	)
	if err != nil {
		return nil, err
	}

	if svc != nil {
		svc.AddListener(deleteRequestsStoreListener(deleteStore))
	}
	return svc, nil
}

func (t *Loki) initIngester() (_ services.Service, err error) {
	t.Cfg.Ingester.LifecyclerConfig.ListenPort = t.Cfg.Server.GRPCListenPort

	t.Ingester, err = ingester.New(t.Cfg.Ingester, t.Cfg.IngesterClient, t.Store, t.Overrides, t.tenantConfigs, prometheus.DefaultRegisterer)
	if err != nil {
		return
	}

	if t.Cfg.Ingester.Wrapper != nil {
		t.Ingester = t.Cfg.Ingester.Wrapper.Wrap(t.Ingester)
	}

	logproto.RegisterPusherServer(t.Server.GRPC, t.Ingester)
	logproto.RegisterQuerierServer(t.Server.GRPC, t.Ingester)
	logproto.RegisterIngesterServer(t.Server.GRPC, t.Ingester)
	logproto.RegisterStreamDataServer(t.Server.GRPC, t.Ingester)

	httpMiddleware := middleware.Merge(
		serverutil.RecoveryHTTPMiddleware,
	)
	t.Server.HTTP.Methods("GET", "POST").Path("/flush").Handler(
		httpMiddleware.Wrap(http.HandlerFunc(t.Ingester.FlushHandler)),
	)
	t.Server.HTTP.Methods("POST").Path("/ingester/flush_shutdown").Handler(
		httpMiddleware.Wrap(http.HandlerFunc(t.Ingester.LegacyShutdownHandler)),
	)
	t.Server.HTTP.Methods("POST").Path("/ingester/prepare_shutdown").Handler(
		httpMiddleware.Wrap(http.HandlerFunc(t.Ingester.PrepareShutdown)),
	)
	t.Server.HTTP.Methods("POST").Path("/ingester/shutdown").Handler(
		httpMiddleware.Wrap(http.HandlerFunc(t.Ingester.ShutdownHandler)),
	)
	return t.Ingester, nil
}

func (t *Loki) initTableManager() (services.Service, error) {
	err := t.Cfg.SchemaConfig.Load()
	if err != nil {
		return nil, err
	}

	// Assume the newest config is the one to use
	lastConfig := &t.Cfg.SchemaConfig.Configs[len(t.Cfg.SchemaConfig.Configs)-1]

	if (t.Cfg.TableManager.ChunkTables.WriteScale.Enabled ||
		t.Cfg.TableManager.IndexTables.WriteScale.Enabled ||
		t.Cfg.TableManager.ChunkTables.InactiveWriteScale.Enabled ||
		t.Cfg.TableManager.IndexTables.InactiveWriteScale.Enabled ||
		t.Cfg.TableManager.ChunkTables.ReadScale.Enabled ||
		t.Cfg.TableManager.IndexTables.ReadScale.Enabled ||
		t.Cfg.TableManager.ChunkTables.InactiveReadScale.Enabled ||
		t.Cfg.TableManager.IndexTables.InactiveReadScale.Enabled) &&
		t.Cfg.StorageConfig.AWSStorageConfig.Metrics.URL == "" {
		level.Error(util_log.Logger).Log("msg", "WriteScale is enabled but no Metrics URL has been provided")
		os.Exit(1)
	}

	reg := prometheus.WrapRegistererWith(prometheus.Labels{"component": "table-manager-store"}, prometheus.DefaultRegisterer)

	tableClient, err := storage.NewTableClient(lastConfig.IndexType, t.Cfg.StorageConfig, t.clientMetrics, reg)
	if err != nil {
		return nil, err
	}

	bucketClient, err := storage.NewBucketClient(t.Cfg.StorageConfig)
	util_log.CheckFatal("initializing bucket client", err, util_log.Logger)

	t.tableManager, err = index.NewTableManager(t.Cfg.TableManager, t.Cfg.SchemaConfig, maxChunkAgeForTableManager, tableClient, bucketClient, nil, prometheus.DefaultRegisterer)
	if err != nil {
		return nil, err
	}
	if lastConfig.IndexType != lastConfig.ObjectType {
		level.Warn(util_log.Logger).Log("msg", "IndexType != ObjectType, new objectTableClient", "IndexType", lastConfig.IndexType, "ObjectType", lastConfig.ObjectType)
		objectTableClient, err := storage.NewTableClient(lastConfig.ObjectType, t.Cfg.StorageConfig, t.clientMetrics, reg)
		if err != nil {
			level.Warn(util_log.Logger).Log("msg", "init objectTableClient fail,", "err", err)
		}
		if objectTableClient != nil {
			level.Warn(util_log.Logger).Log("msg", "tableManager Append ObjectTableClient", "type", lastConfig.ObjectType)
			t.tableManager.AppendObjectTableClient(objectTableClient)
		}
	}
	return t.tableManager, nil
}

func (t *Loki) initStore() (_ services.Service, err error) {
	// Always set these configs
	t.Cfg.StorageConfig.BoltDBShipperConfig.IndexGatewayClientConfig.Mode = t.Cfg.IndexGateway.Mode
	t.Cfg.StorageConfig.TSDBShipperConfig.IndexGatewayClientConfig.Mode = t.Cfg.IndexGateway.Mode
	if t.Cfg.IndexGateway.Mode == indexgateway.RingMode {
		t.Cfg.StorageConfig.BoltDBShipperConfig.IndexGatewayClientConfig.Ring = t.indexGatewayRingManager.Ring
		t.Cfg.StorageConfig.TSDBShipperConfig.IndexGatewayClientConfig.Ring = t.indexGatewayRingManager.Ring
	}

	// If RF > 1 and current or upcoming index type is boltdb-shipper then disable index dedupe and write dedupe cache.
	// This is to ensure that index entries are replicated to all the boltdb files in ingesters flushing replicated data.
	if t.Cfg.Ingester.LifecyclerConfig.RingConfig.ReplicationFactor > 1 && config.UsingObjectStorageIndex(t.Cfg.SchemaConfig.Configs) {
		t.Cfg.ChunkStoreConfig.DisableIndexDeduplication = true
		t.Cfg.ChunkStoreConfig.WriteDedupeCacheConfig = cache.Config{}
	}

	// Set configs pertaining to object storage based indices
	if config.UsingObjectStorageIndex(t.Cfg.SchemaConfig.Configs) {
		t.Cfg.StorageConfig.BoltDBShipperConfig.IngesterName = t.Cfg.Ingester.LifecyclerConfig.ID
		t.Cfg.StorageConfig.TSDBShipperConfig.IngesterName = t.Cfg.Ingester.LifecyclerConfig.ID

		switch true {
		case t.Cfg.isModuleEnabled(Ingester), t.Cfg.isModuleEnabled(Write):
			// Use fifo cache for caching index in memory, this also significantly helps performance.
			t.Cfg.StorageConfig.IndexQueriesCacheConfig = cache.Config{
				EmbeddedCache: cache.EmbeddedCacheConfig{
					Enabled:   true,
					MaxSizeMB: 200,
					// This is a small hack to save some CPU cycles.
					// We check if the object is still valid after pulling it from cache using the IndexCacheValidity value
					// however it has to be deserialized to do so, setting the cache validity to some arbitrary amount less than the
					// IndexCacheValidity guarantees the FIFO cache will expire the object first which can be done without
					// having to deserialize the object.
					TTL: t.Cfg.StorageConfig.IndexCacheValidity - 1*time.Minute,
				},
			}
			// Force the retain period to be longer than the IndexCacheValidity used in the store, this guarantees we don't
			// have query gaps on chunks flushed after an index entry is cached by keeping them retained in the ingester
			// and queried as part of live data until the cache TTL expires on the index entry.
			t.Cfg.Ingester.RetainPeriod = t.Cfg.StorageConfig.IndexCacheValidity + 1*time.Minute

			// We do not want ingester to unnecessarily keep downloading files
			t.Cfg.StorageConfig.BoltDBShipperConfig.Mode = indexshipper.ModeWriteOnly
			t.Cfg.StorageConfig.BoltDBShipperConfig.IngesterDBRetainPeriod = shipperQuerierIndexUpdateDelay(t.Cfg.StorageConfig.IndexCacheValidity, t.Cfg.StorageConfig.BoltDBShipperConfig.ResyncInterval)

			t.Cfg.StorageConfig.TSDBShipperConfig.Mode = indexshipper.ModeWriteOnly
			t.Cfg.StorageConfig.TSDBShipperConfig.IngesterDBRetainPeriod = shipperQuerierIndexUpdateDelay(t.Cfg.StorageConfig.IndexCacheValidity, t.Cfg.StorageConfig.TSDBShipperConfig.ResyncInterval)

		case t.Cfg.isModuleEnabled(Querier), t.Cfg.isModuleEnabled(Ruler), t.Cfg.isModuleEnabled(Read), t.Cfg.isModuleEnabled(Backend), t.isModuleActive(IndexGateway):
			// We do not want query to do any updates to index
			t.Cfg.StorageConfig.BoltDBShipperConfig.Mode = indexshipper.ModeReadOnly
			t.Cfg.StorageConfig.TSDBShipperConfig.Mode = indexshipper.ModeReadOnly
		default:
			t.Cfg.StorageConfig.BoltDBShipperConfig.Mode = indexshipper.ModeReadWrite
			t.Cfg.StorageConfig.BoltDBShipperConfig.IngesterDBRetainPeriod = shipperQuerierIndexUpdateDelay(t.Cfg.StorageConfig.IndexCacheValidity, t.Cfg.StorageConfig.BoltDBShipperConfig.ResyncInterval)
			t.Cfg.StorageConfig.TSDBShipperConfig.Mode = indexshipper.ModeReadWrite
			t.Cfg.StorageConfig.TSDBShipperConfig.IngesterDBRetainPeriod = shipperQuerierIndexUpdateDelay(t.Cfg.StorageConfig.IndexCacheValidity, t.Cfg.StorageConfig.TSDBShipperConfig.ResyncInterval)

		}
	}

	if config.UsingObjectStorageIndex(t.Cfg.SchemaConfig.Configs) {
		var asyncStore bool

		shipperConfigIdx := config.ActivePeriodConfig(t.Cfg.SchemaConfig.Configs)
		iTy := t.Cfg.SchemaConfig.Configs[shipperConfigIdx].IndexType
		if iTy != config.BoltDBShipperType && iTy != config.TSDBType {
			shipperConfigIdx++
		}

		// TODO(owen-d): make helper more agnostic between boltdb|tsdb
		var resyncInterval time.Duration
		switch t.Cfg.SchemaConfig.Configs[shipperConfigIdx].IndexType {
		case config.BoltDBShipperType:
			resyncInterval = t.Cfg.StorageConfig.BoltDBShipperConfig.ResyncInterval
		case config.TSDBType:
			resyncInterval = t.Cfg.StorageConfig.TSDBShipperConfig.ResyncInterval
		}

		minIngesterQueryStoreDuration := shipperMinIngesterQueryStoreDuration(
			t.Cfg.Ingester.MaxChunkAge,
			shipperQuerierIndexUpdateDelay(
				t.Cfg.StorageConfig.IndexCacheValidity,
				resyncInterval,
			),
		)

		switch true {
		case t.Cfg.isModuleEnabled(Querier), t.Cfg.isModuleEnabled(Ruler), t.Cfg.isModuleEnabled(Read):
			// Do not use the AsyncStore if the querier is configured with QueryStoreOnly set to true
			if t.Cfg.Querier.QueryStoreOnly {
				break
			}
			// Use AsyncStore to query both ingesters local store and chunk store for store queries.
			// Only queriers should use the AsyncStore, it should never be used in ingesters.
			asyncStore = true

			// The legacy Read target includes the index gateway, so disable the index-gateway client in that configuration.
			if t.Cfg.LegacyReadTarget && t.Cfg.isModuleEnabled(Read) {
				t.Cfg.StorageConfig.BoltDBShipperConfig.IndexGatewayClientConfig.Disabled = true
				t.Cfg.StorageConfig.TSDBShipperConfig.IndexGatewayClientConfig.Disabled = true
			}
			// Backend target includes the index gateway
		case t.Cfg.isModuleEnabled(IndexGateway), t.Cfg.isModuleEnabled(Backend):
			// we want to use the actual storage when running the index-gateway, so we remove the Addr from the config
			t.Cfg.StorageConfig.BoltDBShipperConfig.IndexGatewayClientConfig.Disabled = true
			t.Cfg.StorageConfig.TSDBShipperConfig.IndexGatewayClientConfig.Disabled = true
		case t.Cfg.isModuleEnabled(All):
			// We want ingester to also query the store when using boltdb-shipper but only when running with target All.
			// We do not want to use AsyncStore otherwise it would start spiraling around doing queries over and over again to the ingesters and store.
			// ToDo: See if we can avoid doing this when not running loki in clustered mode.
			t.Cfg.Ingester.QueryStore = true

			mlb, err := calculateMaxLookBack(
				t.Cfg.SchemaConfig.Configs[shipperConfigIdx],
				t.Cfg.Ingester.QueryStoreMaxLookBackPeriod,
				minIngesterQueryStoreDuration,
			)
			if err != nil {
				return nil, err
			}
			t.Cfg.Ingester.QueryStoreMaxLookBackPeriod = mlb
		}

		if asyncStore {
			t.Cfg.StorageConfig.EnableAsyncStore = true
			t.Cfg.StorageConfig.AsyncStoreConfig = storage.AsyncStoreCfg{
				IngesterQuerier: t.ingesterQuerier,
				QueryIngestersWithin: calculateAsyncStoreQueryIngestersWithin(
					t.Cfg.Querier.QueryIngestersWithin,
					minIngesterQueryStoreDuration,
				),
			}
		}
	}

	t.Store, err = storage.NewStore(t.Cfg.StorageConfig, t.Cfg.ChunkStoreConfig, t.Cfg.SchemaConfig, t.Overrides, t.clientMetrics, prometheus.DefaultRegisterer, util_log.Logger)
	if err != nil {
		return
	}

	return services.NewIdleService(nil, func(_ error) error {
		t.Store.Stop()
		return nil
	}), nil
}

func (t *Loki) initIngesterQuerier() (_ services.Service, err error) {
	t.ingesterQuerier, err = querier.NewIngesterQuerier(t.Cfg.IngesterClient, t.ring, t.Cfg.Querier.ExtraQueryDelay)
	if err != nil {
		return nil, err
	}

	return services.NewIdleService(nil, nil), nil
}

// Placeholder limits type to pass to cortex frontend
type disabledShuffleShardingLimits struct{}

func (disabledShuffleShardingLimits) MaxQueriersPerUser(userID string) int { return 0 }

func (t *Loki) initQueryFrontendTripperware() (_ services.Service, err error) {
	level.Debug(util_log.Logger).Log("msg", "initializing query frontend tripperware")

	tripperware, stopper, err := queryrange.NewTripperware(
		t.Cfg.QueryRange,
		util_log.Logger,
		t.Overrides,
		t.Cfg.SchemaConfig,
		t.cacheGenerationLoader, t.Cfg.CompactorConfig.RetentionEnabled,
		prometheus.DefaultRegisterer,
	)
	if err != nil {
		return
	}
	t.stopper = stopper
	t.QueryFrontEndTripperware = tripperware

	return services.NewIdleService(nil, nil), nil
}

func (t *Loki) initCacheGenerationLoader() (_ services.Service, err error) {
	var client generationnumber.CacheGenClient
	if t.supportIndexDeleteRequest() {
		compactorAddress, isGRPCAddress, err := t.compactorAddress()
		if err != nil {
			return nil, err
		}

		reg := prometheus.WrapRegistererWith(prometheus.Labels{"for": "cache_gen", "client_type": t.Cfg.Target.String()}, prometheus.DefaultRegisterer)
		if isGRPCAddress {
			client, err = compactor_client.NewGRPCClient(compactorAddress, t.Cfg.CompactorGRPCClient, reg)
			if err != nil {
				return nil, err
			}
		} else {
			client, err = compactor_client.NewHTTPClient(compactorAddress, t.Cfg.CompactorHTTPClient)
			if err != nil {
				return nil, err
			}
		}
	}

	t.cacheGenerationLoader = generationnumber.NewGenNumberLoader(client, prometheus.DefaultRegisterer)
	return services.NewIdleService(nil, func(failureCase error) error {
		t.cacheGenerationLoader.Stop()
		return nil
	}), nil
}

func (t *Loki) supportIndexDeleteRequest() bool {
	return config.UsingObjectStorageIndex(t.Cfg.SchemaConfig.Configs)
}

// compactorAddress returns the configured address of the compactor.
// It prefers grpc address over http. If the address is grpc then the bool would be true otherwise false
func (t *Loki) compactorAddress() (string, bool, error) {
	legacyReadMode := t.Cfg.LegacyReadTarget && t.Cfg.isModuleEnabled(Read)
	if t.Cfg.isModuleEnabled(All) || legacyReadMode || t.Cfg.isModuleEnabled(Backend) {
		// In single binary or read modes, this module depends on Server
		return fmt.Sprintf("%s:%d", t.Cfg.Server.GRPCListenAddress, t.Cfg.Server.GRPCListenPort), true, nil
	}

	if t.Cfg.Common.CompactorAddress == "" && t.Cfg.Common.CompactorGRPCAddress == "" {
		return "", false, errors.New("query filtering for deletes requires 'compactor_grpc_address' or 'compactor_address' to be configured")
	}

	if t.Cfg.Common.CompactorGRPCAddress != "" {
		return t.Cfg.Common.CompactorGRPCAddress, true, nil
	}

	return t.Cfg.Common.CompactorAddress, false, nil
}

func (t *Loki) initQueryFrontend() (_ services.Service, err error) {
	level.Debug(util_log.Logger).Log("msg", "initializing query frontend", "config", fmt.Sprintf("%+v", t.Cfg.Frontend))

	combinedCfg := frontend.CombinedFrontendConfig{
		Handler:       t.Cfg.Frontend.Handler,
		FrontendV1:    t.Cfg.Frontend.FrontendV1,
		FrontendV2:    t.Cfg.Frontend.FrontendV2,
		DownstreamURL: t.Cfg.Frontend.DownstreamURL,
	}
	roundTripper, frontendV1, frontendV2, err := frontend.InitFrontend(
		combinedCfg,
		scheduler.SafeReadRing(t.queryScheduler),
		disabledShuffleShardingLimits{},
		t.Cfg.Server.GRPCListenPort,
		util_log.Logger,
		prometheus.DefaultRegisterer)
	if err != nil {
		return nil, err
	}

	if frontendV1 != nil {
		frontendv1pb.RegisterFrontendServer(t.Server.GRPC, frontendV1)
		t.frontend = frontendV1
		level.Debug(util_log.Logger).Log("msg", "using query frontend", "version", "v1")
	} else if frontendV2 != nil {
		frontendv2pb.RegisterFrontendForQuerierServer(t.Server.GRPC, frontendV2)
		t.frontend = frontendV2
		level.Debug(util_log.Logger).Log("msg", "using query frontend", "version", "v2")
	} else {
		level.Debug(util_log.Logger).Log("msg", "no query frontend configured")
	}

	roundTripper = t.QueryFrontEndTripperware(roundTripper)

	frontendHandler := transport.NewHandler(t.Cfg.Frontend.Handler, roundTripper, util_log.Logger, prometheus.DefaultRegisterer)
	if t.Cfg.Frontend.CompressResponses {
		frontendHandler = gziphandler.GzipHandler(frontendHandler)
	}

	toMerge := []middleware.Interface{
		httpreq.ExtractQueryTagsMiddleware(),
		httpreq.PropagateHeadersMiddleware(httpreq.LokiActorPathHeader),
		serverutil.RecoveryHTTPMiddleware,
		t.HTTPAuthMiddleware,
		queryrange.StatsHTTPMiddleware,
		serverutil.NewPrepopulateMiddleware(),
		serverutil.ResponseJSONMiddleware(),
	}

	if t.Cfg.Querier.PerRequestLimitsEnabled {
		logger := log.With(util_log.Logger, "component", "query-limiter-middleware")
		toMerge = append(toMerge, querylimits.NewQueryLimitsMiddleware(logger))
	}

	frontendHandler = middleware.Merge(toMerge...).Wrap(frontendHandler)

	var defaultHandler http.Handler
	// If this process also acts as a Querier we don't do any proxying of tail requests
	if t.Cfg.Frontend.TailProxyURL != "" && !t.isModuleActive(Querier) {
		httpMiddleware := middleware.Merge(
			httpreq.ExtractQueryTagsMiddleware(),
			t.HTTPAuthMiddleware,
			queryrange.StatsHTTPMiddleware,
		)
		tailURL, err := url.Parse(t.Cfg.Frontend.TailProxyURL)
		if err != nil {
			return nil, err
		}
		tp := httputil.NewSingleHostReverseProxy(tailURL)

		cfg, err := t.Cfg.Frontend.TLS.GetTLSConfig()
		if err != nil {
			return nil, err
		}

		tp.Transport = &http.Transport{
			TLSClientConfig: cfg,
		}

		director := tp.Director
		tp.Director = func(req *http.Request) {
			director(req)
			req.Host = tailURL.Host
		}

		defaultHandler = httpMiddleware.Wrap(tp)
	} else {
		defaultHandler = frontendHandler
	}
	t.Server.HTTP.Path("/loki/api/v1/query_range").Methods("GET", "POST").Handler(frontendHandler)
	t.Server.HTTP.Path("/loki/api/v1/query").Methods("GET", "POST").Handler(frontendHandler)
	t.Server.HTTP.Path("/loki/api/v1/label").Methods("GET", "POST").Handler(frontendHandler)
	t.Server.HTTP.Path("/loki/api/v1/labels").Methods("GET", "POST").Handler(frontendHandler)
	t.Server.HTTP.Path("/loki/api/v1/label/{name}/values").Methods("GET", "POST").Handler(frontendHandler)
	t.Server.HTTP.Path("/loki/api/v1/series").Methods("GET", "POST").Handler(frontendHandler)
	t.Server.HTTP.Path("/loki/api/v1/index/stats").Methods("GET", "POST").Handler(frontendHandler)
	t.Server.HTTP.Path("/api/prom/query").Methods("GET", "POST").Handler(frontendHandler)
	t.Server.HTTP.Path("/api/prom/label").Methods("GET", "POST").Handler(frontendHandler)
	t.Server.HTTP.Path("/api/prom/label/{name}/values").Methods("GET", "POST").Handler(frontendHandler)
	t.Server.HTTP.Path("/api/prom/series").Methods("GET", "POST").Handler(frontendHandler)

	// Only register tailing requests if this process does not act as a Querier
	// If this process is also a Querier the Querier will register the tail endpoints.
	if !t.isModuleActive(Querier) {
		// defer tail endpoints to the default handler
		t.Server.HTTP.Path("/loki/api/v1/tail").Methods("GET", "POST").Handler(defaultHandler)
		t.Server.HTTP.Path("/api/prom/tail").Methods("GET", "POST").Handler(defaultHandler)
	}

	if t.frontend == nil {
		return services.NewIdleService(nil, func(_ error) error {
			if t.stopper != nil {
				t.stopper.Stop()
				t.stopper = nil
			}
			return nil
		}), nil
	}

	return services.NewIdleService(func(ctx context.Context) error {
		return services.StartAndAwaitRunning(ctx, t.frontend)
	}, func(_ error) error {
		// Log but not return in case of error, so that other following dependencies
		// are stopped too.
		if err := services.StopAndAwaitTerminated(context.Background(), t.frontend); err != nil {
			level.Warn(util_log.Logger).Log("msg", "failed to stop frontend service", "err", err)
		}

		if t.stopper != nil {
			t.stopper.Stop()
		}
		return nil
	}), nil
}

func (t *Loki) initRulerStorage() (_ services.Service, err error) {
	// if the ruler is not configured and we're in single binary then let's just log an error and continue.
	// unfortunately there is no way to generate a "default" config and compare default against actual
	// to determine if it's unconfigured.  the following check, however, correctly tests this.
	// Single binary integration tests will break if this ever drifts
	legacyReadMode := t.Cfg.LegacyReadTarget && t.Cfg.isModuleEnabled(Read)
	if (t.Cfg.isModuleEnabled(All) || legacyReadMode || t.Cfg.isModuleEnabled(Backend)) && t.Cfg.Ruler.StoreConfig.IsDefaults() {
		level.Info(util_log.Logger).Log("msg", "Ruler storage is not configured; ruler will not be started.")
		return
	}

	// Make sure storage directory exists if using filesystem store
	if t.Cfg.Ruler.StoreConfig.Type == "local" && t.Cfg.Ruler.StoreConfig.Local.Directory != "" {
		err := chunk_util.EnsureDirectory(t.Cfg.Ruler.StoreConfig.Local.Directory)
		if err != nil {
			return nil, err
		}
	}

	t.RulerStorage, err = base_ruler.NewLegacyRuleStore(t.Cfg.Ruler.StoreConfig, t.Cfg.StorageConfig.Hedging, t.clientMetrics, ruler.GroupLoader{}, util_log.Logger)

	return
}

func (t *Loki) initRuler() (_ services.Service, err error) {
	if t.RulerStorage == nil {
		level.Warn(util_log.Logger).Log("msg", "RulerStorage is nil. Not starting the ruler.")
		return nil, nil
	}

	if t.ruleEvaluator == nil {
		level.Warn(util_log.Logger).Log("msg", "RuleEvaluator is nil. Not starting the ruler.") // TODO better error msg
		return nil, nil
	}

	t.Cfg.Ruler.Ring.ListenPort = t.Cfg.Server.GRPCListenPort

	t.ruler, err = ruler.NewRuler(
		t.Cfg.Ruler,
		t.ruleEvaluator,
		prometheus.DefaultRegisterer,
		util_log.Logger,
		t.RulerStorage,
		t.Overrides,
	)

	if err != nil {
		return
	}

	t.rulerAPI = base_ruler.NewAPI(t.ruler, t.RulerStorage, util_log.Logger)

	// Expose HTTP endpoints.
	if t.Cfg.Ruler.EnableAPI {
		t.Server.HTTP.Path("/ruler/ring").Methods("GET", "POST").Handler(t.ruler)

		if t.Cfg.InternalServer.Enable {
			t.InternalServer.HTTP.Path("/ruler/ring").Methods("GET").Handler(t.ruler)
		}

		base_ruler.RegisterRulerServer(t.Server.GRPC, t.ruler)

		// Prometheus Rule API Routes
		t.Server.HTTP.Path("/prometheus/api/v1/rules").Methods("GET").Handler(t.HTTPAuthMiddleware.Wrap(http.HandlerFunc(t.rulerAPI.PrometheusRules)))
		t.Server.HTTP.Path("/prometheus/api/v1/alerts").Methods("GET").Handler(t.HTTPAuthMiddleware.Wrap(http.HandlerFunc(t.rulerAPI.PrometheusAlerts)))

		// Ruler Legacy API Routes
		t.Server.HTTP.Path("/api/prom/rules").Methods("GET").Handler(t.HTTPAuthMiddleware.Wrap(http.HandlerFunc(t.rulerAPI.ListRules)))
		t.Server.HTTP.Path("/api/prom/rules/{namespace}").Methods("GET").Handler(t.HTTPAuthMiddleware.Wrap(http.HandlerFunc(t.rulerAPI.ListRules)))
		t.Server.HTTP.Path("/api/prom/rules/{namespace}").Methods("POST").Handler(t.HTTPAuthMiddleware.Wrap(http.HandlerFunc(t.rulerAPI.CreateRuleGroup)))
		t.Server.HTTP.Path("/api/prom/rules/{namespace}").Methods("DELETE").Handler(t.HTTPAuthMiddleware.Wrap(http.HandlerFunc(t.rulerAPI.DeleteNamespace)))
		t.Server.HTTP.Path("/api/prom/rules/{namespace}/{groupName}").Methods("GET").Handler(t.HTTPAuthMiddleware.Wrap(http.HandlerFunc(t.rulerAPI.GetRuleGroup)))
		t.Server.HTTP.Path("/api/prom/rules/{namespace}/{groupName}").Methods("DELETE").Handler(t.HTTPAuthMiddleware.Wrap(http.HandlerFunc(t.rulerAPI.DeleteRuleGroup)))

		// Ruler API Routes
		t.Server.HTTP.Path("/loki/api/v1/rules").Methods("GET").Handler(t.HTTPAuthMiddleware.Wrap(http.HandlerFunc(t.rulerAPI.ListRules)))
		t.Server.HTTP.Path("/loki/api/v1/rules/{namespace}").Methods("GET").Handler(t.HTTPAuthMiddleware.Wrap(http.HandlerFunc(t.rulerAPI.ListRules)))
		t.Server.HTTP.Path("/loki/api/v1/rules/{namespace}").Methods("POST").Handler(t.HTTPAuthMiddleware.Wrap(http.HandlerFunc(t.rulerAPI.CreateRuleGroup)))
		t.Server.HTTP.Path("/loki/api/v1/rules/{namespace}").Methods("DELETE").Handler(t.HTTPAuthMiddleware.Wrap(http.HandlerFunc(t.rulerAPI.DeleteNamespace)))
		t.Server.HTTP.Path("/loki/api/v1/rules/{namespace}/{groupName}").Methods("GET").Handler(t.HTTPAuthMiddleware.Wrap(http.HandlerFunc(t.rulerAPI.GetRuleGroup)))
		t.Server.HTTP.Path("/loki/api/v1/rules/{namespace}/{groupName}").Methods("DELETE").Handler(t.HTTPAuthMiddleware.Wrap(http.HandlerFunc(t.rulerAPI.DeleteRuleGroup)))
	}

	deleteStore, err := t.deleteRequestsClient("ruler", t.Overrides)
	if err != nil {
		return nil, err
	}
	t.ruler.AddListener(deleteRequestsStoreListener(deleteStore))

	return t.ruler, nil
}

func (t *Loki) initRuleEvaluator() (services.Service, error) {
	if err := t.Cfg.Ruler.Evaluation.Validate(); err != nil {
		return nil, fmt.Errorf("invalid ruler evaluation config: %w", err)
	}

	var (
		evaluator ruler.Evaluator
		err       error
	)

	mode := t.Cfg.Ruler.Evaluation.Mode
	logger := log.With(util_log.Logger, "component", "ruler", "evaluation_mode", mode)

	switch mode {
	case ruler.EvalModeLocal:
		var engine *logql.Engine

		engine, err = t.createRulerQueryEngine(logger)
		if err != nil {
			break
		}

		evaluator, err = ruler.NewLocalEvaluator(engine, logger)
	case ruler.EvalModeRemote:
		qfClient, e := ruler.DialQueryFrontend(&t.Cfg.Ruler.Evaluation.QueryFrontend)
		if e != nil {
			return nil, fmt.Errorf("failed to dial query frontend for remote rule evaluation: %w", err)
		}

		evaluator, err = ruler.NewRemoteEvaluator(qfClient, t.Overrides, logger, prometheus.DefaultRegisterer)
	default:
		err = fmt.Errorf("unknown rule evaluation mode %q", mode)
	}

	if err != nil {
		return nil, fmt.Errorf("failed to create %s rule evaluator: %w", mode, err)
	}

	t.ruleEvaluator = ruler.NewEvaluatorWithJitter(evaluator, t.Cfg.Ruler.EvaluationJitter, rand.NewSource(time.Now().UnixNano()))

	return nil, nil
}

func (t *Loki) initMemberlistKV() (services.Service, error) {
	reg := prometheus.DefaultRegisterer

	t.Cfg.MemberlistKV.MetricsNamespace = "loki"
	t.Cfg.MemberlistKV.MetricsRegisterer = reg
	t.Cfg.MemberlistKV.Codecs = []codec.Codec{
		ring.GetCodec(),
		usagestats.JSONCodec,
	}

	dnsProviderReg := prometheus.WrapRegistererWithPrefix(
		"cortex_",
		prometheus.WrapRegistererWith(
			prometheus.Labels{"name": "memberlist"},
			reg,
		),
	)
	dnsProvider := dns.NewProvider(util_log.Logger, dnsProviderReg, dns.GolangResolverType)

	t.MemberlistKV = memberlist.NewKVInitService(&t.Cfg.MemberlistKV, util_log.Logger, dnsProvider, reg)

	t.Cfg.CompactorConfig.CompactorRing.KVStore.MemberlistKV = t.MemberlistKV.GetMemberlistKV
	t.Cfg.Distributor.DistributorRing.KVStore.MemberlistKV = t.MemberlistKV.GetMemberlistKV
	t.Cfg.IndexGateway.Ring.KVStore.MemberlistKV = t.MemberlistKV.GetMemberlistKV
	t.Cfg.Ingester.LifecyclerConfig.RingConfig.KVStore.MemberlistKV = t.MemberlistKV.GetMemberlistKV
	t.Cfg.QueryScheduler.SchedulerRing.KVStore.MemberlistKV = t.MemberlistKV.GetMemberlistKV
	t.Cfg.Ruler.Ring.KVStore.MemberlistKV = t.MemberlistKV.GetMemberlistKV

	t.Server.HTTP.Handle("/memberlist", t.MemberlistKV)

	if t.Cfg.InternalServer.Enable {
		t.InternalServer.HTTP.Path("/memberlist").Methods("GET").Handler(t.MemberlistKV)
	}

	return t.MemberlistKV, nil
}

func (t *Loki) initCompactor() (services.Service, error) {
	// Set some config sections from other config sections in the config struct
	t.Cfg.CompactorConfig.CompactorRing.ListenPort = t.Cfg.Server.GRPCListenPort

	if !config.UsingObjectStorageIndex(t.Cfg.SchemaConfig.Configs) {
		level.Info(util_log.Logger).Log("msg", "Not using object storage index, not starting compactor")
		return nil, nil
	}

	err := t.Cfg.SchemaConfig.Load()
	if err != nil {
		return nil, err
	}

	objectClient, err := storage.NewObjectClient(t.Cfg.CompactorConfig.SharedStoreType, t.Cfg.StorageConfig, t.clientMetrics)
	if err != nil {
		return nil, err
	}

	t.compactor, err = compactor.NewCompactor(t.Cfg.CompactorConfig, objectClient, t.Cfg.SchemaConfig, t.Overrides, prometheus.DefaultRegisterer)
	if err != nil {
		return nil, err
	}

	t.compactor.RegisterIndexCompactor(config.BoltDBShipperType, boltdb_shipper_compactor.NewIndexCompactor())
	t.compactor.RegisterIndexCompactor(config.TSDBType, tsdb.NewIndexCompactor())
	t.Server.HTTP.Path("/compactor/ring").Methods("GET", "POST").Handler(t.compactor)

	if t.Cfg.InternalServer.Enable {
		t.InternalServer.HTTP.Path("/compactor/ring").Methods("GET").Handler(t.compactor)
	}

	if t.Cfg.CompactorConfig.RetentionEnabled {
		t.Server.HTTP.Path("/loki/api/v1/delete").Methods("PUT", "POST").Handler(t.addCompactorMiddleware(t.compactor.DeleteRequestsHandler.AddDeleteRequestHandler))
		t.Server.HTTP.Path("/loki/api/v1/delete").Methods("GET").Handler(t.addCompactorMiddleware(t.compactor.DeleteRequestsHandler.GetAllDeleteRequestsHandler))
		t.Server.HTTP.Path("/loki/api/v1/delete").Methods("DELETE").Handler(t.addCompactorMiddleware(t.compactor.DeleteRequestsHandler.CancelDeleteRequestHandler))
		t.Server.HTTP.Path("/loki/api/v1/cache/generation_numbers").Methods("GET").Handler(t.addCompactorMiddleware(t.compactor.DeleteRequestsHandler.GetCacheGenerationNumberHandler))
		grpc.RegisterCompactorServer(t.Server.GRPC, t.compactor.DeleteRequestsGRPCHandler)
	}

	return t.compactor, nil
}

func (t *Loki) addCompactorMiddleware(h http.HandlerFunc) http.Handler {
	return t.HTTPAuthMiddleware.Wrap(deletion.TenantMiddleware(t.Overrides, h))
}

func (t *Loki) initIndexGateway() (services.Service, error) {
	t.Cfg.IndexGateway.Ring.ListenPort = t.Cfg.Server.GRPCListenPort

	indexClient, err := storage.NewIndexClient(config.BoltDBShipperType, t.Cfg.StorageConfig, t.Cfg.SchemaConfig, t.Overrides, t.clientMetrics, t.indexGatewayRingManager.IndexGatewayOwnsTenant, prometheus.DefaultRegisterer)
	if err != nil {
		return nil, err
	}
	gateway, err := indexgateway.NewIndexGateway(t.Cfg.IndexGateway, util_log.Logger, prometheus.DefaultRegisterer, t.Store, indexClient)
	if err != nil {
		return nil, err
	}

	logproto.RegisterIndexGatewayServer(t.Server.GRPC, gateway)
	return gateway, nil
}

func (t *Loki) initIndexGatewayRing() (_ services.Service, err error) {
	// IndexGateway runs by default on legacy read and backend targets, and should always assume
	// ring mode when run in this way.
	legacyReadMode := t.Cfg.LegacyReadTarget && t.isModuleActive(Read)
	if legacyReadMode || t.isModuleActive(Backend) {
		t.Cfg.IndexGateway.Mode = indexgateway.RingMode
	}

	if t.Cfg.IndexGateway.Mode != indexgateway.RingMode {
		return
	}

	t.Cfg.StorageConfig.BoltDBShipperConfig.Mode = indexshipper.ModeReadOnly
	t.Cfg.StorageConfig.TSDBShipperConfig.Mode = indexshipper.ModeReadOnly
	t.Cfg.IndexGateway.Ring.ListenPort = t.Cfg.Server.GRPCListenPort

	managerMode := indexgateway.ClientMode
	if t.Cfg.isModuleEnabled(IndexGateway) || legacyReadMode || t.Cfg.isModuleEnabled(Backend) {
		managerMode = indexgateway.ServerMode
	}
	rm, err := indexgateway.NewRingManager(managerMode, t.Cfg.IndexGateway, util_log.Logger, prometheus.DefaultRegisterer)

	if err != nil {
		return nil, gerrors.Wrap(err, "new index gateway ring manager")
	}

	t.indexGatewayRingManager = rm

	t.Server.HTTP.Path("/indexgateway/ring").Methods("GET", "POST").Handler(t.indexGatewayRingManager)

	if t.Cfg.InternalServer.Enable {
		t.InternalServer.HTTP.Path("/indexgateway/ring").Methods("GET").Handler(t.indexGatewayRingManager)
	}

	return t.indexGatewayRingManager, nil
}

func (t *Loki) initQueryScheduler() (services.Service, error) {
	// Set some config sections from other config sections in the config struct
	t.Cfg.QueryScheduler.SchedulerRing.ListenPort = t.Cfg.Server.GRPCListenPort

	s, err := scheduler.NewScheduler(t.Cfg.QueryScheduler, t.Overrides, util_log.Logger, prometheus.DefaultRegisterer)
	if err != nil {
		return nil, err
	}

	schedulerpb.RegisterSchedulerForFrontendServer(t.Server.GRPC, s)
	schedulerpb.RegisterSchedulerForQuerierServer(t.Server.GRPC, s)
	t.Server.HTTP.Path("/scheduler/ring").Methods("GET", "POST").Handler(s)

	if t.Cfg.InternalServer.Enable {
		t.InternalServer.HTTP.Path("/scheduler/ring").Methods("GET").Handler(s)
	}

	t.queryScheduler = s
	return s, nil
}

func (t *Loki) initQueryLimiter() (services.Service, error) {
	_ = level.Debug(util_log.Logger).Log("msg", "initializing query limiter")
	logger := log.With(util_log.Logger, "component", "query-limiter")
	t.Overrides = querylimits.NewLimiter(logger, t.Overrides)
	return nil, nil
}

func (t *Loki) initQueryLimitsInterceptors() (services.Service, error) {
	_ = level.Debug(util_log.Logger).Log("msg", "initializing query limits interceptors")
	t.Cfg.Server.GRPCMiddleware = append(t.Cfg.Server.GRPCMiddleware, querylimits.ServerQueryLimitsInterceptor)
	t.Cfg.Server.GRPCStreamMiddleware = append(t.Cfg.Server.GRPCStreamMiddleware, querylimits.StreamServerQueryLimitsInterceptor)

	return nil, nil
}

func (t *Loki) initQueryLimitsTripperware() (services.Service, error) {
	_ = level.Debug(util_log.Logger).Log("msg", "initializing query limits tripperware")
	t.QueryFrontEndTripperware = querylimits.WrapTripperware(
		t.QueryFrontEndTripperware,
	)

	return nil, nil
}

func (t *Loki) initUsageReport() (services.Service, error) {
	if !t.Cfg.UsageReport.Enabled {
		return nil, nil
	}
	t.Cfg.UsageReport.Leader = false
	if t.isModuleActive(Ingester) {
		t.Cfg.UsageReport.Leader = true
	}

	usagestats.Target(t.Cfg.Target.String())
	period, err := t.Cfg.SchemaConfig.SchemaForTime(model.Now())
	if err != nil {
		return nil, err
	}

	objectClient, err := storage.NewObjectClient(period.ObjectType, t.Cfg.StorageConfig, t.clientMetrics)
	if err != nil {
		level.Info(util_log.Logger).Log("msg", "failed to initialize usage report", "err", err)
		return nil, nil
	}
	ur, err := usagestats.NewReporter(t.Cfg.UsageReport, t.Cfg.Ingester.LifecyclerConfig.RingConfig.KVStore, objectClient, util_log.Logger, prometheus.DefaultRegisterer)
	if err != nil {
		level.Info(util_log.Logger).Log("msg", "failed to initialize usage report", "err", err)
		return nil, nil
	}
	t.usageReport = ur
	return ur, nil
}

func (t *Loki) deleteRequestsClient(clientType string, limits limiter.CombinedLimits) (deletion.DeleteRequestsClient, error) {
	if !t.supportIndexDeleteRequest() || !t.Cfg.CompactorConfig.RetentionEnabled {
		return deletion.NewNoOpDeleteRequestsStore(), nil
	}

	compactorAddress, isGRPCAddress, err := t.compactorAddress()
	if err != nil {
		return nil, err
	}

	reg := prometheus.WrapRegistererWith(prometheus.Labels{"for": "delete_requests", "client_type": clientType}, prometheus.DefaultRegisterer)
	var compactorClient deletion.CompactorClient
	if isGRPCAddress {
		compactorClient, err = compactor_client.NewGRPCClient(compactorAddress, t.Cfg.CompactorGRPCClient, reg)
		if err != nil {
			return nil, err
		}
	} else {
		compactorClient, err = compactor_client.NewHTTPClient(compactorAddress, t.Cfg.CompactorHTTPClient)
		if err != nil {
			return nil, err
		}
	}

	client, err := deletion.NewDeleteRequestsClient(compactorClient, t.deleteClientMetrics, clientType)
	if err != nil {
		return nil, err
	}

	return deletion.NewPerTenantDeleteRequestsClient(client, limits), nil
}

func (t *Loki) createRulerQueryEngine(logger log.Logger) (eng *logql.Engine, err error) {
	deleteStore, err := t.deleteRequestsClient("rule-evaluator", t.Overrides)
	if err != nil {
		return nil, fmt.Errorf("could not create delete requests store: %w", err)
	}

	q, err := querier.New(t.Cfg.Querier, t.Store, t.ingesterQuerier, t.Overrides, deleteStore, nil)
	if err != nil {
		return nil, fmt.Errorf("could not create querier: %w", err)
	}

	return logql.NewEngine(t.Cfg.Querier.Engine, q, t.Overrides, logger), nil
}

func calculateMaxLookBack(pc config.PeriodConfig, maxLookBackConfig, minDuration time.Duration) (time.Duration, error) {
	if pc.ObjectType != indexshipper.FilesystemObjectStoreType && maxLookBackConfig.Nanoseconds() != 0 {
		return 0, errors.New("it is an error to specify a non zero `query_store_max_look_back_period` value when using any object store other than `filesystem`")
	}

	if maxLookBackConfig == 0 {
		// If the QueryStoreMaxLookBackPeriod is still it's default value of 0, set it to the minDuration.
		return minDuration, nil
	} else if maxLookBackConfig > 0 && maxLookBackConfig < minDuration {
		// If the QueryStoreMaxLookBackPeriod is > 0 (-1 is allowed for infinite), make sure it's at least greater than minDuration or throw an error
		return 0, fmt.Errorf("the configured query_store_max_look_back_period of '%v' is less than the calculated default of '%v' "+
			"which is calculated based on the max_chunk_age + 15 minute boltdb-shipper interval + 15 min additional buffer.  Increase this value"+
			"greater than the default or remove it from the configuration to use the default", maxLookBackConfig, minDuration)
	}
	return maxLookBackConfig, nil
}

func calculateAsyncStoreQueryIngestersWithin(queryIngestersWithinConfig, minDuration time.Duration) time.Duration {
	// 0 means do not limit queries, we would also not limit ingester queries from AsyncStore.
	if queryIngestersWithinConfig == 0 {
		return 0
	}

	if queryIngestersWithinConfig < minDuration {
		return minDuration
	}
	return queryIngestersWithinConfig
}

// shipperQuerierIndexUpdateDelay returns duration it could take for queriers to serve the index since it was uploaded.
// It considers upto 3 sync attempts for the indexgateway/queries to be successful in syncing the files to factor in worst case scenarios like
// failures in sync, low download throughput, various kinds of caches in between etc. which can delay the sync operation from getting all the updates from the storage.
// It also considers index cache validity because a querier could have cached index just before it was going to resync which means
// it would keep serving index until the cache entries expire.
func shipperQuerierIndexUpdateDelay(cacheValidity, resyncInterval time.Duration) time.Duration {
	return cacheValidity + resyncInterval*3
}

// shipperIngesterIndexUploadDelay returns duration it could take for an index file containing id of a chunk to be uploaded to the shared store since it got flushed.
func shipperIngesterIndexUploadDelay() time.Duration {
	return shipper_index.ShardDBsByDuration + indexshipper.UploadInterval
}

// shipperMinIngesterQueryStoreDuration returns minimum duration(with some buffer) ingesters should query their stores to
// avoid missing any logs or chunk ids due to async nature of shipper.
func shipperMinIngesterQueryStoreDuration(maxChunkAge, querierUpdateDelay time.Duration) time.Duration {
	return maxChunkAge + shipperIngesterIndexUploadDelay() + querierUpdateDelay + 5*time.Minute
}

// NewServerService constructs service from Server component.
// servicesToWaitFor is called when server is stopping, and should return all
// services that need to terminate before server actually stops.
// N.B.: this function is NOT Cortex specific, please let's keep it that way.
// Passed server should not react on signals. Early return from Run function is considered to be an error.
func NewServerService(serv *server.Server, servicesToWaitFor func() []services.Service) services.Service {
	serverDone := make(chan error, 1)

	runFn := func(ctx context.Context) error {
		go func() {
			defer close(serverDone)
			serverDone <- serv.Run()
		}()

		select {
		case <-ctx.Done():
			return nil
		case err := <-serverDone:
			if err != nil {
				return err
			}
			return fmt.Errorf("server stopped unexpectedly")
		}
	}

	stoppingFn := func(_ error) error {
		// wait until all modules are done, and then shutdown server.
		for _, s := range servicesToWaitFor() {
			_ = s.AwaitTerminated(context.Background())
		}

		// shutdown HTTP and gRPC servers (this also unblocks Run)
		serv.Shutdown()

		// if not closed yet, wait until server stops.
		<-serverDone
		level.Info(util_log.Logger).Log("msg", "server stopped")
		return nil
	}

	return services.NewBasicService(nil, runFn, stoppingFn)
}

// DisableSignalHandling puts a dummy signal handler
func DisableSignalHandling(config *server.Config) {
	config.SignalHandler = make(ignoreSignalHandler)
}

type ignoreSignalHandler chan struct{}

func (dh ignoreSignalHandler) Loop() {
	<-dh
}

func (dh ignoreSignalHandler) Stop() {
	close(dh)
}<|MERGE_RESOLUTION|>--- conflicted
+++ resolved
@@ -328,7 +328,6 @@
 	// Querier worker's max concurrent requests must be the same as the querier setting
 	t.Cfg.Worker.MaxConcurrentRequests = t.Cfg.Querier.MaxConcurrent
 
-<<<<<<< HEAD
 	logger := log.With(util_log.Logger, "component", "querier")
 	var err error
 	if t.Cfg.Querier.PostFilterChunk {
@@ -337,10 +336,7 @@
 	if t.Cfg.Querier.PostMetricsFilterChunk {
 		t.Store.SetPostFetcherChunkMetricsFilterer(storage.NewRequestPostFetcherChunkFiltererForRequest(t.Cfg.Querier.PostFilterMaxParallel))
 	}
-	deleteStore, err := t.deleteRequestsClient("querier", t.overrides)
-=======
 	deleteStore, err := t.deleteRequestsClient("querier", t.Overrides)
->>>>>>> 3344d59f
 	if err != nil {
 		return nil, err
 	}
@@ -379,10 +375,6 @@
 		)
 	}
 
-<<<<<<< HEAD
-	t.querierAPI = querier.NewQuerierAPI(t.Cfg.Querier, t.Querier, t.overrides, logger)
-=======
-	logger := log.With(util_log.Logger, "component", "querier")
 	t.querierAPI = querier.NewQuerierAPI(t.Cfg.Querier, t.Querier, t.Overrides, logger)
 
 	labelsHTTPMiddleware := querier.WrapQuerySpanAndTimeout("query.Label", t.querierAPI)
@@ -400,7 +392,6 @@
 
 	httpMiddleware := middleware.Merge(toMerge...)
 
->>>>>>> 3344d59f
 	queryHandlers := map[string]http.Handler{
 		"/loki/api/v1/query_range": middleware.Merge(
 			httpMiddleware,
