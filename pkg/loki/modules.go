--- conflicted
+++ resolved
@@ -4,11 +4,8 @@
 	"context"
 	"errors"
 	"fmt"
-<<<<<<< HEAD
+	"hash/fnv"
 	"math"
-=======
-	"hash/fnv"
->>>>>>> ffb961c4
 	"net/http"
 	"net/http/httputil"
 	"net/url"
