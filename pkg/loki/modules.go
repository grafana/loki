--- conflicted
+++ resolved
@@ -417,33 +417,26 @@
 			// have query gaps on chunks flushed after an index entry is cached by keeping them retained in the ingester
 			// and queried as part of live data until the cache TTL expires on the index entry.
 			t.Cfg.Ingester.RetainPeriod = t.Cfg.StorageConfig.IndexCacheValidity + 1*time.Minute
-<<<<<<< HEAD
 
 			// We do not want ingester to unnecessarily keep downloading files
 			t.Cfg.StorageConfig.BoltDBShipperConfig.Mode = shipper.ModeWriteOnly
 			t.Cfg.StorageConfig.BoltDBShipperConfig.IngesterName = t.Cfg.Ingester.LifecyclerConfig.ID
-			t.Cfg.StorageConfig.BoltDBShipperConfig.IngesterDBRetainPeriod = shipperQuerierIndexUpdateDelay(t.Cfg.StorageConfig.IndexCacheValidity, t.Cfg.StorageConfig.BoltDBShipperConfig.ResyncInterval) + 2*time.Minute
+			t.Cfg.StorageConfig.BoltDBShipperConfig.IngesterDBRetainPeriod = shipperQuerierIndexUpdateDelay(t.Cfg.StorageConfig.IndexCacheValidity, t.Cfg.StorageConfig.BoltDBShipperConfig.ResyncInterval)
 
 			t.Cfg.StorageConfig.TSDBShipperConfig.Mode = indexshipper.ModeWriteOnly
 			t.Cfg.StorageConfig.TSDBShipperConfig.IngesterName = t.Cfg.Ingester.LifecyclerConfig.ID
-			t.Cfg.StorageConfig.TSDBShipperConfig.IngesterDBRetainPeriod = shipperQuerierIndexUpdateDelay(t.Cfg.StorageConfig.IndexCacheValidity, t.Cfg.StorageConfig.TSDBShipperConfig.ResyncInterval) + 2*time.Minute
-
-=======
-			t.Cfg.StorageConfig.BoltDBShipperConfig.IngesterDBRetainPeriod = boltdbShipperQuerierIndexUpdateDelay(t.Cfg)
->>>>>>> 2264b733
+			t.Cfg.StorageConfig.TSDBShipperConfig.IngesterDBRetainPeriod = shipperQuerierIndexUpdateDelay(t.Cfg.StorageConfig.IndexCacheValidity, t.Cfg.StorageConfig.TSDBShipperConfig.ResyncInterval)
+
 		case t.Cfg.isModuleEnabled(Querier), t.Cfg.isModuleEnabled(Ruler), t.Cfg.isModuleEnabled(Read), t.isModuleActive(IndexGateway):
 			// We do not want query to do any updates to index
 			t.Cfg.StorageConfig.BoltDBShipperConfig.Mode = shipper.ModeReadOnly
 			t.Cfg.StorageConfig.TSDBShipperConfig.Mode = indexshipper.ModeReadOnly
 		default:
 			t.Cfg.StorageConfig.BoltDBShipperConfig.Mode = shipper.ModeReadWrite
-<<<<<<< HEAD
-			t.Cfg.StorageConfig.BoltDBShipperConfig.IngesterDBRetainPeriod = shipperQuerierIndexUpdateDelay(t.Cfg.StorageConfig.IndexCacheValidity, t.Cfg.StorageConfig.BoltDBShipperConfig.ResyncInterval) + 2*time.Minute
+			t.Cfg.StorageConfig.BoltDBShipperConfig.IngesterDBRetainPeriod = shipperQuerierIndexUpdateDelay(t.Cfg.StorageConfig.IndexCacheValidity, t.Cfg.StorageConfig.BoltDBShipperConfig.ResyncInterval)
 			t.Cfg.StorageConfig.TSDBShipperConfig.Mode = indexshipper.ModeReadWrite
-			t.Cfg.StorageConfig.TSDBShipperConfig.IngesterDBRetainPeriod = shipperQuerierIndexUpdateDelay(t.Cfg.StorageConfig.IndexCacheValidity, t.Cfg.StorageConfig.TSDBShipperConfig.ResyncInterval) + 2*time.Minute
-=======
-			t.Cfg.StorageConfig.BoltDBShipperConfig.IngesterDBRetainPeriod = boltdbShipperQuerierIndexUpdateDelay(t.Cfg)
->>>>>>> 2264b733
+			t.Cfg.StorageConfig.TSDBShipperConfig.IngesterDBRetainPeriod = shipperQuerierIndexUpdateDelay(t.Cfg.StorageConfig.IndexCacheValidity, t.Cfg.StorageConfig.TSDBShipperConfig.ResyncInterval)
+
 		}
 	}
 
@@ -1008,21 +1001,13 @@
 	return queryIngestersWithinConfig
 }
 
-<<<<<<< HEAD
 // shipperQuerierIndexUpdateDelay returns duration it could take for queriers to serve the index since it was uploaded.
-// It also considers index cache validity because a querier could have cached index just before it was going to resync which means
-// it would keep serving index until the cache entries expire.
-func shipperQuerierIndexUpdateDelay(cacheValidity, resyncInterval time.Duration) time.Duration {
-	return cacheValidity + resyncInterval
-=======
-// boltdbShipperQuerierIndexUpdateDelay returns duration it could take for queriers to serve the index since it was uploaded.
 // It considers upto 3 sync attempts for the indexgateway/queries to be successful in syncing the files to factor in worst case scenarios like
 // failures in sync, low download throughput, various kinds of caches in between etc. which can delay the sync operation from getting all the updates from the storage.
 // It also considers index cache validity because a querier could have cached index just before it was going to resync which means
 // it would keep serving index until the cache entries expire.
-func boltdbShipperQuerierIndexUpdateDelay(cfg Config) time.Duration {
-	return cfg.StorageConfig.IndexCacheValidity + cfg.StorageConfig.BoltDBShipperConfig.ResyncInterval*3
->>>>>>> 2264b733
+func shipperQuerierIndexUpdateDelay(cacheValidity, resyncInterval time.Duration) time.Duration {
+	return cacheValidity + resyncInterval*3
 }
 
 // shipperIngesterIndexUploadDelay returns duration it could take for an index file containing id of a chunk to be uploaded to the shared store since it got flushed.
@@ -1030,17 +1015,10 @@
 	return uploads.ShardDBsByDuration + shipper.UploadInterval
 }
 
-<<<<<<< HEAD
 // shipperMinIngesterQueryStoreDuration returns minimum duration(with some buffer) ingesters should query their stores to
-// avoid missing any logs or chunk ids due to async nature of BoltDB Shipper.
+// avoid missing any logs or chunk ids due to async nature of shipper.
 func shipperMinIngesterQueryStoreDuration(maxChunkAge, querierUpdateDelay time.Duration) time.Duration {
-	return maxChunkAge + shipperIngesterIndexUploadDelay() + querierUpdateDelay + 2*time.Minute
-=======
-// boltdbShipperMinIngesterQueryStoreDuration returns minimum duration(with some buffer) ingesters should query their stores to
-// avoid queriers from missing any logs or chunk ids due to async nature of BoltDB Shipper.
-func boltdbShipperMinIngesterQueryStoreDuration(cfg Config) time.Duration {
-	return cfg.Ingester.MaxChunkAge + boltdbShipperIngesterIndexUploadDelay() + boltdbShipperQuerierIndexUpdateDelay(cfg) + 5*time.Minute
->>>>>>> 2264b733
+	return maxChunkAge + shipperIngesterIndexUploadDelay() + querierUpdateDelay + 5*time.Minute
 }
 
 // NewServerService constructs service from Server component.
