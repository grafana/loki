package loki

import (
	"context"
	"errors"
	"fmt"
	"net/http"
	"net/http/httputil"
	"net/url"
	"os"
	"time"

<<<<<<< HEAD
	"github.com/grafana/loki/pkg/storage/stores/shipper/compactor/generationnumber"

=======
	"github.com/grafana/dskit/kv"
>>>>>>> d1aff7b2
	"github.com/grafana/dskit/tenant"
	gerrors "github.com/pkg/errors"

	"github.com/NYTimes/gziphandler"
	"github.com/go-kit/log"
	"github.com/go-kit/log/level"
	"github.com/grafana/dskit/kv/codec"
	"github.com/grafana/dskit/kv/memberlist"
	"github.com/grafana/dskit/ring"
	"github.com/grafana/dskit/runtimeconfig"
	"github.com/grafana/dskit/services"
	"github.com/prometheus/client_golang/prometheus"
	"github.com/prometheus/common/model"
	"github.com/prometheus/common/version"
	"github.com/thanos-io/thanos/pkg/discovery/dns"
	"github.com/weaveworks/common/middleware"
	"github.com/weaveworks/common/server"
	"github.com/weaveworks/common/user"

	"github.com/grafana/loki/pkg/distributor"
	"github.com/grafana/loki/pkg/ingester"
	"github.com/grafana/loki/pkg/logproto"
	"github.com/grafana/loki/pkg/logql"
	"github.com/grafana/loki/pkg/lokifrontend/frontend"
	"github.com/grafana/loki/pkg/lokifrontend/frontend/transport"
	"github.com/grafana/loki/pkg/lokifrontend/frontend/v1/frontendv1pb"
	"github.com/grafana/loki/pkg/lokifrontend/frontend/v2/frontendv2pb"
	"github.com/grafana/loki/pkg/querier"
	"github.com/grafana/loki/pkg/querier/queryrange"
	"github.com/grafana/loki/pkg/ruler"
	base_ruler "github.com/grafana/loki/pkg/ruler/base"
	"github.com/grafana/loki/pkg/runtime"
	"github.com/grafana/loki/pkg/scheduler"
	"github.com/grafana/loki/pkg/scheduler/schedulerpb"
	"github.com/grafana/loki/pkg/storage"
	"github.com/grafana/loki/pkg/storage/chunk/cache"
	chunk_util "github.com/grafana/loki/pkg/storage/chunk/client/util"
	"github.com/grafana/loki/pkg/storage/config"
	"github.com/grafana/loki/pkg/storage/stores/series/index"
	"github.com/grafana/loki/pkg/storage/stores/shipper"
	"github.com/grafana/loki/pkg/storage/stores/shipper/compactor"
	"github.com/grafana/loki/pkg/storage/stores/shipper/compactor/deletion"
	"github.com/grafana/loki/pkg/storage/stores/shipper/indexgateway"
	"github.com/grafana/loki/pkg/storage/stores/shipper/indexgateway/indexgatewaypb"
	"github.com/grafana/loki/pkg/storage/stores/shipper/uploads"
	"github.com/grafana/loki/pkg/usagestats"
	"github.com/grafana/loki/pkg/util/httpreq"
	util_log "github.com/grafana/loki/pkg/util/log"
	serverutil "github.com/grafana/loki/pkg/util/server"
	"github.com/grafana/loki/pkg/validation"
)

const maxChunkAgeForTableManager = 12 * time.Hour

// The various modules that make up Loki.
const (
	Ring                     string = "ring"
	RuntimeConfig            string = "runtime-config"
	Overrides                string = "overrides"
	OverridesExporter        string = "overrides-exporter"
	TenantConfigs            string = "tenant-configs"
	Server                   string = "server"
	Distributor              string = "distributor"
	Ingester                 string = "ingester"
	Querier                  string = "querier"
	IngesterQuerier          string = "ingester-querier"
	QueryFrontend            string = "query-frontend"
	QueryFrontendTripperware string = "query-frontend-tripperware"
	RulerStorage             string = "ruler-storage"
	Ruler                    string = "ruler"
	Store                    string = "store"
	TableManager             string = "table-manager"
	MemberlistKV             string = "memberlist-kv"
	Compactor                string = "compactor"
	IndexGateway             string = "index-gateway"
	IndexGatewayRing         string = "index-gateway-ring"
	QueryScheduler           string = "query-scheduler"
	All                      string = "all"
	Read                     string = "read"
	Write                    string = "write"
	UsageReport              string = "usage-report"
)

func (t *Loki) initServer() (services.Service, error) {
	prometheus.MustRegister(version.NewCollector("loki"))

	// Loki handles signals on its own.
	DisableSignalHandling(&t.Cfg.Server)
	serv, err := server.New(t.Cfg.Server)
	if err != nil {
		return nil, err
	}

	t.Server = serv

	servicesToWaitFor := func() []services.Service {
		svs := []services.Service(nil)
		for m, s := range t.serviceMap {
			// Server should not wait for itself.
			if m != Server {
				svs = append(svs, s)
			}
		}
		return svs
	}

	s := NewServerService(t.Server, servicesToWaitFor)

	// Best effort to propagate the org ID from the start.
	t.Server.HTTPServer.Handler = func(next http.Handler) http.Handler {
		return http.HandlerFunc(func(w http.ResponseWriter, r *http.Request) {
			if !t.Cfg.AuthEnabled {
				next.ServeHTTP(w, r.WithContext(user.InjectOrgID(r.Context(), "fake")))
				return
			}
			_, ctx, _ := user.ExtractOrgIDFromHTTPRequest(r)
			next.ServeHTTP(w, r.WithContext(ctx))
		})
	}(t.Server.HTTPServer.Handler)

	return s, nil
}

func (t *Loki) initRing() (_ services.Service, err error) {
	t.Cfg.Ingester.LifecyclerConfig.RingConfig.KVStore.Multi.ConfigProvider = multiClientRuntimeConfigChannel(t.runtimeConfig)
	t.Cfg.Ingester.LifecyclerConfig.RingConfig.KVStore.MemberlistKV = t.MemberlistKV.GetMemberlistKV
	t.ring, err = ring.New(t.Cfg.Ingester.LifecyclerConfig.RingConfig, "ingester", ingester.RingKey, util_log.Logger, prometheus.WrapRegistererWithPrefix("cortex_", prometheus.DefaultRegisterer))
	if err != nil {
		return
	}
	t.Server.HTTP.Path("/ring").Methods("GET", "POST").Handler(t.ring)
	return t.ring, nil
}

func (t *Loki) initRuntimeConfig() (services.Service, error) {
	if t.Cfg.RuntimeConfig.LoadPath == "" {
		t.Cfg.RuntimeConfig.LoadPath = t.Cfg.LimitsConfig.PerTenantOverrideConfig
		t.Cfg.RuntimeConfig.ReloadPeriod = time.Duration(t.Cfg.LimitsConfig.PerTenantOverridePeriod)
	}

	if t.Cfg.RuntimeConfig.LoadPath == "" {
		// no need to initialize module if load path is empty
		return nil, nil
	}

	t.Cfg.RuntimeConfig.Loader = loadRuntimeConfig

	// make sure to set default limits before we start loading configuration into memory
	validation.SetDefaultLimitsForYAMLUnmarshalling(t.Cfg.LimitsConfig)

	var err error
	t.runtimeConfig, err = runtimeconfig.New(t.Cfg.RuntimeConfig, prometheus.WrapRegistererWithPrefix("loki_", prometheus.DefaultRegisterer), util_log.Logger)
	t.TenantLimits = newtenantLimitsFromRuntimeConfig(t.runtimeConfig)
	return t.runtimeConfig, err
}

func (t *Loki) initOverrides() (_ services.Service, err error) {
	t.overrides, err = validation.NewOverrides(t.Cfg.LimitsConfig, t.TenantLimits)
	// overrides are not a service, since they don't have any operational state.
	return nil, err
}

func (t *Loki) initOverridesExporter() (services.Service, error) {
	if t.Cfg.isModuleEnabled(OverridesExporter) && t.TenantLimits == nil || t.overrides == nil {
		// This target isn't enabled by default ("all") and requires per-tenant limits to run.
		return nil, errors.New("overrides-exporter has been enabled, but no runtime configuration file was configured")
	}

	exporter := validation.NewOverridesExporter(t.overrides)
	prometheus.MustRegister(exporter)

	// The overrides-exporter has no state and reads overrides for runtime configuration each time it
	// is collected so there is no need to return any service.
	return nil, nil
}

func (t *Loki) initTenantConfigs() (_ services.Service, err error) {
	t.tenantConfigs, err = runtime.NewTenantConfigs(tenantConfigFromRuntimeConfig(t.runtimeConfig))
	// tenantConfigs are not a service, since they don't have any operational state.
	return nil, err
}

func (t *Loki) initDistributor() (services.Service, error) {
	t.Cfg.Distributor.DistributorRing.KVStore.Multi.ConfigProvider = multiClientRuntimeConfigChannel(t.runtimeConfig)
	t.Cfg.Distributor.DistributorRing.KVStore.MemberlistKV = t.MemberlistKV.GetMemberlistKV
	var err error
	t.distributor, err = distributor.New(t.Cfg.Distributor, t.Cfg.IngesterClient, t.tenantConfigs, t.ring, t.overrides, prometheus.DefaultRegisterer)
	if err != nil {
		return nil, err
	}

	// Register the distributor to receive Push requests over GRPC
	// EXCEPT when running with `-target=all` or `-target=` contains `ingester`
	if !t.Cfg.isModuleEnabled(All) && !t.Cfg.isModuleEnabled(Write) && !t.Cfg.isModuleEnabled(Ingester) {
		logproto.RegisterPusherServer(t.Server.GRPC, t.distributor)
	}

	// If the querier module is not part of this process we need to check if multi-tenant queries are enabled.
	// If the querier module is part of this process the querier module will configure everything.
	if !t.Cfg.isModuleEnabled(Querier) && t.Cfg.Querier.MultiTenantQueriesEnabled {
		tenant.WithDefaultResolver(tenant.NewMultiResolver())
	}

	pushHandler := middleware.Merge(
		serverutil.RecoveryHTTPMiddleware,
		t.HTTPAuthMiddleware,
	).Wrap(http.HandlerFunc(t.distributor.PushHandler))

	t.Server.HTTP.Path("/distributor/ring").Methods("GET", "POST").Handler(t.distributor)

	t.Server.HTTP.Path("/api/prom/push").Methods("POST").Handler(pushHandler)
	t.Server.HTTP.Path("/loki/api/v1/push").Methods("POST").Handler(pushHandler)
	return t.distributor, nil
}

func (t *Loki) initQuerier() (services.Service, error) {
	if t.Cfg.Ingester.QueryStoreMaxLookBackPeriod != 0 {
		t.Cfg.Querier.IngesterQueryStoreMaxLookback = t.Cfg.Ingester.QueryStoreMaxLookBackPeriod
	}
	// Querier worker's max concurrent requests must be the same as the querier setting
	t.Cfg.Worker.MaxConcurrentRequests = t.Cfg.Querier.MaxConcurrent

	deleteStore, err := t.deleteRequestsStore()
	if err != nil {
		return nil, err
	}

	q, err := querier.New(t.Cfg.Querier, t.Store, t.ingesterQuerier, t.overrides, deleteStore)
	if err != nil {
		return nil, err
	}

	if t.Cfg.Querier.MultiTenantQueriesEnabled {
		t.Querier = querier.NewMultiTenantQuerier(q, util_log.Logger)
		tenant.WithDefaultResolver(tenant.NewMultiResolver())
	} else {
		t.Querier = q
	}

	querierWorkerServiceConfig := querier.WorkerServiceConfig{
		AllEnabled:            t.Cfg.isModuleEnabled(All),
		ReadEnabled:           t.Cfg.isModuleEnabled(Read),
		GrpcListenPort:        t.Cfg.Server.GRPCListenPort,
		QuerierMaxConcurrent:  t.Cfg.Querier.MaxConcurrent,
		QuerierWorkerConfig:   &t.Cfg.Worker,
		QueryFrontendEnabled:  t.Cfg.isModuleEnabled(QueryFrontend),
		QuerySchedulerEnabled: t.Cfg.isModuleEnabled(QueryScheduler),
		SchedulerRing:         scheduler.SafeReadRing(t.queryScheduler),
	}

	httpMiddleware := middleware.Merge(
		httpreq.ExtractQueryMetricsMiddleware(),
	)

	logger := log.With(util_log.Logger, "component", "querier")
	t.querierAPI = querier.NewQuerierAPI(t.Cfg.Querier, t.Querier, t.overrides, logger)
	queryHandlers := map[string]http.Handler{
		"/loki/api/v1/query_range":         httpMiddleware.Wrap(http.HandlerFunc(t.querierAPI.RangeQueryHandler)),
		"/loki/api/v1/query":               httpMiddleware.Wrap(http.HandlerFunc(t.querierAPI.InstantQueryHandler)),
		"/loki/api/v1/label":               http.HandlerFunc(t.querierAPI.LabelHandler),
		"/loki/api/v1/labels":              http.HandlerFunc(t.querierAPI.LabelHandler),
		"/loki/api/v1/label/{name}/values": http.HandlerFunc(t.querierAPI.LabelHandler),
		"/loki/api/v1/series":              http.HandlerFunc(t.querierAPI.SeriesHandler),

		"/api/prom/query":               httpMiddleware.Wrap(http.HandlerFunc(t.querierAPI.LogQueryHandler)),
		"/api/prom/label":               http.HandlerFunc(t.querierAPI.LabelHandler),
		"/api/prom/label/{name}/values": http.HandlerFunc(t.querierAPI.LabelHandler),
		"/api/prom/series":              http.HandlerFunc(t.querierAPI.SeriesHandler),
	}

	// We always want to register tail routes externally, tail requests are different from normal queries, they
	// are HTTP requests that get upgraded to websocket requests and need to be handled/kept open by the Queriers.
	// The frontend has code to proxy these requests, however when running in the same processes
	// (such as target=All or target=Read) we don't want the frontend to proxy and instead we want the Queriers
	// to directly register these routes.
	// In practice this means we always want the queriers to register the tail routes externally, when a querier
	// is standalone ALL routes are registered externally, and when it's in the same process as a frontend,
	// we disable the proxying of the tail routes in initQueryFrontend() and we still want these routes regiestered
	// on the external router.
	alwaysExternalHandlers := map[string]http.Handler{
		"/loki/api/v1/tail": http.HandlerFunc(t.querierAPI.TailHandler),
		"/api/prom/tail":    http.HandlerFunc(t.querierAPI.TailHandler),
	}

	svc, err := querier.InitWorkerService(
		querierWorkerServiceConfig,
		prometheus.DefaultRegisterer,
		queryHandlers,
		alwaysExternalHandlers,
		t.Server.HTTP,
		t.Server.HTTPServer.Handler,
		t.HTTPAuthMiddleware,
	)
	if err != nil {
		return nil, err
	}

	if svc != nil {
		svc.AddListener(deleteRequestsStoreListener(deleteStore))
	}
	return svc, nil
}

func (t *Loki) initIngester() (_ services.Service, err error) {
	t.Cfg.Ingester.LifecyclerConfig.RingConfig.KVStore.Multi.ConfigProvider = multiClientRuntimeConfigChannel(t.runtimeConfig)
	t.Cfg.Ingester.LifecyclerConfig.RingConfig.KVStore.MemberlistKV = t.MemberlistKV.GetMemberlistKV
	t.Cfg.Ingester.LifecyclerConfig.ListenPort = t.Cfg.Server.GRPCListenPort

	t.Ingester, err = ingester.New(t.Cfg.Ingester, t.Cfg.IngesterClient, t.Store, t.overrides, t.tenantConfigs, prometheus.DefaultRegisterer)
	if err != nil {
		return
	}

	if t.Cfg.Ingester.Wrapper != nil {
		t.Ingester = t.Cfg.Ingester.Wrapper.Wrap(t.Ingester)
	}

	logproto.RegisterPusherServer(t.Server.GRPC, t.Ingester)
	logproto.RegisterQuerierServer(t.Server.GRPC, t.Ingester)
	logproto.RegisterIngesterServer(t.Server.GRPC, t.Ingester)

	httpMiddleware := middleware.Merge(
		serverutil.RecoveryHTTPMiddleware,
	)
	t.Server.HTTP.Path("/flush").Methods("GET", "POST").Handler(httpMiddleware.Wrap(http.HandlerFunc(t.Ingester.FlushHandler)))
	t.Server.HTTP.Methods("POST").Path("/ingester/flush_shutdown").Handler(httpMiddleware.Wrap(http.HandlerFunc(t.Ingester.ShutdownHandler)))

	return t.Ingester, nil
}

func (t *Loki) initTableManager() (services.Service, error) {
	err := t.Cfg.SchemaConfig.Load()
	if err != nil {
		return nil, err
	}

	// Assume the newest config is the one to use
	lastConfig := &t.Cfg.SchemaConfig.Configs[len(t.Cfg.SchemaConfig.Configs)-1]

	if (t.Cfg.TableManager.ChunkTables.WriteScale.Enabled ||
		t.Cfg.TableManager.IndexTables.WriteScale.Enabled ||
		t.Cfg.TableManager.ChunkTables.InactiveWriteScale.Enabled ||
		t.Cfg.TableManager.IndexTables.InactiveWriteScale.Enabled ||
		t.Cfg.TableManager.ChunkTables.ReadScale.Enabled ||
		t.Cfg.TableManager.IndexTables.ReadScale.Enabled ||
		t.Cfg.TableManager.ChunkTables.InactiveReadScale.Enabled ||
		t.Cfg.TableManager.IndexTables.InactiveReadScale.Enabled) &&
		t.Cfg.StorageConfig.AWSStorageConfig.Metrics.URL == "" {
		level.Error(util_log.Logger).Log("msg", "WriteScale is enabled but no Metrics URL has been provided")
		os.Exit(1)
	}

	reg := prometheus.WrapRegistererWith(prometheus.Labels{"component": "table-manager-store"}, prometheus.DefaultRegisterer)

	tableClient, err := storage.NewTableClient(lastConfig.IndexType, t.Cfg.StorageConfig, t.clientMetrics, reg)
	if err != nil {
		return nil, err
	}

	bucketClient, err := storage.NewBucketClient(t.Cfg.StorageConfig)
	util_log.CheckFatal("initializing bucket client", err, util_log.Logger)

	t.tableManager, err = index.NewTableManager(t.Cfg.TableManager, t.Cfg.SchemaConfig, maxChunkAgeForTableManager, tableClient, bucketClient, nil, prometheus.DefaultRegisterer)
	if err != nil {
		return nil, err
	}

	return t.tableManager, nil
}

func (t *Loki) initStore() (_ services.Service, err error) {
	// If RF > 1 and current or upcoming index type is boltdb-shipper then disable index dedupe and write dedupe cache.
	// This is to ensure that index entries are replicated to all the boltdb files in ingesters flushing replicated data.
	if t.Cfg.Ingester.LifecyclerConfig.RingConfig.ReplicationFactor > 1 && config.UsingBoltdbShipper(t.Cfg.SchemaConfig.Configs) {
		t.Cfg.ChunkStoreConfig.DisableIndexDeduplication = true
		t.Cfg.ChunkStoreConfig.WriteDedupeCacheConfig = cache.Config{}
	}

	if config.UsingBoltdbShipper(t.Cfg.SchemaConfig.Configs) {
		t.Cfg.StorageConfig.BoltDBShipperConfig.IngesterName = t.Cfg.Ingester.LifecyclerConfig.ID
		switch true {
		case t.Cfg.isModuleEnabled(Ingester), t.Cfg.isModuleEnabled(Write):
			// We do not want ingester to unnecessarily keep downloading files
			t.Cfg.StorageConfig.BoltDBShipperConfig.Mode = shipper.ModeWriteOnly
			// Use fifo cache for caching index in memory, this also significantly helps performance.
			t.Cfg.StorageConfig.IndexQueriesCacheConfig = cache.Config{
				EnableFifoCache: true,
				Fifocache: cache.FifoCacheConfig{
					MaxSizeBytes: "200 MB",
					// This is a small hack to save some CPU cycles.
					// We check if the object is still valid after pulling it from cache using the IndexCacheValidity value
					// however it has to be deserialized to do so, setting the cache validity to some arbitrary amount less than the
					// IndexCacheValidity guarantees the FIFO cache will expire the object first which can be done without
					// having to deserialize the object.
					TTL: t.Cfg.StorageConfig.IndexCacheValidity - 1*time.Minute,
				},
			}
			// Force the retain period to be longer than the IndexCacheValidity used in the store, this guarantees we don't
			// have query gaps on chunks flushed after an index entry is cached by keeping them retained in the ingester
			// and queried as part of live data until the cache TTL expires on the index entry.
			t.Cfg.Ingester.RetainPeriod = t.Cfg.StorageConfig.IndexCacheValidity + 1*time.Minute
			t.Cfg.StorageConfig.BoltDBShipperConfig.IngesterDBRetainPeriod = boltdbShipperQuerierIndexUpdateDelay(t.Cfg) + 2*time.Minute
		case t.Cfg.isModuleEnabled(Querier), t.Cfg.isModuleEnabled(Ruler), t.Cfg.isModuleEnabled(Read), t.isModuleActive(IndexGateway):
			// We do not want query to do any updates to index
			t.Cfg.StorageConfig.BoltDBShipperConfig.Mode = shipper.ModeReadOnly
		default:
			t.Cfg.StorageConfig.BoltDBShipperConfig.Mode = shipper.ModeReadWrite
			t.Cfg.StorageConfig.BoltDBShipperConfig.IngesterDBRetainPeriod = boltdbShipperQuerierIndexUpdateDelay(t.Cfg) + 2*time.Minute
		}
	}

<<<<<<< HEAD
	deleteStore, err := t.deleteRequestsStore()
	if err != nil {
		return nil, err
	}

	chunkStore, err := chunk_storage.NewStore(
		t.Cfg.StorageConfig.Config,
		t.Cfg.ChunkStoreConfig.StoreConfig,
		t.Cfg.SchemaConfig.SchemaConfig,
		t.overrides,
		t.clientMetrics,
		prometheus.DefaultRegisterer,
		generationnumber.NewGenNumberLoader(deleteStore, prometheus.DefaultRegisterer),
		util_log.Logger,
	)
	if err != nil {
		return
	}
=======
	t.Cfg.StorageConfig.BoltDBShipperConfig.IndexGatewayClientConfig.Mode = t.Cfg.IndexGateway.Mode
	t.Cfg.StorageConfig.BoltDBShipperConfig.IndexGatewayClientConfig.Ring = t.indexGatewayRing
>>>>>>> d1aff7b2

	var asyncStore bool
	if config.UsingBoltdbShipper(t.Cfg.SchemaConfig.Configs) {
		boltdbShipperMinIngesterQueryStoreDuration := boltdbShipperMinIngesterQueryStoreDuration(t.Cfg)
		switch true {
		case t.Cfg.isModuleEnabled(Querier), t.Cfg.isModuleEnabled(Ruler), t.Cfg.isModuleEnabled(Read):
			// Do not use the AsyncStore if the querier is configured with QueryStoreOnly set to true
			if t.Cfg.Querier.QueryStoreOnly {
				break
			}
			// Use AsyncStore to query both ingesters local store and chunk store for store queries.
			// Only queriers should use the AsyncStore, it should never be used in ingesters.
			asyncStore = true
		case t.Cfg.isModuleEnabled(IndexGateway):
			// we want to use the actual storage when running the index-gateway, so we remove the Addr from the config
			t.Cfg.StorageConfig.BoltDBShipperConfig.IndexGatewayClientConfig.Disabled = true
		case t.Cfg.isModuleEnabled(All):
			// We want ingester to also query the store when using boltdb-shipper but only when running with target All.
			// We do not want to use AsyncStore otherwise it would start spiraling around doing queries over and over again to the ingesters and store.
			// ToDo: See if we can avoid doing this when not running loki in clustered mode.
			t.Cfg.Ingester.QueryStore = true
			boltdbShipperConfigIdx := config.ActivePeriodConfig(t.Cfg.SchemaConfig.Configs)
			if t.Cfg.SchemaConfig.Configs[boltdbShipperConfigIdx].IndexType != config.BoltDBShipperType {
				boltdbShipperConfigIdx++
			}
			mlb, err := calculateMaxLookBack(t.Cfg.SchemaConfig.Configs[boltdbShipperConfigIdx], t.Cfg.Ingester.QueryStoreMaxLookBackPeriod,
				boltdbShipperMinIngesterQueryStoreDuration)
			if err != nil {
				return nil, err
			}
			t.Cfg.Ingester.QueryStoreMaxLookBackPeriod = mlb
		}
	}

	if asyncStore {
		t.Cfg.StorageConfig.EnableAsyncStore = true
		t.Cfg.StorageConfig.AsyncStoreConfig = storage.AsyncStoreCfg{
			IngesterQuerier:      t.ingesterQuerier,
			QueryIngestersWithin: calculateAsyncStoreQueryIngestersWithin(t.Cfg.Querier.QueryIngestersWithin, boltdbShipperMinIngesterQueryStoreDuration(t.Cfg)),
		}
	}

	t.Store, err = storage.NewStore(t.Cfg.StorageConfig, t.Cfg.ChunkStoreConfig, t.Cfg.SchemaConfig, t.overrides, t.clientMetrics, prometheus.DefaultRegisterer, util_log.Logger)
	if err != nil {
		return
	}

	return services.NewIdleService(nil, func(_ error) error {
		t.Store.Stop()
		return nil
	}), nil
}

func (t *Loki) initIngesterQuerier() (_ services.Service, err error) {
	t.ingesterQuerier, err = querier.NewIngesterQuerier(t.Cfg.IngesterClient, t.ring, t.Cfg.Querier.ExtraQueryDelay)
	if err != nil {
		return nil, err
	}

	return services.NewIdleService(nil, nil), nil
}

// Placeholder limits type to pass to cortex frontend
type disabledShuffleShardingLimits struct{}

func (disabledShuffleShardingLimits) MaxQueriersPerUser(userID string) int { return 0 }

func (t *Loki) initQueryFrontendTripperware() (_ services.Service, err error) {
	level.Debug(util_log.Logger).Log("msg", "initializing query frontend tripperware")

	genNumberGetter, err := t.frontendGenerationNumberGetter()
	if err != nil {
		return nil, err
	}

	tripperware, stopper, err := queryrange.NewTripperware(
		t.Cfg.QueryRange,
		util_log.Logger,
		t.overrides,
<<<<<<< HEAD
		t.Cfg.SchemaConfig.SchemaConfig,
		generationnumber.NewGenNumberLoader(genNumberGetter, prometheus.DefaultRegisterer),
=======
		t.Cfg.SchemaConfig,
>>>>>>> d1aff7b2
		prometheus.DefaultRegisterer,
	)
	if err != nil {
		return
	}
	t.stopper = stopper
	t.QueryFrontEndTripperware = tripperware

	return services.NewIdleService(nil, nil), nil
}

func (t *Loki) frontendGenerationNumberGetter() (generationnumber.CacheGenClient, error) {
	filteringEnabled, err := deletion.FilteringEnabled(t.Cfg.CompactorConfig.DeletionMode)
	if err != nil {
		return nil, err
	}

	if !filteringEnabled {
		return deletion.NewNoOpDeleteRequestsStore(), nil
	}

	compactorAddress := t.Cfg.Frontend.CompactorAddress
	if t.Cfg.isModuleEnabled(All) || t.Cfg.isModuleEnabled(Read) {
		// In single binary or read modes, this module depends on Server
		compactorAddress = fmt.Sprintf("http://127.0.0.1:%d", t.Cfg.Server.HTTPListenPort)
	}

	if compactorAddress == "" {
		return nil, errors.New("query filtering for deletes requires 'compactor_address' to be configured")
	}

	return generationnumber.NewGenNumberClient(compactorAddress, &http.Client{Timeout: 5 * time.Second}), nil
}

func (t *Loki) initQueryFrontend() (_ services.Service, err error) {
	level.Debug(util_log.Logger).Log("msg", "initializing query frontend", "config", fmt.Sprintf("%+v", t.Cfg.Frontend))

	combinedCfg := frontend.CombinedFrontendConfig{
		Handler:       t.Cfg.Frontend.Handler,
		FrontendV1:    t.Cfg.Frontend.FrontendV1,
		FrontendV2:    t.Cfg.Frontend.FrontendV2,
		DownstreamURL: t.Cfg.Frontend.DownstreamURL,
	}
	roundTripper, frontendV1, frontendV2, err := frontend.InitFrontend(
		combinedCfg,
		scheduler.SafeReadRing(t.queryScheduler),
		disabledShuffleShardingLimits{},
		t.Cfg.Server.GRPCListenPort,
		util_log.Logger,
		prometheus.DefaultRegisterer)
	if err != nil {
		return nil, err
	}

	if frontendV1 != nil {
		frontendv1pb.RegisterFrontendServer(t.Server.GRPC, frontendV1)
		t.frontend = frontendV1
		level.Debug(util_log.Logger).Log("msg", "using query frontend", "version", "v1")
	} else if frontendV2 != nil {
		frontendv2pb.RegisterFrontendForQuerierServer(t.Server.GRPC, frontendV2)
		t.frontend = frontendV2
		level.Debug(util_log.Logger).Log("msg", "using query frontend", "version", "v2")
	} else {
		level.Debug(util_log.Logger).Log("msg", "no query frontend configured")
	}

	roundTripper = t.QueryFrontEndTripperware(roundTripper)

	frontendHandler := transport.NewHandler(t.Cfg.Frontend.Handler, roundTripper, util_log.Logger, prometheus.DefaultRegisterer)
	if t.Cfg.Frontend.CompressResponses {
		frontendHandler = gziphandler.GzipHandler(frontendHandler)
	}

	frontendHandler = middleware.Merge(
		httpreq.ExtractQueryTagsMiddleware(),
		serverutil.RecoveryHTTPMiddleware,
		t.HTTPAuthMiddleware,
		queryrange.StatsHTTPMiddleware,
		serverutil.NewPrepopulateMiddleware(),
		serverutil.ResponseJSONMiddleware(),
	).Wrap(frontendHandler)

	var defaultHandler http.Handler
	// If this process also acts as a Querier we don't do any proxying of tail requests
	if t.Cfg.Frontend.TailProxyURL != "" && !t.isModuleActive(Querier) {
		httpMiddleware := middleware.Merge(
			httpreq.ExtractQueryTagsMiddleware(),
			t.HTTPAuthMiddleware,
			queryrange.StatsHTTPMiddleware,
		)
		tailURL, err := url.Parse(t.Cfg.Frontend.TailProxyURL)
		if err != nil {
			return nil, err
		}
		tp := httputil.NewSingleHostReverseProxy(tailURL)

		director := tp.Director
		tp.Director = func(req *http.Request) {
			director(req)
			req.Host = tailURL.Host
		}

		defaultHandler = httpMiddleware.Wrap(tp)
	} else {
		defaultHandler = frontendHandler
	}
	t.Server.HTTP.Path("/loki/api/v1/query_range").Methods("GET", "POST").Handler(frontendHandler)
	t.Server.HTTP.Path("/loki/api/v1/query").Methods("GET", "POST").Handler(frontendHandler)
	t.Server.HTTP.Path("/loki/api/v1/label").Methods("GET", "POST").Handler(frontendHandler)
	t.Server.HTTP.Path("/loki/api/v1/labels").Methods("GET", "POST").Handler(frontendHandler)
	t.Server.HTTP.Path("/loki/api/v1/label/{name}/values").Methods("GET", "POST").Handler(frontendHandler)
	t.Server.HTTP.Path("/loki/api/v1/series").Methods("GET", "POST").Handler(frontendHandler)
	t.Server.HTTP.Path("/api/prom/query").Methods("GET", "POST").Handler(frontendHandler)
	t.Server.HTTP.Path("/api/prom/label").Methods("GET", "POST").Handler(frontendHandler)
	t.Server.HTTP.Path("/api/prom/label/{name}/values").Methods("GET", "POST").Handler(frontendHandler)
	t.Server.HTTP.Path("/api/prom/series").Methods("GET", "POST").Handler(frontendHandler)

	// Only register tailing requests if this process does not act as a Querier
	// If this process is also a Querier the Querier will register the tail endpoints.
	if !t.isModuleActive(Querier) {
		// defer tail endpoints to the default handler
		t.Server.HTTP.Path("/loki/api/v1/tail").Methods("GET", "POST").Handler(defaultHandler)
		t.Server.HTTP.Path("/api/prom/tail").Methods("GET", "POST").Handler(defaultHandler)
	}

	if t.frontend == nil {
		return services.NewIdleService(nil, func(_ error) error {
			if t.stopper != nil {
				t.stopper.Stop()
				t.stopper = nil
			}
			return nil
		}), nil
	}

	return services.NewIdleService(func(ctx context.Context) error {
		return services.StartAndAwaitRunning(ctx, t.frontend)
	}, func(_ error) error {
		// Log but not return in case of error, so that other following dependencies
		// are stopped too.
		if err := services.StopAndAwaitTerminated(context.Background(), t.frontend); err != nil {
			level.Warn(util_log.Logger).Log("msg", "failed to stop frontend service", "err", err)
		}

		if t.stopper != nil {
			t.stopper.Stop()
		}
		return nil
	}), nil
}

func (t *Loki) initRulerStorage() (_ services.Service, err error) {
	// if the ruler is not configured and we're in single binary then let's just log an error and continue.
	// unfortunately there is no way to generate a "default" config and compare default against actual
	// to determine if it's unconfigured.  the following check, however, correctly tests this.
	// Single binary integration tests will break if this ever drifts
	if t.Cfg.isModuleEnabled(All) && t.Cfg.Ruler.StoreConfig.IsDefaults() {
		level.Info(util_log.Logger).Log("msg", "RulerStorage is not configured in single binary mode and will not be started.")
		return
	}

	// Loki doesn't support the configdb backend, but without excessive mangling/refactoring
	// it's hard to enforce this at validation time. Therefore detect this and fail early.
	if t.Cfg.Ruler.StoreConfig.Type == "configdb" {
		return nil, errors.New("configdb is not supported as a Loki rules backend type")
	}

	// Make sure storage directory exists if using filesystem store
	if t.Cfg.Ruler.StoreConfig.Type == "local" && t.Cfg.Ruler.StoreConfig.Local.Directory != "" {
		err := chunk_util.EnsureDirectory(t.Cfg.Ruler.StoreConfig.Local.Directory)
		if err != nil {
			return nil, err
		}
	}

	t.RulerStorage, err = base_ruler.NewLegacyRuleStore(t.Cfg.Ruler.StoreConfig, t.Cfg.StorageConfig.Hedging, t.clientMetrics, ruler.GroupLoader{}, util_log.Logger)

	return
}

func (t *Loki) initRuler() (_ services.Service, err error) {
	if t.RulerStorage == nil {
		level.Info(util_log.Logger).Log("msg", "RulerStorage is nil.  Not starting the ruler.")
		return nil, nil
	}

	t.Cfg.Ruler.Ring.ListenPort = t.Cfg.Server.GRPCListenPort
	t.Cfg.Ruler.Ring.KVStore.MemberlistKV = t.MemberlistKV.GetMemberlistKV

	deleteStore, err := t.deleteRequestsStore()
	if err != nil {
		return nil, err
	}

	q, err := querier.New(t.Cfg.Querier, t.Store, t.ingesterQuerier, t.overrides, deleteStore)
	if err != nil {
		return nil, err
	}

	engine := logql.NewEngine(t.Cfg.Querier.Engine, q, t.overrides, log.With(util_log.Logger, "component", "ruler"))

	t.ruler, err = ruler.NewRuler(
		t.Cfg.Ruler,
		engine,
		prometheus.DefaultRegisterer,
		util_log.Logger,
		t.RulerStorage,
		t.overrides,
	)

	if err != nil {
		return
	}

	t.rulerAPI = base_ruler.NewAPI(t.ruler, t.RulerStorage, util_log.Logger)

	// Expose HTTP endpoints.
	if t.Cfg.Ruler.EnableAPI {

		t.Server.HTTP.Path("/ruler/ring").Methods("GET", "POST").Handler(t.ruler)
		base_ruler.RegisterRulerServer(t.Server.GRPC, t.ruler)

		// Prometheus Rule API Routes
		t.Server.HTTP.Path("/prometheus/api/v1/rules").Methods("GET").Handler(t.HTTPAuthMiddleware.Wrap(http.HandlerFunc(t.rulerAPI.PrometheusRules)))
		t.Server.HTTP.Path("/prometheus/api/v1/alerts").Methods("GET").Handler(t.HTTPAuthMiddleware.Wrap(http.HandlerFunc(t.rulerAPI.PrometheusAlerts)))

		// Ruler Legacy API Routes
		t.Server.HTTP.Path("/api/prom/rules").Methods("GET").Handler(t.HTTPAuthMiddleware.Wrap(http.HandlerFunc(t.rulerAPI.ListRules)))
		t.Server.HTTP.Path("/api/prom/rules/{namespace}").Methods("GET").Handler(t.HTTPAuthMiddleware.Wrap(http.HandlerFunc(t.rulerAPI.ListRules)))
		t.Server.HTTP.Path("/api/prom/rules/{namespace}").Methods("POST").Handler(t.HTTPAuthMiddleware.Wrap(http.HandlerFunc(t.rulerAPI.CreateRuleGroup)))
		t.Server.HTTP.Path("/api/prom/rules/{namespace}").Methods("DELETE").Handler(t.HTTPAuthMiddleware.Wrap(http.HandlerFunc(t.rulerAPI.DeleteNamespace)))
		t.Server.HTTP.Path("/api/prom/rules/{namespace}/{groupName}").Methods("GET").Handler(t.HTTPAuthMiddleware.Wrap(http.HandlerFunc(t.rulerAPI.GetRuleGroup)))
		t.Server.HTTP.Path("/api/prom/rules/{namespace}/{groupName}").Methods("DELETE").Handler(t.HTTPAuthMiddleware.Wrap(http.HandlerFunc(t.rulerAPI.DeleteRuleGroup)))

		// Ruler API Routes
		t.Server.HTTP.Path("/loki/api/v1/rules").Methods("GET").Handler(t.HTTPAuthMiddleware.Wrap(http.HandlerFunc(t.rulerAPI.ListRules)))
		t.Server.HTTP.Path("/loki/api/v1/rules/{namespace}").Methods("GET").Handler(t.HTTPAuthMiddleware.Wrap(http.HandlerFunc(t.rulerAPI.ListRules)))
		t.Server.HTTP.Path("/loki/api/v1/rules/{namespace}").Methods("POST").Handler(t.HTTPAuthMiddleware.Wrap(http.HandlerFunc(t.rulerAPI.CreateRuleGroup)))
		t.Server.HTTP.Path("/loki/api/v1/rules/{namespace}").Methods("DELETE").Handler(t.HTTPAuthMiddleware.Wrap(http.HandlerFunc(t.rulerAPI.DeleteNamespace)))
		t.Server.HTTP.Path("/loki/api/v1/rules/{namespace}/{groupName}").Methods("GET").Handler(t.HTTPAuthMiddleware.Wrap(http.HandlerFunc(t.rulerAPI.GetRuleGroup)))
		t.Server.HTTP.Path("/loki/api/v1/rules/{namespace}/{groupName}").Methods("DELETE").Handler(t.HTTPAuthMiddleware.Wrap(http.HandlerFunc(t.rulerAPI.DeleteRuleGroup)))
	}

	t.ruler.AddListener(deleteRequestsStoreListener(deleteStore))
	return t.ruler, nil
}

func (t *Loki) initMemberlistKV() (services.Service, error) {
	reg := prometheus.DefaultRegisterer

	t.Cfg.MemberlistKV.MetricsRegisterer = reg
	t.Cfg.MemberlistKV.Codecs = []codec.Codec{
		ring.GetCodec(),
		usagestats.JSONCodec,
	}

	dnsProviderReg := prometheus.WrapRegistererWithPrefix(
		"cortex_",
		prometheus.WrapRegistererWith(
			prometheus.Labels{"name": "memberlist"},
			reg,
		),
	)
	dnsProvider := dns.NewProvider(util_log.Logger, dnsProviderReg, dns.GolangResolverType)

	t.MemberlistKV = memberlist.NewKVInitService(&t.Cfg.MemberlistKV, util_log.Logger, dnsProvider, reg)
	return t.MemberlistKV, nil
}

func (t *Loki) initCompactor() (services.Service, error) {
	// Set some config sections from other config sections in the config struct
	t.Cfg.CompactorConfig.CompactorRing.ListenPort = t.Cfg.Server.GRPCListenPort
	t.Cfg.CompactorConfig.CompactorRing.KVStore.MemberlistKV = t.MemberlistKV.GetMemberlistKV

	if !config.UsingBoltdbShipper(t.Cfg.SchemaConfig.Configs) {
		level.Info(util_log.Logger).Log("msg", "Not using boltdb-shipper index, not starting compactor")
		return nil, nil
	}

	err := t.Cfg.SchemaConfig.Load()
	if err != nil {
		return nil, err
	}
	t.compactor, err = compactor.NewCompactor(t.Cfg.CompactorConfig, t.Cfg.StorageConfig, t.Cfg.SchemaConfig, t.overrides, t.clientMetrics, prometheus.DefaultRegisterer)
	if err != nil {
		return nil, err
	}

	t.Server.HTTP.Path("/compactor/ring").Methods("GET", "POST").Handler(t.compactor)

	if t.Cfg.CompactorConfig.RetentionEnabled && t.compactor.DeleteMode() != deletion.Disabled {
		t.Server.HTTP.Path("/loki/api/v1/delete").Methods("PUT", "POST").Handler(t.HTTPAuthMiddleware.Wrap(http.HandlerFunc(t.compactor.DeleteRequestsHandler.AddDeleteRequestHandler)))
		t.Server.HTTP.Path("/loki/api/v1/delete").Methods("GET").Handler(t.HTTPAuthMiddleware.Wrap(http.HandlerFunc(t.compactor.DeleteRequestsHandler.GetAllDeleteRequestsHandler)))
		t.Server.HTTP.Path("/loki/api/v1/delete").Methods("DELETE").Handler(t.HTTPAuthMiddleware.Wrap(http.HandlerFunc(t.compactor.DeleteRequestsHandler.CancelDeleteRequestHandler)))

		t.Server.HTTP.Path("/loki/api/v1/generation_numbers").Methods("GET").Handler(t.HTTPAuthMiddleware.Wrap(http.HandlerFunc(t.compactor.DeleteRequestsHandler.GetCacheGenerationNumberHandler)))
	}

	return t.compactor, nil
}

func (t *Loki) initIndexGateway() (services.Service, error) {
	t.Cfg.IndexGateway.Ring.KVStore.MemberlistKV = t.MemberlistKV.GetMemberlistKV
	t.Cfg.IndexGateway.Ring.ListenPort = t.Cfg.Server.GRPCListenPort

	indexClient, err := storage.NewIndexClient(config.BoltDBShipperType, t.Cfg.StorageConfig, t.Cfg.SchemaConfig, t.overrides, t.clientMetrics, prometheus.DefaultRegisterer)
	if err != nil {
		return nil, err
	}
	gateway, err := indexgateway.NewIndexGateway(t.Cfg.IndexGateway, util_log.Logger, prometheus.DefaultRegisterer, t.Store, indexClient)
	if err != nil {
		return nil, err
	}

	t.Server.HTTP.Path("/indexgateway/ring").Methods("GET", "POST").Handler(gateway)

	indexgatewaypb.RegisterIndexGatewayServer(t.Server.GRPC, gateway)
	return gateway, nil
}

func (t *Loki) initIndexGatewayRing() (_ services.Service, err error) {
	if t.Cfg.IndexGateway.Mode != indexgateway.RingMode {
		return
	}

	t.Cfg.StorageConfig.BoltDBShipperConfig.Mode = shipper.ModeReadOnly
	t.Cfg.IndexGateway.Ring.KVStore.MemberlistKV = t.MemberlistKV.GetMemberlistKV
	t.Cfg.IndexGateway.Ring.ListenPort = t.Cfg.Server.GRPCListenPort
	ringCfg := t.Cfg.IndexGateway.Ring.ToRingConfig(t.Cfg.IndexGateway.Ring.ReplicationFactor)
	reg := prometheus.WrapRegistererWithPrefix("loki_", prometheus.DefaultRegisterer)

	logger := util_log.Logger
	ringStore, err := kv.NewClient(
		ringCfg.KVStore,
		ring.GetCodec(),
		kv.RegistererWithKVName(prometheus.WrapRegistererWithPrefix("loki_", reg), "index-gateway"),
		logger,
	)
	if err != nil {
		return nil, gerrors.Wrap(err, "kv new client")
	}

	t.indexGatewayRing, err = ring.NewWithStoreClientAndStrategy(
		ringCfg, indexgateway.RingIdentifier, indexgateway.RingKey, ringStore, ring.NewIgnoreUnhealthyInstancesReplicationStrategy(), prometheus.WrapRegistererWithPrefix("loki_", reg), logger,
	)
	if err != nil {
		return nil, gerrors.Wrap(err, "new with store client and strategy")
	}

	t.Server.HTTP.Path("/indexgateway/ring").Methods("GET", "POST").Handler(t.indexGatewayRing)
	return t.indexGatewayRing, nil
}

func (t *Loki) initQueryScheduler() (services.Service, error) {
	// Set some config sections from other config sections in the config struct
	t.Cfg.QueryScheduler.SchedulerRing.ListenPort = t.Cfg.Server.GRPCListenPort
	t.Cfg.QueryScheduler.SchedulerRing.KVStore.MemberlistKV = t.MemberlistKV.GetMemberlistKV

	s, err := scheduler.NewScheduler(t.Cfg.QueryScheduler, t.overrides, util_log.Logger, prometheus.DefaultRegisterer)
	if err != nil {
		return nil, err
	}

	schedulerpb.RegisterSchedulerForFrontendServer(t.Server.GRPC, s)
	schedulerpb.RegisterSchedulerForQuerierServer(t.Server.GRPC, s)
	t.Server.HTTP.Path("/scheduler/ring").Methods("GET", "POST").Handler(s)
	t.queryScheduler = s
	return s, nil
}

func (t *Loki) initUsageReport() (services.Service, error) {
	if !t.Cfg.UsageReport.Enabled {
		return nil, nil
	}
	t.Cfg.UsageReport.Leader = false
	if t.isModuleActive(Ingester) {
		t.Cfg.UsageReport.Leader = true
	}

	usagestats.Target(t.Cfg.Target.String())
	period, err := t.Cfg.SchemaConfig.SchemaForTime(model.Now())
	if err != nil {
		return nil, err
	}

	objectClient, err := storage.NewObjectClient(period.ObjectType, t.Cfg.StorageConfig, t.clientMetrics)
	if err != nil {
		level.Info(util_log.Logger).Log("msg", "failed to initialize usage report", "err", err)
		return nil, nil
	}
	ur, err := usagestats.NewReporter(t.Cfg.UsageReport, t.Cfg.Ingester.LifecyclerConfig.RingConfig.KVStore, objectClient, util_log.Logger, prometheus.DefaultRegisterer)
	if err != nil {
		level.Info(util_log.Logger).Log("msg", "failed to initialize usage report", "err", err)
		return nil, nil
	}
	t.usageReport = ur
	return ur, nil
}

func (t *Loki) deleteRequestsStore() (deletion.DeleteRequestsStore, error) {
	deleteStore := deletion.NewNoOpDeleteRequestsStore()
	if config.UsingBoltdbShipper(t.Cfg.SchemaConfig.Configs) {
		indexClient, err := storage.NewIndexClient(config.BoltDBShipperType, t.Cfg.StorageConfig, t.Cfg.SchemaConfig, t.overrides, t.clientMetrics, prometheus.DefaultRegisterer)
		if err != nil {
			return nil, err
		}

		deleteStore = deletion.NewDeleteStoreFromIndexClient(indexClient)
	}
	return deleteStore, nil
}

func calculateMaxLookBack(pc config.PeriodConfig, maxLookBackConfig, minDuration time.Duration) (time.Duration, error) {
	if pc.ObjectType != shipper.FilesystemObjectStoreType && maxLookBackConfig.Nanoseconds() != 0 {
		return 0, errors.New("it is an error to specify a non zero `query_store_max_look_back_period` value when using any object store other than `filesystem`")
	}

	if maxLookBackConfig == 0 {
		// If the QueryStoreMaxLookBackPeriod is still it's default value of 0, set it to the minDuration.
		return minDuration, nil
	} else if maxLookBackConfig > 0 && maxLookBackConfig < minDuration {
		// If the QueryStoreMaxLookBackPeriod is > 0 (-1 is allowed for infinite), make sure it's at least greater than minDuration or throw an error
		return 0, fmt.Errorf("the configured query_store_max_look_back_period of '%v' is less than the calculated default of '%v' "+
			"which is calculated based on the max_chunk_age + 15 minute boltdb-shipper interval + 15 min additional buffer.  Increase this value"+
			"greater than the default or remove it from the configuration to use the default", maxLookBackConfig, minDuration)
	}
	return maxLookBackConfig, nil
}

func calculateAsyncStoreQueryIngestersWithin(queryIngestersWithinConfig, minDuration time.Duration) time.Duration {
	// 0 means do not limit queries, we would also not limit ingester queries from AsyncStore.
	if queryIngestersWithinConfig == 0 {
		return 0
	}

	if queryIngestersWithinConfig < minDuration {
		return minDuration
	}
	return queryIngestersWithinConfig
}

// boltdbShipperQuerierIndexUpdateDelay returns duration it could take for queriers to serve the index since it was uploaded.
// It also considers index cache validity because a querier could have cached index just before it was going to resync which means
// it would keep serving index until the cache entries expire.
func boltdbShipperQuerierIndexUpdateDelay(cfg Config) time.Duration {
	return cfg.StorageConfig.IndexCacheValidity + cfg.StorageConfig.BoltDBShipperConfig.ResyncInterval
}

// boltdbShipperIngesterIndexUploadDelay returns duration it could take for an index file containing id of a chunk to be uploaded to the shared store since it got flushed.
func boltdbShipperIngesterIndexUploadDelay() time.Duration {
	return uploads.ShardDBsByDuration + shipper.UploadInterval
}

// boltdbShipperMinIngesterQueryStoreDuration returns minimum duration(with some buffer) ingesters should query their stores to
// avoid missing any logs or chunk ids due to async nature of BoltDB Shipper.
func boltdbShipperMinIngesterQueryStoreDuration(cfg Config) time.Duration {
	return cfg.Ingester.MaxChunkAge + boltdbShipperIngesterIndexUploadDelay() + boltdbShipperQuerierIndexUpdateDelay(cfg) + 2*time.Minute
}

// NewServerService constructs service from Server component.
// servicesToWaitFor is called when server is stopping, and should return all
// services that need to terminate before server actually stops.
// N.B.: this function is NOT Cortex specific, please let's keep it that way.
// Passed server should not react on signals. Early return from Run function is considered to be an error.
func NewServerService(serv *server.Server, servicesToWaitFor func() []services.Service) services.Service {
	serverDone := make(chan error, 1)

	runFn := func(ctx context.Context) error {
		go func() {
			defer close(serverDone)
			serverDone <- serv.Run()
		}()

		select {
		case <-ctx.Done():
			return nil
		case err := <-serverDone:
			if err != nil {
				return err
			}
			return fmt.Errorf("server stopped unexpectedly")
		}
	}

	stoppingFn := func(_ error) error {
		// wait until all modules are done, and then shutdown server.
		for _, s := range servicesToWaitFor() {
			_ = s.AwaitTerminated(context.Background())
		}

		// shutdown HTTP and gRPC servers (this also unblocks Run)
		serv.Shutdown()

		// if not closed yet, wait until server stops.
		<-serverDone
		level.Info(util_log.Logger).Log("msg", "server stopped")
		return nil
	}

	return services.NewBasicService(nil, runFn, stoppingFn)
}

// DisableSignalHandling puts a dummy signal handler
func DisableSignalHandling(config *server.Config) {
	config.SignalHandler = make(ignoreSignalHandler)
}

type ignoreSignalHandler chan struct{}

func (dh ignoreSignalHandler) Loop() {
	<-dh
}

func (dh ignoreSignalHandler) Stop() {
	close(dh)
}<|MERGE_RESOLUTION|>--- conflicted
+++ resolved
@@ -10,12 +10,9 @@
 	"os"
 	"time"
 
-<<<<<<< HEAD
+	"github.com/grafana/dskit/kv"
 	"github.com/grafana/loki/pkg/storage/stores/shipper/compactor/generationnumber"
 
-=======
-	"github.com/grafana/dskit/kv"
->>>>>>> d1aff7b2
 	"github.com/grafana/dskit/tenant"
 	gerrors "github.com/pkg/errors"
 
@@ -427,29 +424,8 @@
 		}
 	}
 
-<<<<<<< HEAD
-	deleteStore, err := t.deleteRequestsStore()
-	if err != nil {
-		return nil, err
-	}
-
-	chunkStore, err := chunk_storage.NewStore(
-		t.Cfg.StorageConfig.Config,
-		t.Cfg.ChunkStoreConfig.StoreConfig,
-		t.Cfg.SchemaConfig.SchemaConfig,
-		t.overrides,
-		t.clientMetrics,
-		prometheus.DefaultRegisterer,
-		generationnumber.NewGenNumberLoader(deleteStore, prometheus.DefaultRegisterer),
-		util_log.Logger,
-	)
-	if err != nil {
-		return
-	}
-=======
 	t.Cfg.StorageConfig.BoltDBShipperConfig.IndexGatewayClientConfig.Mode = t.Cfg.IndexGateway.Mode
 	t.Cfg.StorageConfig.BoltDBShipperConfig.IndexGatewayClientConfig.Ring = t.indexGatewayRing
->>>>>>> d1aff7b2
 
 	var asyncStore bool
 	if config.UsingBoltdbShipper(t.Cfg.SchemaConfig.Configs) {
@@ -529,12 +505,8 @@
 		t.Cfg.QueryRange,
 		util_log.Logger,
 		t.overrides,
-<<<<<<< HEAD
-		t.Cfg.SchemaConfig.SchemaConfig,
+		t.Cfg.SchemaConfig,
 		generationnumber.NewGenNumberLoader(genNumberGetter, prometheus.DefaultRegisterer),
-=======
-		t.Cfg.SchemaConfig,
->>>>>>> d1aff7b2
 		prometheus.DefaultRegisterer,
 	)
 	if err != nil {
