package loki

import (
	"context"
	"errors"
	"fmt"
	"hash/fnv"
	"math"
	"net/http"
	"net/http/httputil"
	"net/url"
	"os"
	"strconv"
	"strings"
	"time"

	"github.com/NYTimes/gziphandler"
	"github.com/go-kit/log"
	"github.com/go-kit/log/level"
	"github.com/grafana/dskit/dns"
	"github.com/grafana/dskit/kv/codec"
	"github.com/grafana/dskit/kv/memberlist"
	"github.com/grafana/dskit/ring"
	"github.com/grafana/dskit/runtimeconfig"
	"github.com/grafana/dskit/services"
	"github.com/grafana/dskit/tenant"
	gerrors "github.com/pkg/errors"
	"github.com/prometheus/client_golang/prometheus"
	"github.com/prometheus/client_golang/prometheus/collectors"
	"github.com/prometheus/common/model"
	"github.com/prometheus/common/version"
	"github.com/weaveworks/common/middleware"
	"github.com/weaveworks/common/server"
	"github.com/weaveworks/common/user"

	"github.com/grafana/loki/pkg/distributor"
	"github.com/grafana/loki/pkg/ingester"
	"github.com/grafana/loki/pkg/logproto"
	"github.com/grafana/loki/pkg/logql"
	"github.com/grafana/loki/pkg/lokifrontend/frontend"
	"github.com/grafana/loki/pkg/lokifrontend/frontend/transport"
	"github.com/grafana/loki/pkg/lokifrontend/frontend/v1/frontendv1pb"
	"github.com/grafana/loki/pkg/lokifrontend/frontend/v2/frontendv2pb"
	"github.com/grafana/loki/pkg/querier"
	"github.com/grafana/loki/pkg/querier/queryrange"
	"github.com/grafana/loki/pkg/querier/queryrange/queryrangebase"
	"github.com/grafana/loki/pkg/ruler"
	base_ruler "github.com/grafana/loki/pkg/ruler/base"
	"github.com/grafana/loki/pkg/runtime"
	"github.com/grafana/loki/pkg/scheduler"
	"github.com/grafana/loki/pkg/scheduler/schedulerpb"
	"github.com/grafana/loki/pkg/storage"
	"github.com/grafana/loki/pkg/storage/chunk/cache"
	chunk_util "github.com/grafana/loki/pkg/storage/chunk/client/util"
	"github.com/grafana/loki/pkg/storage/config"
	"github.com/grafana/loki/pkg/storage/stores/indexshipper"
	"github.com/grafana/loki/pkg/storage/stores/indexshipper/compactor"
	compactor_client "github.com/grafana/loki/pkg/storage/stores/indexshipper/compactor/client"
	"github.com/grafana/loki/pkg/storage/stores/indexshipper/compactor/client/grpc"
	"github.com/grafana/loki/pkg/storage/stores/indexshipper/compactor/deletion"
	"github.com/grafana/loki/pkg/storage/stores/indexshipper/compactor/generationnumber"
	"github.com/grafana/loki/pkg/storage/stores/series/index"
	shipper_index "github.com/grafana/loki/pkg/storage/stores/shipper/index"
	boltdb_shipper_compactor "github.com/grafana/loki/pkg/storage/stores/shipper/index/compactor"
	"github.com/grafana/loki/pkg/storage/stores/shipper/indexgateway"
	"github.com/grafana/loki/pkg/storage/stores/tsdb"
	"github.com/grafana/loki/pkg/usagestats"
	"github.com/grafana/loki/pkg/util/httpreq"
	"github.com/grafana/loki/pkg/util/limiter"
	util_log "github.com/grafana/loki/pkg/util/log"
	"github.com/grafana/loki/pkg/util/querylimits"
	serverutil "github.com/grafana/loki/pkg/util/server"
	"github.com/grafana/loki/pkg/validation"
)

const maxChunkAgeForTableManager = 12 * time.Hour

// The various modules that make up Loki.
const (
	Ring                     string = "ring"
	RuntimeConfig            string = "runtime-config"
	Overrides                string = "overrides"
	OverridesExporter        string = "overrides-exporter"
	TenantConfigs            string = "tenant-configs"
	Server                   string = "server"
	InternalServer           string = "internal-server"
	Distributor              string = "distributor"
	Ingester                 string = "ingester"
	Querier                  string = "querier"
	CacheGenerationLoader    string = "cache-generation-loader"
	IngesterQuerier          string = "ingester-querier"
	QueryFrontend            string = "query-frontend"
	QueryFrontendTripperware string = "query-frontend-tripperware"
	QueryLimiter             string = "query-limiter"
	QueryLimitsInterceptors  string = "query-limits-interceptors"
	QueryLimitsTripperware   string = "query-limits-tripper"
	RulerStorage             string = "ruler-storage"
	Ruler                    string = "ruler"
	RuleEvaluator            string = "rule-evaluator"
	Store                    string = "store"
	TableManager             string = "table-manager"
	MemberlistKV             string = "memberlist-kv"
	Compactor                string = "compactor"
	IndexGateway             string = "index-gateway"
	IndexGatewayRing         string = "index-gateway-ring"
	QueryScheduler           string = "query-scheduler"
	All                      string = "all"
	Read                     string = "read"
	Write                    string = "write"
	Backend                  string = "backend"
	UsageReport              string = "usage-report"
)

func (t *Loki) initServer() (services.Service, error) {
	prometheus.MustRegister(version.NewCollector("loki"))
	// unregister default go collector
	prometheus.Unregister(collectors.NewGoCollector())
	// register collector with additional metrics
	prometheus.MustRegister(collectors.NewGoCollector(
		collectors.WithGoCollectorRuntimeMetrics(collectors.MetricsAll),
	))

	// Loki handles signals on its own.
	DisableSignalHandling(&t.Cfg.Server)
	serv, err := server.New(t.Cfg.Server)
	if err != nil {
		return nil, err
	}

	t.Server = serv

	servicesToWaitFor := func() []services.Service {
		svs := []services.Service(nil)
		for m, s := range t.serviceMap {
			// Server should not wait for itself.
			if m != Server {
				svs = append(svs, s)
			}
		}
		return svs
	}

	s := NewServerService(t.Server, servicesToWaitFor)

	// Best effort to propagate the org ID from the start.
	h := func(next http.Handler) http.Handler {
		return http.HandlerFunc(func(w http.ResponseWriter, r *http.Request) {
			if !t.Cfg.AuthEnabled {
				next.ServeHTTP(w, r.WithContext(user.InjectOrgID(r.Context(), "fake")))
				return
			}

			_, ctx, _ := user.ExtractOrgIDFromHTTPRequest(r)
			next.ServeHTTP(w, r.WithContext(ctx))
		})
	}(t.Server.HTTPServer.Handler)

	t.Server.HTTPServer.Handler = middleware.Merge(serverutil.RecoveryHTTPMiddleware).Wrap(h)

	if t.Cfg.Server.HTTPListenPort == 0 {
		t.Cfg.Server.HTTPListenPort = portFromAddr(t.Server.HTTPListenAddr().String())
	}

	if t.Cfg.Server.GRPCListenPort == 0 {
		t.Cfg.Server.GRPCListenPort = portFromAddr(t.Server.GRPCListenAddr().String())
	}

	return s, nil
}

func portFromAddr(addr string) int {
	parts := strings.Split(addr, ":")
	port := parts[len(parts)-1]
	portNumber, err := strconv.Atoi(port)
	if err != nil {
		return 0
	}
	return portNumber
}

func (t *Loki) initInternalServer() (services.Service, error) {
	// Loki handles signals on its own.
	DisableSignalHandling(&t.Cfg.InternalServer.Config)
	serv, err := server.New(t.Cfg.InternalServer.Config)
	if err != nil {
		return nil, err
	}

	t.InternalServer = serv

	servicesToWaitFor := func() []services.Service {
		svs := []services.Service(nil)
		for m, s := range t.serviceMap {
			// Server should not wait for itself.
			if m != InternalServer {
				svs = append(svs, s)
			}
		}
		return svs
	}

	s := NewServerService(t.InternalServer, servicesToWaitFor)

	return s, nil
}

func (t *Loki) initRing() (_ services.Service, err error) {
	t.ring, err = ring.New(t.Cfg.Ingester.LifecyclerConfig.RingConfig, "ingester", ingester.RingKey, util_log.Logger, prometheus.WrapRegistererWithPrefix("cortex_", prometheus.DefaultRegisterer))
	if err != nil {
		return
	}
	t.Server.HTTP.Path("/ring").Methods("GET", "POST").Handler(t.ring)

	if t.Cfg.InternalServer.Enable {
		t.InternalServer.HTTP.Path("/ring").Methods("GET").Handler(t.ring)
	}
	return t.ring, nil
}

func (t *Loki) initRuntimeConfig() (services.Service, error) {
	if len(t.Cfg.RuntimeConfig.LoadPath) == 0 {
		if len(t.Cfg.LimitsConfig.PerTenantOverrideConfig) != 0 {
			t.Cfg.RuntimeConfig.LoadPath = []string{t.Cfg.LimitsConfig.PerTenantOverrideConfig}
		}
		t.Cfg.RuntimeConfig.ReloadPeriod = time.Duration(t.Cfg.LimitsConfig.PerTenantOverridePeriod)
	}

	if len(t.Cfg.RuntimeConfig.LoadPath) == 0 {
		// no need to initialize module if load path is empty
		return nil, nil
	}

	t.Cfg.RuntimeConfig.Loader = loadRuntimeConfig

	// make sure to set default limits before we start loading configuration into memory
	validation.SetDefaultLimitsForYAMLUnmarshalling(t.Cfg.LimitsConfig)

	var err error
	t.runtimeConfig, err = runtimeconfig.New(t.Cfg.RuntimeConfig, prometheus.WrapRegistererWithPrefix("loki_", prometheus.DefaultRegisterer), util_log.Logger)
	t.TenantLimits = newtenantLimitsFromRuntimeConfig(t.runtimeConfig)

	// Update config fields using runtime config. Only if multiKV is used for given ring these returned functions will be
	// called and register the listener.
	//
	// By doing the initialization here instead of per-module init function, we avoid the problem
	// of projects based on Loki forgetting the wiring if they override module's init method (they also don't have access to private symbols).
	t.Cfg.CompactorConfig.CompactorRing.KVStore.Multi.ConfigProvider = multiClientRuntimeConfigChannel(t.runtimeConfig)
	t.Cfg.Distributor.DistributorRing.KVStore.Multi.ConfigProvider = multiClientRuntimeConfigChannel(t.runtimeConfig)
	t.Cfg.IndexGateway.Ring.KVStore.Multi.ConfigProvider = multiClientRuntimeConfigChannel(t.runtimeConfig)
	t.Cfg.Ingester.LifecyclerConfig.RingConfig.KVStore.Multi.ConfigProvider = multiClientRuntimeConfigChannel(t.runtimeConfig)
	t.Cfg.QueryScheduler.SchedulerRing.KVStore.Multi.ConfigProvider = multiClientRuntimeConfigChannel(t.runtimeConfig)
	t.Cfg.Ruler.Ring.KVStore.Multi.ConfigProvider = multiClientRuntimeConfigChannel(t.runtimeConfig)

	return t.runtimeConfig, err
}

func (t *Loki) initOverrides() (_ services.Service, err error) {
	t.Overrides, err = validation.NewOverrides(t.Cfg.LimitsConfig, t.TenantLimits)
	// overrides are not a service, since they don't have any operational state.
	return nil, err
}

func (t *Loki) initOverridesExporter() (services.Service, error) {
	if t.Cfg.isModuleEnabled(OverridesExporter) && t.TenantLimits == nil || t.Overrides == nil {
		// This target isn't enabled by default ("all") and requires per-tenant limits to run.
		return nil, errors.New("overrides-exporter has been enabled, but no runtime configuration file was configured")
	}

	exporter := validation.NewOverridesExporter(t.Overrides)
	prometheus.MustRegister(exporter)

	// The overrides-exporter has no state and reads overrides for runtime configuration each time it
	// is collected so there is no need to return any service.
	return nil, nil
}

func (t *Loki) initTenantConfigs() (_ services.Service, err error) {
	t.tenantConfigs, err = runtime.NewTenantConfigs(tenantConfigFromRuntimeConfig(t.runtimeConfig))
	// tenantConfigs are not a service, since they don't have any operational state.
	return nil, err
}

func (t *Loki) initDistributor() (services.Service, error) {
	var err error
	t.distributor, err = distributor.New(
		t.Cfg.Distributor,
		t.Cfg.IngesterClient,
		t.tenantConfigs,
		t.ring,
		t.Overrides,
		prometheus.DefaultRegisterer,
	)
	if err != nil {
		return nil, err
	}

	// Register the distributor to receive Push requests over GRPC
	// EXCEPT when running with `-target=all` or `-target=` contains `ingester`
	if !t.Cfg.isModuleEnabled(All) && !t.Cfg.isModuleEnabled(Write) && !t.Cfg.isModuleEnabled(Ingester) {
		logproto.RegisterPusherServer(t.Server.GRPC, t.distributor)
	}

	// If the querier module is not part of this process we need to check if multi-tenant queries are enabled.
	// If the querier module is part of this process the querier module will configure everything.
	if !t.Cfg.isModuleEnabled(Querier) && t.Cfg.Querier.MultiTenantQueriesEnabled {
		tenant.WithDefaultResolver(tenant.NewMultiResolver())
	}

	pushHandler := middleware.Merge(
		serverutil.RecoveryHTTPMiddleware,
		t.HTTPAuthMiddleware,
	).Wrap(http.HandlerFunc(t.distributor.PushHandler))

	t.Server.HTTP.Path("/distributor/ring").Methods("GET", "POST").Handler(t.distributor)

	if t.Cfg.InternalServer.Enable {
		t.InternalServer.HTTP.Path("/distributor/ring").Methods("GET").Handler(t.distributor)
	}

	t.Server.HTTP.Path("/api/prom/push").Methods("POST").Handler(pushHandler)
	t.Server.HTTP.Path("/loki/api/v1/push").Methods("POST").Handler(pushHandler)
	return t.distributor, nil
}

func (t *Loki) initQuerier() (services.Service, error) {
	if t.Cfg.Ingester.QueryStoreMaxLookBackPeriod != 0 {
		t.Cfg.Querier.IngesterQueryStoreMaxLookback = t.Cfg.Ingester.QueryStoreMaxLookBackPeriod
	}
	// Querier worker's max concurrent requests must be the same as the querier setting
	t.Cfg.Worker.MaxConcurrentRequests = t.Cfg.Querier.MaxConcurrent

	deleteStore, err := t.deleteRequestsClient("querier", t.Overrides)
	if err != nil {
		return nil, err
	}

	q, err := querier.New(t.Cfg.Querier, t.Store, t.ingesterQuerier, t.Overrides, deleteStore, prometheus.DefaultRegisterer)
	if err != nil {
		return nil, err
	}

	if t.Cfg.Querier.MultiTenantQueriesEnabled {
		t.Querier = querier.NewMultiTenantQuerier(q, util_log.Logger)
		tenant.WithDefaultResolver(tenant.NewMultiResolver())
	} else {
		t.Querier = q
	}

	querierWorkerServiceConfig := querier.WorkerServiceConfig{
		AllEnabled:            t.Cfg.isModuleEnabled(All),
		ReadEnabled:           t.Cfg.isModuleEnabled(Read),
		GrpcListenAddress:     t.Cfg.Server.GRPCListenAddress,
		GrpcListenPort:        t.Cfg.Server.GRPCListenPort,
		QuerierMaxConcurrent:  t.Cfg.Querier.MaxConcurrent,
		QuerierWorkerConfig:   &t.Cfg.Worker,
		QueryFrontendEnabled:  t.Cfg.isModuleEnabled(QueryFrontend),
		QuerySchedulerEnabled: t.Cfg.isModuleEnabled(QueryScheduler),
		SchedulerRing:         scheduler.SafeReadRing(t.queryScheduler),
	}

	toMerge := []middleware.Interface{
		httpreq.ExtractQueryMetricsMiddleware(),
	}
	if t.supportIndexDeleteRequest() && t.Cfg.CompactorConfig.RetentionEnabled {
		toMerge = append(
			toMerge,
			queryrangebase.CacheGenNumberHeaderSetterMiddleware(t.cacheGenerationLoader),
		)
	}

	logger := log.With(util_log.Logger, "component", "querier")
	t.querierAPI = querier.NewQuerierAPI(t.Cfg.Querier, t.Querier, t.Overrides, logger)

	labelsHTTPMiddleware := querier.WrapQuerySpanAndTimeout("query.Label", t.querierAPI)

	if t.Cfg.Querier.PerRequestLimitsEnabled {
		toMerge = append(
			toMerge,
			querylimits.NewQueryLimitsMiddleware(log.With(util_log.Logger, "component", "query-limits-middleware")),
		)
		labelsHTTPMiddleware = middleware.Merge(
			querylimits.NewQueryLimitsMiddleware(log.With(util_log.Logger, "component", "query-limits-middleware")),
			labelsHTTPMiddleware,
		)
	}

	httpMiddleware := middleware.Merge(toMerge...)

	queryHandlers := map[string]http.Handler{
		"/loki/api/v1/query_range": middleware.Merge(
			httpMiddleware,
			querier.WrapQuerySpanAndTimeout("query.RangeQuery", t.querierAPI),
		).Wrap(http.HandlerFunc(t.querierAPI.RangeQueryHandler)),

		"/loki/api/v1/query": middleware.Merge(
			httpMiddleware,
			querier.WrapQuerySpanAndTimeout("query.InstantQuery", t.querierAPI),
		).Wrap(http.HandlerFunc(t.querierAPI.InstantQueryHandler)),

		"/loki/api/v1/label":               labelsHTTPMiddleware.Wrap(http.HandlerFunc(t.querierAPI.LabelHandler)),
		"/loki/api/v1/labels":              labelsHTTPMiddleware.Wrap(http.HandlerFunc(t.querierAPI.LabelHandler)),
		"/loki/api/v1/label/{name}/values": labelsHTTPMiddleware.Wrap(http.HandlerFunc(t.querierAPI.LabelHandler)),

		"/loki/api/v1/series":      querier.WrapQuerySpanAndTimeout("query.Series", t.querierAPI).Wrap(http.HandlerFunc(t.querierAPI.SeriesHandler)),
		"/loki/api/v1/index/stats": querier.WrapQuerySpanAndTimeout("query.IndexStats", t.querierAPI).Wrap(http.HandlerFunc(t.querierAPI.IndexStatsHandler)),

		"/api/prom/query": middleware.Merge(
			httpMiddleware,
			querier.WrapQuerySpanAndTimeout("query.LogQuery", t.querierAPI),
		).Wrap(http.HandlerFunc(t.querierAPI.LogQueryHandler)),

		"/api/prom/label":               labelsHTTPMiddleware.Wrap(http.HandlerFunc(t.querierAPI.LabelHandler)),
		"/api/prom/label/{name}/values": labelsHTTPMiddleware.Wrap(http.HandlerFunc(t.querierAPI.LabelHandler)),
		"/api/prom/series":              querier.WrapQuerySpanAndTimeout("query.Series", t.querierAPI).Wrap(http.HandlerFunc(t.querierAPI.SeriesHandler)),
	}

	// We always want to register tail routes externally, tail requests are different from normal queries, they
	// are HTTP requests that get upgraded to websocket requests and need to be handled/kept open by the Queriers.
	// The frontend has code to proxy these requests, however when running in the same processes
	// (such as target=All or target=Read) we don't want the frontend to proxy and instead we want the Queriers
	// to directly register these routes.
	// In practice this means we always want the queriers to register the tail routes externally, when a querier
	// is standalone ALL routes are registered externally, and when it's in the same process as a frontend,
	// we disable the proxying of the tail routes in initQueryFrontend() and we still want these routes regiestered
	// on the external router.
	alwaysExternalHandlers := map[string]http.Handler{
		"/loki/api/v1/tail": http.HandlerFunc(t.querierAPI.TailHandler),
		"/api/prom/tail":    http.HandlerFunc(t.querierAPI.TailHandler),
	}

	svc, err := querier.InitWorkerService(
		querierWorkerServiceConfig,
		prometheus.DefaultRegisterer,
		queryHandlers,
		alwaysExternalHandlers,
		t.Server.HTTP,
		t.Server.HTTPServer.Handler,
		t.HTTPAuthMiddleware,
	)
	if err != nil {
		return nil, err
	}

	if svc != nil {
		svc.AddListener(deleteRequestsStoreListener(deleteStore))
	}
	return svc, nil
}

func (t *Loki) initIngester() (_ services.Service, err error) {
	t.Cfg.Ingester.LifecyclerConfig.ListenPort = t.Cfg.Server.GRPCListenPort

	t.Ingester, err = ingester.New(t.Cfg.Ingester, t.Cfg.IngesterClient, t.Store, t.Overrides, t.tenantConfigs, prometheus.DefaultRegisterer)
	if err != nil {
		return
	}

	if t.Cfg.Ingester.Wrapper != nil {
		t.Ingester = t.Cfg.Ingester.Wrapper.Wrap(t.Ingester)
	}

	logproto.RegisterPusherServer(t.Server.GRPC, t.Ingester)
	logproto.RegisterQuerierServer(t.Server.GRPC, t.Ingester)
	logproto.RegisterIngesterServer(t.Server.GRPC, t.Ingester)
	logproto.RegisterStreamDataServer(t.Server.GRPC, t.Ingester)

	httpMiddleware := middleware.Merge(
		serverutil.RecoveryHTTPMiddleware,
	)
	t.Server.HTTP.Methods("GET", "POST").Path("/flush").Handler(
		httpMiddleware.Wrap(http.HandlerFunc(t.Ingester.FlushHandler)),
	)
	t.Server.HTTP.Methods("POST").Path("/ingester/flush_shutdown").Handler(
		httpMiddleware.Wrap(http.HandlerFunc(t.Ingester.LegacyShutdownHandler)),
	)
	t.Server.HTTP.Methods("POST").Path("/ingester/prepare_shutdown").Handler(
		httpMiddleware.Wrap(http.HandlerFunc(t.Ingester.PrepareShutdown)),
	)
	t.Server.HTTP.Methods("POST").Path("/ingester/shutdown").Handler(
		httpMiddleware.Wrap(http.HandlerFunc(t.Ingester.ShutdownHandler)),
	)
	return t.Ingester, nil
}

func (t *Loki) initTableManager() (services.Service, error) {
	err := t.Cfg.SchemaConfig.Load()
	if err != nil {
		return nil, err
	}

	// Assume the newest config is the one to use
	lastConfig := &t.Cfg.SchemaConfig.Configs[len(t.Cfg.SchemaConfig.Configs)-1]

	if (t.Cfg.TableManager.ChunkTables.WriteScale.Enabled ||
		t.Cfg.TableManager.IndexTables.WriteScale.Enabled ||
		t.Cfg.TableManager.ChunkTables.InactiveWriteScale.Enabled ||
		t.Cfg.TableManager.IndexTables.InactiveWriteScale.Enabled ||
		t.Cfg.TableManager.ChunkTables.ReadScale.Enabled ||
		t.Cfg.TableManager.IndexTables.ReadScale.Enabled ||
		t.Cfg.TableManager.ChunkTables.InactiveReadScale.Enabled ||
		t.Cfg.TableManager.IndexTables.InactiveReadScale.Enabled) &&
		t.Cfg.StorageConfig.AWSStorageConfig.Metrics.URL == "" {
		level.Error(util_log.Logger).Log("msg", "WriteScale is enabled but no Metrics URL has been provided")
		os.Exit(1)
	}

	reg := prometheus.WrapRegistererWith(prometheus.Labels{"component": "table-manager-store"}, prometheus.DefaultRegisterer)

	tableClient, err := storage.NewTableClient(lastConfig.IndexType, t.Cfg.StorageConfig, t.clientMetrics, reg)
	if err != nil {
		return nil, err
	}

	bucketClient, err := storage.NewBucketClient(t.Cfg.StorageConfig)
	util_log.CheckFatal("initializing bucket client", err, util_log.Logger)

	t.tableManager, err = index.NewTableManager(t.Cfg.TableManager, t.Cfg.SchemaConfig, maxChunkAgeForTableManager, tableClient, bucketClient, nil, prometheus.DefaultRegisterer)
	if err != nil {
		return nil, err
	}

	return t.tableManager, nil
}

func (t *Loki) initStore() (_ services.Service, err error) {
	// Always set these configs
	t.Cfg.StorageConfig.BoltDBShipperConfig.IndexGatewayClientConfig.Mode = t.Cfg.IndexGateway.Mode
	t.Cfg.StorageConfig.TSDBShipperConfig.IndexGatewayClientConfig.Mode = t.Cfg.IndexGateway.Mode
	if t.Cfg.IndexGateway.Mode == indexgateway.RingMode {
		t.Cfg.StorageConfig.BoltDBShipperConfig.IndexGatewayClientConfig.Ring = t.indexGatewayRingManager.Ring
		t.Cfg.StorageConfig.TSDBShipperConfig.IndexGatewayClientConfig.Ring = t.indexGatewayRingManager.Ring
	}

	// If RF > 1 and current or upcoming index type is boltdb-shipper then disable index dedupe and write dedupe cache.
	// This is to ensure that index entries are replicated to all the boltdb files in ingesters flushing replicated data.
	if t.Cfg.Ingester.LifecyclerConfig.RingConfig.ReplicationFactor > 1 && config.UsingObjectStorageIndex(t.Cfg.SchemaConfig.Configs) {
		t.Cfg.ChunkStoreConfig.DisableIndexDeduplication = true
		t.Cfg.ChunkStoreConfig.WriteDedupeCacheConfig = cache.Config{}
	}

	// Set configs pertaining to object storage based indices
	if config.UsingObjectStorageIndex(t.Cfg.SchemaConfig.Configs) {
		t.Cfg.StorageConfig.BoltDBShipperConfig.IngesterName = t.Cfg.Ingester.LifecyclerConfig.ID
		t.Cfg.StorageConfig.TSDBShipperConfig.IngesterName = t.Cfg.Ingester.LifecyclerConfig.ID

		switch true {
		case t.Cfg.isModuleEnabled(Ingester), t.Cfg.isModuleEnabled(Write):
			// Use fifo cache for caching index in memory, this also significantly helps performance.
			t.Cfg.StorageConfig.IndexQueriesCacheConfig = cache.Config{
				EmbeddedCache: cache.EmbeddedCacheConfig{
					Enabled:   true,
					MaxSizeMB: 200,
					// This is a small hack to save some CPU cycles.
					// We check if the object is still valid after pulling it from cache using the IndexCacheValidity value
					// however it has to be deserialized to do so, setting the cache validity to some arbitrary amount less than the
					// IndexCacheValidity guarantees the FIFO cache will expire the object first which can be done without
					// having to deserialize the object.
					TTL: t.Cfg.StorageConfig.IndexCacheValidity - 1*time.Minute,
				},
			}
			// Force the retain period to be longer than the IndexCacheValidity used in the store, this guarantees we don't
			// have query gaps on chunks flushed after an index entry is cached by keeping them retained in the ingester
			// and queried as part of live data until the cache TTL expires on the index entry.
			t.Cfg.Ingester.RetainPeriod = t.Cfg.StorageConfig.IndexCacheValidity + 1*time.Minute

			// We do not want ingester to unnecessarily keep downloading files
			t.Cfg.StorageConfig.BoltDBShipperConfig.Mode = indexshipper.ModeWriteOnly
			t.Cfg.StorageConfig.BoltDBShipperConfig.IngesterDBRetainPeriod = shipperQuerierIndexUpdateDelay(t.Cfg.StorageConfig.IndexCacheValidity, t.Cfg.StorageConfig.BoltDBShipperConfig.ResyncInterval)

			t.Cfg.StorageConfig.TSDBShipperConfig.Mode = indexshipper.ModeWriteOnly
			t.Cfg.StorageConfig.TSDBShipperConfig.IngesterDBRetainPeriod = shipperQuerierIndexUpdateDelay(t.Cfg.StorageConfig.IndexCacheValidity, t.Cfg.StorageConfig.TSDBShipperConfig.ResyncInterval)

		case t.Cfg.isModuleEnabled(Querier), t.Cfg.isModuleEnabled(Ruler), t.Cfg.isModuleEnabled(Read), t.Cfg.isModuleEnabled(Backend), t.isModuleActive(IndexGateway):
			// We do not want query to do any updates to index
			t.Cfg.StorageConfig.BoltDBShipperConfig.Mode = indexshipper.ModeReadOnly
			t.Cfg.StorageConfig.TSDBShipperConfig.Mode = indexshipper.ModeReadOnly
		default:
			t.Cfg.StorageConfig.BoltDBShipperConfig.Mode = indexshipper.ModeReadWrite
			t.Cfg.StorageConfig.BoltDBShipperConfig.IngesterDBRetainPeriod = shipperQuerierIndexUpdateDelay(t.Cfg.StorageConfig.IndexCacheValidity, t.Cfg.StorageConfig.BoltDBShipperConfig.ResyncInterval)
			t.Cfg.StorageConfig.TSDBShipperConfig.Mode = indexshipper.ModeReadWrite
			t.Cfg.StorageConfig.TSDBShipperConfig.IngesterDBRetainPeriod = shipperQuerierIndexUpdateDelay(t.Cfg.StorageConfig.IndexCacheValidity, t.Cfg.StorageConfig.TSDBShipperConfig.ResyncInterval)

		}
	}

	if config.UsingObjectStorageIndex(t.Cfg.SchemaConfig.Configs) {
		var asyncStore bool

		shipperConfigIdx := config.ActivePeriodConfig(t.Cfg.SchemaConfig.Configs)
		iTy := t.Cfg.SchemaConfig.Configs[shipperConfigIdx].IndexType
		if iTy != config.BoltDBShipperType && iTy != config.TSDBType {
			shipperConfigIdx++
		}

		// TODO(owen-d): make helper more agnostic between boltdb|tsdb
		var resyncInterval time.Duration
		switch t.Cfg.SchemaConfig.Configs[shipperConfigIdx].IndexType {
		case config.BoltDBShipperType:
			resyncInterval = t.Cfg.StorageConfig.BoltDBShipperConfig.ResyncInterval
		case config.TSDBType:
			resyncInterval = t.Cfg.StorageConfig.TSDBShipperConfig.ResyncInterval
		}

		minIngesterQueryStoreDuration := shipperMinIngesterQueryStoreDuration(
			t.Cfg.Ingester.MaxChunkAge,
			shipperQuerierIndexUpdateDelay(
				t.Cfg.StorageConfig.IndexCacheValidity,
				resyncInterval,
			),
		)

		switch true {
		case t.Cfg.isModuleEnabled(Querier), t.Cfg.isModuleEnabled(Ruler), t.Cfg.isModuleEnabled(Read):
			// Do not use the AsyncStore if the querier is configured with QueryStoreOnly set to true
			if t.Cfg.Querier.QueryStoreOnly {
				break
			}
			// Use AsyncStore to query both ingesters local store and chunk store for store queries.
			// Only queriers should use the AsyncStore, it should never be used in ingesters.
			asyncStore = true

			// The legacy Read target includes the index gateway, so disable the index-gateway client in that configuration.
			if t.Cfg.LegacyReadTarget && t.Cfg.isModuleEnabled(Read) {
				t.Cfg.StorageConfig.BoltDBShipperConfig.IndexGatewayClientConfig.Disabled = true
				t.Cfg.StorageConfig.TSDBShipperConfig.IndexGatewayClientConfig.Disabled = true
			}
			// Backend target includes the index gateway
		case t.Cfg.isModuleEnabled(IndexGateway), t.Cfg.isModuleEnabled(Backend):
			// we want to use the actual storage when running the index-gateway, so we remove the Addr from the config
			t.Cfg.StorageConfig.BoltDBShipperConfig.IndexGatewayClientConfig.Disabled = true
			t.Cfg.StorageConfig.TSDBShipperConfig.IndexGatewayClientConfig.Disabled = true
		case t.Cfg.isModuleEnabled(All):
			// We want ingester to also query the store when using boltdb-shipper but only when running with target All.
			// We do not want to use AsyncStore otherwise it would start spiraling around doing queries over and over again to the ingesters and store.
			// ToDo: See if we can avoid doing this when not running loki in clustered mode.
			t.Cfg.Ingester.QueryStore = true

			mlb, err := calculateMaxLookBack(
				t.Cfg.SchemaConfig.Configs[shipperConfigIdx],
				t.Cfg.Ingester.QueryStoreMaxLookBackPeriod,
				minIngesterQueryStoreDuration,
			)
			if err != nil {
				return nil, err
			}
			t.Cfg.Ingester.QueryStoreMaxLookBackPeriod = mlb
		}

		if asyncStore {
			t.Cfg.StorageConfig.EnableAsyncStore = true
			t.Cfg.StorageConfig.AsyncStoreConfig = storage.AsyncStoreCfg{
				IngesterQuerier: t.ingesterQuerier,
				QueryIngestersWithin: calculateAsyncStoreQueryIngestersWithin(
					t.Cfg.Querier.QueryIngestersWithin,
					minIngesterQueryStoreDuration,
				),
			}
		}
	}

	t.Store, err = storage.NewStore(t.Cfg.StorageConfig, t.Cfg.ChunkStoreConfig, t.Cfg.SchemaConfig, t.Overrides, t.clientMetrics, prometheus.DefaultRegisterer, util_log.Logger)
	if err != nil {
		return
	}

	return services.NewIdleService(nil, func(_ error) error {
		t.Store.Stop()
		return nil
	}), nil
}

func (t *Loki) initIngesterQuerier() (_ services.Service, err error) {
	t.ingesterQuerier, err = querier.NewIngesterQuerier(t.Cfg.IngesterClient, t.ring, t.Cfg.Querier.ExtraQueryDelay)
	if err != nil {
		return nil, err
	}

	return services.NewIdleService(nil, nil), nil
}

// Placeholder limits type to pass to cortex frontend
type disabledShuffleShardingLimits struct{}

func (disabledShuffleShardingLimits) MaxQueriersPerUser(userID string) int { return 0 }

func (t *Loki) initQueryFrontendTripperware() (_ services.Service, err error) {
	level.Debug(util_log.Logger).Log("msg", "initializing query frontend tripperware")

	tripperware, stopper, err := queryrange.NewTripperware(
		t.Cfg.QueryRange,
		util_log.Logger,
		t.Overrides,
		t.Cfg.SchemaConfig,
		t.cacheGenerationLoader, t.Cfg.CompactorConfig.RetentionEnabled,
		prometheus.DefaultRegisterer,
	)
	if err != nil {
		return
	}
	t.stopper = stopper
	t.QueryFrontEndTripperware = tripperware

	return services.NewIdleService(nil, nil), nil
}

func (t *Loki) initCacheGenerationLoader() (_ services.Service, err error) {
	var client generationnumber.CacheGenClient
	if t.supportIndexDeleteRequest() {
		compactorAddress, isGRPCAddress, err := t.compactorAddress()
		if err != nil {
			return nil, err
		}

		reg := prometheus.WrapRegistererWith(prometheus.Labels{"for": "cache_gen", "client_type": t.Cfg.Target.String()}, prometheus.DefaultRegisterer)
		if isGRPCAddress {
			client, err = compactor_client.NewGRPCClient(compactorAddress, t.Cfg.CompactorGRPCClient, reg)
			if err != nil {
				return nil, err
			}
		} else {
			client, err = compactor_client.NewHTTPClient(compactorAddress, t.Cfg.CompactorHTTPClient)
			if err != nil {
				return nil, err
			}
		}
	}

	t.cacheGenerationLoader = generationnumber.NewGenNumberLoader(client, prometheus.DefaultRegisterer)
	return services.NewIdleService(nil, func(failureCase error) error {
		t.cacheGenerationLoader.Stop()
		return nil
	}), nil
}

func (t *Loki) supportIndexDeleteRequest() bool {
	return config.UsingObjectStorageIndex(t.Cfg.SchemaConfig.Configs)
}

// compactorAddress returns the configured address of the compactor.
// It prefers grpc address over http. If the address is grpc then the bool would be true otherwise false
func (t *Loki) compactorAddress() (string, bool, error) {
	legacyReadMode := t.Cfg.LegacyReadTarget && t.Cfg.isModuleEnabled(Read)
	if t.Cfg.isModuleEnabled(All) || legacyReadMode || t.Cfg.isModuleEnabled(Backend) {
		// In single binary or read modes, this module depends on Server
		return fmt.Sprintf("%s:%d", t.Cfg.Server.GRPCListenAddress, t.Cfg.Server.GRPCListenPort), true, nil
	}

	if t.Cfg.Common.CompactorAddress == "" && t.Cfg.Common.CompactorGRPCAddress == "" {
		return "", false, errors.New("query filtering for deletes requires 'compactor_grpc_address' or 'compactor_address' to be configured")
	}

	if t.Cfg.Common.CompactorGRPCAddress != "" {
		return t.Cfg.Common.CompactorGRPCAddress, true, nil
	}

	return t.Cfg.Common.CompactorAddress, false, nil
}

func (t *Loki) initQueryFrontend() (_ services.Service, err error) {
	level.Debug(util_log.Logger).Log("msg", "initializing query frontend", "config", fmt.Sprintf("%+v", t.Cfg.Frontend))

	combinedCfg := frontend.CombinedFrontendConfig{
		Handler:       t.Cfg.Frontend.Handler,
		FrontendV1:    t.Cfg.Frontend.FrontendV1,
		FrontendV2:    t.Cfg.Frontend.FrontendV2,
		DownstreamURL: t.Cfg.Frontend.DownstreamURL,
	}
	roundTripper, frontendV1, frontendV2, err := frontend.InitFrontend(
		combinedCfg,
		scheduler.SafeReadRing(t.queryScheduler),
		disabledShuffleShardingLimits{},
		t.Cfg.Server.GRPCListenPort,
		util_log.Logger,
		prometheus.DefaultRegisterer)
	if err != nil {
		return nil, err
	}

	if frontendV1 != nil {
		frontendv1pb.RegisterFrontendServer(t.Server.GRPC, frontendV1)
		t.frontend = frontendV1
		level.Debug(util_log.Logger).Log("msg", "using query frontend", "version", "v1")
	} else if frontendV2 != nil {
		frontendv2pb.RegisterFrontendForQuerierServer(t.Server.GRPC, frontendV2)
		t.frontend = frontendV2
		level.Debug(util_log.Logger).Log("msg", "using query frontend", "version", "v2")
	} else {
		level.Debug(util_log.Logger).Log("msg", "no query frontend configured")
	}

	roundTripper = t.QueryFrontEndTripperware(roundTripper)

	frontendHandler := transport.NewHandler(t.Cfg.Frontend.Handler, roundTripper, util_log.Logger, prometheus.DefaultRegisterer)
	if t.Cfg.Frontend.CompressResponses {
		frontendHandler = gziphandler.GzipHandler(frontendHandler)
	}

	toMerge := []middleware.Interface{
		httpreq.ExtractQueryTagsMiddleware(),
		httpreq.PropagateHeadersMiddleware(httpreq.LokiActorPathHeader),
		serverutil.RecoveryHTTPMiddleware,
		t.HTTPAuthMiddleware,
		queryrange.StatsHTTPMiddleware,
		serverutil.NewPrepopulateMiddleware(),
		serverutil.ResponseJSONMiddleware(),
	}

	if t.Cfg.Querier.PerRequestLimitsEnabled {
		logger := log.With(util_log.Logger, "component", "query-limiter-middleware")
		toMerge = append(toMerge, querylimits.NewQueryLimitsMiddleware(logger))
	}

	frontendHandler = middleware.Merge(toMerge...).Wrap(frontendHandler)

	var defaultHandler http.Handler
	// If this process also acts as a Querier we don't do any proxying of tail requests
	if t.Cfg.Frontend.TailProxyURL != "" && !t.isModuleActive(Querier) {
		httpMiddleware := middleware.Merge(
			httpreq.ExtractQueryTagsMiddleware(),
			t.HTTPAuthMiddleware,
			queryrange.StatsHTTPMiddleware,
		)
		tailURL, err := url.Parse(t.Cfg.Frontend.TailProxyURL)
		if err != nil {
			return nil, err
		}
		tp := httputil.NewSingleHostReverseProxy(tailURL)

		cfg, err := t.Cfg.Frontend.TLS.GetTLSConfig()
		if err != nil {
			return nil, err
		}

		tp.Transport = &http.Transport{
			TLSClientConfig: cfg,
		}

		director := tp.Director
		tp.Director = func(req *http.Request) {
			director(req)
			req.Host = tailURL.Host
		}

		defaultHandler = httpMiddleware.Wrap(tp)
	} else {
		defaultHandler = frontendHandler
	}
	t.Server.HTTP.Path("/loki/api/v1/query_range").Methods("GET", "POST").Handler(frontendHandler)
	t.Server.HTTP.Path("/loki/api/v1/query").Methods("GET", "POST").Handler(frontendHandler)
	t.Server.HTTP.Path("/loki/api/v1/label").Methods("GET", "POST").Handler(frontendHandler)
	t.Server.HTTP.Path("/loki/api/v1/labels").Methods("GET", "POST").Handler(frontendHandler)
	t.Server.HTTP.Path("/loki/api/v1/label/{name}/values").Methods("GET", "POST").Handler(frontendHandler)
	t.Server.HTTP.Path("/loki/api/v1/series").Methods("GET", "POST").Handler(frontendHandler)
	t.Server.HTTP.Path("/loki/api/v1/index/stats").Methods("GET", "POST").Handler(frontendHandler)
	t.Server.HTTP.Path("/api/prom/query").Methods("GET", "POST").Handler(frontendHandler)
	t.Server.HTTP.Path("/api/prom/label").Methods("GET", "POST").Handler(frontendHandler)
	t.Server.HTTP.Path("/api/prom/label/{name}/values").Methods("GET", "POST").Handler(frontendHandler)
	t.Server.HTTP.Path("/api/prom/series").Methods("GET", "POST").Handler(frontendHandler)

	// Only register tailing requests if this process does not act as a Querier
	// If this process is also a Querier the Querier will register the tail endpoints.
	if !t.isModuleActive(Querier) {
		// defer tail endpoints to the default handler
		t.Server.HTTP.Path("/loki/api/v1/tail").Methods("GET", "POST").Handler(defaultHandler)
		t.Server.HTTP.Path("/api/prom/tail").Methods("GET", "POST").Handler(defaultHandler)
	}

	if t.frontend == nil {
		return services.NewIdleService(nil, func(_ error) error {
			if t.stopper != nil {
				t.stopper.Stop()
				t.stopper = nil
			}
			return nil
		}), nil
	}

	return services.NewIdleService(func(ctx context.Context) error {
		return services.StartAndAwaitRunning(ctx, t.frontend)
	}, func(_ error) error {
		// Log but not return in case of error, so that other following dependencies
		// are stopped too.
		if err := services.StopAndAwaitTerminated(context.Background(), t.frontend); err != nil {
			level.Warn(util_log.Logger).Log("msg", "failed to stop frontend service", "err", err)
		}

		if t.stopper != nil {
			t.stopper.Stop()
		}
		return nil
	}), nil
}

func (t *Loki) initRulerStorage() (_ services.Service, err error) {
	// if the ruler is not configured and we're in single binary then let's just log an error and continue.
	// unfortunately there is no way to generate a "default" config and compare default against actual
	// to determine if it's unconfigured.  the following check, however, correctly tests this.
	// Single binary integration tests will break if this ever drifts
	legacyReadMode := t.Cfg.LegacyReadTarget && t.Cfg.isModuleEnabled(Read)
	if (t.Cfg.isModuleEnabled(All) || legacyReadMode || t.Cfg.isModuleEnabled(Backend)) && t.Cfg.Ruler.StoreConfig.IsDefaults() {
		level.Info(util_log.Logger).Log("msg", "Ruler storage is not configured; ruler will not be started.")
		return
	}

	// Make sure storage directory exists if using filesystem store
	if t.Cfg.Ruler.StoreConfig.Type == "local" && t.Cfg.Ruler.StoreConfig.Local.Directory != "" {
		err := chunk_util.EnsureDirectory(t.Cfg.Ruler.StoreConfig.Local.Directory)
		if err != nil {
			return nil, err
		}
	}

	t.RulerStorage, err = base_ruler.NewLegacyRuleStore(t.Cfg.Ruler.StoreConfig, t.Cfg.StorageConfig.Hedging, t.clientMetrics, ruler.GroupLoader{}, util_log.Logger)

	return
}

func (t *Loki) initRuler() (_ services.Service, err error) {
	if t.RulerStorage == nil {
		level.Warn(util_log.Logger).Log("msg", "RulerStorage is nil. Not starting the ruler.")
		return nil, nil
	}

	if t.ruleEvaluator == nil {
		level.Warn(util_log.Logger).Log("msg", "RuleEvaluator is nil. Not starting the ruler.") // TODO better error msg
		return nil, nil
	}

	t.Cfg.Ruler.Ring.ListenPort = t.Cfg.Server.GRPCListenPort

	t.ruler, err = ruler.NewRuler(
		t.Cfg.Ruler,
		t.ruleEvaluator,
		prometheus.DefaultRegisterer,
		util_log.Logger,
		t.RulerStorage,
		t.Overrides,
	)

	if err != nil {
		return
	}

	t.rulerAPI = base_ruler.NewAPI(t.ruler, t.RulerStorage, util_log.Logger)

	// Expose HTTP endpoints.
	if t.Cfg.Ruler.EnableAPI {
		t.Server.HTTP.Path("/ruler/ring").Methods("GET", "POST").Handler(t.ruler)

		if t.Cfg.InternalServer.Enable {
			t.InternalServer.HTTP.Path("/ruler/ring").Methods("GET").Handler(t.ruler)
		}

		base_ruler.RegisterRulerServer(t.Server.GRPC, t.ruler)

		// Prometheus Rule API Routes
		t.Server.HTTP.Path("/prometheus/api/v1/rules").Methods("GET").Handler(t.HTTPAuthMiddleware.Wrap(http.HandlerFunc(t.rulerAPI.PrometheusRules)))
		t.Server.HTTP.Path("/prometheus/api/v1/alerts").Methods("GET").Handler(t.HTTPAuthMiddleware.Wrap(http.HandlerFunc(t.rulerAPI.PrometheusAlerts)))

		// Ruler Legacy API Routes
		t.Server.HTTP.Path("/api/prom/rules").Methods("GET").Handler(t.HTTPAuthMiddleware.Wrap(http.HandlerFunc(t.rulerAPI.ListRules)))
		t.Server.HTTP.Path("/api/prom/rules/{namespace}").Methods("GET").Handler(t.HTTPAuthMiddleware.Wrap(http.HandlerFunc(t.rulerAPI.ListRules)))
		t.Server.HTTP.Path("/api/prom/rules/{namespace}").Methods("POST").Handler(t.HTTPAuthMiddleware.Wrap(http.HandlerFunc(t.rulerAPI.CreateRuleGroup)))
		t.Server.HTTP.Path("/api/prom/rules/{namespace}").Methods("DELETE").Handler(t.HTTPAuthMiddleware.Wrap(http.HandlerFunc(t.rulerAPI.DeleteNamespace)))
		t.Server.HTTP.Path("/api/prom/rules/{namespace}/{groupName}").Methods("GET").Handler(t.HTTPAuthMiddleware.Wrap(http.HandlerFunc(t.rulerAPI.GetRuleGroup)))
		t.Server.HTTP.Path("/api/prom/rules/{namespace}/{groupName}").Methods("DELETE").Handler(t.HTTPAuthMiddleware.Wrap(http.HandlerFunc(t.rulerAPI.DeleteRuleGroup)))

		// Ruler API Routes
		t.Server.HTTP.Path("/loki/api/v1/rules").Methods("GET").Handler(t.HTTPAuthMiddleware.Wrap(http.HandlerFunc(t.rulerAPI.ListRules)))
		t.Server.HTTP.Path("/loki/api/v1/rules/{namespace}").Methods("GET").Handler(t.HTTPAuthMiddleware.Wrap(http.HandlerFunc(t.rulerAPI.ListRules)))
		t.Server.HTTP.Path("/loki/api/v1/rules/{namespace}").Methods("POST").Handler(t.HTTPAuthMiddleware.Wrap(http.HandlerFunc(t.rulerAPI.CreateRuleGroup)))
		t.Server.HTTP.Path("/loki/api/v1/rules/{namespace}").Methods("DELETE").Handler(t.HTTPAuthMiddleware.Wrap(http.HandlerFunc(t.rulerAPI.DeleteNamespace)))
		t.Server.HTTP.Path("/loki/api/v1/rules/{namespace}/{groupName}").Methods("GET").Handler(t.HTTPAuthMiddleware.Wrap(http.HandlerFunc(t.rulerAPI.GetRuleGroup)))
		t.Server.HTTP.Path("/loki/api/v1/rules/{namespace}/{groupName}").Methods("DELETE").Handler(t.HTTPAuthMiddleware.Wrap(http.HandlerFunc(t.rulerAPI.DeleteRuleGroup)))
	}

	deleteStore, err := t.deleteRequestsClient("ruler", t.Overrides)
	if err != nil {
		return nil, err
	}
	t.ruler.AddListener(deleteRequestsStoreListener(deleteStore))

	return t.ruler, nil
}

func (t *Loki) initRuleEvaluator() (services.Service, error) {
	if err := t.Cfg.Ruler.Evaluation.Validate(); err != nil {
		return nil, fmt.Errorf("invalid ruler evaluation config: %w", err)
	}

	var (
		evaluator ruler.Evaluator
		err       error
	)

	mode := t.Cfg.Ruler.Evaluation.Mode
	logger := log.With(util_log.Logger, "component", "ruler", "evaluation_mode", mode)

	switch mode {
	case ruler.EvalModeLocal:
		var engine *logql.Engine

		engine, err = t.createRulerQueryEngine(logger)
		if err != nil {
			break
		}

		evaluator, err = ruler.NewLocalEvaluator(engine, logger)
	case ruler.EvalModeRemote:
		qfClient, e := ruler.DialQueryFrontend(&t.Cfg.Ruler.Evaluation.QueryFrontend)
		if e != nil {
			return nil, fmt.Errorf("failed to dial query frontend for remote rule evaluation: %w", err)
		}

		evaluator, err = ruler.NewRemoteEvaluator(qfClient, t.Overrides, logger, prometheus.DefaultRegisterer)
	default:
		err = fmt.Errorf("unknown rule evaluation mode %q", mode)
	}

	if err != nil {
		return nil, fmt.Errorf("failed to create %s rule evaluator: %w", mode, err)
	}

	t.ruleEvaluator = ruler.NewEvaluatorWithJitter(evaluator, t.Cfg.Ruler.Evaluation.MaxJitter, fnv.New32a(), logger)

	return nil, nil
}

func (t *Loki) initMemberlistKV() (services.Service, error) {
	reg := prometheus.DefaultRegisterer

	t.Cfg.MemberlistKV.MetricsNamespace = "loki"
	t.Cfg.MemberlistKV.MetricsRegisterer = reg
	t.Cfg.MemberlistKV.Codecs = []codec.Codec{
		ring.GetCodec(),
		usagestats.JSONCodec,
	}

	dnsProviderReg := prometheus.WrapRegistererWithPrefix(
		"cortex_",
		prometheus.WrapRegistererWith(
			prometheus.Labels{"name": "memberlist"},
			reg,
		),
	)
	dnsProvider := dns.NewProvider(util_log.Logger, dnsProviderReg, dns.GolangResolverType)

	t.MemberlistKV = memberlist.NewKVInitService(&t.Cfg.MemberlistKV, util_log.Logger, dnsProvider, reg)

	t.Cfg.CompactorConfig.CompactorRing.KVStore.MemberlistKV = t.MemberlistKV.GetMemberlistKV
	t.Cfg.Distributor.DistributorRing.KVStore.MemberlistKV = t.MemberlistKV.GetMemberlistKV
	t.Cfg.IndexGateway.Ring.KVStore.MemberlistKV = t.MemberlistKV.GetMemberlistKV
	t.Cfg.Ingester.LifecyclerConfig.RingConfig.KVStore.MemberlistKV = t.MemberlistKV.GetMemberlistKV
	t.Cfg.QueryScheduler.SchedulerRing.KVStore.MemberlistKV = t.MemberlistKV.GetMemberlistKV
	t.Cfg.Ruler.Ring.KVStore.MemberlistKV = t.MemberlistKV.GetMemberlistKV

	t.Server.HTTP.Handle("/memberlist", t.MemberlistKV)

	if t.Cfg.InternalServer.Enable {
		t.InternalServer.HTTP.Path("/memberlist").Methods("GET").Handler(t.MemberlistKV)
	}

	return t.MemberlistKV, nil
}

func (t *Loki) initCompactor() (services.Service, error) {
	// Set some config sections from other config sections in the config struct
	t.Cfg.CompactorConfig.CompactorRing.ListenPort = t.Cfg.Server.GRPCListenPort

	if !config.UsingObjectStorageIndex(t.Cfg.SchemaConfig.Configs) {
		level.Info(util_log.Logger).Log("msg", "Not using object storage index, not starting compactor")
		return nil, nil
	}

	err := t.Cfg.SchemaConfig.Load()
	if err != nil {
		return nil, err
	}

	objectClient, err := storage.NewObjectClient(t.Cfg.CompactorConfig.SharedStoreType, t.Cfg.StorageConfig, t.clientMetrics)
	if err != nil {
		return nil, err
	}

	t.compactor, err = compactor.NewCompactor(t.Cfg.CompactorConfig, objectClient, t.Cfg.SchemaConfig, t.Overrides, prometheus.DefaultRegisterer)
	if err != nil {
		return nil, err
	}

	t.compactor.RegisterIndexCompactor(config.BoltDBShipperType, boltdb_shipper_compactor.NewIndexCompactor())
	t.compactor.RegisterIndexCompactor(config.TSDBType, tsdb.NewIndexCompactor())
	t.Server.HTTP.Path("/compactor/ring").Methods("GET", "POST").Handler(t.compactor)

	if t.Cfg.InternalServer.Enable {
		t.InternalServer.HTTP.Path("/compactor/ring").Methods("GET").Handler(t.compactor)
	}

	if t.Cfg.CompactorConfig.RetentionEnabled {
		t.Server.HTTP.Path("/loki/api/v1/delete").Methods("PUT", "POST").Handler(t.addCompactorMiddleware(t.compactor.DeleteRequestsHandler.AddDeleteRequestHandler))
		t.Server.HTTP.Path("/loki/api/v1/delete").Methods("GET").Handler(t.addCompactorMiddleware(t.compactor.DeleteRequestsHandler.GetAllDeleteRequestsHandler))
		t.Server.HTTP.Path("/loki/api/v1/delete").Methods("DELETE").Handler(t.addCompactorMiddleware(t.compactor.DeleteRequestsHandler.CancelDeleteRequestHandler))
		t.Server.HTTP.Path("/loki/api/v1/cache/generation_numbers").Methods("GET").Handler(t.addCompactorMiddleware(t.compactor.DeleteRequestsHandler.GetCacheGenerationNumberHandler))
		grpc.RegisterCompactorServer(t.Server.GRPC, t.compactor.DeleteRequestsGRPCHandler)
	}

	return t.compactor, nil
}

func (t *Loki) addCompactorMiddleware(h http.HandlerFunc) http.Handler {
	return t.HTTPAuthMiddleware.Wrap(deletion.TenantMiddleware(t.Overrides, h))
}

func (t *Loki) initIndexGateway() (services.Service, error) {
	t.Cfg.IndexGateway.Ring.ListenPort = t.Cfg.Server.GRPCListenPort

<<<<<<< HEAD
	var indexClients []indexgateway.IndexClientWithRange
	for i, period := range t.Cfg.SchemaConfig.Configs {
		if period.IndexType != config.BoltDBShipperType {
			continue
		}

		periodEndTime := config.DayTime{Time: math.MaxInt64}
		if i < len(t.Cfg.SchemaConfig.Configs)-1 {
			periodEndTime = config.DayTime{Time: t.Cfg.SchemaConfig.Configs[i+1].From.Time.Add(-time.Millisecond)}
		}
		tableRange := period.GetIndexTableNumberRange(periodEndTime)

		indexClient, err := storage.NewIndexClient(period, tableRange, t.Cfg.StorageConfig, t.Cfg.SchemaConfig, t.Overrides, t.clientMetrics, t.indexGatewayRingManager.IndexGatewayOwnsTenant,
			prometheus.DefaultRegisterer, log.With(util_log.Logger, "index-store", fmt.Sprintf("%s-%s", period.IndexType, period.From.String())),
		)
		if err != nil {
			return nil, err
		}

		indexClients = append(indexClients, indexgateway.IndexClientWithRange{
			IndexClient: indexClient,
			TableRange:  tableRange,
		})
=======
	var indexClient indexgateway.IndexClient
	if schemaHasBoltDBShipperConfig(t.Cfg.SchemaConfig) {
		var err error
		indexClient, err = storage.NewIndexClient(config.BoltDBShipperType, t.Cfg.StorageConfig, t.Cfg.SchemaConfig, t.Overrides, t.clientMetrics, t.indexGatewayRingManager.IndexGatewayOwnsTenant, prometheus.DefaultRegisterer)
		if err != nil {
			return nil, err
		}
>>>>>>> 67c0b3ed
	}

	gateway, err := indexgateway.NewIndexGateway(t.Cfg.IndexGateway, util_log.Logger, prometheus.DefaultRegisterer, t.Store, indexClients)
	if err != nil {
		return nil, err
	}

	logproto.RegisterIndexGatewayServer(t.Server.GRPC, gateway)
	return gateway, nil
}

func (t *Loki) initIndexGatewayRing() (_ services.Service, err error) {
	// IndexGateway runs by default on legacy read and backend targets, and should always assume
	// ring mode when run in this way.
	legacyReadMode := t.Cfg.LegacyReadTarget && t.isModuleActive(Read)
	if legacyReadMode || t.isModuleActive(Backend) {
		t.Cfg.IndexGateway.Mode = indexgateway.RingMode
	}

	if t.Cfg.IndexGateway.Mode != indexgateway.RingMode {
		return
	}

	t.Cfg.StorageConfig.BoltDBShipperConfig.Mode = indexshipper.ModeReadOnly
	t.Cfg.StorageConfig.TSDBShipperConfig.Mode = indexshipper.ModeReadOnly
	t.Cfg.IndexGateway.Ring.ListenPort = t.Cfg.Server.GRPCListenPort

	managerMode := indexgateway.ClientMode
	if t.Cfg.isModuleEnabled(IndexGateway) || legacyReadMode || t.Cfg.isModuleEnabled(Backend) {
		managerMode = indexgateway.ServerMode
	}
	rm, err := indexgateway.NewRingManager(managerMode, t.Cfg.IndexGateway, util_log.Logger, prometheus.DefaultRegisterer)

	if err != nil {
		return nil, gerrors.Wrap(err, "new index gateway ring manager")
	}

	t.indexGatewayRingManager = rm

	t.Server.HTTP.Path("/indexgateway/ring").Methods("GET", "POST").Handler(t.indexGatewayRingManager)

	if t.Cfg.InternalServer.Enable {
		t.InternalServer.HTTP.Path("/indexgateway/ring").Methods("GET").Handler(t.indexGatewayRingManager)
	}

	return t.indexGatewayRingManager, nil
}

func (t *Loki) initQueryScheduler() (services.Service, error) {
	// Set some config sections from other config sections in the config struct
	t.Cfg.QueryScheduler.SchedulerRing.ListenPort = t.Cfg.Server.GRPCListenPort

	s, err := scheduler.NewScheduler(t.Cfg.QueryScheduler, t.Overrides, util_log.Logger, prometheus.DefaultRegisterer)
	if err != nil {
		return nil, err
	}

	schedulerpb.RegisterSchedulerForFrontendServer(t.Server.GRPC, s)
	schedulerpb.RegisterSchedulerForQuerierServer(t.Server.GRPC, s)
	t.Server.HTTP.Path("/scheduler/ring").Methods("GET", "POST").Handler(s)

	if t.Cfg.InternalServer.Enable {
		t.InternalServer.HTTP.Path("/scheduler/ring").Methods("GET").Handler(s)
	}

	t.queryScheduler = s
	return s, nil
}

func (t *Loki) initQueryLimiter() (services.Service, error) {
	_ = level.Debug(util_log.Logger).Log("msg", "initializing query limiter")
	logger := log.With(util_log.Logger, "component", "query-limiter")
	t.Overrides = querylimits.NewLimiter(logger, t.Overrides)
	return nil, nil
}

func (t *Loki) initQueryLimitsInterceptors() (services.Service, error) {
	_ = level.Debug(util_log.Logger).Log("msg", "initializing query limits interceptors")
	t.Cfg.Server.GRPCMiddleware = append(t.Cfg.Server.GRPCMiddleware, querylimits.ServerQueryLimitsInterceptor)
	t.Cfg.Server.GRPCStreamMiddleware = append(t.Cfg.Server.GRPCStreamMiddleware, querylimits.StreamServerQueryLimitsInterceptor)

	return nil, nil
}

func (t *Loki) initQueryLimitsTripperware() (services.Service, error) {
	_ = level.Debug(util_log.Logger).Log("msg", "initializing query limits tripperware")
	t.QueryFrontEndTripperware = querylimits.WrapTripperware(
		t.QueryFrontEndTripperware,
	)

	return nil, nil
}

func (t *Loki) initUsageReport() (services.Service, error) {
	if !t.Cfg.UsageReport.Enabled {
		return nil, nil
	}
	t.Cfg.UsageReport.Leader = false
	if t.isModuleActive(Ingester) {
		t.Cfg.UsageReport.Leader = true
	}

	usagestats.Target(t.Cfg.Target.String())
	period, err := t.Cfg.SchemaConfig.SchemaForTime(model.Now())
	if err != nil {
		return nil, err
	}

	objectClient, err := storage.NewObjectClient(period.ObjectType, t.Cfg.StorageConfig, t.clientMetrics)
	if err != nil {
		level.Info(util_log.Logger).Log("msg", "failed to initialize usage report", "err", err)
		return nil, nil
	}
	ur, err := usagestats.NewReporter(t.Cfg.UsageReport, t.Cfg.Ingester.LifecyclerConfig.RingConfig.KVStore, objectClient, util_log.Logger, prometheus.DefaultRegisterer)
	if err != nil {
		level.Info(util_log.Logger).Log("msg", "failed to initialize usage report", "err", err)
		return nil, nil
	}
	t.usageReport = ur
	return ur, nil
}

func (t *Loki) deleteRequestsClient(clientType string, limits limiter.CombinedLimits) (deletion.DeleteRequestsClient, error) {
	if !t.supportIndexDeleteRequest() || !t.Cfg.CompactorConfig.RetentionEnabled {
		return deletion.NewNoOpDeleteRequestsStore(), nil
	}

	compactorAddress, isGRPCAddress, err := t.compactorAddress()
	if err != nil {
		return nil, err
	}

	reg := prometheus.WrapRegistererWith(prometheus.Labels{"for": "delete_requests", "client_type": clientType}, prometheus.DefaultRegisterer)
	var compactorClient deletion.CompactorClient
	if isGRPCAddress {
		compactorClient, err = compactor_client.NewGRPCClient(compactorAddress, t.Cfg.CompactorGRPCClient, reg)
		if err != nil {
			return nil, err
		}
	} else {
		compactorClient, err = compactor_client.NewHTTPClient(compactorAddress, t.Cfg.CompactorHTTPClient)
		if err != nil {
			return nil, err
		}
	}

	client, err := deletion.NewDeleteRequestsClient(compactorClient, t.deleteClientMetrics, clientType)
	if err != nil {
		return nil, err
	}

	return deletion.NewPerTenantDeleteRequestsClient(client, limits), nil
}

func (t *Loki) createRulerQueryEngine(logger log.Logger) (eng *logql.Engine, err error) {
	deleteStore, err := t.deleteRequestsClient("rule-evaluator", t.Overrides)
	if err != nil {
		return nil, fmt.Errorf("could not create delete requests store: %w", err)
	}

	q, err := querier.New(t.Cfg.Querier, t.Store, t.ingesterQuerier, t.Overrides, deleteStore, nil)
	if err != nil {
		return nil, fmt.Errorf("could not create querier: %w", err)
	}

	return logql.NewEngine(t.Cfg.Querier.Engine, q, t.Overrides, logger), nil
}

func calculateMaxLookBack(pc config.PeriodConfig, maxLookBackConfig, minDuration time.Duration) (time.Duration, error) {
	if pc.ObjectType != indexshipper.FilesystemObjectStoreType && maxLookBackConfig.Nanoseconds() != 0 {
		return 0, errors.New("it is an error to specify a non zero `query_store_max_look_back_period` value when using any object store other than `filesystem`")
	}

	if maxLookBackConfig == 0 {
		// If the QueryStoreMaxLookBackPeriod is still it's default value of 0, set it to the minDuration.
		return minDuration, nil
	} else if maxLookBackConfig > 0 && maxLookBackConfig < minDuration {
		// If the QueryStoreMaxLookBackPeriod is > 0 (-1 is allowed for infinite), make sure it's at least greater than minDuration or throw an error
		return 0, fmt.Errorf("the configured query_store_max_look_back_period of '%v' is less than the calculated default of '%v' "+
			"which is calculated based on the max_chunk_age + 15 minute boltdb-shipper interval + 15 min additional buffer.  Increase this value"+
			"greater than the default or remove it from the configuration to use the default", maxLookBackConfig, minDuration)
	}
	return maxLookBackConfig, nil
}

func calculateAsyncStoreQueryIngestersWithin(queryIngestersWithinConfig, minDuration time.Duration) time.Duration {
	// 0 means do not limit queries, we would also not limit ingester queries from AsyncStore.
	if queryIngestersWithinConfig == 0 {
		return 0
	}

	if queryIngestersWithinConfig < minDuration {
		return minDuration
	}
	return queryIngestersWithinConfig
}

// shipperQuerierIndexUpdateDelay returns duration it could take for queriers to serve the index since it was uploaded.
// It considers upto 3 sync attempts for the indexgateway/queries to be successful in syncing the files to factor in worst case scenarios like
// failures in sync, low download throughput, various kinds of caches in between etc. which can delay the sync operation from getting all the updates from the storage.
// It also considers index cache validity because a querier could have cached index just before it was going to resync which means
// it would keep serving index until the cache entries expire.
func shipperQuerierIndexUpdateDelay(cacheValidity, resyncInterval time.Duration) time.Duration {
	return cacheValidity + resyncInterval*3
}

// shipperIngesterIndexUploadDelay returns duration it could take for an index file containing id of a chunk to be uploaded to the shared store since it got flushed.
func shipperIngesterIndexUploadDelay() time.Duration {
	return shipper_index.ShardDBsByDuration + indexshipper.UploadInterval
}

// shipperMinIngesterQueryStoreDuration returns minimum duration(with some buffer) ingesters should query their stores to
// avoid missing any logs or chunk ids due to async nature of shipper.
func shipperMinIngesterQueryStoreDuration(maxChunkAge, querierUpdateDelay time.Duration) time.Duration {
	return maxChunkAge + shipperIngesterIndexUploadDelay() + querierUpdateDelay + 5*time.Minute
}

// NewServerService constructs service from Server component.
// servicesToWaitFor is called when server is stopping, and should return all
// services that need to terminate before server actually stops.
// N.B.: this function is NOT Cortex specific, please let's keep it that way.
// Passed server should not react on signals. Early return from Run function is considered to be an error.
func NewServerService(serv *server.Server, servicesToWaitFor func() []services.Service) services.Service {
	serverDone := make(chan error, 1)

	runFn := func(ctx context.Context) error {
		go func() {
			defer close(serverDone)
			serverDone <- serv.Run()
		}()

		select {
		case <-ctx.Done():
			return nil
		case err := <-serverDone:
			if err != nil {
				return err
			}
			return fmt.Errorf("server stopped unexpectedly")
		}
	}

	stoppingFn := func(_ error) error {
		// wait until all modules are done, and then shutdown server.
		for _, s := range servicesToWaitFor() {
			_ = s.AwaitTerminated(context.Background())
		}

		// shutdown HTTP and gRPC servers (this also unblocks Run)
		serv.Shutdown()

		// if not closed yet, wait until server stops.
		<-serverDone
		level.Info(util_log.Logger).Log("msg", "server stopped")
		return nil
	}

	return services.NewBasicService(nil, runFn, stoppingFn)
}

// DisableSignalHandling puts a dummy signal handler
func DisableSignalHandling(config *server.Config) {
	config.SignalHandler = make(ignoreSignalHandler)
}

type ignoreSignalHandler chan struct{}

func (dh ignoreSignalHandler) Loop() {
	<-dh
}

func (dh ignoreSignalHandler) Stop() {
	close(dh)
}

func schemaHasBoltDBShipperConfig(scfg config.SchemaConfig) bool {
	for _, cfg := range scfg.Configs {
		if cfg.IndexType == config.BoltDBShipperType {
			return true
		}
	}

	return false
}<|MERGE_RESOLUTION|>--- conflicted
+++ resolved
@@ -1113,7 +1113,6 @@
 func (t *Loki) initIndexGateway() (services.Service, error) {
 	t.Cfg.IndexGateway.Ring.ListenPort = t.Cfg.Server.GRPCListenPort
 
-<<<<<<< HEAD
 	var indexClients []indexgateway.IndexClientWithRange
 	for i, period := range t.Cfg.SchemaConfig.Configs {
 		if period.IndexType != config.BoltDBShipperType {
@@ -1137,15 +1136,6 @@
 			IndexClient: indexClient,
 			TableRange:  tableRange,
 		})
-=======
-	var indexClient indexgateway.IndexClient
-	if schemaHasBoltDBShipperConfig(t.Cfg.SchemaConfig) {
-		var err error
-		indexClient, err = storage.NewIndexClient(config.BoltDBShipperType, t.Cfg.StorageConfig, t.Cfg.SchemaConfig, t.Overrides, t.clientMetrics, t.indexGatewayRingManager.IndexGatewayOwnsTenant, prometheus.DefaultRegisterer)
-		if err != nil {
-			return nil, err
-		}
->>>>>>> 67c0b3ed
 	}
 
 	gateway, err := indexgateway.NewIndexGateway(t.Cfg.IndexGateway, util_log.Logger, prometheus.DefaultRegisterer, t.Store, indexClients)
