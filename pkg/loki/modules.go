--- conflicted
+++ resolved
@@ -234,21 +234,17 @@
 	// Querier worker's max concurrent requests must be the same as the querier setting
 	t.Cfg.Worker.MaxConcurrentRequests = t.Cfg.Querier.MaxConcurrent
 
-<<<<<<< HEAD
 	logger := log.With(util_log.Logger, "component", "querier")
 	var err error
 	if t.Cfg.Querier.PostFilterChunk {
-		t.Store.SetPostFetcherChunkFilterer(loki_storage.NewRequestPostFetcherChunkFiltererForRequest(t.Cfg.Querier.PostFilterMaxParallel))
-	}
-	q, err := querier.New(t.Cfg.Querier, t.Store, t.ingesterQuerier, t.overrides)
-=======
+		t.Store.SetPostFetcherChunkFilterer(storage.NewRequestPostFetcherChunkFiltererForRequest(t.Cfg.Querier.PostFilterMaxParallel))
+	}
 	deleteStore, err := t.deleteRequestsStore()
 	if err != nil {
 		return nil, err
 	}
 
 	q, err := querier.New(t.Cfg.Querier, t.Store, t.ingesterQuerier, t.overrides, deleteStore, prometheus.DefaultRegisterer)
->>>>>>> 06e309ba
 	if err != nil {
 		return nil, err
 	}
@@ -275,7 +271,6 @@
 		httpreq.ExtractQueryMetricsMiddleware(),
 	)
 
-	logger := log.With(util_log.Logger, "component", "querier")
 	t.querierAPI = querier.NewQuerierAPI(t.Cfg.Querier, t.Querier, t.overrides, logger)
 	queryHandlers := map[string]http.Handler{
 		"/loki/api/v1/query_range":         httpMiddleware.Wrap(http.HandlerFunc(t.querierAPI.RangeQueryHandler)),
