package loki

import (
	"context"
	"errors"
	"fmt"
	"net/http"
	"net/http/httputil"
	"net/url"
	"os"
	"strconv"
	"strings"
	"time"

	"github.com/NYTimes/gziphandler"
	"github.com/go-kit/log"
	"github.com/go-kit/log/level"
	"github.com/grafana/dskit/kv/codec"
	"github.com/grafana/dskit/kv/memberlist"
	"github.com/grafana/dskit/ring"
	"github.com/grafana/dskit/runtimeconfig"
	"github.com/grafana/dskit/services"
	"github.com/grafana/dskit/tenant"
	gerrors "github.com/pkg/errors"
	"github.com/prometheus/client_golang/prometheus"
	"github.com/prometheus/client_golang/prometheus/collectors"
	"github.com/prometheus/common/model"
	"github.com/prometheus/common/version"
	"github.com/thanos-io/thanos/pkg/discovery/dns"
	"github.com/weaveworks/common/middleware"
	"github.com/weaveworks/common/server"
	"github.com/weaveworks/common/user"

	"github.com/grafana/loki/pkg/distributor"
	"github.com/grafana/loki/pkg/ingester"
	"github.com/grafana/loki/pkg/logproto"
	"github.com/grafana/loki/pkg/logql"
	"github.com/grafana/loki/pkg/lokifrontend/frontend"
	"github.com/grafana/loki/pkg/lokifrontend/frontend/transport"
	"github.com/grafana/loki/pkg/lokifrontend/frontend/v1/frontendv1pb"
	"github.com/grafana/loki/pkg/lokifrontend/frontend/v2/frontendv2pb"
	"github.com/grafana/loki/pkg/querier"
	"github.com/grafana/loki/pkg/querier/queryrange"
	"github.com/grafana/loki/pkg/querier/queryrange/queryrangebase"
	"github.com/grafana/loki/pkg/ruler"
	base_ruler "github.com/grafana/loki/pkg/ruler/base"
	"github.com/grafana/loki/pkg/runtime"
	"github.com/grafana/loki/pkg/scheduler"
	"github.com/grafana/loki/pkg/scheduler/schedulerpb"
	"github.com/grafana/loki/pkg/storage"
	"github.com/grafana/loki/pkg/storage/chunk/cache"
	chunk_util "github.com/grafana/loki/pkg/storage/chunk/client/util"
	"github.com/grafana/loki/pkg/storage/config"
	"github.com/grafana/loki/pkg/storage/stores/indexshipper"
	"github.com/grafana/loki/pkg/storage/stores/indexshipper/compactor"
	compactor_client "github.com/grafana/loki/pkg/storage/stores/indexshipper/compactor/client"
	"github.com/grafana/loki/pkg/storage/stores/indexshipper/compactor/client/grpc"
	"github.com/grafana/loki/pkg/storage/stores/indexshipper/compactor/deletion"
	"github.com/grafana/loki/pkg/storage/stores/indexshipper/compactor/generationnumber"
	"github.com/grafana/loki/pkg/storage/stores/series/index"
	shipper_index "github.com/grafana/loki/pkg/storage/stores/shipper/index"
	boltdb_shipper_compactor "github.com/grafana/loki/pkg/storage/stores/shipper/index/compactor"
	"github.com/grafana/loki/pkg/storage/stores/shipper/indexgateway"
	"github.com/grafana/loki/pkg/storage/stores/tsdb"
	"github.com/grafana/loki/pkg/usagestats"
	"github.com/grafana/loki/pkg/util/httpreq"
	util_log "github.com/grafana/loki/pkg/util/log"
	serverutil "github.com/grafana/loki/pkg/util/server"
	"github.com/grafana/loki/pkg/validation"
)

const maxChunkAgeForTableManager = 12 * time.Hour

// The various modules that make up Loki.
const (
	Ring                     string = "ring"
	RuntimeConfig            string = "runtime-config"
	Overrides                string = "overrides"
	OverridesExporter        string = "overrides-exporter"
	TenantConfigs            string = "tenant-configs"
	Server                   string = "server"
	InternalServer           string = "internal-server"
	Distributor              string = "distributor"
	Ingester                 string = "ingester"
	Querier                  string = "querier"
	CacheGenerationLoader    string = "cache-generation-loader"
	IngesterQuerier          string = "ingester-querier"
	QueryFrontend            string = "query-frontend"
	QueryFrontendTripperware string = "query-frontend-tripperware"
	RulerStorage             string = "ruler-storage"
	Ruler                    string = "ruler"
	Store                    string = "store"
	TableManager             string = "table-manager"
	MemberlistKV             string = "memberlist-kv"
	Compactor                string = "compactor"
	IndexGateway             string = "index-gateway"
	IndexGatewayRing         string = "index-gateway-ring"
	QueryScheduler           string = "query-scheduler"
	All                      string = "all"
	Read                     string = "read"
	Write                    string = "write"
	Backend                  string = "backend"
	UsageReport              string = "usage-report"
)

func (t *Loki) initServer() (services.Service, error) {
	prometheus.MustRegister(version.NewCollector("loki"))
	// unregister default go collector
	prometheus.Unregister(collectors.NewGoCollector())
	// register collector with additional metrics
	prometheus.MustRegister(collectors.NewGoCollector(
		collectors.WithGoCollectorRuntimeMetrics(collectors.MetricsAll),
	))

	// Loki handles signals on its own.
	DisableSignalHandling(&t.Cfg.Server)
	serv, err := server.New(t.Cfg.Server)
	if err != nil {
		return nil, err
	}

	t.Server = serv

	servicesToWaitFor := func() []services.Service {
		svs := []services.Service(nil)
		for m, s := range t.serviceMap {
			// Server should not wait for itself.
			if m != Server {
				svs = append(svs, s)
			}
		}
		return svs
	}

	s := NewServerService(t.Server, servicesToWaitFor)

	// Best effort to propagate the org ID from the start.
	h := func(next http.Handler) http.Handler {
		return http.HandlerFunc(func(w http.ResponseWriter, r *http.Request) {
			if !t.Cfg.AuthEnabled {
				next.ServeHTTP(w, r.WithContext(user.InjectOrgID(r.Context(), "fake")))
				return
			}

			_, ctx, _ := user.ExtractOrgIDFromHTTPRequest(r)
			next.ServeHTTP(w, r.WithContext(ctx))
		})
	}(t.Server.HTTPServer.Handler)

	t.Server.HTTPServer.Handler = middleware.Merge(serverutil.RecoveryHTTPMiddleware).Wrap(h)

	if t.Cfg.Server.HTTPListenPort == 0 {
		t.Cfg.Server.HTTPListenPort = portFromAddr(t.Server.HTTPListenAddr().String())
	}

	if t.Cfg.Server.GRPCListenPort == 0 {
		t.Cfg.Server.GRPCListenPort = portFromAddr(t.Server.GRPCListenAddr().String())
	}

	return s, nil
}

func portFromAddr(addr string) int {
	parts := strings.Split(addr, ":")
	port := parts[len(parts)-1]
	portNumber, err := strconv.Atoi(port)
	if err != nil {
		return 0
	}
	return portNumber
}

func (t *Loki) initInternalServer() (services.Service, error) {
	// Loki handles signals on its own.
	DisableSignalHandling(&t.Cfg.InternalServer.Config)
	serv, err := server.New(t.Cfg.InternalServer.Config)
	if err != nil {
		return nil, err
	}

	t.InternalServer = serv

	servicesToWaitFor := func() []services.Service {
		svs := []services.Service(nil)
		for m, s := range t.serviceMap {
			// Server should not wait for itself.
			if m != InternalServer {
				svs = append(svs, s)
			}
		}
		return svs
	}

	s := NewServerService(t.InternalServer, servicesToWaitFor)

	return s, nil
}

func (t *Loki) initRing() (_ services.Service, err error) {
	t.ring, err = ring.New(t.Cfg.Ingester.LifecyclerConfig.RingConfig, "ingester", ingester.RingKey, util_log.Logger, prometheus.WrapRegistererWithPrefix("cortex_", prometheus.DefaultRegisterer))
	if err != nil {
		return
	}
	t.Server.HTTP.Path("/ring").Methods("GET", "POST").Handler(t.ring)

	if t.Cfg.InternalServer.Enable {
		t.InternalServer.HTTP.Path("/ring").Methods("GET").Handler(t.ring)
	}
	return t.ring, nil
}

func (t *Loki) initRuntimeConfig() (services.Service, error) {
	if len(t.Cfg.RuntimeConfig.LoadPath) == 0 {
		if len(t.Cfg.LimitsConfig.PerTenantOverrideConfig) != 0 {
			t.Cfg.RuntimeConfig.LoadPath = []string{t.Cfg.LimitsConfig.PerTenantOverrideConfig}
		}
		t.Cfg.RuntimeConfig.ReloadPeriod = time.Duration(t.Cfg.LimitsConfig.PerTenantOverridePeriod)
	}

	if len(t.Cfg.RuntimeConfig.LoadPath) == 0 {
		// no need to initialize module if load path is empty
		return nil, nil
	}

	t.Cfg.RuntimeConfig.Loader = loadRuntimeConfig

	// make sure to set default limits before we start loading configuration into memory
	validation.SetDefaultLimitsForYAMLUnmarshalling(t.Cfg.LimitsConfig)

	var err error
	t.runtimeConfig, err = runtimeconfig.New(t.Cfg.RuntimeConfig, prometheus.WrapRegistererWithPrefix("loki_", prometheus.DefaultRegisterer), util_log.Logger)
	t.TenantLimits = newtenantLimitsFromRuntimeConfig(t.runtimeConfig)

	// Update config fields using runtime config. Only if multiKV is used for given ring these returned functions will be
	// called and register the listener.
	//
	// By doing the initialization here instead of per-module init function, we avoid the problem
	// of projects based on Loki forgetting the wiring if they override module's init method (they also don't have access to private symbols).
	t.Cfg.CompactorConfig.CompactorRing.KVStore.Multi.ConfigProvider = multiClientRuntimeConfigChannel(t.runtimeConfig)
	t.Cfg.Distributor.DistributorRing.KVStore.Multi.ConfigProvider = multiClientRuntimeConfigChannel(t.runtimeConfig)
	t.Cfg.IndexGateway.Ring.KVStore.Multi.ConfigProvider = multiClientRuntimeConfigChannel(t.runtimeConfig)
	t.Cfg.Ingester.LifecyclerConfig.RingConfig.KVStore.Multi.ConfigProvider = multiClientRuntimeConfigChannel(t.runtimeConfig)
	t.Cfg.QueryScheduler.SchedulerRing.KVStore.Multi.ConfigProvider = multiClientRuntimeConfigChannel(t.runtimeConfig)
	t.Cfg.Ruler.Ring.KVStore.Multi.ConfigProvider = multiClientRuntimeConfigChannel(t.runtimeConfig)

	return t.runtimeConfig, err
}

func (t *Loki) initOverrides() (_ services.Service, err error) {
	t.overrides, err = validation.NewOverrides(t.Cfg.LimitsConfig, t.TenantLimits)
	// overrides are not a service, since they don't have any operational state.
	return nil, err
}

func (t *Loki) initOverridesExporter() (services.Service, error) {
	if t.Cfg.isModuleEnabled(OverridesExporter) && t.TenantLimits == nil || t.overrides == nil {
		// This target isn't enabled by default ("all") and requires per-tenant limits to run.
		return nil, errors.New("overrides-exporter has been enabled, but no runtime configuration file was configured")
	}

	exporter := validation.NewOverridesExporter(t.overrides)
	prometheus.MustRegister(exporter)

	// The overrides-exporter has no state and reads overrides for runtime configuration each time it
	// is collected so there is no need to return any service.
	return nil, nil
}

func (t *Loki) initTenantConfigs() (_ services.Service, err error) {
	t.tenantConfigs, err = runtime.NewTenantConfigs(tenantConfigFromRuntimeConfig(t.runtimeConfig))
	// tenantConfigs are not a service, since they don't have any operational state.
	return nil, err
}

func (t *Loki) initDistributor() (services.Service, error) {
	var err error
	t.distributor, err = distributor.New(
		t.Cfg.Distributor,
		t.Cfg.IngesterClient,
		t.tenantConfigs,
		t.ring,
		t.overrides,
		prometheus.DefaultRegisterer,
	)
	if err != nil {
		return nil, err
	}

	// Register the distributor to receive Push requests over GRPC
	// EXCEPT when running with `-target=all` or `-target=` contains `ingester`
	if !t.Cfg.isModuleEnabled(All) && !t.Cfg.isModuleEnabled(Write) && !t.Cfg.isModuleEnabled(Ingester) {
		logproto.RegisterPusherServer(t.Server.GRPC, t.distributor)
	}

	// If the querier module is not part of this process we need to check if multi-tenant queries are enabled.
	// If the querier module is part of this process the querier module will configure everything.
	if !t.Cfg.isModuleEnabled(Querier) && t.Cfg.Querier.MultiTenantQueriesEnabled {
		tenant.WithDefaultResolver(tenant.NewMultiResolver())
	}

	pushHandler := middleware.Merge(
		serverutil.RecoveryHTTPMiddleware,
		t.HTTPAuthMiddleware,
	).Wrap(http.HandlerFunc(t.distributor.PushHandler))

	t.Server.HTTP.Path("/distributor/ring").Methods("GET", "POST").Handler(t.distributor)

	if t.Cfg.InternalServer.Enable {
		t.InternalServer.HTTP.Path("/distributor/ring").Methods("GET").Handler(t.distributor)
	}

	t.Server.HTTP.Path("/api/prom/push").Methods("POST").Handler(pushHandler)
	t.Server.HTTP.Path("/loki/api/v1/push").Methods("POST").Handler(pushHandler)
	return t.distributor, nil
}

func (t *Loki) initQuerier() (services.Service, error) {
	if t.Cfg.Ingester.QueryStoreMaxLookBackPeriod != 0 {
		t.Cfg.Querier.IngesterQueryStoreMaxLookback = t.Cfg.Ingester.QueryStoreMaxLookBackPeriod
	}
	// Querier worker's max concurrent requests must be the same as the querier setting
	t.Cfg.Worker.MaxConcurrentRequests = t.Cfg.Querier.MaxConcurrent

	logger := log.With(util_log.Logger, "component", "querier")
	var err error
	if t.Cfg.Querier.PostFilterChunk {
		t.Store.SetPostFetcherChunkFilterer(storage.NewRequestPostFetcherChunkFiltererForRequest(t.Cfg.Querier.PostFilterMaxParallel))
	}
	if t.Cfg.Querier.PostMetricsFilterChunk {
		t.Store.SetPostFetcherChunkMetricsFilterer(storage.NewRequestPostFetcherChunkFiltererForRequest(t.Cfg.Querier.PostFilterMaxParallel))
	}
	deleteStore, err := t.deleteRequestsClient("querier", t.overrides)
	if err != nil {
		return nil, err
	}

	q, err := querier.New(t.Cfg.Querier, t.Store, t.ingesterQuerier, t.overrides, deleteStore, prometheus.DefaultRegisterer)
	if err != nil {
		return nil, err
	}

	if t.Cfg.Querier.MultiTenantQueriesEnabled {
		t.Querier = querier.NewMultiTenantQuerier(q, util_log.Logger)
		tenant.WithDefaultResolver(tenant.NewMultiResolver())
	} else {
		t.Querier = q
	}

	querierWorkerServiceConfig := querier.WorkerServiceConfig{
		AllEnabled:            t.Cfg.isModuleEnabled(All),
		ReadEnabled:           t.Cfg.isModuleEnabled(Read),
		GrpcListenAddress:     t.Cfg.Server.GRPCListenAddress,
		GrpcListenPort:        t.Cfg.Server.GRPCListenPort,
		QuerierMaxConcurrent:  t.Cfg.Querier.MaxConcurrent,
		QuerierWorkerConfig:   &t.Cfg.Worker,
		QueryFrontendEnabled:  t.Cfg.isModuleEnabled(QueryFrontend),
		QuerySchedulerEnabled: t.Cfg.isModuleEnabled(QueryScheduler),
		SchedulerRing:         scheduler.SafeReadRing(t.queryScheduler),
	}

	toMerge := []middleware.Interface{
		httpreq.ExtractQueryMetricsMiddleware(),
	}
	if t.supportIndexDeleteRequest() && t.Cfg.CompactorConfig.RetentionEnabled {
		toMerge = append(
			toMerge,
			queryrangebase.CacheGenNumberHeaderSetterMiddleware(t.cacheGenerationLoader),
		)
	}
	httpMiddleware := middleware.Merge(toMerge...)

	t.querierAPI = querier.NewQuerierAPI(t.Cfg.Querier, t.Querier, t.overrides, logger)
	queryHandlers := map[string]http.Handler{
		"/loki/api/v1/query_range": middleware.Merge(
			httpMiddleware,
			querier.WrapQuerySpanAndTimeout("query.RangeQuery", t.querierAPI),
		).Wrap(http.HandlerFunc(t.querierAPI.RangeQueryHandler)),

		"/loki/api/v1/query": middleware.Merge(
			httpMiddleware,
			querier.WrapQuerySpanAndTimeout("query.InstantQuery", t.querierAPI),
		).Wrap(http.HandlerFunc(t.querierAPI.InstantQueryHandler)),

		"/loki/api/v1/label":               querier.WrapQuerySpanAndTimeout("query.Label", t.querierAPI).Wrap(http.HandlerFunc(t.querierAPI.LabelHandler)),
		"/loki/api/v1/labels":              querier.WrapQuerySpanAndTimeout("query.Label", t.querierAPI).Wrap(http.HandlerFunc(t.querierAPI.LabelHandler)),
		"/loki/api/v1/label/{name}/values": querier.WrapQuerySpanAndTimeout("query.Label", t.querierAPI).Wrap(http.HandlerFunc(t.querierAPI.LabelHandler)),

		"/loki/api/v1/series":      querier.WrapQuerySpanAndTimeout("query.Series", t.querierAPI).Wrap(http.HandlerFunc(t.querierAPI.SeriesHandler)),
		"/loki/api/v1/index/stats": querier.WrapQuerySpanAndTimeout("query.IndexStats", t.querierAPI).Wrap(http.HandlerFunc(t.querierAPI.IndexStatsHandler)),

		"/api/prom/query": middleware.Merge(
			httpMiddleware,
			querier.WrapQuerySpanAndTimeout("query.LogQuery", t.querierAPI),
		).Wrap(http.HandlerFunc(t.querierAPI.LogQueryHandler)),

		"/api/prom/label":               querier.WrapQuerySpanAndTimeout("query.Label", t.querierAPI).Wrap(http.HandlerFunc(t.querierAPI.LabelHandler)),
		"/api/prom/label/{name}/values": querier.WrapQuerySpanAndTimeout("query.Label", t.querierAPI).Wrap(http.HandlerFunc(t.querierAPI.LabelHandler)),
		"/api/prom/series":              querier.WrapQuerySpanAndTimeout("query.Series", t.querierAPI).Wrap(http.HandlerFunc(t.querierAPI.SeriesHandler)),
	}

	// We always want to register tail routes externally, tail requests are different from normal queries, they
	// are HTTP requests that get upgraded to websocket requests and need to be handled/kept open by the Queriers.
	// The frontend has code to proxy these requests, however when running in the same processes
	// (such as target=All or target=Read) we don't want the frontend to proxy and instead we want the Queriers
	// to directly register these routes.
	// In practice this means we always want the queriers to register the tail routes externally, when a querier
	// is standalone ALL routes are registered externally, and when it's in the same process as a frontend,
	// we disable the proxying of the tail routes in initQueryFrontend() and we still want these routes regiestered
	// on the external router.
	alwaysExternalHandlers := map[string]http.Handler{
		"/loki/api/v1/tail": http.HandlerFunc(t.querierAPI.TailHandler),
		"/api/prom/tail":    http.HandlerFunc(t.querierAPI.TailHandler),
	}

	svc, err := querier.InitWorkerService(
		querierWorkerServiceConfig,
		prometheus.DefaultRegisterer,
		queryHandlers,
		alwaysExternalHandlers,
		t.Server.HTTP,
		t.Server.HTTPServer.Handler,
		t.HTTPAuthMiddleware,
	)
	if err != nil {
		return nil, err
	}

	if svc != nil {
		svc.AddListener(deleteRequestsStoreListener(deleteStore))
	}
	return svc, nil
}

func (t *Loki) initIngester() (_ services.Service, err error) {
	t.Cfg.Ingester.LifecyclerConfig.ListenPort = t.Cfg.Server.GRPCListenPort

	t.Ingester, err = ingester.New(t.Cfg.Ingester, t.Cfg.IngesterClient, t.Store, t.overrides, t.tenantConfigs, prometheus.DefaultRegisterer)
	if err != nil {
		return
	}

	if t.Cfg.Ingester.Wrapper != nil {
		t.Ingester = t.Cfg.Ingester.Wrapper.Wrap(t.Ingester)
	}

	logproto.RegisterPusherServer(t.Server.GRPC, t.Ingester)
	logproto.RegisterQuerierServer(t.Server.GRPC, t.Ingester)
	logproto.RegisterIngesterServer(t.Server.GRPC, t.Ingester)
	logproto.RegisterStreamDataServer(t.Server.GRPC, t.Ingester)

	httpMiddleware := middleware.Merge(
		serverutil.RecoveryHTTPMiddleware,
	)
	t.Server.HTTP.Methods("GET", "POST").Path("/flush").Handler(
		httpMiddleware.Wrap(http.HandlerFunc(t.Ingester.FlushHandler)),
	)
	t.Server.HTTP.Methods("POST").Path("/ingester/flush_shutdown").Handler(
		httpMiddleware.Wrap(http.HandlerFunc(t.Ingester.LegacyShutdownHandler)),
	)
	t.Server.HTTP.Methods("POST").Path("/ingester/shutdown").Handler(
		httpMiddleware.Wrap(http.HandlerFunc(t.Ingester.ShutdownHandler)),
	)
	return t.Ingester, nil
}

func (t *Loki) initTableManager() (services.Service, error) {
	err := t.Cfg.SchemaConfig.Load()
	if err != nil {
		return nil, err
	}

	// Assume the newest config is the one to use
	lastConfig := &t.Cfg.SchemaConfig.Configs[len(t.Cfg.SchemaConfig.Configs)-1]

	if (t.Cfg.TableManager.ChunkTables.WriteScale.Enabled ||
		t.Cfg.TableManager.IndexTables.WriteScale.Enabled ||
		t.Cfg.TableManager.ChunkTables.InactiveWriteScale.Enabled ||
		t.Cfg.TableManager.IndexTables.InactiveWriteScale.Enabled ||
		t.Cfg.TableManager.ChunkTables.ReadScale.Enabled ||
		t.Cfg.TableManager.IndexTables.ReadScale.Enabled ||
		t.Cfg.TableManager.ChunkTables.InactiveReadScale.Enabled ||
		t.Cfg.TableManager.IndexTables.InactiveReadScale.Enabled) &&
		t.Cfg.StorageConfig.AWSStorageConfig.Metrics.URL == "" {
		level.Error(util_log.Logger).Log("msg", "WriteScale is enabled but no Metrics URL has been provided")
		os.Exit(1)
	}

	reg := prometheus.WrapRegistererWith(prometheus.Labels{"component": "table-manager-store"}, prometheus.DefaultRegisterer)

	tableClient, err := storage.NewTableClient(lastConfig.IndexType, t.Cfg.StorageConfig, t.clientMetrics, reg)
	if err != nil {
		return nil, err
	}

	bucketClient, err := storage.NewBucketClient(t.Cfg.StorageConfig)
	util_log.CheckFatal("initializing bucket client", err, util_log.Logger)

	t.tableManager, err = index.NewTableManager(t.Cfg.TableManager, t.Cfg.SchemaConfig, maxChunkAgeForTableManager, tableClient, bucketClient, nil, prometheus.DefaultRegisterer)
	if err != nil {
		return nil, err
	}
	if lastConfig.IndexType != lastConfig.ObjectType {
		level.Warn(util_log.Logger).Log("msg", "IndexType != ObjectType, new objectTableClient", "IndexType", lastConfig.IndexType, "ObjectType", lastConfig.ObjectType)
		objectTableClient, err := storage.NewTableClient(lastConfig.ObjectType, t.Cfg.StorageConfig, t.clientMetrics, reg)
		if err != nil {
			level.Warn(util_log.Logger).Log("msg", "init objectTableClient fail,", "err", err)
		}
		if objectTableClient != nil {
			level.Warn(util_log.Logger).Log("msg", "tableManager Append ObjectTableClient", "type", lastConfig.ObjectType)
			t.tableManager.AppendObjectTableClient(objectTableClient)
		}
	}
	return t.tableManager, nil
}

func (t *Loki) initStore() (_ services.Service, err error) {
	// Always set these configs
	t.Cfg.StorageConfig.BoltDBShipperConfig.IndexGatewayClientConfig.Mode = t.Cfg.IndexGateway.Mode
	t.Cfg.StorageConfig.TSDBShipperConfig.IndexGatewayClientConfig.Mode = t.Cfg.IndexGateway.Mode
	if t.Cfg.IndexGateway.Mode == indexgateway.RingMode {
		t.Cfg.StorageConfig.BoltDBShipperConfig.IndexGatewayClientConfig.Ring = t.indexGatewayRingManager.Ring
		t.Cfg.StorageConfig.TSDBShipperConfig.IndexGatewayClientConfig.Ring = t.indexGatewayRingManager.Ring
	}

	// If RF > 1 and current or upcoming index type is boltdb-shipper then disable index dedupe and write dedupe cache.
	// This is to ensure that index entries are replicated to all the boltdb files in ingesters flushing replicated data.
	if t.Cfg.Ingester.LifecyclerConfig.RingConfig.ReplicationFactor > 1 && config.UsingObjectStorageIndex(t.Cfg.SchemaConfig.Configs) {
		t.Cfg.ChunkStoreConfig.DisableIndexDeduplication = true
		t.Cfg.ChunkStoreConfig.WriteDedupeCacheConfig = cache.Config{}
	}

	// Set configs pertaining to object storage based indices
	if config.UsingObjectStorageIndex(t.Cfg.SchemaConfig.Configs) {
		t.Cfg.StorageConfig.BoltDBShipperConfig.IngesterName = t.Cfg.Ingester.LifecyclerConfig.ID
		t.Cfg.StorageConfig.TSDBShipperConfig.IngesterName = t.Cfg.Ingester.LifecyclerConfig.ID

		switch true {
		case t.Cfg.isModuleEnabled(Ingester), t.Cfg.isModuleEnabled(Write):
			// Use fifo cache for caching index in memory, this also significantly helps performance.
			t.Cfg.StorageConfig.IndexQueriesCacheConfig = cache.Config{
				EmbeddedCache: cache.EmbeddedCacheConfig{
					Enabled:   true,
					MaxSizeMB: 200,
					// This is a small hack to save some CPU cycles.
					// We check if the object is still valid after pulling it from cache using the IndexCacheValidity value
					// however it has to be deserialized to do so, setting the cache validity to some arbitrary amount less than the
					// IndexCacheValidity guarantees the FIFO cache will expire the object first which can be done without
					// having to deserialize the object.
					TTL: t.Cfg.StorageConfig.IndexCacheValidity - 1*time.Minute,
				},
			}
			// Force the retain period to be longer than the IndexCacheValidity used in the store, this guarantees we don't
			// have query gaps on chunks flushed after an index entry is cached by keeping them retained in the ingester
			// and queried as part of live data until the cache TTL expires on the index entry.
			t.Cfg.Ingester.RetainPeriod = t.Cfg.StorageConfig.IndexCacheValidity + 1*time.Minute

			// We do not want ingester to unnecessarily keep downloading files
			t.Cfg.StorageConfig.BoltDBShipperConfig.Mode = indexshipper.ModeWriteOnly
			t.Cfg.StorageConfig.BoltDBShipperConfig.IngesterDBRetainPeriod = shipperQuerierIndexUpdateDelay(t.Cfg.StorageConfig.IndexCacheValidity, t.Cfg.StorageConfig.BoltDBShipperConfig.ResyncInterval)

			t.Cfg.StorageConfig.TSDBShipperConfig.Mode = indexshipper.ModeWriteOnly
			t.Cfg.StorageConfig.TSDBShipperConfig.IngesterDBRetainPeriod = shipperQuerierIndexUpdateDelay(t.Cfg.StorageConfig.IndexCacheValidity, t.Cfg.StorageConfig.TSDBShipperConfig.ResyncInterval)

		case t.Cfg.isModuleEnabled(Querier), t.Cfg.isModuleEnabled(Ruler), t.Cfg.isModuleEnabled(Read), t.Cfg.isModuleEnabled(Backend), t.isModuleActive(IndexGateway):
			// We do not want query to do any updates to index
			t.Cfg.StorageConfig.BoltDBShipperConfig.Mode = indexshipper.ModeReadOnly
			t.Cfg.StorageConfig.TSDBShipperConfig.Mode = indexshipper.ModeReadOnly
		default:
			t.Cfg.StorageConfig.BoltDBShipperConfig.Mode = indexshipper.ModeReadWrite
			t.Cfg.StorageConfig.BoltDBShipperConfig.IngesterDBRetainPeriod = shipperQuerierIndexUpdateDelay(t.Cfg.StorageConfig.IndexCacheValidity, t.Cfg.StorageConfig.BoltDBShipperConfig.ResyncInterval)
			t.Cfg.StorageConfig.TSDBShipperConfig.Mode = indexshipper.ModeReadWrite
			t.Cfg.StorageConfig.TSDBShipperConfig.IngesterDBRetainPeriod = shipperQuerierIndexUpdateDelay(t.Cfg.StorageConfig.IndexCacheValidity, t.Cfg.StorageConfig.TSDBShipperConfig.ResyncInterval)

		}
	}

	if config.UsingObjectStorageIndex(t.Cfg.SchemaConfig.Configs) {
		var asyncStore bool

		shipperConfigIdx := config.ActivePeriodConfig(t.Cfg.SchemaConfig.Configs)
		iTy := t.Cfg.SchemaConfig.Configs[shipperConfigIdx].IndexType
		if iTy != config.BoltDBShipperType && iTy != config.TSDBType {
			shipperConfigIdx++
		}

		// TODO(owen-d): make helper more agnostic between boltdb|tsdb
		var resyncInterval time.Duration
		switch t.Cfg.SchemaConfig.Configs[shipperConfigIdx].IndexType {
		case config.BoltDBShipperType:
			resyncInterval = t.Cfg.StorageConfig.BoltDBShipperConfig.ResyncInterval
		case config.TSDBType:
			resyncInterval = t.Cfg.StorageConfig.TSDBShipperConfig.ResyncInterval
		}

		minIngesterQueryStoreDuration := shipperMinIngesterQueryStoreDuration(
			t.Cfg.Ingester.MaxChunkAge,
			shipperQuerierIndexUpdateDelay(
				t.Cfg.StorageConfig.IndexCacheValidity,
				resyncInterval,
			),
		)

		switch true {
		case t.Cfg.isModuleEnabled(Querier), t.Cfg.isModuleEnabled(Ruler), t.Cfg.isModuleEnabled(Read):
			// Do not use the AsyncStore if the querier is configured with QueryStoreOnly set to true
			if t.Cfg.Querier.QueryStoreOnly {
				break
			}
			// Use AsyncStore to query both ingesters local store and chunk store for store queries.
			// Only queriers should use the AsyncStore, it should never be used in ingesters.
			asyncStore = true

			// The legacy Read target includes the index gateway, so disable the index-gateway client in that configuration.
			if t.Cfg.LegacyReadTarget && t.Cfg.isModuleEnabled(Read) {
				t.Cfg.StorageConfig.BoltDBShipperConfig.IndexGatewayClientConfig.Disabled = true
				t.Cfg.StorageConfig.TSDBShipperConfig.IndexGatewayClientConfig.Disabled = true
			}
			// Backend target includes the index gateway
		case t.Cfg.isModuleEnabled(IndexGateway), t.Cfg.isModuleEnabled(Backend):
			// we want to use the actual storage when running the index-gateway, so we remove the Addr from the config
			t.Cfg.StorageConfig.BoltDBShipperConfig.IndexGatewayClientConfig.Disabled = true
			t.Cfg.StorageConfig.TSDBShipperConfig.IndexGatewayClientConfig.Disabled = true
		case t.Cfg.isModuleEnabled(All):
			// We want ingester to also query the store when using boltdb-shipper but only when running with target All.
			// We do not want to use AsyncStore otherwise it would start spiraling around doing queries over and over again to the ingesters and store.
			// ToDo: See if we can avoid doing this when not running loki in clustered mode.
			t.Cfg.Ingester.QueryStore = true

			mlb, err := calculateMaxLookBack(
				t.Cfg.SchemaConfig.Configs[shipperConfigIdx],
				t.Cfg.Ingester.QueryStoreMaxLookBackPeriod,
				minIngesterQueryStoreDuration,
			)
			if err != nil {
				return nil, err
			}
			t.Cfg.Ingester.QueryStoreMaxLookBackPeriod = mlb
		}

		if asyncStore {
			t.Cfg.StorageConfig.EnableAsyncStore = true
			t.Cfg.StorageConfig.AsyncStoreConfig = storage.AsyncStoreCfg{
				IngesterQuerier: t.ingesterQuerier,
				QueryIngestersWithin: calculateAsyncStoreQueryIngestersWithin(
					t.Cfg.Querier.QueryIngestersWithin,
					minIngesterQueryStoreDuration,
				),
			}
		}
	}

	t.Store, err = storage.NewStore(t.Cfg.StorageConfig, t.Cfg.ChunkStoreConfig, t.Cfg.SchemaConfig, t.overrides, t.clientMetrics, prometheus.DefaultRegisterer, util_log.Logger)
	if err != nil {
		return
	}

	return services.NewIdleService(nil, func(_ error) error {
		t.Store.Stop()
		return nil
	}), nil
}

func (t *Loki) initIngesterQuerier() (_ services.Service, err error) {
	t.ingesterQuerier, err = querier.NewIngesterQuerier(t.Cfg.IngesterClient, t.ring, t.Cfg.Querier.ExtraQueryDelay)
	if err != nil {
		return nil, err
	}

	return services.NewIdleService(nil, nil), nil
}

// Placeholder limits type to pass to cortex frontend
type disabledShuffleShardingLimits struct{}

func (disabledShuffleShardingLimits) MaxQueriersPerUser(userID string) int { return 0 }

func (t *Loki) initQueryFrontendTripperware() (_ services.Service, err error) {
	level.Debug(util_log.Logger).Log("msg", "initializing query frontend tripperware")

	tripperware, stopper, err := queryrange.NewTripperware(
		t.Cfg.QueryRange,
		util_log.Logger,
		t.overrides,
		t.Cfg.SchemaConfig,
		t.cacheGenerationLoader, t.Cfg.CompactorConfig.RetentionEnabled,
		prometheus.DefaultRegisterer,
	)
	if err != nil {
		return
	}
	t.stopper = stopper
	t.QueryFrontEndTripperware = tripperware

	return services.NewIdleService(nil, nil), nil
}

func (t *Loki) initCacheGenerationLoader() (_ services.Service, err error) {
	var client generationnumber.CacheGenClient
	if t.supportIndexDeleteRequest() {
		compactorAddress, isGRPCAddress, err := t.compactorAddress()
		if err != nil {
			return nil, err
		}

		reg := prometheus.WrapRegistererWith(prometheus.Labels{"for": "cache_gen", "client_type": t.Cfg.Target.String()}, prometheus.DefaultRegisterer)
		if isGRPCAddress {
			client, err = compactor_client.NewGRPCClient(compactorAddress, t.Cfg.CompactorGRPCClient, reg)
			if err != nil {
				return nil, err
			}
		} else {
			client, err = compactor_client.NewHTTPClient(compactorAddress, t.Cfg.CompactorHTTPClient)
			if err != nil {
				return nil, err
			}
		}
	}

	t.cacheGenerationLoader = generationnumber.NewGenNumberLoader(client, prometheus.DefaultRegisterer)
	return services.NewIdleService(nil, func(failureCase error) error {
		t.cacheGenerationLoader.Stop()
		return nil
	}), nil
}

func (t *Loki) supportIndexDeleteRequest() bool {
	return config.UsingObjectStorageIndex(t.Cfg.SchemaConfig.Configs)
}

// compactorAddress returns the configured address of the compactor.
// It prefers grpc address over http. If the address is grpc then the bool would be true otherwise false
func (t *Loki) compactorAddress() (string, bool, error) {
	legacyReadMode := t.Cfg.LegacyReadTarget && t.Cfg.isModuleEnabled(Read)
	if t.Cfg.isModuleEnabled(All) || legacyReadMode || t.Cfg.isModuleEnabled(Backend) {
		// In single binary or read modes, this module depends on Server
		return fmt.Sprintf("%s:%d", t.Cfg.Server.GRPCListenAddress, t.Cfg.Server.GRPCListenPort), true, nil
	}

<<<<<<< HEAD
	if t.Cfg.Common.CompactorAddress == "" {
		return fmt.Sprintf("http://127.0.0.1:%d", t.Cfg.Server.HTTPListenPort), nil
=======
	if t.Cfg.Common.CompactorAddress == "" && t.Cfg.Common.CompactorGRPCAddress == "" {
		return "", false, errors.New("query filtering for deletes requires 'compactor_grpc_address' or 'compactor_address' to be configured")
>>>>>>> 723f524e
	}

	if t.Cfg.Common.CompactorGRPCAddress != "" {
		return t.Cfg.Common.CompactorGRPCAddress, true, nil
	}

	return t.Cfg.Common.CompactorAddress, false, nil
}

func (t *Loki) initQueryFrontend() (_ services.Service, err error) {
	level.Debug(util_log.Logger).Log("msg", "initializing query frontend", "config", fmt.Sprintf("%+v", t.Cfg.Frontend))

	combinedCfg := frontend.CombinedFrontendConfig{
		Handler:       t.Cfg.Frontend.Handler,
		FrontendV1:    t.Cfg.Frontend.FrontendV1,
		FrontendV2:    t.Cfg.Frontend.FrontendV2,
		DownstreamURL: t.Cfg.Frontend.DownstreamURL,
	}
	roundTripper, frontendV1, frontendV2, err := frontend.InitFrontend(
		combinedCfg,
		scheduler.SafeReadRing(t.queryScheduler),
		disabledShuffleShardingLimits{},
		t.Cfg.Server.GRPCListenPort,
		util_log.Logger,
		prometheus.DefaultRegisterer)
	if err != nil {
		return nil, err
	}

	if frontendV1 != nil {
		frontendv1pb.RegisterFrontendServer(t.Server.GRPC, frontendV1)
		t.frontend = frontendV1
		level.Debug(util_log.Logger).Log("msg", "using query frontend", "version", "v1")
	} else if frontendV2 != nil {
		frontendv2pb.RegisterFrontendForQuerierServer(t.Server.GRPC, frontendV2)
		t.frontend = frontendV2
		level.Debug(util_log.Logger).Log("msg", "using query frontend", "version", "v2")
	} else {
		level.Debug(util_log.Logger).Log("msg", "no query frontend configured")
	}

	roundTripper = t.QueryFrontEndTripperware(roundTripper)

	frontendHandler := transport.NewHandler(t.Cfg.Frontend.Handler, roundTripper, util_log.Logger, prometheus.DefaultRegisterer)
	if t.Cfg.Frontend.CompressResponses {
		frontendHandler = gziphandler.GzipHandler(frontendHandler)
	}

	frontendHandler = middleware.Merge(
		httpreq.ExtractQueryTagsMiddleware(),
		serverutil.RecoveryHTTPMiddleware,
		t.HTTPAuthMiddleware,
		queryrange.StatsHTTPMiddleware,
		serverutil.NewPrepopulateMiddleware(),
		serverutil.ResponseJSONMiddleware(),
	).Wrap(frontendHandler)

	var defaultHandler http.Handler
	// If this process also acts as a Querier we don't do any proxying of tail requests
	if t.Cfg.Frontend.TailProxyURL != "" && !t.isModuleActive(Querier) {
		httpMiddleware := middleware.Merge(
			httpreq.ExtractQueryTagsMiddleware(),
			t.HTTPAuthMiddleware,
			queryrange.StatsHTTPMiddleware,
		)
		tailURL, err := url.Parse(t.Cfg.Frontend.TailProxyURL)
		if err != nil {
			return nil, err
		}
		tp := httputil.NewSingleHostReverseProxy(tailURL)

		cfg, err := t.Cfg.Frontend.TLS.GetTLSConfig()
		if err != nil {
			return nil, err
		}

		tp.Transport = &http.Transport{
			TLSClientConfig: cfg,
		}

		director := tp.Director
		tp.Director = func(req *http.Request) {
			director(req)
			req.Host = tailURL.Host
		}

		defaultHandler = httpMiddleware.Wrap(tp)
	} else {
		defaultHandler = frontendHandler
	}
	t.Server.HTTP.Path("/loki/api/v1/query_range").Methods("GET", "POST").Handler(frontendHandler)
	t.Server.HTTP.Path("/loki/api/v1/query").Methods("GET", "POST").Handler(frontendHandler)
	t.Server.HTTP.Path("/loki/api/v1/label").Methods("GET", "POST").Handler(frontendHandler)
	t.Server.HTTP.Path("/loki/api/v1/labels").Methods("GET", "POST").Handler(frontendHandler)
	t.Server.HTTP.Path("/loki/api/v1/label/{name}/values").Methods("GET", "POST").Handler(frontendHandler)
	t.Server.HTTP.Path("/loki/api/v1/series").Methods("GET", "POST").Handler(frontendHandler)
	t.Server.HTTP.Path("/loki/api/v1/index/stats").Methods("GET", "POST").Handler(frontendHandler)
	t.Server.HTTP.Path("/api/prom/query").Methods("GET", "POST").Handler(frontendHandler)
	t.Server.HTTP.Path("/api/prom/label").Methods("GET", "POST").Handler(frontendHandler)
	t.Server.HTTP.Path("/api/prom/label/{name}/values").Methods("GET", "POST").Handler(frontendHandler)
	t.Server.HTTP.Path("/api/prom/series").Methods("GET", "POST").Handler(frontendHandler)

	// Only register tailing requests if this process does not act as a Querier
	// If this process is also a Querier the Querier will register the tail endpoints.
	if !t.isModuleActive(Querier) {
		// defer tail endpoints to the default handler
		t.Server.HTTP.Path("/loki/api/v1/tail").Methods("GET", "POST").Handler(defaultHandler)
		t.Server.HTTP.Path("/api/prom/tail").Methods("GET", "POST").Handler(defaultHandler)
	}

	if t.frontend == nil {
		return services.NewIdleService(nil, func(_ error) error {
			if t.stopper != nil {
				t.stopper.Stop()
				t.stopper = nil
			}
			return nil
		}), nil
	}

	return services.NewIdleService(func(ctx context.Context) error {
		return services.StartAndAwaitRunning(ctx, t.frontend)
	}, func(_ error) error {
		// Log but not return in case of error, so that other following dependencies
		// are stopped too.
		if err := services.StopAndAwaitTerminated(context.Background(), t.frontend); err != nil {
			level.Warn(util_log.Logger).Log("msg", "failed to stop frontend service", "err", err)
		}

		if t.stopper != nil {
			t.stopper.Stop()
		}
		return nil
	}), nil
}

func (t *Loki) initRulerStorage() (_ services.Service, err error) {
	// if the ruler is not configured and we're in single binary then let's just log an error and continue.
	// unfortunately there is no way to generate a "default" config and compare default against actual
	// to determine if it's unconfigured.  the following check, however, correctly tests this.
	// Single binary integration tests will break if this ever drifts
	legacyReadMode := t.Cfg.LegacyReadTarget && t.Cfg.isModuleEnabled(Read)
	if (t.Cfg.isModuleEnabled(All) || legacyReadMode || t.Cfg.isModuleEnabled(Backend)) && t.Cfg.Ruler.StoreConfig.IsDefaults() {
		level.Info(util_log.Logger).Log("msg", "Ruler storage is not configured; ruler will not be started.")
		return
	}

	// Make sure storage directory exists if using filesystem store
	if t.Cfg.Ruler.StoreConfig.Type == "local" && t.Cfg.Ruler.StoreConfig.Local.Directory != "" {
		err := chunk_util.EnsureDirectory(t.Cfg.Ruler.StoreConfig.Local.Directory)
		if err != nil {
			return nil, err
		}
	}

	t.RulerStorage, err = base_ruler.NewLegacyRuleStore(t.Cfg.Ruler.StoreConfig, t.Cfg.StorageConfig.Hedging, t.clientMetrics, ruler.GroupLoader{}, util_log.Logger)

	return
}

func (t *Loki) initRuler() (_ services.Service, err error) {
	if t.RulerStorage == nil {
		level.Info(util_log.Logger).Log("msg", "RulerStorage is nil.  Not starting the ruler.")
		return nil, nil
	}

	t.Cfg.Ruler.Ring.ListenPort = t.Cfg.Server.GRPCListenPort

	deleteStore, err := t.deleteRequestsClient("ruler", t.overrides)
	if err != nil {
		return nil, err
	}

	q, err := querier.New(t.Cfg.Querier, t.Store, t.ingesterQuerier, t.overrides, deleteStore, nil)
	if err != nil {
		return nil, err
	}

	engine := logql.NewEngine(t.Cfg.Querier.Engine, q, t.overrides, log.With(util_log.Logger, "component", "ruler"))

	t.ruler, err = ruler.NewRuler(
		t.Cfg.Ruler,
		engine,
		prometheus.DefaultRegisterer,
		util_log.Logger,
		t.RulerStorage,
		t.overrides,
	)

	if err != nil {
		return
	}

	t.rulerAPI = base_ruler.NewAPI(t.ruler, t.RulerStorage, util_log.Logger)

	// Expose HTTP endpoints.
	if t.Cfg.Ruler.EnableAPI {
		t.Server.HTTP.Path("/ruler/ring").Methods("GET", "POST").Handler(t.ruler)

		if t.Cfg.InternalServer.Enable {
			t.InternalServer.HTTP.Path("/ruler/ring").Methods("GET").Handler(t.ruler)
		}

		base_ruler.RegisterRulerServer(t.Server.GRPC, t.ruler)

		// Prometheus Rule API Routes
		t.Server.HTTP.Path("/prometheus/api/v1/rules").Methods("GET").Handler(t.HTTPAuthMiddleware.Wrap(http.HandlerFunc(t.rulerAPI.PrometheusRules)))
		t.Server.HTTP.Path("/prometheus/api/v1/alerts").Methods("GET").Handler(t.HTTPAuthMiddleware.Wrap(http.HandlerFunc(t.rulerAPI.PrometheusAlerts)))

		// Ruler Legacy API Routes
		t.Server.HTTP.Path("/api/prom/rules").Methods("GET").Handler(t.HTTPAuthMiddleware.Wrap(http.HandlerFunc(t.rulerAPI.ListRules)))
		t.Server.HTTP.Path("/api/prom/rules/{namespace}").Methods("GET").Handler(t.HTTPAuthMiddleware.Wrap(http.HandlerFunc(t.rulerAPI.ListRules)))
		t.Server.HTTP.Path("/api/prom/rules/{namespace}").Methods("POST").Handler(t.HTTPAuthMiddleware.Wrap(http.HandlerFunc(t.rulerAPI.CreateRuleGroup)))
		t.Server.HTTP.Path("/api/prom/rules/{namespace}").Methods("DELETE").Handler(t.HTTPAuthMiddleware.Wrap(http.HandlerFunc(t.rulerAPI.DeleteNamespace)))
		t.Server.HTTP.Path("/api/prom/rules/{namespace}/{groupName}").Methods("GET").Handler(t.HTTPAuthMiddleware.Wrap(http.HandlerFunc(t.rulerAPI.GetRuleGroup)))
		t.Server.HTTP.Path("/api/prom/rules/{namespace}/{groupName}").Methods("DELETE").Handler(t.HTTPAuthMiddleware.Wrap(http.HandlerFunc(t.rulerAPI.DeleteRuleGroup)))

		// Ruler API Routes
		t.Server.HTTP.Path("/loki/api/v1/rules").Methods("GET").Handler(t.HTTPAuthMiddleware.Wrap(http.HandlerFunc(t.rulerAPI.ListRules)))
		t.Server.HTTP.Path("/loki/api/v1/rules/{namespace}").Methods("GET").Handler(t.HTTPAuthMiddleware.Wrap(http.HandlerFunc(t.rulerAPI.ListRules)))
		t.Server.HTTP.Path("/loki/api/v1/rules/{namespace}").Methods("POST").Handler(t.HTTPAuthMiddleware.Wrap(http.HandlerFunc(t.rulerAPI.CreateRuleGroup)))
		t.Server.HTTP.Path("/loki/api/v1/rules/{namespace}").Methods("DELETE").Handler(t.HTTPAuthMiddleware.Wrap(http.HandlerFunc(t.rulerAPI.DeleteNamespace)))
		t.Server.HTTP.Path("/loki/api/v1/rules/{namespace}/{groupName}").Methods("GET").Handler(t.HTTPAuthMiddleware.Wrap(http.HandlerFunc(t.rulerAPI.GetRuleGroup)))
		t.Server.HTTP.Path("/loki/api/v1/rules/{namespace}/{groupName}").Methods("DELETE").Handler(t.HTTPAuthMiddleware.Wrap(http.HandlerFunc(t.rulerAPI.DeleteRuleGroup)))
	}

	t.ruler.AddListener(deleteRequestsStoreListener(deleteStore))
	return t.ruler, nil
}

func (t *Loki) initMemberlistKV() (services.Service, error) {
	reg := prometheus.DefaultRegisterer

	t.Cfg.MemberlistKV.MetricsNamespace = "loki"
	t.Cfg.MemberlistKV.MetricsRegisterer = reg
	t.Cfg.MemberlistKV.Codecs = []codec.Codec{
		ring.GetCodec(),
		usagestats.JSONCodec,
	}

	dnsProviderReg := prometheus.WrapRegistererWithPrefix(
		"cortex_",
		prometheus.WrapRegistererWith(
			prometheus.Labels{"name": "memberlist"},
			reg,
		),
	)
	dnsProvider := dns.NewProvider(util_log.Logger, dnsProviderReg, dns.GolangResolverType)

	t.MemberlistKV = memberlist.NewKVInitService(&t.Cfg.MemberlistKV, util_log.Logger, dnsProvider, reg)

	t.Cfg.CompactorConfig.CompactorRing.KVStore.MemberlistKV = t.MemberlistKV.GetMemberlistKV
	t.Cfg.Distributor.DistributorRing.KVStore.MemberlistKV = t.MemberlistKV.GetMemberlistKV
	t.Cfg.IndexGateway.Ring.KVStore.MemberlistKV = t.MemberlistKV.GetMemberlistKV
	t.Cfg.Ingester.LifecyclerConfig.RingConfig.KVStore.MemberlistKV = t.MemberlistKV.GetMemberlistKV
	t.Cfg.QueryScheduler.SchedulerRing.KVStore.MemberlistKV = t.MemberlistKV.GetMemberlistKV
	t.Cfg.Ruler.Ring.KVStore.MemberlistKV = t.MemberlistKV.GetMemberlistKV

	t.Server.HTTP.Handle("/memberlist", t.MemberlistKV)

	if t.Cfg.InternalServer.Enable {
		t.InternalServer.HTTP.Path("/memberlist").Methods("GET").Handler(t.MemberlistKV)
	}

	return t.MemberlistKV, nil
}

func (t *Loki) initCompactor() (services.Service, error) {
	// Set some config sections from other config sections in the config struct
	t.Cfg.CompactorConfig.CompactorRing.ListenPort = t.Cfg.Server.GRPCListenPort

	if !config.UsingObjectStorageIndex(t.Cfg.SchemaConfig.Configs) {
		level.Info(util_log.Logger).Log("msg", "Not using object storage index, not starting compactor")
		return nil, nil
	}

	err := t.Cfg.SchemaConfig.Load()
	if err != nil {
		return nil, err
	}

	objectClient, err := storage.NewObjectClient(t.Cfg.CompactorConfig.SharedStoreType, t.Cfg.StorageConfig, t.clientMetrics)
	if err != nil {
		return nil, err
	}

	t.compactor, err = compactor.NewCompactor(t.Cfg.CompactorConfig, objectClient, t.Cfg.SchemaConfig, t.overrides, prometheus.DefaultRegisterer)
	if err != nil {
		return nil, err
	}

	t.compactor.RegisterIndexCompactor(config.BoltDBShipperType, boltdb_shipper_compactor.NewIndexCompactor())
	t.compactor.RegisterIndexCompactor(config.TSDBType, tsdb.NewIndexCompactor())
	t.Server.HTTP.Path("/compactor/ring").Methods("GET", "POST").Handler(t.compactor)

	if t.Cfg.InternalServer.Enable {
		t.InternalServer.HTTP.Path("/compactor/ring").Methods("GET").Handler(t.compactor)
	}

	if t.Cfg.CompactorConfig.RetentionEnabled {
		t.Server.HTTP.Path("/loki/api/v1/delete").Methods("PUT", "POST").Handler(t.addCompactorMiddleware(t.compactor.DeleteRequestsHandler.AddDeleteRequestHandler))
		t.Server.HTTP.Path("/loki/api/v1/delete").Methods("GET").Handler(t.addCompactorMiddleware(t.compactor.DeleteRequestsHandler.GetAllDeleteRequestsHandler))
		t.Server.HTTP.Path("/loki/api/v1/delete").Methods("DELETE").Handler(t.addCompactorMiddleware(t.compactor.DeleteRequestsHandler.CancelDeleteRequestHandler))
		t.Server.HTTP.Path("/loki/api/v1/cache/generation_numbers").Methods("GET").Handler(t.addCompactorMiddleware(t.compactor.DeleteRequestsHandler.GetCacheGenerationNumberHandler))
		grpc.RegisterCompactorServer(t.Server.GRPC, t.compactor.DeleteRequestsGRPCHandler)
	}

	return t.compactor, nil
}

func (t *Loki) addCompactorMiddleware(h http.HandlerFunc) http.Handler {
	return t.HTTPAuthMiddleware.Wrap(deletion.TenantMiddleware(t.overrides, h))
}

func (t *Loki) initIndexGateway() (services.Service, error) {
	t.Cfg.IndexGateway.Ring.ListenPort = t.Cfg.Server.GRPCListenPort

	indexClient, err := storage.NewIndexClient(config.BoltDBShipperType, t.Cfg.StorageConfig, t.Cfg.SchemaConfig, t.overrides, t.clientMetrics, t.indexGatewayRingManager.IndexGatewayOwnsTenant, prometheus.DefaultRegisterer)
	if err != nil {
		return nil, err
	}
	gateway, err := indexgateway.NewIndexGateway(t.Cfg.IndexGateway, util_log.Logger, prometheus.DefaultRegisterer, t.Store, indexClient)
	if err != nil {
		return nil, err
	}

	logproto.RegisterIndexGatewayServer(t.Server.GRPC, gateway)
	return gateway, nil
}

func (t *Loki) initIndexGatewayRing() (_ services.Service, err error) {
	// IndexGateway runs by default on legacy read and backend targets, and should always assume
	// ring mode when run in this way.
	legacyReadMode := t.Cfg.LegacyReadTarget && t.isModuleActive(Read)
	if legacyReadMode || t.isModuleActive(Backend) {
		t.Cfg.IndexGateway.Mode = indexgateway.RingMode
	}

	if t.Cfg.IndexGateway.Mode != indexgateway.RingMode {
		return
	}

	t.Cfg.StorageConfig.BoltDBShipperConfig.Mode = indexshipper.ModeReadOnly
	t.Cfg.StorageConfig.TSDBShipperConfig.Mode = indexshipper.ModeReadOnly
	t.Cfg.IndexGateway.Ring.ListenPort = t.Cfg.Server.GRPCListenPort

	managerMode := indexgateway.ClientMode
	if t.Cfg.isModuleEnabled(IndexGateway) || legacyReadMode || t.Cfg.isModuleEnabled(Backend) {
		managerMode = indexgateway.ServerMode
	}
	rm, err := indexgateway.NewRingManager(managerMode, t.Cfg.IndexGateway, util_log.Logger, prometheus.DefaultRegisterer)

	if err != nil {
		return nil, gerrors.Wrap(err, "new index gateway ring manager")
	}

	t.indexGatewayRingManager = rm

	t.Server.HTTP.Path("/indexgateway/ring").Methods("GET", "POST").Handler(t.indexGatewayRingManager)

	if t.Cfg.InternalServer.Enable {
		t.InternalServer.HTTP.Path("/indexgateway/ring").Methods("GET").Handler(t.indexGatewayRingManager)
	}

	return t.indexGatewayRingManager, nil
}

func (t *Loki) initQueryScheduler() (services.Service, error) {
	// Set some config sections from other config sections in the config struct
	t.Cfg.QueryScheduler.SchedulerRing.ListenPort = t.Cfg.Server.GRPCListenPort

	s, err := scheduler.NewScheduler(t.Cfg.QueryScheduler, t.overrides, util_log.Logger, prometheus.DefaultRegisterer)
	if err != nil {
		return nil, err
	}

	schedulerpb.RegisterSchedulerForFrontendServer(t.Server.GRPC, s)
	schedulerpb.RegisterSchedulerForQuerierServer(t.Server.GRPC, s)
	t.Server.HTTP.Path("/scheduler/ring").Methods("GET", "POST").Handler(s)

	if t.Cfg.InternalServer.Enable {
		t.InternalServer.HTTP.Path("/scheduler/ring").Methods("GET").Handler(s)
	}

	t.queryScheduler = s
	return s, nil
}

func (t *Loki) initUsageReport() (services.Service, error) {
	if !t.Cfg.UsageReport.Enabled {
		return nil, nil
	}
	t.Cfg.UsageReport.Leader = false
	if t.isModuleActive(Ingester) {
		t.Cfg.UsageReport.Leader = true
	}

	usagestats.Target(t.Cfg.Target.String())
	period, err := t.Cfg.SchemaConfig.SchemaForTime(model.Now())
	if err != nil {
		return nil, err
	}

	objectClient, err := storage.NewObjectClient(period.ObjectType, t.Cfg.StorageConfig, t.clientMetrics)
	if err != nil {
		level.Info(util_log.Logger).Log("msg", "failed to initialize usage report", "err", err)
		return nil, nil
	}
	ur, err := usagestats.NewReporter(t.Cfg.UsageReport, t.Cfg.Ingester.LifecyclerConfig.RingConfig.KVStore, objectClient, util_log.Logger, prometheus.DefaultRegisterer)
	if err != nil {
		level.Info(util_log.Logger).Log("msg", "failed to initialize usage report", "err", err)
		return nil, nil
	}
	t.usageReport = ur
	return ur, nil
}

func (t *Loki) deleteRequestsClient(clientType string, limits *validation.Overrides) (deletion.DeleteRequestsClient, error) {
	if !t.supportIndexDeleteRequest() || !t.Cfg.CompactorConfig.RetentionEnabled {
		return deletion.NewNoOpDeleteRequestsStore(), nil
	}

	compactorAddress, isGRPCAddress, err := t.compactorAddress()
	if err != nil {
		return nil, err
	}

	reg := prometheus.WrapRegistererWith(prometheus.Labels{"for": "delete_requests", "client_type": clientType}, prometheus.DefaultRegisterer)
	var compactorClient deletion.CompactorClient
	if isGRPCAddress {
		compactorClient, err = compactor_client.NewGRPCClient(compactorAddress, t.Cfg.CompactorGRPCClient, reg)
		if err != nil {
			return nil, err
		}
	} else {
		compactorClient, err = compactor_client.NewHTTPClient(compactorAddress, t.Cfg.CompactorHTTPClient)
		if err != nil {
			return nil, err
		}
	}

	client, err := deletion.NewDeleteRequestsClient(compactorClient, t.deleteClientMetrics, clientType)
	if err != nil {
		return nil, err
	}

	return deletion.NewPerTenantDeleteRequestsClient(client, limits), nil
}

func calculateMaxLookBack(pc config.PeriodConfig, maxLookBackConfig, minDuration time.Duration) (time.Duration, error) {
	if pc.ObjectType != indexshipper.FilesystemObjectStoreType && maxLookBackConfig.Nanoseconds() != 0 {
		return 0, errors.New("it is an error to specify a non zero `query_store_max_look_back_period` value when using any object store other than `filesystem`")
	}

	if maxLookBackConfig == 0 {
		// If the QueryStoreMaxLookBackPeriod is still it's default value of 0, set it to the minDuration.
		return minDuration, nil
	} else if maxLookBackConfig > 0 && maxLookBackConfig < minDuration {
		// If the QueryStoreMaxLookBackPeriod is > 0 (-1 is allowed for infinite), make sure it's at least greater than minDuration or throw an error
		return 0, fmt.Errorf("the configured query_store_max_look_back_period of '%v' is less than the calculated default of '%v' "+
			"which is calculated based on the max_chunk_age + 15 minute boltdb-shipper interval + 15 min additional buffer.  Increase this value"+
			"greater than the default or remove it from the configuration to use the default", maxLookBackConfig, minDuration)
	}
	return maxLookBackConfig, nil
}

func calculateAsyncStoreQueryIngestersWithin(queryIngestersWithinConfig, minDuration time.Duration) time.Duration {
	// 0 means do not limit queries, we would also not limit ingester queries from AsyncStore.
	if queryIngestersWithinConfig == 0 {
		return 0
	}

	if queryIngestersWithinConfig < minDuration {
		return minDuration
	}
	return queryIngestersWithinConfig
}

// shipperQuerierIndexUpdateDelay returns duration it could take for queriers to serve the index since it was uploaded.
// It considers upto 3 sync attempts for the indexgateway/queries to be successful in syncing the files to factor in worst case scenarios like
// failures in sync, low download throughput, various kinds of caches in between etc. which can delay the sync operation from getting all the updates from the storage.
// It also considers index cache validity because a querier could have cached index just before it was going to resync which means
// it would keep serving index until the cache entries expire.
func shipperQuerierIndexUpdateDelay(cacheValidity, resyncInterval time.Duration) time.Duration {
	return cacheValidity + resyncInterval*3
}

// shipperIngesterIndexUploadDelay returns duration it could take for an index file containing id of a chunk to be uploaded to the shared store since it got flushed.
func shipperIngesterIndexUploadDelay() time.Duration {
	return shipper_index.ShardDBsByDuration + indexshipper.UploadInterval
}

// shipperMinIngesterQueryStoreDuration returns minimum duration(with some buffer) ingesters should query their stores to
// avoid missing any logs or chunk ids due to async nature of shipper.
func shipperMinIngesterQueryStoreDuration(maxChunkAge, querierUpdateDelay time.Duration) time.Duration {
	return maxChunkAge + shipperIngesterIndexUploadDelay() + querierUpdateDelay + 5*time.Minute
}

// NewServerService constructs service from Server component.
// servicesToWaitFor is called when server is stopping, and should return all
// services that need to terminate before server actually stops.
// N.B.: this function is NOT Cortex specific, please let's keep it that way.
// Passed server should not react on signals. Early return from Run function is considered to be an error.
func NewServerService(serv *server.Server, servicesToWaitFor func() []services.Service) services.Service {
	serverDone := make(chan error, 1)

	runFn := func(ctx context.Context) error {
		go func() {
			defer close(serverDone)
			serverDone <- serv.Run()
		}()

		select {
		case <-ctx.Done():
			return nil
		case err := <-serverDone:
			if err != nil {
				return err
			}
			return fmt.Errorf("server stopped unexpectedly")
		}
	}

	stoppingFn := func(_ error) error {
		// wait until all modules are done, and then shutdown server.
		for _, s := range servicesToWaitFor() {
			_ = s.AwaitTerminated(context.Background())
		}

		// shutdown HTTP and gRPC servers (this also unblocks Run)
		serv.Shutdown()

		// if not closed yet, wait until server stops.
		<-serverDone
		level.Info(util_log.Logger).Log("msg", "server stopped")
		return nil
	}

	return services.NewBasicService(nil, runFn, stoppingFn)
}

// DisableSignalHandling puts a dummy signal handler
func DisableSignalHandling(config *server.Config) {
	config.SignalHandler = make(ignoreSignalHandler)
}

type ignoreSignalHandler chan struct{}

func (dh ignoreSignalHandler) Loop() {
	<-dh
}

func (dh ignoreSignalHandler) Stop() {
	close(dh)
}<|MERGE_RESOLUTION|>--- conflicted
+++ resolved
@@ -736,13 +736,8 @@
 		return fmt.Sprintf("%s:%d", t.Cfg.Server.GRPCListenAddress, t.Cfg.Server.GRPCListenPort), true, nil
 	}
 
-<<<<<<< HEAD
-	if t.Cfg.Common.CompactorAddress == "" {
-		return fmt.Sprintf("http://127.0.0.1:%d", t.Cfg.Server.HTTPListenPort), nil
-=======
 	if t.Cfg.Common.CompactorAddress == "" && t.Cfg.Common.CompactorGRPCAddress == "" {
 		return "", false, errors.New("query filtering for deletes requires 'compactor_grpc_address' or 'compactor_address' to be configured")
->>>>>>> 723f524e
 	}
 
 	if t.Cfg.Common.CompactorGRPCAddress != "" {
