package loki

import (
	"flag"
	"fmt"
	"reflect"
	"regexp"
	"strings"
	"time"

	"github.com/grafana/dskit/flagext"
	"github.com/pkg/errors"

	"github.com/grafana/loki/v3/pkg/loki/common"
	"github.com/grafana/loki/v3/pkg/storage/chunk/cache"
	"github.com/grafana/loki/v3/pkg/storage/config"
	"github.com/grafana/loki/v3/pkg/storage/types"
	"github.com/grafana/loki/v3/pkg/util/cfg"
	lokiring "github.com/grafana/loki/v3/pkg/util/ring"

	"github.com/grafana/loki/v3/pkg/ruler/rulestore/local"
	loki_net "github.com/grafana/loki/v3/pkg/util/net"
)

const versionFlag = "version"

// ConfigWrapper is a struct containing the Loki config along with other values that can be set on the command line
// for interacting with the config file or the application directly.
// ConfigWrapper implements cfg.DynamicCloneable, allowing configuration to be dynamically set based
// on the logic in ApplyDynamicConfig, which receives values set in config file
type ConfigWrapper struct {
	Config          `yaml:",inline"`
	printVersion    bool
	VerifyConfig    bool
	PrintConfig     bool
	ListTargets     bool
	LogConfig       bool
	ConfigFile      string
	ConfigExpandEnv bool
}

func PrintVersion(args []string) bool {
	pattern := regexp.MustCompile(`^-+` + versionFlag + `$`)
	for _, a := range args {
		if pattern.MatchString(a) {
			return true
		}
	}
	return false
}

func (c *ConfigWrapper) RegisterFlags(f *flag.FlagSet) {
	f.BoolVar(&c.printVersion, versionFlag, false, "Print this builds version information")
	f.BoolVar(&c.VerifyConfig, "verify-config", false, "Verify config file and exits")
	f.BoolVar(&c.PrintConfig, "print-config-stderr", false, "Dump the entire Loki config object to stderr")
	f.BoolVar(&c.ListTargets, "list-targets", false, "List available targets")
	f.BoolVar(&c.LogConfig, "log-config-reverse-order", false, "Dump the entire Loki config object at Info log "+
		"level with the order reversed, reversing the order makes viewing the entries easier in Grafana.")
	f.StringVar(&c.ConfigFile, "config.file", "config.yaml,config/config.yaml", "configuration file to load, can be a comma separated list of paths, first existing file will be used")
	f.BoolVar(&c.ConfigExpandEnv, "config.expand-env", false, "Expands ${var} in config according to the values of the environment variables.")
	c.Config.RegisterFlags(f)
}

// Clone takes advantage of pass-by-value semantics to return a distinct *Config.
// This is primarily used to parse a different flag set without mutating the original *Config.
func (c *ConfigWrapper) Clone() flagext.Registerer {
	return func(c ConfigWrapper) *ConfigWrapper {
		return &c
	}(*c)
}

const memberlistStr = "memberlist"

// ApplyDynamicConfig satisfies WithCommonCloneable interface, and applies all rules for setting Loki
// config values from the common section of the Loki config file.
// This method's purpose is to simplify Loki's config in an opinionated way so that Loki can be run
// with the minimal amount of config options for most use cases. It also aims to reduce redundancy where
// some values are set multiple times through the Loki config.
func (c *ConfigWrapper) ApplyDynamicConfig() cfg.Source {
	defaults := ConfigWrapper{}
	flagext.DefaultValues(&defaults)

	return func(dst cfg.Cloneable) error {
		r, ok := dst.(*ConfigWrapper)
		if !ok {
			return errors.New("dst is not a Loki ConfigWrapper")
		}

		// If nobody has defined any frontend address, scheduler address, or downstream url
		// we can default to using the query scheduler ring for scheduler discovery.
		if r.Worker.FrontendAddress == "" &&
			r.Worker.SchedulerAddress == "" &&
			r.Frontend.DownstreamURL == "" &&
			r.Frontend.FrontendV2.SchedulerAddress == "" {
			r.QueryScheduler.UseSchedulerRing = true
		}

		applyPathPrefixDefaults(r, &defaults)

		applyInstanceConfigs(r, &defaults)

		applyCommonReplicationFactor(r, &defaults)

		applyDynamicRingConfigs(r, &defaults)

		appendLoopbackInterface(r, &defaults)

		if err := applyTokensFilePath(r); err != nil {
			return err
		}

		if err := applyStorageConfig(r, &defaults); err != nil {
			return err
		}

		if i := lastBoltdbShipperConfig(r.SchemaConfig.Configs); i != len(r.SchemaConfig.Configs) {
			betterBoltdbShipperDefaults(r)
		}

		if i := lastTSDBConfig(r.SchemaConfig.Configs); i != len(r.SchemaConfig.Configs) {
			betterTSDBShipperDefaults(r)
		}

		applyEmbeddedCacheConfig(r)
		applyIngesterFinalSleep(r)
		applyIngesterReplicationFactor(r)
		applyChunkRetain(r, &defaults)
		if err := applyCommonQuerierWorkerGRPCConfig(r, &defaults); err != nil {
			return err
		}

		return nil
	}
}

func lastConfigFor(configs []config.PeriodConfig, predicate func(config.PeriodConfig) bool) int {
	for i := len(configs) - 1; i >= 0; i-- {
		if predicate(configs[i]) {
			return i
		}
	}
	return len(configs)
}

func lastBoltdbShipperConfig(configs []config.PeriodConfig) int {
	return lastConfigFor(configs, func(p config.PeriodConfig) bool {
		return p.IndexType == types.BoltDBShipperType
	})
}

func lastTSDBConfig(configs []config.PeriodConfig) int {
	return lastConfigFor(configs, func(p config.PeriodConfig) bool {
		return p.IndexType == types.TSDBType
	})
}

// applyInstanceConfigs apply to Loki components instance-related configurations under the common
// config section.
//
// The list of components making usage of these instance-related configurations are: compactor's ring,
// ruler's ring, distributor's ring, ingester's ring, query scheduler's ring, and the query frontend.
//
// The list of implement common configurations are:
// - "instance-addr", the address advertised to be used by other components.
// - "instance-interface-names", a list of net interfaces used when looking for addresses.
func applyInstanceConfigs(r, defaults *ConfigWrapper) {
	if !reflect.DeepEqual(r.Common.InstanceAddr, defaults.Common.InstanceAddr) {
		if reflect.DeepEqual(r.Common.Ring.InstanceAddr, defaults.Common.Ring.InstanceAddr) {
			r.Common.Ring.InstanceAddr = r.Common.InstanceAddr
		}
		r.Frontend.FrontendV2.Addr = r.Common.InstanceAddr
		r.IndexGateway.Ring.InstanceAddr = r.Common.InstanceAddr
		r.MemberlistKV.AdvertiseAddr = r.Common.InstanceAddr
	}

	if !reflect.DeepEqual(r.Common.InstanceInterfaceNames, defaults.Common.InstanceInterfaceNames) {
		if reflect.DeepEqual(r.Common.Ring.InstanceInterfaceNames, defaults.Common.Ring.InstanceInterfaceNames) {
			r.Common.Ring.InstanceInterfaceNames = r.Common.InstanceInterfaceNames
		}
		r.Frontend.FrontendV2.InfNames = r.Common.InstanceInterfaceNames
		r.IndexGateway.Ring.InstanceInterfaceNames = r.Common.InstanceInterfaceNames
	}
}

// applyCommonReplicationFactor apply the common replication factor to the Index Gateway and Bloom Gateway rings.
func applyCommonReplicationFactor(r, defaults *ConfigWrapper) {
	if !reflect.DeepEqual(r.Common.ReplicationFactor, defaults.Common.ReplicationFactor) {
		r.IndexGateway.Ring.ReplicationFactor = r.Common.ReplicationFactor
	}
}

// applyDynamicRingConfigs checks the current config and, depending on the given values, reuse ring configs accordingly.
//
// 1. Gives preference to any explicit ring config set. For instance, if the user explicitly configures Distributor's ring,
// that config will prevail. This rule is enforced by the fact that the config file and command line args are parsed
// again after the dynamic config has been applied, so will take higher precedence.
// 2. If no explicit ring config is set, use the common ring configured if provided.
// 3. If no common ring was provided, use the memberlist config if provided.
// 4. If no common ring or memberlist were provided, use the ingester's ring configuration.
//
// When using the ingester or common ring config, the loopback interface will be appended to the end of
// the list of default interface names.
func applyDynamicRingConfigs(r, defaults *ConfigWrapper) {
	if !reflect.DeepEqual(r.Common.Ring, defaults.Common.Ring) {
		// common ring is provided, use that for all rings, merging with
		// any specific configs provided for each ring
		applyConfigToRings(r, defaults, r.Common.Ring, true)
		return
	}

	// common ring not set, so use memberlist for all rings if set
	if len(r.MemberlistKV.JoinMembers) > 0 {
		applyMemberlistConfig(r)
	} else {
		// neither common ring nor memberlist set, use ingester ring configuration for all rings
		// that have not been configured. Don't merge any ingester ring configurations for rings
		// that deviate from the default in any way.
		ingesterRingCfg := lokiring.CortexLifecyclerConfigToRingConfig(r.Ingester.LifecyclerConfig)
		applyConfigToRings(r, defaults, ingesterRingCfg, false)
	}
}

// applyConfigToRings will reuse a given RingConfig everywhere else we have a ring configured.
// `mergeWithExisting` will be true when applying the common config, false when applying the ingester
// config. This decision was made since the ingester ring copying behavior is likely to be less intuitive,
// and was added as a stop-gap to prevent the new rings in 2.4 from breaking existing configs before 2.4 that only had an ingester
// ring defined. When `mergeWithExisting` is false, we will not apply any of the ring config to a ring that has
// any deviations from defaults. When mergeWithExisting is true, the ring config is overlaid on top of any specified
// derivations, with the derivations taking precedence.
func applyConfigToRings(r, defaults *ConfigWrapper, rc lokiring.RingConfig, mergeWithExisting bool) {
	// Ingester - mergeWithExisting is false when applying the ingester config, and we only want to
	// change ingester ring values when applying the common config, so there's no need for the DeepEqual
	// check here.
	if mergeWithExisting {
		r.Ingester.LifecyclerConfig.RingConfig.KVStore = rc.KVStore
		r.Ingester.LifecyclerConfig.HeartbeatPeriod = rc.HeartbeatPeriod
		r.Ingester.LifecyclerConfig.RingConfig.HeartbeatTimeout = rc.HeartbeatTimeout
		r.Ingester.LifecyclerConfig.TokensFilePath = rc.TokensFilePath
		r.Ingester.LifecyclerConfig.RingConfig.ZoneAwarenessEnabled = rc.ZoneAwarenessEnabled
		r.Ingester.LifecyclerConfig.ID = rc.InstanceID
		r.Ingester.LifecyclerConfig.InfNames = rc.InstanceInterfaceNames
		r.Ingester.LifecyclerConfig.Port = rc.InstancePort
		r.Ingester.LifecyclerConfig.Addr = rc.InstanceAddr
		r.Ingester.LifecyclerConfig.Zone = rc.InstanceZone
		r.Ingester.LifecyclerConfig.ListenPort = rc.ListenPort
		r.Ingester.LifecyclerConfig.ObservePeriod = rc.ObservePeriod
	}

	if mergeWithExisting {
		r.Pattern.LifecyclerConfig.RingConfig.KVStore = rc.KVStore
		r.Pattern.LifecyclerConfig.HeartbeatPeriod = rc.HeartbeatPeriod
		r.Pattern.LifecyclerConfig.RingConfig.HeartbeatTimeout = rc.HeartbeatTimeout
		r.Pattern.LifecyclerConfig.TokensFilePath = rc.TokensFilePath
		r.Pattern.LifecyclerConfig.RingConfig.ZoneAwarenessEnabled = rc.ZoneAwarenessEnabled
		r.Pattern.LifecyclerConfig.ID = rc.InstanceID
		r.Pattern.LifecyclerConfig.InfNames = rc.InstanceInterfaceNames
		r.Pattern.LifecyclerConfig.Port = rc.InstancePort
		r.Pattern.LifecyclerConfig.Addr = rc.InstanceAddr
		r.Pattern.LifecyclerConfig.Zone = rc.InstanceZone
		r.Pattern.LifecyclerConfig.ListenPort = rc.ListenPort
		r.Pattern.LifecyclerConfig.ObservePeriod = rc.ObservePeriod
	}

	// Distributor
	if mergeWithExisting || reflect.DeepEqual(r.Distributor.DistributorRing, defaults.Distributor.DistributorRing) {
		r.Distributor.DistributorRing.HeartbeatTimeout = rc.HeartbeatTimeout
		r.Distributor.DistributorRing.HeartbeatPeriod = rc.HeartbeatPeriod
		r.Distributor.DistributorRing.InstancePort = rc.InstancePort
		r.Distributor.DistributorRing.InstanceAddr = rc.InstanceAddr
		r.Distributor.DistributorRing.InstanceID = rc.InstanceID
		r.Distributor.DistributorRing.InstanceInterfaceNames = rc.InstanceInterfaceNames
		r.Distributor.DistributorRing.KVStore = rc.KVStore
	}

	// Ruler
	if mergeWithExisting || reflect.DeepEqual(r.Ruler.Ring, defaults.Ruler.Ring) {
		r.Ruler.Ring.HeartbeatTimeout = rc.HeartbeatTimeout
		r.Ruler.Ring.HeartbeatPeriod = rc.HeartbeatPeriod
		r.Ruler.Ring.InstancePort = rc.InstancePort
		r.Ruler.Ring.InstanceAddr = rc.InstanceAddr
		r.Ruler.Ring.InstanceID = rc.InstanceID
		r.Ruler.Ring.InstanceInterfaceNames = rc.InstanceInterfaceNames
		r.Ruler.Ring.KVStore = rc.KVStore
	}

	// Query Scheduler
	if mergeWithExisting || reflect.DeepEqual(r.QueryScheduler.SchedulerRing, defaults.QueryScheduler.SchedulerRing) {
		r.QueryScheduler.SchedulerRing.HeartbeatTimeout = rc.HeartbeatTimeout
		r.QueryScheduler.SchedulerRing.HeartbeatPeriod = rc.HeartbeatPeriod
		r.QueryScheduler.SchedulerRing.InstancePort = rc.InstancePort
		r.QueryScheduler.SchedulerRing.InstanceAddr = rc.InstanceAddr
		r.QueryScheduler.SchedulerRing.InstanceID = rc.InstanceID
		r.QueryScheduler.SchedulerRing.InstanceInterfaceNames = rc.InstanceInterfaceNames
		r.QueryScheduler.SchedulerRing.InstanceZone = rc.InstanceZone
		r.QueryScheduler.SchedulerRing.ZoneAwarenessEnabled = rc.ZoneAwarenessEnabled
		r.QueryScheduler.SchedulerRing.KVStore = rc.KVStore
	}

	// Compactor
	if mergeWithExisting || reflect.DeepEqual(r.CompactorConfig.CompactorRing, defaults.CompactorConfig.CompactorRing) {
		r.CompactorConfig.CompactorRing.HeartbeatTimeout = rc.HeartbeatTimeout
		r.CompactorConfig.CompactorRing.HeartbeatPeriod = rc.HeartbeatPeriod
		r.CompactorConfig.CompactorRing.InstancePort = rc.InstancePort
		r.CompactorConfig.CompactorRing.InstanceAddr = rc.InstanceAddr
		r.CompactorConfig.CompactorRing.InstanceID = rc.InstanceID
		r.CompactorConfig.CompactorRing.InstanceInterfaceNames = rc.InstanceInterfaceNames
		r.CompactorConfig.CompactorRing.InstanceZone = rc.InstanceZone
		r.CompactorConfig.CompactorRing.ZoneAwarenessEnabled = rc.ZoneAwarenessEnabled
		r.CompactorConfig.CompactorRing.KVStore = rc.KVStore
	}

	// IndexGateway
	if mergeWithExisting || reflect.DeepEqual(r.IndexGateway.Ring, defaults.IndexGateway.Ring) {
		r.IndexGateway.Ring.HeartbeatTimeout = rc.HeartbeatTimeout
		r.IndexGateway.Ring.HeartbeatPeriod = rc.HeartbeatPeriod
		r.IndexGateway.Ring.InstancePort = rc.InstancePort
		r.IndexGateway.Ring.InstanceAddr = rc.InstanceAddr
		r.IndexGateway.Ring.InstanceID = rc.InstanceID
		r.IndexGateway.Ring.InstanceInterfaceNames = rc.InstanceInterfaceNames
		r.IndexGateway.Ring.InstanceZone = rc.InstanceZone
		r.IndexGateway.Ring.ZoneAwarenessEnabled = rc.ZoneAwarenessEnabled
		r.IndexGateway.Ring.KVStore = rc.KVStore
	}
}

func applyTokensFilePath(cfg *ConfigWrapper) error {
	// Ingester
	f, err := tokensFile(cfg, "ingester.tokens")
	if err != nil {
		return err
	}
	cfg.Ingester.LifecyclerConfig.TokensFilePath = f

	// Compactor
	f, err = tokensFile(cfg, "compactor.tokens")
	if err != nil {
		return err
	}
	cfg.CompactorConfig.CompactorRing.TokensFilePath = f

	// Query Scheduler
	f, err = tokensFile(cfg, "scheduler.tokens")
	if err != nil {
		return err
	}
	cfg.QueryScheduler.SchedulerRing.TokensFilePath = f

	// Index Gateway
	f, err = tokensFile(cfg, "indexgateway.tokens")
	if err != nil {
		return err
	}
	cfg.IndexGateway.Ring.TokensFilePath = f

	// Pattern
	f, err = tokensFile(cfg, "pattern.tokens")
	if err != nil {
		return err
	}
	cfg.Pattern.LifecyclerConfig.TokensFilePath = f

	return nil
}

// tokensFile will create a tokens file with the provided name in the common config /tokens directory
// if and only if:
// * the common config persist_tokens == true
// * the common config path_prefix is defined.
func tokensFile(cfg *ConfigWrapper, file string) (string, error) {
	if !cfg.Common.PersistTokens {
		return "", nil
	}
	if cfg.Common.PathPrefix == "" {
		return "", errors.New("if persist_tokens is true, path_prefix MUST be defined")
	}

	return cfg.Common.PathPrefix + "/" + file, nil
}

func applyPathPrefixDefaults(r, defaults *ConfigWrapper) {
	if r.Common.PathPrefix != "" {
		prefix := strings.TrimSuffix(r.Common.PathPrefix, "/")

		if r.Ruler.RulePath == defaults.Ruler.RulePath {
			r.Ruler.RulePath = fmt.Sprintf("%s/rules-temp", prefix)
		}

		if r.Ingester.WAL.Dir == defaults.Ingester.WAL.Dir {
			r.Ingester.WAL.Dir = fmt.Sprintf("%s/wal", prefix)
		}

		if r.CompactorConfig.WorkingDirectory == defaults.CompactorConfig.WorkingDirectory {
			r.CompactorConfig.WorkingDirectory = fmt.Sprintf("%s/compactor", prefix)
		}
		if len(r.StorageConfig.BloomShipperConfig.WorkingDirectory) == 1 &&
			len(r.StorageConfig.BloomShipperConfig.WorkingDirectory) == len(defaults.StorageConfig.BloomShipperConfig.WorkingDirectory) &&
			r.StorageConfig.BloomShipperConfig.WorkingDirectory[0] == defaults.StorageConfig.BloomShipperConfig.WorkingDirectory[0] {
			_ = r.StorageConfig.BloomShipperConfig.WorkingDirectory.Set(fmt.Sprintf("%s/blooms", prefix))
		}
	}
}

// appendLoopbackInterface will append the loopback interface to the interface names used by the Loki components
// (ex: rings, v2 frontend, etc).
//
// The append won't occur for an specific component if an explicit list of net interface names is provided for that component.
func appendLoopbackInterface(cfg, defaults *ConfigWrapper) {
	loopbackIface, err := loki_net.LoopbackInterfaceName()
	if err != nil {
		return
	}

	if reflect.DeepEqual(cfg.Ingester.LifecyclerConfig.InfNames, defaults.Ingester.LifecyclerConfig.InfNames) {
		cfg.Ingester.LifecyclerConfig.InfNames = append(cfg.Ingester.LifecyclerConfig.InfNames, loopbackIface)
	}
	if reflect.DeepEqual(cfg.Pattern.LifecyclerConfig.InfNames, defaults.Pattern.LifecyclerConfig.InfNames) {
		cfg.Pattern.LifecyclerConfig.InfNames = append(cfg.Pattern.LifecyclerConfig.InfNames, loopbackIface)
	}

	if reflect.DeepEqual(cfg.Frontend.FrontendV2.InfNames, defaults.Frontend.FrontendV2.InfNames) {
		cfg.Frontend.FrontendV2.InfNames = append(cfg.Config.Frontend.FrontendV2.InfNames, loopbackIface)
	}

	if reflect.DeepEqual(cfg.Distributor.DistributorRing.InstanceInterfaceNames, defaults.Distributor.DistributorRing.InstanceInterfaceNames) {
		cfg.Distributor.DistributorRing.InstanceInterfaceNames = append(cfg.Distributor.DistributorRing.InstanceInterfaceNames, loopbackIface)
	}

	if reflect.DeepEqual(cfg.Common.Ring.InstanceInterfaceNames, defaults.Common.Ring.InstanceInterfaceNames) {
		cfg.Common.Ring.InstanceInterfaceNames = append(cfg.Common.Ring.InstanceInterfaceNames, loopbackIface)
	}

	if reflect.DeepEqual(cfg.CompactorConfig.CompactorRing.InstanceInterfaceNames, defaults.CompactorConfig.CompactorRing.InstanceInterfaceNames) {
		cfg.CompactorConfig.CompactorRing.InstanceInterfaceNames = append(cfg.CompactorConfig.CompactorRing.InstanceInterfaceNames, loopbackIface)
	}

	if reflect.DeepEqual(cfg.QueryScheduler.SchedulerRing.InstanceInterfaceNames, defaults.QueryScheduler.SchedulerRing.InstanceInterfaceNames) {
		cfg.QueryScheduler.SchedulerRing.InstanceInterfaceNames = append(cfg.QueryScheduler.SchedulerRing.InstanceInterfaceNames, loopbackIface)
	}

	if reflect.DeepEqual(cfg.Ruler.Ring.InstanceInterfaceNames, defaults.Ruler.Ring.InstanceInterfaceNames) {
		cfg.Ruler.Ring.InstanceInterfaceNames = append(cfg.Ruler.Ring.InstanceInterfaceNames, loopbackIface)
	}

	if reflect.DeepEqual(cfg.IndexGateway.Ring.InstanceInterfaceNames, defaults.IndexGateway.Ring.InstanceInterfaceNames) {
		cfg.IndexGateway.Ring.InstanceInterfaceNames = append(cfg.IndexGateway.Ring.InstanceInterfaceNames, loopbackIface)
	}
}

// applyMemberlistConfig will change the default ingester, distributor, ruler, and query scheduler ring configurations to use memberlist.
// The idea here is that if a user explicitly configured the memberlist configuration section, they probably want to be using memberlist
// for all their ring configurations. Since a user can still explicitly override a specific ring configuration
// (for example, use consul for the distributor), it seems harmless to take a guess at better defaults here.
func applyMemberlistConfig(r *ConfigWrapper) {
	r.Ingester.LifecyclerConfig.RingConfig.KVStore.Store = memberlistStr
	r.Pattern.LifecyclerConfig.RingConfig.KVStore.Store = memberlistStr
	r.Distributor.DistributorRing.KVStore.Store = memberlistStr
	r.Ruler.Ring.KVStore.Store = memberlistStr
	r.QueryScheduler.SchedulerRing.KVStore.Store = memberlistStr
	r.CompactorConfig.CompactorRing.KVStore.Store = memberlistStr
	r.IndexGateway.Ring.KVStore.Store = memberlistStr
}

var ErrTooManyStorageConfigs = errors.New("too many storage configs provided in the common config, please only define one storage backend")

// applyStorageConfig will attempt to apply a common storage config for either
// s3, gcs, azure, or swift to all the places we create a storage client.
// If any specific configs for an object storage client have been provided elsewhere in the
// configuration file, applyStorageConfig will not override them.
// If multiple storage configurations are provided, applyStorageConfig will return an error
func applyStorageConfig(cfg, defaults *ConfigWrapper) error {
	var applyConfig func(*ConfigWrapper)

	// only one config is allowed
	configsFound := 0

	if !reflect.DeepEqual(cfg.Common.Storage.Azure, defaults.StorageConfig.AzureStorageConfig) {
		configsFound++

		applyConfig = func(r *ConfigWrapper) {
			r.Ruler.StoreConfig.Type = "azure"
			r.Ruler.StoreConfig.Azure = r.Common.Storage.Azure
			r.StorageConfig.AzureStorageConfig = r.Common.Storage.Azure
			r.StorageConfig.Hedging = r.Common.Storage.Hedging
		}
	}

	filesystemDefaults := common.FilesystemConfig{}
	throwaway := flag.NewFlagSet("throwaway", flag.PanicOnError)
	filesystemDefaults.RegisterFlagsWithPrefix("", throwaway)

	if !reflect.DeepEqual(cfg.Common.Storage.FSConfig, filesystemDefaults) {
		configsFound++

		applyConfig = func(r *ConfigWrapper) {
			r.Ruler.StoreConfig.Type = "local"
			r.Ruler.StoreConfig.Local = local.Config{Directory: r.Common.Storage.FSConfig.RulesDirectory}
			r.StorageConfig.FSConfig.Directory = r.Common.Storage.FSConfig.ChunksDirectory
		}
	}

	if !reflect.DeepEqual(cfg.Common.Storage.GCS, defaults.StorageConfig.GCSConfig) {
		configsFound++

		applyConfig = func(r *ConfigWrapper) {
			r.Ruler.StoreConfig.Type = "gcs"
			r.Ruler.StoreConfig.GCS = r.Common.Storage.GCS
			r.StorageConfig.GCSConfig = r.Common.Storage.GCS
			r.StorageConfig.Hedging = r.Common.Storage.Hedging
		}
	}

	if !reflect.DeepEqual(cfg.Common.Storage.S3, defaults.StorageConfig.AWSStorageConfig.S3Config) {
		configsFound++

		applyConfig = func(r *ConfigWrapper) {
			r.Ruler.StoreConfig.Type = "s3"
			r.Ruler.StoreConfig.S3 = r.Common.Storage.S3
			r.StorageConfig.AWSStorageConfig.S3Config = r.Common.Storage.S3
			r.StorageConfig.Hedging = r.Common.Storage.Hedging
		}
	}

	if !reflect.DeepEqual(cfg.Common.Storage.BOS, defaults.StorageConfig.BOSStorageConfig) {
		configsFound++
		applyConfig = func(r *ConfigWrapper) {
			r.Ruler.StoreConfig.Type = "bos"
			r.Ruler.StoreConfig.BOS = r.Common.Storage.BOS
			r.StorageConfig.BOSStorageConfig = r.Common.Storage.BOS
		}
	}

	if !reflect.DeepEqual(cfg.Common.Storage.Swift, defaults.StorageConfig.Swift) {
		configsFound++

		applyConfig = func(r *ConfigWrapper) {
			r.Ruler.StoreConfig.Type = "swift"
			r.Ruler.StoreConfig.Swift = r.Common.Storage.Swift
			r.StorageConfig.Swift = r.Common.Storage.Swift
			r.StorageConfig.Hedging = r.Common.Storage.Hedging
		}
	}

	if !reflect.DeepEqual(cfg.Common.Storage.AlibabaCloud, defaults.StorageConfig.AlibabaStorageConfig) {
		configsFound++

		applyConfig = func(r *ConfigWrapper) {
			r.Ruler.StoreConfig.Type = "alibaba"
			r.Ruler.StoreConfig.AlibabaCloud = r.Common.Storage.AlibabaCloud
			r.StorageConfig.AlibabaStorageConfig = r.Common.Storage.AlibabaCloud
		}
	}

	if !reflect.DeepEqual(cfg.Common.Storage.COS, defaults.StorageConfig.COSConfig) {
		configsFound++

		applyConfig = func(r *ConfigWrapper) {
			r.Ruler.StoreConfig.Type = "cos"
			r.Ruler.StoreConfig.COS = r.Common.Storage.COS
			r.StorageConfig.COSConfig = r.Common.Storage.COS
		}
	}

	if !reflect.DeepEqual(cfg.Common.Storage.CongestionControl, defaults.StorageConfig.CongestionControl) {
		applyConfig = func(r *ConfigWrapper) {
			r.StorageConfig.CongestionControl = r.Common.Storage.CongestionControl
		}
	}

<<<<<<< HEAD
	if !reflect.DeepEqual(cfg.Common.Storage.ObjStoreConf, defaults.StorageConfig.ObjStoreConf) {
		configsFound++

		applyConfig = func(r *ConfigWrapper) {
			//TODO (JoaoBraveCoding) Add Ruler config
			r.StorageConfig.ThanosObjStore = r.Common.Storage.ThanosObjStore
			r.StorageConfig.ObjStoreConf = r.Common.Storage.ObjStoreConf
			r.StorageConfig.Hedging = r.Common.Storage.Hedging
=======
	if !reflect.DeepEqual(cfg.Common.Storage.ObjectStore, defaults.StorageConfig.ObjectStore) {
		applyConfig = func(r *ConfigWrapper) {
			r.StorageConfig.ObjectStore = r.Common.Storage.ObjectStore
>>>>>>> 70508975
		}
	}

	if configsFound > 1 {
		return ErrTooManyStorageConfigs
	}

	if applyConfig != nil {
		applyConfig(cfg)
	}

	return nil
}

func betterBoltdbShipperDefaults(cfg *ConfigWrapper) {
	if cfg.Common.PathPrefix != "" {
		prefix := strings.TrimSuffix(cfg.Common.PathPrefix, "/")

		if cfg.StorageConfig.BoltDBShipperConfig.ActiveIndexDirectory == "" {
			cfg.StorageConfig.BoltDBShipperConfig.ActiveIndexDirectory = fmt.Sprintf("%s/boltdb-shipper-active", prefix)
		}

		if cfg.StorageConfig.BoltDBShipperConfig.CacheLocation == "" {
			cfg.StorageConfig.BoltDBShipperConfig.CacheLocation = fmt.Sprintf("%s/boltdb-shipper-cache", prefix)
		}
	}
}

func betterTSDBShipperDefaults(cfg *ConfigWrapper) {
	if cfg.Common.PathPrefix != "" {
		prefix := strings.TrimSuffix(cfg.Common.PathPrefix, "/")

		if cfg.StorageConfig.TSDBShipperConfig.ActiveIndexDirectory == "" {
			cfg.StorageConfig.TSDBShipperConfig.ActiveIndexDirectory = fmt.Sprintf("%s/tsdb-shipper-active", prefix)
		}

		if cfg.StorageConfig.TSDBShipperConfig.CacheLocation == "" {
			cfg.StorageConfig.TSDBShipperConfig.CacheLocation = fmt.Sprintf("%s/tsdb-shipper-cache", prefix)
		}
	}
}

// applyEmbeddedCacheConfig turns on Embedded cache for the chunk store, query range results,
// index stats and volume results only if no other cache storage is configured (redis or memcache).
// Not applicable for the index queries cache or for the write dedupe cache.
func applyEmbeddedCacheConfig(r *ConfigWrapper) {
	chunkCacheConfig := r.ChunkStoreConfig.ChunkCacheConfig
	if !cache.IsCacheConfigured(chunkCacheConfig) {
		r.ChunkStoreConfig.ChunkCacheConfig.EmbeddedCache.Enabled = true
	}

	resultsCacheConfig := r.QueryRange.ResultsCacheConfig.CacheConfig
	if !cache.IsCacheConfigured(resultsCacheConfig) {
		r.QueryRange.ResultsCacheConfig.CacheConfig.EmbeddedCache.Enabled = true
	}

	indexStatsCacheConfig := r.QueryRange.StatsCacheConfig.CacheConfig
	if !cache.IsCacheConfigured(indexStatsCacheConfig) {
		prefix := indexStatsCacheConfig.Prefix
		// We use the same config as the query range results cache.
		r.QueryRange.StatsCacheConfig.CacheConfig = r.QueryRange.ResultsCacheConfig.CacheConfig
		r.QueryRange.StatsCacheConfig.CacheConfig.Prefix = prefix
	}

	volumeCacheConfig := r.QueryRange.VolumeCacheConfig.CacheConfig
	if !cache.IsCacheConfigured(volumeCacheConfig) {
		prefix := volumeCacheConfig.Prefix
		// We use the same config as the query range results cache.
		r.QueryRange.VolumeCacheConfig.CacheConfig = r.QueryRange.ResultsCacheConfig.CacheConfig
		r.QueryRange.VolumeCacheConfig.CacheConfig.Prefix = prefix
	}

	seriesCacheConfig := r.QueryRange.SeriesCacheConfig.CacheConfig
	if !cache.IsCacheConfigured(seriesCacheConfig) {
		prefix := seriesCacheConfig.Prefix
		r.QueryRange.SeriesCacheConfig.CacheConfig = r.QueryRange.ResultsCacheConfig.CacheConfig
		r.QueryRange.SeriesCacheConfig.CacheConfig.Prefix = prefix
	}

	labelsCacheConfig := r.QueryRange.LabelsCacheConfig.CacheConfig
	if !cache.IsCacheConfigured(labelsCacheConfig) {
		prefix := labelsCacheConfig.Prefix
		r.QueryRange.LabelsCacheConfig.CacheConfig = r.QueryRange.ResultsCacheConfig.CacheConfig
		r.QueryRange.LabelsCacheConfig.CacheConfig.Prefix = prefix
	}

	instantMetricCacheConfig := r.QueryRange.InstantMetricCacheConfig.CacheConfig
	if !cache.IsCacheConfigured(instantMetricCacheConfig) {
		prefix := instantMetricCacheConfig.Prefix
		r.QueryRange.InstantMetricCacheConfig.CacheConfig = r.QueryRange.ResultsCacheConfig.CacheConfig
		r.QueryRange.InstantMetricCacheConfig.CacheConfig.Prefix = prefix
	}
}

func applyIngesterFinalSleep(cfg *ConfigWrapper) {
	cfg.Ingester.LifecyclerConfig.FinalSleep = 0 * time.Second
}

func applyIngesterReplicationFactor(cfg *ConfigWrapper) {
	cfg.Ingester.LifecyclerConfig.RingConfig.ReplicationFactor = cfg.Common.ReplicationFactor
}

// applyChunkRetain is used to set chunk retain based on having an index query cache configured
// We retain chunks for at least as long as the index queries cache TTL. When an index entry is
// cached, any chunks flushed after that won't be in the cached entry. To make sure their data is
// available the RetainPeriod keeps them available in the ingesters live data. We want to retain them
// for at least as long as the TTL on the index queries cache.
func applyChunkRetain(cfg, defaults *ConfigWrapper) {
	if !reflect.DeepEqual(cfg.StorageConfig.IndexQueriesCacheConfig, defaults.StorageConfig.IndexQueriesCacheConfig) {
		// Only apply this change if the active index period is for boltdb-shipper
		p := config.ActivePeriodConfig(cfg.SchemaConfig.Configs)
		if cfg.SchemaConfig.Configs[p].IndexType == types.BoltDBShipperType {
			// Set the retain period to the cache validity plus one minute. One minute is arbitrary but leaves some
			// buffer to make sure the chunks are there until the index entries expire.
			cfg.Ingester.RetainPeriod = cfg.StorageConfig.IndexCacheValidity + 1*time.Minute
		}
	}
}

func applyCommonQuerierWorkerGRPCConfig(cfg, defaults *ConfigWrapper) error {
	usingNewFrontendCfg := !reflect.DeepEqual(cfg.Worker.NewQueryFrontendGRPCClientConfig, defaults.Worker.NewQueryFrontendGRPCClientConfig)
	usingNewSchedulerCfg := !reflect.DeepEqual(cfg.Worker.QuerySchedulerGRPCClientConfig, defaults.Worker.QuerySchedulerGRPCClientConfig)
	usingOldFrontendCfg := !reflect.DeepEqual(cfg.Worker.OldQueryFrontendGRPCClientConfig, defaults.Worker.OldQueryFrontendGRPCClientConfig)

	if usingOldFrontendCfg {
		if usingNewFrontendCfg || usingNewSchedulerCfg {
			return fmt.Errorf("both `grpc_client_config` and (`query_frontend_grpc_client` or `query_scheduler_grpc_client`) are set at the same time. Please use only `query_frontend_grpc_client` and `query_scheduler_grpc_client`")
		}
		cfg.Worker.NewQueryFrontendGRPCClientConfig = cfg.Worker.OldQueryFrontendGRPCClientConfig
		cfg.Worker.QuerySchedulerGRPCClientConfig = cfg.Worker.OldQueryFrontendGRPCClientConfig
	}

	return nil
}<|MERGE_RESOLUTION|>--- conflicted
+++ resolved
@@ -566,20 +566,9 @@
 		}
 	}
 
-<<<<<<< HEAD
-	if !reflect.DeepEqual(cfg.Common.Storage.ObjStoreConf, defaults.StorageConfig.ObjStoreConf) {
-		configsFound++
-
-		applyConfig = func(r *ConfigWrapper) {
-			//TODO (JoaoBraveCoding) Add Ruler config
-			r.StorageConfig.ThanosObjStore = r.Common.Storage.ThanosObjStore
-			r.StorageConfig.ObjStoreConf = r.Common.Storage.ObjStoreConf
-			r.StorageConfig.Hedging = r.Common.Storage.Hedging
-=======
 	if !reflect.DeepEqual(cfg.Common.Storage.ObjectStore, defaults.StorageConfig.ObjectStore) {
 		applyConfig = func(r *ConfigWrapper) {
 			r.StorageConfig.ObjectStore = r.Common.Storage.ObjectStore
->>>>>>> 70508975
 		}
 	}
 
