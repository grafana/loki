package loki

import (
	"flag"
	"fmt"
	"reflect"
	"regexp"
	"strings"
	"time"

	"github.com/grafana/dskit/flagext"
	"github.com/pkg/errors"

	"github.com/grafana/loki/pkg/loki/common"
	"github.com/grafana/loki/pkg/storage/chunk/cache"
	"github.com/grafana/loki/pkg/storage/config"
	"github.com/grafana/loki/pkg/util"
	"github.com/grafana/loki/pkg/util/cfg"

	"github.com/grafana/loki/pkg/ruler/rulestore/local"
	loki_net "github.com/grafana/loki/pkg/util/net"
)

const versionFlag = "version"

// ConfigWrapper is a struct containing the Loki config along with other values that can be set on the command line
// for interacting with the config file or the application directly.
// ConfigWrapper implements cfg.DynamicCloneable, allowing configuration to be dynamically set based
// on the logic in ApplyDynamicConfig, which receives values set in config file
type ConfigWrapper struct {
	Config          `yaml:",inline"`
	printVersion    bool
	VerifyConfig    bool
	PrintConfig     bool
	ListTargets     bool
	LogConfig       bool
	ConfigFile      string
	ConfigExpandEnv bool
}

func PrintVersion(args []string) bool {
	pattern := regexp.MustCompile(`^-+` + versionFlag + `$`)
	for _, a := range args {
		if pattern.MatchString(a) {
			return true
		}
	}
	return false
}

func (c *ConfigWrapper) RegisterFlags(f *flag.FlagSet) {
	f.BoolVar(&c.printVersion, versionFlag, false, "Print this builds version information")
	f.BoolVar(&c.VerifyConfig, "verify-config", false, "Verify config file and exits")
	f.BoolVar(&c.PrintConfig, "print-config-stderr", false, "Dump the entire Loki config object to stderr")
	f.BoolVar(&c.ListTargets, "list-targets", false, "List available targets")
	f.BoolVar(&c.LogConfig, "log-config-reverse-order", false, "Dump the entire Loki config object at Info log "+
		"level with the order reversed, reversing the order makes viewing the entries easier in Grafana.")
	f.StringVar(&c.ConfigFile, "config.file", "config.yaml,config/config.yaml", "configuration file to load, can be a comma separated list of paths, first existing file will be used")
	f.BoolVar(&c.ConfigExpandEnv, "config.expand-env", false, "Expands ${var} in config according to the values of the environment variables.")
	c.Config.RegisterFlags(f)
}

// Clone takes advantage of pass-by-value semantics to return a distinct *Config.
// This is primarily used to parse a different flag set without mutating the original *Config.
func (c *ConfigWrapper) Clone() flagext.Registerer {
	return func(c ConfigWrapper) *ConfigWrapper {
		return &c
	}(*c)
}

const memberlistStr = "memberlist"

// ApplyDynamicConfig satisfies WithCommonCloneable interface, and applies all rules for setting Loki
// config values from the common section of the Loki config file.
// This method's purpose is to simplify Loki's config in an opinionated way so that Loki can be run
// with the minimal amount of config options for most use cases. It also aims to reduce redundancy where
// some values are set multiple times through the Loki config.
func (c *ConfigWrapper) ApplyDynamicConfig() cfg.Source {
	defaults := ConfigWrapper{}
	flagext.DefaultValues(&defaults)

	return func(dst cfg.Cloneable) error {
		r, ok := dst.(*ConfigWrapper)
		if !ok {
			return errors.New("dst is not a Loki ConfigWrapper")
		}

		// If nobody has defined any frontend address, scheduler address, or downstream url
		// we can default to using the query scheduler ring for scheduler discovery.
		if r.Worker.FrontendAddress == "" &&
			r.Worker.SchedulerAddress == "" &&
			r.Frontend.DownstreamURL == "" &&
			r.Frontend.FrontendV2.SchedulerAddress == "" {
			r.QueryScheduler.UseSchedulerRing = true
		}

		applyPathPrefixDefaults(r, &defaults)

		applyInstanceConfigs(r, &defaults)

		applyCommonReplicationFactor(r, &defaults)

		applyDynamicRingConfigs(r, &defaults)

		appendLoopbackInterface(r, &defaults)

		if err := applyTokensFilePath(r); err != nil {
			return err
		}

		if err := applyStorageConfig(r, &defaults); err != nil {
			return err
		}

		if i := lastBoltdbShipperConfig(r.SchemaConfig.Configs); i != len(r.SchemaConfig.Configs) {
			betterBoltdbShipperDefaults(r, &defaults, r.SchemaConfig.Configs[i])
		}

		if i := lastTSDBConfig(r.SchemaConfig.Configs); i != len(r.SchemaConfig.Configs) {
			betterTSDBShipperDefaults(r, &defaults, r.SchemaConfig.Configs[i])
		}

		applyEmbeddedCacheConfig(r)
		applyIngesterFinalSleep(r)
		applyIngesterReplicationFactor(r)
		applyChunkRetain(r, &defaults)

		return nil
	}
}

func lastConfigFor(configs []config.PeriodConfig, predicate func(config.PeriodConfig) bool) int {
	for i := len(configs) - 1; i >= 0; i-- {
		if predicate(configs[i]) {
			return i
		}
	}
	return len(configs)
}

func lastBoltdbShipperConfig(configs []config.PeriodConfig) int {
	return lastConfigFor(configs, func(p config.PeriodConfig) bool {
		return p.IndexType == config.BoltDBShipperType
	})
}

func lastTSDBConfig(configs []config.PeriodConfig) int {
	return lastConfigFor(configs, func(p config.PeriodConfig) bool {
		return p.IndexType == config.TSDBType
	})
}

// applyInstanceConfigs apply to Loki components instance-related configurations under the common
// config section.
//
// The list of components making usage of these instance-related configurations are: compactor's ring,
// ruler's ring, distributor's ring, ingester's ring, query scheduler's ring, and the query frontend.
//
// The list of implement common configurations are:
// - "instance-addr", the address advertised to be used by other components.
// - "instance-interface-names", a list of net interfaces used when looking for addresses.
func applyInstanceConfigs(r, defaults *ConfigWrapper) {
	if !reflect.DeepEqual(r.Common.InstanceAddr, defaults.Common.InstanceAddr) {
		if reflect.DeepEqual(r.Common.Ring.InstanceAddr, defaults.Common.Ring.InstanceAddr) {
			r.Common.Ring.InstanceAddr = r.Common.InstanceAddr
		}
		r.Frontend.FrontendV2.Addr = r.Common.InstanceAddr
		r.IndexGateway.Ring.InstanceAddr = r.Common.InstanceAddr
		r.MemberlistKV.AdvertiseAddr = r.Common.InstanceAddr
	}

	if !reflect.DeepEqual(r.Common.InstanceInterfaceNames, defaults.Common.InstanceInterfaceNames) {
		if reflect.DeepEqual(r.Common.Ring.InstanceInterfaceNames, defaults.Common.Ring.InstanceInterfaceNames) {
			r.Common.Ring.InstanceInterfaceNames = r.Common.InstanceInterfaceNames
		}
		r.Frontend.FrontendV2.InfNames = r.Common.InstanceInterfaceNames
		r.IndexGateway.Ring.InstanceInterfaceNames = r.Common.InstanceInterfaceNames
	}
}

// applyCommonReplicationFactor apply the common replication factor to the Index Gateway ring.
func applyCommonReplicationFactor(r, defaults *ConfigWrapper) {
	if !reflect.DeepEqual(r.Common.ReplicationFactor, defaults.Common.ReplicationFactor) {
		r.IndexGateway.Ring.ReplicationFactor = r.Common.ReplicationFactor
	}
}

// applyDynamicRingConfigs checks the current config and, depending on the given values, reuse ring configs accordingly.
//
// 1. Gives preference to any explicit ring config set. For instance, if the user explicitly configures Distributor's ring,
// that config will prevail. This rule is enforced by the fact that the config file and command line args are parsed
// again after the dynamic config has been applied, so will take higher precedence.
// 2. If no explicit ring config is set, use the common ring configured if provided.
// 3. If no common ring was provided, use the memberlist config if provided.
// 4. If no common ring or memberlist were provided, use the ingester's ring configuration.
//
// When using the ingester or common ring config, the loopback interface will be appended to the end of
// the list of default interface names.
func applyDynamicRingConfigs(r, defaults *ConfigWrapper) {
	if !reflect.DeepEqual(r.Common.Ring, defaults.Common.Ring) {
		// common ring is provided, use that for all rings, merging with
		// any specific configs provided for each ring
		applyConfigToRings(r, defaults, r.Common.Ring, true)
		return
	}

	// common ring not set, so use memberlist for all rings if set
	if len(r.MemberlistKV.JoinMembers) > 0 {
		applyMemberlistConfig(r)
	} else {
		// neither common ring nor memberlist set, use ingester ring configuration for all rings
		// that have not been configured. Don't merge any ingester ring configurations for rings
		// that deviate from the default in any way.
		ingesterRingCfg := util.CortexLifecyclerConfigToRingConfig(r.Ingester.LifecyclerConfig)
		applyConfigToRings(r, defaults, ingesterRingCfg, false)
	}
}

// applyConfigToRings will reuse a given RingConfig everywhere else we have a ring configured.
// `mergeWithExisting` will be true when applying the common config, false when applying the ingester
// config. This decision was made since the ingester ring copying behavior is likely to be less intuitive,
// and was added as a stop-gap to prevent the new rings in 2.4 from breaking existing configs before 2.4 that only had an ingester
// ring defined. When `mergeWithExisting` is false, we will not apply any of the ring config to a ring that has
// any deviations from defaults. When mergeWithExisting is true, the ring config is overlaid on top of any specified
// derivations, with the derivations taking precedence.
func applyConfigToRings(r, defaults *ConfigWrapper, rc util.RingConfig, mergeWithExisting bool) {
	// Ingester - mergeWithExisting is false when applying the ingester config, and we only want to
	// change ingester ring values when applying the common config, so there's no need for the DeepEqual
	// check here.
	if mergeWithExisting {
		r.Ingester.LifecyclerConfig.RingConfig.KVStore = rc.KVStore
		r.Ingester.LifecyclerConfig.HeartbeatPeriod = rc.HeartbeatPeriod
		r.Ingester.LifecyclerConfig.RingConfig.HeartbeatTimeout = rc.HeartbeatTimeout
		r.Ingester.LifecyclerConfig.TokensFilePath = rc.TokensFilePath
		r.Ingester.LifecyclerConfig.RingConfig.ZoneAwarenessEnabled = rc.ZoneAwarenessEnabled
		r.Ingester.LifecyclerConfig.ID = rc.InstanceID
		r.Ingester.LifecyclerConfig.InfNames = rc.InstanceInterfaceNames
		r.Ingester.LifecyclerConfig.Port = rc.InstancePort
		r.Ingester.LifecyclerConfig.Addr = rc.InstanceAddr
		r.Ingester.LifecyclerConfig.Zone = rc.InstanceZone
		r.Ingester.LifecyclerConfig.ListenPort = rc.ListenPort
		r.Ingester.LifecyclerConfig.ObservePeriod = rc.ObservePeriod
	}

	// Distributor
	if mergeWithExisting || reflect.DeepEqual(r.Distributor.DistributorRing, defaults.Distributor.DistributorRing) {
		r.Distributor.DistributorRing.HeartbeatTimeout = rc.HeartbeatTimeout
		r.Distributor.DistributorRing.HeartbeatPeriod = rc.HeartbeatPeriod
		r.Distributor.DistributorRing.InstancePort = rc.InstancePort
		r.Distributor.DistributorRing.InstanceAddr = rc.InstanceAddr
		r.Distributor.DistributorRing.InstanceID = rc.InstanceID
		r.Distributor.DistributorRing.InstanceInterfaceNames = rc.InstanceInterfaceNames
		r.Distributor.DistributorRing.KVStore = rc.KVStore
	}

	// Ruler
	if mergeWithExisting || reflect.DeepEqual(r.Ruler.Ring, defaults.Ruler.Ring) {
		r.Ruler.Ring.HeartbeatTimeout = rc.HeartbeatTimeout
		r.Ruler.Ring.HeartbeatPeriod = rc.HeartbeatPeriod
		r.Ruler.Ring.InstancePort = rc.InstancePort
		r.Ruler.Ring.InstanceAddr = rc.InstanceAddr
		r.Ruler.Ring.InstanceID = rc.InstanceID
		r.Ruler.Ring.InstanceInterfaceNames = rc.InstanceInterfaceNames
		r.Ruler.Ring.KVStore = rc.KVStore
	}

	// Query Scheduler
	if mergeWithExisting || reflect.DeepEqual(r.QueryScheduler.SchedulerRing, defaults.QueryScheduler.SchedulerRing) {
		r.QueryScheduler.SchedulerRing.HeartbeatTimeout = rc.HeartbeatTimeout
		r.QueryScheduler.SchedulerRing.HeartbeatPeriod = rc.HeartbeatPeriod
		r.QueryScheduler.SchedulerRing.InstancePort = rc.InstancePort
		r.QueryScheduler.SchedulerRing.InstanceAddr = rc.InstanceAddr
		r.QueryScheduler.SchedulerRing.InstanceID = rc.InstanceID
		r.QueryScheduler.SchedulerRing.InstanceInterfaceNames = rc.InstanceInterfaceNames
		r.QueryScheduler.SchedulerRing.InstanceZone = rc.InstanceZone
		r.QueryScheduler.SchedulerRing.ZoneAwarenessEnabled = rc.ZoneAwarenessEnabled
		r.QueryScheduler.SchedulerRing.KVStore = rc.KVStore
	}

	// Compactor
	if mergeWithExisting || reflect.DeepEqual(r.CompactorConfig.CompactorRing, defaults.CompactorConfig.CompactorRing) {
		r.CompactorConfig.CompactorRing.HeartbeatTimeout = rc.HeartbeatTimeout
		r.CompactorConfig.CompactorRing.HeartbeatPeriod = rc.HeartbeatPeriod
		r.CompactorConfig.CompactorRing.InstancePort = rc.InstancePort
		r.CompactorConfig.CompactorRing.InstanceAddr = rc.InstanceAddr
		r.CompactorConfig.CompactorRing.InstanceID = rc.InstanceID
		r.CompactorConfig.CompactorRing.InstanceInterfaceNames = rc.InstanceInterfaceNames
		r.CompactorConfig.CompactorRing.InstanceZone = rc.InstanceZone
		r.CompactorConfig.CompactorRing.ZoneAwarenessEnabled = rc.ZoneAwarenessEnabled
		r.CompactorConfig.CompactorRing.KVStore = rc.KVStore
	}

	// IndexGateway
	if mergeWithExisting || reflect.DeepEqual(r.IndexGateway.Ring, defaults.IndexGateway.Ring) {
		r.IndexGateway.Ring.HeartbeatTimeout = rc.HeartbeatTimeout
		r.IndexGateway.Ring.HeartbeatPeriod = rc.HeartbeatPeriod
		r.IndexGateway.Ring.InstancePort = rc.InstancePort
		r.IndexGateway.Ring.InstanceAddr = rc.InstanceAddr
		r.IndexGateway.Ring.InstanceID = rc.InstanceID
		r.IndexGateway.Ring.InstanceInterfaceNames = rc.InstanceInterfaceNames
		r.IndexGateway.Ring.InstanceZone = rc.InstanceZone
		r.IndexGateway.Ring.ZoneAwarenessEnabled = rc.ZoneAwarenessEnabled
		r.IndexGateway.Ring.KVStore = rc.KVStore
	}

<<<<<<< HEAD
	// BloomCompactor
	if mergeWithExisting || reflect.DeepEqual(r.BloomCompactor.RingCfg, defaults.BloomCompactor.RingCfg) {
		r.BloomCompactor.RingCfg.HeartbeatTimeout = rc.HeartbeatTimeout
		r.BloomCompactor.RingCfg.HeartbeatPeriod = rc.HeartbeatPeriod
		r.BloomCompactor.RingCfg.InstancePort = rc.InstancePort
		r.BloomCompactor.RingCfg.InstanceAddr = rc.InstanceAddr
		r.BloomCompactor.RingCfg.InstanceID = rc.InstanceID
		r.BloomCompactor.RingCfg.InstanceInterfaceNames = rc.InstanceInterfaceNames
		r.BloomCompactor.RingCfg.InstanceZone = rc.InstanceZone
		r.BloomCompactor.RingCfg.ZoneAwarenessEnabled = rc.ZoneAwarenessEnabled
		r.BloomCompactor.RingCfg.KVStore = rc.KVStore
=======
	// BloomGateway
	if mergeWithExisting || reflect.DeepEqual(r.BloomGateway.Ring, defaults.BloomGateway.Ring) {
		r.BloomGateway.Ring.HeartbeatTimeout = rc.HeartbeatTimeout
		r.BloomGateway.Ring.HeartbeatPeriod = rc.HeartbeatPeriod
		r.BloomGateway.Ring.InstancePort = rc.InstancePort
		r.BloomGateway.Ring.InstanceAddr = rc.InstanceAddr
		r.BloomGateway.Ring.InstanceID = rc.InstanceID
		r.BloomGateway.Ring.InstanceInterfaceNames = rc.InstanceInterfaceNames
		r.BloomGateway.Ring.InstanceZone = rc.InstanceZone
		r.BloomGateway.Ring.ZoneAwarenessEnabled = rc.ZoneAwarenessEnabled
		r.BloomGateway.Ring.KVStore = rc.KVStore
>>>>>>> c370d9e7
	}
}

func applyTokensFilePath(cfg *ConfigWrapper) error {
	// Ingester
	f, err := tokensFile(cfg, "ingester.tokens")
	if err != nil {
		return err
	}
	cfg.Ingester.LifecyclerConfig.TokensFilePath = f

	// Compactor
	f, err = tokensFile(cfg, "compactor.tokens")
	if err != nil {
		return err
	}
	cfg.CompactorConfig.CompactorRing.TokensFilePath = f

	// Query Scheduler
	f, err = tokensFile(cfg, "scheduler.tokens")
	if err != nil {
		return err
	}
	cfg.QueryScheduler.SchedulerRing.TokensFilePath = f

	// Index Gateway
	f, err = tokensFile(cfg, "indexgateway.tokens")
	if err != nil {
		return err
	}
	cfg.IndexGateway.Ring.TokensFilePath = f

<<<<<<< HEAD
	// Bloom-Compactor
	f, err = tokensFile(cfg, "bloom-compactor.tokens")
	if err != nil {
		return err
	}
	cfg.BloomCompactor.RingCfg.TokensFilePath = f
=======
	f, err = tokensFile(cfg, "bloomgateway.tokens")
	if err != nil {
		return err
	}
	cfg.BloomGateway.Ring.TokensFilePath = f
>>>>>>> c370d9e7

	return nil
}

// tokensFile will create a tokens file with the provided name in the common config /tokens directory
// if and only if:
// * the common config persist_tokens == true
// * the common config path_prefix is defined.
func tokensFile(cfg *ConfigWrapper, file string) (string, error) {
	if !cfg.Common.PersistTokens {
		return "", nil
	}
	if cfg.Common.PathPrefix == "" {
		return "", errors.New("if persist_tokens is true, path_prefix MUST be defined")
	}

	return cfg.Common.PathPrefix + "/" + file, nil
}

func applyPathPrefixDefaults(r, defaults *ConfigWrapper) {
	if r.Common.PathPrefix != "" {
		prefix := strings.TrimSuffix(r.Common.PathPrefix, "/")

		if r.Ruler.RulePath == defaults.Ruler.RulePath {
			r.Ruler.RulePath = fmt.Sprintf("%s/rules-temp", prefix)
		}

		if r.Ingester.WAL.Dir == defaults.Ingester.WAL.Dir {
			r.Ingester.WAL.Dir = fmt.Sprintf("%s/wal", prefix)
		}

		if r.CompactorConfig.WorkingDirectory == defaults.CompactorConfig.WorkingDirectory {
			r.CompactorConfig.WorkingDirectory = fmt.Sprintf("%s/compactor", prefix)
		}
		if r.StorageConfig.BloomShipperConfig.WorkingDirectory == defaults.StorageConfig.BloomShipperConfig.WorkingDirectory {
			r.StorageConfig.BloomShipperConfig.WorkingDirectory = fmt.Sprintf("%s/bloom-shipper", prefix)
		}
	}
}

// appendLoopbackInterface will append the loopback interface to the interface names used by the Loki components
// (ex: rings, v2 frontend, etc).
//
// The append won't occur for an specific component if an explicit list of net interface names is provided for that component.
func appendLoopbackInterface(cfg, defaults *ConfigWrapper) {
	loopbackIface, err := loki_net.LoopbackInterfaceName()
	if err != nil {
		return
	}

	if reflect.DeepEqual(cfg.Ingester.LifecyclerConfig.InfNames, defaults.Ingester.LifecyclerConfig.InfNames) {
		cfg.Ingester.LifecyclerConfig.InfNames = append(cfg.Ingester.LifecyclerConfig.InfNames, loopbackIface)
	}

	if reflect.DeepEqual(cfg.Frontend.FrontendV2.InfNames, defaults.Frontend.FrontendV2.InfNames) {
		cfg.Frontend.FrontendV2.InfNames = append(cfg.Config.Frontend.FrontendV2.InfNames, loopbackIface)
	}

	if reflect.DeepEqual(cfg.Distributor.DistributorRing.InstanceInterfaceNames, defaults.Distributor.DistributorRing.InstanceInterfaceNames) {
		cfg.Distributor.DistributorRing.InstanceInterfaceNames = append(cfg.Distributor.DistributorRing.InstanceInterfaceNames, loopbackIface)
	}

	if reflect.DeepEqual(cfg.Common.Ring.InstanceInterfaceNames, defaults.Common.Ring.InstanceInterfaceNames) {
		cfg.Common.Ring.InstanceInterfaceNames = append(cfg.Common.Ring.InstanceInterfaceNames, loopbackIface)
	}

	if reflect.DeepEqual(cfg.CompactorConfig.CompactorRing.InstanceInterfaceNames, defaults.CompactorConfig.CompactorRing.InstanceInterfaceNames) {
		cfg.CompactorConfig.CompactorRing.InstanceInterfaceNames = append(cfg.CompactorConfig.CompactorRing.InstanceInterfaceNames, loopbackIface)
	}

	if reflect.DeepEqual(cfg.QueryScheduler.SchedulerRing.InstanceInterfaceNames, defaults.QueryScheduler.SchedulerRing.InstanceInterfaceNames) {
		cfg.QueryScheduler.SchedulerRing.InstanceInterfaceNames = append(cfg.QueryScheduler.SchedulerRing.InstanceInterfaceNames, loopbackIface)
	}

	if reflect.DeepEqual(cfg.Ruler.Ring.InstanceInterfaceNames, defaults.Ruler.Ring.InstanceInterfaceNames) {
		cfg.Ruler.Ring.InstanceInterfaceNames = append(cfg.Ruler.Ring.InstanceInterfaceNames, loopbackIface)
	}

	if reflect.DeepEqual(cfg.IndexGateway.Ring.InstanceInterfaceNames, defaults.IndexGateway.Ring.InstanceInterfaceNames) {
		cfg.IndexGateway.Ring.InstanceInterfaceNames = append(cfg.IndexGateway.Ring.InstanceInterfaceNames, loopbackIface)
	}

<<<<<<< HEAD
	if reflect.DeepEqual(cfg.BloomCompactor.RingCfg.InstanceInterfaceNames, defaults.BloomCompactor.RingCfg.InstanceInterfaceNames) {
		cfg.BloomCompactor.RingCfg.InstanceInterfaceNames = append(cfg.BloomCompactor.RingCfg.InstanceInterfaceNames, loopbackIface)
=======
	if reflect.DeepEqual(cfg.BloomGateway.Ring.InstanceInterfaceNames, defaults.BloomGateway.Ring.InstanceInterfaceNames) {
		cfg.BloomGateway.Ring.InstanceInterfaceNames = append(cfg.BloomGateway.Ring.InstanceInterfaceNames, loopbackIface)
>>>>>>> c370d9e7
	}
}

// applyMemberlistConfig will change the default ingester, distributor, ruler, and query scheduler ring configurations to use memberlist.
// The idea here is that if a user explicitly configured the memberlist configuration section, they probably want to be using memberlist
// for all their ring configurations. Since a user can still explicitly override a specific ring configuration
// (for example, use consul for the distributor), it seems harmless to take a guess at better defaults here.
func applyMemberlistConfig(r *ConfigWrapper) {
	r.Ingester.LifecyclerConfig.RingConfig.KVStore.Store = memberlistStr
	r.Distributor.DistributorRing.KVStore.Store = memberlistStr
	r.Ruler.Ring.KVStore.Store = memberlistStr
	r.QueryScheduler.SchedulerRing.KVStore.Store = memberlistStr
	r.CompactorConfig.CompactorRing.KVStore.Store = memberlistStr
	r.IndexGateway.Ring.KVStore.Store = memberlistStr
<<<<<<< HEAD
	r.BloomCompactor.RingCfg.KVStore.Store = memberlistStr
=======
	r.BloomGateway.Ring.KVStore.Store = memberlistStr
>>>>>>> c370d9e7
}

var ErrTooManyStorageConfigs = errors.New("too many storage configs provided in the common config, please only define one storage backend")

// applyStorageConfig will attempt to apply a common storage config for either
// s3, gcs, azure, or swift to all the places we create a storage client.
// If any specific configs for an object storage client have been provided elsewhere in the
// configuration file, applyStorageConfig will not override them.
// If multiple storage configurations are provided, applyStorageConfig will return an error
func applyStorageConfig(cfg, defaults *ConfigWrapper) error {
	var applyConfig func(*ConfigWrapper)

	// only one config is allowed
	configsFound := 0

	if !reflect.DeepEqual(cfg.Common.Storage.Azure, defaults.StorageConfig.AzureStorageConfig) {
		configsFound++

		applyConfig = func(r *ConfigWrapper) {
			r.Ruler.StoreConfig.Type = "azure"
			r.Ruler.StoreConfig.Azure = r.Common.Storage.Azure
			r.StorageConfig.AzureStorageConfig = r.Common.Storage.Azure
			r.StorageConfig.Hedging = r.Common.Storage.Hedging
		}
	}

	filesystemDefaults := common.FilesystemConfig{}
	throwaway := flag.NewFlagSet("throwaway", flag.PanicOnError)
	filesystemDefaults.RegisterFlagsWithPrefix("", throwaway)

	if !reflect.DeepEqual(cfg.Common.Storage.FSConfig, filesystemDefaults) {
		configsFound++

		applyConfig = func(r *ConfigWrapper) {
			r.Ruler.StoreConfig.Type = "local"
			r.Ruler.StoreConfig.Local = local.Config{Directory: r.Common.Storage.FSConfig.RulesDirectory}
			r.StorageConfig.FSConfig.Directory = r.Common.Storage.FSConfig.ChunksDirectory
		}
	}

	if !reflect.DeepEqual(cfg.Common.Storage.GCS, defaults.StorageConfig.GCSConfig) {
		configsFound++

		applyConfig = func(r *ConfigWrapper) {
			r.Ruler.StoreConfig.Type = "gcs"
			r.Ruler.StoreConfig.GCS = r.Common.Storage.GCS
			r.StorageConfig.GCSConfig = r.Common.Storage.GCS
			r.StorageConfig.Hedging = r.Common.Storage.Hedging
		}
	}

	if !reflect.DeepEqual(cfg.Common.Storage.S3, defaults.StorageConfig.AWSStorageConfig.S3Config) {
		configsFound++

		applyConfig = func(r *ConfigWrapper) {
			r.Ruler.StoreConfig.Type = "s3"
			r.Ruler.StoreConfig.S3 = r.Common.Storage.S3
			r.StorageConfig.AWSStorageConfig.S3Config = r.Common.Storage.S3
			r.StorageConfig.Hedging = r.Common.Storage.Hedging
		}
	}

	if !reflect.DeepEqual(cfg.Common.Storage.BOS, defaults.StorageConfig.BOSStorageConfig) {
		configsFound++
		applyConfig = func(r *ConfigWrapper) {
			r.Ruler.StoreConfig.Type = "bos"
			r.Ruler.StoreConfig.BOS = r.Common.Storage.BOS
			r.StorageConfig.BOSStorageConfig = r.Common.Storage.BOS
		}
	}

	if !reflect.DeepEqual(cfg.Common.Storage.Swift, defaults.StorageConfig.Swift) {
		configsFound++

		applyConfig = func(r *ConfigWrapper) {
			r.Ruler.StoreConfig.Type = "swift"
			r.Ruler.StoreConfig.Swift = r.Common.Storage.Swift
			r.StorageConfig.Swift = r.Common.Storage.Swift
			r.StorageConfig.Hedging = r.Common.Storage.Hedging
		}
	}

	if !reflect.DeepEqual(cfg.Common.Storage.CongestionControl, defaults.StorageConfig.CongestionControl) {
		applyConfig = func(r *ConfigWrapper) {
			r.StorageConfig.CongestionControl = r.Common.Storage.CongestionControl
		}
	}

	if configsFound > 1 {
		return ErrTooManyStorageConfigs
	}

	if applyConfig != nil {
		applyConfig(cfg)
	}

	return nil
}

func betterBoltdbShipperDefaults(cfg, defaults *ConfigWrapper, period config.PeriodConfig) {
	if cfg.CompactorConfig.DefaultDeleteRequestStore == defaults.CompactorConfig.DefaultDeleteRequestStore {
		cfg.CompactorConfig.DefaultDeleteRequestStore = period.ObjectType
	}

	if cfg.Common.PathPrefix != "" {
		prefix := strings.TrimSuffix(cfg.Common.PathPrefix, "/")

		if cfg.StorageConfig.BoltDBShipperConfig.ActiveIndexDirectory == "" {
			cfg.StorageConfig.BoltDBShipperConfig.ActiveIndexDirectory = fmt.Sprintf("%s/boltdb-shipper-active", prefix)
		}

		if cfg.StorageConfig.BoltDBShipperConfig.CacheLocation == "" {
			cfg.StorageConfig.BoltDBShipperConfig.CacheLocation = fmt.Sprintf("%s/boltdb-shipper-cache", prefix)
		}
	}
}

func betterTSDBShipperDefaults(cfg, defaults *ConfigWrapper, period config.PeriodConfig) {
	if cfg.CompactorConfig.DefaultDeleteRequestStore == defaults.CompactorConfig.DefaultDeleteRequestStore {
		cfg.CompactorConfig.DefaultDeleteRequestStore = period.ObjectType
	}

	if cfg.Common.PathPrefix != "" {
		prefix := strings.TrimSuffix(cfg.Common.PathPrefix, "/")

		if cfg.StorageConfig.TSDBShipperConfig.ActiveIndexDirectory == "" {
			cfg.StorageConfig.TSDBShipperConfig.ActiveIndexDirectory = fmt.Sprintf("%s/tsdb-shipper-active", prefix)
		}

		if cfg.StorageConfig.TSDBShipperConfig.CacheLocation == "" {
			cfg.StorageConfig.TSDBShipperConfig.CacheLocation = fmt.Sprintf("%s/tsdb-shipper-cache", prefix)
		}
	}
}

// applyEmbeddedCacheConfig turns on Embedded cache for the chunk store, query range results,
// index stats and volume results only if no other cache storage is configured (redis or memcache).
// Not applicable for the index queries cache or for the write dedupe cache.
func applyEmbeddedCacheConfig(r *ConfigWrapper) {
	chunkCacheConfig := r.ChunkStoreConfig.ChunkCacheConfig
	if !cache.IsCacheConfigured(chunkCacheConfig) {
		r.ChunkStoreConfig.ChunkCacheConfig.EmbeddedCache.Enabled = true
	}

	resultsCacheConfig := r.QueryRange.ResultsCacheConfig.CacheConfig
	if !cache.IsCacheConfigured(resultsCacheConfig) {
		r.QueryRange.ResultsCacheConfig.CacheConfig.EmbeddedCache.Enabled = true
	}

	indexStatsCacheConfig := r.QueryRange.StatsCacheConfig.CacheConfig
	if !cache.IsCacheConfigured(indexStatsCacheConfig) {
		// We use the same config as the query range results cache.
		r.QueryRange.StatsCacheConfig.CacheConfig = r.QueryRange.ResultsCacheConfig.CacheConfig
	}

	volumeCacheConfig := r.QueryRange.VolumeCacheConfig.CacheConfig
	if !cache.IsCacheConfigured(volumeCacheConfig) {
		// We use the same config as the query range results cache.
		r.QueryRange.VolumeCacheConfig.CacheConfig = r.QueryRange.ResultsCacheConfig.CacheConfig
	}
}

func applyIngesterFinalSleep(cfg *ConfigWrapper) {
	cfg.Ingester.LifecyclerConfig.FinalSleep = 0 * time.Second
}

func applyIngesterReplicationFactor(cfg *ConfigWrapper) {
	cfg.Ingester.LifecyclerConfig.RingConfig.ReplicationFactor = cfg.Common.ReplicationFactor
}

// applyChunkRetain is used to set chunk retain based on having an index query cache configured
// We retain chunks for at least as long as the index queries cache TTL. When an index entry is
// cached, any chunks flushed after that won't be in the cached entry. To make sure their data is
// available the RetainPeriod keeps them available in the ingesters live data. We want to retain them
// for at least as long as the TTL on the index queries cache.
func applyChunkRetain(cfg, defaults *ConfigWrapper) {
	if !reflect.DeepEqual(cfg.StorageConfig.IndexQueriesCacheConfig, defaults.StorageConfig.IndexQueriesCacheConfig) {
		// Set the retain period to the cache validity plus one minute. One minute is arbitrary but leaves some
		// buffer to make sure the chunks are there until the index entries expire.
		cfg.Ingester.RetainPeriod = cfg.StorageConfig.IndexCacheValidity + 1*time.Minute
	}
}<|MERGE_RESOLUTION|>--- conflicted
+++ resolved
@@ -303,7 +303,6 @@
 		r.IndexGateway.Ring.KVStore = rc.KVStore
 	}
 
-<<<<<<< HEAD
 	// BloomCompactor
 	if mergeWithExisting || reflect.DeepEqual(r.BloomCompactor.RingCfg, defaults.BloomCompactor.RingCfg) {
 		r.BloomCompactor.RingCfg.HeartbeatTimeout = rc.HeartbeatTimeout
@@ -315,7 +314,8 @@
 		r.BloomCompactor.RingCfg.InstanceZone = rc.InstanceZone
 		r.BloomCompactor.RingCfg.ZoneAwarenessEnabled = rc.ZoneAwarenessEnabled
 		r.BloomCompactor.RingCfg.KVStore = rc.KVStore
-=======
+	}
+
 	// BloomGateway
 	if mergeWithExisting || reflect.DeepEqual(r.BloomGateway.Ring, defaults.BloomGateway.Ring) {
 		r.BloomGateway.Ring.HeartbeatTimeout = rc.HeartbeatTimeout
@@ -327,7 +327,6 @@
 		r.BloomGateway.Ring.InstanceZone = rc.InstanceZone
 		r.BloomGateway.Ring.ZoneAwarenessEnabled = rc.ZoneAwarenessEnabled
 		r.BloomGateway.Ring.KVStore = rc.KVStore
->>>>>>> c370d9e7
 	}
 }
 
@@ -360,20 +359,19 @@
 	}
 	cfg.IndexGateway.Ring.TokensFilePath = f
 
-<<<<<<< HEAD
 	// Bloom-Compactor
 	f, err = tokensFile(cfg, "bloom-compactor.tokens")
 	if err != nil {
 		return err
 	}
 	cfg.BloomCompactor.RingCfg.TokensFilePath = f
-=======
+
+	// Bloom-Gateway
 	f, err = tokensFile(cfg, "bloomgateway.tokens")
 	if err != nil {
 		return err
 	}
 	cfg.BloomGateway.Ring.TokensFilePath = f
->>>>>>> c370d9e7
 
 	return nil
 }
@@ -456,13 +454,12 @@
 		cfg.IndexGateway.Ring.InstanceInterfaceNames = append(cfg.IndexGateway.Ring.InstanceInterfaceNames, loopbackIface)
 	}
 
-<<<<<<< HEAD
 	if reflect.DeepEqual(cfg.BloomCompactor.RingCfg.InstanceInterfaceNames, defaults.BloomCompactor.RingCfg.InstanceInterfaceNames) {
 		cfg.BloomCompactor.RingCfg.InstanceInterfaceNames = append(cfg.BloomCompactor.RingCfg.InstanceInterfaceNames, loopbackIface)
-=======
+	}
+
 	if reflect.DeepEqual(cfg.BloomGateway.Ring.InstanceInterfaceNames, defaults.BloomGateway.Ring.InstanceInterfaceNames) {
 		cfg.BloomGateway.Ring.InstanceInterfaceNames = append(cfg.BloomGateway.Ring.InstanceInterfaceNames, loopbackIface)
->>>>>>> c370d9e7
 	}
 }
 
@@ -477,11 +474,8 @@
 	r.QueryScheduler.SchedulerRing.KVStore.Store = memberlistStr
 	r.CompactorConfig.CompactorRing.KVStore.Store = memberlistStr
 	r.IndexGateway.Ring.KVStore.Store = memberlistStr
-<<<<<<< HEAD
 	r.BloomCompactor.RingCfg.KVStore.Store = memberlistStr
-=======
 	r.BloomGateway.Ring.KVStore.Store = memberlistStr
->>>>>>> c370d9e7
 }
 
 var ErrTooManyStorageConfigs = errors.New("too many storage configs provided in the common config, please only define one storage backend")
