package logql

import (
	"context"
	"fmt"
	"regexp"
	"strconv"
	"strings"
	"time"

	"github.com/prometheus/common/model"
	"github.com/prometheus/prometheus/pkg/labels"
	"github.com/prometheus/prometheus/promql"

	"github.com/grafana/loki/pkg/iter"
	"github.com/grafana/loki/pkg/logproto"
	"github.com/grafana/loki/pkg/logql/log"
)

// Expr is the root expression which can be a SampleExpr or LogSelectorExpr
type Expr interface {
	logQLExpr()      // ensure it's not implemented accidentally
	Shardable() bool // A recursive check on the AST to see if it's shardable.
	fmt.Stringer
}

type QueryParams interface {
	LogSelector() (LogSelectorExpr, error)
	GetStart() time.Time
	GetEnd() time.Time
	GetShards() []string
}

// implicit holds default implementations
type implicit struct{}

func (implicit) logQLExpr() {}

// SelectParams specifies parameters passed to data selections.
type SelectLogParams struct {
	*logproto.QueryRequest
}

// LogSelector returns the LogSelectorExpr from the SelectParams.
// The `LogSelectorExpr` can then returns all matchers and filters to use for that request.
func (s SelectLogParams) LogSelector() (LogSelectorExpr, error) {
	return ParseLogSelector(s.Selector)
}

type SelectSampleParams struct {
	*logproto.SampleQueryRequest
}

// Expr returns the SampleExpr from the SelectSampleParams.
// The `LogSelectorExpr` can then returns all matchers and filters to use for that request.
func (s SelectSampleParams) Expr() (SampleExpr, error) {
	return ParseSampleExpr(s.Selector)
}

// LogSelector returns the LogSelectorExpr from the SelectParams.
// The `LogSelectorExpr` can then returns all matchers and filters to use for that request.
func (s SelectSampleParams) LogSelector() (LogSelectorExpr, error) {
	expr, err := ParseSampleExpr(s.Selector)
	if err != nil {
		return nil, err
	}
	return expr.Selector(), nil
}

// Querier allows a LogQL expression to fetch an EntryIterator for a
// set of matchers and filters
type Querier interface {
	SelectLogs(context.Context, SelectLogParams) (iter.EntryIterator, error)
	SelectSamples(context.Context, SelectSampleParams) (iter.SampleIterator, error)
}

// LogSelectorExpr is a LogQL expression filtering and returning logs.
type LogSelectorExpr interface {
	Matchers() []*labels.Matcher
	PipelineExpr
	HasFilter() bool
	Expr
}

// Type alias for backward compatibility
type Pipeline = log.Pipeline
type SampleExtractor = log.SampleExtractor

// PipelineExpr is an expression defining a log pipeline.
type PipelineExpr interface {
	Pipeline() (Pipeline, error)
	Expr
}

// StageExpr is an expression defining a single step into a log pipeline
type StageExpr interface {
	Stage() (log.Stage, error)
	Expr
}

// MultiStageExpr is multiple stages which implement a PipelineExpr.
type MultiStageExpr []StageExpr

func (m MultiStageExpr) Pipeline() (log.Pipeline, error) {
	stages, err := m.stages()
	if err != nil {
		return nil, err
	}
	return log.NewPipeline(stages), nil
}

func (m MultiStageExpr) stages() ([]log.Stage, error) {
	c := make([]log.Stage, 0, len(m))
	for _, e := range m {
		p, err := e.Stage()
		if err != nil {
			return nil, newStageError(e, err)
		}
		if p == log.NoopStage {
			continue
		}
		c = append(c, p)
	}
	return c, nil
}

func (m MultiStageExpr) String() string {
	var sb strings.Builder
	for i, e := range m {
		sb.WriteString(e.String())
		if i+1 != len(m) {
			sb.WriteString(" ")
		}
	}
	return sb.String()
}

func (MultiStageExpr) logQLExpr() {} // nolint:unused

type matchersExpr struct {
	matchers []*labels.Matcher
	implicit
}

func newMatcherExpr(matchers []*labels.Matcher) *matchersExpr {
	return &matchersExpr{matchers: matchers}
}

func (e *matchersExpr) Matchers() []*labels.Matcher {
	return e.matchers
}

func (e *matchersExpr) Shardable() bool { return true }

func (e *matchersExpr) String() string {
	var sb strings.Builder
	sb.WriteString("{")
	for i, m := range e.matchers {
		sb.WriteString(m.String())
		if i+1 != len(e.matchers) {
			sb.WriteString(", ")
		}
	}
	sb.WriteString("}")
	return sb.String()
}

func (e *matchersExpr) Pipeline() (log.Pipeline, error) {
	return log.NewNoopPipeline(), nil
}

func (e *matchersExpr) HasFilter() bool {
	return false
}

type pipelineExpr struct {
	pipeline MultiStageExpr
	left     *matchersExpr
	implicit
}

func newPipelineExpr(left *matchersExpr, pipeline MultiStageExpr) LogSelectorExpr {
	return &pipelineExpr{
		left:     left,
		pipeline: pipeline,
	}
}

func (e *pipelineExpr) Shardable() bool {
	for _, p := range e.pipeline {
		if !p.Shardable() {
			return false
		}
	}
	return true
}

func (e *pipelineExpr) Matchers() []*labels.Matcher {
	return e.left.Matchers()
}

func (e *pipelineExpr) String() string {
	var sb strings.Builder
	sb.WriteString(e.left.String())
	sb.WriteString(" ")
	sb.WriteString(e.pipeline.String())
	return sb.String()
}

func (e *pipelineExpr) Pipeline() (log.Pipeline, error) {
	return e.pipeline.Pipeline()
}

// HasFilter returns true if the pipeline contains stage that can filter out lines.
func (e *pipelineExpr) HasFilter() bool {
	for _, p := range e.pipeline {
		switch p.(type) {
		case *lineFilterExpr, *labelFilterExpr:
			return true
		default:
			continue
		}
	}
	return false
}

type lineFilterExpr struct {
	left  *lineFilterExpr
	ty    labels.MatchType
	match string
	implicit
}

func newLineFilterExpr(left *lineFilterExpr, ty labels.MatchType, match string) *lineFilterExpr {
	return &lineFilterExpr{
		left:  left,
		ty:    ty,
		match: match,
	}
}

// AddFilterExpr adds a filter expression to a logselector expression.
func AddFilterExpr(expr LogSelectorExpr, ty labels.MatchType, match string) (LogSelectorExpr, error) {
	filter := newLineFilterExpr(nil, ty, match)
	switch e := expr.(type) {
	case *matchersExpr:
		return newPipelineExpr(e, MultiStageExpr{filter}), nil
	case *pipelineExpr:
		e.pipeline = append(e.pipeline, filter)
		return e, nil
	default:
		return nil, fmt.Errorf("unknown LogSelector: %v+", expr)
	}

}

func (e *lineFilterExpr) Shardable() bool { return true }

func (e *lineFilterExpr) String() string {
	var sb strings.Builder
	if e.left != nil {
		sb.WriteString(e.left.String())
		sb.WriteString(" ")
	}
	switch e.ty {
	case labels.MatchRegexp:
		sb.WriteString("|~")
	case labels.MatchNotRegexp:
		sb.WriteString("!~")
	case labels.MatchEqual:
		sb.WriteString("|=")
	case labels.MatchNotEqual:
		sb.WriteString("!=")
	}
	sb.WriteString(" ")
	sb.WriteString(strconv.Quote(e.match))
	return sb.String()
}

func (e *lineFilterExpr) Filter() (log.Filterer, error) {
	f, err := log.NewFilter(e.match, e.ty)
	if err != nil {
		return nil, err
	}
	if e.left != nil {
		nextFilter, err := e.left.Filter()
		if err != nil {
			return nil, err
		}
		if nextFilter != nil {
			f = log.NewAndFilter(nextFilter, f)
		}
	}

	return f, nil
}

func (e *lineFilterExpr) Stage() (log.Stage, error) {
	f, err := e.Filter()
	if err != nil {
		return nil, err
	}
	return f.ToStage(), nil
}

type labelParserExpr struct {
	op    string
	param string
	implicit
}

func newLabelParserExpr(op, param string) *labelParserExpr {
	return &labelParserExpr{
		op:    op,
		param: param,
	}
}

func (e *labelParserExpr) Shardable() bool { return true }

func (e *labelParserExpr) Stage() (log.Stage, error) {
	switch e.op {
	case OpParserTypeJSON:
		return log.NewJSONParser(), nil
	case OpParserTypeLogfmt:
		return log.NewLogfmtParser(), nil
	case OpParserTypeRegexp:
		return log.NewRegexpParser(e.param)
	default:
		return nil, fmt.Errorf("unknown parser operator: %s", e.op)
	}
}

func (e *labelParserExpr) String() string {
	var sb strings.Builder
	sb.WriteString(OpPipe)
	sb.WriteString(" ")
	sb.WriteString(e.op)
	if e.param != "" {
		sb.WriteString(" ")
		sb.WriteString(strconv.Quote(e.param))
	}
	return sb.String()
}

type labelFilterExpr struct {
	log.LabelFilterer
	implicit
}

func (e *labelFilterExpr) Shardable() bool { return true }

func (e *labelFilterExpr) Stage() (log.Stage, error) {
	return e.LabelFilterer, nil
}

func (e *labelFilterExpr) String() string {
	return fmt.Sprintf("%s %s", OpPipe, e.LabelFilterer.String())
}

type lineFmtExpr struct {
	value string
	implicit
}

func newLineFmtExpr(value string) *lineFmtExpr {
	return &lineFmtExpr{
		value: value,
	}
}

func (e *lineFmtExpr) Shardable() bool { return true }

func (e *lineFmtExpr) Stage() (log.Stage, error) {
	return log.NewFormatter(e.value)
}

func (e *lineFmtExpr) String() string {
	return fmt.Sprintf("%s %s %s", OpPipe, OpFmtLine, strconv.Quote(e.value))
}

type labelFmtExpr struct {
	formats []log.LabelFmt

	implicit
}

func newLabelFmtExpr(fmts []log.LabelFmt) *labelFmtExpr {
	return &labelFmtExpr{
		formats: fmts,
	}
}

func (e *labelFmtExpr) Shardable() bool { return false }

func (e *labelFmtExpr) Stage() (log.Stage, error) {
	return log.NewLabelsFormatter(e.formats)
}

func (e *labelFmtExpr) String() string {
	var sb strings.Builder
	sb.WriteString(fmt.Sprintf("%s %s ", OpPipe, OpFmtLabel))
	for i, f := range e.formats {
		sb.WriteString(f.Name)
		sb.WriteString("=")
		if f.Rename {
			sb.WriteString(f.Value)
		} else {
			sb.WriteString(strconv.Quote(f.Value))
		}
		if i+1 != len(e.formats) {
			sb.WriteString(",")
		}
	}
	return sb.String()
}

func mustNewMatcher(t labels.MatchType, n, v string) *labels.Matcher {
	m, err := labels.NewMatcher(t, n, v)
	if err != nil {
		panic(newParseError(err.Error(), 0, 0))
	}
	return m
}

func mustNewFloat(s string) float64 {
	n, err := strconv.ParseFloat(s, 64)
	if err != nil {
		panic(newParseError(fmt.Sprintf("unable to parse float: %s", err.Error()), 0, 0))
	}
	return n
}

type unwrapExpr struct {
	identifier string
	operation  string

	postFilters []log.LabelFilterer
}

func (u unwrapExpr) String() string {
	var sb strings.Builder
	if u.operation != "" {
		sb.WriteString(fmt.Sprintf(" %s %s %s(%s)", OpPipe, OpUnwrap, u.operation, u.identifier))
	} else {
		sb.WriteString(fmt.Sprintf(" %s %s %s", OpPipe, OpUnwrap, u.identifier))
	}
	for _, f := range u.postFilters {
		sb.WriteString(fmt.Sprintf(" %s %s", OpPipe, f))
	}
	return sb.String()
}

func (u *unwrapExpr) addPostFilter(f log.LabelFilterer) *unwrapExpr {
	u.postFilters = append(u.postFilters, f)
	return u
}

func newUnwrapExpr(id string, operation string) *unwrapExpr {
	return &unwrapExpr{identifier: id, operation: operation}
}

type logRange struct {
	left     LogSelectorExpr
	interval time.Duration

	unwrap *unwrapExpr
}

// impls Stringer
func (r logRange) String() string {
	var sb strings.Builder
	sb.WriteString(r.left.String())
	if r.unwrap != nil {
		sb.WriteString(r.unwrap.String())
	}
	sb.WriteString(fmt.Sprintf("[%v]", model.Duration(r.interval)))
	return sb.String()
}

func (r *logRange) Shardable() bool { return r.left.Shardable() }

func newLogRange(left LogSelectorExpr, interval time.Duration, u *unwrapExpr) *logRange {
	return &logRange{
		left:     left,
		interval: interval,
		unwrap:   u,
	}
}

const (
	// vector ops
	OpTypeSum     = "sum"
	OpTypeAvg     = "avg"
	OpTypeMax     = "max"
	OpTypeMin     = "min"
	OpTypeCount   = "count"
	OpTypeStddev  = "stddev"
	OpTypeStdvar  = "stdvar"
	OpTypeBottomK = "bottomk"
	OpTypeTopK    = "topk"

	// range vector ops
	OpRangeTypeCount     = "count_over_time"
	OpRangeTypeRate      = "rate"
	OpRangeTypeBytes     = "bytes_over_time"
	OpRangeTypeBytesRate = "bytes_rate"
	OpRangeTypeAvg       = "avg_over_time"
	OpRangeTypeSum       = "sum_over_time"
	OpRangeTypeMin       = "min_over_time"
	OpRangeTypeMax       = "max_over_time"
	OpRangeTypeStdvar    = "stdvar_over_time"
	OpRangeTypeStddev    = "stddev_over_time"
	OpRangeTypeQuantile  = "quantile_over_time"
<<<<<<< HEAD
	OpRangeTypeFirst     = "first_over_time"
	OpRangeTypeLast      = "last_over_time"
=======
	OpRangeTypeAbsent    = "absent_over_time"
>>>>>>> 322e4bc6

	// binops - logical/set
	OpTypeOr     = "or"
	OpTypeAnd    = "and"
	OpTypeUnless = "unless"

	// binops - operations
	OpTypeAdd = "+"
	OpTypeSub = "-"
	OpTypeMul = "*"
	OpTypeDiv = "/"
	OpTypeMod = "%"
	OpTypePow = "^"

	// binops - comparison
	OpTypeCmpEQ = "=="
	OpTypeNEQ   = "!="
	OpTypeGT    = ">"
	OpTypeGTE   = ">="
	OpTypeLT    = "<"
	OpTypeLTE   = "<="

	// parsers
	OpParserTypeJSON   = "json"
	OpParserTypeLogfmt = "logfmt"
	OpParserTypeRegexp = "regexp"

	OpFmtLine  = "line_format"
	OpFmtLabel = "label_format"

	OpPipe   = "|"
	OpUnwrap = "unwrap"

	// conversion Op
	OpConvBytes           = "bytes"
	OpConvDuration        = "duration"
	OpConvDurationSeconds = "duration_seconds"

	OpLabelReplace = "label_replace"
)

func IsComparisonOperator(op string) bool {
	switch op {
	case OpTypeCmpEQ, OpTypeNEQ, OpTypeGT, OpTypeGTE, OpTypeLT, OpTypeLTE:
		return true
	default:
		return false
	}
}

// IsLogicalBinOp tests whether an operation is a logical/set binary operation
func IsLogicalBinOp(op string) bool {
	switch op {
	case OpTypeOr, OpTypeAnd, OpTypeUnless:
		return true
	default:
		return false
	}
}

// SampleExpr is a LogQL expression filtering logs and returning metric samples.
type SampleExpr interface {
	// Selector is the LogQL selector to apply when retrieving logs.
	Selector() LogSelectorExpr
	Extractor() (SampleExtractor, error)
	Expr
}

type rangeAggregationExpr struct {
	left      *logRange
	operation string

	params   *float64
	grouping *grouping
	implicit
}

func newRangeAggregationExpr(left *logRange, operation string, gr *grouping, stringParams *string) SampleExpr {
	var params *float64
	if stringParams != nil {
		if operation != OpRangeTypeQuantile {
			panic(newParseError(fmt.Sprintf("parameter %s not supported for operation %s", *stringParams, operation), 0, 0))
		}
		var err error
		params = new(float64)
		*params, err = strconv.ParseFloat(*stringParams, 64)
		if err != nil {
			panic(newParseError(fmt.Sprintf("invalid parameter for operation %s: %s", operation, err), 0, 0))
		}

	} else {
		if operation == OpRangeTypeQuantile {
			panic(newParseError(fmt.Sprintf("parameter required for operation %s", operation), 0, 0))
		}
	}
	e := &rangeAggregationExpr{
		left:      left,
		operation: operation,
		grouping:  gr,
		params:    params,
	}
	if err := e.validate(); err != nil {
		panic(newParseError(err.Error(), 0, 0))
	}
	return e
}

func (e *rangeAggregationExpr) Selector() LogSelectorExpr {
	return e.left.left
}

func (e rangeAggregationExpr) validate() error {
	if e.grouping != nil {
		switch e.operation {
		case OpRangeTypeAvg, OpRangeTypeStddev, OpRangeTypeStdvar, OpRangeTypeQuantile, OpRangeTypeMax, OpRangeTypeMin, OpRangeTypeFirst, OpRangeTypeLast:
		default:
			return fmt.Errorf("grouping not allowed for %s aggregation", e.operation)
		}
	}
	if e.left.unwrap != nil {
		switch e.operation {
<<<<<<< HEAD
		case OpRangeTypeAvg, OpRangeTypeSum, OpRangeTypeMax, OpRangeTypeMin, OpRangeTypeStddev, OpRangeTypeStdvar, OpRangeTypeQuantile, OpRangeTypeFirst, OpRangeTypeLast:
=======
		case OpRangeTypeRate, OpRangeTypeAvg, OpRangeTypeSum, OpRangeTypeMax, OpRangeTypeMin, OpRangeTypeStddev, OpRangeTypeStdvar, OpRangeTypeQuantile, OpRangeTypeAbsent:
>>>>>>> 322e4bc6
			return nil
		default:
			return fmt.Errorf("invalid aggregation %s with unwrap", e.operation)
		}
	}
	switch e.operation {
	case OpRangeTypeBytes, OpRangeTypeBytesRate, OpRangeTypeCount, OpRangeTypeRate, OpRangeTypeAbsent:
		return nil
	default:
		return fmt.Errorf("invalid aggregation %s without unwrap", e.operation)
	}
}

// impls Stringer
func (e *rangeAggregationExpr) String() string {
	var sb strings.Builder
	sb.WriteString(e.operation)
	sb.WriteString("(")
	if e.params != nil {
		sb.WriteString(strconv.FormatFloat(*e.params, 'f', -1, 64))
		sb.WriteString(",")
	}
	sb.WriteString(e.left.String())
	sb.WriteString(")")
	if e.grouping != nil {
		sb.WriteString(e.grouping.String())
	}
	return sb.String()
}

// impl SampleExpr
func (e *rangeAggregationExpr) Shardable() bool {
	return shardableOps[e.operation] && e.left.Shardable()
}

type grouping struct {
	groups  []string
	without bool
}

// impls Stringer
func (g grouping) String() string {
	var sb strings.Builder
	if g.without {
		sb.WriteString(" without")
	} else if len(g.groups) > 0 {
		sb.WriteString(" by")
	}

	if len(g.groups) > 0 {
		sb.WriteString("(")
		sb.WriteString(strings.Join(g.groups, ","))
		sb.WriteString(")")
	}

	return sb.String()
}

type vectorAggregationExpr struct {
	left SampleExpr

	grouping  *grouping
	params    int
	operation string
	implicit
}

func mustNewVectorAggregationExpr(left SampleExpr, operation string, gr *grouping, params *string) SampleExpr {
	var p int
	var err error
	switch operation {
	case OpTypeBottomK, OpTypeTopK:
		if params == nil {
			panic(newParseError(fmt.Sprintf("parameter required for operation %s", operation), 0, 0))
		}
		if p, err = strconv.Atoi(*params); err != nil {
			panic(newParseError(fmt.Sprintf("invalid parameter %s(%s,", operation, *params), 0, 0))
		}

	default:
		if params != nil {
			panic(newParseError(fmt.Sprintf("unsupported parameter for operation %s(%s,", operation, *params), 0, 0))
		}
	}
	if gr == nil {
		gr = &grouping{}
	}
	return &vectorAggregationExpr{
		left:      left,
		operation: operation,
		grouping:  gr,
		params:    p,
	}
}

func (e *vectorAggregationExpr) Selector() LogSelectorExpr {
	return e.left.Selector()
}

func (e *vectorAggregationExpr) Extractor() (log.SampleExtractor, error) {
	// inject in the range vector extractor the outer groups to improve performance.
	// This is only possible if the operation is a sum. Anything else needs all labels.
	if r, ok := e.left.(*rangeAggregationExpr); ok && canInjectVectorGrouping(e.operation, r.operation) {
		// if the range vec operation has no grouping we can push down the vec one.
		if r.grouping == nil {
			return r.extractor(e.grouping)
		}
	}
	return e.left.Extractor()
}

// canInjectVectorGrouping tells if a vector operation can inject grouping into the nested range vector.
func canInjectVectorGrouping(vecOp, rangeOp string) bool {
	if vecOp != OpTypeSum {
		return false
	}
	switch rangeOp {
	case OpRangeTypeBytes, OpRangeTypeBytesRate, OpRangeTypeSum, OpRangeTypeRate, OpRangeTypeCount:
		return true
	default:
		return false
	}
}

func (e *vectorAggregationExpr) String() string {
	var params []string
	if e.params != 0 {
		params = []string{fmt.Sprintf("%d", e.params), e.left.String()}
	} else {
		params = []string{e.left.String()}
	}
	return formatOperation(e.operation, e.grouping, params...)
}

// impl SampleExpr
func (e *vectorAggregationExpr) Shardable() bool {
	return shardableOps[e.operation] && e.left.Shardable()
}

type BinOpOptions struct {
	ReturnBool bool
}

type binOpExpr struct {
	SampleExpr
	RHS  SampleExpr
	op   string
	opts BinOpOptions
}

func (e *binOpExpr) String() string {
	if e.opts.ReturnBool {
		return fmt.Sprintf("%s %s bool %s", e.SampleExpr.String(), e.op, e.RHS.String())
	}
	return fmt.Sprintf("%s %s %s", e.SampleExpr.String(), e.op, e.RHS.String())
}

// impl SampleExpr
func (e *binOpExpr) Shardable() bool {
	return shardableOps[e.op] && e.SampleExpr.Shardable() && e.RHS.Shardable()
}

func mustNewBinOpExpr(op string, opts BinOpOptions, lhs, rhs Expr) SampleExpr {
	left, ok := lhs.(SampleExpr)
	if !ok {
		panic(newParseError(fmt.Sprintf(
			"unexpected type for left leg of binary operation (%s): %T",
			op,
			lhs,
		), 0, 0))
	}

	right, ok := rhs.(SampleExpr)
	if !ok {
		panic(newParseError(fmt.Sprintf(
			"unexpected type for right leg of binary operation (%s): %T",
			op,
			rhs,
		), 0, 0))
	}

	leftLit, lOk := left.(*literalExpr)
	rightLit, rOk := right.(*literalExpr)

	if IsLogicalBinOp(op) {
		if lOk {
			panic(newParseError(fmt.Sprintf(
				"unexpected literal for left leg of logical/set binary operation (%s): %f",
				op,
				leftLit.value,
			), 0, 0))
		}

		if rOk {
			panic(newParseError(fmt.Sprintf(
				"unexpected literal for right leg of logical/set binary operation (%s): %f",
				op,
				rightLit.value,
			), 0, 0))
		}
	}

	// map expr like (1+1) -> 2
	if lOk && rOk {
		return reduceBinOp(op, leftLit, rightLit)
	}

	return &binOpExpr{
		SampleExpr: left,
		RHS:        right,
		op:         op,
		opts:       opts,
	}
}

// Reduces a binary operation expression. A binop is reducible if both of its legs are literal expressions.
// This is because literals need match all labels, which is currently difficult to encode into StepEvaluators.
// Therefore, we ensure a binop can be reduced/simplified, maintaining the invariant that it does not have two literal legs.
func reduceBinOp(op string, left, right *literalExpr) *literalExpr {
	merged := mergeBinOp(
		op,
		&promql.Sample{Point: promql.Point{V: left.value}},
		&promql.Sample{Point: promql.Point{V: right.value}},
		false,
		false,
	)
	return &literalExpr{value: merged.V}
}

type literalExpr struct {
	value float64
	implicit
}

func mustNewLiteralExpr(s string, invert bool) *literalExpr {
	n, err := strconv.ParseFloat(s, 64)
	if err != nil {
		panic(newParseError(fmt.Sprintf("unable to parse literal as a float: %s", err.Error()), 0, 0))
	}

	if invert {
		n = -n
	}

	return &literalExpr{
		value: n,
	}
}

func (e *literalExpr) String() string {
	return fmt.Sprint(e.value)
}

// literlExpr impls SampleExpr & LogSelectorExpr mainly to reduce the need for more complicated typings
// to facilitate sum types. We'll be type switching when evaluating them anyways
// and they will only be present in binary operation legs.
func (e *literalExpr) Selector() LogSelectorExpr               { return e }
func (e *literalExpr) HasFilter() bool                         { return false }
func (e *literalExpr) Shardable() bool                         { return true }
func (e *literalExpr) Pipeline() (log.Pipeline, error)         { return log.NewNoopPipeline(), nil }
func (e *literalExpr) Matchers() []*labels.Matcher             { return nil }
func (e *literalExpr) Extractor() (log.SampleExtractor, error) { return nil, nil }

// helper used to impl Stringer for vector and range aggregations
// nolint:interfacer
func formatOperation(op string, grouping *grouping, params ...string) string {
	nonEmptyParams := make([]string, 0, len(params))
	for _, p := range params {
		if p != "" {
			nonEmptyParams = append(nonEmptyParams, p)
		}
	}

	var sb strings.Builder
	sb.WriteString(op)
	if grouping != nil {
		sb.WriteString(grouping.String())
	}
	sb.WriteString("(")
	sb.WriteString(strings.Join(nonEmptyParams, ","))
	sb.WriteString(")")
	return sb.String()
}

type labelReplaceExpr struct {
	left        SampleExpr
	dst         string
	replacement string
	src         string
	regex       string
	re          *regexp.Regexp

	implicit
}

func mustNewLabelReplaceExpr(left SampleExpr, dst, replacement, src, regex string) *labelReplaceExpr {
	re, err := regexp.Compile("^(?:" + regex + ")$")
	if err != nil {
		panic(newParseError(fmt.Sprintf("invalid regex in label_replace: %s", err.Error()), 0, 0))
	}
	return &labelReplaceExpr{
		left:        left,
		dst:         dst,
		replacement: replacement,
		src:         src,
		re:          re,
		regex:       regex,
	}
}

func (e *labelReplaceExpr) Selector() LogSelectorExpr {
	return e.left.Selector()
}

func (e *labelReplaceExpr) Extractor() (SampleExtractor, error) {
	return e.left.Extractor()
}

func (e *labelReplaceExpr) Shardable() bool {
	return false
}

func (e *labelReplaceExpr) String() string {
	var sb strings.Builder
	sb.WriteString(OpLabelReplace)
	sb.WriteString("(")
	sb.WriteString(e.left.String())
	sb.WriteString(",")
	sb.WriteString(strconv.Quote(e.dst))
	sb.WriteString(",")
	sb.WriteString(strconv.Quote(e.replacement))
	sb.WriteString(",")
	sb.WriteString(strconv.Quote(e.src))
	sb.WriteString(",")
	sb.WriteString(strconv.Quote(e.regex))
	sb.WriteString(")")
	return sb.String()
}<|MERGE_RESOLUTION|>--- conflicted
+++ resolved
@@ -83,8 +83,10 @@
 }
 
 // Type alias for backward compatibility
-type Pipeline = log.Pipeline
-type SampleExtractor = log.SampleExtractor
+type (
+	Pipeline        = log.Pipeline
+	SampleExtractor = log.SampleExtractor
+)
 
 // PipelineExpr is an expression defining a log pipeline.
 type PipelineExpr interface {
@@ -251,7 +253,6 @@
 	default:
 		return nil, fmt.Errorf("unknown LogSelector: %v+", expr)
 	}
-
 }
 
 func (e *lineFilterExpr) Shardable() bool { return true }
@@ -512,12 +513,9 @@
 	OpRangeTypeStdvar    = "stdvar_over_time"
 	OpRangeTypeStddev    = "stddev_over_time"
 	OpRangeTypeQuantile  = "quantile_over_time"
-<<<<<<< HEAD
 	OpRangeTypeFirst     = "first_over_time"
 	OpRangeTypeLast      = "last_over_time"
-=======
 	OpRangeTypeAbsent    = "absent_over_time"
->>>>>>> 322e4bc6
 
 	// binops - logical/set
 	OpTypeOr     = "or"
@@ -639,11 +637,7 @@
 	}
 	if e.left.unwrap != nil {
 		switch e.operation {
-<<<<<<< HEAD
-		case OpRangeTypeAvg, OpRangeTypeSum, OpRangeTypeMax, OpRangeTypeMin, OpRangeTypeStddev, OpRangeTypeStdvar, OpRangeTypeQuantile, OpRangeTypeFirst, OpRangeTypeLast:
-=======
-		case OpRangeTypeRate, OpRangeTypeAvg, OpRangeTypeSum, OpRangeTypeMax, OpRangeTypeMin, OpRangeTypeStddev, OpRangeTypeStdvar, OpRangeTypeQuantile, OpRangeTypeAbsent:
->>>>>>> 322e4bc6
+		case OpRangeTypeAvg, OpRangeTypeSum, OpRangeTypeMax, OpRangeTypeMin, OpRangeTypeStddev, OpRangeTypeStdvar, OpRangeTypeQuantile, OpRangeTypeRate, OpRangeTypeAbsent, OpRangeTypeFirst, OpRangeTypeLast:
 			return nil
 		default:
 			return fmt.Errorf("invalid aggregation %s with unwrap", e.operation)
