--- conflicted
+++ resolved
@@ -86,10 +86,6 @@
 
 var (
 	NoopPipeline = log.NoopPipeline
-<<<<<<< HEAD
-=======
-	ExtractCount = log.CountExtractor.ToSampleExtractor()
->>>>>>> dd5fceb3
 )
 
 // PipelineExpr is an expression defining a log pipeline.
@@ -719,14 +715,11 @@
 }
 
 func (e *vectorAggregationExpr) Extractor() (log.SampleExtractor, error) {
-<<<<<<< HEAD
 	// inject in the range vector extractor the outer groups to improve performance.
 	// This is only possible if the operation is a sum. Anything else needs all labels.
 	if r, ok := e.left.(*rangeAggregationExpr); ok && e.operation == OpTypeSum {
 		return r.extractor(e.grouping, true)
 	}
-=======
->>>>>>> dd5fceb3
 	return e.left.Extractor()
 }
 
