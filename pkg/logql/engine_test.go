package logql

import (
	"context"
	"errors"
	"fmt"
	"math"
	"strings"
	"testing"
	"time"

	json "github.com/json-iterator/go"
	"github.com/prometheus/prometheus/pkg/labels"
	"github.com/prometheus/prometheus/promql"
	promql_parser "github.com/prometheus/prometheus/promql/parser"
	"github.com/stretchr/testify/assert"
	"github.com/stretchr/testify/require"
	"github.com/weaveworks/common/user"

	"github.com/grafana/loki/pkg/iter"
	"github.com/grafana/loki/pkg/logproto"
	"github.com/grafana/loki/pkg/logql/stats"
	"github.com/grafana/loki/pkg/util"
)

var (
	testSize        = int64(300)
	ErrMock         = errors.New("mock error")
	ErrMockMultiple = util.MultiError{ErrMock, ErrMock}
)

func TestEngine_LogsInstantQuery(t *testing.T) {
	t.Parallel()
	for _, test := range []struct {
		qs        string
		ts        time.Time
		direction logproto.Direction
		limit     uint32

		// an array of data per params will be returned by the querier.
		// This is to cover logql that requires multiple queries.
		data   interface{}
		params interface{}

		expected promql_parser.Value
	}{
		{
			`{app="foo"}`, time.Unix(30, 0), logproto.FORWARD, 10,
			[][]logproto.Stream{
				{newStream(testSize, identity, `{app="foo"}`)},
			},
			[]SelectLogParams{
				{&logproto.QueryRequest{Direction: logproto.FORWARD, Start: time.Unix(0, 0), End: time.Unix(30, 0), Limit: 10, Selector: `{app="foo"}`}},
			},
			Streams([]logproto.Stream{newStream(10, identity, `{app="foo"}`)}),
		},
		{
			`{app="bar"} |= "foo" |~ ".+bar"`, time.Unix(30, 0), logproto.BACKWARD, 30,
			[][]logproto.Stream{
				{newStream(testSize, identity, `{app="bar"}`)},
			},
			[]SelectLogParams{
				{&logproto.QueryRequest{Direction: logproto.BACKWARD, Start: time.Unix(0, 0), End: time.Unix(30, 0), Limit: 30, Selector: `{app="bar"}|="foo"|~".+bar"`}},
			},
			Streams([]logproto.Stream{newStream(30, identity, `{app="bar"}`)}),
		},
		{
			`rate({app="foo"} |~".+bar" [1m])`, time.Unix(60, 0), logproto.BACKWARD, 10,
			[][]logproto.Series{
				{newSeries(testSize, identity, `{app="foo"}`)},
			},
			[]SelectSampleParams{
				{&logproto.SampleQueryRequest{Start: time.Unix(0, 0), End: time.Unix(60, 0), Selector: `rate({app="foo"}|~".+bar"[1m])`}},
			},
			promql.Vector{promql.Sample{Point: promql.Point{T: 60 * 1000, V: 1}, Metric: labels.Labels{labels.Label{Name: "app", Value: "foo"}}}},
		},
		{
			`rate({app="foo"}[30s])`, time.Unix(60, 0), logproto.FORWARD, 10,
			[][]logproto.Series{
				// 30s range the lower bound of the range is not inclusive only 15 samples will make it 60 included
				{newSeries(testSize, offset(46, identity), `{app="foo"}`)},
			},
			[]SelectSampleParams{
				{&logproto.SampleQueryRequest{Start: time.Unix(30, 0), End: time.Unix(60, 0), Selector: `rate({app="foo"}[30s])`}},
			},
			promql.Vector{promql.Sample{Point: promql.Point{T: 60 * 1000, V: 0.5}, Metric: labels.Labels{labels.Label{Name: "app", Value: "foo"}}}},
		},
		{
			`rate({app="foo"} | unwrap foo [30s])`, time.Unix(60, 0), logproto.FORWARD, 10,
			[][]logproto.Series{
				// 30s range the lower bound of the range is not inclusive only 15 samples will make it 60 included
				{newSeries(testSize, offset(46, constantValue(2)), `{app="foo"}`)},
			},
			[]SelectSampleParams{
				{&logproto.SampleQueryRequest{Start: time.Unix(30, 0), End: time.Unix(60, 0), Selector: `rate({app="foo"} | unwrap foo[30s])`}},
			},
			promql.Vector{promql.Sample{Point: promql.Point{T: 60 * 1000, V: 1.0}, Metric: labels.Labels{labels.Label{Name: "app", Value: "foo"}}}},
		},
		{
			`count_over_time({app="foo"} |~".+bar" [1m])`, time.Unix(60, 0), logproto.BACKWARD, 10,
			[][]logproto.Series{
				{newSeries(testSize, factor(10, identity), `{app="foo"}`)}, // 10 , 20 , 30 .. 60 = 6 total
			},
			[]SelectSampleParams{
				{&logproto.SampleQueryRequest{Start: time.Unix(0, 0), End: time.Unix(60, 0), Selector: `count_over_time({app="foo"}|~".+bar"[1m])`}},
			},
			promql.Vector{promql.Sample{Point: promql.Point{T: 60 * 1000, V: 6}, Metric: labels.Labels{labels.Label{Name: "app", Value: "foo"}}}},
		},
		{
<<<<<<< HEAD
			`first_over_time({app="foo"} |~".+bar" | unwrap foo [1m])`, time.Unix(60, 0), logproto.BACKWARD, 10,
=======
			`count_over_time({app="foo"} |~".+bar" [1m] offset 30s)`, time.Unix(90, 0), logproto.BACKWARD, 10,
>>>>>>> ecca5d34
			[][]logproto.Series{
				{newSeries(testSize, factor(10, identity), `{app="foo"}`)}, // 10 , 20 , 30 .. 60 = 6 total
			},
			[]SelectSampleParams{
<<<<<<< HEAD
				{&logproto.SampleQueryRequest{Start: time.Unix(0, 0), End: time.Unix(60, 0), Selector: `first_over_time({app="foo"}|~".+bar"| unwrap foo [1m])`}},
			},
			promql.Vector{promql.Sample{Point: promql.Point{T: 60 * 1000, V: 1}, Metric: labels.Labels{labels.Label{Name: "app", Value: "foo"}}}},
=======
				{&logproto.SampleQueryRequest{Start: time.Unix(0, 0), End: time.Unix(60, 0), Selector: `count_over_time({app="foo"}|~".+bar"[1m] offset 30s)`}},
			},
			promql.Vector{promql.Sample{Point: promql.Point{T: 90 * 1000, V: 6}, Metric: labels.Labels{labels.Label{Name: "app", Value: "foo"}}}},
>>>>>>> ecca5d34
		},
		{
			`count_over_time(({app="foo"} |~".+bar")[5m])`, time.Unix(5*60, 0), logproto.BACKWARD, 10,
			[][]logproto.Series{
				{newSeries(testSize, factor(10, identity), `{app="foo"}`)}, // 10 , 20 , 30 .. 300 = 30 total
			},
			[]SelectSampleParams{
				{&logproto.SampleQueryRequest{Start: time.Unix(0, 0), End: time.Unix(5*60, 0), Selector: `count_over_time({app="foo"}|~".+bar"[5m])`}},
			},
			promql.Vector{promql.Sample{Point: promql.Point{T: 5 * 60 * 1000, V: 30}, Metric: labels.Labels{labels.Label{Name: "app", Value: "foo"}}}},
		},
		{
			`absent_over_time(({app="foo"} |~".+bar")[5m])`, time.Unix(5*60, 0), logproto.BACKWARD, 10,
			[][]logproto.Series{
				{newSeries(testSize, factor(10, identity), `{app="foo"}`)}, // 10 , 20 , 30 .. 300 = 30 total
			},
			[]SelectSampleParams{
				{&logproto.SampleQueryRequest{Start: time.Unix(0, 0), End: time.Unix(5*60, 0), Selector: `absent_over_time({app="foo"}|~".+bar"[5m])`}},
			},
			promql.Vector{},
		},
		{
			`absent_over_time(({app="foo"} |~".+bar")[5m])`, time.Unix(5*60, 0), logproto.BACKWARD, 10,
			[][]logproto.Series{},
			[]SelectSampleParams{},
			promql.Vector{promql.Sample{Point: promql.Point{T: 5 * 60 * 1000, V: 1}, Metric: labels.Labels{labels.Label{Name: "app", Value: "foo"}}}},
		},
		{
			`avg(count_over_time({app=~"foo|bar"} |~".+bar" [1m]))`, time.Unix(60, 0), logproto.FORWARD, 100,
			[][]logproto.Series{
				{
					newSeries(testSize, factor(10, identity), `{app="foo"}`),
					newSeries(testSize, factor(10, identity), `{app="bar"}`),
				},
			},
			[]SelectSampleParams{
				{&logproto.SampleQueryRequest{Start: time.Unix(0, 0), End: time.Unix(60, 0), Selector: `count_over_time({app=~"foo|bar"}|~".+bar"[1m])`}},
			},
			promql.Vector{
				promql.Sample{Point: promql.Point{T: 60 * 1000, V: 6}, Metric: labels.Labels{}},
			},
		},
		{
			`min(rate({app=~"foo|bar"} |~".+bar" [1m]))`, time.Unix(60, 0), logproto.FORWARD, 100,
			[][]logproto.Series{
				{newSeries(testSize, factor(10, identity), `{app="foo"}`), newSeries(testSize, factor(10, identity), `{app="bar"}`)},
			},
			[]SelectSampleParams{
				{&logproto.SampleQueryRequest{Start: time.Unix(0, 0), End: time.Unix(60, 0), Selector: `rate({app=~"foo|bar"}|~".+bar"[1m])`}},
			},
			promql.Vector{
				promql.Sample{Point: promql.Point{T: 60 * 1000, V: 0.1}, Metric: labels.Labels{}},
			},
		},
		{
			`max by (app) (rate({app=~"foo|bar"} |~".+bar" [1m]))`, time.Unix(60, 0), logproto.FORWARD, 100,
			[][]logproto.Series{
				{newSeries(testSize, factor(10, identity), `{app="foo"}`), newSeries(testSize, factor(5, identity), `{app="bar"}`)},
			},
			[]SelectSampleParams{
				{&logproto.SampleQueryRequest{Start: time.Unix(0, 0), End: time.Unix(60, 0), Selector: `rate({app=~"foo|bar"}|~".+bar"[1m])`}},
			},
			promql.Vector{
				promql.Sample{Point: promql.Point{T: 60 * 1000, V: 0.2}, Metric: labels.Labels{labels.Label{Name: "app", Value: "bar"}}},
				promql.Sample{Point: promql.Point{T: 60 * 1000, V: 0.1}, Metric: labels.Labels{labels.Label{Name: "app", Value: "foo"}}},
			},
		},
		{
			`max(rate({app=~"foo|bar"} |~".+bar" [1m]))`, time.Unix(60, 0), logproto.FORWARD, 100,
			[][]logproto.Series{
				{newSeries(testSize, factor(10, identity), `{app="foo"}`), newSeries(testSize, factor(5, identity), `{app="bar"}`)},
			},
			[]SelectSampleParams{
				{&logproto.SampleQueryRequest{Start: time.Unix(0, 0), End: time.Unix(60, 0), Selector: `rate({app=~"foo|bar"}|~".+bar"[1m])`}},
			},
			promql.Vector{
				promql.Sample{Point: promql.Point{T: 60 * 1000, V: 0.2}, Metric: labels.Labels{}},
			},
		},
		{
			`sum(rate({app=~"foo|bar"} |~".+bar" [1m]))`, time.Unix(60, 0), logproto.FORWARD, 100,
			[][]logproto.Series{
				{newSeries(testSize, factor(5, identity), `{app="foo"}`), newSeries(testSize, factor(5, identity), `{app="bar"}`)},
			},
			[]SelectSampleParams{
				{&logproto.SampleQueryRequest{Start: time.Unix(0, 0), End: time.Unix(60, 0), Selector: `sum(rate({app=~"foo|bar"} |~".+bar" [1m]))`}},
			},
			promql.Vector{
				promql.Sample{Point: promql.Point{T: 60 * 1000, V: 0.4}, Metric: labels.Labels{}},
			},
		},
		{
			`sum(count_over_time({app=~"foo|bar"} |~".+bar" [1m])) by (app)`, time.Unix(60, 0), logproto.FORWARD, 100,
			[][]logproto.Series{
				{newSeries(testSize, factor(10, identity), `{app="foo"}`), newSeries(testSize, factor(10, identity), `{app="bar"}`)},
			},
			[]SelectSampleParams{
				{&logproto.SampleQueryRequest{Start: time.Unix(0, 0), End: time.Unix(60, 0), Selector: `sum by (app)(count_over_time({app=~"foo|bar"} |~".+bar" [1m]))`}},
			},
			promql.Vector{
				promql.Sample{Point: promql.Point{T: 60 * 1000, V: 6}, Metric: labels.Labels{labels.Label{Name: "app", Value: "bar"}}},
				promql.Sample{Point: promql.Point{T: 60 * 1000, V: 6}, Metric: labels.Labels{labels.Label{Name: "app", Value: "foo"}}},
			},
		},
		{
			`sum(count_over_time({app=~"foo|bar"} |~".+bar" [1m])) by (namespace,app)`, time.Unix(60, 0), logproto.FORWARD, 100,
			[][]logproto.Series{
				{
					newSeries(testSize, factor(10, identity), `{app="foo", namespace="a"}`),
					newSeries(testSize, factor(10, identity), `{app="bar", namespace="b"}`),
				},
			},
			[]SelectSampleParams{
				{&logproto.SampleQueryRequest{Start: time.Unix(0, 0), End: time.Unix(60, 0), Selector: `sum by (namespace,app) (count_over_time({app=~"foo|bar"} |~".+bar" [1m])) `}},
			},
			promql.Vector{
				promql.Sample{
					Point: promql.Point{T: 60 * 1000, V: 6},
					Metric: labels.Labels{
						labels.Label{Name: "app", Value: "bar"},
						labels.Label{Name: "namespace", Value: "b"},
					},
				},
				promql.Sample{
					Point: promql.Point{T: 60 * 1000, V: 6},
					Metric: labels.Labels{
						labels.Label{Name: "app", Value: "foo"},
						labels.Label{Name: "namespace", Value: "a"},
					},
				},
			},
		},
		{
			`sum(count_over_time({app=~"foo|bar"} |~".+bar" [1m] offset 30s)) by (namespace,app)`, time.Unix(90, 0), logproto.FORWARD, 100,
			[][]logproto.Series{
				{
					newSeries(testSize, factor(10, identity), `{app="foo", namespace="a"}`),
					newSeries(testSize, factor(10, identity), `{app="bar", namespace="b"}`),
				},
			},
			[]SelectSampleParams{
				{&logproto.SampleQueryRequest{Start: time.Unix(0, 0), End: time.Unix(60, 0), Selector: `sum by (namespace,app) (count_over_time({app=~"foo|bar"} |~".+bar" [1m] offset 30s)) `}},
			},
			promql.Vector{
				promql.Sample{
					Point: promql.Point{T: 90 * 1000, V: 6},
					Metric: labels.Labels{
						labels.Label{Name: "app", Value: "bar"},
						labels.Label{Name: "namespace", Value: "b"},
					},
				},
				promql.Sample{
					Point: promql.Point{T: 90 * 1000, V: 6},
					Metric: labels.Labels{
						labels.Label{Name: "app", Value: "foo"},
						labels.Label{Name: "namespace", Value: "a"},
					},
				},
			},
		},
		{
			`label_replace(
				sum(count_over_time({app=~"foo|bar"} |~".+bar" [1m])) by (namespace,app),
				"new",
				"$1",
				"app",
				"f(.*)"
				)`, time.Unix(60, 0), logproto.FORWARD, 100,
			[][]logproto.Series{
				{
					newSeries(testSize, factor(10, identity), `{app="foo", namespace="a"}`),
					newSeries(testSize, factor(10, identity), `{app="bar", namespace="b"}`),
				},
			},
			[]SelectSampleParams{
				{&logproto.SampleQueryRequest{Start: time.Unix(0, 0), End: time.Unix(60, 0), Selector: `sum by (namespace,app) (count_over_time({app=~"foo|bar"} |~".+bar" [1m])) `}},
			},
			promql.Vector{
				promql.Sample{
					Point: promql.Point{T: 60 * 1000, V: 6},
					Metric: labels.Labels{
						labels.Label{Name: "app", Value: "bar"},
						labels.Label{Name: "namespace", Value: "b"},
					},
				},
				promql.Sample{
					Point: promql.Point{T: 60 * 1000, V: 6},
					Metric: labels.Labels{
						labels.Label{Name: "app", Value: "foo"},
						labels.Label{Name: "namespace", Value: "a"},
						labels.Label{Name: "new", Value: "oo"},
					},
				},
			},
		},
		{
			`count(count_over_time({app=~"foo|bar"} |~".+bar" [1m])) without (app)`, time.Unix(60, 0), logproto.FORWARD, 100,
			[][]logproto.Series{
				{newSeries(testSize, factor(10, identity), `{app="foo"}`), newSeries(testSize, factor(10, identity), `{app="bar"}`)},
			},
			[]SelectSampleParams{
				{&logproto.SampleQueryRequest{Start: time.Unix(0, 0), End: time.Unix(60, 0), Selector: `count_over_time({app=~"foo|bar"}|~".+bar"[1m])`}},
			},
			promql.Vector{
				promql.Sample{Point: promql.Point{T: 60 * 1000, V: 2}, Metric: labels.Labels{}},
			},
		},
		{
			`stdvar without (app) (count_over_time(({app=~"foo|bar"} |~".+bar")[1m])) `, time.Unix(60, 0), logproto.FORWARD, 100,
			[][]logproto.Series{
				{newSeries(testSize, factor(10, identity), `{app="foo"}`), newSeries(testSize, factor(5, identity), `{app="bar"}`)},
			},
			[]SelectSampleParams{
				{&logproto.SampleQueryRequest{Start: time.Unix(0, 0), End: time.Unix(60, 0), Selector: `count_over_time({app=~"foo|bar"}|~".+bar"[1m])`}},
			},
			promql.Vector{
				promql.Sample{Point: promql.Point{T: 60 * 1000, V: 9}, Metric: labels.Labels{}},
			},
		},
		{
			`stddev(count_over_time(({app=~"foo|bar"} |~".+bar")[1m])) `, time.Unix(60, 0), logproto.FORWARD, 100,
			[][]logproto.Series{
				{newSeries(testSize, factor(10, identity), `{app="foo"}`), newSeries(testSize, factor(2, identity), `{app="bar"}`)},
			},
			[]SelectSampleParams{
				{&logproto.SampleQueryRequest{Start: time.Unix(0, 0), End: time.Unix(60, 0), Selector: `count_over_time({app=~"foo|bar"}|~".+bar"[1m])`}},
			},
			promql.Vector{
				promql.Sample{Point: promql.Point{T: 60 * 1000, V: 12}, Metric: labels.Labels{}},
			},
		},
		{
			`rate(({app=~"foo|bar"} |~".+bar")[1m])`, time.Unix(60, 0), logproto.FORWARD, 100,
			[][]logproto.Series{
				{newSeries(testSize, factor(10, identity), `{app="foo"}`), newSeries(testSize, offset(46, identity), `{app="bar"}`)},
			},
			[]SelectSampleParams{
				{&logproto.SampleQueryRequest{Start: time.Unix(0, 0), End: time.Unix(60, 0), Selector: `rate({app=~"foo|bar"}|~".+bar"[1m])`}},
			},
			promql.Vector{
				promql.Sample{Point: promql.Point{T: 60 * 1000, V: 0.25}, Metric: labels.Labels{labels.Label{Name: "app", Value: "bar"}}},
				promql.Sample{Point: promql.Point{T: 60 * 1000, V: 0.1}, Metric: labels.Labels{labels.Label{Name: "app", Value: "foo"}}},
			},
		},
		{
			`topk(2,rate(({app=~"foo|bar"} |~".+bar")[1m]))`, time.Unix(60, 0), logproto.FORWARD, 100,
			[][]logproto.Series{
				{newSeries(testSize, factor(10, identity), `{app="foo"}`), newSeries(testSize, offset(46, identity), `{app="bar"}`)},
			},
			[]SelectSampleParams{
				{&logproto.SampleQueryRequest{Start: time.Unix(0, 0), End: time.Unix(60, 0), Selector: `rate({app=~"foo|bar"}|~".+bar"[1m])`}},
			},
			promql.Vector{
				promql.Sample{Point: promql.Point{T: 60 * 1000, V: 0.25}, Metric: labels.Labels{labels.Label{Name: "app", Value: "bar"}}},
				promql.Sample{Point: promql.Point{T: 60 * 1000, V: 0.1}, Metric: labels.Labels{labels.Label{Name: "app", Value: "foo"}}},
			},
		},
		{
			`topk(1,rate(({app=~"foo|bar"} |~".+bar")[1m]))`, time.Unix(60, 0), logproto.FORWARD, 100,
			[][]logproto.Series{
				{newSeries(testSize, factor(10, identity), `{app="foo"}`), newSeries(testSize, offset(46, identity), `{app="bar"}`)},
			},
			[]SelectSampleParams{
				{&logproto.SampleQueryRequest{Start: time.Unix(0, 0), End: time.Unix(60, 0), Selector: `rate({app=~"foo|bar"}|~".+bar"[1m])`}},
			},
			promql.Vector{
				promql.Sample{Point: promql.Point{T: 60 * 1000, V: 0.25}, Metric: labels.Labels{labels.Label{Name: "app", Value: "bar"}}},
			},
		},
		{
			`topk(1,rate(({app=~"foo|bar"} |~".+bar")[1m])) by (app)`, time.Unix(60, 0), logproto.FORWARD, 100,
			[][]logproto.Series{
				{
					newSeries(testSize, factor(10, identity), `{app="foo"}`), newSeries(testSize, offset(46, identity), `{app="bar"}`),
					newSeries(testSize, factor(5, identity), `{app="fuzz"}`), newSeries(testSize, identity, `{app="buzz"}`),
				},
			},
			[]SelectSampleParams{
				{&logproto.SampleQueryRequest{Start: time.Unix(0, 0), End: time.Unix(60, 0), Selector: `rate({app=~"foo|bar"}|~".+bar"[1m])`}},
			},
			promql.Vector{
				promql.Sample{Point: promql.Point{T: 60 * 1000, V: 0.25}, Metric: labels.Labels{labels.Label{Name: "app", Value: "bar"}}},
				promql.Sample{Point: promql.Point{T: 60 * 1000, V: 1}, Metric: labels.Labels{labels.Label{Name: "app", Value: "buzz"}}},
				promql.Sample{Point: promql.Point{T: 60 * 1000, V: 0.1}, Metric: labels.Labels{labels.Label{Name: "app", Value: "foo"}}},
				promql.Sample{Point: promql.Point{T: 60 * 1000, V: 0.2}, Metric: labels.Labels{labels.Label{Name: "app", Value: "fuzz"}}},
			},
		},
		{
			`bottomk(2,rate(({app=~"foo|bar"} |~".+bar")[1m]))`, time.Unix(60, 0), logproto.FORWARD, 100,
			[][]logproto.Series{
				{
					newSeries(testSize, factor(10, identity), `{app="foo"}`), newSeries(testSize, offset(46, identity), `{app="bar"}`),
					newSeries(testSize, factor(5, identity), `{app="fuzz"}`), newSeries(testSize, identity, `{app="buzz"}`),
				},
			},
			[]SelectSampleParams{
				{&logproto.SampleQueryRequest{Start: time.Unix(0, 0), End: time.Unix(60, 0), Selector: `rate({app=~"foo|bar"}|~".+bar"[1m])`}},
			},
			promql.Vector{
				promql.Sample{Point: promql.Point{T: 60 * 1000, V: 0.1}, Metric: labels.Labels{labels.Label{Name: "app", Value: "foo"}}},
				promql.Sample{Point: promql.Point{T: 60 * 1000, V: 0.2}, Metric: labels.Labels{labels.Label{Name: "app", Value: "fuzz"}}},
			},
		},
		{
			`bottomk(3,rate(({app=~"foo|bar"} |~".+bar")[1m])) without (app)`, time.Unix(60, 0), logproto.FORWARD, 100,
			[][]logproto.Series{
				{
					newSeries(testSize, factor(10, identity), `{app="foo"}`), newSeries(testSize, offset(46, identity), `{app="bar"}`),
					newSeries(testSize, factor(5, identity), `{app="fuzz"}`), newSeries(testSize, identity, `{app="buzz"}`),
				},
			},
			[]SelectSampleParams{
				{&logproto.SampleQueryRequest{Start: time.Unix(0, 0), End: time.Unix(60, 0), Selector: `rate({app=~"foo|bar"}|~".+bar"[1m])`}},
			},
			promql.Vector{
				promql.Sample{Point: promql.Point{T: 60 * 1000, V: 0.25}, Metric: labels.Labels{labels.Label{Name: "app", Value: "bar"}}},
				promql.Sample{Point: promql.Point{T: 60 * 1000, V: 0.1}, Metric: labels.Labels{labels.Label{Name: "app", Value: "foo"}}},
				promql.Sample{Point: promql.Point{T: 60 * 1000, V: 0.2}, Metric: labels.Labels{labels.Label{Name: "app", Value: "fuzz"}}},
			},
		},
		{
			`bottomk(3,rate(({app=~"foo|bar"} |~".+bar")[1m])) without (app) + 1`, time.Unix(60, 0), logproto.FORWARD, 100,
			[][]logproto.Series{
				{
					newSeries(testSize, factor(10, identity), `{app="foo"}`), newSeries(testSize, offset(46, identity), `{app="bar"}`),
					newSeries(testSize, factor(5, identity), `{app="fuzz"}`), newSeries(testSize, identity, `{app="buzz"}`),
				},
			},
			[]SelectSampleParams{
				{&logproto.SampleQueryRequest{Start: time.Unix(0, 0), End: time.Unix(60, 0), Selector: `rate({app=~"foo|bar"}|~".+bar"[1m])`}},
			},
			promql.Vector{
				promql.Sample{Point: promql.Point{T: 60 * 1000, V: 1.25}, Metric: labels.Labels{labels.Label{Name: "app", Value: "bar"}}},
				promql.Sample{Point: promql.Point{T: 60 * 1000, V: 1.1}, Metric: labels.Labels{labels.Label{Name: "app", Value: "foo"}}},
				promql.Sample{Point: promql.Point{T: 60 * 1000, V: 1.2}, Metric: labels.Labels{labels.Label{Name: "app", Value: "fuzz"}}},
			},
		},
		{
			// healthcheck
			`1+1`, time.Unix(60, 0), logproto.FORWARD, 100,
			nil,
			nil,
			promql.Scalar{T: 60 * 1000, V: 2},
		},
		{
			// single literal
			`2`,
			time.Unix(60, 0), logproto.FORWARD, 100,
			nil,
			nil,
			promql.Scalar{T: 60 * 1000, V: 2},
		},
		{
			// single comparison
			`1 == 1`,
			time.Unix(60, 0), logproto.FORWARD, 100,
			nil,
			nil,
			promql.Scalar{T: 60 * 1000, V: 1},
		},
		{
			// single comparison, reduce away bool modifier between scalars
			`1 == bool 1`,
			time.Unix(60, 0), logproto.FORWARD, 100,
			nil,
			nil,
			promql.Scalar{T: 60 * 1000, V: 1},
		},
		{
			`count_over_time({app="foo"}[1m]) > 1`,
			time.Unix(60, 0),
			logproto.FORWARD,
			0,
			[][]logproto.Series{
				{newSeries(testSize, identity, `{app="foo"}`)},
			},
			[]SelectSampleParams{
				{&logproto.SampleQueryRequest{Start: time.Unix(0, 0), End: time.Unix(60, 0), Selector: `count_over_time({app="foo"}[1m])`}},
			},
			promql.Vector{
				promql.Sample{Point: promql.Point{T: 60 * 1000, V: 60}, Metric: labels.Labels{labels.Label{Name: "app", Value: "foo"}}},
			},
		},
		{
			`count_over_time({app="foo"}[1m]) > count_over_time({app="bar"}[1m])`,
			time.Unix(60, 0),
			logproto.FORWARD,
			0,
			[][]logproto.Series{
				{newSeries(testSize, identity, `{app="foo"}`)},
				{},
			},
			[]SelectSampleParams{
				{&logproto.SampleQueryRequest{Start: time.Unix(0, 0), End: time.Unix(60, 0), Selector: `count_over_time({app="foo"}[1m])`}},
				{&logproto.SampleQueryRequest{Start: time.Unix(0, 0), End: time.Unix(60, 0), Selector: `count_over_time({app="bar"}[1m])`}},
			},
			promql.Vector{},
		},
		{
			`count_over_time({app="foo"}[1m]) > bool count_over_time({app="bar"}[1m])`,
			time.Unix(60, 0),
			logproto.FORWARD,
			0,
			[][]logproto.Series{
				{newSeries(testSize, identity, `{app="foo"}`)},
				{},
			},
			[]SelectSampleParams{
				{&logproto.SampleQueryRequest{Start: time.Unix(0, 0), End: time.Unix(60, 0), Selector: `count_over_time({app="foo"}[1m])`}},
				{&logproto.SampleQueryRequest{Start: time.Unix(0, 0), End: time.Unix(60, 0), Selector: `count_over_time({app="bar"}[1m])`}},
			},
			promql.Vector{
				promql.Sample{Point: promql.Point{T: 60 * 1000, V: 0}, Metric: labels.Labels{labels.Label{Name: "app", Value: "foo"}}},
			},
		},
		{
			`sum without(app) (count_over_time({app="foo"}[1m])) > bool sum without(app) (count_over_time({app="bar"}[1m]))`,
			time.Unix(60, 0),
			logproto.FORWARD,
			0,
			[][]logproto.Series{
				{newSeries(testSize, identity, `{app="foo"}`)},
				{},
			},
			[]SelectSampleParams{
				{&logproto.SampleQueryRequest{Start: time.Unix(0, 0), End: time.Unix(60, 0), Selector: `sum without (app) (count_over_time({app="foo"}[1m]))`}},
				{&logproto.SampleQueryRequest{Start: time.Unix(0, 0), End: time.Unix(60, 0), Selector: `sum without (app) (count_over_time({app="bar"}[1m]))`}},
			},
			promql.Vector{
				promql.Sample{Point: promql.Point{T: 60 * 1000, V: 0}, Metric: labels.Labels{}},
			},
		},
		{
			`sum without(app) (count_over_time({app="foo"}[1m])) >= sum without(app) (count_over_time({app="bar"}[1m]))`,
			time.Unix(60, 0),
			logproto.FORWARD,
			0,
			[][]logproto.Series{
				{newSeries(testSize, identity, `{app="foo"}`)},
				{newSeries(testSize, identity, `{app="bar"}`)},
			},
			[]SelectSampleParams{
				{&logproto.SampleQueryRequest{Start: time.Unix(0, 0), End: time.Unix(60, 0), Selector: `sum without(app) (count_over_time({app="foo"}[1m]))`}},
				{&logproto.SampleQueryRequest{Start: time.Unix(0, 0), End: time.Unix(60, 0), Selector: `sum without(app) (count_over_time({app="bar"}[1m]))`}},
			},
			promql.Vector{
				promql.Sample{Point: promql.Point{T: 60 * 1000, V: 60}, Metric: labels.Labels{}},
			},
		},
		{
			`10 / 5 / 2`,
			time.Unix(60, 0),
			logproto.FORWARD,
			0,
			nil,
			nil,
			promql.Scalar{T: 60 * 1000, V: 1},
		},
		{
			`10 / (5 / 2)`,
			time.Unix(60, 0),
			logproto.FORWARD,
			0,
			nil,
			nil,
			promql.Scalar{T: 60 * 1000, V: 4},
		},
		{
			`10 / ((rate({app="foo"} |~".+bar" [1m]) /5))`, time.Unix(60, 0), logproto.BACKWARD, 10,
			[][]logproto.Series{
				{newSeries(testSize, identity, `{app="foo"}`)},
			},
			[]SelectSampleParams{
				{&logproto.SampleQueryRequest{Start: time.Unix(0, 0), End: time.Unix(60, 0), Selector: `rate({app="foo"}|~".+bar"[1m])`}},
			},
			promql.Vector{promql.Sample{Point: promql.Point{T: 60 * 1000, V: 50}, Metric: labels.Labels{labels.Label{Name: "app", Value: "foo"}}}},
		},
	} {
		test := test
		t.Run(fmt.Sprintf("%s %s", test.qs, test.direction), func(t *testing.T) {
			t.Parallel()

			eng := NewEngine(EngineOpts{}, newQuerierRecorder(t, test.data, test.params), NoLimits)
			q := eng.Query(LiteralParams{
				qs:        test.qs,
				start:     test.ts,
				end:       test.ts,
				direction: test.direction,
				limit:     test.limit,
			})
			res, err := q.Exec(user.InjectOrgID(context.Background(), "fake"))
			if err != nil {
				t.Fatal(err)
			}
			assert.Equal(t, test.expected, res.Data)
		})
	}
}

func TestEngine_RangeQuery(t *testing.T) {
	t.Parallel()
	for _, test := range []struct {
		qs        string
		start     time.Time
		end       time.Time
		step      time.Duration
		interval  time.Duration
		direction logproto.Direction
		limit     uint32

		// an array of streams per SelectParams will be returned by the querier.
		// This is to cover logql that requires multiple queries.
		data   interface{}
		params interface{}

		expected promql_parser.Value
	}{
		{
			`{app="foo"}`, time.Unix(0, 0), time.Unix(30, 0), time.Second, 0, logproto.FORWARD, 10,
			[][]logproto.Stream{
				{newStream(testSize, identity, `{app="foo"}`)},
			},
			[]SelectLogParams{
				{&logproto.QueryRequest{Direction: logproto.FORWARD, Start: time.Unix(0, 0), End: time.Unix(30, 0), Limit: 10, Selector: `{app="foo"}`}},
			},
			Streams([]logproto.Stream{newStream(10, identity, `{app="foo"}`)}),
		},
		{
			`{app="food"}`, time.Unix(0, 0), time.Unix(30, 0), 0, 2 * time.Second, logproto.FORWARD, 10,
			[][]logproto.Stream{
				{newStream(testSize, identity, `{app="food"}`)},
			},
			[]SelectLogParams{
				{&logproto.QueryRequest{Direction: logproto.FORWARD, Start: time.Unix(0, 0), End: time.Unix(30, 0), Limit: 10, Selector: `{app="food"}`}},
			},
			Streams([]logproto.Stream{newIntervalStream(10, 2*time.Second, identity, `{app="food"}`)}),
		},
		{
			`{app="fed"}`, time.Unix(0, 0), time.Unix(30, 0), 0, 2 * time.Second, logproto.BACKWARD, 10,
			[][]logproto.Stream{
				{newBackwardStream(testSize, identity, `{app="fed"}`)},
			},
			[]SelectLogParams{
				{&logproto.QueryRequest{Direction: logproto.BACKWARD, Start: time.Unix(0, 0), End: time.Unix(30, 0), Limit: 10, Selector: `{app="fed"}`}},
			},
			Streams([]logproto.Stream{newBackwardIntervalStream(testSize, 10, 2*time.Second, identity, `{app="fed"}`)}),
		},
		{
			`{app="bar"} |= "foo" |~ ".+bar"`, time.Unix(0, 0), time.Unix(30, 0), time.Second, 0, logproto.BACKWARD, 30,
			[][]logproto.Stream{
				{newStream(testSize, identity, `{app="bar"}`)},
			},
			[]SelectLogParams{
				{&logproto.QueryRequest{Direction: logproto.BACKWARD, Start: time.Unix(0, 0), End: time.Unix(30, 0), Limit: 30, Selector: `{app="bar"}|="foo"|~".+bar"`}},
			},
			Streams([]logproto.Stream{newStream(30, identity, `{app="bar"}`)}),
		},
		{
			`{app="barf"} |= "foo" |~ ".+bar"`, time.Unix(0, 0), time.Unix(30, 0), 0, 3 * time.Second, logproto.BACKWARD, 30,
			[][]logproto.Stream{
				{newBackwardStream(testSize, identity, `{app="barf"}`)},
			},
			[]SelectLogParams{
				{&logproto.QueryRequest{Direction: logproto.BACKWARD, Start: time.Unix(0, 0), End: time.Unix(30, 0), Limit: 30, Selector: `{app="barf"}|="foo"|~".+bar"`}},
			},
			Streams([]logproto.Stream{newBackwardIntervalStream(testSize, 30, 3*time.Second, identity, `{app="barf"}`)}),
		},
		{
			`rate({app="foo"} |~".+bar" [1m])`, time.Unix(60, 0), time.Unix(120, 0), time.Minute, 0, logproto.BACKWARD, 10,
			[][]logproto.Series{
				{newSeries(testSize, identity, `{app="foo"}`)},
			},
			[]SelectSampleParams{
				{&logproto.SampleQueryRequest{Start: time.Unix(0, 0), End: time.Unix(120, 0), Selector: `rate({app="foo"}|~".+bar"[1m])`}},
			},
			promql.Matrix{
				promql.Series{
					Metric: labels.Labels{{Name: "app", Value: "foo"}},
					Points: []promql.Point{{T: 60 * 1000, V: 1}, {T: 120 * 1000, V: 1}},
				},
			},
		},
		{
			`rate({app="foo"}[30s])`, time.Unix(60, 0), time.Unix(120, 0), 15 * time.Second, 0, logproto.FORWARD, 10,
			[][]logproto.Series{
				{newSeries(testSize, factor(2, identity), `{app="foo"}`)},
			},
			[]SelectSampleParams{
				{&logproto.SampleQueryRequest{Start: time.Unix(30, 0), End: time.Unix(120, 0), Selector: `rate({app="foo"}[30s])`}},
			},
			promql.Matrix{
				promql.Series{
					Metric: labels.Labels{{Name: "app", Value: "foo"}},
					Points: []promql.Point{{T: 60 * 1000, V: 0.5}, {T: 75 * 1000, V: 0.5}, {T: 90 * 1000, V: 0.5}, {T: 105 * 1000, V: 0.5}, {T: 120 * 1000, V: 0.5}},
				},
			},
		},
		{
			`count_over_time({app="foo"} |~".+bar" [1m])`, time.Unix(60, 0), time.Unix(120, 0), 30 * time.Second, 0, logproto.BACKWARD, 10,
			[][]logproto.Series{
				{newSeries(testSize, factor(10, identity), `{app="foo"}`)}, // 10 , 20 , 30 .. 60 = 6 total
			},
			[]SelectSampleParams{
				{&logproto.SampleQueryRequest{Start: time.Unix(0, 0), End: time.Unix(120, 0), Selector: `count_over_time({app="foo"}|~".+bar"[1m])`}},
			},
			promql.Matrix{
				promql.Series{
					Metric: labels.Labels{{Name: "app", Value: "foo"}},
					Points: []promql.Point{{T: 60 * 1000, V: 6}, {T: 90 * 1000, V: 6}, {T: 120 * 1000, V: 6}},
				},
			},
		},
		{
			`count_over_time(({app="foo"} |~".+bar")[5m])`, time.Unix(5*60, 0), time.Unix(5*120, 0), 30 * time.Second, 0, logproto.BACKWARD, 10,
			[][]logproto.Series{
				{newSeries(testSize, factor(10, identity), `{app="foo"}`)}, // 10 , 20 , 30 .. 300 = 30 total
			},
			[]SelectSampleParams{
				{&logproto.SampleQueryRequest{Start: time.Unix(0, 0), End: time.Unix(5*120, 0), Selector: `count_over_time({app="foo"}|~".+bar"[5m])`}},
			},
			promql.Matrix{
				promql.Series{
					Metric: labels.Labels{{Name: "app", Value: "foo"}},
					Points: []promql.Point{
						{T: 300 * 1000, V: 30},
						{T: 330 * 1000, V: 30},
						{T: 360 * 1000, V: 30},
						{T: 390 * 1000, V: 30},
						{T: 420 * 1000, V: 30},
						{T: 450 * 1000, V: 30},
						{T: 480 * 1000, V: 30},
						{T: 510 * 1000, V: 30},
						{T: 540 * 1000, V: 30},
						{T: 570 * 1000, V: 30},
						{T: 600 * 1000, V: 30},
					},
				},
			},
		}, {
			`last_over_time(({app="foo"} |~".+bar" | unwrap foo)[5m])`, time.Unix(5*60, 0), time.Unix(5*120, 0), 30 * time.Second, 0, logproto.BACKWARD, 10,
			[][]logproto.Series{
				{newSeries(testSize, factor(10, identity), `{app="foo"}`)}, // 10 , 20 , 30 .. 300 = 30 total
			},
			[]SelectSampleParams{
				{&logproto.SampleQueryRequest{Start: time.Unix(0, 0), End: time.Unix(5*120, 0), Selector: `last_over_time({app="foo"}|~".+bar"| unwrap foo[5m])`}},
			},
			promql.Matrix{
				promql.Series{
					Metric: labels.Labels{{Name: "app", Value: "foo"}},
					Points: []promql.Point{
						{T: 300 * 1000, V: 1},
						{T: 330 * 1000, V: 1},
						{T: 360 * 1000, V: 1},
						{T: 390 * 1000, V: 1},
						{T: 420 * 1000, V: 1},
						{T: 450 * 1000, V: 1},
						{T: 480 * 1000, V: 1},
						{T: 510 * 1000, V: 1},
						{T: 540 * 1000, V: 1},
						{T: 570 * 1000, V: 1},
						{T: 600 * 1000, V: 1},
					},
				},
			},
		},
		{
			`avg(count_over_time({app=~"foo|bar"} |~".+bar" [1m]))`, time.Unix(60, 0), time.Unix(180, 0), 30 * time.Second, 0, logproto.FORWARD, 100,
			[][]logproto.Series{
				{newSeries(testSize, factor(10, identity), `{app="foo"}`), newSeries(testSize, factor(10, identity), `{app="bar"}`)},
			},
			[]SelectSampleParams{
				{&logproto.SampleQueryRequest{Start: time.Unix(0, 0), End: time.Unix(180, 0), Selector: `count_over_time({app=~"foo|bar"}|~".+bar"[1m])`}},
			},
			promql.Matrix{
				promql.Series{
					Metric: labels.Labels{},
					Points: []promql.Point{{T: 60 * 1000, V: 6}, {T: 90 * 1000, V: 6}, {T: 120 * 1000, V: 6}, {T: 150 * 1000, V: 6}, {T: 180 * 1000, V: 6}},
				},
			},
		},
		{
			`min(rate({app=~"foo|bar"} |~".+bar" [1m]))`, time.Unix(60, 0), time.Unix(180, 0), 30 * time.Second, 0, logproto.FORWARD, 100,
			[][]logproto.Series{
				{newSeries(testSize, factor(10, identity), `{app="foo"}`), newSeries(testSize, factor(10, identity), `{app="bar"}`)},
			},
			[]SelectSampleParams{
				{&logproto.SampleQueryRequest{Start: time.Unix(0, 0), End: time.Unix(180, 0), Selector: `rate({app=~"foo|bar"}|~".+bar"[1m])`}},
			},
			promql.Matrix{
				promql.Series{
					Metric: labels.Labels{},
					Points: []promql.Point{{T: 60 * 1000, V: 0.1}, {T: 90 * 1000, V: 0.1}, {T: 120 * 1000, V: 0.1}, {T: 150 * 1000, V: 0.1}, {T: 180 * 1000, V: 0.1}},
				},
			},
		},
		{
			`max by (app) (rate({app=~"foo|bar"} |~".+bar" [1m]))`, time.Unix(60, 0), time.Unix(180, 0), 30 * time.Second, 0, logproto.FORWARD, 100,
			[][]logproto.Series{
				{newSeries(testSize, factor(10, identity), `{app="foo"}`), newSeries(testSize, factor(5, identity), `{app="bar"}`)},
			},
			[]SelectSampleParams{
				{&logproto.SampleQueryRequest{Start: time.Unix(0, 0), End: time.Unix(180, 0), Selector: `rate({app=~"foo|bar"}|~".+bar"[1m])`}},
			},
			promql.Matrix{
				promql.Series{
					Metric: labels.Labels{{Name: "app", Value: "bar"}},
					Points: []promql.Point{{T: 60 * 1000, V: 0.2}, {T: 90 * 1000, V: 0.2}, {T: 120 * 1000, V: 0.2}, {T: 150 * 1000, V: 0.2}, {T: 180 * 1000, V: 0.2}},
				},
				promql.Series{
					Metric: labels.Labels{{Name: "app", Value: "foo"}},
					Points: []promql.Point{{T: 60 * 1000, V: 0.1}, {T: 90 * 1000, V: 0.1}, {T: 120 * 1000, V: 0.1}, {T: 150 * 1000, V: 0.1}, {T: 180 * 1000, V: 0.1}},
				},
			},
		},
		{
			`max(rate({app=~"foo|bar"} |~".+bar" [1m]))`, time.Unix(60, 0), time.Unix(180, 0), 30 * time.Second, 0, logproto.FORWARD, 100,
			[][]logproto.Series{
				{newSeries(testSize, factor(10, identity), `{app="foo"}`), newSeries(testSize, factor(5, identity), `{app="bar"}`)},
			},
			[]SelectSampleParams{
				{&logproto.SampleQueryRequest{Start: time.Unix(0, 0), End: time.Unix(180, 0), Selector: `rate({app=~"foo|bar"}|~".+bar"[1m])`}},
			},
			promql.Matrix{
				promql.Series{
					Metric: labels.Labels{},
					Points: []promql.Point{{T: 60 * 1000, V: 0.2}, {T: 90 * 1000, V: 0.2}, {T: 120 * 1000, V: 0.2}, {T: 150 * 1000, V: 0.2}, {T: 180 * 1000, V: 0.2}},
				},
			},
		},
		{
			`sum(rate({app=~"foo|bar"} |~".+bar" [1m]))`, time.Unix(60, 0), time.Unix(180, 0), 30 * time.Second, 0, logproto.FORWARD, 100,
			[][]logproto.Series{
				{newSeries(testSize, factor(5, identity), `{app="foo"}`), newSeries(testSize, factor(5, identity), `{app="bar"}`)},
			},
			[]SelectSampleParams{
				{&logproto.SampleQueryRequest{Start: time.Unix(0, 0), End: time.Unix(180, 0), Selector: `sum(rate({app=~"foo|bar"} |~".+bar" [1m]))`}},
			},
			promql.Matrix{
				promql.Series{
					Metric: labels.Labels{},
					Points: []promql.Point{{T: 60 * 1000, V: 0.4}, {T: 90 * 1000, V: 0.4}, {T: 120 * 1000, V: 0.4}, {T: 150 * 1000, V: 0.4}, {T: 180 * 1000, V: 0.4}},
				},
			},
		},
		{
			`sum(count_over_time({app=~"foo|bar"} |~".+bar" [1m])) by (app)`, time.Unix(60, 0), time.Unix(180, 0), 30 * time.Second, 0, logproto.FORWARD, 100,
			[][]logproto.Series{
				{newSeries(testSize, factor(10, identity), `{app="foo"}`), newSeries(testSize, factor(5, identity), `{app="bar"}`)},
			},
			[]SelectSampleParams{
				{&logproto.SampleQueryRequest{Start: time.Unix(0, 0), End: time.Unix(180, 0), Selector: `sum by (app) (count_over_time({app=~"foo|bar"} |~".+bar" [1m]))`}},
			},
			promql.Matrix{
				promql.Series{
					Metric: labels.Labels{{Name: "app", Value: "bar"}},
					Points: []promql.Point{{T: 60 * 1000, V: 12}, {T: 90 * 1000, V: 12}, {T: 120 * 1000, V: 12}, {T: 150 * 1000, V: 12}, {T: 180 * 1000, V: 12}},
				},
				promql.Series{
					Metric: labels.Labels{{Name: "app", Value: "foo"}},
					Points: []promql.Point{{T: 60 * 1000, V: 6}, {T: 90 * 1000, V: 6}, {T: 120 * 1000, V: 6}, {T: 150 * 1000, V: 6}, {T: 180 * 1000, V: 6}},
				},
			},
		},
		{
			`sum(count_over_time({app=~"foo|bar"} |~".+bar" [1m])) by (namespace,cluster, app)`, time.Unix(60, 0), time.Unix(180, 0), 30 * time.Second, 0, logproto.FORWARD, 100,
			[][]logproto.Series{
				{
					newSeries(testSize, factor(10, identity), `{app="foo", cluster="b", namespace="a"}`),
					newSeries(testSize, factor(5, identity), `{app="bar", cluster="a", namespace="b"}`),
					newSeries(testSize, factor(5, identity), `{app="foo", cluster="a" ,namespace="a"}`),
					newSeries(testSize, factor(10, identity), `{app="bar", cluster="b" ,namespace="b"}`),
				},
			},
			[]SelectSampleParams{
				{&logproto.SampleQueryRequest{Start: time.Unix(0, 0), End: time.Unix(180, 0), Selector: `sum by (namespace,cluster, app)(count_over_time({app=~"foo|bar"} |~".+bar" [1m]))`}},
			},
			promql.Matrix{
				promql.Series{
					Metric: labels.Labels{{Name: "app", Value: "bar"}, {Name: "cluster", Value: "a"}, {Name: "namespace", Value: "b"}},
					Points: []promql.Point{{T: 60 * 1000, V: 12}, {T: 90 * 1000, V: 12}, {T: 120 * 1000, V: 12}, {T: 150 * 1000, V: 12}, {T: 180 * 1000, V: 12}},
				},
				promql.Series{
					Metric: labels.Labels{{Name: "app", Value: "bar"}, {Name: "cluster", Value: "b"}, {Name: "namespace", Value: "b"}},
					Points: []promql.Point{{T: 60 * 1000, V: 6}, {T: 90 * 1000, V: 6}, {T: 120 * 1000, V: 6}, {T: 150 * 1000, V: 6}, {T: 180 * 1000, V: 6}},
				},
				promql.Series{
					Metric: labels.Labels{{Name: "app", Value: "foo"}, {Name: "cluster", Value: "a"}, {Name: "namespace", Value: "a"}},
					Points: []promql.Point{{T: 60 * 1000, V: 12}, {T: 90 * 1000, V: 12}, {T: 120 * 1000, V: 12}, {T: 150 * 1000, V: 12}, {T: 180 * 1000, V: 12}},
				},
				promql.Series{
					Metric: labels.Labels{{Name: "app", Value: "foo"}, {Name: "cluster", Value: "b"}, {Name: "namespace", Value: "a"}},
					Points: []promql.Point{{T: 60 * 1000, V: 6}, {T: 90 * 1000, V: 6}, {T: 120 * 1000, V: 6}, {T: 150 * 1000, V: 6}, {T: 180 * 1000, V: 6}},
				},
			},
		},
		{
			`sum(count_over_time({app=~"foo|bar"} |~".+bar" [1m])) by (cluster, namespace, app)`, time.Unix(60, 0), time.Unix(180, 0), 30 * time.Second, 0, logproto.FORWARD, 100,
			[][]logproto.Series{
				{
					newSeries(testSize, factor(10, identity), `{app="foo", cluster="b", namespace="a"}`),
					newSeries(testSize, factor(5, identity), `{app="bar", cluster="a", namespace="b"}`),
					newSeries(testSize, factor(5, identity), `{app="foo", cluster="a" ,namespace="a"}`),
					newSeries(testSize, factor(10, identity), `{app="bar", cluster="b" ,namespace="b"}`),
				},
			},
			[]SelectSampleParams{
				{&logproto.SampleQueryRequest{Start: time.Unix(0, 0), End: time.Unix(180, 0), Selector: `sum by (cluster, namespace, app) (count_over_time({app=~"foo|bar"} |~".+bar" [1m]))`}},
			},
			promql.Matrix{
				promql.Series{
					Metric: labels.Labels{{Name: "app", Value: "bar"}, {Name: "cluster", Value: "a"}, {Name: "namespace", Value: "b"}},
					Points: []promql.Point{{T: 60 * 1000, V: 12}, {T: 90 * 1000, V: 12}, {T: 120 * 1000, V: 12}, {T: 150 * 1000, V: 12}, {T: 180 * 1000, V: 12}},
				},
				promql.Series{
					Metric: labels.Labels{{Name: "app", Value: "bar"}, {Name: "cluster", Value: "b"}, {Name: "namespace", Value: "b"}},
					Points: []promql.Point{{T: 60 * 1000, V: 6}, {T: 90 * 1000, V: 6}, {T: 120 * 1000, V: 6}, {T: 150 * 1000, V: 6}, {T: 180 * 1000, V: 6}},
				},
				promql.Series{
					Metric: labels.Labels{{Name: "app", Value: "foo"}, {Name: "cluster", Value: "a"}, {Name: "namespace", Value: "a"}},
					Points: []promql.Point{{T: 60 * 1000, V: 12}, {T: 90 * 1000, V: 12}, {T: 120 * 1000, V: 12}, {T: 150 * 1000, V: 12}, {T: 180 * 1000, V: 12}},
				},
				promql.Series{
					Metric: labels.Labels{{Name: "app", Value: "foo"}, {Name: "cluster", Value: "b"}, {Name: "namespace", Value: "a"}},
					Points: []promql.Point{{T: 60 * 1000, V: 6}, {T: 90 * 1000, V: 6}, {T: 120 * 1000, V: 6}, {T: 150 * 1000, V: 6}, {T: 180 * 1000, V: 6}},
				},
			},
		},
		{
			`sum(count_over_time({app=~"foo|bar"} |~".+bar" [1m])) by (namespace, app)`, time.Unix(60, 0), time.Unix(180, 0), 30 * time.Second, 0, logproto.FORWARD, 100,
			[][]logproto.Series{
				{
					newSeries(testSize, factor(10, identity), `{app="foo", cluster="b", namespace="a"}`),
					newSeries(testSize, factor(5, identity), `{app="bar", cluster="a", namespace="b"}`),
					newSeries(testSize, factor(5, identity), `{app="foo", cluster="a" ,namespace="a"}`),
					newSeries(testSize, factor(10, identity), `{app="bar", cluster="b" ,namespace="b"}`),
				},
			},
			[]SelectSampleParams{
				{&logproto.SampleQueryRequest{Start: time.Unix(0, 0), End: time.Unix(180, 0), Selector: `sum by (namespace, app)(count_over_time({app=~"foo|bar"} |~".+bar" [1m]))`}},
			},
			promql.Matrix{
				promql.Series{
					Metric: labels.Labels{{Name: "app", Value: "bar"}, {Name: "namespace", Value: "b"}},
					Points: []promql.Point{{T: 60 * 1000, V: 18}, {T: 90 * 1000, V: 18}, {T: 120 * 1000, V: 18}, {T: 150 * 1000, V: 18}, {T: 180 * 1000, V: 18}},
				},
				promql.Series{
					Metric: labels.Labels{{Name: "app", Value: "foo"}, {Name: "namespace", Value: "a"}},
					Points: []promql.Point{{T: 60 * 1000, V: 18}, {T: 90 * 1000, V: 18}, {T: 120 * 1000, V: 18}, {T: 150 * 1000, V: 18}, {T: 180 * 1000, V: 18}},
				},
			},
		},
		{
			`count(count_over_time({app=~"foo|bar"} |~".+bar" [1m])) without (app)`, time.Unix(60, 0), time.Unix(180, 0), 30 * time.Second, 0, logproto.FORWARD, 100,
			[][]logproto.Series{
				{newSeries(testSize, factor(10, identity), `{app="foo"}`), newSeries(testSize, factor(10, identity), `{app="bar"}`)},
			},
			[]SelectSampleParams{
				{&logproto.SampleQueryRequest{Start: time.Unix(0, 0), End: time.Unix(180, 0), Selector: `count_over_time({app=~"foo|bar"}|~".+bar"[1m])`}},
			},
			promql.Matrix{
				promql.Series{
					Metric: labels.Labels{},
					Points: []promql.Point{{T: 60 * 1000, V: 2}, {T: 90 * 1000, V: 2}, {T: 120 * 1000, V: 2}, {T: 150 * 1000, V: 2}, {T: 180 * 1000, V: 2}},
				},
			},
		},
		{
			`stdvar without (app) (count_over_time(({app=~"foo|bar"} |~".+bar")[1m])) `, time.Unix(60, 0), time.Unix(180, 0), 30 * time.Second, 0, logproto.FORWARD, 100,
			[][]logproto.Series{
				{newSeries(testSize, factor(10, identity), `{app="foo"}`), newSeries(testSize, factor(5, identity), `{app="bar"}`)},
			},
			[]SelectSampleParams{
				{&logproto.SampleQueryRequest{Start: time.Unix(0, 0), End: time.Unix(180, 0), Selector: `count_over_time({app=~"foo|bar"}|~".+bar"[1m])`}},
			},
			promql.Matrix{
				promql.Series{
					Metric: labels.Labels{},
					Points: []promql.Point{{T: 60 * 1000, V: 9}, {T: 90 * 1000, V: 9}, {T: 120 * 1000, V: 9}, {T: 150 * 1000, V: 9}, {T: 180 * 1000, V: 9}},
				},
			},
		},
		{
			`stddev(count_over_time(({app=~"foo|bar"} |~".+bar")[1m])) `, time.Unix(60, 0), time.Unix(180, 0), 30 * time.Second, 0, logproto.FORWARD, 100,
			[][]logproto.Series{
				{newSeries(testSize, factor(10, identity), `{app="foo"}`), newSeries(testSize, factor(2, identity), `{app="bar"}`)},
			},
			[]SelectSampleParams{
				{&logproto.SampleQueryRequest{Start: time.Unix(0, 0), End: time.Unix(180, 0), Selector: `count_over_time({app=~"foo|bar"}|~".+bar"[1m])`}},
			},
			promql.Matrix{
				promql.Series{
					Metric: labels.Labels{},
					Points: []promql.Point{{T: 60 * 1000, V: 12}, {T: 90 * 1000, V: 12}, {T: 120 * 1000, V: 12}, {T: 150 * 1000, V: 12}, {T: 180 * 1000, V: 12}},
				},
			},
		},
		{
			`rate(({app=~"foo|bar"} |~".+bar")[1m])`, time.Unix(60, 0), time.Unix(180, 0), 30 * time.Second, 0, logproto.FORWARD, 100,
			[][]logproto.Series{
				{newSeries(testSize, factor(10, identity), `{app="foo"}`), newSeries(testSize, factor(5, identity), `{app="bar"}`)},
			},
			[]SelectSampleParams{
				{&logproto.SampleQueryRequest{Start: time.Unix(0, 0), End: time.Unix(180, 0), Selector: `rate({app=~"foo|bar"}|~".+bar"[1m])`}},
			},
			promql.Matrix{
				promql.Series{
					Metric: labels.Labels{{Name: "app", Value: "bar"}},
					Points: []promql.Point{{T: 60 * 1000, V: 0.2}, {T: 90 * 1000, V: 0.2}, {T: 120 * 1000, V: 0.2}, {T: 150 * 1000, V: 0.2}, {T: 180 * 1000, V: 0.2}},
				},
				promql.Series{
					Metric: labels.Labels{{Name: "app", Value: "foo"}},
					Points: []promql.Point{{T: 60 * 1000, V: 0.1}, {T: 90 * 1000, V: 0.1}, {T: 120 * 1000, V: 0.1}, {T: 150 * 1000, V: 0.1}, {T: 180 * 1000, V: 0.1}},
				},
			},
		},
		{
			`absent_over_time(({app="foo"} |~".+bar")[1m])`, time.Unix(60, 0), time.Unix(180, 0), 30 * time.Second, 0, logproto.FORWARD, 100,
			[][]logproto.Series{
				{newSeries(1, constant(50), `{app="foo"}`)},
			},
			[]SelectSampleParams{
				{&logproto.SampleQueryRequest{Start: time.Unix(0, 0), End: time.Unix(180, 0), Selector: `absent_over_time({app="foo"}|~".+bar"[1m])`}},
			},
			promql.Matrix{
				promql.Series{
					Metric: labels.Labels{{Name: "app", Value: "foo"}},
					Points: []promql.Point{
						{T: 120000, V: 1}, {T: 150000, V: 1}, {T: 180000, V: 1},
					},
				},
			},
		},
		{
			`rate(({app=~"foo|bar"} |~".+bar" | unwrap bar)[1m])`, time.Unix(60, 0), time.Unix(180, 0), 30 * time.Second, 0, logproto.FORWARD, 100,
			[][]logproto.Series{
				{newSeries(testSize, factor(10, constantValue(2)), `{app="foo"}`), newSeries(testSize, factor(5, constantValue(2)), `{app="bar"}`)},
			},
			[]SelectSampleParams{
				{&logproto.SampleQueryRequest{Start: time.Unix(0, 0), End: time.Unix(180, 0), Selector: `rate({app=~"foo|bar"}|~".+bar"|unwrap bar[1m])`}},
			},
			promql.Matrix{
				promql.Series{
					Metric: labels.Labels{{Name: "app", Value: "bar"}},
					Points: []promql.Point{{T: 60 * 1000, V: 0.4}, {T: 90 * 1000, V: 0.4}, {T: 120 * 1000, V: 0.4}, {T: 150 * 1000, V: 0.4}, {T: 180 * 1000, V: 0.4}},
				},
				promql.Series{
					Metric: labels.Labels{{Name: "app", Value: "foo"}},
					Points: []promql.Point{{T: 60 * 1000, V: 0.2}, {T: 90 * 1000, V: 0.2}, {T: 120 * 1000, V: 0.2}, {T: 150 * 1000, V: 0.2}, {T: 180 * 1000, V: 0.2}},
				},
			},
		},
		{
			`topk(2,rate(({app=~"foo|bar"} |~".+bar")[1m]))`, time.Unix(60, 0), time.Unix(180, 0), 30 * time.Second, 0, logproto.FORWARD, 100,
			[][]logproto.Series{
				{newSeries(testSize, factor(10, identity), `{app="foo"}`), newSeries(testSize, factor(5, identity), `{app="bar"}`), newSeries(testSize, factor(15, identity), `{app="boo"}`)},
			},
			[]SelectSampleParams{
				{&logproto.SampleQueryRequest{Start: time.Unix(0, 0), End: time.Unix(180, 0), Selector: `rate({app=~"foo|bar"}|~".+bar"[1m])`}},
			},
			promql.Matrix{
				promql.Series{
					Metric: labels.Labels{{Name: "app", Value: "bar"}},
					Points: []promql.Point{{T: 60 * 1000, V: 0.2}, {T: 90 * 1000, V: 0.2}, {T: 120 * 1000, V: 0.2}, {T: 150 * 1000, V: 0.2}, {T: 180 * 1000, V: 0.2}},
				},
				promql.Series{
					Metric: labels.Labels{{Name: "app", Value: "foo"}},
					Points: []promql.Point{{T: 60 * 1000, V: 0.1}, {T: 90 * 1000, V: 0.1}, {T: 120 * 1000, V: 0.1}, {T: 150 * 1000, V: 0.1}, {T: 180 * 1000, V: 0.1}},
				},
			},
		},
		{
			`topk(1,rate(({app=~"foo|bar"} |~".+bar")[1m]))`, time.Unix(60, 0), time.Unix(180, 0), 30 * time.Second, 0, logproto.FORWARD, 100,
			[][]logproto.Series{
				{newSeries(testSize, factor(10, identity), `{app="foo"}`), newSeries(testSize, factor(5, identity), `{app="bar"}`)},
			},
			[]SelectSampleParams{
				{&logproto.SampleQueryRequest{Start: time.Unix(0, 0), End: time.Unix(180, 0), Selector: `rate({app=~"foo|bar"}|~".+bar"[1m])`}},
			},
			promql.Matrix{
				promql.Series{
					Metric: labels.Labels{{Name: "app", Value: "bar"}},
					Points: []promql.Point{{T: 60 * 1000, V: 0.2}, {T: 90 * 1000, V: 0.2}, {T: 120 * 1000, V: 0.2}, {T: 150 * 1000, V: 0.2}, {T: 180 * 1000, V: 0.2}},
				},
			},
		},
		{
			`topk(1,rate(({app=~"foo|bar"} |~".+bar")[1m])) by (app)`, time.Unix(60, 0), time.Unix(180, 0), 30 * time.Second, 0, logproto.FORWARD, 100,
			[][]logproto.Series{
				{
					newSeries(testSize, factor(10, identity), `{app="foo"}`), newSeries(testSize, factor(15, identity), `{app="fuzz"}`),
					newSeries(testSize, factor(5, identity), `{app="fuzz"}`), newSeries(testSize, identity, `{app="buzz"}`),
				},
			},
			[]SelectSampleParams{
				{&logproto.SampleQueryRequest{Start: time.Unix(0, 0), End: time.Unix(180, 0), Selector: `rate({app=~"foo|bar"}|~".+bar"[1m])`}},
			},
			promql.Matrix{
				promql.Series{
					Metric: labels.Labels{{Name: "app", Value: "buzz"}},
					Points: []promql.Point{{T: 60 * 1000, V: 1}, {T: 90 * 1000, V: 1}, {T: 120 * 1000, V: 1}, {T: 150 * 1000, V: 1}, {T: 180 * 1000, V: 1}},
				},
				promql.Series{
					Metric: labels.Labels{{Name: "app", Value: "foo"}},
					Points: []promql.Point{{T: 60 * 1000, V: 0.1}, {T: 90 * 1000, V: 0.1}, {T: 120 * 1000, V: 0.1}, {T: 150 * 1000, V: 0.1}, {T: 180 * 1000, V: 0.1}},
				},
				promql.Series{
					Metric: labels.Labels{{Name: "app", Value: "fuzz"}},
					Points: []promql.Point{{T: 60 * 1000, V: 0.2}, {T: 90 * 1000, V: 0.2}, {T: 120 * 1000, V: 0.2}, {T: 150 * 1000, V: 0.2}, {T: 180 * 1000, V: 0.2}},
				},
			},
		},
		{
			`bottomk(2,rate(({app=~"foo|bar"} |~".+bar")[1m]))`, time.Unix(60, 0), time.Unix(180, 0), 30 * time.Second, 0, logproto.FORWARD, 100,
			[][]logproto.Series{
				{
					newSeries(testSize, factor(10, identity), `{app="foo"}`), newSeries(testSize, factor(20, identity), `{app="bar"}`),
					newSeries(testSize, factor(5, identity), `{app="fuzz"}`), newSeries(testSize, identity, `{app="buzz"}`),
				},
			},
			[]SelectSampleParams{
				{&logproto.SampleQueryRequest{Start: time.Unix(0, 0), End: time.Unix(180, 0), Selector: `rate({app=~"foo|bar"}|~".+bar"[1m])`}},
			},
			promql.Matrix{
				promql.Series{
					Metric: labels.Labels{{Name: "app", Value: "bar"}},
					Points: []promql.Point{{T: 60 * 1000, V: 0.05}, {T: 90 * 1000, V: 0.05}, {T: 120 * 1000, V: 0.05}, {T: 150 * 1000, V: 0.05}, {T: 180 * 1000, V: 0.05}},
				},
				promql.Series{
					Metric: labels.Labels{{Name: "app", Value: "foo"}},
					Points: []promql.Point{{T: 60 * 1000, V: 0.1}, {T: 90 * 1000, V: 0.1}, {T: 120 * 1000, V: 0.1}, {T: 150 * 1000, V: 0.1}, {T: 180 * 1000, V: 0.1}},
				},
			},
		},
		{
			`bottomk(3,rate(({app=~"foo|bar|fuzz|buzz"} |~".+bar")[1m])) without (app)`, time.Unix(60, 0), time.Unix(180, 0), 30 * time.Second, 0, logproto.FORWARD, 100,
			[][]logproto.Series{
				{
					newSeries(testSize, factor(10, identity), `{app="foo"}`),
					newSeries(testSize, factor(20, identity), `{app="bar"}`),
					newSeries(testSize, factor(5, identity), `{app="fuzz"}`),
					newSeries(testSize, identity, `{app="buzz"}`),
				},
			},
			[]SelectSampleParams{
				{&logproto.SampleQueryRequest{Start: time.Unix(0, 0), End: time.Unix(180, 0), Selector: `rate({app=~"foo|bar|fuzz|buzz"}|~".+bar"[1m])`}},
			},
			promql.Matrix{
				promql.Series{
					Metric: labels.Labels{{Name: "app", Value: "bar"}},
					Points: []promql.Point{{T: 60 * 1000, V: 0.05}, {T: 90 * 1000, V: 0.05}, {T: 120 * 1000, V: 0.05}, {T: 150 * 1000, V: 0.05}, {T: 180 * 1000, V: 0.05}},
				},
				promql.Series{
					Metric: labels.Labels{{Name: "app", Value: "foo"}},
					Points: []promql.Point{{T: 60 * 1000, V: 0.1}, {T: 90 * 1000, V: 0.1}, {T: 120 * 1000, V: 0.1}, {T: 150 * 1000, V: 0.1}, {T: 180 * 1000, V: 0.1}},
				},
				promql.Series{
					Metric: labels.Labels{{Name: "app", Value: "fuzz"}},
					Points: []promql.Point{{T: 60 * 1000, V: 0.2}, {T: 90 * 1000, V: 0.2}, {T: 120 * 1000, V: 0.2}, {T: 150 * 1000, V: 0.2}, {T: 180 * 1000, V: 0.2}},
				},
			},
		},
		// binops
		{
			`rate({app="foo"}[1m]) or rate({app="bar"}[1m])`,
			time.Unix(60, 0), time.Unix(180, 0), 30 * time.Second, 0, logproto.FORWARD, 100,
			[][]logproto.Series{
				{
					newSeries(testSize, factor(5, identity), `{app="foo"}`),
				},
				{
					newSeries(testSize, factor(5, identity), `{app="bar"}`),
				},
			},
			[]SelectSampleParams{
				{&logproto.SampleQueryRequest{Start: time.Unix(0, 0), End: time.Unix(180, 0), Selector: `rate({app="foo"}[1m])`}},
				{&logproto.SampleQueryRequest{Start: time.Unix(0, 0), End: time.Unix(180, 0), Selector: `rate({app="bar"}[1m])`}},
			},
			promql.Matrix{
				promql.Series{
					Metric: labels.Labels{{Name: "app", Value: "bar"}},
					Points: []promql.Point{{T: 60 * 1000, V: 0.2}, {T: 90 * 1000, V: 0.2}, {T: 120 * 1000, V: 0.2}, {T: 150 * 1000, V: 0.2}, {T: 180 * 1000, V: 0.2}},
				},
				promql.Series{
					Metric: labels.Labels{{Name: "app", Value: "foo"}},
					Points: []promql.Point{{T: 60 * 1000, V: 0.2}, {T: 90 * 1000, V: 0.2}, {T: 120 * 1000, V: 0.2}, {T: 150 * 1000, V: 0.2}, {T: 180 * 1000, V: 0.2}},
				},
			},
		},
		{
			`
			rate({app=~"foo|bar"}[1m]) and
			rate({app="bar"}[1m])
			`,
			time.Unix(60, 0), time.Unix(180, 0), 30 * time.Second, 0, logproto.FORWARD, 100,
			[][]logproto.Series{
				{
					newSeries(testSize, factor(5, identity), `{app="foo"}`),
					newSeries(testSize, factor(5, identity), `{app="bar"}`),
				},
				{
					newSeries(testSize, factor(5, identity), `{app="bar"}`),
				},
			},
			[]SelectSampleParams{
				{&logproto.SampleQueryRequest{Start: time.Unix(0, 0), End: time.Unix(180, 0), Selector: `rate({app=~"foo|bar"}[1m])`}},
				{&logproto.SampleQueryRequest{Start: time.Unix(0, 0), End: time.Unix(180, 0), Selector: `rate({app="bar"}[1m])`}},
			},
			promql.Matrix{
				promql.Series{
					Metric: labels.Labels{{Name: "app", Value: "bar"}},
					Points: []promql.Point{{T: 60 * 1000, V: 0.2}, {T: 90 * 1000, V: 0.2}, {T: 120 * 1000, V: 0.2}, {T: 150 * 1000, V: 0.2}, {T: 180 * 1000, V: 0.2}},
				},
			},
		},
		{
			`
			rate({app=~"foo|bar"}[1m]) unless
			rate({app="bar"}[1m])
			`,
			time.Unix(60, 0), time.Unix(180, 0), 30 * time.Second, 0, logproto.FORWARD, 100,
			[][]logproto.Series{
				{
					newSeries(testSize, factor(5, identity), `{app="foo"}`),
					newSeries(testSize, factor(5, identity), `{app="bar"}`),
				},
				{
					newSeries(testSize, factor(5, identity), `{app="bar"}`),
				},
			},
			[]SelectSampleParams{
				{&logproto.SampleQueryRequest{Start: time.Unix(0, 0), End: time.Unix(180, 0), Selector: `rate({app=~"foo|bar"}[1m])`}},
				{&logproto.SampleQueryRequest{Start: time.Unix(0, 0), End: time.Unix(180, 0), Selector: `rate({app="bar"}[1m])`}},
			},
			promql.Matrix{
				promql.Series{
					Metric: labels.Labels{{Name: "app", Value: "foo"}},
					Points: []promql.Point{{T: 60 * 1000, V: 0.2}, {T: 90 * 1000, V: 0.2}, {T: 120 * 1000, V: 0.2}, {T: 150 * 1000, V: 0.2}, {T: 180 * 1000, V: 0.2}},
				},
			},
		},
		{
			`
			rate({app=~"foo|bar"}[1m]) +
			rate({app="bar"}[1m])
			`,
			time.Unix(60, 0), time.Unix(180, 0), 30 * time.Second, 0, logproto.FORWARD, 100,
			[][]logproto.Series{
				{
					newSeries(testSize, factor(5, identity), `{app="foo"}`),
					newSeries(testSize, factor(5, identity), `{app="bar"}`),
				},
				{
					newSeries(testSize, factor(5, identity), `{app="bar"}`),
				},
			},
			[]SelectSampleParams{
				{&logproto.SampleQueryRequest{Start: time.Unix(0, 0), End: time.Unix(180, 0), Selector: `rate({app=~"foo|bar"}[1m])`}},
				{&logproto.SampleQueryRequest{Start: time.Unix(0, 0), End: time.Unix(180, 0), Selector: `rate({app="bar"}[1m])`}},
			},
			promql.Matrix{
				promql.Series{
					Metric: labels.Labels{{Name: "app", Value: "bar"}},
					Points: []promql.Point{{T: 60 * 1000, V: 0.4}, {T: 90 * 1000, V: 0.4}, {T: 120 * 1000, V: 0.4}, {T: 150 * 1000, V: 0.4}, {T: 180 * 1000, V: 0.4}},
				},
			},
		},
		{
			`
			rate({app=~"foo|bar"}[1m]) -
			rate({app="bar"}[1m])
			`,
			time.Unix(60, 0), time.Unix(180, 0), 30 * time.Second, 0, logproto.FORWARD, 100,
			[][]logproto.Series{
				{
					newSeries(testSize, factor(5, identity), `{app="foo"}`),
					newSeries(testSize, factor(5, identity), `{app="bar"}`),
				},
				{
					newSeries(testSize, factor(5, identity), `{app="bar"}`),
				},
			},
			[]SelectSampleParams{
				{&logproto.SampleQueryRequest{Start: time.Unix(0, 0), End: time.Unix(180, 0), Selector: `rate({app=~"foo|bar"}[1m])`}},
				{&logproto.SampleQueryRequest{Start: time.Unix(0, 0), End: time.Unix(180, 0), Selector: `rate({app="bar"}[1m])`}},
			},
			promql.Matrix{
				promql.Series{
					Metric: labels.Labels{{Name: "app", Value: "bar"}},
					Points: []promql.Point{{T: 60 * 1000, V: 0}, {T: 90 * 1000, V: 0}, {T: 120 * 1000, V: 0}, {T: 150 * 1000, V: 0}, {T: 180 * 1000, V: 0}},
				},
			},
		},
		{
			`
			count_over_time({app=~"foo|bar"}[1m]) *
			count_over_time({app="bar"}[1m])
			`,
			time.Unix(60, 0), time.Unix(180, 0), 30 * time.Second, 0, logproto.FORWARD, 100,
			[][]logproto.Series{
				{
					newSeries(testSize, factor(5, identity), `{app="foo"}`),
					newSeries(testSize, factor(5, identity), `{app="bar"}`),
				},
				{
					newSeries(testSize, factor(5, identity), `{app="bar"}`),
				},
			},
			[]SelectSampleParams{
				{&logproto.SampleQueryRequest{Start: time.Unix(0, 0), End: time.Unix(180, 0), Selector: `count_over_time({app=~"foo|bar"}[1m])`}},
				{&logproto.SampleQueryRequest{Start: time.Unix(0, 0), End: time.Unix(180, 0), Selector: `count_over_time({app="bar"}[1m])`}},
			},
			promql.Matrix{
				promql.Series{
					Metric: labels.Labels{{Name: "app", Value: "bar"}},
					Points: []promql.Point{{T: 60 * 1000, V: 144}, {T: 90 * 1000, V: 144}, {T: 120 * 1000, V: 144}, {T: 150 * 1000, V: 144}, {T: 180 * 1000, V: 144}},
				},
			},
		},
		{
			`
			count_over_time({app=~"foo|bar"}[1m]) *
			count_over_time({app="bar"}[1m])
			`,
			time.Unix(60, 0), time.Unix(180, 0), 30 * time.Second, 0, logproto.FORWARD, 100,
			[][]logproto.Series{
				{
					newSeries(testSize, factor(5, identity), `{app="foo"}`),
					newSeries(testSize, factor(5, identity), `{app="bar"}`),
				},
				{
					newSeries(testSize, factor(5, identity), `{app="bar"}`),
				},
			},
			[]SelectSampleParams{
				{&logproto.SampleQueryRequest{Start: time.Unix(0, 0), End: time.Unix(180, 0), Selector: `count_over_time({app=~"foo|bar"}[1m])`}},
				{&logproto.SampleQueryRequest{Start: time.Unix(0, 0), End: time.Unix(180, 0), Selector: `count_over_time({app="bar"}[1m])`}},
			},
			promql.Matrix{
				promql.Series{
					Metric: labels.Labels{{Name: "app", Value: "bar"}},
					Points: []promql.Point{{T: 60 * 1000, V: 144}, {T: 90 * 1000, V: 144}, {T: 120 * 1000, V: 144}, {T: 150 * 1000, V: 144}, {T: 180 * 1000, V: 144}},
				},
			},
		},
		{
			`
			count_over_time({app=~"foo|bar"}[1m]) /
			count_over_time({app="bar"}[1m])
			`,
			time.Unix(60, 0), time.Unix(180, 0), 30 * time.Second, 0, logproto.FORWARD, 100,
			[][]logproto.Series{
				{
					newSeries(testSize, factor(5, identity), `{app="foo"}`),
					newSeries(testSize, factor(5, identity), `{app="bar"}`),
				},
				{
					newSeries(testSize, factor(5, identity), `{app="bar"}`),
				},
			},
			[]SelectSampleParams{
				{&logproto.SampleQueryRequest{Start: time.Unix(0, 0), End: time.Unix(180, 0), Selector: `count_over_time({app=~"foo|bar"}[1m])`}},
				{&logproto.SampleQueryRequest{Start: time.Unix(0, 0), End: time.Unix(180, 0), Selector: `count_over_time({app="bar"}[1m])`}},
			},
			promql.Matrix{
				promql.Series{
					Metric: labels.Labels{{Name: "app", Value: "bar"}},
					Points: []promql.Point{{T: 60 * 1000, V: 1}, {T: 90 * 1000, V: 1}, {T: 120 * 1000, V: 1}, {T: 150 * 1000, V: 1}, {T: 180 * 1000, V: 1}},
				},
			},
		},
		{
			`
			count_over_time({app=~"foo|bar"}[1m]) %
			count_over_time({app="bar"}[1m])
			`,
			time.Unix(60, 0), time.Unix(180, 0), 30 * time.Second, 0, logproto.FORWARD, 100,
			[][]logproto.Series{
				{
					newSeries(testSize, factor(5, identity), `{app="foo"}`),
					newSeries(testSize, factor(5, identity), `{app="bar"}`),
				},
				{
					newSeries(testSize, factor(5, identity), `{app="bar"}`),
				},
			},
			[]SelectSampleParams{
				{&logproto.SampleQueryRequest{Start: time.Unix(0, 0), End: time.Unix(180, 0), Selector: `count_over_time({app=~"foo|bar"}[1m])`}},
				{&logproto.SampleQueryRequest{Start: time.Unix(0, 0), End: time.Unix(180, 0), Selector: `count_over_time({app="bar"}[1m])`}},
			},
			promql.Matrix{
				promql.Series{
					Metric: labels.Labels{{Name: "app", Value: "bar"}},
					Points: []promql.Point{{T: 60 * 1000, V: 0}, {T: 90 * 1000, V: 0}, {T: 120 * 1000, V: 0}, {T: 150 * 1000, V: 0}, {T: 180 * 1000, V: 0}},
				},
			},
		},
		// tests precedence: should be x + (x/x)
		{
			`
			sum by (app) (rate({app=~"foo|bar"} |~".+bar" [1m])) +
			sum by (app) (rate({app=~"foo|bar"} |~".+bar" [1m])) /
			sum by (app) (rate({app=~"foo|bar"} |~".+bar" [1m]))
			`,
			time.Unix(60, 0), time.Unix(180, 0), 30 * time.Second, 0, logproto.FORWARD, 100,
			[][]logproto.Series{
				{
					newSeries(testSize, factor(5, identity), `{app="foo"}`),
					newSeries(testSize, factor(5, identity), `{app="bar"}`),
				},
			},
			[]SelectSampleParams{
				{&logproto.SampleQueryRequest{Start: time.Unix(0, 0), End: time.Unix(180, 0), Selector: `sum by (app) (rate({app=~"foo|bar"} |~".+bar" [1m]))`}},
			},
			promql.Matrix{
				promql.Series{
					Metric: labels.Labels{{Name: "app", Value: "bar"}},
					Points: []promql.Point{{T: 60 * 1000, V: 1.2}, {T: 90 * 1000, V: 1.2}, {T: 120 * 1000, V: 1.2}, {T: 150 * 1000, V: 1.2}, {T: 180 * 1000, V: 1.2}},
				},
				promql.Series{
					Metric: labels.Labels{{Name: "app", Value: "foo"}},
					Points: []promql.Point{{T: 60 * 1000, V: 1.2}, {T: 90 * 1000, V: 1.2}, {T: 120 * 1000, V: 1.2}, {T: 150 * 1000, V: 1.2}, {T: 180 * 1000, V: 1.2}},
				},
			},
		},
		{
			`avg by (app) (
				sum by (app) (rate({app=~"foo|bar"} |~".+bar" [1m])) +
				sum by (app) (rate({app=~"foo|bar"} |~".+bar" [1m])) /
				sum by (app) (rate({app=~"foo|bar"} |~".+bar" [1m]))
				) * 2
			`,
			time.Unix(60, 0), time.Unix(180, 0), 30 * time.Second, 0, logproto.FORWARD, 100,
			[][]logproto.Series{
				{
					newSeries(testSize, factor(5, identity), `{app="foo"}`),
					newSeries(testSize, factor(5, identity), `{app="bar"}`),
				},
			},
			[]SelectSampleParams{
				{&logproto.SampleQueryRequest{Start: time.Unix(0, 0), End: time.Unix(180, 0), Selector: `sum by (app) (rate({app=~"foo|bar"} |~".+bar" [1m]))`}},
			},
			promql.Matrix{
				promql.Series{
					Metric: labels.Labels{{Name: "app", Value: "bar"}},
					Points: []promql.Point{{T: 60 * 1000, V: 2.4}, {T: 90 * 1000, V: 2.4}, {T: 120 * 1000, V: 2.4}, {T: 150 * 1000, V: 2.4}, {T: 180 * 1000, V: 2.4}},
				},
				promql.Series{
					Metric: labels.Labels{{Name: "app", Value: "foo"}},
					Points: []promql.Point{{T: 60 * 1000, V: 2.4}, {T: 90 * 1000, V: 2.4}, {T: 120 * 1000, V: 2.4}, {T: 150 * 1000, V: 2.4}, {T: 180 * 1000, V: 2.4}},
				},
			},
		},
		{
			`label_replace(
				avg by (app) (
					sum by (app) (rate({app=~"foo|bar"} |~".+bar" [1m])) +
					sum by (app) (rate({app=~"foo|bar"} |~".+bar" [1m])) /
					sum by (app) (rate({app=~"foo|bar"} |~".+bar" [1m]))
					) * 2,
				"new",
				"$1",
				"app",
				"f(.*)"
			)
			`,
			time.Unix(60, 0), time.Unix(180, 0), 30 * time.Second, 0, logproto.FORWARD, 100,
			[][]logproto.Series{
				{
					newSeries(testSize, factor(5, identity), `{app="foo"}`),
					newSeries(testSize, factor(5, identity), `{app="bar"}`),
				},
			},
			[]SelectSampleParams{
				{&logproto.SampleQueryRequest{Start: time.Unix(0, 0), End: time.Unix(180, 0), Selector: `sum by (app) (rate({app=~"foo|bar"} |~".+bar" [1m]))`}},
			},
			promql.Matrix{
				promql.Series{
					Metric: labels.Labels{{Name: "app", Value: "bar"}},
					Points: []promql.Point{{T: 60 * 1000, V: 2.4}, {T: 90 * 1000, V: 2.4}, {T: 120 * 1000, V: 2.4}, {T: 150 * 1000, V: 2.4}, {T: 180 * 1000, V: 2.4}},
				},
				promql.Series{
					Metric: labels.Labels{{Name: "app", Value: "foo"}, {Name: "new", Value: "oo"}},
					Points: []promql.Point{{T: 60 * 1000, V: 2.4}, {T: 90 * 1000, V: 2.4}, {T: 120 * 1000, V: 2.4}, {T: 150 * 1000, V: 2.4}, {T: 180 * 1000, V: 2.4}},
				},
			},
		},
		{
			` sum (
					sum by (app) (rate({app=~"foo|bar"} |~".+bar" [1m])) +
					sum by (app) (rate({app=~"foo|bar"} |~".+bar" [1m])) /
					sum by (app) (rate({app=~"foo|bar"} |~".+bar" [1m]))
			) + 1
		`,
			time.Unix(60, 0), time.Unix(180, 0), 30 * time.Second, 0, logproto.FORWARD, 100,
			[][]logproto.Series{
				{
					newSeries(testSize, factor(5, identity), `{app="foo"}`),
					newSeries(testSize, factor(5, identity), `{app="bar"}`),
				},
			},
			[]SelectSampleParams{
				{&logproto.SampleQueryRequest{Start: time.Unix(0, 0), End: time.Unix(180, 0), Selector: `sum by (app) (rate({app=~"foo|bar"} |~".+bar" [1m]))`}},
			},
			promql.Matrix{
				promql.Series{
					Metric: labels.Labels{},
					Points: []promql.Point{{T: 60 * 1000, V: 3.4}, {T: 90 * 1000, V: 3.4}, {T: 120 * 1000, V: 3.4}, {T: 150 * 1000, V: 3.4}, {T: 180 * 1000, V: 3.4}},
				},
			},
		},
		{
			`1+1--1`,
			time.Unix(60, 0), time.Unix(180, 0), 30 * time.Second, 0, logproto.FORWARD, 100,
			nil,
			nil,
			promql.Matrix{
				promql.Series{
					Points: []promql.Point{{T: 60000, V: 3}, {T: 90000, V: 3}, {T: 120000, V: 3}, {T: 150000, V: 3}, {T: 180000, V: 3}},
				},
			},
		},
		{
			`rate({app="bar"}[1m]) - 1`,
			time.Unix(60, 0), time.Unix(180, 0), 30 * time.Second, 0, logproto.FORWARD, 100,
			[][]logproto.Series{
				{
					newSeries(testSize, factor(5, identity), `{app="bar"}`),
				},
			},
			[]SelectSampleParams{
				{&logproto.SampleQueryRequest{Start: time.Unix(0, 0), End: time.Unix(180, 0), Selector: `rate({app="bar"}[1m])`}},
			},
			promql.Matrix{
				promql.Series{
					Metric: labels.Labels{{Name: "app", Value: "bar"}},
					Points: []promql.Point{{T: 60 * 1000, V: -0.8}, {T: 90 * 1000, V: -0.8}, {T: 120 * 1000, V: -0.8}, {T: 150 * 1000, V: -0.8}, {T: 180 * 1000, V: -0.8}},
				},
			},
		},
		{
			`1 - rate({app="bar"}[1m])`,
			time.Unix(60, 0), time.Unix(180, 0), 30 * time.Second, 0, logproto.FORWARD, 100,
			[][]logproto.Series{
				{
					newSeries(testSize, factor(5, identity), `{app="bar"}`),
				},
			},
			[]SelectSampleParams{
				{&logproto.SampleQueryRequest{Start: time.Unix(0, 0), End: time.Unix(180, 0), Selector: `rate({app="bar"}[1m])`}},
			},
			promql.Matrix{
				promql.Series{
					Metric: labels.Labels{{Name: "app", Value: "bar"}},
					Points: []promql.Point{{T: 60 * 1000, V: 0.8}, {T: 90 * 1000, V: 0.8}, {T: 120 * 1000, V: 0.8}, {T: 150 * 1000, V: 0.8}, {T: 180 * 1000, V: 0.8}},
				},
			},
		},
		{
			`rate({app="bar"}[1m]) - 1 / 2`,
			time.Unix(60, 0), time.Unix(180, 0), 30 * time.Second, 0, logproto.FORWARD, 100,
			[][]logproto.Series{
				{
					newSeries(testSize, factor(5, identity), `{app="bar"}`),
				},
			},
			[]SelectSampleParams{
				{&logproto.SampleQueryRequest{Start: time.Unix(0, 0), End: time.Unix(180, 0), Selector: `rate({app="bar"}[1m])`}},
			},
			promql.Matrix{
				promql.Series{
					Metric: labels.Labels{{Name: "app", Value: "bar"}},
					Points: []promql.Point{{T: 60 * 1000, V: -0.3}, {T: 90 * 1000, V: -0.3}, {T: 120 * 1000, V: -0.3}, {T: 150 * 1000, V: -0.3}, {T: 180 * 1000, V: -0.3}},
				},
			},
		},
		{
			`count_over_time({app="bar"}[1m]) ^ count_over_time({app="bar"}[1m])`,
			time.Unix(60, 0), time.Unix(180, 0), 30 * time.Second, 0, logproto.FORWARD, 100,
			[][]logproto.Series{
				{
					newSeries(testSize, factor(5, identity), `{app="bar"}`),
				},
			},
			[]SelectSampleParams{
				{&logproto.SampleQueryRequest{Start: time.Unix(0, 0), End: time.Unix(180, 0), Selector: `count_over_time({app="bar"}[1m])`}},
			},
			promql.Matrix{
				promql.Series{
					Metric: labels.Labels{{Name: "app", Value: "bar"}},
					Points: []promql.Point{{T: 60 * 1000, V: math.Pow(12, 12)}, {T: 90 * 1000, V: math.Pow(12, 12)}, {T: 120 * 1000, V: math.Pow(12, 12)}, {T: 150 * 1000, V: math.Pow(12, 12)}, {T: 180 * 1000, V: math.Pow(12, 12)}},
				},
			},
		},
		{
			`2`,
			time.Unix(60, 0), time.Unix(180, 0), 30 * time.Second, 0, logproto.FORWARD, 100,
			nil,
			nil,
			promql.Matrix{
				promql.Series{
					Points: []promql.Point{{T: 60 * 1000, V: 2}, {T: 90 * 1000, V: 2}, {T: 120 * 1000, V: 2}, {T: 150 * 1000, V: 2}, {T: 180 * 1000, V: 2}},
				},
			},
		},
		{
			`bytes_rate({app="foo"}[30s])`, time.Unix(60, 0), time.Unix(120, 0), 15 * time.Second, 0, logproto.FORWARD, 10,
			[][]logproto.Series{
				{logproto.Series{
					Labels: `{app="foo"}`,
					Samples: []logproto.Sample{
						{Timestamp: time.Unix(45, 0).UnixNano(), Hash: 1, Value: 10.}, // 10 bytes / 30s for the first point.
						{Timestamp: time.Unix(60, 0).UnixNano(), Hash: 2, Value: 0.},
						{Timestamp: time.Unix(75, 0).UnixNano(), Hash: 3, Value: 0.},
						{Timestamp: time.Unix(90, 0).UnixNano(), Hash: 4, Value: 0.},
						{Timestamp: time.Unix(105, 0).UnixNano(), Hash: 5, Value: 0.},
					},
				}},
			},
			[]SelectSampleParams{
				{&logproto.SampleQueryRequest{Start: time.Unix(30, 0), End: time.Unix(120, 0), Selector: `bytes_rate({app="foo"}[30s])`}},
			},
			promql.Matrix{
				promql.Series{
					Metric: labels.Labels{{Name: "app", Value: "foo"}},
					Points: []promql.Point{{T: 60 * 1000, V: 10. / 30.}, {T: 75 * 1000, V: 0}, {T: 90 * 1000, V: 0}, {T: 105 * 1000, V: 0}, {T: 120 * 1000, V: 0}},
				},
			},
		},
		{
			`bytes_over_time({app="foo"}[30s])`, time.Unix(60, 0), time.Unix(120, 0), 15 * time.Second, 0, logproto.FORWARD, 10,
			[][]logproto.Series{
				{logproto.Series{
					Labels: `{app="foo"}`,
					Samples: []logproto.Sample{
						{Timestamp: time.Unix(45, 0).UnixNano(), Hash: 1, Value: 5.}, // 5 bytes
						{Timestamp: time.Unix(60, 0).UnixNano(), Hash: 2, Value: 0.},
						{Timestamp: time.Unix(75, 0).UnixNano(), Hash: 3, Value: 0.},
						{Timestamp: time.Unix(90, 0).UnixNano(), Hash: 4, Value: 0.},
						{Timestamp: time.Unix(105, 0).UnixNano(), Hash: 5, Value: 4.}, // 4 bytes
					},
				}},
			},
			[]SelectSampleParams{
				{&logproto.SampleQueryRequest{Start: time.Unix(30, 0), End: time.Unix(120, 0), Selector: `bytes_over_time({app="foo"}[30s])`}},
			},
			promql.Matrix{
				promql.Series{
					Metric: labels.Labels{{Name: "app", Value: "foo"}},
					Points: []promql.Point{{T: 60 * 1000, V: 5.}, {T: 75 * 1000, V: 0}, {T: 90 * 1000, V: 0}, {T: 105 * 1000, V: 4.}, {T: 120 * 1000, V: 4.}},
				},
			},
		},
		{
			`bytes_over_time({app="foo"}[30s]) > bool 1`, time.Unix(60, 0), time.Unix(120, 0), 15 * time.Second, 0, logproto.FORWARD, 10,
			[][]logproto.Series{
				{logproto.Series{
					Labels: `{app="foo"}`,
					Samples: []logproto.Sample{
						{Timestamp: time.Unix(45, 0).UnixNano(), Hash: 1, Value: 5.}, // 5 bytes
						{Timestamp: time.Unix(60, 0).UnixNano(), Hash: 2, Value: 0.},
						{Timestamp: time.Unix(75, 0).UnixNano(), Hash: 3, Value: 0.},
						{Timestamp: time.Unix(90, 0).UnixNano(), Hash: 4, Value: 0.},
						{Timestamp: time.Unix(105, 0).UnixNano(), Hash: 5, Value: 4.}, // 4 bytes
					},
				}},
			},
			[]SelectSampleParams{
				{&logproto.SampleQueryRequest{Start: time.Unix(30, 0), End: time.Unix(120, 0), Selector: `bytes_over_time({app="foo"}[30s])`}},
			},
			promql.Matrix{
				promql.Series{
					Metric: labels.Labels{{Name: "app", Value: "foo"}},
					Points: []promql.Point{{T: 60 * 1000, V: 1.}, {T: 75 * 1000, V: 0}, {T: 90 * 1000, V: 0}, {T: 105 * 1000, V: 1.}, {T: 120 * 1000, V: 1.}},
				},
			},
		},
		{
			`bytes_over_time({app="foo"}[30s]) > 1`, time.Unix(60, 0), time.Unix(120, 0), 15 * time.Second, 0, logproto.FORWARD, 10,
			[][]logproto.Series{
				{logproto.Series{
					Labels: `{app="foo"}`,
					Samples: []logproto.Sample{
						{Timestamp: time.Unix(45, 0).UnixNano(), Hash: 1, Value: 5.}, // 5 bytes
						{Timestamp: time.Unix(60, 0).UnixNano(), Hash: 2, Value: 0.},
						{Timestamp: time.Unix(75, 0).UnixNano(), Hash: 3, Value: 0.},
						{Timestamp: time.Unix(90, 0).UnixNano(), Hash: 4, Value: 0.},
						{Timestamp: time.Unix(105, 0).UnixNano(), Hash: 5, Value: 4.}, // 4 bytes
					},
				}},
			},
			[]SelectSampleParams{
				{&logproto.SampleQueryRequest{Start: time.Unix(30, 0), End: time.Unix(120, 0), Selector: `bytes_over_time({app="foo"}[30s])`}},
			},
			promql.Matrix{
				promql.Series{
					Metric: labels.Labels{{Name: "app", Value: "foo"}},
					Points: []promql.Point{{T: 60 * 1000, V: 5.}, {T: 105 * 1000, V: 4.}, {T: 120 * 1000, V: 4.}},
				},
			},
		},
		{
			`bytes_over_time({app="foo"}[30s]) > bool 1`, time.Unix(60, 0), time.Unix(120, 0), 15 * time.Second, 0, logproto.FORWARD, 10,
			[][]logproto.Series{
				{logproto.Series{
					Labels: `{app="foo"}`,
					Samples: []logproto.Sample{
						{Timestamp: time.Unix(45, 0).UnixNano(), Hash: 1, Value: 5.}, // 5 bytes
						{Timestamp: time.Unix(60, 0).UnixNano(), Hash: 2, Value: 0.},
						{Timestamp: time.Unix(75, 0).UnixNano(), Hash: 3, Value: 0.},
						{Timestamp: time.Unix(90, 0).UnixNano(), Hash: 4, Value: 0.},
						{Timestamp: time.Unix(105, 0).UnixNano(), Hash: 5, Value: 4.}, // 4 bytes
					},
				}},
			},
			[]SelectSampleParams{
				{&logproto.SampleQueryRequest{Start: time.Unix(30, 0), End: time.Unix(120, 0), Selector: `bytes_over_time({app="foo"}[30s])`}},
			},
			promql.Matrix{
				promql.Series{
					Metric: labels.Labels{labels.Label{Name: "app", Value: "foo"}},
					Points: []promql.Point{
						{T: 60000, V: 1},
						{T: 75000, V: 0},
						{T: 90000, V: 0},
						{T: 105000, V: 1},
						{T: 120000, V: 1},
					},
				},
			},
		},
		{
			// tests combining two streams + unwrap
			`sum(rate({job="foo"} | logfmt | bar > 0 | unwrap bazz [30s]))`, time.Unix(60, 0), time.Unix(120, 0), 30 * time.Second, 0, logproto.FORWARD, 10,
			[][]logproto.Series{
				{
					{
						Labels: `{job="foo", bar="1"}`,
						Samples: []logproto.Sample{
							{Timestamp: time.Unix(40, 0).UnixNano(), Hash: 1, Value: 0.},
							{Timestamp: time.Unix(45, 0).UnixNano(), Hash: 1, Value: 10.},
							{Timestamp: time.Unix(60, 0).UnixNano(), Hash: 2, Value: 0.},
							{Timestamp: time.Unix(90, 0).UnixNano(), Hash: 2, Value: 0.},
							{Timestamp: time.Unix(120, 0).UnixNano(), Hash: 2, Value: 0.},
						},
					},
					{
						Labels: `{job="foo", bar="2"}`,
						Samples: []logproto.Sample{
							{Timestamp: time.Unix(40, 0).UnixNano(), Hash: 1, Value: 0.},
							{Timestamp: time.Unix(45, 0).UnixNano(), Hash: 1, Value: 10.},
							{Timestamp: time.Unix(60, 0).UnixNano(), Hash: 2, Value: 0.},
							{Timestamp: time.Unix(90, 0).UnixNano(), Hash: 2, Value: 0.},
							{Timestamp: time.Unix(120, 0).UnixNano(), Hash: 2, Value: 0.},
						},
					},
				},
			},
			[]SelectSampleParams{
				{&logproto.SampleQueryRequest{Start: time.Unix(30, 0), End: time.Unix(120, 0), Selector: `sum(rate({job="foo"} | logfmt | bar > 0  | unwrap bazz [30s]))`}},
			},
			promql.Matrix{
				promql.Series{
					Metric: labels.Labels{},
					Points: []promql.Point{
						{T: 60000, V: 20. / 30.},
						{T: 90000, V: 0},
						{T: 120000, V: 0},
					},
				},
			},
		},
	} {
		test := test
		t.Run(fmt.Sprintf("%s %s", test.qs, test.direction), func(t *testing.T) {
			t.Parallel()

			eng := NewEngine(EngineOpts{}, newQuerierRecorder(t, test.data, test.params), NoLimits)

			q := eng.Query(LiteralParams{
				qs:        test.qs,
				start:     test.start,
				end:       test.end,
				step:      test.step,
				interval:  test.interval,
				direction: test.direction,
				limit:     test.limit,
			})
			res, err := q.Exec(user.InjectOrgID(context.Background(), "fake"))
			if err != nil {
				t.Fatal(err)
			}
			assert.Equal(t, test.expected, res.Data)
		})
	}
}

type statsQuerier struct{}

func (statsQuerier) SelectLogs(ctx context.Context, p SelectLogParams) (iter.EntryIterator, error) {
	st := stats.GetChunkData(ctx)
	st.DecompressedBytes++
	return iter.NoopIterator, nil
}

func (statsQuerier) SelectSamples(ctx context.Context, p SelectSampleParams) (iter.SampleIterator, error) {
	st := stats.GetChunkData(ctx)
	st.DecompressedBytes++
	return iter.NoopIterator, nil
}

func TestEngine_Stats(t *testing.T) {
	eng := NewEngine(EngineOpts{}, &statsQuerier{}, NoLimits)

	q := eng.Query(LiteralParams{
		qs:        `{foo="bar"}`,
		start:     time.Now(),
		end:       time.Now(),
		direction: logproto.BACKWARD,
		limit:     1000,
	})
	r, err := q.Exec(user.InjectOrgID(context.Background(), "fake"))
	require.NoError(t, err)
	require.Equal(t, int64(1), r.Statistics.Store.DecompressedBytes)
}

type errorIteratorQuerier struct {
	samples []iter.SampleIterator
	entries []iter.EntryIterator
}

func (e errorIteratorQuerier) SelectLogs(ctx context.Context, p SelectLogParams) (iter.EntryIterator, error) {
	return iter.NewHeapIterator(ctx, e.entries, p.Direction), nil
}

func (e errorIteratorQuerier) SelectSamples(ctx context.Context, p SelectSampleParams) (iter.SampleIterator, error) {
	return iter.NewHeapSampleIterator(ctx, e.samples), nil
}

func TestStepEvaluator_Error(t *testing.T) {
	tests := []struct {
		name    string
		qs      string
		querier Querier
		err     error
	}{
		{
			"rangeAggEvaluator",
			`count_over_time({app="foo"}[1m])`,
			&errorIteratorQuerier{
				samples: []iter.SampleIterator{
					iter.NewSeriesIterator(newSeries(testSize, identity, `{app="foo"}`)),
					NewErrorSampleIterator(),
				},
			},
			ErrMock,
		},
		{
			"stream",
			`{app="foo"}`,
			&errorIteratorQuerier{
				entries: []iter.EntryIterator{
					iter.NewStreamIterator(newStream(testSize, identity, `{app="foo"}`)),
					NewErrorEntryIterator(),
				},
			},
			ErrMock,
		},
		{
			"binOpStepEvaluator",
			`count_over_time({app="foo"}[1m]) / count_over_time({app="foo"}[1m])`,
			&errorIteratorQuerier{
				samples: []iter.SampleIterator{
					iter.NewSeriesIterator(newSeries(testSize, identity, `{app="foo"}`)),
					NewErrorSampleIterator(),
				},
			},
			ErrMockMultiple,
		},
	}

	for _, tc := range tests {
		t.Run(tc.name, func(t *testing.T) {
			t.Parallel()
			tc := tc
			eng := NewEngine(EngineOpts{}, tc.querier, NoLimits)
			q := eng.Query(LiteralParams{
				qs:    tc.qs,
				start: time.Unix(0, 0),
				end:   time.Unix(180, 0),
				step:  1 * time.Second,
			})
			_, err := q.Exec(user.InjectOrgID(context.Background(), "fake"))
			require.Equal(t, tc.err, err)
		})
	}
}

func TestEngine_MaxSeries(t *testing.T) {
	eng := NewEngine(EngineOpts{}, getLocalQuerier(100000), &fakeLimits{maxSeries: 1})

	for _, test := range []struct {
		qs             string
		direction      logproto.Direction
		expectLimitErr bool
	}{
		{`topk(1,rate(({app=~"foo|bar"})[1m]))`, logproto.FORWARD, true},
		{`{app="foo"}`, logproto.FORWARD, false},
		{`{app="bar"} |= "foo" |~ ".+bar"`, logproto.BACKWARD, false},
		{`rate({app="foo"} |~".+bar" [1m])`, logproto.BACKWARD, true},
		{`rate({app="foo"}[30s])`, logproto.FORWARD, true},
		{`count_over_time({app="foo|bar"} |~".+bar" [1m])`, logproto.BACKWARD, true},
		{`avg(count_over_time({app=~"foo|bar"} |~".+bar" [1m]))`, logproto.FORWARD, false},
	} {
		q := eng.Query(LiteralParams{
			qs:        test.qs,
			start:     time.Unix(0, 0),
			end:       time.Unix(100000, 0),
			step:      60 * time.Second,
			direction: test.direction,
			limit:     1000,
		})
		_, err := q.Exec(user.InjectOrgID(context.Background(), "fake"))
		if test.expectLimitErr {
			require.NotNil(t, err)
			require.True(t, errors.Is(err, ErrLimit))
			return
		}
		require.Nil(t, err)
	}
}

// go test -mod=vendor ./pkg/logql/ -bench=.  -benchmem -memprofile memprofile.out -cpuprofile cpuprofile.out
func BenchmarkRangeQuery100000(b *testing.B) {
	benchmarkRangeQuery(int64(100000), b)
}

func BenchmarkRangeQuery200000(b *testing.B) {
	benchmarkRangeQuery(int64(200000), b)
}

func BenchmarkRangeQuery500000(b *testing.B) {
	benchmarkRangeQuery(int64(500000), b)
}

func BenchmarkRangeQuery1000000(b *testing.B) {
	benchmarkRangeQuery(int64(1000000), b)
}

var result promql_parser.Value

func benchmarkRangeQuery(testsize int64, b *testing.B) {
	b.ReportAllocs()
	eng := NewEngine(EngineOpts{}, getLocalQuerier(testsize), NoLimits)
	start := time.Unix(0, 0)
	end := time.Unix(testsize, 0)
	b.ResetTimer()
	for i := 0; i < b.N; i++ {
		for _, test := range []struct {
			qs        string
			direction logproto.Direction
		}{
			{`{app="foo"}`, logproto.FORWARD},
			{`{app="bar"} |= "foo" |~ ".+bar"`, logproto.BACKWARD},
			{`rate({app="foo"} |~".+bar" [1m])`, logproto.BACKWARD},
			{`rate({app="foo"}[30s])`, logproto.FORWARD},
			{`count_over_time({app="foo"} |~".+bar" [1m])`, logproto.BACKWARD},
			{`count_over_time(({app="foo"} |~".+bar")[5m])`, logproto.BACKWARD},
			{`avg(count_over_time({app=~"foo|bar"} |~".+bar" [1m]))`, logproto.FORWARD},
			{`min(rate({app=~"foo|bar"} |~".+bar" [1m]))`, logproto.FORWARD},
			{`max by (app) (rate({app=~"foo|bar"} |~".+bar" [1m]))`, logproto.FORWARD},
			{`max(rate({app=~"foo|bar"} |~".+bar" [1m]))`, logproto.FORWARD},
			{`sum(rate({app=~"foo|bar"} |~".+bar" [1m]))`, logproto.FORWARD},
			{`sum(count_over_time({app=~"foo|bar"} |~".+bar" [1m])) by (app)`, logproto.FORWARD},
			{`count(count_over_time({app=~"foo|bar"} |~".+bar" [1m])) without (app)`, logproto.FORWARD},
			{`stdvar without (app) (count_over_time(({app=~"foo|bar"} |~".+bar")[1m])) `, logproto.FORWARD},
			{`stddev(count_over_time(({app=~"foo|bar"} |~".+bar")[1m])) `, logproto.FORWARD},
			{`rate(({app=~"foo|bar"} |~".+bar")[1m])`, logproto.FORWARD},
			{`topk(2,rate(({app=~"foo|bar"} |~".+bar")[1m]))`, logproto.FORWARD},
			{`topk(1,rate(({app=~"foo|bar"} |~".+bar")[1m]))`, logproto.FORWARD},
			{`topk(1,rate(({app=~"foo|bar"} |~".+bar")[1m])) by (app)`, logproto.FORWARD},
			{`bottomk(2,rate(({app=~"foo|bar"} |~".+bar")[1m]))`, logproto.FORWARD},
			{`bottomk(3,rate(({app=~"foo|bar"} |~".+bar")[1m])) without (app)`, logproto.FORWARD},
		} {
			q := eng.Query(LiteralParams{
				qs:        test.qs,
				start:     start,
				end:       end,
				step:      60 * time.Second,
				direction: test.direction,
				limit:     1000,
			})
			res, err := q.Exec(user.InjectOrgID(context.Background(), "fake"))
			if err != nil {
				b.Fatal(err)
			}
			result = res.Data
			if result == nil {
				b.Fatal("unexpected nil result")
			}
		}
	}
}

func getLocalQuerier(size int64) Querier {
	return &querierRecorder{
		series: map[string][]logproto.Series{
			"": {
				newSeries(size, identity, `{app="foo"}`),
				newSeries(size, identity, `{app="foo",bar="foo"}`),
				newSeries(size, identity, `{app="foo",bar="bazz"}`),
				newSeries(size, identity, `{app="foo",bar="fuzz"}`),
				newSeries(size, identity, `{app="bar"}`),
				newSeries(size, identity, `{app="bar",bar="foo"}`),
				newSeries(size, identity, `{app="bar",bar="bazz"}`),
				newSeries(size, identity, `{app="bar",bar="fuzz"}`),
				// some duplicates
				newSeries(size, identity, `{app="foo"}`),
				newSeries(size, identity, `{app="bar"}`),
				newSeries(size, identity, `{app="bar",bar="bazz"}`),
				newSeries(size, identity, `{app="bar"}`),
			},
		},
		streams: map[string][]logproto.Stream{
			"": {
				newStream(size, identity, `{app="foo"}`),
				newStream(size, identity, `{app="foo",bar="foo"}`),
				newStream(size, identity, `{app="foo",bar="bazz"}`),
				newStream(size, identity, `{app="foo",bar="fuzz"}`),
				newStream(size, identity, `{app="bar"}`),
				newStream(size, identity, `{app="bar",bar="foo"}`),
				newStream(size, identity, `{app="bar",bar="bazz"}`),
				newStream(size, identity, `{app="bar",bar="fuzz"}`),
				// some duplicates
				newStream(size, identity, `{app="foo"}`),
				newStream(size, identity, `{app="bar"}`),
				newStream(size, identity, `{app="bar",bar="bazz"}`),
				newStream(size, identity, `{app="bar"}`),
			},
		},
	}
}

type querierRecorder struct {
	streams map[string][]logproto.Stream
	series  map[string][]logproto.Series
	match   bool
}

func newQuerierRecorder(t *testing.T, data interface{}, params interface{}) *querierRecorder {
	t.Helper()
	streams := map[string][]logproto.Stream{}
	if streamsIn, ok := data.([][]logproto.Stream); ok {
		if paramsIn, ok2 := params.([]SelectLogParams); ok2 {
			for i, p := range paramsIn {
				streams[paramsID(p)] = streamsIn[i]
			}
		}
	}

	series := map[string][]logproto.Series{}
	if seriesIn, ok := data.([][]logproto.Series); ok {
		if paramsIn, ok2 := params.([]SelectSampleParams); ok2 {
			for i, p := range paramsIn {
				series[paramsID(p)] = seriesIn[i]
			}
		}
	}
	return &querierRecorder{
		streams: streams,
		series:  series,
		match:   true,
	}
}

func (q *querierRecorder) SelectLogs(ctx context.Context, p SelectLogParams) (iter.EntryIterator, error) {
	if !q.match {
		for _, s := range q.streams {
			return iter.NewStreamsIterator(ctx, s, p.Direction), nil
		}
	}
	recordID := paramsID(p)
	streams, ok := q.streams[recordID]
	if !ok {
		return nil, fmt.Errorf("no streams found for id: %s has: %+v", recordID, q.streams)
	}
	iters := make([]iter.EntryIterator, 0, len(streams))
	for _, s := range streams {
		iters = append(iters, iter.NewStreamIterator(s))
	}
	return iter.NewHeapIterator(ctx, iters, p.Direction), nil
}

func (q *querierRecorder) SelectSamples(ctx context.Context, p SelectSampleParams) (iter.SampleIterator, error) {
	if !q.match {
		for _, s := range q.series {
			return iter.NewMultiSeriesIterator(ctx, s), nil
		}
	}
	recordID := paramsID(p)
	if len(q.series) == 0 {
		return iter.NoopIterator, nil
	}
	series, ok := q.series[recordID]
	if !ok {
		return nil, fmt.Errorf("no series found for id: %s has: %+v", recordID, q.series)
	}
	iters := make([]iter.SampleIterator, 0, len(series))
	for _, s := range series {
		iters = append(iters, iter.NewSeriesIterator(s))
	}
	return iter.NewHeapSampleIterator(ctx, iters), nil
}

func paramsID(p interface{}) string {
	b, err := json.Marshal(p)
	if err != nil {
		panic(err)
	}
	return strings.ReplaceAll(string(b), " ", "")
}

type logData struct {
	logproto.Entry
	// nolint
	logproto.Sample
}

type generator func(i int64) logData

func newStream(n int64, f generator, labels string) logproto.Stream {
	entries := []logproto.Entry{}
	for i := int64(0); i < n; i++ {
		entries = append(entries, f(i).Entry)
	}
	return logproto.Stream{
		Entries: entries,
		Labels:  labels,
	}
}

func newSeries(n int64, f generator, labels string) logproto.Series {
	samples := []logproto.Sample{}
	for i := int64(0); i < n; i++ {
		samples = append(samples, f(i).Sample)
	}
	return logproto.Series{
		Samples: samples,
		Labels:  labels,
	}
}

func newIntervalStream(n int64, step time.Duration, f generator, labels string) logproto.Stream {
	entries := []logproto.Entry{}
	lastEntry := int64(-100) // Start with a really small value (negative) so we always output the first item
	for i := int64(0); int64(len(entries)) < n; i++ {
		if float64(lastEntry)+step.Seconds() <= float64(i) {
			entries = append(entries, f(i).Entry)
			lastEntry = i
		}
	}
	return logproto.Stream{
		Entries: entries,
		Labels:  labels,
	}
}

func newBackwardStream(n int64, f generator, labels string) logproto.Stream {
	entries := []logproto.Entry{}
	for i := n - 1; i > 0; i-- {
		entries = append(entries, f(i).Entry)
	}
	return logproto.Stream{
		Entries: entries,
		Labels:  labels,
	}
}

func newBackwardIntervalStream(n, expectedResults int64, step time.Duration, f generator, labels string) logproto.Stream {
	entries := []logproto.Entry{}
	lastEntry := int64(100000) // Start with some really big value so that we always output the first item
	for i := n - 1; int64(len(entries)) < expectedResults; i-- {
		if float64(lastEntry)-step.Seconds() >= float64(i) {
			entries = append(entries, f(i).Entry)
			lastEntry = i
		}
	}
	return logproto.Stream{
		Entries: entries,
		Labels:  labels,
	}
}

func identity(i int64) logData {
	return logData{
		Entry: logproto.Entry{
			Timestamp: time.Unix(i, 0),
			Line:      fmt.Sprintf("%d", i),
		},
		Sample: logproto.Sample{
			Timestamp: time.Unix(i, 0).UnixNano(),
			Value:     1.,
			Hash:      uint64(i),
		},
	}
}

// nolint
func factor(j int64, g generator) generator {
	return func(i int64) logData {
		return g(i * j)
	}
}

// nolint
func offset(j int64, g generator) generator {
	return func(i int64) logData {
		return g(i + j)
	}
}

// nolint
func constant(t int64) generator {
	return func(i int64) logData {
		return logData{
			Entry: logproto.Entry{
				Timestamp: time.Unix(t, 0),
				Line:      fmt.Sprintf("%d", i),
			},
			Sample: logproto.Sample{
				Timestamp: time.Unix(t, 0).UnixNano(),
				Hash:      uint64(i),
				Value:     1.0,
			},
		}
	}
}

// nolint
func constantValue(t int64) generator {
	return func(i int64) logData {
		return logData{
			Entry: logproto.Entry{
				Timestamp: time.Unix(i, 0),
				Line:      fmt.Sprintf("%d", i),
			},
			Sample: logproto.Sample{
				Timestamp: time.Unix(i, 0).UnixNano(),
				Hash:      uint64(i),
				Value:     float64(t),
			},
		}
	}
}

// nolint
func inverse(g generator) generator {
	return func(i int64) logData {
		return g(-i)
	}
}

// errorIterator
type errorIterator struct{}

// NewErrorSampleIterator return an sample iterator that errors out
func NewErrorSampleIterator() iter.SampleIterator {
	return &errorIterator{}
}

// NewErrorEntryIterator return an entry iterator that errors out
func NewErrorEntryIterator() iter.EntryIterator {
	return &errorIterator{}
}

func (errorIterator) Next() bool { return false }

func (errorIterator) Error() error { return ErrMock }

func (errorIterator) Labels() string { return "" }

func (errorIterator) Entry() logproto.Entry { return logproto.Entry{} }

func (errorIterator) Sample() logproto.Sample { return logproto.Sample{} }

func (errorIterator) Close() error { return nil }<|MERGE_RESOLUTION|>--- conflicted
+++ resolved
@@ -107,24 +107,24 @@
 			promql.Vector{promql.Sample{Point: promql.Point{T: 60 * 1000, V: 6}, Metric: labels.Labels{labels.Label{Name: "app", Value: "foo"}}}},
 		},
 		{
-<<<<<<< HEAD
 			`first_over_time({app="foo"} |~".+bar" | unwrap foo [1m])`, time.Unix(60, 0), logproto.BACKWARD, 10,
-=======
+			[][]logproto.Series{
+				{newSeries(testSize, factor(10, identity), `{app="foo"}`)}, // 10 , 20 , 30 .. 60 = 6 total
+			},
+			[]SelectSampleParams{
+				{&logproto.SampleQueryRequest{Start: time.Unix(0, 0), End: time.Unix(60, 0), Selector: `first_over_time({app="foo"}|~".+bar"| unwrap foo [1m])`}},
+			},
+			promql.Vector{promql.Sample{Point: promql.Point{T: 60 * 1000, V: 1}, Metric: labels.Labels{labels.Label{Name: "app", Value: "foo"}}}},
+		},
+		{
 			`count_over_time({app="foo"} |~".+bar" [1m] offset 30s)`, time.Unix(90, 0), logproto.BACKWARD, 10,
->>>>>>> ecca5d34
 			[][]logproto.Series{
 				{newSeries(testSize, factor(10, identity), `{app="foo"}`)}, // 10 , 20 , 30 .. 60 = 6 total
 			},
 			[]SelectSampleParams{
-<<<<<<< HEAD
-				{&logproto.SampleQueryRequest{Start: time.Unix(0, 0), End: time.Unix(60, 0), Selector: `first_over_time({app="foo"}|~".+bar"| unwrap foo [1m])`}},
-			},
-			promql.Vector{promql.Sample{Point: promql.Point{T: 60 * 1000, V: 1}, Metric: labels.Labels{labels.Label{Name: "app", Value: "foo"}}}},
-=======
 				{&logproto.SampleQueryRequest{Start: time.Unix(0, 0), End: time.Unix(60, 0), Selector: `count_over_time({app="foo"}|~".+bar"[1m] offset 30s)`}},
 			},
 			promql.Vector{promql.Sample{Point: promql.Point{T: 90 * 1000, V: 6}, Metric: labels.Labels{labels.Label{Name: "app", Value: "foo"}}}},
->>>>>>> ecca5d34
 		},
 		{
 			`count_over_time(({app="foo"} |~".+bar")[5m])`, time.Unix(5*60, 0), logproto.BACKWARD, 10,
@@ -763,7 +763,8 @@
 					},
 				},
 			},
-		}, {
+		},
+		{
 			`last_over_time(({app="foo"} |~".+bar" | unwrap foo)[5m])`, time.Unix(5*60, 0), time.Unix(5*120, 0), 30 * time.Second, 0, logproto.BACKWARD, 10,
 			[][]logproto.Series{
 				{newSeries(testSize, factor(10, identity), `{app="foo"}`)}, // 10 , 20 , 30 .. 300 = 30 total
