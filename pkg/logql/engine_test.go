package logql

import (
	"context"
	"fmt"
	"math"
	"testing"
	"time"

	json "github.com/json-iterator/go"
	"github.com/prometheus/prometheus/pkg/labels"
	"github.com/prometheus/prometheus/promql"
	"github.com/stretchr/testify/assert"
	"github.com/stretchr/testify/require"

	"github.com/grafana/loki/pkg/iter"
	"github.com/grafana/loki/pkg/logproto"
	"github.com/grafana/loki/pkg/logql/stats"
)

var testSize = int64(300)

func TestEngine_InstantQuery(t *testing.T) {
	t.Parallel()
	for _, test := range []struct {
		qs        string
		ts        time.Time
		direction logproto.Direction
		limit     uint32

		// an array of streams per SelectParams will be returned by the querier.
		// This is to cover logql that requires multiple queries.
		streams [][]logproto.Stream
		params  []SelectParams

		expected promql.Value
	}{
		{
			`{app="foo"}`, time.Unix(30, 0), logproto.FORWARD, 10,
			[][]logproto.Stream{
				{newStream(testSize, identity, `{app="foo"}`)},
			},
			[]SelectParams{
				{&logproto.QueryRequest{Direction: logproto.FORWARD, Start: time.Unix(0, 0), End: time.Unix(30, 0), Limit: 10, Selector: `{app="foo"}`}},
			},
			Streams([]logproto.Stream{newStream(10, identity, `{app="foo"}`)}),
		},
		{
			`{app="bar"} |= "foo" |~ ".+bar"`, time.Unix(30, 0), logproto.BACKWARD, 30,
			[][]logproto.Stream{
				{newStream(testSize, identity, `{app="bar"}`)},
			},
			[]SelectParams{
				{&logproto.QueryRequest{Direction: logproto.BACKWARD, Start: time.Unix(0, 0), End: time.Unix(30, 0), Limit: 30, Selector: `{app="bar"}|="foo"|~".+bar"`}},
			},
			Streams([]logproto.Stream{newStream(30, identity, `{app="bar"}`)}),
		},
		{
			`rate({app="foo"} |~".+bar" [1m])`, time.Unix(60, 0), logproto.BACKWARD, 10,
			[][]logproto.Stream{
				{newStream(testSize, identity, `{app="foo"}`)},
			},
			[]SelectParams{
				{&logproto.QueryRequest{Direction: logproto.FORWARD, Start: time.Unix(0, 0), End: time.Unix(60, 0), Limit: 0, Selector: `{app="foo"}|~".+bar"`}},
			},
			promql.Vector{promql.Sample{Point: promql.Point{T: 60 * 1000, V: 1}, Metric: labels.Labels{labels.Label{Name: "app", Value: "foo"}}}},
		},
		{
			`rate({app="foo"}[30s])`, time.Unix(60, 0), logproto.FORWARD, 10,
			[][]logproto.Stream{
				// 30s range the lower bound of the range is not inclusive only 15 samples will make it 60 included
				{newStream(testSize, offset(46, identity), `{app="foo"}`)},
			},
			[]SelectParams{
				{&logproto.QueryRequest{Direction: logproto.FORWARD, Start: time.Unix(30, 0), End: time.Unix(60, 0), Limit: 0, Selector: `{app="foo"}`}},
			},
			promql.Vector{promql.Sample{Point: promql.Point{T: 60 * 1000, V: 0.5}, Metric: labels.Labels{labels.Label{Name: "app", Value: "foo"}}}},
		},
		{
			`count_over_time({app="foo"} |~".+bar" [1m])`, time.Unix(60, 0), logproto.BACKWARD, 10,
			[][]logproto.Stream{
				{newStream(testSize, factor(10, identity), `{app="foo"}`)}, // 10 , 20 , 30 .. 60 = 6 total
			},
			[]SelectParams{
				{&logproto.QueryRequest{Direction: logproto.FORWARD, Start: time.Unix(0, 0), End: time.Unix(60, 0), Limit: 0, Selector: `{app="foo"}|~".+bar"`}},
			},
			promql.Vector{promql.Sample{Point: promql.Point{T: 60 * 1000, V: 6}, Metric: labels.Labels{labels.Label{Name: "app", Value: "foo"}}}},
		},
		{
			`count_over_time(({app="foo"} |~".+bar")[5m])`, time.Unix(5*60, 0), logproto.BACKWARD, 10,
			[][]logproto.Stream{
				{newStream(testSize, factor(10, identity), `{app="foo"}`)}, // 10 , 20 , 30 .. 300 = 30 total
			},
			[]SelectParams{
				{&logproto.QueryRequest{Direction: logproto.FORWARD, Start: time.Unix(0, 0), End: time.Unix(5*60, 0), Limit: 0, Selector: `{app="foo"}|~".+bar"`}},
			},
			promql.Vector{promql.Sample{Point: promql.Point{T: 5 * 60 * 1000, V: 30}, Metric: labels.Labels{labels.Label{Name: "app", Value: "foo"}}}},
		},
		{
			`avg(count_over_time({app=~"foo|bar"} |~".+bar" [1m]))`, time.Unix(60, 0), logproto.FORWARD, 100,
			[][]logproto.Stream{
				{newStream(testSize, factor(10, identity), `{app="foo"}`), newStream(testSize, factor(10, identity), `{app="bar"}`)},
			},
			[]SelectParams{
				{&logproto.QueryRequest{Direction: logproto.FORWARD, Start: time.Unix(0, 0), End: time.Unix(60, 0), Limit: 0, Selector: `{app=~"foo|bar"}|~".+bar"`}},
			},
			promql.Vector{
				promql.Sample{Point: promql.Point{T: 60 * 1000, V: 6}, Metric: labels.Labels{}},
			},
		},
		{
			`min(rate({app=~"foo|bar"} |~".+bar" [1m]))`, time.Unix(60, 0), logproto.FORWARD, 100,
			[][]logproto.Stream{
				{newStream(testSize, factor(10, identity), `{app="foo"}`), newStream(testSize, factor(10, identity), `{app="bar"}`)},
			},
			[]SelectParams{
				{&logproto.QueryRequest{Direction: logproto.FORWARD, Start: time.Unix(0, 0), End: time.Unix(60, 0), Limit: 0, Selector: `{app=~"foo|bar"}|~".+bar"`}},
			},
			promql.Vector{
				promql.Sample{Point: promql.Point{T: 60 * 1000, V: 0.1}, Metric: labels.Labels{}},
			},
		},
		{
			`max by (app) (rate({app=~"foo|bar"} |~".+bar" [1m]))`, time.Unix(60, 0), logproto.FORWARD, 100,
			[][]logproto.Stream{
				{newStream(testSize, factor(10, identity), `{app="foo"}`), newStream(testSize, factor(5, identity), `{app="bar"}`)},
			},
			[]SelectParams{
				{&logproto.QueryRequest{Direction: logproto.FORWARD, Start: time.Unix(0, 0), End: time.Unix(60, 0), Limit: 0, Selector: `{app=~"foo|bar"}|~".+bar"`}},
			},
			promql.Vector{
				promql.Sample{Point: promql.Point{T: 60 * 1000, V: 0.2}, Metric: labels.Labels{labels.Label{Name: "app", Value: "bar"}}},
				promql.Sample{Point: promql.Point{T: 60 * 1000, V: 0.1}, Metric: labels.Labels{labels.Label{Name: "app", Value: "foo"}}},
			},
		},
		{
			`max(rate({app=~"foo|bar"} |~".+bar" [1m]))`, time.Unix(60, 0), logproto.FORWARD, 100,
			[][]logproto.Stream{
				{newStream(testSize, factor(10, identity), `{app="foo"}`), newStream(testSize, factor(5, identity), `{app="bar"}`)},
			},
			[]SelectParams{
				{&logproto.QueryRequest{Direction: logproto.FORWARD, Start: time.Unix(0, 0), End: time.Unix(60, 0), Limit: 0, Selector: `{app=~"foo|bar"}|~".+bar"`}},
			},
			promql.Vector{
				promql.Sample{Point: promql.Point{T: 60 * 1000, V: 0.2}, Metric: labels.Labels{}},
			},
		},
		{
			`sum(rate({app=~"foo|bar"} |~".+bar" [1m]))`, time.Unix(60, 0), logproto.FORWARD, 100,
			[][]logproto.Stream{
				{newStream(testSize, factor(5, identity), `{app="foo"}`), newStream(testSize, factor(5, identity), `{app="bar"}`)},
			},
			[]SelectParams{
				{&logproto.QueryRequest{Direction: logproto.FORWARD, Start: time.Unix(0, 0), End: time.Unix(60, 0), Limit: 0, Selector: `{app=~"foo|bar"}|~".+bar"`}},
			},
			promql.Vector{
				promql.Sample{Point: promql.Point{T: 60 * 1000, V: 0.4}, Metric: labels.Labels{}},
			},
		},
		{
			`sum(count_over_time({app=~"foo|bar"} |~".+bar" [1m])) by (app)`, time.Unix(60, 0), logproto.FORWARD, 100,
			[][]logproto.Stream{
				{newStream(testSize, factor(10, identity), `{app="foo"}`), newStream(testSize, factor(10, identity), `{app="bar"}`)},
			},
			[]SelectParams{
				{&logproto.QueryRequest{Direction: logproto.FORWARD, Start: time.Unix(0, 0), End: time.Unix(60, 0), Limit: 0, Selector: `{app=~"foo|bar"}|~".+bar"`}},
			},
			promql.Vector{
				promql.Sample{Point: promql.Point{T: 60 * 1000, V: 6}, Metric: labels.Labels{labels.Label{Name: "app", Value: "bar"}}},
				promql.Sample{Point: promql.Point{T: 60 * 1000, V: 6}, Metric: labels.Labels{labels.Label{Name: "app", Value: "foo"}}},
			},
		},
		{
			`count(count_over_time({app=~"foo|bar"} |~".+bar" [1m])) without (app)`, time.Unix(60, 0), logproto.FORWARD, 100,
			[][]logproto.Stream{
				{newStream(testSize, factor(10, identity), `{app="foo"}`), newStream(testSize, factor(10, identity), `{app="bar"}`)},
			},
			[]SelectParams{
				{&logproto.QueryRequest{Direction: logproto.FORWARD, Start: time.Unix(0, 0), End: time.Unix(60, 0), Limit: 0, Selector: `{app=~"foo|bar"}|~".+bar"`}},
			},
			promql.Vector{
				promql.Sample{Point: promql.Point{T: 60 * 1000, V: 2}, Metric: labels.Labels{}},
			},
		},
		{
			`stdvar without (app) (count_over_time(({app=~"foo|bar"} |~".+bar")[1m])) `, time.Unix(60, 0), logproto.FORWARD, 100,
			[][]logproto.Stream{
				{newStream(testSize, factor(10, identity), `{app="foo"}`), newStream(testSize, factor(5, identity), `{app="bar"}`)},
			},
			[]SelectParams{
				{&logproto.QueryRequest{Direction: logproto.FORWARD, Start: time.Unix(0, 0), End: time.Unix(60, 0), Limit: 0, Selector: `{app=~"foo|bar"}|~".+bar"`}},
			},
			promql.Vector{
				promql.Sample{Point: promql.Point{T: 60 * 1000, V: 9}, Metric: labels.Labels{}},
			},
		},
		{
			`stddev(count_over_time(({app=~"foo|bar"} |~".+bar")[1m])) `, time.Unix(60, 0), logproto.FORWARD, 100,
			[][]logproto.Stream{
				{newStream(testSize, factor(10, identity), `{app="foo"}`), newStream(testSize, factor(2, identity), `{app="bar"}`)},
			},
			[]SelectParams{
				{&logproto.QueryRequest{Direction: logproto.FORWARD, Start: time.Unix(0, 0), End: time.Unix(60, 0), Limit: 0, Selector: `{app=~"foo|bar"}|~".+bar"`}},
			},
			promql.Vector{
				promql.Sample{Point: promql.Point{T: 60 * 1000, V: 12}, Metric: labels.Labels{}},
			},
		},
		{
			`rate(({app=~"foo|bar"} |~".+bar")[1m])`, time.Unix(60, 0), logproto.FORWARD, 100,
			[][]logproto.Stream{
				{newStream(testSize, factor(10, identity), `{app="foo"}`), newStream(testSize, offset(46, identity), `{app="bar"}`)},
			},
			[]SelectParams{
				{&logproto.QueryRequest{Direction: logproto.FORWARD, Start: time.Unix(0, 0), End: time.Unix(60, 0), Limit: 0, Selector: `{app=~"foo|bar"}|~".+bar"`}},
			},
			promql.Vector{
				promql.Sample{Point: promql.Point{T: 60 * 1000, V: 0.25}, Metric: labels.Labels{labels.Label{Name: "app", Value: "bar"}}},
				promql.Sample{Point: promql.Point{T: 60 * 1000, V: 0.1}, Metric: labels.Labels{labels.Label{Name: "app", Value: "foo"}}},
			},
		},
		{
			`topk(2,rate(({app=~"foo|bar"} |~".+bar")[1m]))`, time.Unix(60, 0), logproto.FORWARD, 100,
			[][]logproto.Stream{
				{newStream(testSize, factor(10, identity), `{app="foo"}`), newStream(testSize, offset(46, identity), `{app="bar"}`)},
			},
			[]SelectParams{
				{&logproto.QueryRequest{Direction: logproto.FORWARD, Start: time.Unix(0, 0), End: time.Unix(60, 0), Limit: 0, Selector: `{app=~"foo|bar"}|~".+bar"`}},
			},
			promql.Vector{
				promql.Sample{Point: promql.Point{T: 60 * 1000, V: 0.25}, Metric: labels.Labels{labels.Label{Name: "app", Value: "bar"}}},
				promql.Sample{Point: promql.Point{T: 60 * 1000, V: 0.1}, Metric: labels.Labels{labels.Label{Name: "app", Value: "foo"}}},
			},
		},
		{
			`topk(1,rate(({app=~"foo|bar"} |~".+bar")[1m]))`, time.Unix(60, 0), logproto.FORWARD, 100,
			[][]logproto.Stream{
				{newStream(testSize, factor(10, identity), `{app="foo"}`), newStream(testSize, offset(46, identity), `{app="bar"}`)},
			},
			[]SelectParams{
				{&logproto.QueryRequest{Direction: logproto.FORWARD, Start: time.Unix(0, 0), End: time.Unix(60, 0), Limit: 0, Selector: `{app=~"foo|bar"}|~".+bar"`}},
			},
			promql.Vector{
				promql.Sample{Point: promql.Point{T: 60 * 1000, V: 0.25}, Metric: labels.Labels{labels.Label{Name: "app", Value: "bar"}}},
			},
		},
		{
			`topk(1,rate(({app=~"foo|bar"} |~".+bar")[1m])) by (app)`, time.Unix(60, 0), logproto.FORWARD, 100,
			[][]logproto.Stream{
				{newStream(testSize, factor(10, identity), `{app="foo"}`), newStream(testSize, offset(46, identity), `{app="bar"}`),
					newStream(testSize, factor(5, identity), `{app="fuzz"}`), newStream(testSize, identity, `{app="buzz"}`)},
			},
			[]SelectParams{
				{&logproto.QueryRequest{Direction: logproto.FORWARD, Start: time.Unix(0, 0), End: time.Unix(60, 0), Limit: 0, Selector: `{app=~"foo|bar"}|~".+bar"`}},
			},
			promql.Vector{
				promql.Sample{Point: promql.Point{T: 60 * 1000, V: 0.25}, Metric: labels.Labels{labels.Label{Name: "app", Value: "bar"}}},
				promql.Sample{Point: promql.Point{T: 60 * 1000, V: 1}, Metric: labels.Labels{labels.Label{Name: "app", Value: "buzz"}}},
				promql.Sample{Point: promql.Point{T: 60 * 1000, V: 0.1}, Metric: labels.Labels{labels.Label{Name: "app", Value: "foo"}}},
				promql.Sample{Point: promql.Point{T: 60 * 1000, V: 0.2}, Metric: labels.Labels{labels.Label{Name: "app", Value: "fuzz"}}},
			},
		},
		{
			`bottomk(2,rate(({app=~"foo|bar"} |~".+bar")[1m]))`, time.Unix(60, 0), logproto.FORWARD, 100,
			[][]logproto.Stream{
				{newStream(testSize, factor(10, identity), `{app="foo"}`), newStream(testSize, offset(46, identity), `{app="bar"}`),
					newStream(testSize, factor(5, identity), `{app="fuzz"}`), newStream(testSize, identity, `{app="buzz"}`)},
			},
			[]SelectParams{
				{&logproto.QueryRequest{Direction: logproto.FORWARD, Start: time.Unix(0, 0), End: time.Unix(60, 0), Limit: 0, Selector: `{app=~"foo|bar"}|~".+bar"`}},
			},
			promql.Vector{
				promql.Sample{Point: promql.Point{T: 60 * 1000, V: 0.1}, Metric: labels.Labels{labels.Label{Name: "app", Value: "foo"}}},
				promql.Sample{Point: promql.Point{T: 60 * 1000, V: 0.2}, Metric: labels.Labels{labels.Label{Name: "app", Value: "fuzz"}}},
			},
		},
		{
			`bottomk(3,rate(({app=~"foo|bar"} |~".+bar")[1m])) without (app)`, time.Unix(60, 0), logproto.FORWARD, 100,
			[][]logproto.Stream{
				{newStream(testSize, factor(10, identity), `{app="foo"}`), newStream(testSize, offset(46, identity), `{app="bar"}`),
					newStream(testSize, factor(5, identity), `{app="fuzz"}`), newStream(testSize, identity, `{app="buzz"}`)},
			},
			[]SelectParams{
				{&logproto.QueryRequest{Direction: logproto.FORWARD, Start: time.Unix(0, 0), End: time.Unix(60, 0), Limit: 0, Selector: `{app=~"foo|bar"}|~".+bar"`}},
			},
			promql.Vector{
				promql.Sample{Point: promql.Point{T: 60 * 1000, V: 0.25}, Metric: labels.Labels{labels.Label{Name: "app", Value: "bar"}}},
				promql.Sample{Point: promql.Point{T: 60 * 1000, V: 0.1}, Metric: labels.Labels{labels.Label{Name: "app", Value: "foo"}}},
				promql.Sample{Point: promql.Point{T: 60 * 1000, V: 0.2}, Metric: labels.Labels{labels.Label{Name: "app", Value: "fuzz"}}},
			},
		},
		{
			`bottomk(3,rate(({app=~"foo|bar"} |~".+bar")[1m])) without (app) + 1`, time.Unix(60, 0), logproto.FORWARD, 100,
			[][]logproto.Stream{
				{newStream(testSize, factor(10, identity), `{app="foo"}`), newStream(testSize, offset(46, identity), `{app="bar"}`),
					newStream(testSize, factor(5, identity), `{app="fuzz"}`), newStream(testSize, identity, `{app="buzz"}`)},
			},
			[]SelectParams{
				{&logproto.QueryRequest{Direction: logproto.FORWARD, Start: time.Unix(0, 0), End: time.Unix(60, 0), Limit: 0, Selector: `{app=~"foo|bar"}|~".+bar"`}},
			},
			promql.Vector{
				promql.Sample{Point: promql.Point{T: 60 * 1000, V: 1.25}, Metric: labels.Labels{labels.Label{Name: "app", Value: "bar"}}},
				promql.Sample{Point: promql.Point{T: 60 * 1000, V: 1.1}, Metric: labels.Labels{labels.Label{Name: "app", Value: "foo"}}},
				promql.Sample{Point: promql.Point{T: 60 * 1000, V: 1.2}, Metric: labels.Labels{labels.Label{Name: "app", Value: "fuzz"}}},
			},
		},
		{
			// healthcheck
			`1+1`, time.Unix(60, 0), logproto.FORWARD, 100,
			[][]logproto.Stream{},
			[]SelectParams{},
			promql.Scalar{T: 60 * 1000, V: 2},
		},
		{
			// single literal
			`2`,
			time.Unix(60, 0), logproto.FORWARD, 100,
			[][]logproto.Stream{},
			[]SelectParams{},
			promql.Scalar{T: 60 * 1000, V: 2},
		},
	} {
		test := test
		t.Run(fmt.Sprintf("%s %s", test.qs, test.direction), func(t *testing.T) {
			t.Parallel()

			eng := NewEngine(EngineOpts{}, newQuerierRecorder(test.streams, test.params))
			q := eng.Query(LiteralParams{
				qs:        test.qs,
				start:     test.ts,
				end:       test.ts,
				direction: test.direction,
				limit:     test.limit,
			})
			res, err := q.Exec(context.Background())
			if err != nil {
				t.Fatal(err)
			}
			assert.Equal(t, test.expected, res.Data)
		})
	}
}

func TestEngine_RangeQuery(t *testing.T) {
	t.Parallel()
	for _, test := range []struct {
		qs        string
		start     time.Time
		end       time.Time
		step      time.Duration
		interval  time.Duration
		direction logproto.Direction
		limit     uint32

		// an array of streams per SelectParams will be returned by the querier.
		// This is to cover logql that requires multiple queries.
		streams [][]logproto.Stream
		params  []SelectParams

		expected promql.Value
	}{
		{
			`{app="foo"}`, time.Unix(0, 0), time.Unix(30, 0), time.Second, 0, logproto.FORWARD, 10,
			[][]logproto.Stream{
				{newStream(testSize, identity, `{app="foo"}`)},
			},
			[]SelectParams{
				{&logproto.QueryRequest{Direction: logproto.FORWARD, Start: time.Unix(0, 0), End: time.Unix(30, 0), Limit: 10, Selector: `{app="foo"}`}},
			},
			Streams([]logproto.Stream{newStream(10, identity, `{app="foo"}`)}),
		},
		{
			`{app="food"}`, time.Unix(0, 0), time.Unix(30, 0), 0, 2 * time.Second, logproto.FORWARD, 10,
			[][]logproto.Stream{
				{newStream(testSize, identity, `{app="food"}`)},
			},
			[]SelectParams{
				{&logproto.QueryRequest{Direction: logproto.FORWARD, Start: time.Unix(0, 0), End: time.Unix(30, 0), Limit: 10, Selector: `{app="food"}`}},
			},
			Streams([]logproto.Stream{newIntervalStream(10, 2*time.Second, identity, `{app="food"}`)}),
		},
		{
			`{app="fed"}`, time.Unix(0, 0), time.Unix(30, 0), 0, 2 * time.Second, logproto.BACKWARD, 10,
			[][]logproto.Stream{
				{newBackwardStream(testSize, identity, `{app="fed"}`)},
			},
			[]SelectParams{
				{&logproto.QueryRequest{Direction: logproto.BACKWARD, Start: time.Unix(0, 0), End: time.Unix(30, 0), Limit: 10, Selector: `{app="fed"}`}},
			},
			Streams([]logproto.Stream{newBackwardIntervalStream(testSize, 10, 2*time.Second, identity, `{app="fed"}`)}),
		},
		{
			`{app="bar"} |= "foo" |~ ".+bar"`, time.Unix(0, 0), time.Unix(30, 0), time.Second, 0, logproto.BACKWARD, 30,
			[][]logproto.Stream{
				{newStream(testSize, identity, `{app="bar"}`)},
			},
			[]SelectParams{
				{&logproto.QueryRequest{Direction: logproto.BACKWARD, Start: time.Unix(0, 0), End: time.Unix(30, 0), Limit: 30, Selector: `{app="bar"}|="foo"|~".+bar"`}},
			},
			Streams([]logproto.Stream{newStream(30, identity, `{app="bar"}`)}),
		},
		{
			`{app="barf"} |= "foo" |~ ".+bar"`, time.Unix(0, 0), time.Unix(30, 0), 0, 3 * time.Second, logproto.BACKWARD, 30,
			[][]logproto.Stream{
				{newBackwardStream(testSize, identity, `{app="barf"}`)},
			},
			[]SelectParams{
				{&logproto.QueryRequest{Direction: logproto.BACKWARD, Start: time.Unix(0, 0), End: time.Unix(30, 0), Limit: 30, Selector: `{app="barf"}|="foo"|~".+bar"`}},
			},
			Streams([]logproto.Stream{newBackwardIntervalStream(testSize, 30, 3*time.Second, identity, `{app="barf"}`)}),
		},
		{
			`rate({app="foo"} |~".+bar" [1m])`, time.Unix(60, 0), time.Unix(120, 0), time.Minute, 0, logproto.BACKWARD, 10,
			[][]logproto.Stream{
				{newStream(testSize, identity, `{app="foo"}`)},
			},
			[]SelectParams{
				{&logproto.QueryRequest{Direction: logproto.FORWARD, Start: time.Unix(0, 0), End: time.Unix(120, 0), Limit: 0, Selector: `{app="foo"}|~".+bar"`}},
			},
			promql.Matrix{
				promql.Series{
					Metric: labels.Labels{{Name: "app", Value: "foo"}},
					Points: []promql.Point{{T: 60 * 1000, V: 1}, {T: 120 * 1000, V: 1}},
				},
			},
		},
		{
			`rate({app="foo"}[30s])`, time.Unix(60, 0), time.Unix(120, 0), 15 * time.Second, 0, logproto.FORWARD, 10,
			[][]logproto.Stream{
				{newStream(testSize, factor(2, identity), `{app="foo"}`)},
			},
			[]SelectParams{
				{&logproto.QueryRequest{Direction: logproto.FORWARD, Start: time.Unix(30, 0), End: time.Unix(120, 0), Limit: 0, Selector: `{app="foo"}`}},
			},
			promql.Matrix{
				promql.Series{
					Metric: labels.Labels{{Name: "app", Value: "foo"}},
					Points: []promql.Point{{T: 60 * 1000, V: 0.5}, {T: 75 * 1000, V: 0.5}, {T: 90 * 1000, V: 0.5}, {T: 105 * 1000, V: 0.5}, {T: 120 * 1000, V: 0.5}},
				},
			},
		},
		{
			`count_over_time({app="foo"} |~".+bar" [1m])`, time.Unix(60, 0), time.Unix(120, 0), 30 * time.Second, 0, logproto.BACKWARD, 10,
			[][]logproto.Stream{
				{newStream(testSize, factor(10, identity), `{app="foo"}`)}, // 10 , 20 , 30 .. 60 = 6 total
			},
			[]SelectParams{
				{&logproto.QueryRequest{Direction: logproto.FORWARD, Start: time.Unix(0, 0), End: time.Unix(120, 0), Limit: 0, Selector: `{app="foo"}|~".+bar"`}},
			},
			promql.Matrix{
				promql.Series{
					Metric: labels.Labels{{Name: "app", Value: "foo"}},
					Points: []promql.Point{{T: 60 * 1000, V: 6}, {T: 90 * 1000, V: 6}, {T: 120 * 1000, V: 6}},
				},
			},
		},
		{
			`count_over_time(({app="foo"} |~".+bar")[5m])`, time.Unix(5*60, 0), time.Unix(5*120, 0), 30 * time.Second, 0, logproto.BACKWARD, 10,
			[][]logproto.Stream{
				{newStream(testSize, factor(10, identity), `{app="foo"}`)}, // 10 , 20 , 30 .. 300 = 30 total
			},
			[]SelectParams{
				{&logproto.QueryRequest{Direction: logproto.FORWARD, Start: time.Unix(0, 0), End: time.Unix(5*120, 0), Limit: 0, Selector: `{app="foo"}|~".+bar"`}},
			},
			promql.Matrix{
				promql.Series{
					Metric: labels.Labels{{Name: "app", Value: "foo"}},
					Points: []promql.Point{
						{T: 300 * 1000, V: 30},
						{T: 330 * 1000, V: 30},
						{T: 360 * 1000, V: 30},
						{T: 390 * 1000, V: 30},
						{T: 420 * 1000, V: 30},
						{T: 450 * 1000, V: 30},
						{T: 480 * 1000, V: 30},
						{T: 510 * 1000, V: 30},
						{T: 540 * 1000, V: 30},
						{T: 570 * 1000, V: 30},
						{T: 600 * 1000, V: 30},
					},
				},
			},
		},
		{
			`avg(count_over_time({app=~"foo|bar"} |~".+bar" [1m]))`, time.Unix(60, 0), time.Unix(180, 0), 30 * time.Second, 0, logproto.FORWARD, 100,
			[][]logproto.Stream{
				{newStream(testSize, factor(10, identity), `{app="foo"}`), newStream(testSize, factor(10, identity), `{app="bar"}`)},
			},
			[]SelectParams{
				{&logproto.QueryRequest{Direction: logproto.FORWARD, Start: time.Unix(0, 0), End: time.Unix(180, 0), Limit: 0, Selector: `{app=~"foo|bar"}|~".+bar"`}},
			},
			promql.Matrix{
				promql.Series{
					Metric: labels.Labels{},
					Points: []promql.Point{{T: 60 * 1000, V: 6}, {T: 90 * 1000, V: 6}, {T: 120 * 1000, V: 6}, {T: 150 * 1000, V: 6}, {T: 180 * 1000, V: 6}},
				},
			},
		},
		{
			`min(rate({app=~"foo|bar"} |~".+bar" [1m]))`, time.Unix(60, 0), time.Unix(180, 0), 30 * time.Second, 0, logproto.FORWARD, 100,
			[][]logproto.Stream{
				{newStream(testSize, factor(10, identity), `{app="foo"}`), newStream(testSize, factor(10, identity), `{app="bar"}`)},
			},
			[]SelectParams{
				{&logproto.QueryRequest{Direction: logproto.FORWARD, Start: time.Unix(0, 0), End: time.Unix(180, 0), Limit: 0, Selector: `{app=~"foo|bar"}|~".+bar"`}},
			},
			promql.Matrix{
				promql.Series{
					Metric: labels.Labels{},
					Points: []promql.Point{{T: 60 * 1000, V: 0.1}, {T: 90 * 1000, V: 0.1}, {T: 120 * 1000, V: 0.1}, {T: 150 * 1000, V: 0.1}, {T: 180 * 1000, V: 0.1}},
				},
			},
		},
		{
			`max by (app) (rate({app=~"foo|bar"} |~".+bar" [1m]))`, time.Unix(60, 0), time.Unix(180, 0), 30 * time.Second, 0, logproto.FORWARD, 100,
			[][]logproto.Stream{
				{newStream(testSize, factor(10, identity), `{app="foo"}`), newStream(testSize, factor(5, identity), `{app="bar"}`)},
			},
			[]SelectParams{
				{&logproto.QueryRequest{Direction: logproto.FORWARD, Start: time.Unix(0, 0), End: time.Unix(180, 0), Limit: 0, Selector: `{app=~"foo|bar"}|~".+bar"`}},
			},
			promql.Matrix{
				promql.Series{
					Metric: labels.Labels{{Name: "app", Value: "bar"}},
					Points: []promql.Point{{T: 60 * 1000, V: 0.2}, {T: 90 * 1000, V: 0.2}, {T: 120 * 1000, V: 0.2}, {T: 150 * 1000, V: 0.2}, {T: 180 * 1000, V: 0.2}},
				},
				promql.Series{
					Metric: labels.Labels{{Name: "app", Value: "foo"}},
					Points: []promql.Point{{T: 60 * 1000, V: 0.1}, {T: 90 * 1000, V: 0.1}, {T: 120 * 1000, V: 0.1}, {T: 150 * 1000, V: 0.1}, {T: 180 * 1000, V: 0.1}},
				},
			},
		},
		{
			`max(rate({app=~"foo|bar"} |~".+bar" [1m]))`, time.Unix(60, 0), time.Unix(180, 0), 30 * time.Second, 0, logproto.FORWARD, 100,
			[][]logproto.Stream{
				{newStream(testSize, factor(10, identity), `{app="foo"}`), newStream(testSize, factor(5, identity), `{app="bar"}`)},
			},
			[]SelectParams{
				{&logproto.QueryRequest{Direction: logproto.FORWARD, Start: time.Unix(0, 0), End: time.Unix(180, 0), Limit: 0, Selector: `{app=~"foo|bar"}|~".+bar"`}},
			},
			promql.Matrix{
				promql.Series{
					Metric: labels.Labels{},
					Points: []promql.Point{{T: 60 * 1000, V: 0.2}, {T: 90 * 1000, V: 0.2}, {T: 120 * 1000, V: 0.2}, {T: 150 * 1000, V: 0.2}, {T: 180 * 1000, V: 0.2}},
				},
			},
		},
		{
			`sum(rate({app=~"foo|bar"} |~".+bar" [1m]))`, time.Unix(60, 0), time.Unix(180, 0), 30 * time.Second, 0, logproto.FORWARD, 100,
			[][]logproto.Stream{
				{newStream(testSize, factor(5, identity), `{app="foo"}`), newStream(testSize, factor(5, identity), `{app="bar"}`)},
			},
			[]SelectParams{
				{&logproto.QueryRequest{Direction: logproto.FORWARD, Start: time.Unix(0, 0), End: time.Unix(180, 0), Limit: 0, Selector: `{app=~"foo|bar"}|~".+bar"`}},
			},
			promql.Matrix{
				promql.Series{
					Metric: labels.Labels{},
					Points: []promql.Point{{T: 60 * 1000, V: 0.4}, {T: 90 * 1000, V: 0.4}, {T: 120 * 1000, V: 0.4}, {T: 150 * 1000, V: 0.4}, {T: 180 * 1000, V: 0.4}},
				},
			},
		},
		{
			`sum(count_over_time({app=~"foo|bar"} |~".+bar" [1m])) by (app)`, time.Unix(60, 0), time.Unix(180, 0), 30 * time.Second, 0, logproto.FORWARD, 100,
			[][]logproto.Stream{
				{newStream(testSize, factor(10, identity), `{app="foo"}`), newStream(testSize, factor(5, identity), `{app="bar"}`)},
			},
			[]SelectParams{
				{&logproto.QueryRequest{Direction: logproto.FORWARD, Start: time.Unix(0, 0), End: time.Unix(180, 0), Limit: 0, Selector: `{app=~"foo|bar"}|~".+bar"`}},
			},
			promql.Matrix{
				promql.Series{
					Metric: labels.Labels{{Name: "app", Value: "bar"}},
					Points: []promql.Point{{T: 60 * 1000, V: 12}, {T: 90 * 1000, V: 12}, {T: 120 * 1000, V: 12}, {T: 150 * 1000, V: 12}, {T: 180 * 1000, V: 12}},
				},
				promql.Series{
					Metric: labels.Labels{{Name: "app", Value: "foo"}},
					Points: []promql.Point{{T: 60 * 1000, V: 6}, {T: 90 * 1000, V: 6}, {T: 120 * 1000, V: 6}, {T: 150 * 1000, V: 6}, {T: 180 * 1000, V: 6}},
				},
			},
		},
		{
			`count(count_over_time({app=~"foo|bar"} |~".+bar" [1m])) without (app)`, time.Unix(60, 0), time.Unix(180, 0), 30 * time.Second, 0, logproto.FORWARD, 100,
			[][]logproto.Stream{
				{newStream(testSize, factor(10, identity), `{app="foo"}`), newStream(testSize, factor(10, identity), `{app="bar"}`)},
			},
			[]SelectParams{
				{&logproto.QueryRequest{Direction: logproto.FORWARD, Start: time.Unix(0, 0), End: time.Unix(180, 0), Limit: 0, Selector: `{app=~"foo|bar"}|~".+bar"`}},
			},
			promql.Matrix{
				promql.Series{
					Metric: labels.Labels{},
					Points: []promql.Point{{T: 60 * 1000, V: 2}, {T: 90 * 1000, V: 2}, {T: 120 * 1000, V: 2}, {T: 150 * 1000, V: 2}, {T: 180 * 1000, V: 2}},
				},
			},
		},
		{
			`stdvar without (app) (count_over_time(({app=~"foo|bar"} |~".+bar")[1m])) `, time.Unix(60, 0), time.Unix(180, 0), 30 * time.Second, 0, logproto.FORWARD, 100,
			[][]logproto.Stream{
				{newStream(testSize, factor(10, identity), `{app="foo"}`), newStream(testSize, factor(5, identity), `{app="bar"}`)},
			},
			[]SelectParams{
				{&logproto.QueryRequest{Direction: logproto.FORWARD, Start: time.Unix(0, 0), End: time.Unix(180, 0), Limit: 0, Selector: `{app=~"foo|bar"}|~".+bar"`}},
			},
			promql.Matrix{
				promql.Series{
					Metric: labels.Labels{},
					Points: []promql.Point{{T: 60 * 1000, V: 9}, {T: 90 * 1000, V: 9}, {T: 120 * 1000, V: 9}, {T: 150 * 1000, V: 9}, {T: 180 * 1000, V: 9}},
				},
			},
		},
		{
			`stddev(count_over_time(({app=~"foo|bar"} |~".+bar")[1m])) `, time.Unix(60, 0), time.Unix(180, 0), 30 * time.Second, 0, logproto.FORWARD, 100,
			[][]logproto.Stream{
				{newStream(testSize, factor(10, identity), `{app="foo"}`), newStream(testSize, factor(2, identity), `{app="bar"}`)},
			},
			[]SelectParams{
				{&logproto.QueryRequest{Direction: logproto.FORWARD, Start: time.Unix(0, 0), End: time.Unix(180, 0), Limit: 0, Selector: `{app=~"foo|bar"}|~".+bar"`}},
			},
			promql.Matrix{
				promql.Series{
					Metric: labels.Labels{},
					Points: []promql.Point{{T: 60 * 1000, V: 12}, {T: 90 * 1000, V: 12}, {T: 120 * 1000, V: 12}, {T: 150 * 1000, V: 12}, {T: 180 * 1000, V: 12}},
				},
			},
		},
		{
			`rate(({app=~"foo|bar"} |~".+bar")[1m])`, time.Unix(60, 0), time.Unix(180, 0), 30 * time.Second, 0, logproto.FORWARD, 100,
			[][]logproto.Stream{
				{newStream(testSize, factor(10, identity), `{app="foo"}`), newStream(testSize, factor(5, identity), `{app="bar"}`)},
			},
			[]SelectParams{
				{&logproto.QueryRequest{Direction: logproto.FORWARD, Start: time.Unix(0, 0), End: time.Unix(180, 0), Limit: 0, Selector: `{app=~"foo|bar"}|~".+bar"`}},
			},
			promql.Matrix{
				promql.Series{
					Metric: labels.Labels{{Name: "app", Value: "bar"}},
					Points: []promql.Point{{T: 60 * 1000, V: 0.2}, {T: 90 * 1000, V: 0.2}, {T: 120 * 1000, V: 0.2}, {T: 150 * 1000, V: 0.2}, {T: 180 * 1000, V: 0.2}},
				},
				promql.Series{
					Metric: labels.Labels{{Name: "app", Value: "foo"}},
					Points: []promql.Point{{T: 60 * 1000, V: 0.1}, {T: 90 * 1000, V: 0.1}, {T: 120 * 1000, V: 0.1}, {T: 150 * 1000, V: 0.1}, {T: 180 * 1000, V: 0.1}},
				},
			},
		},
		{
			`topk(2,rate(({app=~"foo|bar"} |~".+bar")[1m]))`, time.Unix(60, 0), time.Unix(180, 0), 30 * time.Second, 0, logproto.FORWARD, 100,
			[][]logproto.Stream{
				{newStream(testSize, factor(10, identity), `{app="foo"}`), newStream(testSize, factor(5, identity), `{app="bar"}`), newStream(testSize, factor(15, identity), `{app="boo"}`)},
			},
			[]SelectParams{
				{&logproto.QueryRequest{Direction: logproto.FORWARD, Start: time.Unix(0, 0), End: time.Unix(180, 0), Limit: 0, Selector: `{app=~"foo|bar"}|~".+bar"`}},
			},
			promql.Matrix{
				promql.Series{
					Metric: labels.Labels{{Name: "app", Value: "bar"}},
					Points: []promql.Point{{T: 60 * 1000, V: 0.2}, {T: 90 * 1000, V: 0.2}, {T: 120 * 1000, V: 0.2}, {T: 150 * 1000, V: 0.2}, {T: 180 * 1000, V: 0.2}},
				},
				promql.Series{
					Metric: labels.Labels{{Name: "app", Value: "foo"}},
					Points: []promql.Point{{T: 60 * 1000, V: 0.1}, {T: 90 * 1000, V: 0.1}, {T: 120 * 1000, V: 0.1}, {T: 150 * 1000, V: 0.1}, {T: 180 * 1000, V: 0.1}},
				},
			},
		},
		{
			`topk(1,rate(({app=~"foo|bar"} |~".+bar")[1m]))`, time.Unix(60, 0), time.Unix(180, 0), 30 * time.Second, 0, logproto.FORWARD, 100,
			[][]logproto.Stream{
				{newStream(testSize, factor(10, identity), `{app="foo"}`), newStream(testSize, factor(5, identity), `{app="bar"}`)},
			},
			[]SelectParams{
				{&logproto.QueryRequest{Direction: logproto.FORWARD, Start: time.Unix(0, 0), End: time.Unix(180, 0), Limit: 0, Selector: `{app=~"foo|bar"}|~".+bar"`}},
			},
			promql.Matrix{
				promql.Series{
					Metric: labels.Labels{{Name: "app", Value: "bar"}},
					Points: []promql.Point{{T: 60 * 1000, V: 0.2}, {T: 90 * 1000, V: 0.2}, {T: 120 * 1000, V: 0.2}, {T: 150 * 1000, V: 0.2}, {T: 180 * 1000, V: 0.2}},
				},
			},
		},
		{
			`topk(1,rate(({app=~"foo|bar"} |~".+bar")[1m])) by (app)`, time.Unix(60, 0), time.Unix(180, 0), 30 * time.Second, 0, logproto.FORWARD, 100,
			[][]logproto.Stream{
				{newStream(testSize, factor(10, identity), `{app="foo"}`), newStream(testSize, factor(15, identity), `{app="fuzz"}`),
					newStream(testSize, factor(5, identity), `{app="fuzz"}`), newStream(testSize, identity, `{app="buzz"}`)},
			},
			[]SelectParams{
				{&logproto.QueryRequest{Direction: logproto.FORWARD, Start: time.Unix(0, 0), End: time.Unix(180, 0), Limit: 0, Selector: `{app=~"foo|bar"}|~".+bar"`}},
			},
			promql.Matrix{
				promql.Series{
					Metric: labels.Labels{{Name: "app", Value: "buzz"}},
					Points: []promql.Point{{T: 60 * 1000, V: 1}, {T: 90 * 1000, V: 1}, {T: 120 * 1000, V: 1}, {T: 150 * 1000, V: 1}, {T: 180 * 1000, V: 1}},
				},
				promql.Series{
					Metric: labels.Labels{{Name: "app", Value: "foo"}},
					Points: []promql.Point{{T: 60 * 1000, V: 0.1}, {T: 90 * 1000, V: 0.1}, {T: 120 * 1000, V: 0.1}, {T: 150 * 1000, V: 0.1}, {T: 180 * 1000, V: 0.1}},
				},
				promql.Series{
					Metric: labels.Labels{{Name: "app", Value: "fuzz"}},
					Points: []promql.Point{{T: 60 * 1000, V: 0.2}, {T: 90 * 1000, V: 0.2}, {T: 120 * 1000, V: 0.2}, {T: 150 * 1000, V: 0.2}, {T: 180 * 1000, V: 0.2}},
				},
			},
		},
		{
			`bottomk(2,rate(({app=~"foo|bar"} |~".+bar")[1m]))`, time.Unix(60, 0), time.Unix(180, 0), 30 * time.Second, 0, logproto.FORWARD, 100,
			[][]logproto.Stream{
				{newStream(testSize, factor(10, identity), `{app="foo"}`), newStream(testSize, factor(20, identity), `{app="bar"}`),
					newStream(testSize, factor(5, identity), `{app="fuzz"}`), newStream(testSize, identity, `{app="buzz"}`)},
			},
			[]SelectParams{
				{&logproto.QueryRequest{Direction: logproto.FORWARD, Start: time.Unix(0, 0), End: time.Unix(180, 0), Limit: 0, Selector: `{app=~"foo|bar"}|~".+bar"`}},
			},
			promql.Matrix{
				promql.Series{
					Metric: labels.Labels{{Name: "app", Value: "bar"}},
					Points: []promql.Point{{T: 60 * 1000, V: 0.05}, {T: 90 * 1000, V: 0.05}, {T: 120 * 1000, V: 0.05}, {T: 150 * 1000, V: 0.05}, {T: 180 * 1000, V: 0.05}},
				},
				promql.Series{
					Metric: labels.Labels{{Name: "app", Value: "foo"}},
					Points: []promql.Point{{T: 60 * 1000, V: 0.1}, {T: 90 * 1000, V: 0.1}, {T: 120 * 1000, V: 0.1}, {T: 150 * 1000, V: 0.1}, {T: 180 * 1000, V: 0.1}},
				},
			},
		},
		{
			`bottomk(3,rate(({app=~"foo|bar|fuzz|buzz"} |~".+bar")[1m])) without (app)`, time.Unix(60, 0), time.Unix(180, 0), 30 * time.Second, 0, logproto.FORWARD, 100,
			[][]logproto.Stream{
				{
					newStream(testSize, factor(10, identity), `{app="foo"}`),
					newStream(testSize, factor(20, identity), `{app="bar"}`),
					newStream(testSize, factor(5, identity), `{app="fuzz"}`),
					newStream(testSize, identity, `{app="buzz"}`),
				},
			},
			[]SelectParams{
				{&logproto.QueryRequest{Direction: logproto.FORWARD, Start: time.Unix(0, 0), End: time.Unix(180, 0), Limit: 0, Selector: `{app=~"foo|bar|fuzz|buzz"}|~".+bar"`}},
			},
			promql.Matrix{
				promql.Series{
					Metric: labels.Labels{{Name: "app", Value: "bar"}},
					Points: []promql.Point{{T: 60 * 1000, V: 0.05}, {T: 90 * 1000, V: 0.05}, {T: 120 * 1000, V: 0.05}, {T: 150 * 1000, V: 0.05}, {T: 180 * 1000, V: 0.05}},
				},
				promql.Series{
					Metric: labels.Labels{{Name: "app", Value: "foo"}},
					Points: []promql.Point{{T: 60 * 1000, V: 0.1}, {T: 90 * 1000, V: 0.1}, {T: 120 * 1000, V: 0.1}, {T: 150 * 1000, V: 0.1}, {T: 180 * 1000, V: 0.1}},
				},
				promql.Series{
					Metric: labels.Labels{{Name: "app", Value: "fuzz"}},
					Points: []promql.Point{{T: 60 * 1000, V: 0.2}, {T: 90 * 1000, V: 0.2}, {T: 120 * 1000, V: 0.2}, {T: 150 * 1000, V: 0.2}, {T: 180 * 1000, V: 0.2}},
				},
			},
		},
		// binops
		{
			`rate({app="foo"}[1m]) or rate({app="bar"}[1m])`,
			time.Unix(60, 0), time.Unix(180, 0), 30 * time.Second, 0, logproto.FORWARD, 100,
			[][]logproto.Stream{
				{
					newStream(testSize, factor(5, identity), `{app="foo"}`),
				},
				{
					newStream(testSize, factor(5, identity), `{app="bar"}`),
				},
			},
			[]SelectParams{
				{&logproto.QueryRequest{Direction: logproto.FORWARD, Start: time.Unix(0, 0), End: time.Unix(180, 0), Limit: 0, Selector: `{app="foo"}`}},
				{&logproto.QueryRequest{Direction: logproto.FORWARD, Start: time.Unix(0, 0), End: time.Unix(180, 0), Limit: 0, Selector: `{app="bar"}`}},
			},
			promql.Matrix{
				promql.Series{
					Metric: labels.Labels{{Name: "app", Value: "bar"}},
					Points: []promql.Point{{T: 60 * 1000, V: 0.2}, {T: 90 * 1000, V: 0.2}, {T: 120 * 1000, V: 0.2}, {T: 150 * 1000, V: 0.2}, {T: 180 * 1000, V: 0.2}},
				},
				promql.Series{
					Metric: labels.Labels{{Name: "app", Value: "foo"}},
					Points: []promql.Point{{T: 60 * 1000, V: 0.2}, {T: 90 * 1000, V: 0.2}, {T: 120 * 1000, V: 0.2}, {T: 150 * 1000, V: 0.2}, {T: 180 * 1000, V: 0.2}},
				},
			},
		},
		{
			`
			rate({app=~"foo|bar"}[1m]) and
			rate({app="bar"}[1m])
			`,
			time.Unix(60, 0), time.Unix(180, 0), 30 * time.Second, 0, logproto.FORWARD, 100,
			[][]logproto.Stream{
				{
					newStream(testSize, factor(5, identity), `{app="foo"}`),
					newStream(testSize, factor(5, identity), `{app="bar"}`),
				},
				{
					newStream(testSize, factor(5, identity), `{app="bar"}`),
				},
			},
			[]SelectParams{
				{&logproto.QueryRequest{Direction: logproto.FORWARD, Start: time.Unix(0, 0), End: time.Unix(180, 0), Limit: 0, Selector: `{app=~"foo|bar"}`}},
				{&logproto.QueryRequest{Direction: logproto.FORWARD, Start: time.Unix(0, 0), End: time.Unix(180, 0), Limit: 0, Selector: `{app="bar"}`}},
			},
			promql.Matrix{
				promql.Series{
					Metric: labels.Labels{{Name: "app", Value: "bar"}},
					Points: []promql.Point{{T: 60 * 1000, V: 0.2}, {T: 90 * 1000, V: 0.2}, {T: 120 * 1000, V: 0.2}, {T: 150 * 1000, V: 0.2}, {T: 180 * 1000, V: 0.2}},
				},
			},
		},
		{
			`
		rate({app=~"foo|bar"}[1m]) unless
		rate({app="bar"}[1m])
		`,
			time.Unix(60, 0), time.Unix(180, 0), 30 * time.Second, 0, logproto.FORWARD, 100,
			[][]logproto.Stream{
				{
					newStream(testSize, factor(5, identity), `{app="foo"}`),
					newStream(testSize, factor(5, identity), `{app="bar"}`),
				},
				{
					newStream(testSize, factor(5, identity), `{app="bar"}`),
				},
			},
			[]SelectParams{
				{&logproto.QueryRequest{Direction: logproto.FORWARD, Start: time.Unix(0, 0), End: time.Unix(180, 0), Limit: 0, Selector: `{app=~"foo|bar"}`}},
				{&logproto.QueryRequest{Direction: logproto.FORWARD, Start: time.Unix(0, 0), End: time.Unix(180, 0), Limit: 0, Selector: `{app="bar"}`}},
			},
			promql.Matrix{
				promql.Series{
					Metric: labels.Labels{{Name: "app", Value: "foo"}},
					Points: []promql.Point{{T: 60 * 1000, V: 0.2}, {T: 90 * 1000, V: 0.2}, {T: 120 * 1000, V: 0.2}, {T: 150 * 1000, V: 0.2}, {T: 180 * 1000, V: 0.2}},
				},
			},
		},
		{
			`
		rate({app=~"foo|bar"}[1m]) +
		rate({app="bar"}[1m])
		`,
			time.Unix(60, 0), time.Unix(180, 0), 30 * time.Second, 0, logproto.FORWARD, 100,
			[][]logproto.Stream{
				{
					newStream(testSize, factor(5, identity), `{app="foo"}`),
					newStream(testSize, factor(5, identity), `{app="bar"}`),
				},
				{
					newStream(testSize, factor(5, identity), `{app="bar"}`),
				},
			},
			[]SelectParams{
				{&logproto.QueryRequest{Direction: logproto.FORWARD, Start: time.Unix(0, 0), End: time.Unix(180, 0), Limit: 0, Selector: `{app=~"foo|bar"}`}},
				{&logproto.QueryRequest{Direction: logproto.FORWARD, Start: time.Unix(0, 0), End: time.Unix(180, 0), Limit: 0, Selector: `{app="bar"}`}},
			},
			promql.Matrix{
				promql.Series{
					Metric: labels.Labels{{Name: "app", Value: "bar"}},
					Points: []promql.Point{{T: 60 * 1000, V: 0.4}, {T: 90 * 1000, V: 0.4}, {T: 120 * 1000, V: 0.4}, {T: 150 * 1000, V: 0.4}, {T: 180 * 1000, V: 0.4}},
				},
			},
		},
		{
			`
		rate({app=~"foo|bar"}[1m]) -
		rate({app="bar"}[1m])
		`,
			time.Unix(60, 0), time.Unix(180, 0), 30 * time.Second, 0, logproto.FORWARD, 100,
			[][]logproto.Stream{
				{
					newStream(testSize, factor(5, identity), `{app="foo"}`),
					newStream(testSize, factor(5, identity), `{app="bar"}`),
				},
				{
					newStream(testSize, factor(5, identity), `{app="bar"}`),
				},
			},
			[]SelectParams{
				{&logproto.QueryRequest{Direction: logproto.FORWARD, Start: time.Unix(0, 0), End: time.Unix(180, 0), Limit: 0, Selector: `{app=~"foo|bar"}`}},
				{&logproto.QueryRequest{Direction: logproto.FORWARD, Start: time.Unix(0, 0), End: time.Unix(180, 0), Limit: 0, Selector: `{app="bar"}`}},
			},
			promql.Matrix{
				promql.Series{
					Metric: labels.Labels{{Name: "app", Value: "bar"}},
					Points: []promql.Point{{T: 60 * 1000, V: 0}, {T: 90 * 1000, V: 0}, {T: 120 * 1000, V: 0}, {T: 150 * 1000, V: 0}, {T: 180 * 1000, V: 0}},
				},
			},
		},
		{
			`
		count_over_time({app=~"foo|bar"}[1m]) *
		count_over_time({app="bar"}[1m])
		`,
			time.Unix(60, 0), time.Unix(180, 0), 30 * time.Second, 0, logproto.FORWARD, 100,
			[][]logproto.Stream{
				{
					newStream(testSize, factor(5, identity), `{app="foo"}`),
					newStream(testSize, factor(5, identity), `{app="bar"}`),
				},
				{
					newStream(testSize, factor(5, identity), `{app="bar"}`),
				},
			},
			[]SelectParams{
				{&logproto.QueryRequest{Direction: logproto.FORWARD, Start: time.Unix(0, 0), End: time.Unix(180, 0), Limit: 0, Selector: `{app=~"foo|bar"}`}},
				{&logproto.QueryRequest{Direction: logproto.FORWARD, Start: time.Unix(0, 0), End: time.Unix(180, 0), Limit: 0, Selector: `{app="bar"}`}},
			},
			promql.Matrix{
				promql.Series{
					Metric: labels.Labels{{Name: "app", Value: "bar"}},
					Points: []promql.Point{{T: 60 * 1000, V: 144}, {T: 90 * 1000, V: 144}, {T: 120 * 1000, V: 144}, {T: 150 * 1000, V: 144}, {T: 180 * 1000, V: 144}},
				},
			},
		},
		{
			`
		count_over_time({app=~"foo|bar"}[1m]) *
		count_over_time({app="bar"}[1m])
		`,
			time.Unix(60, 0), time.Unix(180, 0), 30 * time.Second, 0, logproto.FORWARD, 100,
			[][]logproto.Stream{
				{
					newStream(testSize, factor(5, identity), `{app="foo"}`),
					newStream(testSize, factor(5, identity), `{app="bar"}`),
				},
				{
					newStream(testSize, factor(5, identity), `{app="bar"}`),
				},
			},
			[]SelectParams{
				{&logproto.QueryRequest{Direction: logproto.FORWARD, Start: time.Unix(0, 0), End: time.Unix(180, 0), Limit: 0, Selector: `{app=~"foo|bar"}`}},
				{&logproto.QueryRequest{Direction: logproto.FORWARD, Start: time.Unix(0, 0), End: time.Unix(180, 0), Limit: 0, Selector: `{app="bar"}`}},
			},
			promql.Matrix{
				promql.Series{
					Metric: labels.Labels{{Name: "app", Value: "bar"}},
					Points: []promql.Point{{T: 60 * 1000, V: 144}, {T: 90 * 1000, V: 144}, {T: 120 * 1000, V: 144}, {T: 150 * 1000, V: 144}, {T: 180 * 1000, V: 144}},
				},
			},
		},
		{
			`
		count_over_time({app=~"foo|bar"}[1m]) /
		count_over_time({app="bar"}[1m])
		`,
			time.Unix(60, 0), time.Unix(180, 0), 30 * time.Second, 0, logproto.FORWARD, 100,
			[][]logproto.Stream{
				{
					newStream(testSize, factor(5, identity), `{app="foo"}`),
					newStream(testSize, factor(5, identity), `{app="bar"}`),
				},
				{
					newStream(testSize, factor(5, identity), `{app="bar"}`),
				},
			},
			[]SelectParams{
				{&logproto.QueryRequest{Direction: logproto.FORWARD, Start: time.Unix(0, 0), End: time.Unix(180, 0), Limit: 0, Selector: `{app=~"foo|bar"}`}},
				{&logproto.QueryRequest{Direction: logproto.FORWARD, Start: time.Unix(0, 0), End: time.Unix(180, 0), Limit: 0, Selector: `{app="bar"}`}},
			},
			promql.Matrix{
				promql.Series{
					Metric: labels.Labels{{Name: "app", Value: "bar"}},
					Points: []promql.Point{{T: 60 * 1000, V: 1}, {T: 90 * 1000, V: 1}, {T: 120 * 1000, V: 1}, {T: 150 * 1000, V: 1}, {T: 180 * 1000, V: 1}},
				},
			},
		},
		{
			`
		count_over_time({app=~"foo|bar"}[1m]) %
		count_over_time({app="bar"}[1m])
		`,
			time.Unix(60, 0), time.Unix(180, 0), 30 * time.Second, 0, logproto.FORWARD, 100,
			[][]logproto.Stream{
				{
					newStream(testSize, factor(5, identity), `{app="foo"}`),
					newStream(testSize, factor(5, identity), `{app="bar"}`),
				},
				{
					newStream(testSize, factor(5, identity), `{app="bar"}`),
				},
			},
			[]SelectParams{
				{&logproto.QueryRequest{Direction: logproto.FORWARD, Start: time.Unix(0, 0), End: time.Unix(180, 0), Limit: 0, Selector: `{app=~"foo|bar"}`}},
				{&logproto.QueryRequest{Direction: logproto.FORWARD, Start: time.Unix(0, 0), End: time.Unix(180, 0), Limit: 0, Selector: `{app="bar"}`}},
			},
			promql.Matrix{
				promql.Series{
					Metric: labels.Labels{{Name: "app", Value: "bar"}},
					Points: []promql.Point{{T: 60 * 1000, V: 0}, {T: 90 * 1000, V: 0}, {T: 120 * 1000, V: 0}, {T: 150 * 1000, V: 0}, {T: 180 * 1000, V: 0}},
				},
			},
		},
		// tests precedence: should be x + (x/x)
		{
			`
		sum by (app) (rate({app=~"foo|bar"} |~".+bar" [1m])) +
		sum by (app) (rate({app=~"foo|bar"} |~".+bar" [1m])) /
		sum by (app) (rate({app=~"foo|bar"} |~".+bar" [1m]))
		`,
			time.Unix(60, 0), time.Unix(180, 0), 30 * time.Second, 0, logproto.FORWARD, 100,
			[][]logproto.Stream{
				{
					newStream(testSize, factor(5, identity), `{app="foo"}`),
					newStream(testSize, factor(5, identity), `{app="bar"}`),
				},
			},
			[]SelectParams{
				{&logproto.QueryRequest{Direction: logproto.FORWARD, Start: time.Unix(0, 0), End: time.Unix(180, 0), Limit: 0, Selector: `{app=~"foo|bar"}|~".+bar"`}},
			},
			promql.Matrix{
				promql.Series{
					Metric: labels.Labels{{Name: "app", Value: "bar"}},
					Points: []promql.Point{{T: 60 * 1000, V: 1.2}, {T: 90 * 1000, V: 1.2}, {T: 120 * 1000, V: 1.2}, {T: 150 * 1000, V: 1.2}, {T: 180 * 1000, V: 1.2}},
				},
				promql.Series{
					Metric: labels.Labels{{Name: "app", Value: "foo"}},
					Points: []promql.Point{{T: 60 * 1000, V: 1.2}, {T: 90 * 1000, V: 1.2}, {T: 120 * 1000, V: 1.2}, {T: 150 * 1000, V: 1.2}, {T: 180 * 1000, V: 1.2}},
				},
			},
		},
		{
			`avg by (app) (
				sum by (app) (rate({app=~"foo|bar"} |~".+bar" [1m])) +
				sum by (app) (rate({app=~"foo|bar"} |~".+bar" [1m])) /
				sum by (app) (rate({app=~"foo|bar"} |~".+bar" [1m]))
			) * 2
		`,
			time.Unix(60, 0), time.Unix(180, 0), 30 * time.Second, 0, logproto.FORWARD, 100,
			[][]logproto.Stream{
				{
					newStream(testSize, factor(5, identity), `{app="foo"}`),
					newStream(testSize, factor(5, identity), `{app="bar"}`),
				},
			},
			[]SelectParams{
				{&logproto.QueryRequest{Direction: logproto.FORWARD, Start: time.Unix(0, 0), End: time.Unix(180, 0), Limit: 0, Selector: `{app=~"foo|bar"}|~".+bar"`}},
			},
			promql.Matrix{
				promql.Series{
					Metric: labels.Labels{{Name: "app", Value: "bar"}},
					Points: []promql.Point{{T: 60 * 1000, V: 2.4}, {T: 90 * 1000, V: 2.4}, {T: 120 * 1000, V: 2.4}, {T: 150 * 1000, V: 2.4}, {T: 180 * 1000, V: 2.4}},
				},
				promql.Series{
					Metric: labels.Labels{{Name: "app", Value: "foo"}},
					Points: []promql.Point{{T: 60 * 1000, V: 2.4}, {T: 90 * 1000, V: 2.4}, {T: 120 * 1000, V: 2.4}, {T: 150 * 1000, V: 2.4}, {T: 180 * 1000, V: 2.4}},
				},
			},
		},
		{
			` sum (
					sum by (app) (rate({app=~"foo|bar"} |~".+bar" [1m])) +
					sum by (app) (rate({app=~"foo|bar"} |~".+bar" [1m])) /
					sum by (app) (rate({app=~"foo|bar"} |~".+bar" [1m]))
			) + 1
		`,
			time.Unix(60, 0), time.Unix(180, 0), 30 * time.Second, 0, logproto.FORWARD, 100,
			[][]logproto.Stream{
				{
					newStream(testSize, factor(5, identity), `{app="foo"}`),
					newStream(testSize, factor(5, identity), `{app="bar"}`),
				},
			},
			[]SelectParams{
				{&logproto.QueryRequest{Direction: logproto.FORWARD, Start: time.Unix(0, 0), End: time.Unix(180, 0), Limit: 0, Selector: `{app=~"foo|bar"}|~".+bar"`}},
			},
			promql.Matrix{
				promql.Series{
					Metric: labels.Labels{},
					Points: []promql.Point{{T: 60 * 1000, V: 3.4}, {T: 90 * 1000, V: 3.4}, {T: 120 * 1000, V: 3.4}, {T: 150 * 1000, V: 3.4}, {T: 180 * 1000, V: 3.4}},
				},
			},
		},
		{
			`1+1--1`,
			time.Unix(60, 0), time.Unix(180, 0), 30 * time.Second, 0, logproto.FORWARD, 100,
			[][]logproto.Stream{},
			[]SelectParams{},
			promql.Matrix{
				promql.Series{
					Points: []promql.Point{{T: 60000, V: 3}, {T: 90000, V: 3}, {T: 120000, V: 3}, {T: 150000, V: 3}, {T: 180000, V: 3}},
				},
			},
		},
		{
			`rate({app="bar"}[1m]) - 1`,
			time.Unix(60, 0), time.Unix(180, 0), 30 * time.Second, 0, logproto.FORWARD, 100,
			[][]logproto.Stream{
				{
					newStream(testSize, factor(5, identity), `{app="bar"}`),
				},
			},
			[]SelectParams{
				{&logproto.QueryRequest{Direction: logproto.FORWARD, Start: time.Unix(0, 0), End: time.Unix(180, 0), Limit: 0, Selector: `{app="bar"}`}},
			},
			promql.Matrix{
				promql.Series{
					Metric: labels.Labels{{Name: "app", Value: "bar"}},
					Points: []promql.Point{{T: 60 * 1000, V: -0.8}, {T: 90 * 1000, V: -0.8}, {T: 120 * 1000, V: -0.8}, {T: 150 * 1000, V: -0.8}, {T: 180 * 1000, V: -0.8}},
				},
			},
		},
		{
			`1 - rate({app="bar"}[1m])`,
			time.Unix(60, 0), time.Unix(180, 0), 30 * time.Second, 0, logproto.FORWARD, 100,
			[][]logproto.Stream{
				{
					newStream(testSize, factor(5, identity), `{app="bar"}`),
				},
			},
			[]SelectParams{
				{&logproto.QueryRequest{Direction: logproto.FORWARD, Start: time.Unix(0, 0), End: time.Unix(180, 0), Limit: 0, Selector: `{app="bar"}`}},
			},
			promql.Matrix{
				promql.Series{
					Metric: labels.Labels{{Name: "app", Value: "bar"}},
					Points: []promql.Point{{T: 60 * 1000, V: 0.8}, {T: 90 * 1000, V: 0.8}, {T: 120 * 1000, V: 0.8}, {T: 150 * 1000, V: 0.8}, {T: 180 * 1000, V: 0.8}},
				},
			},
		},
		{
			`rate({app="bar"}[1m]) - 1 / 2`,
			time.Unix(60, 0), time.Unix(180, 0), 30 * time.Second, 0, logproto.FORWARD, 100,
			[][]logproto.Stream{
				{
					newStream(testSize, factor(5, identity), `{app="bar"}`),
				},
			},
			[]SelectParams{
				{&logproto.QueryRequest{Direction: logproto.FORWARD, Start: time.Unix(0, 0), End: time.Unix(180, 0), Limit: 0, Selector: `{app="bar"}`}},
			},
			promql.Matrix{
				promql.Series{
					Metric: labels.Labels{{Name: "app", Value: "bar"}},
					Points: []promql.Point{{T: 60 * 1000, V: -0.3}, {T: 90 * 1000, V: -0.3}, {T: 120 * 1000, V: -0.3}, {T: 150 * 1000, V: -0.3}, {T: 180 * 1000, V: -0.3}},
				},
			},
		},
		{
			`count_over_time({app="bar"}[1m]) ^ count_over_time({app="bar"}[1m])`,
			time.Unix(60, 0), time.Unix(180, 0), 30 * time.Second, 0, logproto.FORWARD, 100,
			[][]logproto.Stream{
				{
					newStream(testSize, factor(5, identity), `{app="bar"}`),
				},
			},
			[]SelectParams{
				{&logproto.QueryRequest{Direction: logproto.FORWARD, Start: time.Unix(0, 0), End: time.Unix(180, 0), Limit: 0, Selector: `{app="bar"}`}},
			},
			promql.Matrix{
				promql.Series{
					Metric: labels.Labels{{Name: "app", Value: "bar"}},
					Points: []promql.Point{{T: 60 * 1000, V: math.Pow(12, 12)}, {T: 90 * 1000, V: math.Pow(12, 12)}, {T: 120 * 1000, V: math.Pow(12, 12)}, {T: 150 * 1000, V: math.Pow(12, 12)}, {T: 180 * 1000, V: math.Pow(12, 12)}},
				},
			},
		},
		{
			`2`,
			time.Unix(60, 0), time.Unix(180, 0), 30 * time.Second, 0, logproto.FORWARD, 100,
			[][]logproto.Stream{},
			[]SelectParams{},
			promql.Matrix{
				promql.Series{
					Points: []promql.Point{{T: 60 * 1000, V: 2}, {T: 90 * 1000, V: 2}, {T: 120 * 1000, V: 2}, {T: 150 * 1000, V: 2}, {T: 180 * 1000, V: 2}},
				},
			},
		},
	} {
		test := test
		t.Run(fmt.Sprintf("%s %s", test.qs, test.direction), func(t *testing.T) {
			t.Parallel()

			eng := NewEngine(EngineOpts{}, newQuerierRecorder(test.streams, test.params))

<<<<<<< HEAD
			q := eng.Query(LiteralParams{
				qs:        test.qs,
				start:     test.start,
				end:       test.end,
				step:      test.step,
				direction: test.direction,
				limit:     test.limit,
			})
=======
			q := eng.NewRangeQuery(test.qs, test.start, test.end, test.step, test.interval, test.direction, test.limit)
>>>>>>> a8b94aec
			res, err := q.Exec(context.Background())
			if err != nil {
				t.Fatal(err)
			}
			assert.Equal(t, test.expected, res.Data)
		})
	}
}

func TestEngine_Stats(t *testing.T) {
	eng := NewEngine(EngineOpts{}, QuerierFunc(func(ctx context.Context, sp SelectParams) (iter.EntryIterator, error) {
		st := stats.GetChunkData(ctx)
		st.DecompressedBytes++
		return iter.NoopIterator, nil
	}))

	q := eng.Query(LiteralParams{
		qs:        `{foo="bar"}`,
		start:     time.Now(),
		end:       time.Now(),
		direction: logproto.BACKWARD,
		limit:     1000,
	})
	r, err := q.Exec(context.Background())
	require.NoError(t, err)
	require.Equal(t, int64(1), r.Statistics.Store.DecompressedBytes)
}

// go test -mod=vendor ./pkg/logql/ -bench=.  -benchmem -memprofile memprofile.out -cpuprofile cpuprofile.out
func BenchmarkRangeQuery100000(b *testing.B) {
	benchmarkRangeQuery(int64(100000), b)
}
func BenchmarkRangeQuery200000(b *testing.B) {
	benchmarkRangeQuery(int64(200000), b)
}
func BenchmarkRangeQuery500000(b *testing.B) {
	benchmarkRangeQuery(int64(500000), b)
}

func BenchmarkRangeQuery1000000(b *testing.B) {
	benchmarkRangeQuery(int64(1000000), b)
}

var result promql.Value

func benchmarkRangeQuery(testsize int64, b *testing.B) {
	b.ReportAllocs()
	eng := NewEngine(EngineOpts{}, getLocalQuerier(testsize))
	start := time.Unix(0, 0)
	end := time.Unix(testsize, 0)
	b.ResetTimer()
	for i := 0; i < b.N; i++ {
		for _, test := range []struct {
			qs        string
			direction logproto.Direction
		}{
			{`{app="foo"}`, logproto.FORWARD},
			{`{app="bar"} |= "foo" |~ ".+bar"`, logproto.BACKWARD},
			{`rate({app="foo"} |~".+bar" [1m])`, logproto.BACKWARD},
			{`rate({app="foo"}[30s])`, logproto.FORWARD},
			{`count_over_time({app="foo"} |~".+bar" [1m])`, logproto.BACKWARD},
			{`count_over_time(({app="foo"} |~".+bar")[5m])`, logproto.BACKWARD},
			{`avg(count_over_time({app=~"foo|bar"} |~".+bar" [1m]))`, logproto.FORWARD},
			{`min(rate({app=~"foo|bar"} |~".+bar" [1m]))`, logproto.FORWARD},
			{`max by (app) (rate({app=~"foo|bar"} |~".+bar" [1m]))`, logproto.FORWARD},
			{`max(rate({app=~"foo|bar"} |~".+bar" [1m]))`, logproto.FORWARD},
			{`sum(rate({app=~"foo|bar"} |~".+bar" [1m]))`, logproto.FORWARD},
			{`sum(count_over_time({app=~"foo|bar"} |~".+bar" [1m])) by (app)`, logproto.FORWARD},
			{`count(count_over_time({app=~"foo|bar"} |~".+bar" [1m])) without (app)`, logproto.FORWARD},
			{`stdvar without (app) (count_over_time(({app=~"foo|bar"} |~".+bar")[1m])) `, logproto.FORWARD},
			{`stddev(count_over_time(({app=~"foo|bar"} |~".+bar")[1m])) `, logproto.FORWARD},
			{`rate(({app=~"foo|bar"} |~".+bar")[1m])`, logproto.FORWARD},
			{`topk(2,rate(({app=~"foo|bar"} |~".+bar")[1m]))`, logproto.FORWARD},
			{`topk(1,rate(({app=~"foo|bar"} |~".+bar")[1m]))`, logproto.FORWARD},
			{`topk(1,rate(({app=~"foo|bar"} |~".+bar")[1m])) by (app)`, logproto.FORWARD},
			{`bottomk(2,rate(({app=~"foo|bar"} |~".+bar")[1m]))`, logproto.FORWARD},
			{`bottomk(3,rate(({app=~"foo|bar"} |~".+bar")[1m])) without (app)`, logproto.FORWARD},
		} {
<<<<<<< HEAD
			q := eng.Query(LiteralParams{
				qs:        test.qs,
				start:     start,
				end:       end,
				step:      60 * time.Second,
				direction: test.direction,
				limit:     1000,
			})
=======
			q := eng.NewRangeQuery(test.qs, start, end, 60*time.Second, 0, test.direction, 1000)
>>>>>>> a8b94aec
			res, err := q.Exec(context.Background())
			if err != nil {
				b.Fatal(err)
			}
			result = res.Data
			if result == nil {
				b.Fatal("unexpected nil result")
			}
		}
	}
}

func getLocalQuerier(size int64) Querier {
	iters := []iter.EntryIterator{
		iter.NewStreamIterator(newStream(size, identity, `{app="foo"}`)),
		iter.NewStreamIterator(newStream(size, identity, `{app="foo",bar="foo"}`)),
		iter.NewStreamIterator(newStream(size, identity, `{app="foo",bar="bazz"}`)),
		iter.NewStreamIterator(newStream(size, identity, `{app="foo",bar="fuzz"}`)),
		iter.NewStreamIterator(newStream(size, identity, `{app="bar"}`)),
		iter.NewStreamIterator(newStream(size, identity, `{app="bar",bar="foo"}`)),
		iter.NewStreamIterator(newStream(size, identity, `{app="bar",bar="bazz"}`)),
		iter.NewStreamIterator(newStream(size, identity, `{app="bar",bar="fuzz"}`)),
		// some duplicates
		iter.NewStreamIterator(newStream(size, identity, `{app="foo"}`)),
		iter.NewStreamIterator(newStream(size, identity, `{app="bar"}`)),
		iter.NewStreamIterator(newStream(size, identity, `{app="bar",bar="bazz"}`)),
		iter.NewStreamIterator(newStream(size, identity, `{app="bar"}`)),
	}
	return QuerierFunc(func(ctx context.Context, p SelectParams) (iter.EntryIterator, error) {
		return iter.NewHeapIterator(ctx, iters, p.Direction), nil
	})
}

type querierRecorder struct {
	source map[string][]logproto.Stream
}

func newQuerierRecorder(streams [][]logproto.Stream, params []SelectParams) *querierRecorder {
	source := map[string][]logproto.Stream{}
	for i, p := range params {
		source[paramsID(p)] = streams[i]
	}
	return &querierRecorder{
		source: source,
	}
}

func (q *querierRecorder) Select(ctx context.Context, p SelectParams) (iter.EntryIterator, error) {
	recordID := paramsID(p)
	streams, ok := q.source[recordID]
	if !ok {
		return nil, fmt.Errorf("no streams found for id: %s has: %+v", recordID, q.source)
	}
	iters := make([]iter.EntryIterator, 0, len(streams))
	for _, s := range streams {
		iters = append(iters, iter.NewStreamIterator(s))
	}
	return iter.NewHeapIterator(ctx, iters, p.Direction), nil
}

func paramsID(p SelectParams) string {
	b, err := json.Marshal(p)
	if err != nil {
		panic(err)
	}
	return string(b)
}

type generator func(i int64) logproto.Entry

func newStream(n int64, f generator, labels string) logproto.Stream {
	entries := []logproto.Entry{}
	for i := int64(0); i < n; i++ {
		entries = append(entries, f(i))
	}
	return logproto.Stream{
		Entries: entries,
		Labels:  labels,
	}
}

func newIntervalStream(n int64, step time.Duration, f generator, labels string) logproto.Stream {
	entries := []logproto.Entry{}
	lastEntry := int64(-100) // Start with a really small value (negative) so we always output the first item
	for i := int64(0); int64(len(entries)) < n; i++ {
		if float64(lastEntry)+step.Seconds() <= float64(i) {
			entries = append(entries, f(i))
			lastEntry = i
		}
	}
	return logproto.Stream{
		Entries: entries,
		Labels:  labels,
	}
}

func newBackwardStream(n int64, f generator, labels string) logproto.Stream {
	entries := []logproto.Entry{}
	for i := n - 1; i > 0; i-- {
		entries = append(entries, f(i))
	}
	return logproto.Stream{
		Entries: entries,
		Labels:  labels,
	}
}

func newBackwardIntervalStream(n, expectedResults int64, step time.Duration, f generator, labels string) logproto.Stream {
	entries := []logproto.Entry{}
	lastEntry := int64(100000) //Start with some really big value so that we always output the first item
	for i := n - 1; int64(len(entries)) < expectedResults; i-- {
		if float64(lastEntry)-step.Seconds() >= float64(i) {
			entries = append(entries, f(i))
			lastEntry = i
		}
	}
	return logproto.Stream{
		Entries: entries,
		Labels:  labels,
	}
}

func identity(i int64) logproto.Entry {
	return logproto.Entry{
		Timestamp: time.Unix(i, 0),
		Line:      fmt.Sprintf("%d", i),
	}
}

// nolint
func factor(j int64, g generator) generator {
	return func(i int64) logproto.Entry {
		return g(i * j)
	}
}

// nolint
func offset(j int64, g generator) generator {
	return func(i int64) logproto.Entry {
		return g(i + j)
	}
}

// nolint
func constant(t int64) generator {
	return func(i int64) logproto.Entry {
		return logproto.Entry{
			Timestamp: time.Unix(t, 0),
			Line:      fmt.Sprintf("%d", i),
		}
	}
}

// nolint
func inverse(g generator) generator {
	return func(i int64) logproto.Entry {
		return g(-i)
	}
}<|MERGE_RESOLUTION|>--- conflicted
+++ resolved
@@ -1165,18 +1165,15 @@
 
 			eng := NewEngine(EngineOpts{}, newQuerierRecorder(test.streams, test.params))
 
-<<<<<<< HEAD
 			q := eng.Query(LiteralParams{
 				qs:        test.qs,
 				start:     test.start,
 				end:       test.end,
 				step:      test.step,
+				interval:  test.interval,
 				direction: test.direction,
 				limit:     test.limit,
 			})
-=======
-			q := eng.NewRangeQuery(test.qs, test.start, test.end, test.step, test.interval, test.direction, test.limit)
->>>>>>> a8b94aec
 			res, err := q.Exec(context.Background())
 			if err != nil {
 				t.Fatal(err)
@@ -1255,7 +1252,6 @@
 			{`bottomk(2,rate(({app=~"foo|bar"} |~".+bar")[1m]))`, logproto.FORWARD},
 			{`bottomk(3,rate(({app=~"foo|bar"} |~".+bar")[1m])) without (app)`, logproto.FORWARD},
 		} {
-<<<<<<< HEAD
 			q := eng.Query(LiteralParams{
 				qs:        test.qs,
 				start:     start,
@@ -1264,9 +1260,6 @@
 				direction: test.direction,
 				limit:     1000,
 			})
-=======
-			q := eng.NewRangeQuery(test.qs, start, end, 60*time.Second, 0, test.direction, 1000)
->>>>>>> a8b94aec
 			res, err := q.Exec(context.Background())
 			if err != nil {
 				b.Fatal(err)
