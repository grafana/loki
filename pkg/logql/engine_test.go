--- conflicted
+++ resolved
@@ -931,7 +931,6 @@
 			},
 		},
 		{
-<<<<<<< HEAD
 			`absent_over_time(({app="foo"} |~".+bar")[1m])`, time.Unix(60, 0), time.Unix(180, 0), 30 * time.Second, 0, logproto.FORWARD, 100,
 			[][]logproto.Series{
 				{newSeries(1, constant(50), `{app="foo"}`)},
@@ -944,7 +943,10 @@
 					Metric: labels.Labels{{Name: "app", Value: "foo"}},
 					Points: []promql.Point{
 						{T: 120000, V: 1}, {T: 150000, V: 1}, {T: 180000, V: 1}},
-=======
+				},
+			},
+		},
+		{
 			`rate(({app=~"foo|bar"} |~".+bar" | unwrap bar)[1m])`, time.Unix(60, 0), time.Unix(180, 0), 30 * time.Second, 0, logproto.FORWARD, 100,
 			[][]logproto.Series{
 				{newSeries(testSize, factor(10, constantValue(2)), `{app="foo"}`), newSeries(testSize, factor(5, constantValue(2)), `{app="bar"}`)},
@@ -960,7 +962,6 @@
 				promql.Series{
 					Metric: labels.Labels{{Name: "app", Value: "foo"}},
 					Points: []promql.Point{{T: 60 * 1000, V: 0.2}, {T: 90 * 1000, V: 0.2}, {T: 120 * 1000, V: 0.2}, {T: 150 * 1000, V: 0.2}, {T: 180 * 1000, V: 0.2}},
->>>>>>> 3f0800dc
 				},
 			},
 		},
