package logql

import (
	"sync"

	"github.com/prometheus/prometheus/pkg/labels"
	"github.com/prometheus/prometheus/promql"
<<<<<<< HEAD
=======
	"github.com/prometheus/prometheus/promql/parser"

	"github.com/grafana/loki/pkg/iter"
>>>>>>> 635dd0ad
)

// RangeVectorAggregator aggregates samples for a given range of samples.
// It receives the current milliseconds timestamp and the list of point within
// the range.
type RangeVectorAggregator func([]promql.Point) float64

// RangeVectorIterator iterates through a range of samples.
// To fetch the current vector use `At` with a `RangeVectorAggregator`.
type RangeVectorIterator interface {
	Next() bool
	At(aggregator RangeVectorAggregator) (int64, promql.Vector)
	Close() error
}

type rangeVectorIterator struct {
	iter                         SeriesIterator
	selRange, step, end, current int64
	window                       map[string]*promql.Series
	metrics                      map[string]labels.Labels
}

func newRangeVectorIterator(
	it SeriesIterator,
	selRange, step, start, end int64) *rangeVectorIterator {
	// forces at least one step.
	if step == 0 {
		step = 1
	}
	return &rangeVectorIterator{
		iter:     it,
		step:     step,
		end:      end,
		selRange: selRange,
		current:  start - step, // first loop iteration will set it to start
		window:   map[string]*promql.Series{},
		metrics:  map[string]labels.Labels{},
	}
}

func (r *rangeVectorIterator) Next() bool {
	// slides the range window to the next position
	r.current = r.current + r.step
	if r.current > r.end {
		return false
	}
	rangeEnd := r.current
	rangeStart := r.current - r.selRange
	// load samples
	r.popBack(rangeStart)
	r.load(rangeStart, rangeEnd)
	return true
}

func (r *rangeVectorIterator) Close() error {
	return r.iter.Close()
}

// popBack removes all entries out of the current window from the back.
func (r *rangeVectorIterator) popBack(newStart int64) {
	// possible improvement: if there is no overlap we can just remove all.
	for fp := range r.window {
		lastPoint := 0
		remove := false
		for i, p := range r.window[fp].Points {
			if p.T <= newStart {
				lastPoint = i
				remove = true
				continue
			}
			break
		}
		if remove {
			r.window[fp].Points = r.window[fp].Points[lastPoint+1:]
		}
		if len(r.window[fp].Points) == 0 {
			s := r.window[fp]
			delete(r.window, fp)
			putSeries(s)
		}
	}
}

// load the next sample range window.
func (r *rangeVectorIterator) load(start, end int64) {
	for sample, hasNext := r.iter.Peek(); hasNext; sample, hasNext = r.iter.Peek() {
		if sample.TimestampNano > end {
			// not consuming the iterator as this belong to another range.
			return
		}
		// the lower bound of the range is not inclusive
		if sample.TimestampNano <= start {
			_ = r.iter.Next()
			continue
		}
		// adds the sample.
		var series *promql.Series
		var ok bool
		series, ok = r.window[sample.Labels]
		if !ok {
			var metric labels.Labels
			if metric, ok = r.metrics[sample.Labels]; !ok {
				var err error
<<<<<<< HEAD
				metric, err = promql.ParseMetric(sample.Labels)
=======
				metric, err = parser.ParseMetric(lbs)
>>>>>>> 635dd0ad
				if err != nil {
					continue
				}
				r.metrics[sample.Labels] = metric
			}

			series = getSeries()
			series.Metric = metric
			r.window[sample.Labels] = series
		}
		p := promql.Point{
			T: sample.TimestampNano,
			V: sample.Value,
		}
		series.Points = append(series.Points, p)
		_ = r.iter.Next()
	}
}

func (r *rangeVectorIterator) At(aggregator RangeVectorAggregator) (int64, promql.Vector) {
	result := make([]promql.Sample, 0, len(r.window))
	// convert ts from nano to milli seconds as the iterator work with nanoseconds
	ts := r.current / 1e+6
	for _, series := range r.window {
		result = append(result, promql.Sample{
			Point: promql.Point{
				V: aggregator(series.Points),
				T: ts,
			},
			Metric: series.Metric,
		})
	}
	return ts, result
}

var seriesPool sync.Pool

func getSeries() *promql.Series {
	if r := seriesPool.Get(); r != nil {
		s := r.(*promql.Series)
		s.Points = s.Points[:0]
		return s
	}
	return &promql.Series{
		Points: make([]promql.Point, 0, 1024),
	}
}

func putSeries(s *promql.Series) {
	seriesPool.Put(s)
}<|MERGE_RESOLUTION|>--- conflicted
+++ resolved
@@ -5,12 +5,9 @@
 
 	"github.com/prometheus/prometheus/pkg/labels"
 	"github.com/prometheus/prometheus/promql"
-<<<<<<< HEAD
-=======
 	"github.com/prometheus/prometheus/promql/parser"
 
 	"github.com/grafana/loki/pkg/iter"
->>>>>>> 635dd0ad
 )
 
 // RangeVectorAggregator aggregates samples for a given range of samples.
@@ -114,11 +111,7 @@
 			var metric labels.Labels
 			if metric, ok = r.metrics[sample.Labels]; !ok {
 				var err error
-<<<<<<< HEAD
-				metric, err = promql.ParseMetric(sample.Labels)
-=======
-				metric, err = parser.ParseMetric(lbs)
->>>>>>> 635dd0ad
+				metric, err = parser.ParseMetric(sample.Labels)
 				if err != nil {
 					continue
 				}
