--- conflicted
+++ resolved
@@ -234,9 +234,6 @@
 	return b.buf
 }
 
-<<<<<<< HEAD
-func (b *LabelsBuilder) UnsortedLabels(buf labels.Labels) labels.Labels {
-=======
 func (b *LabelsBuilder) appendErrors(buf labels.Labels) labels.Labels {
 	if b.err != "" {
 		buf = append(buf, labels.Label{Name: logqlmodel.ErrorLabel, Value: b.err})
@@ -247,8 +244,7 @@
 	return buf
 }
 
-func (b *LabelsBuilder) unsortedLabels(buf labels.Labels) labels.Labels {
->>>>>>> 9e84648f
+func (b *LabelsBuilder) UnsortedLabels(buf labels.Labels) labels.Labels {
 	if len(b.del) == 0 && len(b.add) == 0 {
 		if buf == nil {
 			buf = make(labels.Labels, 0, len(b.base)+1)
