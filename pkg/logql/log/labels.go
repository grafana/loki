package log

import (
	"fmt"
	"sort"
	"sync"

	"github.com/prometheus/prometheus/model/labels"

	"github.com/grafana/loki/pkg/logqlmodel"
)

const MaxInternedStrings = 1024

var EmptyLabelsResult = NewLabelsResult(labels.EmptyLabels().String(), labels.EmptyLabels().Hash(), labels.EmptyLabels(), labels.EmptyLabels(), labels.EmptyLabels())

// LabelsResult is a computed labels result that contains the labels set with associated string and hash.
// The is mainly used for caching and returning labels computations out of pipelines and stages.
type LabelsResult interface {
	String() string
	Labels() labels.Labels
	Stream() labels.Labels
	StructuredMetadata() labels.Labels
	Parsed() labels.Labels
	Hash() uint64
}

// NewLabelsResult creates a new LabelsResult.
// It takes the string representation of the labels, the hash of the labels and the labels categorized.
func NewLabelsResult(allLabelsStr string, hash uint64, stream, structuredMetadata, parsed labels.Labels) LabelsResult {
	return &labelsResult{
		s:                  allLabelsStr,
		h:                  hash,
		stream:             stream,
		structuredMetadata: structuredMetadata,
		parsed:             parsed,
	}
}

type labelsResult struct {
	s string
	h uint64

	stream             labels.Labels
	structuredMetadata labels.Labels
	parsed             labels.Labels
}

func (l labelsResult) String() string {
	return l.s
}

func (l labelsResult) Labels() labels.Labels {
	return flattenLabels(nil, l.stream, l.structuredMetadata, l.parsed)
}

func (l labelsResult) Hash() uint64 {
	return l.h
}

func (l labelsResult) Stream() labels.Labels {
	if len(l.stream) == 0 {
		return nil
	}
	return l.stream
}

func (l labelsResult) StructuredMetadata() labels.Labels {
	if len(l.structuredMetadata) == 0 {
		return nil
	}
	return l.structuredMetadata
}

func (l labelsResult) Parsed() labels.Labels {
	if len(l.parsed) == 0 {
		return nil
	}
	return l.parsed
}

type hasher struct {
	buf []byte // buffer for computing hash without bytes slice allocation.
}

// newHasher allow to compute hashes for labels by reusing the same buffer.
func newHasher() *hasher {
	return &hasher{
		buf: make([]byte, 0, 1024),
	}
}

// Hash hashes the labels
func (h *hasher) Hash(lbs labels.Labels) uint64 {
	var hash uint64
	hash, h.buf = lbs.HashWithoutLabels(h.buf, []string(nil)...)
	return hash
}

type LabelCategory int

const (
	StreamLabel LabelCategory = iota
	StructuredMetadataLabel
	ParsedLabel
	InvalidCategory

	numValidCategories = 3
)

var allCategories = []LabelCategory{
	StreamLabel,
	StructuredMetadataLabel,
	ParsedLabel,
}

func categoriesContain(categories []LabelCategory, category LabelCategory) bool {
	for _, c := range categories {
		if c == category {
			return true
		}
	}
	return false
}

// BaseLabelsBuilder is a label builder used by pipeline and stages.
// Only one base builder is used and it contains cache for each LabelsBuilders.
type BaseLabelsBuilder struct {
	del []string
	add [numValidCategories]labels.Labels
	// nolint:structcheck
	// https://github.com/golangci/golangci-lint/issues/826
	err string
	// nolint:structcheck
	errDetails string

	groups                       []string
	parserKeyHints               ParserHint // label key hints for metric queries that allows to limit parser extractions to only this list of labels.
	without, noLabels            bool
	referencedStructuredMetadata bool

	resultCache map[uint64]LabelsResult
	*hasher
}

// LabelsBuilder is the same as labels.Builder but tailored for this package.
type LabelsBuilder struct {
	base          labels.Labels
	baseMap       map[string]string
	buf           labels.Labels
	currentResult LabelsResult
	groupedResult LabelsResult

	*BaseLabelsBuilder
}

// NewBaseLabelsBuilderWithGrouping creates a new base labels builder with grouping to compute results.
func NewBaseLabelsBuilderWithGrouping(groups []string, parserKeyHints ParserHint, without, noLabels bool) *BaseLabelsBuilder {
	if parserKeyHints == nil {
		parserKeyHints = noParserHints
	}

	const labelsCapacity = 16
	return &BaseLabelsBuilder{
		del: make([]string, 0, 5),
		add: [numValidCategories]labels.Labels{
			StreamLabel:             make(labels.Labels, 0, labelsCapacity),
			StructuredMetadataLabel: make(labels.Labels, 0, labelsCapacity),
			ParsedLabel:             make(labels.Labels, 0, labelsCapacity),
		},
		resultCache:    make(map[uint64]LabelsResult),
		hasher:         newHasher(),
		groups:         groups,
		parserKeyHints: parserKeyHints,
		noLabels:       noLabels,
		without:        without,
	}
}

// NewBaseLabelsBuilder creates a new base labels builder.
func NewBaseLabelsBuilder() *BaseLabelsBuilder {
	return NewBaseLabelsBuilderWithGrouping(nil, noParserHints, false, false)
}

// ForLabels creates a labels builder for a given labels set as base.
// The labels cache is shared across all created LabelsBuilders.
func (b *BaseLabelsBuilder) ForLabels(lbs labels.Labels, hash uint64) *LabelsBuilder {
	if labelResult, ok := b.resultCache[hash]; ok {
		res := &LabelsBuilder{
			base:              lbs,
			currentResult:     labelResult,
			BaseLabelsBuilder: b,
		}
		return res
	}
	labelResult := NewLabelsResult(lbs.String(), hash, lbs, labels.EmptyLabels(), labels.EmptyLabels())
	b.resultCache[hash] = labelResult
	res := &LabelsBuilder{
		base:              lbs,
		currentResult:     labelResult,
		BaseLabelsBuilder: b,
	}
	return res
}

// Reset clears all current state for the builder.
func (b *BaseLabelsBuilder) Reset() {
	b.del = b.del[:0]
	for k := range b.add {
		b.add[k] = b.add[k][:0]
	}
	b.err = ""
	b.errDetails = ""
	b.parserKeyHints.Reset()
}

// ParserLabelHints returns a limited list of expected labels to extract for metric queries.
// Returns nil when it's impossible to hint labels extractions.
func (b *BaseLabelsBuilder) ParserLabelHints() ParserHint {
	return b.parserKeyHints
}

func (b *BaseLabelsBuilder) hasDel() bool {
	return len(b.del) > 0
}

func (b *BaseLabelsBuilder) hasAdd() bool {
	for _, lbls := range b.add {
		if len(lbls) > 0 {
			return true
		}
	}
	return false
}

func (b *BaseLabelsBuilder) sizeAdd() int {
	var length int
	for _, lbls := range b.add {
		length += len(lbls)
	}
	return length
}

// SetErr sets the error label.
func (b *LabelsBuilder) SetErr(err string) *LabelsBuilder {
	b.err = err
	return b
}

// GetErr return the current error label value.
func (b *LabelsBuilder) GetErr() string {
	return b.err
}

// HasErr tells if the error label has been set.
func (b *LabelsBuilder) HasErr() bool {
	return b.err != ""
}

func (b *LabelsBuilder) SetErrorDetails(desc string) *LabelsBuilder {
	b.errDetails = desc
	return b
}

func (b *LabelsBuilder) ResetError() *LabelsBuilder {
	b.err = ""
	return b
}

func (b *LabelsBuilder) ResetErrorDetails() *LabelsBuilder {
	b.errDetails = ""
	return b
}

func (b *LabelsBuilder) GetErrorDetails() string {
	return b.errDetails
}

func (b *LabelsBuilder) HasErrorDetails() bool {
	return b.errDetails != ""
}

// BaseHas returns the base labels have the given key
func (b *LabelsBuilder) BaseHas(key string) bool {
	return b.base.Has(key)
}

// GetWithCategory returns the value and the category of a labels key if it exists.
func (b *LabelsBuilder) GetWithCategory(key string) (string, LabelCategory, bool) {
	v, category, ok := b.getWithCategory(key)
	if category == StructuredMetadataLabel {
		b.referencedStructuredMetadata = true
	}

	return v, category, ok
}

// GetWithCategory returns the value and the category of a labels key if it exists.
func (b *LabelsBuilder) getWithCategory(key string) (string, LabelCategory, bool) {
	for category, lbls := range b.add {
		for _, l := range lbls {
			if l.Name == key {
				return l.Value, LabelCategory(category), true
			}
		}
	}
	for _, d := range b.del {
		if d == key {
			return "", InvalidCategory, false
		}
	}

	for _, l := range b.base {
		if l.Name == key {
			return l.Value, StreamLabel, true
		}
	}
	return "", InvalidCategory, false
}

func (b *LabelsBuilder) Get(key string) (string, bool) {
	v, _, ok := b.GetWithCategory(key)
	return v, ok
}

// Del deletes the label of the given name.
func (b *LabelsBuilder) Del(ns ...string) *LabelsBuilder {
	for _, n := range ns {
		for category, lbls := range b.add {
			for i, a := range lbls {
				if a.Name == n {
					b.add[category] = append(lbls[:i], lbls[i+1:]...)
				}
			}
		}
		b.del = append(b.del, n)
	}
	return b
}

// Set the name/value pair as a label.
func (b *LabelsBuilder) Set(category LabelCategory, n, v string) *LabelsBuilder {
	for i, a := range b.add[category] {
		if a.Name == n {
			b.add[category][i].Value = v
			return b
		}
	}
	b.add[category] = append(b.add[category], labels.Label{Name: n, Value: v})

	// Sometimes labels are set and later modified. Only record
	// each label once
	b.parserKeyHints.RecordExtracted(n)
	return b
}

// Add the labels to the builder. If a label with the same name
// already exists in the base labels, a suffix is added to the name.
func (b *LabelsBuilder) Add(category LabelCategory, labels ...labels.Label) *LabelsBuilder {
	for _, l := range labels {
		name := l.Name
		if b.BaseHas(name) {
			name = fmt.Sprintf("%s%s", name, duplicateSuffix)
		}
		b.Set(category, name, l.Value)
	}
	return b
}

// Labels returns the labels from the builder. If no modifications
// were made, the original labels are returned.
func (b *LabelsBuilder) labels(categories ...LabelCategory) labels.Labels {
	b.buf = b.UnsortedLabels(b.buf, categories...)
	sort.Sort(b.buf)
	return b.buf
}

func (b *LabelsBuilder) appendErrors(buf labels.Labels) labels.Labels {
	if b.err != "" {
		buf = append(buf, labels.Label{
			Name:  logqlmodel.ErrorLabel,
			Value: b.err,
		})
	}
	if b.errDetails != "" {
		buf = append(buf, labels.Label{
			Name:  logqlmodel.ErrorDetailsLabel,
			Value: b.errDetails,
		})
	}
	return buf
}

func (b *LabelsBuilder) UnsortedLabels(buf labels.Labels, categories ...LabelCategory) labels.Labels {
	if categories == nil {
		categories = allCategories
	}

	if !b.hasDel() && !b.hasAdd() && categoriesContain(categories, StreamLabel) {
		if buf == nil {
			buf = make(labels.Labels, 0, len(b.base)+1) // +1 for error label.
		} else {
			buf = buf[:0]
		}
		buf = append(buf, b.base...)
		if categoriesContain(categories, ParsedLabel) {
			buf = b.appendErrors(buf)
		}

		return buf
	}

	// In the general case, labels are removed, modified or moved
	// rather than added.
	if buf == nil {
		size := len(b.base) + b.sizeAdd() + 1
		buf = make(labels.Labels, 0, size)
	} else {
		buf = buf[:0]
	}
	if categoriesContain(categories, StreamLabel) {
	Outer:
		for _, l := range b.base {
			// Skip stream labels to be deleted
			for _, n := range b.del {
				if l.Name == n {
					continue Outer
				}
			}
			// Skip stream labels which value will be replaced
			for _, lbls := range b.add {
				for _, la := range lbls {
					if l.Name == la.Name {
						continue Outer
					}
				}
			}
			buf = append(buf, l)
		}
	}

	for _, category := range categories {
		buf = append(buf, b.add[category]...)
	}
	if (b.HasErr() || b.HasErrorDetails()) && categoriesContain(categories, ParsedLabel) {
		buf = b.appendErrors(buf)
	}

	return buf
}

type stringMapPool struct {
	pool sync.Pool
}

func newStringMapPool() *stringMapPool {
	return &stringMapPool{
		pool: sync.Pool{
			New: func() interface{} {
				return make(map[string]string)
			},
		},
	}
}

func (s *stringMapPool) Get() map[string]string {
	m := s.pool.Get().(map[string]string)
	for key := range m {
		delete(m, key)
	}
	return m
}

func (s *stringMapPool) Put(m map[string]string) {
	s.pool.Put(m)
}

var smp = newStringMapPool()

// puts labels entries into an existing map, it is up to the caller to
// properly clear the map if it is going to be reused
func (b *LabelsBuilder) IntoMap(m map[string]string) {
	if !b.hasDel() && !b.hasAdd() && !b.HasErr() {
		if b.baseMap == nil {
			b.baseMap = b.base.Map()
			for k, v := range b.baseMap {
				m[k] = v
			}
		}
		return
	}
	b.buf = b.UnsortedLabels(b.buf)
	// todo should we also cache maps since limited by the result ?
	// Maps also don't create a copy of the labels.
	for _, l := range b.buf {
		m[l.Name] = l.Value
	}
}

func (b *LabelsBuilder) Map() (map[string]string, bool) {
	if !b.hasDel() && !b.hasAdd() && !b.HasErr() {
		if b.baseMap == nil {
			b.baseMap = b.base.Map()
		}
		return b.baseMap, false
	}
	b.buf = b.UnsortedLabels(b.buf)
	// todo should we also cache maps since limited by the result ?
	// Maps also don't create a copy of the labels.
	res := smp.Get()
<<<<<<< HEAD
	for key := range res {
		delete(res, key)
	}

=======
>>>>>>> 5559b268
	for _, l := range b.buf {
		res[l.Name] = l.Value
	}
	return res, true
}

// LabelsResult returns the LabelsResult from the builder.
// No grouping is applied and the cache is used when possible.
func (b *LabelsBuilder) LabelsResult() LabelsResult {
	// unchanged path.
	if !b.hasDel() && !b.hasAdd() && !b.HasErr() {
		return b.currentResult
	}

	stream := b.labels(StreamLabel).Copy()
	structuredMetadata := b.labels(StructuredMetadataLabel).Copy()
	parsed := b.labels(ParsedLabel).Copy()
	b.buf = flattenLabels(b.buf, stream, structuredMetadata, parsed)
	hash := b.hasher.Hash(b.buf)
	if cached, ok := b.resultCache[hash]; ok {
		return cached
	}

	result := NewLabelsResult(b.buf.String(), hash, stream, structuredMetadata, parsed)
	b.resultCache[hash] = result

	return result
}

func flattenLabels(buf labels.Labels, many ...labels.Labels) labels.Labels {
	var size int
	for _, lbls := range many {
		size += len(lbls)
	}

	if buf == nil || cap(buf) < size {
		buf = make(labels.Labels, 0, size)
	} else {
		buf = buf[:0]
	}

	for _, lbls := range many {
		buf = append(buf, lbls...)
	}
	sort.Sort(buf)
	return buf
}

func (b *BaseLabelsBuilder) toUncategorizedResult(buf labels.Labels) LabelsResult {
	hash := b.hasher.Hash(buf)
	if cached, ok := b.resultCache[hash]; ok {
		return cached
	}

	res := NewLabelsResult(buf.String(), hash, buf.Copy(), nil, nil)
	b.resultCache[hash] = res
	return res
}

// GroupedLabels returns the LabelsResult from the builder.
// Groups are applied and the cache is used when possible.
func (b *LabelsBuilder) GroupedLabels() LabelsResult {
	if b.HasErr() {
		// We need to return now before applying grouping otherwise the error might get lost.
		return b.LabelsResult()
	}
	if b.noLabels {
		return EmptyLabelsResult
	}
	// unchanged path.
	if !b.hasDel() && !b.hasAdd() {
		if len(b.groups) == 0 {
			return b.currentResult
		}
		return b.toBaseGroup()
	}
	// no grouping
	if len(b.groups) == 0 {
		return b.LabelsResult()
	}

	if b.without {
		return b.withoutResult()
	}
	return b.withResult()
}

func (b *LabelsBuilder) withResult() LabelsResult {
	if b.buf == nil {
		b.buf = make(labels.Labels, 0, len(b.groups))
	} else {
		b.buf = b.buf[:0]
	}
Outer:
	for _, g := range b.groups {
		for _, n := range b.del {
			if g == n {
				continue Outer
			}
		}
		for category, la := range b.add {
			for _, l := range la {
				if g == l.Name {
					if LabelCategory(category) == StructuredMetadataLabel {
						b.referencedStructuredMetadata = true
					}
					b.buf = append(b.buf, l)
					continue Outer
				}
			}
		}
		for _, l := range b.base {
			if g == l.Name {
				b.buf = append(b.buf, l)
				continue Outer
			}
		}
	}
	return b.toUncategorizedResult(b.buf)
}

func (b *LabelsBuilder) withoutResult() LabelsResult {
	if b.buf == nil {
		size := len(b.base) + b.sizeAdd() - len(b.del) - len(b.groups)
		if size < 0 {
			size = 0
		}
		b.buf = make(labels.Labels, 0, size)
	} else {
		b.buf = b.buf[:0]
	}
Outer:
	for _, l := range b.base {
		for _, n := range b.del {
			if l.Name == n {
				continue Outer
			}
		}
		for _, lbls := range b.add {
			for _, la := range lbls {
				if l.Name == la.Name {
					continue Outer
				}
			}
		}
		for _, lg := range b.groups {
			if l.Name == lg {
				continue Outer
			}
		}
		b.buf = append(b.buf, l)
	}

	for category, lbls := range b.add {
	OuterAdd:
		for _, la := range lbls {
			for _, lg := range b.groups {
				if la.Name == lg {
					if LabelCategory(category) == StructuredMetadataLabel {
						b.referencedStructuredMetadata = true
					}
					continue OuterAdd
				}
			}
			b.buf = append(b.buf, la)
		}
	}
	sort.Sort(b.buf)
	return b.toUncategorizedResult(b.buf)
}

func (b *LabelsBuilder) toBaseGroup() LabelsResult {
	if b.groupedResult != nil {
		return b.groupedResult
	}
	var lbs labels.Labels
	if b.without {
		lbs = labels.NewBuilder(b.base).Del(b.groups...).Labels()
	} else {
		lbs = labels.NewBuilder(b.base).Keep(b.groups...).Labels()
	}
	res := NewLabelsResult(lbs.String(), lbs.Hash(), lbs, nil, nil)
	b.groupedResult = res
	return res
}

type internedStringSet map[string]struct {
	s  string
	ok bool
}

func (i internedStringSet) Get(data []byte, createNew func() (string, bool)) (string, bool) {
	s, ok := i[string(data)]
	if ok {
		return s.s, s.ok
	}
	newStr, ok := createNew()
	if len(i) >= MaxInternedStrings {
		return newStr, ok
	}
	i[string(data)] = struct {
		s  string
		ok bool
	}{s: newStr, ok: ok}
	return newStr, ok
}<|MERGE_RESOLUTION|>--- conflicted
+++ resolved
@@ -508,13 +508,6 @@
 	// todo should we also cache maps since limited by the result ?
 	// Maps also don't create a copy of the labels.
 	res := smp.Get()
-<<<<<<< HEAD
-	for key := range res {
-		delete(res, key)
-	}
-
-=======
->>>>>>> 5559b268
 	for _, l := range b.buf {
 		res[l.Name] = l.Value
 	}
