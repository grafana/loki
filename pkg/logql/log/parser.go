--- conflicted
+++ resolved
@@ -286,17 +286,12 @@
 		if !ok {
 			continue
 		}
-<<<<<<< HEAD
-		lbs.Set(key, string(l.dec.Value()))
-=======
-		key := string(l.dec.Key())
 		val := l.dec.Value()
 		// the rune error replacement is rejected by Prometheus, so we skip it.
 		if bytes.ContainsRune(val, utf8.RuneError) {
 			val = nil
 		}
-		addLabel(lbs, key, string(val))
->>>>>>> d6dc8b99
+		lbs.Set(key, string(val))
 	}
 	if l.dec.Err() != nil {
 		lbs.SetErr(errLogfmt)
