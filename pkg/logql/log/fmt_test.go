package log

import (
	"fmt"
	"sort"
	"testing"

	"github.com/prometheus/prometheus/model/labels"
	"github.com/stretchr/testify/require"

	"github.com/grafana/loki/pkg/logqlmodel"
)

func Test_lineFormatter_Format(t *testing.T) {
	tests := []struct {
		name  string
		fmter *LineFormatter
		lbs   labels.Labels
		ts    int64

		want    []byte
		wantLbs labels.Labels
		in      []byte
	}{
		{
			"count",
			newMustLineFormatter(
				`{{.foo | count "abc" }}`,
			),
			labels.Labels{{Name: "foo", Value: "abc abc abc"}, {Name: "bar", Value: "blop"}},
			0,
			[]byte("3"),
			labels.Labels{{Name: "foo", Value: "abc abc abc"}, {Name: "bar", Value: "blop"}},
			nil,
		},
		{
			"count regex",
			newMustLineFormatter(
				`{{.foo | count "a|b|c" }}`,
			),
			labels.Labels{{Name: "foo", Value: "abc abc abc"}, {Name: "bar", Value: "blop"}},
			0,
			[]byte("9"),
			labels.Labels{{Name: "foo", Value: "abc abc abc"}, {Name: "bar", Value: "blop"}},
			nil,
		},
		{
			"combining",
			newMustLineFormatter("foo{{.foo}}buzz{{  .bar  }}"),
			labels.Labels{{Name: "foo", Value: "blip"}, {Name: "bar", Value: "blop"}},
			0,
			[]byte("fooblipbuzzblop"),
			labels.Labels{{Name: "foo", Value: "blip"}, {Name: "bar", Value: "blop"}},
			nil,
		},
		{
			"Replace",
			newMustLineFormatter(`foo{{.foo}}buzz{{ Replace .bar "blop" "bar" -1 }}`),
			labels.Labels{{Name: "foo", Value: "blip"}, {Name: "bar", Value: "blop"}},
			0,
			[]byte("fooblipbuzzbar"),
			labels.Labels{{Name: "foo", Value: "blip"}, {Name: "bar", Value: "blop"}},
			nil,
		},
		{
			"replace",
			newMustLineFormatter(`foo{{.foo}}buzz{{ .bar | replace "blop" "bar" }}`),
			labels.Labels{{Name: "foo", Value: "blip"}, {Name: "bar", Value: "blop"}},
			0,
			[]byte("fooblipbuzzbar"),
			labels.Labels{{Name: "foo", Value: "blip"}, {Name: "bar", Value: "blop"}},
			nil,
		},
		{
			"title",
			newMustLineFormatter(`{{.foo | title }}`),
			labels.Labels{{Name: "foo", Value: "blip"}, {Name: "bar", Value: "blop"}},
			0,
			[]byte("Blip"),
			labels.Labels{{Name: "foo", Value: "blip"}, {Name: "bar", Value: "blop"}},
			nil,
		},
		{
			"substr and trunc",
			newMustLineFormatter(
				`{{.foo | substr 1 3 }} {{ .bar  | trunc 1 }} {{ .bar  | trunc 3 }}`,
			),
			labels.Labels{{Name: "foo", Value: "blip"}, {Name: "bar", Value: "blop"}},
			0,
			[]byte("li b blo"),
			labels.Labels{{Name: "foo", Value: "blip"}, {Name: "bar", Value: "blop"}},
			nil,
		},
		{
			"trim",
			newMustLineFormatter(
				`{{.foo | trim }} {{ .bar  | trimAll "op" }} {{ .bar  | trimPrefix "b" }} {{ .bar  | trimSuffix "p" }}`,
			),
			labels.Labels{{Name: "foo", Value: "  blip "}, {Name: "bar", Value: "blop"}},
			0,
			[]byte("blip bl lop blo"),
			labels.Labels{{Name: "foo", Value: "  blip "}, {Name: "bar", Value: "blop"}},
			nil,
		},
		{
			"lower and upper",
			newMustLineFormatter(`{{.foo | lower }} {{ .bar  | upper }}`),
			labels.Labels{{Name: "foo", Value: "BLIp"}, {Name: "bar", Value: "blop"}},
			0,
			[]byte("blip BLOP"),
			labels.Labels{{Name: "foo", Value: "BLIp"}, {Name: "bar", Value: "blop"}},
			nil,
		},
		{
			"repeat",
			newMustLineFormatter(`{{ "foo" | repeat 3 }}`),
			labels.Labels{{Name: "foo", Value: "BLIp"}, {Name: "bar", Value: "blop"}},
			0,
			[]byte("foofoofoo"),
			labels.Labels{{Name: "foo", Value: "BLIp"}, {Name: "bar", Value: "blop"}},
			nil,
		},
		{
			"indent",
			newMustLineFormatter(`{{ "foo\n bar" | indent 4 }}`),
			labels.Labels{{Name: "foo", Value: "BLIp"}, {Name: "bar", Value: "blop"}},
			0,
			[]byte("    foo\n     bar"),
			labels.Labels{{Name: "foo", Value: "BLIp"}, {Name: "bar", Value: "blop"}},
			nil,
		},
		{
			"nindent",
			newMustLineFormatter(`{{ "foo" | nindent 2 }}`),
			labels.Labels{{Name: "foo", Value: "BLIp"}, {Name: "bar", Value: "blop"}},
			0,
			[]byte("\n  foo"),
			labels.Labels{{Name: "foo", Value: "BLIp"}, {Name: "bar", Value: "blop"}},
			nil,
		},
		{
			"contains",
			newMustLineFormatter(`{{ if  .foo | contains "p"}}yes{{end}}-{{ if  .foo | contains "z"}}no{{end}}`),
			labels.Labels{{Name: "foo", Value: "BLIp"}, {Name: "bar", Value: "blop"}},
			0,
			[]byte("yes-"),
			labels.Labels{{Name: "foo", Value: "BLIp"}, {Name: "bar", Value: "blop"}},
			nil,
		},
		{
			"hasPrefix",
			newMustLineFormatter(`{{ if  .foo | hasPrefix "BL" }}yes{{end}}-{{ if  .foo | hasPrefix "p"}}no{{end}}`),
			labels.Labels{{Name: "foo", Value: "BLIp"}, {Name: "bar", Value: "blop"}},
			0,
			[]byte("yes-"),
			labels.Labels{{Name: "foo", Value: "BLIp"}, {Name: "bar", Value: "blop"}},
			nil,
		},
		{
			"hasSuffix",
			newMustLineFormatter(`{{ if  .foo | hasSuffix "Ip" }}yes{{end}}-{{ if  .foo | hasSuffix "pw"}}no{{end}}`),
			labels.Labels{{Name: "foo", Value: "BLIp"}, {Name: "bar", Value: "blop"}},
			0,
			[]byte("yes-"),
			labels.Labels{{Name: "foo", Value: "BLIp"}, {Name: "bar", Value: "blop"}},
			nil,
		},
		{
			"regexReplaceAll",
			newMustLineFormatter(`{{ regexReplaceAll "(p)" .foo "t" }}`),
			labels.Labels{{Name: "foo", Value: "BLIp"}, {Name: "bar", Value: "blop"}},
			0,
			[]byte("BLIt"),
			labels.Labels{{Name: "foo", Value: "BLIp"}, {Name: "bar", Value: "blop"}},
			nil,
		},
		{
			"regexReplaceAllLiteral",
			newMustLineFormatter(`{{ regexReplaceAllLiteral "(p)" .foo "${1}" }}`),
			labels.Labels{{Name: "foo", Value: "BLIp"}, {Name: "bar", Value: "blop"}},
			0,
			[]byte("BLI${1}"),
			labels.Labels{{Name: "foo", Value: "BLIp"}, {Name: "bar", Value: "blop"}},
			nil,
		},
		{
			"err",
			newMustLineFormatter(`{{.foo Replace "foo"}}`),
			labels.Labels{{Name: "foo", Value: "blip"}, {Name: "bar", Value: "blop"}},
			0,
			nil,
			labels.Labels{
				{Name: "__error__", Value: "TemplateFormatErr"},
				{Name: "foo", Value: "blip"}, {Name: "bar", Value: "blop"},
				{Name: "__error_details__", Value: "template: line:1:2: executing \"line\" at <.foo>: foo is not a method but has arguments"},
			},
			nil,
		},
		{
			"missing",
			newMustLineFormatter("foo {{.foo}}buzz{{  .bar  }}"),
			labels.Labels{{Name: "bar", Value: "blop"}},
			0,
			[]byte("foo buzzblop"),
			labels.Labels{{Name: "bar", Value: "blop"}},
			nil,
		},
		{
			"function",
			newMustLineFormatter("foo {{.foo | ToUpper }} buzz{{  .bar  }}"),
			labels.Labels{{Name: "foo", Value: "blip"}, {Name: "bar", Value: "blop"}},
			0,
			[]byte("foo BLIP buzzblop"),
			labels.Labels{{Name: "foo", Value: "blip"}, {Name: "bar", Value: "blop"}},
			nil,
		},
		{
			"mathint",
			newMustLineFormatter("{{ add .foo 1 | sub .bar | mul .baz | div .bazz}}"),
			labels.Labels{{Name: "foo", Value: "1"}, {Name: "bar", Value: "3"}, {Name: "baz", Value: "10"}, {Name: "bazz", Value: "20"}},
			0,
			[]byte("2"),
			labels.Labels{{Name: "foo", Value: "1"}, {Name: "bar", Value: "3"}, {Name: "baz", Value: "10"}, {Name: "bazz", Value: "20"}},
			nil,
		},
		{
			"mathfloat",
			newMustLineFormatter("{{ addf .foo 1.5 | subf .bar 1.5 | mulf .baz | divf .bazz }}"),
			labels.Labels{{Name: "foo", Value: "1.5"}, {Name: "bar", Value: "5"}, {Name: "baz", Value: "10.5"}, {Name: "bazz", Value: "20.2"}},
			0,
			[]byte("3.8476190476190477"),
			labels.Labels{{Name: "foo", Value: "1.5"}, {Name: "bar", Value: "5"}, {Name: "baz", Value: "10.5"}, {Name: "bazz", Value: "20.2"}},
			nil,
		},
		{
			"mathfloatround",
			newMustLineFormatter("{{ round (addf .foo 1.5 | subf .bar | mulf .baz | divf .bazz) 5 .2}}"),
			labels.Labels{{Name: "foo", Value: "1.5"}, {Name: "bar", Value: "3.5"}, {Name: "baz", Value: "10.5"}, {Name: "bazz", Value: "20.4"}},
			0,
			[]byte("3.88572"),
			labels.Labels{{Name: "foo", Value: "1.5"}, {Name: "bar", Value: "3.5"}, {Name: "baz", Value: "10.5"}, {Name: "bazz", Value: "20.4"}},
			nil,
		},
		{
			"min",
			newMustLineFormatter("min is {{ min .foo .bar .baz }} and max is {{ max .foo .bar .baz }}"),
			labels.Labels{{Name: "foo", Value: "5"}, {Name: "bar", Value: "10"}, {Name: "baz", Value: "15"}},
			0,
			[]byte("min is 5 and max is 15"),
			labels.Labels{{Name: "foo", Value: "5"}, {Name: "bar", Value: "10"}, {Name: "baz", Value: "15"}},
			nil,
		},
		{
			"max",
			newMustLineFormatter("minf is {{ minf .foo .bar .baz }} and maxf is {{maxf .foo .bar .baz}}"),
			labels.Labels{{Name: "foo", Value: "5.3"}, {Name: "bar", Value: "10.5"}, {Name: "baz", Value: "15.2"}},
			0,
			[]byte("minf is 5.3 and maxf is 15.2"),
			labels.Labels{{Name: "foo", Value: "5.3"}, {Name: "bar", Value: "10.5"}, {Name: "baz", Value: "15.2"}},
			nil,
		},
		{
			"ceilfloor",
			newMustLineFormatter("ceil is {{ ceil .foo }} and floor is {{floor .foo }}"),
			labels.Labels{{Name: "foo", Value: "5.3"}},
			0,
			[]byte("ceil is 6 and floor is 5"),
			labels.Labels{{Name: "foo", Value: "5.3"}},
			nil,
		},
		{
			"mod",
			newMustLineFormatter("mod is {{ mod .foo 3 }}"),
			labels.Labels{{Name: "foo", Value: "20"}},
			0,
			[]byte("mod is 2"),
			labels.Labels{{Name: "foo", Value: "20"}},
			nil,
		},
		{
			"float64int",
			newMustLineFormatter("{{ \"2.5\" | float64 | int | add 10}}"),
			labels.Labels{{Name: "foo", Value: "2.5"}},
			0,
			[]byte("12"),
			labels.Labels{{Name: "foo", Value: "2.5"}},
			nil,
		},
		{
			"datetime",
			newMustLineFormatter("{{ sub (unixEpoch (toDate \"2006-01-02\" \"2021-11-02\")) (unixEpoch (toDate \"2006-01-02\" \"2021-11-01\")) }}"),
			labels.Labels{},
			0,
			[]byte("86400"),
			labels.Labels{},
			nil,
		},
		{
			"dateformat",
			newMustLineFormatter("{{ date \"2006-01-02\" (toDate \"2006-01-02\" \"2021-11-02\") }}"),
			labels.Labels{},
			0,
			[]byte("2021-11-02"),
			labels.Labels{},
			nil,
		},
		{
			"now",
			newMustLineFormatter("{{ div (unixEpoch now) (unixEpoch now) }}"),
			labels.Labels{},
			0,
			[]byte("1"),
			labels.Labels{},
			nil,
		},
		{
			"line",
			newMustLineFormatter("{{ __line__ }} bar {{ .bar }}"),
			labels.Labels{{Name: "bar", Value: "2"}},
			0,
			[]byte("1 bar 2"),
			labels.Labels{{Name: "bar", Value: "2"}},
			[]byte("1"),
		},
		{
			"default",
			newMustLineFormatter(`{{.foo | default "-" }}{{.bar | default "-"}}{{.unknown | default "-"}}`),
			labels.Labels{{Name: "foo", Value: "blip"}, {Name: "bar", Value: ""}},
			0,
			[]byte("blip--"),
			labels.Labels{{Name: "foo", Value: "blip"}, {Name: "bar", Value: ""}},
			nil,
		},
		{
			"timestamp",
			newMustLineFormatter("{{ __timestamp__ | date \"2006-01-02\" }} bar {{ .bar }}"),
			labels.Labels{{Name: "bar", Value: "2"}},
			1656353124120000000,
			[]byte("2022-06-27 bar 2"),
			labels.Labels{{Name: "bar", Value: "2"}},
			[]byte("1"),
		},
		{
			"timestamp_unix",
			newMustLineFormatter("{{ __timestamp__ | unixEpoch }} bar {{ .bar }}"),
			labels.Labels{{Name: "bar", Value: "2"}},
			1656353124120000000,
			[]byte("1656353124 bar 2"),
			labels.Labels{{Name: "bar", Value: "2"}},
			[]byte("1"),
		},
		{
			"template_error",
			newMustLineFormatter("{{.foo | now}}"),
			labels.Labels{{Name: "foo", Value: "blip"}, {Name: "bar", Value: "blop"}},
			0,
			nil,
			labels.Labels{
				{Name: "foo", Value: "blip"},
				{Name: "bar", Value: "blop"},
				{Name: "__error__", Value: "TemplateFormatErr"},
				{Name: "__error_details__", Value: "template: line:1:9: executing \"line\" at <now>: wrong number of args for now: want 0 got 1"},
			},
			nil,
		},
	}
	for _, tt := range tests {
		t.Run(tt.name, func(t *testing.T) {
			sort.Sort(tt.lbs)
			sort.Sort(tt.wantLbs)
			builder := NewBaseLabelsBuilder().ForLabels(tt.lbs, tt.lbs.Hash())
			builder.Reset()
			outLine, _ := tt.fmter.Process(tt.ts, tt.in, builder)
			require.Equal(t, tt.want, outLine)
			require.Equal(t, tt.wantLbs, builder.LabelsResult().Labels())
		})
	}
}

func newMustLineFormatter(tmpl string) *LineFormatter {
	l, err := NewFormatter(tmpl)
	if err != nil {
		panic(err)
	}
	return l
}

func Test_labelsFormatter_Format(t *testing.T) {
	tests := []struct {
		name         string
		fmter        *LabelsFormatter
		renameErrors bool

		in   labels.Labels
		want labels.Labels
	}{
		{
			"combined with template",
			mustNewLabelsFormatter([]LabelFmt{NewTemplateLabelFmt("foo", "{{.foo}} and {{.bar}}")}),
			false,
			labels.Labels{{Name: "foo", Value: "blip"}, {Name: "bar", Value: "blop"}},
			labels.Labels{{Name: "foo", Value: "blip and blop"}, {Name: "bar", Value: "blop"}},
		},
		{
			"combined with template and rename",
			mustNewLabelsFormatter([]LabelFmt{
				NewTemplateLabelFmt("blip", "{{.foo}} and {{.bar}}"),
				NewRenameLabelFmt("bar", "foo"),
			}),
			false,
			labels.Labels{{Name: "foo", Value: "blip"}, {Name: "bar", Value: "blop"}},
			labels.Labels{{Name: "blip", Value: "blip and blop"}, {Name: "bar", Value: "blip"}},
		},
		{
			"fn",
			mustNewLabelsFormatter([]LabelFmt{
				NewTemplateLabelFmt("blip", "{{.foo | ToUpper }} and {{.bar}}"),
				NewRenameLabelFmt("bar", "foo"),
			}),
			false,
			labels.Labels{{Name: "foo", Value: "blip"}, {Name: "bar", Value: "blop"}},
			labels.Labels{{Name: "blip", Value: "BLIP and blop"}, {Name: "bar", Value: "blip"}},
		},
		{
			"math",
			mustNewLabelsFormatter([]LabelFmt{NewTemplateLabelFmt("status", "{{div .status 100 }}")}),
			false,
			labels.Labels{{Name: "status", Value: "200"}},
			labels.Labels{{Name: "status", Value: "2"}},
		},
		{
			"default",
			mustNewLabelsFormatter([]LabelFmt{
				NewTemplateLabelFmt("blip", `{{.foo | default "-" }} and {{.bar}}`),
			}),
			false,
			labels.Labels{{Name: "bar", Value: "blop"}},
			labels.Labels{{Name: "blip", Value: "- and blop"}, {Name: "bar", Value: "blop"}},
		},
		{
			"template error",
			mustNewLabelsFormatter([]LabelFmt{NewTemplateLabelFmt("bar", "{{replace \"test\" .foo}}")}),
			false,
			labels.Labels{{Name: "foo", Value: "blip"}, {Name: "bar", Value: "blop"}},
			labels.Labels{
				{Name: "foo", Value: "blip"},
				{Name: "bar", Value: "blop"},
				{Name: "__error__", Value: "TemplateFormatErr"},
				{Name: "__error_details__", Value: "template: label:1:2: executing \"label\" at <replace>: wrong number of args for replace: want 3 got 2"},
			},
		},
		{
			"line",
			mustNewLabelsFormatter([]LabelFmt{NewTemplateLabelFmt("line", "{{ __line__ }}")}),
			false,
			labels.Labels{{Name: "foo", Value: "blip"}, {Name: "bar", Value: "blop"}},
			labels.Labels{
				{Name: "foo", Value: "blip"},
				{Name: "bar", Value: "blop"},
				{Name: "line", Value: "test line"},
			},
		},
		{
			"timestamp",
			mustNewLabelsFormatter([]LabelFmt{NewTemplateLabelFmt("ts", "{{ __timestamp__ | date \"2006-01-02\" }}")}),
			false,
			labels.Labels{{Name: "foo", Value: "blip"}, {Name: "bar", Value: "blop"}},
			labels.Labels{
				{Name: "foo", Value: "blip"},
				{Name: "bar", Value: "blop"},
				{Name: "ts", Value: "2022-08-26"},
			},
		},
		{
			"timestamp_unix",
			mustNewLabelsFormatter([]LabelFmt{NewTemplateLabelFmt("ts", "{{ __timestamp__ | unixEpoch }}")}),
			false,
			labels.Labels{{Name: "foo", Value: "blip"}, {Name: "bar", Value: "blop"}},
			labels.Labels{
				{Name: "foo", Value: "blip"},
				{Name: "bar", Value: "blop"},
				{Name: "ts", Value: "1661518453"},
			},
		},
		{
<<<<<<< HEAD
			"rename errors",
			mustNewLabelsFormatter([]LabelFmt{
				NewRenameLabelFmt("error", "__error__"),
				NewRenameLabelFmt("error_details", "__error_details__"),
			}),
			true,
			labels.Labels{{Name: "foo", Value: "blip"}, {Name: "bar", Value: "blop"}},
			labels.Labels{{Name: "foo", Value: "blip"}, {Name: "bar", Value: "blop"}, {Name: "error", Value: errJSON}, {Name: "", Value: ""}},
=======
			"count",
			mustNewLabelsFormatter([]LabelFmt{NewTemplateLabelFmt("count", `{{ __line__ | count "test" }}`)}),
			labels.Labels{{Name: "foo", Value: "blip"}, {Name: "bar", Value: "blop"}},
			labels.Labels{
				{Name: "foo", Value: "blip"},
				{Name: "bar", Value: "blop"},
				{Name: "count", Value: "1"},
			},
		},
		{
			"count regex no matches",
			mustNewLabelsFormatter([]LabelFmt{NewTemplateLabelFmt("count", `{{ __line__ | count "notmatching.*" }}`)}),
			labels.Labels{},
			labels.Labels{
				{Name: "count", Value: "0"},
			},
>>>>>>> 59eff5ca
		},
	}

	for _, tt := range tests {
		t.Run(tt.name, func(t *testing.T) {
			builder := NewBaseLabelsBuilder().ForLabels(tt.in, tt.in.Hash())
			builder.Reset()
			_, _ = tt.fmter.Process(1661518453244672570, []byte("test line"), builder)
			sort.Sort(tt.want)
			require.Equal(t, tt.want, builder.LabelsResult().Labels())
		})
	}
}

func Test_labelsFormatter_Rename_Errors_Format(t *testing.T) {
	tests := []struct {
		name         string
		fmter        *LabelsFormatter
		renameErrors bool

		errorString        string
		errorDetailsString string

		in   labels.Labels
		want labels.Labels
	}{
		{
			"rename __error__",
			mustNewLabelsFormatterRenameErrors([]LabelFmt{
				NewRenameLabelFmt("error", "__error__"),
			}),
			true,
			errJSON,
			"logfmt syntax error",
			labels.Labels{{Name: "foo", Value: "blip"}, {Name: "bar", Value: "blop"}},
			labels.Labels{{Name: "foo", Value: "blip"}, {Name: "bar", Value: "blop"}, {Name: "error", Value: errJSON}, {Name: logqlmodel.ErrorDetailsLabel, Value: "logfmt syntax error"}},
		},
		{
			"rename __error__ and __error_details ",
			mustNewLabelsFormatterRenameErrors([]LabelFmt{
				NewRenameLabelFmt("error", "__error__"),
				NewRenameLabelFmt("error_details", "__error_details__"),
			}),
			true,
			errJSON,
			"logfmt syntax error",
			labels.Labels{{Name: "foo", Value: "blip"}, {Name: "bar", Value: "blop"}},
			labels.Labels{{Name: "foo", Value: "blip"}, {Name: "bar", Value: "blop"}, {Name: "error", Value: errJSON}, {Name: "error_details", Value: "logfmt syntax error"}},
		},
	}

	for _, tt := range tests {
		t.Run(tt.name, func(t *testing.T) {
			builder := NewBaseLabelsBuilder().ForLabels(tt.in, tt.in.Hash())
			builder.Reset()
			builder.SetErr(tt.errorString)
			builder.SetErrorDetails(tt.errorDetailsString)
			_, _ = tt.fmter.Process(1661518453244672570, []byte("test line"), builder)
			sort.Sort(tt.want)
			require.Equal(t, tt.want, builder.LabelsResult().Labels())
		})
	}
}

func mustNewLabelsFormatter(fmts []LabelFmt) *LabelsFormatter {
	lf, err := NewLabelsFormatter(fmts, false)
	if err != nil {
		panic(err)
	}
	return lf
}

func mustNewLabelsFormatterRenameErrors(fmts []LabelFmt) *LabelsFormatter {
	lf, err := NewLabelsFormatter(fmts, true)
	if err != nil {
		panic(err)
	}
	return lf
}

func Test_InvalidRegex(t *testing.T) {
	t.Run("regexReplaceAll", func(t *testing.T) {
		cntFunc := functionMap["regexReplaceAll"]
		f := cntFunc.(func(string, string, string) (string, error))
		ret, err := f("a|b|\\q", "input", "replacement")
		require.Error(t, err)
		require.Empty(t, ret)
	})
	t.Run("regexReplaceAllLiteral", func(t *testing.T) {
		cntFunc := functionMap["regexReplaceAllLiteral"]
		f := cntFunc.(func(string, string, string) (string, error))
		ret, err := f("\\h", "input", "replacement")
		require.Error(t, err)
		require.Empty(t, ret)
	})
	t.Run("count", func(t *testing.T) {
		cntFunc := functionMap["count"]
		f := cntFunc.(func(string, string) (int, error))
		ret, err := f("a|b|\\K", "input")
		require.Error(t, err)
		require.Empty(t, ret)
	})
}

func Test_validate(t *testing.T) {
	tests := []struct {
		name             string
		fmts             []LabelFmt
		fmtRenameErrrors bool
		wantErr          bool
	}{
		{"no dup", []LabelFmt{NewRenameLabelFmt("foo", "bar"), NewRenameLabelFmt("bar", "foo")}, false, false},
		{"dup", []LabelFmt{NewRenameLabelFmt("foo", "bar"), NewRenameLabelFmt("foo", "blip")}, false, true},
		{"no error", []LabelFmt{NewRenameLabelFmt(logqlmodel.ErrorLabel, "bar")}, false, true},
		{"label error __error__", []LabelFmt{NewRenameLabelFmt("error", "bar")}, true, true},
		{"label no error __error__", []LabelFmt{NewRenameLabelFmt("error", logqlmodel.ErrorLabel)}, true, false},
		{"label error __error_details__", []LabelFmt{NewRenameLabelFmt("error_details", "bar")}, true, true},
		{"label no error __error_details__", []LabelFmt{NewRenameLabelFmt("error_details", logqlmodel.ErrorDetailsLabel)}, true, false},
	}
	for _, tt := range tests {
		t.Run(tt.name, func(t *testing.T) {
			if err := validate(tt.fmts, tt.fmtRenameErrrors); (err != nil) != tt.wantErr {
				t.Errorf("validate() error = %v, wantErr %v", err, tt.wantErr)
			}
		})
	}
}

func Test_trunc(t *testing.T) {
	tests := []struct {
		s    string
		c    int
		want string
	}{
		{"Hello, 世界", -1, "界"},
		{"Hello, 世界", 1, "H"},
		{"Hello, 世界", 0, ""},
		{"Hello, 世界", 20, "Hello, 世界"},
		{"Hello, 世界", -20, "Hello, 世界"},
	}
	for _, tt := range tests {
		t.Run(fmt.Sprintf("%s%d", tt.s, tt.c), func(t *testing.T) {
			if got := trunc(tt.c, tt.s); got != tt.want {
				t.Errorf("trunc() = %v, want %v", got, tt.want)
			}
		})
	}
}

func Test_substring(t *testing.T) {
	tests := []struct {
		start int
		end   int
		s     string
		want  string
	}{
		{1, 8, "Hello, 世界", "ello, 世"},
		{-10, 8, "Hello, 世界", "Hello, 世"},
		{1, 10, "Hello, 世界", "ello, 世界"},
		{-1, 10, "Hello, 世界", "Hello, 世界"},
		{-1, 1, "Hello, 世界", "H"},
		{-1, -1, "Hello, 世界", ""},
		{20, -1, "Hello, 世界", ""},
		{1, 1, "Hello, 世界", ""},
		{5, 1, "Hello, 世界", ""},
		{3, -1, "Hello, 世界", "lo, 世界"},
	}
	for _, tt := range tests {
		t.Run(tt.s, func(t *testing.T) {
			if got := substring(tt.start, tt.end, tt.s); got != tt.want {
				t.Errorf("substring() = %v, want %v", got, tt.want)
			}
		})
	}
}

func TestLineFormatter_RequiredLabelNames(t *testing.T) {
	tests := []struct {
		fmt  string
		want []string
	}{
		{`{{.foo}} and {{.bar}}`, []string{"foo", "bar"}},
		{`{{ .foo | ToUpper | .buzz }} and {{.bar}}`, []string{"foo", "buzz", "bar"}},
		{`{{ regexReplaceAllLiteral "(p)" .foo "${1}" }}`, []string{"foo"}},
		{`{{ if  .foo | hasSuffix "Ip" }} {{.bar}} {{end}}-{{ if  .foo | hasSuffix "pw"}}no{{end}}`, []string{"foo", "bar"}},
		{`{{with .foo}}{{printf "%q" .}} {{end}}`, []string{"foo"}},
		{`{{with .foo}}{{printf "%q" .}} {{else}} {{ .buzz | lower }} {{end}}`, []string{"foo", "buzz"}},
	}
	for _, tt := range tests {
		t.Run(tt.fmt, func(t *testing.T) {
			require.Equal(t, tt.want, newMustLineFormatter(tt.fmt).RequiredLabelNames())
		})
	}
}

func TestLabelFormatter_RequiredLabelNames(t *testing.T) {
	tests := []struct {
		name string
		fmts []LabelFmt
		want []string
	}{
		{"rename", []LabelFmt{NewRenameLabelFmt("foo", "bar")}, []string{"bar"}},
		{"rename and fmt", []LabelFmt{NewRenameLabelFmt("fuzz", "bar"), NewTemplateLabelFmt("1", "{{ .foo | ToUpper | .buzz }} and {{.bar}}")}, []string{"bar", "foo", "buzz"}},
		{"fmt", []LabelFmt{NewTemplateLabelFmt("1", "{{.blip}}"), NewTemplateLabelFmt("2", "{{ .foo | ToUpper | .buzz }} and {{.bar}}")}, []string{"blip", "foo", "buzz", "bar"}},
	}
	for _, tt := range tests {
		t.Run(tt.name, func(t *testing.T) {
			require.Equal(t, tt.want, mustNewLabelsFormatter(tt.fmts).RequiredLabelNames())
		})
	}
}

func TestDecolorizer(t *testing.T) {
	var decolorizer, _ = NewDecolorizer()
	tests := []struct {
		name     string
		src      []byte
		expected []byte
	}{
		{"uncolored text remains the same", []byte("sample text"), []byte("sample text")},
		{"colored text loses color", []byte("\033[0;32mgreen\033[0m \033[0;31mred\033[0m"), []byte("green red")},
	}
	for _, tt := range tests {
		t.Run(tt.name, func(t *testing.T) {
			var result, _ = decolorizer.Process(0, tt.src, nil)
			require.Equal(t, tt.expected, result)
		})
	}
}<|MERGE_RESOLUTION|>--- conflicted
+++ resolved
@@ -387,9 +387,8 @@
 
 func Test_labelsFormatter_Format(t *testing.T) {
 	tests := []struct {
-		name         string
-		fmter        *LabelsFormatter
-		renameErrors bool
+		name  string
+		fmter *LabelsFormatter
 
 		in   labels.Labels
 		want labels.Labels
@@ -397,7 +396,6 @@
 		{
 			"combined with template",
 			mustNewLabelsFormatter([]LabelFmt{NewTemplateLabelFmt("foo", "{{.foo}} and {{.bar}}")}),
-			false,
 			labels.Labels{{Name: "foo", Value: "blip"}, {Name: "bar", Value: "blop"}},
 			labels.Labels{{Name: "foo", Value: "blip and blop"}, {Name: "bar", Value: "blop"}},
 		},
@@ -407,7 +405,6 @@
 				NewTemplateLabelFmt("blip", "{{.foo}} and {{.bar}}"),
 				NewRenameLabelFmt("bar", "foo"),
 			}),
-			false,
 			labels.Labels{{Name: "foo", Value: "blip"}, {Name: "bar", Value: "blop"}},
 			labels.Labels{{Name: "blip", Value: "blip and blop"}, {Name: "bar", Value: "blip"}},
 		},
@@ -417,14 +414,12 @@
 				NewTemplateLabelFmt("blip", "{{.foo | ToUpper }} and {{.bar}}"),
 				NewRenameLabelFmt("bar", "foo"),
 			}),
-			false,
 			labels.Labels{{Name: "foo", Value: "blip"}, {Name: "bar", Value: "blop"}},
 			labels.Labels{{Name: "blip", Value: "BLIP and blop"}, {Name: "bar", Value: "blip"}},
 		},
 		{
 			"math",
 			mustNewLabelsFormatter([]LabelFmt{NewTemplateLabelFmt("status", "{{div .status 100 }}")}),
-			false,
 			labels.Labels{{Name: "status", Value: "200"}},
 			labels.Labels{{Name: "status", Value: "2"}},
 		},
@@ -433,14 +428,12 @@
 			mustNewLabelsFormatter([]LabelFmt{
 				NewTemplateLabelFmt("blip", `{{.foo | default "-" }} and {{.bar}}`),
 			}),
-			false,
 			labels.Labels{{Name: "bar", Value: "blop"}},
 			labels.Labels{{Name: "blip", Value: "- and blop"}, {Name: "bar", Value: "blop"}},
 		},
 		{
 			"template error",
 			mustNewLabelsFormatter([]LabelFmt{NewTemplateLabelFmt("bar", "{{replace \"test\" .foo}}")}),
-			false,
 			labels.Labels{{Name: "foo", Value: "blip"}, {Name: "bar", Value: "blop"}},
 			labels.Labels{
 				{Name: "foo", Value: "blip"},
@@ -452,7 +445,6 @@
 		{
 			"line",
 			mustNewLabelsFormatter([]LabelFmt{NewTemplateLabelFmt("line", "{{ __line__ }}")}),
-			false,
 			labels.Labels{{Name: "foo", Value: "blip"}, {Name: "bar", Value: "blop"}},
 			labels.Labels{
 				{Name: "foo", Value: "blip"},
@@ -463,7 +455,6 @@
 		{
 			"timestamp",
 			mustNewLabelsFormatter([]LabelFmt{NewTemplateLabelFmt("ts", "{{ __timestamp__ | date \"2006-01-02\" }}")}),
-			false,
 			labels.Labels{{Name: "foo", Value: "blip"}, {Name: "bar", Value: "blop"}},
 			labels.Labels{
 				{Name: "foo", Value: "blip"},
@@ -474,7 +465,6 @@
 		{
 			"timestamp_unix",
 			mustNewLabelsFormatter([]LabelFmt{NewTemplateLabelFmt("ts", "{{ __timestamp__ | unixEpoch }}")}),
-			false,
 			labels.Labels{{Name: "foo", Value: "blip"}, {Name: "bar", Value: "blop"}},
 			labels.Labels{
 				{Name: "foo", Value: "blip"},
@@ -483,16 +473,6 @@
 			},
 		},
 		{
-<<<<<<< HEAD
-			"rename errors",
-			mustNewLabelsFormatter([]LabelFmt{
-				NewRenameLabelFmt("error", "__error__"),
-				NewRenameLabelFmt("error_details", "__error_details__"),
-			}),
-			true,
-			labels.Labels{{Name: "foo", Value: "blip"}, {Name: "bar", Value: "blop"}},
-			labels.Labels{{Name: "foo", Value: "blip"}, {Name: "bar", Value: "blop"}, {Name: "error", Value: errJSON}, {Name: "", Value: ""}},
-=======
 			"count",
 			mustNewLabelsFormatter([]LabelFmt{NewTemplateLabelFmt("count", `{{ __line__ | count "test" }}`)}),
 			labels.Labels{{Name: "foo", Value: "blip"}, {Name: "bar", Value: "blop"}},
@@ -509,7 +489,6 @@
 			labels.Labels{
 				{Name: "count", Value: "0"},
 			},
->>>>>>> 59eff5ca
 		},
 	}
 
