--- conflicted
+++ resolved
@@ -67,12 +67,9 @@
 		"unixEpochMillis":  unixEpochMillis,
 		"unixEpochNanos":   unixEpochNanos,
 		"toDateInZone":     toDateInZone,
-<<<<<<< HEAD
 		"unixToTime":       unixToTime,
-=======
 		"alignLeft":        alignLeft,
 		"alignRight":       alignRight,
->>>>>>> 1b410dbc
 	}
 
 	// sprig template functions
