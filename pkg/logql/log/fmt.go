package log

import (
	"bytes"
	"fmt"
<<<<<<< HEAD
	"strconv"
=======
	"net/url"
>>>>>>> dac3b84d
	"strings"
	"text/template"
	"text/template/parse"
	"time"

	"github.com/Masterminds/sprig/v3"
	"github.com/grafana/regexp"

	"github.com/grafana/loki/pkg/logqlmodel"
)

const (
	functionLineName      = "__line__"
	functionTimestampName = "__timestamp__"
)

var (
	_ Stage = &LineFormatter{}
	_ Stage = &LabelsFormatter{}
	_ Stage = &TimestampFormatter{}

	// Available map of functions for the text template engine.
	functionMap = template.FuncMap{
		// olds functions deprecated.
		"ToLower":    strings.ToLower,
		"ToUpper":    strings.ToUpper,
		"Replace":    strings.Replace,
		"Trim":       strings.Trim,
		"TrimLeft":   strings.TrimLeft,
		"TrimRight":  strings.TrimRight,
		"TrimPrefix": strings.TrimPrefix,
		"TrimSuffix": strings.TrimSuffix,
		"TrimSpace":  strings.TrimSpace,
		"regexReplaceAll": func(regex string, s string, repl string) (string, error) {
			r, err := regexp.Compile(regex)
			if err != nil {
				return "", err
			}
			return r.ReplaceAllString(s, repl), nil
		},
		"regexReplaceAllLiteral": func(regex string, s string, repl string) (string, error) {
			r, err := regexp.Compile(regex)
			if err != nil {
				return "", err
			}
			return r.ReplaceAllLiteralString(s, repl), nil
		},
		"count": func(regexsubstr string, s string) (int, error) {
			r, err := regexp.Compile(regexsubstr)
			if err != nil {
				return 0, err
			}
			matches := r.FindAllStringIndex(s, -1)
			return len(matches), nil
		},
		"urldecode": url.QueryUnescape,
		"urlencode": url.QueryEscape,
	}

	// sprig template functions
	templateFunctions = []string{
		"lower",
		"upper",
		"title",
		"trunc",
		"substr",
		"contains",
		"hasPrefix",
		"hasSuffix",
		"indent",
		"nindent",
		"replace",
		"repeat",
		"trim",
		"trimAll",
		"trimSuffix",
		"trimPrefix",
		"int",
		"float64",
		"add",
		"sub",
		"mul",
		"div",
		"mod",
		"addf",
		"subf",
		"mulf",
		"divf",
		"max",
		"min",
		"maxf",
		"minf",
		"ceil",
		"floor",
		"round",
		"fromJson",
		"date",
		"toDate",
		"now",
		"unixEpoch",
		"default",
	}
)

func addLineAndTimestampFunctions(currLine func() string, currTimestamp func() int64) map[string]interface{} {
	functions := make(map[string]interface{}, len(functionMap)+2)
	for k, v := range functionMap {
		functions[k] = v
	}
	functions[functionLineName] = func() string {
		return currLine()
	}
	functions[functionTimestampName] = func() time.Time {
		return time.Unix(0, currTimestamp())
	}
	return functions
}

func init() {
	sprigFuncMap := sprig.GenericFuncMap()
	for _, v := range templateFunctions {
		if function, ok := sprigFuncMap[v]; ok {
			functionMap[v] = function
		}
	}
}

type LineFormatter struct {
	*template.Template
	buf *bytes.Buffer

	currentLine []byte
	currentTs   int64
}

// NewFormatter creates a new log line formatter from a given text template.
func NewFormatter(tmpl string) (*LineFormatter, error) {
	lf := &LineFormatter{
		buf: bytes.NewBuffer(make([]byte, 4096)),
	}

	functions := addLineAndTimestampFunctions(func() string {
		return unsafeGetString(lf.currentLine)
	}, func() int64 {
		return lf.currentTs
	})

	t, err := template.New("line").Option("missingkey=zero").Funcs(functions).Parse(tmpl)
	if err != nil {
		return nil, fmt.Errorf("invalid line template: %w", err)
	}
	lf.Template = t
	return lf, nil
}

func (lf *LineFormatter) Process(ts int64, line []byte, lbs *LabelsBuilder) ([]byte, int64, bool) {
	lf.buf.Reset()
	lf.currentLine = line
	lf.currentTs = ts

	if err := lf.Template.Execute(lf.buf, lbs.Map()); err != nil {
		lbs.SetErr(errTemplateFormat)
		lbs.SetErrorDetails(err.Error())
		return line, ts, true
	}
	return lf.buf.Bytes(), ts, true
}

func (lf *LineFormatter) RequiredLabelNames() []string {
	return uniqueString(listNodeFields([]parse.Node{lf.Root}))
}

func listNodeFields(nodes []parse.Node) []string {
	var res []string
	for _, node := range nodes {
		switch node.Type() {
		case parse.NodePipe:
			res = append(res, listNodeFieldsFromPipe(node.(*parse.PipeNode))...)
		case parse.NodeAction:
			res = append(res, listNodeFieldsFromPipe(node.(*parse.ActionNode).Pipe)...)
		case parse.NodeList:
			res = append(res, listNodeFields(node.(*parse.ListNode).Nodes)...)
		case parse.NodeCommand:
			res = append(res, listNodeFields(node.(*parse.CommandNode).Args)...)
		case parse.NodeIf, parse.NodeWith, parse.NodeRange:
			res = append(res, listNodeFieldsFromBranch(node)...)
		case parse.NodeField:
			res = append(res, node.(*parse.FieldNode).Ident...)
		}
	}
	return res
}

func listNodeFieldsFromBranch(node parse.Node) []string {
	var res []string
	var b parse.BranchNode
	switch node.Type() {
	case parse.NodeIf:
		b = node.(*parse.IfNode).BranchNode
	case parse.NodeWith:
		b = node.(*parse.WithNode).BranchNode
	case parse.NodeRange:
		b = node.(*parse.RangeNode).BranchNode
	default:
		return res
	}
	if b.Pipe != nil {
		res = append(res, listNodeFieldsFromPipe(b.Pipe)...)
	}
	if b.List != nil {
		res = append(res, listNodeFields(b.List.Nodes)...)
	}
	if b.ElseList != nil {
		res = append(res, listNodeFields(b.ElseList.Nodes)...)
	}
	return res
}

func listNodeFieldsFromPipe(p *parse.PipeNode) []string {
	var res []string
	for _, c := range p.Cmds {
		res = append(res, listNodeFields(c.Args)...)
	}
	return res
}

// LabelFmt is a configuration struct for formatting a label.
type LabelFmt struct {
	Name  string
	Value string

	Rename bool
}

// NewRenameLabelFmt creates a configuration to rename a label.
func NewRenameLabelFmt(dst, target string) LabelFmt {
	return LabelFmt{
		Name:   dst,
		Rename: true,
		Value:  target,
	}
}

// NewTemplateLabelFmt creates a configuration to format a label using text template.
func NewTemplateLabelFmt(dst, template string) LabelFmt {
	return LabelFmt{
		Name:   dst,
		Rename: false,
		Value:  template,
	}
}

type labelFormatter struct {
	tmpl *template.Template
	LabelFmt
}

type LabelsFormatter struct {
	formats []labelFormatter
	buf     *bytes.Buffer

	currentLine []byte
	currentTs   int64
}

// NewLabelsFormatter creates a new formatter that can format multiple labels at once.
// Either by renaming or using text template.
// It is not allowed to reformat the same label twice within the same formatter.
func NewLabelsFormatter(fmts []LabelFmt) (*LabelsFormatter, error) {
	if err := validate(fmts); err != nil {
		return nil, err
	}
	formats := make([]labelFormatter, 0, len(fmts))

	lf := &LabelsFormatter{
		buf: bytes.NewBuffer(make([]byte, 1024)),
	}

	functions := addLineAndTimestampFunctions(func() string {
		return unsafeGetString(lf.currentLine)
	}, func() int64 {
		return lf.currentTs
	})

	for _, fm := range fmts {
		toAdd := labelFormatter{LabelFmt: fm}
		if !fm.Rename {
			t, err := template.New("label").Option("missingkey=zero").Funcs(functions).Parse(fm.Value)
			if err != nil {
				return nil, fmt.Errorf("invalid template for label '%s': %s", fm.Name, err)
			}
			toAdd.tmpl = t
		}
		formats = append(formats, toAdd)
	}
	lf.formats = formats
	return lf, nil
}

func validate(fmts []LabelFmt) error {
	// it would be too confusing to rename and change the same label value.
	// To avoid confusion we allow to have a label name only once per stage.
	uniqueLabelName := map[string]struct{}{}
	for _, f := range fmts {
		if f.Name == logqlmodel.ErrorLabel {
			return fmt.Errorf("%s cannot be formatted", f.Name)
		}
		if _, ok := uniqueLabelName[f.Name]; ok {
			return fmt.Errorf("multiple label name '%s' not allowed in a single format operation", f.Name)
		}
		uniqueLabelName[f.Name] = struct{}{}
	}
	return nil
}

func (lf *LabelsFormatter) Process(ts int64, l []byte, lbs *LabelsBuilder) ([]byte, int64, bool) {
	lf.currentLine = l
	lf.currentTs = ts

	var data interface{}
	for _, f := range lf.formats {
		if f.Rename {
			v, ok := lbs.Get(f.Value)
			if ok {
				lbs.Set(f.Name, v)
				lbs.Del(f.Value)
			}
			continue
		}
		lf.buf.Reset()
		if data == nil {
			data = lbs.Map()
		}
		if err := f.tmpl.Execute(lf.buf, data); err != nil {
			lbs.SetErr(errTemplateFormat)
			lbs.SetErrorDetails(err.Error())
			continue
		}
		lbs.Set(f.Name, lf.buf.String())
	}
	return l, ts, true
}

func (lf *LabelsFormatter) RequiredLabelNames() []string {
	var names []string
	for _, fm := range lf.formats {
		if fm.Rename {
			names = append(names, fm.Value)
			continue
		}
		names = append(names, listNodeFields([]parse.Node{fm.tmpl.Root})...)
	}
	return uniqueString(names)
}

func trunc(c int, s string) string {
	runes := []rune(s)
	l := len(runes)
	if c < 0 && l+c > 0 {
		return string(runes[l+c:])
	}
	if c >= 0 && l > c {
		return string(runes[:c])
	}
	return s
}

type TimestampFormatter struct {
	*template.Template
	buf *bytes.Buffer

	currentLine []byte
	currentTs   int64
}

// NewTimestampFormatter creates a new formatter that Extract the timestamp in the log through logql.
// for example:
// {log_type="system_log"}|="1ac5d591-43a9-4349-a678-c91f7cc0b48d"
// |regexp `(?P<event_time>.*?) \[`
// |label_format event_timestemp=`{{ toDate "2006-01-02 15:04:05" .event_time }}`
// |timestamp_format `{{.event_timestemp}}
func NewTimestampFormatter(tmpl string) (*TimestampFormatter, error) {
	lf := &TimestampFormatter{
		buf: bytes.NewBuffer(make([]byte, 4096)),
	}

	functions := addLineAndTimestampFunctions(func() string {
		return unsafeGetString(lf.currentLine)
	}, func() int64 {
		return lf.currentTs
	})

	t, err := template.New("timestamp").Option("missingkey=zero").Funcs(functions).Parse(tmpl)
	if err != nil {
		return nil, fmt.Errorf("invalid line template: %w", err)
	}
	lf.Template = t
	return lf, nil
}

func (lf *TimestampFormatter) Process(ts int64, line []byte, lbs *LabelsBuilder) ([]byte, int64, bool) {
	lf.buf.Reset()
	lf.currentLine = line
	lf.currentTs = ts

	if err := lf.Template.Execute(lf.buf, lbs.Map()); err != nil {
		lbs.SetErr(errTemplateFormat)
		lbs.SetErrorDetails(err.Error())
		return line, ts, true
	}

	timeFormat := lf.buf.String()
	extractTimestamp, err := strconv.ParseInt(timeFormat, 10, 64)
	if err != nil {
		lbs.SetErr(errTemplateFormat)
		lbs.SetErrorDetails(fmt.Errorf("error extract entry timestamp :%w", err).Error())
		return line, ts, true
	}
	return line, extractTimestamp, true
}

func (lf *TimestampFormatter) RequiredLabelNames() []string {
	return uniqueString(listNodeFields([]parse.Node{lf.Root}))
}

type Decolorizer struct{}

// RegExp to select ANSI characters courtesy of https://github.com/acarl005/stripansi
const ansiPattern = "[\u001B\u009B][[\\]()#;?]*(?:(?:(?:[a-zA-Z\\d]*(?:;[a-zA-Z\\d]*)*)?\u0007)|(?:(?:\\d{1,4}(?:;\\d{0,4})*)?[\\dA-PRZcf-ntqry=><~]))"

var ansiRegex = regexp.MustCompile(ansiPattern)

func NewDecolorizer() (*Decolorizer, error) {
	return &Decolorizer{}, nil
}

func (Decolorizer) Process(ts int64, line []byte, _ *LabelsBuilder) ([]byte, int64, bool) {
	return ansiRegex.ReplaceAll(line, []byte{}), ts, true
}
func (Decolorizer) RequiredLabelNames() []string { return []string{} }

// substring creates a substring of the given string.
//
// If start is < 0, this calls string[:end].
//
// If start is >= 0 and end < 0 or end bigger than s length, this calls string[start:]
//
// Otherwise, this calls string[start, end].
func substring(start, end int, s string) string {
	runes := []rune(s)
	l := len(runes)
	if end > l {
		end = l
	}
	if start > l {
		start = l
	}
	if start < 0 {
		if end < 0 {
			return ""
		}
		return string(runes[:end])
	}
	if end < 0 {
		return string(runes[start:])
	}
	if start > end {
		return ""
	}
	return string(runes[start:end])
}<|MERGE_RESOLUTION|>--- conflicted
+++ resolved
@@ -3,11 +3,8 @@
 import (
 	"bytes"
 	"fmt"
-<<<<<<< HEAD
+	"net/url"
 	"strconv"
-=======
-	"net/url"
->>>>>>> dac3b84d
 	"strings"
 	"text/template"
 	"text/template/parse"
