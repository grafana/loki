--- conflicted
+++ resolved
@@ -3,9 +3,10 @@
 import (
 	"context"
 	"fmt"
-	"github.com/gogo/protobuf/proto"
 	"testing"
 	"time"
+
+	"github.com/gogo/protobuf/proto"
 
 	"github.com/prometheus/prometheus/model/labels"
 	"github.com/prometheus/prometheus/promql"
@@ -72,12 +73,8 @@
 	return promql.Point{T: t.UnixNano() / 1e+6, V: v}
 }
 
-<<<<<<< HEAD
-func countOverTimeAgg() RangeVectorAggregator {
-	return countOverTime
-=======
 func Benchmark_RangeVectorIteratorCompare(b *testing.B) {
-
+	buildSteamingExpr := &syntax.RangeAggregationExpr{Operation: syntax.OpRangeTypeCount}
 	// no overlap test case.
 	buildStreamingIt := func() (RangeVectorIterator, error) {
 		tt := struct {
@@ -120,7 +117,7 @@
 		}
 		return it, nil
 	}
-
+	buildBatchExpr := &syntax.RangeAggregationExpr{Operation: syntax.OpRangeTypeCount}
 	buildBatchIt := func() (RangeVectorIterator, error) {
 		tt := struct {
 			selRange   int64
@@ -175,8 +172,9 @@
 			if err != nil {
 				b.Fatal(err)
 			}
+			agg, _ := aggregator(buildSteamingExpr)
 			for it.Next() {
-				_, _ = it.At()
+				_, _ = it.At(agg)
 			}
 		}
 	})
@@ -188,8 +186,9 @@
 			if err != nil {
 				b.Fatal(err)
 			}
+			agg, _ := aggregator(buildBatchExpr)
 			for it.Next() {
-				_, _ = it.At()
+				_, _ = it.At(agg)
 			}
 		}
 	})
@@ -213,6 +212,7 @@
 
 	for i := 0; i < b.N; i++ {
 		i := 0
+		expr := &syntax.RangeAggregationExpr{Operation: syntax.OpRangeTypeCount}
 		it, err := newRangeVectorIterator(newfakePeekingSampleIterator(samples),
 			&syntax.RangeAggregationExpr{Operation: syntax.OpRangeTypeCount}, tt.selRange,
 			tt.step, tt.start.UnixNano(), tt.end.UnixNano(), tt.offset)
@@ -220,12 +220,11 @@
 			panic(err)
 		}
 		for it.Next() {
-			_, _ = it.At()
+			_, _ = it.At(expr)
 			i++
 		}
 	}
 
->>>>>>> 88f04beb
 }
 
 func Test_RangeVectorIterator(t *testing.T) {
@@ -351,15 +350,16 @@
 		t.Run(
 			fmt.Sprintf("logs[%s] - step: %s - offset: %s", time.Duration(tt.selRange), time.Duration(tt.step), time.Duration(tt.offset)),
 			func(t *testing.T) {
+				expr := &syntax.RangeAggregationExpr{Operation: syntax.OpRangeTypeCount}
 				it, err := newRangeVectorIterator(newfakePeekingSampleIterator(samples),
 					&syntax.RangeAggregationExpr{Operation: syntax.OpRangeTypeCount}, tt.selRange,
 					tt.step, tt.start.UnixNano(), tt.end.UnixNano(), tt.offset)
 				require.NoError(t, err)
 
 				i := 0
+				agg, _ := aggregator(expr)
 				for it.Next() {
-<<<<<<< HEAD
-					ts, v := it.At(countOverTimeAgg())
+					ts, v := it.At(agg)
 					require.ElementsMatch(t, tt.expectedVectors[i], v)
 					require.Equal(t, tt.expectedTs[i].UnixNano()/1e+6, ts)
 					i++
@@ -370,169 +370,168 @@
 	}
 }
 
-func Test_HistogramRangeVectorIterator(t *testing.T) {
-	tests := []struct {
-		selRange        int64
-		step            int64
-		offset          int64
-		expectedVectors []promql.Vector
-		expectedTs      []time.Time
-		start, end      time.Time
-	}{
-		{
-			(5 * time.Second).Nanoseconds(), // no overlap
-			(30 * time.Second).Nanoseconds(),
-			0,
-			[]promql.Vector{
-				[]promql.Sample{
-					{Point: newPoint(time.Unix(210, 0), 1), Metric: labelBarLe005},
-					{Point: newPoint(time.Unix(210, 0), 1), Metric: labelFooLe005},
-					{Point: newPoint(time.Unix(210, 0), 2), Metric: labelBarLe025},
-					{Point: newPoint(time.Unix(210, 0), 2), Metric: labelFooLe025},
-				},
-				[]promql.Sample{
-					{Point: newPoint(time.Unix(240, 0), 2), Metric: labelBarLe005},
-					{Point: newPoint(time.Unix(240, 0), 2), Metric: labelFooLe005},
-					{Point: newPoint(time.Unix(240, 0), 1), Metric: labelBarLe025},
-					{Point: newPoint(time.Unix(240, 0), 1), Metric: labelFooLe025},
-				},
-				{},
-				[]promql.Sample{
-					{Point: newPoint(time.Unix(300, 0), 1), Metric: labelBarLe025},
-					{Point: newPoint(time.Unix(300, 0), 1), Metric: labelFooLe025},
-				},
-			},
-			[]time.Time{time.Unix(210, 0), time.Unix(240, 0), time.Unix(270, 0), time.Unix(300, 0)},
-			time.Unix(210, 0), time.Unix(300, 0),
-		},
-		{
-			(35 * time.Second).Nanoseconds(), // will overlap by 5 sec
-			(30 * time.Second).Nanoseconds(),
-			0,
-			[]promql.Vector{
-				[]promql.Sample{
-					{Point: newPoint(time.Unix(210, 0), 3), Metric: labelBarLe005},
-					{Point: newPoint(time.Unix(210, 0), 3), Metric: labelFooLe005},
-					{Point: newPoint(time.Unix(210, 0), 2), Metric: labelBarLe025},
-					{Point: newPoint(time.Unix(210, 0), 2), Metric: labelFooLe025},
-				},
-				[]promql.Sample{
-					{Point: newPoint(time.Unix(240, 0), 3), Metric: labelBarLe005},
-					{Point: newPoint(time.Unix(240, 0), 3), Metric: labelFooLe005},
-					{Point: newPoint(time.Unix(240, 0), 3), Metric: labelBarLe025},
-					{Point: newPoint(time.Unix(240, 0), 3), Metric: labelFooLe025},
-				},
-				[]promql.Sample{
-					{Point: newPoint(time.Unix(270, 0), 2), Metric: labelBarLe005},
-					{Point: newPoint(time.Unix(270, 0), 2), Metric: labelFooLe005},
-					{Point: newPoint(time.Unix(270, 0), 1), Metric: labelBarLe025},
-					{Point: newPoint(time.Unix(270, 0), 1), Metric: labelFooLe025},
-				},
-				[]promql.Sample{
-					{Point: newPoint(time.Unix(300, 0), 1), Metric: labelBarLe025},
-					{Point: newPoint(time.Unix(300, 0), 1), Metric: labelFooLe025},
-				},
-			},
-			[]time.Time{time.Unix(210, 0), time.Unix(240, 0), time.Unix(270, 0), time.Unix(300, 0)},
-			time.Unix(210, 0), time.Unix(300, 0),
-		},
-		{
-			(30 * time.Second).Nanoseconds(), // same range
-			(30 * time.Second).Nanoseconds(),
-			0,
-			[]promql.Vector{
-				[]promql.Sample{
-					{Point: newPoint(time.Unix(210, 0), 3), Metric: labelBarLe005},
-					{Point: newPoint(time.Unix(210, 0), 3), Metric: labelFooLe005},
-					{Point: newPoint(time.Unix(210, 0), 2), Metric: labelBarLe025},
-					{Point: newPoint(time.Unix(210, 0), 2), Metric: labelFooLe025},
-				},
-				[]promql.Sample{
-					{Point: newPoint(time.Unix(240, 0), 2), Metric: labelBarLe005},
-					{Point: newPoint(time.Unix(240, 0), 2), Metric: labelFooLe005},
-					{Point: newPoint(time.Unix(240, 0), 1), Metric: labelBarLe025},
-					{Point: newPoint(time.Unix(240, 0), 1), Metric: labelFooLe025},
-				},
-				[]promql.Sample{},
-				[]promql.Sample{
-					{Point: newPoint(time.Unix(300, 0), 1), Metric: labelBarLe025},
-					{Point: newPoint(time.Unix(300, 0), 1), Metric: labelFooLe025},
-				},
-			},
-			[]time.Time{time.Unix(210, 0), time.Unix(240, 0), time.Unix(270, 0), time.Unix(300, 0)},
-			time.Unix(210, 0), time.Unix(300, 0),
-		},
-		{
-			(50 * time.Second).Nanoseconds(), // all step are overlapping
-			(10 * time.Second).Nanoseconds(),
-			0,
-			[]promql.Vector{
-				[]promql.Sample{
-					{Point: newPoint(time.Unix(310, 0), 1), Metric: labelBarLe005},
-					{Point: newPoint(time.Unix(310, 0), 1), Metric: labelFooLe005},
-					{Point: newPoint(time.Unix(310, 0), 1), Metric: labelBarLe025},
-					{Point: newPoint(time.Unix(310, 0), 1), Metric: labelFooLe025},
-				},
-				[]promql.Sample{
-					{Point: newPoint(time.Unix(320, 0), 1), Metric: labelBarLe005},
-					{Point: newPoint(time.Unix(320, 0), 1), Metric: labelFooLe005},
-					{Point: newPoint(time.Unix(320, 0), 1), Metric: labelBarLe025},
-					{Point: newPoint(time.Unix(320, 0), 1), Metric: labelFooLe025},
-				},
-			},
-			[]time.Time{time.Unix(310, 0), time.Unix(320, 0)},
-			time.Unix(310, 0), time.Unix(320, 0),
-		},
-		{
-			(5 * time.Second).Nanoseconds(), // no overlap
-			(30 * time.Second).Nanoseconds(),
-			(10 * time.Second).Nanoseconds(),
-			[]promql.Vector{
-				[]promql.Sample{
-					{Point: newPoint(time.Unix(220, 0), 1), Metric: labelBarLe005},
-					{Point: newPoint(time.Unix(220, 0), 1), Metric: labelFooLe005},
-					{Point: newPoint(time.Unix(220, 0), 2), Metric: labelBarLe025},
-					{Point: newPoint(time.Unix(220, 0), 2), Metric: labelFooLe025},
-				},
-				[]promql.Sample{
-					{Point: newPoint(time.Unix(250, 0), 2), Metric: labelBarLe005},
-					{Point: newPoint(time.Unix(250, 0), 2), Metric: labelFooLe005},
-					{Point: newPoint(time.Unix(250, 0), 1), Metric: labelBarLe025},
-					{Point: newPoint(time.Unix(250, 0), 1), Metric: labelFooLe025},
-				},
-				{},
-				[]promql.Sample{
-					{Point: newPoint(time.Unix(310, 0), 1), Metric: labelBarLe025},
-					{Point: newPoint(time.Unix(310, 0), 1), Metric: labelFooLe025},
-				},
-			},
-			[]time.Time{time.Unix(220, 0), time.Unix(250, 0), time.Unix(280, 0), time.Unix(310, 0)},
-			time.Unix(220, 0), time.Unix(310, 0),
-		},
-	}
-
-	for _, tt := range tests {
-		t.Run(
-			fmt.Sprintf("logs[%s] - step: %s - offset: %s", time.Duration(tt.selRange), time.Duration(tt.step), time.Duration(tt.offset)),
-			func(t *testing.T) {
-				it := newRangeVectorIterator(newfakePeekingSampleIterator(), tt.selRange,
-					tt.step, tt.start.UnixNano(), tt.end.UnixNano(), tt.offset)
-
-				i := 0
-				for it.Next() {
-					ts, v := it.At(bucketsOverTime([]float64{0.005, 0.025}))
-=======
-					ts, v := it.At()
->>>>>>> 88f04beb
-					require.ElementsMatch(t, tt.expectedVectors[i], v)
-					require.Equal(t, tt.expectedTs[i].UnixNano()/1e+6, ts)
-					i++
-				}
-				require.Equal(t, len(tt.expectedTs), i)
-				require.Equal(t, len(tt.expectedVectors), i)
-			})
-	}
-}
+// func Test_HistogramRangeVectorIterator(t *testing.T) {
+// 	tests := []struct {
+// 		selRange        int64
+// 		step            int64
+// 		offset          int64
+// 		expectedVectors []promql.Vector
+// 		expectedTs      []time.Time
+// 		start, end      time.Time
+// 	}{
+// 		{
+// 			(5 * time.Second).Nanoseconds(), // no overlap
+// 			(30 * time.Second).Nanoseconds(),
+// 			0,
+// 			[]promql.Vector{
+// 				[]promql.Sample{
+// 					{Point: newPoint(time.Unix(210, 0), 1), Metric: labelBarLe005},
+// 					{Point: newPoint(time.Unix(210, 0), 1), Metric: labelFooLe005},
+// 					{Point: newPoint(time.Unix(210, 0), 2), Metric: labelBarLe025},
+// 					{Point: newPoint(time.Unix(210, 0), 2), Metric: labelFooLe025},
+// 				},
+// 				[]promql.Sample{
+// 					{Point: newPoint(time.Unix(240, 0), 2), Metric: labelBarLe005},
+// 					{Point: newPoint(time.Unix(240, 0), 2), Metric: labelFooLe005},
+// 					{Point: newPoint(time.Unix(240, 0), 1), Metric: labelBarLe025},
+// 					{Point: newPoint(time.Unix(240, 0), 1), Metric: labelFooLe025},
+// 				},
+// 				{},
+// 				[]promql.Sample{
+// 					{Point: newPoint(time.Unix(300, 0), 1), Metric: labelBarLe025},
+// 					{Point: newPoint(time.Unix(300, 0), 1), Metric: labelFooLe025},
+// 				},
+// 			},
+// 			[]time.Time{time.Unix(210, 0), time.Unix(240, 0), time.Unix(270, 0), time.Unix(300, 0)},
+// 			time.Unix(210, 0), time.Unix(300, 0),
+// 		},
+// 		{
+// 			(35 * time.Second).Nanoseconds(), // will overlap by 5 sec
+// 			(30 * time.Second).Nanoseconds(),
+// 			0,
+// 			[]promql.Vector{
+// 				[]promql.Sample{
+// 					{Point: newPoint(time.Unix(210, 0), 3), Metric: labelBarLe005},
+// 					{Point: newPoint(time.Unix(210, 0), 3), Metric: labelFooLe005},
+// 					{Point: newPoint(time.Unix(210, 0), 2), Metric: labelBarLe025},
+// 					{Point: newPoint(time.Unix(210, 0), 2), Metric: labelFooLe025},
+// 				},
+// 				[]promql.Sample{
+// 					{Point: newPoint(time.Unix(240, 0), 3), Metric: labelBarLe005},
+// 					{Point: newPoint(time.Unix(240, 0), 3), Metric: labelFooLe005},
+// 					{Point: newPoint(time.Unix(240, 0), 3), Metric: labelBarLe025},
+// 					{Point: newPoint(time.Unix(240, 0), 3), Metric: labelFooLe025},
+// 				},
+// 				[]promql.Sample{
+// 					{Point: newPoint(time.Unix(270, 0), 2), Metric: labelBarLe005},
+// 					{Point: newPoint(time.Unix(270, 0), 2), Metric: labelFooLe005},
+// 					{Point: newPoint(time.Unix(270, 0), 1), Metric: labelBarLe025},
+// 					{Point: newPoint(time.Unix(270, 0), 1), Metric: labelFooLe025},
+// 				},
+// 				[]promql.Sample{
+// 					{Point: newPoint(time.Unix(300, 0), 1), Metric: labelBarLe025},
+// 					{Point: newPoint(time.Unix(300, 0), 1), Metric: labelFooLe025},
+// 				},
+// 			},
+// 			[]time.Time{time.Unix(210, 0), time.Unix(240, 0), time.Unix(270, 0), time.Unix(300, 0)},
+// 			time.Unix(210, 0), time.Unix(300, 0),
+// 		},
+// 		{
+// 			(30 * time.Second).Nanoseconds(), // same range
+// 			(30 * time.Second).Nanoseconds(),
+// 			0,
+// 			[]promql.Vector{
+// 				[]promql.Sample{
+// 					{Point: newPoint(time.Unix(210, 0), 3), Metric: labelBarLe005},
+// 					{Point: newPoint(time.Unix(210, 0), 3), Metric: labelFooLe005},
+// 					{Point: newPoint(time.Unix(210, 0), 2), Metric: labelBarLe025},
+// 					{Point: newPoint(time.Unix(210, 0), 2), Metric: labelFooLe025},
+// 				},
+// 				[]promql.Sample{
+// 					{Point: newPoint(time.Unix(240, 0), 2), Metric: labelBarLe005},
+// 					{Point: newPoint(time.Unix(240, 0), 2), Metric: labelFooLe005},
+// 					{Point: newPoint(time.Unix(240, 0), 1), Metric: labelBarLe025},
+// 					{Point: newPoint(time.Unix(240, 0), 1), Metric: labelFooLe025},
+// 				},
+// 				[]promql.Sample{},
+// 				[]promql.Sample{
+// 					{Point: newPoint(time.Unix(300, 0), 1), Metric: labelBarLe025},
+// 					{Point: newPoint(time.Unix(300, 0), 1), Metric: labelFooLe025},
+// 				},
+// 			},
+// 			[]time.Time{time.Unix(210, 0), time.Unix(240, 0), time.Unix(270, 0), time.Unix(300, 0)},
+// 			time.Unix(210, 0), time.Unix(300, 0),
+// 		},
+// 		{
+// 			(50 * time.Second).Nanoseconds(), // all step are overlapping
+// 			(10 * time.Second).Nanoseconds(),
+// 			0,
+// 			[]promql.Vector{
+// 				[]promql.Sample{
+// 					{Point: newPoint(time.Unix(310, 0), 1), Metric: labelBarLe005},
+// 					{Point: newPoint(time.Unix(310, 0), 1), Metric: labelFooLe005},
+// 					{Point: newPoint(time.Unix(310, 0), 1), Metric: labelBarLe025},
+// 					{Point: newPoint(time.Unix(310, 0), 1), Metric: labelFooLe025},
+// 				},
+// 				[]promql.Sample{
+// 					{Point: newPoint(time.Unix(320, 0), 1), Metric: labelBarLe005},
+// 					{Point: newPoint(time.Unix(320, 0), 1), Metric: labelFooLe005},
+// 					{Point: newPoint(time.Unix(320, 0), 1), Metric: labelBarLe025},
+// 					{Point: newPoint(time.Unix(320, 0), 1), Metric: labelFooLe025},
+// 				},
+// 			},
+// 			[]time.Time{time.Unix(310, 0), time.Unix(320, 0)},
+// 			time.Unix(310, 0), time.Unix(320, 0),
+// 		},
+// 		{
+// 			(5 * time.Second).Nanoseconds(), // no overlap
+// 			(30 * time.Second).Nanoseconds(),
+// 			(10 * time.Second).Nanoseconds(),
+// 			[]promql.Vector{
+// 				[]promql.Sample{
+// 					{Point: newPoint(time.Unix(220, 0), 1), Metric: labelBarLe005},
+// 					{Point: newPoint(time.Unix(220, 0), 1), Metric: labelFooLe005},
+// 					{Point: newPoint(time.Unix(220, 0), 2), Metric: labelBarLe025},
+// 					{Point: newPoint(time.Unix(220, 0), 2), Metric: labelFooLe025},
+// 				},
+// 				[]promql.Sample{
+// 					{Point: newPoint(time.Unix(250, 0), 2), Metric: labelBarLe005},
+// 					{Point: newPoint(time.Unix(250, 0), 2), Metric: labelFooLe005},
+// 					{Point: newPoint(time.Unix(250, 0), 1), Metric: labelBarLe025},
+// 					{Point: newPoint(time.Unix(250, 0), 1), Metric: labelFooLe025},
+// 				},
+// 				{},
+// 				[]promql.Sample{
+// 					{Point: newPoint(time.Unix(310, 0), 1), Metric: labelBarLe025},
+// 					{Point: newPoint(time.Unix(310, 0), 1), Metric: labelFooLe025},
+// 				},
+// 			},
+// 			[]time.Time{time.Unix(220, 0), time.Unix(250, 0), time.Unix(280, 0), time.Unix(310, 0)},
+// 			time.Unix(220, 0), time.Unix(310, 0),
+// 		},
+// 	}
+
+// 	for _, tt := range tests {
+// 		t.Run(
+// 			fmt.Sprintf("logs[%s] - step: %s - offset: %s", time.Duration(tt.selRange), time.Duration(tt.step), time.Duration(tt.offset)),
+// 			func(t *testing.T) {
+// 				it, _ := newRangeVectorIterator(newfakePeekingSampleIterator(), tt.selRange,
+// 					tt.step, tt.start.UnixNano(), tt.end.UnixNano(), tt.offset)
+
+// 				i := 0
+// 				agg, _ := aggregator(expr)
+// 				for it.Next() {
+// 					ts, v := it.At(bucketsOverTime([]float64{0.005, 0.025}))
+// 					ts, v := it.At()
+// 					require.ElementsMatch(t, tt.expectedVectors[i], v)
+// 					require.Equal(t, tt.expectedTs[i].UnixNano()/1e+6, ts)
+// 					i++
+// 				}
+// 				require.Equal(t, len(tt.expectedTs), i)
+// 				require.Equal(t, len(tt.expectedVectors), i)
+// 			})
+// 	}
+// }
 
 func Test_RangeVectorIteratorBadLabels(t *testing.T) {
 	badIterator := iter.NewPeekingSampleIterator(
@@ -585,14 +584,19 @@
 	var start, end int64 = 4, 4 // Instant query
 	for _, tt := range tests {
 		t.Run(fmt.Sprintf("testing aggregation %s", tt.name), func(t *testing.T) {
+			expr := &syntax.RangeAggregationExpr{Left: &syntax.LogRange{Interval: 2}, Params: proto.Float64(0.99), Operation: tt.op}
 			it, err := newRangeVectorIterator(sampleIter(tt.negative),
-				&syntax.RangeAggregationExpr{Left: &syntax.LogRange{Interval: 2}, Params: proto.Float64(0.99), Operation: tt.op},
+				expr,
 				3, 1, start, end, 0)
 			require.NoError(t, err)
 
 			for it.Next() {
 			}
-			_, value := it.At()
+			agg, err := aggregator(expr)
+			if err != nil {
+				fmt.Println(err)
+			}
+			_, value := it.At(agg)
 			require.Equal(t, tt.expectedValue, value[0].V)
 		})
 	}
