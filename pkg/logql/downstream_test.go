--- conflicted
+++ resolved
@@ -96,17 +96,13 @@
 			qry := regular.Query(params)
 			ctx := user.InjectOrgID(context.Background(), "fake")
 
-<<<<<<< HEAD
 			strategy := NewPowerOfTwoStrategy(ConstantShards(shards))
 			mapper := NewShardMapper(strategy, nilShardMetrics, []string{})
-=======
-			mapper := NewShardMapper(ConstantShards(shards), nilShardMetrics, []string{})
 			// TODO (callum) refactor this test so that we won't need to set every
 			// possible sharding config option to true when we have multiple in the future
 			if tc.approximate {
 				mapper.quantileOverTimeSharding = true
 			}
->>>>>>> 664e569e
 			_, _, mapped, err := mapper.Parse(params.GetExpression())
 			require.NoError(t, err)
 
