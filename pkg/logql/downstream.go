package logql

import (
	"context"
	"errors"
	"fmt"

	"github.com/go-kit/log"
	"github.com/go-kit/log/level"
	"github.com/prometheus/prometheus/promql"

	"github.com/grafana/loki/pkg/iter"
	"github.com/grafana/loki/pkg/logql/syntax"
	"github.com/grafana/loki/pkg/logqlmodel"
	"github.com/grafana/loki/pkg/logqlmodel/metadata"
	"github.com/grafana/loki/pkg/logqlmodel/stats"
	"github.com/grafana/loki/pkg/querier/astmapper"
	"github.com/grafana/loki/pkg/util"
	util_log "github.com/grafana/loki/pkg/util/log"
)

/*
The downstream engine is responsible for executing multiple downstream computations in parallel.
Each downstream computation includes an Expr and an optional sharding representation based on backend shard factors.

In schemas 10+ a shard factor (default 16) is introduced in the index store,
calculated by hashing the label set of a log stream. This allows us to perform certain optimizations
that fall under the umbrella of query remapping and querying shards individually.
For instance, `{app="foo"} |= "bar"` can be executed on each shard independently, then re-aggregated:
	downstream<{app="foo"} |= "bar", shard=0_of_n>
	...
	++ downstream<{app="foo"} |= "bar", shard=n-1_of_n>

There are also a class of optimizations that can be performed by altering a query into a functionally equivalent,
but more parallelizable form. For instance, an average can be remapped into a sum/count expression where each
operand expression can take advantage of the parallel execution model:
	downstream<SUM_EXPR, shard=<nil>>
	/
	downstream<COUNT_EXPR, shard=<nil>>
*/

// DownstreamEngine is an Engine implementation that can split queries into more parallelizable forms via
// querying the underlying backend shards individually and re-aggregating them.
type DownstreamEngine struct {
	logger         log.Logger
	opts           EngineOpts
	downstreamable Downstreamable
	limits         Limits
}

// NewDownstreamEngine constructs a *DownstreamEngine
func NewDownstreamEngine(opts EngineOpts, downstreamable Downstreamable, limits Limits, logger log.Logger) *DownstreamEngine {
	opts.applyDefault()
	return &DownstreamEngine{
		logger:         logger,
		opts:           opts,
		downstreamable: downstreamable,
		limits:         limits,
	}
}

func (ng *DownstreamEngine) Opts() EngineOpts { return ng.opts }

// Query constructs a Query
func (ng *DownstreamEngine) Query(ctx context.Context, p Params, mapped syntax.Expr) Query {
	return &query{
		logger:    ng.logger,
		params:    p,
		evaluator: NewDownstreamEvaluator(ng.downstreamable.Downstreamer(ctx)),
		parsed:    mapped,
		limits:    ng.limits,
	}
}

// DownstreamSampleExpr is a SampleExpr which signals downstream computation
type DownstreamSampleExpr struct {
	shard *astmapper.ShardAnnotation
	syntax.SampleExpr
}

func (d DownstreamSampleExpr) String() string {
	return fmt.Sprintf("downstream<%s, shard=%s>", d.SampleExpr.String(), d.shard)
}

// DownstreamLogSelectorExpr is a LogSelectorExpr which signals downstream computation
type DownstreamLogSelectorExpr struct {
	shard *astmapper.ShardAnnotation
	syntax.LogSelectorExpr
}

func (d DownstreamLogSelectorExpr) String() string {
	return fmt.Sprintf("downstream<%s, shard=%s>", d.LogSelectorExpr.String(), d.shard)
}

func (d DownstreamSampleExpr) Walk(f syntax.WalkFn) { f(d) }

var defaultMaxDepth = 4

// ConcatSampleExpr is an expr for concatenating multiple SampleExpr
// Contract: The embedded SampleExprs within a linked list of ConcatSampleExprs must be of the
// same structure. This makes special implementations of SampleExpr.Associative() unnecessary.
type ConcatSampleExpr struct {
	DownstreamSampleExpr
	next *ConcatSampleExpr
}

func (c ConcatSampleExpr) String() string {
	if c.next == nil {
		return c.DownstreamSampleExpr.String()
	}

	return fmt.Sprintf("%s ++ %s", c.DownstreamSampleExpr.String(), c.next.string(defaultMaxDepth-1))
}

// in order to not display huge queries with thousands of shards,
// we can limit the number of stringified subqueries.
func (c ConcatSampleExpr) string(maxDepth int) string {
	if c.next == nil {
		return c.DownstreamSampleExpr.String()
	}
	if maxDepth <= 1 {
		return fmt.Sprintf("%s ++ ...", c.DownstreamSampleExpr.String())
	}
	return fmt.Sprintf("%s ++ %s", c.DownstreamSampleExpr.String(), c.next.string(maxDepth-1))
}

func (c ConcatSampleExpr) Walk(f syntax.WalkFn) {
	f(c)
	f(c.next)
}

// ConcatLogSelectorExpr is an expr for concatenating multiple LogSelectorExpr
type ConcatLogSelectorExpr struct {
	DownstreamLogSelectorExpr
	next *ConcatLogSelectorExpr
}

func (c ConcatLogSelectorExpr) String() string {
	if c.next == nil {
		return c.DownstreamLogSelectorExpr.String()
	}

	return fmt.Sprintf("%s ++ %s", c.DownstreamLogSelectorExpr.String(), c.next.string(defaultMaxDepth-1))
}

// in order to not display huge queries with thousands of shards,
// we can limit the number of stringified subqueries.
func (c ConcatLogSelectorExpr) string(maxDepth int) string {
	if c.next == nil {
		return c.DownstreamLogSelectorExpr.String()
	}
	if maxDepth <= 1 {
		return fmt.Sprintf("%s ++ ...", c.DownstreamLogSelectorExpr.String())
	}
	return fmt.Sprintf("%s ++ %s", c.DownstreamLogSelectorExpr.String(), c.next.string(maxDepth-1))
}

// QuantileSketchExpr estimates a quantile over time. It must be evaluated using
// a QunatileSketchEvalExpr.
type QuantileSketchExpr struct {
	syntax.RangeAggregationExpr
}

func NewQuantileSketchExpr(original *syntax.RangeAggregationExpr) *QuantileSketchExpr {
	return &QuantileSketchExpr{
		RangeAggregationExpr: *original,
	}
}

func (e QuantileSketchExpr) String() string {
	return fmt.Sprintf("quantileSketch<%s>", &e.RangeAggregationExpr)
}

func (e *QuantileSketchExpr) Walk(f syntax.WalkFn) {
	f(e)
	e.RangeAggregationExpr.Walk(f)
}

type QuantileSketchEvalExpr struct {
	syntax.SampleExpr
	quantileMergeExpr *QuantileSketchMergeExpr
	quantile          *float64
}

func (e QuantileSketchEvalExpr) String() string {
	return fmt.Sprintf("quantileSketchEval<%s>", "???")
}

func (e *QuantileSketchEvalExpr) Walk(f syntax.WalkFn) {
	f(e)
	e.quantileMergeExpr.Walk(f)
}

type QuantileSketchMergeExpr struct {
	syntax.SampleExpr
	downstreams []DownstreamSampleExpr
}

func (e QuantileSketchMergeExpr) String() string {
	return fmt.Sprintf("quantileSketchMerge<%s>", "???")
}

func (e *QuantileSketchMergeExpr) Walk(f syntax.WalkFn) {
	f(e)
	for _, d := range e.downstreams {
		d.Walk(f)
	}
}

type Shards []astmapper.ShardAnnotation

func (xs Shards) Encode() (encoded []string) {
	for _, shard := range xs {
		encoded = append(encoded, shard.String())
	}

	return encoded
}

// ParseShards parses a list of string encoded shards
func ParseShards(strs []string) (Shards, error) {
	if len(strs) == 0 {
		return nil, nil
	}
	shards := make([]astmapper.ShardAnnotation, 0, len(strs))

	for _, str := range strs {
		shard, err := astmapper.ParseShard(str)
		if err != nil {
			return nil, err
		}
		shards = append(shards, shard)
	}
	return shards, nil
}

type Downstreamable interface {
	Downstreamer(context.Context) Downstreamer
}

type DownstreamQuery struct {
	Expr   syntax.Expr
	Params Params
	Shards Shards
}

// Downstreamer is an interface for deferring responsibility for query execution.
// It is decoupled from but consumed by a downStreamEvaluator to dispatch ASTs.
type Downstreamer interface {
	Downstream(context.Context, []DownstreamQuery) ([]logqlmodel.Result, error)
}

// DownstreamEvaluator is an evaluator which handles shard aware AST nodes
type DownstreamEvaluator struct {
	Downstreamer
	defaultEvaluator EvaluatorFactory
}

// Downstream runs queries and collects stats from the embedded Downstreamer
func (ev DownstreamEvaluator) Downstream(ctx context.Context, queries []DownstreamQuery) ([]logqlmodel.Result, error) {
	results, err := ev.Downstreamer.Downstream(ctx, queries)
	if err != nil {
		return nil, err
	}

	for _, res := range results {
		// TODO(owen-d/ewelch): Shard counts should be set by the querier
		// so we don't have to do it in tricky ways in multiple places.
		// See pkg/queryrange/downstreamer.go:*accumulatedStreams.Accumulate
		// for another example
		if res.Statistics.Summary.Shards == 0 {
			res.Statistics.Summary.Shards = 1
		}

		stats.JoinResults(ctx, res.Statistics)
	}

	for _, res := range results {
		if err := metadata.JoinHeaders(ctx, res.Headers); err != nil {
			level.Warn(util_log.Logger).Log("msg", "unable to add headers to results context", "error", err)
			break
		}
	}

	return results, nil
}

type errorQuerier struct{}

func (errorQuerier) SelectLogs(_ context.Context, _ SelectLogParams) (iter.EntryIterator, error) {
	return nil, errors.New("unimplemented")
}

func (errorQuerier) SelectSamples(_ context.Context, _ SelectSampleParams) (iter.SampleIterator, error) {
	return nil, errors.New("unimplemented")
}

func NewDownstreamEvaluator(downstreamer Downstreamer) *DownstreamEvaluator {
	return &DownstreamEvaluator{
		Downstreamer:     downstreamer,
		defaultEvaluator: NewDefaultEvaluator(&errorQuerier{}, 0),
	}
}

// NewStepEvaluator returns a NewStepEvaluator for a given SampleExpr
func (ev *DownstreamEvaluator) NewStepEvaluator(
	ctx context.Context,
	nextEvFactory SampleEvaluatorFactory,
	expr syntax.SampleExpr,
	params Params,
) (StepEvaluator, error) {
	switch e := expr.(type) {

	case DownstreamSampleExpr:
		// downstream to a querier
		var shards []astmapper.ShardAnnotation
		if e.shard != nil {
			shards = append(shards, *e.shard)
		}
		results, err := ev.Downstream(ctx, []DownstreamQuery{{
			Expr:   e.SampleExpr,
			Params: params,
			Shards: shards,
		}})
		if err != nil {
			return nil, err
		}
		return NewResultStepEvaluator(results[0], params)

	case *ConcatSampleExpr:
		cur := e
		var queries []DownstreamQuery
		for cur != nil {
			qry := DownstreamQuery{
				Expr:   cur.DownstreamSampleExpr.SampleExpr,
				Params: params,
			}
			if shard := cur.DownstreamSampleExpr.shard; shard != nil {
				qry.Shards = Shards{*shard}
			}
			queries = append(queries, qry)
			cur = cur.next
		}

		results, err := ev.Downstream(ctx, queries)
		if err != nil {
			return nil, err
		}

		xs := make([]StepEvaluator, 0, len(queries))
		for i, res := range results {
			stepper, err := NewResultStepEvaluator(res, params)
			if err != nil {
				level.Warn(util_log.Logger).Log(
					"msg", "could not extract StepEvaluator",
					"err", err,
					"expr", queries[i].Expr.String(),
				)
				return nil, err
			}
			xs = append(xs, stepper)
		}

		return NewConcatStepEvaluator(xs), nil
	case *QuantileSketchEvalExpr:
		var queries []DownstreamQuery
		for _, d := range e.quantileMergeExpr.downstreams {
			qry := DownstreamQuery{
				Expr:   d.SampleExpr,
				Params: params,
			}
			if shard := d.shard; shard != nil {
				qry.Shards = Shards{*shard}
			}
			queries = append(queries, qry)
		}

		results, err := ev.Downstream(ctx, queries)
		if err != nil {
			return nil, err
		}

		xs := make([]StepEvaluator, 0, len(queries))
		for _, res := range results {
			// TODO(karsten): validate type or move into NewResultStepEvaluator.
			stepper := NewTDigestMatrixStepEvaluator(res.Data.(QuantileSketchMatrix), params)
			xs = append(xs, stepper)
		}

		inner := NewTDigestMergeStepEvaluator(xs)

		return NewTDigestVectorStepEvaluator(inner, *e.quantile), nil

	default:
		return ev.defaultEvaluator.NewStepEvaluator(ctx, nextEvFactory, e, params)
	}
}

// NewIterator returns the iter.EntryIterator for a given LogSelectorExpr
func (ev *DownstreamEvaluator) NewIterator(
	ctx context.Context,
	expr syntax.LogSelectorExpr,
	params Params,
) (iter.EntryIterator, error) {
	switch e := expr.(type) {
	case DownstreamLogSelectorExpr:
		// downstream to a querier
		var shards Shards
		if e.shard != nil {
			shards = append(shards, *e.shard)
		}
		results, err := ev.Downstream(ctx, []DownstreamQuery{{
			Expr:   e.LogSelectorExpr,
			Params: params,
			Shards: shards,
		}})
		if err != nil {
			return nil, err
		}
		return ResultIterator(results[0], params)

	case *ConcatLogSelectorExpr:
		cur := e
		var queries []DownstreamQuery
		for cur != nil {
			qry := DownstreamQuery{
				Expr:   cur.DownstreamLogSelectorExpr.LogSelectorExpr,
				Params: params,
			}
			if shard := cur.DownstreamLogSelectorExpr.shard; shard != nil {
				qry.Shards = Shards{*shard}
			}
			queries = append(queries, qry)
			cur = cur.next
		}

		results, err := ev.Downstream(ctx, queries)
		if err != nil {
			return nil, err
		}

		xs := make([]iter.EntryIterator, 0, len(results))
		for i, res := range results {
			iter, err := ResultIterator(res, params)
			if err != nil {
				level.Warn(util_log.Logger).Log(
					"msg", "could not extract Iterator",
					"err", err,
					"expr", queries[i].Expr.String(),
				)
			}
			xs = append(xs, iter)
		}

		return iter.NewSortEntryIterator(xs, params.Direction()), nil

	default:
		return nil, EvaluatorUnsupportedType(expr, ev)
	}
}

type ConcatStepEvaluator struct {
	evaluators []StepEvaluator
}

// NewConcatStepEvaluator joins multiple StepEvaluators.
// Contract: They must be of identical start, end, and step values.
func NewConcatStepEvaluator(evaluators []StepEvaluator) *ConcatStepEvaluator {
	return &ConcatStepEvaluator{evaluators}
}

func (e *ConcatStepEvaluator) Next() (bool, int64, StepResult) {
	var (
		cur StepResult
		ok  bool
		ts  int64
	)
<<<<<<< HEAD
	vec := PromVec{}
	for _, eval := range e.evaluators {
		ok, ts, cur = eval.Next()
		if ok {
			vec = append(vec, cur.PromVec()...)
=======
	vec := SampleVector{}
	for _, eval := range e.evaluators {
		ok, ts, cur = eval.Next()
		if ok {
			vec = append(vec, cur.SampleVector()...)
>>>>>>> 81fae24c
		}
	}
	return ok, ts, vec
}

func (e *ConcatStepEvaluator) Close() (lastErr error) {
	for _, eval := range e.evaluators {
		if err := eval.Close(); err != nil {
			lastErr = err
		}
	}
	return lastErr
}

func (e *ConcatStepEvaluator) Error() error {
	var errs []error
	for _, eval := range e.evaluators {
		if err := eval.Error(); err != nil {
			errs = append(errs, err)
		}
	}
	switch len(errs) {
	case 0:
		return nil
	case 1:
		return errs[0]
	default:
		return util.MultiError(errs)
	}
}

// NewResultStepEvaluator coerces a downstream vector or matrix into a StepEvaluator
func NewResultStepEvaluator(res logqlmodel.Result, params Params) (StepEvaluator, error) {
	var (
		start = params.Start()
		end   = params.End()
		step  = params.Step()
	)

	switch data := res.Data.(type) {
	case promql.Vector:
		return NewVectorStepEvaluator(start, data), nil
	case promql.Matrix:
		return NewMatrixStepEvaluator(start, end, step, data), nil
	default:
		return nil, fmt.Errorf("unexpected type (%s) uncoercible to StepEvaluator", data.Type())
	}
}

// ResultIterator coerces a downstream streams result into an iter.EntryIterator
func ResultIterator(res logqlmodel.Result, params Params) (iter.EntryIterator, error) {
	streams, ok := res.Data.(logqlmodel.Streams)
	if !ok {
		return nil, fmt.Errorf("unexpected type (%s) for ResultIterator; expected %s", res.Data.Type(), logqlmodel.ValueTypeStreams)
	}
	return iter.NewStreamsIterator(streams, params.Direction()), nil
}<|MERGE_RESOLUTION|>--- conflicted
+++ resolved
@@ -475,19 +475,11 @@
 		ok  bool
 		ts  int64
 	)
-<<<<<<< HEAD
-	vec := PromVec{}
-	for _, eval := range e.evaluators {
-		ok, ts, cur = eval.Next()
-		if ok {
-			vec = append(vec, cur.PromVec()...)
-=======
 	vec := SampleVector{}
 	for _, eval := range e.evaluators {
 		ok, ts, cur = eval.Next()
 		if ok {
 			vec = append(vec, cur.SampleVector()...)
->>>>>>> 81fae24c
 		}
 	}
 	return ok, ts, vec
