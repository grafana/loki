package logql

import (
	"time"

	"github.com/prometheus/prometheus/promql"
)

// MatrixStepEvaluator exposes a promql.Matrix as a StepEvaluator.
// Ensure that the resulting StepEvaluator maintains
// the same shape that the parameters expect. For example,
// it's possible that a downstream query returns matches no
// log streams and thus returns an empty matrix.
// However, we still need to ensure that it can be merged effectively
// with another leg that may match series.
// Therefore, we determine our steps from the parameters
// and not the underlying Matrix.
type MatrixStepEvaluator struct {
	start, end, ts time.Time
	step           time.Duration
	m              promql.Matrix
}

func NewMatrixStepEvaluator(start, end time.Time, step time.Duration, m promql.Matrix) *MatrixStepEvaluator {
	return &MatrixStepEvaluator{
		start: start,
		end:   end,
		ts:    start.Add(-step), // will be corrected on first Next() call
		step:  step,
		m:     m,
	}
}

func (m *MatrixStepEvaluator) Next() (bool, int64, StepResult) {
	m.ts = m.ts.Add(m.step)
	if m.ts.After(m.end) {
		return false, 0, nil
	}

	ts := m.ts.UnixNano() / int64(time.Millisecond)
	vec := make(promql.Vector, 0, len(m.m))

	for i, series := range m.m {
		ln := len(series.Floats)

		if ln == 0 || series.Floats[0].T != ts {
			continue
		}

		vec = append(vec, promql.Sample{
			Metric: series.Metric,
			T:      series.Floats[0].T,
			F:      series.Floats[0].F,
		})
		m.m[i].Floats = m.m[i].Floats[1:]
	}

<<<<<<< HEAD
	return true, ts, PromVec(vec)
=======
	return true, ts, SampleVector(vec)
>>>>>>> 81fae24c
}

func (m *MatrixStepEvaluator) Close() error { return nil }

func (m *MatrixStepEvaluator) Error() error { return nil }<|MERGE_RESOLUTION|>--- conflicted
+++ resolved
@@ -55,11 +55,7 @@
 		m.m[i].Floats = m.m[i].Floats[1:]
 	}
 
-<<<<<<< HEAD
-	return true, ts, PromVec(vec)
-=======
 	return true, ts, SampleVector(vec)
->>>>>>> 81fae24c
 }
 
 func (m *MatrixStepEvaluator) Close() error { return nil }
