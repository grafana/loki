--- conflicted
+++ resolved
@@ -106,11 +106,8 @@
 		return ev.rangeAggEvaluator(ctx, e, q)
 	case *binOpExpr:
 		return ev.binOpEvaluator(ctx, e, q)
-<<<<<<< HEAD
 	case *literalExpr: // this is only called when a singleton is the root node
 		return singletonEvaluator(e, q)
-=======
->>>>>>> 6bbb61eb
 
 	default:
 		return nil, errors.Errorf("unexpected type (%T): %v", e, e)
@@ -348,7 +345,6 @@
 	expr *binOpExpr,
 	q Params,
 ) (StepEvaluator, error) {
-<<<<<<< HEAD
 	// first check if either side is a literal
 	leftLit, lOk := expr.SampleExpr.(*literalExpr)
 	rightLit, rOk := expr.RHS.(*literalExpr)
@@ -379,8 +375,6 @@
 	}
 
 	// we have two non literal legs
-=======
->>>>>>> 6bbb61eb
 	lhs, err := ev.Evaluator(ctx, expr.SampleExpr, q)
 	if err != nil {
 		return nil, err
@@ -545,8 +539,6 @@
 			return &res
 		}
 
-<<<<<<< HEAD
-=======
 	case OpTypePow:
 		merger = func(left, right *promql.Sample) *promql.Sample {
 			if left == nil || right == nil {
@@ -561,14 +553,12 @@
 			return &res
 		}
 
->>>>>>> 6bbb61eb
 	default:
 		panic(errors.Errorf("should never happen: unexpected operation: (%s)", op))
 	}
 
 	return merger(left, right)
 
-<<<<<<< HEAD
 }
 
 // Reduces a binary operation expression. A binop is reducable if both of its legs are literal expressions.
@@ -642,6 +632,4 @@
 		nil,
 	)
 
-=======
->>>>>>> 6bbb61eb
 }