package logql

import (
	"container/heap"
	"context"
	"fmt"
	"math"
	"sort"
	"time"

	"github.com/pkg/errors"
	"github.com/prometheus/prometheus/pkg/labels"
	"github.com/prometheus/prometheus/promql"

	"github.com/grafana/loki/pkg/iter"
	"github.com/grafana/loki/pkg/logproto"
	"github.com/grafana/loki/pkg/logql/log"
)

type QueryRangeType string

var (
	InstantType QueryRangeType = "instant"
	RangeType   QueryRangeType = "range"
)

// Params details the parameters associated with a loki request
type Params interface {
	Query() string
	Start() time.Time
	End() time.Time
	Step() time.Duration
	Interval() time.Duration
	Limit() uint32
	Direction() logproto.Direction
	Shards() []string
}

func NewLiteralParams(
	qs string,
	start, end time.Time,
	step, interval time.Duration,
	direction logproto.Direction,
	limit uint32,
	shards []string,
) LiteralParams {
	return LiteralParams{
		qs:        qs,
		start:     start,
		end:       end,
		step:      step,
		interval:  interval,
		direction: direction,
		limit:     limit,
		shards:    shards,
	}
}

// LiteralParams impls Params
type LiteralParams struct {
	qs         string
	start, end time.Time
	step       time.Duration
	interval   time.Duration
	direction  logproto.Direction
	limit      uint32
	shards     []string
}

func (p LiteralParams) Copy() LiteralParams { return p }

// String impls Params
func (p LiteralParams) Query() string { return p.qs }

// Start impls Params
func (p LiteralParams) Start() time.Time { return p.start }

// End impls Params
func (p LiteralParams) End() time.Time { return p.end }

// Step impls Params
func (p LiteralParams) Step() time.Duration { return p.step }

// Interval impls Params
func (p LiteralParams) Interval() time.Duration { return p.interval }

// Limit impls Params
func (p LiteralParams) Limit() uint32 { return p.limit }

// Direction impls Params
func (p LiteralParams) Direction() logproto.Direction { return p.direction }

// Shards impls Params
func (p LiteralParams) Shards() []string { return p.shards }

// GetRangeType returns whether a query is an instant query or range query
func GetRangeType(q Params) QueryRangeType {
	if q.Start() == q.End() && q.Step() == 0 {
		return InstantType
	}
	return RangeType
}

// Evaluator is an interface for iterating over data at different nodes in the AST
type Evaluator interface {
	SampleEvaluator
	EntryEvaluator
}

type SampleEvaluator interface {
	// StepEvaluator returns a StepEvaluator for a given SampleExpr. It's explicitly passed another StepEvaluator// in order to enable arbitrary computation of embedded expressions. This allows more modular & extensible
	// StepEvaluator implementations which can be composed.
	StepEvaluator(ctx context.Context, nextEvaluator SampleEvaluator, expr SampleExpr, p Params) (StepEvaluator, error)
}

type SampleEvaluatorFunc func(ctx context.Context, nextEvaluator SampleEvaluator, expr SampleExpr, p Params) (StepEvaluator, error)

func (s SampleEvaluatorFunc) StepEvaluator(ctx context.Context, nextEvaluator SampleEvaluator, expr SampleExpr, p Params) (StepEvaluator, error) {
	return s(ctx, nextEvaluator, expr, p)
}

type EntryEvaluator interface {
	// Iterator returns the iter.EntryIterator for a given LogSelectorExpr
	Iterator(context.Context, LogSelectorExpr, Params) (iter.EntryIterator, error)
}

// EvaluatorUnsupportedType is a helper for signaling that an evaluator does not support an Expr type
func EvaluatorUnsupportedType(expr Expr, ev Evaluator) error {
	return errors.Errorf("unexpected expr type (%T) for Evaluator type (%T) ", expr, ev)
}

type DefaultEvaluator struct {
	maxLookBackPeriod time.Duration
	querier           Querier
}

// NewDefaultEvaluator constructs a DefaultEvaluator
func NewDefaultEvaluator(querier Querier, maxLookBackPeriod time.Duration) *DefaultEvaluator {
	return &DefaultEvaluator{
		querier:           querier,
		maxLookBackPeriod: maxLookBackPeriod,
	}

}

func (ev *DefaultEvaluator) Iterator(ctx context.Context, expr LogSelectorExpr, q Params) (iter.EntryIterator, error) {
	params := SelectLogParams{
		QueryRequest: &logproto.QueryRequest{
			Start:     q.Start(),
			End:       q.End(),
			Limit:     q.Limit(),
			Direction: q.Direction(),
			Selector:  expr.String(),
			Shards:    q.Shards(),
		},
	}

	if GetRangeType(q) == InstantType {
		params.Start = params.Start.Add(-ev.maxLookBackPeriod)
	}

	return ev.querier.SelectLogs(ctx, params)

}

func (ev *DefaultEvaluator) StepEvaluator(
	ctx context.Context,
	nextEv SampleEvaluator,
	expr SampleExpr,
	q Params,
) (StepEvaluator, error) {
	switch e := expr.(type) {
	case *vectorAggregationExpr:
		if rangExpr, ok := e.left.(*rangeAggregationExpr); ok && e.operation == OpTypeSum {
			// if range expression is wrapped with a vector expression
			// we should send the vector expression for allowing reducing labels at the source.
			nextEv = SampleEvaluatorFunc(func(ctx context.Context, nextEvaluator SampleEvaluator, expr SampleExpr, p Params) (StepEvaluator, error) {
				it, err := ev.querier.SelectSamples(ctx, SelectSampleParams{
					&logproto.SampleQueryRequest{
						Start:    q.Start().Add(-rangExpr.left.interval),
						End:      q.End(),
						Selector: e.String(), // intentionally send the the vector for reducing labels.
						Shards:   q.Shards(),
					},
				})
				if err != nil {
					return nil, err
				}
				return rangeAggEvaluator(iter.NewPeekingSampleIterator(it), rangExpr, q)
			})

		}
		return vectorAggEvaluator(ctx, nextEv, e, q)
	case *rangeAggregationExpr:
		it, err := ev.querier.SelectSamples(ctx, SelectSampleParams{
			&logproto.SampleQueryRequest{
				Start:    q.Start().Add(-e.left.interval),
				End:      q.End(),
				Selector: expr.String(),
				Shards:   q.Shards(),
			},
		})
		if err != nil {
			return nil, err
		}
		return rangeAggEvaluator(iter.NewPeekingSampleIterator(it), e, q)
	case *binOpExpr:
		return binOpStepEvaluator(ctx, nextEv, e, q)
	case *labelReplaceExpr:
		return labelReplaceEvaluator(ctx, nextEv, e, q)
	default:
		return nil, EvaluatorUnsupportedType(e, ev)
	}
}

func vectorAggEvaluator(
	ctx context.Context,
	ev SampleEvaluator,
	expr *vectorAggregationExpr,
	q Params,
) (StepEvaluator, error) {
	nextEvaluator, err := ev.StepEvaluator(ctx, ev, expr.left, q)
	if err != nil {
		return nil, err
	}
	lb := labels.NewBuilder(nil)
	buf := make([]byte, 0, 1024)
	sort.Strings(expr.grouping.groups)
	return newStepEvaluator(func() (bool, int64, promql.Vector) {
		next, ts, vec := nextEvaluator.Next()

		if !next {
			return false, 0, promql.Vector{}
		}
		result := map[uint64]*groupedAggregation{}
		if expr.operation == OpTypeTopK || expr.operation == OpTypeBottomK {
			if expr.params < 1 {
				return next, ts, promql.Vector{}
			}

		}
		for _, s := range vec {
			metric := s.Metric

			var (
				groupingKey uint64
			)
			if expr.grouping.without {
				groupingKey, buf = metric.HashWithoutLabels(buf, expr.grouping.groups...)
			} else {
				groupingKey, buf = metric.HashForLabels(buf, expr.grouping.groups...)
			}
			group, ok := result[groupingKey]
			// Add a new group if it doesn't exist.
			if !ok {
				var m labels.Labels

				if expr.grouping.without {
					lb.Reset(metric)
					lb.Del(expr.grouping.groups...)
					lb.Del(labels.MetricName)
					m = lb.Labels()
				} else {
					m = make(labels.Labels, 0, len(expr.grouping.groups))
					for _, l := range metric {
						for _, n := range expr.grouping.groups {
							if l.Name == n {
								m = append(m, l)
								break
							}
						}
					}
					sort.Sort(m)
				}
				result[groupingKey] = &groupedAggregation{
					labels:     m,
					value:      s.V,
					mean:       s.V,
					groupCount: 1,
				}

				inputVecLen := len(vec)
				resultSize := expr.params
				if expr.params > inputVecLen {
					resultSize = inputVecLen
				}
				if expr.operation == OpTypeStdvar || expr.operation == OpTypeStddev {
					result[groupingKey].value = 0.0
				} else if expr.operation == OpTypeTopK {
					result[groupingKey].heap = make(vectorByValueHeap, 0, resultSize)
					heap.Push(&result[groupingKey].heap, &promql.Sample{
						Point:  promql.Point{V: s.V},
						Metric: s.Metric,
					})
				} else if expr.operation == OpTypeBottomK {
					result[groupingKey].reverseHeap = make(vectorByReverseValueHeap, 0, resultSize)
					heap.Push(&result[groupingKey].reverseHeap, &promql.Sample{
						Point:  promql.Point{V: s.V},
						Metric: s.Metric,
					})
				}
				continue
			}
			switch expr.operation {
			case OpTypeSum:
				group.value += s.V

			case OpTypeAvg:
				group.groupCount++
				group.mean += (s.V - group.mean) / float64(group.groupCount)

			case OpTypeMax:
				if group.value < s.V || math.IsNaN(group.value) {
					group.value = s.V
				}

			case OpTypeMin:
				if group.value > s.V || math.IsNaN(group.value) {
					group.value = s.V
				}

			case OpTypeCount:
				group.groupCount++

			case OpTypeStddev, OpTypeStdvar:
				group.groupCount++
				delta := s.V - group.mean
				group.mean += delta / float64(group.groupCount)
				group.value += delta * (s.V - group.mean)

			case OpTypeTopK:
				if len(group.heap) < expr.params || group.heap[0].V < s.V || math.IsNaN(group.heap[0].V) {
					if len(group.heap) == expr.params {
						heap.Pop(&group.heap)
					}
					heap.Push(&group.heap, &promql.Sample{
						Point:  promql.Point{V: s.V},
						Metric: s.Metric,
					})
				}

			case OpTypeBottomK:
				if len(group.reverseHeap) < expr.params || group.reverseHeap[0].V > s.V || math.IsNaN(group.reverseHeap[0].V) {
					if len(group.reverseHeap) == expr.params {
						heap.Pop(&group.reverseHeap)
					}
					heap.Push(&group.reverseHeap, &promql.Sample{
						Point:  promql.Point{V: s.V},
						Metric: s.Metric,
					})
				}
			default:
				panic(errors.Errorf("expected aggregation operator but got %q", expr.operation))
			}
		}
		vec = vec[:0]
		for _, aggr := range result {
			switch expr.operation {
			case OpTypeAvg:
				aggr.value = aggr.mean

			case OpTypeCount:
				aggr.value = float64(aggr.groupCount)

			case OpTypeStddev:
				aggr.value = math.Sqrt(aggr.value / float64(aggr.groupCount))

			case OpTypeStdvar:
				aggr.value = aggr.value / float64(aggr.groupCount)

			case OpTypeTopK:
				// The heap keeps the lowest value on top, so reverse it.
				sort.Sort(sort.Reverse(aggr.heap))
				for _, v := range aggr.heap {
					vec = append(vec, promql.Sample{
						Metric: v.Metric,
						Point: promql.Point{
							T: ts,
							V: v.V,
						},
					})
				}
				continue // Bypass default append.

			case OpTypeBottomK:
				// The heap keeps the lowest value on top, so reverse it.
				sort.Sort(sort.Reverse(aggr.reverseHeap))
				for _, v := range aggr.reverseHeap {
					vec = append(vec, promql.Sample{
						Metric: v.Metric,
						Point: promql.Point{
							T: ts,
							V: v.V,
						},
					})
				}
				continue // Bypass default append.
			default:
			}
			vec = append(vec, promql.Sample{
				Metric: aggr.labels,
				Point: promql.Point{
					T: ts,
					V: aggr.value,
				},
			})
		}
		return next, ts, vec

	}, nextEvaluator.Close, nextEvaluator.Error)
}

func rangeAggEvaluator(
	it iter.PeekingSampleIterator,
	expr *rangeAggregationExpr,
	q Params,
) (StepEvaluator, error) {
	agg, err := expr.aggregator()
	if err != nil {
		return nil, err
	}
	iter := newRangeVectorIterator(
		it,
		expr.left.interval.Nanoseconds(),
		q.Step().Nanoseconds(),
		q.Start().UnixNano(), q.End().UnixNano(),
	)
	if expr.operation == OpRangeTypeAbsent {
		return &absentRangeVectorEvaluator{
			iter: iter,
			lbs:  absentLabels(expr),
		}, nil
	}
	return &rangeVectorEvaluator{
		iter: iter,
		agg:  agg,
	}, nil
}

type rangeVectorEvaluator struct {
	agg  RangeVectorAggregator
	iter RangeVectorIterator

	err error
}

func (r *rangeVectorEvaluator) Next() (bool, int64, promql.Vector) {
	next := r.iter.Next()
	if !next {
		return false, 0, promql.Vector{}
	}
	ts, vec := r.iter.At(r.agg)
	for _, s := range vec {
		// Errors are not allowed in metrics.
		if s.Metric.Has(log.ErrorLabel) {
			r.err = newPipelineErr(s.Metric)
			return false, 0, promql.Vector{}
		}
	}
	return true, ts, vec
}

func (r rangeVectorEvaluator) Close() error { return r.iter.Close() }

func (r rangeVectorEvaluator) Error() error {
	if r.err != nil {
		return r.err
	}
	return r.iter.Error()
}

type absentRangeVectorEvaluator struct {
	iter RangeVectorIterator
	lbs  labels.Labels

	err error
}

func (r *absentRangeVectorEvaluator) Next() (bool, int64, promql.Vector) {
	next := r.iter.Next()
	if !next {
		return false, 0, promql.Vector{}
	}
	ts, vec := r.iter.At(one)
	for _, s := range vec {
		// Errors are not allowed in metrics.
		if s.Metric.Has(log.ErrorLabel) {
			r.err = newPipelineErr(s.Metric)
			return false, 0, promql.Vector{}
		}
	}
	if len(vec) > 0 {
		return next, ts, promql.Vector{}
	}
	// values are missing.
	return next, ts, promql.Vector{
		promql.Sample{
			Point: promql.Point{
				T: ts,
				V: 1.,
			},
			Metric: r.lbs,
		},
	}
}

func (r absentRangeVectorEvaluator) Close() error { return r.iter.Close() }

func (r absentRangeVectorEvaluator) Error() error {
	if r.err != nil {
		return r.err
	}
	return r.iter.Error()
}

// binOpExpr explicitly does not handle when both legs are literals as
// it makes the type system simpler and these are reduced in mustNewBinOpExpr
func binOpStepEvaluator(
	ctx context.Context,
	ev SampleEvaluator,
	expr *binOpExpr,
	q Params,
) (StepEvaluator, error) {
	// first check if either side is a literal
	leftLit, lOk := expr.SampleExpr.(*literalExpr)
	rightLit, rOk := expr.RHS.(*literalExpr)

	// match a literal expr with all labels in the other leg
	if lOk {
		rhs, err := ev.StepEvaluator(ctx, ev, expr.RHS, q)
		if err != nil {
			return nil, err
		}
		return literalStepEvaluator(
			expr.op,
			leftLit,
			rhs,
			false,
			expr.opts.ReturnBool,
		)
	}
	if rOk {
		lhs, err := ev.StepEvaluator(ctx, ev, expr.SampleExpr, q)
		if err != nil {
			return nil, err
		}
		return literalStepEvaluator(
			expr.op,
			rightLit,
			lhs,
			true,
			expr.opts.ReturnBool,
		)
	}

	// we have two non literal legs
	lhs, err := ev.StepEvaluator(ctx, ev, expr.SampleExpr, q)
	if err != nil {
		return nil, err
	}
	rhs, err := ev.StepEvaluator(ctx, ev, expr.RHS, q)
	if err != nil {
		return nil, err
	}

	return newStepEvaluator(func() (bool, int64, promql.Vector) {
		pairs := map[uint64][2]*promql.Sample{}
		var ts int64

		// populate pairs
		for i, eval := range []StepEvaluator{lhs, rhs} {
			next, timestamp, vec := eval.Next()

			ts = timestamp

			// These should _always_ happen at the same step on each evaluator.
			if !next {
				return next, ts, nil
			}

			for _, sample := range vec {
				// TODO(owen-d): this seems wildly inefficient: we're calculating
				// the hash on each sample & step per evaluator.
				// We seem limited to this approach due to using the StepEvaluator ifc.
				hash := sample.Metric.Hash()
				pair := pairs[hash]
				pair[i] = &promql.Sample{
					Metric: sample.Metric,
					Point:  sample.Point,
				}
				pairs[hash] = pair
			}
		}

		results := make(promql.Vector, 0, len(pairs))
		for _, pair := range pairs {

			// merge
			if merged := mergeBinOp(expr.op, pair[0], pair[1], !expr.opts.ReturnBool, IsComparisonOperator(expr.op)); merged != nil {
				results = append(results, *merged)
			}
		}

		return true, ts, results
	}, func() (lastError error) {
		for _, ev := range []StepEvaluator{lhs, rhs} {
			if err := ev.Close(); err != nil {
				lastError = err
			}
		}
		return lastError
	}, func() error {
		var errs []error
		for _, ev := range []StepEvaluator{lhs, rhs} {
			if err := ev.Error(); err != nil {
				errs = append(errs, err)
			}
		}
		switch len(errs) {
		case 0:
			return nil
		case 1:
			return errs[0]
		default:
			return fmt.Errorf("Multiple errors: %+v", errs)
		}
	})
}

func mergeBinOp(op string, left, right *promql.Sample, filter, isVectorComparison bool) *promql.Sample {
	var merger func(left, right *promql.Sample) *promql.Sample

	switch op {
	case OpTypeOr:
		merger = func(left, right *promql.Sample) *promql.Sample {
			// return the left entry found (prefers left hand side)
			if left != nil {
				return left
			}
			return right
		}

	case OpTypeAnd:
		merger = func(left, right *promql.Sample) *promql.Sample {
			// return left sample if there's a second sample for that label set
			if left != nil && right != nil {
				return left
			}
			return nil
		}

	case OpTypeUnless:
		merger = func(left, right *promql.Sample) *promql.Sample {
			// return left sample if there's not a second sample for that label set
			if right == nil {
				return left
			}
			return nil
		}

	case OpTypeAdd:
		merger = func(left, right *promql.Sample) *promql.Sample {
			if left == nil || right == nil {
				return nil
			}
			res := promql.Sample{
				Metric: left.Metric,
				Point:  left.Point,
			}
			res.Point.V += right.Point.V
			return &res
		}

	case OpTypeSub:
		merger = func(left, right *promql.Sample) *promql.Sample {
			if left == nil || right == nil {
				return nil
			}
			res := promql.Sample{
				Metric: left.Metric,
				Point:  left.Point,
			}
			res.Point.V -= right.Point.V
			return &res
		}

	case OpTypeMul:
		merger = func(left, right *promql.Sample) *promql.Sample {
			if left == nil || right == nil {
				return nil
			}
			res := promql.Sample{
				Metric: left.Metric,
				Point:  left.Point,
			}
			res.Point.V *= right.Point.V
			return &res
		}

	case OpTypeDiv:
		merger = func(left, right *promql.Sample) *promql.Sample {
			if left == nil || right == nil {
				return nil
			}
			res := promql.Sample{
				Metric: left.Metric.Copy(),
				Point:  left.Point,
			}

			// guard against divide by zero
			if right.Point.V == 0 {
				res.Point.V = math.NaN()
			} else {
				res.Point.V /= right.Point.V
			}
			return &res
		}

	case OpTypeMod:
		merger = func(left, right *promql.Sample) *promql.Sample {
			if left == nil || right == nil {
				return nil
			}
			res := promql.Sample{
				Metric: left.Metric,
				Point:  left.Point,
			}
			// guard against divide by zero
			if right.Point.V == 0 {
				res.Point.V = math.NaN()
			} else {
				res.Point.V = math.Mod(res.Point.V, right.Point.V)
			}
			return &res
		}

	case OpTypePow:
		merger = func(left, right *promql.Sample) *promql.Sample {
			if left == nil || right == nil {
				return nil
			}

			res := promql.Sample{
				Metric: left.Metric,
				Point:  left.Point,
			}
			res.Point.V = math.Pow(left.Point.V, right.Point.V)
			return &res
		}

	case OpTypeCmpEQ:
		merger = func(left, right *promql.Sample) *promql.Sample {
			if left == nil || right == nil {
				return nil
			}

			res := &promql.Sample{
				Metric: left.Metric,
				Point:  left.Point,
			}

			val := 0.
			if left.Point.V == right.Point.V {
				val = 1.
			} else if filter {
				return nil
			}
			res.Point.V = val
			return res
		}

	case OpTypeNEQ:
		merger = func(left, right *promql.Sample) *promql.Sample {
			if left == nil || right == nil {
				return nil
			}

			res := &promql.Sample{
				Metric: left.Metric,
				Point:  left.Point,
			}

			val := 0.
			if left.Point.V != right.Point.V {
				val = 1.
			} else if filter {
				return nil
			}
			res.Point.V = val
			return res
		}

	case OpTypeGT:
		merger = func(left, right *promql.Sample) *promql.Sample {
			if left == nil || right == nil {
				return nil
			}

			res := &promql.Sample{
				Metric: left.Metric,
				Point:  left.Point,
			}

			val := 0.
			if left.Point.V > right.Point.V {
				val = 1.
			} else if filter {
				return nil
			}
			res.Point.V = val
			return res
		}

	case OpTypeGTE:
		merger = func(left, right *promql.Sample) *promql.Sample {
			if left == nil || right == nil {
				return nil
			}

			res := &promql.Sample{
				Metric: left.Metric,
				Point:  left.Point,
			}

			val := 0.
			if left.Point.V >= right.Point.V {
				val = 1.
			} else if filter {
				return nil
			}
			res.Point.V = val
			return res
		}

	case OpTypeLT:
		merger = func(left, right *promql.Sample) *promql.Sample {
			if left == nil || right == nil {
				return nil
			}

			res := &promql.Sample{
				Metric: left.Metric,
				Point:  left.Point,
			}

			val := 0.
			if left.Point.V < right.Point.V {
				val = 1.
			} else if filter {
				return nil
			}
			res.Point.V = val
			return res
		}

	case OpTypeLTE:
		merger = func(left, right *promql.Sample) *promql.Sample {
			if left == nil || right == nil {
				return nil
			}

			res := &promql.Sample{
				Metric: left.Metric,
				Point:  left.Point,
			}

			val := 0.
			if left.Point.V <= right.Point.V {
				val = 1.
			} else if filter {
				return nil
			}
			res.Point.V = val
			return res
		}

	default:
		panic(errors.Errorf("should never happen: unexpected operation: (%s)", op))
	}

	res := merger(left, right)
	if !isVectorComparison {
		return res
	}

	if filter {
		// if a filter-enabled vector-wise comparison has returned non-nil,
		// ensure we return the left hand side's value (2) instead of the
		// comparison operator's result (1: the truthy answer)
		if res != nil {
			return left
		}

		// otherwise it's been filtered out
		return res
	}

	// This only leaves vector comparisons which are not filters.
	// If we could not find a match but we have a left node to compare, create an entry with a 0 value.
	// This can occur when we don't find a matching label set in the vectors.
	if res == nil && left != nil && right == nil {
		res = &promql.Sample{
			Metric: left.Metric,
			Point:  left.Point,
		}
		res.Point.V = 0
	}
	return res

}

// literalStepEvaluator merges a literal with a StepEvaluator. Since order matters in
// non commutative operations, inverted should be true when the literalExpr is not the left argument.
func literalStepEvaluator(
	op string,
	lit *literalExpr,
	eval StepEvaluator,
	inverted bool,
	returnBool bool,
) (StepEvaluator, error) {
	return newStepEvaluator(
		func() (bool, int64, promql.Vector) {
			ok, ts, vec := eval.Next()

			results := make(promql.Vector, 0, len(vec))
			for _, sample := range vec {
				literalPoint := promql.Sample{
					Metric: sample.Metric,
					Point:  promql.Point{T: ts, V: lit.value},
				}

				left, right := &literalPoint, &sample
				if inverted {
					left, right = right, left
				}

				if merged := mergeBinOp(
					op,
					left,
					right,
					!returnBool,
					IsComparisonOperator(op),
				); merged != nil {
					results = append(results, *merged)
				}
			}

			return ok, ts, results
		},
		eval.Close,
		eval.Error,
	)
}

<<<<<<< HEAD
// absentLabels guesses labels based on labels matchers of a SampleExpr
// This is to replace missing timeseries during absent_over_time aggregation.
func absentLabels(expr SampleExpr) labels.Labels {
	m := labels.Labels{}

	lm := expr.Selector().Matchers()
	if len(lm) == 0 {
		return m
	}

	empty := []string{}
	for _, ma := range lm {
		if ma.Name == labels.MetricName {
			continue
		}
		if ma.Type == labels.MatchEqual && !m.Has(ma.Name) {
			m = labels.NewBuilder(m).Set(ma.Name, ma.Value).Labels()
		} else {
			empty = append(empty, ma.Name)
		}
	}

	for _, v := range empty {
		m = labels.NewBuilder(m).Del(v).Labels()
	}
	return m
=======
func labelReplaceEvaluator(
	ctx context.Context,
	ev SampleEvaluator,
	expr *labelReplaceExpr,
	q Params,
) (StepEvaluator, error) {
	nextEvaluator, err := ev.StepEvaluator(ctx, ev, expr.left, q)
	if err != nil {
		return nil, err
	}
	buf := make([]byte, 0, 1024)
	var labelCache map[uint64]labels.Labels
	return newStepEvaluator(func() (bool, int64, promql.Vector) {
		next, ts, vec := nextEvaluator.Next()
		if !next {
			return false, 0, promql.Vector{}
		}
		if labelCache == nil {
			labelCache = make(map[uint64]labels.Labels, len(vec))
		}
		var hash uint64
		for i, s := range vec {
			hash, buf = s.Metric.HashWithoutLabels(buf)
			if labels, ok := labelCache[hash]; ok {
				vec[i].Metric = labels
				continue
			}
			src := s.Metric.Get(expr.src)
			indexes := expr.re.FindStringSubmatchIndex(src)
			if indexes == nil {
				// If there is no match, no replacement should take place.
				labelCache[hash] = s.Metric
				continue
			}
			res := expr.re.ExpandString([]byte{}, expr.replacement, src, indexes)

			lb := labels.NewBuilder(s.Metric).Del(expr.dst)
			if len(res) > 0 {
				lb.Set(expr.dst, string(res))
			}
			outLbs := lb.Labels()
			labelCache[hash] = outLbs
			vec[i].Metric = outLbs
		}
		return next, ts, vec
	}, nextEvaluator.Close, nextEvaluator.Error)
>>>>>>> 3f0800dc
}<|MERGE_RESOLUTION|>--- conflicted
+++ resolved
@@ -952,34 +952,6 @@
 	)
 }
 
-<<<<<<< HEAD
-// absentLabels guesses labels based on labels matchers of a SampleExpr
-// This is to replace missing timeseries during absent_over_time aggregation.
-func absentLabels(expr SampleExpr) labels.Labels {
-	m := labels.Labels{}
-
-	lm := expr.Selector().Matchers()
-	if len(lm) == 0 {
-		return m
-	}
-
-	empty := []string{}
-	for _, ma := range lm {
-		if ma.Name == labels.MetricName {
-			continue
-		}
-		if ma.Type == labels.MatchEqual && !m.Has(ma.Name) {
-			m = labels.NewBuilder(m).Set(ma.Name, ma.Value).Labels()
-		} else {
-			empty = append(empty, ma.Name)
-		}
-	}
-
-	for _, v := range empty {
-		m = labels.NewBuilder(m).Del(v).Labels()
-	}
-	return m
-=======
 func labelReplaceEvaluator(
 	ctx context.Context,
 	ev SampleEvaluator,
@@ -1026,5 +998,31 @@
 		}
 		return next, ts, vec
 	}, nextEvaluator.Close, nextEvaluator.Error)
->>>>>>> 3f0800dc
+}
+
+// This is to replace missing timeseries during absent_over_time aggregation.
+func absentLabels(expr SampleExpr) labels.Labels {
+	m := labels.Labels{}
+
+	lm := expr.Selector().Matchers()
+	if len(lm) == 0 {
+		return m
+	}
+
+	empty := []string{}
+	for _, ma := range lm {
+		if ma.Name == labels.MetricName {
+			continue
+		}
+		if ma.Type == labels.MatchEqual && !m.Has(ma.Name) {
+			m = labels.NewBuilder(m).Set(ma.Name, ma.Value).Labels()
+		} else {
+			empty = append(empty, ma.Name)
+		}
+	}
+
+	for _, v := range empty {
+		m = labels.NewBuilder(m).Del(v).Labels()
+	}
+	return m
 }