--- conflicted
+++ resolved
@@ -207,7 +207,6 @@
 		return binOpStepEvaluator(ctx, nextEv, e, q)
 	case *syntax.LabelReplaceExpr:
 		return labelReplaceEvaluator(ctx, nextEv, e, q)
-<<<<<<< HEAD
 	case *syntax.HistogramExpr:
 		it, err := ev.querier.SelectSamples(ctx, SelectSampleParams{
 			&logproto.SampleQueryRequest{
@@ -221,14 +220,12 @@
 			return nil, err
 		}
 		return histogramAggEvaluator(iter.NewPeekingSampleIterator(it), e, q, e.Left.Offset)
-=======
 	case *syntax.VectorExpr:
 		val, err := e.Value()
 		if err != nil {
 			return nil, err
 		}
 		return newVectorIterator(val, q.Step().Nanoseconds(), q.Start().UnixNano(), q.End().UnixNano()), nil
->>>>>>> 88f04beb
 	default:
 		return nil, EvaluatorUnsupportedType(e, ev)
 	}
@@ -436,6 +433,10 @@
 	q Params,
 	o time.Duration,
 ) (StepEvaluator, error) {
+	agg, err := aggregator(expr)
+	if err != nil {
+		return nil, err
+	}
 	iter, err := newRangeVectorIterator(
 		it, expr,
 		expr.Left.Interval.Nanoseconds(),
@@ -458,6 +459,7 @@
 }
 
 type rangeVectorEvaluator struct {
+	agg  BatchRangeVectorAggregator
 	iter RangeVectorIterator
 
 	err error
@@ -468,7 +470,7 @@
 	if !next {
 		return false, 0, promql.Vector{}
 	}
-	ts, vec := r.iter.At()
+	ts, vec := r.iter.At(r.agg)
 	for _, s := range vec {
 		// Errors are not allowed in metrics.
 		if s.Metric.Has(logqlmodel.ErrorLabel) {
@@ -503,8 +505,8 @@
 	o time.Duration,
 ) (StepEvaluator, error) {
 	agg := bucketsOverTime(expr.Buckets.Buckets)
-	iter := newRangeVectorIterator(
-		it,
+	iter, _ := newRangeVectorIterator(
+		it, nil,
 		expr.Left.Interval.Nanoseconds(),
 		q.Step().Nanoseconds(),
 		q.Start().UnixNano(), q.End().UnixNano(), o.Nanoseconds(),
@@ -542,7 +544,7 @@
 }
 
 type absentRangeVectorEvaluator struct {
-	agg  RangeVectorAggregator
+	agg  BatchRangeVectorAggregator
 	iter RangeVectorIterator
 	lbs  labels.Labels
 
@@ -554,11 +556,7 @@
 	if !next {
 		return false, 0, promql.Vector{}
 	}
-<<<<<<< HEAD
 	ts, vec := r.iter.At(r.agg)
-=======
-	ts, vec := r.iter.At()
->>>>>>> 88f04beb
 	for _, s := range vec {
 		// Errors are not allowed in metrics.
 		if s.Metric.Has(logqlmodel.ErrorLabel) {
