package logql

import (
	"container/heap"
	"context"
	"fmt"
	"math"
	"sort"
	"time"

	"github.com/pkg/errors"
	"github.com/prometheus/prometheus/model/labels"
	"github.com/prometheus/prometheus/promql"
	"golang.org/x/sync/errgroup"

	"github.com/grafana/loki/pkg/iter"
	"github.com/grafana/loki/pkg/logproto"
	"github.com/grafana/loki/pkg/logql/syntax"
	"github.com/grafana/loki/pkg/logqlmodel"
	"github.com/grafana/loki/pkg/util"
)

type QueryRangeType string

const trueString = "true"

var (
	InstantType QueryRangeType = "instant"
	RangeType   QueryRangeType = "range"
)

// Params details the parameters associated with a loki request
type Params interface {
	Query() string
	Start() time.Time
	End() time.Time
	Step() time.Duration
	Interval() time.Duration
	Limit() uint32
	Direction() logproto.Direction
	Shards() []string
}

func NewLiteralParams(
	qs string,
	start, end time.Time,
	step, interval time.Duration,
	direction logproto.Direction,
	limit uint32,
	shards []string,
) LiteralParams {
	return LiteralParams{
		qs:        qs,
		start:     start,
		end:       end,
		step:      step,
		interval:  interval,
		direction: direction,
		limit:     limit,
		shards:    shards,
	}
}

// LiteralParams impls Params
type LiteralParams struct {
	qs             string
	start, end     time.Time
	step, interval time.Duration
	direction      logproto.Direction
	limit          uint32
	shards         []string
}

func (p LiteralParams) Copy() LiteralParams { return p }

// String impls Params
func (p LiteralParams) Query() string { return p.qs }

// Start impls Params
func (p LiteralParams) Start() time.Time { return p.start }

// End impls Params
func (p LiteralParams) End() time.Time { return p.end }

// Step impls Params
func (p LiteralParams) Step() time.Duration { return p.step }

// Interval impls Params
func (p LiteralParams) Interval() time.Duration { return p.interval }

// Limit impls Params
func (p LiteralParams) Limit() uint32 { return p.limit }

// Direction impls Params
func (p LiteralParams) Direction() logproto.Direction { return p.direction }

// Shards impls Params
func (p LiteralParams) Shards() []string { return p.shards }

// GetRangeType returns whether a query is an instant query or range query
func GetRangeType(q Params) QueryRangeType {
	if q.Start() == q.End() && q.Step() == 0 {
		return InstantType
	}
	return RangeType
}

// Sortable logql contain sort or sort_desc.
func Sortable(q Params) (bool, error) {
	var sortable bool
	expr, err := syntax.ParseSampleExpr(q.Query())
	if err != nil {
		return false, err
	}
	expr.Walk(func(e interface{}) {
		rangeExpr, ok := e.(*syntax.VectorAggregationExpr)
		if !ok {
			return
		}
		if rangeExpr.Operation == syntax.OpTypeSort || rangeExpr.Operation == syntax.OpTypeSortDesc {
			sortable = true
			return
		}
	})
	return sortable, nil
}

// EvaluatorFactory is an interface for iterating over data at different nodes in the AST
type EvaluatorFactory interface {
	SampleEvaluatorFactory
	EntryEvaluatorFactory
}

type SampleEvaluatorFactory interface {
	// NewStepEvaluator returns a NewStepEvaluator for a given SampleExpr. It's explicitly passed another NewStepEvaluator// in order to enable arbitrary computation of embedded expressions. This allows more modular & extensible
	// NewStepEvaluator implementations which can be composed.
	NewStepEvaluator(ctx context.Context, nextEvaluatorFactory SampleEvaluatorFactory, expr syntax.SampleExpr, p Params) (StepEvaluator, error)
}

type SampleEvaluatorFunc func(ctx context.Context, nextEvaluatorFactory SampleEvaluatorFactory, expr syntax.SampleExpr, p Params) (StepEvaluator, error)

func (s SampleEvaluatorFunc) NewStepEvaluator(ctx context.Context, nextEvaluatorFactory SampleEvaluatorFactory, expr syntax.SampleExpr, p Params) (StepEvaluator, error) {
	return s(ctx, nextEvaluatorFactory, expr, p)
}

type EntryEvaluatorFactory interface {
	// NewIterator returns the iter.EntryIterator for a given LogSelectorExpr
	NewIterator(context.Context, syntax.LogSelectorExpr, Params) (iter.EntryIterator, error)
}

// EvaluatorUnsupportedType is a helper for signaling that an evaluator does not support an Expr type
func EvaluatorUnsupportedType(expr syntax.Expr, ev EvaluatorFactory) error {
	return errors.Errorf("unexpected expr type (%T) for Evaluator type (%T) ", expr, ev)
}

type DefaultEvaluator struct {
	maxLookBackPeriod time.Duration
	querier           Querier
}

// NewDefaultEvaluator constructs a DefaultEvaluator
func NewDefaultEvaluator(querier Querier, maxLookBackPeriod time.Duration) *DefaultEvaluator {
	return &DefaultEvaluator{
		querier:           querier,
		maxLookBackPeriod: maxLookBackPeriod,
	}
}

func (ev *DefaultEvaluator) NewIterator(ctx context.Context, expr syntax.LogSelectorExpr, q Params) (iter.EntryIterator, error) {
	params := SelectLogParams{
		QueryRequest: &logproto.QueryRequest{
			Start:     q.Start(),
			End:       q.End(),
			Limit:     q.Limit(),
			Direction: q.Direction(),
			Selector:  expr.String(),
			Shards:    q.Shards(),
		},
	}

	if GetRangeType(q) == InstantType {
		params.Start = params.Start.Add(-ev.maxLookBackPeriod)
	}

	return ev.querier.SelectLogs(ctx, params)
}

func (ev *DefaultEvaluator) NewStepEvaluator(
	ctx context.Context,
	nextEvFactory SampleEvaluatorFactory,
	expr syntax.SampleExpr,
	q Params,
) (StepEvaluator, error) {
	switch e := expr.(type) {
	case *syntax.VectorAggregationExpr:
		if rangExpr, ok := e.Left.(*syntax.RangeAggregationExpr); ok && e.Operation == syntax.OpTypeSum {
			// if range expression is wrapped with a vector expression
			// we should send the vector expression for allowing reducing labels at the source.
			nextEvFactory = SampleEvaluatorFunc(func(ctx context.Context, _ SampleEvaluatorFactory, _ syntax.SampleExpr, _ Params) (StepEvaluator, error) {
				it, err := ev.querier.SelectSamples(ctx, SelectSampleParams{
					&logproto.SampleQueryRequest{
						Start:    q.Start().Add(-rangExpr.Left.Interval).Add(-rangExpr.Left.Offset),
						End:      q.End().Add(-rangExpr.Left.Offset),
						Selector: e.String(), // intentionally send the vector for reducing labels.
						Shards:   q.Shards(),
					},
				})
				if err != nil {
					return nil, err
				}
				return newRangeAggEvaluator(iter.NewPeekingSampleIterator(it), rangExpr, q, rangExpr.Left.Offset)
			})
		}
		return newVectorAggEvaluator(ctx, nextEvFactory, e, q)
	case *syntax.RangeAggregationExpr:
		it, err := ev.querier.SelectSamples(ctx, SelectSampleParams{
			&logproto.SampleQueryRequest{
				Start:    q.Start().Add(-e.Left.Interval).Add(-e.Left.Offset),
				End:      q.End().Add(-e.Left.Offset),
				Selector: expr.String(),
				Shards:   q.Shards(),
			},
		})
		if err != nil {
			return nil, err
		}
		return newRangeAggEvaluator(iter.NewPeekingSampleIterator(it), e, q, e.Left.Offset)
	case *syntax.BinOpExpr:
		return newBinOpStepEvaluator(ctx, nextEvFactory, e, q)
	case *syntax.LabelReplaceExpr:
		return newLabelReplaceEvaluator(ctx, nextEvFactory, e, q)
	case *syntax.VectorExpr:
		val, err := e.Value()
		if err != nil {
			return nil, err
		}
		return newVectorIterator(val, q.Step().Milliseconds(), q.Start().UnixMilli(), q.End().UnixMilli()), nil
	default:
		return nil, EvaluatorUnsupportedType(e, ev)
	}
}

func newVectorAggEvaluator(
	ctx context.Context,
	evFactory SampleEvaluatorFactory,
	expr *syntax.VectorAggregationExpr,
	q Params,
) (*VectorAggEvaluator, error) {
	if expr.Grouping == nil {
		return nil, errors.Errorf("aggregation operator '%q' without grouping", expr.Operation)
	}
	nextEvaluator, err := evFactory.NewStepEvaluator(ctx, evFactory, expr.Left, q)
	if err != nil {
		return nil, err
	}
	sort.Strings(expr.Grouping.Groups)

	return &VectorAggEvaluator{
		nextEvaluator: nextEvaluator,
		expr:          expr,
		buf:           make([]byte, 0, 1024),
		lb:            labels.NewBuilder(nil),
	}, nil
}

type VectorAggEvaluator struct {
	nextEvaluator StepEvaluator
	expr          *syntax.VectorAggregationExpr
	buf           []byte
	lb            *labels.Builder
}

func (e *VectorAggEvaluator) Next() (bool, int64, StepResult) {
	next, ts, r := e.nextEvaluator.Next()

	if !next {
<<<<<<< HEAD
		return false, 0, PromVec{}
	}
	vec := r.PromVec()
	result := map[uint64]*groupedAggregation{}
	if e.expr.Operation == syntax.OpTypeTopK || e.expr.Operation == syntax.OpTypeBottomK {
		if e.expr.Params < 1 {
			return next, ts, PromVec{}
=======
		return false, 0, SampleVector{}
	}
	vec := r.SampleVector()
	result := map[uint64]*groupedAggregation{}
	if e.expr.Operation == syntax.OpTypeTopK || e.expr.Operation == syntax.OpTypeBottomK {
		if e.expr.Params < 1 {
			return next, ts, SampleVector{}
>>>>>>> 81fae24c
		}
	}
	for _, s := range vec {
		metric := s.Metric

		var groupingKey uint64
		if e.expr.Grouping.Without {
			groupingKey, e.buf = metric.HashWithoutLabels(e.buf, e.expr.Grouping.Groups...)
		} else {
			groupingKey, e.buf = metric.HashForLabels(e.buf, e.expr.Grouping.Groups...)
		}
		group, ok := result[groupingKey]
		// Add a new group if it doesn't exist.
		if !ok {
			var m labels.Labels

			if e.expr.Grouping.Without {
				e.lb.Reset(metric)
				e.lb.Del(e.expr.Grouping.Groups...)
				e.lb.Del(labels.MetricName)
				m = e.lb.Labels()
			} else {
				m = make(labels.Labels, 0, len(e.expr.Grouping.Groups))
				for _, l := range metric {
					for _, n := range e.expr.Grouping.Groups {
						if l.Name == n {
							m = append(m, l)
							break
						}
					}
				}
				sort.Sort(m)
			}
			result[groupingKey] = &groupedAggregation{
				labels:     m,
				value:      s.F,
				mean:       s.F,
				groupCount: 1,
			}

			inputVecLen := len(vec)
			resultSize := e.expr.Params
			if e.expr.Params > inputVecLen {
				resultSize = inputVecLen
			}
			if e.expr.Operation == syntax.OpTypeStdvar || e.expr.Operation == syntax.OpTypeStddev {
				result[groupingKey].value = 0.0
			} else if e.expr.Operation == syntax.OpTypeTopK {
				result[groupingKey].heap = make(vectorByValueHeap, 0, resultSize)
				heap.Push(&result[groupingKey].heap, &promql.Sample{
					F:      s.F,
					Metric: s.Metric,
				})
			} else if e.expr.Operation == syntax.OpTypeBottomK {
				result[groupingKey].reverseHeap = make(vectorByReverseValueHeap, 0, resultSize)
				heap.Push(&result[groupingKey].reverseHeap, &promql.Sample{
					F:      s.F,
					Metric: s.Metric,
				})
			} else if e.expr.Operation == syntax.OpTypeSortDesc {
				result[groupingKey].heap = make(vectorByValueHeap, 0)
				heap.Push(&result[groupingKey].heap, &promql.Sample{
					F:      s.F,
					Metric: s.Metric,
				})
			} else if e.expr.Operation == syntax.OpTypeSort {
				result[groupingKey].reverseHeap = make(vectorByReverseValueHeap, 0)
				heap.Push(&result[groupingKey].reverseHeap, &promql.Sample{
					F:      s.F,
					Metric: s.Metric,
				})
			}
			continue
		}
		switch e.expr.Operation {
		case syntax.OpTypeSum:
			group.value += s.F

		case syntax.OpTypeAvg:
			group.groupCount++
			group.mean += (s.F - group.mean) / float64(group.groupCount)

		case syntax.OpTypeMax:
			if group.value < s.F || math.IsNaN(group.value) {
				group.value = s.F
			}

		case syntax.OpTypeMin:
			if group.value > s.F || math.IsNaN(group.value) {
				group.value = s.F
			}

		case syntax.OpTypeCount:
			group.groupCount++

		case syntax.OpTypeStddev, syntax.OpTypeStdvar:
			group.groupCount++
			delta := s.F - group.mean
			group.mean += delta / float64(group.groupCount)
			group.value += delta * (s.F - group.mean)

		case syntax.OpTypeTopK:
			if len(group.heap) < e.expr.Params || group.heap[0].F < s.F || math.IsNaN(group.heap[0].F) {
				if len(group.heap) == e.expr.Params {
					heap.Pop(&group.heap)
				}
				heap.Push(&group.heap, &promql.Sample{
					F:      s.F,
					Metric: s.Metric,
				})
			}

		case syntax.OpTypeBottomK:
			if len(group.reverseHeap) < e.expr.Params || group.reverseHeap[0].F > s.F || math.IsNaN(group.reverseHeap[0].F) {
				if len(group.reverseHeap) == e.expr.Params {
					heap.Pop(&group.reverseHeap)
				}
				heap.Push(&group.reverseHeap, &promql.Sample{
					F:      s.F,
					Metric: s.Metric,
				})
			}
		case syntax.OpTypeSortDesc:
			heap.Push(&group.heap, &promql.Sample{
				F:      s.F,
				Metric: s.Metric,
			})
		case syntax.OpTypeSort:
			heap.Push(&group.reverseHeap, &promql.Sample{
				F:      s.F,
				Metric: s.Metric,
			})
		default:
			panic(errors.Errorf("expected aggregation operator but got %q", e.expr.Operation))
		}
	}
	vec = vec[:0]
	for _, aggr := range result {
		switch e.expr.Operation {
		case syntax.OpTypeAvg:
			aggr.value = aggr.mean

		case syntax.OpTypeCount:
			aggr.value = float64(aggr.groupCount)

		case syntax.OpTypeStddev:
			aggr.value = math.Sqrt(aggr.value / float64(aggr.groupCount))

		case syntax.OpTypeStdvar:
			aggr.value = aggr.value / float64(aggr.groupCount)

		case syntax.OpTypeTopK, syntax.OpTypeSortDesc:
			// The heap keeps the lowest value on top, so reverse it.
			sort.Sort(sort.Reverse(aggr.heap))
			for _, v := range aggr.heap {
				vec = append(vec, promql.Sample{
					Metric: v.Metric,
					T:      ts,
					F:      v.F,
				})
			}
			continue // Bypass default append.

		case syntax.OpTypeBottomK, syntax.OpTypeSort:
			// The heap keeps the lowest value on top, so reverse it.
			sort.Sort(sort.Reverse(aggr.reverseHeap))
			for _, v := range aggr.reverseHeap {
				vec = append(vec, promql.Sample{
					Metric: v.Metric,
					T:      ts,
					F:      v.F,
				})
			}
			continue // Bypass default append.
		default:
		}
		vec = append(vec, promql.Sample{
			Metric: aggr.labels,
			T:      ts,
			F:      aggr.value,
		})
	}
<<<<<<< HEAD
	return next, ts, PromVec(vec)
=======
	return next, ts, SampleVector(vec)
>>>>>>> 81fae24c
}

func (e *VectorAggEvaluator) Close() error {
	return e.nextEvaluator.Close()
}

func (e *VectorAggEvaluator) Error() error {
	return e.nextEvaluator.Error()
}

func newRangeAggEvaluator(
	it iter.PeekingSampleIterator,
	expr *syntax.RangeAggregationExpr,
	q Params,
	o time.Duration,
) (StepEvaluator, error) {

	iter, err := newRangeVectorIterator(
		it, expr,
		expr.Left.Interval.Nanoseconds(),
		q.Step().Nanoseconds(),
		q.Start().UnixNano(), q.End().UnixNano(), o.Nanoseconds(),
	)
	if err != nil {
		return nil, err
	}
	if expr.Operation == syntax.OpRangeTypeAbsent {
		absentLabels, err := absentLabels(expr)
		if err != nil {
			return nil, err
		}
		return &AbsentRangeVectorEvaluator{
			iter: iter,
			lbs:  absentLabels,
		}, nil
	}
	return &RangeVectorEvaluator{
		iter: iter,
	}, nil
}

type RangeVectorEvaluator struct {
	iter RangeVectorIterator

	err error
}

func (r *RangeVectorEvaluator) Next() (bool, int64, StepResult) {
	next := r.iter.Next()
	if !next {
<<<<<<< HEAD
		return false, 0, PromVec{}
	}
	ts, vec := r.iter.At()
	for _, s := range vec.PromVec() {
		// Errors are not allowed in metrics unless they've been specifically requested.
		if s.Metric.Has(logqlmodel.ErrorLabel) && s.Metric.Get(logqlmodel.PreserveErrorLabel) != trueString {
			r.err = logqlmodel.NewPipelineErr(s.Metric)
			return false, 0, PromVec{}
=======
		return false, 0, SampleVector{}
	}
	ts, vec := r.iter.At()
	for _, s := range vec.SampleVector() {
		// Errors are not allowed in metrics unless they've been specifically requested.
		if s.Metric.Has(logqlmodel.ErrorLabel) && s.Metric.Get(logqlmodel.PreserveErrorLabel) != trueString {
			r.err = logqlmodel.NewPipelineErr(s.Metric)
			return false, 0, SampleVector{}
>>>>>>> 81fae24c
		}
	}
	return true, ts, vec
}

func (r *RangeVectorEvaluator) Close() error { return r.iter.Close() }

func (r *RangeVectorEvaluator) Error() error {
	if r.err != nil {
		return r.err
	}
	return r.iter.Error()
}

type AbsentRangeVectorEvaluator struct {
	iter RangeVectorIterator
	lbs  labels.Labels

	err error
}

func (r *AbsentRangeVectorEvaluator) Next() (bool, int64, StepResult) {
	next := r.iter.Next()
	if !next {
<<<<<<< HEAD
		return false, 0, PromVec{}
	}
	ts, vec := r.iter.At()
	for _, s := range vec.PromVec() {
		// Errors are not allowed in metrics unless they've been specifically requested.
		if s.Metric.Has(logqlmodel.ErrorLabel) && s.Metric.Get(logqlmodel.PreserveErrorLabel) != trueString {
			r.err = logqlmodel.NewPipelineErr(s.Metric)
			return false, 0, PromVec{}
		}
	}
	if len(vec.PromVec()) > 0 {
		return next, ts, PromVec{}
	}
	// values are missing.
	return next, ts, PromVec{
=======
		return false, 0, SampleVector{}
	}
	ts, vec := r.iter.At()
	for _, s := range vec.SampleVector() {
		// Errors are not allowed in metrics unless they've been specifically requested.
		if s.Metric.Has(logqlmodel.ErrorLabel) && s.Metric.Get(logqlmodel.PreserveErrorLabel) != trueString {
			r.err = logqlmodel.NewPipelineErr(s.Metric)
			return false, 0, SampleVector{}
		}
	}
	if len(vec.SampleVector()) > 0 {
		return next, ts, SampleVector{}
	}
	// values are missing.
	return next, ts, SampleVector{
>>>>>>> 81fae24c
		promql.Sample{
			T:      ts,
			F:      1.,
			Metric: r.lbs,
		},
	}
}

func (r AbsentRangeVectorEvaluator) Close() error { return r.iter.Close() }

func (r AbsentRangeVectorEvaluator) Error() error {
	if r.err != nil {
		return r.err
	}
	return r.iter.Error()
}

// binOpExpr explicitly does not handle when both legs are literals as
// it makes the type system simpler and these are reduced in mustNewBinOpExpr
func newBinOpStepEvaluator(
	ctx context.Context,
	evFactory SampleEvaluatorFactory,
	expr *syntax.BinOpExpr,
	q Params,
) (StepEvaluator, error) {
	// first check if either side is a literal
	leftLit, lOk := expr.SampleExpr.(*syntax.LiteralExpr)
	rightLit, rOk := expr.RHS.(*syntax.LiteralExpr)

	// match a literal expr with all labels in the other leg
	if lOk {
		rhs, err := evFactory.NewStepEvaluator(ctx, evFactory, expr.RHS, q)
		if err != nil {
			return nil, err
		}
		return newLiteralStepEvaluator(
			expr.Op,
			leftLit,
			rhs,
			false,
			expr.Opts.ReturnBool,
		)
	}
	if rOk {
		lhs, err := evFactory.NewStepEvaluator(ctx, evFactory, expr.SampleExpr, q)
		if err != nil {
			return nil, err
		}
		return newLiteralStepEvaluator(
			expr.Op,
			rightLit,
			lhs,
			true,
			expr.Opts.ReturnBool,
		)
	}

	var lse, rse StepEvaluator

	ctx, cancel := context.WithCancel(ctx)
	g := errgroup.Group{}

	// We have two non-literal legs,
	// load them in parallel
	g.Go(func() error {
		var err error
		lse, err = evFactory.NewStepEvaluator(ctx, evFactory, expr.SampleExpr, q)
		if err != nil {
			cancel()
		}
		return err
	})
	g.Go(func() error {
		var err error
		rse, err = evFactory.NewStepEvaluator(ctx, evFactory, expr.RHS, q)
		if err != nil {
			cancel()
		}
		return err
	})

	// ensure both sides are loaded before returning the combined evaluator
	if err := g.Wait(); err != nil {
		return nil, err
	}

	return &BinOpStepEvaluator{
		rse:  rse,
		lse:  lse,
		expr: expr,
	}, nil
}

type BinOpStepEvaluator struct {
	rse     StepEvaluator
	lse     StepEvaluator
	expr    *syntax.BinOpExpr
	lastErr error
}

func (e *BinOpStepEvaluator) Next() (bool, int64, StepResult) {
	var (
		ts       int64
		next     bool
		lhs, rhs promql.Vector
		r        StepResult
	)
	next, ts, r = e.rse.Next()
	// These should _always_ happen at the same step on each evaluator.
	if !next {
		return next, ts, nil
	}
<<<<<<< HEAD
	rhs = r.PromVec()
=======
	rhs = r.SampleVector()
>>>>>>> 81fae24c
	// build matching signature for each sample in right vector
	rsigs := make([]uint64, len(rhs))
	for i, sample := range rhs {
		rsigs[i] = matchingSignature(sample, e.expr.Opts)
	}

	next, ts, r = e.lse.Next()
	if !next {
		return next, ts, nil
	}
<<<<<<< HEAD
	lhs = r.PromVec()
=======
	lhs = r.SampleVector()
>>>>>>> 81fae24c
	// build matching signature for each sample in left vector
	lsigs := make([]uint64, len(lhs))
	for i, sample := range lhs {
		lsigs[i] = matchingSignature(sample, e.expr.Opts)
	}

	var results promql.Vector
	switch e.expr.Op {
	case syntax.OpTypeAnd:
		results = vectorAnd(lhs, rhs, lsigs, rsigs)
	case syntax.OpTypeOr:
		results = vectorOr(lhs, rhs, lsigs, rsigs)
	case syntax.OpTypeUnless:
		results = vectorUnless(lhs, rhs, lsigs, rsigs)
	default:
		results, e.lastErr = vectorBinop(e.expr.Op, e.expr.Opts, lhs, rhs, lsigs, rsigs)
	}
<<<<<<< HEAD
	return true, ts, PromVec(results)
=======
	return true, ts, SampleVector(results)
>>>>>>> 81fae24c
}

func (e *BinOpStepEvaluator) Close() (lastError error) {
	for _, ev := range []StepEvaluator{e.lse, e.rse} {
		if err := ev.Close(); err != nil {
			lastError = err
		}
	}
	return lastError
}

func (e *BinOpStepEvaluator) Error() error {
	var errs []error
	if e.lastErr != nil {
		errs = append(errs, e.lastErr)
	}
	for _, ev := range []StepEvaluator{e.lse, e.rse} {
		if err := ev.Error(); err != nil {
			errs = append(errs, err)
		}
	}
	switch len(errs) {
	case 0:
		return nil
	case 1:
		return errs[0]
	default:
		return util.MultiError(errs)
	}
}

func matchingSignature(sample promql.Sample, opts *syntax.BinOpOptions) uint64 {
	if opts == nil || opts.VectorMatching == nil {
		return sample.Metric.Hash()
	} else if opts.VectorMatching.On {
		return labels.NewBuilder(sample.Metric).Keep(opts.VectorMatching.MatchingLabels...).Labels().Hash()
	} else {
		return labels.NewBuilder(sample.Metric).Del(opts.VectorMatching.MatchingLabels...).Labels().Hash()
	}
}

func vectorBinop(op string, opts *syntax.BinOpOptions, lhs, rhs promql.Vector, lsigs, rsigs []uint64) (promql.Vector, error) {
	// handle one-to-one or many-to-one matching
	// for one-to-many, swap
	if opts != nil && opts.VectorMatching.Card == syntax.CardOneToMany {
		lhs, rhs = rhs, lhs
		lsigs, rsigs = rsigs, lsigs
	}
	rightSigs := make(map[uint64]*promql.Sample)
	matchedSigs := make(map[uint64]map[uint64]struct{})
	results := make(promql.Vector, 0)

	// Add all rhs samples to a map, so we can easily find matches later.
	for i, sample := range rhs {
		sig := rsigs[i]
		if rightSigs[sig] != nil {
			side := "right"
			if opts.VectorMatching.Card == syntax.CardOneToMany {
				side = "left"
			}
			return nil, fmt.Errorf("found duplicate series on the %s hand-side"+
				";many-to-many matching not allowed: matching labels must be unique on one side", side)
		}
		rightSigs[sig] = &promql.Sample{
			Metric: sample.Metric,
			T:      sample.T,
			F:      sample.F,
		}
	}

	for i, sample := range lhs {
		ls := &sample
		sig := lsigs[i]
		rs, found := rightSigs[sig] // Look for a match in the rhs Vector.
		if !found {
			continue
		}

		metric := resultMetric(ls.Metric, rs.Metric, opts)
		insertedSigs, exists := matchedSigs[sig]
		filter := true
		if opts != nil {
			if opts.VectorMatching.Card == syntax.CardOneToOne {
				if exists {
					return nil, errors.New("multiple matches for labels: many-to-one matching must be explicit (group_left/group_right)")
				}
				matchedSigs[sig] = nil
			} else {
				insertSig := metric.Hash()
				if !exists {
					insertedSigs = map[uint64]struct{}{}
					matchedSigs[sig] = insertedSigs
				} else if _, duplicate := insertedSigs[insertSig]; duplicate {
					return nil, errors.New("multiple matches for labels: grouping labels must ensure unique matches")
				}
				insertedSigs[insertSig] = struct{}{}
			}
			// merge
			if opts.ReturnBool {
				filter = false
			}
			// swap back before apply binary operator
			if opts.VectorMatching.Card == syntax.CardOneToMany {
				ls, rs = rs, ls
			}
		}
		merged, err := syntax.MergeBinOp(op, ls, rs, filter, syntax.IsComparisonOperator(op))
		if err != nil {
			return nil, err
		}
		if merged != nil {
			// replace with labels specified by expr
			merged.Metric = metric
			results = append(results, *merged)
		}
	}
	return results, nil
}

func vectorAnd(lhs, rhs promql.Vector, lsigs, rsigs []uint64) promql.Vector {
	if len(lhs) == 0 || len(rhs) == 0 {
		return nil // Short-circuit: AND with nothing is nothing.
	}

	rightSigs := make(map[uint64]struct{})
	results := make(promql.Vector, 0)

	for _, sig := range rsigs {
		rightSigs[sig] = struct{}{}
	}
	for i, ls := range lhs {
		if _, ok := rightSigs[lsigs[i]]; ok {
			results = append(results, ls)
		}
	}
	return results
}

func vectorOr(lhs, rhs promql.Vector, lsigs, rsigs []uint64) promql.Vector {
	if len(lhs) == 0 {
		return rhs
	} else if len(rhs) == 0 {
		return lhs
	}

	leftSigs := make(map[uint64]struct{})
	results := make(promql.Vector, 0)

	for i, ls := range lhs {
		leftSigs[lsigs[i]] = struct{}{}
		results = append(results, ls)
	}
	for i, rs := range rhs {
		if _, ok := leftSigs[rsigs[i]]; !ok {
			results = append(results, rs)
		}
	}
	return results
}

func vectorUnless(lhs, rhs promql.Vector, lsigs, rsigs []uint64) promql.Vector {
	if len(lhs) == 0 || len(rhs) == 0 {
		return lhs
	}

	rightSigs := make(map[uint64]struct{})
	results := make(promql.Vector, 0)

	for _, sig := range rsigs {
		rightSigs[sig] = struct{}{}
	}

	for i, ls := range lhs {
		if _, ok := rightSigs[lsigs[i]]; !ok {
			results = append(results, ls)
		}
	}
	return results
}

// resultMetric returns the metric for the given sample(s) based on the Vector
// binary operation and the matching options.
func resultMetric(lhs, rhs labels.Labels, opts *syntax.BinOpOptions) labels.Labels {
	lb := labels.NewBuilder(lhs)

	if opts != nil {
		matching := opts.VectorMatching
		if matching.Card == syntax.CardOneToOne {
			if matching.On {
			Outer:
				for _, l := range lhs {
					for _, n := range matching.MatchingLabels {
						if l.Name == n {
							continue Outer
						}
					}
					lb.Del(l.Name)
				}
			} else {
				lb.Del(matching.MatchingLabels...)
			}
		}
		for _, ln := range matching.Include {
			// Included labels from the `group_x` modifier are taken from the "one"-side.
			if v := rhs.Get(ln); v != "" {
				lb.Set(ln, v)
			} else {
				lb.Del(ln)
			}
		}
	}

	return lb.Labels()
}

// newLiteralStepEvaluator merges a literal with a StepEvaluator. Since order matters in
// non-commutative operations, inverted should be true when the literalExpr is not the left argument.
func newLiteralStepEvaluator(
	op string,
	lit *syntax.LiteralExpr,
	nextEv StepEvaluator,
	inverted bool,
	returnBool bool,
) (*LiteralStepEvaluator, error) {
	val, err := lit.Value()
	if err != nil {
		return nil, err
	}

	return &LiteralStepEvaluator{
		nextEv:     nextEv,
		val:        val,
		inverted:   inverted,
		op:         op,
		returnBool: returnBool,
	}, nil
}

type LiteralStepEvaluator struct {
	nextEv     StepEvaluator
	mergeErr   error
	val        float64
	inverted   bool
	op         string
	returnBool bool
}

func (e *LiteralStepEvaluator) Next() (bool, int64, StepResult) {
	ok, ts, r := e.nextEv.Next()
<<<<<<< HEAD
	vec := r.PromVec()
=======
	vec := r.SampleVector()
>>>>>>> 81fae24c
	results := make(promql.Vector, 0, len(vec))
	for _, sample := range vec {

		literalPoint := promql.Sample{
			Metric: sample.Metric,
			T:      ts,
			F:      e.val,
		}

		left, right := &literalPoint, &sample
		if e.inverted {
			left, right = right, left
		}
		merged, err := syntax.MergeBinOp(
			e.op,
			left,
			right,
			!e.returnBool,
			syntax.IsComparisonOperator(e.op),
		)
		if err != nil {
			e.mergeErr = err
			return false, 0, nil
		}
		if merged != nil {
			results = append(results, *merged)
		}
	}

<<<<<<< HEAD
	return ok, ts, PromVec(results)
=======
	return ok, ts, SampleVector(results)
>>>>>>> 81fae24c
}

func (e *LiteralStepEvaluator) Close() error {
	return e.nextEv.Close()
}

func (e *LiteralStepEvaluator) Error() error {
	if e.mergeErr != nil {
		return e.mergeErr
	}
	return e.nextEv.Error()
}

// VectorIterator return simple vector like (1).
type VectorIterator struct {
	stepMs, endMs, currentMs int64
	val                      float64
}

func newVectorIterator(val float64,
	stepMs, startMs, endMs int64) *VectorIterator {
	if stepMs == 0 {
		stepMs = 1
	}
	return &VectorIterator{
		val:       val,
		stepMs:    stepMs,
		endMs:     endMs,
		currentMs: startMs - stepMs,
	}
}

func (r *VectorIterator) Next() (bool, int64, StepResult) {
	r.currentMs = r.currentMs + r.stepMs
	if r.currentMs > r.endMs {
		return false, 0, nil
	}
	results := make(promql.Vector, 0)
	vectorPoint := promql.Sample{T: r.currentMs, F: r.val}
	results = append(results, vectorPoint)
<<<<<<< HEAD
	return true, r.currentMs, PromVec(results)
=======
	return true, r.currentMs, SampleVector(results)
>>>>>>> 81fae24c
}

func (r *VectorIterator) Close() error {
	return nil
}

func (r *VectorIterator) Error() error {
	return nil
}

// newLabelReplaceEvaluator
func newLabelReplaceEvaluator(
	ctx context.Context,
	evFactory SampleEvaluatorFactory,
	expr *syntax.LabelReplaceExpr,
	q Params,
) (*LabelReplaceEvaluator, error) {
	nextEvaluator, err := evFactory.NewStepEvaluator(ctx, evFactory, expr.Left, q)
	if err != nil {
		return nil, err
	}

	return &LabelReplaceEvaluator{
		nextEvaluator: nextEvaluator,
		expr:          expr,
		buf:           make([]byte, 0, 1024),
	}, nil
}

type LabelReplaceEvaluator struct {
	nextEvaluator StepEvaluator
	labelCache    map[uint64]labels.Labels
	expr          *syntax.LabelReplaceExpr
	buf           []byte
}

func (e *LabelReplaceEvaluator) Next() (bool, int64, StepResult) {
	next, ts, r := e.nextEvaluator.Next()
<<<<<<< HEAD
	vec := r.PromVec()
	if !next {
		return false, 0, PromVec{}
=======
	vec := r.SampleVector()
	if !next {
		return false, 0, SampleVector{}
>>>>>>> 81fae24c
	}
	if e.labelCache == nil {
		e.labelCache = make(map[uint64]labels.Labels, len(vec))
	}
	var hash uint64
	for i, s := range vec {
		hash, e.buf = s.Metric.HashWithoutLabels(e.buf)
		if labels, ok := e.labelCache[hash]; ok {
			vec[i].Metric = labels
			continue
		}
		src := s.Metric.Get(e.expr.Src)
		indexes := e.expr.Re.FindStringSubmatchIndex(src)
		if indexes == nil {
			// If there is no match, no replacement should take place.
			e.labelCache[hash] = s.Metric
			continue
		}
		res := e.expr.Re.ExpandString([]byte{}, e.expr.Replacement, src, indexes)

		lb := labels.NewBuilder(s.Metric).Del(e.expr.Dst)
		if len(res) > 0 {
			lb.Set(e.expr.Dst, string(res))
		}
		outLbs := lb.Labels()
		e.labelCache[hash] = outLbs
		vec[i].Metric = outLbs
	}
<<<<<<< HEAD
	return next, ts, PromVec(vec)
=======
	return next, ts, SampleVector(vec)
>>>>>>> 81fae24c
}

func (e *LabelReplaceEvaluator) Close() error {
	return e.nextEvaluator.Close()
}
func (e *LabelReplaceEvaluator) Error() error {
	return e.nextEvaluator.Error()
}

// This is to replace missing timeseries during absent_over_time aggregation.
func absentLabels(expr syntax.SampleExpr) (labels.Labels, error) {
	m := labels.Labels{}

	selector, err := expr.Selector()
	if err != nil {
		return nil, err
	}
	lm := selector.Matchers()
	if len(lm) == 0 {
		return m, nil
	}

	empty := []string{}
	for _, ma := range lm {
		if ma.Name == labels.MetricName {
			continue
		}
		if ma.Type == labels.MatchEqual && !m.Has(ma.Name) {
			m = labels.NewBuilder(m).Set(ma.Name, ma.Value).Labels()
		} else {
			empty = append(empty, ma.Name)
		}
	}

	for _, v := range empty {
		m = labels.NewBuilder(m).Del(v).Labels()
	}
	return m, nil
}<|MERGE_RESOLUTION|>--- conflicted
+++ resolved
@@ -274,15 +274,6 @@
 	next, ts, r := e.nextEvaluator.Next()
 
 	if !next {
-<<<<<<< HEAD
-		return false, 0, PromVec{}
-	}
-	vec := r.PromVec()
-	result := map[uint64]*groupedAggregation{}
-	if e.expr.Operation == syntax.OpTypeTopK || e.expr.Operation == syntax.OpTypeBottomK {
-		if e.expr.Params < 1 {
-			return next, ts, PromVec{}
-=======
 		return false, 0, SampleVector{}
 	}
 	vec := r.SampleVector()
@@ -290,7 +281,6 @@
 	if e.expr.Operation == syntax.OpTypeTopK || e.expr.Operation == syntax.OpTypeBottomK {
 		if e.expr.Params < 1 {
 			return next, ts, SampleVector{}
->>>>>>> 81fae24c
 		}
 	}
 	for _, s := range vec {
@@ -473,11 +463,7 @@
 			F:      aggr.value,
 		})
 	}
-<<<<<<< HEAD
-	return next, ts, PromVec(vec)
-=======
 	return next, ts, SampleVector(vec)
->>>>>>> 81fae24c
 }
 
 func (e *VectorAggEvaluator) Close() error {
@@ -528,16 +514,6 @@
 func (r *RangeVectorEvaluator) Next() (bool, int64, StepResult) {
 	next := r.iter.Next()
 	if !next {
-<<<<<<< HEAD
-		return false, 0, PromVec{}
-	}
-	ts, vec := r.iter.At()
-	for _, s := range vec.PromVec() {
-		// Errors are not allowed in metrics unless they've been specifically requested.
-		if s.Metric.Has(logqlmodel.ErrorLabel) && s.Metric.Get(logqlmodel.PreserveErrorLabel) != trueString {
-			r.err = logqlmodel.NewPipelineErr(s.Metric)
-			return false, 0, PromVec{}
-=======
 		return false, 0, SampleVector{}
 	}
 	ts, vec := r.iter.At()
@@ -546,7 +522,6 @@
 		if s.Metric.Has(logqlmodel.ErrorLabel) && s.Metric.Get(logqlmodel.PreserveErrorLabel) != trueString {
 			r.err = logqlmodel.NewPipelineErr(s.Metric)
 			return false, 0, SampleVector{}
->>>>>>> 81fae24c
 		}
 	}
 	return true, ts, vec
@@ -571,23 +546,6 @@
 func (r *AbsentRangeVectorEvaluator) Next() (bool, int64, StepResult) {
 	next := r.iter.Next()
 	if !next {
-<<<<<<< HEAD
-		return false, 0, PromVec{}
-	}
-	ts, vec := r.iter.At()
-	for _, s := range vec.PromVec() {
-		// Errors are not allowed in metrics unless they've been specifically requested.
-		if s.Metric.Has(logqlmodel.ErrorLabel) && s.Metric.Get(logqlmodel.PreserveErrorLabel) != trueString {
-			r.err = logqlmodel.NewPipelineErr(s.Metric)
-			return false, 0, PromVec{}
-		}
-	}
-	if len(vec.PromVec()) > 0 {
-		return next, ts, PromVec{}
-	}
-	// values are missing.
-	return next, ts, PromVec{
-=======
 		return false, 0, SampleVector{}
 	}
 	ts, vec := r.iter.At()
@@ -603,7 +561,6 @@
 	}
 	// values are missing.
 	return next, ts, SampleVector{
->>>>>>> 81fae24c
 		promql.Sample{
 			T:      ts,
 			F:      1.,
@@ -716,11 +673,7 @@
 	if !next {
 		return next, ts, nil
 	}
-<<<<<<< HEAD
-	rhs = r.PromVec()
-=======
 	rhs = r.SampleVector()
->>>>>>> 81fae24c
 	// build matching signature for each sample in right vector
 	rsigs := make([]uint64, len(rhs))
 	for i, sample := range rhs {
@@ -731,11 +684,7 @@
 	if !next {
 		return next, ts, nil
 	}
-<<<<<<< HEAD
-	lhs = r.PromVec()
-=======
 	lhs = r.SampleVector()
->>>>>>> 81fae24c
 	// build matching signature for each sample in left vector
 	lsigs := make([]uint64, len(lhs))
 	for i, sample := range lhs {
@@ -753,11 +702,7 @@
 	default:
 		results, e.lastErr = vectorBinop(e.expr.Op, e.expr.Opts, lhs, rhs, lsigs, rsigs)
 	}
-<<<<<<< HEAD
-	return true, ts, PromVec(results)
-=======
 	return true, ts, SampleVector(results)
->>>>>>> 81fae24c
 }
 
 func (e *BinOpStepEvaluator) Close() (lastError error) {
@@ -1007,11 +952,7 @@
 
 func (e *LiteralStepEvaluator) Next() (bool, int64, StepResult) {
 	ok, ts, r := e.nextEv.Next()
-<<<<<<< HEAD
-	vec := r.PromVec()
-=======
 	vec := r.SampleVector()
->>>>>>> 81fae24c
 	results := make(promql.Vector, 0, len(vec))
 	for _, sample := range vec {
 
@@ -1041,11 +982,7 @@
 		}
 	}
 
-<<<<<<< HEAD
-	return ok, ts, PromVec(results)
-=======
 	return ok, ts, SampleVector(results)
->>>>>>> 81fae24c
 }
 
 func (e *LiteralStepEvaluator) Close() error {
@@ -1086,11 +1023,7 @@
 	results := make(promql.Vector, 0)
 	vectorPoint := promql.Sample{T: r.currentMs, F: r.val}
 	results = append(results, vectorPoint)
-<<<<<<< HEAD
-	return true, r.currentMs, PromVec(results)
-=======
 	return true, r.currentMs, SampleVector(results)
->>>>>>> 81fae24c
 }
 
 func (r *VectorIterator) Close() error {
@@ -1129,15 +1062,9 @@
 
 func (e *LabelReplaceEvaluator) Next() (bool, int64, StepResult) {
 	next, ts, r := e.nextEvaluator.Next()
-<<<<<<< HEAD
-	vec := r.PromVec()
-	if !next {
-		return false, 0, PromVec{}
-=======
 	vec := r.SampleVector()
 	if !next {
 		return false, 0, SampleVector{}
->>>>>>> 81fae24c
 	}
 	if e.labelCache == nil {
 		e.labelCache = make(map[uint64]labels.Labels, len(vec))
@@ -1166,11 +1093,7 @@
 		e.labelCache[hash] = outLbs
 		vec[i].Metric = outLbs
 	}
-<<<<<<< HEAD
-	return next, ts, PromVec(vec)
-=======
 	return next, ts, SampleVector(vec)
->>>>>>> 81fae24c
 }
 
 func (e *LabelReplaceEvaluator) Close() error {
