--- conflicted
+++ resolved
@@ -832,249 +832,6 @@
 	return lb.Labels()
 }
 
-<<<<<<< HEAD
-=======
-func mergeBinOp(op string, left, right *promql.Sample, filter, isVectorComparison bool) *promql.Sample {
-	var merger func(left, right *promql.Sample) *promql.Sample
-
-	switch op {
-	case OpTypeAdd:
-		merger = func(left, right *promql.Sample) *promql.Sample {
-			if left == nil || right == nil {
-				return nil
-			}
-			res := promql.Sample{
-				Metric: left.Metric,
-				Point:  left.Point,
-			}
-			res.Point.V += right.Point.V
-			return &res
-		}
-
-	case OpTypeSub:
-		merger = func(left, right *promql.Sample) *promql.Sample {
-			if left == nil || right == nil {
-				return nil
-			}
-			res := promql.Sample{
-				Metric: left.Metric,
-				Point:  left.Point,
-			}
-			res.Point.V -= right.Point.V
-			return &res
-		}
-
-	case OpTypeMul:
-		merger = func(left, right *promql.Sample) *promql.Sample {
-			if left == nil || right == nil {
-				return nil
-			}
-			res := promql.Sample{
-				Metric: left.Metric,
-				Point:  left.Point,
-			}
-			res.Point.V *= right.Point.V
-			return &res
-		}
-
-	case OpTypeDiv:
-		merger = func(left, right *promql.Sample) *promql.Sample {
-			if left == nil || right == nil {
-				return nil
-			}
-			res := promql.Sample{
-				Metric: left.Metric,
-				Point:  left.Point,
-			}
-
-			// guard against divide by zero
-			if right.Point.V == 0 {
-				res.Point.V = math.NaN()
-			} else {
-				res.Point.V /= right.Point.V
-			}
-			return &res
-		}
-
-	case OpTypeMod:
-		merger = func(left, right *promql.Sample) *promql.Sample {
-			if left == nil || right == nil {
-				return nil
-			}
-			res := promql.Sample{
-				Metric: left.Metric,
-				Point:  left.Point,
-			}
-			// guard against divide by zero
-			if right.Point.V == 0 {
-				res.Point.V = math.NaN()
-			} else {
-				res.Point.V = math.Mod(res.Point.V, right.Point.V)
-			}
-			return &res
-		}
-
-	case OpTypePow:
-		merger = func(left, right *promql.Sample) *promql.Sample {
-			if left == nil || right == nil {
-				return nil
-			}
-
-			res := promql.Sample{
-				Metric: left.Metric,
-				Point:  left.Point,
-			}
-			res.Point.V = math.Pow(left.Point.V, right.Point.V)
-			return &res
-		}
-
-	case OpTypeCmpEQ:
-		merger = func(left, right *promql.Sample) *promql.Sample {
-			if left == nil || right == nil {
-				return nil
-			}
-
-			res := &promql.Sample{
-				Metric: left.Metric,
-				Point:  left.Point,
-			}
-
-			val := 0.
-			if left.Point.V == right.Point.V {
-				val = 1.
-			} else if filter {
-				return nil
-			}
-			res.Point.V = val
-			return res
-		}
-
-	case OpTypeNEQ:
-		merger = func(left, right *promql.Sample) *promql.Sample {
-			if left == nil || right == nil {
-				return nil
-			}
-
-			res := &promql.Sample{
-				Metric: left.Metric,
-				Point:  left.Point,
-			}
-
-			val := 0.
-			if left.Point.V != right.Point.V {
-				val = 1.
-			} else if filter {
-				return nil
-			}
-			res.Point.V = val
-			return res
-		}
-
-	case OpTypeGT:
-		merger = func(left, right *promql.Sample) *promql.Sample {
-			if left == nil || right == nil {
-				return nil
-			}
-
-			res := &promql.Sample{
-				Metric: left.Metric,
-				Point:  left.Point,
-			}
-
-			val := 0.
-			if left.Point.V > right.Point.V {
-				val = 1.
-			} else if filter {
-				return nil
-			}
-			res.Point.V = val
-			return res
-		}
-
-	case OpTypeGTE:
-		merger = func(left, right *promql.Sample) *promql.Sample {
-			if left == nil || right == nil {
-				return nil
-			}
-
-			res := &promql.Sample{
-				Metric: left.Metric,
-				Point:  left.Point,
-			}
-
-			val := 0.
-			if left.Point.V >= right.Point.V {
-				val = 1.
-			} else if filter {
-				return nil
-			}
-			res.Point.V = val
-			return res
-		}
-
-	case OpTypeLT:
-		merger = func(left, right *promql.Sample) *promql.Sample {
-			if left == nil || right == nil {
-				return nil
-			}
-
-			res := &promql.Sample{
-				Metric: left.Metric,
-				Point:  left.Point,
-			}
-
-			val := 0.
-			if left.Point.V < right.Point.V {
-				val = 1.
-			} else if filter {
-				return nil
-			}
-			res.Point.V = val
-			return res
-		}
-
-	case OpTypeLTE:
-		merger = func(left, right *promql.Sample) *promql.Sample {
-			if left == nil || right == nil {
-				return nil
-			}
-
-			res := &promql.Sample{
-				Metric: left.Metric,
-				Point:  left.Point,
-			}
-
-			val := 0.
-			if left.Point.V <= right.Point.V {
-				val = 1.
-			} else if filter {
-				return nil
-			}
-			res.Point.V = val
-			return res
-		}
-
-	default:
-		panic(errors.Errorf("should never happen: unexpected operation: (%s)", op))
-	}
-
-	res := merger(left, right)
-	if !isVectorComparison {
-		return res
-	}
-
-	if filter {
-		// if a filter-enabled vector-wise comparison has returned non-nil,
-		// ensure we return the left-hand side's value (2) instead of the
-		// comparison operator's result (1: the truthy answer)
-		if res != nil {
-			return left
-		}
-	}
-	return res
-}
-
->>>>>>> 474adc08
 // literalStepEvaluator merges a literal with a StepEvaluator. Since order matters in
 // non-commutative operations, inverted should be true when the literalExpr is not the left argument.
 func literalStepEvaluator(
