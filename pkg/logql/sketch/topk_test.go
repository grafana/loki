--- conflicted
+++ resolved
@@ -368,7 +368,6 @@
 	require.Equal(t, mCardinality, dCardinality, "hll cardinality estimate was not correct after deserializing and merging")
 }
 
-<<<<<<< HEAD
 func TestTopK_MergeGroupingKeys(t *testing.T) {
 	nStreams := 300
 	k := 1
@@ -448,7 +447,8 @@
 	}
 
 	require.LessOrEqualf(t, mergedMissing, 2, "more than acceptable misses: %d > %d", mergedMissing, 2)
-=======
+}
+
 // Test the accuracy of our topk sketch against zipf distribution datasets.
 // Zipf's law is an empirical law that often holds, approximately, when a list of
 // measured values is sorted in decreasing order. It states that the value of the nth entry is inversely proportional to n.
@@ -461,7 +461,7 @@
 		// v controls the distribution of values along the curve, a greater v
 		// value means there's a large distance between generated values
 		v          float64
-		max        uint64
+		events     uint64
 		k          int
 		maxMissing int
 	}{
@@ -469,84 +469,84 @@
 		{
 			s:          1.01,
 			v:          1.0,
-			max:        1000,
+			events:     1000,
 			k:          100,
 			maxMissing: 13,
 		},
 		{
 			s:          1.01,
 			v:          10.0,
-			max:        1000,
+			events:     1000,
 			k:          100,
 			maxMissing: 14,
 		},
 		{
 			s:          1.01,
 			v:          100.0,
-			max:        1000,
+			events:     1000,
 			k:          100,
 			maxMissing: 14,
 		},
 		{
 			s:          2.0,
 			v:          1.0,
-			max:        1000,
+			events:     1000,
 			k:          100,
 			maxMissing: 14,
 		},
 		{
 			s:          2.0,
 			v:          10.0,
-			max:        1000,
+			events:     1000,
 			k:          100,
 			maxMissing: 13,
 		},
 		{
 			s:          2.0,
 			v:          100.0,
-			max:        1000,
+			events:     1000,
 			k:          100,
 			maxMissing: 14,
 		},
 		{
 			s:          3.0,
 			v:          1.0,
-			max:        10000,
+			events:     10000,
 			k:          100,
 			maxMissing: 7,
 		},
 		{
 			s:          3.0,
 			v:          10.0,
-			max:        1000,
+			events:     1000,
 			k:          100,
 			maxMissing: 13,
 		},
 		{
 			s:          3.0,
 			v:          100.0,
-			max:        1000,
+			events:      1000,
 			k:          100,
 			maxMissing: 14,
 		},
 		{ // somehow this is worse than s 2.0 v 1.0
 			s:          4.0,
 			v:          1.0,
-			max:        1000,
+			events:     1000,
 			k:          100,
 			maxMissing: 39,
 		},
 		{
 			s:          4.0,
 			v:          10.0,
-			max:        1000,
+			events:     1000,
 			k:          100,
 			maxMissing: 14,
 		},
 		{
 			s:          4.0,
 			v:          100.0,
-			max:        1000,
+			events:     1000,
 			k:          100,
 			maxMissing: 14,
 		},
@@ -554,137 +554,117 @@
 		{
 			s:          1.01,
 			v:          1.0,
-			max:        10000,
+			events:     10000,
 			k:          100,
 			maxMissing: 4,
 		},
 		{
 			s:          1.01,
 			v:          10.0,
-			max:        10000,
-			k:          100,
-			maxMissing: 12,
+			events:     10000,
+			k:          100,
+			maxMissing: 13,
 		},
 		{
 			s:          1.01,
 			v:          100.0,
-			max:        10000,
-			k:          100,
-			maxMissing: 34,
+			events:     10000,
+			k:          100,
+			maxMissing: 35,
 		},
 		{
 			s:          2.0,
 			v:          1.0,
-			max:        10000,
+			events:     10000,
 			k:          100,
 			maxMissing: 4,
 		},
 		{
 			s:          2.0,
 			v:          10.0,
-			max:        10000,
+			events:     10000,
 			k:          100,
 			maxMissing: 4,
 		},
 		{
 			s:          2.0,
 			v:          100.0,
-			max:        10000,
+			events:     10000,
 			k:          100,
 			maxMissing: 4,
 		},
 		{ // somehow this is worse than s 2.0 v 1.0
 			s:          3.0,
 			v:          1.0,
-			max:        10000,
-			k:          100,
-			maxMissing: 9,
+			events:     10000,
+			k:          100,
+			maxMissing: 19,
 		},
 		{
 			s:          3.0,
 			v:          10.0,
-			max:        10000,
+			events:     10000,
 			k:          100,
 			maxMissing: 4,
 		},
 		{
 			s:          3.0,
 			v:          100.0,
-			max:        10000,
+			events:        10000,
 			k:          100,
 			maxMissing: 4,
 		},
 		{ // somehow this is worse than s 2.0 v 1.0
 			s:          4.0,
 			v:          1.0,
-			max:        10000,
-			k:          100,
-			maxMissing: 9,
+			events:     10000,
+			k:          100,
+			maxMissing: 20,
 		},
 		{
 			s:          4.0,
 			v:          10.0,
-			max:        10000,
+			events:     10000,
 			k:          100,
 			maxMissing: 4,
 		},
 		{
 			s:          4.0,
 			v:          100.0,
-			max:        10000,
+			events:     10000,
 			k:          100,
 			maxMissing: 4,
 		},
 	}
-	seeds := []int{10, 100, 1000}
+	seeds := []int64{10, 100, 1000}
 
 	for _, tc := range cases {
 		for _, s := range seeds {
-			t.Run(fmt.Sprintf("seed_%d,s_%.2f,v_%.2f,max_%d,k_%d", s, tc.s, tc.v, tc.max, tc.k), func(t *testing.T) {
-				m := make(map[string]uint32)
-				h := MinHeap{}
-				hll := hyperloglog.New16()
+			t.Run(fmt.Sprintf("seed_%d,s_%.2f,v_%.2f,max_%d,k_%d", s, tc.s, tc.v, tc.events, tc.k), func(t *testing.T) {
 				// use a constant source so the results are deterministic:
-				r := rand.New(rand.NewSource(int64(s)))
-				topk, _ := NewCMSTopkForCardinality(nil, tc.k, int(tc.max))
-
-				z := rand.NewZipf(r, tc.s, tc.v, tc.max)
-				for i := 0; uint64(i) < tc.max; i++ {
-					val := z.Uint64()
-					s := strconv.Itoa(i)
-
-					// observe the event into the real topk
-					if m[s] == 0 {
-						hll.Insert([]byte(s))
-					}
-					m[s] = uint32(val)
-					if _, ok := h.Find(s); ok {
-						h.update(s, m[s])
-						continue
-					}
-					if len(h) < tc.k {
-						heap.Push(&h, &node{event: s, count: m[s]})
-						continue
-					}
-					if m[s] > (h.Peek().(*node).count) {
-						heap.Pop(&h)
-						heap.Push(&h, &node{event: s, count: m[s]})
-					}
-
-					// observe the event into a cms topk
-					for j := 0; j < int(val); j++ {
-						topk.Observe(s)
-					}
+				r := rand.New(rand.NewSource(s))
+				topk, _ := NewCMSTopkForCardinality(nil, tc.k, int(tc.events))
+
+				z := rand.NewZipf(r, tc.s, tc.v, tc.events)
+
+				expected := make([]element, 0)
+
+				for i := 0; uint64(i) < tc.events; i++ {
+					count := float64(z.Uint64())
+					event := strconv.Itoa(i)
+
+					topk.Observe(event, count)
+					expected = append(expected, element{event, count})
 				}
-				res := make(TopKResult, 0, len(h))
-				for i := 0; i < len(h); i++ {
-					res = append(res, element{h[i].event, int64(h[i].count)})
-				}
-				sort.Sort(res)
+
+				// Sort descending
+				sort.Slice(expected, func(i, j int) bool {
+					return expected[i].Count > expected[j].Count
+				})
 				missing := 0
 			outer:
-				for _, e := range res {
-					for _, tk := range topk.Topk() {
+				for _, e := range expected[:tc.k] {
+					for _, tk := range topk.TopkForGroupingKey(DefaultGroupKey).Result {
 						if e.Event == tk.Event {
 							continue outer
 						}
@@ -701,95 +681,64 @@
 // Test the accuracy of our topk sketch against normal distribution datasets.
 // we should add in multiplication by a stddev.
 func TestTopkNormalDistribution(t *testing.T) {
+	// use a constant source so the results are deterministic:
+	r := rand.New(rand.NewSource(42))
+
 	cases := []struct {
-		max             uint64
+		events          int
 		k               int
 		expectedMissing int
 	}{
 		{
-			max:             1000,
+			events:          1000,
 			k:               5,
-			expectedMissing: 0,
-		},
-		//{
-		//	max:             100000,
-		//	k:               100,
-		//	expectedMissing: 0,
-		//},
-		//{
-		//	max:             100000,
-		//	k:               100,
-		//	expectedMissing: 4,
-		//},
-		//{
-		//	max:             100000,
-		//	k:               100,
-		//	expectedMissing: 4,
-		//},
-	}
-
-	for i, tc := range cases {
-		m := make(map[string]uint32)
-		h := MinHeap{}
-		hll := hyperloglog.New16()
-		// use a constant source so the results are deterministic:
-		r := rand.New(rand.NewSource(int64(99 + i)))
-		topk, _ := NewCMSTopkForCardinality(nil, tc.k, int(tc.max))
-
-		var s string
-		var val uint32
-		for i := uint64(0); i < tc.max; i++ {
-			//if i%10 == 0 {
-			if i >= 13 {
-				fmt.Println("i: ", i)
-			}
-			//}
-			// will this work properly? it could generate negative values
-			val = uint32(r.NormFloat64())
-			s = strconv.FormatUint(i, 10)
-
-			// observe the event into the real topk
-			if m[s] == 0 {
-				hll.Insert([]byte(s))
-			}
-			m[s] = val
-			if _, ok := h.Find(s); ok {
-				h.update(s, m[s])
-				continue
-			}
-			if len(h) < tc.k {
-				heap.Push(&h, &node{event: s, count: m[s]})
-				continue
-			}
-			if m[s] > (h.Peek().(*node).count) {
-				heap.Pop(&h)
-				heap.Push(&h, &node{event: s, count: m[s]})
-			}
-
-			// observe the event into a cms topk
-			for j := 0; j < int(val); j++ {
-				topk.Observe(s)
-			}
-		}
-		t.Log("topk: ", topk.Topk())
-		res := make(TopKResult, 0, len(h))
-		for i := 0; i < len(h); i++ {
-			res = append(res, element{h[i].event, int64(h[i].count)})
-		}
-		sort.Sort(res)
+			expectedMissing: 1,
+		},
+		{
+			events:          100000,
+			k:               100,
+			expectedMissing: 6,
+		},
+		{
+			events:          100000,
+			k:               100,
+			expectedMissing: 7,
+		},
+		{
+			events:          100000,
+			k:               100,
+			expectedMissing: 6,
+		},
+	}
+
+	for _, tc := range cases {
+		topk, _ := NewCMSTopkForCardinality(nil, tc.k, tc.events)
+
+		expected := make([]element, 0)
+
+		for i := 0; i < tc.events; i++ {
+			event := strconv.Itoa(i)
+			count := r.NormFloat64()
+
+			topk.Observe(event, count)
+
+			expected = append(expected, element{event, count})
+		}
+
+		// Sort descending
+		sort.Slice(expected, func(i, j int) bool {
+			return expected[i].Count > expected[j].Count
+		})
 		missing := 0
 	outer:
-		for _, e := range res {
-			for _, tk := range topk.Topk() {
+		for _, e := range expected[:tc.k] {
+			for _, tk := range topk.TopkForGroupingKey(DefaultGroupKey).Result {
 				if e.Event == tk.Event {
 					continue outer
 				}
 			}
 			missing++
 		}
-		t.Log("heap res: ", res)
-		t.Log("missing: ", missing)
 		assert.LessOrEqualf(t, missing, tc.expectedMissing, "more than expected # of missing elements from topk")
 	}
->>>>>>> 9a3ca308
 }