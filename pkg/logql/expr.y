--- conflicted
+++ resolved
@@ -92,11 +92,7 @@
                   OPEN_PARENTHESIS CLOSE_PARENTHESIS BY WITHOUT COUNT_OVER_TIME RATE SUM AVG MAX MIN COUNT STDDEV STDVAR BOTTOMK TOPK
                   BYTES_OVER_TIME BYTES_RATE BOOL JSON REGEXP LOGFMT PIPE LINE_FMT LABEL_FMT UNWRAP AVG_OVER_TIME SUM_OVER_TIME MIN_OVER_TIME
                   MAX_OVER_TIME STDVAR_OVER_TIME STDDEV_OVER_TIME QUANTILE_OVER_TIME BYTES_CONV DURATION_CONV DURATION_SECONDS_CONV
-<<<<<<< HEAD
-                  FIRST_OVER_TIME LAST_OVER_TIME
-=======
-                  ABSENT_OVER_TIME LABEL_REPLACE
->>>>>>> 322e4bc6
+                  FIRST_OVER_TIME LAST_OVER_TIME ABSENT_OVER_TIME LABEL_REPLACE
 
 // Operators are listed with increasing precedence.
 %left <binOp> OR
@@ -345,12 +341,9 @@
     | STDVAR_OVER_TIME   { $$ = OpRangeTypeStdvar }
     | STDDEV_OVER_TIME   { $$ = OpRangeTypeStddev }
     | QUANTILE_OVER_TIME { $$ = OpRangeTypeQuantile }
-<<<<<<< HEAD
     | FIRST_OVER_TIME    { $$ = OpRangeTypeFirst }
     | LAST_OVER_TIME     { $$ = OpRangeTypeLast }
-=======
     | ABSENT_OVER_TIME   { $$ = OpRangeTypeAbsent }
->>>>>>> 322e4bc6
     ;
 
 
