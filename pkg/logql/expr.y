%{
package logql

import (
  "time"
  "github.com/prometheus/prometheus/pkg/labels"
  "github.com/grafana/loki/pkg/logql/log"

)
%}

%union{
  Expr                    Expr
  Filter                  labels.MatchType
  Grouping                *grouping
  Labels                  []string
  LogExpr                 LogSelectorExpr
  LogRangeExpr            *logRange
  Matcher                 *labels.Matcher
  Matchers                []*labels.Matcher
  RangeAggregationExpr    SampleExpr
  RangeOp                 string
  ConvOp                  string
  Selector                []*labels.Matcher
  VectorAggregationExpr   SampleExpr
  MetricExpr              SampleExpr
  VectorOp                string
  BinOpExpr               SampleExpr
  LabelReplaceExpr        SampleExpr
  binOp                   string
  bytes                   uint64
  str                     string
  duration                time.Duration
  LiteralExpr             *literalExpr
  BinOpModifier           BinOpOptions
  LabelParser             *labelParserExpr
  LineFilters             *lineFilterExpr
  PipelineExpr            MultiStageExpr
  PipelineStage           StageExpr
  BytesFilter             log.LabelFilterer
  NumberFilter            log.LabelFilterer
  DurationFilter          log.LabelFilterer
  LabelFilter             log.LabelFilterer
  UnitFilter              log.LabelFilterer
  LineFormatExpr          *lineFmtExpr
  LabelFormatExpr         *labelFmtExpr
  LabelFormat             log.LabelFmt
  LabelsFormat            []log.LabelFmt
  UnwrapExpr              *unwrapExpr
}

%start root

%type <Expr>                  expr
%type <Filter>                filter
%type <Grouping>              grouping
%type <Labels>                labels
%type <LogExpr>               logExpr
%type <MetricExpr>            metricExpr
%type <LogRangeExpr>          logRangeExpr
%type <Matcher>               matcher
%type <Matchers>              matchers
%type <RangeAggregationExpr>  rangeAggregationExpr
%type <RangeOp>               rangeOp
%type <ConvOp>                convOp
%type <Selector>              selector
%type <VectorAggregationExpr> vectorAggregationExpr
%type <VectorOp>              vectorOp
%type <BinOpExpr>             binOpExpr
%type <LiteralExpr>           literalExpr
%type <LabelReplaceExpr>      labelReplaceExpr
%type <BinOpModifier>         binOpModifier
%type <LabelParser>           labelParser
%type <PipelineExpr>          pipelineExpr
%type <PipelineStage>         pipelineStage
%type <BytesFilter>           bytesFilter
%type <NumberFilter>          numberFilter
%type <DurationFilter>        durationFilter
%type <LabelFilter>           labelFilter
%type <LineFilters>           lineFilters
%type <LineFormatExpr>        lineFormatExpr
%type <LabelFormatExpr>       labelFormatExpr
%type <LabelFormat>           labelFormat
%type <LabelsFormat>          labelsFormat
%type <UnwrapExpr>            unwrapExpr
%type <UnitFilter>            unitFilter

%token <bytes> BYTES
%token <str>      IDENTIFIER STRING NUMBER
%token <duration> DURATION RANGE
%token <val>      MATCHERS LABELS EQ RE NRE OPEN_BRACE CLOSE_BRACE OPEN_BRACKET CLOSE_BRACKET COMMA DOT PIPE_MATCH PIPE_EXACT
                  OPEN_PARENTHESIS CLOSE_PARENTHESIS BY WITHOUT COUNT_OVER_TIME RATE SUM AVG MAX MIN COUNT STDDEV STDVAR BOTTOMK TOPK
                  BYTES_OVER_TIME BYTES_RATE BOOL JSON REGEXP LOGFMT PIPE LINE_FMT LABEL_FMT UNWRAP AVG_OVER_TIME SUM_OVER_TIME MIN_OVER_TIME
                  MAX_OVER_TIME STDVAR_OVER_TIME STDDEV_OVER_TIME QUANTILE_OVER_TIME BYTES_CONV DURATION_CONV DURATION_SECONDS_CONV
<<<<<<< HEAD
                  ABSENT_OVER_TIME
=======
                  LABEL_REPLACE

>>>>>>> 3f0800dc
// Operators are listed with increasing precedence.
%left <binOp> OR
%left <binOp> AND UNLESS
%left <binOp> CMP_EQ NEQ LT LTE GT GTE
%left <binOp> ADD SUB
%left <binOp> MUL DIV MOD
%right <binOp> POW

%%

root: expr { exprlex.(*parser).expr = $1 };

expr:
      logExpr                                      { $$ = $1 }
    | metricExpr                                   { $$ = $1 }
    ;

metricExpr:
      rangeAggregationExpr                          { $$ = $1 }
    | vectorAggregationExpr                         { $$ = $1 }
    | binOpExpr                                     { $$ = $1 }
    | literalExpr                                   { $$ = $1 }
    | labelReplaceExpr                              { $$ = $1 }
    | OPEN_PARENTHESIS metricExpr CLOSE_PARENTHESIS { $$ = $2 }
    ;

logExpr:
      selector                                    { $$ = newMatcherExpr($1)}
    | selector pipelineExpr                       { $$ = newPipelineExpr(newMatcherExpr($1), $2)}
    | OPEN_PARENTHESIS logExpr CLOSE_PARENTHESIS  { $$ = $2 }
    ;

logRangeExpr:
      selector RANGE                                                             { $$ = newLogRange(newMatcherExpr($1), $2, nil) }
    | OPEN_PARENTHESIS selector CLOSE_PARENTHESIS RANGE                          { $$ = newLogRange(newMatcherExpr($2), $4, nil) }
    | selector RANGE unwrapExpr                                                  { $$ = newLogRange(newMatcherExpr($1), $2 , $3) }
    | OPEN_PARENTHESIS selector CLOSE_PARENTHESIS RANGE unwrapExpr               { $$ = newLogRange(newMatcherExpr($2), $4 , $5) }
    | selector unwrapExpr RANGE                                                  { $$ = newLogRange(newMatcherExpr($1), $3, $2 ) }
    | OPEN_PARENTHESIS selector unwrapExpr CLOSE_PARENTHESIS RANGE               { $$ = newLogRange(newMatcherExpr($2), $5, $3 ) }
    | selector pipelineExpr RANGE                                                { $$ = newLogRange(newPipelineExpr(newMatcherExpr($1), $2), $3, nil ) }
    | OPEN_PARENTHESIS selector pipelineExpr CLOSE_PARENTHESIS RANGE             { $$ = newLogRange(newPipelineExpr(newMatcherExpr($2), $3), $5, nil ) }
    | selector pipelineExpr unwrapExpr RANGE                                     { $$ = newLogRange(newPipelineExpr(newMatcherExpr($1), $2), $4, $3) }
    | OPEN_PARENTHESIS selector pipelineExpr unwrapExpr CLOSE_PARENTHESIS RANGE  { $$ = newLogRange(newPipelineExpr(newMatcherExpr($2), $3), $6, $4) }
    | selector RANGE pipelineExpr                                                { $$ = newLogRange(newPipelineExpr(newMatcherExpr($1), $3), $2, nil) }
    | selector RANGE pipelineExpr unwrapExpr                                     { $$ = newLogRange(newPipelineExpr(newMatcherExpr($1), $3), $2, $4 ) }
    | OPEN_PARENTHESIS logRangeExpr CLOSE_PARENTHESIS                            { $$ = $2 }
    | logRangeExpr error
    ;

unwrapExpr:
    PIPE UNWRAP IDENTIFIER                                                   { $$ = newUnwrapExpr($3, "")}
  | PIPE UNWRAP convOp OPEN_PARENTHESIS IDENTIFIER CLOSE_PARENTHESIS         { $$ = newUnwrapExpr($5, $3)}
  | unwrapExpr PIPE labelFilter                                              { $$ = $1.addPostFilter($3) }
  ;

convOp:
    BYTES_CONV              { $$ = OpConvBytes }
  | DURATION_CONV           { $$ = OpConvDuration }
  | DURATION_SECONDS_CONV   { $$ = OpConvDurationSeconds }
  ;

rangeAggregationExpr:
      rangeOp OPEN_PARENTHESIS logRangeExpr CLOSE_PARENTHESIS                        { $$ = newRangeAggregationExpr($3, $1, nil, nil) }
    | rangeOp OPEN_PARENTHESIS NUMBER COMMA logRangeExpr CLOSE_PARENTHESIS           { $$ = newRangeAggregationExpr($5, $1, nil, &$3) }
    | rangeOp OPEN_PARENTHESIS logRangeExpr CLOSE_PARENTHESIS grouping               { $$ = newRangeAggregationExpr($3, $1, $5, nil) }
    | rangeOp OPEN_PARENTHESIS NUMBER COMMA logRangeExpr CLOSE_PARENTHESIS grouping  { $$ = newRangeAggregationExpr($5, $1, $7, &$3) }
    ;

vectorAggregationExpr:
    // Aggregations with 1 argument.
      vectorOp OPEN_PARENTHESIS metricExpr CLOSE_PARENTHESIS                               { $$ = mustNewVectorAggregationExpr($3, $1, nil, nil) }
    | vectorOp grouping OPEN_PARENTHESIS metricExpr CLOSE_PARENTHESIS                      { $$ = mustNewVectorAggregationExpr($4, $1, $2, nil,) }
    | vectorOp OPEN_PARENTHESIS metricExpr CLOSE_PARENTHESIS grouping                      { $$ = mustNewVectorAggregationExpr($3, $1, $5, nil) }
    // Aggregations with 2 arguments.
    | vectorOp OPEN_PARENTHESIS NUMBER COMMA metricExpr CLOSE_PARENTHESIS                 { $$ = mustNewVectorAggregationExpr($5, $1, nil, &$3) }
    | vectorOp OPEN_PARENTHESIS NUMBER COMMA metricExpr CLOSE_PARENTHESIS grouping        { $$ = mustNewVectorAggregationExpr($5, $1, $7, &$3) }
    ;

labelReplaceExpr:
    LABEL_REPLACE OPEN_PARENTHESIS metricExpr COMMA STRING COMMA STRING COMMA STRING COMMA STRING CLOSE_PARENTHESIS
      { $$ = mustNewLabelReplaceExpr($3, $5, $7, $9, $11)}
    ;

filter:
      PIPE_MATCH                       { $$ = labels.MatchRegexp }
    | PIPE_EXACT                       { $$ = labels.MatchEqual }
    | NRE                              { $$ = labels.MatchNotRegexp }
    | NEQ                              { $$ = labels.MatchNotEqual }
    ;

selector:
      OPEN_BRACE matchers CLOSE_BRACE  { $$ = $2 }
    | OPEN_BRACE matchers error        { $$ = $2 }
    | OPEN_BRACE error CLOSE_BRACE     { }
    ;

matchers:
      matcher                          { $$ = []*labels.Matcher{ $1 } }
    | matchers COMMA matcher           { $$ = append($1, $3) }
    ;

matcher:
      IDENTIFIER EQ STRING             { $$ = mustNewMatcher(labels.MatchEqual, $1, $3) }
    | IDENTIFIER NEQ STRING            { $$ = mustNewMatcher(labels.MatchNotEqual, $1, $3) }
    | IDENTIFIER RE STRING             { $$ = mustNewMatcher(labels.MatchRegexp, $1, $3) }
    | IDENTIFIER NRE STRING            { $$ = mustNewMatcher(labels.MatchNotRegexp, $1, $3) }
    ;

pipelineExpr:
      pipelineStage                  { $$ = MultiStageExpr{ $1 } }
    | pipelineExpr pipelineStage     { $$ = append($1, $2)}
    ;

pipelineStage:
   lineFilters                   { $$ = $1 }
  | PIPE labelParser             { $$ = $2 }
  | PIPE labelFilter             { $$ = &labelFilterExpr{LabelFilterer: $2 }}
  | PIPE lineFormatExpr          { $$ = $2 }
  | PIPE labelFormatExpr         { $$ = $2 }
  ;

lineFilters:
    filter STRING                 { $$ = newLineFilterExpr(nil, $1, $2 ) }
  | lineFilters filter STRING     { $$ = newLineFilterExpr($1, $2, $3 ) }

labelParser:
    JSON           { $$ = newLabelParserExpr(OpParserTypeJSON, "") }
  | LOGFMT         { $$ = newLabelParserExpr(OpParserTypeLogfmt, "") }
  | REGEXP STRING  { $$ = newLabelParserExpr(OpParserTypeRegexp, $2) }
  ;

lineFormatExpr: LINE_FMT STRING { $$ = newLineFmtExpr($2) };

labelFormat:
     IDENTIFIER EQ IDENTIFIER { $$ = log.NewRenameLabelFmt($1, $3)}
  |  IDENTIFIER EQ STRING     { $$ = log.NewTemplateLabelFmt($1, $3)}
  ;

labelsFormat:
    labelFormat                    { $$ = []log.LabelFmt{ $1 } }
  | labelsFormat COMMA labelFormat { $$ = append($1, $3) }
  | labelsFormat COMMA error
  ;

labelFormatExpr: LABEL_FMT labelsFormat { $$ = newLabelFmtExpr($2) };

labelFilter:
      matcher                                        { $$ = log.NewStringLabelFilter($1) }
    | unitFilter                                     { $$ = $1 }
    | numberFilter                                   { $$ = $1 }
    | OPEN_PARENTHESIS labelFilter CLOSE_PARENTHESIS { $$ = $2 }
    | labelFilter labelFilter                        { $$ = log.NewAndLabelFilter($1, $2 ) }
    | labelFilter AND labelFilter                    { $$ = log.NewAndLabelFilter($1, $3 ) }
    | labelFilter COMMA labelFilter                  { $$ = log.NewAndLabelFilter($1, $3 ) }
    | labelFilter OR labelFilter                     { $$ = log.NewOrLabelFilter($1, $3 ) }
    ;

unitFilter:
      durationFilter { $$ = $1 }
    | bytesFilter    { $$ = $1 }

durationFilter:
      IDENTIFIER GT DURATION      { $$ = log.NewDurationLabelFilter(log.LabelFilterGreaterThan, $1, $3) }
    | IDENTIFIER GTE DURATION     { $$ = log.NewDurationLabelFilter(log.LabelFilterGreaterThanOrEqual, $1, $3) }
    | IDENTIFIER LT DURATION      { $$ = log.NewDurationLabelFilter(log.LabelFilterLesserThan, $1, $3) }
    | IDENTIFIER LTE DURATION     { $$ = log.NewDurationLabelFilter(log.LabelFilterLesserThanOrEqual, $1, $3) }
    | IDENTIFIER NEQ DURATION     { $$ = log.NewDurationLabelFilter(log.LabelFilterNotEqual, $1, $3) }
    | IDENTIFIER EQ DURATION      { $$ = log.NewDurationLabelFilter(log.LabelFilterEqual, $1, $3) }
    | IDENTIFIER CMP_EQ DURATION  { $$ = log.NewDurationLabelFilter(log.LabelFilterEqual, $1, $3) }
    ;

bytesFilter:
      IDENTIFIER GT BYTES     { $$ = log.NewBytesLabelFilter(log.LabelFilterGreaterThan, $1, $3) }
    | IDENTIFIER GTE BYTES    { $$ = log.NewBytesLabelFilter(log.LabelFilterGreaterThanOrEqual, $1, $3) }
    | IDENTIFIER LT BYTES     { $$ = log.NewBytesLabelFilter(log.LabelFilterLesserThan, $1, $3) }
    | IDENTIFIER LTE BYTES    { $$ = log.NewBytesLabelFilter(log.LabelFilterLesserThanOrEqual, $1, $3) }
    | IDENTIFIER NEQ BYTES    { $$ = log.NewBytesLabelFilter(log.LabelFilterNotEqual, $1, $3) }
    | IDENTIFIER EQ BYTES     { $$ = log.NewBytesLabelFilter(log.LabelFilterEqual, $1, $3) }
    | IDENTIFIER CMP_EQ BYTES { $$ = log.NewBytesLabelFilter(log.LabelFilterEqual, $1, $3) }
    ;

numberFilter:
      IDENTIFIER GT NUMBER      { $$ = log.NewNumericLabelFilter(log.LabelFilterGreaterThan, $1, mustNewFloat($3))}
    | IDENTIFIER GTE NUMBER     { $$ = log.NewNumericLabelFilter(log.LabelFilterGreaterThanOrEqual, $1, mustNewFloat($3))}
    | IDENTIFIER LT NUMBER      { $$ = log.NewNumericLabelFilter(log.LabelFilterLesserThan, $1, mustNewFloat($3))}
    | IDENTIFIER LTE NUMBER     { $$ = log.NewNumericLabelFilter(log.LabelFilterLesserThanOrEqual, $1, mustNewFloat($3))}
    | IDENTIFIER NEQ NUMBER     { $$ = log.NewNumericLabelFilter(log.LabelFilterNotEqual, $1, mustNewFloat($3))}
    | IDENTIFIER EQ NUMBER      { $$ = log.NewNumericLabelFilter(log.LabelFilterEqual, $1, mustNewFloat($3))}
    | IDENTIFIER CMP_EQ NUMBER  { $$ = log.NewNumericLabelFilter(log.LabelFilterEqual, $1, mustNewFloat($3))}
    ;

// TODO(owen-d): add (on,ignoring) clauses to binOpExpr
// Operator precedence only works if each of these is listed separately.
binOpExpr:
         expr OR binOpModifier expr          { $$ = mustNewBinOpExpr("or", $3, $1, $4) }
         | expr AND binOpModifier expr       { $$ = mustNewBinOpExpr("and", $3, $1, $4) }
         | expr UNLESS binOpModifier expr    { $$ = mustNewBinOpExpr("unless", $3, $1, $4) }
         | expr ADD binOpModifier expr       { $$ = mustNewBinOpExpr("+", $3, $1, $4) }
         | expr SUB binOpModifier expr       { $$ = mustNewBinOpExpr("-", $3, $1, $4) }
         | expr MUL binOpModifier expr       { $$ = mustNewBinOpExpr("*", $3, $1, $4) }
         | expr DIV binOpModifier expr       { $$ = mustNewBinOpExpr("/", $3, $1, $4) }
         | expr MOD binOpModifier expr       { $$ = mustNewBinOpExpr("%", $3, $1, $4) }
         | expr POW binOpModifier expr       { $$ = mustNewBinOpExpr("^", $3, $1, $4) }
         | expr CMP_EQ binOpModifier expr    { $$ = mustNewBinOpExpr("==", $3, $1, $4) }
         | expr NEQ binOpModifier expr       { $$ = mustNewBinOpExpr("!=", $3, $1, $4) }
         | expr GT binOpModifier expr        { $$ = mustNewBinOpExpr(">", $3, $1, $4) }
         | expr GTE binOpModifier expr       { $$ = mustNewBinOpExpr(">=", $3, $1, $4) }
         | expr LT binOpModifier expr        { $$ = mustNewBinOpExpr("<", $3, $1, $4) }
         | expr LTE binOpModifier expr       { $$ = mustNewBinOpExpr("<=", $3, $1, $4) }
         ;

binOpModifier:
           { $$ = BinOpOptions{} }
           | BOOL { $$ = BinOpOptions{ ReturnBool: true } }
           ;

literalExpr:
           NUMBER         { $$ = mustNewLiteralExpr( $1, false ) }
           | ADD NUMBER   { $$ = mustNewLiteralExpr( $2, false ) }
           | SUB NUMBER   { $$ = mustNewLiteralExpr( $2, true ) }
           ;

vectorOp:
        SUM     { $$ = OpTypeSum }
      | AVG     { $$ = OpTypeAvg }
      | COUNT   { $$ = OpTypeCount }
      | MAX     { $$ = OpTypeMax }
      | MIN     { $$ = OpTypeMin }
      | STDDEV  { $$ = OpTypeStddev }
      | STDVAR  { $$ = OpTypeStdvar }
      | BOTTOMK { $$ = OpTypeBottomK }
      | TOPK    { $$ = OpTypeTopK }
      ;

rangeOp:
      COUNT_OVER_TIME    { $$ = OpRangeTypeCount }
    | RATE               { $$ = OpRangeTypeRate }
    | BYTES_OVER_TIME    { $$ = OpRangeTypeBytes }
    | BYTES_RATE         { $$ = OpRangeTypeBytesRate }
    | AVG_OVER_TIME      { $$ = OpRangeTypeAvg }
    | SUM_OVER_TIME      { $$ = OpRangeTypeSum }
    | MIN_OVER_TIME      { $$ = OpRangeTypeMin }
    | MAX_OVER_TIME      { $$ = OpRangeTypeMax }
    | STDVAR_OVER_TIME   { $$ = OpRangeTypeStdvar }
    | STDDEV_OVER_TIME   { $$ = OpRangeTypeStddev }
    | QUANTILE_OVER_TIME { $$ = OpRangeTypeQuantile }
    | ABSENT_OVER_TIME   { $$ = OpRangeTypeAbsent }
    ;


labels:
      IDENTIFIER                 { $$ = []string{ $1 } }
    | labels COMMA IDENTIFIER    { $$ = append($1, $3) }
    ;

grouping:
      BY OPEN_PARENTHESIS labels CLOSE_PARENTHESIS        { $$ = &grouping{ without: false , groups: $3 } }
    | WITHOUT OPEN_PARENTHESIS labels CLOSE_PARENTHESIS   { $$ = &grouping{ without: true , groups: $3 } }
    | BY OPEN_PARENTHESIS CLOSE_PARENTHESIS               { $$ = &grouping{ without: false , groups: nil } }
    | WITHOUT OPEN_PARENTHESIS CLOSE_PARENTHESIS          { $$ = &grouping{ without: true , groups: nil } }
    ;
%%<|MERGE_RESOLUTION|>--- conflicted
+++ resolved
@@ -92,12 +92,8 @@
                   OPEN_PARENTHESIS CLOSE_PARENTHESIS BY WITHOUT COUNT_OVER_TIME RATE SUM AVG MAX MIN COUNT STDDEV STDVAR BOTTOMK TOPK
                   BYTES_OVER_TIME BYTES_RATE BOOL JSON REGEXP LOGFMT PIPE LINE_FMT LABEL_FMT UNWRAP AVG_OVER_TIME SUM_OVER_TIME MIN_OVER_TIME
                   MAX_OVER_TIME STDVAR_OVER_TIME STDDEV_OVER_TIME QUANTILE_OVER_TIME BYTES_CONV DURATION_CONV DURATION_SECONDS_CONV
-<<<<<<< HEAD
-                  ABSENT_OVER_TIME
-=======
-                  LABEL_REPLACE
-
->>>>>>> 3f0800dc
+                  ABSENT_OVER_TIME LABEL_REPLACE
+
 // Operators are listed with increasing precedence.
 %left <binOp> OR
 %left <binOp> AND UNLESS
