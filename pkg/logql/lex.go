--- conflicted
+++ resolved
@@ -74,23 +74,21 @@
 	OpRangeTypeStdvar:    STDVAR_OVER_TIME,
 	OpRangeTypeStddev:    STDDEV_OVER_TIME,
 	OpRangeTypeQuantile:  QUANTILE_OVER_TIME,
-<<<<<<< HEAD
 	OpRangeTypeFirst:     FIRST_OVER_TIME,
 	OpRangeTypeLast:      LAST_OVER_TIME,
-=======
 	OpRangeTypeAbsent:    ABSENT_OVER_TIME,
->>>>>>> 322e4bc6
 
 	// vec ops
-	OpTypeSum:     SUM,
-	OpTypeAvg:     AVG,
-	OpTypeMax:     MAX,
-	OpTypeMin:     MIN,
-	OpTypeCount:   COUNT,
-	OpTypeStddev:  STDDEV,
-	OpTypeStdvar:  STDVAR,
-	OpTypeBottomK: BOTTOMK,
-	OpTypeTopK:    TOPK,
+	OpTypeSum:      SUM,
+	OpTypeAvg:      AVG,
+	OpTypeMax:      MAX,
+	OpTypeMin:      MIN,
+	OpTypeCount:    COUNT,
+	OpTypeStddev:   STDDEV,
+	OpTypeStdvar:   STDVAR,
+	OpTypeBottomK:  BOTTOMK,
+	OpTypeTopK:     TOPK,
+	OpLabelReplace: LABEL_REPLACE,
 
 	// conversion Op
 	OpConvBytes:           BYTES_CONV,
@@ -200,7 +198,7 @@
 func tryScanDuration(number string, l *scanner.Scanner) (time.Duration, bool) {
 	var sb strings.Builder
 	sb.WriteString(number)
-	//copy the scanner to avoid advancing it in case it's not a duration.
+	// copy the scanner to avoid advancing it in case it's not a duration.
 	s := *l
 	consumed := 0
 	for r := s.Peek(); r != scanner.EOF && !unicode.IsSpace(r); r = s.Peek() {
@@ -240,7 +238,7 @@
 func tryScanBytes(number string, l *scanner.Scanner) (uint64, bool) {
 	var sb strings.Builder
 	sb.WriteString(number)
-	//copy the scanner to avoid advancing it in case it's not a duration.
+	// copy the scanner to avoid advancing it in case it's not a duration.
 	s := *l
 	consumed := 0
 	for r := s.Peek(); r != scanner.EOF && !unicode.IsSpace(r); r = s.Peek() {
