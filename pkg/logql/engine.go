--- conflicted
+++ resolved
@@ -159,18 +159,13 @@
 	}
 }
 
-<<<<<<< HEAD
-func (ng *Engine) exec(ctx context.Context, q *query) (promql.Value, stats.Result, error) {
-=======
-func (ng *engine) exec(ctx context.Context, q *query) (promql.Value, error) {
->>>>>>> 39c28682
+func (ng *engine) exec(ctx context.Context, q *query) (promql.Value, stats.Result, error) {
 	log, ctx := spanlogger.New(ctx, "Engine.exec")
 	defer log.Finish()
 
 	ctx, cancel := context.WithTimeout(ctx, ng.timeout)
 	defer cancel()
 
-<<<<<<< HEAD
 	// records query statistics
 	var statResult stats.Result
 	ctx = stats.NewContext(ctx)
@@ -180,16 +175,11 @@
 		statResult.Log(level.Debug(log))
 	}()
 
-	if q.qs == "1+1" {
-		if q.isInstant() {
-			return promql.Vector{}, statResult, nil
-=======
 	qs := q.String()
 	// This is a legacy query used for health checking. Not the best practice, but it works.
 	if qs == "1+1" {
 		if IsInstant(q) {
-			return promql.Vector{}, nil
->>>>>>> 39c28682
+			return promql.Vector{}, statResult, nil
 		}
 		return promql.Matrix{}, statResult, nil
 	}
@@ -201,14 +191,8 @@
 
 	switch e := expr.(type) {
 	case SampleExpr:
-<<<<<<< HEAD
-		if err := ng.setupIterators(ctx, e, q); err != nil {
-			return nil, statResult, err
-		}
-		return ng.evalSample(e, q), statResult, nil
-=======
-		return ng.evalSample(ctx, e, q)
->>>>>>> 39c28682
+		value, err := ng.evalSample(ctx, e, q)
+		return value, statResult, err
 
 	case LogSelectorExpr:
 		iter, err := ng.evaluator.Iterator(ctx, e, q)
