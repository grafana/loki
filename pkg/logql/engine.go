--- conflicted
+++ resolved
@@ -350,7 +350,7 @@
 	if stepEvaluator.Error() != nil {
 		return nil, stepEvaluator.Error()
 	}
-<<<<<<< HEAD
+
 	if next && r != nil {
 		switch vec := r.(type) {
 		case SampleVector:
@@ -368,13 +368,10 @@
 
 	seriesIndex := map[uint64]*promql.Series{}
 
-	vec := r.SampleVector()
-=======
 	vec := promql.Vector{}
 	if next {
 		vec = r.SampleVector()
 	}
->>>>>>> 89829065
 
 	// fail fast for the first step or instant query
 	if len(vec) > maxSeries {
