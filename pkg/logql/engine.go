package logql

import (
	"context"
	"sort"
	"time"

	"github.com/go-kit/kit/log/level"

	"github.com/cortexproject/cortex/pkg/util/spanlogger"
	"github.com/prometheus/client_golang/prometheus"
	"github.com/prometheus/client_golang/prometheus/promauto"
	"github.com/prometheus/prometheus/pkg/labels"
	"github.com/prometheus/prometheus/promql"

	"github.com/grafana/loki/pkg/helpers"
	"github.com/grafana/loki/pkg/iter"
	"github.com/grafana/loki/pkg/logproto"
	"github.com/grafana/loki/pkg/logql/stats"
)

var (
	queryTime = promauto.NewHistogramVec(prometheus.HistogramOpts{
		Namespace: "logql",
		Name:      "query_duration_seconds",
		Help:      "LogQL query timings",
		Buckets:   prometheus.DefBuckets,
	}, []string{"query_type"})
	lastEntryMinTime = time.Unix(-100, 0)
)

// ValueTypeStreams promql.ValueType for log streams
const ValueTypeStreams = "streams"

// Streams is promql.Value
type Streams []*logproto.Stream

// Type implements `promql.Value`
func (Streams) Type() promql.ValueType { return ValueTypeStreams }

// String implements `promql.Value`
func (Streams) String() string {
	return ""
}

// Result is the result of a query execution.
type Result struct {
	Data       promql.Value
	Statistics stats.Result
}

// EngineOpts is the list of options to use with the LogQL query engine.
type EngineOpts struct {
	// Timeout for queries execution
	Timeout time.Duration `yaml:"timeout"`
	// MaxLookBackPeriod is the maximum amount of time to look back for log lines.
	// only used for instant log queries.
	MaxLookBackPeriod time.Duration `yaml:"max_look_back_period"`
}

func (opts *EngineOpts) applyDefault() {
	if opts.Timeout == 0 {
		opts.Timeout = 3 * time.Minute
	}
	if opts.MaxLookBackPeriod == 0 {
		opts.MaxLookBackPeriod = 30 * time.Second
	}
}

// Engine interface used to construct queries
type Engine interface {
	NewRangeQuery(qs string, start, end time.Time, step, interval time.Duration, direction logproto.Direction, limit uint32) Query
	NewInstantQuery(qs string, ts time.Time, direction logproto.Direction, limit uint32) Query
}

// engine is the LogQL engine.
type engine struct {
	timeout   time.Duration
	evaluator Evaluator
}

// NewEngine creates a new LogQL engine.
func NewEngine(opts EngineOpts, q Querier) Engine {
	if q == nil {
		panic("nil Querier")
	}

	opts.applyDefault()

	return &engine{
		timeout: opts.Timeout,
		evaluator: &defaultEvaluator{
			querier:           q,
			maxLookBackPeriod: opts.MaxLookBackPeriod,
		},
	}
}

// Query is a LogQL query to be executed.
type Query interface {
	// Exec processes the query.
	Exec(ctx context.Context) (Result, error)
}

type query struct {
	LiteralParams

	ng *engine
}

// Exec Implements `Query`
func (q *query) Exec(ctx context.Context) (Result, error) {
	log, ctx := spanlogger.New(ctx, "Engine.Exec")
	defer log.Finish()

	rangeType := GetRangeType(q)
	timer := prometheus.NewTimer(queryTime.WithLabelValues(string(rangeType)))
	defer timer.ObserveDuration()

	// records query statistics
	var statResult stats.Result
	start := time.Now()
	ctx = stats.NewContext(ctx)

	data, err := q.ng.exec(ctx, q)

	statResult = stats.Snapshot(ctx, time.Since(start))
	statResult.Log(level.Debug(log))

	status := "200"
	if err != nil {
		status = "500"
		if IsParseError(err) {
			status = "400"
		}
	}
	RecordMetrics(ctx, q, status, statResult)

	return Result{
		Data:       data,
		Statistics: statResult,
	}, err
}

// NewRangeQuery creates a new LogQL range query.
func (ng *engine) NewRangeQuery(
	qs string,
	start, end time.Time, step time.Duration, interval time.Duration,
	direction logproto.Direction, limit uint32) Query {
	return &query{
		LiteralParams: LiteralParams{
			qs:        qs,
			start:     start,
			end:       end,
			step:      step,
			interval:  interval,
			direction: direction,
			limit:     limit,
		},
		ng: ng,
	}
}

// NewInstantQuery creates a new LogQL instant query.
func (ng *engine) NewInstantQuery(
	qs string,
	ts time.Time,
	direction logproto.Direction, limit uint32) Query {
	return &query{
		LiteralParams: LiteralParams{
			qs:        qs,
			start:     ts,
			end:       ts,
			step:      0,
			interval:  0,
			direction: direction,
			limit:     limit,
		},
		ng: ng,
	}
}

func (ng *engine) exec(ctx context.Context, q *query) (promql.Value, error) {
	ctx, cancel := context.WithTimeout(ctx, ng.timeout)
	defer cancel()

	qs := q.Query()

	expr, err := ParseExpr(qs)
	if err != nil {
		return nil, err
	}

	switch e := expr.(type) {
	case SampleExpr:
		value, err := ng.evalSample(ctx, e, q)
		return value, err

	case LogSelectorExpr:
		iter, err := ng.evaluator.Iterator(ctx, e, q)
		if err != nil {
			return nil, err
		}
<<<<<<< HEAD
		defer helpers.LogErrorWithContext(ctx, "closing iterator", iter.Close)
		streams, err := readStreams(iter, q.limit)
=======
		defer helpers.LogError("closing iterator", iter.Close)
		streams, err := readStreams(iter, q.limit, q.direction, q.interval)
>>>>>>> c7a1a1fb
		return streams, err
	}

	return nil, nil
}

// evalSample evaluate a sampleExpr
func (ng *engine) evalSample(ctx context.Context, expr SampleExpr, q *query) (promql.Value, error) {
	if lit, ok := expr.(*literalExpr); ok {
		return ng.evalLiteral(ctx, lit, q)
	}

	stepEvaluator, err := ng.evaluator.StepEvaluator(ctx, ng.evaluator, expr, q)
	if err != nil {
		return nil, err
	}
	defer helpers.LogErrorWithContext(ctx, "closing SampleExpr", stepEvaluator.Close)

	seriesIndex := map[uint64]*promql.Series{}

	next, ts, vec := stepEvaluator.Next()
	if GetRangeType(q) == InstantType {
		sort.Slice(vec, func(i, j int) bool { return labels.Compare(vec[i].Metric, vec[j].Metric) < 0 })
		return vec, nil
	}

	for next {

		for _, p := range vec {
			var (
				series *promql.Series
				hash   = p.Metric.Hash()
				ok     bool
			)

			series, ok = seriesIndex[hash]
			if !ok {
				series = &promql.Series{
					Metric: p.Metric,
				}
				seriesIndex[hash] = series
			}
			series.Points = append(series.Points, promql.Point{
				T: ts,
				V: p.V,
			})
		}
		next, ts, vec = stepEvaluator.Next()
	}

	series := make([]promql.Series, 0, len(seriesIndex))
	for _, s := range seriesIndex {
		series = append(series, *s)
	}
	result := promql.Matrix(series)
	sort.Sort(result)
	return result, nil
}

func (ng *engine) evalLiteral(_ context.Context, expr *literalExpr, q *query) (promql.Value, error) {
	s := promql.Scalar{
		T: q.Start().UnixNano() / int64(time.Millisecond),
		V: expr.value,
	}

	if GetRangeType(q) == InstantType {
		return s, nil
	}

	return PopulateMatrixFromScalar(s, q.LiteralParams), nil

}

func PopulateMatrixFromScalar(data promql.Scalar, params LiteralParams) promql.Matrix {
	var (
		start  = params.Start()
		end    = params.End()
		step   = params.Step()
		series = promql.Series{
			Points: make(
				[]promql.Point,
				0,
				// allocate enough space for all needed entries
				int(params.End().Sub(params.Start())/params.Step())+1,
			),
		}
	)

	for ts := start; !ts.After(end); ts = ts.Add(step) {
		series.Points = append(series.Points, promql.Point{
			T: ts.UnixNano() / int64(time.Millisecond),
			V: data.V,
		})
	}
	return promql.Matrix{series}
}

func readStreams(i iter.EntryIterator, size uint32, dir logproto.Direction, interval time.Duration) (Streams, error) {
	streams := map[string]*logproto.Stream{}
	respSize := uint32(0)
	// lastEntry should be a really old time so that the first comparison is always true, we use a negative
	// value here because many unit tests start at time.Unix(0,0)
	lastEntry := lastEntryMinTime
	for respSize < size && i.Next() {
		labels, entry := i.Labels(), i.Entry()
		forwardShouldOutput := dir == logproto.FORWARD &&
			(i.Entry().Timestamp.Equal(lastEntry.Add(interval)) || i.Entry().Timestamp.After(lastEntry.Add(interval)))
		backwardShouldOutput := dir == logproto.BACKWARD &&
			(i.Entry().Timestamp.Equal(lastEntry.Add(-interval)) || i.Entry().Timestamp.Before(lastEntry.Add(-interval)))
		// If step == 0 output every line.
		// If lastEntry.Unix < 0 this is the first pass through the loop and we should output the line.
		// Then check to see if the entry is equal to, or past a forward or reverse step
		if interval == 0 || lastEntry.Unix() < 0 || forwardShouldOutput || backwardShouldOutput {
			stream, ok := streams[labels]
			if !ok {
				stream = &logproto.Stream{
					Labels: labels,
				}
				streams[labels] = stream
			}
			stream.Entries = append(stream.Entries, entry)
			lastEntry = i.Entry().Timestamp
			respSize++
		}
	}

	result := make([]*logproto.Stream, 0, len(streams))
	for _, stream := range streams {
		result = append(result, stream)
	}
	return result, i.Error()
}

type groupedAggregation struct {
	labels      labels.Labels
	value       float64
	mean        float64
	groupCount  int
	heap        vectorByValueHeap
	reverseHeap vectorByReverseValueHeap
}

// rate calculate the per-second rate of log lines.
func rate(selRange time.Duration) func(ts int64, samples []promql.Point) float64 {
	return func(ts int64, samples []promql.Point) float64 {
		return float64(len(samples)) / selRange.Seconds()
	}
}

// count counts the amount of log lines.
func count(ts int64, samples []promql.Point) float64 {
	return float64(len(samples))
}<|MERGE_RESOLUTION|>--- conflicted
+++ resolved
@@ -201,13 +201,8 @@
 		if err != nil {
 			return nil, err
 		}
-<<<<<<< HEAD
-		defer helpers.LogErrorWithContext(ctx, "closing iterator", iter.Close)
-		streams, err := readStreams(iter, q.limit)
-=======
-		defer helpers.LogError("closing iterator", iter.Close)
+		defer helpers.LogErrorWithContext("closing iterator", iter.Close)
 		streams, err := readStreams(iter, q.limit, q.direction, q.interval)
->>>>>>> c7a1a1fb
 		return streams, err
 	}
 
