--- conflicted
+++ resolved
@@ -77,23 +77,6 @@
 // functionTokens are tokens that needs to be suffixes with parenthesis
 var functionTokens = map[string]int{
 	// range vec ops
-<<<<<<< HEAD
-	OpRangeTypeRate:      RATE,
-	OpRangeTypeCount:     COUNT_OVER_TIME,
-	OpRangeTypeBytesRate: BYTES_RATE,
-	OpRangeTypeBytes:     BYTES_OVER_TIME,
-	OpRangeTypeAvg:       AVG_OVER_TIME,
-	OpRangeTypeSum:       SUM_OVER_TIME,
-	OpRangeTypeMin:       MIN_OVER_TIME,
-	OpRangeTypeMax:       MAX_OVER_TIME,
-	OpRangeTypeStdvar:    STDVAR_OVER_TIME,
-	OpRangeTypeStddev:    STDDEV_OVER_TIME,
-	OpRangeTypeQuantile:  QUANTILE_OVER_TIME,
-	OpRangeTypeHistogram: BUCKETS_OVER_TIME,
-	OpRangeTypeFirst:     FIRST_OVER_TIME,
-	OpRangeTypeLast:      LAST_OVER_TIME,
-	OpRangeTypeAbsent:    ABSENT_OVER_TIME,
-=======
 	OpRangeTypeRate:        RATE,
 	OpRangeTypeRateCounter: RATE_COUNTER,
 	OpRangeTypeCount:       COUNT_OVER_TIME,
@@ -110,7 +93,6 @@
 	OpRangeTypeLast:        LAST_OVER_TIME,
 	OpRangeTypeAbsent:      ABSENT_OVER_TIME,
 	OpTypeVector:           VECTOR,
->>>>>>> 88f04beb
 
 	// vec ops
 	OpTypeSum:      SUM,
