%{
package syntax

import (
  "time"
  "github.com/prometheus/prometheus/model/labels"
  "github.com/grafana/loki/pkg/logql/log"

)
%}

%union{
  Expr                    Expr
  Filter                  labels.MatchType
  Grouping                *Grouping
  Labels                  []string
  LogExpr                 LogSelectorExpr
  LogRangeExpr            *LogRange
  Matcher                 *labels.Matcher
  Matchers                []*labels.Matcher
  RangeAggregationExpr    SampleExpr
  RangeOp                 string
  ConvOp                  string
  Selector                []*labels.Matcher
  VectorAggregationExpr   SampleExpr
  VectorExpr              *VectorExpr
  Vector                  string
  MetricExpr              SampleExpr
  VectorOp                string
  FilterOp                string
  BinOpExpr               SampleExpr
  LabelReplaceExpr        SampleExpr
  binOp                   string
  bytes                   uint64
  str                     string
  duration                time.Duration
  LiteralExpr             *LiteralExpr
  BinOpModifier           *BinOpOptions
  BoolModifier            *BinOpOptions
  OnOrIgnoringModifier    *BinOpOptions
  LabelParser             *LabelParserExpr
  LogfmtParser            *LogfmtParserExpr
  LineFilters             *LineFilterExpr
  LineFilter              *LineFilterExpr
<<<<<<< HEAD
  OrFilter                *LineFilterExpr
=======
  ParserFlags             []string
>>>>>>> 04685ea5
  PipelineExpr            MultiStageExpr
  PipelineStage           StageExpr
  BytesFilter             log.LabelFilterer
  NumberFilter            log.LabelFilterer
  DurationFilter          log.LabelFilterer
  LabelFilter             log.LabelFilterer
  UnitFilter              log.LabelFilterer
  IPLabelFilter           log.LabelFilterer
  LineFormatExpr          *LineFmtExpr
  LabelFormatExpr         *LabelFmtExpr
  LabelFormat             log.LabelFmt
  LabelsFormat            []log.LabelFmt

  LabelExtractionExpression     log.LabelExtractionExpr
  LabelExtractionExpressionList []log.LabelExtractionExpr
  JSONExpressionParser          *JSONExpressionParser
  LogfmtExpressionParser        *LogfmtExpressionParser

  UnwrapExpr              *UnwrapExpr
  DecolorizeExpr          *DecolorizeExpr
  OffsetExpr              *OffsetExpr
  DropLabel               log.DropLabel
  DropLabels              []log.DropLabel
  DropLabelsExpr          *DropLabelsExpr
<<<<<<< HEAD
=======
  KeepLabel               log.KeepLabel
  KeepLabels              []log.KeepLabel
  KeepLabelsExpr          *KeepLabelsExpr
>>>>>>> 04685ea5
}

%start root

%type <Expr>                  expr
%type <Filter>                filter
%type <Grouping>              grouping
%type <Labels>                labels
%type <LogExpr>               logExpr
%type <MetricExpr>            metricExpr
%type <LogRangeExpr>          logRangeExpr
%type <Matcher>               matcher
%type <Matchers>              matchers
%type <RangeAggregationExpr>  rangeAggregationExpr
%type <RangeOp>               rangeOp
%type <ConvOp>                convOp
%type <Selector>              selector
%type <VectorAggregationExpr> vectorAggregationExpr
%type <VectorOp>              vectorOp
%type <VectorExpr>            vectorExpr
%type <Vector>                vector
%type <FilterOp>              filterOp
%type <BinOpExpr>             binOpExpr
%type <LiteralExpr>           literalExpr
%type <LabelReplaceExpr>      labelReplaceExpr
%type <BinOpModifier>         binOpModifier
%type <BoolModifier>          boolModifier
%type <OnOrIgnoringModifier>  onOrIgnoringModifier
%type <LabelParser>           labelParser
%type <LogfmtParser>          logfmtParser
%type <PipelineExpr>          pipelineExpr
%type <PipelineStage>         pipelineStage
%type <BytesFilter>           bytesFilter
%type <NumberFilter>          numberFilter
%type <DurationFilter>        durationFilter
%type <LabelFilter>           labelFilter
%type <LineFilters>           lineFilters
%type <LineFilter>            lineFilter
<<<<<<< HEAD
%type <OrFilter>              orFilter
=======
%type <ParserFlags>           parserFlags
>>>>>>> 04685ea5
%type <LineFormatExpr>        lineFormatExpr
%type <DecolorizeExpr>        decolorizeExpr
%type <DropLabelsExpr>        dropLabelsExpr
%type <DropLabels>            dropLabels
%type <DropLabel>             dropLabel
%type <KeepLabelsExpr>        keepLabelsExpr
%type <KeepLabels>            keepLabels
%type <KeepLabel>             keepLabel
%type <LabelFormatExpr>       labelFormatExpr
%type <LabelFormat>           labelFormat
%type <LabelsFormat>          labelsFormat
%type <LabelExtractionExpression>        labelExtractionExpression
%type <LabelExtractionExpressionList>    labelExtractionExpressionList
%type <LogfmtExpressionParser>           logfmtExpressionParser
%type <JSONExpressionParser>             jsonExpressionParser
%type <UnwrapExpr>            unwrapExpr
%type <UnitFilter>            unitFilter
%type <IPLabelFilter>         ipLabelFilter
%type <OffsetExpr>            offsetExpr

%token <bytes> BYTES
%token <str>      IDENTIFIER STRING NUMBER PARSER_FLAG
%token <duration> DURATION RANGE
%token <val>      MATCHERS LABELS EQ RE NRE OPEN_BRACE CLOSE_BRACE OPEN_BRACKET CLOSE_BRACKET COMMA DOT PIPE_MATCH PIPE_EXACT
                  OPEN_PARENTHESIS CLOSE_PARENTHESIS BY WITHOUT COUNT_OVER_TIME RATE RATE_COUNTER SUM SORT SORT_DESC AVG MAX MIN COUNT STDDEV STDVAR BOTTOMK TOPK
                  BYTES_OVER_TIME BYTES_RATE BOOL JSON REGEXP LOGFMT PIPE LINE_FMT LABEL_FMT UNWRAP AVG_OVER_TIME SUM_OVER_TIME MIN_OVER_TIME
                  MAX_OVER_TIME STDVAR_OVER_TIME STDDEV_OVER_TIME QUANTILE_OVER_TIME BYTES_CONV DURATION_CONV DURATION_SECONDS_CONV
                  FIRST_OVER_TIME LAST_OVER_TIME ABSENT_OVER_TIME VECTOR LABEL_REPLACE UNPACK OFFSET PATTERN IP ON IGNORING GROUP_LEFT GROUP_RIGHT
                  DECOLORIZE DROP KEEP

// Operators are listed with increasing precedence.
%left <binOp> OR
%left <binOp> AND UNLESS
%left <binOp> CMP_EQ NEQ LT LTE GT GTE
%left <binOp> ADD SUB
%left <binOp> MUL DIV MOD
%right <binOp> POW

%%

root: expr { exprlex.(*parser).expr = $1 };

expr:
      logExpr                                      { $$ = $1 }
    | metricExpr                                   { $$ = $1 }
    ;

metricExpr:
      rangeAggregationExpr                          { $$ = $1 }
    | vectorAggregationExpr                         { $$ = $1 }
    | binOpExpr                                     { $$ = $1 }
    | literalExpr                                   { $$ = $1 }
    | labelReplaceExpr                              { $$ = $1 }
    | vectorExpr                                    { $$ = $1 }
    | OPEN_PARENTHESIS metricExpr CLOSE_PARENTHESIS { $$ = $2 }
    ;

logExpr:
      selector                                    { $$ = newMatcherExpr($1)}
    | selector pipelineExpr                       { $$ = newPipelineExpr(newMatcherExpr($1), $2)}
    | OPEN_PARENTHESIS logExpr CLOSE_PARENTHESIS  { $$ = $2 }
    ;

logRangeExpr:
      selector RANGE                                                                        { $$ = newLogRange(newMatcherExpr($1), $2, nil, nil ) }
    | selector RANGE offsetExpr                                                             { $$ = newLogRange(newMatcherExpr($1), $2, nil, $3 ) }
    | OPEN_PARENTHESIS selector CLOSE_PARENTHESIS RANGE                                     { $$ = newLogRange(newMatcherExpr($2), $4, nil, nil ) }
    | OPEN_PARENTHESIS selector CLOSE_PARENTHESIS RANGE offsetExpr                          { $$ = newLogRange(newMatcherExpr($2), $4, nil, $5 ) }
    | selector RANGE unwrapExpr                                                             { $$ = newLogRange(newMatcherExpr($1), $2, $3, nil ) }
    | selector RANGE offsetExpr unwrapExpr                                                  { $$ = newLogRange(newMatcherExpr($1), $2, $4, $3 ) }
    | OPEN_PARENTHESIS selector CLOSE_PARENTHESIS RANGE unwrapExpr                          { $$ = newLogRange(newMatcherExpr($2), $4, $5, nil ) }
    | OPEN_PARENTHESIS selector CLOSE_PARENTHESIS RANGE offsetExpr unwrapExpr               { $$ = newLogRange(newMatcherExpr($2), $4, $6, $5 ) }
    | selector unwrapExpr RANGE                                                             { $$ = newLogRange(newMatcherExpr($1), $3, $2, nil ) }
    | selector unwrapExpr RANGE offsetExpr                                                  { $$ = newLogRange(newMatcherExpr($1), $3, $2, $4 ) }
    | OPEN_PARENTHESIS selector unwrapExpr CLOSE_PARENTHESIS RANGE                          { $$ = newLogRange(newMatcherExpr($2), $5, $3, nil ) }
    | OPEN_PARENTHESIS selector unwrapExpr CLOSE_PARENTHESIS RANGE offsetExpr               { $$ = newLogRange(newMatcherExpr($2), $5, $3, $6 ) }
    | selector pipelineExpr RANGE                                                           { $$ = newLogRange(newPipelineExpr(newMatcherExpr($1), $2), $3, nil, nil ) }
    | selector pipelineExpr RANGE offsetExpr                                                { $$ = newLogRange(newPipelineExpr(newMatcherExpr($1), $2), $3, nil, $4 ) }
    | OPEN_PARENTHESIS selector pipelineExpr CLOSE_PARENTHESIS RANGE                        { $$ = newLogRange(newPipelineExpr(newMatcherExpr($2), $3), $5, nil, nil ) }
    | OPEN_PARENTHESIS selector pipelineExpr CLOSE_PARENTHESIS RANGE offsetExpr             { $$ = newLogRange(newPipelineExpr(newMatcherExpr($2), $3), $5, nil, $6 ) }
    | selector pipelineExpr unwrapExpr RANGE                                                { $$ = newLogRange(newPipelineExpr(newMatcherExpr($1), $2), $4, $3, nil ) }
    | selector pipelineExpr unwrapExpr RANGE offsetExpr                                     { $$ = newLogRange(newPipelineExpr(newMatcherExpr($1), $2), $4, $3, $5 ) }
    | OPEN_PARENTHESIS selector pipelineExpr unwrapExpr CLOSE_PARENTHESIS RANGE             { $$ = newLogRange(newPipelineExpr(newMatcherExpr($2), $3), $6, $4, nil ) }
    | OPEN_PARENTHESIS selector pipelineExpr unwrapExpr CLOSE_PARENTHESIS RANGE offsetExpr  { $$ = newLogRange(newPipelineExpr(newMatcherExpr($2), $3), $6, $4, $7 ) }
    | selector RANGE pipelineExpr                                                           { $$ = newLogRange(newPipelineExpr(newMatcherExpr($1), $3), $2, nil, nil) }
    | selector RANGE offsetExpr pipelineExpr                                                { $$ = newLogRange(newPipelineExpr(newMatcherExpr($1), $4), $2, nil, $3 ) }
    | selector RANGE pipelineExpr unwrapExpr                                                { $$ = newLogRange(newPipelineExpr(newMatcherExpr($1), $3), $2, $4, nil ) }
    | selector RANGE offsetExpr pipelineExpr unwrapExpr                                     { $$ = newLogRange(newPipelineExpr(newMatcherExpr($1), $4), $2, $5, $3 ) }
    | OPEN_PARENTHESIS logRangeExpr CLOSE_PARENTHESIS                                       { $$ = $2 }
    | logRangeExpr error
    ;

unwrapExpr:
    PIPE UNWRAP IDENTIFIER                                                   { $$ = newUnwrapExpr($3, "")}
  | PIPE UNWRAP convOp OPEN_PARENTHESIS IDENTIFIER CLOSE_PARENTHESIS         { $$ = newUnwrapExpr($5, $3)}
  | unwrapExpr PIPE labelFilter                                              { $$ = $1.addPostFilter($3) }
  ;

convOp:
    BYTES_CONV              { $$ = OpConvBytes }
  | DURATION_CONV           { $$ = OpConvDuration }
  | DURATION_SECONDS_CONV   { $$ = OpConvDurationSeconds }
  ;

rangeAggregationExpr:
      rangeOp OPEN_PARENTHESIS logRangeExpr CLOSE_PARENTHESIS                        { $$ = newRangeAggregationExpr($3, $1, nil, nil) }
    | rangeOp OPEN_PARENTHESIS NUMBER COMMA logRangeExpr CLOSE_PARENTHESIS           { $$ = newRangeAggregationExpr($5, $1, nil, &$3) }
    | rangeOp OPEN_PARENTHESIS logRangeExpr CLOSE_PARENTHESIS grouping               { $$ = newRangeAggregationExpr($3, $1, $5, nil) }
    | rangeOp OPEN_PARENTHESIS NUMBER COMMA logRangeExpr CLOSE_PARENTHESIS grouping  { $$ = newRangeAggregationExpr($5, $1, $7, &$3) }
    ;

vectorAggregationExpr:
    // Aggregations with 1 argument.
      vectorOp OPEN_PARENTHESIS metricExpr CLOSE_PARENTHESIS                               { $$ = mustNewVectorAggregationExpr($3, $1, nil, nil) }
    | vectorOp grouping OPEN_PARENTHESIS metricExpr CLOSE_PARENTHESIS                      { $$ = mustNewVectorAggregationExpr($4, $1, $2, nil,) }
    | vectorOp OPEN_PARENTHESIS metricExpr CLOSE_PARENTHESIS grouping                      { $$ = mustNewVectorAggregationExpr($3, $1, $5, nil) }
    // Aggregations with 2 arguments.
    | vectorOp OPEN_PARENTHESIS NUMBER COMMA metricExpr CLOSE_PARENTHESIS                 { $$ = mustNewVectorAggregationExpr($5, $1, nil, &$3) }
    | vectorOp OPEN_PARENTHESIS NUMBER COMMA metricExpr CLOSE_PARENTHESIS grouping        { $$ = mustNewVectorAggregationExpr($5, $1, $7, &$3) }
    | vectorOp grouping OPEN_PARENTHESIS NUMBER COMMA metricExpr CLOSE_PARENTHESIS        { $$ = mustNewVectorAggregationExpr($6, $1, $2, &$4) }
    ;

labelReplaceExpr:
    LABEL_REPLACE OPEN_PARENTHESIS metricExpr COMMA STRING COMMA STRING COMMA STRING COMMA STRING CLOSE_PARENTHESIS
      { $$ = mustNewLabelReplaceExpr($3, $5, $7, $9, $11)}
    ;

filter:
      PIPE_MATCH                       { $$ = labels.MatchRegexp }
    | PIPE_EXACT                       { $$ = labels.MatchEqual }
    | NRE                              { $$ = labels.MatchNotRegexp }
    | NEQ                              { $$ = labels.MatchNotEqual }
    ;

selector:
      OPEN_BRACE matchers CLOSE_BRACE  { $$ = $2 }
    | OPEN_BRACE matchers error        { $$ = $2 }
    | OPEN_BRACE CLOSE_BRACE     { }
    ;

matchers:
      matcher                          { $$ = []*labels.Matcher{ $1 } }
    | matchers COMMA matcher           { $$ = append($1, $3) }
    ;

matcher:
      IDENTIFIER EQ STRING             { $$ = mustNewMatcher(labels.MatchEqual, $1, $3) }
    | IDENTIFIER NEQ STRING            { $$ = mustNewMatcher(labels.MatchNotEqual, $1, $3) }
    | IDENTIFIER RE STRING             { $$ = mustNewMatcher(labels.MatchRegexp, $1, $3) }
    | IDENTIFIER NRE STRING            { $$ = mustNewMatcher(labels.MatchNotRegexp, $1, $3) }
    ;

pipelineExpr:
      pipelineStage                  { $$ = MultiStageExpr{ $1 } }
    | pipelineExpr pipelineStage     { $$ = append($1, $2)}
    ;

pipelineStage:
   lineFilters                   { $$ = $1 }
  | PIPE logfmtParser            { $$ = $2 }
  | PIPE labelParser             { $$ = $2 }
  | PIPE jsonExpressionParser    { $$ = $2 }
  | PIPE logfmtExpressionParser  { $$ = $2 }
  | PIPE labelFilter             { $$ = &LabelFilterExpr{LabelFilterer: $2 }}
  | PIPE lineFormatExpr          { $$ = $2 }
  | PIPE decolorizeExpr          { $$ = $2 }
  | PIPE labelFormatExpr         { $$ = $2 }
  | PIPE dropLabelsExpr          { $$ = $2 }
  | PIPE keepLabelsExpr          { $$ = $2 }
  ;

filterOp:
  IP { $$ = OpFilterIP }
  ;

orFilter:
    STRING                                              { $$ = newLineFilterExpr(labels.MatchEqual, "", $1) }
  | filterOp OPEN_PARENTHESIS STRING CLOSE_PARENTHESIS	{ $$ = newLineFilterExpr(labels.MatchEqual, $1, $3) }
  | STRING OR orFilter                                  { $$ = newOrLineFilter(newLineFilterExpr(labels.MatchEqual, "", $1), $3) }
  ;

lineFilter:
    filter STRING                                                   { $$ = newLineFilterExpr($1, "", $2) }
  | filter filterOp OPEN_PARENTHESIS STRING CLOSE_PARENTHESIS       { $$ = newLineFilterExpr($1, $2, $4) }
  | filter STRING OR orFilter                                       { $$ = newOrLineFilter(newLineFilterExpr($1, "", $2), $4) }
  ;

lineFilters:
    lineFilter                { $$ = $1 }
  | lineFilter OR orFilter    { $$ = newOrLineFilter($1, $3)}
  | lineFilters lineFilter    { $$ = newNestedLineFilterExpr($1, $2) }
  ;

parserFlags:
    PARSER_FLAG               { $$ = []string{ $1 } }
  | parserFlags PARSER_FLAG   { $$ = append($1, $2) }
  ;

logfmtParser:
    LOGFMT                   { $$ = newLogfmtParserExpr(nil) }
  | LOGFMT parserFlags       { $$ = newLogfmtParserExpr($2) }
  ;

labelParser:
    JSON                { $$ = newLabelParserExpr(OpParserTypeJSON, "") }
  | REGEXP STRING       { $$ = newLabelParserExpr(OpParserTypeRegexp, $2) }
  | UNPACK              { $$ = newLabelParserExpr(OpParserTypeUnpack, "") }
  | PATTERN STRING      { $$ = newLabelParserExpr(OpParserTypePattern, $2) }
  ;

jsonExpressionParser:
    JSON labelExtractionExpressionList { $$ = newJSONExpressionParser($2) }

logfmtExpressionParser:
    LOGFMT parserFlags labelExtractionExpressionList  { $$ = newLogfmtExpressionParser($3, $2)}
  | LOGFMT labelExtractionExpressionList              { $$ = newLogfmtExpressionParser($2, nil)}
  ;

lineFormatExpr: LINE_FMT STRING { $$ = newLineFmtExpr($2) };

decolorizeExpr: DECOLORIZE { $$ = newDecolorizeExpr() };

labelFormat:
     IDENTIFIER EQ IDENTIFIER { $$ = log.NewRenameLabelFmt($1, $3)}
  |  IDENTIFIER EQ STRING     { $$ = log.NewTemplateLabelFmt($1, $3)}
  ;

labelsFormat:
    labelFormat                    { $$ = []log.LabelFmt{ $1 } }
  | labelsFormat COMMA labelFormat { $$ = append($1, $3) }
  | labelsFormat COMMA error
  ;

labelFormatExpr:
      LABEL_FMT labelsFormat { $$ = newLabelFmtExpr($2) };

labelFilter:
      matcher                                        { $$ = log.NewStringLabelFilter($1) }
    | ipLabelFilter                                  { $$ = $1 }
    | unitFilter                                     { $$ = $1 }
    | numberFilter                                   { $$ = $1 }
    | OPEN_PARENTHESIS labelFilter CLOSE_PARENTHESIS { $$ = $2 }
    | labelFilter labelFilter                        { $$ = log.NewAndLabelFilter($1, $2 ) }
    | labelFilter AND labelFilter                    { $$ = log.NewAndLabelFilter($1, $3 ) }
    | labelFilter COMMA labelFilter                  { $$ = log.NewAndLabelFilter($1, $3 ) }
    | labelFilter OR labelFilter                     { $$ = log.NewOrLabelFilter($1, $3 ) }
    ;

labelExtractionExpression:
    IDENTIFIER EQ STRING { $$ = log.NewLabelExtractionExpr($1, $3) }
  | IDENTIFIER           { $$ = log.NewLabelExtractionExpr($1, $1) }

labelExtractionExpressionList:
    labelExtractionExpression                                     { $$ = []log.LabelExtractionExpr{$1} }
  | labelExtractionExpressionList COMMA labelExtractionExpression { $$ = append($1, $3) }
  ;

ipLabelFilter:
    IDENTIFIER EQ IP OPEN_PARENTHESIS STRING CLOSE_PARENTHESIS { $$ = log.NewIPLabelFilter($5, $1,log.LabelFilterEqual) }
  | IDENTIFIER NEQ IP OPEN_PARENTHESIS STRING CLOSE_PARENTHESIS { $$ = log.NewIPLabelFilter($5, $1, log.LabelFilterNotEqual) }
  ;

unitFilter:
      durationFilter { $$ = $1 }
    | bytesFilter    { $$ = $1 }

durationFilter:
      IDENTIFIER GT DURATION      { $$ = log.NewDurationLabelFilter(log.LabelFilterGreaterThan, $1, $3) }
    | IDENTIFIER GTE DURATION     { $$ = log.NewDurationLabelFilter(log.LabelFilterGreaterThanOrEqual, $1, $3) }
    | IDENTIFIER LT DURATION      { $$ = log.NewDurationLabelFilter(log.LabelFilterLesserThan, $1, $3) }
    | IDENTIFIER LTE DURATION     { $$ = log.NewDurationLabelFilter(log.LabelFilterLesserThanOrEqual, $1, $3) }
    | IDENTIFIER NEQ DURATION     { $$ = log.NewDurationLabelFilter(log.LabelFilterNotEqual, $1, $3) }
    | IDENTIFIER EQ DURATION      { $$ = log.NewDurationLabelFilter(log.LabelFilterEqual, $1, $3) }
    | IDENTIFIER CMP_EQ DURATION  { $$ = log.NewDurationLabelFilter(log.LabelFilterEqual, $1, $3) }
    ;

bytesFilter:
      IDENTIFIER GT BYTES     { $$ = log.NewBytesLabelFilter(log.LabelFilterGreaterThan, $1, $3) }
    | IDENTIFIER GTE BYTES    { $$ = log.NewBytesLabelFilter(log.LabelFilterGreaterThanOrEqual, $1, $3) }
    | IDENTIFIER LT BYTES     { $$ = log.NewBytesLabelFilter(log.LabelFilterLesserThan, $1, $3) }
    | IDENTIFIER LTE BYTES    { $$ = log.NewBytesLabelFilter(log.LabelFilterLesserThanOrEqual, $1, $3) }
    | IDENTIFIER NEQ BYTES    { $$ = log.NewBytesLabelFilter(log.LabelFilterNotEqual, $1, $3) }
    | IDENTIFIER EQ BYTES     { $$ = log.NewBytesLabelFilter(log.LabelFilterEqual, $1, $3) }
    | IDENTIFIER CMP_EQ BYTES { $$ = log.NewBytesLabelFilter(log.LabelFilterEqual, $1, $3) }
    ;

numberFilter:
      IDENTIFIER GT NUMBER      { $$ = log.NewNumericLabelFilter(log.LabelFilterGreaterThan, $1, mustNewFloat($3))}
    | IDENTIFIER GTE NUMBER     { $$ = log.NewNumericLabelFilter(log.LabelFilterGreaterThanOrEqual, $1, mustNewFloat($3))}
    | IDENTIFIER LT NUMBER      { $$ = log.NewNumericLabelFilter(log.LabelFilterLesserThan, $1, mustNewFloat($3))}
    | IDENTIFIER LTE NUMBER     { $$ = log.NewNumericLabelFilter(log.LabelFilterLesserThanOrEqual, $1, mustNewFloat($3))}
    | IDENTIFIER NEQ NUMBER     { $$ = log.NewNumericLabelFilter(log.LabelFilterNotEqual, $1, mustNewFloat($3))}
    | IDENTIFIER EQ NUMBER      { $$ = log.NewNumericLabelFilter(log.LabelFilterEqual, $1, mustNewFloat($3))}
    | IDENTIFIER CMP_EQ NUMBER  { $$ = log.NewNumericLabelFilter(log.LabelFilterEqual, $1, mustNewFloat($3))}
    ;

dropLabel:
      IDENTIFIER { $$ = log.NewDropLabel(nil, $1) }
    | matcher { $$ = log.NewDropLabel($1, "") }

dropLabels:
      dropLabel                  { $$ = []log.DropLabel{$1}}
    | dropLabels COMMA dropLabel { $$ = append($1, $3) }
    ;

dropLabelsExpr: DROP dropLabels { $$ = newDropLabelsExpr($2) }

keepLabel:
      IDENTIFIER { $$ = log.NewKeepLabel(nil, $1) }
    | matcher { $$ = log.NewKeepLabel($1, "") }

keepLabels:
      keepLabel                  { $$ = []log.KeepLabel{$1}}
    | keepLabels COMMA keepLabel { $$ = append($1, $3) }
    ;

keepLabelsExpr: KEEP keepLabels { $$ = newKeepLabelsExpr($2) }

// Operator precedence only works if each of these is listed separately.
binOpExpr:
         expr OR binOpModifier expr          { $$ = mustNewBinOpExpr("or", $3, $1, $4) }
         | expr AND binOpModifier expr       { $$ = mustNewBinOpExpr("and", $3, $1, $4) }
         | expr UNLESS binOpModifier expr    { $$ = mustNewBinOpExpr("unless", $3, $1, $4) }
         | expr ADD binOpModifier expr       { $$ = mustNewBinOpExpr("+", $3, $1, $4) }
         | expr SUB binOpModifier expr       { $$ = mustNewBinOpExpr("-", $3, $1, $4) }
         | expr MUL binOpModifier expr       { $$ = mustNewBinOpExpr("*", $3, $1, $4) }
         | expr DIV binOpModifier expr       { $$ = mustNewBinOpExpr("/", $3, $1, $4) }
         | expr MOD binOpModifier expr       { $$ = mustNewBinOpExpr("%", $3, $1, $4) }
         | expr POW binOpModifier expr       { $$ = mustNewBinOpExpr("^", $3, $1, $4) }
         | expr CMP_EQ binOpModifier expr    { $$ = mustNewBinOpExpr("==", $3, $1, $4) }
         | expr NEQ binOpModifier expr       { $$ = mustNewBinOpExpr("!=", $3, $1, $4) }
         | expr GT binOpModifier expr        { $$ = mustNewBinOpExpr(">", $3, $1, $4) }
         | expr GTE binOpModifier expr       { $$ = mustNewBinOpExpr(">=", $3, $1, $4) }
         | expr LT binOpModifier expr        { $$ = mustNewBinOpExpr("<", $3, $1, $4) }
         | expr LTE binOpModifier expr       { $$ = mustNewBinOpExpr("<=", $3, $1, $4) }
         ;

boolModifier:
		{
		 $$ = &BinOpOptions{VectorMatching: &VectorMatching{Card: CardOneToOne}}
        	}
        | BOOL
        	{
        	 $$ = &BinOpOptions{VectorMatching: &VectorMatching{Card: CardOneToOne}, ReturnBool:true}
        	}
        ;

onOrIgnoringModifier:
    	boolModifier ON OPEN_PARENTHESIS labels CLOSE_PARENTHESIS
		{
		$$ = $1
    		$$.VectorMatching.On=true
    		$$.VectorMatching.MatchingLabels=$4
		}
	| boolModifier ON OPEN_PARENTHESIS CLOSE_PARENTHESIS
		{
		$$ = $1
		$$.VectorMatching.On=true
		}
	| boolModifier IGNORING OPEN_PARENTHESIS labels CLOSE_PARENTHESIS
		{
		$$ = $1
    		$$.VectorMatching.MatchingLabels=$4
		}
	| boolModifier IGNORING OPEN_PARENTHESIS CLOSE_PARENTHESIS
		{
		$$ = $1
		}
	;

binOpModifier:
	boolModifier {$$ = $1 }
 	| onOrIgnoringModifier {$$ = $1 }
 	| onOrIgnoringModifier GROUP_LEFT
                	{
                        $$ = $1
                        $$.VectorMatching.Card = CardManyToOne
                        }
 	| onOrIgnoringModifier GROUP_LEFT OPEN_PARENTHESIS CLOSE_PARENTHESIS
        	{
                $$ = $1
                $$.VectorMatching.Card = CardManyToOne
                }
 	| onOrIgnoringModifier GROUP_LEFT OPEN_PARENTHESIS labels CLOSE_PARENTHESIS
                {
                $$ = $1
                $$.VectorMatching.Card = CardManyToOne
                $$.VectorMatching.Include = $4
                }
        | onOrIgnoringModifier GROUP_RIGHT
        	{
                $$ = $1
                $$.VectorMatching.Card = CardOneToMany
                }
 	| onOrIgnoringModifier GROUP_RIGHT OPEN_PARENTHESIS CLOSE_PARENTHESIS
                {
                $$ = $1
                $$.VectorMatching.Card = CardOneToMany
                }
 	| onOrIgnoringModifier GROUP_RIGHT OPEN_PARENTHESIS labels CLOSE_PARENTHESIS
                {
                $$ = $1
                $$.VectorMatching.Card = CardOneToMany
                $$.VectorMatching.Include = $4
                }
        ;

literalExpr:
           NUMBER         { $$ = mustNewLiteralExpr( $1, false ) }
           | ADD NUMBER   { $$ = mustNewLiteralExpr( $2, false ) }
           | SUB NUMBER   { $$ = mustNewLiteralExpr( $2, true ) }
           ;

vectorExpr:
    vector OPEN_PARENTHESIS NUMBER CLOSE_PARENTHESIS       { $$ = NewVectorExpr( $3 )  }
    ;
vector:
    VECTOR  { $$ = OpTypeVector }
    ;

vectorOp:
        SUM     { $$ = OpTypeSum }
      | AVG     { $$ = OpTypeAvg }
      | COUNT   { $$ = OpTypeCount }
      | MAX     { $$ = OpTypeMax }
      | MIN     { $$ = OpTypeMin }
      | STDDEV  { $$ = OpTypeStddev }
      | STDVAR  { $$ = OpTypeStdvar }
      | BOTTOMK { $$ = OpTypeBottomK }
      | TOPK    { $$ = OpTypeTopK }
      | SORT    { $$ = OpTypeSort }
      | SORT_DESC    { $$ = OpTypeSortDesc }
      ;

rangeOp:
      COUNT_OVER_TIME    { $$ = OpRangeTypeCount }
    | RATE               { $$ = OpRangeTypeRate }
    | RATE_COUNTER       { $$ = OpRangeTypeRateCounter }
    | BYTES_OVER_TIME    { $$ = OpRangeTypeBytes }
    | BYTES_RATE         { $$ = OpRangeTypeBytesRate }
    | AVG_OVER_TIME      { $$ = OpRangeTypeAvg }
    | SUM_OVER_TIME      { $$ = OpRangeTypeSum }
    | MIN_OVER_TIME      { $$ = OpRangeTypeMin }
    | MAX_OVER_TIME      { $$ = OpRangeTypeMax }
    | STDVAR_OVER_TIME   { $$ = OpRangeTypeStdvar }
    | STDDEV_OVER_TIME   { $$ = OpRangeTypeStddev }
    | QUANTILE_OVER_TIME { $$ = OpRangeTypeQuantile }
    | FIRST_OVER_TIME    { $$ = OpRangeTypeFirst }
    | LAST_OVER_TIME     { $$ = OpRangeTypeLast }
    | ABSENT_OVER_TIME   { $$ = OpRangeTypeAbsent }
    ;

offsetExpr:
    OFFSET DURATION { $$ = newOffsetExpr( $2 ) }

labels:
      IDENTIFIER                 { $$ = []string{ $1 } }
    | labels COMMA IDENTIFIER    { $$ = append($1, $3) }
    ;

grouping:
      BY OPEN_PARENTHESIS labels CLOSE_PARENTHESIS        { $$ = &Grouping{ Without: false , Groups: $3 } }
    | WITHOUT OPEN_PARENTHESIS labels CLOSE_PARENTHESIS   { $$ = &Grouping{ Without: true , Groups: $3 } }
    | BY OPEN_PARENTHESIS CLOSE_PARENTHESIS               { $$ = &Grouping{ Without: false , Groups: nil } }
    | WITHOUT OPEN_PARENTHESIS CLOSE_PARENTHESIS          { $$ = &Grouping{ Without: true , Groups: nil } }
    ;
%%<|MERGE_RESOLUTION|>--- conflicted
+++ resolved
@@ -42,11 +42,8 @@
   LogfmtParser            *LogfmtParserExpr
   LineFilters             *LineFilterExpr
   LineFilter              *LineFilterExpr
-<<<<<<< HEAD
   OrFilter                *LineFilterExpr
-=======
   ParserFlags             []string
->>>>>>> 04685ea5
   PipelineExpr            MultiStageExpr
   PipelineStage           StageExpr
   BytesFilter             log.LabelFilterer
@@ -71,12 +68,9 @@
   DropLabel               log.DropLabel
   DropLabels              []log.DropLabel
   DropLabelsExpr          *DropLabelsExpr
-<<<<<<< HEAD
-=======
   KeepLabel               log.KeepLabel
   KeepLabels              []log.KeepLabel
   KeepLabelsExpr          *KeepLabelsExpr
->>>>>>> 04685ea5
 }
 
 %start root
@@ -115,11 +109,8 @@
 %type <LabelFilter>           labelFilter
 %type <LineFilters>           lineFilters
 %type <LineFilter>            lineFilter
-<<<<<<< HEAD
 %type <OrFilter>              orFilter
-=======
 %type <ParserFlags>           parserFlags
->>>>>>> 04685ea5
 %type <LineFormatExpr>        lineFormatExpr
 %type <DecolorizeExpr>        decolorizeExpr
 %type <DropLabelsExpr>        dropLabelsExpr
