--- conflicted
+++ resolved
@@ -65,7 +65,7 @@
   OffsetExpr              *OffsetExpr
   DropLabel               log.DropLabel
   DropLabels              []log.DropLabel
-  DropLabelsExpr          *DropLabelsExpr 
+  DropLabelsExpr          *DropLabelsExpr
 }
 
 %start root
@@ -125,13 +125,8 @@
 %token <str>      IDENTIFIER STRING NUMBER
 %token <duration> DURATION RANGE
 %token <val>      MATCHERS LABELS EQ RE NRE OPEN_BRACE CLOSE_BRACE OPEN_BRACKET CLOSE_BRACKET COMMA DOT PIPE_MATCH PIPE_EXACT
-<<<<<<< HEAD
-                  OPEN_PARENTHESIS CLOSE_PARENTHESIS BY WITHOUT COUNT_OVER_TIME RATE RATE_COUNTER SUM AVG MAX MIN COUNT STDDEV STDVAR BOTTOMK TOPK
+                  OPEN_PARENTHESIS CLOSE_PARENTHESIS BY WITHOUT COUNT_OVER_TIME RATE RATE_COUNTER SUM SORT SORT_DESC AVG MAX MIN COUNT STDDEV STDVAR BOTTOMK TOPK
                   BYTES_OVER_TIME BYTES_RATE BOOL JSON REGEXP LOGFMT PIPE LINE_FMT TIMESTAMP_FMT LABEL_FMT UNWRAP AVG_OVER_TIME SUM_OVER_TIME MIN_OVER_TIME
-=======
-                  OPEN_PARENTHESIS CLOSE_PARENTHESIS BY WITHOUT COUNT_OVER_TIME RATE RATE_COUNTER SUM SORT SORT_DESC AVG MAX MIN COUNT STDDEV STDVAR BOTTOMK TOPK
-                  BYTES_OVER_TIME BYTES_RATE BOOL JSON REGEXP LOGFMT PIPE LINE_FMT LABEL_FMT UNWRAP AVG_OVER_TIME SUM_OVER_TIME MIN_OVER_TIME
->>>>>>> dac3b84d
                   MAX_OVER_TIME STDVAR_OVER_TIME STDDEV_OVER_TIME QUANTILE_OVER_TIME BYTES_CONV DURATION_CONV DURATION_SECONDS_CONV
                   FIRST_OVER_TIME LAST_OVER_TIME ABSENT_OVER_TIME VECTOR LABEL_REPLACE UNPACK OFFSET PATTERN IP ON IGNORING GROUP_LEFT GROUP_RIGHT
                   DECOLORIZE DROP
@@ -300,7 +295,7 @@
 
 jsonExpressionParser:
     JSON labelExtractionExpressionList { $$ = newJSONExpressionParser($2) }
-  
+
 logfmtExpressionParser:
     LOGFMT labelExtractionExpressionList { $$ = newLogfmtExpressionParser($2)}
 
@@ -384,7 +379,7 @@
     | IDENTIFIER CMP_EQ NUMBER  { $$ = log.NewNumericLabelFilter(log.LabelFilterEqual, $1, mustNewFloat($3))}
     ;
 
-dropLabel: 
+dropLabel:
       IDENTIFIER { $$ = log.NewDropLabel(nil, $1) }
     | matcher { $$ = log.NewDropLabel($1, "") }
 
