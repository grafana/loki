--- conflicted
+++ resolved
@@ -127,11 +127,7 @@
                   BYTES_OVER_TIME BYTES_RATE BOOL JSON REGEXP LOGFMT PIPE LINE_FMT LABEL_FMT UNWRAP AVG_OVER_TIME SUM_OVER_TIME MIN_OVER_TIME
                   MAX_OVER_TIME STDVAR_OVER_TIME STDDEV_OVER_TIME QUANTILE_OVER_TIME BYTES_CONV DURATION_CONV DURATION_SECONDS_CONV
                   FIRST_OVER_TIME LAST_OVER_TIME ABSENT_OVER_TIME VECTOR LABEL_REPLACE UNPACK OFFSET PATTERN IP ON IGNORING GROUP_LEFT GROUP_RIGHT
-<<<<<<< HEAD
-                  DECOLORIZE BUCKETS_OVER_TIME
-=======
-                  DECOLORIZE DROP
->>>>>>> 7c78d7ea
+                  DECOLORIZE DROP BUCKETS_OVER_TIME
 
 // Operators are listed with increasing precedence.
 %left <binOp> OR
