package logql

import (
	"testing"
	"time"

	"github.com/prometheus/prometheus/model/labels"
	"github.com/prometheus/prometheus/promql"
	"github.com/stretchr/testify/require"
)

func TestMatrixStepper(t *testing.T) {
	var (
		start = time.Unix(0, 0)
		end   = time.Unix(6, 0)
		step  = time.Second
	)

	m := promql.Matrix{
		promql.Series{
			Metric: labels.FromStrings("foo", "bar"),
			Floats: []promql.FPoint{
				{T: start.UnixNano(), F: 0},
				{T: start.Add(step).UnixNano() / int64(time.Millisecond), F: 1},
				{T: start.Add(2*step).UnixNano() / int64(time.Millisecond), F: 2},
				{T: start.Add(3*step).UnixNano() / int64(time.Millisecond), F: 3},
				{T: start.Add(4*step).UnixNano() / int64(time.Millisecond), F: 4},
				{T: start.Add(5*step).UnixNano() / int64(time.Millisecond), F: 5},
			},
		},
		promql.Series{
			Metric: labels.FromStrings("bazz", "buzz"),
			Floats: []promql.FPoint{
				{T: start.Add(2*step).UnixNano() / int64(time.Millisecond), F: 2},
				{T: start.Add(4*step).UnixNano() / int64(time.Millisecond), F: 4},
			},
		},
	}

	s := NewMatrixStepEvaluator(start, end, step, m)

	expected := []promql.Vector{
		{
			promql.Sample{
				T: start.UnixNano(), F: 0,
				Metric: labels.FromStrings("foo", "bar"),
			},
		},
		{
			promql.Sample{
				T: start.Add(step).UnixNano() / int64(time.Millisecond), F: 1,
				Metric: labels.FromStrings("foo", "bar"),
			},
		},
		{
			promql.Sample{
				T: start.Add(2*step).UnixNano() / int64(time.Millisecond), F: 2,
				Metric: labels.FromStrings("foo", "bar"),
			},
			promql.Sample{
				T: start.Add(2*step).UnixNano() / int64(time.Millisecond), F: 2,
				Metric: labels.FromStrings("bazz", "buzz"),
			},
		},
		{
			promql.Sample{
				T: start.Add(3*step).UnixNano() / int64(time.Millisecond), F: 3,
				Metric: labels.FromStrings("foo", "bar"),
			},
		},
		{
			promql.Sample{
				T: start.Add(4*step).UnixNano() / int64(time.Millisecond), F: 4,
				Metric: labels.FromStrings("foo", "bar"),
			},
			promql.Sample{
				T: start.Add(4*step).UnixNano() / int64(time.Millisecond), F: 4,
				Metric: labels.FromStrings("bazz", "buzz"),
			},
		},
		{
			promql.Sample{
				T: start.Add(5*step).UnixNano() / int64(time.Millisecond), F: 5,
				Metric: labels.FromStrings("foo", "bar"),
			},
		},
		{},
	}

	for i := 0; i <= int(end.Sub(start)/step); i++ {
		ok, ts, vec := s.Next()
		require.Equal(t, ok, true)
		require.Equal(t, start.Add(step*time.Duration(i)).UnixNano()/int64(time.Millisecond), ts)
<<<<<<< HEAD
		require.Equal(t, expected[i], vec.PromVec())
=======
		require.Equal(t, expected[i], vec.SampleVector())
>>>>>>> 81fae24c
	}

	ok, _, _ := s.Next()

	require.Equal(t, ok, false)
}

func Test_SingleStepMatrix(t *testing.T) {
	var (
		start = time.Unix(0, 0)
		end   = time.Unix(0, 0)
		step  = time.Second
	)

	m := promql.Matrix{
		promql.Series{
			Metric: labels.EmptyLabels(),
			Floats: []promql.FPoint{
				{T: start.UnixNano(), F: 10},
			},
		},
	}

	s := NewMatrixStepEvaluator(start, end, step, m)

	ok, ts, vec := s.Next()
	require.True(t, ok)
	require.Equal(t, start.UnixNano(), ts)
	require.Equal(t, promql.Vector{promql.Sample{
		T: start.UnixNano(), F: 10,
		Metric: labels.EmptyLabels(),
<<<<<<< HEAD
	}}, vec.PromVec())
=======
	}}, vec.SampleVector())
>>>>>>> 81fae24c

	ok, _, _ = s.Next()
	require.False(t, ok)
}<|MERGE_RESOLUTION|>--- conflicted
+++ resolved
@@ -91,11 +91,7 @@
 		ok, ts, vec := s.Next()
 		require.Equal(t, ok, true)
 		require.Equal(t, start.Add(step*time.Duration(i)).UnixNano()/int64(time.Millisecond), ts)
-<<<<<<< HEAD
-		require.Equal(t, expected[i], vec.PromVec())
-=======
 		require.Equal(t, expected[i], vec.SampleVector())
->>>>>>> 81fae24c
 	}
 
 	ok, _, _ := s.Next()
@@ -127,11 +123,7 @@
 	require.Equal(t, promql.Vector{promql.Sample{
 		T: start.UnixNano(), F: 10,
 		Metric: labels.EmptyLabels(),
-<<<<<<< HEAD
-	}}, vec.PromVec())
-=======
 	}}, vec.SampleVector())
->>>>>>> 81fae24c
 
 	ok, _, _ = s.Next()
 	require.False(t, ok)
