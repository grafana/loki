package logql

import (
	"fmt"
	"math"
	"sort"
	"time"

	"github.com/grafana/loki/pkg/logql/log"
	"github.com/prometheus/prometheus/promql"
)

const unsupportedErr = "unsupported range vector aggregation operation: %s"

func (r rangeAggregationExpr) Extractor() (log.SampleExtractor, error) {
<<<<<<< HEAD
	return r.extractor(nil, false)
}

func (r rangeAggregationExpr) extractor(gr *grouping, all bool) (log.SampleExtractor, error) {
	if err := r.validate(); err != nil {
		return nil, err
	}
	var groups []string
	var without bool

	// fallback to parents grouping
	if gr != nil {
		groups = gr.groups
		without = gr.without
	}

	// range aggregation grouping takes priority
	if r.grouping != nil {
		groups = r.grouping.groups
		without = r.grouping.without
	}

	sort.Strings(groups)

=======
	if err := r.validate(); err != nil {
		return nil, err
	}
>>>>>>> dd5fceb3
	var stages []log.Stage
	if p, ok := r.left.left.(*pipelineExpr); ok {
		// if the expression is a pipeline then take all stages into account first.
		st, err := p.pipeline.stages()
		if err != nil {
			return nil, err
		}
		stages = st
	}
	// unwrap...means we want to extract metrics from labels.
	if r.left.unwrap != nil {
		var convOp string
<<<<<<< HEAD

=======
		var groups []string
		var without bool
>>>>>>> dd5fceb3
		switch r.left.unwrap.operation {
		case OpConvDuration, OpConvDurationSeconds:
			convOp = log.ConvertDuration
		default:
			convOp = log.ConvertFloat
		}
<<<<<<< HEAD

		return log.LabelExtractorWithStages(
			r.left.unwrap.identifier,
			convOp, groups, without, all, stages,
=======
		if r.grouping != nil {
			groups = r.grouping.groups
			without = r.grouping.without
		}
		return log.LabelExtractorWithStages(
			r.left.unwrap.identifier,
			convOp, groups, without, stages,
>>>>>>> dd5fceb3
			log.ReduceAndLabelFilter(r.left.unwrap.postFilters),
		)
	}
	// otherwise we extract metrics from the log line.
	switch r.operation {
	case OpRangeTypeRate, OpRangeTypeCount:
<<<<<<< HEAD
		return log.LineExtractorWithStages(log.CountExtractor, stages, groups, without, all)
	case OpRangeTypeBytes, OpRangeTypeBytesRate:
		return log.LineExtractorWithStages(log.BytesExtractor, stages, groups, without, all)
=======
		return log.LineExtractorWithStages(log.CountExtractor, stages)
	case OpRangeTypeBytes, OpRangeTypeBytesRate:
		return log.LineExtractorWithStages(log.BytesExtractor, stages)
>>>>>>> dd5fceb3
	default:
		return nil, fmt.Errorf(unsupportedErr, r.operation)
	}
}

func (r rangeAggregationExpr) aggregator() (RangeVectorAggregator, error) {
	switch r.operation {
	case OpRangeTypeRate:
		return rateLogs(r.left.interval), nil
	case OpRangeTypeCount:
		return countOverTime, nil
	case OpRangeTypeBytesRate:
		return rateLogBytes(r.left.interval), nil
	case OpRangeTypeBytes, OpRangeTypeSum:
		return sumOverTime, nil
	case OpRangeTypeAvg:
		return avgOverTime, nil
	case OpRangeTypeMax:
		return maxOverTime, nil
	case OpRangeTypeMin:
		return minOverTime, nil
	case OpRangeTypeStddev:
		return stddevOverTime, nil
	case OpRangeTypeStdvar:
		return stdvarOverTime, nil
	case OpRangeTypeQuantile:
		return quantileOverTime(*r.params), nil
	default:
		return nil, fmt.Errorf(unsupportedErr, r.operation)
	}
}

// rateLogs calculates the per-second rate of log lines.
func rateLogs(selRange time.Duration) func(samples []promql.Point) float64 {
	return func(samples []promql.Point) float64 {
		return float64(len(samples)) / selRange.Seconds()
	}
}

// rateLogBytes calculates the per-second rate of log bytes.
func rateLogBytes(selRange time.Duration) func(samples []promql.Point) float64 {
	return func(samples []promql.Point) float64 {
		return sumOverTime(samples) / selRange.Seconds()
	}
}

// countOverTime counts the amount of log lines.
func countOverTime(samples []promql.Point) float64 {
	return float64(len(samples))
}

func sumOverTime(samples []promql.Point) float64 {
	var sum float64
	for _, v := range samples {
		sum += v.V
	}
	return sum
}

func avgOverTime(samples []promql.Point) float64 {
	var mean, count float64
	for _, v := range samples {
		count++
		if math.IsInf(mean, 0) {
			if math.IsInf(v.V, 0) && (mean > 0) == (v.V > 0) {
				// The `mean` and `v.V` values are `Inf` of the same sign.  They
				// can't be subtracted, but the value of `mean` is correct
				// already.
				continue
			}
			if !math.IsInf(v.V, 0) && !math.IsNaN(v.V) {
				// At this stage, the mean is an infinite. If the added
				// value is neither an Inf or a Nan, we can keep that mean
				// value.
				// This is required because our calculation below removes
				// the mean value, which would look like Inf += x - Inf and
				// end up as a NaN.
				continue
			}
		}
		mean += v.V/count - mean/count
	}
	return mean
}

func maxOverTime(samples []promql.Point) float64 {
	max := samples[0].V
	for _, v := range samples {
		if v.V > max || math.IsNaN(max) {
			max = v.V
		}
	}
	return max
}

func minOverTime(samples []promql.Point) float64 {
	min := samples[0].V
	for _, v := range samples {
		if v.V < min || math.IsNaN(min) {
			min = v.V
		}
	}
	return min
}

func stdvarOverTime(samples []promql.Point) float64 {
	var aux, count, mean float64
	for _, v := range samples {
		count++
		delta := v.V - mean
		mean += delta / count
		aux += delta * (v.V - mean)
	}
	return aux / count
}

func stddevOverTime(samples []promql.Point) float64 {
	var aux, count, mean float64
	for _, v := range samples {
		count++
		delta := v.V - mean
		mean += delta / count
		aux += delta * (v.V - mean)
	}
	return math.Sqrt(aux / count)
}

func quantileOverTime(q float64) func(samples []promql.Point) float64 {
	return func(samples []promql.Point) float64 {
		values := make(vectorByValueHeap, 0, len(samples))
		for _, v := range samples {
			values = append(values, promql.Sample{Point: promql.Point{V: v.V}})
		}
		return quantile(q, values)
	}
}

// quantile calculates the given quantile of a vector of samples.
//
// The Vector will be sorted.
// If 'values' has zero elements, NaN is returned.
// If q<0, -Inf is returned.
// If q>1, +Inf is returned.
func quantile(q float64, values vectorByValueHeap) float64 {
	if len(values) == 0 {
		return math.NaN()
	}
	if q < 0 {
		return math.Inf(-1)
	}
	if q > 1 {
		return math.Inf(+1)
	}
	sort.Sort(values)

	n := float64(len(values))
	// When the quantile lies between two samples,
	// we use a weighted average of the two samples.
	rank := q * (n - 1)

	lowerIndex := math.Max(0, math.Floor(rank))
	upperIndex := math.Min(n-1, lowerIndex+1)

	weight := rank - math.Floor(rank)
	return values[int(lowerIndex)].V*(1-weight) + values[int(upperIndex)].V*weight
}<|MERGE_RESOLUTION|>--- conflicted
+++ resolved
@@ -13,7 +13,6 @@
 const unsupportedErr = "unsupported range vector aggregation operation: %s"
 
 func (r rangeAggregationExpr) Extractor() (log.SampleExtractor, error) {
-<<<<<<< HEAD
 	return r.extractor(nil, false)
 }
 
@@ -38,11 +37,6 @@
 
 	sort.Strings(groups)
 
-=======
-	if err := r.validate(); err != nil {
-		return nil, err
-	}
->>>>>>> dd5fceb3
 	var stages []log.Stage
 	if p, ok := r.left.left.(*pipelineExpr); ok {
 		// if the expression is a pipeline then take all stages into account first.
@@ -55,47 +49,25 @@
 	// unwrap...means we want to extract metrics from labels.
 	if r.left.unwrap != nil {
 		var convOp string
-<<<<<<< HEAD
-
-=======
-		var groups []string
-		var without bool
->>>>>>> dd5fceb3
 		switch r.left.unwrap.operation {
 		case OpConvDuration, OpConvDurationSeconds:
 			convOp = log.ConvertDuration
 		default:
 			convOp = log.ConvertFloat
 		}
-<<<<<<< HEAD
 
 		return log.LabelExtractorWithStages(
 			r.left.unwrap.identifier,
 			convOp, groups, without, all, stages,
-=======
-		if r.grouping != nil {
-			groups = r.grouping.groups
-			without = r.grouping.without
-		}
-		return log.LabelExtractorWithStages(
-			r.left.unwrap.identifier,
-			convOp, groups, without, stages,
->>>>>>> dd5fceb3
 			log.ReduceAndLabelFilter(r.left.unwrap.postFilters),
 		)
 	}
 	// otherwise we extract metrics from the log line.
 	switch r.operation {
 	case OpRangeTypeRate, OpRangeTypeCount:
-<<<<<<< HEAD
 		return log.LineExtractorWithStages(log.CountExtractor, stages, groups, without, all)
 	case OpRangeTypeBytes, OpRangeTypeBytesRate:
 		return log.LineExtractorWithStages(log.BytesExtractor, stages, groups, without, all)
-=======
-		return log.LineExtractorWithStages(log.CountExtractor, stages)
-	case OpRangeTypeBytes, OpRangeTypeBytesRate:
-		return log.LineExtractorWithStages(log.BytesExtractor, stages)
->>>>>>> dd5fceb3
 	default:
 		return nil, fmt.Errorf(unsupportedErr, r.operation)
 	}
