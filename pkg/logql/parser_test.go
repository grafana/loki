package logql

import (
	"errors"
	"reflect"
	"testing"
	"time"

	"github.com/prometheus/prometheus/pkg/labels"
	"github.com/stretchr/testify/require"

	"github.com/grafana/loki/pkg/logql/log"
)

func NewStringLabelFilter(s string) *string {
	return &s
}

func TestParse(t *testing.T) {
	for _, tc := range []struct {
		in  string
		exp Expr
		err error
	}{
		{
			// raw string
			in: "count_over_time({foo=~`bar\\w+`}[12h] |~ `error\\`)",
			exp: &rangeAggregationExpr{
				operation: "count_over_time",
				left: &logRange{
					left: &pipelineExpr{
						pipeline: MultiStageExpr{
							newLineFilterExpr(nil, labels.MatchRegexp, "error\\"),
						},
						left: &matchersExpr{
							matchers: []*labels.Matcher{
								mustNewMatcher(labels.MatchRegexp, "foo", "bar\\w+"),
							},
						},
					},
					interval: 12 * time.Hour,
				},
			},
		},
		{
			// test [12h] before filter expr
			in: `count_over_time({foo="bar"}[12h] |= "error")`,
			exp: &rangeAggregationExpr{
				operation: "count_over_time",
				left: &logRange{
					left: newPipelineExpr(
						newMatcherExpr([]*labels.Matcher{{Type: labels.MatchEqual, Name: "foo", Value: "bar"}}),
						MultiStageExpr{
							newLineFilterExpr(nil, labels.MatchEqual, "error"),
						},
					),
					interval: 12 * time.Hour,
				},
			},
		},
		{
			// test [12h] after filter expr
			in: `count_over_time({foo="bar"} |= "error" [12h])`,
			exp: &rangeAggregationExpr{
				operation: "count_over_time",
				left: &logRange{
					left: newPipelineExpr(
						newMatcherExpr([]*labels.Matcher{{Type: labels.MatchEqual, Name: "foo", Value: "bar"}}),
						MultiStageExpr{newLineFilterExpr(nil, labels.MatchEqual, "error")},
					),
					interval: 12 * time.Hour,
				},
			},
		},
		{
			in:  `{foo="bar"}`,
			exp: &matchersExpr{matchers: []*labels.Matcher{mustNewMatcher(labels.MatchEqual, "foo", "bar")}},
		},
		{
			in:  `{ foo = "bar" }`,
			exp: &matchersExpr{matchers: []*labels.Matcher{mustNewMatcher(labels.MatchEqual, "foo", "bar")}},
		},
		{
			in:  `{ foo != "bar" }`,
			exp: &matchersExpr{matchers: []*labels.Matcher{mustNewMatcher(labels.MatchNotEqual, "foo", "bar")}},
		},
		{
			in:  `{ foo =~ "bar" }`,
			exp: &matchersExpr{matchers: []*labels.Matcher{mustNewMatcher(labels.MatchRegexp, "foo", "bar")}},
		},
		{
			in:  `{ foo !~ "bar" }`,
			exp: &matchersExpr{matchers: []*labels.Matcher{mustNewMatcher(labels.MatchNotRegexp, "foo", "bar")}},
		},
		{
			in: `count_over_time({ foo !~ "bar" }[12m])`,
			exp: &rangeAggregationExpr{
				left: &logRange{
					left:     &matchersExpr{matchers: []*labels.Matcher{mustNewMatcher(labels.MatchNotRegexp, "foo", "bar")}},
					interval: 12 * time.Minute,
				},
				operation: "count_over_time",
			},
		},
		{
			in: `bytes_over_time({ foo !~ "bar" }[12m])`,
			exp: &rangeAggregationExpr{
				left: &logRange{
					left:     &matchersExpr{matchers: []*labels.Matcher{mustNewMatcher(labels.MatchNotRegexp, "foo", "bar")}},
					interval: 12 * time.Minute,
				},
				operation: OpRangeTypeBytes,
			},
		},
		{
			in: `bytes_rate({ foo !~ "bar" }[12m])`,
			exp: &rangeAggregationExpr{
				left: &logRange{
					left:     &matchersExpr{matchers: []*labels.Matcher{mustNewMatcher(labels.MatchNotRegexp, "foo", "bar")}},
					interval: 12 * time.Minute,
				},
				operation: OpRangeTypeBytesRate,
			},
		},
		{
			in: `rate({ foo !~ "bar" }[5h])`,
			exp: &rangeAggregationExpr{
				left: &logRange{
					left:     &matchersExpr{matchers: []*labels.Matcher{mustNewMatcher(labels.MatchNotRegexp, "foo", "bar")}},
					interval: 5 * time.Hour,
				},
				operation: "rate",
			},
		},
		{
			in: `rate({ foo !~ "bar" }[5d])`,
			exp: &rangeAggregationExpr{
				left: &logRange{
					left:     &matchersExpr{matchers: []*labels.Matcher{mustNewMatcher(labels.MatchNotRegexp, "foo", "bar")}},
					interval: 5 * 24 * time.Hour,
				},
				operation: "rate",
			},
		},
		{
			in: `count_over_time({ foo !~ "bar" }[1w])`,
			exp: &rangeAggregationExpr{
				left: &logRange{
					left:     &matchersExpr{matchers: []*labels.Matcher{mustNewMatcher(labels.MatchNotRegexp, "foo", "bar")}},
					interval: 7 * 24 * time.Hour,
				},
				operation: "count_over_time",
			},
		},
		{
			in: `sum(rate({ foo !~ "bar" }[5h]))`,
			exp: mustNewVectorAggregationExpr(&rangeAggregationExpr{
				left: &logRange{
					left:     &matchersExpr{matchers: []*labels.Matcher{mustNewMatcher(labels.MatchNotRegexp, "foo", "bar")}},
					interval: 5 * time.Hour,
				},
				operation: "rate",
			}, "sum", nil, nil),
		},
		{
			in: `sum(rate({ foo !~ "bar" }[1y]))`,
			exp: mustNewVectorAggregationExpr(&rangeAggregationExpr{
				left: &logRange{
					left:     &matchersExpr{matchers: []*labels.Matcher{mustNewMatcher(labels.MatchNotRegexp, "foo", "bar")}},
					interval: 365 * 24 * time.Hour,
				},
				operation: "rate",
			}, "sum", nil, nil),
		},
		{
			in: `avg(count_over_time({ foo !~ "bar" }[5h])) by (bar,foo)`,
			exp: mustNewVectorAggregationExpr(&rangeAggregationExpr{
				left: &logRange{
					left:     &matchersExpr{matchers: []*labels.Matcher{mustNewMatcher(labels.MatchNotRegexp, "foo", "bar")}},
					interval: 5 * time.Hour,
				},
				operation: "count_over_time",
			}, "avg", &grouping{
				without: false,
				groups:  []string{"bar", "foo"},
			}, nil),
		},
		{
<<<<<<< HEAD
			in: `avg(
					label_replace(
						count_over_time({ foo !~ "bar" }[5h]),
						"bar",
						"$1$2",
						"foo",
						"(.*).(.*)"
					)
				) by (bar,foo)`,
			exp: mustNewVectorAggregationExpr(
				mustNewLabelReplaceExpr(
					&rangeAggregationExpr{
						left: &logRange{
							left:     &matchersExpr{matchers: []*labels.Matcher{mustNewMatcher(labels.MatchNotRegexp, "foo", "bar")}},
							interval: 5 * time.Hour,
						},
						operation: "count_over_time",
					},
					"bar", "$1$2", "foo", "(.*).(.*)",
				),
				"avg", &grouping{
					without: false,
					groups:  []string{"bar", "foo"},
				}, nil),
=======
			in: `avg(count_over_time({ foo !~ "bar" }[5h])) by ()`,
			exp: mustNewVectorAggregationExpr(&rangeAggregationExpr{
				left: &logRange{
					left:     &matchersExpr{matchers: []*labels.Matcher{mustNewMatcher(labels.MatchNotRegexp, "foo", "bar")}},
					interval: 5 * time.Hour,
				},
				operation: "count_over_time",
			}, "avg", &grouping{
				without: false,
				groups:  nil,
			}, nil),
>>>>>>> 4e7a123c
		},
		{
			in: `max without (bar) (count_over_time({ foo !~ "bar" }[5h]))`,
			exp: mustNewVectorAggregationExpr(&rangeAggregationExpr{
				left: &logRange{
					left:     &matchersExpr{matchers: []*labels.Matcher{mustNewMatcher(labels.MatchNotRegexp, "foo", "bar")}},
					interval: 5 * time.Hour,
				},
				operation: "count_over_time",
			}, "max", &grouping{
				without: true,
				groups:  []string{"bar"},
			}, nil),
		},
		{
			in: `max without () (count_over_time({ foo !~ "bar" }[5h]))`,
			exp: mustNewVectorAggregationExpr(&rangeAggregationExpr{
				left: &logRange{
					left:     &matchersExpr{matchers: []*labels.Matcher{mustNewMatcher(labels.MatchNotRegexp, "foo", "bar")}},
					interval: 5 * time.Hour,
				},
				operation: "count_over_time",
			}, "max", &grouping{
				without: true,
				groups:  nil,
			}, nil),
		},
		{
			in: `topk(10,count_over_time({ foo !~ "bar" }[5h])) without (bar)`,
			exp: mustNewVectorAggregationExpr(&rangeAggregationExpr{
				left: &logRange{
					left:     &matchersExpr{matchers: []*labels.Matcher{mustNewMatcher(labels.MatchNotRegexp, "foo", "bar")}},
					interval: 5 * time.Hour,
				},
				operation: "count_over_time",
			}, "topk", &grouping{
				without: true,
				groups:  []string{"bar"},
			}, NewStringLabelFilter("10")),
		},
		{
			in: `bottomk(30 ,sum(rate({ foo !~ "bar" }[5h])) by (foo))`,
			exp: mustNewVectorAggregationExpr(mustNewVectorAggregationExpr(&rangeAggregationExpr{
				left: &logRange{
					left:     &matchersExpr{matchers: []*labels.Matcher{mustNewMatcher(labels.MatchNotRegexp, "foo", "bar")}},
					interval: 5 * time.Hour,
				},
				operation: "rate",
			}, "sum", &grouping{
				groups:  []string{"foo"},
				without: false,
			}, nil), "bottomk", nil,
				NewStringLabelFilter("30")),
		},
		{
			in: `max( sum(count_over_time({ foo !~ "bar" }[5h])) without (foo,bar) ) by (foo)`,
			exp: mustNewVectorAggregationExpr(mustNewVectorAggregationExpr(&rangeAggregationExpr{
				left: &logRange{
					left:     &matchersExpr{matchers: []*labels.Matcher{mustNewMatcher(labels.MatchNotRegexp, "foo", "bar")}},
					interval: 5 * time.Hour,
				},
				operation: "count_over_time",
			}, "sum", &grouping{
				groups:  []string{"foo", "bar"},
				without: true,
			}, nil), "max", &grouping{
				groups:  []string{"foo"},
				without: false,
			}, nil),
		},
		{
			in: `unk({ foo !~ "bar" }[5m])`,
			err: ParseError{
				msg:  "syntax error: unexpected IDENTIFIER",
				line: 1,
				col:  1,
			},
		},
		{
			in: `rate({ foo !~ "bar" }[5minutes])`,
			err: ParseError{
				msg:  `not a valid duration string: "5minutes"`,
				line: 0,
				col:  22,
			},
		},
		{
			in: `label_replace(rate({ foo !~ "bar" }[5m]),"")`,
			err: ParseError{
				msg:  `syntax error: unexpected ), expecting ,`,
				line: 1,
				col:  44,
			},
		},
		{
			in: `label_replace(rate({ foo !~ "bar" }[5m]),"foo","$1","bar","^^^^x43\\q")`,
			err: ParseError{
				msg:  "invalid regex in label_replace: error parsing regexp: invalid escape sequence: `\\q`",
				line: 0,
				col:  0,
			},
		},
		{
			in: `rate({ foo !~ "bar" }[5)`,
			err: ParseError{
				msg:  "missing closing ']' in duration",
				line: 0,
				col:  22,
			},
		},
		{
			in: `min({ foo !~ "bar" }[5m])`,
			err: ParseError{
				msg:  "syntax error: unexpected RANGE",
				line: 0,
				col:  21,
			},
		},
		{
			in: `sum(3 ,count_over_time({ foo !~ "bar" }[5h]))`,
			err: ParseError{
				msg:  "unsupported parameter for operation sum(3,",
				line: 0,
				col:  0,
			},
		},
		{
			in: `topk(count_over_time({ foo !~ "bar" }[5h]))`,
			err: ParseError{
				msg:  "parameter required for operation topk",
				line: 0,
				col:  0,
			},
		},
		{
			in: `bottomk(he,count_over_time({ foo !~ "bar" }[5h]))`,
			err: ParseError{
				msg:  "syntax error: unexpected IDENTIFIER",
				line: 1,
				col:  9,
			},
		},
		{
			in: `bottomk(1.2,count_over_time({ foo !~ "bar" }[5h]))`,
			err: ParseError{
				msg:  "invalid parameter bottomk(1.2,",
				line: 0,
				col:  0,
			},
		},
		{
			in: `stddev({ foo !~ "bar" })`,
			err: ParseError{
				msg:  "syntax error: unexpected )",
				line: 1,
				col:  24,
			},
		},
		{
			in: `{ foo = "bar", bar != "baz" }`,
			exp: &matchersExpr{matchers: []*labels.Matcher{
				mustNewMatcher(labels.MatchEqual, "foo", "bar"),
				mustNewMatcher(labels.MatchNotEqual, "bar", "baz"),
			}},
		},
		{
			in: `{foo="bar"} |= "baz"`,
			exp: newPipelineExpr(
				newMatcherExpr([]*labels.Matcher{mustNewMatcher(labels.MatchEqual, "foo", "bar")}),
				MultiStageExpr{newLineFilterExpr(nil, labels.MatchEqual, "baz")},
			),
		},
		{
			in: `{foo="bar"} |= "baz" |~ "blip" != "flip" !~ "flap"`,
			exp: newPipelineExpr(
				newMatcherExpr([]*labels.Matcher{mustNewMatcher(labels.MatchEqual, "foo", "bar")}),
				MultiStageExpr{
					newLineFilterExpr(
						newLineFilterExpr(
							newLineFilterExpr(
								newLineFilterExpr(nil, labels.MatchEqual, "baz"),
								labels.MatchRegexp, "blip"),
							labels.MatchNotEqual, "flip"),
						labels.MatchNotRegexp, "flap"),
				},
			),
		},
		{
			in: `count_over_time(({foo="bar"} |= "baz" |~ "blip" != "flip" !~ "flap")[5m])`,
			exp: newRangeAggregationExpr(
				&logRange{
					left: newPipelineExpr(
						newMatcherExpr([]*labels.Matcher{mustNewMatcher(labels.MatchEqual, "foo", "bar")}),
						MultiStageExpr{
							newLineFilterExpr(
								newLineFilterExpr(
									newLineFilterExpr(
										newLineFilterExpr(nil, labels.MatchEqual, "baz"),
										labels.MatchRegexp, "blip"),
									labels.MatchNotEqual, "flip"),
								labels.MatchNotRegexp, "flap"),
						},
					),
					interval: 5 * time.Minute,
				}, OpRangeTypeCount, nil, nil),
		},
		{
			in: `bytes_over_time(({foo="bar"} |= "baz" |~ "blip" != "flip" !~ "flap")[5m])`,
			exp: newRangeAggregationExpr(
				&logRange{
					left: newPipelineExpr(
						newMatcherExpr([]*labels.Matcher{mustNewMatcher(labels.MatchEqual, "foo", "bar")}),
						MultiStageExpr{
							newLineFilterExpr(
								newLineFilterExpr(
									newLineFilterExpr(
										newLineFilterExpr(nil, labels.MatchEqual, "baz"),
										labels.MatchRegexp, "blip"),
									labels.MatchNotEqual, "flip"),
								labels.MatchNotRegexp, "flap"),
						},
					),
					interval: 5 * time.Minute,
				}, OpRangeTypeBytes, nil, nil),
		},
		{
			in: `
			label_replace(
				bytes_over_time(({foo="bar"} |= "baz" |~ "blip" != "flip" !~ "flap")[5m]),
				"buzz",
				"$2",
				"bar",
				"(.*):(.*)"
			)
			`,
			exp: mustNewLabelReplaceExpr(
				newRangeAggregationExpr(
					&logRange{
						left: newPipelineExpr(
							newMatcherExpr([]*labels.Matcher{mustNewMatcher(labels.MatchEqual, "foo", "bar")}),
							MultiStageExpr{
								newLineFilterExpr(
									newLineFilterExpr(
										newLineFilterExpr(
											newLineFilterExpr(nil, labels.MatchEqual, "baz"),
											labels.MatchRegexp, "blip"),
										labels.MatchNotEqual, "flip"),
									labels.MatchNotRegexp, "flap"),
							},
						),
						interval: 5 * time.Minute,
					}, OpRangeTypeBytes, nil, nil),
				"buzz",
				"$2",
				"bar",
				"(.*):(.*)",
			),
		},
		{
			in: `sum(count_over_time(({foo="bar"} |= "baz" |~ "blip" != "flip" !~ "flap")[5m])) by (foo)`,
			exp: mustNewVectorAggregationExpr(newRangeAggregationExpr(
				&logRange{
					left: newPipelineExpr(
						newMatcherExpr([]*labels.Matcher{mustNewMatcher(labels.MatchEqual, "foo", "bar")}),
						MultiStageExpr{
							newLineFilterExpr(
								newLineFilterExpr(
									newLineFilterExpr(
										newLineFilterExpr(nil, labels.MatchEqual, "baz"),
										labels.MatchRegexp, "blip"),
									labels.MatchNotEqual, "flip"),
								labels.MatchNotRegexp, "flap"),
						},
					),
					interval: 5 * time.Minute,
				}, OpRangeTypeCount, nil, nil),
				"sum",
				&grouping{
					without: false,
					groups:  []string{"foo"},
				},
				nil),
		},
		{
			in: `sum(bytes_rate(({foo="bar"} |= "baz" |~ "blip" != "flip" !~ "flap")[5m])) by (foo)`,
			exp: mustNewVectorAggregationExpr(newRangeAggregationExpr(
				&logRange{
					left: newPipelineExpr(
						newMatcherExpr([]*labels.Matcher{mustNewMatcher(labels.MatchEqual, "foo", "bar")}),
						MultiStageExpr{
							newLineFilterExpr(
								newLineFilterExpr(
									newLineFilterExpr(
										newLineFilterExpr(nil, labels.MatchEqual, "baz"),
										labels.MatchRegexp, "blip"),
									labels.MatchNotEqual, "flip"),
								labels.MatchNotRegexp, "flap"),
						},
					),
					interval: 5 * time.Minute,
				}, OpRangeTypeBytesRate, nil, nil),
				"sum",
				&grouping{
					without: false,
					groups:  []string{"foo"},
				},
				nil),
		},
		{
			in: `topk(5,count_over_time(({foo="bar"} |= "baz" |~ "blip" != "flip" !~ "flap")[5m])) without (foo)`,
			exp: mustNewVectorAggregationExpr(newRangeAggregationExpr(
				&logRange{
					left: newPipelineExpr(
						newMatcherExpr([]*labels.Matcher{mustNewMatcher(labels.MatchEqual, "foo", "bar")}),
						MultiStageExpr{
							newLineFilterExpr(
								newLineFilterExpr(
									newLineFilterExpr(
										newLineFilterExpr(nil, labels.MatchEqual, "baz"),
										labels.MatchRegexp, "blip"),
									labels.MatchNotEqual, "flip"),
								labels.MatchNotRegexp, "flap"),
						},
					),
					interval: 5 * time.Minute,
				}, OpRangeTypeCount, nil, nil),
				"topk",
				&grouping{
					without: true,
					groups:  []string{"foo"},
				},
				NewStringLabelFilter("5")),
		},
		{
			in: `topk(5,sum(rate(({foo="bar"} |= "baz" |~ "blip" != "flip" !~ "flap")[5m])) by (app))`,
			exp: mustNewVectorAggregationExpr(
				mustNewVectorAggregationExpr(
					newRangeAggregationExpr(
						&logRange{
							left: newPipelineExpr(
								newMatcherExpr([]*labels.Matcher{mustNewMatcher(labels.MatchEqual, "foo", "bar")}),
								MultiStageExpr{
									newLineFilterExpr(
										newLineFilterExpr(
											newLineFilterExpr(
												newLineFilterExpr(nil, labels.MatchEqual, "baz"),
												labels.MatchRegexp, "blip"),
											labels.MatchNotEqual, "flip"),
										labels.MatchNotRegexp, "flap"),
								},
							),
							interval: 5 * time.Minute,
						}, OpRangeTypeRate, nil, nil),
					"sum",
					&grouping{
						without: false,
						groups:  []string{"app"},
					},
					nil),
				"topk",
				nil,
				NewStringLabelFilter("5")),
		},
		{
			in: `count_over_time({foo="bar"}[5m] |= "baz" |~ "blip" != "flip" !~ "flap")`,
			exp: newRangeAggregationExpr(
				&logRange{
					left: newPipelineExpr(
						newMatcherExpr([]*labels.Matcher{mustNewMatcher(labels.MatchEqual, "foo", "bar")}),
						MultiStageExpr{
							newLineFilterExpr(
								newLineFilterExpr(
									newLineFilterExpr(
										newLineFilterExpr(nil, labels.MatchEqual, "baz"),
										labels.MatchRegexp, "blip"),
									labels.MatchNotEqual, "flip"),
								labels.MatchNotRegexp, "flap"),
						},
					),
					interval: 5 * time.Minute,
				}, OpRangeTypeCount, nil, nil),
		},
		{
			in: `sum(count_over_time({foo="bar"}[5m] |= "baz" |~ "blip" != "flip" !~ "flap")) by (foo)`,
			exp: mustNewVectorAggregationExpr(newRangeAggregationExpr(
				&logRange{
					left: newPipelineExpr(
						newMatcherExpr([]*labels.Matcher{mustNewMatcher(labels.MatchEqual, "foo", "bar")}),
						MultiStageExpr{
							newLineFilterExpr(
								newLineFilterExpr(
									newLineFilterExpr(
										newLineFilterExpr(nil, labels.MatchEqual, "baz"),
										labels.MatchRegexp, "blip"),
									labels.MatchNotEqual, "flip"),
								labels.MatchNotRegexp, "flap"),
						},
					),
					interval: 5 * time.Minute,
				}, OpRangeTypeCount, nil, nil),
				"sum",
				&grouping{
					without: false,
					groups:  []string{"foo"},
				},
				nil),
		},
		{
			in: `topk(5,count_over_time({foo="bar"}[5m] |= "baz" |~ "blip" != "flip" !~ "flap")) without (foo)`,
			exp: mustNewVectorAggregationExpr(newRangeAggregationExpr(
				&logRange{
					left: newPipelineExpr(
						newMatcherExpr([]*labels.Matcher{mustNewMatcher(labels.MatchEqual, "foo", "bar")}),
						MultiStageExpr{
							newLineFilterExpr(
								newLineFilterExpr(
									newLineFilterExpr(
										newLineFilterExpr(nil, labels.MatchEqual, "baz"),
										labels.MatchRegexp, "blip"),
									labels.MatchNotEqual, "flip"),
								labels.MatchNotRegexp, "flap"),
						},
					),
					interval: 5 * time.Minute,
				}, OpRangeTypeCount, nil, nil),
				"topk",
				&grouping{
					without: true,
					groups:  []string{"foo"},
				},
				NewStringLabelFilter("5")),
		},
		{
			in: `topk(5,sum(rate({foo="bar"}[5m] |= "baz" |~ "blip" != "flip" !~ "flap")) by (app))`,
			exp: mustNewVectorAggregationExpr(
				mustNewVectorAggregationExpr(
					newRangeAggregationExpr(
						&logRange{
							left: newPipelineExpr(
								newMatcherExpr([]*labels.Matcher{mustNewMatcher(labels.MatchEqual, "foo", "bar")}),
								MultiStageExpr{
									newLineFilterExpr(
										newLineFilterExpr(
											newLineFilterExpr(
												newLineFilterExpr(nil, labels.MatchEqual, "baz"),
												labels.MatchRegexp, "blip"),
											labels.MatchNotEqual, "flip"),
										labels.MatchNotRegexp, "flap"),
								},
							),
							interval: 5 * time.Minute,
						}, OpRangeTypeRate, nil, nil),
					"sum",
					&grouping{
						without: false,
						groups:  []string{"app"},
					},
					nil),
				"topk",
				nil,
				NewStringLabelFilter("5")),
		},
		{
			in: `{foo="bar}`,
			err: ParseError{
				msg:  "literal not terminated",
				line: 1,
				col:  6,
			},
		},
		{
			in: `{foo="bar"`,
			err: ParseError{
				msg:  "syntax error: unexpected $end, expecting } or ,",
				line: 1,
				col:  11,
			},
		},

		{
			in: `{foo="bar"} |~`,
			err: ParseError{
				msg:  "syntax error: unexpected $end, expecting STRING",
				line: 1,
				col:  15,
			},
		},

		{
			in: `{foo="bar"} "foo"`,
			err: ParseError{
				msg:  "syntax error: unexpected STRING",
				line: 1,
				col:  13,
			},
		},
		{
			in: `{foo="bar"} foo`,
			err: ParseError{
				msg:  "syntax error: unexpected IDENTIFIER",
				line: 1,
				col:  13,
			},
		},
		{
			// require left associativity
			in: `
			sum(count_over_time({foo="bar"}[5m])) by (foo) /
			sum(count_over_time({foo="bar"}[5m])) by (foo) /
			sum(count_over_time({foo="bar"}[5m])) by (foo)
			`,
			exp: mustNewBinOpExpr(
				OpTypeDiv,
				BinOpOptions{},
				mustNewBinOpExpr(
					OpTypeDiv,
					BinOpOptions{},
					mustNewVectorAggregationExpr(newRangeAggregationExpr(
						&logRange{
							left: &matchersExpr{
								matchers: []*labels.Matcher{
									mustNewMatcher(labels.MatchEqual, "foo", "bar"),
								},
							},
							interval: 5 * time.Minute,
						}, OpRangeTypeCount, nil, nil),
						"sum",
						&grouping{
							without: false,
							groups:  []string{"foo"},
						},
						nil,
					),
					mustNewVectorAggregationExpr(newRangeAggregationExpr(
						&logRange{
							left: &matchersExpr{
								matchers: []*labels.Matcher{
									mustNewMatcher(labels.MatchEqual, "foo", "bar"),
								},
							},
							interval: 5 * time.Minute,
						}, OpRangeTypeCount, nil, nil),
						"sum",
						&grouping{
							without: false,
							groups:  []string{"foo"},
						},
						nil,
					),
				),
				mustNewVectorAggregationExpr(newRangeAggregationExpr(
					&logRange{
						left: &matchersExpr{
							matchers: []*labels.Matcher{
								mustNewMatcher(labels.MatchEqual, "foo", "bar"),
							},
						},
						interval: 5 * time.Minute,
					}, OpRangeTypeCount, nil, nil),
					"sum",
					&grouping{
						without: false,
						groups:  []string{"foo"},
					},
					nil,
				),
			),
		},
		{
			in: `
					sum(count_over_time({foo="bar"}[5m])) by (foo) ^
					sum(count_over_time({foo="bar"}[5m])) by (foo) /
					sum(count_over_time({foo="bar"}[5m])) by (foo)
					`,
			exp: mustNewBinOpExpr(
				OpTypeDiv,
				BinOpOptions{},
				mustNewBinOpExpr(
					OpTypePow,
					BinOpOptions{},
					mustNewVectorAggregationExpr(newRangeAggregationExpr(
						&logRange{
							left: &matchersExpr{
								matchers: []*labels.Matcher{
									mustNewMatcher(labels.MatchEqual, "foo", "bar"),
								},
							},
							interval: 5 * time.Minute,
						}, OpRangeTypeCount, nil, nil),
						"sum",
						&grouping{
							without: false,
							groups:  []string{"foo"},
						},
						nil,
					),
					mustNewVectorAggregationExpr(newRangeAggregationExpr(
						&logRange{
							left: &matchersExpr{
								matchers: []*labels.Matcher{
									mustNewMatcher(labels.MatchEqual, "foo", "bar"),
								},
							},
							interval: 5 * time.Minute,
						}, OpRangeTypeCount, nil, nil),
						"sum",
						&grouping{
							without: false,
							groups:  []string{"foo"},
						},
						nil,
					),
				),
				mustNewVectorAggregationExpr(newRangeAggregationExpr(
					&logRange{
						left: &matchersExpr{
							matchers: []*labels.Matcher{
								mustNewMatcher(labels.MatchEqual, "foo", "bar"),
							},
						},
						interval: 5 * time.Minute,
					}, OpRangeTypeCount, nil, nil),
					"sum",
					&grouping{
						without: false,
						groups:  []string{"foo"},
					},
					nil,
				),
			),
		},
		{
			// operator precedence before left associativity
			in: `
					sum(count_over_time({foo="bar"}[5m])) by (foo) +
					sum(count_over_time({foo="bar"}[5m])) by (foo) /
					sum(count_over_time({foo="bar"}[5m])) by (foo)
					`,
			exp: mustNewBinOpExpr(
				OpTypeAdd,
				BinOpOptions{},
				mustNewVectorAggregationExpr(newRangeAggregationExpr(
					&logRange{
						left: &matchersExpr{
							matchers: []*labels.Matcher{
								mustNewMatcher(labels.MatchEqual, "foo", "bar"),
							},
						},
						interval: 5 * time.Minute,
					}, OpRangeTypeCount, nil, nil),
					"sum",
					&grouping{
						without: false,
						groups:  []string{"foo"},
					},
					nil,
				),
				mustNewBinOpExpr(
					OpTypeDiv,
					BinOpOptions{},
					mustNewVectorAggregationExpr(newRangeAggregationExpr(
						&logRange{
							left: &matchersExpr{
								matchers: []*labels.Matcher{
									mustNewMatcher(labels.MatchEqual, "foo", "bar"),
								},
							},
							interval: 5 * time.Minute,
						}, OpRangeTypeCount, nil, nil),
						"sum",
						&grouping{
							without: false,
							groups:  []string{"foo"},
						},
						nil,
					),
					mustNewVectorAggregationExpr(newRangeAggregationExpr(
						&logRange{
							left: &matchersExpr{
								matchers: []*labels.Matcher{
									mustNewMatcher(labels.MatchEqual, "foo", "bar"),
								},
							},
							interval: 5 * time.Minute,
						}, OpRangeTypeCount, nil, nil),
						"sum",
						&grouping{
							without: false,
							groups:  []string{"foo"},
						},
						nil,
					),
				),
			),
		},
		{
			in: `sum by (job) (
							count_over_time({namespace="tns"} |= "level=error"[5m])
						/
							count_over_time({namespace="tns"}[5m])
						)`,
			exp: mustNewVectorAggregationExpr(
				mustNewBinOpExpr(OpTypeDiv,
					BinOpOptions{},
					newRangeAggregationExpr(
						&logRange{
							left: newPipelineExpr(
								newMatcherExpr([]*labels.Matcher{
									mustNewMatcher(labels.MatchEqual, "namespace", "tns"),
								}),
								MultiStageExpr{
									newLineFilterExpr(nil, labels.MatchEqual, "level=error"),
								}),
							interval: 5 * time.Minute,
						}, OpRangeTypeCount, nil, nil),
					newRangeAggregationExpr(
						&logRange{
							left: &matchersExpr{
								matchers: []*labels.Matcher{
									mustNewMatcher(labels.MatchEqual, "namespace", "tns"),
								},
							},
							interval: 5 * time.Minute,
						}, OpRangeTypeCount, nil, nil)), OpTypeSum, &grouping{groups: []string{"job"}}, nil),
		},
		{
			in: `sum by (job) (
							count_over_time({namespace="tns"} |= "level=error"[5m])
						/
							count_over_time({namespace="tns"}[5m])
						) * 100`,
			exp: mustNewBinOpExpr(OpTypeMul, BinOpOptions{}, mustNewVectorAggregationExpr(
				mustNewBinOpExpr(OpTypeDiv,
					BinOpOptions{},
					newRangeAggregationExpr(
						&logRange{
							left: newPipelineExpr(
								newMatcherExpr([]*labels.Matcher{
									mustNewMatcher(labels.MatchEqual, "namespace", "tns"),
								}),
								MultiStageExpr{
									newLineFilterExpr(nil, labels.MatchEqual, "level=error"),
								}),
							interval: 5 * time.Minute,
						}, OpRangeTypeCount, nil, nil),
					newRangeAggregationExpr(
						&logRange{
							left: &matchersExpr{
								matchers: []*labels.Matcher{
									mustNewMatcher(labels.MatchEqual, "namespace", "tns"),
								},
							},
							interval: 5 * time.Minute,
						}, OpRangeTypeCount, nil, nil)), OpTypeSum, &grouping{groups: []string{"job"}}, nil),
				mustNewLiteralExpr("100", false),
			),
		},
		{
			// reduces binop with two literalExprs
			in: `sum(count_over_time({foo="bar"}[5m])) by (foo) + 1 / 2`,
			exp: mustNewBinOpExpr(
				OpTypeAdd,
				BinOpOptions{},
				mustNewVectorAggregationExpr(
					newRangeAggregationExpr(
						&logRange{
							left: &matchersExpr{
								matchers: []*labels.Matcher{
									mustNewMatcher(labels.MatchEqual, "foo", "bar"),
								},
							},
							interval: 5 * time.Minute,
						}, OpRangeTypeCount, nil, nil),
					"sum",
					&grouping{
						without: false,
						groups:  []string{"foo"},
					},
					nil,
				),
				&literalExpr{value: 0.5},
			),
		},
		{
			// test signs
			in: `1 + -2 / 1`,
			exp: mustNewBinOpExpr(
				OpTypeAdd,
				BinOpOptions{},
				&literalExpr{value: 1},
				mustNewBinOpExpr(OpTypeDiv, BinOpOptions{}, &literalExpr{value: -2}, &literalExpr{value: 1}),
			),
		},
		{
			// test signs/ops with equal associativity
			in: `1 + 1 - -1`,
			exp: mustNewBinOpExpr(
				OpTypeSub,
				BinOpOptions{},
				mustNewBinOpExpr(OpTypeAdd, BinOpOptions{}, &literalExpr{value: 1}, &literalExpr{value: 1}),
				&literalExpr{value: -1},
			),
		},
		{
			in: `{app="foo"} |= "bar" | json | latency >= 250ms or ( status_code < 500 and status_code > 200)`,
			exp: &pipelineExpr{
				left: newMatcherExpr([]*labels.Matcher{{Type: labels.MatchEqual, Name: "app", Value: "foo"}}),
				pipeline: MultiStageExpr{
					newLineFilterExpr(nil, labels.MatchEqual, "bar"),
					newLabelParserExpr(OpParserTypeJSON, ""),
					&labelFilterExpr{
						LabelFilterer: log.NewOrLabelFilter(
							log.NewDurationLabelFilter(log.LabelFilterGreaterThanOrEqual, "latency", 250*time.Millisecond),
							log.NewAndLabelFilter(
								log.NewNumericLabelFilter(log.LabelFilterLesserThan, "status_code", 500.0),
								log.NewNumericLabelFilter(log.LabelFilterGreaterThan, "status_code", 200.0),
							),
						),
					},
				},
			},
		},
		{
			in: `{app="foo"} |= "bar" | json | (duration > 1s or status!= 200) and method!="POST"`,
			exp: &pipelineExpr{
				left: newMatcherExpr([]*labels.Matcher{{Type: labels.MatchEqual, Name: "app", Value: "foo"}}),
				pipeline: MultiStageExpr{
					newLineFilterExpr(nil, labels.MatchEqual, "bar"),
					newLabelParserExpr(OpParserTypeJSON, ""),
					&labelFilterExpr{
						LabelFilterer: log.NewAndLabelFilter(
							log.NewOrLabelFilter(
								log.NewDurationLabelFilter(log.LabelFilterGreaterThan, "duration", 1*time.Second),
								log.NewNumericLabelFilter(log.LabelFilterNotEqual, "status", 200.0),
							),
							log.NewStringLabelFilter(mustNewMatcher(labels.MatchNotEqual, "method", "POST")),
						),
					},
				},
			},
		},
		{
			in: `{app="foo"} |= "bar" | json | ( status_code < 500 and status_code > 200) or latency >= 250ms `,
			exp: &pipelineExpr{
				left: newMatcherExpr([]*labels.Matcher{{Type: labels.MatchEqual, Name: "app", Value: "foo"}}),
				pipeline: MultiStageExpr{
					newLineFilterExpr(nil, labels.MatchEqual, "bar"),
					newLabelParserExpr(OpParserTypeJSON, ""),
					&labelFilterExpr{
						LabelFilterer: log.NewOrLabelFilter(
							log.NewAndLabelFilter(
								log.NewNumericLabelFilter(log.LabelFilterLesserThan, "status_code", 500.0),
								log.NewNumericLabelFilter(log.LabelFilterGreaterThan, "status_code", 200.0),
							),
							log.NewDurationLabelFilter(log.LabelFilterGreaterThanOrEqual, "latency", 250*time.Millisecond),
						),
					},
				},
			},
		},
		{
			in: `{app="foo"} |= "bar" | json | ( status_code < 500 or status_code > 200) and latency >= 250ms `,
			exp: &pipelineExpr{
				left: newMatcherExpr([]*labels.Matcher{{Type: labels.MatchEqual, Name: "app", Value: "foo"}}),
				pipeline: MultiStageExpr{
					newLineFilterExpr(nil, labels.MatchEqual, "bar"),
					newLabelParserExpr(OpParserTypeJSON, ""),
					&labelFilterExpr{
						LabelFilterer: log.NewAndLabelFilter(
							log.NewOrLabelFilter(
								log.NewNumericLabelFilter(log.LabelFilterLesserThan, "status_code", 500.0),
								log.NewNumericLabelFilter(log.LabelFilterGreaterThan, "status_code", 200.0),
							),
							log.NewDurationLabelFilter(log.LabelFilterGreaterThanOrEqual, "latency", 250*time.Millisecond),
						),
					},
				},
			},
		},
		{
			in: `{app="foo"} |= "bar" | json |  status_code < 500 or status_code > 200 and latency >= 250ms `,
			exp: &pipelineExpr{
				left: newMatcherExpr([]*labels.Matcher{{Type: labels.MatchEqual, Name: "app", Value: "foo"}}),
				pipeline: MultiStageExpr{
					newLineFilterExpr(nil, labels.MatchEqual, "bar"),
					newLabelParserExpr(OpParserTypeJSON, ""),
					&labelFilterExpr{
						LabelFilterer: log.NewOrLabelFilter(
							log.NewNumericLabelFilter(log.LabelFilterLesserThan, "status_code", 500.0),
							log.NewAndLabelFilter(
								log.NewNumericLabelFilter(log.LabelFilterGreaterThan, "status_code", 200.0),
								log.NewDurationLabelFilter(log.LabelFilterGreaterThanOrEqual, "latency", 250*time.Millisecond),
							),
						),
					},
				},
			},
		},
		{
			in: `{app="foo"} |= "bar" | json | latency >= 250ms or ( status_code < 500 and status_code > 200)
				| foo="bar" buzz!="blip", blop=~"boop" or fuzz==5`,
			exp: &pipelineExpr{
				left: newMatcherExpr([]*labels.Matcher{{Type: labels.MatchEqual, Name: "app", Value: "foo"}}),
				pipeline: MultiStageExpr{
					newLineFilterExpr(nil, labels.MatchEqual, "bar"),
					newLabelParserExpr(OpParserTypeJSON, ""),
					&labelFilterExpr{
						LabelFilterer: log.NewOrLabelFilter(
							log.NewDurationLabelFilter(log.LabelFilterGreaterThanOrEqual, "latency", 250*time.Millisecond),
							log.NewAndLabelFilter(
								log.NewNumericLabelFilter(log.LabelFilterLesserThan, "status_code", 500.0),
								log.NewNumericLabelFilter(log.LabelFilterGreaterThan, "status_code", 200.0),
							),
						),
					},
					&labelFilterExpr{
						LabelFilterer: log.NewAndLabelFilter(
							log.NewStringLabelFilter(mustNewMatcher(labels.MatchEqual, "foo", "bar")),
							log.NewAndLabelFilter(
								log.NewStringLabelFilter(mustNewMatcher(labels.MatchNotEqual, "buzz", "blip")),
								log.NewOrLabelFilter(
									log.NewStringLabelFilter(mustNewMatcher(labels.MatchRegexp, "blop", "boop")),
									log.NewNumericLabelFilter(log.LabelFilterEqual, "fuzz", 5),
								),
							),
						),
					},
				},
			},
		},
		{
			in: `{app="foo"} |= "bar" | line_format "blip{{ .foo }}blop"`,
			exp: &pipelineExpr{
				left: newMatcherExpr([]*labels.Matcher{{Type: labels.MatchEqual, Name: "app", Value: "foo"}}),
				pipeline: MultiStageExpr{
					newLineFilterExpr(nil, labels.MatchEqual, "bar"),
					newLineFmtExpr("blip{{ .foo }}blop"),
				},
			},
		},
		{
			in: `{app="foo"} |= "bar" | json | latency >= 250ms or ( status_code < 500 and status_code > 200)
			| line_format "blip{{ .foo }}blop {{.status_code}}"`,
			exp: &pipelineExpr{
				left: newMatcherExpr([]*labels.Matcher{{Type: labels.MatchEqual, Name: "app", Value: "foo"}}),
				pipeline: MultiStageExpr{
					newLineFilterExpr(nil, labels.MatchEqual, "bar"),
					newLabelParserExpr(OpParserTypeJSON, ""),
					&labelFilterExpr{
						LabelFilterer: log.NewOrLabelFilter(
							log.NewDurationLabelFilter(log.LabelFilterGreaterThanOrEqual, "latency", 250*time.Millisecond),
							log.NewAndLabelFilter(
								log.NewNumericLabelFilter(log.LabelFilterLesserThan, "status_code", 500.0),
								log.NewNumericLabelFilter(log.LabelFilterGreaterThan, "status_code", 200.0),
							),
						),
					},
					newLineFmtExpr("blip{{ .foo }}blop {{.status_code}}"),
				},
			},
		},
		{
			in: `{app="foo"} |= "bar" | json | latency >= 250ms or ( status_code < 500 and status_code > 200)
			| line_format "blip{{ .foo }}blop {{.status_code}}" | label_format foo=bar,status_code="buzz{{.bar}}"`,
			exp: &pipelineExpr{
				left: newMatcherExpr([]*labels.Matcher{{Type: labels.MatchEqual, Name: "app", Value: "foo"}}),
				pipeline: MultiStageExpr{
					newLineFilterExpr(nil, labels.MatchEqual, "bar"),
					newLabelParserExpr(OpParserTypeJSON, ""),
					&labelFilterExpr{
						LabelFilterer: log.NewOrLabelFilter(
							log.NewDurationLabelFilter(log.LabelFilterGreaterThanOrEqual, "latency", 250*time.Millisecond),
							log.NewAndLabelFilter(
								log.NewNumericLabelFilter(log.LabelFilterLesserThan, "status_code", 500.0),
								log.NewNumericLabelFilter(log.LabelFilterGreaterThan, "status_code", 200.0),
							),
						),
					},
					newLineFmtExpr("blip{{ .foo }}blop {{.status_code}}"),
					newLabelFmtExpr([]log.LabelFmt{
						log.NewRenameLabelFmt("foo", "bar"),
						log.NewTemplateLabelFmt("status_code", "buzz{{.bar}}"),
					}),
				},
			},
		},
		{
			in: `count_over_time({app="foo"} |= "bar" | json | latency >= 250ms or ( status_code < 500 and status_code > 200)
			| line_format "blip{{ .foo }}blop {{.status_code}}" | label_format foo=bar,status_code="buzz{{.bar}}"[5m])`,
			exp: newRangeAggregationExpr(
				newLogRange(&pipelineExpr{
					left: newMatcherExpr([]*labels.Matcher{{Type: labels.MatchEqual, Name: "app", Value: "foo"}}),
					pipeline: MultiStageExpr{
						newLineFilterExpr(nil, labels.MatchEqual, "bar"),
						newLabelParserExpr(OpParserTypeJSON, ""),
						&labelFilterExpr{
							LabelFilterer: log.NewOrLabelFilter(
								log.NewDurationLabelFilter(log.LabelFilterGreaterThanOrEqual, "latency", 250*time.Millisecond),
								log.NewAndLabelFilter(
									log.NewNumericLabelFilter(log.LabelFilterLesserThan, "status_code", 500.0),
									log.NewNumericLabelFilter(log.LabelFilterGreaterThan, "status_code", 200.0),
								),
							),
						},
						newLineFmtExpr("blip{{ .foo }}blop {{.status_code}}"),
						newLabelFmtExpr([]log.LabelFmt{
							log.NewRenameLabelFmt("foo", "bar"),
							log.NewTemplateLabelFmt("status_code", "buzz{{.bar}}"),
						}),
					},
				},
					5*time.Minute,
					nil),
				OpRangeTypeCount,
				nil, nil,
			),
		},
		{
			in: `sum_over_time({app="foo"} |= "bar" | json | latency >= 250ms or ( status_code < 500 and status_code > 200)
			| line_format "blip{{ .foo }}blop {{.status_code}}" | label_format foo=bar,status_code="buzz{{.bar}}"[5m])`,
			exp: nil,
			err: ParseError{msg: "invalid aggregation sum_over_time without unwrap"},
		},
		{
			in:  `count_over_time({app="foo"} |= "foo" | json | unwrap foo [5m])`,
			exp: nil,
			err: ParseError{msg: "invalid aggregation count_over_time with unwrap"},
		},
		{
			in: `{app="foo"} |= "bar" | json |  status_code < 500 or status_code > 200 and size >= 2.5KiB `,
			exp: &pipelineExpr{
				left: newMatcherExpr([]*labels.Matcher{{Type: labels.MatchEqual, Name: "app", Value: "foo"}}),
				pipeline: MultiStageExpr{
					newLineFilterExpr(nil, labels.MatchEqual, "bar"),
					newLabelParserExpr(OpParserTypeJSON, ""),
					&labelFilterExpr{
						LabelFilterer: log.NewOrLabelFilter(
							log.NewNumericLabelFilter(log.LabelFilterLesserThan, "status_code", 500.0),
							log.NewAndLabelFilter(
								log.NewNumericLabelFilter(log.LabelFilterGreaterThan, "status_code", 200.0),
								log.NewBytesLabelFilter(log.LabelFilterGreaterThanOrEqual, "size", 2560),
							),
						),
					},
				},
			},
		},
		{
			in: `stdvar_over_time({app="foo"} |= "bar" | json | latency >= 250ms or ( status_code < 500 and status_code > 200)
			| line_format "blip{{ .foo }}blop {{.status_code}}" | label_format foo=bar,status_code="buzz{{.bar}}" | unwrap foo [5m])`,
			exp: newRangeAggregationExpr(
				newLogRange(&pipelineExpr{
					left: newMatcherExpr([]*labels.Matcher{{Type: labels.MatchEqual, Name: "app", Value: "foo"}}),
					pipeline: MultiStageExpr{
						newLineFilterExpr(nil, labels.MatchEqual, "bar"),
						newLabelParserExpr(OpParserTypeJSON, ""),
						&labelFilterExpr{
							LabelFilterer: log.NewOrLabelFilter(
								log.NewDurationLabelFilter(log.LabelFilterGreaterThanOrEqual, "latency", 250*time.Millisecond),
								log.NewAndLabelFilter(
									log.NewNumericLabelFilter(log.LabelFilterLesserThan, "status_code", 500.0),
									log.NewNumericLabelFilter(log.LabelFilterGreaterThan, "status_code", 200.0),
								),
							),
						},
						newLineFmtExpr("blip{{ .foo }}blop {{.status_code}}"),
						newLabelFmtExpr([]log.LabelFmt{
							log.NewRenameLabelFmt("foo", "bar"),
							log.NewTemplateLabelFmt("status_code", "buzz{{.bar}}"),
						}),
					},
				},
					5*time.Minute,
					newUnwrapExpr("foo", "")),
				OpRangeTypeStdvar, nil, nil,
			),
		}, {
			in: `stdvar_over_time({app="foo"} |= "bar" | json | latency >= 250ms or ( status_code < 500 and status_code > 200)
			| line_format "blip{{ .foo }}blop {{.status_code}}" | label_format foo=bar,status_code="buzz{{.bar}}" | unwrap duration(foo) [5m])`,
			exp: newRangeAggregationExpr(
				newLogRange(&pipelineExpr{
					left: newMatcherExpr([]*labels.Matcher{{Type: labels.MatchEqual, Name: "app", Value: "foo"}}),
					pipeline: MultiStageExpr{
						newLineFilterExpr(nil, labels.MatchEqual, "bar"),
						newLabelParserExpr(OpParserTypeJSON, ""),
						&labelFilterExpr{
							LabelFilterer: log.NewOrLabelFilter(
								log.NewDurationLabelFilter(log.LabelFilterGreaterThanOrEqual, "latency", 250*time.Millisecond),
								log.NewAndLabelFilter(
									log.NewNumericLabelFilter(log.LabelFilterLesserThan, "status_code", 500.0),
									log.NewNumericLabelFilter(log.LabelFilterGreaterThan, "status_code", 200.0),
								),
							),
						},
						newLineFmtExpr("blip{{ .foo }}blop {{.status_code}}"),
						newLabelFmtExpr([]log.LabelFmt{
							log.NewRenameLabelFmt("foo", "bar"),
							log.NewTemplateLabelFmt("status_code", "buzz{{.bar}}"),
						}),
					},
				},
					5*time.Minute,
					newUnwrapExpr("foo", OpConvDuration)),
				OpRangeTypeStdvar, nil, nil,
			),
		},
		{
			in: `sum_over_time({namespace="tns"} |= "level=error" | json |foo>=5,bar<25ms| unwrap bytes(foo) [5m])`,
			exp: newRangeAggregationExpr(
				newLogRange(&pipelineExpr{
					left: newMatcherExpr([]*labels.Matcher{{Type: labels.MatchEqual, Name: "namespace", Value: "tns"}}),
					pipeline: MultiStageExpr{
						newLineFilterExpr(nil, labels.MatchEqual, "level=error"),
						newLabelParserExpr(OpParserTypeJSON, ""),
						&labelFilterExpr{
							LabelFilterer: log.NewAndLabelFilter(
								log.NewNumericLabelFilter(log.LabelFilterGreaterThanOrEqual, "foo", 5),
								log.NewDurationLabelFilter(log.LabelFilterLesserThan, "bar", 25*time.Millisecond),
							),
						},
					},
				},
					5*time.Minute,
					newUnwrapExpr("foo", OpConvBytes)),
				OpRangeTypeSum, nil, nil,
			),
		},
		{
			in: `sum_over_time({namespace="tns"} |= "level=error" | json |foo>=5,bar<25ms| unwrap latency [5m])`,
			exp: newRangeAggregationExpr(
				newLogRange(&pipelineExpr{
					left: newMatcherExpr([]*labels.Matcher{{Type: labels.MatchEqual, Name: "namespace", Value: "tns"}}),
					pipeline: MultiStageExpr{
						newLineFilterExpr(nil, labels.MatchEqual, "level=error"),
						newLabelParserExpr(OpParserTypeJSON, ""),
						&labelFilterExpr{
							LabelFilterer: log.NewAndLabelFilter(
								log.NewNumericLabelFilter(log.LabelFilterGreaterThanOrEqual, "foo", 5),
								log.NewDurationLabelFilter(log.LabelFilterLesserThan, "bar", 25*time.Millisecond),
							),
						},
					},
				},
					5*time.Minute,
					newUnwrapExpr("latency", "")),
				OpRangeTypeSum, nil, nil,
			),
		},
		{
			in: `sum_over_time({namespace="tns"} |= "level=error" | json |foo==5,bar<25ms| unwrap latency [5m])`,
			exp: newRangeAggregationExpr(
				newLogRange(&pipelineExpr{
					left: newMatcherExpr([]*labels.Matcher{{Type: labels.MatchEqual, Name: "namespace", Value: "tns"}}),
					pipeline: MultiStageExpr{
						newLineFilterExpr(nil, labels.MatchEqual, "level=error"),
						newLabelParserExpr(OpParserTypeJSON, ""),
						&labelFilterExpr{
							LabelFilterer: log.NewAndLabelFilter(
								log.NewNumericLabelFilter(log.LabelFilterEqual, "foo", 5),
								log.NewDurationLabelFilter(log.LabelFilterLesserThan, "bar", 25*time.Millisecond),
							),
						},
					},
				},
					5*time.Minute,
					newUnwrapExpr("latency", "")),
				OpRangeTypeSum, nil, nil,
			),
		},
		{
			in: `stddev_over_time({app="foo"} |= "bar" | unwrap bar [5m])`,
			exp: newRangeAggregationExpr(
				newLogRange(&pipelineExpr{
					left: newMatcherExpr([]*labels.Matcher{{Type: labels.MatchEqual, Name: "app", Value: "foo"}}),
					pipeline: MultiStageExpr{
						newLineFilterExpr(nil, labels.MatchEqual, "bar"),
					},
				},
					5*time.Minute,
					newUnwrapExpr("bar", "")),
				OpRangeTypeStddev, nil, nil,
			),
		},
		{
			in: `min_over_time({app="foo"} | unwrap bar [5m])`,
			exp: newRangeAggregationExpr(
				newLogRange(
					newMatcherExpr([]*labels.Matcher{{Type: labels.MatchEqual, Name: "app", Value: "foo"}}),
					5*time.Minute,
					newUnwrapExpr("bar", "")),
				OpRangeTypeMin, nil, nil,
			),
		},
		{
			in: `min_over_time({app="foo"} | unwrap bar [5m]) by ()`,
			exp: newRangeAggregationExpr(
				newLogRange(
					newMatcherExpr([]*labels.Matcher{{Type: labels.MatchEqual, Name: "app", Value: "foo"}}),
					5*time.Minute,
					newUnwrapExpr("bar", "")),
				OpRangeTypeMin, &grouping{}, nil,
			),
		},
		{
			in: `max_over_time({app="foo"} | unwrap bar [5m]) without ()`,
			exp: newRangeAggregationExpr(
				newLogRange(
					newMatcherExpr([]*labels.Matcher{{Type: labels.MatchEqual, Name: "app", Value: "foo"}}),
					5*time.Minute,
					newUnwrapExpr("bar", "")),
				OpRangeTypeMax, &grouping{without: true}, nil,
			),
		},
		{
			in: `max_over_time({app="foo"} | unwrap bar [5m]) without (foo,bar)`,
			exp: newRangeAggregationExpr(
				newLogRange(
					newMatcherExpr([]*labels.Matcher{{Type: labels.MatchEqual, Name: "app", Value: "foo"}}),
					5*time.Minute,
					newUnwrapExpr("bar", "")),
				OpRangeTypeMax, &grouping{without: true, groups: []string{"foo", "bar"}}, nil,
			),
		},
		{
			in: `max_over_time(({app="foo"} |= "bar" | json | latency >= 250ms or ( status_code < 500 and status_code > 200)
			| line_format "blip{{ .foo }}blop {{.status_code}}" | label_format foo=bar,status_code="buzz{{.bar}}" | unwrap foo )[5m])`,
			exp: newRangeAggregationExpr(
				newLogRange(&pipelineExpr{
					left: newMatcherExpr([]*labels.Matcher{{Type: labels.MatchEqual, Name: "app", Value: "foo"}}),
					pipeline: MultiStageExpr{
						newLineFilterExpr(nil, labels.MatchEqual, "bar"),
						newLabelParserExpr(OpParserTypeJSON, ""),
						&labelFilterExpr{
							LabelFilterer: log.NewOrLabelFilter(
								log.NewDurationLabelFilter(log.LabelFilterGreaterThanOrEqual, "latency", 250*time.Millisecond),
								log.NewAndLabelFilter(
									log.NewNumericLabelFilter(log.LabelFilterLesserThan, "status_code", 500.0),
									log.NewNumericLabelFilter(log.LabelFilterGreaterThan, "status_code", 200.0),
								),
							),
						},
						newLineFmtExpr("blip{{ .foo }}blop {{.status_code}}"),
						newLabelFmtExpr([]log.LabelFmt{
							log.NewRenameLabelFmt("foo", "bar"),
							log.NewTemplateLabelFmt("status_code", "buzz{{.bar}}"),
						}),
					},
				},
					5*time.Minute,
					newUnwrapExpr("foo", "")),
				OpRangeTypeMax, nil, nil,
			),
		},
		{
			in: `quantile_over_time(0.99998,{app="foo"} |= "bar" | json | latency >= 250ms or ( status_code < 500 and status_code > 200)
			| line_format "blip{{ .foo }}blop {{.status_code}}" | label_format foo=bar,status_code="buzz{{.bar}}" | unwrap foo [5m])`,
			exp: newRangeAggregationExpr(
				newLogRange(&pipelineExpr{
					left: newMatcherExpr([]*labels.Matcher{{Type: labels.MatchEqual, Name: "app", Value: "foo"}}),
					pipeline: MultiStageExpr{
						newLineFilterExpr(nil, labels.MatchEqual, "bar"),
						newLabelParserExpr(OpParserTypeJSON, ""),
						&labelFilterExpr{
							LabelFilterer: log.NewOrLabelFilter(
								log.NewDurationLabelFilter(log.LabelFilterGreaterThanOrEqual, "latency", 250*time.Millisecond),
								log.NewAndLabelFilter(
									log.NewNumericLabelFilter(log.LabelFilterLesserThan, "status_code", 500.0),
									log.NewNumericLabelFilter(log.LabelFilterGreaterThan, "status_code", 200.0),
								),
							),
						},
						newLineFmtExpr("blip{{ .foo }}blop {{.status_code}}"),
						newLabelFmtExpr([]log.LabelFmt{
							log.NewRenameLabelFmt("foo", "bar"),
							log.NewTemplateLabelFmt("status_code", "buzz{{.bar}}"),
						}),
					},
				},
					5*time.Minute,
					newUnwrapExpr("foo", "")),
				OpRangeTypeQuantile, nil, NewStringLabelFilter("0.99998"),
			),
		},
		{
			in: `quantile_over_time(0.99998,{app="foo"} |= "bar" | json | latency >= 250ms or ( status_code < 500 and status_code > 200)
			| line_format "blip{{ .foo }}blop {{.status_code}}" | label_format foo=bar,status_code="buzz{{.bar}}" | unwrap foo [5m]) by (namespace,instance)`,
			exp: newRangeAggregationExpr(
				newLogRange(&pipelineExpr{
					left: newMatcherExpr([]*labels.Matcher{{Type: labels.MatchEqual, Name: "app", Value: "foo"}}),
					pipeline: MultiStageExpr{
						newLineFilterExpr(nil, labels.MatchEqual, "bar"),
						newLabelParserExpr(OpParserTypeJSON, ""),
						&labelFilterExpr{
							LabelFilterer: log.NewOrLabelFilter(
								log.NewDurationLabelFilter(log.LabelFilterGreaterThanOrEqual, "latency", 250*time.Millisecond),
								log.NewAndLabelFilter(
									log.NewNumericLabelFilter(log.LabelFilterLesserThan, "status_code", 500.0),
									log.NewNumericLabelFilter(log.LabelFilterGreaterThan, "status_code", 200.0),
								),
							),
						},
						newLineFmtExpr("blip{{ .foo }}blop {{.status_code}}"),
						newLabelFmtExpr([]log.LabelFmt{
							log.NewRenameLabelFmt("foo", "bar"),
							log.NewTemplateLabelFmt("status_code", "buzz{{.bar}}"),
						}),
					},
				},
					5*time.Minute,
					newUnwrapExpr("foo", "")),
				OpRangeTypeQuantile, &grouping{without: false, groups: []string{"namespace", "instance"}}, NewStringLabelFilter("0.99998"),
			),
		},
		{
			in: `quantile_over_time(0.99998,{app="foo"} |= "bar" | json | latency >= 250ms or ( status_code < 500 and status_code > 200)
			| line_format "blip{{ .foo }}blop {{.status_code}}" | label_format foo=bar,status_code="buzz{{.bar}}" | unwrap foo | __error__ !~".+"[5m]) by (namespace,instance)`,
			exp: newRangeAggregationExpr(
				newLogRange(&pipelineExpr{
					left: newMatcherExpr([]*labels.Matcher{{Type: labels.MatchEqual, Name: "app", Value: "foo"}}),
					pipeline: MultiStageExpr{
						newLineFilterExpr(nil, labels.MatchEqual, "bar"),
						newLabelParserExpr(OpParserTypeJSON, ""),
						&labelFilterExpr{
							LabelFilterer: log.NewOrLabelFilter(
								log.NewDurationLabelFilter(log.LabelFilterGreaterThanOrEqual, "latency", 250*time.Millisecond),
								log.NewAndLabelFilter(
									log.NewNumericLabelFilter(log.LabelFilterLesserThan, "status_code", 500.0),
									log.NewNumericLabelFilter(log.LabelFilterGreaterThan, "status_code", 200.0),
								),
							),
						},
						newLineFmtExpr("blip{{ .foo }}blop {{.status_code}}"),
						newLabelFmtExpr([]log.LabelFmt{
							log.NewRenameLabelFmt("foo", "bar"),
							log.NewTemplateLabelFmt("status_code", "buzz{{.bar}}"),
						}),
					},
				},
					5*time.Minute,
					newUnwrapExpr("foo", "").addPostFilter(log.NewStringLabelFilter(mustNewMatcher(labels.MatchNotRegexp, log.ErrorLabel, ".+")))),
				OpRangeTypeQuantile, &grouping{without: false, groups: []string{"namespace", "instance"}}, NewStringLabelFilter("0.99998"),
			),
		},
		{
			in: `sum without (foo) (
				quantile_over_time(0.99998,{app="foo"} |= "bar" | json | latency >= 250ms or ( status_code < 500 and status_code > 200)
					| line_format "blip{{ .foo }}blop {{.status_code}}" | label_format foo=bar,status_code="buzz{{.bar}}" | unwrap foo [5m]
								) by (namespace,instance)
					)`,
			exp: mustNewVectorAggregationExpr(
				newRangeAggregationExpr(
					newLogRange(&pipelineExpr{
						left: newMatcherExpr([]*labels.Matcher{{Type: labels.MatchEqual, Name: "app", Value: "foo"}}),
						pipeline: MultiStageExpr{
							newLineFilterExpr(nil, labels.MatchEqual, "bar"),
							newLabelParserExpr(OpParserTypeJSON, ""),
							&labelFilterExpr{
								LabelFilterer: log.NewOrLabelFilter(
									log.NewDurationLabelFilter(log.LabelFilterGreaterThanOrEqual, "latency", 250*time.Millisecond),
									log.NewAndLabelFilter(
										log.NewNumericLabelFilter(log.LabelFilterLesserThan, "status_code", 500.0),
										log.NewNumericLabelFilter(log.LabelFilterGreaterThan, "status_code", 200.0),
									),
								),
							},
							newLineFmtExpr("blip{{ .foo }}blop {{.status_code}}"),
							newLabelFmtExpr([]log.LabelFmt{
								log.NewRenameLabelFmt("foo", "bar"),
								log.NewTemplateLabelFmt("status_code", "buzz{{.bar}}"),
							}),
						},
					},
						5*time.Minute,
						newUnwrapExpr("foo", "")),
					OpRangeTypeQuantile, &grouping{without: false, groups: []string{"namespace", "instance"}}, NewStringLabelFilter("0.99998"),
				),
				OpTypeSum,
				&grouping{without: true, groups: []string{"foo"}},
				nil,
			),
		},
		{
			in: `sum without (foo) (
			quantile_over_time(0.99998,{app="foo"} |= "bar" | json | latency >= 250ms or ( status_code < 500 and status_code > 200)
				| line_format "blip{{ .foo }}blop {{.status_code}}" | label_format foo=bar,status_code="buzz{{.bar}}" | unwrap duration(foo) [5m]
							) by (namespace,instance)
				)`,
			exp: mustNewVectorAggregationExpr(
				newRangeAggregationExpr(
					newLogRange(&pipelineExpr{
						left: newMatcherExpr([]*labels.Matcher{{Type: labels.MatchEqual, Name: "app", Value: "foo"}}),
						pipeline: MultiStageExpr{
							newLineFilterExpr(nil, labels.MatchEqual, "bar"),
							newLabelParserExpr(OpParserTypeJSON, ""),
							&labelFilterExpr{
								LabelFilterer: log.NewOrLabelFilter(
									log.NewDurationLabelFilter(log.LabelFilterGreaterThanOrEqual, "latency", 250*time.Millisecond),
									log.NewAndLabelFilter(
										log.NewNumericLabelFilter(log.LabelFilterLesserThan, "status_code", 500.0),
										log.NewNumericLabelFilter(log.LabelFilterGreaterThan, "status_code", 200.0),
									),
								),
							},
							newLineFmtExpr("blip{{ .foo }}blop {{.status_code}}"),
							newLabelFmtExpr([]log.LabelFmt{
								log.NewRenameLabelFmt("foo", "bar"),
								log.NewTemplateLabelFmt("status_code", "buzz{{.bar}}"),
							}),
						},
					},
						5*time.Minute,
						newUnwrapExpr("foo", OpConvDuration)),
					OpRangeTypeQuantile, &grouping{without: false, groups: []string{"namespace", "instance"}}, NewStringLabelFilter("0.99998"),
				),
				OpTypeSum,
				&grouping{without: true, groups: []string{"foo"}},
				nil,
			),
		},
		{
			in: `sum without (foo) (
			quantile_over_time(.99998,{app="foo"} |= "bar" | json | latency >= 250ms or ( status_code < 500 and status_code > 200)
				| line_format "blip{{ .foo }}blop {{.status_code}}" | label_format foo=bar,status_code="buzz{{.bar}}" | unwrap duration(foo) [5m]
							) by (namespace,instance)
				)`,
			exp: mustNewVectorAggregationExpr(
				newRangeAggregationExpr(
					newLogRange(&pipelineExpr{
						left: newMatcherExpr([]*labels.Matcher{{Type: labels.MatchEqual, Name: "app", Value: "foo"}}),
						pipeline: MultiStageExpr{
							newLineFilterExpr(nil, labels.MatchEqual, "bar"),
							newLabelParserExpr(OpParserTypeJSON, ""),
							&labelFilterExpr{
								LabelFilterer: log.NewOrLabelFilter(
									log.NewDurationLabelFilter(log.LabelFilterGreaterThanOrEqual, "latency", 250*time.Millisecond),
									log.NewAndLabelFilter(
										log.NewNumericLabelFilter(log.LabelFilterLesserThan, "status_code", 500.0),
										log.NewNumericLabelFilter(log.LabelFilterGreaterThan, "status_code", 200.0),
									),
								),
							},
							newLineFmtExpr("blip{{ .foo }}blop {{.status_code}}"),
							newLabelFmtExpr([]log.LabelFmt{
								log.NewRenameLabelFmt("foo", "bar"),
								log.NewTemplateLabelFmt("status_code", "buzz{{.bar}}"),
							}),
						},
					},
						5*time.Minute,
						newUnwrapExpr("foo", OpConvDuration)),
					OpRangeTypeQuantile, &grouping{without: false, groups: []string{"namespace", "instance"}}, NewStringLabelFilter(".99998"),
				),
				OpTypeSum,
				&grouping{without: true, groups: []string{"foo"}},
				nil,
			),
		},
		{
			in: `sum without (foo) (
			quantile_over_time(.99998,{app="foo"} |= "bar" | json | latency >= 250ms or ( status_code < 500 and status_code > 200)
				| line_format "blip{{ .foo }}blop {{.status_code}}" | label_format foo=bar,status_code="buzz{{.bar}}" | unwrap duration_seconds(foo) [5m]
							) by (namespace,instance)
				)`,
			exp: mustNewVectorAggregationExpr(
				newRangeAggregationExpr(
					newLogRange(&pipelineExpr{
						left: newMatcherExpr([]*labels.Matcher{{Type: labels.MatchEqual, Name: "app", Value: "foo"}}),
						pipeline: MultiStageExpr{
							newLineFilterExpr(nil, labels.MatchEqual, "bar"),
							newLabelParserExpr(OpParserTypeJSON, ""),
							&labelFilterExpr{
								LabelFilterer: log.NewOrLabelFilter(
									log.NewDurationLabelFilter(log.LabelFilterGreaterThanOrEqual, "latency", 250*time.Millisecond),
									log.NewAndLabelFilter(
										log.NewNumericLabelFilter(log.LabelFilterLesserThan, "status_code", 500.0),
										log.NewNumericLabelFilter(log.LabelFilterGreaterThan, "status_code", 200.0),
									),
								),
							},
							newLineFmtExpr("blip{{ .foo }}blop {{.status_code}}"),
							newLabelFmtExpr([]log.LabelFmt{
								log.NewRenameLabelFmt("foo", "bar"),
								log.NewTemplateLabelFmt("status_code", "buzz{{.bar}}"),
							}),
						},
					},
						5*time.Minute,
						newUnwrapExpr("foo", OpConvDurationSeconds)),
					OpRangeTypeQuantile, &grouping{without: false, groups: []string{"namespace", "instance"}}, NewStringLabelFilter(".99998"),
				),
				OpTypeSum,
				&grouping{without: true, groups: []string{"foo"}},
				nil,
			),
		},
		{
			in: `topk(10,
				quantile_over_time(0.99998,{app="foo"} |= "bar" | json | latency >= 250ms or ( status_code < 500 and status_code > 200)
					| line_format "blip{{ .foo }}blop {{.status_code}}" | label_format foo=bar,status_code="buzz{{.bar}}" | unwrap foo [5m]
								) by (namespace,instance)
					)`,
			exp: mustNewVectorAggregationExpr(
				newRangeAggregationExpr(
					newLogRange(&pipelineExpr{
						left: newMatcherExpr([]*labels.Matcher{{Type: labels.MatchEqual, Name: "app", Value: "foo"}}),
						pipeline: MultiStageExpr{
							newLineFilterExpr(nil, labels.MatchEqual, "bar"),
							newLabelParserExpr(OpParserTypeJSON, ""),
							&labelFilterExpr{
								LabelFilterer: log.NewOrLabelFilter(
									log.NewDurationLabelFilter(log.LabelFilterGreaterThanOrEqual, "latency", 250*time.Millisecond),
									log.NewAndLabelFilter(
										log.NewNumericLabelFilter(log.LabelFilterLesserThan, "status_code", 500.0),
										log.NewNumericLabelFilter(log.LabelFilterGreaterThan, "status_code", 200.0),
									),
								),
							},
							newLineFmtExpr("blip{{ .foo }}blop {{.status_code}}"),
							newLabelFmtExpr([]log.LabelFmt{
								log.NewRenameLabelFmt("foo", "bar"),
								log.NewTemplateLabelFmt("status_code", "buzz{{.bar}}"),
							}),
						},
					},
						5*time.Minute,
						newUnwrapExpr("foo", "")),
					OpRangeTypeQuantile, &grouping{without: false, groups: []string{"namespace", "instance"}}, NewStringLabelFilter("0.99998"),
				),
				OpTypeTopK,
				nil,
				NewStringLabelFilter("10"),
			),
		},
		{
			in: `
			sum by (foo,bar) (
				quantile_over_time(0.99998,{app="foo"} |= "bar" | json | latency >= 250ms or ( status_code < 500 and status_code > 200)
					| line_format "blip{{ .foo }}blop {{.status_code}}" | label_format foo=bar,status_code="buzz{{.bar}}" | unwrap foo [5m]
								) by (namespace,instance)
					)
					+
					avg(
						avg_over_time({app="foo"} |= "bar" | json | latency >= 250ms or ( status_code < 500 and status_code > 200)
							| line_format "blip{{ .foo }}blop {{.status_code}}" | label_format foo=bar,status_code="buzz{{.bar}}" | unwrap foo [5m]
										) by (namespace,instance)
							) by (foo,bar)
					`,
			exp: mustNewBinOpExpr(OpTypeAdd, BinOpOptions{ReturnBool: false},
				mustNewVectorAggregationExpr(
					newRangeAggregationExpr(
						newLogRange(&pipelineExpr{
							left: newMatcherExpr([]*labels.Matcher{{Type: labels.MatchEqual, Name: "app", Value: "foo"}}),
							pipeline: MultiStageExpr{
								newLineFilterExpr(nil, labels.MatchEqual, "bar"),
								newLabelParserExpr(OpParserTypeJSON, ""),
								&labelFilterExpr{
									LabelFilterer: log.NewOrLabelFilter(
										log.NewDurationLabelFilter(log.LabelFilterGreaterThanOrEqual, "latency", 250*time.Millisecond),
										log.NewAndLabelFilter(
											log.NewNumericLabelFilter(log.LabelFilterLesserThan, "status_code", 500.0),
											log.NewNumericLabelFilter(log.LabelFilterGreaterThan, "status_code", 200.0),
										),
									),
								},
								newLineFmtExpr("blip{{ .foo }}blop {{.status_code}}"),
								newLabelFmtExpr([]log.LabelFmt{
									log.NewRenameLabelFmt("foo", "bar"),
									log.NewTemplateLabelFmt("status_code", "buzz{{.bar}}"),
								}),
							},
						},
							5*time.Minute,
							newUnwrapExpr("foo", "")),
						OpRangeTypeQuantile, &grouping{without: false, groups: []string{"namespace", "instance"}}, NewStringLabelFilter("0.99998"),
					),
					OpTypeSum,
					&grouping{groups: []string{"foo", "bar"}},
					nil,
				),
				mustNewVectorAggregationExpr(
					newRangeAggregationExpr(
						newLogRange(&pipelineExpr{
							left: newMatcherExpr([]*labels.Matcher{{Type: labels.MatchEqual, Name: "app", Value: "foo"}}),
							pipeline: MultiStageExpr{
								newLineFilterExpr(nil, labels.MatchEqual, "bar"),
								newLabelParserExpr(OpParserTypeJSON, ""),
								&labelFilterExpr{
									LabelFilterer: log.NewOrLabelFilter(
										log.NewDurationLabelFilter(log.LabelFilterGreaterThanOrEqual, "latency", 250*time.Millisecond),
										log.NewAndLabelFilter(
											log.NewNumericLabelFilter(log.LabelFilterLesserThan, "status_code", 500.0),
											log.NewNumericLabelFilter(log.LabelFilterGreaterThan, "status_code", 200.0),
										),
									),
								},
								newLineFmtExpr("blip{{ .foo }}blop {{.status_code}}"),
								newLabelFmtExpr([]log.LabelFmt{
									log.NewRenameLabelFmt("foo", "bar"),
									log.NewTemplateLabelFmt("status_code", "buzz{{.bar}}"),
								}),
							},
						},
							5*time.Minute,
							newUnwrapExpr("foo", "")),
						OpRangeTypeAvg, &grouping{without: false, groups: []string{"namespace", "instance"}}, nil,
					),
					OpTypeAvg,
					&grouping{groups: []string{"foo", "bar"}},
					nil,
				),
			),
		},
		{
			in: `
			label_replace(
				sum by (foo,bar) (
					quantile_over_time(0.99998,{app="foo"} |= "bar" | json | latency >= 250ms or ( status_code < 500 and status_code > 200)
						| line_format "blip{{ .foo }}blop {{.status_code}}" | label_format foo=bar,status_code="buzz{{.bar}}" | unwrap foo [5m]
									) by (namespace,instance)
						)
						+
						avg(
							avg_over_time({app="foo"} |= "bar" | json | latency >= 250ms or ( status_code < 500 and status_code > 200)
								| line_format "blip{{ .foo }}blop {{.status_code}}" | label_format foo=bar,status_code="buzz{{.bar}}" | unwrap foo [5m]
											) by (namespace,instance)
								) by (foo,bar),
				"foo",
				"$1",
				"svc",
				"(.*)"
				)`,
			exp: mustNewLabelReplaceExpr(
				mustNewBinOpExpr(OpTypeAdd, BinOpOptions{ReturnBool: false},
					mustNewVectorAggregationExpr(
						newRangeAggregationExpr(
							newLogRange(&pipelineExpr{
								left: newMatcherExpr([]*labels.Matcher{{Type: labels.MatchEqual, Name: "app", Value: "foo"}}),
								pipeline: MultiStageExpr{
									newLineFilterExpr(nil, labels.MatchEqual, "bar"),
									newLabelParserExpr(OpParserTypeJSON, ""),
									&labelFilterExpr{
										LabelFilterer: log.NewOrLabelFilter(
											log.NewDurationLabelFilter(log.LabelFilterGreaterThanOrEqual, "latency", 250*time.Millisecond),
											log.NewAndLabelFilter(
												log.NewNumericLabelFilter(log.LabelFilterLesserThan, "status_code", 500.0),
												log.NewNumericLabelFilter(log.LabelFilterGreaterThan, "status_code", 200.0),
											),
										),
									},
									newLineFmtExpr("blip{{ .foo }}blop {{.status_code}}"),
									newLabelFmtExpr([]log.LabelFmt{
										log.NewRenameLabelFmt("foo", "bar"),
										log.NewTemplateLabelFmt("status_code", "buzz{{.bar}}"),
									}),
								},
							},
								5*time.Minute,
								newUnwrapExpr("foo", "")),
							OpRangeTypeQuantile, &grouping{without: false, groups: []string{"namespace", "instance"}}, NewStringLabelFilter("0.99998"),
						),
						OpTypeSum,
						&grouping{groups: []string{"foo", "bar"}},
						nil,
					),
					mustNewVectorAggregationExpr(
						newRangeAggregationExpr(
							newLogRange(&pipelineExpr{
								left: newMatcherExpr([]*labels.Matcher{{Type: labels.MatchEqual, Name: "app", Value: "foo"}}),
								pipeline: MultiStageExpr{
									newLineFilterExpr(nil, labels.MatchEqual, "bar"),
									newLabelParserExpr(OpParserTypeJSON, ""),
									&labelFilterExpr{
										LabelFilterer: log.NewOrLabelFilter(
											log.NewDurationLabelFilter(log.LabelFilterGreaterThanOrEqual, "latency", 250*time.Millisecond),
											log.NewAndLabelFilter(
												log.NewNumericLabelFilter(log.LabelFilterLesserThan, "status_code", 500.0),
												log.NewNumericLabelFilter(log.LabelFilterGreaterThan, "status_code", 200.0),
											),
										),
									},
									newLineFmtExpr("blip{{ .foo }}blop {{.status_code}}"),
									newLabelFmtExpr([]log.LabelFmt{
										log.NewRenameLabelFmt("foo", "bar"),
										log.NewTemplateLabelFmt("status_code", "buzz{{.bar}}"),
									}),
								},
							},
								5*time.Minute,
								newUnwrapExpr("foo", "")),
							OpRangeTypeAvg, &grouping{without: false, groups: []string{"namespace", "instance"}}, nil,
						),
						OpTypeAvg,
						&grouping{groups: []string{"foo", "bar"}},
						nil,
					),
				),
				"foo", "$1", "svc", "(.*)",
			),
		},
		{
			// ensure binary ops with two literals are reduced recursively
			in:  `1 + 1 + 1`,
			exp: &literalExpr{value: 3},
		},
		{
			// ensure binary ops with two literals are reduced when comparisons are used
			in:  `1 == 1`,
			exp: &literalExpr{value: 1},
		},
		{
			// ensure binary ops with two literals are reduced when comparisons are used
			in:  `1 != 1`,
			exp: &literalExpr{value: 0},
		},
		{
			// ensure binary ops with two literals are reduced when comparisons are used
			in:  `1 > 1`,
			exp: &literalExpr{value: 0},
		},
		{
			// ensure binary ops with two literals are reduced when comparisons are used
			in:  `1 >= 1`,
			exp: &literalExpr{value: 1},
		},
		{
			// ensure binary ops with two literals are reduced when comparisons are used
			in:  `1 < 1`,
			exp: &literalExpr{value: 0},
		},
		{
			// ensure binary ops with two literals are reduced when comparisons are used
			in:  `1 <= 1`,
			exp: &literalExpr{value: 1},
		},
		{
			// ensure binary ops with two literals are reduced recursively when comparisons are used
			in:  `1 >= 1 > 1`,
			exp: &literalExpr{value: 0},
		},
		{
			in: `{foo="bar"} + {foo="bar"}`,
			err: ParseError{
				msg:  `unexpected type for left leg of binary operation (+): *logql.matchersExpr`,
				line: 0,
				col:  0,
			},
		},
		{
			in: `sum(count_over_time({foo="bar"}[5m])) by (foo) - {foo="bar"}`,
			err: ParseError{
				msg:  `unexpected type for right leg of binary operation (-): *logql.matchersExpr`,
				line: 0,
				col:  0,
			},
		},
		{
			in: `{foo="bar"} / sum(count_over_time({foo="bar"}[5m])) by (foo)`,
			err: ParseError{
				msg:  `unexpected type for left leg of binary operation (/): *logql.matchersExpr`,
				line: 0,
				col:  0,
			},
		},
		{
			in: `sum(count_over_time({foo="bar"}[5m])) by (foo) or 1`,
			err: ParseError{
				msg:  `unexpected literal for right leg of logical/set binary operation (or): 1.000000`,
				line: 0,
				col:  0,
			},
		},
		{
			in: `1 unless sum(count_over_time({foo="bar"}[5m])) by (foo)`,
			err: ParseError{
				msg:  `unexpected literal for left leg of logical/set binary operation (unless): 1.000000`,
				line: 0,
				col:  0,
			},
		},
		{
			in: `sum(count_over_time({foo="bar"}[5m])) by (foo) + 1 or 1`,
			err: ParseError{
				msg:  `unexpected literal for right leg of logical/set binary operation (or): 1.000000`,
				line: 0,
				col:  0,
			},
		},
		{
			in: `count_over_time({ foo != "bar" }[12m]) > count_over_time({ foo = "bar" }[12m])`,
			exp: &binOpExpr{
				op: OpTypeGT,
				SampleExpr: &rangeAggregationExpr{
					left: &logRange{
						left:     &matchersExpr{matchers: []*labels.Matcher{mustNewMatcher(labels.MatchNotEqual, "foo", "bar")}},
						interval: 12 * time.Minute,
					},
					operation: "count_over_time",
				},
				RHS: &rangeAggregationExpr{
					left: &logRange{
						left:     &matchersExpr{matchers: []*labels.Matcher{mustNewMatcher(labels.MatchEqual, "foo", "bar")}},
						interval: 12 * time.Minute,
					},
					operation: "count_over_time",
				},
			},
		},
		{
			in: `count_over_time({ foo != "bar" }[12m]) > 1`,
			exp: &binOpExpr{
				op: OpTypeGT,
				SampleExpr: &rangeAggregationExpr{
					left: &logRange{
						left:     &matchersExpr{matchers: []*labels.Matcher{mustNewMatcher(labels.MatchNotEqual, "foo", "bar")}},
						interval: 12 * time.Minute,
					},
					operation: "count_over_time",
				},
				RHS: &literalExpr{value: 1},
			},
		},
		{
			// cannot compare metric & log queries
			in: `count_over_time({ foo != "bar" }[12m]) > { foo = "bar" }`,
			err: ParseError{
				msg: "unexpected type for right leg of binary operation (>): *logql.matchersExpr",
			},
		},
		{
			in: `count_over_time({ foo != "bar" }[12m]) or count_over_time({ foo = "bar" }[12m]) > 1`,
			exp: &binOpExpr{
				op: OpTypeOr,
				SampleExpr: &rangeAggregationExpr{
					left: &logRange{
						left:     &matchersExpr{matchers: []*labels.Matcher{mustNewMatcher(labels.MatchNotEqual, "foo", "bar")}},
						interval: 12 * time.Minute,
					},
					operation: "count_over_time",
				},
				RHS: &binOpExpr{
					op: OpTypeGT,
					SampleExpr: &rangeAggregationExpr{
						left: &logRange{
							left:     &matchersExpr{matchers: []*labels.Matcher{mustNewMatcher(labels.MatchEqual, "foo", "bar")}},
							interval: 12 * time.Minute,
						},
						operation: "count_over_time",
					},
					RHS: &literalExpr{value: 1},
				},
			},
		},
		{
			// test associativity
			in:  `1 > 1 < 1`,
			exp: &literalExpr{value: 1},
		},
		{
			// bool modifiers are reduced-away between two literal legs
			in:  `1 > 1 > bool 1`,
			exp: &literalExpr{value: 0},
		},
		{
			// cannot lead with bool modifier
			in: `bool 1 > 1 > bool 1`,
			err: ParseError{
				msg:  "syntax error: unexpected bool",
				line: 1,
				col:  1,
			},
		},
		{
			in:  `sum_over_time({namespace="tns"} |= "level=error" | json |foo>=5,bar<25ms| unwrap latency [5m]) by (foo)`,
			err: ParseError{msg: "grouping not allowed for sum_over_time aggregation"},
		},
		{
			in:  `sum_over_time(50,{namespace="tns"} |= "level=error" | json |foo>=5,bar<25ms| unwrap latency [5m])`,
			err: ParseError{msg: "parameter 50 not supported for operation sum_over_time"},
		},
		{
			in:  `quantile_over_time({namespace="tns"} |= "level=error" | json |foo>=5,bar<25ms| unwrap latency [5m])`,
			err: ParseError{msg: "parameter required for operation quantile_over_time"},
		},
		{
			in:  `quantile_over_time(foo,{namespace="tns"} |= "level=error" | json |foo>=5,bar<25ms| unwrap latency [5m])`,
			err: ParseError{msg: "syntax error: unexpected IDENTIFIER, expecting NUMBER or { or (", line: 1, col: 20},
		},
	} {
		t.Run(tc.in, func(t *testing.T) {
			ast, err := ParseExpr(tc.in)
			require.Equal(t, tc.err, err)
			require.Equal(t, tc.exp, ast)
		})
	}
}

func TestParseMatchers(t *testing.T) {

	tests := []struct {
		input   string
		want    []*labels.Matcher
		wantErr bool
	}{
		{
			`{app="foo",cluster=~".+bar"}`,
			[]*labels.Matcher{
				mustNewMatcher(labels.MatchEqual, "app", "foo"),
				mustNewMatcher(labels.MatchRegexp, "cluster", ".+bar"),
			},
			false,
		},
		{
			`{app!="foo",cluster=~".+bar",bar!~".?boo"}`,
			[]*labels.Matcher{
				mustNewMatcher(labels.MatchNotEqual, "app", "foo"),
				mustNewMatcher(labels.MatchRegexp, "cluster", ".+bar"),
				mustNewMatcher(labels.MatchNotRegexp, "bar", ".?boo"),
			},
			false,
		},
		{
			`{app!="foo",cluster=~".+bar",bar!~".?boo"`,
			nil,
			true,
		},
		{
			`{app!="foo",cluster=~".+bar",bar!~".?boo"} |= "test"`,
			nil,
			true,
		},
	}
	for _, tt := range tests {
		t.Run(tt.input, func(t *testing.T) {
			got, err := ParseMatchers(tt.input)
			if (err != nil) != tt.wantErr {
				t.Errorf("ParseMatchers() error = %v, wantErr %v", err, tt.wantErr)
				return
			}
			if !reflect.DeepEqual(got, tt.want) {
				t.Errorf("ParseMatchers() = %v, want %v", got, tt.want)
			}
		})
	}
}

func TestIsParseError(t *testing.T) {

	tests := []struct {
		name  string
		errFn func() error
		want  bool
	}{
		{
			"bad query",
			func() error {
				_, err := ParseExpr(`{foo`)
				return err
			},
			true,
		},
		{
			"other error",
			func() error {
				return errors.New("")
			},
			false,
		},
	}
	for _, tt := range tests {
		t.Run(tt.name, func(t *testing.T) {
			if got := errors.Is(tt.errFn(), ErrParse); got != tt.want {
				t.Errorf("IsParseError() = %v, want %v", got, tt.want)
			}
		})
	}
}

func Test_PipelineCombined(t *testing.T) {
	query := `{job="cortex-ops/query-frontend"} |= "logging.go" | logfmt | line_format "{{.msg}}" | regexp "(?P<method>\\w+) (?P<path>[\\w|/]+) \\((?P<status>\\d+?)\\) (?P<duration>.*)" | (duration > 1s or status==200) and method="POST" | line_format "{{.duration}}|{{.method}}|{{.status}}"`

	expr, err := ParseLogSelector(query)
	require.Nil(t, err)

	p, err := expr.Pipeline()
	require.Nil(t, err)
	sp := p.ForStream(labels.Labels{})
	line, lbs, ok := sp.Process([]byte(`level=debug ts=2020-10-02T10:10:42.092268913Z caller=logging.go:66 traceID=a9d4d8a928d8db1 msg="POST /api/prom/api/v1/query_range (200) 1.5s"`))
	require.True(t, ok)
	require.Equal(
		t,
		labels.Labels{labels.Label{Name: "caller", Value: "logging.go:66"}, labels.Label{Name: "duration", Value: "1.5s"}, labels.Label{Name: "level", Value: "debug"}, labels.Label{Name: "method", Value: "POST"}, labels.Label{Name: "msg", Value: "POST /api/prom/api/v1/query_range (200) 1.5s"}, labels.Label{Name: "path", Value: "/api/prom/api/v1/query_range"}, labels.Label{Name: "status", Value: "200"}, labels.Label{Name: "traceID", Value: "a9d4d8a928d8db1"}, labels.Label{Name: "ts", Value: "2020-10-02T10:10:42.092268913Z"}},
		lbs.Labels(),
	)
	require.Equal(t, string([]byte(`1.5s|POST|200`)), string(line))
}

var c []*labels.Matcher

func Benchmark_ParseMatchers(b *testing.B) {
	s := `{cpu="10",endpoint="https",instance="10.253.57.87:9100",job="node-exporter",mode="idle",namespace="observability",pod="node-exporter-l454v",service="node-exporter"}`
	var err error
	for n := 0; n < b.N; n++ {
		c, err = ParseMatchers(s)
		require.NoError(b, err)
	}
}

var lbs labels.Labels

func Benchmark_CompareParseLabels(b *testing.B) {
	s := `{cpu="10",endpoint="https",instance="10.253.57.87:9100",job="node-exporter",mode="idle",namespace="observability",pod="node-exporter-l454v",service="node-exporter"}`
	var err error
	b.Run("logql", func(b *testing.B) {
		for n := 0; n < b.N; n++ {
			c, err = ParseMatchers(s)
			require.NoError(b, err)
		}
	})
	b.Run("promql", func(b *testing.B) {
		for n := 0; n < b.N; n++ {
			lbs, err = ParseLabels(s)
			require.NoError(b, err)
		}
	})
}<|MERGE_RESOLUTION|>--- conflicted
+++ resolved
@@ -186,7 +186,6 @@
 			}, nil),
 		},
 		{
-<<<<<<< HEAD
 			in: `avg(
 					label_replace(
 						count_over_time({ foo !~ "bar" }[5h]),
@@ -211,7 +210,8 @@
 					without: false,
 					groups:  []string{"bar", "foo"},
 				}, nil),
-=======
+		},
+		{
 			in: `avg(count_over_time({ foo !~ "bar" }[5h])) by ()`,
 			exp: mustNewVectorAggregationExpr(&rangeAggregationExpr{
 				left: &logRange{
@@ -223,7 +223,6 @@
 				without: false,
 				groups:  nil,
 			}, nil),
->>>>>>> 4e7a123c
 		},
 		{
 			in: `max without (bar) (count_over_time({ foo !~ "bar" }[5h]))`,
