package logql

import (
	"errors"
	"reflect"
	"testing"
	"time"

	"github.com/prometheus/prometheus/pkg/labels"
	"github.com/stretchr/testify/require"

	"github.com/grafana/loki/pkg/logql/log"
	"github.com/grafana/loki/pkg/logqlmodel"
)

func NewStringLabelFilter(s string) *string {
	return &s
}

func TestParse(t *testing.T) {
	for _, tc := range []struct {
		in  string
		exp Expr
		err error
	}{
		{
			// raw string
			in: "count_over_time({foo=~`bar\\w+`}[12h] |~ `error\\`)",
			exp: &RangeAggregationExpr{
				operation: "count_over_time",
				left: &LogRange{
					left: &PipelineExpr{
						pipeline: MultiStageExpr{
							newLineFilterExpr(labels.MatchRegexp, "", "error\\"),
						},
						left: &MatchersExpr{
							matchers: []*labels.Matcher{
								mustNewMatcher(labels.MatchRegexp, "foo", "bar\\w+"),
							},
						},
					},
					interval: 12 * time.Hour,
				},
			},
		},
		{
			// test [12h] before filter expr
			in: `count_over_time({foo="bar"}[12h] |= "error")`,
			exp: &RangeAggregationExpr{
				operation: "count_over_time",
				left: &LogRange{
					left: newPipelineExpr(
						newMatcherExpr([]*labels.Matcher{{Type: labels.MatchEqual, Name: "foo", Value: "bar"}}),
						MultiStageExpr{
							newLineFilterExpr(labels.MatchEqual, "", "error"),
						},
					),
					interval: 12 * time.Hour,
				},
			},
		},
		{
			// test [12h] after filter expr
			in: `count_over_time({foo="bar"} |= "error" [12h])`,
			exp: &RangeAggregationExpr{
				operation: "count_over_time",
				left: &LogRange{
					left: newPipelineExpr(
						newMatcherExpr([]*labels.Matcher{{Type: labels.MatchEqual, Name: "foo", Value: "bar"}}),
						MultiStageExpr{newLineFilterExpr(labels.MatchEqual, "", "error")},
					),
					interval: 12 * time.Hour,
				},
			},
		},
		{
			in:  `{foo="bar"}`,
			exp: &MatchersExpr{matchers: []*labels.Matcher{mustNewMatcher(labels.MatchEqual, "foo", "bar")}},
		},
		{
			in:  `{ foo = "bar" }`,
			exp: &MatchersExpr{matchers: []*labels.Matcher{mustNewMatcher(labels.MatchEqual, "foo", "bar")}},
		},
		{
			in: `{ namespace="buzz", foo != "bar" }`,
			exp: &MatchersExpr{matchers: []*labels.Matcher{
				mustNewMatcher(labels.MatchEqual, "namespace", "buzz"),
				mustNewMatcher(labels.MatchNotEqual, "foo", "bar"),
			}},
		},
		{
			in:  `{ foo =~ "bar" }`,
			exp: &MatchersExpr{matchers: []*labels.Matcher{mustNewMatcher(labels.MatchRegexp, "foo", "bar")}},
		},
		{
			in: `{ namespace="buzz", foo !~ "bar" }`,
			exp: &MatchersExpr{matchers: []*labels.Matcher{
				mustNewMatcher(labels.MatchEqual, "namespace", "buzz"),
				mustNewMatcher(labels.MatchNotRegexp, "foo", "bar"),
			}},
		},
		{
			in: `count_over_time({ foo = "bar" }[12m])`,
			exp: &RangeAggregationExpr{
				left: &LogRange{
					left:     &MatchersExpr{matchers: []*labels.Matcher{mustNewMatcher(labels.MatchEqual, "foo", "bar")}},
					interval: 12 * time.Minute,
				},
				operation: "count_over_time",
			},
		},
		{
			in: `bytes_over_time({ foo = "bar" }[12m])`,
			exp: &RangeAggregationExpr{
				left: &LogRange{
					left:     &MatchersExpr{matchers: []*labels.Matcher{mustNewMatcher(labels.MatchEqual, "foo", "bar")}},
					interval: 12 * time.Minute,
				},
				operation: OpRangeTypeBytes,
			},
		},
		{
			in: `bytes_rate({ foo = "bar" }[12m])`,
			exp: &RangeAggregationExpr{
				left: &LogRange{
					left:     &MatchersExpr{matchers: []*labels.Matcher{mustNewMatcher(labels.MatchEqual, "foo", "bar")}},
					interval: 12 * time.Minute,
				},
				operation: OpRangeTypeBytesRate,
			},
		},
		{
			in: `rate({ foo = "bar" }[5h])`,
			exp: &RangeAggregationExpr{
				left: &LogRange{
					left:     &MatchersExpr{matchers: []*labels.Matcher{mustNewMatcher(labels.MatchEqual, "foo", "bar")}},
					interval: 5 * time.Hour,
				},
				operation: "rate",
			},
		},
		{
			in: `rate({ foo = "bar" }[5d])`,
			exp: &RangeAggregationExpr{
				left: &LogRange{
					left:     &MatchersExpr{matchers: []*labels.Matcher{mustNewMatcher(labels.MatchEqual, "foo", "bar")}},
					interval: 5 * 24 * time.Hour,
				},
				operation: "rate",
			},
		},
		{
			in: `count_over_time({ foo = "bar" }[1w])`,
			exp: &RangeAggregationExpr{
				left: &LogRange{
					left:     &MatchersExpr{matchers: []*labels.Matcher{mustNewMatcher(labels.MatchEqual, "foo", "bar")}},
					interval: 7 * 24 * time.Hour,
				},
				operation: "count_over_time",
			},
		},
		{
			in: `absent_over_time({ foo = "bar" }[1w])`,
			exp: &RangeAggregationExpr{
				left: &LogRange{
					left:     &MatchersExpr{matchers: []*labels.Matcher{mustNewMatcher(labels.MatchEqual, "foo", "bar")}},
					interval: 7 * 24 * time.Hour,
				},
				operation: OpRangeTypeAbsent,
			},
		},
		{
			in: `sum(rate({ foo = "bar" }[5h]))`,
			exp: mustNewVectorAggregationExpr(&RangeAggregationExpr{
				left: &LogRange{
					left:     &MatchersExpr{matchers: []*labels.Matcher{mustNewMatcher(labels.MatchEqual, "foo", "bar")}},
					interval: 5 * time.Hour,
				},
				operation: "rate",
			}, "sum", nil, nil),
		},
		{
			in: `sum(rate({ foo ="bar" }[1y]))`,
			exp: mustNewVectorAggregationExpr(&RangeAggregationExpr{
				left: &LogRange{
					left:     &MatchersExpr{matchers: []*labels.Matcher{mustNewMatcher(labels.MatchEqual, "foo", "bar")}},
					interval: 365 * 24 * time.Hour,
				},
				operation: "rate",
			}, "sum", nil, nil),
		},
		{
			in: `avg(count_over_time({ foo = "bar" }[5h])) by (bar,foo)`,
			exp: mustNewVectorAggregationExpr(&RangeAggregationExpr{
				left: &LogRange{
					left:     &MatchersExpr{matchers: []*labels.Matcher{mustNewMatcher(labels.MatchEqual, "foo", "bar")}},
					interval: 5 * time.Hour,
				},
				operation: "count_over_time",
			}, "avg", &grouping{
				without: false,
				groups:  []string{"bar", "foo"},
			}, nil),
		},
		{
			in: `avg(
					label_replace(
						count_over_time({ foo = "bar" }[5h]),
						"bar",
						"$1$2",
						"foo",
						"(.*).(.*)"
					)
				) by (bar,foo)`,
			exp: mustNewVectorAggregationExpr(
				mustNewLabelReplaceExpr(
					&RangeAggregationExpr{
						left: &LogRange{
							left:     &MatchersExpr{matchers: []*labels.Matcher{mustNewMatcher(labels.MatchEqual, "foo", "bar")}},
							interval: 5 * time.Hour,
						},
						operation: "count_over_time",
					},
					"bar", "$1$2", "foo", "(.*).(.*)",
				),
				"avg", &grouping{
					without: false,
					groups:  []string{"bar", "foo"},
				}, nil),
		},
		{
			in: `avg(count_over_time({ foo = "bar" }[5h])) by ()`,
			exp: mustNewVectorAggregationExpr(&RangeAggregationExpr{
				left: &LogRange{
					left:     &MatchersExpr{matchers: []*labels.Matcher{mustNewMatcher(labels.MatchEqual, "foo", "bar")}},
					interval: 5 * time.Hour,
				},
				operation: "count_over_time",
			}, "avg", &grouping{
				without: false,
				groups:  nil,
			}, nil),
		},
		{
			in: `max without (bar) (count_over_time({ foo = "bar" }[5h]))`,
			exp: mustNewVectorAggregationExpr(&RangeAggregationExpr{
				left: &LogRange{
					left:     &MatchersExpr{matchers: []*labels.Matcher{mustNewMatcher(labels.MatchEqual, "foo", "bar")}},
					interval: 5 * time.Hour,
				},
				operation: "count_over_time",
			}, "max", &grouping{
				without: true,
				groups:  []string{"bar"},
			}, nil),
		},
		{
			in: `max without () (count_over_time({ foo = "bar" }[5h]))`,
			exp: mustNewVectorAggregationExpr(&RangeAggregationExpr{
				left: &LogRange{
					left:     &MatchersExpr{matchers: []*labels.Matcher{mustNewMatcher(labels.MatchEqual, "foo", "bar")}},
					interval: 5 * time.Hour,
				},
				operation: "count_over_time",
			}, "max", &grouping{
				without: true,
				groups:  nil,
			}, nil),
		},
		{
			in: `topk(10,count_over_time({ foo = "bar" }[5h])) without (bar)`,
			exp: mustNewVectorAggregationExpr(&RangeAggregationExpr{
				left: &LogRange{
					left:     &MatchersExpr{matchers: []*labels.Matcher{mustNewMatcher(labels.MatchEqual, "foo", "bar")}},
					interval: 5 * time.Hour,
				},
				operation: "count_over_time",
			}, "topk", &grouping{
				without: true,
				groups:  []string{"bar"},
			}, NewStringLabelFilter("10")),
		},
		{
			in: `bottomk(30 ,sum(rate({ foo = "bar" }[5h])) by (foo))`,
			exp: mustNewVectorAggregationExpr(mustNewVectorAggregationExpr(&RangeAggregationExpr{
				left: &LogRange{
					left:     &MatchersExpr{matchers: []*labels.Matcher{mustNewMatcher(labels.MatchEqual, "foo", "bar")}},
					interval: 5 * time.Hour,
				},
				operation: "rate",
			}, "sum", &grouping{
				groups:  []string{"foo"},
				without: false,
			}, nil), "bottomk", nil,
				NewStringLabelFilter("30")),
		},
		{
			in: `max( sum(count_over_time({ foo = "bar" }[5h])) without (foo,bar) ) by (foo)`,
			exp: mustNewVectorAggregationExpr(mustNewVectorAggregationExpr(&RangeAggregationExpr{
				left: &LogRange{
					left:     &MatchersExpr{matchers: []*labels.Matcher{mustNewMatcher(labels.MatchEqual, "foo", "bar")}},
					interval: 5 * time.Hour,
				},
				operation: "count_over_time",
			}, "sum", &grouping{
				groups:  []string{"foo", "bar"},
				without: true,
			}, nil), "max", &grouping{
				groups:  []string{"foo"},
				without: false,
			}, nil),
		},
		{
			in:  `unk({ foo = "bar" }[5m])`,
			err: logqlmodel.NewParseError("syntax error: unexpected IDENTIFIER", 1, 1),
		},
		{
			in:  `absent_over_time({ foo = "bar" }[5h]) by (foo)`,
			err: logqlmodel.NewParseError("grouping not allowed for absent_over_time aggregation", 0, 0),
		},
		{
			in:  `rate({ foo = "bar" }[5minutes])`,
			err: logqlmodel.NewParseError(`not a valid duration string: "5minutes"`, 0, 21),
		},
		{
			in:  `label_replace(rate({ foo = "bar" }[5m]),"")`,
			err: logqlmodel.NewParseError(`syntax error: unexpected ), expecting ,`, 1, 43),
		},
		{
			in:  `label_replace(rate({ foo = "bar" }[5m]),"foo","$1","bar","^^^^x43\\q")`,
			err: logqlmodel.NewParseError("invalid regex in label_replace: error parsing regexp: invalid escape sequence: `\\q`", 0, 0),
		},
		{
			in:  `rate({ foo = "bar" }[5)`,
			err: logqlmodel.NewParseError("missing closing ']' in duration", 0, 21),
		},
		{
			in:  `min({ foo = "bar" }[5m])`,
			err: logqlmodel.NewParseError("syntax error: unexpected RANGE", 0, 20),
		},
		// line filter for ip-matcher
		{
			in: `{foo="bar"} |= "baz" |= ip("123.123.123.123")`,
			exp: newPipelineExpr(
				newMatcherExpr([]*labels.Matcher{mustNewMatcher(labels.MatchEqual, "foo", "bar")}),
				MultiStageExpr{
					newNestedLineFilterExpr(
						newLineFilterExpr(labels.MatchEqual, "", "baz"),
						newLineFilterExpr(labels.MatchEqual, OpFilterIP, "123.123.123.123"),
					),
				},
			),
		},
		{
			in: `{foo="bar"} |= ip("123.123.123.123")`,
			exp: newPipelineExpr(
				newMatcherExpr([]*labels.Matcher{mustNewMatcher(labels.MatchEqual, "foo", "bar")}),
				MultiStageExpr{
					newLineFilterExpr(labels.MatchEqual, OpFilterIP, "123.123.123.123"),
				},
			),
		},
		{
			in: `{foo="bar"} |= ip("123.123.123.123")|= "baz"`,
			exp: newPipelineExpr(
				newMatcherExpr([]*labels.Matcher{mustNewMatcher(labels.MatchEqual, "foo", "bar")}),
				MultiStageExpr{
					newNestedLineFilterExpr(
						newLineFilterExpr(labels.MatchEqual, OpFilterIP, "123.123.123.123"),
						newLineFilterExpr(labels.MatchEqual, "", "baz"),
					),
				},
			),
		},
		{
			in: `{foo="bar"} |= ip("123.123.123.123")|= "baz" |=ip("123.123.123.123")`,
			exp: newPipelineExpr(
				newMatcherExpr([]*labels.Matcher{mustNewMatcher(labels.MatchEqual, "foo", "bar")}),
				MultiStageExpr{
					newNestedLineFilterExpr(
						newNestedLineFilterExpr(
							newLineFilterExpr(labels.MatchEqual, OpFilterIP, "123.123.123.123"),
							newLineFilterExpr(labels.MatchEqual, "", "baz"),
						),
						newLineFilterExpr(labels.MatchEqual, OpFilterIP, "123.123.123.123"),
					),
				},
			),
		},
		{
			in: `{foo="bar"} |= "baz" |= ip("123.123.123.123")`,
			exp: newPipelineExpr(
				newMatcherExpr([]*labels.Matcher{mustNewMatcher(labels.MatchEqual, "foo", "bar")}),
				MultiStageExpr{
					newNestedLineFilterExpr(
						newLineFilterExpr(labels.MatchEqual, "", "baz"),
						newLineFilterExpr(labels.MatchEqual, OpFilterIP, "123.123.123.123"),
					),
				},
			),
		},
		{
			in: `{foo="bar"} != ip("123.123.123.123")`,
			exp: newPipelineExpr(
				newMatcherExpr([]*labels.Matcher{mustNewMatcher(labels.MatchEqual, "foo", "bar")}),
				MultiStageExpr{
					newLineFilterExpr(labels.MatchNotEqual, OpFilterIP, "123.123.123.123"),
				},
			),
		},
		{
			in: `{foo="bar"} != ip("123.123.123.123")|= "baz"`,
			exp: newPipelineExpr(
				newMatcherExpr([]*labels.Matcher{mustNewMatcher(labels.MatchEqual, "foo", "bar")}),
				MultiStageExpr{
					newNestedLineFilterExpr(
						newLineFilterExpr(labels.MatchNotEqual, OpFilterIP, "123.123.123.123"),
						newLineFilterExpr(labels.MatchEqual, "", "baz"),
					),
				},
			),
		},
		{
			in: `{foo="bar"} != ip("123.123.123.123")|= "baz" !=ip("123.123.123.123")`,
			exp: newPipelineExpr(
				newMatcherExpr([]*labels.Matcher{mustNewMatcher(labels.MatchEqual, "foo", "bar")}),
				MultiStageExpr{
					newNestedLineFilterExpr(
						newNestedLineFilterExpr(
							newLineFilterExpr(labels.MatchNotEqual, OpFilterIP, "123.123.123.123"),
							newLineFilterExpr(labels.MatchEqual, "", "baz"),
						),
						newLineFilterExpr(labels.MatchNotEqual, OpFilterIP, "123.123.123.123"),
					),
				},
			),
		},
		// label filter for ip-matcher
		{
			in:  `{ foo = "bar" }|logfmt|addr>=ip("1.2.3.4")`,
			err: logqlmodel.NewParseError("syntax error: unexpected ip, expecting BYTES or NUMBER or DURATION", 1, 30),
		},
		{
			in:  `{ foo = "bar" }|logfmt|addr>ip("1.2.3.4")`,
			err: logqlmodel.NewParseError("syntax error: unexpected ip, expecting BYTES or NUMBER or DURATION", 1, 29),
		},
		{
			in:  `{ foo = "bar" }|logfmt|addr<=ip("1.2.3.4")`,
			err: logqlmodel.NewParseError("syntax error: unexpected ip, expecting BYTES or NUMBER or DURATION", 1, 30),
		},
		{
			in:  `{ foo = "bar" }|logfmt|addr<ip("1.2.3.4")`,
			err: logqlmodel.NewParseError("syntax error: unexpected ip, expecting BYTES or NUMBER or DURATION", 1, 29),
		},
		{
			in: `{ foo = "bar" }|logfmt|addr=ip("1.2.3.4")`,
			exp: newPipelineExpr(
				newMatcherExpr([]*labels.Matcher{mustNewMatcher(labels.MatchEqual, "foo", "bar")}),
				MultiStageExpr{newLabelParserExpr(OpParserTypeLogfmt, ""), newLabelFilterExpr(log.NewIPLabelFilter("1.2.3.4", "addr", log.LabelFilterEqual))},
			),
		},
		{
			in: `{ foo = "bar" }|logfmt|addr!=ip("1.2.3.4")`,
			exp: newPipelineExpr(
				newMatcherExpr([]*labels.Matcher{mustNewMatcher(labels.MatchEqual, "foo", "bar")}),
				MultiStageExpr{newLabelParserExpr(OpParserTypeLogfmt, ""), newLabelFilterExpr(log.NewIPLabelFilter("1.2.3.4", "addr", log.LabelFilterNotEqual))},
			),
		},
		{
			in: `{ foo = "bar" }|logfmt|level="error"|addr=ip("1.2.3.4")`,
			exp: newPipelineExpr(
				newMatcherExpr([]*labels.Matcher{mustNewMatcher(labels.MatchEqual, "foo", "bar")}),
				MultiStageExpr{
					newLabelParserExpr(OpParserTypeLogfmt, ""),
					newLabelFilterExpr(log.NewStringLabelFilter(mustNewMatcher(labels.MatchEqual, "level", "error"))),
					newLabelFilterExpr(log.NewIPLabelFilter("1.2.3.4", "addr", log.LabelFilterEqual)),
				},
			),
		},
		{
			in: `{ foo = "bar" }|logfmt|level="error"|addr!=ip("1.2.3.4")`,
			exp: newPipelineExpr(
				newMatcherExpr([]*labels.Matcher{mustNewMatcher(labels.MatchEqual, "foo", "bar")}),
				MultiStageExpr{
					newLabelParserExpr(OpParserTypeLogfmt, ""),
					newLabelFilterExpr(log.NewStringLabelFilter(mustNewMatcher(labels.MatchEqual, "level", "error"))),
					newLabelFilterExpr(log.NewIPLabelFilter("1.2.3.4", "addr", log.LabelFilterNotEqual)),
				},
			),
		},
		{
			in: `{ foo = "bar" }|logfmt|remote_addr=ip("2.3.4.5")|level="error"|addr=ip("1.2.3.4")`, // chain label filters with ip matcher
			exp: newPipelineExpr(
				newMatcherExpr([]*labels.Matcher{mustNewMatcher(labels.MatchEqual, "foo", "bar")}),
				MultiStageExpr{
					newLabelParserExpr(OpParserTypeLogfmt, ""),
					newLabelFilterExpr(log.NewIPLabelFilter("2.3.4.5", "remote_addr", log.LabelFilterEqual)),
					newLabelFilterExpr(log.NewStringLabelFilter(mustNewMatcher(labels.MatchEqual, "level", "error"))),
					newLabelFilterExpr(log.NewIPLabelFilter("1.2.3.4", "addr", log.LabelFilterEqual)),
				},
			),
		},
		{
			in: `{ foo = "bar" }|logfmt|remote_addr!=ip("2.3.4.5")|level="error"|addr!=ip("1.2.3.4")`, // chain label filters with ip matcher
			exp: newPipelineExpr(
				newMatcherExpr([]*labels.Matcher{mustNewMatcher(labels.MatchEqual, "foo", "bar")}),
				MultiStageExpr{
					newLabelParserExpr(OpParserTypeLogfmt, ""),
					newLabelFilterExpr(log.NewIPLabelFilter("2.3.4.5", "remote_addr", log.LabelFilterNotEqual)),
					newLabelFilterExpr(log.NewStringLabelFilter(mustNewMatcher(labels.MatchEqual, "level", "error"))),
					newLabelFilterExpr(log.NewIPLabelFilter("1.2.3.4", "addr", log.LabelFilterNotEqual)),
				},
			),
		},
		{
			in: `{ foo = "bar" }|logfmt|remote_addr=ip("2.3.4.5")|level="error"|addr!=ip("1.2.3.4")`, // chain label filters with ip matcher
			exp: newPipelineExpr(
				newMatcherExpr([]*labels.Matcher{mustNewMatcher(labels.MatchEqual, "foo", "bar")}),
				MultiStageExpr{
					newLabelParserExpr(OpParserTypeLogfmt, ""),
					newLabelFilterExpr(log.NewIPLabelFilter("2.3.4.5", "remote_addr", log.LabelFilterEqual)),
					newLabelFilterExpr(log.NewStringLabelFilter(mustNewMatcher(labels.MatchEqual, "level", "error"))),
					newLabelFilterExpr(log.NewIPLabelFilter("1.2.3.4", "addr", log.LabelFilterNotEqual)),
				},
			),
		},
		{
			in:  `sum(3 ,count_over_time({ foo = "bar" }[5h]))`,
			err: logqlmodel.NewParseError("unsupported parameter for operation sum(3,", 0, 0),
		},
		{
			in:  `topk(count_over_time({ foo = "bar" }[5h]))`,
			err: logqlmodel.NewParseError("parameter required for operation topk", 0, 0),
		},
		{
			in:  `bottomk(he,count_over_time({ foo = "bar" }[5h]))`,
			err: logqlmodel.NewParseError("syntax error: unexpected IDENTIFIER", 1, 9),
		},
		{
			in:  `bottomk(1.2,count_over_time({ foo = "bar" }[5h]))`,
			err: logqlmodel.NewParseError("invalid parameter bottomk(1.2,", 0, 0),
		},
		{
			in:  `stddev({ foo = "bar" })`,
			err: logqlmodel.NewParseError("syntax error: unexpected )", 1, 23),
		},
		{
			in: `{ foo = "bar", bar != "baz" }`,
			exp: &MatchersExpr{matchers: []*labels.Matcher{
				mustNewMatcher(labels.MatchEqual, "foo", "bar"),
				mustNewMatcher(labels.MatchNotEqual, "bar", "baz"),
			}},
		},
		{
			in: `{foo="bar"} |= "baz"`,
			exp: newPipelineExpr(
				newMatcherExpr([]*labels.Matcher{mustNewMatcher(labels.MatchEqual, "foo", "bar")}),
				MultiStageExpr{newLineFilterExpr(labels.MatchEqual, "", "baz")},
			),
		},
		{
			in: `{foo="bar"} |= "baz" |~ "blip" != "flip" !~ "flap"`,
			exp: newPipelineExpr(
				newMatcherExpr([]*labels.Matcher{mustNewMatcher(labels.MatchEqual, "foo", "bar")}),
				MultiStageExpr{
					newNestedLineFilterExpr(
						newNestedLineFilterExpr(
							newNestedLineFilterExpr(
								newLineFilterExpr(labels.MatchEqual, "", "baz"),
								newLineFilterExpr(labels.MatchRegexp, "", "blip"),
							),
							newLineFilterExpr(labels.MatchNotEqual, "", "flip"),
						),
						newLineFilterExpr(labels.MatchNotRegexp, "", "flap"),
					),
				},
			),
		},
		{
			in: `count_over_time(({foo="bar"} |= "baz" |~ "blip" != "flip" !~ "flap")[5m])`,
			exp: newRangeAggregationExpr(
				&LogRange{
					left: newPipelineExpr(
						newMatcherExpr([]*labels.Matcher{mustNewMatcher(labels.MatchEqual, "foo", "bar")}),
						MultiStageExpr{
							newNestedLineFilterExpr(
								newNestedLineFilterExpr(
									newNestedLineFilterExpr(
										newLineFilterExpr(labels.MatchEqual, "", "baz"),
										newLineFilterExpr(labels.MatchRegexp, "", "blip"),
									),
									newLineFilterExpr(labels.MatchNotEqual, "", "flip"),
								),
								newLineFilterExpr(labels.MatchNotRegexp, "", "flap"),
							),
						},
					),
					interval: 5 * time.Minute,
				}, OpRangeTypeCount, nil, nil),
		},
		{
			in: `bytes_over_time(({foo="bar"} |= "baz" |~ "blip" != "flip" !~ "flap")[5m])`,
			exp: newRangeAggregationExpr(
				&LogRange{
					left: newPipelineExpr(
						newMatcherExpr([]*labels.Matcher{mustNewMatcher(labels.MatchEqual, "foo", "bar")}),
						MultiStageExpr{
							newNestedLineFilterExpr(
								newNestedLineFilterExpr(
									newNestedLineFilterExpr(
										newLineFilterExpr(labels.MatchEqual, "", "baz"),
										newLineFilterExpr(labels.MatchRegexp, "", "blip"),
									),
									newLineFilterExpr(labels.MatchNotEqual, "", "flip"),
								),
								newLineFilterExpr(labels.MatchNotRegexp, "", "flap"),
							),
						},
					),
					interval: 5 * time.Minute,
				}, OpRangeTypeBytes, nil, nil),
		},
		{
			in: `bytes_over_time(({foo="bar"} |= "baz" |~ "blip" != "flip" !~ "flap" | unpack)[5m])`,
			exp: newRangeAggregationExpr(
				&LogRange{
					left: newPipelineExpr(
						newMatcherExpr([]*labels.Matcher{mustNewMatcher(labels.MatchEqual, "foo", "bar")}),
						MultiStageExpr{
							newNestedLineFilterExpr(
								newNestedLineFilterExpr(
									newNestedLineFilterExpr(
										newLineFilterExpr(labels.MatchEqual, "", "baz"),
										newLineFilterExpr(labels.MatchRegexp, "", "blip"),
									),
									newLineFilterExpr(labels.MatchNotEqual, "", "flip"),
								),
								newLineFilterExpr(labels.MatchNotRegexp, "", "flap"),
							),
							newLabelParserExpr(OpParserTypeUnpack, ""),
						},
					),
					interval: 5 * time.Minute,
				}, OpRangeTypeBytes, nil, nil),
		},
		{
			in: `
			label_replace(
				bytes_over_time(({foo="bar"} |= "baz" |~ "blip" != "flip" !~ "flap")[5m]),
				"buzz",
				"$2",
				"bar",
				"(.*):(.*)"
			)
			`,
			exp: mustNewLabelReplaceExpr(
				newRangeAggregationExpr(
					&LogRange{
						left: newPipelineExpr(
							newMatcherExpr([]*labels.Matcher{mustNewMatcher(labels.MatchEqual, "foo", "bar")}),
							MultiStageExpr{
								newNestedLineFilterExpr(
									newNestedLineFilterExpr(
										newNestedLineFilterExpr(
											newLineFilterExpr(labels.MatchEqual, "", "baz"),
											newLineFilterExpr(labels.MatchRegexp, "", "blip"),
										),
										newLineFilterExpr(labels.MatchNotEqual, "", "flip"),
									),
									newLineFilterExpr(labels.MatchNotRegexp, "", "flap"),
								),
							},
						),
						interval: 5 * time.Minute,
					}, OpRangeTypeBytes, nil, nil),
				"buzz",
				"$2",
				"bar",
				"(.*):(.*)",
			),
		},
		{
			in: `sum(count_over_time(({foo="bar"} |= "baz" |~ "blip" != "flip" !~ "flap")[5m])) by (foo)`,
			exp: mustNewVectorAggregationExpr(newRangeAggregationExpr(
				&LogRange{
					left: newPipelineExpr(
						newMatcherExpr([]*labels.Matcher{mustNewMatcher(labels.MatchEqual, "foo", "bar")}),
						MultiStageExpr{
							newNestedLineFilterExpr(
								newNestedLineFilterExpr(
									newNestedLineFilterExpr(
										newLineFilterExpr(labels.MatchEqual, "", "baz"),
										newLineFilterExpr(labels.MatchRegexp, "", "blip"),
									),
									newLineFilterExpr(labels.MatchNotEqual, "", "flip"),
								),
								newLineFilterExpr(labels.MatchNotRegexp, "", "flap"),
							),
						},
					),
					interval: 5 * time.Minute,
				}, OpRangeTypeCount, nil, nil),
				"sum",
				&grouping{
					without: false,
					groups:  []string{"foo"},
				},
				nil),
		},
		{
			in: `sum(bytes_rate(({foo="bar"} |= "baz" |~ "blip" != "flip" !~ "flap")[5m])) by (foo)`,
			exp: mustNewVectorAggregationExpr(newRangeAggregationExpr(
				&LogRange{
					left: newPipelineExpr(
						newMatcherExpr([]*labels.Matcher{mustNewMatcher(labels.MatchEqual, "foo", "bar")}),
						MultiStageExpr{
							newNestedLineFilterExpr(
								newNestedLineFilterExpr(
									newNestedLineFilterExpr(
										newLineFilterExpr(labels.MatchEqual, "", "baz"),
										newLineFilterExpr(labels.MatchRegexp, "", "blip"),
									),
									newLineFilterExpr(labels.MatchNotEqual, "", "flip"),
								),
								newLineFilterExpr(labels.MatchNotRegexp, "", "flap"),
							),
						},
					),
					interval: 5 * time.Minute,
				}, OpRangeTypeBytesRate, nil, nil),
				"sum",
				&grouping{
					without: false,
					groups:  []string{"foo"},
				},
				nil),
		},
		{
			in: `topk(5,count_over_time(({foo="bar"} |= "baz" |~ "blip" != "flip" !~ "flap")[5m])) without (foo)`,
			exp: mustNewVectorAggregationExpr(newRangeAggregationExpr(
				&LogRange{
					left: newPipelineExpr(
						newMatcherExpr([]*labels.Matcher{mustNewMatcher(labels.MatchEqual, "foo", "bar")}),
						MultiStageExpr{
							newNestedLineFilterExpr(
								newNestedLineFilterExpr(
									newNestedLineFilterExpr(
										newLineFilterExpr(labels.MatchEqual, "", "baz"),
										newLineFilterExpr(labels.MatchRegexp, "", "blip"),
									),
									newLineFilterExpr(labels.MatchNotEqual, "", "flip"),
								),
								newLineFilterExpr(labels.MatchNotRegexp, "", "flap"),
							),
						},
					),
					interval: 5 * time.Minute,
				}, OpRangeTypeCount, nil, nil),
				"topk",
				&grouping{
					without: true,
					groups:  []string{"foo"},
				},
				NewStringLabelFilter("5")),
		},
		{
			in: `topk(5,sum(rate(({foo="bar"} |= "baz" |~ "blip" != "flip" !~ "flap")[5m])) by (app))`,
			exp: mustNewVectorAggregationExpr(
				mustNewVectorAggregationExpr(
					newRangeAggregationExpr(
						&LogRange{
							left: newPipelineExpr(
								newMatcherExpr([]*labels.Matcher{mustNewMatcher(labels.MatchEqual, "foo", "bar")}),
								MultiStageExpr{
									newNestedLineFilterExpr(
										newNestedLineFilterExpr(
											newNestedLineFilterExpr(
												newLineFilterExpr(labels.MatchEqual, "", "baz"),
												newLineFilterExpr(labels.MatchRegexp, "", "blip"),
											),
											newLineFilterExpr(labels.MatchNotEqual, "", "flip"),
										),
										newLineFilterExpr(labels.MatchNotRegexp, "", "flap"),
									),
								},
							),
							interval: 5 * time.Minute,
						}, OpRangeTypeRate, nil, nil),
					"sum",
					&grouping{
						without: false,
						groups:  []string{"app"},
					},
					nil),
				"topk",
				nil,
				NewStringLabelFilter("5")),
		},
		{
			in: `count_over_time({foo="bar"}[5m] |= "baz" |~ "blip" != "flip" !~ "flap")`,
			exp: newRangeAggregationExpr(
				&LogRange{
					left: newPipelineExpr(
						newMatcherExpr([]*labels.Matcher{mustNewMatcher(labels.MatchEqual, "foo", "bar")}),
						MultiStageExpr{
							newNestedLineFilterExpr(
								newNestedLineFilterExpr(
									newNestedLineFilterExpr(
										newLineFilterExpr(labels.MatchEqual, "", "baz"),
										newLineFilterExpr(labels.MatchRegexp, "", "blip"),
									),
									newLineFilterExpr(labels.MatchNotEqual, "", "flip"),
								),
								newLineFilterExpr(labels.MatchNotRegexp, "", "flap"),
							),
						},
					),
					interval: 5 * time.Minute,
				}, OpRangeTypeCount, nil, nil),
		},
		{
			in: `sum(count_over_time({foo="bar"}[5m] |= "baz" |~ "blip" != "flip" !~ "flap")) by (foo)`,
			exp: mustNewVectorAggregationExpr(newRangeAggregationExpr(
				&LogRange{
					left: newPipelineExpr(
						newMatcherExpr([]*labels.Matcher{mustNewMatcher(labels.MatchEqual, "foo", "bar")}),
						MultiStageExpr{
							newNestedLineFilterExpr(
								newNestedLineFilterExpr(
									newNestedLineFilterExpr(
										newLineFilterExpr(labels.MatchEqual, "", "baz"),
										newLineFilterExpr(labels.MatchRegexp, "", "blip"),
									),
									newLineFilterExpr(labels.MatchNotEqual, "", "flip"),
								),
								newLineFilterExpr(labels.MatchNotRegexp, "", "flap"),
							),
						},
					),
					interval: 5 * time.Minute,
				}, OpRangeTypeCount, nil, nil),
				"sum",
				&grouping{
					without: false,
					groups:  []string{"foo"},
				},
				nil),
		},
		{
			in: `topk(5,count_over_time({foo="bar"}[5m] |= "baz" |~ "blip" != "flip" !~ "flap")) without (foo)`,
			exp: mustNewVectorAggregationExpr(newRangeAggregationExpr(
				&LogRange{
					left: newPipelineExpr(
						newMatcherExpr([]*labels.Matcher{mustNewMatcher(labels.MatchEqual, "foo", "bar")}),
						MultiStageExpr{
							newNestedLineFilterExpr(
								newNestedLineFilterExpr(
									newNestedLineFilterExpr(
										newLineFilterExpr(labels.MatchEqual, "", "baz"),
										newLineFilterExpr(labels.MatchRegexp, "", "blip"),
									),
									newLineFilterExpr(labels.MatchNotEqual, "", "flip"),
								),
								newLineFilterExpr(labels.MatchNotRegexp, "", "flap"),
							),
						},
					),
					interval: 5 * time.Minute,
				}, OpRangeTypeCount, nil, nil),
				"topk",
				&grouping{
					without: true,
					groups:  []string{"foo"},
				},
				NewStringLabelFilter("5")),
		},
		{
			in: `topk(5,sum(rate({foo="bar"}[5m] |= "baz" |~ "blip" != "flip" !~ "flap")) by (app))`,
			exp: mustNewVectorAggregationExpr(
				mustNewVectorAggregationExpr(
					newRangeAggregationExpr(
						&LogRange{
							left: newPipelineExpr(
								newMatcherExpr([]*labels.Matcher{mustNewMatcher(labels.MatchEqual, "foo", "bar")}),
								MultiStageExpr{
									newNestedLineFilterExpr(
										newNestedLineFilterExpr(
											newNestedLineFilterExpr(
												newLineFilterExpr(labels.MatchEqual, "", "baz"),
												newLineFilterExpr(labels.MatchRegexp, "", "blip"),
											),
											newLineFilterExpr(labels.MatchNotEqual, "", "flip"),
										),
										newLineFilterExpr(labels.MatchNotRegexp, "", "flap"),
									),
								},
							),
							interval: 5 * time.Minute,
						}, OpRangeTypeRate, nil, nil),
					"sum",
					&grouping{
						without: false,
						groups:  []string{"app"},
					},
					nil),
				"topk",
				nil,
				NewStringLabelFilter("5")),
		},
		{
			in:  `{foo="bar}`,
			err: logqlmodel.NewParseError("literal not terminated", 1, 6),
		},
		{
			in:  `{foo="bar"`,
			err: logqlmodel.NewParseError("syntax error: unexpected $end, expecting } or ,", 1, 11),
		},

		{
			in:  `{foo="bar"} |~`,
			err: logqlmodel.NewParseError("syntax error: unexpected $end, expecting STRING or ip", 1, 15),
		},

		{
			in:  `{foo="bar"} "foo"`,
			err: logqlmodel.NewParseError("syntax error: unexpected STRING", 1, 13),
		},
		{
			in:  `{foo="bar"} foo`,
			err: logqlmodel.NewParseError("syntax error: unexpected IDENTIFIER", 1, 13),
		},
		{
			// require left associativity
			in: `
			sum(count_over_time({foo="bar"}[5m])) by (foo) /
			sum(count_over_time({foo="bar"}[5m])) by (foo) /
			sum(count_over_time({foo="bar"}[5m])) by (foo)
			`,
			exp: mustNewBinOpExpr(
				OpTypeDiv,
				BinOpOptions{},
				mustNewBinOpExpr(
					OpTypeDiv,
					BinOpOptions{},
					mustNewVectorAggregationExpr(newRangeAggregationExpr(
						&LogRange{
							left: &MatchersExpr{
								matchers: []*labels.Matcher{
									mustNewMatcher(labels.MatchEqual, "foo", "bar"),
								},
							},
							interval: 5 * time.Minute,
						}, OpRangeTypeCount, nil, nil),
						"sum",
						&grouping{
							without: false,
							groups:  []string{"foo"},
						},
						nil,
					),
					mustNewVectorAggregationExpr(newRangeAggregationExpr(
						&LogRange{
							left: &MatchersExpr{
								matchers: []*labels.Matcher{
									mustNewMatcher(labels.MatchEqual, "foo", "bar"),
								},
							},
							interval: 5 * time.Minute,
						}, OpRangeTypeCount, nil, nil),
						"sum",
						&grouping{
							without: false,
							groups:  []string{"foo"},
						},
						nil,
					),
				),
				mustNewVectorAggregationExpr(newRangeAggregationExpr(
					&LogRange{
						left: &MatchersExpr{
							matchers: []*labels.Matcher{
								mustNewMatcher(labels.MatchEqual, "foo", "bar"),
							},
						},
						interval: 5 * time.Minute,
					}, OpRangeTypeCount, nil, nil),
					"sum",
					&grouping{
						without: false,
						groups:  []string{"foo"},
					},
					nil,
				),
			),
		},
		{
			in: `
					sum(count_over_time({foo="bar"}[5m])) by (foo) ^
					sum(count_over_time({foo="bar"}[5m])) by (foo) /
					sum(count_over_time({foo="bar"}[5m])) by (foo)
					`,
			exp: mustNewBinOpExpr(
				OpTypeDiv,
				BinOpOptions{},
				mustNewBinOpExpr(
					OpTypePow,
					BinOpOptions{},
					mustNewVectorAggregationExpr(newRangeAggregationExpr(
						&LogRange{
							left: &MatchersExpr{
								matchers: []*labels.Matcher{
									mustNewMatcher(labels.MatchEqual, "foo", "bar"),
								},
							},
							interval: 5 * time.Minute,
						}, OpRangeTypeCount, nil, nil),
						"sum",
						&grouping{
							without: false,
							groups:  []string{"foo"},
						},
						nil,
					),
					mustNewVectorAggregationExpr(newRangeAggregationExpr(
						&LogRange{
							left: &MatchersExpr{
								matchers: []*labels.Matcher{
									mustNewMatcher(labels.MatchEqual, "foo", "bar"),
								},
							},
							interval: 5 * time.Minute,
						}, OpRangeTypeCount, nil, nil),
						"sum",
						&grouping{
							without: false,
							groups:  []string{"foo"},
						},
						nil,
					),
				),
				mustNewVectorAggregationExpr(newRangeAggregationExpr(
					&LogRange{
						left: &MatchersExpr{
							matchers: []*labels.Matcher{
								mustNewMatcher(labels.MatchEqual, "foo", "bar"),
							},
						},
						interval: 5 * time.Minute,
					}, OpRangeTypeCount, nil, nil),
					"sum",
					&grouping{
						without: false,
						groups:  []string{"foo"},
					},
					nil,
				),
			),
		},
		{
			// operator precedence before left associativity
			in: `
					sum(count_over_time({foo="bar"}[5m])) by (foo) +
					sum(count_over_time({foo="bar"}[5m])) by (foo) /
					sum(count_over_time({foo="bar"}[5m])) by (foo)
					`,
			exp: mustNewBinOpExpr(
				OpTypeAdd,
				BinOpOptions{},
				mustNewVectorAggregationExpr(newRangeAggregationExpr(
					&LogRange{
						left: &MatchersExpr{
							matchers: []*labels.Matcher{
								mustNewMatcher(labels.MatchEqual, "foo", "bar"),
							},
						},
						interval: 5 * time.Minute,
					}, OpRangeTypeCount, nil, nil),
					"sum",
					&grouping{
						without: false,
						groups:  []string{"foo"},
					},
					nil,
				),
				mustNewBinOpExpr(
					OpTypeDiv,
					BinOpOptions{},
					mustNewVectorAggregationExpr(newRangeAggregationExpr(
						&LogRange{
							left: &MatchersExpr{
								matchers: []*labels.Matcher{
									mustNewMatcher(labels.MatchEqual, "foo", "bar"),
								},
							},
							interval: 5 * time.Minute,
						}, OpRangeTypeCount, nil, nil),
						"sum",
						&grouping{
							without: false,
							groups:  []string{"foo"},
						},
						nil,
					),
					mustNewVectorAggregationExpr(newRangeAggregationExpr(
						&LogRange{
							left: &MatchersExpr{
								matchers: []*labels.Matcher{
									mustNewMatcher(labels.MatchEqual, "foo", "bar"),
								},
							},
							interval: 5 * time.Minute,
						}, OpRangeTypeCount, nil, nil),
						"sum",
						&grouping{
							without: false,
							groups:  []string{"foo"},
						},
						nil,
					),
				),
			),
		},
		{
			in: `sum by (job) (
							count_over_time({namespace="tns"} |= "level=error"[5m])
						/
							count_over_time({namespace="tns"}[5m])
						)`,
			exp: mustNewVectorAggregationExpr(
				mustNewBinOpExpr(OpTypeDiv,
					BinOpOptions{},
					newRangeAggregationExpr(
						&LogRange{
							left: newPipelineExpr(
								newMatcherExpr([]*labels.Matcher{
									mustNewMatcher(labels.MatchEqual, "namespace", "tns"),
								}),
								MultiStageExpr{
									newLineFilterExpr(labels.MatchEqual, "", "level=error"),
								}),
							interval: 5 * time.Minute,
						}, OpRangeTypeCount, nil, nil),
					newRangeAggregationExpr(
						&LogRange{
							left: &MatchersExpr{
								matchers: []*labels.Matcher{
									mustNewMatcher(labels.MatchEqual, "namespace", "tns"),
								},
							},
							interval: 5 * time.Minute,
						}, OpRangeTypeCount, nil, nil)), OpTypeSum, &grouping{groups: []string{"job"}}, nil),
		},
		{
			in: `sum by (job) (
							count_over_time({namespace="tns"} |= "level=error"[5m])
						/
							count_over_time({namespace="tns"}[5m])
						) * 100`,
			exp: mustNewBinOpExpr(OpTypeMul, BinOpOptions{}, mustNewVectorAggregationExpr(
				mustNewBinOpExpr(OpTypeDiv,
					BinOpOptions{},
					newRangeAggregationExpr(
						&LogRange{
							left: newPipelineExpr(
								newMatcherExpr([]*labels.Matcher{
									mustNewMatcher(labels.MatchEqual, "namespace", "tns"),
								}),
								MultiStageExpr{
									newLineFilterExpr(labels.MatchEqual, "", "level=error"),
								}),
							interval: 5 * time.Minute,
						}, OpRangeTypeCount, nil, nil),
					newRangeAggregationExpr(
						&LogRange{
							left: &MatchersExpr{
								matchers: []*labels.Matcher{
									mustNewMatcher(labels.MatchEqual, "namespace", "tns"),
								},
							},
							interval: 5 * time.Minute,
						}, OpRangeTypeCount, nil, nil)), OpTypeSum, &grouping{groups: []string{"job"}}, nil),
				mustNewLiteralExpr("100", false),
			),
		},
		{
			// reduces binop with two literalExprs
			in: `sum(count_over_time({foo="bar"}[5m])) by (foo) + 1 / 2`,
			exp: mustNewBinOpExpr(
				OpTypeAdd,
				BinOpOptions{},
				mustNewVectorAggregationExpr(
					newRangeAggregationExpr(
						&LogRange{
							left: &MatchersExpr{
								matchers: []*labels.Matcher{
									mustNewMatcher(labels.MatchEqual, "foo", "bar"),
								},
							},
							interval: 5 * time.Minute,
						}, OpRangeTypeCount, nil, nil),
					"sum",
					&grouping{
						without: false,
						groups:  []string{"foo"},
					},
					nil,
				),
				&LiteralExpr{value: 0.5},
			),
		},
		{
			// test signs
			in: `1 + -2 / 1`,
			exp: mustNewBinOpExpr(
				OpTypeAdd,
				BinOpOptions{},
				&LiteralExpr{value: 1},
				mustNewBinOpExpr(OpTypeDiv, BinOpOptions{}, &LiteralExpr{value: -2}, &LiteralExpr{value: 1}),
			),
		},
		{
			// test signs/ops with equal associativity
			in: `1 + 1 - -1`,
			exp: mustNewBinOpExpr(
				OpTypeSub,
				BinOpOptions{},
				mustNewBinOpExpr(OpTypeAdd, BinOpOptions{}, &LiteralExpr{value: 1}, &LiteralExpr{value: 1}),
				&LiteralExpr{value: -1},
			),
		},
		{
			in: `{app="foo"} |= "bar" | json | latency >= 250ms or ( status_code < 500 and status_code > 200)`,
			exp: &PipelineExpr{
				left: newMatcherExpr([]*labels.Matcher{{Type: labels.MatchEqual, Name: "app", Value: "foo"}}),
				pipeline: MultiStageExpr{
					newLineFilterExpr(labels.MatchEqual, "", "bar"),
					newLabelParserExpr(OpParserTypeJSON, ""),
					&LabelFilterExpr{
						LabelFilterer: log.NewOrLabelFilter(
							log.NewDurationLabelFilter(log.LabelFilterGreaterThanOrEqual, "latency", 250*time.Millisecond),
							log.NewAndLabelFilter(
								log.NewNumericLabelFilter(log.LabelFilterLesserThan, "status_code", 500.0),
								log.NewNumericLabelFilter(log.LabelFilterGreaterThan, "status_code", 200.0),
							),
						),
					},
				},
			},
		},
		{
			in: `{app="foo"} |= "bar" | unpack | json | latency >= 250ms or ( status_code < 500 and status_code > 200)`,
			exp: &PipelineExpr{
				left: newMatcherExpr([]*labels.Matcher{{Type: labels.MatchEqual, Name: "app", Value: "foo"}}),
				pipeline: MultiStageExpr{
					newLineFilterExpr(labels.MatchEqual, "", "bar"),
					newLabelParserExpr(OpParserTypeUnpack, ""),
					newLabelParserExpr(OpParserTypeJSON, ""),
					&LabelFilterExpr{
						LabelFilterer: log.NewOrLabelFilter(
							log.NewDurationLabelFilter(log.LabelFilterGreaterThanOrEqual, "latency", 250*time.Millisecond),
							log.NewAndLabelFilter(
								log.NewNumericLabelFilter(log.LabelFilterLesserThan, "status_code", 500.0),
								log.NewNumericLabelFilter(log.LabelFilterGreaterThan, "status_code", 200.0),
							),
						),
					},
				},
			},
		},
		{
			in: `{app="foo"} |= "bar" | json | (duration > 1s or status!= 200) and method!="POST"`,
			exp: &PipelineExpr{
				left: newMatcherExpr([]*labels.Matcher{{Type: labels.MatchEqual, Name: "app", Value: "foo"}}),
				pipeline: MultiStageExpr{
					newLineFilterExpr(labels.MatchEqual, "", "bar"),
					newLabelParserExpr(OpParserTypeJSON, ""),
					&LabelFilterExpr{
						LabelFilterer: log.NewAndLabelFilter(
							log.NewOrLabelFilter(
								log.NewDurationLabelFilter(log.LabelFilterGreaterThan, "duration", 1*time.Second),
								log.NewNumericLabelFilter(log.LabelFilterNotEqual, "status", 200.0),
							),
							log.NewStringLabelFilter(mustNewMatcher(labels.MatchNotEqual, "method", "POST")),
						),
					},
				},
			},
		},
		{
			in: `{app="foo"} |= "bar" | pattern "<foo> bar <buzz>" | (duration > 1s or status!= 200) and method!="POST"`,
			exp: &PipelineExpr{
				left: newMatcherExpr([]*labels.Matcher{{Type: labels.MatchEqual, Name: "app", Value: "foo"}}),
				pipeline: MultiStageExpr{
					newLineFilterExpr(labels.MatchEqual, "", "bar"),
					newLabelParserExpr(OpParserTypePattern, "<foo> bar <buzz>"),
					&LabelFilterExpr{
						LabelFilterer: log.NewAndLabelFilter(
							log.NewOrLabelFilter(
								log.NewDurationLabelFilter(log.LabelFilterGreaterThan, "duration", 1*time.Second),
								log.NewNumericLabelFilter(log.LabelFilterNotEqual, "status", 200.0),
							),
							log.NewStringLabelFilter(mustNewMatcher(labels.MatchNotEqual, "method", "POST")),
						),
					},
				},
			},
		},
		{
			in: `{app="foo"} |= "bar" | json | ( status_code < 500 and status_code > 200) or latency >= 250ms `,
			exp: &PipelineExpr{
				left: newMatcherExpr([]*labels.Matcher{{Type: labels.MatchEqual, Name: "app", Value: "foo"}}),
				pipeline: MultiStageExpr{
					newLineFilterExpr(labels.MatchEqual, "", "bar"),
					newLabelParserExpr(OpParserTypeJSON, ""),
					&LabelFilterExpr{
						LabelFilterer: log.NewOrLabelFilter(
							log.NewAndLabelFilter(
								log.NewNumericLabelFilter(log.LabelFilterLesserThan, "status_code", 500.0),
								log.NewNumericLabelFilter(log.LabelFilterGreaterThan, "status_code", 200.0),
							),
							log.NewDurationLabelFilter(log.LabelFilterGreaterThanOrEqual, "latency", 250*time.Millisecond),
						),
					},
				},
			},
		},
		{
			in: `{app="foo"} |= "bar" | json | ( status_code < 500 or status_code > 200) and latency >= 250ms `,
			exp: &PipelineExpr{
				left: newMatcherExpr([]*labels.Matcher{{Type: labels.MatchEqual, Name: "app", Value: "foo"}}),
				pipeline: MultiStageExpr{
					newLineFilterExpr(labels.MatchEqual, "", "bar"),
					newLabelParserExpr(OpParserTypeJSON, ""),
					&LabelFilterExpr{
						LabelFilterer: log.NewAndLabelFilter(
							log.NewOrLabelFilter(
								log.NewNumericLabelFilter(log.LabelFilterLesserThan, "status_code", 500.0),
								log.NewNumericLabelFilter(log.LabelFilterGreaterThan, "status_code", 200.0),
							),
							log.NewDurationLabelFilter(log.LabelFilterGreaterThanOrEqual, "latency", 250*time.Millisecond),
						),
					},
				},
			},
		},
		{
			in: `{app="foo"} |= "bar" | json |  status_code < 500 or status_code > 200 and latency >= 250ms `,
			exp: &PipelineExpr{
				left: newMatcherExpr([]*labels.Matcher{{Type: labels.MatchEqual, Name: "app", Value: "foo"}}),
				pipeline: MultiStageExpr{
					newLineFilterExpr(labels.MatchEqual, "", "bar"),
					newLabelParserExpr(OpParserTypeJSON, ""),
					&LabelFilterExpr{
						LabelFilterer: log.NewOrLabelFilter(
							log.NewNumericLabelFilter(log.LabelFilterLesserThan, "status_code", 500.0),
							log.NewAndLabelFilter(
								log.NewNumericLabelFilter(log.LabelFilterGreaterThan, "status_code", 200.0),
								log.NewDurationLabelFilter(log.LabelFilterGreaterThanOrEqual, "latency", 250*time.Millisecond),
							),
						),
					},
				},
			},
		},
		{
			in: `{app="foo"} |= "bar" | json | latency >= 250ms or ( status_code < 500 and status_code > 200)
				| foo="bar" buzz!="blip", blop=~"boop" or fuzz==5`,
			exp: &PipelineExpr{
				left: newMatcherExpr([]*labels.Matcher{{Type: labels.MatchEqual, Name: "app", Value: "foo"}}),
				pipeline: MultiStageExpr{
					newLineFilterExpr(labels.MatchEqual, "", "bar"),
					newLabelParserExpr(OpParserTypeJSON, ""),
					&LabelFilterExpr{
						LabelFilterer: log.NewOrLabelFilter(
							log.NewDurationLabelFilter(log.LabelFilterGreaterThanOrEqual, "latency", 250*time.Millisecond),
							log.NewAndLabelFilter(
								log.NewNumericLabelFilter(log.LabelFilterLesserThan, "status_code", 500.0),
								log.NewNumericLabelFilter(log.LabelFilterGreaterThan, "status_code", 200.0),
							),
						),
					},
					&LabelFilterExpr{
						LabelFilterer: log.NewAndLabelFilter(
							log.NewStringLabelFilter(mustNewMatcher(labels.MatchEqual, "foo", "bar")),
							log.NewAndLabelFilter(
								log.NewStringLabelFilter(mustNewMatcher(labels.MatchNotEqual, "buzz", "blip")),
								log.NewOrLabelFilter(
									log.NewStringLabelFilter(mustNewMatcher(labels.MatchRegexp, "blop", "boop")),
									log.NewNumericLabelFilter(log.LabelFilterEqual, "fuzz", 5),
								),
							),
						),
					},
				},
			},
		},
		{
			in: `{app="foo"} |= "bar" | line_format "blip{{ .foo }}blop"`,
			exp: &PipelineExpr{
				left: newMatcherExpr([]*labels.Matcher{{Type: labels.MatchEqual, Name: "app", Value: "foo"}}),
				pipeline: MultiStageExpr{
					newLineFilterExpr(labels.MatchEqual, "", "bar"),
					newLineFmtExpr("blip{{ .foo }}blop"),
				},
			},
		},
		{
			in: `{app="foo"} |= "bar" | json | latency >= 250ms or ( status_code < 500 and status_code > 200)
			| line_format "blip{{ .foo }}blop {{.status_code}}"`,
			exp: &PipelineExpr{
				left: newMatcherExpr([]*labels.Matcher{{Type: labels.MatchEqual, Name: "app", Value: "foo"}}),
				pipeline: MultiStageExpr{
					newLineFilterExpr(labels.MatchEqual, "", "bar"),
					newLabelParserExpr(OpParserTypeJSON, ""),
					&LabelFilterExpr{
						LabelFilterer: log.NewOrLabelFilter(
							log.NewDurationLabelFilter(log.LabelFilterGreaterThanOrEqual, "latency", 250*time.Millisecond),
							log.NewAndLabelFilter(
								log.NewNumericLabelFilter(log.LabelFilterLesserThan, "status_code", 500.0),
								log.NewNumericLabelFilter(log.LabelFilterGreaterThan, "status_code", 200.0),
							),
						),
					},
					newLineFmtExpr("blip{{ .foo }}blop {{.status_code}}"),
				},
			},
		},
		{
			in: `{app="foo"} |= "bar" | json | latency >= 250ms or ( status_code < 500 and status_code > 200)
			| line_format "blip{{ .foo }}blop {{.status_code}}" | label_format foo=bar,status_code="buzz{{.bar}}"`,
			exp: &PipelineExpr{
				left: newMatcherExpr([]*labels.Matcher{{Type: labels.MatchEqual, Name: "app", Value: "foo"}}),
				pipeline: MultiStageExpr{
					newLineFilterExpr(labels.MatchEqual, "", "bar"),
					newLabelParserExpr(OpParserTypeJSON, ""),
					&LabelFilterExpr{
						LabelFilterer: log.NewOrLabelFilter(
							log.NewDurationLabelFilter(log.LabelFilterGreaterThanOrEqual, "latency", 250*time.Millisecond),
							log.NewAndLabelFilter(
								log.NewNumericLabelFilter(log.LabelFilterLesserThan, "status_code", 500.0),
								log.NewNumericLabelFilter(log.LabelFilterGreaterThan, "status_code", 200.0),
							),
						),
					},
					newLineFmtExpr("blip{{ .foo }}blop {{.status_code}}"),
					newLabelFmtExpr([]log.LabelFmt{
						log.NewRenameLabelFmt("foo", "bar"),
						log.NewTemplateLabelFmt("status_code", "buzz{{.bar}}"),
					}),
				},
			},
		},
		{
			in: `count_over_time({app="foo"} |= "bar" | json | latency >= 250ms or ( status_code < 500 and status_code > 200)
			| line_format "blip{{ .foo }}blop {{.status_code}}" | label_format foo=bar,status_code="buzz{{.bar}}"[5m])`,
			exp: newRangeAggregationExpr(
				newLogRange(&PipelineExpr{
					left: newMatcherExpr([]*labels.Matcher{{Type: labels.MatchEqual, Name: "app", Value: "foo"}}),
					pipeline: MultiStageExpr{
						newLineFilterExpr(labels.MatchEqual, "", "bar"),
						newLabelParserExpr(OpParserTypeJSON, ""),
						&LabelFilterExpr{
							LabelFilterer: log.NewOrLabelFilter(
								log.NewDurationLabelFilter(log.LabelFilterGreaterThanOrEqual, "latency", 250*time.Millisecond),
								log.NewAndLabelFilter(
									log.NewNumericLabelFilter(log.LabelFilterLesserThan, "status_code", 500.0),
									log.NewNumericLabelFilter(log.LabelFilterGreaterThan, "status_code", 200.0),
								),
							),
						},
						newLineFmtExpr("blip{{ .foo }}blop {{.status_code}}"),
						newLabelFmtExpr([]log.LabelFmt{
							log.NewRenameLabelFmt("foo", "bar"),
							log.NewTemplateLabelFmt("status_code", "buzz{{.bar}}"),
						}),
					},
				},
					5*time.Minute,
					nil, nil),
				OpRangeTypeCount,
				nil,
				nil,
			),
		},
		{
			in:  "{app=~\"\xa0\xa1\"}",
			exp: nil,
			err: logqlmodel.NewParseError("invalid UTF-8 encoding", 1, 7),
		},
		{
			in: `sum_over_time({app="foo"} |= "bar" | json | latency >= 250ms or ( status_code < 500 and status_code > 200)
			| line_format "blip{{ .foo }}blop {{.status_code}}" | label_format foo=bar,status_code="buzz{{.bar}}"[5m])`,
			exp: nil,
			err: logqlmodel.NewParseError("invalid aggregation sum_over_time without unwrap", 0, 0),
		},
		{
			in:  `count_over_time({app="foo"} |= "foo" | json | unwrap foo [5m])`,
			exp: nil,
			err: logqlmodel.NewParseError("invalid aggregation count_over_time with unwrap", 0, 0),
		},
		{
			in: `{app="foo"} |= "bar" | json |  status_code < 500 or status_code > 200 and size >= 2.5KiB `,
			exp: &PipelineExpr{
				left: newMatcherExpr([]*labels.Matcher{{Type: labels.MatchEqual, Name: "app", Value: "foo"}}),
				pipeline: MultiStageExpr{
					newLineFilterExpr(labels.MatchEqual, "", "bar"),
					newLabelParserExpr(OpParserTypeJSON, ""),
					&LabelFilterExpr{
						LabelFilterer: log.NewOrLabelFilter(
							log.NewNumericLabelFilter(log.LabelFilterLesserThan, "status_code", 500.0),
							log.NewAndLabelFilter(
								log.NewNumericLabelFilter(log.LabelFilterGreaterThan, "status_code", 200.0),
								log.NewBytesLabelFilter(log.LabelFilterGreaterThanOrEqual, "size", 2560),
							),
						),
					},
				},
			},
		},
		{
			in: `stdvar_over_time({app="foo"} |= "bar" | json | latency >= 250ms or ( status_code < 500 and status_code > 200)
			| line_format "blip{{ .foo }}blop {{.status_code}}" | label_format foo=bar,status_code="buzz{{.bar}}" | unwrap foo [5m])`,
			exp: newRangeAggregationExpr(
				newLogRange(&PipelineExpr{
					left: newMatcherExpr([]*labels.Matcher{{Type: labels.MatchEqual, Name: "app", Value: "foo"}}),
					pipeline: MultiStageExpr{
						newLineFilterExpr(labels.MatchEqual, "", "bar"),
						newLabelParserExpr(OpParserTypeJSON, ""),
						&LabelFilterExpr{
							LabelFilterer: log.NewOrLabelFilter(
								log.NewDurationLabelFilter(log.LabelFilterGreaterThanOrEqual, "latency", 250*time.Millisecond),
								log.NewAndLabelFilter(
									log.NewNumericLabelFilter(log.LabelFilterLesserThan, "status_code", 500.0),
									log.NewNumericLabelFilter(log.LabelFilterGreaterThan, "status_code", 200.0),
								),
							),
						},
						newLineFmtExpr("blip{{ .foo }}blop {{.status_code}}"),
						newLabelFmtExpr([]log.LabelFmt{
							log.NewRenameLabelFmt("foo", "bar"),
							log.NewTemplateLabelFmt("status_code", "buzz{{.bar}}"),
						}),
					},
				},
					5*time.Minute,
					newUnwrapExpr("foo", ""),
					nil),
				OpRangeTypeStdvar, nil, nil,
			),
		},
		{
			in: `stdvar_over_time({app="foo"} |= "bar" | json | latency >= 250ms or ( status_code < 500 and status_code > 200)
			| line_format "blip{{ .foo }}blop {{.status_code}}" | label_format foo=bar,status_code="buzz{{.bar}}" | unwrap duration(foo) [5m])`,
			exp: newRangeAggregationExpr(
				newLogRange(&PipelineExpr{
					left: newMatcherExpr([]*labels.Matcher{{Type: labels.MatchEqual, Name: "app", Value: "foo"}}),
					pipeline: MultiStageExpr{
						newLineFilterExpr(labels.MatchEqual, "", "bar"),
						newLabelParserExpr(OpParserTypeJSON, ""),
						&LabelFilterExpr{
							LabelFilterer: log.NewOrLabelFilter(
								log.NewDurationLabelFilter(log.LabelFilterGreaterThanOrEqual, "latency", 250*time.Millisecond),
								log.NewAndLabelFilter(
									log.NewNumericLabelFilter(log.LabelFilterLesserThan, "status_code", 500.0),
									log.NewNumericLabelFilter(log.LabelFilterGreaterThan, "status_code", 200.0),
								),
							),
						},
						newLineFmtExpr("blip{{ .foo }}blop {{.status_code}}"),
						newLabelFmtExpr([]log.LabelFmt{
							log.NewRenameLabelFmt("foo", "bar"),
							log.NewTemplateLabelFmt("status_code", "buzz{{.bar}}"),
						}),
					},
				},
					5*time.Minute,
					newUnwrapExpr("foo", OpConvDuration),
					nil),
				OpRangeTypeStdvar, nil, nil,
			),
		},
		{
			in: `sum_over_time({namespace="tns"} |= "level=error" | json |foo>=5,bar<25ms| unwrap bytes(foo) [5m])`,
			exp: newRangeAggregationExpr(
				newLogRange(&PipelineExpr{
					left: newMatcherExpr([]*labels.Matcher{{Type: labels.MatchEqual, Name: "namespace", Value: "tns"}}),
					pipeline: MultiStageExpr{
						newLineFilterExpr(labels.MatchEqual, "", "level=error"),
						newLabelParserExpr(OpParserTypeJSON, ""),
						&LabelFilterExpr{
							LabelFilterer: log.NewAndLabelFilter(
								log.NewNumericLabelFilter(log.LabelFilterGreaterThanOrEqual, "foo", 5),
								log.NewDurationLabelFilter(log.LabelFilterLesserThan, "bar", 25*time.Millisecond),
							),
						},
					},
				},
					5*time.Minute,
					newUnwrapExpr("foo", OpConvBytes),
					nil),
				OpRangeTypeSum, nil, nil,
			),
		},
		{
			in: `sum_over_time({namespace="tns"} |= "level=error" | json |foo>=5,bar<25ms| unwrap bytes(foo) [5m] offset 5m)`,
			exp: newRangeAggregationExpr(
				newLogRange(&PipelineExpr{
					left: newMatcherExpr([]*labels.Matcher{{Type: labels.MatchEqual, Name: "namespace", Value: "tns"}}),
					pipeline: MultiStageExpr{
						newLineFilterExpr(labels.MatchEqual, "", "level=error"),
						newLabelParserExpr(OpParserTypeJSON, ""),
						&LabelFilterExpr{
							LabelFilterer: log.NewAndLabelFilter(
								log.NewNumericLabelFilter(log.LabelFilterGreaterThanOrEqual, "foo", 5),
								log.NewDurationLabelFilter(log.LabelFilterLesserThan, "bar", 25*time.Millisecond),
							),
						},
					},
				},
					5*time.Minute,
					newUnwrapExpr("foo", OpConvBytes),
					newOffsetExpr(5*time.Minute)),
				OpRangeTypeSum, nil, nil,
			),
		},
		{
			in: `sum_over_time({namespace="tns"} |= "level=error" | json |foo>=5,bar<25ms| unwrap latency [5m])`,
			exp: newRangeAggregationExpr(
				newLogRange(&PipelineExpr{
					left: newMatcherExpr([]*labels.Matcher{{Type: labels.MatchEqual, Name: "namespace", Value: "tns"}}),
					pipeline: MultiStageExpr{
						newLineFilterExpr(labels.MatchEqual, "", "level=error"),
						newLabelParserExpr(OpParserTypeJSON, ""),
						&LabelFilterExpr{
							LabelFilterer: log.NewAndLabelFilter(
								log.NewNumericLabelFilter(log.LabelFilterGreaterThanOrEqual, "foo", 5),
								log.NewDurationLabelFilter(log.LabelFilterLesserThan, "bar", 25*time.Millisecond),
							),
						},
					},
				},
					5*time.Minute,
					newUnwrapExpr("latency", ""),
					nil),
				OpRangeTypeSum, nil, nil,
			),
		},
		{
			in: `sum_over_time({namespace="tns"} |= "level=error" | json |foo==5,bar<25ms| unwrap latency [5m])`,
			exp: newRangeAggregationExpr(
				newLogRange(&PipelineExpr{
					left: newMatcherExpr([]*labels.Matcher{{Type: labels.MatchEqual, Name: "namespace", Value: "tns"}}),
					pipeline: MultiStageExpr{
						newLineFilterExpr(labels.MatchEqual, "", "level=error"),
						newLabelParserExpr(OpParserTypeJSON, ""),
						&LabelFilterExpr{
							LabelFilterer: log.NewAndLabelFilter(
								log.NewNumericLabelFilter(log.LabelFilterEqual, "foo", 5),
								log.NewDurationLabelFilter(log.LabelFilterLesserThan, "bar", 25*time.Millisecond),
							),
						},
					},
				},
					5*time.Minute,
					newUnwrapExpr("latency", ""),
					nil),
				OpRangeTypeSum, nil, nil,
			),
		},
		{
			in: `stddev_over_time({app="foo"} |= "bar" | unwrap bar [5m])`,
			exp: newRangeAggregationExpr(
				newLogRange(&PipelineExpr{
					left: newMatcherExpr([]*labels.Matcher{{Type: labels.MatchEqual, Name: "app", Value: "foo"}}),
					pipeline: MultiStageExpr{
						newLineFilterExpr(labels.MatchEqual, "", "bar"),
					},
				},
					5*time.Minute,
					newUnwrapExpr("bar", ""),
					nil),
				OpRangeTypeStddev, nil, nil,
			),
		},
		{
			in: `min_over_time({app="foo"} | unwrap bar [5m])`,
			exp: newRangeAggregationExpr(
				newLogRange(
					newMatcherExpr([]*labels.Matcher{{Type: labels.MatchEqual, Name: "app", Value: "foo"}}),
					5*time.Minute,
					newUnwrapExpr("bar", ""),
					nil),
				OpRangeTypeMin, nil, nil,
			),
		},
		{
			in: `min_over_time({app="foo"} | unwrap bar [5m]) by ()`,
			exp: newRangeAggregationExpr(
				newLogRange(
					newMatcherExpr([]*labels.Matcher{{Type: labels.MatchEqual, Name: "app", Value: "foo"}}),
					5*time.Minute,
					newUnwrapExpr("bar", ""),
					nil),
				OpRangeTypeMin, &grouping{}, nil,
			),
		},
		{
			in: `max_over_time({app="foo"} | unwrap bar [5m]) without ()`,
			exp: newRangeAggregationExpr(
				newLogRange(
					newMatcherExpr([]*labels.Matcher{{Type: labels.MatchEqual, Name: "app", Value: "foo"}}),
					5*time.Minute,
					newUnwrapExpr("bar", ""),
					nil),
				OpRangeTypeMax, &grouping{without: true}, nil,
			),
		},
		{
			in: `max_over_time({app="foo"} | unwrap bar [5m]) without (foo,bar)`,
			exp: newRangeAggregationExpr(
				newLogRange(
					newMatcherExpr([]*labels.Matcher{{Type: labels.MatchEqual, Name: "app", Value: "foo"}}),
					5*time.Minute,
					newUnwrapExpr("bar", ""),
					nil),
				OpRangeTypeMax, &grouping{without: true, groups: []string{"foo", "bar"}}, nil,
			),
		},
		{
			in: `max_over_time({app="foo"} | unwrap bar [5m] offset 5m) without (foo,bar)`,
			exp: newRangeAggregationExpr(
				newLogRange(
					newMatcherExpr([]*labels.Matcher{{Type: labels.MatchEqual, Name: "app", Value: "foo"}}),
					5*time.Minute,
					newUnwrapExpr("bar", ""),
					newOffsetExpr(5*time.Minute)),
				OpRangeTypeMax, &grouping{without: true, groups: []string{"foo", "bar"}}, nil,
			),
		},
		{
			in: `max_over_time(({app="foo"} |= "bar" | json | latency >= 250ms or ( status_code < 500 and status_code > 200)
			| line_format "blip{{ .foo }}blop {{.status_code}}" | label_format foo=bar,status_code="buzz{{.bar}}" | unwrap foo )[5m])`,
			exp: newRangeAggregationExpr(
				newLogRange(&PipelineExpr{
					left: newMatcherExpr([]*labels.Matcher{{Type: labels.MatchEqual, Name: "app", Value: "foo"}}),
					pipeline: MultiStageExpr{
						newLineFilterExpr(labels.MatchEqual, "", "bar"),
						newLabelParserExpr(OpParserTypeJSON, ""),
						&LabelFilterExpr{
							LabelFilterer: log.NewOrLabelFilter(
								log.NewDurationLabelFilter(log.LabelFilterGreaterThanOrEqual, "latency", 250*time.Millisecond),
								log.NewAndLabelFilter(
									log.NewNumericLabelFilter(log.LabelFilterLesserThan, "status_code", 500.0),
									log.NewNumericLabelFilter(log.LabelFilterGreaterThan, "status_code", 200.0),
								),
							),
						},
						newLineFmtExpr("blip{{ .foo }}blop {{.status_code}}"),
						newLabelFmtExpr([]log.LabelFmt{
							log.NewRenameLabelFmt("foo", "bar"),
							log.NewTemplateLabelFmt("status_code", "buzz{{.bar}}"),
						}),
					},
				},
					5*time.Minute,
					newUnwrapExpr("foo", ""),
					nil),
				OpRangeTypeMax, nil, nil,
			),
		},
		{
			in: `quantile_over_time(0.99998,{app="foo"} |= "bar" | json | latency >= 250ms or ( status_code < 500 and status_code > 200)
			| line_format "blip{{ .foo }}blop {{.status_code}}" | label_format foo=bar,status_code="buzz{{.bar}}" | unwrap foo [5m])`,
			exp: newRangeAggregationExpr(
				newLogRange(&PipelineExpr{
					left: newMatcherExpr([]*labels.Matcher{{Type: labels.MatchEqual, Name: "app", Value: "foo"}}),
					pipeline: MultiStageExpr{
						newLineFilterExpr(labels.MatchEqual, "", "bar"),
						newLabelParserExpr(OpParserTypeJSON, ""),
						&LabelFilterExpr{
							LabelFilterer: log.NewOrLabelFilter(
								log.NewDurationLabelFilter(log.LabelFilterGreaterThanOrEqual, "latency", 250*time.Millisecond),
								log.NewAndLabelFilter(
									log.NewNumericLabelFilter(log.LabelFilterLesserThan, "status_code", 500.0),
									log.NewNumericLabelFilter(log.LabelFilterGreaterThan, "status_code", 200.0),
								),
							),
						},
						newLineFmtExpr("blip{{ .foo }}blop {{.status_code}}"),
						newLabelFmtExpr([]log.LabelFmt{
							log.NewRenameLabelFmt("foo", "bar"),
							log.NewTemplateLabelFmt("status_code", "buzz{{.bar}}"),
						}),
					},
				},
					5*time.Minute,
					newUnwrapExpr("foo", ""),
					nil),
				OpRangeTypeQuantile, nil, NewStringLabelFilter("0.99998"),
			),
		},
		{
			in: `quantile_over_time(0.99998,{app="foo"} |= "bar" | json | latency >= 250ms or ( status_code < 500 and status_code > 200)
			| line_format "blip{{ .foo }}blop {{.status_code}}" | label_format foo=bar,status_code="buzz{{.bar}}" | unwrap foo [5m]) by (namespace,instance)`,
			exp: newRangeAggregationExpr(
				newLogRange(&PipelineExpr{
					left: newMatcherExpr([]*labels.Matcher{{Type: labels.MatchEqual, Name: "app", Value: "foo"}}),
					pipeline: MultiStageExpr{
						newLineFilterExpr(labels.MatchEqual, "", "bar"),
						newLabelParserExpr(OpParserTypeJSON, ""),
						&LabelFilterExpr{
							LabelFilterer: log.NewOrLabelFilter(
								log.NewDurationLabelFilter(log.LabelFilterGreaterThanOrEqual, "latency", 250*time.Millisecond),
								log.NewAndLabelFilter(
									log.NewNumericLabelFilter(log.LabelFilterLesserThan, "status_code", 500.0),
									log.NewNumericLabelFilter(log.LabelFilterGreaterThan, "status_code", 200.0),
								),
							),
						},
						newLineFmtExpr("blip{{ .foo }}blop {{.status_code}}"),
						newLabelFmtExpr([]log.LabelFmt{
							log.NewRenameLabelFmt("foo", "bar"),
							log.NewTemplateLabelFmt("status_code", "buzz{{.bar}}"),
						}),
					},
				},
					5*time.Minute,
					newUnwrapExpr("foo", ""),
					nil),
				OpRangeTypeQuantile, &grouping{without: false, groups: []string{"namespace", "instance"}}, NewStringLabelFilter("0.99998"),
			),
		},
		{
			in: `quantile_over_time(0.99998,{app="foo"} |= "bar" | json | latency >= 250ms or ( status_code < 500 and status_code > 200)
			| line_format "blip{{ .foo }}blop {{.status_code}}" | label_format foo=bar,status_code="buzz{{.bar}}" | unwrap foo | __error__ !~".+"[5m]) by (namespace,instance)`,
			exp: newRangeAggregationExpr(
				newLogRange(&PipelineExpr{
					left: newMatcherExpr([]*labels.Matcher{{Type: labels.MatchEqual, Name: "app", Value: "foo"}}),
					pipeline: MultiStageExpr{
						newLineFilterExpr(labels.MatchEqual, "", "bar"),
						newLabelParserExpr(OpParserTypeJSON, ""),
						&LabelFilterExpr{
							LabelFilterer: log.NewOrLabelFilter(
								log.NewDurationLabelFilter(log.LabelFilterGreaterThanOrEqual, "latency", 250*time.Millisecond),
								log.NewAndLabelFilter(
									log.NewNumericLabelFilter(log.LabelFilterLesserThan, "status_code", 500.0),
									log.NewNumericLabelFilter(log.LabelFilterGreaterThan, "status_code", 200.0),
								),
							),
						},
						newLineFmtExpr("blip{{ .foo }}blop {{.status_code}}"),
						newLabelFmtExpr([]log.LabelFmt{
							log.NewRenameLabelFmt("foo", "bar"),
							log.NewTemplateLabelFmt("status_code", "buzz{{.bar}}"),
						}),
					},
				},
					5*time.Minute,
					newUnwrapExpr("foo", "").addPostFilter(log.NewStringLabelFilter(mustNewMatcher(labels.MatchNotRegexp, logqlmodel.ErrorLabel, ".+"))),
					nil),
				OpRangeTypeQuantile, &grouping{without: false, groups: []string{"namespace", "instance"}}, NewStringLabelFilter("0.99998"),
			),
		},
		{
			in: `sum without (foo) (
				quantile_over_time(0.99998,{app="foo"} |= "bar" | json | latency >= 250ms or ( status_code < 500 and status_code > 200)
					| line_format "blip{{ .foo }}blop {{.status_code}}" | label_format foo=bar,status_code="buzz{{.bar}}" | unwrap foo [5m]
								) by (namespace,instance)
					)`,
			exp: mustNewVectorAggregationExpr(
				newRangeAggregationExpr(
					newLogRange(&PipelineExpr{
						left: newMatcherExpr([]*labels.Matcher{{Type: labels.MatchEqual, Name: "app", Value: "foo"}}),
						pipeline: MultiStageExpr{
							newLineFilterExpr(labels.MatchEqual, "", "bar"),
							newLabelParserExpr(OpParserTypeJSON, ""),
							&LabelFilterExpr{
								LabelFilterer: log.NewOrLabelFilter(
									log.NewDurationLabelFilter(log.LabelFilterGreaterThanOrEqual, "latency", 250*time.Millisecond),
									log.NewAndLabelFilter(
										log.NewNumericLabelFilter(log.LabelFilterLesserThan, "status_code", 500.0),
										log.NewNumericLabelFilter(log.LabelFilterGreaterThan, "status_code", 200.0),
									),
								),
							},
							newLineFmtExpr("blip{{ .foo }}blop {{.status_code}}"),
							newLabelFmtExpr([]log.LabelFmt{
								log.NewRenameLabelFmt("foo", "bar"),
								log.NewTemplateLabelFmt("status_code", "buzz{{.bar}}"),
							}),
						},
					},
						5*time.Minute,
						newUnwrapExpr("foo", ""),
						nil),
					OpRangeTypeQuantile, &grouping{without: false, groups: []string{"namespace", "instance"}}, NewStringLabelFilter("0.99998"),
				),
				OpTypeSum,
				&grouping{without: true, groups: []string{"foo"}},
				nil,
			),
		},
		{
			in: `sum without (foo) (
				quantile_over_time(0.99998,{app="foo"} |= "bar" | json | latency >= 250ms or ( status_code < 500 and status_code > 200)
					| line_format "blip{{ .foo }}blop {{.status_code}}" | label_format foo=bar,status_code="buzz{{.bar}}" | unwrap foo [5m] offset 5m
								) by (namespace,instance)
					)`,
			exp: mustNewVectorAggregationExpr(
				newRangeAggregationExpr(
					newLogRange(&PipelineExpr{
						left: newMatcherExpr([]*labels.Matcher{{Type: labels.MatchEqual, Name: "app", Value: "foo"}}),
						pipeline: MultiStageExpr{
							newLineFilterExpr(labels.MatchEqual, "", "bar"),
							newLabelParserExpr(OpParserTypeJSON, ""),
							&LabelFilterExpr{
								LabelFilterer: log.NewOrLabelFilter(
									log.NewDurationLabelFilter(log.LabelFilterGreaterThanOrEqual, "latency", 250*time.Millisecond),
									log.NewAndLabelFilter(
										log.NewNumericLabelFilter(log.LabelFilterLesserThan, "status_code", 500.0),
										log.NewNumericLabelFilter(log.LabelFilterGreaterThan, "status_code", 200.0),
									),
								),
							},
							newLineFmtExpr("blip{{ .foo }}blop {{.status_code}}"),
							newLabelFmtExpr([]log.LabelFmt{
								log.NewRenameLabelFmt("foo", "bar"),
								log.NewTemplateLabelFmt("status_code", "buzz{{.bar}}"),
							}),
						},
					},
						5*time.Minute,
						newUnwrapExpr("foo", ""),
						newOffsetExpr(5*time.Minute)),
					OpRangeTypeQuantile, &grouping{without: false, groups: []string{"namespace", "instance"}}, NewStringLabelFilter("0.99998"),
				),
				OpTypeSum,
				&grouping{without: true, groups: []string{"foo"}},
				nil,
			),
		},
		{
			in: `sum without (foo) (
			quantile_over_time(0.99998,{app="foo"} |= "bar" | json | latency >= 250ms or ( status_code < 500 and status_code > 200)
				| line_format "blip{{ .foo }}blop {{.status_code}}" | label_format foo=bar,status_code="buzz{{.bar}}" | unwrap duration(foo) [5m]
							) by (namespace,instance)
				)`,
			exp: mustNewVectorAggregationExpr(
				newRangeAggregationExpr(
					newLogRange(&PipelineExpr{
						left: newMatcherExpr([]*labels.Matcher{{Type: labels.MatchEqual, Name: "app", Value: "foo"}}),
						pipeline: MultiStageExpr{
							newLineFilterExpr(labels.MatchEqual, "", "bar"),
							newLabelParserExpr(OpParserTypeJSON, ""),
							&LabelFilterExpr{
								LabelFilterer: log.NewOrLabelFilter(
									log.NewDurationLabelFilter(log.LabelFilterGreaterThanOrEqual, "latency", 250*time.Millisecond),
									log.NewAndLabelFilter(
										log.NewNumericLabelFilter(log.LabelFilterLesserThan, "status_code", 500.0),
										log.NewNumericLabelFilter(log.LabelFilterGreaterThan, "status_code", 200.0),
									),
								),
							},
							newLineFmtExpr("blip{{ .foo }}blop {{.status_code}}"),
							newLabelFmtExpr([]log.LabelFmt{
								log.NewRenameLabelFmt("foo", "bar"),
								log.NewTemplateLabelFmt("status_code", "buzz{{.bar}}"),
							}),
						},
					},
						5*time.Minute,
						newUnwrapExpr("foo", OpConvDuration),
						nil),
					OpRangeTypeQuantile, &grouping{without: false, groups: []string{"namespace", "instance"}}, NewStringLabelFilter("0.99998"),
				),
				OpTypeSum,
				&grouping{without: true, groups: []string{"foo"}},
				nil,
			),
		},
		{
			in: `sum without (foo) (
			quantile_over_time(.99998,{app="foo"} |= "bar" | json | latency >= 250ms or ( status_code < 500 and status_code > 200)
				| line_format "blip{{ .foo }}blop {{.status_code}}" | label_format foo=bar,status_code="buzz{{.bar}}" | unwrap duration(foo) [5m]
							) by (namespace,instance)
				)`,
			exp: mustNewVectorAggregationExpr(
				newRangeAggregationExpr(
					newLogRange(&PipelineExpr{
						left: newMatcherExpr([]*labels.Matcher{{Type: labels.MatchEqual, Name: "app", Value: "foo"}}),
						pipeline: MultiStageExpr{
							newLineFilterExpr(labels.MatchEqual, "", "bar"),
							newLabelParserExpr(OpParserTypeJSON, ""),
							&LabelFilterExpr{
								LabelFilterer: log.NewOrLabelFilter(
									log.NewDurationLabelFilter(log.LabelFilterGreaterThanOrEqual, "latency", 250*time.Millisecond),
									log.NewAndLabelFilter(
										log.NewNumericLabelFilter(log.LabelFilterLesserThan, "status_code", 500.0),
										log.NewNumericLabelFilter(log.LabelFilterGreaterThan, "status_code", 200.0),
									),
								),
							},
							newLineFmtExpr("blip{{ .foo }}blop {{.status_code}}"),
							newLabelFmtExpr([]log.LabelFmt{
								log.NewRenameLabelFmt("foo", "bar"),
								log.NewTemplateLabelFmt("status_code", "buzz{{.bar}}"),
							}),
						},
					},
						5*time.Minute,
						newUnwrapExpr("foo", OpConvDuration),
						nil),
					OpRangeTypeQuantile, &grouping{without: false, groups: []string{"namespace", "instance"}}, NewStringLabelFilter(".99998"),
				),
				OpTypeSum,
				&grouping{without: true, groups: []string{"foo"}},
				nil,
			),
		},
		{
			in: `sum without (foo) (
			quantile_over_time(.99998,{app="foo"} |= "bar" | json | latency >= 250ms or ( status_code < 500 and status_code > 200)
				| line_format "blip{{ .foo }}blop {{.status_code}}" | label_format foo=bar,status_code="buzz{{.bar}}" | unwrap duration_seconds(foo) [5m]
							) by (namespace,instance)
				)`,
			exp: mustNewVectorAggregationExpr(
				newRangeAggregationExpr(
					newLogRange(&PipelineExpr{
						left: newMatcherExpr([]*labels.Matcher{{Type: labels.MatchEqual, Name: "app", Value: "foo"}}),
						pipeline: MultiStageExpr{
							newLineFilterExpr(labels.MatchEqual, "", "bar"),
							newLabelParserExpr(OpParserTypeJSON, ""),
							&LabelFilterExpr{
								LabelFilterer: log.NewOrLabelFilter(
									log.NewDurationLabelFilter(log.LabelFilterGreaterThanOrEqual, "latency", 250*time.Millisecond),
									log.NewAndLabelFilter(
										log.NewNumericLabelFilter(log.LabelFilterLesserThan, "status_code", 500.0),
										log.NewNumericLabelFilter(log.LabelFilterGreaterThan, "status_code", 200.0),
									),
								),
							},
							newLineFmtExpr("blip{{ .foo }}blop {{.status_code}}"),
							newLabelFmtExpr([]log.LabelFmt{
								log.NewRenameLabelFmt("foo", "bar"),
								log.NewTemplateLabelFmt("status_code", "buzz{{.bar}}"),
							}),
						},
					},
						5*time.Minute,
						newUnwrapExpr("foo", OpConvDurationSeconds),
						nil),
					OpRangeTypeQuantile, &grouping{without: false, groups: []string{"namespace", "instance"}}, NewStringLabelFilter(".99998"),
				),
				OpTypeSum,
				&grouping{without: true, groups: []string{"foo"}},
				nil,
			),
		},
		{
			in: `topk(10,
				quantile_over_time(0.99998,{app="foo"} |= "bar" | json | latency >= 250ms or ( status_code < 500 and status_code > 200)
					| line_format "blip{{ .foo }}blop {{.status_code}}" | label_format foo=bar,status_code="buzz{{.bar}}" | unwrap foo [5m]
								) by (namespace,instance)
					)`,
			exp: mustNewVectorAggregationExpr(
				newRangeAggregationExpr(
					newLogRange(&PipelineExpr{
						left: newMatcherExpr([]*labels.Matcher{{Type: labels.MatchEqual, Name: "app", Value: "foo"}}),
						pipeline: MultiStageExpr{
							newLineFilterExpr(labels.MatchEqual, "", "bar"),
							newLabelParserExpr(OpParserTypeJSON, ""),
							&LabelFilterExpr{
								LabelFilterer: log.NewOrLabelFilter(
									log.NewDurationLabelFilter(log.LabelFilterGreaterThanOrEqual, "latency", 250*time.Millisecond),
									log.NewAndLabelFilter(
										log.NewNumericLabelFilter(log.LabelFilterLesserThan, "status_code", 500.0),
										log.NewNumericLabelFilter(log.LabelFilterGreaterThan, "status_code", 200.0),
									),
								),
							},
							newLineFmtExpr("blip{{ .foo }}blop {{.status_code}}"),
							newLabelFmtExpr([]log.LabelFmt{
								log.NewRenameLabelFmt("foo", "bar"),
								log.NewTemplateLabelFmt("status_code", "buzz{{.bar}}"),
							}),
						},
					},
						5*time.Minute,
						newUnwrapExpr("foo", ""),
						nil),
					OpRangeTypeQuantile, &grouping{without: false, groups: []string{"namespace", "instance"}}, NewStringLabelFilter("0.99998"),
				),
				OpTypeTopK,
				nil,
				NewStringLabelFilter("10"),
			),
		},
		{
			in: `
			sum by (foo,bar) (
				quantile_over_time(0.99998,{app="foo"} |= "bar" | json | latency >= 250ms or ( status_code < 500 and status_code > 200)
					| line_format "blip{{ .foo }}blop {{.status_code}}" | label_format foo=bar,status_code="buzz{{.bar}}" | unwrap foo [5m]
								) by (namespace,instance)
					)
					+
					avg(
						avg_over_time({app="foo"} |= "bar" | json | latency >= 250ms or ( status_code < 500 and status_code > 200)
							| line_format "blip{{ .foo }}blop {{.status_code}}" | label_format foo=bar,status_code="buzz{{.bar}}" | unwrap foo [5m]
										) by (namespace,instance)
							) by (foo,bar)
					`,
			exp: mustNewBinOpExpr(OpTypeAdd, BinOpOptions{ReturnBool: false},
				mustNewVectorAggregationExpr(
					newRangeAggregationExpr(
						newLogRange(&PipelineExpr{
							left: newMatcherExpr([]*labels.Matcher{{Type: labels.MatchEqual, Name: "app", Value: "foo"}}),
							pipeline: MultiStageExpr{
								newLineFilterExpr(labels.MatchEqual, "", "bar"),
								newLabelParserExpr(OpParserTypeJSON, ""),
								&LabelFilterExpr{
									LabelFilterer: log.NewOrLabelFilter(
										log.NewDurationLabelFilter(log.LabelFilterGreaterThanOrEqual, "latency", 250*time.Millisecond),
										log.NewAndLabelFilter(
											log.NewNumericLabelFilter(log.LabelFilterLesserThan, "status_code", 500.0),
											log.NewNumericLabelFilter(log.LabelFilterGreaterThan, "status_code", 200.0),
										),
									),
								},
								newLineFmtExpr("blip{{ .foo }}blop {{.status_code}}"),
								newLabelFmtExpr([]log.LabelFmt{
									log.NewRenameLabelFmt("foo", "bar"),
									log.NewTemplateLabelFmt("status_code", "buzz{{.bar}}"),
								}),
							},
						},
							5*time.Minute,
							newUnwrapExpr("foo", ""),
							nil),
						OpRangeTypeQuantile, &grouping{without: false, groups: []string{"namespace", "instance"}}, NewStringLabelFilter("0.99998"),
					),
					OpTypeSum,
					&grouping{groups: []string{"foo", "bar"}},
					nil,
				),
				mustNewVectorAggregationExpr(
					newRangeAggregationExpr(
						newLogRange(&PipelineExpr{
							left: newMatcherExpr([]*labels.Matcher{{Type: labels.MatchEqual, Name: "app", Value: "foo"}}),
							pipeline: MultiStageExpr{
								newLineFilterExpr(labels.MatchEqual, "", "bar"),
								newLabelParserExpr(OpParserTypeJSON, ""),
								&LabelFilterExpr{
									LabelFilterer: log.NewOrLabelFilter(
										log.NewDurationLabelFilter(log.LabelFilterGreaterThanOrEqual, "latency", 250*time.Millisecond),
										log.NewAndLabelFilter(
											log.NewNumericLabelFilter(log.LabelFilterLesserThan, "status_code", 500.0),
											log.NewNumericLabelFilter(log.LabelFilterGreaterThan, "status_code", 200.0),
										),
									),
								},
								newLineFmtExpr("blip{{ .foo }}blop {{.status_code}}"),
								newLabelFmtExpr([]log.LabelFmt{
									log.NewRenameLabelFmt("foo", "bar"),
									log.NewTemplateLabelFmt("status_code", "buzz{{.bar}}"),
								}),
							},
						},
							5*time.Minute,
							newUnwrapExpr("foo", ""),
							nil),
						OpRangeTypeAvg, &grouping{without: false, groups: []string{"namespace", "instance"}}, nil,
					),
					OpTypeAvg,
					&grouping{groups: []string{"foo", "bar"}},
					nil,
				),
			),
		},
		{
			in: `
			label_replace(
				sum by (foo,bar) (
					quantile_over_time(0.99998,{app="foo"} |= "bar" | json | latency >= 250ms or ( status_code < 500 and status_code > 200)
						| line_format "blip{{ .foo }}blop {{.status_code}}" | label_format foo=bar,status_code="buzz{{.bar}}" | unwrap foo [5m]
									) by (namespace,instance)
						)
						+
						avg(
							avg_over_time({app="foo"} |= "bar" | json | latency >= 250ms or ( status_code < 500 and status_code > 200)
								| line_format "blip{{ .foo }}blop {{.status_code}}" | label_format foo=bar,status_code="buzz{{.bar}}" | unwrap foo [5m]
											) by (namespace,instance)
								) by (foo,bar),
				"foo",
				"$1",
				"svc",
				"(.*)"
				)`,
			exp: mustNewLabelReplaceExpr(
				mustNewBinOpExpr(OpTypeAdd, BinOpOptions{ReturnBool: false},
					mustNewVectorAggregationExpr(
						newRangeAggregationExpr(
							newLogRange(&PipelineExpr{
								left: newMatcherExpr([]*labels.Matcher{{Type: labels.MatchEqual, Name: "app", Value: "foo"}}),
								pipeline: MultiStageExpr{
									newLineFilterExpr(labels.MatchEqual, "", "bar"),
									newLabelParserExpr(OpParserTypeJSON, ""),
									&LabelFilterExpr{
										LabelFilterer: log.NewOrLabelFilter(
											log.NewDurationLabelFilter(log.LabelFilterGreaterThanOrEqual, "latency", 250*time.Millisecond),
											log.NewAndLabelFilter(
												log.NewNumericLabelFilter(log.LabelFilterLesserThan, "status_code", 500.0),
												log.NewNumericLabelFilter(log.LabelFilterGreaterThan, "status_code", 200.0),
											),
										),
									},
									newLineFmtExpr("blip{{ .foo }}blop {{.status_code}}"),
									newLabelFmtExpr([]log.LabelFmt{
										log.NewRenameLabelFmt("foo", "bar"),
										log.NewTemplateLabelFmt("status_code", "buzz{{.bar}}"),
									}),
								},
							},
								5*time.Minute,
								newUnwrapExpr("foo", ""),
								nil),
							OpRangeTypeQuantile, &grouping{without: false, groups: []string{"namespace", "instance"}}, NewStringLabelFilter("0.99998"),
						),
						OpTypeSum,
						&grouping{groups: []string{"foo", "bar"}},
						nil,
					),
					mustNewVectorAggregationExpr(
						newRangeAggregationExpr(
							newLogRange(&PipelineExpr{
								left: newMatcherExpr([]*labels.Matcher{{Type: labels.MatchEqual, Name: "app", Value: "foo"}}),
								pipeline: MultiStageExpr{
									newLineFilterExpr(labels.MatchEqual, "", "bar"),
									newLabelParserExpr(OpParserTypeJSON, ""),
									&LabelFilterExpr{
										LabelFilterer: log.NewOrLabelFilter(
											log.NewDurationLabelFilter(log.LabelFilterGreaterThanOrEqual, "latency", 250*time.Millisecond),
											log.NewAndLabelFilter(
												log.NewNumericLabelFilter(log.LabelFilterLesserThan, "status_code", 500.0),
												log.NewNumericLabelFilter(log.LabelFilterGreaterThan, "status_code", 200.0),
											),
										),
									},
									newLineFmtExpr("blip{{ .foo }}blop {{.status_code}}"),
									newLabelFmtExpr([]log.LabelFmt{
										log.NewRenameLabelFmt("foo", "bar"),
										log.NewTemplateLabelFmt("status_code", "buzz{{.bar}}"),
									}),
								},
							},
								5*time.Minute,
								newUnwrapExpr("foo", ""),
								nil),
							OpRangeTypeAvg, &grouping{without: false, groups: []string{"namespace", "instance"}}, nil,
						),
						OpTypeAvg,
						&grouping{groups: []string{"foo", "bar"}},
						nil,
					),
				),
				"foo", "$1", "svc", "(.*)",
			),
		},
		{
			// ensure binary ops with two literals are reduced recursively
			in:  `1 + 1 + 1`,
			exp: &LiteralExpr{value: 3},
		},
		{
			// ensure binary ops with two literals are reduced when comparisons are used
			in:  `1 == 1`,
			exp: &LiteralExpr{value: 1},
		},
		{
			// ensure binary ops with two literals are reduced when comparisons are used
			in:  `1 != 1`,
			exp: &LiteralExpr{value: 0},
		},
		{
			// ensure binary ops with two literals are reduced when comparisons are used
			in:  `1 > 1`,
			exp: &LiteralExpr{value: 0},
		},
		{
			// ensure binary ops with two literals are reduced when comparisons are used
			in:  `1 >= 1`,
			exp: &LiteralExpr{value: 1},
		},
		{
			// ensure binary ops with two literals are reduced when comparisons are used
			in:  `1 < 1`,
			exp: &LiteralExpr{value: 0},
		},
		{
			// ensure binary ops with two literals are reduced when comparisons are used
			in:  `1 <= 1`,
			exp: &LiteralExpr{value: 1},
		},
		{
			// ensure binary ops with two literals are reduced recursively when comparisons are used
			in:  `1 >= 1 > 1`,
			exp: &LiteralExpr{value: 0},
		},
		{
			in:  `{foo="bar"} + {foo="bar"}`,
			err: logqlmodel.NewParseError(`unexpected type for left leg of binary operation (+): *logql.MatchersExpr`, 0, 0),
		},
		{
			in:  `sum(count_over_time({foo="bar"}[5m])) by (foo) - {foo="bar"}`,
			err: logqlmodel.NewParseError(`unexpected type for right leg of binary operation (-): *logql.MatchersExpr`, 0, 0),
		},
		{
			in:  `{foo="bar"} / sum(count_over_time({foo="bar"}[5m])) by (foo)`,
			err: logqlmodel.NewParseError(`unexpected type for left leg of binary operation (/): *logql.MatchersExpr`, 0, 0),
		},
		{
			in:  `sum(count_over_time({foo="bar"}[5m])) by (foo) or 1`,
			err: logqlmodel.NewParseError(`unexpected literal for right leg of logical/set binary operation (or): 1.000000`, 0, 0),
		},
		{
			in:  `1 unless sum(count_over_time({foo="bar"}[5m])) by (foo)`,
			err: logqlmodel.NewParseError(`unexpected literal for left leg of logical/set binary operation (unless): 1.000000`, 0, 0),
		},
		{
			in:  `sum(count_over_time({foo="bar"}[5m])) by (foo) + 1 or 1`,
			err: logqlmodel.NewParseError(`unexpected literal for right leg of logical/set binary operation (or): 1.000000`, 0, 0),
		},
		{
			in: `count_over_time({ foo ="bar" }[12m]) > count_over_time({ foo = "bar" }[12m])`,
			exp: &BinOpExpr{
				op: OpTypeGT,
				SampleExpr: &RangeAggregationExpr{
					left: &LogRange{
						left:     &MatchersExpr{matchers: []*labels.Matcher{mustNewMatcher(labels.MatchEqual, "foo", "bar")}},
						interval: 12 * time.Minute,
					},
					operation: "count_over_time",
				},
				RHS: &RangeAggregationExpr{
					left: &LogRange{
						left:     &MatchersExpr{matchers: []*labels.Matcher{mustNewMatcher(labels.MatchEqual, "foo", "bar")}},
						interval: 12 * time.Minute,
					},
					operation: "count_over_time",
				},
			},
		},
		{
			in: `count_over_time({ foo = "bar" }[12m]) > 1`,
			exp: &BinOpExpr{
				op: OpTypeGT,
				SampleExpr: &RangeAggregationExpr{
					left: &LogRange{
						left:     &MatchersExpr{matchers: []*labels.Matcher{mustNewMatcher(labels.MatchEqual, "foo", "bar")}},
						interval: 12 * time.Minute,
					},
					operation: "count_over_time",
				},
				RHS: &LiteralExpr{value: 1},
			},
		},
		{
			// cannot compare metric & log queries
			in:  `count_over_time({ foo = "bar" }[12m]) > { foo = "bar" }`,
			err: logqlmodel.NewParseError("unexpected type for right leg of binary operation (>): *logql.MatchersExpr", 0, 0),
		},
		{
			in: `count_over_time({ foo = "bar" }[12m]) or count_over_time({ foo = "bar" }[12m]) > 1`,
			exp: &BinOpExpr{
				op: OpTypeOr,
				SampleExpr: &RangeAggregationExpr{
					left: &LogRange{
						left:     &MatchersExpr{matchers: []*labels.Matcher{mustNewMatcher(labels.MatchEqual, "foo", "bar")}},
						interval: 12 * time.Minute,
					},
					operation: "count_over_time",
				},
				RHS: &BinOpExpr{
					op: OpTypeGT,
					SampleExpr: &RangeAggregationExpr{
						left: &LogRange{
							left:     &MatchersExpr{matchers: []*labels.Matcher{mustNewMatcher(labels.MatchEqual, "foo", "bar")}},
							interval: 12 * time.Minute,
						},
						operation: "count_over_time",
					},
					RHS: &LiteralExpr{value: 1},
				},
			},
		},
		{
			// test associativity
			in:  `1 > 1 < 1`,
			exp: &LiteralExpr{value: 1},
		},
		{
			// bool modifiers are reduced-away between two literal legs
			in:  `1 > 1 > bool 1`,
			exp: &LiteralExpr{value: 0},
		},
		{
			// cannot lead with bool modifier
			in:  `bool 1 > 1 > bool 1`,
			err: logqlmodel.NewParseError("syntax error: unexpected bool", 1, 1),
		},
		{
			in:  `sum_over_time({namespace="tns"} |= "level=error" | json |foo>=5,bar<25ms| unwrap latency [5m]) by (foo)`,
			err: logqlmodel.NewParseError("grouping not allowed for sum_over_time aggregation", 0, 0),
		},
		{
			in:  `sum_over_time(50,{namespace="tns"} |= "level=error" | json |foo>=5,bar<25ms| unwrap latency [5m])`,
			err: logqlmodel.NewParseError("parameter 50 not supported for operation sum_over_time", 0, 0),
		},
		{
			in:  `quantile_over_time({namespace="tns"} |= "level=error" | json |foo>=5,bar<25ms| unwrap latency [5m])`,
			err: logqlmodel.NewParseError("parameter required for operation quantile_over_time", 0, 0),
		},
		{
			in:  `quantile_over_time(foo,{namespace="tns"} |= "level=error" | json |foo>=5,bar<25ms| unwrap latency [5m])`,
<<<<<<< HEAD
			err: ParseError{msg: "syntax error: unexpected IDENTIFIER", line: 1, col: 20},
=======
			err: logqlmodel.NewParseError("syntax error: unexpected IDENTIFIER, expecting NUMBER or { or (", 1, 20),
>>>>>>> 43b9b224
		},
		{
			in: `{app="foo"}
					# |= "bar"
					| json`,
			exp: &PipelineExpr{
				left: newMatcherExpr([]*labels.Matcher{{Type: labels.MatchEqual, Name: "app", Value: "foo"}}),
				pipeline: MultiStageExpr{
					newLabelParserExpr(OpParserTypeJSON, ""),
				},
			},
		},
		{
			in: `{app="foo"}
					#
					|= "bar"
					| json`,
			exp: &PipelineExpr{
				left: newMatcherExpr([]*labels.Matcher{{Type: labels.MatchEqual, Name: "app", Value: "foo"}}),
				pipeline: MultiStageExpr{
					newLineFilterExpr(labels.MatchEqual, "", "bar"),
					newLabelParserExpr(OpParserTypeJSON, ""),
				},
			},
		},
		{
			in:  `{app="foo"} # |= "bar" | json`,
			exp: newMatcherExpr([]*labels.Matcher{{Type: labels.MatchEqual, Name: "app", Value: "foo"}}),
		},
		{
			in: `{app="foo"} | json #`,
			exp: &PipelineExpr{
				left: newMatcherExpr([]*labels.Matcher{{Type: labels.MatchEqual, Name: "app", Value: "foo"}}),
				pipeline: MultiStageExpr{
					newLabelParserExpr(OpParserTypeJSON, ""),
				},
			},
		},
		{
			in:  `#{app="foo"} | json`,
			err: logqlmodel.NewParseError("syntax error: unexpected $end", 1, 20),
		},
		{
			in:  `{app="#"}`,
			exp: newMatcherExpr([]*labels.Matcher{{Type: labels.MatchEqual, Name: "app", Value: "#"}}),
		},
		{
			in: `{app="foo"} |= "#"`,
			exp: &PipelineExpr{
				left: newMatcherExpr([]*labels.Matcher{{Type: labels.MatchEqual, Name: "app", Value: "foo"}}),
				pipeline: MultiStageExpr{
					newLineFilterExpr(labels.MatchEqual, "", "#"),
				},
			},
		},
		{
			in: `{app="foo"} | bar="#"`,
			exp: &PipelineExpr{
				left: newMatcherExpr([]*labels.Matcher{{Type: labels.MatchEqual, Name: "app", Value: "foo"}}),
				pipeline: MultiStageExpr{
					&LabelFilterExpr{
						LabelFilterer: log.NewStringLabelFilter(mustNewMatcher(labels.MatchEqual, "bar", "#")),
					},
				},
			},
		},
<<<<<<< HEAD
		// covering most numeric representations that ParseFloat (https://golang.org/pkg/strconv/#ParseFloat) supports
		{
			in: `{app="foo"} | temp > -30`,
			exp: &pipelineExpr{
				left: newMatcherExpr([]*labels.Matcher{{Type: labels.MatchEqual, Name: "app", Value: "foo"}}),
				pipeline: MultiStageExpr{
					&labelFilterExpr{
						LabelFilterer: log.NewNumericLabelFilter(log.LabelFilterGreaterThan, "temp", -30),
					},
				},
			},
		},
		{
			in: `{app="foo"} | temp < -1.5`,
			exp: &pipelineExpr{
				left: newMatcherExpr([]*labels.Matcher{{Type: labels.MatchEqual, Name: "app", Value: "foo"}}),
				pipeline: MultiStageExpr{
					&labelFilterExpr{
						LabelFilterer: log.NewNumericLabelFilter(log.LabelFilterLesserThan, "temp", -1.5),
					},
				},
			},
		},
		{
			in: `{app="foo"} | temp=1.123456`,
			exp: &pipelineExpr{
				left: newMatcherExpr([]*labels.Matcher{{Type: labels.MatchEqual, Name: "app", Value: "foo"}}),
				pipeline: MultiStageExpr{
					&labelFilterExpr{
						LabelFilterer: log.NewNumericLabelFilter(log.LabelFilterEqual, "temp", 1.123456),
					},
				},
			},
		},
		{
			in: `{app="foo"} | temp < -1e6`,
			exp: &pipelineExpr{
				left: newMatcherExpr([]*labels.Matcher{{Type: labels.MatchEqual, Name: "app", Value: "foo"}}),
				pipeline: MultiStageExpr{
					&labelFilterExpr{
						LabelFilterer: log.NewNumericLabelFilter(log.LabelFilterLesserThan, "temp", -1000000),
					},
				},
			},
		},
		{
			in: `{app="foo"} | temp=+1.1`,
			exp: &pipelineExpr{
				left: newMatcherExpr([]*labels.Matcher{{Type: labels.MatchEqual, Name: "app", Value: "foo"}}),
				pipeline: MultiStageExpr{
					&labelFilterExpr{
						LabelFilterer: log.NewNumericLabelFilter(log.LabelFilterEqual, "temp", 1.1),
					},
				},
			},
		},
		{
			in: `{app="foo"} | temp=+0`,
			exp: &pipelineExpr{
				left: newMatcherExpr([]*labels.Matcher{{Type: labels.MatchEqual, Name: "app", Value: "foo"}}),
				pipeline: MultiStageExpr{
					&labelFilterExpr{
						LabelFilterer: log.NewNumericLabelFilter(log.LabelFilterEqual, "temp", 0),
					},
				},
			},
		},

		// TODO try get this case to work
		{
			in:  `1+------1`,
			exp: &literalExpr{value: 2},
		},
=======
		{
			in: `{app="foo"} | json bob="top.sub[\"index\"]"`,
			exp: &PipelineExpr{
				left: newMatcherExpr([]*labels.Matcher{{Type: labels.MatchEqual, Name: "app", Value: "foo"}}),
				pipeline: MultiStageExpr{
					newJSONExpressionParser([]log.JSONExpression{
						log.NewJSONExpr("bob", `top.sub["index"]`),
					}),
				},
			},
		},
		{
			in: `{app="foo"} | json bob="top.params[0]"`,
			exp: &PipelineExpr{
				left: newMatcherExpr([]*labels.Matcher{{Type: labels.MatchEqual, Name: "app", Value: "foo"}}),
				pipeline: MultiStageExpr{
					newJSONExpressionParser([]log.JSONExpression{
						log.NewJSONExpr("bob", `top.params[0]`),
					}),
				},
			},
		},
		{
			in: `{app="foo"} | json response_code="response.code", api_key="request.headers[\"X-API-KEY\"]"`,
			exp: &PipelineExpr{
				left: newMatcherExpr([]*labels.Matcher{{Type: labels.MatchEqual, Name: "app", Value: "foo"}}),
				pipeline: MultiStageExpr{
					newJSONExpressionParser([]log.JSONExpression{
						log.NewJSONExpr("response_code", `response.code`),
						log.NewJSONExpr("api_key", `request.headers["X-API-KEY"]`),
					}),
				},
			},
		},
>>>>>>> 43b9b224
	} {
		t.Run(tc.in, func(t *testing.T) {
			ast, err := ParseExpr(tc.in)
			require.Equal(t, tc.err, err)
			require.Equal(t, tc.exp, ast)
		})
	}
}

func TestParseMatchers(t *testing.T) {
	tests := []struct {
		input   string
		want    []*labels.Matcher
		wantErr bool
	}{
		{
			`{app="foo",cluster=~".+bar"}`,
			[]*labels.Matcher{
				mustNewMatcher(labels.MatchEqual, "app", "foo"),
				mustNewMatcher(labels.MatchRegexp, "cluster", ".+bar"),
			},
			false,
		},
		{
			`{app!="foo",cluster=~".+bar",bar!~".?boo"}`,
			[]*labels.Matcher{
				mustNewMatcher(labels.MatchNotEqual, "app", "foo"),
				mustNewMatcher(labels.MatchRegexp, "cluster", ".+bar"),
				mustNewMatcher(labels.MatchNotRegexp, "bar", ".?boo"),
			},
			false,
		},
		{
			`{app!="foo",cluster=~".+bar",bar!~".?boo"`,
			nil,
			true,
		},
		{
			`{app!="foo",cluster=~".+bar",bar!~".?boo"} |= "test"`,
			nil,
			true,
		},
	}
	for _, tt := range tests {
		t.Run(tt.input, func(t *testing.T) {
			got, err := ParseMatchers(tt.input)
			if (err != nil) != tt.wantErr {
				t.Errorf("ParseMatchers() error = %v, wantErr %v", err, tt.wantErr)
				return
			}
			if !reflect.DeepEqual(got, tt.want) {
				t.Errorf("ParseMatchers() = %v, want %v", got, tt.want)
			}
		})
	}
}

func TestIsParseError(t *testing.T) {
	tests := []struct {
		name  string
		errFn func() error
		want  bool
	}{
		{
			"bad query",
			func() error {
				_, err := ParseExpr(`{foo`)
				return err
			},
			true,
		},
		{
			"other error",
			func() error {
				return errors.New("")
			},
			false,
		},
	}
	for _, tt := range tests {
		t.Run(tt.name, func(t *testing.T) {
			if got := errors.Is(tt.errFn(), logqlmodel.ErrParse); got != tt.want {
				t.Errorf("IsParseError() = %v, want %v", got, tt.want)
			}
		})
	}
}

func Test_PipelineCombined(t *testing.T) {
	query := `{job="cortex-ops/query-frontend"} |= "logging.go" | logfmt | line_format "{{.msg}}" | regexp "(?P<method>\\w+) (?P<path>[\\w|/]+) \\((?P<status>\\d+?)\\) (?P<duration>.*)" | (duration > 1s or status==200) and method="POST" | line_format "{{.duration}}|{{.method}}|{{.status}}"`

	expr, err := ParseLogSelector(query, true)
	require.Nil(t, err)

	p, err := expr.Pipeline()
	require.Nil(t, err)
	sp := p.ForStream(labels.Labels{})
	line, lbs, ok := sp.Process([]byte(`level=debug ts=2020-10-02T10:10:42.092268913Z caller=logging.go:66 traceID=a9d4d8a928d8db1 msg="POST /api/prom/api/v1/query_range (200) 1.5s"`))
	require.True(t, ok)
	require.Equal(
		t,
		labels.Labels{labels.Label{Name: "caller", Value: "logging.go:66"}, labels.Label{Name: "duration", Value: "1.5s"}, labels.Label{Name: "level", Value: "debug"}, labels.Label{Name: "method", Value: "POST"}, labels.Label{Name: "msg", Value: "POST /api/prom/api/v1/query_range (200) 1.5s"}, labels.Label{Name: "path", Value: "/api/prom/api/v1/query_range"}, labels.Label{Name: "status", Value: "200"}, labels.Label{Name: "traceID", Value: "a9d4d8a928d8db1"}, labels.Label{Name: "ts", Value: "2020-10-02T10:10:42.092268913Z"}},
		lbs.Labels(),
	)
	require.Equal(t, string([]byte(`1.5s|POST|200`)), string(line))
}

var c []*labels.Matcher

func Benchmark_ParseMatchers(b *testing.B) {
	s := `{cpu="10",endpoint="https",instance="10.253.57.87:9100",job="node-exporter",mode="idle",namespace="observability",pod="node-exporter-l454v",service="node-exporter"}`
	var err error
	for n := 0; n < b.N; n++ {
		c, err = ParseMatchers(s)
		require.NoError(b, err)
	}
}

var lbs labels.Labels

func Benchmark_CompareParseLabels(b *testing.B) {
	s := `{cpu="10",endpoint="https",instance="10.253.57.87:9100",job="node-exporter",mode="idle",namespace="observability",pod="node-exporter-l454v",service="node-exporter"}`
	var err error
	b.Run("logql", func(b *testing.B) {
		for n := 0; n < b.N; n++ {
			c, err = ParseMatchers(s)
			require.NoError(b, err)
		}
	})
	b.Run("promql", func(b *testing.B) {
		for n := 0; n < b.N; n++ {
			lbs, err = ParseLabels(s)
			require.NoError(b, err)
		}
	})
}

func TestParseSampleExpr_equalityMatcher(t *testing.T) {
	for _, tc := range []struct {
		in  string
		err error
	}{
		{
			in: `count_over_time({foo="bar"}[5m])`,
		},
		{
			in:  `count_over_time({foo!="bar"}[5m])`,
			err: logqlmodel.NewParseError(errAtleastOneEqualityMatcherRequired, 0, 0),
		},
		{
			in: `count_over_time({app="baz", foo!="bar"}[5m])`,
		},
		{
			in: `count_over_time({app=~".+"}[5m])`,
		},
		{
			in:  `count_over_time({app=~".*"}[5m])`,
			err: logqlmodel.NewParseError(errAtleastOneEqualityMatcherRequired, 0, 0),
		},
		{
			in: `count_over_time({app=~"bar|baz"}[5m])`,
		},
		{
			in:  `count_over_time({app!~"bar|baz"}[5m])`,
			err: logqlmodel.NewParseError(errAtleastOneEqualityMatcherRequired, 0, 0),
		},
		{
			in:  `1 + count_over_time({app=~".*"}[5m])`,
			err: logqlmodel.NewParseError(errAtleastOneEqualityMatcherRequired, 0, 0),
		},
		{
			in:  `1 + count_over_time({app=~".+"}[5m]) + count_over_time({app=~".*"}[5m])`,
			err: logqlmodel.NewParseError(errAtleastOneEqualityMatcherRequired, 0, 0),
		},
		{
			in: `1 + count_over_time({app=~".+"}[5m]) + count_over_time({app=~".+"}[5m])`,
		},
		{
			in:  `1 + count_over_time({app=~".+"}[5m]) + count_over_time({app=~".*"}[5m]) + 1`,
			err: logqlmodel.NewParseError(errAtleastOneEqualityMatcherRequired, 0, 0),
		},
		{
			in: `1 + count_over_time({app=~".+"}[5m]) + count_over_time({app=~".+"}[5m]) + 1`,
		},
	} {
		t.Run(tc.in, func(t *testing.T) {
			_, err := ParseSampleExpr(tc.in)
			require.Equal(t, tc.err, err)
		})
	}
}

func TestParseLogSelectorExpr_equalityMatcher(t *testing.T) {
	for _, tc := range []struct {
		in  string
		err error
	}{
		{
			in: `{foo="bar"}`,
		},
		{
			in:  `{foo!="bar"}`,
			err: logqlmodel.NewParseError(errAtleastOneEqualityMatcherRequired, 0, 0),
		},
		{
			in: `{app="baz", foo!="bar"}`,
		},
		{
			in: `{app=~".+"}`,
		},
		{
			in:  `{app=~".*"}`,
			err: logqlmodel.NewParseError(errAtleastOneEqualityMatcherRequired, 0, 0),
		},
		{
			in: `{foo=~"bar|baz"}`,
		},
		{
			in:  `{foo!~"bar|baz"}`,
			err: logqlmodel.NewParseError(errAtleastOneEqualityMatcherRequired, 0, 0),
		},
	} {
		t.Run(tc.in, func(t *testing.T) {
			_, err := ParseLogSelector(tc.in, true)
			require.Equal(t, tc.err, err)
		})
	}
}

func Test_match(t *testing.T) {
	tests := []struct {
		name    string
		input   []string
		want    [][]*labels.Matcher
		wantErr bool
	}{
		{"malformed", []string{`{a="1`}, nil, true},
		{"empty on nil input", nil, [][]*labels.Matcher{}, false},
		{"empty on empty input", []string{}, [][]*labels.Matcher{}, false},
		{
			"single",
			[]string{`{a="1"}`},
			[][]*labels.Matcher{
				{mustMatcher(labels.MatchEqual, "a", "1")},
			},
			false,
		},
		{
			"multiple groups",
			[]string{`{a="1"}`, `{b="2", c=~"3", d!="4"}`},
			[][]*labels.Matcher{
				{mustMatcher(labels.MatchEqual, "a", "1")},
				{
					mustMatcher(labels.MatchEqual, "b", "2"),
					mustMatcher(labels.MatchRegexp, "c", "3"),
					mustMatcher(labels.MatchNotEqual, "d", "4"),
				},
			},
			false,
		},
		{
			"errors on empty group",
			[]string{`{}`},
			nil,
			true,
		},
	}
	for _, tt := range tests {
		t.Run(tt.name, func(t *testing.T) {
			got, err := Match(tt.input)
			if tt.wantErr {
				require.Error(t, err)
			} else {
				require.Equal(t, tt.want, got)
			}
		})
	}
}

func mustMatcher(t labels.MatchType, n string, v string) *labels.Matcher {
	m, err := labels.NewMatcher(t, n, v)
	if err != nil {
		panic(err)
	}
	return m
}<|MERGE_RESOLUTION|>--- conflicted
+++ resolved
@@ -2421,11 +2421,7 @@
 		},
 		{
 			in:  `quantile_over_time(foo,{namespace="tns"} |= "level=error" | json |foo>=5,bar<25ms| unwrap latency [5m])`,
-<<<<<<< HEAD
-			err: ParseError{msg: "syntax error: unexpected IDENTIFIER", line: 1, col: 20},
-=======
-			err: logqlmodel.NewParseError("syntax error: unexpected IDENTIFIER, expecting NUMBER or { or (", 1, 20),
->>>>>>> 43b9b224
+			err: logqlmodel.NewParseError("syntax error: unexpected IDENTIFIER", 1, 20),
 		},
 		{
 			in: `{app="foo"}
@@ -2492,81 +2488,6 @@
 				},
 			},
 		},
-<<<<<<< HEAD
-		// covering most numeric representations that ParseFloat (https://golang.org/pkg/strconv/#ParseFloat) supports
-		{
-			in: `{app="foo"} | temp > -30`,
-			exp: &pipelineExpr{
-				left: newMatcherExpr([]*labels.Matcher{{Type: labels.MatchEqual, Name: "app", Value: "foo"}}),
-				pipeline: MultiStageExpr{
-					&labelFilterExpr{
-						LabelFilterer: log.NewNumericLabelFilter(log.LabelFilterGreaterThan, "temp", -30),
-					},
-				},
-			},
-		},
-		{
-			in: `{app="foo"} | temp < -1.5`,
-			exp: &pipelineExpr{
-				left: newMatcherExpr([]*labels.Matcher{{Type: labels.MatchEqual, Name: "app", Value: "foo"}}),
-				pipeline: MultiStageExpr{
-					&labelFilterExpr{
-						LabelFilterer: log.NewNumericLabelFilter(log.LabelFilterLesserThan, "temp", -1.5),
-					},
-				},
-			},
-		},
-		{
-			in: `{app="foo"} | temp=1.123456`,
-			exp: &pipelineExpr{
-				left: newMatcherExpr([]*labels.Matcher{{Type: labels.MatchEqual, Name: "app", Value: "foo"}}),
-				pipeline: MultiStageExpr{
-					&labelFilterExpr{
-						LabelFilterer: log.NewNumericLabelFilter(log.LabelFilterEqual, "temp", 1.123456),
-					},
-				},
-			},
-		},
-		{
-			in: `{app="foo"} | temp < -1e6`,
-			exp: &pipelineExpr{
-				left: newMatcherExpr([]*labels.Matcher{{Type: labels.MatchEqual, Name: "app", Value: "foo"}}),
-				pipeline: MultiStageExpr{
-					&labelFilterExpr{
-						LabelFilterer: log.NewNumericLabelFilter(log.LabelFilterLesserThan, "temp", -1000000),
-					},
-				},
-			},
-		},
-		{
-			in: `{app="foo"} | temp=+1.1`,
-			exp: &pipelineExpr{
-				left: newMatcherExpr([]*labels.Matcher{{Type: labels.MatchEqual, Name: "app", Value: "foo"}}),
-				pipeline: MultiStageExpr{
-					&labelFilterExpr{
-						LabelFilterer: log.NewNumericLabelFilter(log.LabelFilterEqual, "temp", 1.1),
-					},
-				},
-			},
-		},
-		{
-			in: `{app="foo"} | temp=+0`,
-			exp: &pipelineExpr{
-				left: newMatcherExpr([]*labels.Matcher{{Type: labels.MatchEqual, Name: "app", Value: "foo"}}),
-				pipeline: MultiStageExpr{
-					&labelFilterExpr{
-						LabelFilterer: log.NewNumericLabelFilter(log.LabelFilterEqual, "temp", 0),
-					},
-				},
-			},
-		},
-
-		// TODO try get this case to work
-		{
-			in:  `1+------1`,
-			exp: &literalExpr{value: 2},
-		},
-=======
 		{
 			in: `{app="foo"} | json bob="top.sub[\"index\"]"`,
 			exp: &PipelineExpr{
@@ -2601,7 +2522,80 @@
 				},
 			},
 		},
->>>>>>> 43b9b224
+
+		// covering most numeric representations that ParseFloat (https://golang.org/pkg/strconv/#ParseFloat) supports
+		{
+			in: `{app="foo"} | temp > -30`,
+			exp: &PipelineExpr{
+				left: newMatcherExpr([]*labels.Matcher{{Type: labels.MatchEqual, Name: "app", Value: "foo"}}),
+				pipeline: MultiStageExpr{
+					&LabelFilterExpr{
+						LabelFilterer: log.NewNumericLabelFilter(log.LabelFilterGreaterThan, "temp", -30),
+					},
+				},
+			},
+		},
+		{
+			in: `{app="foo"} | temp < -1.5`,
+			exp: &PipelineExpr{
+				left: newMatcherExpr([]*labels.Matcher{{Type: labels.MatchEqual, Name: "app", Value: "foo"}}),
+				pipeline: MultiStageExpr{
+					&LabelFilterExpr{
+						LabelFilterer: log.NewNumericLabelFilter(log.LabelFilterLesserThan, "temp", -1.5),
+					},
+				},
+			},
+		},
+		{
+			in: `{app="foo"} | temp=1.123456`,
+			exp: &PipelineExpr{
+				left: newMatcherExpr([]*labels.Matcher{{Type: labels.MatchEqual, Name: "app", Value: "foo"}}),
+				pipeline: MultiStageExpr{
+					&LabelFilterExpr{
+						LabelFilterer: log.NewNumericLabelFilter(log.LabelFilterEqual, "temp", 1.123456),
+					},
+				},
+			},
+		},
+		{
+			in: `{app="foo"} | temp < -1e6`,
+			exp: &PipelineExpr{
+				left: newMatcherExpr([]*labels.Matcher{{Type: labels.MatchEqual, Name: "app", Value: "foo"}}),
+				pipeline: MultiStageExpr{
+					&LabelFilterExpr{
+						LabelFilterer: log.NewNumericLabelFilter(log.LabelFilterLesserThan, "temp", -1000000),
+					},
+				},
+			},
+		},
+		{
+			in: `{app="foo"} | temp=+1.1`,
+			exp: &PipelineExpr{
+				left: newMatcherExpr([]*labels.Matcher{{Type: labels.MatchEqual, Name: "app", Value: "foo"}}),
+				pipeline: MultiStageExpr{
+					&LabelFilterExpr{
+						LabelFilterer: log.NewNumericLabelFilter(log.LabelFilterEqual, "temp", 1.1),
+					},
+				},
+			},
+		},
+		{
+			in: `{app="foo"} | temp=+0`,
+			exp: &PipelineExpr{
+				left: newMatcherExpr([]*labels.Matcher{{Type: labels.MatchEqual, Name: "app", Value: "foo"}}),
+				pipeline: MultiStageExpr{
+					&LabelFilterExpr{
+						LabelFilterer: log.NewNumericLabelFilter(log.LabelFilterEqual, "temp", 0),
+					},
+				},
+			},
+		},
+
+		//// TODO try get this case to work
+		//{
+		//	in:  `1+------1`,
+		//	exp: &literalExpr{value: 2},
+		//},
 	} {
 		t.Run(tc.in, func(t *testing.T) {
 			ast, err := ParseExpr(tc.in)
