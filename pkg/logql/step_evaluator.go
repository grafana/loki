--- conflicted
+++ resolved
@@ -5,25 +5,8 @@
 )
 
 type StepResult interface {
-<<<<<<< HEAD
-	PromVec() promql.Vector
+	SampleVector() promql.Vector
 	QuantileSketchVec() QuantileSketchVector
-}
-
-type PromVec promql.Vector
-
-var _ StepResult = PromVec{}
-
-func (p PromVec) PromVec() promql.Vector {
-	return promql.Vector(p)
-}
-
-func (p PromVec) QuantileSketchVec() QuantileSketchVector {
-	return QuantileSketchVector{}
-}
-
-=======
-	SampleVector() promql.Vector
 }
 
 type SampleVector promql.Vector
@@ -34,7 +17,10 @@
 	return promql.Vector(p)
 }
 
->>>>>>> 81fae24c
+func (p SampleVector) QuantileSketchVec() QuantileSketchVector {
+	return QuantileSketchVector{}
+}
+
 // StepEvaluator evaluate a single step of a query.
 type StepEvaluator interface {
 	// while Next returns a promql.Value, the only acceptable types are Scalar and Vector.
