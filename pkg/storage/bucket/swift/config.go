--- conflicted
+++ resolved
@@ -2,7 +2,6 @@
 
 import (
 	"flag"
-	"net/http"
 	"time"
 
 	"github.com/grafana/dskit/flagext"
@@ -10,16 +9,11 @@
 	"github.com/grafana/loki/v3/pkg/storage/bucket/http"
 )
 
-// NOTE some of the fields are hidden in the documentation due to this struct
-// being by the old Swift storage backend. The hidden fields can be unhidden
-// when we deprecate the old clients.
-
 // Config holds the config options for Swift backend
 type Config struct {
-<<<<<<< HEAD
-	ApplicationCredentialID     string         `yaml:"application_credential_id" doc:"hidden"`
-	ApplicationCredentialName   string         `yaml:"application_credential_name" doc:"hidden"`
-	ApplicationCredentialSecret flagext.Secret `yaml:"application_credential_secret" doc:"hidden"`
+	ApplicationCredentialID     string         `yaml:"application_credential_id"`
+	ApplicationCredentialName   string         `yaml:"application_credential_name"`
+	ApplicationCredentialSecret flagext.Secret `yaml:"application_credential_secret"`
 	AuthVersion                 int            `yaml:"auth_version"`
 	AuthURL                     string         `yaml:"auth_url"`
 	Username                    string         `yaml:"username"`
@@ -38,31 +32,7 @@
 	MaxRetries                  int            `yaml:"max_retries" category:"advanced"`
 	ConnectTimeout              time.Duration  `yaml:"connect_timeout" category:"advanced"`
 	RequestTimeout              time.Duration  `yaml:"request_timeout" category:"advanced"`
-	HTTP                        http.Config    `yaml:"http_config"`
-=======
-	AuthVersion       int           `yaml:"auth_version"`
-	AuthURL           string        `yaml:"auth_url"`
-	Internal          bool          `yaml:"internal"`
-	Username          string        `yaml:"username"`
-	UserDomainName    string        `yaml:"user_domain_name"`
-	UserDomainID      string        `yaml:"user_domain_id"`
-	UserID            string        `yaml:"user_id"`
-	Password          string        `yaml:"password"`
-	DomainID          string        `yaml:"domain_id"`
-	DomainName        string        `yaml:"domain_name"`
-	ProjectID         string        `yaml:"project_id"`
-	ProjectName       string        `yaml:"project_name"`
-	ProjectDomainID   string        `yaml:"project_domain_id"`
-	ProjectDomainName string        `yaml:"project_domain_name"`
-	RegionName        string        `yaml:"region_name"`
-	ContainerName     string        `yaml:"container_name"`
-	MaxRetries        int           `yaml:"max_retries"`
-	ConnectTimeout    time.Duration `yaml:"connect_timeout"`
-	RequestTimeout    time.Duration `yaml:"request_timeout"`
-
-	// Allow upstream callers to inject a round tripper
-	Transport http.RoundTripper `yaml:"-"`
->>>>>>> b2df31d9
+	HTTP                        http.Config    `yaml:"http"`
 }
 
 // RegisterFlags registers the flags for Swift storage
