--- conflicted
+++ resolved
@@ -32,14 +32,8 @@
 )
 
 var (
-<<<<<<< HEAD
 	supportedSignatureVersions     = []string{SignatureVersionV4}
 	supportedSSETypes              = []string{SSEKMS, SSES3}
-=======
-	supportedSignatureVersions = []string{SignatureVersionV4, SignatureVersionV2}
-	supportedSSETypes          = []string{SSEKMS, SSES3}
-
->>>>>>> 4013c1f8
 	errUnsupportedSignatureVersion = errors.New("unsupported signature version")
 	errUnsupportedSSEType          = errors.New("unsupported S3 SSE type")
 	errInvalidSSEContext           = errors.New("invalid S3 SSE encryption context")
