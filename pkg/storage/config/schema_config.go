package config

import (
	"errors"
	"flag"
	"fmt"
	"os"
	"sort"
	"strconv"
	"strings"
	"time"

	"github.com/go-kit/log/level"
	"github.com/prometheus/common/model"
	"github.com/weaveworks/common/mtime"
	yaml "gopkg.in/yaml.v2"

	"github.com/grafana/loki/pkg/logproto"
	"github.com/grafana/loki/pkg/util/log"
)

const (
	// Supported storage clients

	StorageTypeAlibaba        = "alibaba"
	StorageTypeAWS            = "aws"
	StorageTypeAWSDynamo      = "aws-dynamo"
	StorageTypeAzure          = "azure"
	StorageTypeBOS            = "bos"
	StorageTypeBoltDB         = "boltdb"
	StorageTypeCassandra      = "cassandra"
	StorageTypeInMemory       = "inmemory"
	StorageTypeBigTable       = "bigtable"
	StorageTypeBigTableHashed = "bigtable-hashed"
	StorageTypeFileSystem     = "filesystem"
	StorageTypeGCP            = "gcp"
	StorageTypeGCPColumnKey   = "gcp-columnkey"
	StorageTypeGCS            = "gcs"
	StorageTypeGrpc           = "grpc-store"
<<<<<<< HEAD
	StorageTypeOss            = "oss"
=======
	StorageTypeLocal          = "local"
>>>>>>> 4d55a24e
	StorageTypeS3             = "s3"
	StorageTypeSwift          = "swift"
	// BoltDBShipperType holds the index type for using boltdb with shipper which keeps flushing them to a shared storage
	BoltDBShipperType = "boltdb-shipper"
	TSDBType          = "tsdb"

	// ObjectStorageIndexRequiredPeriod defines the required index period for object storage based index stores like boltdb-shipper and tsdb
	ObjectStorageIndexRequiredPeriod = 24 * time.Hour
)

var (
	errInvalidSchemaVersion     = errors.New("invalid schema version")
	errInvalidTablePeriod       = errors.New("the table period must be a multiple of 24h (1h for schema v1)")
	errConfigFileNotSet         = errors.New("schema config file needs to be set")
	errConfigChunkPrefixNotSet  = errors.New("schema config for chunks is missing the 'prefix' setting")
	errSchemaIncreasingFromTime = errors.New("from time in schemas must be distinct and in increasing order")

	errCurrentBoltdbShipperNon24Hours  = errors.New("boltdb-shipper works best with 24h periodic index config. Either add a new config with future date set to 24h to retain the existing index or change the existing config to use 24h period")
	errUpcomingBoltdbShipperNon24Hours = errors.New("boltdb-shipper with future date must always have periodic config for index set to 24h")
	errTSDBNon24HoursIndexPeriod       = errors.New("tsdb must always have periodic config for index set to 24h")
	errZeroLengthConfig                = errors.New("must specify at least one schema configuration")
)

// TableRange represents a range of table numbers built based on the configured schema start/end date and the table period.
// Both Start and End are inclusive.
type TableRange struct {
	Start, End   int64
	PeriodConfig *PeriodConfig
}

// TableRanges represents a list of table ranges for multiple schemas.
type TableRanges []TableRange

// TableInRange tells whether given table falls in any of the ranges and the tableName has the right prefix based on the schema config.
func (t TableRanges) TableInRange(tableNumber int64, tableName string) bool {
	cfg := t.ConfigForTableNumber(tableNumber)
	return cfg != nil && fmt.Sprintf("%s%s", cfg.IndexTables.Prefix, strconv.Itoa(int(tableNumber))) == tableName
}

func (t TableRanges) ConfigForTableNumber(tableNumber int64) *PeriodConfig {
	for _, r := range t {
		if r.Start <= tableNumber && tableNumber <= r.End {
			return r.PeriodConfig
		}
	}

	return nil
}

// PeriodConfig defines the schema and tables to use for a period of time
type PeriodConfig struct {
	// used when working with config
	From DayTime `yaml:"from" doc:"description=The date of the first day that index buckets should be created. Use a date in the past if this is your only period_config, otherwise use a date when you want the schema to switch over. In YYYY-MM-DD format, for example: 2018-04-15."`
	// type of index client to use.
	IndexType string `yaml:"store" doc:"description=store and object_store below affect which <storage_config> key is used.\nWhich store to use for the index. Either aws, aws-dynamo, gcp, bigtable, bigtable-hashed, cassandra, boltdb or boltdb-shipper. "`
	// type of object client to use; if omitted, defaults to store.
	ObjectType  string              `yaml:"object_store" doc:"description=Which store to use for the chunks. Either aws, azure, gcp, bigtable, gcs, cassandra, swift, filesystem or a named_store (refer to named_stores_config). If omitted, defaults to the same value as store."`
	Schema      string              `yaml:"schema" doc:"description=The schema version to use, current recommended schema is v11."`
	IndexTables PeriodicTableConfig `yaml:"index" doc:"description=Configures how the index is updated and stored."`
	ChunkTables PeriodicTableConfig `yaml:"chunks" doc:"description=Configured how the chunks are updated and stored."`
	RowShards   uint32              `yaml:"row_shards" doc:"description=How many shards will be created. Only used if schema is v10 or greater."`

	// Integer representation of schema used for hot path calculation. Populated on unmarshaling.
	schemaInt *int `yaml:"-"`
}

// UnmarshalYAML implements yaml.Unmarshaller.
func (cfg *PeriodConfig) UnmarshalYAML(unmarshal func(interface{}) error) error {
	type plain PeriodConfig
	err := unmarshal((*plain)(cfg))
	if err != nil {
		return err
	}

	// call VersionAsInt after unmarshaling to errcheck schema version and populate PeriodConfig.schemaInt
	_, err = cfg.VersionAsInt()
	return err
}

// GetIndexTableNumberRange returns the table number range calculated based on
// the configured schema start date, index table period and the given schemaEndDate
func (cfg *PeriodConfig) GetIndexTableNumberRange(schemaEndDate DayTime) TableRange {
	return TableRange{
		Start:        cfg.From.Unix() / int64(cfg.IndexTables.Period/time.Second),
		End:          schemaEndDate.Unix() / int64(cfg.IndexTables.Period/time.Second),
		PeriodConfig: cfg,
	}
}

// DayTime is a model.Time what holds day-aligned values, and marshals to/from
// YAML in YYYY-MM-DD format.
type DayTime struct {
	model.Time
}

// MarshalYAML implements yaml.Marshaller.
func (d DayTime) MarshalYAML() (interface{}, error) {
	return d.String(), nil
}

// UnmarshalYAML implements yaml.Unmarshaller.
func (d *DayTime) UnmarshalYAML(unmarshal func(interface{}) error) error {
	var from string
	if err := unmarshal(&from); err != nil {
		return err
	}
	t, err := time.Parse("2006-01-02", from)
	if err != nil {
		return err
	}
	d.Time = model.TimeFromUnix(t.Unix())
	return nil
}

func (d *DayTime) String() string {
	return d.Time.Time().UTC().Format("2006-01-02")
}

// SchemaConfig contains the config for our chunk index schemas
type SchemaConfig struct {
	Configs []PeriodConfig `yaml:"configs"`

	fileName string
}

// RegisterFlags adds the flags required to config this to the given FlagSet.
func (cfg *SchemaConfig) RegisterFlags(f *flag.FlagSet) {
	f.StringVar(&cfg.fileName, "schema-config-file", "", "The path to the schema config file. The schema config is used only when running Cortex with the chunks storage.")
}

// loadFromFile loads the schema config from a yaml file
func (cfg *SchemaConfig) loadFromFile() error {
	if cfg.fileName == "" {
		return errConfigFileNotSet
	}

	f, err := os.Open(cfg.fileName)
	if err != nil {
		return err
	}

	decoder := yaml.NewDecoder(f)
	decoder.SetStrict(true)
	return decoder.Decode(&cfg)
}

// Validate the schema config and returns an error if the validation
// doesn't pass
func (cfg *SchemaConfig) Validate() error {
	if len(cfg.Configs) == 0 {
		return errZeroLengthConfig
	}
	activePCIndex := ActivePeriodConfig((*cfg).Configs)

	// if current index type is boltdb-shipper and there are no upcoming index types then it should be set to 24 hours.
	if cfg.Configs[activePCIndex].IndexType == BoltDBShipperType &&
		cfg.Configs[activePCIndex].IndexTables.Period != ObjectStorageIndexRequiredPeriod && len(cfg.Configs)-1 == activePCIndex {
		return errCurrentBoltdbShipperNon24Hours
	}

	// if upcoming index type is boltdb-shipper, it should always be set to 24 hours.
	if len(cfg.Configs)-1 > activePCIndex && (cfg.Configs[activePCIndex+1].IndexType == BoltDBShipperType &&
		cfg.Configs[activePCIndex+1].IndexTables.Period != ObjectStorageIndexRequiredPeriod) {
		return errUpcomingBoltdbShipperNon24Hours
	}

	for i := range cfg.Configs {
		periodCfg := &cfg.Configs[i]
		periodCfg.applyDefaults()
		if err := periodCfg.validate(); err != nil {
			return err
		}

		if i+1 < len(cfg.Configs) {
			if cfg.Configs[i].From.Time.Unix() >= cfg.Configs[i+1].From.Time.Unix() {
				return errSchemaIncreasingFromTime
			}
		}
	}
	return nil
}

// ActivePeriodConfig returns index of active PeriodicConfig which would be applicable to logs that would be pushed starting now.
// Note: Another PeriodicConfig might be applicable for future logs which can change index type.
func ActivePeriodConfig(configs []PeriodConfig) int {
	now := model.Now()
	i := sort.Search(len(configs), func(i int) bool {
		return configs[i].From.Time > now
	})
	if i > 0 {
		i--
	}
	return i
}

func usingForPeriodConfigs(configs []PeriodConfig, fn func(PeriodConfig) bool) bool {
	activePCIndex := ActivePeriodConfig(configs)

	if fn(configs[activePCIndex]) ||
		(len(configs)-1 > activePCIndex && fn(configs[activePCIndex+1])) {
		return true
	}

	return false
}

func UsingObjectStorageIndex(configs []PeriodConfig) bool {
	fn := func(cfg PeriodConfig) bool {
		switch cfg.IndexType {
		case BoltDBShipperType, TSDBType:
			return true
		default:
			return false
		}
	}

	return usingForPeriodConfigs(configs, fn)
}

func defaultRowShards(schema string) uint32 {
	switch schema {
	case "v1", "v2", "v3", "v4", "v5", "v6", "v9":
		return 0
	default:
		return 16
	}
}

// ForEachAfter will call f() on every entry after t, splitting
// entries if necessary so there is an entry starting at t
func (cfg *SchemaConfig) ForEachAfter(t model.Time, f func(config *PeriodConfig)) {
	for i := 0; i < len(cfg.Configs); i++ {
		if t > cfg.Configs[i].From.Time &&
			(i+1 == len(cfg.Configs) || t < cfg.Configs[i+1].From.Time) {
			// Split the i'th entry by duplicating then overwriting the From time
			cfg.Configs = append(cfg.Configs[:i+1], cfg.Configs[i:]...)
			cfg.Configs[i+1].From = DayTime{t}
		}
		if cfg.Configs[i].From.Time >= t {
			f(&cfg.Configs[i])
		}
	}
}

func validateChunks(cfg PeriodConfig) error {
	objectStore := cfg.IndexType
	if cfg.ObjectType != "" {
		objectStore = cfg.ObjectType
	}
	switch objectStore {
	case "cassandra", "aws-dynamo", "bigtable-hashed", "gcp", "gcp-columnkey", "bigtable", "grpc-store":
		if cfg.ChunkTables.Prefix == "" {
			return errConfigChunkPrefixNotSet
		}
		return nil
	default:
		return nil
	}
}

func (cfg *PeriodConfig) applyDefaults() {
	if cfg.RowShards == 0 {
		cfg.RowShards = defaultRowShards(cfg.Schema)
	}
}

// Validate the period config.
func (cfg PeriodConfig) validate() error {
	validateError := validateChunks(cfg)
	if validateError != nil {
		return validateError
	}

	if cfg.IndexType == TSDBType && cfg.IndexTables.Period != ObjectStorageIndexRequiredPeriod {
		return errTSDBNon24HoursIndexPeriod
	}

	// Ensure the tables period is a multiple of the bucket period
	if cfg.IndexTables.Period > 0 && cfg.IndexTables.Period%(24*time.Hour) != 0 {
		return errInvalidTablePeriod
	}

	if cfg.ChunkTables.Period > 0 && cfg.ChunkTables.Period%(24*time.Hour) != 0 {
		return errInvalidTablePeriod
	}
	v, err := cfg.VersionAsInt()
	if err != nil {
		return err
	}

	switch v {
	case 10, 11, 12:
		if cfg.RowShards == 0 {
			return fmt.Errorf("must have row_shards > 0 (current: %d) for schema (%s)", cfg.RowShards, cfg.Schema)
		}
	case 9:
		return nil
	default:
		return errInvalidSchemaVersion
	}
	return nil
}

// Load the yaml file, or build the config from legacy command-line flags
func (cfg *SchemaConfig) Load() error {
	if len(cfg.Configs) > 0 {
		return nil
	}

	// Load config from file.
	if err := cfg.loadFromFile(); err != nil {
		return err
	}

	return cfg.Validate()
}

func (cfg *PeriodConfig) VersionAsInt() (int, error) {
	// Read memoized schema version. This is called during unmarshaling,
	// but may be nil in the case of testware.
	if cfg.schemaInt != nil {
		return *cfg.schemaInt, nil
	}

	v := strings.Trim(cfg.Schema, "v")
	n, err := strconv.Atoi(v)
	cfg.schemaInt = &n
	return n, err
}

// PeriodicTableConfig is configuration for a set of time-sharded tables.
type PeriodicTableConfig struct {
	Prefix string        `yaml:"prefix" doc:"description=Table prefix for all period tables."`
	Period time.Duration `yaml:"period" doc:"description=Table period."`
	Tags   Tags          `yaml:"tags" doc:"description=A map to be added to all managed tables."`
}

// UnmarshalYAML implements the yaml.Unmarshaler interface.
func (cfg *PeriodicTableConfig) UnmarshalYAML(unmarshal func(interface{}) error) error {
	g := struct {
		Prefix string         `yaml:"prefix"`
		Period model.Duration `yaml:"period"`
		Tags   Tags           `yaml:"tags"`
	}{}
	if err := unmarshal(&g); err != nil {
		return err
	}

	cfg.Prefix = g.Prefix
	cfg.Period = time.Duration(g.Period)
	cfg.Tags = g.Tags

	return nil
}

// MarshalYAML implements the yaml.Marshaler interface.
func (cfg PeriodicTableConfig) MarshalYAML() (interface{}, error) {
	g := &struct {
		Prefix string         `yaml:"prefix"`
		Period model.Duration `yaml:"period"`
		Tags   Tags           `yaml:"tags"`
	}{
		Prefix: cfg.Prefix,
		Period: model.Duration(cfg.Period),
		Tags:   cfg.Tags,
	}

	return g, nil
}

// AutoScalingConfig for DynamoDB tables.
type AutoScalingConfig struct {
	Enabled     bool    `yaml:"enabled"`
	RoleARN     string  `yaml:"role_arn"`
	MinCapacity int64   `yaml:"min_capacity"`
	MaxCapacity int64   `yaml:"max_capacity"`
	OutCooldown int64   `yaml:"out_cooldown"`
	InCooldown  int64   `yaml:"in_cooldown"`
	TargetValue float64 `yaml:"target"`
}

// RegisterFlags adds the flags required to config this to the given FlagSet.
func (cfg *AutoScalingConfig) RegisterFlags(argPrefix string, f *flag.FlagSet) {
	f.BoolVar(&cfg.Enabled, argPrefix+".enabled", false, "Should we enable autoscale for the table.")
	f.StringVar(&cfg.RoleARN, argPrefix+".role-arn", "", "AWS AutoScaling role ARN")
	f.Int64Var(&cfg.MinCapacity, argPrefix+".min-capacity", 3000, "DynamoDB minimum provision capacity.")
	f.Int64Var(&cfg.MaxCapacity, argPrefix+".max-capacity", 6000, "DynamoDB maximum provision capacity.")
	f.Int64Var(&cfg.OutCooldown, argPrefix+".out-cooldown", 1800, "DynamoDB minimum seconds between each autoscale up.")
	f.Int64Var(&cfg.InCooldown, argPrefix+".in-cooldown", 1800, "DynamoDB minimum seconds between each autoscale down.")
	f.Float64Var(&cfg.TargetValue, argPrefix+".target-value", 80, "DynamoDB target ratio of consumed capacity to provisioned capacity.")
}

func (cfg *PeriodicTableConfig) PeriodicTables(from, through model.Time, pCfg ProvisionConfig, beginGrace, endGrace time.Duration, retention time.Duration) []TableDesc {
	var (
		periodSecs     = int64(cfg.Period / time.Second)
		beginGraceSecs = int64(beginGrace / time.Second)
		endGraceSecs   = int64(endGrace / time.Second)
		firstTable     = from.Unix() / periodSecs
		lastTable      = through.Unix() / periodSecs
		tablesToKeep   = int64(retention/time.Second) / periodSecs
		now            = mtime.Now().Unix()
		nowWeek        = now / periodSecs
		result         = []TableDesc{}
	)
	// If interval ends exactly on a period boundary, don’t include the upcoming period
	if through.Unix()%periodSecs == 0 {
		lastTable--
	}
	// Don't make tables further back than the configured retention
	if retention > 0 && lastTable > tablesToKeep && lastTable-firstTable >= tablesToKeep {
		firstTable = lastTable - tablesToKeep
	}
	for i := firstTable; i <= lastTable; i++ {
		tableName := cfg.tableForPeriod(i)
		table := TableDesc{}

		// if now is within table [start - grace, end + grace), then we need some write throughput
		if (i*periodSecs)-beginGraceSecs <= now && now < (i*periodSecs)+periodSecs+endGraceSecs {
			table = pCfg.ActiveTableProvisionConfig.BuildTableDesc(tableName, cfg.Tags)

			level.Debug(log.Logger).Log("msg", "Table is Active",
				"tableName", table.Name,
				"provisionedRead", table.ProvisionedRead,
				"provisionedWrite", table.ProvisionedWrite,
				"useOnDemandMode", table.UseOnDemandIOMode,
				"useWriteAutoScale", table.WriteScale.Enabled,
				"useReadAutoScale", table.ReadScale.Enabled)

		} else {
			// Autoscale last N tables
			// this is measured against "now", since the lastWeek is the final week in the schema config range
			// the N last tables in that range will always be set to the inactive scaling settings.
			disableAutoscale := i < (nowWeek - pCfg.InactiveWriteScaleLastN)
			table = pCfg.InactiveTableProvisionConfig.BuildTableDesc(tableName, cfg.Tags, disableAutoscale)

			level.Debug(log.Logger).Log("msg", "Table is Inactive",
				"tableName", table.Name,
				"provisionedRead", table.ProvisionedRead,
				"provisionedWrite", table.ProvisionedWrite,
				"useOnDemandMode", table.UseOnDemandIOMode,
				"useWriteAutoScale", table.WriteScale.Enabled,
				"useReadAutoScale", table.ReadScale.Enabled)
		}

		result = append(result, table)
	}
	return result
}

// ChunkTableFor calculates the chunk table shard for a given point in time.
func (cfg SchemaConfig) ChunkTableFor(t model.Time) (string, error) {
	for i := range cfg.Configs {
		if t >= cfg.Configs[i].From.Time && (i+1 == len(cfg.Configs) || t < cfg.Configs[i+1].From.Time) {
			return cfg.Configs[i].ChunkTables.TableFor(t), nil
		}
	}
	return "", fmt.Errorf("no chunk table found for time %v", t)
}

// SchemaForTime returns the Schema PeriodConfig to use for a given point in time.
func (cfg SchemaConfig) SchemaForTime(t model.Time) (PeriodConfig, error) {
	for i := range cfg.Configs {
		// TODO: callum, confirm we can rely on the schema configs being sorted in this order.
		if t >= cfg.Configs[i].From.Time && (i+1 == len(cfg.Configs) || t < cfg.Configs[i+1].From.Time) {
			return cfg.Configs[i], nil
		}
	}
	return PeriodConfig{}, fmt.Errorf("no schema config found for time %v", t)
}

// TableFor calculates the table shard for a given point in time.
func (cfg *PeriodicTableConfig) TableFor(t model.Time) string {
	if cfg.Period == 0 { // non-periodic
		return cfg.Prefix
	}
	periodSecs := int64(cfg.Period / time.Second)
	return cfg.tableForPeriod(t.Unix() / periodSecs)
}

func (cfg *PeriodicTableConfig) tableForPeriod(i int64) string {
	return cfg.Prefix + strconv.Itoa(int(i))
}

// Generate the appropriate external key based on cfg.Schema, chunk.Checksum, and chunk.From
func (cfg SchemaConfig) ExternalKey(ref logproto.ChunkRef) string {
	p, err := cfg.SchemaForTime(ref.From)
	v, _ := p.VersionAsInt()
	if err == nil && v >= 12 {
		return newerExternalKey(ref)
	}
	return newExternalKey(ref)
}

// VersionForChunk will return the schema version associated with the `From` timestamp of a chunk.
// The schema and chunk must be valid+compatible as the errors are not checked.
func (cfg SchemaConfig) VersionForChunk(ref logproto.ChunkRef) int {
	p, _ := cfg.SchemaForTime(ref.From)
	v, _ := p.VersionAsInt()
	return v
}

// post-checksum
func newExternalKey(ref logproto.ChunkRef) string {
	// This is the inverse of chunk.parseNewExternalKey.
	return fmt.Sprintf("%s/%x:%x:%x:%x", ref.UserID, ref.Fingerprint, int64(ref.From), int64(ref.Through), ref.Checksum)
}

// v12+
func newerExternalKey(ref logproto.ChunkRef) string {
	return fmt.Sprintf("%s/%x/%x:%x:%x", ref.UserID, ref.Fingerprint, int64(ref.From), int64(ref.Through), ref.Checksum)
}<|MERGE_RESOLUTION|>--- conflicted
+++ resolved
@@ -37,11 +37,8 @@
 	StorageTypeGCPColumnKey   = "gcp-columnkey"
 	StorageTypeGCS            = "gcs"
 	StorageTypeGrpc           = "grpc-store"
-<<<<<<< HEAD
 	StorageTypeOss            = "oss"
-=======
 	StorageTypeLocal          = "local"
->>>>>>> 4d55a24e
 	StorageTypeS3             = "s3"
 	StorageTypeSwift          = "swift"
 	// BoltDBShipperType holds the index type for using boltdb with shipper which keeps flushing them to a shared storage
