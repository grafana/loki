package storage

import (
	"context"
	"flag"
	"fmt"
	"strings"
	"time"

	"github.com/go-kit/log"
	"github.com/go-kit/log/level"
	"github.com/pkg/errors"
	"github.com/prometheus/client_golang/prometheus"

	"github.com/grafana/dskit/flagext"

	"github.com/grafana/loki/v3/pkg/indexgateway"
	"github.com/grafana/loki/v3/pkg/storage/bucket"
	"github.com/grafana/loki/v3/pkg/storage/chunk/cache"
	"github.com/grafana/loki/v3/pkg/storage/chunk/client"
	"github.com/grafana/loki/v3/pkg/storage/chunk/client/alibaba"
	"github.com/grafana/loki/v3/pkg/storage/chunk/client/aws"
	"github.com/grafana/loki/v3/pkg/storage/chunk/client/azure"
	"github.com/grafana/loki/v3/pkg/storage/chunk/client/baidubce"
	"github.com/grafana/loki/v3/pkg/storage/chunk/client/cassandra"
	"github.com/grafana/loki/v3/pkg/storage/chunk/client/congestion"
	"github.com/grafana/loki/v3/pkg/storage/chunk/client/gcp"
	"github.com/grafana/loki/v3/pkg/storage/chunk/client/grpc"
	"github.com/grafana/loki/v3/pkg/storage/chunk/client/hedging"
	"github.com/grafana/loki/v3/pkg/storage/chunk/client/ibmcloud"
	"github.com/grafana/loki/v3/pkg/storage/chunk/client/local"
	"github.com/grafana/loki/v3/pkg/storage/chunk/client/openstack"
	"github.com/grafana/loki/v3/pkg/storage/chunk/client/testutils"
	"github.com/grafana/loki/v3/pkg/storage/config"
	"github.com/grafana/loki/v3/pkg/storage/stores"
	"github.com/grafana/loki/v3/pkg/storage/stores/series/index"
	bloomshipperconfig "github.com/grafana/loki/v3/pkg/storage/stores/shipper/bloomshipper/config"
	"github.com/grafana/loki/v3/pkg/storage/stores/shipper/indexshipper"
	"github.com/grafana/loki/v3/pkg/storage/stores/shipper/indexshipper/boltdb"
	"github.com/grafana/loki/v3/pkg/storage/stores/shipper/indexshipper/downloads"
	"github.com/grafana/loki/v3/pkg/storage/types"
	"github.com/grafana/loki/v3/pkg/util"
	"github.com/grafana/loki/v3/pkg/util/constants"
	util_log "github.com/grafana/loki/v3/pkg/util/log"
)

var (
	indexGatewayClient index.Client
	// singleton for each period
	boltdbIndexClientsWithShipper = make(map[config.DayTime]*boltdb.IndexClient)
)

// ResetBoltDBIndexClientsWithShipper allows to reset the singletons.
// MUST ONLY BE USED IN TESTS
func ResetBoltDBIndexClientsWithShipper() {
	for _, client := range boltdbIndexClientsWithShipper {
		client.Stop()
	}

	boltdbIndexClientsWithShipper = make(map[config.DayTime]*boltdb.IndexClient)

	if indexGatewayClient != nil {
		indexGatewayClient.Stop()
		indexGatewayClient = nil
	}
}

// StoreLimits helps get Limits specific to Queries for Stores
type StoreLimits interface {
	downloads.Limits
	stores.StoreLimits
	indexgateway.Limits
	CardinalityLimit(string) int
}

// Storage configs defined as Named stores don't get any defaults as they do not
// register flags. To get around this we implement Unmarshaler interface that
// assigns the defaults before calling unmarshal.

// We cannot implement Unmarshaler directly on aws.StorageConfig or other stores
// as it would end up overriding values set as part of ApplyDynamicConfig().
// Note: we unmarshal a second time after applying dynamic configs
//
// Implementing the Unmarshaler for Named*StorageConfig types is fine as
// we do not apply any dynamic config on them.

type NamedAWSStorageConfig aws.StorageConfig

// UnmarshalYAML implements the yaml.Unmarshaler interface.
func (cfg *NamedAWSStorageConfig) UnmarshalYAML(unmarshal func(interface{}) error) error {
	flagext.DefaultValues((*aws.StorageConfig)(cfg))
	return unmarshal((*aws.StorageConfig)(cfg))
}

func (cfg *NamedAWSStorageConfig) Validate() error {
	return (*aws.StorageConfig)(cfg).Validate()
}

type NamedBlobStorageConfig azure.BlobStorageConfig

// UnmarshalYAML implements the yaml.Unmarshaler interface.
func (cfg *NamedBlobStorageConfig) UnmarshalYAML(unmarshal func(interface{}) error) error {
	flagext.DefaultValues((*azure.BlobStorageConfig)(cfg))
	return unmarshal((*azure.BlobStorageConfig)(cfg))
}

func (cfg *NamedBlobStorageConfig) Validate() error {
	return (*azure.BlobStorageConfig)(cfg).Validate()
}

type NamedBOSStorageConfig baidubce.BOSStorageConfig

// UnmarshalYAML implements the yaml.Unmarshaler interface.
func (cfg *NamedBOSStorageConfig) UnmarshalYAML(unmarshal func(interface{}) error) error {
	flagext.DefaultValues((*baidubce.BOSStorageConfig)(cfg))
	return unmarshal((*baidubce.BOSStorageConfig)(cfg))
}

type NamedFSConfig local.FSConfig

// UnmarshalYAML implements the yaml.Unmarshaler interface.
func (cfg *NamedFSConfig) UnmarshalYAML(unmarshal func(interface{}) error) error {
	flagext.DefaultValues((*local.FSConfig)(cfg))
	return unmarshal((*local.FSConfig)(cfg))
}

type NamedGCSConfig gcp.GCSConfig

// UnmarshalYAML implements the yaml.Unmarshaler interface.
func (cfg *NamedGCSConfig) UnmarshalYAML(unmarshal func(interface{}) error) error {
	flagext.DefaultValues((*gcp.GCSConfig)(cfg))
	return unmarshal((*gcp.GCSConfig)(cfg))
}

type NamedOssConfig alibaba.OssConfig

// UnmarshalYAML implements the yaml.Unmarshaler interface.
func (cfg *NamedOssConfig) UnmarshalYAML(unmarshal func(interface{}) error) error {
	flagext.DefaultValues((*alibaba.OssConfig)(cfg))
	return unmarshal((*alibaba.OssConfig)(cfg))
}

type NamedSwiftConfig openstack.SwiftConfig

// UnmarshalYAML implements the yaml.Unmarshaler interface.
func (cfg *NamedSwiftConfig) UnmarshalYAML(unmarshal func(interface{}) error) error {
	flagext.DefaultValues((*openstack.SwiftConfig)(cfg))
	return unmarshal((*openstack.SwiftConfig)(cfg))
}

func (cfg *NamedSwiftConfig) Validate() error {
	return (*openstack.SwiftConfig)(cfg).Validate()
}

type NamedCOSConfig ibmcloud.COSConfig

// UnmarshalYAML implements the yaml.Unmarshaler interface.
func (cfg *NamedCOSConfig) UnmarshalYAML(unmarshal func(interface{}) error) error {
	flagext.DefaultValues((*ibmcloud.COSConfig)(cfg))
	return unmarshal((*ibmcloud.COSConfig)(cfg))
}

// NamedStores helps configure additional object stores from a given storage provider
type NamedStores struct {
	AWS          map[string]NamedAWSStorageConfig  `yaml:"aws"`
	Azure        map[string]NamedBlobStorageConfig `yaml:"azure"`
	BOS          map[string]NamedBOSStorageConfig  `yaml:"bos"`
	Filesystem   map[string]NamedFSConfig          `yaml:"filesystem"`
	GCS          map[string]NamedGCSConfig         `yaml:"gcs"`
	AlibabaCloud map[string]NamedOssConfig         `yaml:"alibabacloud"`
	Swift        map[string]NamedSwiftConfig       `yaml:"swift"`
	COS          map[string]NamedCOSConfig         `yaml:"cos"`

	// contains mapping from named store reference name to store type
	storeType map[string]string `yaml:"-"`
}

func (ns *NamedStores) populateStoreType() error {
	ns.storeType = make(map[string]string)

	checkForDuplicates := func(name string) error {
		switch name {
		case types.StorageTypeAWS, types.StorageTypeAWSDynamo, types.StorageTypeS3,
			types.StorageTypeGCP, types.StorageTypeGCPColumnKey, types.StorageTypeBigTable, types.StorageTypeBigTableHashed, types.StorageTypeGCS,
			types.StorageTypeAzure, types.StorageTypeBOS, types.StorageTypeSwift, types.StorageTypeCassandra,
			types.StorageTypeFileSystem, types.StorageTypeInMemory, types.StorageTypeGrpc:
			return fmt.Errorf("named store %q should not match with the name of a predefined storage type", name)
		}

		if st, ok := ns.storeType[name]; ok {
			return fmt.Errorf("named store %q is already defined under %s", name, st)
		}

		return nil
	}

	for name := range ns.AWS {
		if err := checkForDuplicates(name); err != nil {
			return err
		}
		ns.storeType[name] = types.StorageTypeAWS
	}

	for name := range ns.Azure {
		if err := checkForDuplicates(name); err != nil {
			return err
		}
		ns.storeType[name] = types.StorageTypeAzure
	}
	for name := range ns.AlibabaCloud {
		if err := checkForDuplicates(name); err != nil {
			return err
		}
		ns.storeType[name] = types.StorageTypeAlibabaCloud
	}
	for name := range ns.BOS {
		if err := checkForDuplicates(name); err != nil {
			return err
		}
		ns.storeType[name] = types.StorageTypeBOS
	}

	for name := range ns.Filesystem {
		if err := checkForDuplicates(name); err != nil {
			return err
		}
		ns.storeType[name] = types.StorageTypeFileSystem
	}

	for name := range ns.GCS {
		if err := checkForDuplicates(name); err != nil {
			return err
		}
		ns.storeType[name] = types.StorageTypeGCS
	}

	for name := range ns.Swift {
		if err := checkForDuplicates(name); err != nil {
			return err
		}
		ns.storeType[name] = types.StorageTypeSwift
	}

	return nil
}

func (ns *NamedStores) Validate() error {
	for name, awsCfg := range ns.AWS {
		if err := awsCfg.Validate(); err != nil {
			return errors.Wrap(err, fmt.Sprintf("invalid AWS Storage config with name %s", name))
		}
	}

	for name, azureCfg := range ns.Azure {
		if err := azureCfg.Validate(); err != nil {
			return errors.Wrap(err, fmt.Sprintf("invalid Azure Storage config with name %s", name))
		}
	}

	for name, swiftCfg := range ns.Swift {
		if err := swiftCfg.Validate(); err != nil {
			return errors.Wrap(err, fmt.Sprintf("invalid Swift Storage config with name %s", name))
		}
	}

	return ns.populateStoreType()
}

func (ns *NamedStores) Exists(name string) bool {
	_, ok := ns.storeType[name]
	return ok
}

// Config chooses which storage client to use.
type Config struct {
	AlibabaStorageConfig   alibaba.OssConfig         `yaml:"alibabacloud"`
	AWSStorageConfig       aws.StorageConfig         `yaml:"aws"`
	AzureStorageConfig     azure.BlobStorageConfig   `yaml:"azure"`
	BOSStorageConfig       baidubce.BOSStorageConfig `yaml:"bos"`
	GCPStorageConfig       gcp.Config                `yaml:"bigtable" doc:"description=Deprecated: Configures storing indexes in Bigtable. Required fields only required when bigtable is defined in config."`
	GCSConfig              gcp.GCSConfig             `yaml:"gcs" doc:"description=Configures storing chunks in GCS. Required fields only required when gcs is defined in config."`
	CassandraStorageConfig cassandra.Config          `yaml:"cassandra" doc:"description=Deprecated: Configures storing chunks and/or the index in Cassandra."`
	BoltDBConfig           local.BoltDBConfig        `yaml:"boltdb" doc:"description=Deprecated: Configures storing index in BoltDB. Required fields only required when boltdb is present in the configuration."`
	FSConfig               local.FSConfig            `yaml:"filesystem" doc:"description=Configures storing the chunks on the local file system. Required fields only required when filesystem is present in the configuration."`
	Swift                  openstack.SwiftConfig     `yaml:"swift"`
	GrpcConfig             grpc.Config               `yaml:"grpc_store" doc:"deprecated"`
	Hedging                hedging.Config            `yaml:"hedging"`
	NamedStores            NamedStores               `yaml:"named_stores"`
	COSConfig              ibmcloud.COSConfig        `yaml:"cos"`
	IndexCacheValidity     time.Duration             `yaml:"index_cache_validity"`
	CongestionControl      congestion.Config         `yaml:"congestion_control,omitempty"`
	ObjectPrefix           string                    `yaml:"object_prefix" doc:"description=Experimental. Sets a constant prefix for all keys inserted into object storage. Example: loki/"`

	IndexQueriesCacheConfig  cache.Config `yaml:"index_queries_cache_config"`
	DisableBroadIndexQueries bool         `yaml:"disable_broad_index_queries"`
	MaxParallelGetChunk      int          `yaml:"max_parallel_get_chunk"`

	UseThanosObjstore bool          `yaml:"use_thanos_objstore" doc:"hidden"`
	ObjectStore       bucket.Config `yaml:"object_store" doc:"hidden"`

	MaxChunkBatchSize   int                       `yaml:"max_chunk_batch_size"`
	BoltDBShipperConfig boltdb.IndexCfg           `yaml:"boltdb_shipper" doc:"description=Configures storing index in an Object Store (GCS/S3/Azure/Swift/COS/Filesystem) in the form of boltdb files. Required fields only required when boltdb-shipper is defined in config."`
	TSDBShipperConfig   indexshipper.Config       `yaml:"tsdb_shipper" doc:"description=Configures storing index in an Object Store (GCS/S3/Azure/Swift/COS/Filesystem) in a prometheus TSDB-like format. Required fields only required when TSDB is defined in config."`
	BloomShipperConfig  bloomshipperconfig.Config `yaml:"bloom_shipper" category:"experimental" doc:"description=Experimental: Configures the bloom shipper component, which contains the store abstraction to fetch bloom filters from and put them to object storage."`

	// Config for using AsyncStore when using async index stores like `boltdb-shipper`.
	// It is required for getting chunk ids of recently flushed chunks from the ingesters.
	EnableAsyncStore bool          `yaml:"-"`
	AsyncStoreConfig AsyncStoreCfg `yaml:"-"`
}

// RegisterFlags adds the flags required to configure this flag set.
func (cfg *Config) RegisterFlags(f *flag.FlagSet) {
	cfg.AWSStorageConfig.RegisterFlags(f)
	cfg.AzureStorageConfig.RegisterFlags(f)
	cfg.BOSStorageConfig.RegisterFlags(f)
	cfg.COSConfig.RegisterFlags(f)
	cfg.GCPStorageConfig.RegisterFlags(f)
	cfg.GCSConfig.RegisterFlags(f)
	cfg.CassandraStorageConfig.RegisterFlags(f)
	cfg.BoltDBConfig.RegisterFlags(f)
	cfg.FSConfig.RegisterFlags(f)
	cfg.Swift.RegisterFlags(f)
	cfg.GrpcConfig.RegisterFlags(f)
	cfg.Hedging.RegisterFlagsWithPrefix("store.", f)
	cfg.CongestionControl.RegisterFlagsWithPrefix("store.", f)

	f.BoolVar(&cfg.UseThanosObjstore, "use-thanos-objstore", false, "Enables the use of thanos-io/objstore clients for connecting to object storage. When set to true, the configuration inside `storage_config.object_store` or `common.storage.object_store` block takes effect.")
	cfg.ObjectStore.RegisterFlagsWithPrefix("object-store.", f)

	cfg.IndexQueriesCacheConfig.RegisterFlagsWithPrefix("store.index-cache-read.", "", f)
	f.DurationVar(&cfg.IndexCacheValidity, "store.index-cache-validity", 5*time.Minute, "Cache validity for active index entries. Should be no higher than -ingester.max-chunk-idle.")
	f.StringVar(&cfg.ObjectPrefix, "store.object-prefix", "", "The prefix to all keys inserted in object storage. Example: loki-instances/west/")
	f.BoolVar(&cfg.DisableBroadIndexQueries, "store.disable-broad-index-queries", false, "Disable broad index queries which results in reduced cache usage and faster query performance at the expense of somewhat higher QPS on the index store.")
	f.IntVar(&cfg.MaxParallelGetChunk, "store.max-parallel-get-chunk", 150, "Maximum number of parallel chunk reads.")
	cfg.BoltDBShipperConfig.RegisterFlags(f)
	f.IntVar(&cfg.MaxChunkBatchSize, "store.max-chunk-batch-size", 50, "The maximum number of chunks to fetch per batch.")
	cfg.TSDBShipperConfig.RegisterFlagsWithPrefix("tsdb.", f)
	cfg.BloomShipperConfig.RegisterFlagsWithPrefix("bloom.", f)
}

// Validate config and returns error on failure
func (cfg *Config) Validate() error {
	if err := cfg.CassandraStorageConfig.Validate(); err != nil {
		return errors.Wrap(err, "invalid Cassandra Storage config")
	}
	if err := cfg.GCPStorageConfig.Validate(); err != nil {
		return errors.Wrap(err, "invalid GCP Storage Storage config")
	}
	if err := cfg.Swift.Validate(); err != nil {
		return errors.Wrap(err, "invalid Swift Storage config")
	}
	if err := cfg.AzureStorageConfig.Validate(); err != nil {
		return errors.Wrap(err, "invalid Azure Storage config")
	}
	if err := cfg.AWSStorageConfig.Validate(); err != nil {
		return errors.Wrap(err, "invalid AWS Storage config")
	}
	if err := cfg.BoltDBShipperConfig.Validate(); err != nil {
		return errors.Wrap(err, "invalid boltdb-shipper config")
	}
	if err := cfg.TSDBShipperConfig.Validate(); err != nil {
		return errors.Wrap(err, "invalid tsdb config")
	}
	if err := cfg.BloomShipperConfig.Validate(); err != nil {
		return errors.Wrap(err, "invalid bloom shipper config")
	}
	if err := cfg.ObjectStore.Validate(); err != nil {
		return errors.Wrap(err, "invalid object store config")
	}

	return cfg.NamedStores.Validate()
}

// NewIndexClient creates a new index client of the desired type specified in the PeriodConfig
func NewIndexClient(component string, periodCfg config.PeriodConfig, tableRange config.TableRange, cfg Config, schemaCfg config.SchemaConfig, limits StoreLimits, cm ClientMetrics, shardingStrategy indexgateway.ShardingStrategy, registerer prometheus.Registerer, logger log.Logger, metricsNamespace string) (index.Client, error) {

	switch true {
	case util.StringsContain(types.TestingStorageTypes, periodCfg.IndexType):
		switch periodCfg.IndexType {
		case types.StorageTypeInMemory:
			store := testutils.NewMockStorage()
			return store, nil
		}

	case util.StringsContain(types.SupportedIndexTypes, periodCfg.IndexType):
		switch periodCfg.IndexType {
		case types.BoltDBShipperType:
			if shouldUseIndexGatewayClient(cfg.BoltDBShipperConfig.Config) {
				if indexGatewayClient != nil {
					return indexGatewayClient, nil
				}

				gateway, err := indexgateway.NewGatewayClient(cfg.BoltDBShipperConfig.IndexGatewayClientConfig, registerer, limits, logger, constants.Loki)
				if err != nil {
					return nil, err
				}

				indexGatewayClient = gateway
				return gateway, nil
			}

			if client, ok := boltdbIndexClientsWithShipper[periodCfg.From]; ok {
				return client, nil
			}

			objectClient, err := NewObjectClient(periodCfg.ObjectType, component, cfg, cm)
			if err != nil {
				return nil, err
			}

			var filterFn downloads.TenantFilter
			if shardingStrategy != nil {
				filterFn = shardingStrategy.FilterTenants
			}
			indexClient, err := boltdb.NewIndexClient(periodCfg.IndexTables.PathPrefix, cfg.BoltDBShipperConfig, objectClient, limits, filterFn, tableRange, registerer, logger)
			if err != nil {
				return nil, err
			}

			boltdbIndexClientsWithShipper[periodCfg.From] = indexClient
			return indexClient, nil

		case types.TSDBType:
			// TODO(chaudum): Move TSDB index client creation into this code path
			return nil, fmt.Errorf("code path not supported")
		}

	case util.StringsContain(types.DeprecatedIndexTypes, periodCfg.IndexType):
		level.Warn(logger).Log("msg", fmt.Sprintf("%s is deprecated. Consider migrating to tsdb", periodCfg.IndexType))

		switch periodCfg.IndexType {
		case types.StorageTypeAWS, types.StorageTypeAWSDynamo:
			if cfg.AWSStorageConfig.DynamoDB.URL == nil {
				return nil, fmt.Errorf("Must set -dynamodb.url in aws mode")
			}
			path := strings.TrimPrefix(cfg.AWSStorageConfig.DynamoDB.URL.Path, "/")
			if len(path) > 0 {
				level.Warn(logger).Log("msg", "ignoring DynamoDB URL path", "path", path)
			}
			return aws.NewDynamoDBIndexClient(cfg.AWSStorageConfig.DynamoDBConfig, schemaCfg, registerer)

		case types.StorageTypeGCP:
			return gcp.NewStorageClientV1(context.Background(), cfg.GCPStorageConfig, schemaCfg)

		case types.StorageTypeGCPColumnKey, types.StorageTypeBigTable:
			return gcp.NewStorageClientColumnKey(context.Background(), cfg.GCPStorageConfig, schemaCfg)

		case types.StorageTypeBigTableHashed:
			cfg.GCPStorageConfig.DistributeKeys = true
			return gcp.NewStorageClientColumnKey(context.Background(), cfg.GCPStorageConfig, schemaCfg)

		case types.StorageTypeCassandra:
			return cassandra.NewStorageClient(cfg.CassandraStorageConfig, schemaCfg, registerer)

		case types.StorageTypeBoltDB:
			return local.NewBoltDBIndexClient(cfg.BoltDBConfig)

		case types.StorageTypeGrpc:
			return grpc.NewStorageClient(cfg.GrpcConfig, schemaCfg)
		}
	}

	return nil, fmt.Errorf("unrecognized index client type %s, choose one of: %s", periodCfg.IndexType, strings.Join(types.SupportedIndexTypes, ","))
}

// NewChunkClient makes a new chunk.Client of the desired types.
func NewChunkClient(name, component string, cfg Config, schemaCfg config.SchemaConfig, cc congestion.Controller, registerer prometheus.Registerer, clientMetrics ClientMetrics, logger log.Logger) (client.Client, error) {
	var storeType = name

	// lookup storeType for named stores
	if nsType, ok := cfg.NamedStores.storeType[name]; ok {
		storeType = nsType
	}

	switch true {

	case util.StringsContain(types.TestingStorageTypes, storeType):
		switch storeType {
		case types.StorageTypeInMemory:
			c, err := NewObjectClient(name, component, cfg, clientMetrics)
			if err != nil {
				return nil, err
			}
			return client.NewClientWithMaxParallel(c, nil, 1, schemaCfg), nil
		}

	case util.StringsContain(types.SupportedStorageTypes, storeType):
		switch storeType {
		case types.StorageTypeFileSystem:
			c, err := NewObjectClient(name, component, cfg, clientMetrics)
			if err != nil {
				return nil, err
			}
			return client.NewClientWithMaxParallel(c, client.FSEncoder, cfg.MaxParallelGetChunk, schemaCfg), nil

		case types.StorageTypeAWS, types.StorageTypeS3, types.StorageTypeAzure, types.StorageTypeBOS, types.StorageTypeSwift, types.StorageTypeCOS, types.StorageTypeAlibabaCloud:
			c, err := NewObjectClient(name, component, cfg, clientMetrics)
			if err != nil {
				return nil, err
			}
			if cfg.CongestionControl.Enabled {
				c = cc.Wrap(c)
			}
			return client.NewClientWithMaxParallel(c, nil, cfg.MaxParallelGetChunk, schemaCfg), nil

		case types.StorageTypeGCS:
			c, err := NewObjectClient(name, component, cfg, clientMetrics)
			if err != nil {
				return nil, err
			}
			// TODO(dannyk): expand congestion control to all other object clients
			// this switch statement can be simplified; all the branches like this one are alike
			if cfg.CongestionControl.Enabled {
				c = cc.Wrap(c)
			}
			return client.NewClientWithMaxParallel(c, nil, cfg.MaxParallelGetChunk, schemaCfg), nil
		}

	case util.StringsContain(types.DeprecatedStorageTypes, storeType):
		level.Warn(logger).Log("msg", fmt.Sprintf("%s is deprecated. Please use one of the supported object stores: %s", storeType, strings.Join(types.SupportedStorageTypes, ", ")))

		switch storeType {
		case types.StorageTypeAWSDynamo:
			if cfg.AWSStorageConfig.DynamoDB.URL == nil {
				return nil, fmt.Errorf("Must set -dynamodb.url in aws mode")
			}
			path := strings.TrimPrefix(cfg.AWSStorageConfig.DynamoDB.URL.Path, "/")
			if len(path) > 0 {
				level.Warn(logger).Log("msg", "ignoring DynamoDB URL path", "path", path)
			}
			return aws.NewDynamoDBChunkClient(cfg.AWSStorageConfig.DynamoDBConfig, schemaCfg, registerer)

		case types.StorageTypeGCP, types.StorageTypeGCPColumnKey, types.StorageTypeBigTable, types.StorageTypeBigTableHashed:
			return gcp.NewBigtableObjectClient(context.Background(), cfg.GCPStorageConfig, schemaCfg)

		case types.StorageTypeCassandra:
			return cassandra.NewObjectClient(cfg.CassandraStorageConfig, schemaCfg, registerer, cfg.MaxParallelGetChunk)

		case types.StorageTypeGrpc:
			return grpc.NewStorageClient(cfg.GrpcConfig, schemaCfg)
		}
	}

	return nil, fmt.Errorf("unrecognized chunk client type %s, choose one of: %s", name, strings.Join(types.SupportedStorageTypes, ", "))
}

// NewTableClient makes a new table client based on the configuration.
func NewTableClient(name, component string, periodCfg config.PeriodConfig, cfg Config, cm ClientMetrics, registerer prometheus.Registerer, logger log.Logger) (index.TableClient, error) {
	switch true {
	case util.StringsContain(types.TestingStorageTypes, name):
		switch name {
		case types.StorageTypeInMemory:
			return testutils.NewMockStorage(), nil
		}

	case util.StringsContain(types.SupportedIndexTypes, name):
		objectClient, err := NewObjectClient(periodCfg.ObjectType, component, cfg, cm)
		if err != nil {
			return nil, err
		}
		return indexshipper.NewTableClient(objectClient, periodCfg.IndexTables.PathPrefix), nil

	case util.StringsContain(types.DeprecatedIndexTypes, name):
		switch name {
		case types.StorageTypeAWS, types.StorageTypeAWSDynamo:
			if cfg.AWSStorageConfig.DynamoDB.URL == nil {
				return nil, fmt.Errorf("Must set -dynamodb.url in aws mode")
			}
			path := strings.TrimPrefix(cfg.AWSStorageConfig.DynamoDB.URL.Path, "/")
			if len(path) > 0 {
				level.Warn(logger).Log("msg", "ignoring DynamoDB URL path", "path", path)
			}
			return aws.NewDynamoDBTableClient(cfg.AWSStorageConfig.DynamoDBConfig, registerer)
		case types.StorageTypeGCP, types.StorageTypeGCPColumnKey, types.StorageTypeBigTable, types.StorageTypeBigTableHashed:
			return gcp.NewTableClient(context.Background(), cfg.GCPStorageConfig)
		case types.StorageTypeCassandra:
			return cassandra.NewTableClient(context.Background(), cfg.CassandraStorageConfig, registerer)
		case types.StorageTypeBoltDB:
			return local.NewTableClient(cfg.BoltDBConfig.Directory)
		case types.StorageTypeGrpc:
			return grpc.NewTableClient(cfg.GrpcConfig)
		}
	}

	return nil, fmt.Errorf("unrecognized table client type %s, choose one of: %s", name, strings.Join(types.SupportedIndexTypes, ", "))
}

// NewBucketClient makes a new bucket client based on the configuration.
func NewBucketClient(storageConfig Config) (index.BucketClient, error) {
	if storageConfig.FSConfig.Directory != "" {
		return local.NewFSObjectClient(storageConfig.FSConfig)
	}

	return nil, nil
}

type ClientMetrics struct {
	AzureMetrics azure.BlobStorageMetrics
}

func NewClientMetrics() ClientMetrics {
	return ClientMetrics{
		AzureMetrics: azure.NewBlobStorageMetrics(),
	}
}

func (c *ClientMetrics) Unregister() {
	c.AzureMetrics.Unregister()
}

// NewObjectClient makes a new StorageClient with the prefix in the front.
func NewObjectClient(name, component string, cfg Config, clientMetrics ClientMetrics) (client.ObjectClient, error) {
	actual, err := internalNewObjectClient(name, component, cfg, clientMetrics)
	if err != nil {
		return nil, err
	}

	if cfg.UseThanosObjstore || cfg.ObjectPrefix == "" {
		return actual, nil
	} else {
		prefix := strings.Trim(cfg.ObjectPrefix, "/") + "/"
		return client.NewPrefixedObjectClient(actual, prefix), nil
	}
}

// internalNewObjectClient makes the underlying StorageClient of the desired types.
func internalNewObjectClient(storeName, component string, cfg Config, clientMetrics ClientMetrics) (client.ObjectClient, error) {
	var (
		namedStore string
		storeType  = storeName
	)

	// lookup storeType for named stores
	if nsType, ok := cfg.NamedStores.storeType[storeName]; ok {
		storeType = nsType
		namedStore = storeName
	}

	switch storeType {
	case types.StorageTypeInMemory:
		return testutils.NewMockStorage(), nil

	case types.StorageTypeAWS, types.StorageTypeS3:
		s3Cfg := cfg.AWSStorageConfig.S3Config
		if namedStore != "" {
			awsCfg, ok := cfg.NamedStores.AWS[namedStore]
			if !ok {
				return nil, fmt.Errorf("Unrecognized named aws storage config %s", storeName)
			}
			s3Cfg = awsCfg.S3Config
		}

<<<<<<< HEAD
		if cfg.UseThanosObjstore {
			return aws.NewS3ThanosObjectClient(context.Background(), cfg.ObjectStore, component, util_log.Logger, cfg.Hedging)
=======
		if cfg.CongestionControl.Enabled {
			s3Cfg.BackoffConfig.MaxRetries = 1
>>>>>>> 5824e3d3
		}
		return aws.NewS3ObjectClient(s3Cfg, cfg.Hedging)

	case types.StorageTypeAlibabaCloud:
		ossCfg := cfg.AlibabaStorageConfig
		if namedStore != "" {
			nsCfg, ok := cfg.NamedStores.AlibabaCloud[namedStore]
			if !ok {
				return nil, fmt.Errorf("Unrecognized named alibabacloud oss storage config %s", storeName)
			}

			ossCfg = (alibaba.OssConfig)(nsCfg)
		}
		return alibaba.NewOssObjectClient(context.Background(), ossCfg)

	case types.StorageTypeGCS:
		gcsCfg := cfg.GCSConfig
		if namedStore != "" {
			nsCfg, ok := cfg.NamedStores.GCS[namedStore]
			if !ok {
				return nil, fmt.Errorf("Unrecognized named gcs storage config %s", storeName)
			}
			gcsCfg = (gcp.GCSConfig)(nsCfg)
		}
		// ensure the GCS client's internal retry mechanism is disabled if we're using congestion control,
		// which has its own retry mechanism
		// TODO(dannyk): implement hedging in controller
		if cfg.CongestionControl.Enabled {
			gcsCfg.EnableRetries = false
		}
		if cfg.UseThanosObjstore {
			return gcp.NewGCSThanosObjectClient(context.Background(), cfg.ObjectStore, component, util_log.Logger, cfg.Hedging)
		}
		return gcp.NewGCSObjectClient(context.Background(), gcsCfg, cfg.Hedging)

	case types.StorageTypeAzure:
		azureCfg := cfg.AzureStorageConfig
		if namedStore != "" {
			nsCfg, ok := cfg.NamedStores.Azure[namedStore]
			if !ok {
				return nil, fmt.Errorf("Unrecognized named azure storage config %s", storeName)
			}
			azureCfg = (azure.BlobStorageConfig)(nsCfg)
		}
		if cfg.UseThanosObjstore {
			return azure.NewBlobStorageThanosObjectClient(context.Background(), cfg.ObjectStore, component, util_log.Logger, cfg.Hedging)
		}
		return azure.NewBlobStorage(&azureCfg, clientMetrics.AzureMetrics, cfg.Hedging)

	case types.StorageTypeSwift:
		swiftCfg := cfg.Swift
		if namedStore != "" {
			nsCfg, ok := cfg.NamedStores.Swift[namedStore]
			if !ok {
				return nil, fmt.Errorf("Unrecognized named swift storage config %s", storeName)
			}
			swiftCfg = (openstack.SwiftConfig)(nsCfg)
		}
		return openstack.NewSwiftObjectClient(swiftCfg, cfg.Hedging)

	case types.StorageTypeFileSystem:
		fsCfg := cfg.FSConfig
		if namedStore != "" {
			nsCfg, ok := cfg.NamedStores.Filesystem[namedStore]
			if !ok {
				return nil, fmt.Errorf("Unrecognized named filesystem storage config %s", storeName)
			}
			fsCfg = (local.FSConfig)(nsCfg)
		}
		return local.NewFSObjectClient(fsCfg)

	case types.StorageTypeBOS:
		bosCfg := cfg.BOSStorageConfig
		if namedStore != "" {
			nsCfg, ok := cfg.NamedStores.BOS[namedStore]
			if !ok {
				return nil, fmt.Errorf("Unrecognized named bos storage config %s", storeName)
			}

			bosCfg = (baidubce.BOSStorageConfig)(nsCfg)
		}
		return baidubce.NewBOSObjectStorage(&bosCfg)

	case types.StorageTypeCOS:
		cosCfg := cfg.COSConfig
		if namedStore != "" {
			nsCfg, ok := cfg.NamedStores.COS[namedStore]
			if !ok {
				return nil, fmt.Errorf("Unrecognized named cos storage config %s", storeName)
			}

			cosCfg = (ibmcloud.COSConfig)(nsCfg)
		}
		return ibmcloud.NewCOSObjectClient(cosCfg, cfg.Hedging)

	default:
		if cfg.UseThanosObjstore {
			return nil, fmt.Errorf("Unrecognized storage client %v, choose one of: %s", storeName, strings.Join(cfg.ObjectStore.SupportedBackends(), ", "))
		}

		return nil, fmt.Errorf("Unrecognized storage client %v, choose one of: %v, %v, %v, %v, %v, %v, %v, %v, %v", storeName, types.StorageTypeAWS, types.StorageTypeS3, types.StorageTypeGCS, types.StorageTypeAzure, types.StorageTypeAlibabaCloud, types.StorageTypeSwift, types.StorageTypeBOS, types.StorageTypeCOS, types.StorageTypeFileSystem)
	}
}<|MERGE_RESOLUTION|>--- conflicted
+++ resolved
@@ -651,13 +651,12 @@
 			s3Cfg = awsCfg.S3Config
 		}
 
-<<<<<<< HEAD
+		if cfg.CongestionControl.Enabled {
+			s3Cfg.BackoffConfig.MaxRetries = 1
+		}
+
 		if cfg.UseThanosObjstore {
 			return aws.NewS3ThanosObjectClient(context.Background(), cfg.ObjectStore, component, util_log.Logger, cfg.Hedging)
-=======
-		if cfg.CongestionControl.Enabled {
-			s3Cfg.BackoffConfig.MaxRetries = 1
->>>>>>> 5824e3d3
 		}
 		return aws.NewS3ObjectClient(s3Cfg, cfg.Hedging)
 
