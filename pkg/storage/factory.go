--- conflicted
+++ resolved
@@ -295,13 +295,8 @@
 	DisableBroadIndexQueries bool         `yaml:"disable_broad_index_queries"`
 	MaxParallelGetChunk      int          `yaml:"max_parallel_get_chunk"`
 
-<<<<<<< HEAD
-	ThanosObjStore bool          `yaml:"thanos_objstore"`
-	ObjStoreConf   bucket.Config `yaml:"objstore_config"`
-=======
 	UseThanosObjstore bool          `yaml:"use_thanos_objstore" doc:"hidden`
 	ObjectStore       bucket.Config `yaml:"object_store" doc:"hidden"`
->>>>>>> 70508975
 
 	MaxChunkBatchSize   int                       `yaml:"max_chunk_batch_size"`
 	BoltDBShipperConfig boltdb.IndexCfg           `yaml:"boltdb_shipper" doc:"description=Configures storing index in an Object Store (GCS/S3/Azure/Swift/COS/Filesystem) in the form of boltdb files. Required fields only required when boltdb-shipper is defined in config."`
@@ -330,13 +325,8 @@
 	cfg.Hedging.RegisterFlagsWithPrefix("store.", f)
 	cfg.CongestionControl.RegisterFlagsWithPrefix("store.", f)
 
-<<<<<<< HEAD
-	f.BoolVar(&cfg.ThanosObjStore, "thanos.enable", false, "Enable the thanos.io/objstore to be the backend for object storage")
-	cfg.ObjStoreConf.RegisterFlagsWithPrefix("thanos.", f)
-=======
 	f.BoolVar(&cfg.UseThanosObjstore, "use-thanos-objstore", false, "Enables the use of thanos-io/objstore clients for connecting to object storage. When set to true, the configuration inside `storage_config.object_store` or `common.storage.object_store` block takes effect.")
 	cfg.ObjectStore.RegisterFlagsWithPrefix("object-store.", f)
->>>>>>> 70508975
 
 	cfg.IndexQueriesCacheConfig.RegisterFlagsWithPrefix("store.index-cache-read.", "", f)
 	f.DurationVar(&cfg.IndexCacheValidity, "store.index-cache-validity", 5*time.Minute, "Cache validity for active index entries. Should be no higher than -ingester.max-chunk-idle.")
@@ -379,10 +369,6 @@
 		return errors.Wrap(err, "invalid object store config")
 	}
 
-	if err := cfg.ObjStoreConf.Validate(); err != nil {
-		return err
-	}
-
 	return cfg.NamedStores.Validate()
 }
 
@@ -418,11 +404,7 @@
 				return client, nil
 			}
 
-<<<<<<< HEAD
-			objectClient, err := NewObjectClient(component, periodCfg.ObjectType, cfg, cm, registerer)
-=======
 			objectClient, err := NewObjectClient(periodCfg.ObjectType, component, cfg, cm)
->>>>>>> 70508975
 			if err != nil {
 				return nil, err
 			}
@@ -483,11 +465,7 @@
 }
 
 // NewChunkClient makes a new chunk.Client of the desired types.
-<<<<<<< HEAD
-func NewChunkClient(component, name string, cfg Config, schemaCfg config.SchemaConfig, cc congestion.Controller, registerer prometheus.Registerer, clientMetrics ClientMetrics, logger log.Logger) (client.Client, error) {
-=======
 func NewChunkClient(name, component string, cfg Config, schemaCfg config.SchemaConfig, cc congestion.Controller, registerer prometheus.Registerer, clientMetrics ClientMetrics, logger log.Logger) (client.Client, error) {
->>>>>>> 70508975
 	var storeType = name
 
 	// lookup storeType for named stores
@@ -500,11 +478,7 @@
 	case util.StringsContain(types.TestingStorageTypes, storeType):
 		switch storeType {
 		case types.StorageTypeInMemory:
-<<<<<<< HEAD
-			c, err := NewObjectClient(component, name, cfg, clientMetrics, registerer)
-=======
 			c, err := NewObjectClient(name, component, cfg, clientMetrics)
->>>>>>> 70508975
 			if err != nil {
 				return nil, err
 			}
@@ -514,22 +488,14 @@
 	case util.StringsContain(types.SupportedStorageTypes, storeType):
 		switch storeType {
 		case types.StorageTypeFileSystem:
-<<<<<<< HEAD
-			c, err := NewObjectClient(component, name, cfg, clientMetrics, registerer)
-=======
 			c, err := NewObjectClient(name, component, cfg, clientMetrics)
->>>>>>> 70508975
 			if err != nil {
 				return nil, err
 			}
 			return client.NewClientWithMaxParallel(c, client.FSEncoder, cfg.MaxParallelGetChunk, schemaCfg), nil
 
 		case types.StorageTypeAWS, types.StorageTypeS3, types.StorageTypeAzure, types.StorageTypeBOS, types.StorageTypeSwift, types.StorageTypeCOS, types.StorageTypeAlibabaCloud:
-<<<<<<< HEAD
-			c, err := NewObjectClient(component, name, cfg, clientMetrics, registerer)
-=======
 			c, err := NewObjectClient(name, component, cfg, clientMetrics)
->>>>>>> 70508975
 			if err != nil {
 				return nil, err
 			}
@@ -539,11 +505,7 @@
 			return client.NewClientWithMaxParallel(c, nil, cfg.MaxParallelGetChunk, schemaCfg), nil
 
 		case types.StorageTypeGCS:
-<<<<<<< HEAD
-			c, err := NewObjectClient(component, name, cfg, clientMetrics, registerer)
-=======
 			c, err := NewObjectClient(name, component, cfg, clientMetrics)
->>>>>>> 70508975
 			if err != nil {
 				return nil, err
 			}
@@ -584,11 +546,7 @@
 }
 
 // NewTableClient makes a new table client based on the configuration.
-<<<<<<< HEAD
-func NewTableClient(component, name string, periodCfg config.PeriodConfig, cfg Config, cm ClientMetrics, registerer prometheus.Registerer, logger log.Logger) (index.TableClient, error) {
-=======
 func NewTableClient(name, component string, periodCfg config.PeriodConfig, cfg Config, cm ClientMetrics, registerer prometheus.Registerer, logger log.Logger) (index.TableClient, error) {
->>>>>>> 70508975
 	switch true {
 	case util.StringsContain(types.TestingStorageTypes, name):
 		switch name {
@@ -597,11 +555,7 @@
 		}
 
 	case util.StringsContain(types.SupportedIndexTypes, name):
-<<<<<<< HEAD
-		objectClient, err := NewObjectClient(component, periodCfg.ObjectType, cfg, cm, registerer)
-=======
 		objectClient, err := NewObjectClient(periodCfg.ObjectType, component, cfg, cm)
->>>>>>> 70508975
 		if err != nil {
 			return nil, err
 		}
@@ -656,13 +610,8 @@
 }
 
 // NewObjectClient makes a new StorageClient with the prefix in the front.
-<<<<<<< HEAD
-func NewObjectClient(component, name string, cfg Config, clientMetrics ClientMetrics, reg prometheus.Registerer) (client.ObjectClient, error) {
-	actual, err := internalNewObjectClient(component, name, cfg, clientMetrics, reg)
-=======
 func NewObjectClient(name, component string, cfg Config, clientMetrics ClientMetrics) (client.ObjectClient, error) {
 	actual, err := internalNewObjectClient(name, component, cfg, clientMetrics)
->>>>>>> 70508975
 	if err != nil {
 		return nil, err
 	}
@@ -676,20 +625,11 @@
 }
 
 // internalNewObjectClient makes the underlying StorageClient of the desired types.
-<<<<<<< HEAD
-func internalNewObjectClient(component, name string, cfg Config, clientMetrics ClientMetrics, reg prometheus.Registerer) (client.ObjectClient, error) {
-=======
 func internalNewObjectClient(storeName, component string, cfg Config, clientMetrics ClientMetrics) (client.ObjectClient, error) {
->>>>>>> 70508975
 	var (
 		namedStore string
 		storeType  = storeName
 	)
-
-	// preserve olf reg behaviour
-	if !cfg.ThanosObjStore {
-		reg = prometheus.WrapRegistererWith(prometheus.Labels{"component": component}, reg)
-	}
 
 	// lookup storeType for named stores
 	if nsType, ok := cfg.NamedStores.storeType[storeName]; ok {
@@ -753,9 +693,9 @@
 			}
 			azureCfg = (azure.BlobStorageConfig)(nsCfg)
 		}
-		if cfg.ThanosObjStore {
+		if cfg.UseThanosObjstore {
 			clientMetrics.Unregister()
-			azure.NewBlobStorageThanosObjectClient(context.Background(), cfg.ObjStoreConf, component, util_log.Logger, cfg.Hedging, reg)
+			azure.NewBlobStorageThanosObjectClient(context.Background(), cfg.ObjectStore, component, util_log.Logger, cfg.Hedging)
 		}
 		return azure.NewBlobStorage(&azureCfg, clientMetrics.AzureMetrics, cfg.Hedging)
 
