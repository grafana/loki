package storage

import (
	"context"
	"flag"
	"fmt"
	"strings"
	"time"

	"github.com/go-kit/log/level"
	"github.com/grafana/loki/pkg/storage/chunk/client/alibaba"
	"github.com/pkg/errors"
	"github.com/prometheus/client_golang/prometheus"

	"github.com/grafana/loki/pkg/storage/chunk/cache"
	"github.com/grafana/loki/pkg/storage/chunk/client"
	"github.com/grafana/loki/pkg/storage/chunk/client/aws"
	"github.com/grafana/loki/pkg/storage/chunk/client/azure"
	"github.com/grafana/loki/pkg/storage/chunk/client/baidubce"
	"github.com/grafana/loki/pkg/storage/chunk/client/cassandra"
	"github.com/grafana/loki/pkg/storage/chunk/client/gcp"
	"github.com/grafana/loki/pkg/storage/chunk/client/grpc"
	"github.com/grafana/loki/pkg/storage/chunk/client/hedging"
	"github.com/grafana/loki/pkg/storage/chunk/client/local"
	"github.com/grafana/loki/pkg/storage/chunk/client/openstack"
	"github.com/grafana/loki/pkg/storage/chunk/client/testutils"
	"github.com/grafana/loki/pkg/storage/config"
	"github.com/grafana/loki/pkg/storage/stores/indexshipper"
	"github.com/grafana/loki/pkg/storage/stores/indexshipper/downloads"
	"github.com/grafana/loki/pkg/storage/stores/indexshipper/gatewayclient"
	"github.com/grafana/loki/pkg/storage/stores/series/index"
	"github.com/grafana/loki/pkg/storage/stores/shipper"
	util_log "github.com/grafana/loki/pkg/util/log"
)

var (
	// BoltDB Shipper is supposed to be run as a singleton.
	// This could also be done in NewBoltDBIndexClientWithShipper factory method but we are doing it here because that method is used
	// in tests for creating multiple instances of it at a time.
	boltDBIndexClientWithShipper index.Client
)

// ResetBoltDBIndexClientWithShipper allows to reset the singleton.
// MUST ONLY BE USED IN TESTS
func ResetBoltDBIndexClientWithShipper() {
	if boltDBIndexClientWithShipper == nil {
		return
	}
	boltDBIndexClientWithShipper.Stop()
	boltDBIndexClientWithShipper = nil
}

// StoreLimits helps get Limits specific to Queries for Stores
type StoreLimits interface {
	downloads.Limits
	CardinalityLimit(userID string) int
	MaxChunksPerQueryFromStore(userID string) int
	MaxQueryLength(userID string) time.Duration
}

// NamedStores helps configure additional object stores from a given storage provider
type NamedStores struct {
	AWS        map[string]aws.StorageConfig         `yaml:"aws"`
	Azure      map[string]azure.BlobStorageConfig   `yaml:"azure"`
	BOS        map[string]baidubce.BOSStorageConfig `yaml:"bos"`
	Filesystem map[string]local.FSConfig            `yaml:"filesystem"`
	GCS        map[string]gcp.GCSConfig             `yaml:"gcs"`
	Swift      map[string]openstack.SwiftConfig     `yaml:"swift"`

	// contains mapping from named store reference name to store type
	storeType map[string]string `yaml:"-"`
}

func (ns *NamedStores) populateStoreType() error {
	ns.storeType = make(map[string]string)

	checkForDuplicates := func(name string) error {
		switch name {
		case config.StorageTypeAWS, config.StorageTypeAWSDynamo, config.StorageTypeS3,
			config.StorageTypeGCP, config.StorageTypeGCPColumnKey, config.StorageTypeBigTable, config.StorageTypeBigTableHashed, config.StorageTypeGCS,
			config.StorageTypeAzure, config.StorageTypeBOS, config.StorageTypeSwift, config.StorageTypeCassandra,
			config.StorageTypeFileSystem, config.StorageTypeInMemory, config.StorageTypeGrpc:
			return fmt.Errorf("named store %q should not match with the name of a predefined storage type", name)
		}

		if st, ok := ns.storeType[name]; ok {
			return fmt.Errorf("named store %q is already defined under %s", name, st)
		}

		return nil
	}

	for name := range ns.AWS {
		if err := checkForDuplicates(name); err != nil {
			return err
		}
		ns.storeType[name] = config.StorageTypeAWS
	}

	for name := range ns.Azure {
		if err := checkForDuplicates(name); err != nil {
			return err
		}
		ns.storeType[name] = config.StorageTypeAzure
	}

	for name := range ns.BOS {
		if err := checkForDuplicates(name); err != nil {
			return err
		}
		ns.storeType[name] = config.StorageTypeBOS
	}

	for name := range ns.Filesystem {
		if err := checkForDuplicates(name); err != nil {
			return err
		}
		ns.storeType[name] = config.StorageTypeFileSystem
	}

	for name := range ns.GCS {
		if err := checkForDuplicates(name); err != nil {
			return err
		}
		ns.storeType[name] = config.StorageTypeGCS
	}

	for name := range ns.Swift {
		if err := checkForDuplicates(name); err != nil {
			return err
		}
		ns.storeType[name] = config.StorageTypeSwift
	}

	return nil
}

func (ns *NamedStores) validate() error {
	for name, awsCfg := range ns.AWS {
		if err := awsCfg.Validate(); err != nil {
			return errors.Wrap(err, fmt.Sprintf("invalid AWS Storage config with name %s", name))
		}
	}

	for name, azureCfg := range ns.Azure {
		if err := azureCfg.Validate(); err != nil {
			return errors.Wrap(err, fmt.Sprintf("invalid Azure Storage config with name %s", name))
		}
	}

	for name, swiftCfg := range ns.Swift {
		if err := swiftCfg.Validate(); err != nil {
			return errors.Wrap(err, fmt.Sprintf("invalid Swift Storage config with name %s", name))
		}
	}

	return ns.populateStoreType()
}

// Config chooses which storage client to use.
type Config struct {
<<<<<<< HEAD
	AlibabaStorageConfig   alibaba.StorageConfig   `yaml:"alibaba"`
	AWSStorageConfig       aws.StorageConfig       `yaml:"aws"`
	AzureStorageConfig     azure.BlobStorageConfig `yaml:"azure"`
	GCPStorageConfig       gcp.Config              `yaml:"bigtable"`
	GCSConfig              gcp.GCSConfig           `yaml:"gcs"`
	CassandraStorageConfig cassandra.Config        `yaml:"cassandra"`
	BoltDBConfig           local.BoltDBConfig      `yaml:"boltdb"`
	FSConfig               local.FSConfig          `yaml:"filesystem"`
	Swift                  openstack.SwiftConfig   `yaml:"swift"`
	GrpcConfig             grpc.Config             `yaml:"grpc_store"`
	Hedging                hedging.Config          `yaml:"hedging"`
=======
	AWSStorageConfig       aws.StorageConfig         `yaml:"aws"`
	AzureStorageConfig     azure.BlobStorageConfig   `yaml:"azure"`
	BOSStorageConfig       baidubce.BOSStorageConfig `yaml:"bos"`
	GCPStorageConfig       gcp.Config                `yaml:"bigtable" doc:"description=Configures storing indexes in Bigtable. Required fields only required when bigtable is defined in config."`
	GCSConfig              gcp.GCSConfig             `yaml:"gcs" doc:"description=Configures storing chunks in GCS. Required fields only required when gcs is defined in config."`
	CassandraStorageConfig cassandra.Config          `yaml:"cassandra" doc:"description=Configures storing chunks and/or the index in Cassandra."`
	BoltDBConfig           local.BoltDBConfig        `yaml:"boltdb" doc:"description=Configures storing index in BoltDB. Required fields only required when boltdb is present in the configuration."`
	FSConfig               local.FSConfig            `yaml:"filesystem" doc:"description=Configures storing the chunks on the local file system. Required fields only required when filesystem is present in the configuration."`
	Swift                  openstack.SwiftConfig     `yaml:"swift"`
	GrpcConfig             grpc.Config               `yaml:"grpc_store"`
	Hedging                hedging.Config            `yaml:"hedging"`
	NamedStores            NamedStores               `yaml:"named_stores"`
>>>>>>> 4d55a24e

	IndexCacheValidity time.Duration `yaml:"index_cache_validity"`

	IndexQueriesCacheConfig  cache.Config `yaml:"index_queries_cache_config"`
	DisableBroadIndexQueries bool         `yaml:"disable_broad_index_queries"`
	MaxParallelGetChunk      int          `yaml:"max_parallel_get_chunk"`

	MaxChunkBatchSize   int                 `yaml:"max_chunk_batch_size"`
	BoltDBShipperConfig shipper.Config      `yaml:"boltdb_shipper" doc:"description=Configures storing index in an Object Store (GCS/S3/Azure/Swift/Filesystem) in the form of boltdb files. Required fields only required when boltdb-shipper is defined in config."`
	TSDBShipperConfig   indexshipper.Config `yaml:"tsdb_shipper"`

	// Config for using AsyncStore when using async index stores like `boltdb-shipper`.
	// It is required for getting chunk ids of recently flushed chunks from the ingesters.
	EnableAsyncStore bool          `yaml:"-"`
	AsyncStoreConfig AsyncStoreCfg `yaml:"-"`
}

// RegisterFlags adds the flags required to configure this flag set.
func (cfg *Config) RegisterFlags(f *flag.FlagSet) {
	cfg.AWSStorageConfig.RegisterFlags(f)
	cfg.AzureStorageConfig.RegisterFlags(f)
	cfg.BOSStorageConfig.RegisterFlags(f)
	cfg.GCPStorageConfig.RegisterFlags(f)
	cfg.GCSConfig.RegisterFlags(f)
	cfg.CassandraStorageConfig.RegisterFlags(f)
	cfg.BoltDBConfig.RegisterFlags(f)
	cfg.FSConfig.RegisterFlags(f)
	cfg.Swift.RegisterFlags(f)
	cfg.GrpcConfig.RegisterFlags(f)
	cfg.Hedging.RegisterFlagsWithPrefix("store.", f)

	cfg.IndexQueriesCacheConfig.RegisterFlagsWithPrefix("store.index-cache-read.", "Cache config for index entry reading.", f)
	f.DurationVar(&cfg.IndexCacheValidity, "store.index-cache-validity", 5*time.Minute, "Cache validity for active index entries. Should be no higher than -ingester.max-chunk-idle.")
	f.BoolVar(&cfg.DisableBroadIndexQueries, "store.disable-broad-index-queries", false, "Disable broad index queries which results in reduced cache usage and faster query performance at the expense of somewhat higher QPS on the index store.")
	f.IntVar(&cfg.MaxParallelGetChunk, "store.max-parallel-get-chunk", 150, "Maximum number of parallel chunk reads.")
	cfg.BoltDBShipperConfig.RegisterFlags(f)
	f.IntVar(&cfg.MaxChunkBatchSize, "store.max-chunk-batch-size", 50, "The maximum number of chunks to fetch per batch.")
	cfg.TSDBShipperConfig.RegisterFlagsWithPrefix("tsdb.", f)
}

// Validate config and returns error on failure
func (cfg *Config) Validate() error {
	if err := cfg.CassandraStorageConfig.Validate(); err != nil {
		return errors.Wrap(err, "invalid Cassandra Storage config")
	}
	if err := cfg.GCPStorageConfig.Validate(util_log.Logger); err != nil {
		return errors.Wrap(err, "invalid GCP Storage Storage config")
	}
	if err := cfg.Swift.Validate(); err != nil {
		return errors.Wrap(err, "invalid Swift Storage config")
	}
	if err := cfg.IndexQueriesCacheConfig.Validate(); err != nil {
		return errors.Wrap(err, "invalid Index Queries Cache config")
	}
	if err := cfg.AzureStorageConfig.Validate(); err != nil {
		return errors.Wrap(err, "invalid Azure Storage config")
	}
	if err := cfg.AWSStorageConfig.Validate(); err != nil {
		return errors.Wrap(err, "invalid AWS Storage config")
	}
	if err := cfg.BoltDBShipperConfig.Validate(); err != nil {
		return errors.Wrap(err, "invalid boltdb-shipper config")
	}
	if err := cfg.TSDBShipperConfig.Validate(); err != nil {
		return errors.Wrap(err, "invalid tsdb config")
	}

	return cfg.NamedStores.validate()
}

// NewIndexClient makes a new index client of the desired type.
func NewIndexClient(name string, cfg Config, schemaCfg config.SchemaConfig, limits StoreLimits, cm ClientMetrics, ownsTenantFn downloads.IndexGatewayOwnsTenant, registerer prometheus.Registerer) (index.Client, error) {
	switch name {
	case config.StorageTypeInMemory:
		store := testutils.NewMockStorage()
		return store, nil
	case config.StorageTypeAWS, config.StorageTypeAWSDynamo:
		if cfg.AWSStorageConfig.DynamoDB.URL == nil {
			return nil, fmt.Errorf("Must set -dynamodb.url in aws mode")
		}
		path := strings.TrimPrefix(cfg.AWSStorageConfig.DynamoDB.URL.Path, "/")
		if len(path) > 0 {
			level.Warn(util_log.Logger).Log("msg", "ignoring DynamoDB URL path", "path", path)
		}
		return aws.NewDynamoDBIndexClient(cfg.AWSStorageConfig.DynamoDBConfig, schemaCfg, registerer)
	case config.StorageTypeGCP:
		return gcp.NewStorageClientV1(context.Background(), cfg.GCPStorageConfig, schemaCfg)
	case config.StorageTypeGCPColumnKey, config.StorageTypeBigTable:
		return gcp.NewStorageClientColumnKey(context.Background(), cfg.GCPStorageConfig, schemaCfg)
	case config.StorageTypeBigTableHashed:
		cfg.GCPStorageConfig.DistributeKeys = true
		return gcp.NewStorageClientColumnKey(context.Background(), cfg.GCPStorageConfig, schemaCfg)
	case config.StorageTypeCassandra:
		return cassandra.NewStorageClient(cfg.CassandraStorageConfig, schemaCfg, registerer)
	case config.StorageTypeBoltDB:
		return local.NewBoltDBIndexClient(cfg.BoltDBConfig)
	case config.StorageTypeGrpc:
		return grpc.NewStorageClient(cfg.GrpcConfig, schemaCfg)
	case config.BoltDBShipperType:
		if boltDBIndexClientWithShipper != nil {
			return boltDBIndexClientWithShipper, nil
		}

		if shouldUseIndexGatewayClient(cfg.BoltDBShipperConfig.Config) {
			gateway, err := gatewayclient.NewGatewayClient(cfg.BoltDBShipperConfig.IndexGatewayClientConfig, registerer, util_log.Logger)
			if err != nil {
				return nil, err
			}

			boltDBIndexClientWithShipper = gateway
			return gateway, nil
		}

		objectClient, err := NewObjectClient(cfg.BoltDBShipperConfig.SharedStoreType, cfg, cm)
		if err != nil {
			return nil, err
		}

		tableRanges := getIndexStoreTableRanges(config.BoltDBShipperType, schemaCfg.Configs)

		boltDBIndexClientWithShipper, err = shipper.NewShipper(cfg.BoltDBShipperConfig, objectClient, limits,
			ownsTenantFn, tableRanges, registerer)

		return boltDBIndexClientWithShipper, err
	default:
		return nil, fmt.Errorf("Unrecognized storage client %v, choose one of: %v, %v, %v, %v, %v, %v", name, config.StorageTypeAWS, config.StorageTypeCassandra, config.StorageTypeInMemory, config.StorageTypeGCP, config.StorageTypeBigTable, config.StorageTypeBigTableHashed)
	}
}

// NewChunkClient makes a new chunk.Client of the desired types.
func NewChunkClient(name string, cfg Config, schemaCfg config.SchemaConfig, clientMetrics ClientMetrics, registerer prometheus.Registerer) (client.Client, error) {
	var (
		storeType = name
	)

	// lookup storeType for named stores
	if nsType, ok := cfg.NamedStores.storeType[name]; ok {
		storeType = nsType
	}

	switch storeType {
	case config.StorageTypeInMemory:
		return testutils.NewMockStorage(), nil
	case config.StorageTypeAWS, config.StorageTypeS3:
		c, err := NewObjectClient(name, cfg, clientMetrics)
		if err != nil {
			return nil, err
		}
		return client.NewClientWithMaxParallel(c, nil, cfg.MaxParallelGetChunk, schemaCfg), nil
	case config.StorageTypeAWSDynamo:
		if cfg.AWSStorageConfig.DynamoDB.URL == nil {
			return nil, fmt.Errorf("Must set -dynamodb.url in aws mode")
		}
		path := strings.TrimPrefix(cfg.AWSStorageConfig.DynamoDB.URL.Path, "/")
		if len(path) > 0 {
			level.Warn(util_log.Logger).Log("msg", "ignoring DynamoDB URL path", "path", path)
		}
		return aws.NewDynamoDBChunkClient(cfg.AWSStorageConfig.DynamoDBConfig, schemaCfg, registerer)
	case config.StorageTypeAzure:
		c, err := NewObjectClient(name, cfg, clientMetrics)
		if err != nil {
			return nil, err
		}
		return client.NewClientWithMaxParallel(c, nil, cfg.MaxParallelGetChunk, schemaCfg), nil
<<<<<<< HEAD
	case config.StorageTypeAlibaba, config.StorageTypeOss:
		c, err := alibaba.NewOssObjectClient(context.Background(), cfg.AlibabaStorageConfig.OssConfig)
		if err != nil {
			return nil, err
		}
		return client.NewClientWithMaxParallel(c, nil, cfg.MaxParallelGetChunk, schemaCfg), nil
=======
	case config.StorageTypeBOS:
		c, err := NewObjectClient(name, cfg, clientMetrics)
		if err != nil {
			return nil, err
		}
		return client.NewClientWithMaxParallel(c, nil, cfg.MaxChunkBatchSize, schemaCfg), nil
>>>>>>> 4d55a24e
	case config.StorageTypeGCP:
		return gcp.NewBigtableObjectClient(context.Background(), cfg.GCPStorageConfig, schemaCfg)
	case config.StorageTypeGCPColumnKey, config.StorageTypeBigTable, config.StorageTypeBigTableHashed:
		return gcp.NewBigtableObjectClient(context.Background(), cfg.GCPStorageConfig, schemaCfg)
	case config.StorageTypeGCS:
		c, err := NewObjectClient(name, cfg, clientMetrics)
		if err != nil {
			return nil, err
		}
		return client.NewClientWithMaxParallel(c, nil, cfg.MaxParallelGetChunk, schemaCfg), nil
	case config.StorageTypeSwift:
		c, err := NewObjectClient(name, cfg, clientMetrics)
		if err != nil {
			return nil, err
		}
		return client.NewClientWithMaxParallel(c, nil, cfg.MaxParallelGetChunk, schemaCfg), nil
	case config.StorageTypeCassandra:
		return cassandra.NewObjectClient(cfg.CassandraStorageConfig, schemaCfg, registerer, cfg.MaxParallelGetChunk)
	case config.StorageTypeFileSystem:
		c, err := NewObjectClient(name, cfg, clientMetrics)
		if err != nil {
			return nil, err
		}
		return client.NewClientWithMaxParallel(c, client.FSEncoder, cfg.MaxParallelGetChunk, schemaCfg), nil
	case config.StorageTypeGrpc:
		return grpc.NewStorageClient(cfg.GrpcConfig, schemaCfg)
	default:
		return nil, fmt.Errorf("Unrecognized storage client %v, choose one of: %v, %v, %v, %v, %v, %v, %v, %v", name, config.StorageTypeAWS, config.StorageTypeAzure, config.StorageTypeCassandra, config.StorageTypeInMemory, config.StorageTypeGCP, config.StorageTypeBigTable, config.StorageTypeBigTableHashed, config.StorageTypeGrpc)
	}
}

// NewTableClient makes a new table client based on the configuration.
func NewTableClient(name string, cfg Config, cm ClientMetrics, registerer prometheus.Registerer) (index.TableClient, error) {
	switch name {
	case config.StorageTypeInMemory:
		return testutils.NewMockStorage(), nil
	case config.StorageTypeAWS, config.StorageTypeAWSDynamo:
		if cfg.AWSStorageConfig.DynamoDB.URL == nil {
			return nil, fmt.Errorf("Must set -dynamodb.url in aws mode")
		}
		path := strings.TrimPrefix(cfg.AWSStorageConfig.DynamoDB.URL.Path, "/")
		if len(path) > 0 {
			level.Warn(util_log.Logger).Log("msg", "ignoring DynamoDB URL path", "path", path)
		}
		return aws.NewDynamoDBTableClient(cfg.AWSStorageConfig.DynamoDBConfig, registerer)
	case config.StorageTypeGCP, config.StorageTypeGCPColumnKey, config.StorageTypeBigTable, config.StorageTypeBigTableHashed:
		return gcp.NewTableClient(context.Background(), cfg.GCPStorageConfig)
	case config.StorageTypeCassandra:
		return cassandra.NewTableClient(context.Background(), cfg.CassandraStorageConfig, registerer)
	case config.StorageTypeBoltDB:
		return local.NewTableClient(cfg.BoltDBConfig.Directory)
	case config.StorageTypeGrpc:
		return grpc.NewTableClient(cfg.GrpcConfig)
	case config.BoltDBShipperType, config.TSDBType:
		objectClient, err := NewObjectClient(cfg.BoltDBShipperConfig.SharedStoreType, cfg, cm)
		if err != nil {
			return nil, err
		}
		sharedStoreKeyPrefix := cfg.BoltDBShipperConfig.SharedStoreKeyPrefix
		if name == config.TSDBType {
			sharedStoreKeyPrefix = cfg.TSDBShipperConfig.SharedStoreKeyPrefix
		}
		return indexshipper.NewTableClient(objectClient, sharedStoreKeyPrefix), nil
	default:
		return nil, fmt.Errorf("Unrecognized storage client %v, choose one of: %v, %v, %v, %v, %v, %v, %v", name, config.StorageTypeAWS, config.StorageTypeCassandra, config.StorageTypeInMemory, config.StorageTypeGCP, config.StorageTypeBigTable, config.StorageTypeBigTableHashed, config.StorageTypeGrpc)
	}
}

// // NewTableClient creates a TableClient for managing tables for index/chunk store.
// // ToDo: Add support in Cortex for registering custom table client like index client.
// func NewTableClient(name string, cfg Config) (chunk.TableClient, error) {
// 	if name == shipper.BoltDBShipperType {
// 		name = "boltdb"
// 		cfg.FSConfig = chunk_local.FSConfig{Directory: cfg.BoltDBShipperConfig.ActiveIndexDirectory}
// 	}
// 	return storage.NewTableClient(name, cfg.Config, prometheus.DefaultRegisterer)
// }

// NewBucketClient makes a new bucket client based on the configuration.
func NewBucketClient(storageConfig Config) (index.BucketClient, error) {
	if storageConfig.FSConfig.Directory != "" {
		return local.NewFSObjectClient(storageConfig.FSConfig)
	}

	return nil, nil
}

type ClientMetrics struct {
	AzureMetrics azure.BlobStorageMetrics
}

func NewClientMetrics() ClientMetrics {
	return ClientMetrics{
		AzureMetrics: azure.NewBlobStorageMetrics(),
	}
}

func (c *ClientMetrics) Unregister() {
	c.AzureMetrics.Unregister()
}

// NewObjectClient makes a new StorageClient of the desired types.
func NewObjectClient(name string, cfg Config, clientMetrics ClientMetrics) (client.ObjectClient, error) {
	var (
		namedStore string
		storeType  = name
	)

	// lookup storeType for named stores
	if nsType, ok := cfg.NamedStores.storeType[name]; ok {
		storeType = nsType
		namedStore = name
	}

	switch storeType {
	case config.StorageTypeAWS, config.StorageTypeS3:
<<<<<<< HEAD
		return aws.NewS3ObjectClient(cfg.AWSStorageConfig.S3Config, cfg.Hedging)
	case config.StorageTypeAlibaba, config.StorageTypeOss:
		return alibaba.NewOssObjectClient(context.Background(), cfg.AlibabaStorageConfig.OssConfig)
=======
		s3Cfg := cfg.AWSStorageConfig.S3Config
		if namedStore != "" {
			awsCfg, ok := cfg.NamedStores.AWS[namedStore]
			if !ok {
				return nil, fmt.Errorf("Unrecognized named aws storage config %s", name)
			}

			s3Cfg = awsCfg.S3Config
		}

		return aws.NewS3ObjectClient(s3Cfg, cfg.Hedging)
>>>>>>> 4d55a24e
	case config.StorageTypeGCS:
		gcsCfg := cfg.GCSConfig
		if namedStore != "" {
			var ok bool
			gcsCfg, ok = cfg.NamedStores.GCS[namedStore]
			if !ok {
				return nil, fmt.Errorf("Unrecognized named gcs storage config %s", name)
			}
		}

		return gcp.NewGCSObjectClient(context.Background(), gcsCfg, cfg.Hedging)
	case config.StorageTypeAzure:
		azureCfg := cfg.AzureStorageConfig
		if namedStore != "" {
			var ok bool
			azureCfg, ok = cfg.NamedStores.Azure[namedStore]
			if !ok {
				return nil, fmt.Errorf("Unrecognized named azure storage config %s", name)
			}
		}

		return azure.NewBlobStorage(&azureCfg, clientMetrics.AzureMetrics, cfg.Hedging)
	case config.StorageTypeSwift:
		swiftCfg := cfg.Swift
		if namedStore != "" {
			var ok bool
			swiftCfg, ok = cfg.NamedStores.Swift[namedStore]
			if !ok {
				return nil, fmt.Errorf("Unrecognized named swift storage config %s", name)
			}
		}

		return openstack.NewSwiftObjectClient(swiftCfg, cfg.Hedging)
	case config.StorageTypeInMemory:
		return testutils.NewMockStorage(), nil
	case config.StorageTypeFileSystem:
		fsCfg := cfg.FSConfig
		if namedStore != "" {
			var ok bool
			fsCfg, ok = cfg.NamedStores.Filesystem[namedStore]
			if !ok {
				return nil, fmt.Errorf("Unrecognized named filesystem storage config %s", name)
			}
		}

		return local.NewFSObjectClient(fsCfg)
	case config.StorageTypeBOS:
		bosCfg := cfg.BOSStorageConfig
		if namedStore != "" {
			var ok bool
			bosCfg, ok = cfg.NamedStores.BOS[namedStore]
			if !ok {
				return nil, fmt.Errorf("Unrecognized named bos storage config %s", name)
			}
		}

		return baidubce.NewBOSObjectStorage(&bosCfg)
	default:
		return nil, fmt.Errorf("Unrecognized storage client %v, choose one of: %v, %v, %v, %v, %v", name, config.StorageTypeAWS, config.StorageTypeS3, config.StorageTypeGCS, config.StorageTypeAzure, config.StorageTypeFileSystem)
	}
}<|MERGE_RESOLUTION|>--- conflicted
+++ resolved
@@ -159,19 +159,7 @@
 
 // Config chooses which storage client to use.
 type Config struct {
-<<<<<<< HEAD
-	AlibabaStorageConfig   alibaba.StorageConfig   `yaml:"alibaba"`
-	AWSStorageConfig       aws.StorageConfig       `yaml:"aws"`
-	AzureStorageConfig     azure.BlobStorageConfig `yaml:"azure"`
-	GCPStorageConfig       gcp.Config              `yaml:"bigtable"`
-	GCSConfig              gcp.GCSConfig           `yaml:"gcs"`
-	CassandraStorageConfig cassandra.Config        `yaml:"cassandra"`
-	BoltDBConfig           local.BoltDBConfig      `yaml:"boltdb"`
-	FSConfig               local.FSConfig          `yaml:"filesystem"`
-	Swift                  openstack.SwiftConfig   `yaml:"swift"`
-	GrpcConfig             grpc.Config             `yaml:"grpc_store"`
-	Hedging                hedging.Config          `yaml:"hedging"`
-=======
+	AlibabaStorageConfig   alibaba.StorageConfig     `yaml:"alibaba"`
 	AWSStorageConfig       aws.StorageConfig         `yaml:"aws"`
 	AzureStorageConfig     azure.BlobStorageConfig   `yaml:"azure"`
 	BOSStorageConfig       baidubce.BOSStorageConfig `yaml:"bos"`
@@ -184,7 +172,6 @@
 	GrpcConfig             grpc.Config               `yaml:"grpc_store"`
 	Hedging                hedging.Config            `yaml:"hedging"`
 	NamedStores            NamedStores               `yaml:"named_stores"`
->>>>>>> 4d55a24e
 
 	IndexCacheValidity time.Duration `yaml:"index_cache_validity"`
 
@@ -349,21 +336,18 @@
 			return nil, err
 		}
 		return client.NewClientWithMaxParallel(c, nil, cfg.MaxParallelGetChunk, schemaCfg), nil
-<<<<<<< HEAD
 	case config.StorageTypeAlibaba, config.StorageTypeOss:
 		c, err := alibaba.NewOssObjectClient(context.Background(), cfg.AlibabaStorageConfig.OssConfig)
 		if err != nil {
 			return nil, err
 		}
 		return client.NewClientWithMaxParallel(c, nil, cfg.MaxParallelGetChunk, schemaCfg), nil
-=======
 	case config.StorageTypeBOS:
 		c, err := NewObjectClient(name, cfg, clientMetrics)
 		if err != nil {
 			return nil, err
 		}
 		return client.NewClientWithMaxParallel(c, nil, cfg.MaxChunkBatchSize, schemaCfg), nil
->>>>>>> 4d55a24e
 	case config.StorageTypeGCP:
 		return gcp.NewBigtableObjectClient(context.Background(), cfg.GCPStorageConfig, schemaCfg)
 	case config.StorageTypeGCPColumnKey, config.StorageTypeBigTable, config.StorageTypeBigTableHashed:
@@ -480,11 +464,11 @@
 
 	switch storeType {
 	case config.StorageTypeAWS, config.StorageTypeS3:
-<<<<<<< HEAD
+		<<<<<<< HEAD
 		return aws.NewS3ObjectClient(cfg.AWSStorageConfig.S3Config, cfg.Hedging)
 	case config.StorageTypeAlibaba, config.StorageTypeOss:
 		return alibaba.NewOssObjectClient(context.Background(), cfg.AlibabaStorageConfig.OssConfig)
-=======
+		====== =
 		s3Cfg := cfg.AWSStorageConfig.S3Config
 		if namedStore != "" {
 			awsCfg, ok := cfg.NamedStores.AWS[namedStore]
@@ -496,7 +480,7 @@
 		}
 
 		return aws.NewS3ObjectClient(s3Cfg, cfg.Hedging)
->>>>>>> 4d55a24e
+		>>>>>>> main
 	case config.StorageTypeGCS:
 		gcsCfg := cfg.GCSConfig
 		if namedStore != "" {
