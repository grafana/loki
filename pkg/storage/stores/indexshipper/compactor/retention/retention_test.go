--- conflicted
+++ resolved
@@ -216,11 +216,7 @@
 	labelsBuilder.Set(labels.MetricName, "logs")
 	metric := labelsBuilder.Labels()
 	fp := ingesterclient.Fingerprint(lbs)
-<<<<<<< HEAD
-	chunkEnc := chunkenc.NewMemChunk(chunkenc.ChunkFormatV3, chunkenc.EncSnappy, chunkenc.UnorderedHeadBlockFmt, blockSize, targetSize)
-=======
-	chunkEnc := chunkenc.NewMemChunk(chunkenc.EncSnappy, chunkenc.DefaultHeadBlockFmt, blockSize, targetSize)
->>>>>>> de471fdb
+	chunkEnc := chunkenc.NewMemChunk(chunkenc.ChunkFormatV4, chunkenc.EncSnappy, chunkenc.UnorderedWithNonIndexedLabelsHeadBlockFmt, blockSize, targetSize)
 
 	for ts := from; !ts.After(through); ts = ts.Add(1 * time.Minute) {
 		require.NoError(t, chunkEnc.Append(&logproto.Entry{
@@ -527,7 +523,6 @@
 
 				for _, interval := range expectedChunks[i] {
 					for curr := interval.Start; curr <= interval.End; curr = curr.Add(time.Minute) {
-<<<<<<< HEAD
 						// Test ready to pass/fail when we change the default chunk and head format.
 						var nonIndexedLabels []logproto.LabelAdapter
 						chunkVer, err := schema.config.ChunkVersion()
@@ -536,9 +531,7 @@
 						if chunkVer == 4 && chunkenc.DefaultHeadBlockFmt == chunkenc.UnorderedWithNonIndexedLabelsHeadBlockFmt {
 							nonIndexedLabels = logproto.FromLabelsToLabelAdapters(labels.FromStrings("foo", curr.String()))
 						}
-=======
 						expectedNonIndexedLabels := labels.FromStrings("foo", curr.String())
->>>>>>> de471fdb
 
 						require.True(t, newChunkItr.Next())
 						require.Equal(t, logproto.Entry{
