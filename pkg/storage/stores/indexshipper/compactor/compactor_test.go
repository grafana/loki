package compactor

import (
	"context"
	"fmt"
	"os"
	"path/filepath"
	"strings"
	"testing"
	"time"

	"github.com/grafana/dskit/flagext"
	"github.com/prometheus/common/model"
	"github.com/stretchr/testify/require"

	"github.com/grafana/loki/pkg/storage/chunk/client"
	"github.com/grafana/loki/pkg/storage/chunk/client/local"
	"github.com/grafana/loki/pkg/storage/config"
	loki_net "github.com/grafana/loki/pkg/util/net"
)

const indexTablePrefix = "table_"

func dayFromTime(t model.Time) config.DayTime {
	parsed, err := time.Parse("2006-01-02", t.Time().In(time.UTC).Format("2006-01-02"))
	if err != nil {
		panic(err)
	}
	return config.DayTime{
		Time: model.TimeFromUnix(parsed.Unix()),
	}
}

var (
	start     = model.Now().Add(-30 * 24 * time.Hour)
	schemaCfg = config.SchemaConfig{
		// we want to test over all supported schema.
		Configs: []config.PeriodConfig{
			{
				From:       dayFromTime(start),
				IndexType:  "boltdb",
				ObjectType: "filesystem",
				Schema:     "v9",
				IndexTables: config.PeriodicTableConfig{
					Prefix: indexTablePrefix,
					Period: time.Hour * 24,
				},
				RowShards: 16,
			},
			{
				From:       dayFromTime(start.Add(25 * time.Hour)),
				IndexType:  "boltdb",
				ObjectType: "filesystem",
				Schema:     "v10",
				IndexTables: config.PeriodicTableConfig{
					Prefix: indexTablePrefix,
					Period: time.Hour * 24,
				},
				RowShards: 16,
			},
			{
				From:       dayFromTime(start.Add(73 * time.Hour)),
				IndexType:  "boltdb",
				ObjectType: "filesystem",
				Schema:     "v11",
				IndexTables: config.PeriodicTableConfig{
					Prefix: indexTablePrefix,
					Period: time.Hour * 24,
				},
				RowShards: 16,
			},
			{
				From:       dayFromTime(start.Add(100 * time.Hour)),
				IndexType:  "boltdb",
				ObjectType: "filesystem",
				Schema:     "v12",
				IndexTables: config.PeriodicTableConfig{
					Prefix: indexTablePrefix,
					Period: time.Hour * 24,
				},
				RowShards: 16,
			},
		},
	}
)

func setupTestCompactor(t *testing.T, objectClients map[string]client.ObjectClient, periodConfigs []config.PeriodConfig, tempDir string) *Compactor {
	cfg := Config{}
	flagext.DefaultValues(&cfg)
	cfg.WorkingDirectory = filepath.Join(tempDir, workingDirName)
	cfg.RetentionEnabled = false

	if loopbackIFace, err := loki_net.LoopbackInterfaceName(); err == nil {
		cfg.CompactorRing.InstanceInterfaceNames = append(cfg.CompactorRing.InstanceInterfaceNames, loopbackIFace)
	}

	require.NoError(t, cfg.Validate())

	indexType := "dummy"

<<<<<<< HEAD
	c, err := NewCompactor(cfg, objectClients, config.SchemaConfig{
		Configs: periodConfigs,
=======
	c, err := NewCompactor(cfg, objectClient, config.SchemaConfig{
		Configs: []config.PeriodConfig{
			{
				From:      config.DayTime{Time: model.Time(0)},
				IndexType: indexType,
				IndexTables: config.PeriodicTableConfig{
					Prefix: indexTablePrefix,
					Period: config.ObjectStorageIndexRequiredPeriod,
				},
			},
		},
>>>>>>> e6fb32b2
	}, nil, nil)
	require.NoError(t, err)

	c.RegisterIndexCompactor(indexType, testIndexCompactor{})

	return c
}

func TestCompactor_RunCompaction(t *testing.T) {
	tempDir := t.TempDir()

	tablesPath := filepath.Join(tempDir, "index")
	commonDBsConfig := IndexesConfig{NumUnCompactedFiles: 5}
	perUserDBsConfig := PerUserIndexesConfig{}

	daySeconds := int64(24 * time.Hour / time.Second)
	tableNumEnd := time.Now().Unix() / daySeconds
	tableNumStart := tableNumEnd - 5

	periodConfigs := []config.PeriodConfig{
		{
			From:        config.DayTime{Time: model.Time(0)},
			IndexType:   "dummy",
			ObjectType:  "fs_01",
			IndexTables: config.PeriodicTableConfig{Prefix: indexTablePrefix},
		},
	}

	for i := tableNumStart; i <= tableNumEnd; i++ {
		SetupTable(t, filepath.Join(tablesPath, fmt.Sprintf("%s%d", indexTablePrefix, i)), IndexesConfig{NumUnCompactedFiles: 5}, PerUserIndexesConfig{})
	}

	var (
		objectClients = map[string]client.ObjectClient{}
		err           error
	)
	objectClients["fs_01"], err = local.NewFSObjectClient(local.FSConfig{Directory: tempDir})
	require.NoError(t, err)

	compactor := setupTestCompactor(t, objectClients, periodConfigs, tempDir)
	err = compactor.RunCompaction(context.Background(), false)
	require.NoError(t, err)

	for i := tableNumStart; i <= tableNumEnd; i++ {
		name := fmt.Sprintf("%s%d", indexTablePrefix, i)
		// verify that we have only 1 file left in storage after compaction.
		files, err := os.ReadDir(filepath.Join(tablesPath, name))
		require.NoError(t, err)
		require.Len(t, files, 1)
		require.True(t, strings.HasSuffix(files[0].Name(), ".gz"))

		verifyCompactedIndexTable(t, commonDBsConfig, perUserDBsConfig, filepath.Join(tablesPath, name))
	}
}

func TestCompactor_RunCompactionMultipleStores(t *testing.T) {
	tempDir := t.TempDir()

	commonDBsConfig := IndexesConfig{NumUnCompactedFiles: 5}
	perUserDBsConfig := PerUserIndexesConfig{}

	daySeconds := int64(24 * time.Hour / time.Second)
	tableNumEnd := time.Now().Unix() / daySeconds
	periodOneStart := tableNumEnd - 10
	periodTwoStart := tableNumEnd - 5

	periodConfigs := []config.PeriodConfig{
		{
			From:       config.DayTime{Time: model.Time(0)},
			IndexType:  "dummy",
			ObjectType: "fs_01",
			IndexTables: config.PeriodicTableConfig{
				Prefix: indexTablePrefix,
				Period: 24 * time.Hour,
			},
		},
		{
			From:       config.DayTime{Time: model.Time(periodTwoStart * daySeconds * 1000)},
			IndexType:  "dummy",
			ObjectType: "fs_02",
			IndexTables: config.PeriodicTableConfig{
				Prefix: indexTablePrefix,
				Period: 24 * time.Hour,
			},
		},
	}

	periodOnePath := filepath.Join(tempDir, "p1")
	periodTwoPath := filepath.Join(tempDir, "p2")

	tablesPath := filepath.Join(periodOnePath, "index")
	for i := periodOneStart; i < periodTwoStart; i++ {
		SetupTable(t, filepath.Join(tablesPath, fmt.Sprintf("%s%d", indexTablePrefix, i)), IndexesConfig{NumUnCompactedFiles: 5}, PerUserIndexesConfig{})
	}

	tablesPath = filepath.Join(periodTwoPath, "index")
	for i := periodTwoStart; i < tableNumEnd; i++ {
		SetupTable(t, filepath.Join(tablesPath, fmt.Sprintf("%s%d", indexTablePrefix, i)), IndexesConfig{NumUnCompactedFiles: 5}, PerUserIndexesConfig{})
	}

	var (
		objectClients = map[string]client.ObjectClient{}
		err           error
	)
	objectClients["fs_01"], err = local.NewFSObjectClient(local.FSConfig{Directory: periodOnePath})
	require.NoError(t, err)

	objectClients["fs_02"], err = local.NewFSObjectClient(local.FSConfig{Directory: periodTwoPath})
	require.NoError(t, err)

	compactor := setupTestCompactor(t, objectClients, periodConfigs, tempDir)
	err = compactor.RunCompaction(context.Background(), false)
	require.NoError(t, err)

	for i := periodOneStart; i < periodTwoStart; i++ {
		name := fmt.Sprintf("%s%d", indexTablePrefix, i)
		// verify that we have only 1 file left in storage after compaction.
		files, err := os.ReadDir(filepath.Join(periodOnePath, "index", name))
		require.NoError(t, err)
		require.Len(t, files, 1)
		require.True(t, strings.HasSuffix(files[0].Name(), ".gz"))

		verifyCompactedIndexTable(t, commonDBsConfig, perUserDBsConfig, filepath.Join(periodOnePath, "index", name))
	}

	for i := periodTwoStart; i < tableNumEnd; i++ {
		name := fmt.Sprintf("%s%d", indexTablePrefix, i)
		// verify that we have only 1 file left in storage after compaction.
		files, err := os.ReadDir(filepath.Join(periodTwoPath, "index", name))
		require.NoError(t, err)
		require.Len(t, files, 1)
		require.True(t, strings.HasSuffix(files[0].Name(), ".gz"))

		verifyCompactedIndexTable(t, commonDBsConfig, perUserDBsConfig, filepath.Join(periodTwoPath, "index", name))
	}
}

func Test_schemaPeriodForTable(t *testing.T) {
	indexFromTime := func(t time.Time) string {
		return fmt.Sprintf("%d", t.Unix()/int64(24*time.Hour/time.Second))
	}
	tsdbIndexTablePrefix := fmt.Sprintf("%stsdb_", indexTablePrefix)
	schemaCfg := config.SchemaConfig{Configs: []config.PeriodConfig{
		{
			From:       dayFromTime(start),
			IndexType:  "boltdb",
			ObjectType: "filesystem",
			Schema:     "v9",
			IndexTables: config.PeriodicTableConfig{
				Prefix: indexTablePrefix,
				Period: time.Hour * 24,
			},
			RowShards: 16,
		},
		{
			From:       dayFromTime(start.Add(25 * time.Hour)),
			IndexType:  "boltdb",
			ObjectType: "filesystem",
			Schema:     "v12",
			IndexTables: config.PeriodicTableConfig{
				Prefix: indexTablePrefix,
				Period: time.Hour * 24,
			},
			RowShards: 16,
		},
		{
			From:       dayFromTime(start.Add(73 * time.Hour)),
			IndexType:  "tsdb",
			ObjectType: "filesystem",
			Schema:     "v12",
			IndexTables: config.PeriodicTableConfig{
				Prefix: tsdbIndexTablePrefix,
				Period: time.Hour * 24,
			},
			RowShards: 16,
		},
		{
			From:       dayFromTime(start.Add(100 * time.Hour)),
			IndexType:  "tsdb",
			ObjectType: "filesystem",
			Schema:     "v12",
			IndexTables: config.PeriodicTableConfig{
				Prefix: indexTablePrefix,
				Period: time.Hour * 24,
			},
			RowShards: 16,
		},
	}}
	tests := []struct {
		name          string
		config        config.SchemaConfig
		tableName     string
		expected      config.PeriodConfig
		expectedFound bool
	}{
		{"out of scope", schemaCfg, indexTablePrefix + indexFromTime(start.Time().Add(-24*time.Hour)), config.PeriodConfig{}, false},
		{"first table", schemaCfg, indexTablePrefix + indexFromTime(dayFromTime(start).Time.Time()), schemaCfg.Configs[0], true},
		{"4 hour after first table", schemaCfg, indexTablePrefix + indexFromTime(dayFromTime(start).Time.Time().Add(4*time.Hour)), schemaCfg.Configs[0], true},
		{"second schema", schemaCfg, indexTablePrefix + indexFromTime(dayFromTime(start.Add(28*time.Hour)).Time.Time()), schemaCfg.Configs[1], true},
		{"third schema", schemaCfg, tsdbIndexTablePrefix + indexFromTime(dayFromTime(start.Add(75*time.Hour)).Time.Time()), schemaCfg.Configs[2], true},
		{"unexpected table prefix", schemaCfg, indexTablePrefix + indexFromTime(dayFromTime(start.Add(75*time.Hour)).Time.Time()), config.PeriodConfig{}, false},
		{"unexpected table number", schemaCfg, tsdbIndexTablePrefix + indexFromTime(time.Now()), config.PeriodConfig{}, false},
		{"now", schemaCfg, indexTablePrefix + indexFromTime(time.Now()), schemaCfg.Configs[3], true},
	}
	for _, tt := range tests {
		t.Run(tt.name, func(t *testing.T) {
			actual, actualFound := schemaPeriodForTable(tt.config, tt.tableName)
			require.Equal(t, tt.expectedFound, actualFound)
			require.Equal(t, tt.expected, actual)
		})
	}
}

func Test_tableSort(t *testing.T) {
	intervals := []string{
		"index_19191",
		"index_19195",
		"index_19192",
	}

	sortTablesByRange(intervals)
	require.Equal(t, []string{"index_19195", "index_19192", "index_19191"}, intervals)
}<|MERGE_RESOLUTION|>--- conflicted
+++ resolved
@@ -98,22 +98,8 @@
 
 	indexType := "dummy"
 
-<<<<<<< HEAD
 	c, err := NewCompactor(cfg, objectClients, config.SchemaConfig{
 		Configs: periodConfigs,
-=======
-	c, err := NewCompactor(cfg, objectClient, config.SchemaConfig{
-		Configs: []config.PeriodConfig{
-			{
-				From:      config.DayTime{Time: model.Time(0)},
-				IndexType: indexType,
-				IndexTables: config.PeriodicTableConfig{
-					Prefix: indexTablePrefix,
-					Period: config.ObjectStorageIndexRequiredPeriod,
-				},
-			},
-		},
->>>>>>> e6fb32b2
 	}, nil, nil)
 	require.NoError(t, err)
 
