--- conflicted
+++ resolved
@@ -100,11 +100,7 @@
 // RegisterFlags registers flags.
 func (cfg *Config) RegisterFlags(f *flag.FlagSet) {
 	f.StringVar(&cfg.WorkingDirectory, "boltdb.shipper.compactor.working-directory", "", "Directory where files can be downloaded for compaction.")
-<<<<<<< HEAD
-	f.StringVar(&cfg.SharedStoreType, "boltdb.shipper.compactor.shared-store", "", "The shared store used for storing boltdb files. Supported types: gcs, s3, azure, swift, filesystem, bos. If not set, compactor will be initialized to operate on all the object stores that contain either boltdb-shipper or tsdb index.")
-=======
-	f.StringVar(&cfg.SharedStoreType, "boltdb.shipper.compactor.shared-store", "", "The shared store used for storing boltdb files. Supported types: gcs, s3, azure, swift, filesystem, bos, cos.")
->>>>>>> 5cef03d0
+	f.StringVar(&cfg.SharedStoreType, "boltdb.shipper.compactor.shared-store", "", "The shared store used for storing boltdb files. Supported types: gcs, s3, azure, swift, filesystem, bos, cos. If not set, compactor will be initialized to operate on all the object stores that contain either boltdb-shipper or tsdb index.")
 	f.StringVar(&cfg.SharedStoreKeyPrefix, "boltdb.shipper.compactor.shared-store.key-prefix", "index/", "Prefix to add to object keys in shared store. Path separator(if any) should always be a '/'. Prefix should never start with a separator but should always end with it.")
 	f.DurationVar(&cfg.CompactionInterval, "boltdb.shipper.compactor.compaction-interval", 10*time.Minute, "Interval at which to re-run the compaction operation.")
 	f.DurationVar(&cfg.ApplyRetentionInterval, "boltdb.shipper.compactor.apply-retention-interval", 0, "Interval at which to apply/enforce retention. 0 means run at same interval as compaction. If non-zero, it should always be a multiple of compaction interval.")
