--- conflicted
+++ resolved
@@ -381,13 +381,9 @@
 	seriesNames := make(map[uint64]string)
 	seriesLabels := labels.Labels(make([]labels.Label, 0, len(labelsToMatch)))
 
-<<<<<<< HEAD
+	aggregateBySeries := seriesvolume.AggregateBySeries(aggregateBy) || aggregateBy == ""
+
 	return i.postingsReader.ForPostings(ctx, matchers, func(p index.Postings) error {
-=======
-	aggregateBySeries := seriesvolume.AggregateBySeries(aggregateBy) || aggregateBy == ""
-
-	return i.forPostings(ctx, shard, from, through, matchers, func(p index.Postings) error {
->>>>>>> c40993bf
 		var ls labels.Labels
 		var filterer chunk.Filterer
 		if i.chunkFilter != nil {
