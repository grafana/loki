--- conflicted
+++ resolved
@@ -17,13 +17,8 @@
 	Chunks index.ChunkMetas
 }
 
-<<<<<<< HEAD
 func BuildIndex(t testing.TB, dir string, cases []LoadableSeries, opts TSDBIndexOpts) *TSDBFile {
-	b := NewBuilder()
-=======
-func BuildIndex(t testing.TB, dir string, cases []LoadableSeries) *TSDBFile {
 	b := NewBuilder(index.LiveFormat)
->>>>>>> a894c3cc
 
 	for _, s := range cases {
 		b.AddSeries(s.Labels, model.Fingerprint(s.Labels.Hash()), s.Chunks)
