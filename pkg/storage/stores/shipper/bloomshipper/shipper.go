package bloomshipper

import (
	"context"
	"fmt"
	"math"
	"sort"

	"github.com/go-kit/log"
	"github.com/go-kit/log/level"
	"github.com/prometheus/client_golang/prometheus"
<<<<<<< HEAD
	"github.com/prometheus/common/model"
=======
	"golang.org/x/exp/slices"
>>>>>>> 1191f881

	v1 "github.com/grafana/loki/pkg/storage/bloom/v1"
	"github.com/grafana/loki/pkg/storage/stores/shipper/bloomshipper/config"
)

type BlockQuerierWithFingerprintRange struct {
	*v1.BlockQuerier
	v1.FingerprintBounds
}

type ForEachBlockCallback func(bq *v1.BlockQuerier, bounds v1.FingerprintBounds) error

type Interface interface {
	GetBlockRefs(ctx context.Context, tenant string, interval Interval) ([]BlockRef, error)
	Fetch(ctx context.Context, tenant string, blocks []BlockRef, callback ForEachBlockCallback) error
	Stop()
}

type Shipper struct {
	store           Store
	config          config.Config
	logger          log.Logger
	blockDownloader *blockDownloader
}

type Limits interface {
	BloomGatewayBlocksDownloadingParallelism(tenantID string) int
}

// TODO(chaudum): resolve and rip out
type StoreAndClient interface {
	Store
	Client
}

func NewShipper(client StoreAndClient, config config.Config, limits Limits, logger log.Logger, reg prometheus.Registerer) (*Shipper, error) {
	logger = log.With(logger, "component", "bloom-shipper")
	downloader, err := newBlockDownloader(config, client, limits, logger, reg)
	if err != nil {
		return nil, fmt.Errorf("error creating block downloader: %w", err)
	}
	return &Shipper{
		store:           client,
		config:          config,
		logger:          logger,
		blockDownloader: downloader,
	}, nil
}

func (s *Shipper) GetBlockRefs(ctx context.Context, tenantID string, interval Interval) ([]BlockRef, error) {
	level.Debug(s.logger).Log("msg", "GetBlockRefs", "tenant", tenantID, "[", interval.Start, "", interval.End)

	// TODO(chaudum): The bloom gateway should not fetch blocks for the complete key space
	bounds := []v1.FingerprintBounds{v1.NewBounds(0, math.MaxUint64)}
	blockRefs, err := s.getActiveBlockRefs(ctx, tenantID, interval, bounds)
	if err != nil {
		return nil, fmt.Errorf("error fetching active block references : %w", err)
	}
	return blockRefs, nil
}

func (s *Shipper) Fetch(ctx context.Context, tenantID string, blocks []BlockRef, callback ForEachBlockCallback) error {
	cancelContext, cancelFunc := context.WithCancel(ctx)
	defer cancelFunc()
	blocksChannel, errorsChannel := s.blockDownloader.downloadBlocks(cancelContext, tenantID, blocks)

	// track how many blocks are still remaning to be downloaded
	remaining := len(blocks)

	for {
		select {
		case <-ctx.Done():
			return fmt.Errorf("failed to fetch blocks: %w", ctx.Err())
		case result, sentBeforeClosed := <-blocksChannel:
			if !sentBeforeClosed {
				return nil
			}
			err := runCallback(callback, result)
			if err != nil {
				return err
			}
			remaining--
			if remaining == 0 {
				return nil
			}
		case err := <-errorsChannel:
			return fmt.Errorf("error downloading blocks : %w", err)
		}
	}
}

func runCallback(callback ForEachBlockCallback, block blockWithQuerier) error {
	defer func(b blockWithQuerier) {
		_ = b.Close()
	}(block)

	err := callback(block.closableBlockQuerier.BlockQuerier, block.Bounds)
	if err != nil {
		return fmt.Errorf("error running callback function for block %s err: %w", block.BlockPath, err)
	}
	return nil
}

func (s *Shipper) Stop() {
	s.store.Stop()
	s.blockDownloader.stop()
}

// getFirstLast returns the first and last item of a fingerprint slice
// It assumes an ascending sorted list of fingerprints.
func getFirstLast[T any](s []T) (T, T) {
	var zero T
	if len(s) == 0 {
		return zero, zero
	}
	return s[0], s[len(s)-1]
}

func (s *Shipper) getActiveBlockRefs(ctx context.Context, tenantID string, interval Interval, bounds []v1.FingerprintBounds) ([]BlockRef, error) {
	minFpRange, maxFpRange := getFirstLast(bounds)
	metas, err := s.store.FetchMetas(ctx, MetaSearchParams{
		TenantID: tenantID,
		Keyspace: v1.NewBounds(minFpRange.Min, maxFpRange.Max),
		Interval: interval,
	})
	if err != nil {
		return []BlockRef{}, fmt.Errorf("error fetching meta.json files: %w", err)
	}
	level.Debug(s.logger).Log("msg", "dowloaded metas", "count", len(metas))

	return BlocksForMetas(metas, interval, bounds), nil
}

func BlocksForMetas(metas []Meta, interval Interval, keyspaces []v1.FingerprintBounds) []BlockRef {
	tombstones := make(map[string]interface{})
	for _, meta := range metas {
		for _, tombstone := range meta.Tombstones {
			tombstones[tombstone.BlockPath] = nil
		}
	}
	blocksSet := make(map[string]BlockRef)
	for _, meta := range metas {
		for _, block := range meta.Blocks {
			if _, contains := tombstones[block.BlockPath]; contains {
				// skip tombstoned blocks
				continue
			}
			if isOutsideRange(block, interval, keyspaces) {
				// skip block that are outside of interval or keyspaces
				continue
			}
			blocksSet[block.BlockPath] = block
		}
	}
	blockRefs := make([]BlockRef, 0, len(blocksSet))
	for _, ref := range blocksSet {
		blockRefs = append(blockRefs, ref)
	}

	sort.Slice(blockRefs, func(i, j int) bool {
		return blockRefs[i].Bounds.Less(blockRefs[j].Bounds)
	})

	return blockRefs
}

// isOutsideRange tests if a given BlockRef b is outside of search boundaries
// defined by min/max timestamp and min/max fingerprint.
// Fingerprint ranges must be sorted in ascending order.
func isOutsideRange(b BlockRef, interval Interval, bounds []v1.FingerprintBounds) bool {
	// check time interval
	if !interval.Overlaps(b.Interval()) {
		return true
	}

	// check fingerprint ranges
<<<<<<< HEAD
	for _, keyspace := range keyspaces {
		if keyspace.Overlaps(b.Bounds) {
=======
	for _, keyspace := range bounds {
		if keyspace.Within(b.Bounds()) || keyspace.Overlaps(b.Bounds()) {
>>>>>>> 1191f881
			return false
		}

	}

	return true
}<|MERGE_RESOLUTION|>--- conflicted
+++ resolved
@@ -9,11 +9,6 @@
 	"github.com/go-kit/log"
 	"github.com/go-kit/log/level"
 	"github.com/prometheus/client_golang/prometheus"
-<<<<<<< HEAD
-	"github.com/prometheus/common/model"
-=======
-	"golang.org/x/exp/slices"
->>>>>>> 1191f881
 
 	v1 "github.com/grafana/loki/pkg/storage/bloom/v1"
 	"github.com/grafana/loki/pkg/storage/stores/shipper/bloomshipper/config"
@@ -190,16 +185,9 @@
 	}
 
 	// check fingerprint ranges
-<<<<<<< HEAD
-	for _, keyspace := range keyspaces {
+	for _, keyspace := range bounds {
 		if keyspace.Overlaps(b.Bounds) {
-=======
-	for _, keyspace := range bounds {
-		if keyspace.Within(b.Bounds()) || keyspace.Overlaps(b.Bounds()) {
->>>>>>> 1191f881
-			return false
 		}
-
 	}
 
 	return true
