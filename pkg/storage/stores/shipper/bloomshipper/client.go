package bloomshipper

import (
	"bytes"
	"context"
	"encoding/json"
	"fmt"
	"hash"
	"io"
	"strings"

<<<<<<< HEAD
	"github.com/prometheus/client_golang/prometheus"
=======
	"github.com/go-kit/log"
>>>>>>> 74e94cd1
	"github.com/grafana/dskit/concurrency"
	"github.com/pkg/errors"
	"github.com/prometheus/common/model"

	v1 "github.com/grafana/loki/pkg/storage/bloom/v1"
	"github.com/grafana/loki/pkg/storage/chunk/client"
	"github.com/grafana/loki/pkg/storage/chunk/client/util"
	"github.com/grafana/loki/pkg/storage/config"
	"github.com/grafana/loki/pkg/storage/stores/shipper/indexshipper/tsdb"
	"github.com/grafana/loki/pkg/util/encoding"
)

const (
	rootFolder            = "bloom"
	metasFolder           = "metas"
	bloomsFolder          = "blooms"
	delimiter             = "/"
	fileNamePartDelimiter = "-"
)

type Ref struct {
	TenantID                     string
	TableName                    string
	Bounds                       v1.FingerprintBounds
	StartTimestamp, EndTimestamp model.Time
	Checksum                     uint32
}

// Hash hashes the ref
// NB(owen-d): we don't include the tenant in the hash
// as it's not included in the data and leaving it out gives
// flexibility for migrating data between tenants
func (r Ref) Hash(h hash.Hash32) error {
	if err := r.Bounds.Hash(h); err != nil {
		return err
	}

	var enc encoding.Encbuf

	enc.PutString(r.TableName)
	enc.PutBE64(uint64(r.StartTimestamp))
	enc.PutBE64(uint64(r.EndTimestamp))
	enc.PutBE32(r.Checksum)

	_, err := h.Write(enc.Get())
	return errors.Wrap(err, "writing BlockRef")
}

// Cmp returns the fingerprint's position relative to the bounds
func (r Ref) Cmp(fp uint64) v1.BoundsCheck {
	return r.Bounds.Cmp(model.Fingerprint(fp))
}

func (r Ref) Interval() Interval {
	return NewInterval(r.StartTimestamp, r.EndTimestamp)
}

type BlockRef struct {
	Ref
}

func (r BlockRef) String() string {
	return defaultKeyResolver{}.Block(r).Addr()
}

type MetaRef struct {
	Ref
}

func (r MetaRef) String() string {
	return defaultKeyResolver{}.Meta(r).Addr()
}

// todo rename it
type Meta struct {
	MetaRef `json:"-"`

	// The specific TSDB files used to generate the block.
	Sources []tsdb.SingleTenantTSDBIdentifier

	// A list of blocks that were generated
	Blocks []BlockRef
}

func (m Meta) MostRecentSource() (tsdb.SingleTenantTSDBIdentifier, error) {
	if len(m.Sources) == 0 {
		return tsdb.SingleTenantTSDBIdentifier{}, errors.New("no sources")
	}

	mostRecent := m.Sources[0]
	for _, source := range m.Sources[1:] {
		if source.TS.After(mostRecent.TS) {
			mostRecent = source
		}
	}

	return mostRecent, nil
}

func MetaRefFrom(
	tenant,
	table string,
	bounds v1.FingerprintBounds,
	sources []tsdb.SingleTenantTSDBIdentifier,
	blocks []BlockRef,
) (MetaRef, error) {

	h := v1.Crc32HashPool.Get()
	defer v1.Crc32HashPool.Put(h)

	err := bounds.Hash(h)
	if err != nil {
		return MetaRef{}, errors.Wrap(err, "writing OwnershipRange")
	}

	for _, source := range sources {
		err = source.Hash(h)
		if err != nil {
			return MetaRef{}, errors.Wrap(err, "writing Sources")
		}
	}

	var (
		start, end model.Time
	)

	for i, block := range blocks {
		if i == 0 || block.StartTimestamp.Before(start) {
			start = block.StartTimestamp
		}

		if block.EndTimestamp.After(end) {
			end = block.EndTimestamp
		}

		err = block.Hash(h)
		if err != nil {
			return MetaRef{}, errors.Wrap(err, "writing Blocks")
		}
	}

	return MetaRef{
		Ref: Ref{
			TenantID:       tenant,
			TableName:      table,
			Bounds:         bounds,
			StartTimestamp: start,
			EndTimestamp:   end,
			Checksum:       h.Sum32(),
		},
	}, nil

}

type MetaSearchParams struct {
	TenantID string
	Interval Interval
	Keyspace v1.FingerprintBounds
}

type MetaClient interface {
	KeyResolver
	GetMeta(ctx context.Context, ref MetaRef) (Meta, error)
	GetMetas(ctx context.Context, refs []MetaRef) ([]Meta, error)
	PutMeta(ctx context.Context, meta Meta) error
	DeleteMetas(ctx context.Context, refs []MetaRef) error
}

type Block struct {
	BlockRef
	Data io.ReadSeekCloser
}

// CloseableReadSeekerAdapter is a wrapper around io.ReadSeeker to make it io.Closer
// if it doesn't already implement it.
type ClosableReadSeekerAdapter struct {
	io.ReadSeeker
}

func (c ClosableReadSeekerAdapter) Close() error {
	if closer, ok := c.ReadSeeker.(io.Closer); ok {
		return closer.Close()
	}
	return nil
}

func BlockRefFrom(tenant, table string, md v1.BlockMetadata) BlockRef {
	return BlockRef{
		Ref: Ref{
			TenantID:       tenant,
			TableName:      table,
			Bounds:         md.Series.Bounds,
			StartTimestamp: md.Series.FromTs,
			EndTimestamp:   md.Series.ThroughTs,
			Checksum:       md.Checksum,
		},
	}
}

func BlockFrom(tenant, table string, blk *v1.Block) (Block, error) {
	md, _ := blk.Metadata()
	ref := BlockRefFrom(tenant, table, md)

	// TODO(owen-d): pool
	buf := bytes.NewBuffer(nil)
	err := v1.TarGz(buf, blk.Reader())

	if err != nil {
		return Block{}, errors.Wrap(err, "archiving+compressing block")
	}

	reader := bytes.NewReader(buf.Bytes())

	return Block{
		BlockRef: ref,
		Data:     ClosableReadSeekerAdapter{reader},
	}, nil
}

type BlockClient interface {
	KeyResolver
	GetBlock(ctx context.Context, ref BlockRef) (BlockDirectory, error)
	GetBlocks(ctx context.Context, refs []BlockRef) ([]BlockDirectory, error)
	PutBlock(ctx context.Context, block Block) error
	DeleteBlocks(ctx context.Context, refs []BlockRef) error
}

type Client interface {
	MetaClient
	BlockClient
	IsObjectNotFoundErr(err error) bool
	Stop()
}

<<<<<<< HEAD
// todo add logger
func NewBloomClient(periodicConfigs []config.PeriodConfig, storageConfig storage.Config, clientMetrics storage.ClientMetrics) (*BloomClient, error) {
	periodicObjectClients := make(map[config.DayTime]client.ObjectClient)
	for _, periodicConfig := range periodicConfigs {
		objectClient, err := storage.NewObjectClient("bloom-shipper", periodicConfig.ObjectType, storageConfig, clientMetrics, prometheus.DefaultRegisterer)
		if err != nil {
			return nil, fmt.Errorf("error creating object client '%s': %w", periodicConfig.ObjectType, err)
		}
		periodicObjectClients[periodicConfig.From] = objectClient
	}
=======
// Compiler check to ensure BloomClient implements the Client interface
var _ Client = &BloomClient{}

type BloomClient struct {
	KeyResolver
	concurrency int
	client      client.ObjectClient
	logger      log.Logger
	fsResolver  KeyResolver
}

func NewBloomClient(cfg bloomStoreConfig, client client.ObjectClient, logger log.Logger) (*BloomClient, error) {
>>>>>>> 74e94cd1
	return &BloomClient{
		KeyResolver: defaultKeyResolver{}, // TODO(owen-d): hook into schema, similar to `{,Parse}ExternalKey`
		fsResolver:  NewPrefixedResolver(cfg.workingDir, defaultKeyResolver{}),
		concurrency: cfg.numWorkers,
		client:      client,
		logger:      logger,
	}, nil
}

func (b *BloomClient) IsObjectNotFoundErr(err error) bool {
	return b.client.IsObjectNotFoundErr(err)
}

func (b *BloomClient) PutMeta(ctx context.Context, meta Meta) error {
	data, err := json.Marshal(meta)
	if err != nil {
		return fmt.Errorf("failed to encode meta file %s: %w", meta.String(), err)
	}
	key := b.Meta(meta.MetaRef).Addr()
	return b.client.PutObject(ctx, key, bytes.NewReader(data))
}

func (b *BloomClient) DeleteMetas(ctx context.Context, refs []MetaRef) error {
	err := concurrency.ForEachJob(ctx, len(refs), b.concurrency, func(ctx context.Context, idx int) error {
		key := b.Meta(refs[idx]).Addr()
		return b.client.DeleteObject(ctx, key)
	})

	return err
}

// GetBlock downloads the blocks from objectStorage and returns the directory
// in which the block data resides
func (b *BloomClient) GetBlock(ctx context.Context, ref BlockRef) (BlockDirectory, error) {
	key := b.Block(ref).Addr()

	rc, _, err := b.client.GetObject(ctx, key)
	if err != nil {
		return BlockDirectory{}, fmt.Errorf("failed to get block file %s: %w", key, err)
	}
	defer rc.Close()

	path := b.fsResolver.Block(ref).LocalPath()
	// the block directory should not contain the .tar.gz extension
	path = strings.TrimSuffix(path, ".tar.gz")
	err = util.EnsureDirectory(path)
	if err != nil {
		return BlockDirectory{}, fmt.Errorf("failed to create block directory %s: %w", path, err)
	}

	err = v1.UnTarGz(path, rc)
	if err != nil {
		return BlockDirectory{}, fmt.Errorf("failed to extract block file %s: %w", key, err)
	}

	return NewBlockDirectory(ref, path, b.logger), nil
}

func (b *BloomClient) GetBlocks(ctx context.Context, refs []BlockRef) ([]BlockDirectory, error) {
	// TODO(chaudum): Integrate download queue
	// The current implementation does brute-force download of all blocks with maximum concurrency.
	// However, we want that a single block is downloaded only exactly once, even if it is requested
	// multiple times concurrently.
	results := make([]BlockDirectory, len(refs))
	err := concurrency.ForEachJob(ctx, len(refs), b.concurrency, func(ctx context.Context, idx int) error {
		block, err := b.GetBlock(ctx, refs[idx])
		if err != nil {
			return err
		}
		results[idx] = block
		return nil
	})

	return results, err
}

func (b *BloomClient) PutBlock(ctx context.Context, block Block) error {
	defer func(Data io.ReadCloser) {
		_ = Data.Close()
	}(block.Data)

	key := b.Block(block.BlockRef).Addr()
	_, err := block.Data.Seek(0, 0)
	if err != nil {
		return fmt.Errorf("failed to seek block file %s: %w", key, err)
	}

	err = b.client.PutObject(ctx, key, block.Data)
	if err != nil {
		return fmt.Errorf("failed to put block file %s: %w", key, err)
	}
	return nil
}

func (b *BloomClient) DeleteBlocks(ctx context.Context, references []BlockRef) error {
	return concurrency.ForEachJob(ctx, len(references), b.concurrency, func(ctx context.Context, idx int) error {
		ref := references[idx]
		key := b.Block(ref).Addr()
		err := b.client.DeleteObject(ctx, key)

		if err != nil {
			return fmt.Errorf("failed to delete block file %s: %w", key, err)
		}
		return nil
	})
}

func (b *BloomClient) Stop() {
	b.client.Stop()
}

func (b *BloomClient) GetMetas(ctx context.Context, refs []MetaRef) ([]Meta, error) {
	results := make([]Meta, len(refs))
	err := concurrency.ForEachJob(ctx, len(refs), b.concurrency, func(ctx context.Context, idx int) error {
		meta, err := b.GetMeta(ctx, refs[idx])
		if err != nil {
			return err
		}
		results[idx] = meta
		return nil
	})
	return results, err
}

func (b *BloomClient) GetMeta(ctx context.Context, ref MetaRef) (Meta, error) {
	meta := Meta{
		MetaRef: ref,
	}
	key := b.KeyResolver.Meta(ref).Addr()
	reader, _, err := b.client.GetObject(ctx, key)
	if err != nil {
		return Meta{}, fmt.Errorf("failed to get meta file%s: %w", key, err)
	}
	defer reader.Close()

	err = json.NewDecoder(reader).Decode(&meta)
	if err != nil {
		return Meta{}, fmt.Errorf("failed to decode meta file %s: %w", key, err)
	}
	return meta, nil
}

func findPeriod(configs []config.PeriodConfig, ts model.Time) (config.DayTime, error) {
	for i := len(configs) - 1; i >= 0; i-- {
		periodConfig := configs[i]
		if !periodConfig.From.Time.After(ts) {
			return periodConfig.From, nil
		}
	}
	return config.DayTime{}, fmt.Errorf("can not find period for timestamp %d", ts)
}<|MERGE_RESOLUTION|>--- conflicted
+++ resolved
@@ -9,11 +9,7 @@
 	"io"
 	"strings"
 
-<<<<<<< HEAD
-	"github.com/prometheus/client_golang/prometheus"
-=======
 	"github.com/go-kit/log"
->>>>>>> 74e94cd1
 	"github.com/grafana/dskit/concurrency"
 	"github.com/pkg/errors"
 	"github.com/prometheus/common/model"
@@ -248,18 +244,6 @@
 	Stop()
 }
 
-<<<<<<< HEAD
-// todo add logger
-func NewBloomClient(periodicConfigs []config.PeriodConfig, storageConfig storage.Config, clientMetrics storage.ClientMetrics) (*BloomClient, error) {
-	periodicObjectClients := make(map[config.DayTime]client.ObjectClient)
-	for _, periodicConfig := range periodicConfigs {
-		objectClient, err := storage.NewObjectClient("bloom-shipper", periodicConfig.ObjectType, storageConfig, clientMetrics, prometheus.DefaultRegisterer)
-		if err != nil {
-			return nil, fmt.Errorf("error creating object client '%s': %w", periodicConfig.ObjectType, err)
-		}
-		periodicObjectClients[periodicConfig.From] = objectClient
-	}
-=======
 // Compiler check to ensure BloomClient implements the Client interface
 var _ Client = &BloomClient{}
 
@@ -272,7 +256,6 @@
 }
 
 func NewBloomClient(cfg bloomStoreConfig, client client.ObjectClient, logger log.Logger) (*BloomClient, error) {
->>>>>>> 74e94cd1
 	return &BloomClient{
 		KeyResolver: defaultKeyResolver{}, // TODO(owen-d): hook into schema, similar to `{,Parse}ExternalKey`
 		fsResolver:  NewPrefixedResolver(cfg.workingDir, defaultKeyResolver{}),
