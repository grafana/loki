package retention

import (
	"context"
	"errors"
	"fmt"
	"testing"
	"time"

	"github.com/prometheus/prometheus/model/labels"
	"github.com/stretchr/testify/require"
	"go.etcd.io/bbolt"

	"github.com/grafana/loki/pkg/storage/chunk"
	"github.com/grafana/loki/pkg/storage/chunk/storage"
)

func Test_ChunkIterator(t *testing.T) {
	for _, tt := range allSchemas {
		tt := tt
		t.Run(tt.schema, func(t *testing.T) {
			cm := storage.NewClientMetrics()
			defer cm.Unregister()
			store := newTestStore(t, cm)
			c1 := createChunk(t, "1", labels.Labels{labels.Label{Name: "foo", Value: "bar"}}, tt.from, tt.from.Add(1*time.Hour))
			c2 := createChunk(t, "2", labels.Labels{labels.Label{Name: "foo", Value: "buzz"}, labels.Label{Name: "bar", Value: "foo"}}, tt.from, tt.from.Add(1*time.Hour))

			require.NoError(t, store.Put(context.TODO(), []chunk.Chunk{
				c1, c2,
			}))

			store.Stop()

			tables := store.indexTables()
			require.Len(t, tables, 1)
			var actual []ChunkEntry
			err := tables[0].DB.Update(func(tx *bbolt.Tx) error {
				it, err := newChunkIndexIterator(tx.Bucket(bucketName), tt.config)
				require.NoError(t, err)
				for it.Next() {
					require.NoError(t, it.Err())
					actual = append(actual, it.Entry())
					// delete the last entry
					if len(actual) == 2 {
						require.NoError(t, it.Delete())
					}
				}
				return nil
			})
			require.NoError(t, err)
			require.Equal(t, []ChunkEntry{
				entryFromChunk(store.schemaCfg.SchemaConfig, c1),
				entryFromChunk(store.schemaCfg.SchemaConfig, c2),
			}, actual)

			// second pass we delete c2
			actual = actual[:0]
			err = tables[0].DB.Update(func(tx *bbolt.Tx) error {
				it, err := newChunkIndexIterator(tx.Bucket(bucketName), tt.config)
				require.NoError(t, err)
				for it.Next() {
					actual = append(actual, it.Entry())
				}
				return it.Err()
			})
			require.NoError(t, err)
			require.Equal(t, []ChunkEntry{
				entryFromChunk(store.schemaCfg.SchemaConfig, c1),
			}, actual)
		})
	}
}

func Test_SeriesCleaner(t *testing.T) {
	for _, tt := range allSchemas {
		tt := tt
		t.Run(tt.schema, func(t *testing.T) {
<<<<<<< HEAD
			cm := storage.NewClientMetrics()
			defer cm.Unregister()
			store := newTestStore(t, cm)
=======
			testSchema := chunk.SchemaConfig{Configs: []chunk.PeriodConfig{tt.config}}
			store := newTestStore(t)
>>>>>>> b26b73d5
			c1 := createChunk(t, "1", labels.Labels{labels.Label{Name: "foo", Value: "bar"}}, tt.from, tt.from.Add(1*time.Hour))
			c2 := createChunk(t, "2", labels.Labels{labels.Label{Name: "foo", Value: "buzz"}, labels.Label{Name: "bar", Value: "foo"}}, tt.from, tt.from.Add(1*time.Hour))
			c3 := createChunk(t, "2", labels.Labels{labels.Label{Name: "foo", Value: "buzz"}, labels.Label{Name: "bar", Value: "buzz"}}, tt.from, tt.from.Add(1*time.Hour))

			require.NoError(t, store.Put(context.TODO(), []chunk.Chunk{
				c1, c2, c3,
			}))

			store.Stop()

			tables := store.indexTables()
			require.Len(t, tables, 1)
			// remove c1, c2 chunk
			err := tables[0].DB.Update(func(tx *bbolt.Tx) error {
				it, err := newChunkIndexIterator(tx.Bucket(bucketName), tt.config)
				require.NoError(t, err)
				for it.Next() {
					require.NoError(t, it.Err())
					if it.Entry().Labels.Get("bar") == "foo" {
						require.NoError(t, it.Delete())
					}
				}
				return nil
			})
			require.NoError(t, err)

			err = tables[0].DB.Update(func(tx *bbolt.Tx) error {
				cleaner := newSeriesCleaner(tx.Bucket(bucketName), tt.config, tables[0].name)
				if err := cleaner.Cleanup(entryFromChunk(testSchema, c2).UserID, c2.Metric); err != nil {
					return err
				}

				// remove series for c1 without __name__ label, which should work just fine
				return cleaner.Cleanup(entryFromChunk(testSchema, c1).UserID, c1.Metric.WithoutLabels(labels.MetricName))
			})
			require.NoError(t, err)

			err = tables[0].DB.View(func(tx *bbolt.Tx) error {
				return tx.Bucket(bucketName).ForEach(func(k, _ []byte) error {
					c1SeriesID := entryFromChunk(testSchema, c1).SeriesID
					c2SeriesID := entryFromChunk(testSchema, c2).SeriesID
					series, ok, err := parseLabelIndexSeriesID(decodeKey(k))
					if !ok {
						return nil
					}
					if err != nil {
						return err
					}

					if string(c1SeriesID) == string(series) {
						require.Fail(t, "series for c1 should be deleted", c1SeriesID)
					} else if string(c2SeriesID) == string(series) {
						require.Fail(t, "series for c2 should be deleted", c2SeriesID)
					}

					return nil
				})
			})
			require.NoError(t, err)
		})
	}
}

func entryFromChunk(s chunk.SchemaConfig, c chunk.Chunk) ChunkEntry {
	return ChunkEntry{
		ChunkRef: ChunkRef{
			UserID:   []byte(c.UserID),
			SeriesID: labelsSeriesID(c.Metric),
			ChunkID:  []byte(s.ExternalKey(c)),
			From:     c.From,
			Through:  c.Through,
		},
		Labels: c.Metric.WithoutLabels("__name__"),
	}
}

var chunkEntry ChunkEntry

func Benchmark_ChunkIterator(b *testing.B) {
	cm := storage.NewClientMetrics()
	defer cm.Unregister()
	store := newTestStore(b, cm)
	for i := 0; i < 100; i++ {
		require.NoError(b, store.Put(context.TODO(),
			[]chunk.Chunk{
				createChunk(b, "1",
					labels.Labels{labels.Label{Name: "foo", Value: "bar"}, labels.Label{Name: "i", Value: fmt.Sprintf("%d", i)}},
					allSchemas[0].from, allSchemas[0].from.Add(1*time.Hour)),
			},
		))
	}
	store.Stop()
	b.ReportAllocs()
	b.ResetTimer()

	var total int64
	_ = store.indexTables()[0].Update(func(tx *bbolt.Tx) error {
		bucket := tx.Bucket(bucketName)
		for n := 0; n < b.N; n++ {
			it, err := newChunkIndexIterator(bucket, allSchemas[0].config)
			require.NoError(b, err)
			for it.Next() {
				chunkEntry = it.Entry()
				require.NoError(b, it.Delete())
				total++
			}
		}
		return errors.New("don't commit")
	})
	b.Logf("Total chunk ref:%d", total)
}<|MERGE_RESOLUTION|>--- conflicted
+++ resolved
@@ -75,14 +75,10 @@
 	for _, tt := range allSchemas {
 		tt := tt
 		t.Run(tt.schema, func(t *testing.T) {
-<<<<<<< HEAD
 			cm := storage.NewClientMetrics()
 			defer cm.Unregister()
+			testSchema := chunk.SchemaConfig{Configs: []chunk.PeriodConfig{tt.config}}
 			store := newTestStore(t, cm)
-=======
-			testSchema := chunk.SchemaConfig{Configs: []chunk.PeriodConfig{tt.config}}
-			store := newTestStore(t)
->>>>>>> b26b73d5
 			c1 := createChunk(t, "1", labels.Labels{labels.Label{Name: "foo", Value: "bar"}}, tt.from, tt.from.Add(1*time.Hour))
 			c2 := createChunk(t, "2", labels.Labels{labels.Label{Name: "foo", Value: "buzz"}, labels.Label{Name: "bar", Value: "foo"}}, tt.from, tt.from.Add(1*time.Hour))
 			c3 := createChunk(t, "2", labels.Labels{labels.Label{Name: "foo", Value: "buzz"}, labels.Label{Name: "bar", Value: "buzz"}}, tt.from, tt.from.Add(1*time.Hour))
