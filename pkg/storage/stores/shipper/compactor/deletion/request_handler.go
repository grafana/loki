package deletion

import (
	"encoding/json"
	"net/http"
	"time"

	"github.com/cortexproject/cortex/pkg/util"
<<<<<<< HEAD
	"github.com/go-kit/kit/log/level"
	"github.com/grafana/dskit/tenant"
=======
	util_log "github.com/cortexproject/cortex/pkg/util/log"
	"github.com/go-kit/log/level"
>>>>>>> dad7fca2
	"github.com/prometheus/client_golang/prometheus"
	"github.com/prometheus/common/model"
	"github.com/prometheus/prometheus/promql/parser"

<<<<<<< HEAD
	util_log "github.com/grafana/loki/pkg/util/log"
=======
	"github.com/grafana/loki/pkg/tenant"

	serverutil "github.com/grafana/loki/pkg/util/server"
>>>>>>> dad7fca2
)

// DeleteRequestHandler provides handlers for delete requests
type DeleteRequestHandler struct {
	deleteRequestsStore       DeleteRequestsStore
	metrics                   *deleteRequestHandlerMetrics
	deleteRequestCancelPeriod time.Duration
}

// NewDeleteRequestHandler creates a DeleteRequestHandler
func NewDeleteRequestHandler(deleteStore DeleteRequestsStore, deleteRequestCancelPeriod time.Duration, registerer prometheus.Registerer) *DeleteRequestHandler {
	deleteMgr := DeleteRequestHandler{
		deleteRequestsStore:       deleteStore,
		deleteRequestCancelPeriod: deleteRequestCancelPeriod,
		metrics:                   newDeleteRequestHandlerMetrics(registerer),
	}

	return &deleteMgr
}

// AddDeleteRequestHandler handles addition of new delete request
func (dm *DeleteRequestHandler) AddDeleteRequestHandler(w http.ResponseWriter, r *http.Request) {
	ctx := r.Context()
	userID, err := tenant.ID(ctx)
	if err != nil {
		serverutil.JSONError(w, http.StatusBadRequest, err.Error())
		return
	}

	params := r.URL.Query()
	match := params["match[]"]
	if len(match) == 0 {
		serverutil.JSONError(w, http.StatusBadRequest, "selectors not set")
		return
	}

	for i := range match {
		_, err := parser.ParseMetricSelector(match[i])
		if err != nil {
			serverutil.JSONError(w, http.StatusBadRequest, err.Error())
			return
		}
	}

	startParam := params.Get("start")
	startTime := int64(0)
	if startParam != "" {
		startTime, err = util.ParseTime(startParam)
		if err != nil {
			serverutil.JSONError(w, http.StatusBadRequest, err.Error())
			return
		}
	}

	endParam := params.Get("end")
	endTime := int64(model.Now())

	if endParam != "" {
		endTime, err = util.ParseTime(endParam)
		if err != nil {
			serverutil.JSONError(w, http.StatusBadRequest, err.Error())
			return
		}

		if endTime > int64(model.Now()) {
			serverutil.JSONError(w, http.StatusBadRequest, "deletes in future not allowed")
			return
		}
	}

	if startTime > endTime {
		http.Error(w, "start time can't be greater than end time", http.StatusBadRequest)
		return
	}

	if err := dm.deleteRequestsStore.AddDeleteRequest(ctx, userID, model.Time(startTime), model.Time(endTime), match); err != nil {
		level.Error(util_log.Logger).Log("msg", "error adding delete request to the store", "err", err)
		serverutil.JSONError(w, http.StatusInternalServerError, err.Error())
		return
	}

	dm.metrics.deleteRequestsReceivedTotal.WithLabelValues(userID).Inc()
	w.WriteHeader(http.StatusNoContent)
}

// GetAllDeleteRequestsHandler handles get all delete requests
func (dm *DeleteRequestHandler) GetAllDeleteRequestsHandler(w http.ResponseWriter, r *http.Request) {
	ctx := r.Context()
	userID, err := tenant.ID(ctx)
	if err != nil {
		serverutil.JSONError(w, http.StatusBadRequest, err.Error())
		return
	}

	deleteRequests, err := dm.deleteRequestsStore.GetAllDeleteRequestsForUser(ctx, userID)
	if err != nil {
		level.Error(util_log.Logger).Log("msg", "error getting delete requests from the store", "err", err)
		serverutil.JSONError(w, http.StatusInternalServerError, err.Error())
		return
	}

	if err := json.NewEncoder(w).Encode(deleteRequests); err != nil {
		level.Error(util_log.Logger).Log("msg", "error marshalling response", "err", err)
		serverutil.JSONError(w, http.StatusInternalServerError, "error marshalling response: %v", err)
	}
}

// CancelDeleteRequestHandler handles delete request cancellation
func (dm *DeleteRequestHandler) CancelDeleteRequestHandler(w http.ResponseWriter, r *http.Request) {
	ctx := r.Context()
	userID, err := tenant.ID(ctx)
	if err != nil {
		serverutil.JSONError(w, http.StatusBadRequest, err.Error())
		return
	}

	params := r.URL.Query()
	requestID := params.Get("request_id")

	deleteRequest, err := dm.deleteRequestsStore.GetDeleteRequest(ctx, userID, requestID)
	if err != nil {
		level.Error(util_log.Logger).Log("msg", "error getting delete request from the store", "err", err)
		serverutil.JSONError(w, http.StatusInternalServerError, err.Error())
		return
	}

	if deleteRequest == nil {
		serverutil.JSONError(w, http.StatusBadRequest, "could not find delete request with given id")
		return
	}

	if deleteRequest.Status != StatusReceived {
		serverutil.JSONError(w, http.StatusBadRequest, "deletion of request which is in process or already processed is not allowed")
		return
	}

	if deleteRequest.CreatedAt.Add(dm.deleteRequestCancelPeriod).Before(model.Now()) {
		serverutil.JSONError(w, http.StatusBadRequest, "deletion of request past the deadline of %s since its creation is not allowed", dm.deleteRequestCancelPeriod.String())
		return
	}

	if err := dm.deleteRequestsStore.RemoveDeleteRequest(ctx, userID, requestID, deleteRequest.CreatedAt, deleteRequest.StartTime, deleteRequest.EndTime); err != nil {
		level.Error(util_log.Logger).Log("msg", "error cancelling the delete request", "err", err)
		serverutil.JSONError(w, http.StatusInternalServerError, err.Error())
		return
	}

	w.WriteHeader(http.StatusNoContent)
}<|MERGE_RESOLUTION|>--- conflicted
+++ resolved
@@ -6,24 +6,15 @@
 	"time"
 
 	"github.com/cortexproject/cortex/pkg/util"
-<<<<<<< HEAD
-	"github.com/go-kit/kit/log/level"
-	"github.com/grafana/dskit/tenant"
-=======
 	util_log "github.com/cortexproject/cortex/pkg/util/log"
 	"github.com/go-kit/log/level"
->>>>>>> dad7fca2
 	"github.com/prometheus/client_golang/prometheus"
 	"github.com/prometheus/common/model"
 	"github.com/prometheus/prometheus/promql/parser"
 
-<<<<<<< HEAD
-	util_log "github.com/grafana/loki/pkg/util/log"
-=======
 	"github.com/grafana/loki/pkg/tenant"
 
 	serverutil "github.com/grafana/loki/pkg/util/server"
->>>>>>> dad7fca2
 )
 
 // DeleteRequestHandler provides handlers for delete requests
@@ -47,7 +38,7 @@
 // AddDeleteRequestHandler handles addition of new delete request
 func (dm *DeleteRequestHandler) AddDeleteRequestHandler(w http.ResponseWriter, r *http.Request) {
 	ctx := r.Context()
-	userID, err := tenant.ID(ctx)
+	userID, err := tenant.TenantID(ctx)
 	if err != nil {
 		serverutil.JSONError(w, http.StatusBadRequest, err.Error())
 		return
@@ -112,7 +103,7 @@
 // GetAllDeleteRequestsHandler handles get all delete requests
 func (dm *DeleteRequestHandler) GetAllDeleteRequestsHandler(w http.ResponseWriter, r *http.Request) {
 	ctx := r.Context()
-	userID, err := tenant.ID(ctx)
+	userID, err := tenant.TenantID(ctx)
 	if err != nil {
 		serverutil.JSONError(w, http.StatusBadRequest, err.Error())
 		return
@@ -134,7 +125,7 @@
 // CancelDeleteRequestHandler handles delete request cancellation
 func (dm *DeleteRequestHandler) CancelDeleteRequestHandler(w http.ResponseWriter, r *http.Request) {
 	ctx := r.Context()
-	userID, err := tenant.ID(ctx)
+	userID, err := tenant.TenantID(ctx)
 	if err != nil {
 		serverutil.JSONError(w, http.StatusBadRequest, err.Error())
 		return
