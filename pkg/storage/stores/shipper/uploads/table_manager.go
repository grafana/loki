--- conflicted
+++ resolved
@@ -104,16 +104,8 @@
 	return nil
 }
 
-<<<<<<< HEAD
 func (tm *TableManager) query(ctx context.Context, tableName string, queries []index.Query, callback index.QueryPagesCallback) error {
-	tm.tablesMtx.RLock()
-	defer tm.tablesMtx.RUnlock()
-
-	table, ok := tm.tables[tableName]
-=======
-func (tm *TableManager) query(ctx context.Context, tableName string, queries []chunk.IndexQuery, callback chunk.QueryPagesCallback) error {
 	table, ok := tm.getTable(tableName)
->>>>>>> 67ba3426
 	if !ok {
 		return nil
 	}
@@ -121,9 +113,6 @@
 	return util.DoParallelQueries(ctx, table, queries, callback)
 }
 
-<<<<<<< HEAD
-func (tm *TableManager) BatchWrite(ctx context.Context, batch index.WriteBatch) error {
-=======
 func (tm *TableManager) getTable(tableName string) (*Table, bool) {
 	tm.tablesMtx.RLock()
 	defer tm.tablesMtx.RUnlock()
@@ -131,8 +120,7 @@
 	return table, ok
 }
 
-func (tm *TableManager) BatchWrite(ctx context.Context, batch chunk.WriteBatch) error {
->>>>>>> 67ba3426
+func (tm *TableManager) BatchWrite(ctx context.Context, batch index.WriteBatch) error {
 	boltWriteBatch, ok := batch.(*local.BoltWriteBatch)
 	if !ok {
 		return errors.New("invalid write batch")
