package indexgateway

import (
	"context"
<<<<<<< HEAD
	"sort"
=======
	"fmt"
>>>>>>> 1c954166
	"sync"

	"github.com/go-kit/log"
	"github.com/go-kit/log/level"
	"github.com/grafana/dskit/services"
	"github.com/grafana/dskit/tenant"
	"github.com/prometheus/client_golang/prometheus"
	"github.com/prometheus/common/model"
	"github.com/prometheus/prometheus/model/labels"

	"github.com/grafana/loki/pkg/logproto"
	"github.com/grafana/loki/pkg/logql/syntax"
	"github.com/grafana/loki/pkg/storage/chunk"
	"github.com/grafana/loki/pkg/storage/chunk/fetcher"
	"github.com/grafana/loki/pkg/storage/config"
	"github.com/grafana/loki/pkg/storage/stores/index/stats"
	"github.com/grafana/loki/pkg/storage/stores/series/index"
	"github.com/grafana/loki/pkg/storage/stores/shipper/util"
	"github.com/grafana/loki/pkg/util/spanlogger"
)

const (
	maxIndexEntriesPerResponse = 1000
)

type IndexQuerier interface {
	GetChunkRefs(ctx context.Context, userID string, from, through model.Time, matchers ...*labels.Matcher) ([][]chunk.Chunk, []*fetcher.Fetcher, error)
	GetSeries(ctx context.Context, userID string, from, through model.Time, matchers ...*labels.Matcher) ([]labels.Labels, error)
	LabelValuesForMetricName(ctx context.Context, userID string, from, through model.Time, metricName string, labelName string, matchers ...*labels.Matcher) ([]string, error)
	LabelNamesForMetricName(ctx context.Context, userID string, from, through model.Time, metricName string) ([]string, error)
	Stats(ctx context.Context, userID string, from, through model.Time, matchers ...*labels.Matcher) (*stats.Stats, error)
	Stop()
}

type IndexClient interface {
	QueryPages(ctx context.Context, queries []index.Query, callback index.QueryPagesCallback) error
	Stop()
}

type IndexClientWithRange struct {
	IndexClient
	TableRange config.TableRange
}

type Gateway struct {
	services.Service

	indexQuerier IndexQuerier
	indexClients []IndexClientWithRange

	cfg Config
	log log.Logger

	shipper IndexQuerier
}

// NewIndexGateway instantiates a new Index Gateway and start its services.
//
// In case it is configured to be in ring mode, a Basic Service wrapping the ring client is started.
// Otherwise, it starts an Idle Service that doesn't have lifecycle hooks.
func NewIndexGateway(cfg Config, log log.Logger, registerer prometheus.Registerer, indexQuerier IndexQuerier, indexClients []IndexClientWithRange) (*Gateway, error) {
	g := &Gateway{
		indexQuerier: indexQuerier,
		cfg:          cfg,
		log:          log,
		indexClients: indexClients,
	}

	g.Service = services.NewIdleService(nil, func(failureCase error) error {
		g.indexQuerier.Stop()
		for _, indexClient := range g.indexClients {
			indexClient.Stop()
		}
		return nil
	})

	return g, nil
}

func (g *Gateway) QueryIndex(request *logproto.QueryIndexRequest, server logproto.IndexGateway_QueryIndexServer) error {
	log, _ := spanlogger.New(context.Background(), "IndexGateway.QueryIndex")
	defer log.Finish()

	var outerErr, innerErr error

	queries := make([]index.Query, 0, len(request.Queries))
	for _, query := range request.Queries {
		tableNumber, err := config.ExtractTableNumberFromName(query.TableName)
		if err != nil {
			level.Info(log).Log("msg", "skip querying table", "table", query.TableName, "err", err)
			continue
		}
		if tableNumber == -1 {
			level.Info(log).Log("msg", "skip querying table", "table", query.TableName, "err", "invalid table number")
			continue
		}

		queries = append(queries, index.Query{
			TableName:        query.TableName,
			HashValue:        query.HashValue,
			RangeValuePrefix: query.RangeValuePrefix,
			RangeValueStart:  query.RangeValueStart,
			ValueEqual:       query.ValueEqual,
		})
	}

	sort.Slice(queries, func(i, j int) bool {
		ta, _ := config.ExtractTableNumberFromName(queries[i].TableName)
		tb, _ := config.ExtractTableNumberFromName(queries[j].TableName)
		return ta < tb
	})
	// query newer periods first
	sort.Slice(g.indexClients, func(i, j int) bool {
		return g.indexClients[i].TableRange.Start > g.indexClients[j].TableRange.Start
	})

	sendBatchMtx := sync.Mutex{}
	for _, indexClient := range g.indexClients {
		start := sort.Search(len(queries), func(i int) bool {
			tableNumber, _ := config.ExtractTableNumberFromName(queries[i].TableName)
			return tableNumber >= indexClient.TableRange.Start
		})
		end := sort.Search(len(queries), func(j int) bool {
			tableNumber, _ := config.ExtractTableNumberFromName(queries[j].TableName)
			return tableNumber > indexClient.TableRange.End
		})
		if end-start <= 0 {
			continue
		}

		outerErr = indexClient.QueryPages(server.Context(), queries[start:end], func(query index.Query, batch index.ReadBatchResult) bool {
			innerErr = buildResponses(query, batch, func(response *logproto.QueryIndexResponse) error {
				// do not send grpc responses concurrently. See https://github.com/grpc/grpc-go/blob/master/stream.go#L120-L123.
				sendBatchMtx.Lock()
				defer sendBatchMtx.Unlock()

				return server.Send(response)
			})

			if innerErr != nil {
				return false
			}

			return true
		})

		if innerErr != nil {
			return innerErr
		}

		if outerErr != nil {
			return outerErr
		}
	}

	return nil
}

func buildResponses(query index.Query, batch index.ReadBatchResult, callback func(*logproto.QueryIndexResponse) error) error {
	itr := batch.Iterator()
	var resp []*logproto.Row

	for itr.Next() {
		if len(resp) == maxIndexEntriesPerResponse {
			err := callback(&logproto.QueryIndexResponse{
				QueryKey: util.QueryKey(query),
				Rows:     resp,
			})
			if err != nil {
				return err
			}
			resp = []*logproto.Row{}
		}

		resp = append(resp, &logproto.Row{
			RangeValue: itr.RangeValue(),
			Value:      itr.Value(),
		})
	}

	if len(resp) != 0 {
		err := callback(&logproto.QueryIndexResponse{
			QueryKey: util.QueryKey(query),
			Rows:     resp,
		})
		if err != nil {
			return err
		}
	}

	return nil
}

func (g *Gateway) GetChunkRef(ctx context.Context, req *logproto.GetChunkRefRequest) (*logproto.GetChunkRefResponse, error) {
	instanceID, err := tenant.TenantID(ctx)
	if err != nil {
		return nil, err
	}
	matchers, err := syntax.ParseMatchers(req.Matchers)
	if err != nil {
		return nil, err
	}
	chunks, _, err := g.indexQuerier.GetChunkRefs(ctx, instanceID, req.From, req.Through, matchers...)
	if err != nil {
		return nil, err
	}
	result := &logproto.GetChunkRefResponse{
		Refs: make([]*logproto.ChunkRef, 0, len(chunks)),
	}
	for _, cs := range chunks {
		for i := range cs {
			result.Refs = append(result.Refs, &cs[i].ChunkRef)
		}
	}
	return result, nil
}

func (g *Gateway) GetSeries(ctx context.Context, req *logproto.GetSeriesRequest) (*logproto.GetSeriesResponse, error) {
	instanceID, err := tenant.TenantID(ctx)
	if err != nil {
		return nil, err
	}

	matchers, err := syntax.ParseMatchers(req.Matchers)
	if err != nil {
		return nil, err
	}
	series, err := g.indexQuerier.GetSeries(ctx, instanceID, req.From, req.Through, matchers...)
	if err != nil {
		return nil, err
	}

	resp := &logproto.GetSeriesResponse{
		Series: make([]logproto.IndexSeries, len(series)),
	}
	for i := range series {
		resp.Series[i] = logproto.IndexSeries{
			Labels: logproto.FromLabelsToLabelAdapters(series[i]),
		}
	}
	return resp, nil
}

func (g *Gateway) LabelNamesForMetricName(ctx context.Context, req *logproto.LabelNamesForMetricNameRequest) (*logproto.LabelResponse, error) {
	instanceID, err := tenant.TenantID(ctx)
	if err != nil {
		return nil, err
	}
	names, err := g.indexQuerier.LabelNamesForMetricName(ctx, instanceID, req.From, req.Through, req.MetricName)
	if err != nil {
		return nil, err
	}
	return &logproto.LabelResponse{
		Values: names,
	}, nil
}

func (g *Gateway) LabelValuesForMetricName(ctx context.Context, req *logproto.LabelValuesForMetricNameRequest) (*logproto.LabelResponse, error) {
	instanceID, err := tenant.TenantID(ctx)
	if err != nil {
		return nil, err
	}
	var matchers []*labels.Matcher
	// An empty matchers string cannot be parsed,
	// therefore we check the string representation of the the matchers.
	if req.Matchers != syntax.EmptyMatchers {
		expr, err := syntax.ParseExprWithoutValidation(req.Matchers)
		if err != nil {
			return nil, err
		}

		matcherExpr, ok := expr.(*syntax.MatchersExpr)
		if !ok {
			return nil, fmt.Errorf("invalid label matchers found of type %T", expr)
		}
		matchers = matcherExpr.Mts
	}
	names, err := g.indexQuerier.LabelValuesForMetricName(ctx, instanceID, req.From, req.Through, req.MetricName, req.LabelName, matchers...)
	if err != nil {
		return nil, err
	}
	return &logproto.LabelResponse{
		Values: names,
	}, nil
}

func (g *Gateway) GetStats(ctx context.Context, req *logproto.IndexStatsRequest) (*logproto.IndexStatsResponse, error) {
	instanceID, err := tenant.TenantID(ctx)
	if err != nil {
		return nil, err
	}
	matchers, err := syntax.ParseMatchers(req.Matchers)
	if err != nil {
		return nil, err
	}

	return g.indexQuerier.Stats(ctx, instanceID, req.From, req.Through, matchers...)
}<|MERGE_RESOLUTION|>--- conflicted
+++ resolved
@@ -2,11 +2,8 @@
 
 import (
 	"context"
-<<<<<<< HEAD
+	"fmt"
 	"sort"
-=======
-	"fmt"
->>>>>>> 1c954166
 	"sync"
 
 	"github.com/go-kit/log"
