--- conflicted
+++ resolved
@@ -12,8 +12,9 @@
 	"github.com/grafana/dskit/kv"
 	"github.com/grafana/dskit/ring"
 	"github.com/grafana/dskit/services"
-<<<<<<< HEAD
 	"github.com/grafana/dskit/tenant"
+	"github.com/pkg/errors"
+	"github.com/prometheus/client_golang/prometheus"
 	"github.com/prometheus/common/model"
 	"github.com/prometheus/prometheus/model/labels"
 
@@ -21,11 +22,6 @@
 	"github.com/grafana/loki/pkg/logql/syntax"
 	"github.com/grafana/loki/pkg/storage/chunk"
 	"github.com/grafana/loki/pkg/storage/chunk/fetcher"
-=======
-	"github.com/pkg/errors"
-	"github.com/prometheus/client_golang/prometheus"
-
->>>>>>> 1dc0d978
 	"github.com/grafana/loki/pkg/storage/stores/series/index"
 	"github.com/grafana/loki/pkg/storage/stores/shipper/indexgateway/indexgatewaypb"
 	"github.com/grafana/loki/pkg/storage/stores/shipper/util"
@@ -62,24 +58,10 @@
 	services.Service
 
 	indexQuerier IndexQuerier
-<<<<<<< HEAD
 	indexClient  IndexClient
-}
-
-func NewIndexGateway(indexQuerier IndexQuerier, indexClient IndexClient) *gateway {
-	g := &gateway{
-		indexQuerier: indexQuerier,
-		indexClient:  indexClient,
-	}
-	g.Service = services.NewIdleService(nil, func(failureCase error) error {
-		g.indexQuerier.Stop()
-		g.indexClient.Stop()
-		return nil
-	})
-	return g
-=======
-	cfg          Config
-	log          log.Logger
+
+	cfg Config
+	log log.Logger
 
 	shipper IndexQuerier
 
@@ -94,9 +76,10 @@
 //
 // In case it is configured to be in ring mode, a Basic Service wrapping the ring client is started.
 // Otherwise, it starts an Idle Service that doesn't have lifecycle hooks.
-func NewIndexGateway(cfg Config, log log.Logger, registerer prometheus.Registerer, indexQuerier IndexQuerier) (*Gateway, error) {
+func NewIndexGateway(cfg Config, log log.Logger, registerer prometheus.Registerer, indexQuerier IndexQuerier, indexClient IndexClient) (*Gateway, error) {
 	g := &Gateway{
 		indexQuerier: indexQuerier,
+		indexClient:  indexClient,
 		cfg:          cfg,
 		log:          log,
 	}
@@ -145,12 +128,12 @@
 	} else {
 		g.Service = services.NewIdleService(nil, func(failureCase error) error {
 			g.indexQuerier.Stop()
+			g.indexClient.Stop()
 			return nil
 		})
 	}
 
 	return g, nil
->>>>>>> 1dc0d978
 }
 
 // starting implements the Lifecycler interface and is one of the lifecycle hooks.
@@ -226,7 +209,10 @@
 // Only invoked if the Index Gateway is in ring mode.
 func (g *Gateway) stopping(_ error) error {
 	level.Debug(util_log.Logger).Log("msg", "stopping index gateway")
-	defer g.indexQuerier.Stop()
+	defer func() {
+		g.indexQuerier.Stop()
+		g.indexClient.Stop()
+	}()
 	return services.StopManagerAndAwaitStopped(context.Background(), g.subservices)
 }
 
@@ -304,8 +290,7 @@
 	return nil
 }
 
-<<<<<<< HEAD
-func (g *gateway) GetChunkRef(ctx context.Context, req *indexgatewaypb.GetChunkRefRequest) (*indexgatewaypb.GetChunkRefResponse, error) {
+func (g *Gateway) GetChunkRef(ctx context.Context, req *indexgatewaypb.GetChunkRefRequest) (*indexgatewaypb.GetChunkRefResponse, error) {
 	instanceID, err := tenant.TenantID(ctx)
 	if err != nil {
 		return nil, err
@@ -329,7 +314,7 @@
 	return result, nil
 }
 
-func (g *gateway) LabelNamesForMetricName(ctx context.Context, req *indexgatewaypb.LabelNamesForMetricNameRequest) (*indexgatewaypb.LabelResponse, error) {
+func (g *Gateway) LabelNamesForMetricName(ctx context.Context, req *indexgatewaypb.LabelNamesForMetricNameRequest) (*indexgatewaypb.LabelResponse, error) {
 	instanceID, err := tenant.TenantID(ctx)
 	if err != nil {
 		return nil, err
@@ -343,7 +328,7 @@
 	}, nil
 }
 
-func (g *gateway) LabelValuesForMetricName(ctx context.Context, req *indexgatewaypb.LabelValuesForMetricNameRequest) (*indexgatewaypb.LabelResponse, error) {
+func (g *Gateway) LabelValuesForMetricName(ctx context.Context, req *indexgatewaypb.LabelValuesForMetricNameRequest) (*indexgatewaypb.LabelResponse, error) {
 	instanceID, err := tenant.TenantID(ctx)
 	if err != nil {
 		return nil, err
@@ -359,7 +344,8 @@
 	return &indexgatewaypb.LabelResponse{
 		Values: names,
 	}, nil
-=======
+}
+
 // ServeHTTP serves the HTTP route /indexgateway/ring.
 func (g *Gateway) ServeHTTP(w http.ResponseWriter, req *http.Request) {
 	if g.cfg.Mode == RingMode {
@@ -367,5 +353,4 @@
 	} else {
 		w.Write([]byte("IndexGateway running with 'useIndexGatewayRing' disabled."))
 	}
->>>>>>> 1dc0d978
 }