--- conflicted
+++ resolved
@@ -336,14 +336,10 @@
 	}
 
 	var result util.UniqueStrings
-<<<<<<< HEAD
-
-	log.Span.LogFields(otlog.Int("labelValueEntries.len", len(entries)))
+
+	log.Span.LogFields(otlog.Int("labelValueEntries.len", len(*entries)))
 	entrySize := 0
-	for idx, entry := range entries {
-=======
-	for _, entry := range *entries {
->>>>>>> 3344d59f
+	for idx, entry := range *entries {
 		_, labelValue, err := series_index.ParseChunkTimeRangeValue(entry.RangeValue, entry.Value)
 		if err != nil {
 			return nil, err
