package stores

import (
	"context"
	"fmt"
	"sort"

<<<<<<< HEAD
	"github.com/go-kit/log/level"
	"github.com/grafana/loki/pkg/storage/stores/index/seriesvolume"
	"github.com/grafana/loki/pkg/util/spanlogger"
	"github.com/opentracing/opentracing-go"

=======
>>>>>>> b1a02723
	"github.com/prometheus/common/model"
	"github.com/prometheus/prometheus/model/labels"

	"github.com/grafana/loki/pkg/logproto"
	"github.com/grafana/loki/pkg/storage/chunk"
	"github.com/grafana/loki/pkg/storage/chunk/fetcher"
	"github.com/grafana/loki/pkg/storage/errors"
	"github.com/grafana/loki/pkg/storage/stores/index"
	"github.com/grafana/loki/pkg/storage/stores/index/seriesvolume"
	"github.com/grafana/loki/pkg/storage/stores/index/stats"
	"github.com/grafana/loki/pkg/util"
)

type ChunkWriter interface {
	Put(ctx context.Context, chunks []chunk.Chunk) error
	PutOne(ctx context.Context, from, through model.Time, chunk chunk.Chunk) error
}

type ChunkFetcherProvider interface {
	GetChunkFetcher(tm model.Time) *fetcher.Fetcher
}

type ChunkFetcher interface {
	GetChunks(ctx context.Context, userID string, from, through model.Time, predicate chunk.Predicate) ([][]chunk.Chunk, []*fetcher.Fetcher, error)
}

type Store interface {
	index.BaseReader
	index.StatsReader
	index.Filterable
	ChunkWriter
	ChunkFetcher
	ChunkFetcherProvider
	Stop()
}

// CompositeStore is a Store which delegates to various stores depending
// on when they were activated.
type CompositeStore struct {
	limits StoreLimits
	stores []compositeStoreEntry
}

// Ensure interface implementation of CompositeStore
var _ Store = &CompositeStore{}

// NewCompositeStore creates a new Store which delegates to different stores depending
// on time.
func NewCompositeStore(limits StoreLimits) *CompositeStore {
	return &CompositeStore{
		stores: make([]compositeStoreEntry, 0),
		limits: limits,
	}
}

func (c *CompositeStore) AddStore(start model.Time, fetcher *fetcher.Fetcher, index index.Reader, writer ChunkWriter, stop func()) {
	c.stores = append(c.stores, compositeStoreEntry{
		start: start,
		Store: &storeEntry{
			fetcher:     fetcher,
			indexReader: index,
			ChunkWriter: writer,
			limits:      c.limits,
			stop:        stop,
		},
	})
}

func (c *CompositeStore) Stores() []Store {
	var stores []Store
	for _, store := range c.stores {
		stores = append(stores, store.Store)
	}
	return stores
}

func (c CompositeStore) Put(ctx context.Context, chunks []chunk.Chunk) error {
	for _, chunk := range chunks {
		err := c.forStores(ctx, chunk.From, chunk.Through, func(innerCtx context.Context, from, through model.Time, store Store) error {
			return store.PutOne(innerCtx, from, through, chunk)
		})
		if err != nil {
			return err
		}
	}
	return nil
}

func (c CompositeStore) PutOne(ctx context.Context, from, through model.Time, chunk chunk.Chunk) error {
	return c.forStores(ctx, from, through, func(innerCtx context.Context, from, through model.Time, store Store) error {
		return store.PutOne(innerCtx, from, through, chunk)
	})
}

func (c CompositeStore) SetChunkFilterer(chunkFilter chunk.RequestChunkFilterer) {
	for _, store := range c.stores {
		store.Store.SetChunkFilterer(chunkFilter)
	}
}

func (c CompositeStore) GetSeries(ctx context.Context, userID string, from, through model.Time, matchers ...*labels.Matcher) ([]labels.Labels, error) {
	var results []labels.Labels
	found := map[uint64]struct{}{}
	err := c.forStores(ctx, from, through, func(innerCtx context.Context, from, through model.Time, store Store) error {
		series, err := store.GetSeries(innerCtx, userID, from, through, matchers...)
		if err != nil {
			return err
		}
		for _, s := range series {
			if _, ok := found[s.Hash()]; !ok {
				results = append(results, s)
				found[s.Hash()] = struct{}{}
			}
		}
		return nil
	})
	sort.Slice(results, func(i, j int) bool {
		return labels.Compare(results[i], results[j]) < 0
	})
	return results, err
}

// LabelValuesForMetricName retrieves all label values for a single label name and metric name.
func (c CompositeStore) LabelValuesForMetricName(ctx context.Context, userID string, from, through model.Time, metricName string, labelName string, matchers ...*labels.Matcher) ([]string, error) {
	var result util.UniqueStrings
	err := c.forStores(ctx, from, through, func(innerCtx context.Context, from, through model.Time, store Store) error {
		labelValues, err := store.LabelValuesForMetricName(innerCtx, userID, from, through, metricName, labelName, matchers...)
		if err != nil {
			return err
		}
		result.Add(labelValues...)
		return nil
	})
	return result.Strings(), err
}

// LabelNamesForMetricName retrieves all label names for a metric name.
func (c CompositeStore) LabelNamesForMetricName(ctx context.Context, userID string, from, through model.Time, metricName string) ([]string, error) {
	var result util.UniqueStrings
	err := c.forStores(ctx, from, through, func(innerCtx context.Context, from, through model.Time, store Store) error {
		labelNames, err := store.LabelNamesForMetricName(innerCtx, userID, from, through, metricName)
		if err != nil {
			return err
		}
		result.Add(labelNames...)
		return nil
	})
	return result.Strings(), err
}

<<<<<<< HEAD
func (c CompositeStore) GetChunks(ctx context.Context, userID string, from, through model.Time, matchers ...*labels.Matcher) ([][]chunk.Chunk, []*fetcher.Fetcher, error) {
	sp, ctx := opentracing.StartSpanFromContext(ctx, "CompositeStore.GetChunks")
	defer sp.Finish()
	log := spanlogger.FromContext(ctx)
	defer log.Span.Finish()

=======
func (c CompositeStore) GetChunks(ctx context.Context, userID string, from, through model.Time, predicate chunk.Predicate) ([][]chunk.Chunk, []*fetcher.Fetcher, error) {
>>>>>>> b1a02723
	chunkIDs := [][]chunk.Chunk{}
	fetchers := []*fetcher.Fetcher{}
	err := c.forStores(ctx, from, through, func(innerCtx context.Context, from, through model.Time, store Store) error {
		ids, fetcher, err := store.GetChunks(innerCtx, userID, from, through, predicate)
		if err != nil {
			return err
		}

		// Skip it if there are no chunks.
		if len(ids) == 0 {
			return nil
		}

		chunkIDs = append(chunkIDs, ids...)
		fetchers = append(fetchers, fetcher...)
		return nil
	})

	// Protect ourselves against OOMing.
	maxChunksPerQuery := c.limits.MaxChunksPerQueryFromStore(userID)
	if maxChunksPerQuery > 0 && len(chunkIDs) > maxChunksPerQuery {
		err := errors.QueryError(fmt.Sprintf("Query %v fetched too many chunks (%d > %d)", matchers, len(chunkIDs), maxChunksPerQuery))
		level.Error(log).Log("err", err)
		return nil, nil, err
	}

	return chunkIDs, fetchers, err
}

func (c CompositeStore) Stats(ctx context.Context, userID string, from, through model.Time, matchers ...*labels.Matcher) (*stats.Stats, error) {
	xs := make([]*stats.Stats, 0, len(c.stores))
	err := c.forStores(ctx, from, through, func(innerCtx context.Context, from, through model.Time, store Store) error {
		x, err := store.Stats(innerCtx, userID, from, through, matchers...)
		xs = append(xs, x)
		return err
	})

	if err != nil {
		return nil, err

	}
	res := stats.MergeStats(xs...)
	return &res, err
}

func (c CompositeStore) Volume(ctx context.Context, userID string, from, through model.Time, limit int32, targetLabels []string, aggregateBy string, matchers ...*labels.Matcher) (*logproto.VolumeResponse, error) {
	volumes := make([]*logproto.VolumeResponse, 0, len(c.stores))
	err := c.forStores(ctx, from, through, func(innerCtx context.Context, from, through model.Time, store Store) error {
		volume, err := store.Volume(innerCtx, userID, from, through, limit, targetLabels, aggregateBy, matchers...)
		volumes = append(volumes, volume)
		return err
	})

	if err != nil {
		return nil, err
	}

	res := seriesvolume.Merge(volumes, limit)
	return res, err
}

func (c CompositeStore) GetChunkFetcher(tm model.Time) *fetcher.Fetcher {
	// find the schema with the lowest start _after_ tm
	j := sort.Search(len(c.stores), func(j int) bool {
		return c.stores[j].start > tm
	})

	// reduce it by 1 because we want a schema with start <= tm
	j--

	if 0 <= j && j < len(c.stores) {
		return c.stores[j].GetChunkFetcher(tm)
	}

	return nil
}

func (c CompositeStore) Stop() {
	for _, store := range c.stores {
		store.Stop()
	}
}

func (c CompositeStore) forStores(ctx context.Context, from, through model.Time, callback func(innerCtx context.Context, from, through model.Time, store Store) error) error {
	if len(c.stores) == 0 {
		return nil
	}

	// first, find the schema with the highest start _before or at_ from
	i := sort.Search(len(c.stores), func(i int) bool {
		return c.stores[i].start > from
	})
	if i > 0 {
		i--
	} else {
		// This could happen if we get passed a sample from before 1970.
		i = 0
		from = c.stores[0].start
	}

	// next, find the schema with the lowest start _after_ through
	j := sort.Search(len(c.stores), func(j int) bool {
		return c.stores[j].start > through
	})

	min := func(a, b model.Time) model.Time {
		if a < b {
			return a
		}
		return b
	}

	start := from
	for ; i < j; i++ {
		nextSchemaStarts := model.Latest
		if i+1 < len(c.stores) {
			nextSchemaStarts = c.stores[i+1].start
		}

		end := min(through, nextSchemaStarts-1)
		err := callback(ctx, start, end, c.stores[i])
		if err != nil {
			return err
		}

		start = nextSchemaStarts
	}

	return nil
}<|MERGE_RESOLUTION|>--- conflicted
+++ resolved
@@ -5,14 +5,6 @@
 	"fmt"
 	"sort"
 
-<<<<<<< HEAD
-	"github.com/go-kit/log/level"
-	"github.com/grafana/loki/pkg/storage/stores/index/seriesvolume"
-	"github.com/grafana/loki/pkg/util/spanlogger"
-	"github.com/opentracing/opentracing-go"
-
-=======
->>>>>>> b1a02723
 	"github.com/prometheus/common/model"
 	"github.com/prometheus/prometheus/model/labels"
 
@@ -163,16 +155,7 @@
 	return result.Strings(), err
 }
 
-<<<<<<< HEAD
-func (c CompositeStore) GetChunks(ctx context.Context, userID string, from, through model.Time, matchers ...*labels.Matcher) ([][]chunk.Chunk, []*fetcher.Fetcher, error) {
-	sp, ctx := opentracing.StartSpanFromContext(ctx, "CompositeStore.GetChunks")
-	defer sp.Finish()
-	log := spanlogger.FromContext(ctx)
-	defer log.Span.Finish()
-
-=======
 func (c CompositeStore) GetChunks(ctx context.Context, userID string, from, through model.Time, predicate chunk.Predicate) ([][]chunk.Chunk, []*fetcher.Fetcher, error) {
->>>>>>> b1a02723
 	chunkIDs := [][]chunk.Chunk{}
 	fetchers := []*fetcher.Fetcher{}
 	err := c.forStores(ctx, from, through, func(innerCtx context.Context, from, through model.Time, store Store) error {
@@ -194,8 +177,7 @@
 	// Protect ourselves against OOMing.
 	maxChunksPerQuery := c.limits.MaxChunksPerQueryFromStore(userID)
 	if maxChunksPerQuery > 0 && len(chunkIDs) > maxChunksPerQuery {
-		err := errors.QueryError(fmt.Sprintf("Query %v fetched too many chunks (%d > %d)", matchers, len(chunkIDs), maxChunksPerQuery))
-		level.Error(log).Log("err", err)
+		err := errors.QueryError(fmt.Sprintf("Query %v fetched too many chunks (%d > %d)", predicate, len(chunkIDs), maxChunksPerQuery))
 		return nil, nil, err
 	}
 
