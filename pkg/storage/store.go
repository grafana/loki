--- conflicted
+++ resolved
@@ -8,11 +8,8 @@
 	"github.com/cortexproject/cortex/pkg/chunk"
 	cortex_local "github.com/cortexproject/cortex/pkg/chunk/local"
 	"github.com/cortexproject/cortex/pkg/chunk/storage"
-<<<<<<< HEAD
 	"github.com/cortexproject/cortex/pkg/querier/astmapper"
-=======
 	"github.com/prometheus/client_golang/prometheus"
->>>>>>> a8b94aec
 	"github.com/prometheus/common/model"
 	"github.com/prometheus/prometheus/pkg/labels"
 	"github.com/weaveworks/common/user"
@@ -64,7 +61,6 @@
 	}, nil
 }
 
-<<<<<<< HEAD
 // NewTableClient creates a TableClient for managing tables for index/chunk store.
 // ToDo: Add support in Cortex for registering custom table client like index client.
 func NewTableClient(name string, cfg Config) (chunk.TableClient, error) {
@@ -78,10 +74,6 @@
 // DecodeReq sanitizes an incoming request, rounds bounds, appends the __name__ matcher,
 // and adds the "__cortex_shard__" label if this is a sharded query.
 func DecodeReq(req logql.SelectParams) ([]*labels.Matcher, logql.LineFilter, model.Time, model.Time, error) {
-=======
-// decodeReq sanitizes an incoming request, rounds bounds, and appends the __name__ matcher
-func decodeReq(req logql.SelectParams) ([]*labels.Matcher, logql.LineFilter, model.Time, model.Time, error) {
->>>>>>> a8b94aec
 	expr, err := req.LogSelector()
 	if err != nil {
 		return nil, nil, 0, 0, err
