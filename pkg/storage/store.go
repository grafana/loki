package storage

import (
	"context"
	"fmt"
	"math"
	"time"

	lokilog "github.com/grafana/loki/pkg/logql/log"

	"github.com/go-kit/log"
	"github.com/go-kit/log/level"
	"github.com/pkg/errors"
	"github.com/prometheus/client_golang/prometheus"
	"github.com/prometheus/common/model"
	"github.com/prometheus/prometheus/model/labels"

	"github.com/grafana/dskit/tenant"

	"github.com/grafana/loki/pkg/analytics"
	"github.com/grafana/loki/pkg/iter"
	"github.com/grafana/loki/pkg/logproto"
	"github.com/grafana/loki/pkg/logql"
	"github.com/grafana/loki/pkg/logqlmodel/stats"
	"github.com/grafana/loki/pkg/querier/astmapper"
	"github.com/grafana/loki/pkg/storage/chunk"
	"github.com/grafana/loki/pkg/storage/chunk/cache"
	"github.com/grafana/loki/pkg/storage/chunk/client"
	"github.com/grafana/loki/pkg/storage/chunk/client/congestion"
	"github.com/grafana/loki/pkg/storage/chunk/fetcher"
	"github.com/grafana/loki/pkg/storage/config"
	"github.com/grafana/loki/pkg/storage/stores"
	"github.com/grafana/loki/pkg/storage/stores/index"
	"github.com/grafana/loki/pkg/storage/stores/series"
	series_index "github.com/grafana/loki/pkg/storage/stores/series/index"
	"github.com/grafana/loki/pkg/storage/stores/shipper/indexshipper"
	"github.com/grafana/loki/pkg/storage/stores/shipper/indexshipper/gatewayclient"
	"github.com/grafana/loki/pkg/storage/stores/shipper/indexshipper/indexgateway"
	"github.com/grafana/loki/pkg/storage/stores/shipper/indexshipper/tsdb"
	"github.com/grafana/loki/pkg/util"
	"github.com/grafana/loki/pkg/util/deletion"
)

var (
	indexTypeStats  = analytics.NewString("store_index_type")
	objectTypeStats = analytics.NewString("store_object_type")
	schemaStats     = analytics.NewString("store_schema")

	errWritingChunkUnsupported = errors.New("writing chunks is not supported while running store in read-only mode")
)

type SelectStore interface {
	SelectSamples(ctx context.Context, req logql.SelectSampleParams) (iter.SampleIterator, error)
	SelectLogs(ctx context.Context, req logql.SelectLogParams) (iter.EntryIterator, error)
	SelectSeries(ctx context.Context, req logql.SelectLogParams) ([]logproto.SeriesIdentifier, error)
}

type SchemaConfigProvider interface {
	GetSchemaConfigs() []config.PeriodConfig
}

type Instrumentable interface {
	SetExtractorWrapper(wrapper lokilog.SampleExtractorWrapper)

	SetPipelineWrapper(wrapper lokilog.PipelineWrapper)
}

type Store interface {
	stores.Store
	SelectStore
	SchemaConfigProvider
	Instrumentable
}

type LokiStore struct {
	stores.Store

	cfg       Config
	storeCfg  config.ChunkStoreConfig
	schemaCfg config.SchemaConfig

	chunkMetrics       *ChunkMetrics
	chunkClientMetrics client.ChunkClientMetrics
	clientMetrics      ClientMetrics
	registerer         prometheus.Registerer

	indexReadCache   cache.Cache
	chunksCache      cache.Cache
	chunksCacheL2    cache.Cache
	writeDedupeCache cache.Cache

	limits StoreLimits
	logger log.Logger

	chunkFilterer               chunk.RequestChunkFilterer
	extractorWrapper            lokilog.SampleExtractorWrapper
	pipelineWrapper             lokilog.PipelineWrapper
	congestionControllerFactory func(cfg congestion.Config, logger log.Logger, metrics *congestion.Metrics) congestion.Controller

	metricsNamespace string
}

// NewStore creates a new Loki Store using configuration supplied.
func NewStore(cfg Config, storeCfg config.ChunkStoreConfig, schemaCfg config.SchemaConfig,
	limits StoreLimits, clientMetrics ClientMetrics, registerer prometheus.Registerer, logger log.Logger,
	metricsNamespace string,
) (*LokiStore, error) {
	if len(schemaCfg.Configs) != 0 {
		if index := config.ActivePeriodConfig(schemaCfg.Configs); index != -1 && index < len(schemaCfg.Configs) {
			indexTypeStats.Set(schemaCfg.Configs[index].IndexType)
			objectTypeStats.Set(schemaCfg.Configs[index].ObjectType)
			schemaStats.Set(schemaCfg.Configs[index].Schema)
		}
	}

	indexReadCache, err := cache.New(cfg.IndexQueriesCacheConfig, registerer, logger, stats.IndexCache, metricsNamespace)
	if err != nil {
		return nil, err
	}

	if cache.IsCacheConfigured(storeCfg.WriteDedupeCacheConfig) {
		level.Warn(logger).Log("msg", "write dedupe cache is deprecated along with legacy index types. Consider using TSDB index which does not require a write dedupe cache.")
	}

	writeDedupeCache, err := cache.New(storeCfg.WriteDedupeCacheConfig, registerer, logger, stats.WriteDedupeCache, metricsNamespace)
	if err != nil {
		return nil, err
	}

	chunkCacheCfg := storeCfg.ChunkCacheConfig
	chunkCacheCfg.Prefix = "chunks"
	chunksCache, err := cache.New(chunkCacheCfg, registerer, logger, stats.ChunkCache, metricsNamespace)
	if err != nil {
		return nil, err
	}

	chunkCacheCfgL2 := storeCfg.ChunkCacheConfigL2
	chunkCacheCfgL2.Prefix = "chunksl2"
	// TODO(E.Welch) would we want to disambiguate this cache in the stats? I think not but we'd need to change stats.ChunkCache to do so.
	chunksCacheL2, err := cache.New(chunkCacheCfgL2, registerer, logger, stats.ChunkCache, metricsNamespace)
	if err != nil {
		return nil, err
	}

	// Cache is shared by multiple stores, which means they will try and Stop
	// it more than once.  Wrap in a StopOnce to prevent this.
	indexReadCache = cache.StopOnce(indexReadCache)
	chunksCache = cache.StopOnce(chunksCache)
	chunksCacheL2 = cache.StopOnce(chunksCacheL2)
	writeDedupeCache = cache.StopOnce(writeDedupeCache)

	// Lets wrap all caches except chunksCache with CacheGenMiddleware to facilitate cache invalidation using cache generation numbers.
	// chunksCache is not wrapped because chunks content can't be anyways modified without changing its ID so there is no use of
	// invalidating chunks cache. Also chunks can be fetched only by their ID found in index and we are anyways removing the index and invalidating index cache here.
	indexReadCache = cache.NewCacheGenNumMiddleware(indexReadCache)
	writeDedupeCache = cache.NewCacheGenNumMiddleware(writeDedupeCache)

	err = schemaCfg.Load()
	if err != nil {
		return nil, errors.Wrap(err, "error loading schema config")
	}
	stores := stores.NewCompositeStore(limits)

	s := &LokiStore{
		Store:     stores,
		cfg:       cfg,
		storeCfg:  storeCfg,
		schemaCfg: schemaCfg,

		congestionControllerFactory: congestion.NewController,

		chunkClientMetrics: client.NewChunkClientMetrics(registerer),
		clientMetrics:      clientMetrics,
		chunkMetrics:       NewChunkMetrics(registerer, cfg.MaxChunkBatchSize),
		registerer:         registerer,

		indexReadCache:   indexReadCache,
		chunksCache:      chunksCache,
		chunksCacheL2:    chunksCacheL2,
		writeDedupeCache: writeDedupeCache,

		logger: logger,
		limits: limits,

		metricsNamespace: metricsNamespace,
	}
	if err := s.init(); err != nil {
		return nil, err
	}
	return s, nil
}

func (s *LokiStore) init() error {
	for i, p := range s.schemaCfg.Configs {
		p := p
		chunkClient, err := s.chunkClientForPeriod(p)
		if err != nil {
			return err
		}
		f, err := fetcher.New(s.chunksCache, s.chunksCacheL2, s.storeCfg.ChunkCacheStubs(), s.schemaCfg, chunkClient, s.storeCfg.ChunkCacheConfig.AsyncCacheWriteBackConcurrency, s.storeCfg.ChunkCacheConfig.AsyncCacheWriteBackBufferSize, s.storeCfg.L2ChunkCacheHandoff)
		if err != nil {
			return err
		}

		periodEndTime := config.DayTime{Time: math.MaxInt64}
		if i < len(s.schemaCfg.Configs)-1 {
			periodEndTime = config.DayTime{Time: s.schemaCfg.Configs[i+1].From.Time.Add(-time.Millisecond)}
		}
		w, idx, stop, err := s.storeForPeriod(p, p.GetIndexTableNumberRange(periodEndTime), chunkClient, f)
		if err != nil {
			return err
		}

		// s.Store is always assigned the CompositeStore implementation of the Store interface
		s.Store.(*stores.CompositeStore).AddStore(p.From.Time, f, idx, w, stop)
	}

	if s.cfg.EnableAsyncStore {
		s.Store = NewAsyncStore(s.cfg.AsyncStoreConfig, s.Store, s.schemaCfg)
	}

	return nil
}

func (s *LokiStore) chunkClientForPeriod(p config.PeriodConfig) (client.Client, error) {
	objectStoreType := p.ObjectType
	if objectStoreType == "" {
		objectStoreType = p.IndexType
	}
	chunkClientReg := prometheus.WrapRegistererWith(
		prometheus.Labels{"component": "chunk-store-" + p.From.String()}, s.registerer)

	var cc congestion.Controller
	ccCfg := s.cfg.CongestionControl

	if ccCfg.Enabled {
		cc = s.congestionControllerFactory(
			ccCfg,
			s.logger,
			congestion.NewMetrics(fmt.Sprintf("%s-%s", objectStoreType, p.From.String()), ccCfg),
		)
	}

	chunks, err := NewChunkClient(objectStoreType, s.cfg, s.schemaCfg, cc, chunkClientReg, s.clientMetrics, s.logger)
	if err != nil {
		return nil, errors.Wrap(err, "error creating object client")
	}

	chunks = client.NewMetricsChunkClient(chunks, s.chunkClientMetrics)
	return chunks, nil
}

func shouldUseIndexGatewayClient(cfg indexshipper.Config) bool {
	if cfg.Mode != indexshipper.ModeReadOnly || cfg.IndexGatewayClientConfig.Disabled {
		return false
	}

	gatewayCfg := cfg.IndexGatewayClientConfig
	if gatewayCfg.Mode == indexgateway.SimpleMode && gatewayCfg.Address == "" {
		return false
	}

	return true
}

func (s *LokiStore) storeForPeriod(p config.PeriodConfig, tableRange config.TableRange, chunkClient client.Client, f *fetcher.Fetcher) (stores.ChunkWriter, index.ReaderWriter, func(), error) {
	indexClientReg := prometheus.WrapRegistererWith(
		prometheus.Labels{
			"component": fmt.Sprintf(
				"index-store-%s-%s",
				p.IndexType,
				p.From.String(),
			),
		}, s.registerer)
	indexClientLogger := log.With(s.logger, "index-store", fmt.Sprintf("%s-%s", p.IndexType, p.From.String()))

	if p.IndexType == config.TSDBType {
		if shouldUseIndexGatewayClient(s.cfg.TSDBShipperConfig) {
			// inject the index-gateway client into the index store
			gw, err := gatewayclient.NewGatewayClient(s.cfg.TSDBShipperConfig.IndexGatewayClientConfig, indexClientReg, s.limits, indexClientLogger, s.metricsNamespace)
			if err != nil {
				return nil, nil, nil, err
			}
			idx := series.NewIndexGatewayClientStore(gw, indexClientLogger)

			return failingChunkWriter{}, index.NewMonitoredReaderWriter(idx, indexClientReg), func() {
				f.Stop()
				gw.Stop()
			}, nil
		}

		objectClient, err := NewObjectClient(p.ObjectType, s.cfg, s.clientMetrics)
		if err != nil {
			return nil, nil, nil, err
		}

		name := fmt.Sprintf("%s_%s", p.ObjectType, p.From.String())
		indexReaderWriter, stopTSDBStoreFunc, err := tsdb.NewStore(name, p.IndexTables.PathPrefix, s.cfg.TSDBShipperConfig, s.schemaCfg, f, objectClient, s.limits, tableRange, indexClientReg, indexClientLogger)
		if err != nil {
			return nil, nil, nil, err
		}

		indexReaderWriter = index.NewMonitoredReaderWriter(indexReaderWriter, indexClientReg)
		chunkWriter := stores.NewChunkWriter(f, s.schemaCfg, indexReaderWriter, s.storeCfg.DisableIndexDeduplication)

		return chunkWriter, indexReaderWriter,
			func() {
				f.Stop()
				chunkClient.Stop()
				stopTSDBStoreFunc()
				objectClient.Stop()
			}, nil
	}

	idx, err := NewIndexClient(p, tableRange, s.cfg, s.schemaCfg, s.limits, s.clientMetrics, nil, indexClientReg, indexClientLogger, s.metricsNamespace)
	if err != nil {
		return nil, nil, nil, errors.Wrap(err, "error creating index client")
	}
	idx = series_index.NewCachingIndexClient(idx, s.indexReadCache, s.cfg.IndexCacheValidity, s.limits, indexClientLogger, s.cfg.DisableBroadIndexQueries)
	schema, err := series_index.CreateSchema(p)
	if err != nil {
		return nil, nil, nil, err
	}
	if s.storeCfg.CacheLookupsOlderThan != 0 {
		schema = series_index.NewSchemaCaching(schema, time.Duration(s.storeCfg.CacheLookupsOlderThan))
	}

	indexReaderWriter := series.NewIndexReaderWriter(s.schemaCfg, schema, idx, f, s.cfg.MaxChunkBatchSize, s.writeDedupeCache)
	monitoredReaderWriter := index.NewMonitoredReaderWriter(indexReaderWriter, indexClientReg)
	chunkWriter := stores.NewChunkWriter(f, s.schemaCfg, monitoredReaderWriter, s.storeCfg.DisableIndexDeduplication)

	return chunkWriter,
		monitoredReaderWriter,
		func() {
			chunkClient.Stop()
			f.Stop()
			idx.Stop()
		},
		nil
}

// decodeReq sanitizes an incoming request, rounds bounds, appends the __name__ matcher,
// and adds the "__cortex_shard__" label if this is a sharded query.
// todo(cyriltovena) refactor this.
func decodeReq(req logql.QueryParams) ([]*labels.Matcher, model.Time, model.Time, error) {
	expr, err := req.LogSelector()
	if err != nil {
		return nil, 0, 0, err
	}

	matchers := expr.Matchers()
	nameLabelMatcher, err := labels.NewMatcher(labels.MatchEqual, labels.MetricName, "logs")
	if err != nil {
		return nil, 0, 0, err
	}
	matchers = append(matchers, nameLabelMatcher)
	matchers, err = injectShardLabel(req.GetShards(), matchers)
	if err != nil {
		return nil, 0, 0, err
	}
	from, through := util.RoundToMilliseconds(req.GetStart(), req.GetEnd())
	return matchers, from, through, nil
}

func injectShardLabel(shards []string, matchers []*labels.Matcher) ([]*labels.Matcher, error) {
	if shards != nil {
		parsed, err := logql.ParseShards(shards)
		if err != nil {
			return nil, err
		}
		for _, s := range parsed {
			shardMatcher, err := labels.NewMatcher(
				labels.MatchEqual,
				astmapper.ShardLabel,
				s.String(),
			)
			if err != nil {
				return nil, err
			}
			matchers = append(matchers, shardMatcher)
			break // nolint:staticcheck
		}
	}
	return matchers, nil
}

func (s *LokiStore) SetChunkFilterer(chunkFilterer chunk.RequestChunkFilterer) {
	s.chunkFilterer = chunkFilterer
	s.Store.SetChunkFilterer(chunkFilterer)
}

func (s *LokiStore) SetExtractorWrapper(wrapper lokilog.SampleExtractorWrapper) {
	s.extractorWrapper = wrapper
}

func (s *LokiStore) SetPipelineWrapper(wrapper lokilog.PipelineWrapper) {
	s.pipelineWrapper = wrapper
}

// lazyChunks is an internal function used to resolve a set of lazy chunks from the store without actually loading them. It's used internally by `LazyQuery` and `GetSeries`
func (s *LokiStore) lazyChunks(ctx context.Context, from, through model.Time, predicate chunk.Predicate) ([]*LazyChunk, error) {
	userID, err := tenant.TenantID(ctx)
	if err != nil {
		return nil, err
	}

	stats := stats.FromContext(ctx)

	start := time.Now()
	chks, fetchers, err := s.GetChunks(ctx, userID, from, through, predicate)
	stats.AddChunkRefsFetchTime(time.Since(start))

	if err != nil {
		return nil, err
	}

	var prefiltered int
	var filtered int
	for i := range chks {
		prefiltered += len(chks[i])
		stats.AddChunksRef(int64(len(chks[i])))
		chks[i] = filterChunksByTime(from, through, chks[i])
		filtered += len(chks[i])
	}

	s.chunkMetrics.refs.WithLabelValues(statusDiscarded).Add(float64(prefiltered - filtered))
	s.chunkMetrics.refs.WithLabelValues(statusMatched).Add(float64(filtered))

	// creates lazychunks with chunks ref.
	lazyChunks := make([]*LazyChunk, 0, filtered)
	for i := range chks {
		for _, c := range chks[i] {
			lazyChunks = append(lazyChunks, &LazyChunk{Chunk: c, Fetcher: fetchers[i]})
		}
	}
	return lazyChunks, nil
}

func (s *LokiStore) SelectSeries(ctx context.Context, req logql.SelectLogParams) ([]logproto.SeriesIdentifier, error) {
	userID, err := tenant.TenantID(ctx)
	if err != nil {
		return nil, err
	}
	var from, through model.Time
	var matchers []*labels.Matcher

	// The Loki parser doesn't allow for an empty label matcher but for the Series API
	// we allow this to select all series in the time range.
	if req.Selector == "" {
		from, through = util.RoundToMilliseconds(req.Start, req.End)
		nameLabelMatcher, err := labels.NewMatcher(labels.MatchEqual, labels.MetricName, "logs")
		if err != nil {
			return nil, err
		}
		matchers = []*labels.Matcher{nameLabelMatcher}
		matchers, err = injectShardLabel(req.GetShards(), matchers)
		if err != nil {
			return nil, err
		}
	} else {
		var err error
		matchers, from, through, err = decodeReq(req)
		if err != nil {
			return nil, err
		}
	}
	series, err := s.Store.GetSeries(ctx, userID, from, through, matchers...)
	if err != nil {
		return nil, err
	}
	result := make([]logproto.SeriesIdentifier, len(series))
	for i, s := range series {
		result[i] = logproto.SeriesIdentifierFromLabels(s)
	}
	return result, nil
}

// SelectLogs returns an iterator that will query the store for more chunks while iterating instead of fetching all chunks upfront
// for that request.
func (s *LokiStore) SelectLogs(ctx context.Context, req logql.SelectLogParams) (iter.EntryIterator, error) {
	matchers, from, through, err := decodeReq(req)
	if err != nil {
		return nil, err
	}

	lazyChunks, err := s.lazyChunks(ctx, from, through, chunk.NewPredicate(matchers, req.Plan))
	if err != nil {
		return nil, err
	}

	if len(lazyChunks) == 0 {
		return iter.NoopIterator, nil
	}

	expr, err := req.LogSelector()
	if err != nil {
		return nil, err
	}

	pipeline, err := expr.Pipeline()
	if err != nil {
		return nil, err
	}

	pipeline, err = deletion.SetupPipeline(req, pipeline)
	if err != nil {
		return nil, err
	}

	if s.pipelineWrapper != nil {
		shards := logql.ParseShardCount(req.GetShards())
		userID, err := tenant.TenantID(ctx)
		if err != nil {
			return nil, err
		}

<<<<<<< HEAD
		pipeline = s.pipelineWrapper.Wrap(ctx, pipeline, req.Plan.String(), userID)
=======
		pipeline = s.pipelineWrapper.Wrap(ctx, pipeline, expr.String(), userID, shards)
>>>>>>> da2a2c6e
	}

	var chunkFilterer chunk.Filterer
	if s.chunkFilterer != nil {
		chunkFilterer = s.chunkFilterer.ForRequest(ctx)
	}

	return newLogBatchIterator(ctx, s.schemaCfg, s.chunkMetrics, lazyChunks, s.cfg.MaxChunkBatchSize, matchers, pipeline, req.Direction, req.Start, req.End, chunkFilterer)
}

func (s *LokiStore) SelectSamples(ctx context.Context, req logql.SelectSampleParams) (iter.SampleIterator, error) {
	matchers, from, through, err := decodeReq(req)
	if err != nil {
		return nil, err
	}

	lazyChunks, err := s.lazyChunks(ctx, from, through, chunk.NewPredicate(matchers, req.Plan))
	if err != nil {
		return nil, err
	}

	if len(lazyChunks) == 0 {
		return iter.NoopIterator, nil
	}

	expr, err := req.Expr()
	if err != nil {
		return nil, err
	}

	extractor, err := expr.Extractor()
	if err != nil {
		return nil, err
	}

	extractor, err = deletion.SetupExtractor(req, extractor)
	if err != nil {
		return nil, err
	}

	if s.extractorWrapper != nil {
		shards := logql.ParseShardCount(req.GetShards())
		userID, err := tenant.TenantID(ctx)
		if err != nil {
			return nil, err
		}

<<<<<<< HEAD
		extractor = s.extractorWrapper.Wrap(ctx, extractor, req.Plan.String(), userID)
=======
		extractor = s.extractorWrapper.Wrap(ctx, extractor, expr.String(), userID, shards)
>>>>>>> da2a2c6e
	}

	var chunkFilterer chunk.Filterer
	if s.chunkFilterer != nil {
		chunkFilterer = s.chunkFilterer.ForRequest(ctx)
	}

	return newSampleBatchIterator(ctx, s.schemaCfg, s.chunkMetrics, lazyChunks, s.cfg.MaxChunkBatchSize, matchers, extractor, req.Start, req.End, chunkFilterer)
}

func (s *LokiStore) GetSchemaConfigs() []config.PeriodConfig {
	return s.schemaCfg.Configs
}

func filterChunksByTime(from, through model.Time, chunks []chunk.Chunk) []chunk.Chunk {
	filtered := make([]chunk.Chunk, 0, len(chunks))
	for _, chunk := range chunks {
		if chunk.Through < from || through < chunk.From {
			continue
		}
		filtered = append(filtered, chunk)
	}
	return filtered
}

type failingChunkWriter struct{}

func (f failingChunkWriter) Put(_ context.Context, _ []chunk.Chunk) error {
	return errWritingChunkUnsupported
}

func (f failingChunkWriter) PutOne(_ context.Context, _, _ model.Time, _ chunk.Chunk) error {
	return errWritingChunkUnsupported
}<|MERGE_RESOLUTION|>--- conflicted
+++ resolved
@@ -514,11 +514,7 @@
 			return nil, err
 		}
 
-<<<<<<< HEAD
-		pipeline = s.pipelineWrapper.Wrap(ctx, pipeline, req.Plan.String(), userID)
-=======
-		pipeline = s.pipelineWrapper.Wrap(ctx, pipeline, expr.String(), userID, shards)
->>>>>>> da2a2c6e
+		pipeline = s.pipelineWrapper.Wrap(ctx, pipeline, req.Plan.String(), userID, shards)
 	}
 
 	var chunkFilterer chunk.Filterer
@@ -566,11 +562,7 @@
 			return nil, err
 		}
 
-<<<<<<< HEAD
-		extractor = s.extractorWrapper.Wrap(ctx, extractor, req.Plan.String(), userID)
-=======
-		extractor = s.extractorWrapper.Wrap(ctx, extractor, expr.String(), userID, shards)
->>>>>>> da2a2c6e
+		extractor = s.extractorWrapper.Wrap(ctx, extractor, req.Plan.String(), userID, shards)
 	}
 
 	var chunkFilterer chunk.Filterer
