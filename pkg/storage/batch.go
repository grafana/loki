package storage

import (
	"context"
	"sort"
	"time"

	"github.com/go-kit/log/level"
	otlog "github.com/opentracing/opentracing-go/log"
	"github.com/pkg/errors"
	"github.com/prometheus/client_golang/prometheus"
	"github.com/prometheus/client_golang/prometheus/promauto"
	"github.com/prometheus/common/model"
	"github.com/prometheus/prometheus/model/labels"
	"github.com/prometheus/prometheus/promql"

	"github.com/grafana/loki/pkg/chunkenc"
	"github.com/grafana/loki/pkg/iter"
	"github.com/grafana/loki/pkg/logproto"
	"github.com/grafana/loki/pkg/logql/log"
	"github.com/grafana/loki/pkg/logql/syntax"
	"github.com/grafana/loki/pkg/logqlmodel/stats"
	"github.com/grafana/loki/pkg/querier/astmapper"
	"github.com/grafana/loki/pkg/storage/chunk"
	"github.com/grafana/loki/pkg/storage/chunk/fetcher"
	"github.com/grafana/loki/pkg/storage/config"
	util_log "github.com/grafana/loki/pkg/util/log"
	"github.com/grafana/loki/pkg/util/spanlogger"
)

type ChunkMetrics struct {
	refs    *prometheus.CounterVec
	series  *prometheus.CounterVec
	chunks  *prometheus.CounterVec
	batches *prometheus.HistogramVec
}

const (
	statusDiscarded = "discarded"
	statusMatched   = "matched"
)

func NewChunkMetrics(r prometheus.Registerer, maxBatchSize int) *ChunkMetrics {
	buckets := 5
	if maxBatchSize < buckets {
		maxBatchSize = buckets
	}

	return &ChunkMetrics{
		refs: promauto.With(r).NewCounterVec(prometheus.CounterOpts{
			Namespace: "loki",
			Subsystem: "index",
			Name:      "chunk_refs_total",
			Help:      "Number of chunks refs downloaded, partitioned by whether they intersect the query bounds.",
		}, []string{"status"}),
		series: promauto.With(r).NewCounterVec(prometheus.CounterOpts{
			Namespace: "loki",
			Subsystem: "store",
			Name:      "series_total",
			Help:      "Number of series referenced by a query, partitioned by whether they satisfy matchers.",
		}, []string{"status"}),
		chunks: promauto.With(r).NewCounterVec(prometheus.CounterOpts{
			Namespace: "loki",
			Subsystem: "store",
			Name:      "chunks_downloaded_total",
			Help:      "Number of chunks referenced or downloaded, partitioned by if they satisfy matchers.",
		}, []string{"status"}),
		batches: promauto.With(r).NewHistogramVec(prometheus.HistogramOpts{
			Namespace: "loki",
			Subsystem: "store",
			Name:      "chunks_per_batch",
			Help:      "The chunk batch size, partitioned by if they satisfy matchers.",

			// split buckets evenly across 0->maxBatchSize
			Buckets: prometheus.LinearBuckets(0, float64(maxBatchSize/buckets), buckets+1), // increment buckets by one to ensure upper bound bucket exists.
		}, []string{"status"}),
	}
}

// batchChunkIterator iterates through chunks by batch of `batchSize`.
// Since chunks can overlap across batches for each iteration the iterator will keep all overlapping
// chunks with the next chunk from the next batch and added it to the next iteration. In this case the boundaries of the batch
// is reduced to non-overlapping chunks boundaries.
type batchChunkIterator struct {
	postFetcherChunkFilterer PostFetcherChunkFilterer
	schemas                  config.SchemaConfig
	chunks                   lazyChunks
	batchSize                int
	lastOverlapping          []*LazyChunk
	metrics                  *ChunkMetrics
	matchers                 []*labels.Matcher
	chunkFilterer            chunk.Filterer

	begun      bool
	ctx        context.Context
	start, end time.Time
	direction  logproto.Direction
	next       chan *chunkBatch
}

// newBatchChunkIterator creates a new batch iterator with the given batchSize.
func newBatchChunkIterator(
	ctx context.Context,
	s config.SchemaConfig,
	chunks []*LazyChunk,
	batchSize int,
	direction logproto.Direction,
	start, end time.Time,
	metrics *ChunkMetrics,
	matchers []*labels.Matcher,
	chunkFilterer chunk.Filterer,
	postFetcherChunkFilterer PostFetcherChunkFilterer,
) *batchChunkIterator {
	// __name__ is not something we filter by because it's a constant in loki
	// and only used for upstream compatibility; therefore remove it.
	// The same applies to the sharding label which is injected by the cortex storage code.
	matchers = removeMatchersByName(matchers, labels.MetricName, astmapper.ShardLabel)
	res := &batchChunkIterator{
		batchSize:                batchSize,
		schemas:                  s,
		metrics:                  metrics,
		matchers:                 matchers,
		start:                    start,
		end:                      end,
		direction:                direction,
		ctx:                      ctx,
		chunks:                   lazyChunks{direction: direction, chunks: chunks},
		next:                     make(chan *chunkBatch),
		chunkFilterer:            chunkFilterer,
		postFetcherChunkFilterer: postFetcherChunkFilterer,
	}
	sort.Sort(res.chunks)
	return res
}

// Start is idempotent and will begin the processing thread which seeds the iterator data.
func (it *batchChunkIterator) Start() {
	if !it.begun {
		it.begun = true
		go it.loop()
	}
}

func (it *batchChunkIterator) loop() {
	for {
		if it.chunks.Len() == 0 {
			close(it.next)
			return
		}
		select {
		case <-it.ctx.Done():
			close(it.next)
			return
		case it.next <- it.nextBatch():
		}
	}
}

func (it *batchChunkIterator) Next() *chunkBatch {
	it.Start() // Ensure the iterator has started.
	return <-it.next
}

func (it *batchChunkIterator) nextBatch() (res *chunkBatch) {
	defer func() {
		if p := recover(); p != nil {
			level.Error(util_log.Logger).Log("msg", "panic while fetching chunks", "panic", p)
			res = &chunkBatch{
				err: errors.Errorf("panic while fecthing chunks %+v", p),
			}
		}
	}()
	// the first chunk of the batch
	headChunk := it.chunks.Peek()
	from, through := it.start, it.end
	batch := make([]*LazyChunk, 0, it.batchSize+len(it.lastOverlapping))
	var nextChunk *LazyChunk

	var includesOverlap bool

	for it.chunks.Len() > 0 {

		// pop the next batch of chunks and append/prepend previous overlapping chunks
		// so we can merge/de-dupe overlapping entries.
		if !includesOverlap && it.direction == logproto.FORWARD {
			batch = append(batch, it.lastOverlapping...)
		}
		batch = append(batch, it.chunks.pop(it.batchSize)...)
		if !includesOverlap && it.direction == logproto.BACKWARD {
			batch = append(batch, it.lastOverlapping...)
		}

		includesOverlap = true

		if it.chunks.Len() > 0 {
			nextChunk = it.chunks.Peek()
			// we max out our iterator boundaries to the next chunks in the queue
			// so that overlapping chunks are together
			if it.direction == logproto.BACKWARD {
				from = time.Unix(0, nextChunk.Chunk.Through.UnixNano())

				// we have to reverse the inclusivity of the chunk iterator from
				// [from, through) to (from, through] for backward queries, except when
				// the batch's `from` is equal to the query's Start. This can be achieved
				// by shifting `from` by one nanosecond.
				if !from.Equal(it.start) {
					from = from.Add(time.Nanosecond)
				}
			} else {
				through = time.Unix(0, nextChunk.Chunk.From.UnixNano())
			}
			// we save all overlapping chunks as they are also needed in the next batch to properly order entries.
			// If we have chunks like below:
			//      ┌──────────────┐
			//      │     # 47     │
			//      └──────────────┘
			//          ┌──────────────────────────┐
			//          │           # 48           |
			//          └──────────────────────────┘
			//              ┌──────────────┐
			//              │     # 49     │
			//              └──────────────┘
			//                        ┌────────────────────┐
			//                        │        # 50        │
			//                        └────────────────────┘
			//
			//  And nextChunk is # 49, we need to keep references to #47 and #48 as they won't be
			//  iterated over completely (we're clipping through to #49's from) and then add them to the next batch.

		}

		if it.direction == logproto.BACKWARD {
			through = time.Unix(0, headChunk.Chunk.Through.UnixNano())

			if through.After(it.end) {
				through = it.end
			}

			// we have to reverse the inclusivity of the chunk iterator from
			// [from, through) to (from, through] for backward queries, except when
			// the batch's `through` is equal to the query's End. This can be achieved
			// by shifting `through` by one nanosecond.
			if !through.Equal(it.end) {
				through = through.Add(time.Nanosecond)
			}
		} else {

			from = time.Unix(0, headChunk.Chunk.From.UnixNano())

			// if the start of the batch is equal to the end of the query, since the end is not inclusive we can discard that batch.
			if from.Equal(it.end) {
				if it.end != it.start {
					return nil
				}
				// unless end and start are equal in which case start and end are both inclusive.
				from = it.end
			}
			// when clipping the from it should never be before the start.
			// Doing so would include entries not requested.
			if from.Before(it.start) {
				from = it.start
			}
		}

		// it's possible that the current batch and the next batch are fully overlapping in which case
		// we should keep adding more items until the batch boundaries difference is positive.
		if through.Sub(from) > 0 {
			break
		}
	}

	// If every chunk overlaps and we exhaust fetching chunks before ever finding a non overlapping chunk
	// in this case it will be possible to have a through value which is older or equal to our from value
	// If that happens we reset the bounds according to the iteration direction
	if through.Sub(from) <= 0 {
		if it.direction == logproto.BACKWARD {
			from = it.start
		} else {
			through = it.end
		}
	}

	if it.chunks.Len() > 0 {
		it.lastOverlapping = it.lastOverlapping[:0]
		for _, c := range batch {
			if c.IsOverlapping(nextChunk, it.direction) {
				it.lastOverlapping = append(it.lastOverlapping, c)
			}
		}
	}
	if it.postFetcherChunkFilterer != nil {
		it.postFetcherChunkFilterer.SetQueryRangeTime(from, through, nextChunk)
	}
	// download chunk for this batch.
	chksBySeries, err := fetchChunkBySeries(it.ctx, it.schemas, it.metrics, batch, it.matchers, it.chunkFilterer, it.postFetcherChunkFilterer)
	if err != nil {
		return &chunkBatch{err: err}
	}
	return &chunkBatch{
		chunksBySeries: chksBySeries,
		err:            err,
		from:           from,
		through:        through,
		nextChunk:      nextChunk,
	}
}

type chunkBatch struct {
	chunksBySeries map[model.Fingerprint][][]*LazyChunk
	err            error

	from, through time.Time
	nextChunk     *LazyChunk
}

type logBatchIterator struct {
	*batchChunkIterator
	curr iter.EntryIterator
	err  error

	ctx      context.Context
	cancel   context.CancelFunc
	pipeline syntax.Pipeline
}

func newLogBatchIterator(
	ctx context.Context,
	schemas config.SchemaConfig,
	metrics *ChunkMetrics,
	chunks []*LazyChunk,
	batchSize int,
	matchers []*labels.Matcher,
	pipeline syntax.Pipeline,
	direction logproto.Direction,
	start, end time.Time,
	chunkFilterer chunk.Filterer,
	postFetcherChunkFilterer PostFetcherChunkFilterer,
) (iter.EntryIterator, error) {
	ctx, cancel := context.WithCancel(ctx)
	return &logBatchIterator{
		pipeline:           pipeline,
		ctx:                ctx,
		cancel:             cancel,
		batchChunkIterator: newBatchChunkIterator(ctx, schemas, chunks, batchSize, direction, start, end, metrics, matchers, chunkFilterer, postFetcherChunkFilterer),
	}, nil
}

func (it *logBatchIterator) Labels() string {
	return it.curr.Labels()
}

func (it *logBatchIterator) StreamHash() uint64 {
	return it.curr.StreamHash()
}

func (it *logBatchIterator) Error() error {
	if it.err != nil {
		return it.err
	}
	if it.curr != nil && it.curr.Error() != nil {
		return it.curr.Error()
	}
	if it.ctx.Err() != nil {
		return it.ctx.Err()
	}
	return nil
}

func (it *logBatchIterator) Close() error {
	it.cancel()
	if it.curr != nil {
		return it.curr.Close()
	}
	return nil
}

func (it *logBatchIterator) ProcessLine() string {
	return it.curr.ProcessLine()
}

func (it *logBatchIterator) Entry() logproto.Entry {
	return it.curr.Entry()
}

func (it *logBatchIterator) Next() bool {
	// for loop to avoid recursion
	for {
		if it.curr != nil && it.curr.Next() {
			return true
		}
		// close previous iterator
		if it.curr != nil {
			it.err = it.curr.Close()
		}
		next := it.batchChunkIterator.Next()
		if next == nil {
			return false
		}
		if next.err != nil {
			it.err = next.err
			return false
		}
		var err error
		it.curr, err = it.newChunksIterator(next)
		if err != nil {
			it.err = err
			return false
		}
	}
}

// newChunksIterator creates an iterator over a set of lazychunks.
func (it *logBatchIterator) newChunksIterator(b *chunkBatch) (iter.EntryIterator, error) {
	iters, err := it.buildIterators(b.chunksBySeries, b.from, b.through, b.nextChunk)
	if err != nil {
		return nil, err
	}
	if len(iters) == 1 {
		return iters[0], nil
	}
	return iter.NewSortEntryIterator(iters, it.direction), nil
}

func (it *logBatchIterator) buildIterators(chks map[model.Fingerprint][][]*LazyChunk, from, through time.Time, nextChunk *LazyChunk) ([]iter.EntryIterator, error) {

	result := make([]iter.EntryIterator, 0, len(chks))
	for _, chunks := range chks {
		if len(chunks) != 0 && len(chunks[0]) != 0 {
			streamPipeline := it.pipeline.ForStream(labels.NewBuilder(chunks[0][0].Chunk.Metric).Del(labels.MetricName).Labels(nil))
			iterator, err := it.buildHeapIterator(chunks, from, through, streamPipeline, nextChunk)
			if err != nil {
				return nil, err
			}

			result = append(result, iterator)
		}
	}

	return result, nil
}

func (it *logBatchIterator) buildHeapIterator(chks [][]*LazyChunk, from, through time.Time, streamPipeline log.StreamPipeline, nextChunk *LazyChunk) (iter.EntryIterator, error) {
	result := make([]iter.EntryIterator, 0, len(chks))

	for i := range chks {
		iterators := make([]iter.EntryIterator, 0, len(chks[i]))
		for j := range chks[i] {
			if !chks[i][j].IsValid {
				continue
			}
			iterator, err := chks[i][j].Iterator(it.ctx, from, through, it.direction, streamPipeline, nextChunk)
			if err != nil {
				return nil, err
			}
			iterators = append(iterators, iterator)
		}
		if it.direction == logproto.BACKWARD {
			for i, j := 0, len(iterators)-1; i < j; i, j = i+1, j-1 {
				iterators[i], iterators[j] = iterators[j], iterators[i]
			}
		}
		result = append(result, iter.NewNonOverlappingIterator(iterators))
	}

	return iter.NewMergeEntryIterator(it.ctx, result, it.direction), nil
}

type sampleBatchIterator struct {
	*batchChunkIterator
	curr iter.SampleIterator
	err  error

	ctx       context.Context
	cancel    context.CancelFunc
	extractor syntax.SampleExtractor
}

func newSampleBatchIterator(
	ctx context.Context,
	schemas config.SchemaConfig,
	metrics *ChunkMetrics,
	chunks []*LazyChunk,
	batchSize int,
	matchers []*labels.Matcher,
	extractor syntax.SampleExtractor,
	start, end time.Time,
	chunkFilterer chunk.Filterer,
	postFetcherChunkFilterer PostFetcherChunkFilterer,
) (iter.SampleIterator, error) {
	ctx, cancel := context.WithCancel(ctx)
	return &sampleBatchIterator{
		extractor:          extractor,
		ctx:                ctx,
		cancel:             cancel,
		batchChunkIterator: newBatchChunkIterator(ctx, schemas, chunks, batchSize, logproto.FORWARD, start, end, metrics, matchers, chunkFilterer, postFetcherChunkFilterer),
	}, nil
}

func (it *sampleBatchIterator) Labels() string {
	return it.curr.Labels()
}

func (it *sampleBatchIterator) StreamHash() uint64 {
	return it.curr.StreamHash()
}

func (it *sampleBatchIterator) Error() error {
	if it.err != nil {
		return it.err
	}
	if it.curr != nil && it.curr.Error() != nil {
		return it.curr.Error()
	}
	if it.ctx.Err() != nil {
		return it.ctx.Err()
	}
	return nil
}

func (it *sampleBatchIterator) Close() error {
	it.cancel()
	if it.curr != nil {
		return it.curr.Close()
	}
	return nil
}

func (it *sampleBatchIterator) Sample() logproto.Sample {
	return it.curr.Sample()
}

func (it *sampleBatchIterator) Next() bool {
	// for loop to avoid recursion
	for it.ctx.Err() == nil {
		if it.curr != nil && it.curr.Next() {
			return true
		}
		// close previous iterator
		if it.curr != nil {
			it.err = it.curr.Close()
		}
		next := it.batchChunkIterator.Next()
		if next == nil {
			return false
		}
		if next.err != nil {
			it.err = next.err
			return false
		}
		var err error
		it.curr, err = it.newChunksIterator(next)
		if err != nil {
			it.err = err
			return false
		}
	}
	return false
}

// newChunksIterator creates an iterator over a set of lazychunks.
func (it *sampleBatchIterator) newChunksIterator(b *chunkBatch) (iter.SampleIterator, error) {
	iters, err := it.buildIterators(b.chunksBySeries, b.from, b.through, b.nextChunk)
	if err != nil {
		return nil, err
	}

	return iter.NewSortSampleIterator(iters), nil
}

func (it *sampleBatchIterator) buildIterators(chks map[model.Fingerprint][][]*LazyChunk, from, through time.Time, nextChunk *LazyChunk) ([]iter.SampleIterator, error) {
	result := make([]iter.SampleIterator, 0, len(chks))
	for _, chunks := range chks {
		if len(chunks) != 0 && len(chunks[0]) != 0 {
			streamExtractor := it.extractor.ForStream(labels.NewBuilder(chunks[0][0].Chunk.Metric).Del(labels.MetricName).Labels(nil))
			iterator, err := it.buildHeapIterator(chunks, from, through, streamExtractor, nextChunk)
			if err != nil {
				return nil, err
			}
			result = append(result, iterator)
		}
	}

	return result, nil
}

func (it *sampleBatchIterator) buildHeapIterator(chks [][]*LazyChunk, from, through time.Time, streamExtractor log.StreamSampleExtractor, nextChunk *LazyChunk) (iter.SampleIterator, error) {
	result := make([]iter.SampleIterator, 0, len(chks))

	for i := range chks {
		iterators := make([]iter.SampleIterator, 0, len(chks[i]))
		for j := range chks[i] {
			if !chks[i][j].IsValid {
				continue
			}
			iterator, err := chks[i][j].SampleIterator(it.ctx, from, through, streamExtractor, nextChunk)
			if err != nil {
				return nil, err
			}
			iterators = append(iterators, iterator)
		}
		result = append(result, iter.NewNonOverlappingSampleIterator(iterators))
	}

	return iter.NewMergeSampleIterator(it.ctx, result), nil
}

func removeMatchersByName(matchers []*labels.Matcher, names ...string) []*labels.Matcher {
	for _, omit := range names {
		for i := range matchers {
			if matchers[i].Name == omit {
				matchers = append(matchers[:i], matchers[i+1:]...)
				break
			}
		}
	}
	return matchers
}

func fetchChunkBySeries(
	ctx context.Context,
	s config.SchemaConfig,
	metrics *ChunkMetrics,
	chunks []*LazyChunk,
	matchers []*labels.Matcher,
	chunkFilter chunk.Filterer,
	postFetcherChunkFilterer PostFetcherChunkFilterer,
) (map[model.Fingerprint][][]*LazyChunk, error) {
	chksBySeries := partitionBySeriesChunks(chunks)

	// Make sure the initial chunks are loaded. This is not one chunk
	// per series, but rather a chunk per non-overlapping iterator.
	if err := loadFirstChunks(ctx, s, chksBySeries, postFetcherChunkFilterer); err != nil {
		return nil, err
	}

	// Now that we have the first chunk for each series loaded,
	// we can proceed to filter the series that don't match.
	chksBySeries = filterSeriesByMatchers(chksBySeries, matchers, chunkFilter, metrics)

	var allChunks []*LazyChunk
	for _, series := range chksBySeries {
		for _, chunks := range series {
			allChunks = append(allChunks, chunks...)
		}
	}

	// Finally we load all chunks not already loaded
	if err := fetchLazyChunks(ctx, s, allChunks, postFetcherChunkFilterer); err != nil {
		return nil, err
	}
	metrics.chunks.WithLabelValues(statusMatched).Add(float64(len(allChunks)))
	metrics.series.WithLabelValues(statusMatched).Add(float64(len(chksBySeries)))
	metrics.batches.WithLabelValues(statusMatched).Observe(float64(len(allChunks)))
	metrics.batches.WithLabelValues(statusDiscarded).Observe(float64(len(chunks) - len(allChunks)))

	return chksBySeries, nil
}

func filterSeriesByMatchers(
	chks map[model.Fingerprint][][]*LazyChunk,
	matchers []*labels.Matcher,
	chunkFilterer chunk.Filterer,
	metrics *ChunkMetrics,
) map[model.Fingerprint][][]*LazyChunk {
	var filteredSeries, filteredChks int

	removeSeries := func(fp model.Fingerprint, chunks [][]*LazyChunk) {
		delete(chks, fp)
		filteredSeries++

		for _, grp := range chunks {
			filteredChks += len(grp)
		}
	}
outer:
	for fp, chunks := range chks {
		for _, matcher := range matchers {
			if !matcher.Matches(chunks[0][0].Chunk.Metric.Get(matcher.Name)) {
				removeSeries(fp, chunks)
				continue outer
			}
		}
		if chunkFilterer != nil && chunkFilterer.ShouldFilter(chunks[0][0].Chunk.Metric) {
			removeSeries(fp, chunks)
			continue outer
		}
	}
	metrics.chunks.WithLabelValues(statusDiscarded).Add(float64(filteredChks))
	metrics.series.WithLabelValues(statusDiscarded).Add(float64(filteredSeries))
	return chks
}

func fetchLazyChunks(ctx context.Context, s config.SchemaConfig, chunks []*LazyChunk, postFetcherChunkFilterer PostFetcherChunkFilterer) error {
	var (
		totalChunks int64
		start       = time.Now()
		stats       = stats.FromContext(ctx)
		logger      = util_log.WithContext(ctx, util_log.Logger)
	)
	defer func() {
		stats.AddChunksDownloadTime(time.Since(start))
		stats.AddChunksDownloaded(totalChunks)
	}()

	chksByFetcher := map[*fetcher.Fetcher][]*LazyChunk{}
	for _, c := range chunks {
		if c.Chunk.Data == nil {
			chksByFetcher[c.Fetcher] = append(chksByFetcher[c.Fetcher], c)
			totalChunks++
		}
	}
	if len(chksByFetcher) == 0 {
		return nil
	}
	level.Debug(logger).Log("msg", "loading lazy chunks", "chunks", totalChunks)

	errChan := make(chan error)
	log, ctx := spanlogger.New(ctx, "Batch.fetchLazyChunks")
	log.Span.LogFields(otlog.Int("chksByFetcher", len(chksByFetcher)))
	defer func() {
		log.Span.Finish()
	}()
	for f, chunks := range chksByFetcher {
		go func(fetcher *fetcher.Fetcher, chunks []*LazyChunk) {
			keys := make([]string, 0, len(chunks))
			chks := make([]chunk.Chunk, 0, len(chunks))
			index := make(map[string]*LazyChunk, len(chunks))

			// FetchChunks requires chunks to be ordered by external key.
			sort.Slice(chunks, func(i, j int) bool {
				return s.ExternalKey(chunks[i].Chunk.ChunkRef) < s.ExternalKey(chunks[j].Chunk.ChunkRef)
			})
			for _, chk := range chunks {
				key := s.ExternalKey(chk.Chunk.ChunkRef)
				keys = append(keys, key)
				chks = append(chks, chk.Chunk)
				index[key] = chk
			}
			chks, err := fetcher.FetchChunks(ctx, chks, keys)
<<<<<<< HEAD
			var chunkKeys []string
			if postFetcherChunkFilterer != nil && len(chks) != 0 {
				chks, chunkKeys, err = postFetcherChunkFilterer.PostFetchFilter(ctx, chks, s)
=======
			if ctx.Err() != nil {
				errChan <- nil
				return
>>>>>>> 7073ea87
			}
			if err != nil {
				level.Error(logger).Log("msg", "error fetching chunks", "err", err)
				if isInvalidChunkError(err) {
					level.Error(logger).Log("msg", "checksum of chunks does not match", "err", chunk.ErrInvalidChecksum)
					errChan <- nil
					return
				}
				errChan <- err
				return

			}
			if len(chks) == 0 {
				errChan <- nil
				return
			}
			if postFetcherChunkFilterer != nil && len(chunkKeys) > 0 {
				for i, chk := range chks {
					if chk.UserID == "-1" {
						continue
					}
					key := chunkKeys[i]
					index[key].Chunk = chk
				}
				errChan <- nil
				return
			}
			// assign fetched chunk by key as FetchChunks doesn't guarantee the order.
			for _, chk := range chks {
				if chk.UserID == "-1" {
					continue
				}
				index[s.ExternalKey(chk.ChunkRef)].Chunk = chk
			}

			errChan <- nil
		}(f, chunks)
	}

	var lastErr error
	for i := 0; i < len(chksByFetcher); i++ {
		if err := <-errChan; err != nil {
			lastErr = err
		}
	}

	if lastErr != nil {
		return lastErr
	}

	for _, c := range chunks {
		if c.Chunk.Data != nil {
			c.IsValid = true
		}
	}
	return nil
}

func isInvalidChunkError(err error) bool {
	err = errors.Cause(err)
	if err, ok := err.(promql.ErrStorage); ok {
		return err.Err == chunk.ErrInvalidChecksum || err.Err == chunkenc.ErrInvalidChecksum
	}
	return false
}

func loadFirstChunks(ctx context.Context, s config.SchemaConfig, chks map[model.Fingerprint][][]*LazyChunk, postFetcherChunkFilterer PostFetcherChunkFilterer) error {
	var toLoad []*LazyChunk
	for _, lchks := range chks {
		for _, lchk := range lchks {
			if len(lchk) == 0 {
				continue
			}
			toLoad = append(toLoad, lchk[0])
		}
	}
	return fetchLazyChunks(ctx, s, toLoad, postFetcherChunkFilterer)
}

func partitionBySeriesChunks(chunks []*LazyChunk) map[model.Fingerprint][][]*LazyChunk {
	chunksByFp := map[model.Fingerprint][]*LazyChunk{}
	for _, c := range chunks {
		fp := c.Chunk.FingerprintModel()
		chunksByFp[fp] = append(chunksByFp[fp], c)
	}
	result := make(map[model.Fingerprint][][]*LazyChunk, len(chunksByFp))

	for fp, chks := range chunksByFp {
		result[fp] = partitionOverlappingChunks(chks)
	}

	return result
}

// partitionOverlappingChunks splits the list of chunks into different non-overlapping lists.
// todo this might reverse the order.
func partitionOverlappingChunks(chunks []*LazyChunk) [][]*LazyChunk {
	sort.Slice(chunks, func(i, j int) bool {
		return chunks[i].Chunk.From < chunks[j].Chunk.From
	})

	css := [][]*LazyChunk{}
outer:
	for _, c := range chunks {
		for i, cs := range css {
			// If the chunk doesn't overlap with the current list, then add it to it.
			if cs[len(cs)-1].Chunk.Through.Before(c.Chunk.From) {
				css[i] = append(css[i], c)
				continue outer
			}
		}
		// If the chunk overlaps with every existing list, then create a new list.
		cs := make([]*LazyChunk, 0, len(chunks)/(len(css)+1))
		cs = append(cs, c)
		css = append(css, cs)
	}

	return css
}<|MERGE_RESOLUTION|>--- conflicted
+++ resolved
@@ -737,15 +737,13 @@
 				index[key] = chk
 			}
 			chks, err := fetcher.FetchChunks(ctx, chks, keys)
-<<<<<<< HEAD
 			var chunkKeys []string
 			if postFetcherChunkFilterer != nil && len(chks) != 0 {
 				chks, chunkKeys, err = postFetcherChunkFilterer.PostFetchFilter(ctx, chks, s)
-=======
+			}
 			if ctx.Err() != nil {
 				errChan <- nil
 				return
->>>>>>> 7073ea87
 			}
 			if err != nil {
 				level.Error(logger).Log("msg", "error fetching chunks", "err", err)
