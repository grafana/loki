package storage

import (
	"context"
	"sort"
	"time"

	"github.com/cortexproject/cortex/pkg/chunk"
	"github.com/cortexproject/cortex/pkg/querier/astmapper"
	"github.com/cortexproject/cortex/pkg/util"
	"github.com/cortexproject/cortex/pkg/util/spanlogger"
	"github.com/go-kit/kit/log/level"
	"github.com/pkg/errors"
	"github.com/prometheus/client_golang/prometheus"
	"github.com/prometheus/client_golang/prometheus/promauto"
	"github.com/prometheus/common/model"
	"github.com/prometheus/prometheus/pkg/labels"
	"github.com/prometheus/prometheus/promql"

	"github.com/grafana/loki/pkg/chunkenc"
	"github.com/grafana/loki/pkg/iter"
	"github.com/grafana/loki/pkg/logproto"
	"github.com/grafana/loki/pkg/logql"
	"github.com/grafana/loki/pkg/logql/stats"
)

type ChunkMetrics struct {
	refs    *prometheus.CounterVec
	series  *prometheus.CounterVec
	chunks  *prometheus.CounterVec
	batches *prometheus.HistogramVec
}

const (
	statusDiscarded = "discarded"
	statusMatched   = "matched"
)

func NewChunkMetrics(r prometheus.Registerer, maxBatchSize int) *ChunkMetrics {
	buckets := 5
	if maxBatchSize < buckets {
		maxBatchSize = buckets
	}

	return &ChunkMetrics{
		refs: promauto.With(r).NewCounterVec(prometheus.CounterOpts{
			Namespace: "loki",
			Subsystem: "index",
			Name:      "chunk_refs_total",
			Help:      "Number of chunks refs downloaded, partitioned by whether they intersect the query bounds.",
		}, []string{"status"}),
		series: promauto.With(r).NewCounterVec(prometheus.CounterOpts{
			Namespace: "loki",
			Subsystem: "store",
			Name:      "series_total",
			Help:      "Number of series referenced by a query, partitioned by whether they satisfy matchers.",
		}, []string{"status"}),
		chunks: promauto.With(r).NewCounterVec(prometheus.CounterOpts{
			Namespace: "loki",
			Subsystem: "store",
			Name:      "chunks_downloaded_total",
			Help:      "Number of chunks referenced or downloaded, partitioned by if they satisfy matchers.",
		}, []string{"status"}),
		batches: promauto.With(r).NewHistogramVec(prometheus.HistogramOpts{
			Namespace: "loki",
			Subsystem: "store",
			Name:      "chunks_per_batch",
			Help:      "The chunk batch size, partitioned by if they satisfy matchers.",

			// split buckets evenly across 0->maxBatchSize
			Buckets: prometheus.LinearBuckets(0, float64(maxBatchSize/buckets), buckets+1), // increment buckets by one to ensure upper bound bucket exists.
		}, []string{"status"}),
	}
}

// batchChunkIterator iterates through chunks by batch of `batchSize`.
// Since chunks can overlap across batches for each iteration the iterator will keep all overlapping
// chunks with the next chunk from the next batch and added it to the next iteration. In this case the boundaries of the batch
// is reduced to non-overlapping chunks boundaries.
type batchChunkIterator struct {
	chunks          lazyChunks
	batchSize       int
	lastOverlapping []*LazyChunk
	metrics         *ChunkMetrics
	matchers        []*labels.Matcher

	begun      bool
	ctx        context.Context
	start, end time.Time
	direction  logproto.Direction
	next       chan *chunkBatch
}

// newBatchChunkIterator creates a new batch iterator with the given batchSize.
func newBatchChunkIterator(
	ctx context.Context,
	chunks []*LazyChunk,
	batchSize int,
	direction logproto.Direction,
	start, end time.Time,
	metrics *ChunkMetrics,
	matchers []*labels.Matcher,
) *batchChunkIterator {
<<<<<<< HEAD

=======
	// __name__ is not something we filter by because it's a constant in loki
	// and only used for upstream compatibility; therefore remove it.
	// The same applies to the sharding label which is injected by the cortex storage code.
	matchers = removeMatchersByName(matchers, labels.MetricName, astmapper.ShardLabel)
>>>>>>> 94052998
	res := &batchChunkIterator{
		batchSize: batchSize,
		metrics:   metrics,
		matchers:  matchers,
		start:     start,
		end:       end,
		direction: direction,
		ctx:       ctx,
		chunks:    lazyChunks{direction: direction, chunks: chunks},
		next:      make(chan *chunkBatch),
	}
	sort.Sort(res.chunks)
	return res
}

// Start is idempotent and will begin the processing thread which seeds the iterator data.
func (it *batchChunkIterator) Start() {
	if !it.begun {
		it.begun = true
		go it.loop(it.ctx)
	}
}

func (it *batchChunkIterator) loop(ctx context.Context) {
	defer func() {
		if p := recover(); p != nil {
			it.next <- &chunkBatch{err: errors.Errorf("panic while fecthing chunks %+v", p)}
			close(it.next)
		}
	}()
	for {
		if it.chunks.Len() == 0 {
			close(it.next)
			return
		}
		select {
		case <-ctx.Done():
			close(it.next)
			return
		case it.next <- it.nextBatch():
		}
	}
}

func (it *batchChunkIterator) Next() *chunkBatch {
	it.Start() // Ensure the iterator has started.
	return <-it.next
}

func (it *batchChunkIterator) nextBatch() *chunkBatch {
	// the first chunk of the batch
	headChunk := it.chunks.Peek()
	from, through := it.start, it.end
	batch := make([]*LazyChunk, 0, it.batchSize+len(it.lastOverlapping))
	var nextChunk *LazyChunk

	var includesOverlap bool

	for it.chunks.Len() > 0 {

		// pop the next batch of chunks and append/prepend previous overlapping chunks
		// so we can merge/de-dupe overlapping entries.
		if !includesOverlap && it.direction == logproto.FORWARD {
			batch = append(batch, it.lastOverlapping...)
		}
		batch = append(batch, it.chunks.pop(it.batchSize)...)
		if !includesOverlap && it.direction == logproto.BACKWARD {
			batch = append(batch, it.lastOverlapping...)
		}

		includesOverlap = true

		if it.chunks.Len() > 0 {
			nextChunk = it.chunks.Peek()
			// we max out our iterator boundaries to the next chunks in the queue
			// so that overlapping chunks are together
			if it.direction == logproto.BACKWARD {
				from = time.Unix(0, nextChunk.Chunk.Through.UnixNano())

				// we have to reverse the inclusivity of the chunk iterator from
				// [from, through) to (from, through] for backward queries, except when
				// the batch's `from` is equal to the query's Start. This can be achieved
				// by shifting `from` by one nanosecond.
				if !from.Equal(it.start) {
					from = from.Add(time.Nanosecond)
				}
			} else {
				through = time.Unix(0, nextChunk.Chunk.From.UnixNano())
			}
			// we save all overlapping chunks as they are also needed in the next batch to properly order entries.
			// If we have chunks like below:
			//      ┌──────────────┐
			//      │     # 47     │
			//      └──────────────┘
			//          ┌──────────────────────────┐
			//          │           # 48           |
			//          └──────────────────────────┘
			//              ┌──────────────┐
			//              │     # 49     │
			//              └──────────────┘
			//                        ┌────────────────────┐
			//                        │        # 50        │
			//                        └────────────────────┘
			//
			//  And nextChunk is # 49, we need to keep references to #47 and #48 as they won't be
			//  iterated over completely (we're clipping through to #49's from) and then add them to the next batch.

		}

		if it.direction == logproto.BACKWARD {
			through = time.Unix(0, headChunk.Chunk.Through.UnixNano())

			if through.After(it.end) {
				through = it.end
			}

			// we have to reverse the inclusivity of the chunk iterator from
			// [from, through) to (from, through] for backward queries, except when
			// the batch's `through` is equal to the query's End. This can be achieved
			// by shifting `through` by one nanosecond.
			if !through.Equal(it.end) {
				through = through.Add(time.Nanosecond)
			}
		} else {
			from = time.Unix(0, headChunk.Chunk.From.UnixNano())

			// when clipping the from it should never be before the start or equal to the end.
			// Doing so would include entries not requested.
			if from.Before(it.start) || from.Equal(it.end) {
				from = it.start
			}
		}

		// it's possible that the current batch and the next batch are fully overlapping in which case
		// we should keep adding more items until the batch boundaries difference is positive.
		if through.Sub(from) > 0 {
			break
		}
	}

	// If every chunk overlaps and we exhaust fetching chunks before ever finding a non overlapping chunk
	// in this case it will be possible to have a through value which is older or equal to our from value
	// If that happens we reset the bounds according to the iteration direction
	if through.Sub(from) <= 0 {
		if it.direction == logproto.BACKWARD {
			from = it.start
		} else {
			through = it.end
		}
	}

	if it.chunks.Len() > 0 {
		it.lastOverlapping = it.lastOverlapping[:0]
		for _, c := range batch {
			if c.IsOverlapping(nextChunk, it.direction) {
				it.lastOverlapping = append(it.lastOverlapping, c)
			}
		}
	}
	// download chunk for this batch.
	chksBySeries, err := fetchChunkBySeries(it.ctx, it.metrics, batch, it.matchers)
	if err != nil {
		return &chunkBatch{err: err}
	}
	return &chunkBatch{
		chunksBySeries: chksBySeries,
		err:            err,
		from:           from,
		through:        through,
		nextChunk:      nextChunk,
	}
}

type chunkBatch struct {
	chunksBySeries map[model.Fingerprint][][]*LazyChunk
	err            error

	from, through time.Time
	nextChunk     *LazyChunk
}

type logBatchIterator struct {
	*batchChunkIterator
	curr iter.EntryIterator
	err  error

	ctx      context.Context
	cancel   context.CancelFunc
	pipeline logql.Pipeline
}

func newLogBatchIterator(
	ctx context.Context,
	metrics *ChunkMetrics,
	chunks []*LazyChunk,
	batchSize int,
	matchers []*labels.Matcher,
	pipeline logql.Pipeline,
	direction logproto.Direction,
	start, end time.Time,
) (iter.EntryIterator, error) {
	ctx, cancel := context.WithCancel(ctx)
<<<<<<< HEAD
	// __name__ is not something we filter by because it's a constant in loki
	// and only used for upstream compatibility; therefore remove it.
	// The same applies to the sharding label which is injected by the cortex storage code.
	matchers = removeMatchersByName(matchers, labels.MetricName, astmapper.ShardLabel)
	logbatch := &logBatchIterator{
=======
	return &logBatchIterator{
>>>>>>> 94052998
		pipeline:           pipeline,
		ctx:                ctx,
		cancel:             cancel,
		batchChunkIterator: newBatchChunkIterator(ctx, chunks, batchSize, direction, start, end, metrics, matchers),
<<<<<<< HEAD
	}
	return logbatch, nil
=======
	}, nil
}

func (it *logBatchIterator) Labels() string {
	return it.curr.Labels()
}

func (it *logBatchIterator) Error() error {
	if it.err != nil {
		return it.err
	}
	if it.curr != nil {
		return it.curr.Error()
	}
	return nil
}

func (it *logBatchIterator) Close() error {
	it.cancel()
	if it.curr != nil {
		return it.curr.Close()
	}
	return nil
>>>>>>> 94052998
}

func (it *logBatchIterator) Labels() string {
	return it.curr.Labels()
}

func (it *logBatchIterator) Error() error {
	if it.err != nil {
		return it.err
	}
	if it.curr != nil {
		return it.curr.Error()
	}
	return nil
}

func (it *logBatchIterator) Close() error {
	it.cancel()
	if it.curr != nil {
		return it.curr.Close()
	}
	return nil
}

func (it *logBatchIterator) Entry() logproto.Entry {
	return it.curr.Entry()
}

func (it *logBatchIterator) Next() bool {
	// for loop to avoid recursion
	for {
		if it.curr != nil && it.curr.Next() {
			return true
		}
		// close previous iterator
		if it.curr != nil {
			it.err = it.curr.Close()
		}
		next := it.batchChunkIterator.Next()
		if next == nil {
			return false
		}
		if next.err != nil {
			it.err = next.err
			return false
		}
		var err error
		it.curr, err = it.newChunksIterator(next)
		if err != nil {
			it.err = err
			return false
		}
	}
}

// newChunksIterator creates an iterator over a set of lazychunks.
func (it *logBatchIterator) newChunksIterator(b *chunkBatch) (iter.EntryIterator, error) {
	iters, err := it.buildIterators(b.chunksBySeries, b.from, b.through, b.nextChunk)
	if err != nil {
		return nil, err
	}

	return iter.NewHeapIterator(it.ctx, iters, it.direction), nil
}

func (it *logBatchIterator) buildIterators(chks map[model.Fingerprint][][]*LazyChunk, from, through time.Time, nextChunk *LazyChunk) ([]iter.EntryIterator, error) {
	result := make([]iter.EntryIterator, 0, len(chks))
	for _, chunks := range chks {

		iterator, err := it.buildHeapIterator(chunks, from, through, nextChunk)
		if err != nil {
			return nil, err
		}

		result = append(result, iterator)
	}

	return result, nil
}

func (it *logBatchIterator) buildHeapIterator(chks [][]*LazyChunk, from, through time.Time, nextChunk *LazyChunk) (iter.EntryIterator, error) {
	result := make([]iter.EntryIterator, 0, len(chks))

	for i := range chks {
		iterators := make([]iter.EntryIterator, 0, len(chks[i]))
		for j := range chks[i] {
			if !chks[i][j].IsValid {
				continue
			}
			iterator, err := chks[i][j].Iterator(it.ctx, from, through, it.direction, it.pipeline, nextChunk)
			if err != nil {
				return nil, err
			}
			iterators = append(iterators, iterator)
		}
		if it.direction == logproto.BACKWARD {
			for i, j := 0, len(iterators)-1; i < j; i, j = i+1, j-1 {
				iterators[i], iterators[j] = iterators[j], iterators[i]
			}
		}
		result = append(result, iter.NewNonOverlappingIterator(iterators, ""))
	}

	return iter.NewHeapIterator(it.ctx, result, it.direction), nil
}

type sampleBatchIterator struct {
	*batchChunkIterator
	curr iter.SampleIterator
	err  error

	ctx       context.Context
	cancel    context.CancelFunc
	extractor logql.SampleExtractor
}

func newSampleBatchIterator(
	ctx context.Context,
	metrics *ChunkMetrics,
	chunks []*LazyChunk,
	batchSize int,
	matchers []*labels.Matcher,
	extractor logql.SampleExtractor,
	start, end time.Time,
) (iter.SampleIterator, error) {
	ctx, cancel := context.WithCancel(ctx)
<<<<<<< HEAD

	// __name__ is not something we filter by because it's a constant in loki
	// and only used for upstream compatibility; therefore remove it.
	// The same applies to the sharding label which is injected by the cortex storage code.
	matchers = removeMatchersByName(matchers, labels.MetricName, astmapper.ShardLabel)

	samplebatch := &sampleBatchIterator{
		extractor:          extractor,
		ctx:                ctx,
		cancel:             cancel,
		batchChunkIterator: newBatchChunkIterator(ctx, chunks, batchSize, logproto.FORWARD, start, end, metrics, matchers),
	}

	return samplebatch, nil
=======
	return &sampleBatchIterator{
		extractor:          extractor,
		ctx:                ctx,
		cancel:             cancel,
		batchChunkIterator: newBatchChunkIterator(ctx, chunks, batchSize, logproto.FORWARD, start, end, metrics, matchers),
	}, nil
}

func (it *sampleBatchIterator) Labels() string {
	return it.curr.Labels()
}

func (it *sampleBatchIterator) Error() error {
	if it.err != nil {
		return it.err
	}
	if it.curr != nil {
		return it.curr.Error()
	}
	return nil
}

func (it *sampleBatchIterator) Close() error {
	it.cancel()
	if it.curr != nil {
		return it.curr.Close()
	}
	return nil
>>>>>>> 94052998
}

func (it *sampleBatchIterator) Labels() string {
	return it.curr.Labels()
}

func (it *sampleBatchIterator) Error() error {
	if it.err != nil {
		return it.err
	}
	if it.curr != nil {
		return it.curr.Error()
	}
	return nil
}

func (it *sampleBatchIterator) Close() error {
	it.cancel()
	if it.curr != nil {
		return it.curr.Close()
	}
	return nil
}

func (it *sampleBatchIterator) Sample() logproto.Sample {
	return it.curr.Sample()
}

func (it *sampleBatchIterator) Next() bool {
	// for loop to avoid recursion
	for {
		if it.curr != nil && it.curr.Next() {
			return true
		}
		// close previous iterator
		if it.curr != nil {
			it.err = it.curr.Close()
		}
		next := it.batchChunkIterator.Next()
		if next == nil {
			return false
		}
		if next.err != nil {
			it.err = next.err
			return false
		}
		var err error
		it.curr, err = it.newChunksIterator(next)
		if err != nil {
			it.err = err
			return false
		}
	}
}

// newChunksIterator creates an iterator over a set of lazychunks.
func (it *sampleBatchIterator) newChunksIterator(b *chunkBatch) (iter.SampleIterator, error) {

	iters, err := it.buildIterators(b.chunksBySeries, b.from, b.through, b.nextChunk)
	if err != nil {
		return nil, err
	}

	return iter.NewHeapSampleIterator(it.ctx, iters), nil
}

func (it *sampleBatchIterator) buildIterators(chks map[model.Fingerprint][][]*LazyChunk, from, through time.Time, nextChunk *LazyChunk) ([]iter.SampleIterator, error) {
	result := make([]iter.SampleIterator, 0, len(chks))
	for _, chunks := range chks {
		iterator, err := it.buildHeapIterator(chunks, from, through, nextChunk)
		if err != nil {
			return nil, err
		}
		result = append(result, iterator)
	}

	return result, nil
}

func (it *sampleBatchIterator) buildHeapIterator(chks [][]*LazyChunk, from, through time.Time, nextChunk *LazyChunk) (iter.SampleIterator, error) {
	result := make([]iter.SampleIterator, 0, len(chks))

	for i := range chks {
		iterators := make([]iter.SampleIterator, 0, len(chks[i]))
		for j := range chks[i] {
			if !chks[i][j].IsValid {
				continue
			}
			iterator, err := chks[i][j].SampleIterator(it.ctx, from, through, it.extractor, nextChunk)
			if err != nil {
				return nil, err
			}
			iterators = append(iterators, iterator)
		}
		result = append(result, iter.NewNonOverlappingSampleIterator(iterators, ""))
	}

	return iter.NewHeapSampleIterator(it.ctx, result), nil
}

func removeMatchersByName(matchers []*labels.Matcher, names ...string) []*labels.Matcher {
	for _, omit := range names {
		for i := range matchers {
			if matchers[i].Name == omit {
				matchers = append(matchers[:i], matchers[i+1:]...)
				break
			}
		}
	}
	return matchers
}

func fetchChunkBySeries(ctx context.Context, metrics *ChunkMetrics, chunks []*LazyChunk, matchers []*labels.Matcher) (map[model.Fingerprint][][]*LazyChunk, error) {
	chksBySeries := partitionBySeriesChunks(chunks)

	// Make sure the initial chunks are loaded. This is not one chunk
	// per series, but rather a chunk per non-overlapping iterator.
	if err := loadFirstChunks(ctx, chksBySeries); err != nil {
		return nil, err
	}

	// Now that we have the first chunk for each series loaded,
	// we can proceed to filter the series that don't match.
	chksBySeries = filterSeriesByMatchers(chksBySeries, matchers, metrics)

	var allChunks []*LazyChunk
	for _, series := range chksBySeries {
		for _, chunks := range series {
			allChunks = append(allChunks, chunks...)
		}
	}

	// Finally we load all chunks not already loaded
	if err := fetchLazyChunks(ctx, allChunks); err != nil {
		return nil, err
	}
	metrics.chunks.WithLabelValues(statusMatched).Add(float64(len(allChunks)))
	metrics.series.WithLabelValues(statusMatched).Add(float64(len(chksBySeries)))
	metrics.batches.WithLabelValues(statusMatched).Observe(float64(len(allChunks)))
	metrics.batches.WithLabelValues(statusDiscarded).Observe(float64(len(chunks) - len(allChunks)))

	return chksBySeries, nil
}

func filterSeriesByMatchers(
	chks map[model.Fingerprint][][]*LazyChunk,
	matchers []*labels.Matcher,
	metrics *ChunkMetrics,
) map[model.Fingerprint][][]*LazyChunk {
	var filteredSeries, filteredChks int
outer:
	for fp, chunks := range chks {
		for _, matcher := range matchers {
			if !matcher.Matches(chunks[0][0].Chunk.Metric.Get(matcher.Name)) {

				delete(chks, fp)
				filteredSeries++

				for _, grp := range chunks {
					filteredChks += len(grp)
				}

				continue outer
			}
		}
	}
	metrics.chunks.WithLabelValues(statusDiscarded).Add(float64(filteredChks))
	metrics.series.WithLabelValues(statusDiscarded).Add(float64(filteredSeries))
	return chks
}

func fetchLazyChunks(ctx context.Context, chunks []*LazyChunk) error {
	log, ctx := spanlogger.New(ctx, "LokiStore.fetchLazyChunks")
	defer log.Finish()
	start := time.Now()
	storeStats := stats.GetStoreData(ctx)
	var totalChunks int64
	defer func() {
		storeStats.ChunksDownloadTime += time.Since(start)
		storeStats.TotalChunksDownloaded += totalChunks
	}()

	chksByFetcher := map[*chunk.Fetcher][]*LazyChunk{}
	for _, c := range chunks {
		if c.Chunk.Data == nil {
			chksByFetcher[c.Fetcher] = append(chksByFetcher[c.Fetcher], c)
			totalChunks++
		}
	}
	if len(chksByFetcher) == 0 {
		return nil
	}
	level.Debug(log).Log("msg", "loading lazy chunks", "chunks", totalChunks)

	errChan := make(chan error)
	for fetcher, chunks := range chksByFetcher {
		go func(fetcher *chunk.Fetcher, chunks []*LazyChunk) {
			keys := make([]string, 0, len(chunks))
			chks := make([]chunk.Chunk, 0, len(chunks))
			index := make(map[string]*LazyChunk, len(chunks))

			// FetchChunks requires chunks to be ordered by external key.
			sort.Slice(chunks, func(i, j int) bool { return chunks[i].Chunk.ExternalKey() < chunks[j].Chunk.ExternalKey() })
			for _, chk := range chunks {
				key := chk.Chunk.ExternalKey()
				keys = append(keys, key)
				chks = append(chks, chk.Chunk)
				index[key] = chk
			}
			chks, err := fetcher.FetchChunks(ctx, chks, keys)
			if err != nil {
				if isInvalidChunkError(err) {
					level.Error(util.Logger).Log("msg", "checksum of chunks does not match", "err", chunk.ErrInvalidChecksum)
					errChan <- nil
					return
				}
				errChan <- err
				return

			}
			// assign fetched chunk by key as FetchChunks doesn't guarantee the order.
			for _, chk := range chks {
				index[chk.ExternalKey()].Chunk = chk
			}

			errChan <- nil
		}(fetcher, chunks)
	}

	var lastErr error
	for i := 0; i < len(chksByFetcher); i++ {
		if err := <-errChan; err != nil {
			lastErr = err
		}
	}

	if lastErr != nil {
		return lastErr
	}

	for _, c := range chunks {
		if c.Chunk.Data != nil {
			c.IsValid = true
		}
	}
	return nil
}

func isInvalidChunkError(err error) bool {
	err = errors.Cause(err)
	if err, ok := err.(promql.ErrStorage); ok {
		return err.Err == chunk.ErrInvalidChecksum || err.Err == chunkenc.ErrInvalidChecksum
	}
	return false
}

func loadFirstChunks(ctx context.Context, chks map[model.Fingerprint][][]*LazyChunk) error {
	var toLoad []*LazyChunk
	for _, lchks := range chks {
		for _, lchk := range lchks {
			if len(lchk) == 0 {
				continue
			}
			toLoad = append(toLoad, lchk[0])
		}
	}
	return fetchLazyChunks(ctx, toLoad)
}

func partitionBySeriesChunks(chunks []*LazyChunk) map[model.Fingerprint][][]*LazyChunk {
	chunksByFp := map[model.Fingerprint][]*LazyChunk{}
	for _, c := range chunks {
		fp := c.Chunk.Fingerprint
		chunksByFp[fp] = append(chunksByFp[fp], c)
	}
	result := make(map[model.Fingerprint][][]*LazyChunk, len(chunksByFp))

	for fp, chks := range chunksByFp {
		result[fp] = partitionOverlappingChunks(chks)
	}

	return result
}

// partitionOverlappingChunks splits the list of chunks into different non-overlapping lists.
// todo this might reverse the order.
func partitionOverlappingChunks(chunks []*LazyChunk) [][]*LazyChunk {
	sort.Slice(chunks, func(i, j int) bool {
		return chunks[i].Chunk.From < chunks[j].Chunk.From
	})

	css := [][]*LazyChunk{}
outer:
	for _, c := range chunks {
		for i, cs := range css {
			// If the chunk doesn't overlap with the current list, then add it to it.
			if cs[len(cs)-1].Chunk.Through.Before(c.Chunk.From) {
				css[i] = append(css[i], c)
				continue outer
			}
		}
		// If the chunk overlaps with every existing list, then create a new list.
		cs := make([]*LazyChunk, 0, len(chunks)/(len(css)+1))
		cs = append(cs, c)
		css = append(css, cs)
	}

	return css
}

// dropLabels returns a new label set with certain labels dropped
func dropLabels(ls labels.Labels, removals ...string) (dst labels.Labels) {
	toDel := make(map[string]struct{})
	for _, r := range removals {
		toDel[r] = struct{}{}
	}

	for _, l := range ls {
		_, remove := toDel[l.Name]
		if !remove {
			dst = append(dst, l)
		}
	}

	return dst
}<|MERGE_RESOLUTION|>--- conflicted
+++ resolved
@@ -101,14 +101,10 @@
 	metrics *ChunkMetrics,
 	matchers []*labels.Matcher,
 ) *batchChunkIterator {
-<<<<<<< HEAD
-
-=======
 	// __name__ is not something we filter by because it's a constant in loki
 	// and only used for upstream compatibility; therefore remove it.
 	// The same applies to the sharding label which is injected by the cortex storage code.
 	matchers = removeMatchersByName(matchers, labels.MetricName, astmapper.ShardLabel)
->>>>>>> 94052998
 	res := &batchChunkIterator{
 		batchSize: batchSize,
 		metrics:   metrics,
@@ -311,47 +307,12 @@
 	start, end time.Time,
 ) (iter.EntryIterator, error) {
 	ctx, cancel := context.WithCancel(ctx)
-<<<<<<< HEAD
-	// __name__ is not something we filter by because it's a constant in loki
-	// and only used for upstream compatibility; therefore remove it.
-	// The same applies to the sharding label which is injected by the cortex storage code.
-	matchers = removeMatchersByName(matchers, labels.MetricName, astmapper.ShardLabel)
-	logbatch := &logBatchIterator{
-=======
 	return &logBatchIterator{
->>>>>>> 94052998
 		pipeline:           pipeline,
 		ctx:                ctx,
 		cancel:             cancel,
 		batchChunkIterator: newBatchChunkIterator(ctx, chunks, batchSize, direction, start, end, metrics, matchers),
-<<<<<<< HEAD
-	}
-	return logbatch, nil
-=======
 	}, nil
-}
-
-func (it *logBatchIterator) Labels() string {
-	return it.curr.Labels()
-}
-
-func (it *logBatchIterator) Error() error {
-	if it.err != nil {
-		return it.err
-	}
-	if it.curr != nil {
-		return it.curr.Error()
-	}
-	return nil
-}
-
-func (it *logBatchIterator) Close() error {
-	it.cancel()
-	if it.curr != nil {
-		return it.curr.Close()
-	}
-	return nil
->>>>>>> 94052998
 }
 
 func (it *logBatchIterator) Labels() string {
@@ -478,51 +439,12 @@
 	start, end time.Time,
 ) (iter.SampleIterator, error) {
 	ctx, cancel := context.WithCancel(ctx)
-<<<<<<< HEAD
-
-	// __name__ is not something we filter by because it's a constant in loki
-	// and only used for upstream compatibility; therefore remove it.
-	// The same applies to the sharding label which is injected by the cortex storage code.
-	matchers = removeMatchersByName(matchers, labels.MetricName, astmapper.ShardLabel)
-
-	samplebatch := &sampleBatchIterator{
-		extractor:          extractor,
-		ctx:                ctx,
-		cancel:             cancel,
-		batchChunkIterator: newBatchChunkIterator(ctx, chunks, batchSize, logproto.FORWARD, start, end, metrics, matchers),
-	}
-
-	return samplebatch, nil
-=======
 	return &sampleBatchIterator{
 		extractor:          extractor,
 		ctx:                ctx,
 		cancel:             cancel,
 		batchChunkIterator: newBatchChunkIterator(ctx, chunks, batchSize, logproto.FORWARD, start, end, metrics, matchers),
 	}, nil
-}
-
-func (it *sampleBatchIterator) Labels() string {
-	return it.curr.Labels()
-}
-
-func (it *sampleBatchIterator) Error() error {
-	if it.err != nil {
-		return it.err
-	}
-	if it.curr != nil {
-		return it.curr.Error()
-	}
-	return nil
-}
-
-func (it *sampleBatchIterator) Close() error {
-	it.cancel()
-	if it.curr != nil {
-		return it.curr.Close()
-	}
-	return nil
->>>>>>> 94052998
 }
 
 func (it *sampleBatchIterator) Labels() string {
