--- conflicted
+++ resolved
@@ -201,11 +201,7 @@
 		refs = append(refs, r)
 	}
 
-<<<<<<< HEAD
-	cache, err := cache.New(cache.Config{Prefix: "chunks"}, nil, nil)
-=======
 	cache, err := cache.New(cache.Config{Prefix: "chunks"}, nil, pkg_util.Logger)
->>>>>>> dab393a6
 	if err != nil {
 		panic(err)
 	}
