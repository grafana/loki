package tsdb

import (
	"context"
	"testing"

	"github.com/prometheus/common/model"
	"github.com/prometheus/prometheus/model/labels"
	"github.com/stretchr/testify/require"

	"github.com/grafana/loki/pkg/storage/tsdb/index"
)

func TestSingleIdx(t *testing.T) {
	cases := []LoadableSeries{
		{
			Labels: mustParseLabels(`{foo="bar"}`),
			Chunks: []index.ChunkMeta{
				{
					MinTime:  0,
					MaxTime:  3,
					Checksum: 0,
				},
				{
					MinTime:  1,
					MaxTime:  4,
					Checksum: 1,
				},
				{
					MinTime:  2,
					MaxTime:  5,
					Checksum: 2,
				},
			},
		},
		{
			Labels: mustParseLabels(`{foo="bar", bazz="buzz"}`),
			Chunks: []index.ChunkMeta{
				{
					MinTime:  1,
					MaxTime:  10,
					Checksum: 3,
				},
			},
		},
		{
			Labels: mustParseLabels(`{foo="bard", bazz="bozz", bonk="borb"}`),
			Chunks: []index.ChunkMeta{
				{
					MinTime:  1,
					MaxTime:  7,
					Checksum: 4,
				},
			},
		},
	}

	idx := BuildIndex(t, cases)

	t.Run("GetChunkRefs", func(t *testing.T) {
		refs := ChunkRefsPool.Get()
		err := idx.GetChunkRefs(context.Background(), "fake", 1, 5, &refs, nil, labels.MustNewMatcher(labels.MatchEqual, "foo", "bar"))
		require.Nil(t, err)

		expected := []ChunkRef{
			{
				User:        "fake",
				Fingerprint: model.Fingerprint(mustParseLabels(`{foo="bar"}`).Hash()),
				Start:       0,
				End:         3,
				Checksum:    0,
			},
			{
				User:        "fake",
				Fingerprint: model.Fingerprint(mustParseLabels(`{foo="bar"}`).Hash()),
				Start:       1,
				End:         4,
				Checksum:    1,
			},
			{
				User:        "fake",
				Fingerprint: model.Fingerprint(mustParseLabels(`{foo="bar"}`).Hash()),
				Start:       2,
				End:         5,
				Checksum:    2,
			},
			{
				User:        "fake",
				Fingerprint: model.Fingerprint(mustParseLabels(`{foo="bar", bazz="buzz"}`).Hash()),
				Start:       1,
				End:         10,
				Checksum:    3,
			},
		}
		require.Equal(t, expected, refs)
	})

	t.Run("GetChunkRefsSharded", func(t *testing.T) {
		shard := index.ShardAnnotation{
			Shard: 1,
			Of:    2,
		}
<<<<<<< HEAD
		shardedRefs := ChunkRefsPool.Get()
		err := idx.GetChunkRefs(context.Background(), "fake", 1, 5, &shardedRefs, &shard, labels.MustNewMatcher(labels.MatchEqual, "foo", "bar"))
=======
		shardedRefs, err := idx.GetChunkRefs(context.Background(), "fake", 1, 5, &shard, labels.MustNewMatcher(labels.MatchEqual, "foo", "bar"))

>>>>>>> d084dc7f
		require.Nil(t, err)

		require.Equal(t, []ChunkRef{{
			User:        "fake",
			Fingerprint: model.Fingerprint(mustParseLabels(`{foo="bar", bazz="buzz"}`).Hash()),
			Start:       1,
			End:         10,
			Checksum:    3,
		}}, shardedRefs)

	})

	t.Run("Series", func(t *testing.T) {
		xs := SeriesPool.Get()
		err := idx.Series(context.Background(), "fake", 8, 9, &xs, nil, labels.MustNewMatcher(labels.MatchEqual, "foo", "bar"))
		require.Nil(t, err)

		expected := []Series{
			{
				Labels:      mustParseLabels(`{foo="bar", bazz="buzz"}`),
				Fingerprint: model.Fingerprint(mustParseLabels(`{foo="bar", bazz="buzz"}`).Hash()),
			},
		}
		require.Equal(t, expected, xs)
	})

	t.Run("SeriesSharded", func(t *testing.T) {
		shard := index.ShardAnnotation{
			Shard: 0,
			Of:    2,
		}

		xs := SeriesPool.Get()
		err := idx.Series(context.Background(), "fake", 0, 10, &xs, &shard, labels.MustNewMatcher(labels.MatchEqual, "foo", "bar"))
		require.Nil(t, err)

		expected := []Series{
			{
				Labels:      mustParseLabels(`{foo="bar"}`),
				Fingerprint: model.Fingerprint(mustParseLabels(`{foo="bar"}`).Hash()),
			},
		}
		require.Equal(t, expected, xs)
	})

	t.Run("LabelNames", func(t *testing.T) {
		// request data at the end of the tsdb range, but it should return all labels present
		ls, err := idx.LabelNames(context.Background(), "fake", 9, 10)
		require.Nil(t, err)
		require.Equal(t, []string{"bazz", "bonk", "foo"}, ls)
	})

	t.Run("LabelNamesWithMatchers", func(t *testing.T) {
		// request data at the end of the tsdb range, but it should return all labels present
		ls, err := idx.LabelNames(context.Background(), "fake", 9, 10, labels.MustNewMatcher(labels.MatchEqual, "bazz", "buzz"))
		require.Nil(t, err)
		require.Equal(t, []string{"bazz", "foo"}, ls)
	})

	t.Run("LabelValues", func(t *testing.T) {
		vs, err := idx.LabelValues(context.Background(), "fake", 9, 10, "foo")
		require.Nil(t, err)
		require.Equal(t, []string{"bar", "bard"}, vs)
	})

	t.Run("LabelValuesWithMatchers", func(t *testing.T) {
		vs, err := idx.LabelValues(context.Background(), "fake", 9, 10, "foo", labels.MustNewMatcher(labels.MatchEqual, "bazz", "buzz"))
		require.Nil(t, err)
		require.Equal(t, []string{"bar"}, vs)
	})
}<|MERGE_RESOLUTION|>--- conflicted
+++ resolved
@@ -100,13 +100,9 @@
 			Shard: 1,
 			Of:    2,
 		}
-<<<<<<< HEAD
 		shardedRefs := ChunkRefsPool.Get()
 		err := idx.GetChunkRefs(context.Background(), "fake", 1, 5, &shardedRefs, &shard, labels.MustNewMatcher(labels.MatchEqual, "foo", "bar"))
-=======
-		shardedRefs, err := idx.GetChunkRefs(context.Background(), "fake", 1, 5, &shard, labels.MustNewMatcher(labels.MatchEqual, "foo", "bar"))
 
->>>>>>> d084dc7f
 		require.Nil(t, err)
 
 		require.Equal(t, []ChunkRef{{
