--- conflicted
+++ resolved
@@ -8,7 +8,6 @@
 
 	"github.com/go-kit/log"
 	"github.com/grafana/dskit/flagext"
-	"github.com/prometheus/client_golang/prometheus"
 	"github.com/prometheus/common/model"
 	"github.com/stretchr/testify/assert"
 	"github.com/stretchr/testify/require"
@@ -235,11 +234,7 @@
 		var cfg Config
 		flagext.DefaultValues(&cfg)
 
-<<<<<<< HEAD
-		objectClient, err := NewObjectClient("inmemory", "inmemory", cfg, cm, prometheus.NewRegistry())
-=======
 		objectClient, err := NewObjectClient("inmemory", "test", cfg, cm)
->>>>>>> 70508975
 		require.NoError(t, err)
 
 		_, ok := objectClient.(client.PrefixedObjectClient)
@@ -251,11 +246,7 @@
 		flagext.DefaultValues(&cfg)
 		cfg.ObjectPrefix = "my/prefix/"
 
-<<<<<<< HEAD
-		objectClient, err := NewObjectClient("inmemory", "inmemory", cfg, cm, prometheus.NewRegistry())
-=======
 		objectClient, err := NewObjectClient("inmemory", "test", cfg, cm)
->>>>>>> 70508975
 		require.NoError(t, err)
 
 		prefixed, ok := objectClient.(client.PrefixedObjectClient)
@@ -268,11 +259,7 @@
 		flagext.DefaultValues(&cfg)
 		cfg.ObjectPrefix = "my/prefix"
 
-<<<<<<< HEAD
-		objectClient, err := NewObjectClient("inmemory", "inmemory", cfg, cm, prometheus.NewRegistry())
-=======
 		objectClient, err := NewObjectClient("inmemory", "test", cfg, cm)
->>>>>>> 70508975
 		require.NoError(t, err)
 
 		prefixed, ok := objectClient.(client.PrefixedObjectClient)
@@ -285,11 +272,7 @@
 		flagext.DefaultValues(&cfg)
 		cfg.ObjectPrefix = "/my/prefix/"
 
-<<<<<<< HEAD
-		objectClient, err := NewObjectClient("inmemory", "inmemory", cfg, cm, prometheus.NewRegistry())
-=======
 		objectClient, err := NewObjectClient("inmemory", "test", cfg, cm)
->>>>>>> 70508975
 		require.NoError(t, err)
 
 		prefixed, ok := objectClient.(client.PrefixedObjectClient)
