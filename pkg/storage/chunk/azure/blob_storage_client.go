--- conflicted
+++ resolved
@@ -183,13 +183,8 @@
 }
 
 // NewBlobStorage creates a new instance of the BlobStorage struct.
-<<<<<<< HEAD
 func NewBlobStorage(cfg *BlobStorageConfig, metrics BlobStorageMetrics, hedgingCfg hedging.Config) (*BlobStorage, error) {
-	log.WarnExperimentalUse("Azure Blob Storage")
-=======
-func NewBlobStorage(cfg *BlobStorageConfig, hedgingCfg hedging.Config) (*BlobStorage, error) {
 	log.WarnExperimentalUse("Azure Blob Storage", log.Logger)
->>>>>>> b26b73d5
 	blobStorage := &BlobStorage{
 		cfg:     cfg,
 		metrics: metrics,
