--- conflicted
+++ resolved
@@ -243,8 +243,7 @@
 	return azblob.NewContainerURL(*u, b.pipeline), nil
 }
 
-<<<<<<< HEAD
-func (b *BlobStorage) newPipeline(hedging bool) (pipeline.Pipeline, error) {
+func (b *BlobStorage) newPipeline(hedgingCfg hedging.Config, hedging bool) (pipeline.Pipeline, error) {
 	if b.cfg.UseManagedIdentity == false {
 		credential, err := azblob.NewSharedKeyCredential(b.cfg.AccountName, b.cfg.AccountKey.Value)
 		if err != nil {
@@ -262,11 +261,10 @@
 		}
 
 		if hedging {
-			opts.HTTPSender = pipeline.FactoryFunc(func(next pipeline.Policy, po *pipeline.PolicyOptions) pipeline.PolicyFunc {
-				client := b.hedgingCfg.Client(defaultClient)
-				return func(ctx context.Context, request pipeline.Request) (pipeline.Response, error) {
-					resp, err := client.Do(request.WithContext(ctx))
-					return pipeline.NewHTTPResponse(resp), err
+      opts.HTTPSender = pipeline.FactoryFunc(func(next pipeline.Policy, po *pipeline.PolicyOptions) pipeline.PolicyFunc {
+        return func(ctx context.Context, request pipeline.Request) (pipeline.Response, error) {
+          resp, err := client.Do(request.WithContext(ctx))
+          return pipeline.NewHTTPResponse(resp), err
 				}
 			})
 		}
@@ -293,10 +291,6 @@
 
 func (b *BlobStorage) getOAuthToken() (*azblob.TokenCredential, error) {
 	spt, err := b.fetchMSIToken()
-=======
-func (b *BlobStorage) newPipeline(hedgingCfg hedging.Config, hedging bool) (pipeline.Pipeline, error) {
-	credential, err := azblob.NewSharedKeyCredential(b.cfg.AccountName, b.cfg.AccountKey.Value)
->>>>>>> a47a76cd
 	if err != nil {
 		return nil, err
 	}
@@ -308,18 +302,11 @@
 	}
 	client := defaultClientFactory()
 
-<<<<<<< HEAD
 	tc := azblob.NewTokenCredential(spt.Token().AccessToken, func(tc azblob.TokenCredential) time.Duration {
 		err := spt.Refresh()
 		if err != nil {
 			// something went wrong, prevent the refresher from being triggered again
 			return 0
-=======
-	opts.HTTPSender = pipeline.FactoryFunc(func(next pipeline.Policy, po *pipeline.PolicyOptions) pipeline.PolicyFunc {
-		return func(ctx context.Context, request pipeline.Request) (pipeline.Response, error) {
-			resp, err := client.Do(request.WithContext(ctx))
-			return pipeline.NewHTTPResponse(resp), err
->>>>>>> a47a76cd
 		}
 
 		// set the new token value
@@ -329,7 +316,6 @@
 		return time.Until(spt.Token().Expires()) - 10*time.Second
 	})
 
-<<<<<<< HEAD
 	return &tc, nil
 }
 
@@ -346,19 +332,6 @@
 
 	if err != nil {
 		return nil, err
-=======
-	if hedging {
-		client, err := hedgingCfg.ClientWithRegisterer(client, prometheus.WrapRegistererWithPrefix("loki", prometheus.DefaultRegisterer))
-		if err != nil {
-			return nil, err
-		}
-		opts.HTTPSender = pipeline.FactoryFunc(func(next pipeline.Policy, po *pipeline.PolicyOptions) pipeline.PolicyFunc {
-			return func(ctx context.Context, request pipeline.Request) (pipeline.Response, error) {
-				resp, err := client.Do(request.WithContext(ctx))
-				return pipeline.NewHTTPResponse(resp), err
-			}
-		})
->>>>>>> a47a76cd
 	}
 
 	return spt, spt.Refresh()
