package aws

import (
	"context"
	"flag"
	"fmt"
	"net"
	"net/http"
	"net/url"
	"strings"
	"time"

	"github.com/aws/aws-sdk-go/aws"
	"github.com/aws/aws-sdk-go/aws/awserr"
	"github.com/aws/aws-sdk-go/aws/client"
	"github.com/aws/aws-sdk-go/aws/request"
	"github.com/aws/aws-sdk-go/aws/session"
	"github.com/aws/aws-sdk-go/service/dynamodb"
	"github.com/aws/aws-sdk-go/service/dynamodb/dynamodbiface"
	"github.com/cortexproject/cortex/pkg/util"
<<<<<<< HEAD
	"github.com/cortexproject/cortex/pkg/util/math"
	"github.com/go-kit/kit/log/level"
=======
	"github.com/cortexproject/cortex/pkg/util/log"
	"github.com/go-kit/log/level"
>>>>>>> dad7fca2
	"github.com/grafana/dskit/backoff"
	"github.com/grafana/dskit/flagext"
	"github.com/grafana/dskit/spanlogger"
	ot "github.com/opentracing/opentracing-go"
	otlog "github.com/opentracing/opentracing-go/log"
	"github.com/pkg/errors"
	"github.com/prometheus/client_golang/prometheus"
	awscommon "github.com/weaveworks/common/aws"
	"github.com/weaveworks/common/instrument"
	"golang.org/x/time/rate"

	"github.com/grafana/loki/pkg/storage/chunk"
	chunk_util "github.com/grafana/loki/pkg/storage/chunk/util"
<<<<<<< HEAD
	util_log "github.com/grafana/loki/pkg/util/log"
=======
	"github.com/grafana/loki/pkg/util/math"
	"github.com/grafana/loki/pkg/util/spanlogger"
>>>>>>> dad7fca2
)

const (
	hashKey  = "h"
	rangeKey = "r"
	valueKey = "c"

	// For dynamodb errors
	tableNameLabel   = "table"
	errorReasonLabel = "error"
	otherError       = "other"

	// See http://docs.aws.amazon.com/amazondynamodb/latest/developerguide/Limits.html.
	dynamoDBMaxWriteBatchSize = 25
	dynamoDBMaxReadBatchSize  = 100
	validationException       = "ValidationException"
)

// DynamoDBConfig specifies config for a DynamoDB database.
type DynamoDBConfig struct {
	DynamoDB               flagext.URLValue         `yaml:"dynamodb_url"`
	APILimit               float64                  `yaml:"api_limit"`
	ThrottleLimit          float64                  `yaml:"throttle_limit"`
	Metrics                MetricsAutoScalingConfig `yaml:"metrics"`
	ChunkGangSize          int                      `yaml:"chunk_gang_size"`
	ChunkGetMaxParallelism int                      `yaml:"chunk_get_max_parallelism"`
	BackoffConfig          backoff.Config           `yaml:"backoff_config"`
}

// RegisterFlags adds the flags required to config this to the given FlagSet
func (cfg *DynamoDBConfig) RegisterFlags(f *flag.FlagSet) {
	f.Var(&cfg.DynamoDB, "dynamodb.url", "DynamoDB endpoint URL with escaped Key and Secret encoded. "+
		"If only region is specified as a host, proper endpoint will be deduced. Use inmemory:///<table-name> to use a mock in-memory implementation.")
	f.Float64Var(&cfg.APILimit, "dynamodb.api-limit", 2.0, "DynamoDB table management requests per second limit.")
	f.Float64Var(&cfg.ThrottleLimit, "dynamodb.throttle-limit", 10.0, "DynamoDB rate cap to back off when throttled.")
	f.IntVar(&cfg.ChunkGangSize, "dynamodb.chunk-gang-size", 10, "Number of chunks to group together to parallelise fetches (zero to disable)")
	f.IntVar(&cfg.ChunkGetMaxParallelism, "dynamodb.chunk.get-max-parallelism", 32, "Max number of chunk-get operations to start in parallel")
	f.DurationVar(&cfg.BackoffConfig.MinBackoff, "dynamodb.min-backoff", 100*time.Millisecond, "Minimum backoff time")
	f.DurationVar(&cfg.BackoffConfig.MaxBackoff, "dynamodb.max-backoff", 50*time.Second, "Maximum backoff time")
	f.IntVar(&cfg.BackoffConfig.MaxRetries, "dynamodb.max-retries", 20, "Maximum number of times to retry an operation")
	cfg.Metrics.RegisterFlags(f)
}

// StorageConfig specifies config for storing data on AWS.
type StorageConfig struct {
	DynamoDBConfig `yaml:"dynamodb"`
	S3Config       `yaml:",inline"`
}

// RegisterFlags adds the flags required to config this to the given FlagSet
func (cfg *StorageConfig) RegisterFlags(f *flag.FlagSet) {
	cfg.DynamoDBConfig.RegisterFlags(f)
	cfg.S3Config.RegisterFlags(f)
}

// Validate config and returns error on failure
func (cfg *StorageConfig) Validate() error {
	if err := cfg.S3Config.Validate(); err != nil {
		return errors.Wrap(err, "invalid S3 Storage config")
	}
	return nil
}

type dynamoDBStorageClient struct {
	cfg       DynamoDBConfig
	schemaCfg chunk.SchemaConfig

	DynamoDB dynamodbiface.DynamoDBAPI
	// These rate-limiters let us slow down when DynamoDB signals provision limits.
	writeThrottle *rate.Limiter

	// These functions exists for mocking, so we don't have to write a whole load
	// of boilerplate.
	batchGetItemRequestFn   func(ctx context.Context, input *dynamodb.BatchGetItemInput) dynamoDBRequest
	batchWriteItemRequestFn func(ctx context.Context, input *dynamodb.BatchWriteItemInput) dynamoDBRequest

	metrics *dynamoDBMetrics
}

// NewDynamoDBIndexClient makes a new DynamoDB-backed IndexClient.
func NewDynamoDBIndexClient(cfg DynamoDBConfig, schemaCfg chunk.SchemaConfig, reg prometheus.Registerer) (chunk.IndexClient, error) {
	return newDynamoDBStorageClient(cfg, schemaCfg, reg)
}

// NewDynamoDBChunkClient makes a new DynamoDB-backed chunk.Client.
func NewDynamoDBChunkClient(cfg DynamoDBConfig, schemaCfg chunk.SchemaConfig, reg prometheus.Registerer) (chunk.Client, error) {
	return newDynamoDBStorageClient(cfg, schemaCfg, reg)
}

// newDynamoDBStorageClient makes a new DynamoDB-backed IndexClient and chunk.Client.
func newDynamoDBStorageClient(cfg DynamoDBConfig, schemaCfg chunk.SchemaConfig, reg prometheus.Registerer) (*dynamoDBStorageClient, error) {
	dynamoDB, err := dynamoClientFromURL(cfg.DynamoDB.URL)
	if err != nil {
		return nil, err
	}

	client := &dynamoDBStorageClient{
		cfg:           cfg,
		schemaCfg:     schemaCfg,
		DynamoDB:      dynamoDB,
		writeThrottle: rate.NewLimiter(rate.Limit(cfg.ThrottleLimit), dynamoDBMaxWriteBatchSize),
		metrics:       newMetrics(reg),
	}
	client.batchGetItemRequestFn = client.batchGetItemRequest
	client.batchWriteItemRequestFn = client.batchWriteItemRequest
	return client, nil
}

// Stop implements chunk.IndexClient.
func (a dynamoDBStorageClient) Stop() {
}

// NewWriteBatch implements chunk.IndexClient.
func (a dynamoDBStorageClient) NewWriteBatch() chunk.WriteBatch {
	return dynamoDBWriteBatch(map[string][]*dynamodb.WriteRequest{})
}

func logWriteRetry(unprocessed dynamoDBWriteBatch, metrics *dynamoDBMetrics) {
	for table, reqs := range unprocessed {
		metrics.dynamoThrottled.WithLabelValues("DynamoDB.BatchWriteItem", table).Add(float64(len(reqs)))
		for _, req := range reqs {
			item := req.PutRequest.Item
			var hash, rnge string
			if hashAttr, ok := item[hashKey]; ok {
				if hashAttr.S != nil {
					hash = *hashAttr.S
				}
			}
			if rangeAttr, ok := item[rangeKey]; ok {
				rnge = string(rangeAttr.B)
			}
			util.Event().Log("msg", "store retry", "table", table, "hashKey", hash, "rangeKey", rnge)
		}
	}
}

// BatchWrite writes requests to the underlying storage, handling retries and backoff.
// Structure is identical to getDynamoDBChunks(), but operating on different datatypes
// so cannot share implementation.  If you fix a bug here fix it there too.
func (a dynamoDBStorageClient) BatchWrite(ctx context.Context, input chunk.WriteBatch) error {
	outstanding := input.(dynamoDBWriteBatch)
	unprocessed := dynamoDBWriteBatch{}

	backoff := backoff.New(ctx, a.cfg.BackoffConfig)

	for outstanding.Len()+unprocessed.Len() > 0 && backoff.Ongoing() {
		requests := dynamoDBWriteBatch{}
		requests.TakeReqs(outstanding, dynamoDBMaxWriteBatchSize)
		requests.TakeReqs(unprocessed, dynamoDBMaxWriteBatchSize)

		request := a.batchWriteItemRequestFn(ctx, &dynamodb.BatchWriteItemInput{
			RequestItems:           requests,
			ReturnConsumedCapacity: aws.String(dynamodb.ReturnConsumedCapacityTotal),
		})

		err := instrument.CollectedRequest(ctx, "DynamoDB.BatchWriteItem", a.metrics.dynamoRequestDuration, instrument.ErrorCode, func(ctx context.Context) error {
			return request.Send()
		})
		resp := request.Data().(*dynamodb.BatchWriteItemOutput)

		for _, cc := range resp.ConsumedCapacity {
			a.metrics.dynamoConsumedCapacity.WithLabelValues("DynamoDB.BatchWriteItem", *cc.TableName).
				Add(*cc.CapacityUnits)
		}

		if err != nil {
			for tableName := range requests {
				recordDynamoError(tableName, err, "DynamoDB.BatchWriteItem", a.metrics)
			}

			// If we get provisionedThroughputExceededException, then no items were processed,
			// so back off and retry all.
			if awsErr, ok := err.(awserr.Error); ok && ((awsErr.Code() == dynamodb.ErrCodeProvisionedThroughputExceededException) || request.Retryable()) {
				logWriteRetry(requests, a.metrics)
				unprocessed.TakeReqs(requests, -1)
				_ = a.writeThrottle.WaitN(ctx, len(requests))
				backoff.Wait()
				continue
			} else if ok && awsErr.Code() == validationException {
				// this write will never work, so the only option is to drop the offending items and continue.
				level.Warn(util_log.Logger).Log("msg", "Data lost while flushing to DynamoDB", "err", awsErr)
				level.Debug(util_log.Logger).Log("msg", "Dropped request details", "requests", requests)
				util.Event().Log("msg", "ValidationException", "requests", requests)
				// recording the drop counter separately from recordDynamoError(), as the error code alone may not provide enough context
				// to determine if a request was dropped (or not)
				for tableName := range requests {
					a.metrics.dynamoDroppedRequests.WithLabelValues(tableName, validationException, "DynamoDB.BatchWriteItem").Inc()
				}
				continue
			}

			// All other errors are critical.
			return err
		}

		// If there are unprocessed items, retry those items.
		unprocessedItems := dynamoDBWriteBatch(resp.UnprocessedItems)
		if len(unprocessedItems) > 0 {
			logWriteRetry(unprocessedItems, a.metrics)
			_ = a.writeThrottle.WaitN(ctx, unprocessedItems.Len())
			unprocessed.TakeReqs(unprocessedItems, -1)
		}

		backoff.Reset()
	}

	if valuesLeft := outstanding.Len() + unprocessed.Len(); valuesLeft > 0 {
		return fmt.Errorf("failed to write items to DynamoDB, %d values remaining: %s", valuesLeft, backoff.Err())
	}
	return backoff.Err()
}

// QueryPages implements chunk.IndexClient.
func (a dynamoDBStorageClient) QueryPages(ctx context.Context, queries []chunk.IndexQuery, callback func(chunk.IndexQuery, chunk.ReadBatch) bool) error {
	return chunk_util.DoParallelQueries(ctx, a.query, queries, callback)
}

func (a dynamoDBStorageClient) query(ctx context.Context, query chunk.IndexQuery, callback chunk_util.Callback) error {
	input := &dynamodb.QueryInput{
		TableName: aws.String(query.TableName),
		KeyConditions: map[string]*dynamodb.Condition{
			hashKey: {
				AttributeValueList: []*dynamodb.AttributeValue{
					{S: aws.String(query.HashValue)},
				},
				ComparisonOperator: aws.String(dynamodb.ComparisonOperatorEq),
			},
		},
		ReturnConsumedCapacity: aws.String(dynamodb.ReturnConsumedCapacityTotal),
	}

	if query.RangeValuePrefix != nil {
		input.KeyConditions[rangeKey] = &dynamodb.Condition{
			AttributeValueList: []*dynamodb.AttributeValue{
				{B: query.RangeValuePrefix},
			},
			ComparisonOperator: aws.String(dynamodb.ComparisonOperatorBeginsWith),
		}
	} else if query.RangeValueStart != nil {
		input.KeyConditions[rangeKey] = &dynamodb.Condition{
			AttributeValueList: []*dynamodb.AttributeValue{
				{B: query.RangeValueStart},
			},
			ComparisonOperator: aws.String(dynamodb.ComparisonOperatorGe),
		}
	}

	// Filters
	if query.ValueEqual != nil {
		input.FilterExpression = aws.String(fmt.Sprintf("%s = :v", valueKey))
		input.ExpressionAttributeValues = map[string]*dynamodb.AttributeValue{
			":v": {
				B: query.ValueEqual,
			},
		}
	}

	pageCount := 0
	defer func() {
		a.metrics.dynamoQueryPagesCount.Observe(float64(pageCount))
	}()

	retryer := newRetryer(ctx, a.cfg.BackoffConfig)
	err := instrument.CollectedRequest(ctx, "DynamoDB.QueryPages", a.metrics.dynamoRequestDuration, instrument.ErrorCode, func(innerCtx context.Context) error {
		if sp := ot.SpanFromContext(innerCtx); sp != nil {
			sp.SetTag("tableName", query.TableName)
			sp.SetTag("hashValue", query.HashValue)
		}
		return a.DynamoDB.QueryPagesWithContext(innerCtx, input, func(output *dynamodb.QueryOutput, _ bool) bool {
			pageCount++
			if sp := ot.SpanFromContext(innerCtx); sp != nil {
				sp.LogFields(otlog.Int("page", pageCount))
			}

			if cc := output.ConsumedCapacity; cc != nil {
				a.metrics.dynamoConsumedCapacity.WithLabelValues("DynamoDB.QueryPages", *cc.TableName).
					Add(*cc.CapacityUnits)
			}

			return callback(query, &dynamoDBReadResponse{items: output.Items})
		}, retryer.withRetries, withErrorHandler(query.TableName, "DynamoDB.QueryPages", a.metrics))
	})
	if err != nil {
		return errors.Wrapf(err, "QueryPages error: table=%v", query.TableName)
	}
	return err
}

type dynamoDBRequest interface {
	Send() error
	Data() interface{}
	Error() error
	Retryable() bool
}

func (a dynamoDBStorageClient) batchGetItemRequest(ctx context.Context, input *dynamodb.BatchGetItemInput) dynamoDBRequest {
	req, _ := a.DynamoDB.BatchGetItemRequest(input)
	req.SetContext(ctx)
	return dynamoDBRequestAdapter{req}
}

func (a dynamoDBStorageClient) batchWriteItemRequest(ctx context.Context, input *dynamodb.BatchWriteItemInput) dynamoDBRequest {
	req, _ := a.DynamoDB.BatchWriteItemRequest(input)
	req.SetContext(ctx)
	return dynamoDBRequestAdapter{req}
}

type dynamoDBRequestAdapter struct {
	request *request.Request
}

func (a dynamoDBRequestAdapter) Data() interface{} {
	return a.request.Data
}

func (a dynamoDBRequestAdapter) Send() error {
	return a.request.Send()
}

func (a dynamoDBRequestAdapter) Error() error {
	return a.request.Error
}

func (a dynamoDBRequestAdapter) Retryable() bool {
	return aws.BoolValue(a.request.Retryable)
}

type chunksPlusError struct {
	chunks []chunk.Chunk
	err    error
}

// GetChunks implements chunk.Client.
func (a dynamoDBStorageClient) GetChunks(ctx context.Context, chunks []chunk.Chunk) ([]chunk.Chunk, error) {
	log, ctx := spanlogger.New(ctx, util_log.Logger, "GetChunks.DynamoDB", ot.Tag{Key: "numChunks", Value: len(chunks)})
	defer log.Span.Finish()
	level.Debug(log).Log("chunks requested", len(chunks))

	dynamoDBChunks := chunks
	var err error

	gangSize := a.cfg.ChunkGangSize * dynamoDBMaxReadBatchSize
	if gangSize == 0 { // zero means turn feature off
		gangSize = len(dynamoDBChunks)
	} else {
		if len(dynamoDBChunks)/gangSize > a.cfg.ChunkGetMaxParallelism {
			gangSize = len(dynamoDBChunks)/a.cfg.ChunkGetMaxParallelism + 1
		}
	}

	results := make(chan chunksPlusError)
	for i := 0; i < len(dynamoDBChunks); i += gangSize {
		go func(start int) {
			end := start + gangSize
			if end > len(dynamoDBChunks) {
				end = len(dynamoDBChunks)
			}
			outChunks, err := a.getDynamoDBChunks(ctx, dynamoDBChunks[start:end])
			results <- chunksPlusError{outChunks, err}
		}(i)
	}
	finalChunks := []chunk.Chunk{}
	for i := 0; i < len(dynamoDBChunks); i += gangSize {
		in := <-results
		if in.err != nil {
			err = in.err // TODO: cancel other sub-queries at this point
		}
		finalChunks = append(finalChunks, in.chunks...)
	}
	level.Debug(log).Log("chunks fetched", len(finalChunks))

	// Return any chunks we did receive: a partial result may be useful
	return finalChunks, log.Error(err)
}

// As we're re-using the DynamoDB schema from the index for the chunk tables,
// we need to provide a non-null, non-empty value for the range value.
var placeholder = []byte{'c'}

// Fetch a set of chunks from DynamoDB, handling retries and backoff.
// Structure is identical to BatchWrite(), but operating on different datatypes
// so cannot share implementation.  If you fix a bug here fix it there too.
func (a dynamoDBStorageClient) getDynamoDBChunks(ctx context.Context, chunks []chunk.Chunk) ([]chunk.Chunk, error) {
	log, ctx := spanlogger.New(ctx, util_log.Logger, "getDynamoDBChunks", ot.Tag{Key: "numChunks", Value: len(chunks)})
	defer log.Span.Finish()
	outstanding := dynamoDBReadRequest{}
	chunksByKey := map[string]chunk.Chunk{}
	for _, chunk := range chunks {
		key := a.schemaCfg.ExternalKey(chunk)
		chunksByKey[key] = chunk
		tableName, err := a.schemaCfg.ChunkTableFor(chunk.From)
		if err != nil {
			return nil, log.Error(err)
		}
		outstanding.Add(tableName, key, placeholder)
	}

	result := []chunk.Chunk{}
	unprocessed := dynamoDBReadRequest{}
	backoff := backoff.New(ctx, a.cfg.BackoffConfig)

	for outstanding.Len()+unprocessed.Len() > 0 && backoff.Ongoing() {
		requests := dynamoDBReadRequest{}
		requests.TakeReqs(outstanding, dynamoDBMaxReadBatchSize)
		requests.TakeReqs(unprocessed, dynamoDBMaxReadBatchSize)

		request := a.batchGetItemRequestFn(ctx, &dynamodb.BatchGetItemInput{
			RequestItems:           requests,
			ReturnConsumedCapacity: aws.String(dynamodb.ReturnConsumedCapacityTotal),
		})

		err := instrument.CollectedRequest(ctx, "DynamoDB.BatchGetItemPages", a.metrics.dynamoRequestDuration, instrument.ErrorCode, func(ctx context.Context) error {
			return request.Send()
		})
		response := request.Data().(*dynamodb.BatchGetItemOutput)

		for _, cc := range response.ConsumedCapacity {
			a.metrics.dynamoConsumedCapacity.WithLabelValues("DynamoDB.BatchGetItemPages", *cc.TableName).
				Add(*cc.CapacityUnits)
		}

		if err != nil {
			for tableName := range requests {
				recordDynamoError(tableName, err, "DynamoDB.BatchGetItemPages", a.metrics)
			}

			// If we get provisionedThroughputExceededException, then no items were processed,
			// so back off and retry all.
			if awsErr, ok := err.(awserr.Error); ok && ((awsErr.Code() == dynamodb.ErrCodeProvisionedThroughputExceededException) || request.Retryable()) {
				unprocessed.TakeReqs(requests, -1)
				backoff.Wait()
				continue
			} else if ok && awsErr.Code() == validationException {
				// this read will never work, so the only option is to drop the offending request and continue.
				level.Warn(log).Log("msg", "Error while fetching data from Dynamo", "err", awsErr)
				level.Debug(log).Log("msg", "Dropped request details", "requests", requests)
				// recording the drop counter separately from recordDynamoError(), as the error code alone may not provide enough context
				// to determine if a request was dropped (or not)
				for tableName := range requests {
					a.metrics.dynamoDroppedRequests.WithLabelValues(tableName, validationException, "DynamoDB.BatchGetItemPages").Inc()
				}
				continue
			}

			// All other errors are critical.
			return nil, err
		}

		processedChunks, err := processChunkResponse(response, chunksByKey)
		if err != nil {
			return nil, log.Error(err)
		}
		result = append(result, processedChunks...)

		// If there are unprocessed items, retry those items.
		if unprocessedKeys := response.UnprocessedKeys; unprocessedKeys != nil && dynamoDBReadRequest(unprocessedKeys).Len() > 0 {
			unprocessed.TakeReqs(unprocessedKeys, -1)
		}

		backoff.Reset()
	}

	if valuesLeft := outstanding.Len() + unprocessed.Len(); valuesLeft > 0 {
		// Return the chunks we did fetch, because partial results may be useful
		return result, log.Error(fmt.Errorf("failed to query chunks, %d values remaining: %s", valuesLeft, backoff.Err()))
	}
	return result, nil
}

func processChunkResponse(response *dynamodb.BatchGetItemOutput, chunksByKey map[string]chunk.Chunk) ([]chunk.Chunk, error) {
	result := []chunk.Chunk{}
	decodeContext := chunk.NewDecodeContext()
	for _, items := range response.Responses {
		for _, item := range items {
			key, ok := item[hashKey]
			if !ok || key == nil || key.S == nil {
				return nil, fmt.Errorf("Got response from DynamoDB with no hash key: %+v", item)
			}

			chunk, ok := chunksByKey[*key.S]
			if !ok {
				return nil, fmt.Errorf("Got response from DynamoDB with chunk I didn't ask for: %s", *key.S)
			}

			buf, ok := item[valueKey]
			if !ok || buf == nil || buf.B == nil {
				return nil, fmt.Errorf("Got response from DynamoDB with no value: %+v", item)
			}

			if err := chunk.Decode(decodeContext, buf.B); err != nil {
				return nil, err
			}

			result = append(result, chunk)
		}
	}
	return result, nil
}

// PutChunkAndIndex implements chunk.ObjectAndIndexClient
// Combine both sets of writes before sending to DynamoDB, for performance
func (a dynamoDBStorageClient) PutChunksAndIndex(ctx context.Context, chunks []chunk.Chunk, index chunk.WriteBatch) error {
	dynamoDBWrites, err := a.writesForChunks(chunks)
	if err != nil {
		return err
	}
	dynamoDBWrites.TakeReqs(index.(dynamoDBWriteBatch), 0)
	return a.BatchWrite(ctx, dynamoDBWrites)
}

// PutChunks implements chunk.Client.
func (a dynamoDBStorageClient) PutChunks(ctx context.Context, chunks []chunk.Chunk) error {
	dynamoDBWrites, err := a.writesForChunks(chunks)
	if err != nil {
		return err
	}
	return a.BatchWrite(ctx, dynamoDBWrites)
}

func (a dynamoDBStorageClient) DeleteChunk(ctx context.Context, userID, chunkID string) error {
	chunkRef, err := chunk.ParseExternalKey(userID, chunkID)
	if err != nil {
		return err
	}

	tableName, err := a.schemaCfg.ChunkTableFor(chunkRef.From)
	if err != nil {
		return err
	}

	dynamoDBWrites := dynamoDBWriteBatch{}
	dynamoDBWrites.Delete(tableName, chunkID, placeholder)
	return a.BatchWrite(ctx, dynamoDBWrites)
}

func (a dynamoDBStorageClient) IsChunkNotFoundErr(_ error) bool {
	return false
}

func (a dynamoDBStorageClient) writesForChunks(chunks []chunk.Chunk) (dynamoDBWriteBatch, error) {
	dynamoDBWrites := dynamoDBWriteBatch{}

	for i := range chunks {
		buf, err := chunks[i].Encoded()
		if err != nil {
			return nil, err
		}
		key := a.schemaCfg.ExternalKey(chunks[i])

		table, err := a.schemaCfg.ChunkTableFor(chunks[i].From)
		if err != nil {
			return nil, err
		}

		dynamoDBWrites.Add(table, key, placeholder, buf)
	}

	return dynamoDBWrites, nil
}

// Slice of values returned; map key is attribute name
type dynamoDBReadResponse struct {
	items []map[string]*dynamodb.AttributeValue
}

func (b *dynamoDBReadResponse) Iterator() chunk.ReadBatchIterator {
	return &dynamoDBReadResponseIterator{
		i:                    -1,
		dynamoDBReadResponse: b,
	}
}

type dynamoDBReadResponseIterator struct {
	i int
	*dynamoDBReadResponse
}

func (b *dynamoDBReadResponseIterator) Next() bool {
	b.i++
	return b.i < len(b.items)
}

func (b *dynamoDBReadResponseIterator) RangeValue() []byte {
	return b.items[b.i][rangeKey].B
}

func (b *dynamoDBReadResponseIterator) Value() []byte {
	chunkValue, ok := b.items[b.i][valueKey]
	if !ok {
		return nil
	}
	return chunkValue.B
}

// map key is table name; value is a slice of things to 'put'
type dynamoDBWriteBatch map[string][]*dynamodb.WriteRequest

func (b dynamoDBWriteBatch) Len() int {
	result := 0
	for _, reqs := range b {
		result += len(reqs)
	}
	return result
}

func (b dynamoDBWriteBatch) String() string {
	var sb strings.Builder
	sb.WriteByte('{')
	for k, reqs := range b {
		sb.WriteString(k)
		sb.WriteString(": [")
		for _, req := range reqs {
			sb.WriteString(req.String())
			sb.WriteByte(',')
		}
		sb.WriteString("], ")
	}
	sb.WriteByte('}')
	return sb.String()
}

func (b dynamoDBWriteBatch) Add(tableName, hashValue string, rangeValue []byte, value []byte) {
	item := map[string]*dynamodb.AttributeValue{
		hashKey:  {S: aws.String(hashValue)},
		rangeKey: {B: rangeValue},
	}

	if value != nil {
		item[valueKey] = &dynamodb.AttributeValue{B: value}
	}

	b[tableName] = append(b[tableName], &dynamodb.WriteRequest{
		PutRequest: &dynamodb.PutRequest{
			Item: item,
		},
	})
}

func (b dynamoDBWriteBatch) Delete(tableName, hashValue string, rangeValue []byte) {
	b[tableName] = append(b[tableName], &dynamodb.WriteRequest{
		DeleteRequest: &dynamodb.DeleteRequest{
			Key: map[string]*dynamodb.AttributeValue{
				hashKey:  {S: aws.String(hashValue)},
				rangeKey: {B: rangeValue},
			},
		},
	})
}

// Fill 'b' with WriteRequests from 'from' until 'b' has at most max requests. Remove those requests from 'from'.
func (b dynamoDBWriteBatch) TakeReqs(from dynamoDBWriteBatch, max int) {
	outLen, inLen := b.Len(), from.Len()
	toFill := inLen
	if max > 0 {
		toFill = math.Min(inLen, max-outLen)
	}
	for toFill > 0 {
		for tableName, fromReqs := range from {
			taken := math.Min(len(fromReqs), toFill)
			if taken > 0 {
				b[tableName] = append(b[tableName], fromReqs[:taken]...)
				from[tableName] = fromReqs[taken:]
				toFill -= taken
			}
		}
	}
}

// map key is table name
type dynamoDBReadRequest map[string]*dynamodb.KeysAndAttributes

func (b dynamoDBReadRequest) Len() int {
	result := 0
	for _, reqs := range b {
		result += len(reqs.Keys)
	}
	return result
}

func (b dynamoDBReadRequest) Add(tableName, hashValue string, rangeValue []byte) {
	requests, ok := b[tableName]
	if !ok {
		requests = &dynamodb.KeysAndAttributes{
			AttributesToGet: []*string{
				aws.String(hashKey),
				aws.String(valueKey),
			},
		}
		b[tableName] = requests
	}
	requests.Keys = append(requests.Keys, map[string]*dynamodb.AttributeValue{
		hashKey:  {S: aws.String(hashValue)},
		rangeKey: {B: rangeValue},
	})
}

// Fill 'b' with ReadRequests from 'from' until 'b' has at most max requests. Remove those requests from 'from'.
func (b dynamoDBReadRequest) TakeReqs(from dynamoDBReadRequest, max int) {
	outLen, inLen := b.Len(), from.Len()
	toFill := inLen
	if max > 0 {
		toFill = math.Min(inLen, max-outLen)
	}
	for toFill > 0 {
		for tableName, fromReqs := range from {
			taken := math.Min(len(fromReqs.Keys), toFill)
			if taken > 0 {
				if _, ok := b[tableName]; !ok {
					b[tableName] = &dynamodb.KeysAndAttributes{
						AttributesToGet: []*string{
							aws.String(hashKey),
							aws.String(valueKey),
						},
					}
				}

				b[tableName].Keys = append(b[tableName].Keys, fromReqs.Keys[:taken]...)
				from[tableName].Keys = fromReqs.Keys[taken:]
				toFill -= taken
			}
		}
	}
}

func withErrorHandler(tableName, operation string, metrics *dynamoDBMetrics) func(req *request.Request) {
	return func(req *request.Request) {
		req.Handlers.CompleteAttempt.PushBack(func(req *request.Request) {
			if req.Error != nil {
				recordDynamoError(tableName, req.Error, operation, metrics)
			}
		})
	}
}

func recordDynamoError(tableName string, err error, operation string, metrics *dynamoDBMetrics) {
	if awsErr, ok := err.(awserr.Error); ok {
		metrics.dynamoFailures.WithLabelValues(tableName, awsErr.Code(), operation).Add(float64(1))
	} else {
		metrics.dynamoFailures.WithLabelValues(tableName, otherError, operation).Add(float64(1))
	}
}

// dynamoClientFromURL creates a new DynamoDB client from a URL.
func dynamoClientFromURL(awsURL *url.URL) (dynamodbiface.DynamoDBAPI, error) {
	dynamoDBSession, err := awsSessionFromURL(awsURL)
	if err != nil {
		return nil, err
	}
	return dynamodb.New(dynamoDBSession), nil
}

// awsSessionFromURL creates a new aws session from a URL.
func awsSessionFromURL(awsURL *url.URL) (client.ConfigProvider, error) {
	if awsURL == nil {
		return nil, fmt.Errorf("no URL specified for DynamoDB")
	}
	path := strings.TrimPrefix(awsURL.Path, "/")
	if len(path) > 0 {
		level.Warn(util_log.Logger).Log("msg", "ignoring DynamoDB URL path", "path", path)
	}
	config, err := awscommon.ConfigFromURL(awsURL)
	if err != nil {
		return nil, err
	}
	config = config.WithMaxRetries(0) // We do our own retries, so we can monitor them
	config = config.WithHTTPClient(&http.Client{Transport: defaultTransport})
	return session.NewSession(config)
}

// Copy-pasted http.DefaultTransport
var defaultTransport http.RoundTripper = &http.Transport{
	Proxy: http.ProxyFromEnvironment,
	DialContext: (&net.Dialer{
		Timeout:   30 * time.Second,
		KeepAlive: 30 * time.Second,
	}).DialContext,
	ForceAttemptHTTP2: true,
	MaxIdleConns:      100,
	// We will connect many times in parallel to the same DynamoDB server,
	// see https://github.com/golang/go/issues/13801
	MaxIdleConnsPerHost:   100,
	IdleConnTimeout:       90 * time.Second,
	TLSHandshakeTimeout:   10 * time.Second,
	ExpectContinueTimeout: 1 * time.Second,
}<|MERGE_RESOLUTION|>--- conflicted
+++ resolved
@@ -18,16 +18,10 @@
 	"github.com/aws/aws-sdk-go/service/dynamodb"
 	"github.com/aws/aws-sdk-go/service/dynamodb/dynamodbiface"
 	"github.com/cortexproject/cortex/pkg/util"
-<<<<<<< HEAD
-	"github.com/cortexproject/cortex/pkg/util/math"
-	"github.com/go-kit/kit/log/level"
-=======
 	"github.com/cortexproject/cortex/pkg/util/log"
 	"github.com/go-kit/log/level"
->>>>>>> dad7fca2
 	"github.com/grafana/dskit/backoff"
 	"github.com/grafana/dskit/flagext"
-	"github.com/grafana/dskit/spanlogger"
 	ot "github.com/opentracing/opentracing-go"
 	otlog "github.com/opentracing/opentracing-go/log"
 	"github.com/pkg/errors"
@@ -38,12 +32,8 @@
 
 	"github.com/grafana/loki/pkg/storage/chunk"
 	chunk_util "github.com/grafana/loki/pkg/storage/chunk/util"
-<<<<<<< HEAD
-	util_log "github.com/grafana/loki/pkg/util/log"
-=======
 	"github.com/grafana/loki/pkg/util/math"
 	"github.com/grafana/loki/pkg/util/spanlogger"
->>>>>>> dad7fca2
 )
 
 const (
@@ -224,8 +214,8 @@
 				continue
 			} else if ok && awsErr.Code() == validationException {
 				// this write will never work, so the only option is to drop the offending items and continue.
-				level.Warn(util_log.Logger).Log("msg", "Data lost while flushing to DynamoDB", "err", awsErr)
-				level.Debug(util_log.Logger).Log("msg", "Dropped request details", "requests", requests)
+				level.Warn(log.Logger).Log("msg", "Data lost while flushing to DynamoDB", "err", awsErr)
+				level.Debug(log.Logger).Log("msg", "Dropped request details", "requests", requests)
 				util.Event().Log("msg", "ValidationException", "requests", requests)
 				// recording the drop counter separately from recordDynamoError(), as the error code alone may not provide enough context
 				// to determine if a request was dropped (or not)
@@ -378,7 +368,7 @@
 
 // GetChunks implements chunk.Client.
 func (a dynamoDBStorageClient) GetChunks(ctx context.Context, chunks []chunk.Chunk) ([]chunk.Chunk, error) {
-	log, ctx := spanlogger.New(ctx, util_log.Logger, "GetChunks.DynamoDB", ot.Tag{Key: "numChunks", Value: len(chunks)})
+	log, ctx := spanlogger.New(ctx, "GetChunks.DynamoDB", ot.Tag{Key: "numChunks", Value: len(chunks)})
 	defer log.Span.Finish()
 	level.Debug(log).Log("chunks requested", len(chunks))
 
@@ -427,7 +417,7 @@
 // Structure is identical to BatchWrite(), but operating on different datatypes
 // so cannot share implementation.  If you fix a bug here fix it there too.
 func (a dynamoDBStorageClient) getDynamoDBChunks(ctx context.Context, chunks []chunk.Chunk) ([]chunk.Chunk, error) {
-	log, ctx := spanlogger.New(ctx, util_log.Logger, "getDynamoDBChunks", ot.Tag{Key: "numChunks", Value: len(chunks)})
+	log, ctx := spanlogger.New(ctx, "getDynamoDBChunks", ot.Tag{Key: "numChunks", Value: len(chunks)})
 	defer log.Span.Finish()
 	outstanding := dynamoDBReadRequest{}
 	chunksByKey := map[string]chunk.Chunk{}
@@ -802,7 +792,7 @@
 	}
 	path := strings.TrimPrefix(awsURL.Path, "/")
 	if len(path) > 0 {
-		level.Warn(util_log.Logger).Log("msg", "ignoring DynamoDB URL path", "path", path)
+		level.Warn(log.Logger).Log("msg", "ignoring DynamoDB URL path", "path", path)
 	}
 	config, err := awscommon.ConfigFromURL(awsURL)
 	if err != nil {
