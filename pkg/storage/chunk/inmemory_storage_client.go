package chunk

import (
	"bytes"
	"context"
	"errors"
	"fmt"
	"io"
	"io/ioutil"
	"sort"
	"strings"
	"sync"

<<<<<<< HEAD
	"github.com/go-kit/kit/log/level"
	"github.com/grafana/dskit/dslog"
=======
	"github.com/go-kit/log/level"
>>>>>>> dad7fca2

	util_log "github.com/grafana/loki/pkg/util/log"
)

type MockStorageMode int

var (
	errPermissionDenied      = errors.New("permission denied")
	errStorageObjectNotFound = errors.New("object not found in storage")
)

const (
	MockStorageModeReadWrite = 0
	MockStorageModeReadOnly  = 1
	MockStorageModeWriteOnly = 2
)

// MockStorage is a fake in-memory StorageClient.
type MockStorage struct {
	mtx       sync.RWMutex
	tables    map[string]*mockTable
	objects   map[string][]byte
	schemaCfg SchemaConfig

	numIndexWrites int
	numChunkWrites int
	mode           MockStorageMode
}

type mockTable struct {
	items       map[string][]mockItem
	write, read int64
}

type mockItem struct {
	rangeValue []byte
	value      []byte
}

// NewMockStorage creates a new MockStorage.
func NewMockStorage() *MockStorage {
	return &MockStorage{
		schemaCfg: SchemaConfig{
			Configs: []PeriodConfig{
				{
					From:      DayTime{Time: 0},
					Schema:    "v11",
					RowShards: 16,
				},
			},
		},
		tables:  map[string]*mockTable{},
		objects: map[string][]byte{},
	}
}

func (m *MockStorage) GetSortedObjectKeys() []string {
	m.mtx.RLock()
	defer m.mtx.RUnlock()

	keys := make([]string, 0, len(m.objects))
	for k := range m.objects {
		keys = append(keys, k)
	}
	sort.Strings(keys)
	return keys
}

func (m *MockStorage) GetObjectCount() int {
	m.mtx.RLock()
	defer m.mtx.RUnlock()

	return len(m.objects)
}

// Stop doesn't do anything.
func (*MockStorage) Stop() {
}

func (m *MockStorage) SetMode(mode MockStorageMode) {
	m.mode = mode
}

// ListTables implements StorageClient.
func (m *MockStorage) ListTables(_ context.Context) ([]string, error) {
	m.mtx.RLock()
	defer m.mtx.RUnlock()

	var tableNames []string
	for tableName := range m.tables {
		func(tableName string) {
			tableNames = append(tableNames, tableName)
		}(tableName)
	}
	return tableNames, nil
}

// CreateTable implements StorageClient.
func (m *MockStorage) CreateTable(_ context.Context, desc TableDesc) error {
	m.mtx.Lock()
	defer m.mtx.Unlock()

	if _, ok := m.tables[desc.Name]; ok {
		return fmt.Errorf("table already exists")
	}

	m.tables[desc.Name] = &mockTable{
		items: map[string][]mockItem{},
		write: desc.ProvisionedWrite,
		read:  desc.ProvisionedRead,
	}

	return nil
}

// DeleteTable implements StorageClient.
func (m *MockStorage) DeleteTable(_ context.Context, name string) error {
	m.mtx.Lock()
	defer m.mtx.Unlock()

	if _, ok := m.tables[name]; !ok {
		return fmt.Errorf("table does not exist")
	}

	delete(m.tables, name)

	return nil
}

// DescribeTable implements StorageClient.
func (m *MockStorage) DescribeTable(_ context.Context, name string) (desc TableDesc, isActive bool, err error) {
	m.mtx.RLock()
	defer m.mtx.RUnlock()

	table, ok := m.tables[name]
	if !ok {
		return TableDesc{}, false, fmt.Errorf("not found")
	}

	return TableDesc{
		Name:             name,
		ProvisionedRead:  table.read,
		ProvisionedWrite: table.write,
	}, true, nil
}

// UpdateTable implements StorageClient.
func (m *MockStorage) UpdateTable(_ context.Context, _, desc TableDesc) error {
	m.mtx.Lock()
	defer m.mtx.Unlock()

	table, ok := m.tables[desc.Name]
	if !ok {
		return fmt.Errorf("not found")
	}

	table.read = desc.ProvisionedRead
	table.write = desc.ProvisionedWrite

	return nil
}

// NewWriteBatch implements StorageClient.
func (m *MockStorage) NewWriteBatch() WriteBatch {
	return &mockWriteBatch{}
}

// BatchWrite implements StorageClient.
func (m *MockStorage) BatchWrite(ctx context.Context, batch WriteBatch) error {
	m.mtx.Lock()
	defer m.mtx.Unlock()

	if m.mode == MockStorageModeReadOnly {
		return errPermissionDenied
	}

	mockBatch := *batch.(*mockWriteBatch)
	seenWrites := map[string]bool{}

	m.numIndexWrites += len(mockBatch.inserts)

	for _, req := range mockBatch.inserts {
		table, ok := m.tables[req.tableName]
		if !ok {
			return fmt.Errorf("table not found: %s", req.tableName)
		}

		// Check for duplicate writes by RangeKey in same batch
		key := fmt.Sprintf("%s:%s:%x", req.tableName, req.hashValue, req.rangeValue)
		if _, ok := seenWrites[key]; ok {
			return fmt.Errorf("Dupe write in batch")
		}
		seenWrites[key] = true

		level.Debug(dslog.WithContext(ctx, util_log.Logger)).Log("msg", "write", "hash", req.hashValue, "range", req.rangeValue)

		items := table.items[req.hashValue]

		// insert in order
		i := sort.Search(len(items), func(i int) bool {
			return bytes.Compare(items[i].rangeValue, req.rangeValue) >= 0
		})
		if i >= len(items) || !bytes.Equal(items[i].rangeValue, req.rangeValue) {
			items = append(items, mockItem{})
			copy(items[i+1:], items[i:])
		} else {
			// if duplicate write then just update the value
			items[i].value = req.value
			continue
		}
		items[i] = mockItem{
			rangeValue: req.rangeValue,
			value:      req.value,
		}

		table.items[req.hashValue] = items
	}

	for _, req := range mockBatch.deletes {
		table, ok := m.tables[req.tableName]
		if !ok {
			return fmt.Errorf("table not found: %s", req.tableName)
		}

		items := table.items[req.hashValue]

		i := sort.Search(len(items), func(i int) bool {
			return bytes.Compare(items[i].rangeValue, req.rangeValue) >= 0
		})

		if i >= len(items) || !bytes.Equal(items[i].rangeValue, req.rangeValue) {
			continue
		}

		if len(items) == 1 {
			items = nil
		} else {
			items = items[:i+copy(items[i:], items[i+1:])]
		}

		table.items[req.hashValue] = items
	}
	return nil
}

// QueryPages implements StorageClient.
func (m *MockStorage) QueryPages(ctx context.Context, queries []IndexQuery, callback func(IndexQuery, ReadBatch) (shouldContinue bool)) error {
	m.mtx.RLock()
	defer m.mtx.RUnlock()

	if m.mode == MockStorageModeWriteOnly {
		return errPermissionDenied
	}

	for _, query := range queries {
		err := m.query(ctx, query, func(b ReadBatch) bool {
			return callback(query, b)
		})
		if err != nil {
			return err
		}
	}

	return nil
}

func (m *MockStorage) query(ctx context.Context, query IndexQuery, callback func(ReadBatch) (shouldContinue bool)) error {
	logger := dslog.WithContext(ctx, util_log.Logger)
	level.Debug(logger).Log("msg", "QueryPages", "query", query.HashValue)

	table, ok := m.tables[query.TableName]
	if !ok {
		return fmt.Errorf("table not found: %s", query.TableName)
	}

	items, ok := table.items[query.HashValue]
	if !ok {
		level.Debug(logger).Log("msg", "not found")
		return nil
	}

	if query.RangeValuePrefix != nil {
		level.Debug(logger).Log("msg", "lookup prefix", "hash", query.HashValue, "range_prefix", query.RangeValuePrefix, "num_items", len(items))

		// the smallest index i in [0, n) at which f(i) is true
		i := sort.Search(len(items), func(i int) bool {
			if bytes.Compare(items[i].rangeValue, query.RangeValuePrefix) > 0 {
				return true
			}
			return bytes.HasPrefix(items[i].rangeValue, query.RangeValuePrefix)
		})
		j := sort.Search(len(items)-i, func(j int) bool {
			if bytes.Compare(items[i+j].rangeValue, query.RangeValuePrefix) < 0 {
				return false
			}
			return !bytes.HasPrefix(items[i+j].rangeValue, query.RangeValuePrefix)
		})

		level.Debug(logger).Log("msg", "found range", "from_inclusive", i, "to_exclusive", i+j)
		if i > len(items) || j == 0 {
			return nil
		}
		items = items[i : i+j]

	} else if query.RangeValueStart != nil {
		level.Debug(logger).Log("msg", "lookup range", "hash", query.HashValue, "range_start", query.RangeValueStart, "num_items", len(items))

		// the smallest index i in [0, n) at which f(i) is true
		i := sort.Search(len(items), func(i int) bool {
			return bytes.Compare(items[i].rangeValue, query.RangeValueStart) >= 0
		})

		level.Debug(logger).Log("msg", "found range [%d)", "index", i)
		if i > len(items) {
			return nil
		}
		items = items[i:]

	} else {
		level.Debug(logger).Log("msg", "lookup", "hash", query.HashValue, "num_items", len(items))
	}

	// Filters
	if query.ValueEqual != nil {
		level.Debug(logger).Log("msg", "filter by equality", "value_equal", query.ValueEqual)

		filtered := make([]mockItem, 0)
		for _, v := range items {
			if bytes.Equal(v.value, query.ValueEqual) {
				filtered = append(filtered, v)
			}
		}
		items = filtered
	}

	result := mockReadBatch{}
	result.items = append(result.items, items...)

	callback(&result)
	return nil
}

// PutChunks implements StorageClient.
func (m *MockStorage) PutChunks(_ context.Context, chunks []Chunk) error {
	m.mtx.Lock()
	defer m.mtx.Unlock()

	if m.mode == MockStorageModeReadOnly {
		return errPermissionDenied
	}

	m.numChunkWrites += len(chunks)

	for i := range chunks {
		buf, err := chunks[i].Encoded()
		if err != nil {
			return err
		}
		m.objects[m.schemaCfg.ExternalKey(chunks[i])] = buf
	}
	return nil
}

// GetChunks implements StorageClient.
func (m *MockStorage) GetChunks(ctx context.Context, chunkSet []Chunk) ([]Chunk, error) {
	m.mtx.RLock()
	defer m.mtx.RUnlock()

	if m.mode == MockStorageModeWriteOnly {
		return nil, errPermissionDenied
	}

	decodeContext := NewDecodeContext()
	result := []Chunk{}
	for _, chunk := range chunkSet {
		key := m.schemaCfg.ExternalKey(chunk)
		buf, ok := m.objects[key]
		if !ok {
			return nil, errStorageObjectNotFound
		}
		if err := chunk.Decode(decodeContext, buf); err != nil {
			return nil, err
		}
		result = append(result, chunk)
	}
	return result, nil
}

// DeleteChunk implements StorageClient.
func (m *MockStorage) DeleteChunk(ctx context.Context, userID, chunkID string) error {
	if m.mode == MockStorageModeReadOnly {
		return errPermissionDenied
	}

	return m.DeleteObject(ctx, chunkID)
}

func (m *MockStorage) GetObject(ctx context.Context, objectKey string) (io.ReadCloser, int64, error) {
	m.mtx.RLock()
	defer m.mtx.RUnlock()

	if m.mode == MockStorageModeWriteOnly {
		return nil, 0, errPermissionDenied
	}

	buf, ok := m.objects[objectKey]
	if !ok {
		return nil, 0, errStorageObjectNotFound
	}

	return ioutil.NopCloser(bytes.NewReader(buf)), int64(len(buf)), nil
}

func (m *MockStorage) PutObject(ctx context.Context, objectKey string, object io.ReadSeeker) error {
	buf, err := ioutil.ReadAll(object)
	if err != nil {
		return err
	}

	if m.mode == MockStorageModeReadOnly {
		return errPermissionDenied
	}

	m.mtx.Lock()
	defer m.mtx.Unlock()

	m.objects[objectKey] = buf
	return nil
}

func (m *MockStorage) IsObjectNotFoundErr(err error) bool {
	return errors.Is(err, errStorageObjectNotFound)
}

func (m *MockStorage) IsChunkNotFoundErr(err error) bool {
	return m.IsObjectNotFoundErr(err)
}

func (m *MockStorage) DeleteObject(ctx context.Context, objectKey string) error {
	m.mtx.Lock()
	defer m.mtx.Unlock()

	if m.mode == MockStorageModeReadOnly {
		return errPermissionDenied
	}

	if _, ok := m.objects[objectKey]; !ok {
		return errStorageObjectNotFound
	}

	delete(m.objects, objectKey)
	return nil
}

// List implements chunk.ObjectClient.
func (m *MockStorage) List(ctx context.Context, prefix, delimiter string) ([]StorageObject, []StorageCommonPrefix, error) {
	m.mtx.RLock()
	defer m.mtx.RUnlock()

	if m.mode == MockStorageModeWriteOnly {
		return nil, nil, errPermissionDenied
	}

	prefixes := map[string]struct{}{}

	storageObjects := make([]StorageObject, 0, len(m.objects))
	for key := range m.objects {
		if !strings.HasPrefix(key, prefix) {
			continue
		}

		// ToDo: Store mtime when we have mtime based use-cases for storage objects
		if delimiter == "" {
			storageObjects = append(storageObjects, StorageObject{Key: key})
			continue
		}

		ix := strings.Index(key[len(prefix):], delimiter)
		if ix < 0 {
			storageObjects = append(storageObjects, StorageObject{Key: key})
			continue
		}

		commonPrefix := key[:len(prefix)+ix+len(delimiter)] // Include delimeter in the common prefix.
		prefixes[commonPrefix] = struct{}{}
	}

	commonPrefixes := []StorageCommonPrefix(nil)
	for p := range prefixes {
		commonPrefixes = append(commonPrefixes, StorageCommonPrefix(p))
	}

	// Object stores return results in sorted order.
	sort.Slice(storageObjects, func(i, j int) bool {
		return storageObjects[i].Key < storageObjects[j].Key
	})
	sort.Slice(commonPrefixes, func(i, j int) bool {
		return commonPrefixes[i] < commonPrefixes[j]
	})

	return storageObjects, commonPrefixes, nil
}

type mockWriteBatch struct {
	inserts []struct {
		tableName, hashValue string
		rangeValue           []byte
		value                []byte
	}
	deletes []struct {
		tableName, hashValue string
		rangeValue           []byte
	}
}

func (b *mockWriteBatch) Delete(tableName, hashValue string, rangeValue []byte) {
	b.deletes = append(b.deletes, struct {
		tableName, hashValue string
		rangeValue           []byte
	}{tableName: tableName, hashValue: hashValue, rangeValue: rangeValue})
}

func (b *mockWriteBatch) Add(tableName, hashValue string, rangeValue []byte, value []byte) {
	b.inserts = append(b.inserts, struct {
		tableName, hashValue string
		rangeValue           []byte
		value                []byte
	}{tableName, hashValue, rangeValue, value})
}

type mockReadBatch struct {
	items []mockItem
}

func (b *mockReadBatch) Iterator() ReadBatchIterator {
	return &mockReadBatchIter{
		index:         -1,
		mockReadBatch: b,
	}
}

type mockReadBatchIter struct {
	index int
	*mockReadBatch
}

func (b *mockReadBatchIter) Next() bool {
	b.index++
	return b.index < len(b.items)
}

func (b *mockReadBatchIter) RangeValue() []byte {
	return b.items[b.index].rangeValue
}

func (b *mockReadBatchIter) Value() []byte {
	return b.items[b.index].value
}<|MERGE_RESOLUTION|>--- conflicted
+++ resolved
@@ -11,14 +11,9 @@
 	"strings"
 	"sync"
 
-<<<<<<< HEAD
-	"github.com/go-kit/kit/log/level"
-	"github.com/grafana/dskit/dslog"
-=======
 	"github.com/go-kit/log/level"
->>>>>>> dad7fca2
-
-	util_log "github.com/grafana/loki/pkg/util/log"
+
+	"github.com/grafana/loki/pkg/util/log"
 )
 
 type MockStorageMode int
@@ -211,7 +206,7 @@
 		}
 		seenWrites[key] = true
 
-		level.Debug(dslog.WithContext(ctx, util_log.Logger)).Log("msg", "write", "hash", req.hashValue, "range", req.rangeValue)
+		level.Debug(log.WithContext(ctx, log.Logger)).Log("msg", "write", "hash", req.hashValue, "range", req.rangeValue)
 
 		items := table.items[req.hashValue]
 
@@ -284,7 +279,7 @@
 }
 
 func (m *MockStorage) query(ctx context.Context, query IndexQuery, callback func(ReadBatch) (shouldContinue bool)) error {
-	logger := dslog.WithContext(ctx, util_log.Logger)
+	logger := log.WithContext(ctx, log.Logger)
 	level.Debug(logger).Log("msg", "QueryPages", "query", query.HashValue)
 
 	table, ok := m.tables[query.TableName]
