package chunk

import (
	"errors"
	"flag"
	"fmt"
	"os"
	"strconv"
	"strings"
	"time"

<<<<<<< HEAD
	"github.com/cortexproject/cortex/pkg/util/math"
	"github.com/go-kit/kit/log/level"
=======
	"github.com/go-kit/log/level"
>>>>>>> dad7fca2
	"github.com/prometheus/common/model"
	"github.com/weaveworks/common/mtime"
	yaml "gopkg.in/yaml.v2"

<<<<<<< HEAD
	util_log "github.com/grafana/loki/pkg/util/log"
=======
	"github.com/cortexproject/cortex/pkg/util/log"

	"github.com/grafana/loki/pkg/util/math"
>>>>>>> dad7fca2
)

const (
	secondsInHour      = int64(time.Hour / time.Second)
	secondsInDay       = int64(24 * time.Hour / time.Second)
	millisecondsInHour = int64(time.Hour / time.Millisecond)
	millisecondsInDay  = int64(24 * time.Hour / time.Millisecond)
	v12                = "v12"
)

var (
	errInvalidSchemaVersion     = errors.New("invalid schema version")
	errInvalidTablePeriod       = errors.New("the table period must be a multiple of 24h (1h for schema v1)")
	errConfigFileNotSet         = errors.New("schema config file needs to be set")
	errConfigChunkPrefixNotSet  = errors.New("schema config for chunks is missing the 'prefix' setting")
	errSchemaIncreasingFromTime = errors.New("from time in schemas must be distinct and in increasing order")
)

// PeriodConfig defines the schema and tables to use for a period of time
type PeriodConfig struct {
	From        DayTime             `yaml:"from"`         // used when working with config
	IndexType   string              `yaml:"store"`        // type of index client to use.
	ObjectType  string              `yaml:"object_store"` // type of object client to use; if omitted, defaults to store.
	Schema      string              `yaml:"schema"`
	IndexTables PeriodicTableConfig `yaml:"index"`
	ChunkTables PeriodicTableConfig `yaml:"chunks"`
	RowShards   uint32              `yaml:"row_shards"`

	// Integer representation of schema used for hot path calculation. Populated on unmarshaling.
	schemaInt *int `yaml:"-"`
}

// UnmarshalYAML implements yaml.Unmarshaller.
func (cfg *PeriodConfig) UnmarshalYAML(unmarshal func(interface{}) error) error {
	type plain PeriodConfig
	err := unmarshal((*plain)(cfg))
	if err != nil {
		return err
	}

	// call VersionAsInt after unmarshaling to errcheck schema version and populate PeriodConfig.schemaInt
	_, err = cfg.VersionAsInt()
	return err
}

// DayTime is a model.Time what holds day-aligned values, and marshals to/from
// YAML in YYYY-MM-DD format.
type DayTime struct {
	model.Time
}

// MarshalYAML implements yaml.Marshaller.
func (d DayTime) MarshalYAML() (interface{}, error) {
	return d.String(), nil
}

// UnmarshalYAML implements yaml.Unmarshaller.
func (d *DayTime) UnmarshalYAML(unmarshal func(interface{}) error) error {
	var from string
	if err := unmarshal(&from); err != nil {
		return err
	}
	t, err := time.Parse("2006-01-02", from)
	if err != nil {
		return err
	}
	d.Time = model.TimeFromUnix(t.Unix())
	return nil
}

func (d *DayTime) String() string {
	return d.Time.Time().UTC().Format("2006-01-02")
}

// SchemaConfig contains the config for our chunk index schemas
type SchemaConfig struct {
	Configs []PeriodConfig `yaml:"configs"`

	fileName string
}

// RegisterFlags adds the flags required to config this to the given FlagSet.
func (cfg *SchemaConfig) RegisterFlags(f *flag.FlagSet) {
	f.StringVar(&cfg.fileName, "schema-config-file", "", "The path to the schema config file. The schema config is used only when running Cortex with the chunks storage.")
}

// loadFromFile loads the schema config from a yaml file
func (cfg *SchemaConfig) loadFromFile() error {
	if cfg.fileName == "" {
		return errConfigFileNotSet
	}

	f, err := os.Open(cfg.fileName)
	if err != nil {
		return err
	}

	decoder := yaml.NewDecoder(f)
	decoder.SetStrict(true)
	return decoder.Decode(&cfg)
}

// Validate the schema config and returns an error if the validation
// doesn't pass
func (cfg *SchemaConfig) Validate() error {
	for i := range cfg.Configs {
		periodCfg := &cfg.Configs[i]
		periodCfg.applyDefaults()
		if err := periodCfg.validate(); err != nil {
			return err
		}

		if i+1 < len(cfg.Configs) {
			if cfg.Configs[i].From.Time.Unix() >= cfg.Configs[i+1].From.Time.Unix() {
				return errSchemaIncreasingFromTime
			}
		}
	}
	return nil
}

func defaultRowShards(schema string) uint32 {
	switch schema {
	case "v1", "v2", "v3", "v4", "v5", "v6", "v9":
		return 0
	default:
		return 16
	}
}

// ForEachAfter will call f() on every entry after t, splitting
// entries if necessary so there is an entry starting at t
func (cfg *SchemaConfig) ForEachAfter(t model.Time, f func(config *PeriodConfig)) {
	for i := 0; i < len(cfg.Configs); i++ {
		if t > cfg.Configs[i].From.Time &&
			(i+1 == len(cfg.Configs) || t < cfg.Configs[i+1].From.Time) {
			// Split the i'th entry by duplicating then overwriting the From time
			cfg.Configs = append(cfg.Configs[:i+1], cfg.Configs[i:]...)
			cfg.Configs[i+1].From = DayTime{t}
		}
		if cfg.Configs[i].From.Time >= t {
			f(&cfg.Configs[i])
		}
	}
}

func validateChunks(cfg PeriodConfig) error {
	objectStore := cfg.IndexType
	if cfg.ObjectType != "" {
		objectStore = cfg.ObjectType
	}
	switch objectStore {
	case "cassandra", "aws-dynamo", "bigtable-hashed", "gcp", "gcp-columnkey", "bigtable", "grpc-store":
		if cfg.ChunkTables.Prefix == "" {
			return errConfigChunkPrefixNotSet
		}
		return nil
	default:
		return nil
	}
}

// CreateSchema returns the schema defined by the PeriodConfig
func (cfg PeriodConfig) CreateSchema() (BaseSchema, error) {
	buckets, bucketsPeriod := cfg.createBucketsFunc()

	// Ensure the tables period is a multiple of the bucket period
	if cfg.IndexTables.Period > 0 && cfg.IndexTables.Period%bucketsPeriod != 0 {
		return nil, errInvalidTablePeriod
	}

	if cfg.ChunkTables.Period > 0 && cfg.ChunkTables.Period%bucketsPeriod != 0 {
		return nil, errInvalidTablePeriod
	}

	switch cfg.Schema {
	case "v1":
		return newStoreSchema(buckets, originalEntries{}), nil
	case "v2":
		return newStoreSchema(buckets, originalEntries{}), nil
	case "v3":
		return newStoreSchema(buckets, base64Entries{originalEntries{}}), nil
	case "v4":
		return newStoreSchema(buckets, labelNameInHashKeyEntries{}), nil
	case "v5":
		return newStoreSchema(buckets, v5Entries{}), nil
	case "v6":
		return newStoreSchema(buckets, v6Entries{}), nil
	case "v9":
		return newSeriesStoreSchema(buckets, v9Entries{}), nil
	case "v10", "v11", v12:
		if cfg.RowShards == 0 {
			return nil, fmt.Errorf("must have row_shards > 0 (current: %d) for schema (%s)", cfg.RowShards, cfg.Schema)
		}

		v10 := v10Entries{rowShards: cfg.RowShards}
		if cfg.Schema == "v10" {
			return newSeriesStoreSchema(buckets, v10), nil
		} else if cfg.Schema == "v11" {
			return newSeriesStoreSchema(buckets, v11Entries{v10}), nil
		} else { // v12
			return newSeriesStoreSchema(buckets, v12Entries{v11Entries{v10}}), nil
		}
	default:
		return nil, errInvalidSchemaVersion
	}
}

func (cfg PeriodConfig) createBucketsFunc() (schemaBucketsFunc, time.Duration) {
	switch cfg.Schema {
	case "v1":
		return cfg.hourlyBuckets, 1 * time.Hour
	default:
		return cfg.dailyBuckets, 24 * time.Hour
	}
}

func (cfg *PeriodConfig) applyDefaults() {
	if cfg.RowShards == 0 {
		cfg.RowShards = defaultRowShards(cfg.Schema)
	}
}

// Validate the period config.
func (cfg PeriodConfig) validate() error {
	validateError := validateChunks(cfg)
	if validateError != nil {
		return validateError
	}

	_, err := cfg.CreateSchema()
	return err
}

// Load the yaml file, or build the config from legacy command-line flags
func (cfg *SchemaConfig) Load() error {
	if len(cfg.Configs) > 0 {
		return nil
	}

	// Load config from file.
	if err := cfg.loadFromFile(); err != nil {
		return err
	}

	return cfg.Validate()
}

// Bucket describes a range of time with a tableName and hashKey
type Bucket struct {
	from       uint32
	through    uint32
	tableName  string
	hashKey    string
	bucketSize uint32 // helps with deletion of series ids in series store. Size in milliseconds.
}

func (cfg *PeriodConfig) hourlyBuckets(from, through model.Time, userID string) []Bucket {
	var (
		fromHour    = from.Unix() / secondsInHour
		throughHour = through.Unix() / secondsInHour
		result      = []Bucket{}
	)

	for i := fromHour; i <= throughHour; i++ {
		relativeFrom := math.Max64(0, int64(from)-(i*millisecondsInHour))
		relativeThrough := math.Min64(millisecondsInHour, int64(through)-(i*millisecondsInHour))
		result = append(result, Bucket{
			from:       uint32(relativeFrom),
			through:    uint32(relativeThrough),
			tableName:  cfg.IndexTables.TableFor(model.TimeFromUnix(i * secondsInHour)),
			hashKey:    fmt.Sprintf("%s:%d", userID, i),
			bucketSize: uint32(millisecondsInHour), // helps with deletion of series ids in series store
		})
	}
	return result
}

func (cfg *PeriodConfig) dailyBuckets(from, through model.Time, userID string) []Bucket {
	var (
		fromDay    = from.Unix() / secondsInDay
		throughDay = through.Unix() / secondsInDay
		result     = []Bucket{}
	)

	for i := fromDay; i <= throughDay; i++ {
		// The idea here is that the hash key contains the bucket start time (rounded to
		// the nearest day).  The range key can contain the offset from that, to the
		// (start/end) of the chunk. For chunks that span multiple buckets, these
		// offsets will be capped to the bucket boundaries, i.e. start will be
		// positive in the first bucket, then zero in the next etc.
		//
		// The reason for doing all this is to reduce the size of the time stamps we
		// include in the range keys - we use a uint32 - as we then have to base 32
		// encode it.

		relativeFrom := math.Max64(0, int64(from)-(i*millisecondsInDay))
		relativeThrough := math.Min64(millisecondsInDay, int64(through)-(i*millisecondsInDay))
		result = append(result, Bucket{
			from:       uint32(relativeFrom),
			through:    uint32(relativeThrough),
			tableName:  cfg.IndexTables.TableFor(model.TimeFromUnix(i * secondsInDay)),
			hashKey:    fmt.Sprintf("%s:d%d", userID, i),
			bucketSize: uint32(millisecondsInDay), // helps with deletion of series ids in series store
		})
	}
	return result
}

func (cfg *PeriodConfig) VersionAsInt() (int, error) {
	// Read memoized schema version. This is called during unmarshaling,
	// but may be nil in the case of testware.
	if cfg.schemaInt != nil {
		return *cfg.schemaInt, nil
	}

	v := strings.Trim(cfg.Schema, "v")
	n, err := strconv.Atoi(v)
	cfg.schemaInt = &n
	return n, err
}

// PeriodicTableConfig is configuration for a set of time-sharded tables.
type PeriodicTableConfig struct {
	Prefix string
	Period time.Duration
	Tags   Tags
}

// UnmarshalYAML implements the yaml.Unmarshaler interface.
func (cfg *PeriodicTableConfig) UnmarshalYAML(unmarshal func(interface{}) error) error {
	g := struct {
		Prefix string         `yaml:"prefix"`
		Period model.Duration `yaml:"period"`
		Tags   Tags           `yaml:"tags"`
	}{}
	if err := unmarshal(&g); err != nil {
		return err
	}

	cfg.Prefix = g.Prefix
	cfg.Period = time.Duration(g.Period)
	cfg.Tags = g.Tags

	return nil
}

// MarshalYAML implements the yaml.Marshaler interface.
func (cfg PeriodicTableConfig) MarshalYAML() (interface{}, error) {
	g := &struct {
		Prefix string         `yaml:"prefix"`
		Period model.Duration `yaml:"period"`
		Tags   Tags           `yaml:"tags"`
	}{
		Prefix: cfg.Prefix,
		Period: model.Duration(cfg.Period),
		Tags:   cfg.Tags,
	}

	return g, nil
}

// AutoScalingConfig for DynamoDB tables.
type AutoScalingConfig struct {
	Enabled     bool    `yaml:"enabled"`
	RoleARN     string  `yaml:"role_arn"`
	MinCapacity int64   `yaml:"min_capacity"`
	MaxCapacity int64   `yaml:"max_capacity"`
	OutCooldown int64   `yaml:"out_cooldown"`
	InCooldown  int64   `yaml:"in_cooldown"`
	TargetValue float64 `yaml:"target"`
}

// RegisterFlags adds the flags required to config this to the given FlagSet.
func (cfg *AutoScalingConfig) RegisterFlags(argPrefix string, f *flag.FlagSet) {
	f.BoolVar(&cfg.Enabled, argPrefix+".enabled", false, "Should we enable autoscale for the table.")
	f.StringVar(&cfg.RoleARN, argPrefix+".role-arn", "", "AWS AutoScaling role ARN")
	f.Int64Var(&cfg.MinCapacity, argPrefix+".min-capacity", 3000, "DynamoDB minimum provision capacity.")
	f.Int64Var(&cfg.MaxCapacity, argPrefix+".max-capacity", 6000, "DynamoDB maximum provision capacity.")
	f.Int64Var(&cfg.OutCooldown, argPrefix+".out-cooldown", 1800, "DynamoDB minimum seconds between each autoscale up.")
	f.Int64Var(&cfg.InCooldown, argPrefix+".in-cooldown", 1800, "DynamoDB minimum seconds between each autoscale down.")
	f.Float64Var(&cfg.TargetValue, argPrefix+".target-value", 80, "DynamoDB target ratio of consumed capacity to provisioned capacity.")
}

func (cfg *PeriodicTableConfig) periodicTables(from, through model.Time, pCfg ProvisionConfig, beginGrace, endGrace time.Duration, retention time.Duration) []TableDesc {
	var (
		periodSecs     = int64(cfg.Period / time.Second)
		beginGraceSecs = int64(beginGrace / time.Second)
		endGraceSecs   = int64(endGrace / time.Second)
		firstTable     = from.Unix() / periodSecs
		lastTable      = through.Unix() / periodSecs
		tablesToKeep   = int64(retention/time.Second) / periodSecs
		now            = mtime.Now().Unix()
		nowWeek        = now / periodSecs
		result         = []TableDesc{}
	)
	// If interval ends exactly on a period boundary, don’t include the upcoming period
	if through.Unix()%periodSecs == 0 {
		lastTable--
	}
	// Don't make tables further back than the configured retention
	if retention > 0 && lastTable > tablesToKeep && lastTable-firstTable >= tablesToKeep {
		firstTable = lastTable - tablesToKeep
	}
	for i := firstTable; i <= lastTable; i++ {
		tableName := cfg.tableForPeriod(i)
		table := TableDesc{}

		// if now is within table [start - grace, end + grace), then we need some write throughput
		if (i*periodSecs)-beginGraceSecs <= now && now < (i*periodSecs)+periodSecs+endGraceSecs {
			table = pCfg.ActiveTableProvisionConfig.BuildTableDesc(tableName, cfg.Tags)

			level.Debug(util_log.Logger).Log("msg", "Table is Active",
				"tableName", table.Name,
				"provisionedRead", table.ProvisionedRead,
				"provisionedWrite", table.ProvisionedWrite,
				"useOnDemandMode", table.UseOnDemandIOMode,
				"useWriteAutoScale", table.WriteScale.Enabled,
				"useReadAutoScale", table.ReadScale.Enabled)

		} else {
			// Autoscale last N tables
			// this is measured against "now", since the lastWeek is the final week in the schema config range
			// the N last tables in that range will always be set to the inactive scaling settings.
			disableAutoscale := i < (nowWeek - pCfg.InactiveWriteScaleLastN)
			table = pCfg.InactiveTableProvisionConfig.BuildTableDesc(tableName, cfg.Tags, disableAutoscale)

			level.Debug(util_log.Logger).Log("msg", "Table is Inactive",
				"tableName", table.Name,
				"provisionedRead", table.ProvisionedRead,
				"provisionedWrite", table.ProvisionedWrite,
				"useOnDemandMode", table.UseOnDemandIOMode,
				"useWriteAutoScale", table.WriteScale.Enabled,
				"useReadAutoScale", table.ReadScale.Enabled)
		}

		result = append(result, table)
	}
	return result
}

// ChunkTableFor calculates the chunk table shard for a given point in time.
func (cfg SchemaConfig) ChunkTableFor(t model.Time) (string, error) {
	for i := range cfg.Configs {
		if t >= cfg.Configs[i].From.Time && (i+1 == len(cfg.Configs) || t < cfg.Configs[i+1].From.Time) {
			return cfg.Configs[i].ChunkTables.TableFor(t), nil
		}
	}
	return "", fmt.Errorf("no chunk table found for time %v", t)
}

// SchemaForTime returns the Schema PeriodConfig to use for a given point in time.
func (cfg SchemaConfig) SchemaForTime(t model.Time) (PeriodConfig, error) {
	for i := range cfg.Configs {
		// TODO: callum, confirm we can rely on the schema configs being sorted in this order.
		if t >= cfg.Configs[i].From.Time && (i+1 == len(cfg.Configs) || t < cfg.Configs[i+1].From.Time) {
			return cfg.Configs[i], nil
		}
	}
	return PeriodConfig{}, fmt.Errorf("no schema config found for time %v", t)
}

// TableFor calculates the table shard for a given point in time.
func (cfg *PeriodicTableConfig) TableFor(t model.Time) string {
	if cfg.Period == 0 { // non-periodic
		return cfg.Prefix
	}
	periodSecs := int64(cfg.Period / time.Second)
	return cfg.tableForPeriod(t.Unix() / periodSecs)
}

func (cfg *PeriodicTableConfig) tableForPeriod(i int64) string {
	return cfg.Prefix + strconv.Itoa(int(i))
}

// Generate the appropriate external key based on cfg.Schema, chunk.Checksum, and chunk.From
func (cfg SchemaConfig) ExternalKey(chunk Chunk) string {
	p, err := cfg.SchemaForTime(chunk.From)
	v, _ := p.VersionAsInt()
	if err == nil && v >= 12 {
		return cfg.newerExternalKey(chunk)
	} else if chunk.ChecksumSet {
		return cfg.newExternalKey(chunk)
	} else {
		return cfg.legacyExternalKey(chunk)
	}
}

// pre-checksum
func (cfg SchemaConfig) legacyExternalKey(chunk Chunk) string {
	// This is the inverse of chunk.parseLegacyExternalKey, with "<user id>/" prepended.
	// Legacy chunks had the user ID prefix on s3/memcache, but not in DynamoDB.
	return fmt.Sprintf("%d:%d:%d", (chunk.Fingerprint), int64(chunk.From), int64(chunk.Through))
}

// post-checksum
func (cfg SchemaConfig) newExternalKey(chunk Chunk) string {
	// This is the inverse of chunk.parseNewExternalKey.
	return fmt.Sprintf("%s/%x:%x:%x:%x", chunk.UserID, uint64(chunk.Fingerprint), int64(chunk.From), int64(chunk.Through), chunk.Checksum)
}

// v12+
func (cfg SchemaConfig) newerExternalKey(chunk Chunk) string {
	return fmt.Sprintf("%s/%x/%x:%x:%x", chunk.UserID, uint64(chunk.Fingerprint), int64(chunk.From), int64(chunk.Through), chunk.Checksum)
}<|MERGE_RESOLUTION|>--- conflicted
+++ resolved
@@ -9,23 +9,13 @@
 	"strings"
 	"time"
 
-<<<<<<< HEAD
-	"github.com/cortexproject/cortex/pkg/util/math"
-	"github.com/go-kit/kit/log/level"
-=======
 	"github.com/go-kit/log/level"
->>>>>>> dad7fca2
 	"github.com/prometheus/common/model"
 	"github.com/weaveworks/common/mtime"
 	yaml "gopkg.in/yaml.v2"
 
-<<<<<<< HEAD
-	util_log "github.com/grafana/loki/pkg/util/log"
-=======
-	"github.com/cortexproject/cortex/pkg/util/log"
-
+	"github.com/grafana/loki/pkg/util/log"
 	"github.com/grafana/loki/pkg/util/math"
->>>>>>> dad7fca2
 )
 
 const (
@@ -438,7 +428,7 @@
 		if (i*periodSecs)-beginGraceSecs <= now && now < (i*periodSecs)+periodSecs+endGraceSecs {
 			table = pCfg.ActiveTableProvisionConfig.BuildTableDesc(tableName, cfg.Tags)
 
-			level.Debug(util_log.Logger).Log("msg", "Table is Active",
+			level.Debug(log.Logger).Log("msg", "Table is Active",
 				"tableName", table.Name,
 				"provisionedRead", table.ProvisionedRead,
 				"provisionedWrite", table.ProvisionedWrite,
@@ -453,7 +443,7 @@
 			disableAutoscale := i < (nowWeek - pCfg.InactiveWriteScaleLastN)
 			table = pCfg.InactiveTableProvisionConfig.BuildTableDesc(tableName, cfg.Tags, disableAutoscale)
 
-			level.Debug(util_log.Logger).Log("msg", "Table is Inactive",
+			level.Debug(log.Logger).Log("msg", "Table is Inactive",
 				"tableName", table.Name,
 				"provisionedRead", table.ProvisionedRead,
 				"provisionedWrite", table.ProvisionedWrite,
