--- conflicted
+++ resolved
@@ -114,10 +114,8 @@
 }
 
 func (cfg *Config) session(name string, reg prometheus.Registerer) (*gocql.Session, *gocql.ClusterConfig, error) {
-<<<<<<< HEAD
 	level.Warn(util_log.Logger).Log("msg", "Cassandra create session", "name", name, "reg", reg)
-=======
->>>>>>> 7073ea87
+
 	cluster := gocql.NewCluster(strings.Split(cfg.Addresses, ",")...)
 	cluster.Port = cfg.Port
 	cluster.Keyspace = cfg.Keyspace
@@ -341,29 +339,6 @@
 // BatchWrite implement chunk.IndexClient.
 func (s *StorageClient) BatchWrite(ctx context.Context, batch index.WriteBatch) error {
 	err := s.batchWrite(ctx, batch)
-<<<<<<< HEAD
-	if err != nil {
-		fmt.Println(time.Now(), " - cassandra BatchWrite fail,err:", err, ",errors.Cause(err):", errors.Cause(err))
-	}
-	//
-	if errors.Cause(err) == gocql.ErrNoConnections {
-		fmt.Println(time.Now(), " - cassandra BatchWrite fail,do reconnect,err:", err, ",errors.Cause(err):", errors.Cause(err))
-		connectErr := s.reconnectWriteSession()
-		if connectErr != nil {
-			fmt.Println(time.Now(), " - cassandra PutChunks fail,do reconnect fail,connectErr:", connectErr)
-			return errors.Wrap(err, "BatchWrite BatchWrite reconnect fail")
-		}
-		fmt.Println(time.Now(), " - cassandra BatchWrite fail,do reconnect success,connectErr:", connectErr)
-		// retry after reconnect
-		err = s.batchWrite(ctx, batch)
-		if err != nil {
-			fmt.Println(time.Now(), " - cassandra BatchWrite retry fail ,do reconnect success,err:", err)
-			return err
-		}
-		fmt.Println(time.Now(), " - cassandra BatchWrite retry success ,do reconnect success,err:", err)
-
-=======
-	//
 	if errors.Cause(err) == gocql.ErrNoConnections {
 		connectErr := s.reconnectWriteSession()
 		if connectErr != nil {
@@ -371,7 +346,6 @@
 		}
 		// retry after reconnect
 		err = s.batchWrite(ctx, batch)
->>>>>>> 7073ea87
 	}
 	return err
 }
@@ -434,12 +408,9 @@
 func (s *StorageClient) query(ctx context.Context, query index.Query, callback index.QueryPagesCallback) error {
 	err := s.queryExec(ctx, query, callback)
 	//
-<<<<<<< HEAD
 	if errors.Cause(err) == gocql.ErrNotFound {
 		return nil
 	}
-=======
->>>>>>> 7073ea87
 	if errors.Cause(err) == gocql.ErrNoConnections {
 		connectErr := s.reconnectReadSession()
 		if connectErr != nil {
@@ -448,11 +419,7 @@
 		// retry after reconnect
 		err = s.queryExec(ctx, query, callback)
 	}
-<<<<<<< HEAD
-	return errors.Wrap(err, "query index fail")
-=======
 	return err
->>>>>>> 7073ea87
 }
 
 func (s *StorageClient) queryExec(ctx context.Context, query index.Query, callback index.QueryPagesCallback) error {
@@ -614,28 +581,6 @@
 // PutChunks implements chunk.ObjectClient.
 func (s *ObjectClient) PutChunks(ctx context.Context, chunks []chunk.Chunk) error {
 	err := s.putChunks(ctx, chunks)
-<<<<<<< HEAD
-	if err != nil {
-		fmt.Println(time.Now(), " - cassandra PutChunks fail,err:", err, ",errors.Cause(err):", errors.Cause(err))
-	}
-	//
-	if errors.Cause(err) == gocql.ErrNoConnections {
-		fmt.Println(time.Now(), " - cassandra PutChunks fail,do reconnect,err:", err, ",errors.Cause(err):", errors.Cause(err))
-		connectErr := s.reconnectWriteSession()
-		if connectErr != nil {
-			fmt.Println(time.Now(), " - cassandra PutChunks fail,do reconnect fail,connectErr:", connectErr)
-			return errors.Wrap(err, "ObjectClient BatchWrite reconnect fail")
-		}
-		fmt.Println(time.Now(), " - cassandra PutChunks fail,do reconnect success,connectErr:", connectErr)
-		// retry after reconnect
-		err = s.putChunks(ctx, chunks)
-		if err != nil {
-			fmt.Println(time.Now(), " - cassandra PutChunks retry fail ,do reconnect success,err:", err)
-			return err
-		}
-		fmt.Println(time.Now(), " - cassandra PutChunks retry success ,do reconnect success,err:", err)
-=======
-	//
 	if errors.Cause(err) == gocql.ErrNoConnections {
 		connectErr := s.reconnectWriteSession()
 		if connectErr != nil {
@@ -643,7 +588,6 @@
 		}
 		// retry after reconnect
 		err = s.putChunks(ctx, chunks)
->>>>>>> 7073ea87
 	}
 	return err
 }
@@ -687,7 +631,6 @@
 
 func (s *ObjectClient) getChunk(ctx context.Context, decodeContext *chunk.DecodeContext, input chunk.Chunk) (chunk.Chunk, error) {
 	result, err := s.getChunkExec(ctx, decodeContext, input)
-<<<<<<< HEAD
 	if errors.Cause(err) == gocql.ErrNotFound {
 		const chunkLen = 13 * 3600 // in seconds
 		userID := "-1"
@@ -702,8 +645,6 @@
 			ts.Add(chunkLen))
 		return emptyChunk, nil
 	}
-=======
->>>>>>> 7073ea87
 	//
 	if errors.Cause(err) == gocql.ErrNoConnections {
 		connectErr := s.reconnectReadSession()
@@ -713,11 +654,7 @@
 		// retry after reconnect
 		result, err = s.getChunkExec(ctx, decodeContext, input)
 	}
-<<<<<<< HEAD
-	return result, errors.Wrap(err, "get chunk fail")
-=======
 	return result, err
->>>>>>> 7073ea87
 }
 
 func (s *ObjectClient) getChunkExec(ctx context.Context, decodeContext *chunk.DecodeContext, input chunk.Chunk) (chunk.Chunk, error) {
