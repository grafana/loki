package gcp

import (
	"context"

	"github.com/go-kit/log"
	"github.com/prometheus/client_golang/prometheus"
	"github.com/thanos-io/objstore"

	"github.com/grafana/loki/v3/pkg/storage/bucket"
	"github.com/grafana/loki/v3/pkg/storage/chunk/client"
	"github.com/grafana/loki/v3/pkg/storage/chunk/client/hedging"
)

func NewGCSThanosObjectClient(ctx context.Context, cfg bucket.Config, component string, logger log.Logger, hedgingCfg hedging.Config) (client.ObjectClient, error) {
	b, err := newGCSThanosObjectClient(ctx, cfg, component, logger, false, hedgingCfg)
	if err != nil {
		return nil, err
	}

	var hedged objstore.Bucket
	if hedgingCfg.At != 0 {
		hedged, err = newGCSThanosObjectClient(ctx, cfg, component, logger, true, hedgingCfg)
		if err != nil {
			return nil, err
		}
	}

<<<<<<< HEAD
	o := bucket.NewObjectClientAdapter(b, hedged, logger)
	bucket.WithRetryableErrFunc(IsRetryableErr)(o)
=======
	o := bucket.NewObjectClientAdapter(b, hedged, logger, bucket.WithRetryableErrFunc(IsRetryableErr))
>>>>>>> 5824e3d3
	return o, nil
}

func newGCSThanosObjectClient(ctx context.Context, cfg bucket.Config, component string, logger log.Logger, hedging bool, hedgingCfg hedging.Config) (objstore.Bucket, error) {
	if hedging {
		hedgedTrasport, err := hedgingCfg.RoundTripperWithRegisterer(nil, prometheus.WrapRegistererWithPrefix("loki_", prometheus.DefaultRegisterer))
		if err != nil {
			return nil, err
		}

		cfg.GCS.Transport = hedgedTrasport
	}

	return bucket.NewClient(ctx, bucket.GCS, cfg, component, logger)
}<|MERGE_RESOLUTION|>--- conflicted
+++ resolved
@@ -26,12 +26,7 @@
 		}
 	}
 
-<<<<<<< HEAD
-	o := bucket.NewObjectClientAdapter(b, hedged, logger)
-	bucket.WithRetryableErrFunc(IsRetryableErr)(o)
-=======
 	o := bucket.NewObjectClientAdapter(b, hedged, logger, bucket.WithRetryableErrFunc(IsRetryableErr))
->>>>>>> 5824e3d3
 	return o, nil
 }
 
