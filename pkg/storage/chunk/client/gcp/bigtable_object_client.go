--- conflicted
+++ resolved
@@ -85,11 +85,7 @@
 }
 
 func (s *bigtableObjectClient) PutWal(_ context.Context, _ *wal.SegmentWriter) error {
-<<<<<<< HEAD
-	panic("not implemented")
-=======
 	return errors.New("not implemented")
->>>>>>> 7f35179c
 }
 
 func (s *bigtableObjectClient) GetChunks(ctx context.Context, input []chunk.Chunk) ([]chunk.Chunk, error) {
