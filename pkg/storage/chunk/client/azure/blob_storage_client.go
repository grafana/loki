package azure

import (
	"context"
	"errors"
	"flag"
	"fmt"
	"io"
	"net"
	"net/http"
	"net/url"
	"os"
	"strings"
	"sync"
	"time"

	"github.com/Azure/azure-pipeline-go/pipeline"
	"github.com/Azure/azure-storage-blob-go/azblob"
	"github.com/Azure/go-autorest/autorest/adal"
	"github.com/Azure/go-autorest/autorest/azure"
	"github.com/Azure/go-autorest/autorest/azure/auth"
	"github.com/go-kit/log/level"
	"github.com/grafana/dskit/flagext"
	"github.com/grafana/dskit/instrument"
	"github.com/mattn/go-ieproxy"
	"github.com/prometheus/client_golang/prometheus"

	"github.com/grafana/loki/v3/pkg/storage/chunk/client"
	"github.com/grafana/loki/v3/pkg/storage/chunk/client/hedging"
	client_util "github.com/grafana/loki/v3/pkg/storage/chunk/client/util"
	"github.com/grafana/loki/v3/pkg/util"
	"github.com/grafana/loki/v3/pkg/util/constants"
	loki_instrument "github.com/grafana/loki/v3/pkg/util/instrument"
	"github.com/grafana/loki/v3/pkg/util/log"
)

const (
	// Environment
	azureGlobal       = "AzureGlobal"
	azurePublicCloud  = "AzurePublicCloud"
	azureChinaCloud   = "AzureChinaCloud"
	azureGermanCloud  = "AzureGermanCloud"
	azureUSGovernment = "AzureUSGovernment"
)

var (
	supportedEnvironments = []string{azureGlobal, azureChinaCloud, azureGermanCloud, azureUSGovernment}
	noClientKey           = azblob.ClientProvidedKeyOptions{}

	defaultEndpoints = map[string]string{
		azureGlobal:       "blob.core.windows.net",
		azureChinaCloud:   "blob.core.chinacloudapi.cn",
		azureGermanCloud:  "blob.core.cloudapi.de",
		azureUSGovernment: "blob.core.usgovcloudapi.net",
	}

	defaultAuthFunctions = authFunctions{
		NewOAuthConfigFunc: adal.NewOAuthConfig,
		NewServicePrincipalTokenFromFederatedTokenFunc: adal.NewServicePrincipalTokenFromFederatedToken, //nolint:staticcheck // SA1019: use of deprecated function.
	}

	// default Azure http client.
	defaultClientFactory = func() *http.Client {
		return &http.Client{
			Transport: &http.Transport{
				Proxy: ieproxy.GetProxyFunc(),
				Dial: (&net.Dialer{
					Timeout:   30 * time.Second,
					KeepAlive: 30 * time.Second,
					DualStack: true,
				}).Dial,
				MaxIdleConns:           200,
				MaxIdleConnsPerHost:    200,
				IdleConnTimeout:        90 * time.Second,
				TLSHandshakeTimeout:    10 * time.Second,
				ExpectContinueTimeout:  1 * time.Second,
				DisableKeepAlives:      false,
				DisableCompression:     false,
				MaxResponseHeaderBytes: 0,
			},
		}
	}
)

// BlobStorageConfig defines the configurable flags that can be defined when using azure blob storage.
type BlobStorageConfig struct {
	Environment         string         `yaml:"environment"`
	StorageAccountName  string         `yaml:"account_name"`
	StorageAccountKey   flagext.Secret `yaml:"account_key"`
	ConnectionString    string         `yaml:"connection_string"`
	ContainerName       string         `yaml:"container_name"`
	EndpointSuffix      string         `yaml:"endpoint_suffix"`
	UseManagedIdentity  bool           `yaml:"use_managed_identity"`
	UseFederatedToken   bool           `yaml:"use_federated_token"`
	UserAssignedID      string         `yaml:"user_assigned_id"`
	UseServicePrincipal bool           `yaml:"use_service_principal"`
	ClientID            string         `yaml:"client_id"`
	ClientSecret        flagext.Secret `yaml:"client_secret"`
	TenantID            string         `yaml:"tenant_id"`
	ChunkDelimiter      string         `yaml:"chunk_delimiter"`
	DownloadBufferSize  int            `yaml:"download_buffer_size"`
	UploadBufferSize    int            `yaml:"upload_buffer_size"`
	UploadBufferCount   int            `yaml:"upload_buffer_count"`
	RequestTimeout      time.Duration  `yaml:"request_timeout"`
	MaxRetries          int            `yaml:"max_retries"`
	MinRetryDelay       time.Duration  `yaml:"min_retry_delay"`
	MaxRetryDelay       time.Duration  `yaml:"max_retry_delay"`
}

type authFunctions struct {
	NewOAuthConfigFunc                             func(activeDirectoryEndpoint, tenantID string) (*adal.OAuthConfig, error)
	NewServicePrincipalTokenFromFederatedTokenFunc func(oauthConfig adal.OAuthConfig, clientID string, jwt string, resource string, callbacks ...adal.TokenRefreshCallback) (*adal.ServicePrincipalToken, error)
}

// RegisterFlags adds the flags required to config this to the given FlagSet
func (c *BlobStorageConfig) RegisterFlags(f *flag.FlagSet) {
	c.RegisterFlagsWithPrefix("", f)
}

// RegisterFlagsWithPrefix adds the flags required to config this to the given FlagSet
func (c *BlobStorageConfig) RegisterFlagsWithPrefix(prefix string, f *flag.FlagSet) {
	f.StringVar(&c.Environment, prefix+"azure.environment", azureGlobal, fmt.Sprintf("Azure Cloud environment. Supported values are: %s.", strings.Join(supportedEnvironments, ", ")))
	f.StringVar(&c.StorageAccountName, prefix+"azure.account-name", "", "Azure storage account name.")
	f.Var(&c.StorageAccountKey, prefix+"azure.account-key", "Azure storage account key.")
	f.StringVar(&c.ConnectionString, prefix+"azure.connection-string", "", "If `connection-string` is set, the values of `account-name` and `endpoint-suffix` values will not be used. Use this method over `account-key` if you need to authenticate via a SAS token. Or if you use the Azurite emulator.")
	f.StringVar(&c.ContainerName, prefix+"azure.container-name", constants.Loki, "Name of the storage account blob container used to store chunks. This container must be created before running cortex.")
	f.StringVar(&c.EndpointSuffix, prefix+"azure.endpoint-suffix", "", "Azure storage endpoint suffix without schema. The storage account name will be prefixed to this value to create the FQDN.")
	f.BoolVar(&c.UseManagedIdentity, prefix+"azure.use-managed-identity", false, "Use Managed Identity to authenticate to the Azure storage account.")
	f.BoolVar(&c.UseFederatedToken, prefix+"azure.use-federated-token", false, "Use Federated Token to authenticate to the Azure storage account.")
	f.StringVar(&c.UserAssignedID, prefix+"azure.user-assigned-id", "", "User assigned identity ID to authenticate to the Azure storage account.")
	f.StringVar(&c.ChunkDelimiter, prefix+"azure.chunk-delimiter", "-", "Chunk delimiter for blob ID to be used")
	f.DurationVar(&c.RequestTimeout, prefix+"azure.request-timeout", 30*time.Second, "Timeout for requests made against azure blob storage.")
	f.IntVar(&c.DownloadBufferSize, prefix+"azure.download-buffer-size", 512000, "Preallocated buffer size for downloads.")
	f.IntVar(&c.UploadBufferSize, prefix+"azure.upload-buffer-size", 256000, "Preallocated buffer size for uploads.")
	f.IntVar(&c.UploadBufferCount, prefix+"azure.download-buffer-count", 1, "Number of buffers used to used to upload a chunk.")
	f.IntVar(&c.MaxRetries, prefix+"azure.max-retries", 5, "Number of retries for a request which times out.")
	f.DurationVar(&c.MinRetryDelay, prefix+"azure.min-retry-delay", 10*time.Millisecond, "Minimum time to wait before retrying a request.")
	f.DurationVar(&c.MaxRetryDelay, prefix+"azure.max-retry-delay", 500*time.Millisecond, "Maximum time to wait before retrying a request.")
	f.BoolVar(&c.UseServicePrincipal, prefix+"azure.use-service-principal", false, "Use Service Principal to authenticate through Azure OAuth.")
	f.StringVar(&c.TenantID, prefix+"azure.tenant-id", "", "Azure Tenant ID is used to authenticate through Azure OAuth.")
	f.StringVar(&c.ClientID, prefix+"azure.client-id", "", "Azure Service Principal ID(GUID).")
	f.Var(&c.ClientSecret, prefix+"azure.client-secret", "Azure Service Principal secret key.")
}

type BlobStorageMetrics struct {
	requestDuration  *prometheus.HistogramVec
	egressBytesTotal prometheus.Counter
}

// NewBlobStorageMetrics creates the blob storage metrics struct and registers all of it's metrics.
func NewBlobStorageMetrics() BlobStorageMetrics {
	b := BlobStorageMetrics{
		requestDuration: prometheus.NewHistogramVec(prometheus.HistogramOpts{
			Namespace: constants.Loki,
			Name:      "azure_blob_request_duration_seconds",
			Help:      "Time spent doing azure blob requests.",
			// Latency seems to range from a few ms to a few secs and is
			// important. So use 6 buckets from 5ms to 5s.
			Buckets: prometheus.ExponentialBuckets(0.005, 4, 6),
		}, []string{"operation", "status_code"}),
		egressBytesTotal: prometheus.NewCounter(prometheus.CounterOpts{
			Namespace: constants.Loki,
			Name:      "azure_blob_egress_bytes_total",
			Help:      "Total bytes downloaded from Azure Blob Storage.",
		}),
	}
	prometheus.MustRegister(b.requestDuration)
	prometheus.MustRegister(b.egressBytesTotal)
	return b
}

// Unregister unregisters the blob storage metrics with the prometheus default registerer, useful for tests
// where we frequently need to create multiple instances of the metrics struct, but not globally.
func (bm *BlobStorageMetrics) Unregister() {
	prometheus.Unregister(bm.requestDuration)
	prometheus.Unregister(bm.egressBytesTotal)
}

// BlobStorage is used to interact with azure blob storage for setting or getting time series chunks.
// Implements ObjectStorage
type BlobStorage struct {
	// blobService storage.Serv
	cfg *BlobStorageConfig

	metrics BlobStorageMetrics

	containerURL azblob.ContainerURL

	pipeline        pipeline.Pipeline
	hedgingPipeline pipeline.Pipeline
	tc              azblob.TokenCredential
	lock            sync.Mutex
}

// NewBlobStorage creates a new instance of the BlobStorage struct.
func NewBlobStorage(cfg *BlobStorageConfig, metrics BlobStorageMetrics, hedgingCfg hedging.Config) (*BlobStorage, error) {
	blobStorage := &BlobStorage{
		cfg:     cfg,
		metrics: metrics,
	}
	pipeline, err := blobStorage.newPipeline(hedgingCfg, false)
	if err != nil {
		return nil, err
	}
	blobStorage.pipeline = pipeline
	hedgingPipeline, err := blobStorage.newPipeline(hedgingCfg, true)
	if err != nil {
		return nil, err
	}
	blobStorage.hedgingPipeline = hedgingPipeline
	blobStorage.containerURL, err = blobStorage.buildContainerURL()
	if err != nil {
		return nil, err
	}

	return blobStorage, nil
}

// Stop is a no op, as there are no background workers with this driver currently
func (b *BlobStorage) Stop() {}

func (b *BlobStorage) ObjectExists(ctx context.Context, objectKey string) (bool, error) {
	if _, err := b.objectAttributes(ctx, objectKey, "azure.ObjectExists"); err != nil {
		if b.IsObjectNotFoundErr(err) {
			return false, nil
		}
		return false, err
	}
	return true, nil
}

func (b *BlobStorage) GetAttributes(ctx context.Context, objectKey string) (client.ObjectAttributes, error) {
	return b.objectAttributes(ctx, objectKey, "azure.GetAttributes")
}

func (b *BlobStorage) objectAttributes(ctx context.Context, objectKey, source string) (client.ObjectAttributes, error) {
	var objectSize int64
	err := loki_instrument.TimeRequest(ctx, source, instrument.NewHistogramCollector(b.metrics.requestDuration), instrument.ErrorCode, func(ctx context.Context) error {
		blockBlobURL, err := b.getBlobURL(objectKey, false)
		if err != nil {
			return err
		}

		response, err := blockBlobURL.GetProperties(ctx, azblob.BlobAccessConditions{}, azblob.ClientProvidedKeyOptions{})
		if err != nil {
			return err
		}
		if response != nil {
			rawResponse := response.Response()
			if rawResponse != nil {
				objectSize = rawResponse.ContentLength
			}
		}
		return nil
	})
	if err != nil {
		return client.ObjectAttributes{}, err
	}

	return client.ObjectAttributes{Size: objectSize}, nil
}

// GetObject returns a reader and the size for the specified object key.
func (b *BlobStorage) GetObject(ctx context.Context, objectKey string) (io.ReadCloser, int64, error) {
	var cancel context.CancelFunc = func() {}
	if b.cfg.RequestTimeout > 0 {
		ctx, cancel = context.WithTimeout(ctx, (time.Duration(b.cfg.MaxRetries)*b.cfg.RequestTimeout)+(time.Duration(b.cfg.MaxRetries-1)*b.cfg.MaxRetryDelay)) // timeout only after azure client's built in retries
	}

	var (
		size int64
		rc   io.ReadCloser
	)
	err := loki_instrument.TimeRequest(ctx, "azure.GetObject", instrument.NewHistogramCollector(b.metrics.requestDuration), instrument.ErrorCode, func(ctx context.Context) error {
		var err error
		rc, size, err = b.getObject(ctx, objectKey, 0, 0)
		return err
	})
	b.metrics.egressBytesTotal.Add(float64(size))
	if err != nil {
		// cancel the context if there is an error.
		cancel()
		return nil, 0, err
	}
	// else return a wrapped ReadCloser which cancels the context while closing the reader.
	return client_util.NewReadCloserWithContextCancelFunc(rc, cancel), size, nil
}

// GetObject returns a reader and the size for the specified object key.
func (b *BlobStorage) GetObjectRange(ctx context.Context, objectKey string, offset, length int64) (io.ReadCloser, error) {
	var cancel context.CancelFunc = func() {}
	if b.cfg.RequestTimeout > 0 {
		ctx, cancel = context.WithTimeout(ctx, (time.Duration(b.cfg.MaxRetries)*b.cfg.RequestTimeout)+(time.Duration(b.cfg.MaxRetries-1)*b.cfg.MaxRetryDelay)) // timeout only after azure client's built in retries
	}

	var (
		size int64
		rc   io.ReadCloser
	)
	err := loki_instrument.TimeRequest(ctx, "azure.GetObject", instrument.NewHistogramCollector(b.metrics.requestDuration), instrument.ErrorCode, func(ctx context.Context) error {
		var err error
		rc, size, err = b.getObject(ctx, objectKey, offset, length)
		return err
	})
	b.metrics.egressBytesTotal.Add(float64(size))
	if err != nil {
		// cancel the context if there is an error.
		cancel()
		return nil, err
	}
	// else return a wrapped ReadCloser which cancels the context while closing the reader.
	return client_util.NewReadCloserWithContextCancelFunc(rc, cancel), nil
}

func (b *BlobStorage) getObject(ctx context.Context, objectKey string, offset, length int64) (rc io.ReadCloser, size int64, err error) {
	if offset == 0 && length == 0 {
		length = azblob.CountToEnd // azblob.CountToEnd == 0 but leaving this here for clarity
	}
	blockBlobURL, err := b.getBlobURL(objectKey, true)
	if err != nil {
		return nil, 0, err
	}

	// Request access to the blob
	downloadResponse, err := blockBlobURL.Download(ctx, offset, length, azblob.BlobAccessConditions{}, false, noClientKey)
	if err != nil {
		return nil, 0, err
	}

	return downloadResponse.Body(azblob.RetryReaderOptions{MaxRetryRequests: b.cfg.MaxRetries}), downloadResponse.ContentLength(), nil
}

func (b *BlobStorage) PutObject(ctx context.Context, objectKey string, object io.Reader) error {
	return loki_instrument.TimeRequest(ctx, "azure.PutObject", instrument.NewHistogramCollector(b.metrics.requestDuration), instrument.ErrorCode, func(ctx context.Context) error {
		blockBlobURL, err := b.getBlobURL(objectKey, false)
		if err != nil {
			return err
		}

		bufferSize := b.cfg.UploadBufferSize
		maxBuffers := b.cfg.UploadBufferCount
		_, err = azblob.UploadStreamToBlockBlob(ctx, object, blockBlobURL,
			azblob.UploadStreamToBlockBlobOptions{BufferSize: bufferSize, MaxBuffers: maxBuffers})

		return err
	})
}

func (b *BlobStorage) getBlobURL(blobID string, hedging bool) (azblob.BlockBlobURL, error) {
	blobID = strings.Replace(blobID, ":", b.cfg.ChunkDelimiter, -1)

	// generate url for new chunk blob
	u, err := url.Parse(b.fmtBlobURL(blobID))
	if err != nil {
		return azblob.BlockBlobURL{}, err
	}
	pipeline := b.pipeline
	if hedging {
		pipeline = b.hedgingPipeline
	}

	return azblob.NewBlockBlobURL(*u, pipeline), nil
}

func (b *BlobStorage) buildContainerURL() (azblob.ContainerURL, error) {
	u, err := url.Parse(b.fmtContainerURL())
	if err != nil {
		return azblob.ContainerURL{}, err
	}

	return azblob.NewContainerURL(*u, b.pipeline), nil
}

func (b *BlobStorage) newPipeline(hedgingCfg hedging.Config, hedging bool) (pipeline.Pipeline, error) {
	// defining the Azure Pipeline Options
	opts := azblob.PipelineOptions{
		Retry: azblob.RetryOptions{
			Policy:        azblob.RetryPolicyExponential,
			MaxTries:      (int32)(b.cfg.MaxRetries),
			TryTimeout:    b.cfg.RequestTimeout,
			RetryDelay:    b.cfg.MinRetryDelay,
			MaxRetryDelay: b.cfg.MaxRetryDelay,
		},
	}

	client := defaultClientFactory()

	opts.HTTPSender = pipeline.FactoryFunc(func(_ pipeline.Policy, _ *pipeline.PolicyOptions) pipeline.PolicyFunc {
		return func(ctx context.Context, request pipeline.Request) (pipeline.Response, error) {
			resp, err := client.Do(request.WithContext(ctx))
			return pipeline.NewHTTPResponse(resp), err
		}
	})

	if hedging {
		client, err := hedgingCfg.ClientWithRegisterer(client, prometheus.WrapRegistererWithPrefix("loki_", prometheus.DefaultRegisterer))
		if err != nil {
			return nil, err
		}
		opts.HTTPSender = pipeline.FactoryFunc(func(_ pipeline.Policy, _ *pipeline.PolicyOptions) pipeline.PolicyFunc {
			return func(ctx context.Context, request pipeline.Request) (pipeline.Response, error) {
				resp, err := client.Do(request.WithContext(ctx))
				return pipeline.NewHTTPResponse(resp), err
			}
		})
	}

	if b.cfg.ConnectionString != "" {
		parsed, err := parseConnectionString(b.cfg.ConnectionString)
		if err != nil {
			return nil, err
		}
		credential, err := azblob.NewSharedKeyCredential(parsed.AccountName, parsed.AccountKey)
		if err != nil {
			return nil, err
		}
		return azblob.NewPipeline(credential, opts), nil
	}

	if !b.cfg.UseFederatedToken && !b.cfg.UseManagedIdentity && !b.cfg.UseServicePrincipal && b.cfg.UserAssignedID == "" {
		credential, err := azblob.NewSharedKeyCredential(b.cfg.StorageAccountName, b.cfg.StorageAccountKey.String())
		if err != nil {
			return nil, err
		}

		return azblob.NewPipeline(credential, opts), nil
	}

	tokenCredential, err := b.getOAuthToken()
	if err != nil {
		return nil, err
	}

	return azblob.NewPipeline(tokenCredential, opts), nil
}

func (b *BlobStorage) getOAuthToken() (azblob.TokenCredential, error) {
	b.lock.Lock()
	defer b.lock.Unlock()

	// this method is called a few times when we create each Pipeline, so we need to re-use TokenCredentials.
	if b.tc != nil {
		return b.tc, nil
	}
	spt, err := b.getServicePrincipalToken(defaultAuthFunctions)
	if err != nil {
		return nil, err
	}

	// Refresh obtains a fresh token
	err = spt.Refresh()
	if err != nil {
		return nil, err
	}

	b.tc = azblob.NewTokenCredential(spt.Token().AccessToken, func(tc azblob.TokenCredential) time.Duration {
		err := spt.Refresh()
		if err != nil {
			// something went wrong, prevent the refresher from being triggered again
			return 0
		}

		// set the new token value
		tc.SetToken(spt.Token().AccessToken)

		// get the next token slightly before the current one expires
		return time.Until(spt.Token().Expires()) - 10*time.Second
	})
	return b.tc, nil
}

func (b *BlobStorage) getServicePrincipalToken(authFunctions authFunctions) (*adal.ServicePrincipalToken, error) {
	resource := b.fmtResourceURL()

	if b.cfg.UseFederatedToken {
		token, err := b.servicePrincipalTokenFromFederatedToken(resource, authFunctions.NewOAuthConfigFunc, authFunctions.NewServicePrincipalTokenFromFederatedTokenFunc)
<<<<<<< HEAD
		if err != nil {
			return nil, err
		}

		var customRefreshFunc adal.TokenRefresh = func(context context.Context, resource string) (*adal.Token, error) {
=======
		var customRefreshFunc adal.TokenRefresh = func(_ context.Context, resource string) (*adal.Token, error) {
>>>>>>> 990f71c5
			newToken, err := b.servicePrincipalTokenFromFederatedToken(resource, authFunctions.NewOAuthConfigFunc, authFunctions.NewServicePrincipalTokenFromFederatedTokenFunc)
			if err != nil {
				return nil, err
			}

			err = newToken.Refresh()
			if err != nil {
				return nil, err
			}

			token := newToken.Token()

			return &token, nil
		}

		token.SetCustomRefreshFunc(customRefreshFunc)
		return token, err
	}

	if b.cfg.UseServicePrincipal {
		config := auth.NewClientCredentialsConfig(b.cfg.ClientID, b.cfg.ClientSecret.String(), b.cfg.TenantID)
		config.Resource = resource
		return config.ServicePrincipalToken()
	}

	msiConfig := auth.MSIConfig{
		Resource: resource,
	}

	if b.cfg.UserAssignedID != "" {
		msiConfig.ClientID = b.cfg.UserAssignedID
	}

	return msiConfig.ServicePrincipalToken()
}

func (b *BlobStorage) servicePrincipalTokenFromFederatedToken(resource string, newOAuthConfigFunc func(activeDirectoryEndpoint, tenantID string) (*adal.OAuthConfig, error), newServicePrincipalTokenFromFederatedTokenFunc func(oauthConfig adal.OAuthConfig, clientID string, jwt string, resource string, callbacks ...adal.TokenRefreshCallback) (*adal.ServicePrincipalToken, error)) (*adal.ServicePrincipalToken, error) {
	environmentName := azurePublicCloud
	if b.cfg.Environment != azureGlobal {
		environmentName = b.cfg.Environment
	}

	env, err := azure.EnvironmentFromName(environmentName)
	if err != nil {
		return nil, err
	}

	azClientID := os.Getenv("AZURE_CLIENT_ID")
	azTenantID := os.Getenv("AZURE_TENANT_ID")

	jwtBytes, err := os.ReadFile(os.Getenv("AZURE_FEDERATED_TOKEN_FILE"))
	if err != nil {
		return nil, err
	}

	jwt := string(jwtBytes)

	oauthConfig, err := newOAuthConfigFunc(env.ActiveDirectoryEndpoint, azTenantID)
	if err != nil {
		return nil, err
	}

	return newServicePrincipalTokenFromFederatedTokenFunc(*oauthConfig, azClientID, jwt, resource)
}

// List implements chunk.ObjectClient.
func (b *BlobStorage) List(ctx context.Context, prefix, delimiter string) ([]client.StorageObject, []client.StorageCommonPrefix, error) {
	var storageObjects []client.StorageObject
	var commonPrefixes []client.StorageCommonPrefix

	for marker := (azblob.Marker{}); marker.NotDone(); {
		if ctx.Err() != nil {
			return nil, nil, ctx.Err()
		}

		err := loki_instrument.TimeRequest(ctx, "azure.List", instrument.NewHistogramCollector(b.metrics.requestDuration), instrument.ErrorCode, func(ctx context.Context) error {
			listBlob, err := b.containerURL.ListBlobsHierarchySegment(ctx, marker, delimiter, azblob.ListBlobsSegmentOptions{Prefix: prefix})
			if err != nil {
				return err
			}

			marker = listBlob.NextMarker

			// Process the blobs returned in this result segment (if the segment is empty, the loop body won't execute)
			for _, blobInfo := range listBlob.Segment.BlobItems {
				storageObjects = append(storageObjects, client.StorageObject{
					Key:        blobInfo.Name,
					ModifiedAt: blobInfo.Properties.LastModified,
				})
			}

			// Process the BlobPrefixes so called commonPrefixes or synthetic directories in the listed synthetic directory
			for _, blobPrefix := range listBlob.Segment.BlobPrefixes {
				commonPrefixes = append(commonPrefixes, client.StorageCommonPrefix(blobPrefix.Name))
			}

			return nil
		})
		if err != nil {
			return nil, nil, err
		}

	}

	return storageObjects, commonPrefixes, nil
}

func (b *BlobStorage) DeleteObject(ctx context.Context, blobID string) error {
	return loki_instrument.TimeRequest(ctx, "azure.DeleteObject", instrument.NewHistogramCollector(b.metrics.requestDuration), instrument.ErrorCode, func(ctx context.Context) error {
		blockBlobURL, err := b.getBlobURL(blobID, false)
		if err != nil {
			return err
		}

		_, err = blockBlobURL.Delete(ctx, azblob.DeleteSnapshotsOptionInclude, azblob.BlobAccessConditions{})
		return err
	})
}

// Validate the config.
func (c *BlobStorageConfig) Validate() error {
	if !util.StringsContain(supportedEnvironments, c.Environment) {
		return fmt.Errorf("unsupported Azure blob storage environment: %s, please select one of: %s ", c.Environment, strings.Join(supportedEnvironments, ", "))
	}
	if c.UseServicePrincipal {
		if strings.TrimSpace(c.TenantID) == "" {
			return fmt.Errorf("tenant_id is required if authentication using Service Principal is enabled")
		}
		if strings.TrimSpace(c.ClientID) == "" {
			return fmt.Errorf("client_id is required if authentication using Service Principal is enabled")
		}
		if strings.TrimSpace(c.ClientSecret.String()) == "" {
			return fmt.Errorf("client_secret is required if authentication using Service Principal is enabled")
		}
	}
	return nil
}

func (b *BlobStorage) fmtResourceURL() string {
	if b.cfg.ConnectionString != "" {
		return b.endpointFromConnectionString()
	}

	var endpoint string
	if b.cfg.EndpointSuffix != "" {
		endpoint = b.cfg.EndpointSuffix
	} else {
		endpoint = defaultEndpoints[b.cfg.Environment]
	}

	return fmt.Sprintf("https://%s.%s", b.cfg.StorageAccountName, endpoint)
}

func (b *BlobStorage) endpointFromConnectionString() string {
	parsed, err := parseConnectionString(b.cfg.ConnectionString)
	if err != nil || parsed.ServiceURL == "" {
		level.Warn(log.Logger).Log("msg", "could not get resource URL from connection string", "err", err)
	}
	return parsed.ServiceURL
}

func (b *BlobStorage) fmtBlobURL(blobID string) string {
	return fmt.Sprintf("%s/%s", b.fmtContainerURL(), blobID)
}

func (b *BlobStorage) fmtContainerURL() string {
	return fmt.Sprintf("%s/%s", b.fmtResourceURL(), b.cfg.ContainerName)
}

// IsObjectNotFoundErr returns true if error means that object is not found. Relevant to GetObject and DeleteObject operations.
func (b *BlobStorage) IsObjectNotFoundErr(err error) bool {
	var e azblob.StorageError
	if errors.As(err, &e) && e.ServiceCode() == azblob.ServiceCodeBlobNotFound {
		return true
	}

	return false
}

var errConnectionString = errors.New("connection string is either blank or malformed. The expected connection string " +
	"should contain key value pairs separated by semicolons. For example 'DefaultEndpointsProtocol=https;AccountName=<accountName>;" +
	"AccountKey=<accountKey>;EndpointSuffix=core.windows.net'")

type ParsedConnectionString struct {
	ServiceURL  string
	AccountName string
	AccountKey  string
}

// parseConnectionString dissects a connection string into url, account and key
// (copied from github.com/Azure/azure-sdk-for-go/sdk/storage/azblob/internal/shared)
func parseConnectionString(connectionString string) (ParsedConnectionString, error) {
	const (
		defaultScheme = "https"
		defaultSuffix = "core.windows.net"
	)

	connStrMap := make(map[string]string)
	connectionString = strings.TrimRight(connectionString, ";")

	splitString := strings.Split(connectionString, ";")
	if len(splitString) == 0 {
		return ParsedConnectionString{}, errConnectionString
	}
	for _, stringPart := range splitString {
		parts := strings.SplitN(stringPart, "=", 2)
		if len(parts) != 2 {
			return ParsedConnectionString{}, errConnectionString
		}
		connStrMap[parts[0]] = parts[1]
	}

	accountName, ok := connStrMap["AccountName"]
	if !ok {
		return ParsedConnectionString{}, errors.New("connection string missing AccountName")
	}

	accountKey, ok := connStrMap["AccountKey"]
	if !ok {
		sharedAccessSignature, ok := connStrMap["SharedAccessSignature"]
		if !ok {
			return ParsedConnectionString{}, errors.New("connection string missing AccountKey and SharedAccessSignature")
		}
		return ParsedConnectionString{
			ServiceURL: fmt.Sprintf("%v://%v.blob.%v/?%v", defaultScheme, accountName, defaultSuffix, sharedAccessSignature),
		}, nil
	}

	protocol, ok := connStrMap["DefaultEndpointsProtocol"]
	if !ok {
		protocol = defaultScheme
	}

	suffix, ok := connStrMap["EndpointSuffix"]
	if !ok {
		suffix = defaultSuffix
	}

	if blobEndpoint, ok := connStrMap["BlobEndpoint"]; ok {
		return ParsedConnectionString{
			ServiceURL:  blobEndpoint,
			AccountName: accountName,
			AccountKey:  accountKey,
		}, nil
	}

	return ParsedConnectionString{
		ServiceURL:  fmt.Sprintf("%v://%v.blob.%v", protocol, accountName, suffix),
		AccountName: accountName,
		AccountKey:  accountKey,
	}, nil
}

// TODO(dannyk): implement for client
func (b *BlobStorage) IsRetryableErr(error) bool { return false }<|MERGE_RESOLUTION|>--- conflicted
+++ resolved
@@ -474,15 +474,7 @@
 
 	if b.cfg.UseFederatedToken {
 		token, err := b.servicePrincipalTokenFromFederatedToken(resource, authFunctions.NewOAuthConfigFunc, authFunctions.NewServicePrincipalTokenFromFederatedTokenFunc)
-<<<<<<< HEAD
-		if err != nil {
-			return nil, err
-		}
-
-		var customRefreshFunc adal.TokenRefresh = func(context context.Context, resource string) (*adal.Token, error) {
-=======
 		var customRefreshFunc adal.TokenRefresh = func(_ context.Context, resource string) (*adal.Token, error) {
->>>>>>> 990f71c5
 			newToken, err := b.servicePrincipalTokenFromFederatedToken(resource, authFunctions.NewOAuthConfigFunc, authFunctions.NewServicePrincipalTokenFromFederatedTokenFunc)
 			if err != nil {
 				return nil, err
