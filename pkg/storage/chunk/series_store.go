package chunk

import (
	"context"
	"fmt"
	"time"

	"github.com/go-kit/log/level"
	jsoniter "github.com/json-iterator/go"
	"github.com/pkg/errors"
	"github.com/prometheus/client_golang/prometheus"
	"github.com/prometheus/client_golang/prometheus/promauto"
	"github.com/prometheus/common/model"
	"github.com/prometheus/prometheus/model/labels"

	"github.com/cortexproject/cortex/pkg/util"
<<<<<<< HEAD
	"github.com/grafana/dskit/spanlogger"
=======
	util_log "github.com/cortexproject/cortex/pkg/util/log"
>>>>>>> dad7fca2

	"github.com/grafana/loki/pkg/util/spanlogger"

	"github.com/grafana/loki/pkg/querier/astmapper"
	"github.com/grafana/loki/pkg/storage/chunk/cache"
	util_log "github.com/grafana/loki/pkg/util/log"
)

// CardinalityExceededError is returned when the user reads a row that
// is too large.
type CardinalityExceededError struct {
	MetricName, LabelName string
	Size, Limit           int32
}

func (e CardinalityExceededError) Error() string {
	return fmt.Sprintf("cardinality limit exceeded for %s{%s}; %d entries, more than limit of %d",
		e.MetricName, e.LabelName, e.Size, e.Limit)
}

var (
	indexLookupsPerQuery = promauto.NewHistogram(prometheus.HistogramOpts{
		Namespace: "loki",
		Name:      "chunk_store_index_lookups_per_query",
		Help:      "Distribution of #index lookups per query.",
		Buckets:   prometheus.ExponentialBuckets(1, 2, 5),
	})
	preIntersectionPerQuery = promauto.NewHistogram(prometheus.HistogramOpts{
		Namespace: "loki",
		Name:      "chunk_store_series_pre_intersection_per_query",
		Help:      "Distribution of #series (pre intersection) per query.",
		// A reasonable upper bound is around 100k - 10*(8^(6-1)) = 327k.
		Buckets: prometheus.ExponentialBuckets(10, 8, 6),
	})
	postIntersectionPerQuery = promauto.NewHistogram(prometheus.HistogramOpts{
		Namespace: "loki",
		Name:      "chunk_store_series_post_intersection_per_query",
		Help:      "Distribution of #series (post intersection) per query.",
		// A reasonable upper bound is around 100k - 10*(8^(6-1)) = 327k.
		Buckets: prometheus.ExponentialBuckets(10, 8, 6),
	})
	chunksPerQuery = promauto.NewHistogram(prometheus.HistogramOpts{
		Namespace: "loki",
		Name:      "chunk_store_chunks_per_query",
		Help:      "Distribution of #chunks per query.",
		// For 100k series for 7 week, could be 1.2m - 10*(8^(7-1)) = 2.6m.
		Buckets: prometheus.ExponentialBuckets(10, 8, 7),
	})
	dedupedChunksTotal = promauto.NewCounter(prometheus.CounterOpts{
		Namespace: "loki",
		Name:      "chunk_store_deduped_chunks_total",
		Help:      "Count of chunks which were not stored because they have already been stored by another replica.",
	})
)

// seriesStore implements Store
type seriesStore struct {
	baseStore
	schema           SeriesStoreSchema
	writeDedupeCache cache.Cache
}

func newSeriesStore(cfg StoreConfig, scfg SchemaConfig, schema SeriesStoreSchema, index IndexClient, chunks Client, limits StoreLimits, chunksCache, writeDedupeCache cache.Cache) (Store, error) {
	rs, err := newBaseStore(cfg, scfg, schema, index, chunks, limits, chunksCache)
	if err != nil {
		return nil, err
	}

	if cfg.CacheLookupsOlderThan != 0 {
		schema = &schemaCaching{
			SeriesStoreSchema: schema,
			cacheOlderThan:    time.Duration(cfg.CacheLookupsOlderThan),
		}
	}

	return &seriesStore{
		baseStore:        rs,
		schema:           schema,
		writeDedupeCache: writeDedupeCache,
	}, nil
}

// Get implements Store
func (c *seriesStore) Get(ctx context.Context, userID string, from, through model.Time, allMatchers ...*labels.Matcher) ([]Chunk, error) {
	log, ctx := spanlogger.New(ctx, util_log.Logger, "SeriesStore.Get")
	defer log.Span.Finish()
	level.Debug(log).Log("from", from, "through", through, "matchers", len(allMatchers))

	chks, fetchers, err := c.GetChunkRefs(ctx, userID, from, through, allMatchers...)
	if err != nil {
		return nil, err
	}

	if len(chks) == 0 {
		// Shortcut
		return nil, nil
	}

	chunks := chks[0]
	fetcher := fetchers[0]
	// Protect ourselves against OOMing.
	maxChunksPerQuery := c.limits.MaxChunksPerQueryFromStore(userID)
	if maxChunksPerQuery > 0 && len(chunks) > maxChunksPerQuery {
		err := QueryError(fmt.Sprintf("Query %v fetched too many chunks (%d > %d)", allMatchers, len(chunks), maxChunksPerQuery))
		level.Error(log).Log("err", err)
		return nil, err
	}

	// Now fetch the actual chunk data from Memcache / S3
	keys := keysFromChunks(c.baseStore.schemaCfg, chunks)
	allChunks, err := fetcher.FetchChunks(ctx, chunks, keys)
	if err != nil {
		level.Error(log).Log("msg", "FetchChunks", "err", err)
		return nil, err
	}

	// inject artificial __cortex_shard__ labels if present in the query. GetChunkRefs guarantees any chunk refs match the shard.
	shard, _, err := astmapper.ShardFromMatchers(allMatchers)
	if err != nil {
		return nil, err
	}
	if shard != nil {
		injectShardLabels(allChunks, *shard)
	}

	// Filter out chunks based on the empty matchers in the query.
	filteredChunks := filterChunksByMatchers(allChunks, allMatchers)
	return filteredChunks, nil
}

func (c *seriesStore) GetChunkRefs(ctx context.Context, userID string, from, through model.Time, allMatchers ...*labels.Matcher) ([][]Chunk, []*Fetcher, error) {
<<<<<<< HEAD
	log, ctx := spanlogger.New(ctx, util_log.Logger, "SeriesStore.GetChunkRefs")
=======
	if ctx.Err() != nil {
		return nil, nil, ctx.Err()
	}
	log, ctx := spanlogger.New(ctx, "SeriesStore.GetChunkRefs")
>>>>>>> dad7fca2
	defer log.Span.Finish()

	// Validate the query is within reasonable bounds.
	metricName, matchers, shortcut, err := c.validateQuery(ctx, userID, &from, &through, allMatchers)
	if err != nil {
		return nil, nil, err
	} else if shortcut {
		return nil, nil, nil
	}

	level.Debug(log).Log("metric", metricName)

	// Fetch the series IDs from the index, based on non-empty matchers from
	// the query.
	_, matchers = util.SplitFiltersAndMatchers(matchers)
	seriesIDs, err := c.lookupSeriesByMetricNameMatchers(ctx, from, through, userID, metricName, matchers)
	if err != nil {
		return nil, nil, err
	}
	level.Debug(log).Log("series-ids", len(seriesIDs))

	// Lookup the series in the index to get the chunks.
	chunkIDs, err := c.lookupChunksBySeries(ctx, from, through, userID, seriesIDs)
	if err != nil {
		level.Error(log).Log("msg", "lookupChunksBySeries", "err", err)
		return nil, nil, err
	}
	level.Debug(log).Log("chunk-ids", len(chunkIDs))

	chunks, err := c.convertChunkIDsToChunks(ctx, userID, chunkIDs)
	if err != nil {
		level.Error(log).Log("op", "convertChunkIDsToChunks", "err", err)
		return nil, nil, err
	}

	chunks = filterChunksByTime(from, through, chunks)
	level.Debug(log).Log("chunks-post-filtering", len(chunks))
	chunksPerQuery.Observe(float64(len(chunks)))

	// We should return an empty chunks slice if there are no chunks.
	if len(chunks) == 0 {
		return [][]Chunk{}, []*Fetcher{}, nil
	}

	return [][]Chunk{chunks}, []*Fetcher{c.baseStore.fetcher}, nil
}

// LabelNamesForMetricName retrieves all label names for a metric name.
func (c *seriesStore) LabelNamesForMetricName(ctx context.Context, userID string, from, through model.Time, metricName string) ([]string, error) {
	log, ctx := spanlogger.New(ctx, util_log.Logger, "SeriesStore.LabelNamesForMetricName")
	defer log.Span.Finish()

	shortcut, err := c.validateQueryTimeRange(ctx, userID, &from, &through)
	if err != nil {
		return nil, err
	} else if shortcut {
		return nil, nil
	}
	level.Debug(log).Log("metric", metricName)

	// Fetch the series IDs from the index
	seriesIDs, err := c.lookupSeriesByMetricNameMatchers(ctx, from, through, userID, metricName, nil)
	if err != nil {
		return nil, err
	}
	level.Debug(log).Log("series-ids", len(seriesIDs))

	// Lookup the series in the index to get label names.
	labelNames, err := c.lookupLabelNamesBySeries(ctx, from, through, userID, seriesIDs)
	if err != nil {
		// looking up metrics by series is not supported falling back on chunks
		if err == ErrNotSupported {
			return c.lookupLabelNamesByChunks(ctx, from, through, userID, seriesIDs)
		}
		level.Error(log).Log("msg", "lookupLabelNamesBySeries", "err", err)
		return nil, err
	}
	level.Debug(log).Log("labelNames", len(labelNames))

	return labelNames, nil
}
func (c *seriesStore) LabelValuesForMetricName(ctx context.Context, userID string, from, through model.Time, metricName string, labelName string, matchers ...*labels.Matcher) ([]string, error) {
	log, ctx := spanlogger.New(ctx, "SeriesStore.LabelValuesForMetricName")
	defer log.Span.Finish()

	if len(matchers) == 0 {
		return c.baseStore.LabelValuesForMetricName(ctx, userID, from, through, metricName, labelName, matchers...)
	}

	shortcut, err := c.validateQueryTimeRange(ctx, userID, &from, &through)
	if err != nil {
		return nil, err
	} else if shortcut {
		return nil, nil
	}

	// Otherwise get series which include other matchers
	seriesIDs, err := c.lookupSeriesByMetricNameMatchers(ctx, from, through, userID, metricName, matchers)
	if err != nil {
		return nil, err
	}
	seriesIDsSet := make(map[string]struct{}, len(seriesIDs))
	for _, i := range seriesIDs {
		seriesIDsSet[i] = struct{}{}
	}

	contains := func(id string) bool {
		_, ok := seriesIDsSet[id]
		return ok
	}

	// Fetch label values for label name that are part of the filtered chunks
	queries, err := c.schema.GetReadQueriesForMetricLabel(from, through, userID, metricName, labelName)
	if err != nil {
		return nil, err
	}
	entries, err := c.lookupEntriesByQueries(ctx, queries)
	if err != nil {
		return nil, err
	}

	result := NewUniqueStrings(len(entries))
	for _, entry := range entries {
		seriesID, labelValue, err := parseChunkTimeRangeValue(entry.RangeValue, entry.Value)
		if err != nil {
			return nil, err
		}
		if contains(seriesID) {
			result.Add(string(labelValue))
		}
	}

	return result.Strings(), nil
}

func (c *seriesStore) lookupLabelNamesByChunks(ctx context.Context, from, through model.Time, userID string, seriesIDs []string) ([]string, error) {
	log, ctx := spanlogger.New(ctx, util_log.Logger, "SeriesStore.lookupLabelNamesByChunks")
	defer log.Span.Finish()

	// Lookup the series in the index to get the chunks.
	chunkIDs, err := c.lookupChunksBySeries(ctx, from, through, userID, seriesIDs)
	if err != nil {
		level.Error(log).Log("msg", "lookupChunksBySeries", "err", err)
		return nil, err
	}
	level.Debug(log).Log("chunk-ids", len(chunkIDs))

	chunks, err := c.convertChunkIDsToChunks(ctx, userID, chunkIDs)
	if err != nil {
		level.Error(log).Log("err", "convertChunkIDsToChunks", "err", err)
		return nil, err
	}

	// Filter out chunks that are not in the selected time range and keep a single chunk per fingerprint
	filtered := filterChunksByTime(from, through, chunks)
	filtered, keys := filterChunksByUniqueFingerprint(c.baseStore.schemaCfg, filtered)
	level.Debug(log).Log("Chunks post filtering", len(chunks))

	chunksPerQuery.Observe(float64(len(filtered)))

	// Now fetch the actual chunk data from Memcache / S3
	allChunks, err := c.fetcher.FetchChunks(ctx, filtered, keys)
	if err != nil {
		level.Error(log).Log("msg", "FetchChunks", "err", err)
		return nil, err
	}
	return labelNamesFromChunks(allChunks), nil
}

func (c *seriesStore) lookupSeriesByMetricNameMatchers(ctx context.Context, from, through model.Time, userID, metricName string, matchers []*labels.Matcher) ([]string, error) {
<<<<<<< HEAD
	log, ctx := spanlogger.New(ctx, util_log.Logger, "SeriesStore.lookupSeriesByMetricNameMatchers", "metricName", metricName, "matchers", len(matchers))
	defer log.Span.Finish()

=======
>>>>>>> dad7fca2
	// Check if one of the labels is a shard annotation, pass that information to lookupSeriesByMetricNameMatcher,
	// and remove the label.
	shard, shardLabelIndex, err := astmapper.ShardFromMatchers(matchers)
	if err != nil {
		return nil, err
	}

	if shard != nil {
		matchers = append(matchers[:shardLabelIndex], matchers[shardLabelIndex+1:]...)
	}

	// Just get series for metric if there are no matchers
	if len(matchers) == 0 {
		indexLookupsPerQuery.Observe(1)
		series, err := c.lookupSeriesByMetricNameMatcher(ctx, from, through, userID, metricName, nil, shard)
		if err != nil {
			preIntersectionPerQuery.Observe(float64(len(series)))
			postIntersectionPerQuery.Observe(float64(len(series)))
		}
		return series, err
	}

	// Otherwise get series which include other matchers
	incomingIDs := make(chan []string)
	incomingErrors := make(chan error)
	indexLookupsPerQuery.Observe(float64(len(matchers)))
	for _, matcher := range matchers {
		go func(matcher *labels.Matcher) {
			ids, err := c.lookupSeriesByMetricNameMatcher(ctx, from, through, userID, metricName, matcher, shard)
			if err != nil {
				incomingErrors <- err
				return
			}
			incomingIDs <- ids
		}(matcher)
	}

	// Receive series IDs from all matchers, intersect as we go.
	var ids []string
	var preIntersectionCount int
	var lastErr error
	var cardinalityExceededErrors int
	var cardinalityExceededError CardinalityExceededError
	var initialized bool
	for i := 0; i < len(matchers); i++ {
		select {
		case incoming := <-incomingIDs:
			preIntersectionCount += len(incoming)
			if !initialized {
				ids = incoming
				initialized = true
			} else {
				ids = intersectStrings(ids, incoming)
			}
		case err := <-incomingErrors:
			// The idea is that if we have 2 matchers, and if one returns a lot of
			// series and the other returns only 10 (a few), we don't lookup the first one at all.
			// We just manually filter through the 10 series again using "filterChunksByMatchers",
			// saving us from looking up and intersecting a lot of series.
			if e, ok := err.(CardinalityExceededError); ok {
				cardinalityExceededErrors++
				cardinalityExceededError = e
			} else {
				lastErr = err
			}
		}
	}

	// But if every single matcher returns a lot of series, then it makes sense to abort the query.
	if cardinalityExceededErrors == len(matchers) {
		return nil, cardinalityExceededError
	} else if lastErr != nil {
		return nil, lastErr
	}
	preIntersectionPerQuery.Observe(float64(preIntersectionCount))
	postIntersectionPerQuery.Observe(float64(len(ids)))

	level.Debug(util_log.WithContext(ctx, util_log.Logger)).
		Log("msg", "post intersection", "matchers", len(matchers), "ids", len(ids))
	return ids, nil
}

func (c *seriesStore) lookupSeriesByMetricNameMatcher(ctx context.Context, from, through model.Time, userID, metricName string, matcher *labels.Matcher, shard *astmapper.ShardAnnotation) ([]string, error) {
	return c.lookupIdsByMetricNameMatcher(ctx, from, through, userID, metricName, matcher, func(queries []IndexQuery) []IndexQuery {
		return c.schema.FilterReadQueries(queries, shard)
	})
}

func (c *seriesStore) lookupChunksBySeries(ctx context.Context, from, through model.Time, userID string, seriesIDs []string) ([]string, error) {
<<<<<<< HEAD
	log, ctx := spanlogger.New(ctx, util_log.Logger, "SeriesStore.lookupChunksBySeries")
	defer log.Span.Finish()

	level.Debug(log).Log("seriesIDs", len(seriesIDs))

=======
>>>>>>> dad7fca2
	queries := make([]IndexQuery, 0, len(seriesIDs))
	for _, seriesID := range seriesIDs {
		qs, err := c.schema.GetChunksForSeries(from, through, userID, []byte(seriesID))
		if err != nil {
			return nil, err
		}
		queries = append(queries, qs...)
	}

	entries, err := c.lookupEntriesByQueries(ctx, queries)
	if err != nil {
		return nil, err
	}
	level.Debug(util_log.WithContext(ctx, util_log.Logger)).Log(
		"msg", "SeriesStore.lookupChunksBySeries",
		"seriesIDs", len(seriesIDs),
		"queries", len(queries),
		"entries", len(entries))

	result, err := c.parseIndexEntries(ctx, entries, nil)
	return result, err
}

func (c *seriesStore) lookupLabelNamesBySeries(ctx context.Context, from, through model.Time, userID string, seriesIDs []string) ([]string, error) {
	log, ctx := spanlogger.New(ctx, util_log.Logger, "SeriesStore.lookupLabelNamesBySeries")
	defer log.Span.Finish()

	level.Debug(log).Log("seriesIDs", len(seriesIDs))
	queries := make([]IndexQuery, 0, len(seriesIDs))
	for _, seriesID := range seriesIDs {
		qs, err := c.schema.GetLabelNamesForSeries(from, through, userID, []byte(seriesID))
		if err != nil {
			return nil, err
		}
		queries = append(queries, qs...)
	}
	level.Debug(log).Log("queries", len(queries))
	entries, err := c.lookupEntriesByQueries(ctx, queries)
	if err != nil {
		return nil, err
	}
	level.Debug(log).Log("entries", len(entries))

	var result UniqueStrings
	result.Add(model.MetricNameLabel)
	for _, entry := range entries {
		lbs := []string{}
		err := jsoniter.ConfigFastest.Unmarshal(entry.Value, &lbs)
		if err != nil {
			return nil, err
		}
		result.Add(lbs...)
	}
	return result.Strings(), nil
}

// Put implements Store
func (c *seriesStore) Put(ctx context.Context, chunks []Chunk) error {
	for _, chunk := range chunks {
		if err := c.PutOne(ctx, chunk.From, chunk.Through, chunk); err != nil {
			return err
		}
	}
	return nil
}

// PutOne implements Store
func (c *seriesStore) PutOne(ctx context.Context, from, through model.Time, chunk Chunk) error {
	log, ctx := spanlogger.New(ctx, util_log.Logger, "SeriesStore.PutOne")
	defer log.Finish()
	writeChunk := true

	// If this chunk is in cache it must already be in the database so we don't need to write it again
	found, _, _, _ := c.fetcher.cache.Fetch(ctx, []string{c.baseStore.schemaCfg.ExternalKey(chunk)})

	if len(found) > 0 {
		writeChunk = false
		dedupedChunksTotal.Inc()
	}

	// If we dont have to write the chunk and DisableIndexDeduplication is false, we do not have to do anything.
	// If we dont have to write the chunk and DisableIndexDeduplication is true, we have to write index and not chunk.
	// Otherwise write both index and chunk.
	if !writeChunk && !c.cfg.DisableIndexDeduplication {
		return nil
	}

	chunks := []Chunk{chunk}

	writeReqs, keysToCache, err := c.calculateIndexEntries(ctx, from, through, chunk)
	if err != nil {
		return err
	}

	if oic, ok := c.fetcher.storage.(ObjectAndIndexClient); ok {
		chunks := chunks
		if !writeChunk {
			chunks = []Chunk{}
		}
		if err = oic.PutChunksAndIndex(ctx, chunks, writeReqs); err != nil {
			return err
		}
	} else {
		// chunk not found, write it.
		if writeChunk {
			err := c.fetcher.storage.PutChunks(ctx, chunks)
			if err != nil {
				return err
			}
		}
		if err := c.index.BatchWrite(ctx, writeReqs); err != nil {
			return err
		}
	}

	// we already have the chunk in the cache so don't write it back to the cache.
	if writeChunk {
		if cacheErr := c.fetcher.writeBackCache(ctx, chunks); cacheErr != nil {
			level.Warn(log).Log("msg", "could not store chunks in chunk cache", "err", cacheErr)
		}
	}

	bufs := make([][]byte, len(keysToCache))
	err = c.writeDedupeCache.Store(ctx, keysToCache, bufs)
	if err != nil {
		level.Warn(log).Log("msg", "could not Store store in write dedupe cache", "err", err)
	}
	return nil
}

// calculateIndexEntries creates a set of batched WriteRequests for all the chunks it is given.
func (c *seriesStore) calculateIndexEntries(ctx context.Context, from, through model.Time, chunk Chunk) (WriteBatch, []string, error) {
	seenIndexEntries := map[string]struct{}{}
	entries := []IndexEntry{}

	metricName := chunk.Metric.Get(labels.MetricName)
	if metricName == "" {
		return nil, nil, fmt.Errorf("no MetricNameLabel for chunk")
	}

	keys, labelEntries, err := c.schema.GetCacheKeysAndLabelWriteEntries(from, through, chunk.UserID, metricName, chunk.Metric, c.baseStore.schemaCfg.ExternalKey(chunk))
	if err != nil {
		return nil, nil, err
	}
	_, _, missing, _ := c.writeDedupeCache.Fetch(ctx, keys)
	// keys and labelEntries are matched in order, but Fetch() may
	// return missing keys in any order so check against all of them.
	for _, missingKey := range missing {
		for i, key := range keys {
			if key == missingKey {
				entries = append(entries, labelEntries[i]...)
			}
		}
	}

	chunkEntries, err := c.schema.GetChunkWriteEntries(from, through, chunk.UserID, metricName, chunk.Metric, c.baseStore.schemaCfg.ExternalKey(chunk))
	if err != nil {
		return nil, nil, err
	}
	entries = append(entries, chunkEntries...)

	indexEntriesPerChunk.Observe(float64(len(entries)))

	// Remove duplicate entries based on tableName:hashValue:rangeValue
	result := c.index.NewWriteBatch()
	for _, entry := range entries {
		key := fmt.Sprintf("%s:%s:%x", entry.TableName, entry.HashValue, entry.RangeValue)
		if _, ok := seenIndexEntries[key]; !ok {
			seenIndexEntries[key] = struct{}{}
			result.Add(entry.TableName, entry.HashValue, entry.RangeValue, entry.Value)
		}
	}

	return result, missing, nil
}

func injectShardLabels(chunks []Chunk, shard astmapper.ShardAnnotation) {
	for i, chunk := range chunks {
		b := labels.NewBuilder(chunk.Metric)
		l := shard.Label()
		b.Set(l.Name, l.Value)
		chunk.Metric = b.Labels()
		chunks[i] = chunk
	}
}

func (c *seriesStore) DeleteChunk(ctx context.Context, from, through model.Time, userID, chunkID string, metric labels.Labels, partiallyDeletedInterval *model.Interval) error {
	metricName := metric.Get(model.MetricNameLabel)
	if metricName == "" {
		return ErrMetricNameLabelMissing
	}

	chunkWriteEntries, err := c.schema.GetChunkWriteEntries(from, through, userID, metricName, metric, chunkID)
	if err != nil {
		return errors.Wrapf(err, "when getting chunk index entries to delete for chunkID=%s", chunkID)
	}

	return c.deleteChunk(ctx, userID, chunkID, metric, chunkWriteEntries, partiallyDeletedInterval, func(chunk Chunk) error {
		return c.PutOne(ctx, chunk.From, chunk.Through, chunk)
	})
}

func (c *seriesStore) DeleteSeriesIDs(ctx context.Context, from, through model.Time, userID string, metric labels.Labels) error {
	entries, err := c.schema.GetSeriesDeleteEntries(from, through, userID, metric, func(userID, seriesID string, from, through model.Time) (b bool, e error) {
		return c.hasChunksForInterval(ctx, userID, seriesID, from, through)
	})
	if err != nil {
		return err
	}

	batch := c.index.NewWriteBatch()
	for i := range entries {
		batch.Delete(entries[i].TableName, entries[i].HashValue, entries[i].RangeValue)
	}

	return c.index.BatchWrite(ctx, batch)
}

func (c *seriesStore) hasChunksForInterval(ctx context.Context, userID, seriesID string, from, through model.Time) (bool, error) {
	chunkIDs, err := c.lookupChunksBySeries(ctx, from, through, userID, []string{seriesID})
	if err != nil {
		return false, err
	}

	chunks, err := c.convertChunkIDsToChunks(ctx, userID, chunkIDs)
	if err != nil {
		return false, err
	}

	for _, chunk := range chunks {
		if intervalsOverlap(model.Interval{Start: from, End: through}, model.Interval{Start: chunk.From, End: chunk.Through}) {
			return true, nil
		}
	}

	return false, nil
}<|MERGE_RESOLUTION|>--- conflicted
+++ resolved
@@ -14,11 +14,6 @@
 	"github.com/prometheus/prometheus/model/labels"
 
 	"github.com/cortexproject/cortex/pkg/util"
-<<<<<<< HEAD
-	"github.com/grafana/dskit/spanlogger"
-=======
-	util_log "github.com/cortexproject/cortex/pkg/util/log"
->>>>>>> dad7fca2
 
 	"github.com/grafana/loki/pkg/util/spanlogger"
 
@@ -150,14 +145,10 @@
 }
 
 func (c *seriesStore) GetChunkRefs(ctx context.Context, userID string, from, through model.Time, allMatchers ...*labels.Matcher) ([][]Chunk, []*Fetcher, error) {
-<<<<<<< HEAD
-	log, ctx := spanlogger.New(ctx, util_log.Logger, "SeriesStore.GetChunkRefs")
-=======
 	if ctx.Err() != nil {
 		return nil, nil, ctx.Err()
 	}
 	log, ctx := spanlogger.New(ctx, "SeriesStore.GetChunkRefs")
->>>>>>> dad7fca2
 	defer log.Span.Finish()
 
 	// Validate the query is within reasonable bounds.
@@ -328,12 +319,6 @@
 }
 
 func (c *seriesStore) lookupSeriesByMetricNameMatchers(ctx context.Context, from, through model.Time, userID, metricName string, matchers []*labels.Matcher) ([]string, error) {
-<<<<<<< HEAD
-	log, ctx := spanlogger.New(ctx, util_log.Logger, "SeriesStore.lookupSeriesByMetricNameMatchers", "metricName", metricName, "matchers", len(matchers))
-	defer log.Span.Finish()
-
-=======
->>>>>>> dad7fca2
 	// Check if one of the labels is a shard annotation, pass that information to lookupSeriesByMetricNameMatcher,
 	// and remove the label.
 	shard, shardLabelIndex, err := astmapper.ShardFromMatchers(matchers)
@@ -423,14 +408,6 @@
 }
 
 func (c *seriesStore) lookupChunksBySeries(ctx context.Context, from, through model.Time, userID string, seriesIDs []string) ([]string, error) {
-<<<<<<< HEAD
-	log, ctx := spanlogger.New(ctx, util_log.Logger, "SeriesStore.lookupChunksBySeries")
-	defer log.Span.Finish()
-
-	level.Debug(log).Log("seriesIDs", len(seriesIDs))
-
-=======
->>>>>>> dad7fca2
 	queries := make([]IndexQuery, 0, len(seriesIDs))
 	for _, seriesID := range seriesIDs {
 		qs, err := c.schema.GetChunksForSeries(from, through, userID, []byte(seriesID))
