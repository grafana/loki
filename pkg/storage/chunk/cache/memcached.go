--- conflicted
+++ resolved
@@ -15,14 +15,9 @@
 	"github.com/prometheus/client_golang/prometheus/promauto"
 	instr "github.com/weaveworks/common/instrument"
 
-<<<<<<< HEAD
-	"github.com/cortexproject/cortex/pkg/util/math"
-	"github.com/grafana/dskit/spanlogger"
-=======
 	util_log "github.com/cortexproject/cortex/pkg/util/log"
 
 	"github.com/grafana/loki/pkg/util/math"
->>>>>>> dad7fca2
 )
 
 // MemcachedConfig is config to make a Memcached
@@ -139,28 +134,6 @@
 	return
 }
 
-<<<<<<< HEAD
-func (c *Memcached) fetch(ctx context.Context, keys []string) (found []string, bufs [][]byte, missed []string) {
-	var items map[string]*memcache.Item
-	const method = "Memcache.GetMulti"
-	err := instr.CollectedRequest(ctx, method, c.requestDuration, memcacheStatusCode, func(innerCtx context.Context) error {
-		log, _ := spanlogger.New(innerCtx, c.logger, method)
-		defer log.Finish()
-		log.LogFields(otlog.Int("keys requested", len(keys)))
-
-		var err error
-		items, err = c.memcache.GetMulti(keys)
-
-		log.LogFields(otlog.Int("keys found", len(items)))
-
-		// Memcached returns partial results even on error.
-		if err != nil {
-			log.Error(err)
-			level.Error(log).Log("msg", "Failed to get keys from memcached", "err", err)
-		}
-		return err
-	})
-=======
 func (c *Memcached) fetch(ctx context.Context, keys []string) (found []string, bufs [][]byte, missed []string, err error) {
 	var (
 		start = time.Now()
@@ -168,7 +141,6 @@
 	)
 	items, err = c.memcache.GetMulti(keys)
 	c.requestDuration.After(ctx, "Memcache.GetMulti", memcacheStatusCode(err), start)
->>>>>>> dad7fca2
 	if err != nil {
 		level.Error(util_log.WithContext(ctx, c.logger)).Log(
 			"msg", "Failed to get keys from memcached",
