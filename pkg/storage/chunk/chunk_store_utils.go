package chunk

import (
	"context"
	"sync"

<<<<<<< HEAD
	"github.com/go-kit/kit/log/level"
	"github.com/grafana/dskit/spanlogger"
=======
	"github.com/go-kit/log/level"
	"github.com/pkg/errors"
	"github.com/prometheus/client_golang/prometheus"
	"github.com/prometheus/client_golang/prometheus/promauto"
>>>>>>> dad7fca2
	"github.com/prometheus/common/model"
	"github.com/prometheus/prometheus/model/labels"
	"github.com/prometheus/prometheus/promql"

<<<<<<< HEAD
=======
	util_log "github.com/cortexproject/cortex/pkg/util/log"

	"github.com/grafana/loki/pkg/util/spanlogger"

>>>>>>> dad7fca2
	"github.com/grafana/loki/pkg/storage/chunk/cache"
	util_log "github.com/grafana/loki/pkg/util/log"
)

var (
	errAsyncBufferFull = errors.New("the async buffer is full")
	skipped            = promauto.NewCounter(prometheus.CounterOpts{
		Name: "loki_chunk_fetcher_cache_skipped_buffer_full_total",
		Help: "Total number of operations against cache that have been skipped.",
	})
	chunkFetcherCacheQueueEnqueue = promauto.NewCounter(prometheus.CounterOpts{
		Name: "loki_chunk_fetcher_cache_enqueued_total",
		Help: "Total number of chunks enqueued to a buffer to be asynchronously written back to the chunk cache.",
	})
	chunkFetcherCacheQueueDequeue = promauto.NewCounter(prometheus.CounterOpts{
		Name: "loki_chunk_fetcher_cache_dequeued_total",
		Help: "Total number of chunks asynchronously dequeued from a buffer and written back to the chunk cache.",
	})
)

const chunkDecodeParallelism = 16

func filterChunksByTime(from, through model.Time, chunks []Chunk) []Chunk {
	filtered := make([]Chunk, 0, len(chunks))
	for _, chunk := range chunks {
		if chunk.Through < from || through < chunk.From {
			continue
		}
		filtered = append(filtered, chunk)
	}
	return filtered
}

func keysFromChunks(s SchemaConfig, chunks []Chunk) []string {
	keys := make([]string, 0, len(chunks))
	for _, chk := range chunks {
		keys = append(keys, s.ExternalKey(chk))
	}

	return keys
}

func labelNamesFromChunks(chunks []Chunk) []string {
	var result UniqueStrings
	for _, c := range chunks {
		for _, l := range c.Metric {
			result.Add(l.Name)
		}
	}
	return result.Strings()
}

func filterChunksByUniqueFingerprint(s SchemaConfig, chunks []Chunk) ([]Chunk, []string) {
	filtered := make([]Chunk, 0, len(chunks))
	keys := make([]string, 0, len(chunks))
	uniqueFp := map[model.Fingerprint]struct{}{}

	for _, chunk := range chunks {
		if _, ok := uniqueFp[chunk.Fingerprint]; ok {
			continue
		}
		filtered = append(filtered, chunk)
		keys = append(keys, s.ExternalKey(chunk))
		uniqueFp[chunk.Fingerprint] = struct{}{}
	}
	return filtered, keys
}

func filterChunksByMatchers(chunks []Chunk, filters []*labels.Matcher) []Chunk {
	filteredChunks := make([]Chunk, 0, len(chunks))
outer:
	for _, chunk := range chunks {
		for _, filter := range filters {
			if !filter.Matches(chunk.Metric.Get(filter.Name)) {
				continue outer
			}
		}
		filteredChunks = append(filteredChunks, chunk)
	}
	return filteredChunks
}

// Fetcher deals with fetching chunk contents from the cache/store,
// and writing back any misses to the cache.  Also responsible for decoding
// chunks from the cache, in parallel.
type Fetcher struct {
	schema     SchemaConfig
	storage    Client
	cache      cache.Cache
	cacheStubs bool

	wait           sync.WaitGroup
	decodeRequests chan decodeRequest

	maxAsyncConcurrency int
	maxAsyncBufferSize  int

	asyncQueue chan []Chunk
	stop       chan struct{}
}

type decodeRequest struct {
	chunk     Chunk
	buf       []byte
	responses chan decodeResponse
}

type decodeResponse struct {
	chunk Chunk
	err   error
}

// NewChunkFetcher makes a new ChunkFetcher.
func NewChunkFetcher(cacher cache.Cache, cacheStubs bool, schema SchemaConfig, storage Client, maxAsyncConcurrency int, maxAsyncBufferSize int) (*Fetcher, error) {
	c := &Fetcher{
		schema:              schema,
		storage:             storage,
		cache:               cacher,
		cacheStubs:          cacheStubs,
		decodeRequests:      make(chan decodeRequest),
		maxAsyncConcurrency: maxAsyncConcurrency,
		maxAsyncBufferSize:  maxAsyncBufferSize,
		stop:                make(chan struct{}),
	}

	c.wait.Add(chunkDecodeParallelism)
	for i := 0; i < chunkDecodeParallelism; i++ {
		go c.worker()
	}

	// Start a number of goroutines - processing async operations - equal
	// to the max concurrency we have.
	c.asyncQueue = make(chan []Chunk, c.maxAsyncBufferSize)
	for i := 0; i < c.maxAsyncConcurrency; i++ {
		go c.asyncWriteBackCacheQueueProcessLoop()
	}

	return c, nil
}

func (c *Fetcher) writeBackCacheAsync(fromStorage []Chunk) error {
	select {
	case c.asyncQueue <- fromStorage:
		chunkFetcherCacheQueueEnqueue.Add(float64(len(fromStorage)))
		return nil
	default:
		return errAsyncBufferFull
	}
}

func (c *Fetcher) asyncWriteBackCacheQueueProcessLoop() {
	for {
		select {
		case fromStorage := <-c.asyncQueue:
			chunkFetcherCacheQueueDequeue.Add(float64(len(fromStorage)))
			cacheErr := c.writeBackCache(context.Background(), fromStorage)
			if cacheErr != nil {
				level.Warn(util_log.Logger).Log("msg", "could not write fetched chunks from storage into chunk cache", "err", cacheErr)
			}
		case <-c.stop:
			return
		}
	}
}

// Stop the ChunkFetcher.
func (c *Fetcher) Stop() {
	close(c.decodeRequests)
	c.wait.Wait()
	c.cache.Stop()
	close(c.stop)
}

func (c *Fetcher) worker() {
	defer c.wait.Done()
	decodeContext := NewDecodeContext()
	for req := range c.decodeRequests {
		err := req.chunk.Decode(decodeContext, req.buf)
		if err != nil {
			cacheCorrupt.Inc()
		}
		req.responses <- decodeResponse{
			chunk: req.chunk,
			err:   err,
		}
	}
}

// FetchChunks fetches a set of chunks from cache and store. Note that the keys passed in must be
// lexicographically sorted, while the returned chunks are not in the same order as the passed in chunks.
func (c *Fetcher) FetchChunks(ctx context.Context, chunks []Chunk, keys []string) ([]Chunk, error) {
<<<<<<< HEAD
	log, ctx := spanlogger.New(ctx, util_log.Logger, "ChunkStore.FetchChunks")
=======
	if ctx.Err() != nil {
		return nil, ctx.Err()
	}
	log, ctx := spanlogger.New(ctx, "ChunkStore.FetchChunks")
>>>>>>> dad7fca2
	defer log.Span.Finish()

	// Now fetch the actual chunk data from Memcache / S3
	cacheHits, cacheBufs, _, err := c.cache.Fetch(ctx, keys)
	if err != nil {
		level.Warn(log).Log("msg", "error fetching from cache", "err", err)
	}
	fromCache, missing, err := c.processCacheResponse(ctx, chunks, cacheHits, cacheBufs)
	if err != nil {
		level.Warn(log).Log("msg", "error process response from cache", "err", err)
	}

	var fromStorage []Chunk
	if len(missing) > 0 {
		fromStorage, err = c.storage.GetChunks(ctx, missing)
	}

	// Always cache any chunks we did get
	if cacheErr := c.writeBackCacheAsync(fromStorage); cacheErr != nil {
		if cacheErr == errAsyncBufferFull {
			skipped.Inc()
		}
		level.Warn(log).Log("msg", "could not store chunks in chunk cache", "err", cacheErr)
	}

	if err != nil {
		// Don't rely on Cortex error translation here.
		return nil, promql.ErrStorage{Err: err}
	}

	allChunks := append(fromCache, fromStorage...)
	return allChunks, nil
}

func (c *Fetcher) writeBackCache(ctx context.Context, chunks []Chunk) error {
	keys := make([]string, 0, len(chunks))
	bufs := make([][]byte, 0, len(chunks))
	for i := range chunks {
		var encoded []byte
		var err error
		if !c.cacheStubs {
			encoded, err = chunks[i].Encoded()
			// TODO don't fail, just log and continue?
			if err != nil {
				return err
			}
		}

		keys = append(keys, c.schema.ExternalKey(chunks[i]))
		bufs = append(bufs, encoded)
	}

	err := c.cache.Store(ctx, keys, bufs)
	if err != nil {
		level.Warn(util_log.Logger).Log("msg", "writeBackCache cache store fail", "err", err)
	}
	return nil
}

// ProcessCacheResponse decodes the chunks coming back from the cache, separating
// hits and misses.
func (c *Fetcher) processCacheResponse(ctx context.Context, chunks []Chunk, keys []string, bufs [][]byte) ([]Chunk, []Chunk, error) {
	var (
		requests  = make([]decodeRequest, 0, len(keys))
		responses = make(chan decodeResponse)
		missing   []Chunk
		logger    = util_log.WithContext(ctx, util_log.Logger)
	)
<<<<<<< HEAD
	log, _ := spanlogger.New(ctx, util_log.Logger, "Fetcher.processCacheResponse")
	defer log.Span.Finish()
=======
>>>>>>> dad7fca2

	i, j := 0, 0
	for i < len(chunks) && j < len(keys) {
		chunkKey := c.schema.ExternalKey(chunks[i])

		if chunkKey < keys[j] {
			missing = append(missing, chunks[i])
			i++
		} else if chunkKey > keys[j] {
			level.Warn(logger).Log("msg", "got chunk from cache we didn't ask for")
			j++
		} else {
			requests = append(requests, decodeRequest{
				chunk:     chunks[i],
				buf:       bufs[j],
				responses: responses,
			})
			i++
			j++
		}
	}
	for ; i < len(chunks); i++ {
		missing = append(missing, chunks[i])
	}
	level.Debug(logger).Log("chunks", len(chunks), "decodeRequests", len(requests), "missing", len(missing))

	go func() {
		for _, request := range requests {
			c.decodeRequests <- request
		}
	}()

	var (
		err   error
		found []Chunk
	)
	for i := 0; i < len(requests); i++ {
		response := <-responses

		// Don't exit early, as we don't want to block the workers.
		if response.err != nil {
			err = response.err
		} else {
			found = append(found, response.chunk)
		}
	}
	return found, missing, err
}

func (c *Fetcher) IsChunkNotFoundErr(err error) bool {
	return c.storage.IsChunkNotFoundErr(err)
}<|MERGE_RESOLUTION|>--- conflicted
+++ resolved
@@ -4,26 +4,15 @@
 	"context"
 	"sync"
 
-<<<<<<< HEAD
-	"github.com/go-kit/kit/log/level"
-	"github.com/grafana/dskit/spanlogger"
-=======
 	"github.com/go-kit/log/level"
 	"github.com/pkg/errors"
 	"github.com/prometheus/client_golang/prometheus"
 	"github.com/prometheus/client_golang/prometheus/promauto"
->>>>>>> dad7fca2
 	"github.com/prometheus/common/model"
 	"github.com/prometheus/prometheus/model/labels"
 	"github.com/prometheus/prometheus/promql"
 
-<<<<<<< HEAD
-=======
-	util_log "github.com/cortexproject/cortex/pkg/util/log"
-
 	"github.com/grafana/loki/pkg/util/spanlogger"
-
->>>>>>> dad7fca2
 	"github.com/grafana/loki/pkg/storage/chunk/cache"
 	util_log "github.com/grafana/loki/pkg/util/log"
 )
@@ -215,14 +204,10 @@
 // FetchChunks fetches a set of chunks from cache and store. Note that the keys passed in must be
 // lexicographically sorted, while the returned chunks are not in the same order as the passed in chunks.
 func (c *Fetcher) FetchChunks(ctx context.Context, chunks []Chunk, keys []string) ([]Chunk, error) {
-<<<<<<< HEAD
-	log, ctx := spanlogger.New(ctx, util_log.Logger, "ChunkStore.FetchChunks")
-=======
 	if ctx.Err() != nil {
 		return nil, ctx.Err()
 	}
 	log, ctx := spanlogger.New(ctx, "ChunkStore.FetchChunks")
->>>>>>> dad7fca2
 	defer log.Span.Finish()
 
 	// Now fetch the actual chunk data from Memcache / S3
@@ -291,11 +276,6 @@
 		missing   []Chunk
 		logger    = util_log.WithContext(ctx, util_log.Logger)
 	)
-<<<<<<< HEAD
-	log, _ := spanlogger.New(ctx, util_log.Logger, "Fetcher.processCacheResponse")
-	defer log.Span.Finish()
-=======
->>>>>>> dad7fca2
 
 	i, j := 0, 0
 	for i < len(chunks) && j < len(keys) {
