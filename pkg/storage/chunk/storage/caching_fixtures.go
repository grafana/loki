--- conflicted
+++ resolved
@@ -30,13 +30,8 @@
 	logger := log.NewNopLogger()
 	indexClient = newCachingIndexClient(indexClient, cache.NewFifoCache("index-fifo", cache.FifoCacheConfig{
 		MaxSizeItems: 500,
-<<<<<<< HEAD
-		Validity:     5 * time.Minute,
-	}, reg, logger), 5*time.Minute, limits, logger, false, 10, 100)
-=======
 		TTL:          5 * time.Minute,
-	}, reg, logger), 5*time.Minute, limits, logger, false)
->>>>>>> b92b544c
+	}, reg, logger), 5*time.Minute, limits, logger, false, 10, 100))
 	return indexClient, chunkClient, tableClient, schemaConfig, closer, err
 }
 
