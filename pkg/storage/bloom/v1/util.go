--- conflicted
+++ resolved
@@ -269,15 +269,9 @@
 	close func() error
 }
 
-<<<<<<< HEAD
-// func NewPeekCloseIter[T any](itr CloseableIterator[T]) *PeekCloseIter[T] {
-//	return &PeekCloseIter[T]{PeekIter: NewPeekingIter(itr), close: itr.Close}
-// }
-=======
 func NewPeekCloseIter[T any](itr CloseableIterator[T]) *PeekCloseIter[T] {
 	return &PeekCloseIter[T]{PeekIter: NewPeekingIter[T](itr), close: itr.Close}
 }
->>>>>>> 6c5c3472
 
 func (it *PeekCloseIter[T]) Close() error {
 	return it.close()
