package v1

import (
	"bytes"
	"errors"
	"testing"

	"github.com/prometheus/common/model"
	"github.com/stretchr/testify/require"

	"github.com/grafana/loki/pkg/chunkenc"
)

func EqualIterators[T any](t *testing.T, test func(a, b T), expected, actual Iterator[T]) {
	for expected.Next() {
		require.True(t, actual.Next())
		a, b := expected.At(), actual.At()
		test(a, b)
	}
	require.False(t, actual.Next())
	require.Nil(t, expected.Err())
	require.Nil(t, actual.Err())
}

func TestBlockBuilderRoundTrip(t *testing.T) {
	numSeries := 100
	numKeysPerSeries := 10000
	data, keys := mkBasicSeriesWithBlooms(numSeries, numKeysPerSeries, 0, 0xffff, 0, 10000)

	// references for linking in memory reader+writer
	indexBuf := bytes.NewBuffer(nil)
	bloomsBuf := bytes.NewBuffer(nil)
	// directory for directory reader+writer
	tmpDir := t.TempDir()

	for _, tc := range []struct {
		desc   string
		writer BlockWriter
		reader BlockReader
	}{
		{
			desc:   "in-memory",
			writer: NewMemoryBlockWriter(indexBuf, bloomsBuf),
			reader: NewByteReader(indexBuf, bloomsBuf),
		},
		{
			desc:   "directory",
			writer: NewDirectoryBlockWriter(tmpDir),
			reader: NewDirectoryBlockReader(tmpDir),
		},
	} {
		t.Run(tc.desc, func(t *testing.T) {
			schema := Schema{
				version:     DefaultSchemaVersion,
				encoding:    chunkenc.EncSnappy,
				nGramLength: 10,
				nGramSkip:   2,
			}

			builder, err := NewBlockBuilder(
				BlockOptions{
					schema:         schema,
					SeriesPageSize: 100,
					BloomPageSize:  10 << 10,
				},
				tc.writer,
			)

			require.Nil(t, err)
			itr := NewSliceIter[SeriesWithBloom](data)
			_, err = builder.BuildFrom(itr)
			require.Nil(t, err)
			block := NewBlock(tc.reader)
			querier := NewBlockQuerier(block)

			err = block.LoadHeaders()
			require.Nil(t, err)
			require.Equal(t, block.blooms.schema, schema)

			for i := 0; i < len(data); i++ {
				require.Equal(t, true, querier.Next(), "on iteration %d with error %v", i, querier.Err())
				got := querier.At()
				require.Equal(t, data[i].Series, got.Series)
				for _, key := range keys[i] {
					require.True(t, got.Bloom.Test(key))
				}
				require.NoError(t, querier.Err())
			}
			// ensure it's exhausted
			require.False(t, querier.Next())

			// test seek
			i := numSeries / 2
			halfData := data[i:]
			halfKeys := keys[i:]
			require.Nil(t, querier.Seek(halfData[0].Series.Fingerprint))
			for j := 0; j < len(halfData); j++ {
				require.Equal(t, true, querier.Next(), "on iteration %d", j)
				got := querier.At()
				require.Equal(t, halfData[j].Series, got.Series)
				for _, key := range halfKeys[j] {
					require.True(t, got.Bloom.Test(key))
				}
				require.NoError(t, querier.Err())
			}
			require.False(t, querier.Next())

		})
	}
}

func TestMergeBuilder(t *testing.T) {

	nBlocks := 10
	numSeries := 100
	numKeysPerSeries := 100
	blocks := make([]PeekingIterator[*SeriesWithBloom], 0, nBlocks)
	data, _ := mkBasicSeriesWithBlooms(numSeries, numKeysPerSeries, 0, 0xffff, 0, 10000)
	blockOpts := BlockOptions{
		schema: Schema{
			version:  DefaultSchemaVersion,
			encoding: chunkenc.EncSnappy,
		},
		SeriesPageSize: 100,
		BloomPageSize:  10 << 10,
	}

	// Build a list of blocks containing overlapping & duplicated parts of the dataset
	for i := 0; i < nBlocks; i++ {
		// references for linking in memory reader+writer
		indexBuf := bytes.NewBuffer(nil)
		bloomsBuf := bytes.NewBuffer(nil)

		min := i * numSeries / nBlocks
		max := (i + 2) * numSeries / nBlocks // allow some overlap
		if max > len(data) {
			max = len(data)
		}

		writer := NewMemoryBlockWriter(indexBuf, bloomsBuf)
		reader := NewByteReader(indexBuf, bloomsBuf)

		builder, err := NewBlockBuilder(
			blockOpts,
			writer,
		)

		require.Nil(t, err)
		itr := NewSliceIter[SeriesWithBloom](data[min:max])
		_, err = builder.BuildFrom(itr)
		require.Nil(t, err)
		blocks = append(blocks, NewPeekingIter[*SeriesWithBloom](NewBlockQuerier(NewBlock(reader))))
	}

	// We're not testing the ability to extend a bloom in this test
	pop := func(_ *Series, _ *Bloom) error {
		return errors.New("not implemented")
	}

	// storage should contain references to all the series we ingested,
	// regardless of block allocation/overlap.
	storeItr := NewMapIter[SeriesWithBloom, *Series](
		NewSliceIter[SeriesWithBloom](data),
		func(swb SeriesWithBloom) *Series {
			return swb.Series
		},
	)

	// Ensure that the merge builder combines all the blocks correctly
	mergeBuilder := NewMergeBuilder(blocks, storeItr, pop)
	indexBuf := bytes.NewBuffer(nil)
	bloomsBuf := bytes.NewBuffer(nil)
	writer := NewMemoryBlockWriter(indexBuf, bloomsBuf)
	reader := NewByteReader(indexBuf, bloomsBuf)

	builder, err := NewBlockBuilder(
		blockOpts,
		writer,
	)
	require.Nil(t, err)

	_, err = mergeBuilder.Build(builder)
	require.Nil(t, err)

	block := NewBlock(reader)
	querier := NewBlockQuerier(block)

	EqualIterators[*SeriesWithBloom](
		t,
		func(a, b *SeriesWithBloom) {
			require.Equal(t, a.Series, b.Series, "expected %+v, got %+v", a, b)
		},
		NewSliceIter[*SeriesWithBloom](PointerSlice(data)),
		querier,
	)
}

<<<<<<< HEAD
func TestBlocksWithDifferentFPsSameTsShouldNotHaveEqualChecksum(t *testing.T) {
	// directory for directory reader+writer
	tmpDir := t.TempDir()
	tmpDir2 := t.TempDir()
	writer := NewDirectoryBlockWriter(tmpDir)
	writer2 := NewDirectoryBlockWriter(tmpDir2)

	schema := Schema{
		version:     DefaultSchemaVersion,
		encoding:    chunkenc.EncSnappy,
		nGramLength: 10,
		nGramSkip:   2,
	}

	builder, err := NewBlockBuilder(
		BlockOptions{
			schema:         schema,
			SeriesPageSize: 100,
			BloomPageSize:  10 << 10,
		},
		writer,
	)

	builder2, err := NewBlockBuilder(
		BlockOptions{
			schema:         schema,
			SeriesPageSize: 100,
			BloomPageSize:  10 << 10,
		},
		writer2,
	)
	require.Nil(t, err)

	// same number of series, different FPs, same TSs
	data1, _ := mkBasicSeriesWithBlooms(4, 100, 0, 0x1111, 0, 10000)
	data2, _ := mkBasicSeriesWithBlooms(4, 100, 0, 0xffff, 0, 10000)

	itr1 := NewSliceIter[SeriesWithBloom](data1)
	checksum1, err := builder.BuildFrom(itr1)
	require.NoError(t, err)
	itr2 := NewSliceIter[SeriesWithBloom](data2)
	checksum2, err := builder2.BuildFrom(itr2)
	require.NoError(t, err)
	require.NotEqual(t, checksum1, checksum2, "checksum is %d  %d", checksum1, checksum2)
}

func TestBlocksWithSameFPsDifferentTsShouldNotHaveEqualChecksum(t *testing.T) {
	// directory for directory reader+writer
	tmpDir := t.TempDir()
	tmpDir2 := t.TempDir()
	writer := NewDirectoryBlockWriter(tmpDir)
	writer2 := NewDirectoryBlockWriter(tmpDir2)
=======
func TestBlockReset(t *testing.T) {
	numSeries := 100
	numKeysPerSeries := 10000
	data, _ := mkBasicSeriesWithBlooms(numSeries, numKeysPerSeries, 1, 0xffff, 0, 10000)

	indexBuf := bytes.NewBuffer(nil)
	bloomsBuf := bytes.NewBuffer(nil)
	writer := NewMemoryBlockWriter(indexBuf, bloomsBuf)
	reader := NewByteReader(indexBuf, bloomsBuf)
>>>>>>> a199662f

	schema := Schema{
		version:     DefaultSchemaVersion,
		encoding:    chunkenc.EncSnappy,
		nGramLength: 10,
		nGramSkip:   2,
	}

	builder, err := NewBlockBuilder(
		BlockOptions{
			schema:         schema,
			SeriesPageSize: 100,
			BloomPageSize:  10 << 10,
		},
		writer,
	)

<<<<<<< HEAD
	builder2, err := NewBlockBuilder(
		BlockOptions{
			schema:         schema,
			SeriesPageSize: 100,
			BloomPageSize:  10 << 10,
		},
		writer2,
	)
	require.Nil(t, err)
	// same number of series, same FPs, different TSs
	data1, _ := mkBasicSeriesWithBlooms(4, 100, 0, 0xffff, 1234, 123400)
	data2, _ := mkBasicSeriesWithBlooms(4, 100, 0, 0xffff, 0, 10000)

	itr1 := NewSliceIter[SeriesWithBloom](data1)
	checksum1, err := builder.BuildFrom(itr1)
	require.NoError(t, err)
	itr2 := NewSliceIter[SeriesWithBloom](data2)
	checksum2, err := builder2.BuildFrom(itr2)
	require.NoError(t, err)
	require.NotEqual(t, checksum1, checksum2, "checksum is %d  %d", checksum1, checksum2)
}

func TestBlocksWithDifferentFPsDifferentTsShouldNotHaveEqualChecksum(t *testing.T) {
	// directory for directory reader+writer
	tmpDir := t.TempDir()
	tmpDir2 := t.TempDir()
	writer := NewDirectoryBlockWriter(tmpDir)
	writer2 := NewDirectoryBlockWriter(tmpDir2)

	schema := Schema{
		version:     DefaultSchemaVersion,
		encoding:    chunkenc.EncSnappy,
		nGramLength: 10,
		nGramSkip:   2,
	}

	builder, err := NewBlockBuilder(
		BlockOptions{
			schema:         schema,
			SeriesPageSize: 100,
			BloomPageSize:  10 << 10,
		},
		writer,
	)

	builder2, err := NewBlockBuilder(
		BlockOptions{
			schema:         schema,
			SeriesPageSize: 100,
			BloomPageSize:  10 << 10,
		},
		writer2,
	)
	require.Nil(t, err)

	// same number of series, different FPs, different TSs
	data1, _ := mkBasicSeriesWithBlooms(4, 100, 0x0011, 0x11aa, 1234, 123400)
	data2, _ := mkBasicSeriesWithBlooms(4, 100, 0, 0xffff, 0, 10000)

	itr1 := NewSliceIter[SeriesWithBloom](data1)
	checksum1, err := builder.BuildFrom(itr1)
	require.NoError(t, err)
	itr2 := NewSliceIter[SeriesWithBloom](data2)
	checksum2, err := builder2.BuildFrom(itr2)
	require.NoError(t, err)
	require.NotEqual(t, checksum1, checksum2, "checksum is %d  %d", checksum1, checksum2)
}

func TestBlocksWithSameFPsSameTsShouldHaveEqualChecksum(t *testing.T) {
	// directory for directory reader+writer
	tmpDir := t.TempDir()
	tmpDir2 := t.TempDir()
	writer := NewDirectoryBlockWriter(tmpDir)
	writer2 := NewDirectoryBlockWriter(tmpDir2)

	schema := Schema{
		version:     DefaultSchemaVersion,
		encoding:    chunkenc.EncSnappy,
		nGramLength: 10,
		nGramSkip:   2,
	}

	builder, err := NewBlockBuilder(
		BlockOptions{
			schema:         schema,
			SeriesPageSize: 100,
			BloomPageSize:  10 << 10,
		},
		writer,
	)

	builder2, err := NewBlockBuilder(
		BlockOptions{
			schema:         schema,
			SeriesPageSize: 100,
			BloomPageSize:  10 << 10,
		},
		writer2,
	)
	require.Nil(t, err)

	// same number of series, same FPs, same TSs
	data1, _ := mkBasicSeriesWithBlooms(4, 100, 0, 0xffff, 0, 10000)
	data2, _ := mkBasicSeriesWithBlooms(4, 100, 0, 0xffff, 0, 10000)

	itr1 := NewSliceIter[SeriesWithBloom](data1)
	checksum1, err := builder.BuildFrom(itr1)
	require.NoError(t, err)
	itr2 := NewSliceIter[SeriesWithBloom](data2)
	checksum2, err := builder2.BuildFrom(itr2)
	require.NoError(t, err)
	require.Equal(t, checksum1, checksum2, "checksum is %d  %d", checksum1, checksum2)
=======
	require.Nil(t, err)
	itr := NewSliceIter[SeriesWithBloom](data)
	_, err = builder.BuildFrom(itr)
	require.Nil(t, err)
	block := NewBlock(reader)
	querier := NewBlockQuerier(block)

	rounds := make([][]model.Fingerprint, 2)

	for i := 0; i < len(rounds); i++ {
		for querier.Next() {
			rounds[i] = append(rounds[i], querier.At().Series.Fingerprint)
		}

		err = querier.Seek(0) // reset at end
		require.Nil(t, err)
	}

	require.Equal(t, rounds[0], rounds[1])
>>>>>>> a199662f
}<|MERGE_RESOLUTION|>--- conflicted
+++ resolved
@@ -195,7 +195,52 @@
 	)
 }
 
-<<<<<<< HEAD
+func TestBlockReset(t *testing.T) {
+	numSeries := 100
+	numKeysPerSeries := 10000
+	data, _ := mkBasicSeriesWithBlooms(numSeries, numKeysPerSeries, 1, 0xffff, 0, 10000)
+
+	indexBuf := bytes.NewBuffer(nil)
+	bloomsBuf := bytes.NewBuffer(nil)
+	writer := NewMemoryBlockWriter(indexBuf, bloomsBuf)
+	reader := NewByteReader(indexBuf, bloomsBuf)
+
+	schema := Schema{
+		version:     DefaultSchemaVersion,
+		encoding:    chunkenc.EncSnappy,
+		nGramLength: 10,
+		nGramSkip:   2,
+	}
+
+	builder, err := NewBlockBuilder(
+		BlockOptions{
+			schema:         schema,
+			SeriesPageSize: 100,
+			BloomPageSize:  10 << 10,
+		},
+		writer,
+	)
+	require.Nil(t, err)
+	itr := NewSliceIter[SeriesWithBloom](data)
+	_, err = builder.BuildFrom(itr)
+	require.Nil(t, err)
+	block := NewBlock(reader)
+	querier := NewBlockQuerier(block)
+
+	rounds := make([][]model.Fingerprint, 2)
+
+	for i := 0; i < len(rounds); i++ {
+		for querier.Next() {
+			rounds[i] = append(rounds[i], querier.At().Series.Fingerprint)
+		}
+
+		err = querier.Seek(0) // reset at end
+		require.Nil(t, err)
+	}
+
+	require.Equal(t, rounds[0], rounds[1])
+}
+
 func TestBlocksWithDifferentFPsSameTsShouldNotHaveEqualChecksum(t *testing.T) {
 	// directory for directory reader+writer
 	tmpDir := t.TempDir()
@@ -218,6 +263,7 @@
 		},
 		writer,
 	)
+	require.Nil(t, err)
 
 	builder2, err := NewBlockBuilder(
 		BlockOptions{
@@ -248,17 +294,6 @@
 	tmpDir2 := t.TempDir()
 	writer := NewDirectoryBlockWriter(tmpDir)
 	writer2 := NewDirectoryBlockWriter(tmpDir2)
-=======
-func TestBlockReset(t *testing.T) {
-	numSeries := 100
-	numKeysPerSeries := 10000
-	data, _ := mkBasicSeriesWithBlooms(numSeries, numKeysPerSeries, 1, 0xffff, 0, 10000)
-
-	indexBuf := bytes.NewBuffer(nil)
-	bloomsBuf := bytes.NewBuffer(nil)
-	writer := NewMemoryBlockWriter(indexBuf, bloomsBuf)
-	reader := NewByteReader(indexBuf, bloomsBuf)
->>>>>>> a199662f
 
 	schema := Schema{
 		version:     DefaultSchemaVersion,
@@ -276,7 +311,6 @@
 		writer,
 	)
 
-<<<<<<< HEAD
 	builder2, err := NewBlockBuilder(
 		BlockOptions{
 			schema:         schema,
@@ -389,25 +423,4 @@
 	checksum2, err := builder2.BuildFrom(itr2)
 	require.NoError(t, err)
 	require.Equal(t, checksum1, checksum2, "checksum is %d  %d", checksum1, checksum2)
-=======
-	require.Nil(t, err)
-	itr := NewSliceIter[SeriesWithBloom](data)
-	_, err = builder.BuildFrom(itr)
-	require.Nil(t, err)
-	block := NewBlock(reader)
-	querier := NewBlockQuerier(block)
-
-	rounds := make([][]model.Fingerprint, 2)
-
-	for i := 0; i < len(rounds); i++ {
-		for querier.Next() {
-			rounds[i] = append(rounds[i], querier.At().Series.Fingerprint)
-		}
-
-		err = querier.Seek(0) // reset at end
-		require.Nil(t, err)
-	}
-
-	require.Equal(t, rounds[0], rounds[1])
->>>>>>> a199662f
 }