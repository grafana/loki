package wal

import (
	"bytes"
	"context"
	"encoding/binary"
	"errors"
	"fmt"
	"io"
	"sort"
	"sync"

	"go.uber.org/atomic"

	"github.com/prometheus/prometheus/model/labels"
	"github.com/prometheus/prometheus/storage"

	"github.com/grafana/loki/v3/pkg/logproto"
	tsdbindex "github.com/grafana/loki/v3/pkg/storage/stores/shipper/indexshipper/tsdb/index"
	"github.com/grafana/loki/v3/pkg/storage/wal/chunks"
	"github.com/grafana/loki/v3/pkg/storage/wal/index"
	"github.com/grafana/loki/v3/pkg/util/encoding"
	"github.com/grafana/loki/v3/pkg/util/pool"
)

// LOKW is the magic number for the Loki WAL format.
var (
	magicNumber       = uint32(0x4C4F4B57)
	magicBuf          [4]byte
	streamSegmentPool = sync.Pool{
		New: func() interface{} {
			return &streamSegment{
				lock:    &sync.Mutex{},
				entries: make([]*logproto.Entry, 0, 4096),
			}
		},
	}
<<<<<<< HEAD
	tenantLabel = "__loki_tenant__"
=======

>>>>>>> 7f35179c
	// 512kb - 20 mb
	encodedWalSegmentBufferPool = pool.NewBuffer(512*1024, 20*1024*1024, 2)
	tenantLabel                 = "__loki_tenant__"
)

func init() {
	binary.BigEndian.PutUint32(magicBuf[:], magicNumber)
}

type streamID struct {
	labels, tenant string
}

type SegmentWriter struct {
	streams        map[streamID]*streamSegment
	buf1           encoding.Encbuf
	inputSize      atomic.Int64
	idxWriter      *index.Writer
	consistencyMtx *sync.RWMutex
}

type streamSegment struct {
	lock     *sync.Mutex
	lbls     labels.Labels
	entries  []*logproto.Entry
	tenantID string
	maxt     int64
}

func (s *streamSegment) Reset() {
	s.entries = s.entries[:0]
}

func (s *streamSegment) WriteTo(w io.Writer) (n int64, err error) {
	return chunks.WriteChunk(w, s.entries, chunks.EncodingSnappy)
}

// NewWalSegmentWriter creates a new WalSegmentWriter.
func NewWalSegmentWriter() (*SegmentWriter, error) {
	idxWriter, err := index.NewWriter()
	if err != nil {
		return nil, err
	}
	return &SegmentWriter{
		streams:        make(map[streamID]*streamSegment, 64),
		buf1:           encoding.EncWith(make([]byte, 0, 4)),
		idxWriter:      idxWriter,
		inputSize:      atomic.Int64{},
		consistencyMtx: &sync.RWMutex{},
	}, nil
}

func (b *SegmentWriter) getOrCreateStream(id streamID, lbls labels.Labels) *streamSegment {
	b.consistencyMtx.RLock()
	s, ok := b.streams[id]
	b.consistencyMtx.RUnlock()
	if ok {
		return s
	}
	b.consistencyMtx.Lock()
	defer b.consistencyMtx.Unlock()
	// Check another thread has not created it
	s, ok = b.streams[id]
	if ok {
		return s
	}
	if lbls.Get(tenantLabel) == "" {
		lbls = labels.NewBuilder(lbls).Set(tenantLabel, id.tenant).Labels()
	}
	s = streamSegmentPool.Get().(*streamSegment)
	s.Reset()
	s.lbls = lbls
	s.tenantID = id.tenant
	b.streams[id] = s
	return s
}

// Labels are passed a string  `{foo="bar",baz="qux"}`  `{foo="foo",baz="foo"}`. labels.Labels => Symbols foo, baz , qux
func (b *SegmentWriter) Append(tenantID, labelsString string, lbls labels.Labels, entries []*logproto.Entry) {
	if len(entries) == 0 {
		return
	}
	for _, e := range entries {
		b.inputSize.Add(int64(len(e.Line)))
	}
	id := streamID{labels: labelsString, tenant: tenantID}
	s := b.getOrCreateStream(id, lbls)

	s.lock.Lock()
	defer s.lock.Unlock()
	for i, e := range entries {
		if e.Timestamp.UnixNano() >= s.maxt {
			s.entries = append(s.entries, entries[i])
			s.maxt = e.Timestamp.UnixNano()
			continue
		}
		// search for the right place to insert.
		idx := sort.Search(len(s.entries), func(i int) bool {
			return s.entries[i].Timestamp.UnixNano() > e.Timestamp.UnixNano()
		})
		// insert at the right place.
		s.entries = append(s.entries, nil)
		copy(s.entries[idx+1:], s.entries[idx:])
		s.entries[idx] = e
	}
}

func (b *SegmentWriter) WriteTo(w io.Writer) (int64, error) {
	var (
		total   int64
		streams = make([]*streamSegment, 0, len(b.streams))
	)

	// Collect all streams and sort them by tenantID and labels.
	for _, s := range b.streams {
		if len(s.entries) == 0 {
			continue
		}
		streams = append(streams, s)
	}

	sort.Slice(streams, func(i, j int) bool {
		if streams[i].tenantID != streams[j].tenantID {
			return streams[i].tenantID < streams[j].tenantID
		}
		return labels.Compare(streams[i].lbls, streams[j].lbls) < 0
	})

	err := b.idxWriter.Reset()
	if err != nil {
		return total, err
	}

	// Build symbols
	symbolsMap := make(map[string]struct{})
	for _, s := range streams {
		for _, l := range s.lbls {
			symbolsMap[l.Name] = struct{}{}
			symbolsMap[l.Value] = struct{}{}
		}
	}

	// Sort symbols
	symbols := make([]string, 0, len(symbolsMap))
	for s := range symbolsMap {
		symbols = append(symbols, s)
	}
	sort.Strings(symbols)

	// Add symbols
	for _, symbol := range symbols {
		if err := b.idxWriter.AddSymbol(symbol); err != nil {
			return total, err
		}
	}
	// Writes magic header
	n, err := w.Write(magicBuf[:])
	if err != nil {
		return total, err
	}
	total += int64(n)

	// Write all streams to the writer.
	for i, s := range streams {
		if len(s.entries) == 0 {
			continue
		}
		n, err := s.WriteTo(w)
		if err != nil {
			return total, err
		}
		err = b.idxWriter.AddSeries(storage.SeriesRef(i), s.lbls, chunks.Meta{
			MinTime: s.entries[0].Timestamp.UnixNano(),
			MaxTime: s.entries[len(s.entries)-1].Timestamp.UnixNano(),
			Ref:     chunks.NewChunkRef(uint64(total), uint64(n)),
		})
		if err != nil {
			return total, err
		}
		total += n

	}

	if err := b.idxWriter.Close(); err != nil {
		return total, err
	}

	buf, closer, err := b.idxWriter.Buffer()
	if err != nil {
		return total, err
	}
	defer closer.Close()

	n, err = w.Write(buf)
	if err != nil {
		return total, err
	}
	if n != len(buf) {
		return total, errors.New("invalid written index len")
	}
	total += int64(n)

	// write index len 4b
	b.buf1.PutBE32int(n)
	n, err = w.Write(b.buf1.Get())
	b.buf1.Reset()
	if err != nil {
		return total, err
	}
	total += int64(n)

	// write the version
	n, err = w.Write([]byte{1})
	if err != nil {
		return total, err
	}
	total += int64(n)

	// Writes magic footer
	n, err = w.Write(magicBuf[:])
	if err != nil {
		return total, err
	}
	total += int64(n)

	return total, nil
}

// Reset clears the writer.
// After calling Reset, the writer can be reused.
func (b *SegmentWriter) Reset() {
	for _, s := range b.streams {
		s := s
		streamSegmentPool.Put(s)
	}
	b.streams = make(map[streamID]*streamSegment, 64)
<<<<<<< HEAD
=======
	b.buf1.Reset()
>>>>>>> 7f35179c
	b.inputSize.Store(0)
}

func (b *SegmentWriter) ToReader() (io.ReadSeekCloser, error) {
	// snappy compression rate is ~5x , but we can not predict it, so we need to allocate bigger buffer to avoid allocations
<<<<<<< HEAD
	buffer := encodedWalSegmentBufferPool.Get(int(b.InputSize() / 3))
=======
	buffer := encodedWalSegmentBufferPool.Get(int(b.inputSize.Load() / 3))
>>>>>>> 7f35179c
	_, err := b.WriteTo(buffer)
	if err != nil {
		return nil, fmt.Errorf("failed to write segment to create a reader: %w", err)
	}
	return NewEncodedSegmentReader(buffer), nil
}

var (
	_ io.ReadSeekCloser = &EncodedSegmentReader{}
)

type EncodedSegmentReader struct {
	delegate       io.ReadSeeker
	encodedContent *bytes.Buffer
}

func NewEncodedSegmentReader(encodedContent *bytes.Buffer) *EncodedSegmentReader {
	return &EncodedSegmentReader{
		encodedContent: encodedContent,
		delegate:       bytes.NewReader(encodedContent.Bytes()),
	}
}

func (e *EncodedSegmentReader) Read(p []byte) (n int, err error) {
	return e.delegate.Read(p)
}

func (e *EncodedSegmentReader) Seek(offset int64, whence int) (int64, error) {
	return e.delegate.Seek(offset, whence)
}

func (e *EncodedSegmentReader) Close() error {
	encodedWalSegmentBufferPool.Put(e.encodedContent)
	e.encodedContent = nil
	e.delegate = nil
	return nil
}

// InputSize returns the total size of the input data written to the writer.
// It doesn't account for timestamps and labels.
func (b *SegmentWriter) InputSize() int64 {
	return b.inputSize.Load()
}

type SegmentReader struct {
	idr *index.Reader
	b   []byte
}

func NewReader(b []byte) (*SegmentReader, error) {
	if len(b) < 13 {
		return nil, errors.New("segment too small")
	}
	if !bytes.Equal(magicBuf[:], b[:4]) {
		return nil, errors.New("invalid segment header")
	}
	if !bytes.Equal(magicBuf[:], b[len(b)-4:]) {
		return nil, errors.New("invalid segment footer")
	}
	n := 5
	version := b[len(b)-n]
	if version != 1 {
		return nil, fmt.Errorf("invalid segment version: %d", version)
	}
	indexLen := binary.BigEndian.Uint32(b[len(b)-n-4 : len(b)-n])
	n += 4
	idr, err := index.NewReader(index.RealByteSlice(b[len(b)-n-int(indexLen) : len(b)-n]))
	if err != nil {
		return nil, err
	}
	return &SegmentReader{
		idr: idr,
		b:   b[:len(b)-n-int(indexLen)],
	}, nil
}

// todo: Evaluate/benchmark wal segment using apache arrow as format ?

type SeriesIter struct {
	ir  *index.Reader
	ps  tsdbindex.Postings
	err error

	curSeriesRef  storage.SeriesRef
	curLabels     labels.Labels
	labelsBuilder *labels.ScratchBuilder
	chunksMeta    []chunks.Meta
	blocks        []byte
}

func NewSeriesIter(ir *index.Reader, ps tsdbindex.Postings, blocks []byte) *SeriesIter {
	return &SeriesIter{
		ir:            ir,
		ps:            ps,
		blocks:        blocks,
		labelsBuilder: &labels.ScratchBuilder{},
		chunksMeta:    make([]chunks.Meta, 0, 1),
	}
}

func (iter *SeriesIter) Next() bool {
	if !iter.ps.Next() {
		return false
	}
	if iter.ps.At() != iter.curSeriesRef {
		iter.curSeriesRef = iter.ps.At()
		err := iter.ir.Series(iter.curSeriesRef, iter.labelsBuilder, &iter.chunksMeta)
		if err != nil {
			iter.err = err
			return false
		}
		iter.curLabels = iter.labelsBuilder.Labels()
	}
	return true
}

func (iter *SeriesIter) At() labels.Labels {
	return iter.curLabels
}

func (iter *SeriesIter) Err() error {
	return iter.err
}

func (iter *SeriesIter) ChunkReader(_ *chunks.ChunkReader) (*chunks.ChunkReader, error) {
	if len(iter.chunksMeta) == 0 {
		return nil, fmt.Errorf("no chunks found for series %d", iter.curSeriesRef)
	}
	if len(iter.chunksMeta) > 1 {
		return nil, fmt.Errorf("multiple chunks found for series %d", iter.curSeriesRef)
	}
	offset, size := iter.chunksMeta[0].Ref.Unpack()
	if offset < 0 || offset >= len(iter.blocks) || size < 0 || offset+size > len(iter.blocks) {
		return nil, fmt.Errorf("invalid offset or size for series %d: offset %d, size %d, blocks len %d", iter.curSeriesRef, offset, size, len(iter.blocks))
	}

	return chunks.NewChunkReader(iter.blocks[offset : offset+size])
}

func (r *SegmentReader) Series(ctx context.Context) (*SeriesIter, error) {
	ps, err := r.idr.Postings(ctx, index.AllPostingsKey.Name, index.AllPostingsKey.Value)
	if err != nil {
		return nil, err
	}
	if ps.Err() != nil {
		return nil, ps.Err()
	}

	return NewSeriesIter(r.idr, ps, r.b), nil
}

type Sizes struct {
	Index  int64
	Series []int64
}

func (r *SegmentReader) Sizes() (Sizes, error) {
	var sizes Sizes
	sizes.Index = r.idr.Size()
	it, err := r.Series(context.Background())
	if err != nil {
		return sizes, err
	}
	sizes.Series = []int64{}
	for it.Next() {
		_, size := it.chunksMeta[0].Ref.Unpack()
		sizes.Series = append(sizes.Series, int64(size))
	}
	return sizes, err
}<|MERGE_RESOLUTION|>--- conflicted
+++ resolved
@@ -35,11 +35,7 @@
 			}
 		},
 	}
-<<<<<<< HEAD
-	tenantLabel = "__loki_tenant__"
-=======
-
->>>>>>> 7f35179c
+
 	// 512kb - 20 mb
 	encodedWalSegmentBufferPool = pool.NewBuffer(512*1024, 20*1024*1024, 2)
 	tenantLabel                 = "__loki_tenant__"
@@ -276,20 +272,13 @@
 		streamSegmentPool.Put(s)
 	}
 	b.streams = make(map[streamID]*streamSegment, 64)
-<<<<<<< HEAD
-=======
 	b.buf1.Reset()
->>>>>>> 7f35179c
 	b.inputSize.Store(0)
 }
 
 func (b *SegmentWriter) ToReader() (io.ReadSeekCloser, error) {
 	// snappy compression rate is ~5x , but we can not predict it, so we need to allocate bigger buffer to avoid allocations
-<<<<<<< HEAD
-	buffer := encodedWalSegmentBufferPool.Get(int(b.InputSize() / 3))
-=======
 	buffer := encodedWalSegmentBufferPool.Get(int(b.inputSize.Load() / 3))
->>>>>>> 7f35179c
 	_, err := b.WriteTo(buffer)
 	if err != nil {
 		return nil, fmt.Errorf("failed to write segment to create a reader: %w", err)
