package wal

import (
	"bytes"
	"context"
	"encoding/binary"
	"errors"
	"fmt"
	"io"
	"sort"
	"sync"

	"go.uber.org/atomic"

	"github.com/prometheus/prometheus/model/labels"
	"github.com/prometheus/prometheus/storage"

	"github.com/grafana/loki/v3/pkg/logproto"
	tsdbindex "github.com/grafana/loki/v3/pkg/storage/stores/shipper/indexshipper/tsdb/index"
	"github.com/grafana/loki/v3/pkg/storage/wal/chunks"
	"github.com/grafana/loki/v3/pkg/storage/wal/index"
	"github.com/grafana/loki/v3/pkg/util/encoding"
	"github.com/grafana/loki/v3/pkg/util/pool"
)

// LOKW is the magic number for the Loki WAL format.
var (
	magicNumber       = uint32(0x4C4F4B57)
	magicBuf          [4]byte
	streamSegmentPool = sync.Pool{
		New: func() interface{} {
			return &streamSegment{
				lock:    &sync.Mutex{},
				entries: make([]*logproto.Entry, 0, 4096),
			}
		},
	}
<<<<<<< HEAD
	tenantLabel = "__loki_tenant__"
=======
	// 512kb - 20 mb
	encodedWalSegmentBufferPool = pool.NewBuffer(512*1024, 20*1024*1024, 2)
>>>>>>> 19c05092
)

func init() {
	binary.BigEndian.PutUint32(magicBuf[:], magicNumber)
}

type streamID struct {
	labels, tenant string
}

type SegmentWriter struct {
	streams        map[streamID]*streamSegment
	buf1           encoding.Encbuf
	inputSize      atomic.Int64
	idxWriter      *index.Writer
	consistencyMtx *sync.RWMutex
}

type streamSegment struct {
	lock     *sync.Mutex
	lbls     labels.Labels
	entries  []*logproto.Entry
	tenantID string
	maxt     int64
}

func (s *streamSegment) Reset() {
	s.entries = s.entries[:0]
}

func (s *streamSegment) WriteTo(w io.Writer) (n int64, err error) {
	return chunks.WriteChunk(w, s.entries, chunks.EncodingSnappy)
}

// NewWalSegmentWriter creates a new WalSegmentWriter.
func NewWalSegmentWriter() (*SegmentWriter, error) {
	idxWriter, err := index.NewWriter()
	if err != nil {
		return nil, err
	}
	return &SegmentWriter{
		streams:        make(map[streamID]*streamSegment, 64),
		buf1:           encoding.EncWith(make([]byte, 0, 4)),
		idxWriter:      idxWriter,
		inputSize:      atomic.Int64{},
		consistencyMtx: &sync.RWMutex{},
	}, nil
}

func (b *SegmentWriter) getOrCreateStream(id streamID, lbls labels.Labels) *streamSegment {
	b.consistencyMtx.RLock()
	s, ok := b.streams[id]
	b.consistencyMtx.RUnlock()
	if ok {
		return s
	}
	b.consistencyMtx.Lock()
	defer b.consistencyMtx.Unlock()
	// Check another thread has not created it
	s, ok = b.streams[id]
	if ok {
		return s
	}
	if lbls.Get(tenantLabel) == "" {
		lbls = labels.NewBuilder(lbls).Set(tenantLabel, id.tenant).Labels()
	}
	s = streamSegmentPool.Get().(*streamSegment)
	s.Reset()
	s.lbls = lbls
	s.tenantID = id.tenant
	b.streams[id] = s
	return s
}

// Labels are passed a string  `{foo="bar",baz="qux"}`  `{foo="foo",baz="foo"}`. labels.Labels => Symbols foo, baz , qux
func (b *SegmentWriter) Append(tenantID, labelsString string, lbls labels.Labels, entries []*logproto.Entry) {
	if len(entries) == 0 {
		return
	}
	for _, e := range entries {
		b.inputSize.Add(int64(len(e.Line)))
	}
	id := streamID{labels: labelsString, tenant: tenantID}
	s := b.getOrCreateStream(id, lbls)

	s.lock.Lock()
	defer s.lock.Unlock()
	for i, e := range entries {
		if e.Timestamp.UnixNano() >= s.maxt {
			s.entries = append(s.entries, entries[i])
			s.maxt = e.Timestamp.UnixNano()
			continue
		}
		// search for the right place to insert.
		idx := sort.Search(len(s.entries), func(i int) bool {
			return s.entries[i].Timestamp.UnixNano() > e.Timestamp.UnixNano()
		})
		// insert at the right place.
		s.entries = append(s.entries, nil)
		copy(s.entries[idx+1:], s.entries[idx:])
		s.entries[idx] = e
	}
}

func (b *SegmentWriter) WriteTo(w io.Writer) (int64, error) {
	var (
		total   int64
		streams = make([]*streamSegment, 0, len(b.streams))
	)

	// Collect all streams and sort them by tenantID and labels.
	for _, s := range b.streams {
		if len(s.entries) == 0 {
			continue
		}
		streams = append(streams, s)
	}

	sort.Slice(streams, func(i, j int) bool {
		if streams[i].tenantID != streams[j].tenantID {
			return streams[i].tenantID < streams[j].tenantID
		}
		return labels.Compare(streams[i].lbls, streams[j].lbls) < 0
	})

	err := b.idxWriter.Reset()
	if err != nil {
		return total, err
	}

	// Build symbols
	symbolsMap := make(map[string]struct{})
	for _, s := range streams {
		for _, l := range s.lbls {
			symbolsMap[l.Name] = struct{}{}
			symbolsMap[l.Value] = struct{}{}
		}
	}

	// Sort symbols
	symbols := make([]string, 0, len(symbolsMap))
	for s := range symbolsMap {
		symbols = append(symbols, s)
	}
	sort.Strings(symbols)

	// Add symbols
	for _, symbol := range symbols {
		if err := b.idxWriter.AddSymbol(symbol); err != nil {
			return total, err
		}
	}
	// Writes magic header
	n, err := w.Write(magicBuf[:])
	if err != nil {
		return total, err
	}
	total += int64(n)

	// Write all streams to the writer.
	for i, s := range streams {
		if len(s.entries) == 0 {
			continue
		}
		n, err := s.WriteTo(w)
		if err != nil {
			return total, err
		}
		err = b.idxWriter.AddSeries(storage.SeriesRef(i), s.lbls, chunks.Meta{
			MinTime: s.entries[0].Timestamp.UnixNano(),
			MaxTime: s.entries[len(s.entries)-1].Timestamp.UnixNano(),
			Ref:     chunks.NewChunkRef(uint64(total), uint64(n)),
		})
		if err != nil {
			return total, err
		}
		total += n

	}

	if err := b.idxWriter.Close(); err != nil {
		return total, err
	}

	buf, closer, err := b.idxWriter.Buffer()
	if err != nil {
		return total, err
	}
	defer closer.Close()

	n, err = w.Write(buf)
	if err != nil {
		return total, err
	}
	if n != len(buf) {
		return total, errors.New("invalid written index len")
	}
	total += int64(n)

	// write index len 4b
	b.buf1.PutBE32int(n)
	n, err = w.Write(b.buf1.Get())
	b.buf1.Reset()
	if err != nil {
		return total, err
	}
	total += int64(n)

	// write the version
	n, err = w.Write([]byte{1})
	if err != nil {
		return total, err
	}
	total += int64(n)

	// Writes magic footer
	n, err = w.Write(magicBuf[:])
	if err != nil {
		return total, err
	}
	total += int64(n)

	return total, nil
}

// Reset clears the writer.
// After calling Reset, the writer can be reused.
func (b *SegmentWriter) Reset() {
	for _, s := range b.streams {
		s := s
		streamSegmentPool.Put(s)
	}
	b.streams = make(map[streamID]*streamSegment, 64)
<<<<<<< HEAD
	b.buf1.Reset()
	b.inputSize.Store(0)
=======
	b.inputSize = 0
>>>>>>> 19c05092
}

func (b *SegmentWriter) ToReader() (io.ReadSeekCloser, error) {
	// snappy compression rate is ~5x , but we can not predict it, so we need to allocate bigger buffer to avoid allocations
	buffer := encodedWalSegmentBufferPool.Get(int(b.inputSize / 3))
	_, err := b.WriteTo(buffer)
	if err != nil {
		return nil, fmt.Errorf("failed to write segment to create a reader: %w", err)
	}
	return NewEncodedSegmentReader(buffer), nil
}

var (
	_ io.ReadSeekCloser = &EncodedSegmentReader{}
)

type EncodedSegmentReader struct {
	delegate       io.ReadSeeker
	encodedContent *bytes.Buffer
}

func NewEncodedSegmentReader(encodedContent *bytes.Buffer) *EncodedSegmentReader {
	return &EncodedSegmentReader{
		encodedContent: encodedContent,
		delegate:       bytes.NewReader(encodedContent.Bytes()),
	}
}

func (e *EncodedSegmentReader) Read(p []byte) (n int, err error) {
	return e.delegate.Read(p)
}

func (e *EncodedSegmentReader) Seek(offset int64, whence int) (int64, error) {
	return e.delegate.Seek(offset, whence)
}

func (e *EncodedSegmentReader) Close() error {
	encodedWalSegmentBufferPool.Put(e.encodedContent)
	e.encodedContent = nil
	e.delegate = nil
	return nil
}

// InputSize returns the total size of the input data written to the writer.
// It doesn't account for timestamps and labels.
func (b *SegmentWriter) InputSize() int64 {
	return b.inputSize.Load()
}

type SegmentReader struct {
	idr *index.Reader
	b   []byte
}

func NewReader(b []byte) (*SegmentReader, error) {
	if len(b) < 13 {
		return nil, errors.New("segment too small")
	}
	if !bytes.Equal(magicBuf[:], b[:4]) {
		return nil, errors.New("invalid segment header")
	}
	if !bytes.Equal(magicBuf[:], b[len(b)-4:]) {
		return nil, errors.New("invalid segment footer")
	}
	n := 5
	version := b[len(b)-n]
	if version != 1 {
		return nil, fmt.Errorf("invalid segment version: %d", version)
	}
	indexLen := binary.BigEndian.Uint32(b[len(b)-n-4 : len(b)-n])
	n += 4
	idr, err := index.NewReader(index.RealByteSlice(b[len(b)-n-int(indexLen) : len(b)-n]))
	if err != nil {
		return nil, err
	}
	return &SegmentReader{
		idr: idr,
		b:   b[:len(b)-n-int(indexLen)],
	}, nil
}

// todo: Evaluate/benchmark wal segment using apache arrow as format ?

type SeriesIter struct {
	ir  *index.Reader
	ps  tsdbindex.Postings
	err error

	curSeriesRef  storage.SeriesRef
	curLabels     labels.Labels
	labelsBuilder *labels.ScratchBuilder
	chunksMeta    []chunks.Meta
	blocks        []byte
}

func NewSeriesIter(ir *index.Reader, ps tsdbindex.Postings, blocks []byte) *SeriesIter {
	return &SeriesIter{
		ir:            ir,
		ps:            ps,
		blocks:        blocks,
		labelsBuilder: &labels.ScratchBuilder{},
		chunksMeta:    make([]chunks.Meta, 0, 1),
	}
}

func (iter *SeriesIter) Next() bool {
	if !iter.ps.Next() {
		return false
	}
	if iter.ps.At() != iter.curSeriesRef {
		iter.curSeriesRef = iter.ps.At()
		err := iter.ir.Series(iter.curSeriesRef, iter.labelsBuilder, &iter.chunksMeta)
		if err != nil {
			iter.err = err
			return false
		}
		iter.curLabels = iter.labelsBuilder.Labels()
	}
	return true
}

func (iter *SeriesIter) At() labels.Labels {
	return iter.curLabels
}

func (iter *SeriesIter) Err() error {
	return iter.err
}

func (iter *SeriesIter) ChunkReader(_ *chunks.ChunkReader) (*chunks.ChunkReader, error) {
	if len(iter.chunksMeta) == 0 {
		return nil, fmt.Errorf("no chunks found for series %d", iter.curSeriesRef)
	}
	if len(iter.chunksMeta) > 1 {
		return nil, fmt.Errorf("multiple chunks found for series %d", iter.curSeriesRef)
	}
	offset, size := iter.chunksMeta[0].Ref.Unpack()
	if offset < 0 || offset >= len(iter.blocks) || size < 0 || offset+size > len(iter.blocks) {
		return nil, fmt.Errorf("invalid offset or size for series %d: offset %d, size %d, blocks len %d", iter.curSeriesRef, offset, size, len(iter.blocks))
	}

	return chunks.NewChunkReader(iter.blocks[offset : offset+size])
}

func (r *SegmentReader) Series(ctx context.Context) (*SeriesIter, error) {
	ps, err := r.idr.Postings(ctx, index.AllPostingsKey.Name, index.AllPostingsKey.Value)
	if err != nil {
		return nil, err
	}
	if ps.Err() != nil {
		return nil, ps.Err()
	}

	return NewSeriesIter(r.idr, ps, r.b), nil
}

type Sizes struct {
	Index  int64
	Series []int64
}

func (r *SegmentReader) Sizes() (Sizes, error) {
	var sizes Sizes
	sizes.Index = r.idr.Size()
	it, err := r.Series(context.Background())
	if err != nil {
		return sizes, err
	}
	sizes.Series = []int64{}
	for it.Next() {
		_, size := it.chunksMeta[0].Ref.Unpack()
		sizes.Series = append(sizes.Series, int64(size))
	}
	return sizes, err
}<|MERGE_RESOLUTION|>--- conflicted
+++ resolved
@@ -35,12 +35,9 @@
 			}
 		},
 	}
-<<<<<<< HEAD
 	tenantLabel = "__loki_tenant__"
-=======
 	// 512kb - 20 mb
 	encodedWalSegmentBufferPool = pool.NewBuffer(512*1024, 20*1024*1024, 2)
->>>>>>> 19c05092
 )
 
 func init() {
@@ -274,12 +271,7 @@
 		streamSegmentPool.Put(s)
 	}
 	b.streams = make(map[streamID]*streamSegment, 64)
-<<<<<<< HEAD
-	b.buf1.Reset()
 	b.inputSize.Store(0)
-=======
-	b.inputSize = 0
->>>>>>> 19c05092
 }
 
 func (b *SegmentWriter) ToReader() (io.ReadSeekCloser, error) {
