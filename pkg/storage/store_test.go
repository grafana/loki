package storage

import (
	"context"
	"io/ioutil"
	"log"
	"net/http"
	_ "net/http/pprof"
	"os"
	"path"
	"runtime"
	"testing"
	"time"

	"github.com/prometheus/common/model"
	"github.com/prometheus/prometheus/pkg/labels"
	"github.com/stretchr/testify/require"
	"github.com/weaveworks/common/user"

	"github.com/cortexproject/cortex/pkg/chunk"
	cortex_local "github.com/cortexproject/cortex/pkg/chunk/local"
	"github.com/cortexproject/cortex/pkg/chunk/storage"
<<<<<<< HEAD
	"github.com/cortexproject/cortex/pkg/querier/astmapper"
=======
	"github.com/cortexproject/cortex/pkg/util/flagext"
>>>>>>> a8b94aec

	"github.com/grafana/loki/pkg/iter"
	"github.com/grafana/loki/pkg/logproto"
	"github.com/grafana/loki/pkg/logql"
	"github.com/grafana/loki/pkg/logql/marshal"
	"github.com/grafana/loki/pkg/storage/stores/local"
	"github.com/grafana/loki/pkg/util/validation"
)

var (
	start      = model.Time(1523750400000)
	m          runtime.MemStats
	ctx        = user.InjectOrgID(context.Background(), "fake")
	chunkStore = getLocalStore()
)

//go test -bench=. -benchmem -memprofile memprofile.out -cpuprofile profile.out
func Benchmark_store_LazyQueryRegexBackward(b *testing.B) {
	benchmarkStoreQuery(b, &logproto.QueryRequest{
		Selector:  `{foo="bar"} |= "fuzz"`,
		Limit:     1000,
		Start:     time.Unix(0, start.UnixNano()),
		End:       time.Unix(0, (24*time.Hour.Nanoseconds())+start.UnixNano()),
		Direction: logproto.BACKWARD,
	})
}

func Benchmark_store_LazyQueryLogQLBackward(b *testing.B) {
	benchmarkStoreQuery(b, &logproto.QueryRequest{
		Selector:  `{foo="bar"} |= "test" != "toto" |= "fuzz"`,
		Limit:     1000,
		Start:     time.Unix(0, start.UnixNano()),
		End:       time.Unix(0, (24*time.Hour.Nanoseconds())+start.UnixNano()),
		Direction: logproto.BACKWARD,
	})
}

func Benchmark_store_LazyQueryRegexForward(b *testing.B) {
	benchmarkStoreQuery(b, &logproto.QueryRequest{
		Selector:  `{foo="bar"} |= "fuzz"`,
		Limit:     1000,
		Start:     time.Unix(0, start.UnixNano()),
		End:       time.Unix(0, (24*time.Hour.Nanoseconds())+start.UnixNano()),
		Direction: logproto.FORWARD,
	})
}

func Benchmark_store_LazyQueryForward(b *testing.B) {
	benchmarkStoreQuery(b, &logproto.QueryRequest{
		Selector:  `{foo="bar"}`,
		Limit:     1000,
		Start:     time.Unix(0, start.UnixNano()),
		End:       time.Unix(0, (24*time.Hour.Nanoseconds())+start.UnixNano()),
		Direction: logproto.FORWARD,
	})
}

func Benchmark_store_LazyQueryBackward(b *testing.B) {
	benchmarkStoreQuery(b, &logproto.QueryRequest{
		Selector:  `{foo="bar"}`,
		Limit:     1000,
		Start:     time.Unix(0, start.UnixNano()),
		End:       time.Unix(0, (24*time.Hour.Nanoseconds())+start.UnixNano()),
		Direction: logproto.BACKWARD,
	})
}

func benchmarkStoreQuery(b *testing.B, query *logproto.QueryRequest) {
	b.ReportAllocs()
	// force to run gc 10x more often this can be useful to detect fast allocation vs leak.
	//debug.SetGCPercent(10)
	stop := make(chan struct{})
	go func() {
		_ = http.ListenAndServe(":6060", http.DefaultServeMux)
	}()
	go func() {
		ticker := time.NewTicker(time.Millisecond)
		for {
			select {
			case <-ticker.C:
				// print and capture the max in use heap size
				printHeap(b, false)
			case <-stop:
				ticker.Stop()
				return
			}
		}
	}()
	for i := 0; i < b.N; i++ {
		iter, err := chunkStore.LazyQuery(ctx, logql.SelectParams{QueryRequest: query})
		if err != nil {
			b.Fatal(err)
		}
		res := []logproto.Entry{}
		printHeap(b, true)
		j := uint32(0)
		for iter.Next() {
			j++
			printHeap(b, false)
			res = append(res, iter.Entry())
			// limit result like the querier would do.
			if j == query.Limit {
				break
			}
		}
		iter.Close()
		printHeap(b, true)
		log.Println("line fetched", len(res))
	}
	close(stop)
}

var maxHeapInuse uint64

func printHeap(b *testing.B, show bool) {
	runtime.ReadMemStats(&m)
	if m.HeapInuse > maxHeapInuse {
		maxHeapInuse = m.HeapInuse
	}
	if show {
		log.Printf("Benchmark %d maxHeapInuse: %d Mbytes\n", b.N, maxHeapInuse/1024/1024)
		log.Printf("Benchmark %d currentHeapInuse: %d Mbytes\n", b.N, m.HeapInuse/1024/1024)
	}
}

func getLocalStore() Store {
	limits, err := validation.NewOverrides(validation.Limits{
		MaxQueryLength: 6000 * time.Hour,
	}, nil)
	if err != nil {
		panic(err)
	}
	store, err := NewStore(Config{
		Config: storage.Config{
			BoltDBConfig: cortex_local.BoltDBConfig{Directory: "/tmp/benchmark/index"},
			FSConfig:     cortex_local.FSConfig{Directory: "/tmp/benchmark/chunks"},
		},
		MaxChunkBatchSize: 10,
	}, chunk.StoreConfig{}, chunk.SchemaConfig{
		Configs: []chunk.PeriodConfig{
			{
				From:       chunk.DayTime{Time: start},
				IndexType:  "boltdb",
				ObjectType: "filesystem",
				Schema:     "v9",
				IndexTables: chunk.PeriodicTableConfig{
					Prefix: "index_",
					Period: time.Hour * 168,
				},
			},
		},
	}, limits, nil)
	if err != nil {
		panic(err)
	}
	return store
}

func Test_store_LazyQuery(t *testing.T) {

	tests := []struct {
		name     string
		req      *logproto.QueryRequest
		expected []logproto.Stream
	}{
		{
			"all",
<<<<<<< HEAD
			newQuery("{foo=~\"ba.*\"}", from, from.Add(6*time.Millisecond), logproto.FORWARD, nil),
			[]*logproto.Stream{
=======
			newQuery("{foo=~\"ba.*\"}", from, from.Add(6*time.Millisecond), logproto.FORWARD),
			[]logproto.Stream{
>>>>>>> a8b94aec
				{
					Labels: "{foo=\"bar\"}",
					Entries: []logproto.Entry{
						{
							Timestamp: from,
							Line:      "1",
						},

						{
							Timestamp: from.Add(time.Millisecond),
							Line:      "2",
						},
						{
							Timestamp: from.Add(2 * time.Millisecond),
							Line:      "3",
						},
						{
							Timestamp: from.Add(3 * time.Millisecond),
							Line:      "4",
						},

						{
							Timestamp: from.Add(4 * time.Millisecond),
							Line:      "5",
						},
						{
							Timestamp: from.Add(5 * time.Millisecond),
							Line:      "6",
						},
					},
				},
				{
					Labels: "{foo=\"bazz\"}",
					Entries: []logproto.Entry{
						{
							Timestamp: from,
							Line:      "1",
						},

						{
							Timestamp: from.Add(time.Millisecond),
							Line:      "2",
						},
						{
							Timestamp: from.Add(2 * time.Millisecond),
							Line:      "3",
						},
						{
							Timestamp: from.Add(3 * time.Millisecond),
							Line:      "4",
						},

						{
							Timestamp: from.Add(4 * time.Millisecond),
							Line:      "5",
						},
						{
							Timestamp: from.Add(5 * time.Millisecond),
							Line:      "6",
						},
					},
				},
			},
		},
		{
			"filter regex",
<<<<<<< HEAD
			newQuery("{foo=~\"ba.*\"} |~ \"1|2|3\" !~ \"2|3\"", from, from.Add(6*time.Millisecond), logproto.FORWARD, nil),
			[]*logproto.Stream{
=======
			newQuery("{foo=~\"ba.*\"} |~ \"1|2|3\" !~ \"2|3\"", from, from.Add(6*time.Millisecond), logproto.FORWARD),
			[]logproto.Stream{
>>>>>>> a8b94aec
				{
					Labels: "{foo=\"bar\"}",
					Entries: []logproto.Entry{
						{
							Timestamp: from,
							Line:      "1",
						},
					},
				},
				{
					Labels: "{foo=\"bazz\"}",
					Entries: []logproto.Entry{
						{
							Timestamp: from,
							Line:      "1",
						},
					},
				},
			},
		},
		{
			"filter matcher",
<<<<<<< HEAD
			newQuery("{foo=\"bar\"}", from, from.Add(6*time.Millisecond), logproto.FORWARD, nil),
			[]*logproto.Stream{
=======
			newQuery("{foo=\"bar\"}", from, from.Add(6*time.Millisecond), logproto.FORWARD),
			[]logproto.Stream{
>>>>>>> a8b94aec
				{
					Labels: "{foo=\"bar\"}",
					Entries: []logproto.Entry{
						{
							Timestamp: from,
							Line:      "1",
						},

						{
							Timestamp: from.Add(time.Millisecond),
							Line:      "2",
						},
						{
							Timestamp: from.Add(2 * time.Millisecond),
							Line:      "3",
						},
						{
							Timestamp: from.Add(3 * time.Millisecond),
							Line:      "4",
						},

						{
							Timestamp: from.Add(4 * time.Millisecond),
							Line:      "5",
						},
						{
							Timestamp: from.Add(5 * time.Millisecond),
							Line:      "6",
						},
					},
				},
			},
		},
		{
			"filter time",
<<<<<<< HEAD
			newQuery("{foo=~\"ba.*\"}", from, from.Add(time.Millisecond), logproto.FORWARD, nil),
			[]*logproto.Stream{
=======
			newQuery("{foo=~\"ba.*\"}", from, from.Add(time.Millisecond), logproto.FORWARD),
			[]logproto.Stream{
>>>>>>> a8b94aec
				{
					Labels: "{foo=\"bar\"}",
					Entries: []logproto.Entry{
						{
							Timestamp: from,
							Line:      "1",
						},
					},
				},
				{
					Labels: "{foo=\"bazz\"}",
					Entries: []logproto.Entry{
						{
							Timestamp: from,
							Line:      "1",
						},
					},
				},
			},
		},
	}
	for _, tt := range tests {
		t.Run(tt.name, func(t *testing.T) {
			s := &store{
				Store: storeFixture,
				cfg: Config{
					MaxChunkBatchSize: 10,
				},
			}

			ctx = user.InjectOrgID(context.Background(), "test-user")
			it, err := s.LazyQuery(ctx, logql.SelectParams{QueryRequest: tt.req})
			if err != nil {
				t.Errorf("store.LazyQuery() error = %v", err)
				return
			}

			streams, _, err := iter.ReadBatch(it, tt.req.Limit)
			_ = it.Close()
			if err != nil {
				t.Fatalf("error reading batch %s", err)
			}
			assertStream(t, tt.expected, streams.Streams)
		})
	}
}

func Test_store_GetSeries(t *testing.T) {

	tests := []struct {
		name      string
		req       *logproto.QueryRequest
		expected  []logproto.SeriesIdentifier
		batchSize int
	}{
		{
			"all",
			newQuery("{foo=~\"ba.*\"}", from, from.Add(6*time.Millisecond), logproto.FORWARD, nil),
			[]logproto.SeriesIdentifier{
				{Labels: mustParseLabels("{foo=\"bar\"}")},
				{Labels: mustParseLabels("{foo=\"bazz\"}")},
			},
			1,
		},
		{
			"all-single-batch",
			newQuery("{foo=~\"ba.*\"}", from, from.Add(6*time.Millisecond), logproto.FORWARD, nil),
			[]logproto.SeriesIdentifier{
				{Labels: mustParseLabels("{foo=\"bar\"}")},
				{Labels: mustParseLabels("{foo=\"bazz\"}")},
			},
			5,
		},
		{
			"regexp filter (post chunk fetching)",
			newQuery("{foo=~\"bar.*\"}", from, from.Add(6*time.Millisecond), logproto.FORWARD, nil),
			[]logproto.SeriesIdentifier{
				{Labels: mustParseLabels("{foo=\"bar\"}")},
			},
			1,
		},
		{
			"filter matcher",
			newQuery("{foo=\"bar\"}", from, from.Add(6*time.Millisecond), logproto.FORWARD, nil),
			[]logproto.SeriesIdentifier{
				{Labels: mustParseLabels("{foo=\"bar\"}")},
			},
			1,
		},
	}
	for _, tt := range tests {
		t.Run(tt.name, func(t *testing.T) {
			s := &store{
				Store: storeFixture,
				cfg: Config{
					MaxChunkBatchSize: tt.batchSize,
				},
			}
			ctx = user.InjectOrgID(context.Background(), "test-user")
			out, err := s.GetSeries(ctx, logql.SelectParams{QueryRequest: tt.req})
			if err != nil {
				t.Errorf("store.GetSeries() error = %v", err)
				return
			}
			require.Equal(t, tt.expected, out)
		})
	}
}

<<<<<<< HEAD
func Test_store_decodeReq_Matchers(t *testing.T) {
	tests := []struct {
		name     string
		req      *logproto.QueryRequest
		matchers []*labels.Matcher
	}{
		{
			"unsharded",
			newQuery("{foo=~\"ba.*\"}", from, from.Add(6*time.Millisecond), logproto.FORWARD, nil),
			[]*labels.Matcher{
				labels.MustNewMatcher(labels.MatchRegexp, "foo", "ba.*"),
				labels.MustNewMatcher(labels.MatchEqual, labels.MetricName, "logs"),
			},
		},
		{
			"unsharded",
			newQuery(
				"{foo=~\"ba.*\"}", from, from.Add(6*time.Millisecond), logproto.FORWARD,
				[]astmapper.ShardAnnotation{
					{Shard: 1, Of: 2},
				},
			),
			[]*labels.Matcher{
				labels.MustNewMatcher(labels.MatchRegexp, "foo", "ba.*"),
				labels.MustNewMatcher(labels.MatchEqual, labels.MetricName, "logs"),
				labels.MustNewMatcher(
					labels.MatchEqual,
					astmapper.ShardLabel,
					astmapper.ShardAnnotation{Shard: 1, Of: 2}.String(),
				),
			},
		},
	}
	for _, tt := range tests {
		t.Run(tt.name, func(t *testing.T) {
			ms, _, _, _, err := DecodeReq(logql.SelectParams{QueryRequest: tt.req})
			if err != nil {
				t.Errorf("store.GetSeries() error = %v", err)
				return
			}
			require.Equal(t, tt.matchers, ms)
		})
=======
type timeRange struct {
	from, to time.Time
}

func TestStore_MultipleBoltDBShippersInConfig(t *testing.T) {
	tempDir, err := ioutil.TempDir("", "multiple-boltdb-shippers")
	require.NoError(t, err)

	defer func() {
		require.NoError(t, os.RemoveAll(tempDir))
	}()

	limits, err := validation.NewOverrides(validation.Limits{}, nil)
	require.NoError(t, err)

	// config for BoltDB Shipper
	boltdbShipperConfig := local.ShipperConfig{}
	flagext.DefaultValues(&boltdbShipperConfig)
	boltdbShipperConfig.ActiveIndexDirectory = path.Join(tempDir, "index")
	boltdbShipperConfig.SharedStoreType = "filesystem"
	boltdbShipperConfig.CacheLocation = path.Join(tempDir, "boltdb-shipper-cache")

	// dates for activation of boltdb shippers
	firstStoreDate := parseDate("2019-01-01")
	secondStoreDate := parseDate("2019-01-02")

	config := Config{
		Config: storage.Config{
			FSConfig: cortex_local.FSConfig{Directory: path.Join(tempDir, "chunks")},
		},
		BoltDBShipperConfig: boltdbShipperConfig,
	}

	RegisterCustomIndexClients(config)

	store, err := NewStore(config, chunk.StoreConfig{}, chunk.SchemaConfig{
		Configs: []chunk.PeriodConfig{
			{
				From:       chunk.DayTime{Time: timeToModelTime(firstStoreDate)},
				IndexType:  "boltdb-shipper",
				ObjectType: "filesystem",
				Schema:     "v9",
				IndexTables: chunk.PeriodicTableConfig{
					Prefix: "index_",
					Period: time.Hour * 168,
				},
			},
			{
				From:       chunk.DayTime{Time: timeToModelTime(secondStoreDate)},
				IndexType:  "boltdb-shipper",
				ObjectType: "filesystem",
				Schema:     "v11",
				IndexTables: chunk.PeriodicTableConfig{
					Prefix: "index_",
					Period: time.Hour * 168,
				},
				RowShards: 2,
			},
		},
	}, limits, nil)
	require.NoError(t, err)

	// time ranges adding a chunk for each store and a chunk which overlaps both the stores
	chunksToBuildForTimeRanges := []timeRange{
		{
			// chunk just for first store
			secondStoreDate.Add(-3 * time.Hour),
			secondStoreDate.Add(-2 * time.Hour),
		},
		{
			// chunk overlapping both the stores
			secondStoreDate.Add(-time.Hour),
			secondStoreDate.Add(time.Hour),
		},
		{
			// chunk just for second store
			secondStoreDate.Add(2 * time.Hour),
			secondStoreDate.Add(3 * time.Hour),
		},
	}

	// build and add chunks to the store
	addedChunkIDs := map[string]struct{}{}
	for _, tr := range chunksToBuildForTimeRanges {
		chk := newChunk(buildTestStreams(fooLabelsWithName, tr))

		err := store.PutOne(ctx, chk.From, chk.Through, chk)
		require.NoError(t, err)

		addedChunkIDs[chk.ExternalKey()] = struct{}{}
	}

	// get all the chunks from both the stores
	chunks, err := store.Get(ctx, "fake", timeToModelTime(firstStoreDate), timeToModelTime(secondStoreDate.Add(24*time.Hour)), newMatchers(fooLabelsWithName)...)
	require.NoError(t, err)

	// we get common chunk twice because it is indexed in both the stores
	require.Len(t, chunks, len(addedChunkIDs)+1)

	// check whether we got back all the chunks which were added
	for i := range chunks {
		_, ok := addedChunkIDs[chunks[i].ExternalKey()]
		require.True(t, ok)
>>>>>>> a8b94aec
	}
}

func mustParseLabels(s string) map[string]string {
	l, err := marshal.NewLabelSet(s)

	if err != nil {
		log.Fatalf("Failed to parse %s", s)
	}

	return l
}

func parseDate(in string) time.Time {
	t, err := time.Parse("2006-01-02", in)
	if err != nil {
		panic(err)
	}
	return t
}

func buildTestStreams(labels string, tr timeRange) logproto.Stream {
	stream := logproto.Stream{
		Labels:  labels,
		Entries: []logproto.Entry{},
	}

	for from := tr.from; from.Before(tr.to); from = from.Add(time.Second) {
		stream.Entries = append(stream.Entries, logproto.Entry{
			Timestamp: from,
			Line:      from.String(),
		})
	}

	return stream
}

func timeToModelTime(t time.Time) model.Time {
	return model.TimeFromUnixNano(t.UnixNano())
}<|MERGE_RESOLUTION|>--- conflicted
+++ resolved
@@ -20,11 +20,8 @@
 	"github.com/cortexproject/cortex/pkg/chunk"
 	cortex_local "github.com/cortexproject/cortex/pkg/chunk/local"
 	"github.com/cortexproject/cortex/pkg/chunk/storage"
-<<<<<<< HEAD
 	"github.com/cortexproject/cortex/pkg/querier/astmapper"
-=======
 	"github.com/cortexproject/cortex/pkg/util/flagext"
->>>>>>> a8b94aec
 
 	"github.com/grafana/loki/pkg/iter"
 	"github.com/grafana/loki/pkg/logproto"
@@ -192,13 +189,8 @@
 	}{
 		{
 			"all",
-<<<<<<< HEAD
 			newQuery("{foo=~\"ba.*\"}", from, from.Add(6*time.Millisecond), logproto.FORWARD, nil),
-			[]*logproto.Stream{
-=======
-			newQuery("{foo=~\"ba.*\"}", from, from.Add(6*time.Millisecond), logproto.FORWARD),
 			[]logproto.Stream{
->>>>>>> a8b94aec
 				{
 					Labels: "{foo=\"bar\"}",
 					Entries: []logproto.Entry{
@@ -265,13 +257,8 @@
 		},
 		{
 			"filter regex",
-<<<<<<< HEAD
 			newQuery("{foo=~\"ba.*\"} |~ \"1|2|3\" !~ \"2|3\"", from, from.Add(6*time.Millisecond), logproto.FORWARD, nil),
-			[]*logproto.Stream{
-=======
-			newQuery("{foo=~\"ba.*\"} |~ \"1|2|3\" !~ \"2|3\"", from, from.Add(6*time.Millisecond), logproto.FORWARD),
 			[]logproto.Stream{
->>>>>>> a8b94aec
 				{
 					Labels: "{foo=\"bar\"}",
 					Entries: []logproto.Entry{
@@ -294,13 +281,8 @@
 		},
 		{
 			"filter matcher",
-<<<<<<< HEAD
 			newQuery("{foo=\"bar\"}", from, from.Add(6*time.Millisecond), logproto.FORWARD, nil),
-			[]*logproto.Stream{
-=======
-			newQuery("{foo=\"bar\"}", from, from.Add(6*time.Millisecond), logproto.FORWARD),
 			[]logproto.Stream{
->>>>>>> a8b94aec
 				{
 					Labels: "{foo=\"bar\"}",
 					Entries: []logproto.Entry{
@@ -336,13 +318,8 @@
 		},
 		{
 			"filter time",
-<<<<<<< HEAD
 			newQuery("{foo=~\"ba.*\"}", from, from.Add(time.Millisecond), logproto.FORWARD, nil),
-			[]*logproto.Stream{
-=======
-			newQuery("{foo=~\"ba.*\"}", from, from.Add(time.Millisecond), logproto.FORWARD),
 			[]logproto.Stream{
->>>>>>> a8b94aec
 				{
 					Labels: "{foo=\"bar\"}",
 					Entries: []logproto.Entry{
@@ -452,7 +429,6 @@
 	}
 }
 
-<<<<<<< HEAD
 func Test_store_decodeReq_Matchers(t *testing.T) {
 	tests := []struct {
 		name     string
@@ -495,7 +471,9 @@
 			}
 			require.Equal(t, tt.matchers, ms)
 		})
-=======
+	}
+}
+
 type timeRange struct {
 	from, to time.Time
 }
@@ -599,7 +577,6 @@
 	for i := range chunks {
 		_, ok := addedChunkIDs[chunks[i].ExternalKey()]
 		require.True(t, ok)
->>>>>>> a8b94aec
 	}
 }
 
