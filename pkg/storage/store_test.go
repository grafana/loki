--- conflicted
+++ resolved
@@ -868,11 +868,7 @@
 		v := mustParseLabels(it.Labels())["foo"]
 		require.NotEqual(t, "bazz", v)
 	}
-<<<<<<< HEAD
-	ids, err := s.GetSeries(ctx, logql.SelectLogParams{QueryRequest: newQuery("{foo=~\"ba.*\"}", from, from.Add(1*time.Hour), nil, nil)})
-=======
-	ids, err := s.Series(ctx, logql.SelectLogParams{QueryRequest: newQuery("{foo=~\"ba.*\"}", from, from.Add(1*time.Hour), nil)})
->>>>>>> 8994eca7
+	ids, err := s.Series(ctx, logql.SelectLogParams{QueryRequest: newQuery("{foo=~\"ba.*\"}", from, from.Add(1*time.Hour), nil, nil)})
 	require.NoError(t, err)
 	for _, id := range ids {
 		v := id.Labels["foo"]
