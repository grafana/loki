package storage

import (
	"context"
	"io/ioutil"
	"log"
	"net/http"
	_ "net/http/pprof"
	"os"
	"path"
	"runtime"
	"testing"
	"time"

	util_log "github.com/cortexproject/cortex/pkg/util/log"

	"github.com/stretchr/testify/assert"

	"github.com/cespare/xxhash/v2"
	"github.com/prometheus/common/model"
	"github.com/prometheus/prometheus/pkg/labels"
	"github.com/stretchr/testify/require"
	"github.com/weaveworks/common/user"

	"github.com/cortexproject/cortex/pkg/chunk"
	cortex_local "github.com/cortexproject/cortex/pkg/chunk/local"
	"github.com/cortexproject/cortex/pkg/chunk/storage"
	"github.com/cortexproject/cortex/pkg/querier/astmapper"
	"github.com/cortexproject/cortex/pkg/util/flagext"

	"github.com/grafana/loki/pkg/iter"
	"github.com/grafana/loki/pkg/logproto"
	"github.com/grafana/loki/pkg/logql"
	"github.com/grafana/loki/pkg/storage/stores/shipper"
	"github.com/grafana/loki/pkg/util/marshal"
	"github.com/grafana/loki/pkg/validation"
)

var (
	start      = model.Time(1523750400000)
	m          runtime.MemStats
	ctx        = user.InjectOrgID(context.Background(), "fake")
	chunkStore = getLocalStore()
)

// go test -bench=. -benchmem -memprofile memprofile.out -cpuprofile profile.out
func Benchmark_store_SelectLogsRegexBackward(b *testing.B) {
	benchmarkStoreQuery(b, &logproto.QueryRequest{
		Selector:  `{foo="bar"} |~ "fuzz"`,
		Limit:     1000,
		Start:     time.Unix(0, start.UnixNano()),
		End:       time.Unix(0, (24*time.Hour.Nanoseconds())+start.UnixNano()),
		Direction: logproto.BACKWARD,
	})
}

func Benchmark_store_SelectLogsLogQLBackward(b *testing.B) {
	benchmarkStoreQuery(b, &logproto.QueryRequest{
		Selector:  `{foo="bar"} |= "test" != "toto" |= "fuzz"`,
		Limit:     1000,
		Start:     time.Unix(0, start.UnixNano()),
		End:       time.Unix(0, (24*time.Hour.Nanoseconds())+start.UnixNano()),
		Direction: logproto.BACKWARD,
	})
}

func Benchmark_store_SelectLogsRegexForward(b *testing.B) {
	benchmarkStoreQuery(b, &logproto.QueryRequest{
		Selector:  `{foo="bar"} |~ "fuzz"`,
		Limit:     1000,
		Start:     time.Unix(0, start.UnixNano()),
		End:       time.Unix(0, (24*time.Hour.Nanoseconds())+start.UnixNano()),
		Direction: logproto.FORWARD,
	})
}

func Benchmark_store_SelectLogsForward(b *testing.B) {
	benchmarkStoreQuery(b, &logproto.QueryRequest{
		Selector:  `{foo="bar"}`,
		Limit:     1000,
		Start:     time.Unix(0, start.UnixNano()),
		End:       time.Unix(0, (24*time.Hour.Nanoseconds())+start.UnixNano()),
		Direction: logproto.FORWARD,
	})
}

func Benchmark_store_SelectLogsBackward(b *testing.B) {
	benchmarkStoreQuery(b, &logproto.QueryRequest{
		Selector:  `{foo="bar"}`,
		Limit:     1000,
		Start:     time.Unix(0, start.UnixNano()),
		End:       time.Unix(0, (24*time.Hour.Nanoseconds())+start.UnixNano()),
		Direction: logproto.BACKWARD,
	})
}

// rm -Rf /tmp/benchmark/chunks/ /tmp/benchmark/index
// go run  -mod=vendor ./pkg/storage/hack/main.go
// go test -benchmem -run=^$ -mod=vendor  ./pkg/storage -bench=Benchmark_store_SelectSample   -memprofile memprofile.out -cpuprofile cpuprofile.out
func Benchmark_store_SelectSample(b *testing.B) {
	var sampleRes []logproto.Sample
	for _, test := range []string{
		`count_over_time({foo="bar"}[5m])`,
		`rate({foo="bar"}[5m])`,
		`bytes_rate({foo="bar"}[5m])`,
		`bytes_over_time({foo="bar"}[5m])`,
	} {
		b.Run(test, func(b *testing.B) {
			for i := 0; i < b.N; i++ {
				iter, err := chunkStore.SelectSamples(ctx, logql.SelectSampleParams{
					SampleQueryRequest: newSampleQuery(test, time.Unix(0, start.UnixNano()), time.Unix(0, (24*time.Hour.Nanoseconds())+start.UnixNano())),
				})
				if err != nil {
					b.Fatal(err)
				}

				for iter.Next() {
					sampleRes = append(sampleRes, iter.Sample())
				}
				iter.Close()
			}
		})
	}
	log.Print("sample processed ", len(sampleRes))
}

func benchmarkStoreQuery(b *testing.B, query *logproto.QueryRequest) {
	b.ReportAllocs()
	// force to run gc 10x more often this can be useful to detect fast allocation vs leak.
	// debug.SetGCPercent(10)
	stop := make(chan struct{})
	go func() {
		_ = http.ListenAndServe(":6060", http.DefaultServeMux)
	}()
	go func() {
		ticker := time.NewTicker(time.Millisecond)
		for {
			select {
			case <-ticker.C:
				// print and capture the max in use heap size
				printHeap(b, false)
			case <-stop:
				ticker.Stop()
				return
			}
		}
	}()
	for i := 0; i < b.N; i++ {
		iter, err := chunkStore.SelectLogs(ctx, logql.SelectLogParams{QueryRequest: query})
		if err != nil {
			b.Fatal(err)
		}
		res := []logproto.Entry{}
		printHeap(b, true)
		j := uint32(0)
		for iter.Next() {
			j++
			printHeap(b, false)
			res = append(res, iter.Entry())
			// limit result like the querier would do.
			if j == query.Limit {
				break
			}
		}
		iter.Close()
		printHeap(b, true)
		log.Println("line fetched", len(res))
	}
	close(stop)
}

var maxHeapInuse uint64

func printHeap(b *testing.B, show bool) {
	runtime.ReadMemStats(&m)
	if m.HeapInuse > maxHeapInuse {
		maxHeapInuse = m.HeapInuse
	}
	if show {
		log.Printf("Benchmark %d maxHeapInuse: %d Mbytes\n", b.N, maxHeapInuse/1024/1024)
		log.Printf("Benchmark %d currentHeapInuse: %d Mbytes\n", b.N, m.HeapInuse/1024/1024)
	}
}

func getLocalStore() Store {
	limits, err := validation.NewOverrides(validation.Limits{
		MaxQueryLength: model.Duration(6000 * time.Hour),
	}, nil)
	if err != nil {
		panic(err)
	}

	storeConfig := Config{
		Config: storage.Config{
			BoltDBConfig: cortex_local.BoltDBConfig{Directory: "/tmp/benchmark/index"},
			FSConfig:     cortex_local.FSConfig{Directory: "/tmp/benchmark/chunks"},
		},
		MaxChunkBatchSize: 10,
	}

	schemaConfig := SchemaConfig{
		chunk.SchemaConfig{
			Configs: []chunk.PeriodConfig{
				{
					From:       chunk.DayTime{Time: start},
					IndexType:  "boltdb",
					ObjectType: "filesystem",
					Schema:     "v9",
					IndexTables: chunk.PeriodicTableConfig{
						Prefix: "index_",
						Period: time.Hour * 168,
					},
				},
			},
		},
	}

	chunkStore, err := storage.NewStore(
		storeConfig.Config,
		chunk.StoreConfig{},
		schemaConfig.SchemaConfig, limits, nil, nil, util_log.Logger)
	if err != nil {
		panic(err)
	}

	store, err := NewStore(storeConfig, schemaConfig, chunkStore, nil)
	if err != nil {
		panic(err)
	}
	return store
}

func Test_store_SelectLogs(t *testing.T) {
	tests := []struct {
		name     string
		req      *logproto.QueryRequest
		expected []logproto.Stream
	}{
		{
			"all",
			newQuery("{foo=~\"ba.*\"}", from, from.Add(6*time.Millisecond), nil),
			[]logproto.Stream{
				{
					Labels: "{foo=\"bar\"}",
					Entries: []logproto.Entry{
						{
							Timestamp: from,
							Line:      "1",
						},

						{
							Timestamp: from.Add(time.Millisecond),
							Line:      "2",
						},
						{
							Timestamp: from.Add(2 * time.Millisecond),
							Line:      "3",
						},
						{
							Timestamp: from.Add(3 * time.Millisecond),
							Line:      "4",
						},

						{
							Timestamp: from.Add(4 * time.Millisecond),
							Line:      "5",
						},
						{
							Timestamp: from.Add(5 * time.Millisecond),
							Line:      "6",
						},
					},
				},
				{
					Labels: "{foo=\"bazz\"}",
					Entries: []logproto.Entry{
						{
							Timestamp: from,
							Line:      "1",
						},

						{
							Timestamp: from.Add(time.Millisecond),
							Line:      "2",
						},
						{
							Timestamp: from.Add(2 * time.Millisecond),
							Line:      "3",
						},
						{
							Timestamp: from.Add(3 * time.Millisecond),
							Line:      "4",
						},

						{
							Timestamp: from.Add(4 * time.Millisecond),
							Line:      "5",
						},
						{
							Timestamp: from.Add(5 * time.Millisecond),
							Line:      "6",
						},
					},
				},
			},
		},
		{
			"filter regex",
			newQuery("{foo=~\"ba.*\"} |~ \"1|2|3\" !~ \"2|3\"", from, from.Add(6*time.Millisecond), nil),
			[]logproto.Stream{
				{
					Labels: "{foo=\"bar\"}",
					Entries: []logproto.Entry{
						{
							Timestamp: from,
							Line:      "1",
						},
					},
				},
				{
					Labels: "{foo=\"bazz\"}",
					Entries: []logproto.Entry{
						{
							Timestamp: from,
							Line:      "1",
						},
					},
				},
			},
		},
		{
			"filter matcher",
			newQuery("{foo=\"bar\"}", from, from.Add(6*time.Millisecond), nil),
			[]logproto.Stream{
				{
					Labels: "{foo=\"bar\"}",
					Entries: []logproto.Entry{
						{
							Timestamp: from,
							Line:      "1",
						},

						{
							Timestamp: from.Add(time.Millisecond),
							Line:      "2",
						},
						{
							Timestamp: from.Add(2 * time.Millisecond),
							Line:      "3",
						},
						{
							Timestamp: from.Add(3 * time.Millisecond),
							Line:      "4",
						},

						{
							Timestamp: from.Add(4 * time.Millisecond),
							Line:      "5",
						},
						{
							Timestamp: from.Add(5 * time.Millisecond),
							Line:      "6",
						},
					},
				},
			},
		},
		{
			"filter time",
			newQuery("{foo=~\"ba.*\"}", from, from.Add(time.Millisecond), nil),
			[]logproto.Stream{
				{
					Labels: "{foo=\"bar\"}",
					Entries: []logproto.Entry{
						{
							Timestamp: from,
							Line:      "1",
						},
					},
				},
				{
					Labels: "{foo=\"bazz\"}",
					Entries: []logproto.Entry{
						{
							Timestamp: from,
							Line:      "1",
						},
					},
				},
			},
		},
	}
	for _, tt := range tests {
		t.Run(tt.name, func(t *testing.T) {
			s := &store{
				Store: storeFixture,
				cfg: Config{
					MaxChunkBatchSize: 10,
				},
				chunkMetrics: NilMetrics,
			}

			ctx = user.InjectOrgID(context.Background(), "test-user")
			it, err := s.SelectLogs(ctx, logql.SelectLogParams{QueryRequest: tt.req})
			if err != nil {
				t.Errorf("store.LazyQuery() error = %v", err)
				return
			}

			streams, _, err := iter.ReadBatch(it, tt.req.Limit)
			_ = it.Close()
			if err != nil {
				t.Fatalf("error reading batch %s", err)
			}
			assertStream(t, tt.expected, streams.Streams)
		})
	}
}

func Test_store_SelectSample(t *testing.T) {
	tests := []struct {
		name     string
		req      *logproto.SampleQueryRequest
		expected []logproto.Series
	}{
		{
			"all",
			newSampleQuery("count_over_time({foo=~\"ba.*\"}[5m])", from, from.Add(6*time.Millisecond)),
			[]logproto.Series{
				{
					Labels: "{foo=\"bar\"}",
					Samples: []logproto.Sample{
						{
							Timestamp: from.UnixNano(),
							Hash:      xxhash.Sum64String("1"),
							Value:     1.,
						},

						{
							Timestamp: from.Add(time.Millisecond).UnixNano(),
							Hash:      xxhash.Sum64String("2"),
							Value:     1.,
						},
						{
							Timestamp: from.Add(2 * time.Millisecond).UnixNano(),
							Hash:      xxhash.Sum64String("3"),
							Value:     1.,
						},
						{
							Timestamp: from.Add(3 * time.Millisecond).UnixNano(),
							Hash:      xxhash.Sum64String("4"),
							Value:     1.,
						},

						{
							Timestamp: from.Add(4 * time.Millisecond).UnixNano(),
							Hash:      xxhash.Sum64String("5"),
							Value:     1.,
						},
						{
							Timestamp: from.Add(5 * time.Millisecond).UnixNano(),
							Hash:      xxhash.Sum64String("6"),
							Value:     1.,
						},
					},
				},
				{
					Labels: "{foo=\"bazz\"}",
					Samples: []logproto.Sample{
						{
							Timestamp: from.UnixNano(),
							Hash:      xxhash.Sum64String("1"),
							Value:     1.,
						},

						{
							Timestamp: from.Add(time.Millisecond).UnixNano(),
							Hash:      xxhash.Sum64String("2"),
							Value:     1.,
						},
						{
							Timestamp: from.Add(2 * time.Millisecond).UnixNano(),
							Hash:      xxhash.Sum64String("3"),
							Value:     1.,
						},
						{
							Timestamp: from.Add(3 * time.Millisecond).UnixNano(),
							Hash:      xxhash.Sum64String("4"),
							Value:     1.,
						},

						{
							Timestamp: from.Add(4 * time.Millisecond).UnixNano(),
							Hash:      xxhash.Sum64String("5"),
							Value:     1.,
						},
						{
							Timestamp: from.Add(5 * time.Millisecond).UnixNano(),
							Hash:      xxhash.Sum64String("6"),
							Value:     1.,
						},
					},
				},
			},
		},
		{
			"filter regex",
			newSampleQuery("rate({foo=~\"ba.*\"} |~ \"1|2|3\" !~ \"2|3\"[1m])", from, from.Add(6*time.Millisecond)),
			[]logproto.Series{
				{
					Labels: "{foo=\"bar\"}",
					Samples: []logproto.Sample{
						{
							Timestamp: from.UnixNano(),
							Hash:      xxhash.Sum64String("1"),
							Value:     1.,
						},
					},
				},
				{
					Labels: "{foo=\"bazz\"}",
					Samples: []logproto.Sample{
						{
							Timestamp: from.UnixNano(),
							Hash:      xxhash.Sum64String("1"),
							Value:     1.,
						},
					},
				},
			},
		},
		{
			"filter matcher",
			newSampleQuery("count_over_time({foo=\"bar\"}[10m])", from, from.Add(6*time.Millisecond)),
			[]logproto.Series{
				{
					Labels: "{foo=\"bar\"}",
					Samples: []logproto.Sample{
						{
							Timestamp: from.UnixNano(),
							Hash:      xxhash.Sum64String("1"),
							Value:     1.,
						},

						{
							Timestamp: from.Add(time.Millisecond).UnixNano(),
							Hash:      xxhash.Sum64String("2"),
							Value:     1.,
						},
						{
							Timestamp: from.Add(2 * time.Millisecond).UnixNano(),
							Hash:      xxhash.Sum64String("3"),
							Value:     1.,
						},
						{
							Timestamp: from.Add(3 * time.Millisecond).UnixNano(),
							Hash:      xxhash.Sum64String("4"),
							Value:     1.,
						},

						{
							Timestamp: from.Add(4 * time.Millisecond).UnixNano(),
							Hash:      xxhash.Sum64String("5"),
							Value:     1.,
						},
						{
							Timestamp: from.Add(5 * time.Millisecond).UnixNano(),
							Hash:      xxhash.Sum64String("6"),
							Value:     1.,
						},
					},
				},
			},
		},
		{
			"filter time",
			newSampleQuery("count_over_time({foo=~\"ba.*\"}[1s])", from, from.Add(time.Millisecond)),
			[]logproto.Series{
				{
					Labels: "{foo=\"bar\"}",
					Samples: []logproto.Sample{
						{
							Timestamp: from.UnixNano(),
							Hash:      xxhash.Sum64String("1"),
							Value:     1.,
						},
					},
				},
				{
					Labels: "{foo=\"bazz\"}",
					Samples: []logproto.Sample{
						{
							Timestamp: from.UnixNano(),
							Hash:      xxhash.Sum64String("1"),
							Value:     1.,
						},
					},
				},
			},
		},
	}
	for _, tt := range tests {
		t.Run(tt.name, func(t *testing.T) {
			s := &store{
				Store: storeFixture,
				cfg: Config{
					MaxChunkBatchSize: 10,
				},
				chunkMetrics: NilMetrics,
			}

			ctx = user.InjectOrgID(context.Background(), "test-user")
			it, err := s.SelectSamples(ctx, logql.SelectSampleParams{SampleQueryRequest: tt.req})
			if err != nil {
				t.Errorf("store.LazyQuery() error = %v", err)
				return
			}

			series, _, err := iter.ReadSampleBatch(it, uint32(100000))
			_ = it.Close()
			if err != nil {
				t.Fatalf("error reading batch %s", err)
			}
			assertSeries(t, tt.expected, series.Series)
		})
	}
}

<<<<<<< HEAD
=======
type fakeChunkFilterer struct{}

func (f fakeChunkFilterer) ForRequest(ctx context.Context) ChunkFilterer {
	return f
}

func (f fakeChunkFilterer) ShouldFilter(metric labels.Labels) bool {
	return metric.Get("foo") == "bazz"
}

func Test_ChunkFilterer(t *testing.T) {
	s := &store{
		Store: storeFixture,
		cfg: Config{
			MaxChunkBatchSize: 10,
		},
		chunkMetrics: NilMetrics,
	}
	s.SetChunkFilterer(&fakeChunkFilterer{})
	ctx = user.InjectOrgID(context.Background(), "test-user")
	it, err := s.SelectSamples(ctx, logql.SelectSampleParams{SampleQueryRequest: newSampleQuery("count_over_time({foo=~\"ba.*\"}[1s])", from, from.Add(1*time.Hour))})
	if err != nil {
		t.Errorf("store.SelectSamples() error = %v", err)
		return
	}
	defer it.Close()
	for it.Next() {
		v := mustParseLabels(it.Labels())["foo"]
		require.NotEqual(t, "bazz", v)
	}

	logit, err := s.SelectLogs(ctx, logql.SelectLogParams{QueryRequest: newQuery("{foo=~\"ba.*\"}", from, from.Add(1*time.Hour), nil)})
	if err != nil {
		t.Errorf("store.SelectLogs() error = %v", err)
		return
	}
	defer logit.Close()
	for logit.Next() {
		v := mustParseLabels(it.Labels())["foo"]
		require.NotEqual(t, "bazz", v)
	}
	ids, err := s.GetSeries(ctx, logql.SelectLogParams{QueryRequest: newQuery("{foo=~\"ba.*\"}", from, from.Add(1*time.Hour), nil)})
	require.NoError(t, err)
	for _, id := range ids {
		v := id.Labels["foo"]
		require.NotEqual(t, "bazz", v)
	}
}

>>>>>>> 9137ef92
func Test_store_GetSeries(t *testing.T) {
	tests := []struct {
		name      string
		req       *logproto.QueryRequest
		expected  []logproto.SeriesIdentifier
		batchSize int
	}{
		{
			"all",
			newQuery("{foo=~\"ba.*\"}", from, from.Add(6*time.Millisecond), nil),
			[]logproto.SeriesIdentifier{
				{Labels: mustParseLabels("{foo=\"bar\"}")},
				{Labels: mustParseLabels("{foo=\"bazz\"}")},
			},
			1,
		},
		{
			"all-single-batch",
			newQuery("{foo=~\"ba.*\"}", from, from.Add(6*time.Millisecond), nil),
			[]logproto.SeriesIdentifier{
				{Labels: mustParseLabels("{foo=\"bar\"}")},
				{Labels: mustParseLabels("{foo=\"bazz\"}")},
			},
			5,
		},
		{
			"regexp filter (post chunk fetching)",
			newQuery("{foo=~\"bar.*\"}", from, from.Add(6*time.Millisecond), nil),
			[]logproto.SeriesIdentifier{
				{Labels: mustParseLabels("{foo=\"bar\"}")},
			},
			1,
		},
		{
			"filter matcher",
			newQuery("{foo=\"bar\"}", from, from.Add(6*time.Millisecond), nil),
			[]logproto.SeriesIdentifier{
				{Labels: mustParseLabels("{foo=\"bar\"}")},
			},
			1,
		},
	}
	for _, tt := range tests {
		t.Run(tt.name, func(t *testing.T) {
			s := &store{
				Store: storeFixture,
				cfg: Config{
					MaxChunkBatchSize: tt.batchSize,
				},
				chunkMetrics: NilMetrics,
			}
			ctx = user.InjectOrgID(context.Background(), "test-user")
			out, err := s.GetSeries(ctx, logql.SelectLogParams{QueryRequest: tt.req})
			if err != nil {
				t.Errorf("store.GetSeries() error = %v", err)
				return
			}
			require.Equal(t, tt.expected, out)
		})
	}
}

func Test_store_decodeReq_Matchers(t *testing.T) {
	tests := []struct {
		name     string
		req      *logproto.QueryRequest
		matchers []*labels.Matcher
	}{
		{
			"unsharded",
			newQuery("{foo=~\"ba.*\"}", from, from.Add(6*time.Millisecond), nil),
			[]*labels.Matcher{
				labels.MustNewMatcher(labels.MatchRegexp, "foo", "ba.*"),
				labels.MustNewMatcher(labels.MatchEqual, labels.MetricName, "logs"),
			},
		},
		{
			"unsharded",
			newQuery(
				"{foo=~\"ba.*\"}", from, from.Add(6*time.Millisecond),
				[]astmapper.ShardAnnotation{
					{Shard: 1, Of: 2},
				},
			),
			[]*labels.Matcher{
				labels.MustNewMatcher(labels.MatchRegexp, "foo", "ba.*"),
				labels.MustNewMatcher(labels.MatchEqual, labels.MetricName, "logs"),
				labels.MustNewMatcher(
					labels.MatchEqual,
					astmapper.ShardLabel,
					astmapper.ShardAnnotation{Shard: 1, Of: 2}.String(),
				),
			},
		},
	}
	for _, tt := range tests {
		t.Run(tt.name, func(t *testing.T) {
			ms, _, _, err := decodeReq(logql.SelectLogParams{QueryRequest: tt.req})
			if err != nil {
				t.Errorf("store.GetSeries() error = %v", err)
				return
			}
			require.Equal(t, tt.matchers, ms)
		})
	}
}

type timeRange struct {
	from, to time.Time
}

func TestStore_MultipleBoltDBShippersInConfig(t *testing.T) {
	tempDir, err := ioutil.TempDir("", "multiple-boltdb-shippers")
	require.NoError(t, err)

	defer func() {
		require.NoError(t, os.RemoveAll(tempDir))
	}()

	limits, err := validation.NewOverrides(validation.Limits{}, nil)
	require.NoError(t, err)

	// config for BoltDB Shipper
	boltdbShipperConfig := shipper.Config{}
	flagext.DefaultValues(&boltdbShipperConfig)
	boltdbShipperConfig.ActiveIndexDirectory = path.Join(tempDir, "index")
	boltdbShipperConfig.SharedStoreType = "filesystem"
	boltdbShipperConfig.CacheLocation = path.Join(tempDir, "boltdb-shipper-cache")

	// dates for activation of boltdb shippers
	firstStoreDate := parseDate("2019-01-01")
	secondStoreDate := parseDate("2019-01-02")

	config := Config{
		Config: storage.Config{
			FSConfig: cortex_local.FSConfig{Directory: path.Join(tempDir, "chunks")},
		},
		BoltDBShipperConfig: boltdbShipperConfig,
	}

	schemaConfig := SchemaConfig{
		chunk.SchemaConfig{
			Configs: []chunk.PeriodConfig{
				{
					From:       chunk.DayTime{Time: timeToModelTime(firstStoreDate)},
					IndexType:  "boltdb-shipper",
					ObjectType: "filesystem",
					Schema:     "v9",
					IndexTables: chunk.PeriodicTableConfig{
						Prefix: "index_",
						Period: time.Hour * 168,
					},
				},
				{
					From:       chunk.DayTime{Time: timeToModelTime(secondStoreDate)},
					IndexType:  "boltdb-shipper",
					ObjectType: "filesystem",
					Schema:     "v11",
					IndexTables: chunk.PeriodicTableConfig{
						Prefix: "index_",
						Period: time.Hour * 168,
					},
					RowShards: 2,
				},
			},
		},
	}

	RegisterCustomIndexClients(&config, nil)

	chunkStore, err := storage.NewStore(
		config.Config,
		chunk.StoreConfig{},
		schemaConfig.SchemaConfig,
		limits,
		nil,
		nil,
		util_log.Logger,
	)
	require.NoError(t, err)
	store, err := NewStore(config, schemaConfig, chunkStore, nil)
	require.NoError(t, err)

	// time ranges adding a chunk for each store and a chunk which overlaps both the stores
	chunksToBuildForTimeRanges := []timeRange{
		{
			// chunk just for first store
			secondStoreDate.Add(-3 * time.Hour),
			secondStoreDate.Add(-2 * time.Hour),
		},
		{
			// chunk overlapping both the stores
			secondStoreDate.Add(-time.Hour),
			secondStoreDate.Add(time.Hour),
		},
		{
			// chunk just for second store
			secondStoreDate.Add(2 * time.Hour),
			secondStoreDate.Add(3 * time.Hour),
		},
	}

	// build and add chunks to the store
	addedChunkIDs := map[string]struct{}{}
	for _, tr := range chunksToBuildForTimeRanges {
		chk := newChunk(buildTestStreams(fooLabelsWithName, tr))

		err := store.PutOne(ctx, chk.From, chk.Through, chk)
		require.NoError(t, err)

		addedChunkIDs[chk.ExternalKey()] = struct{}{}
	}

	// recreate the store because boltdb-shipper now runs queriers on snapshots which are created every 1 min and during startup.
	store.Stop()

	chunkStore, err = storage.NewStore(
		config.Config,
		chunk.StoreConfig{},
		schemaConfig.SchemaConfig,
		limits,
		nil,
		nil,
		util_log.Logger,
	)
	require.NoError(t, err)

	store, err = NewStore(config, schemaConfig, chunkStore, nil)
	require.NoError(t, err)

	defer store.Stop()

	// get all the chunks from both the stores
	chunks, err := store.Get(ctx, "fake", timeToModelTime(firstStoreDate), timeToModelTime(secondStoreDate.Add(24*time.Hour)), newMatchers(fooLabelsWithName)...)
	require.NoError(t, err)

	// we get common chunk twice because it is indexed in both the stores
	require.Len(t, chunks, len(addedChunkIDs)+1)

	// check whether we got back all the chunks which were added
	for i := range chunks {
		_, ok := addedChunkIDs[chunks[i].ExternalKey()]
		require.True(t, ok)
	}
}

func mustParseLabels(s string) map[string]string {
	l, err := marshal.NewLabelSet(s)
	if err != nil {
		log.Fatalf("Failed to parse %s", s)
	}

	return l
}

func parseDate(in string) time.Time {
	t, err := time.Parse("2006-01-02", in)
	if err != nil {
		panic(err)
	}
	return t
}

func buildTestStreams(labels string, tr timeRange) logproto.Stream {
	stream := logproto.Stream{
		Labels:  labels,
		Entries: []logproto.Entry{},
	}

	for from := tr.from; from.Before(tr.to); from = from.Add(time.Second) {
		stream.Entries = append(stream.Entries, logproto.Entry{
			Timestamp: from,
			Line:      from.String(),
		})
	}

	return stream
}

func timeToModelTime(t time.Time) model.Time {
	return model.TimeFromUnixNano(t.UnixNano())
}

func TestActiveIndexType(t *testing.T) {
	var cfg SchemaConfig

	// just one PeriodConfig in the past
	cfg.Configs = []chunk.PeriodConfig{{
		From:      chunk.DayTime{Time: model.Now().Add(-24 * time.Hour)},
		IndexType: "first",
	}}

	assert.Equal(t, 0, ActivePeriodConfig(cfg.Configs))

	// add a newer PeriodConfig in the past which should be considered
	cfg.Configs = append(cfg.Configs, chunk.PeriodConfig{
		From:      chunk.DayTime{Time: model.Now().Add(-12 * time.Hour)},
		IndexType: "second",
	})
	assert.Equal(t, 1, ActivePeriodConfig(cfg.Configs))

	// add a newer PeriodConfig in the future which should not be considered
	cfg.Configs = append(cfg.Configs, chunk.PeriodConfig{
		From:      chunk.DayTime{Time: model.Now().Add(time.Hour)},
		IndexType: "third",
	})
	assert.Equal(t, 1, ActivePeriodConfig(cfg.Configs))
}

func TestUsingBoltdbShipper(t *testing.T) {
	var cfg SchemaConfig

	// just one PeriodConfig in the past using boltdb-shipper
	cfg.Configs = []chunk.PeriodConfig{{
		From:      chunk.DayTime{Time: model.Now().Add(-24 * time.Hour)},
		IndexType: "boltdb-shipper",
	}}
	assert.Equal(t, true, UsingBoltdbShipper(cfg.Configs))

	// just one PeriodConfig in the past not using boltdb-shipper
	cfg.Configs[0].IndexType = "boltdb"
	assert.Equal(t, false, UsingBoltdbShipper(cfg.Configs))

	// add a newer PeriodConfig in the future using boltdb-shipper
	cfg.Configs = append(cfg.Configs, chunk.PeriodConfig{
		From:      chunk.DayTime{Time: model.Now().Add(time.Hour)},
		IndexType: "boltdb-shipper",
	})
	assert.Equal(t, true, UsingBoltdbShipper(cfg.Configs))
}

func TestSchemaConfig_Validate(t *testing.T) {
	for _, tc := range []struct {
		name    string
		configs []chunk.PeriodConfig
		err     error
	}{
		{
			name:    "empty",
			configs: []chunk.PeriodConfig{},
			err:     errZeroLengthConfig,
		},
		{
			name: "NOT using boltdb-shipper",
			configs: []chunk.PeriodConfig{{
				From:      chunk.DayTime{Time: model.Now().Add(-24 * time.Hour)},
				IndexType: "boltdb",
				Schema:    "v9",
				IndexTables: chunk.PeriodicTableConfig{
					Period: 7 * 24 * time.Hour,
				},
			}},
		},
		{
			name: "current config boltdb-shipper with 7 days periodic config, without future index type changes",
			configs: []chunk.PeriodConfig{{
				From:      chunk.DayTime{Time: model.Now().Add(-24 * time.Hour)},
				IndexType: "boltdb-shipper",
				Schema:    "v9",
				IndexTables: chunk.PeriodicTableConfig{
					Period: 7 * 24 * time.Hour,
				},
			}},
			err: errCurrentBoltdbShipperNon24Hours,
		},
		{
			name: "current config boltdb-shipper with 1 day periodic config, without future index type changes",
			configs: []chunk.PeriodConfig{{
				From:      chunk.DayTime{Time: model.Now().Add(-24 * time.Hour)},
				IndexType: "boltdb-shipper",
				Schema:    "v9",
				IndexTables: chunk.PeriodicTableConfig{
					Period: 24 * time.Hour,
				},
			}},
		},
		{
			name: "current config boltdb-shipper with 7 days periodic config, upcoming config NOT boltdb-shipper",
			configs: []chunk.PeriodConfig{{
				From:      chunk.DayTime{Time: model.Now().Add(-24 * time.Hour)},
				IndexType: "boltdb-shipper",
				Schema:    "v9",
				IndexTables: chunk.PeriodicTableConfig{
					Period: 24 * time.Hour,
				},
			}, {
				From:      chunk.DayTime{Time: model.Now().Add(time.Hour)},
				IndexType: "boltdb",
				Schema:    "v9",
				IndexTables: chunk.PeriodicTableConfig{
					Period: 7 * 24 * time.Hour,
				},
			}},
		},
		{
			name: "current and upcoming config boltdb-shipper with 7 days periodic config",
			configs: []chunk.PeriodConfig{{
				From:      chunk.DayTime{Time: model.Now().Add(-24 * time.Hour)},
				IndexType: "boltdb-shipper",
				Schema:    "v9",
				IndexTables: chunk.PeriodicTableConfig{
					Period: 24 * time.Hour,
				},
			}, {
				From:      chunk.DayTime{Time: model.Now().Add(time.Hour)},
				IndexType: "boltdb-shipper",
				Schema:    "v9",
				IndexTables: chunk.PeriodicTableConfig{
					Period: 7 * 24 * time.Hour,
				},
			}},
			err: errUpcomingBoltdbShipperNon24Hours,
		},
		{
			name: "current config NOT boltdb-shipper, upcoming config boltdb-shipper with 7 days periodic config",
			configs: []chunk.PeriodConfig{{
				From:      chunk.DayTime{Time: model.Now().Add(-24 * time.Hour)},
				IndexType: "boltdb",
				Schema:    "v9",
				IndexTables: chunk.PeriodicTableConfig{
					Period: 24 * time.Hour,
				},
			}, {
				From:      chunk.DayTime{Time: model.Now().Add(time.Hour)},
				IndexType: "boltdb-shipper",
				Schema:    "v9",
				IndexTables: chunk.PeriodicTableConfig{
					Period: 7 * 24 * time.Hour,
				},
			}},
			err: errUpcomingBoltdbShipperNon24Hours,
		},
	} {
		t.Run(tc.name, func(t *testing.T) {
			cfg := SchemaConfig{chunk.SchemaConfig{Configs: tc.configs}}
			err := cfg.Validate()
			if tc.err == nil {
				require.NoError(t, err)
			} else {
				require.EqualError(t, err, tc.err.Error())
			}
		})
	}
}<|MERGE_RESOLUTION|>--- conflicted
+++ resolved
@@ -626,8 +626,6 @@
 	}
 }
 
-<<<<<<< HEAD
-=======
 type fakeChunkFilterer struct{}
 
 func (f fakeChunkFilterer) ForRequest(ctx context.Context) ChunkFilterer {
@@ -677,7 +675,6 @@
 	}
 }
 
->>>>>>> 9137ef92
 func Test_store_GetSeries(t *testing.T) {
 	tests := []struct {
 		name      string
