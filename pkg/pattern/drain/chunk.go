package drain

import (
	"sort"
	"time"

	"github.com/prometheus/common/model"

	"github.com/grafana/loki/v3/pkg/logproto"
	"github.com/grafana/loki/v3/pkg/pattern/chunk"
	"github.com/grafana/loki/v3/pkg/pattern/iter"
)

const (
	defaultVolumeSize = 500
)

type Chunks []Chunk

type Chunk struct {
	Samples []logproto.PatternSample
}

func newChunk(ts model.Time) Chunk {
	maxSize := int(chunk.MaxChunkTime.Nanoseconds()/chunk.TimeResolution.UnixNano()) + 1
	v := Chunk{Samples: make([]logproto.PatternSample, 1, maxSize)}
	v.Samples[0] = logproto.PatternSample{
		Timestamp: ts,
		Value:     1,
	}
	return v
}

func (c Chunk) spaceFor(ts model.Time) bool {
	if len(c.Samples) == 0 {
		return true
	}

	return ts.Sub(c.Samples[0].Timestamp) < chunk.MaxChunkTime
}

// ForRange returns samples with only the values
// in the given range [start:end) and aggregates them by step duration.
// start and end are in milliseconds since epoch. step is a duration in milliseconds.
func (c Chunk) ForRange(start, end, step model.Time) []logproto.PatternSample {
	if len(c.Samples) == 0 {
		return nil
	}
	first := c.Samples[0].Timestamp
	last := c.Samples[len(c.Samples)-1].Timestamp
	if start >= end || first >= end || last < start {
		return nil
	}
	var lo int
	if start > first {
		lo = sort.Search(len(c.Samples), func(i int) bool {
			return c.Samples[i].Timestamp >= start
		})
	}
	hi := len(c.Samples)
	if end < last {
		hi = sort.Search(len(c.Samples), func(i int) bool {
			return c.Samples[i].Timestamp >= end
		})
	}
<<<<<<< HEAD
	if step == chunk.TimeResolution {
=======

	if c.Samples[lo].Timestamp > c.Samples[hi-1].Timestamp {
		return nil
	}

	if step == TimeResolution {
>>>>>>> 00d3c7a5
		return c.Samples[lo:hi]
	}

	// Re-scale samples into step-sized buckets
	currentStep := chunk.TruncateTimestamp(c.Samples[lo].Timestamp, step)
	aggregatedSamples := make([]logproto.PatternSample, 0, ((c.Samples[hi-1].Timestamp-currentStep)/step)+1)
	aggregatedSamples = append(aggregatedSamples, logproto.PatternSample{
		Timestamp: currentStep,
		Value:     0,
	})
	for _, sample := range c.Samples[lo:hi] {
		if sample.Timestamp >= currentStep+step {
			stepForSample := chunk.TruncateTimestamp(sample.Timestamp, step)
			for i := currentStep + step; i <= stepForSample; i += step {
				aggregatedSamples = append(aggregatedSamples, logproto.PatternSample{
					Timestamp: i,
					Value:     0,
				})
			}
			currentStep = stepForSample
		}
		aggregatedSamples[len(aggregatedSamples)-1].Value += sample.Value
	}

	return aggregatedSamples
}

func (c *Chunks) Add(ts model.Time) {
	t := chunk.TruncateTimestamp(ts, chunk.TimeResolution)

	if len(*c) == 0 {
		*c = append(*c, newChunk(t))
		return
	}
	last := &(*c)[len(*c)-1]
	if last.Samples[len(last.Samples)-1].Timestamp == t {
		last.Samples[len(last.Samples)-1].Value++
		return
	}
	if !last.spaceFor(t) {
		*c = append(*c, newChunk(t))
		return
	}
	if ts.Before(last.Samples[len(last.Samples)-1].Timestamp) {
		return
	}
	last.Samples = append(last.Samples, logproto.PatternSample{
		Timestamp: t,
		Value:     1,
	})
}

func (c Chunks) Iterator(pattern string, from, through, step model.Time) iter.Iterator {
	iters := make([]iter.Iterator, 0, len(c))
	for _, chunk := range c {
		samples := chunk.ForRange(from, through, step)
		if len(samples) == 0 {
			continue
		}
		iters = append(iters, iter.NewSlice(pattern, samples))
	}
	return iter.NewNonOverlappingIterator(pattern, iters)
}

func (c Chunks) samples() []*logproto.PatternSample {
	// TODO: []*logproto.PatternSample -> []logproto.PatternSample
	//   Or consider AoS to SoA conversion.
	totalSample := 0
	for i := range c {
		totalSample += len(c[i].Samples)
	}
	s := make([]*logproto.PatternSample, 0, totalSample)
	for _, chunk := range c {
		for i := range chunk.Samples {
			s = append(s, &chunk.Samples[i])
		}
	}
	return s
}

func (c *Chunks) merge(samples []*logproto.PatternSample) []logproto.PatternSample {
	toMerge := c.samples()
	// TODO: Avoid allocating a new slice, if possible.
	result := make([]logproto.PatternSample, 0, len(toMerge)+len(samples))
	var i, j int
	for i < len(toMerge) && j < len(samples) {
		if toMerge[i].Timestamp < samples[j].Timestamp {
			result = append(result, *toMerge[i])
			i++
		} else if toMerge[i].Timestamp > samples[j].Timestamp {
			result = append(result, *samples[j])
			j++
		} else {
			result = append(result, logproto.PatternSample{
				Value:     toMerge[i].Value + samples[j].Value,
				Timestamp: toMerge[i].Timestamp,
			})
			i++
			j++
		}
	}
	for ; i < len(toMerge); i++ {
		result = append(result, *toMerge[i])
	}
	for ; j < len(samples); j++ {
		result = append(result, *samples[j])
	}
	*c = Chunks{Chunk{Samples: result}}
	return result
}

func (c *Chunks) prune(olderThan time.Duration) {
	if len(*c) == 0 {
		return
	}
	// go for every chunks, check the last timestamp is after duration from now and remove the chunk
	for i := 0; i < len(*c); i++ {
		if time.Since((*c)[i].Samples[len((*c)[i].Samples)-1].Timestamp.Time()) > olderThan {
			*c = append((*c)[:i], (*c)[i+1:]...)
			i--
		}
	}
}

func (c *Chunks) size() int {
	size := 0
	for _, chunk := range *c {
		for _, sample := range chunk.Samples {
			size += int(sample.Value)
		}
	}
	return size
}<|MERGE_RESOLUTION|>--- conflicted
+++ resolved
@@ -63,16 +63,12 @@
 			return c.Samples[i].Timestamp >= end
 		})
 	}
-<<<<<<< HEAD
-	if step == chunk.TimeResolution {
-=======
 
 	if c.Samples[lo].Timestamp > c.Samples[hi-1].Timestamp {
 		return nil
 	}
 
-	if step == TimeResolution {
->>>>>>> 00d3c7a5
+	if step == chunk.TimeResolution {
 		return c.Samples[lo:hi]
 	}
 
