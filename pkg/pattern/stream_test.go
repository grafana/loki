--- conflicted
+++ resolved
@@ -23,9 +23,8 @@
 func TestAddStream(t *testing.T) {
 	lbs := labels.New(labels.Label{Name: "test", Value: "test"})
 	mockWriter := &mockEntryWriter{}
-<<<<<<< HEAD
 	stream, err := newStream(
-		model.Fingerprint(lbs.Hash()),
+		model.Fingerprint(labels.StableHash(lbs)),
 		lbs,
 		newIngesterMetrics(nil, "test"),
 		log.NewNopLogger(),
@@ -39,9 +38,6 @@
 		mockWriter,
 		aggregation.NewMetrics(nil),
 	)
-=======
-	stream, err := newStream(model.Fingerprint(labels.StableHash(lbs)), lbs, newIngesterMetrics(nil, "test"), log.NewNopLogger(), drain.FormatUnknown, "123", drain.DefaultConfig(), &fakeLimits{}, mockWriter)
->>>>>>> a433dff0
 	require.NoError(t, err)
 
 	err = stream.Push(context.Background(), []push.Entry{
@@ -70,10 +66,9 @@
 func TestPruneStream(t *testing.T) {
 	lbs := labels.New(labels.Label{Name: "test", Value: "test"})
 	mockWriter := &mockEntryWriter{}
-<<<<<<< HEAD
 	mockWriter.On("WriteEntry", mock.Anything, mock.Anything, mock.Anything, mock.Anything)
 	stream, err := newStream(
-		model.Fingerprint(lbs.Hash()),
+		model.Fingerprint(labels.StableHash(lbs)),
 		lbs,
 		newIngesterMetrics(nil, "test"),
 		log.NewNopLogger(),
@@ -84,9 +79,6 @@
 		mockWriter,
 		aggregation.NewMetrics(nil),
 	)
-=======
-	stream, err := newStream(model.Fingerprint(labels.StableHash(lbs)), lbs, newIngesterMetrics(nil, "test"), log.NewNopLogger(), drain.FormatUnknown, "123", drain.DefaultConfig(), &fakeLimits{}, mockWriter)
->>>>>>> a433dff0
 	require.NoError(t, err)
 
 	err = stream.Push(context.Background(), []push.Entry{
