package pattern

import (
	"bufio"
	"context"
	"os"
	"testing"
	"time"

<<<<<<< HEAD
	"github.com/go-kit/log"
=======
	"github.com/prometheus/client_golang/prometheus"
>>>>>>> f98ff7f5
	"github.com/stretchr/testify/require"
	"golang.org/x/exp/slices"

	"github.com/grafana/dskit/ring"
	ring_client "github.com/grafana/dskit/ring/client"
	"github.com/grafana/dskit/services"

	"github.com/grafana/loki/v3/pkg/logproto"
	"github.com/grafana/loki/v3/pkg/pattern/metric"
)

func Test_prunePatterns(t *testing.T) {
	file, err := os.Open(`testdata/patterns.txt`)
	require.NoError(t, err)
	defer file.Close()

	resp := new(logproto.QueryPatternsResponse)
	scanner := bufio.NewScanner(file)
	for scanner.Scan() {
		resp.Series = append(resp.Series, logproto.NewPatternSeries(scanner.Text(), []*logproto.PatternSample{}))
	}
	require.NoError(t, scanner.Err())

	startingPatterns := len(resp.Series)
	prunePatterns(resp, 0, newIngesterQuerierMetrics(prometheus.DefaultRegisterer, "test"))

	expectedPatterns := []string{
		`<_> caller=aggregator.go:139 level=info msg="received kafka message" topic=cortex-dev-01-aggregations partition=0 <_> <_>`,
		`<_> caller=aggregator.go:139 level=info msg="received kafka message" topic=cortex-dev-01-aggregations partition=1 <_> <_>`,
		`<_> caller=aggregator.go:139 level=info msg="received kafka message" topic=cortex-dev-01-aggregations partition=2 <_> <_>`,
		`<_> caller=aggregator.go:139 level=info msg="received kafka message" topic=cortex-dev-01-aggregations partition=3 <_> <_>`,
		`<_> caller=aggregator.go:139 level=info msg="received kafka message" topic=cortex-dev-01-aggregations partition=4 <_> <_>`,
		`<_> caller=aggregator.go:139 level=info msg="received kafka message" topic=cortex-dev-01-aggregations partition=5 <_> <_>`,
		`<_> caller=aggregator.go:139 level=info msg="received kafka message" topic=cortex-dev-01-aggregations partition=6 <_> <_>`,
		`<_> caller=aggregator.go:139 level=info msg="received kafka message" topic=cortex-dev-01-aggregations partition=7 <_> <_>`,
		`<_> caller=batcher.go:155 level=info msg="batcher: processing aggregation result" <_> partitionID=0, <_> <_> <_> <_> <_> <_> <_> <_> <_> <_> <_> <_> <_> <_> <_> +0000 UTC, <_>`,
		`<_> caller=batcher.go:155 level=info msg="batcher: processing aggregation result" <_> partitionID=0, <_> <_> <_> <_> <_> <_> <_> <_> <_> <_> <_> <_> <_> <_> <_> <_> +0000 UTC, <_>`,
		`<_> caller=batcher.go:155 level=info msg="batcher: processing aggregation result" <_> partitionID=7, <_> <_> <_> <_> <_> <_> <_> <_> <_> <_> <_> <_> <_> <_> +0000 UTC, <_>`,
		`<_> caller=batcher.go:155 level=info msg="batcher: processing aggregation result" result="user=9960, partitionID=0, <_> <_> <_> <_> <_> <_> <_> <_> <_> <_> +0000 UTC, <_>`,
		`<_> caller=batcher.go:155 level=info msg="batcher: processing aggregation result" result="user=9960, partitionID=0, <_> <_> <_> <_> <_> <_> <_> <_> <_> <_> <_> +0000 UTC, <_>`,
		`<_> caller=batcher.go:155 level=info msg="batcher: processing aggregation result" result="user=9960, partitionID=0, <_> <_> <_> <_> <_> <_> <_> <_> <_> <_> <_> <_> +0000 UTC, <_>`,
		`<_> caller=batcher.go:155 level=info msg="batcher: processing aggregation result" result="user=9960, partitionID=0, <_> <_> <_> <_> <_> <_> <_> <_> <_> <_> <_> <_> <_> +0000 UTC, <_>`,
		`<_> caller=batcher.go:155 level=info msg="batcher: processing aggregation result" result="user=9960, partitionID=0, <_> <_> <_> <_> <_> <_> <_> <_> <_> <_> <_> <_> <_> <_> +0000 UTC, <_>`,
		`<_> caller=batcher.go:155 level=info msg="batcher: processing aggregation result" result="user=9960, partitionID=1, <_> <_> <_> <_> <_> <_> <_> <_> <_> <_> +0000 UTC, <_>`,
		`<_> caller=batcher.go:155 level=info msg="batcher: processing aggregation result" result="user=9960, partitionID=1, <_> <_> <_> <_> <_> <_> <_> <_> <_> <_> <_> +0000 UTC, <_>`,
		`<_> caller=batcher.go:155 level=info msg="batcher: processing aggregation result" result="user=9960, partitionID=1, <_> <_> <_> <_> <_> <_> <_> <_> <_> <_> <_> <_> +0000 UTC, <_>`,
		`<_> caller=batcher.go:155 level=info msg="batcher: processing aggregation result" result="user=9960, partitionID=1, <_> <_> <_> <_> <_> <_> <_> <_> <_> <_> <_> <_> <_> +0000 UTC, <_>`,
		`<_> caller=batcher.go:155 level=info msg="batcher: processing aggregation result" result="user=9960, partitionID=1, <_> <_> <_> <_> <_> <_> <_> <_> <_> <_> <_> <_> <_> <_> +0000 UTC, <_>`,
		`<_> caller=batcher.go:155 level=info msg="batcher: processing aggregation result" result="user=9960, partitionID=1, <_> <_> <_> <_> <_> <_> <_> <_> <_> <_> <_> <_> <_> <_> <_> +0000 UTC, <_>`,
		`<_> caller=batcher.go:155 level=info msg="batcher: processing aggregation result" result="user=9960, partitionID=1, <_> <_> <_> <_> <_> <_> <_> <_> <_> <_> <_> <_> <_> <_> <_> <_> +0000 UTC, <_>`,
		`<_> caller=batcher.go:155 level=info msg="batcher: processing aggregation result" result="user=9960, partitionID=1, <_> <_> <_> <_> <_> <_> <_> <_> <_> <_> <_> <_> <_> <_> <_> <_> <_> +0000 UTC, <_>`,
		`<_> caller=batcher.go:155 level=info msg="batcher: processing aggregation result" result="user=9960, partitionID=2, <_> <_> <_> <_> <_> <_> <_> <_> <_> <_> +0000 UTC, <_>`,
		`<_> caller=batcher.go:155 level=info msg="batcher: processing aggregation result" result="user=9960, partitionID=2, <_> <_> <_> <_> <_> <_> <_> <_> <_> <_> <_> +0000 UTC, <_>`,
		`<_> caller=batcher.go:155 level=info msg="batcher: processing aggregation result" result="user=9960, partitionID=2, <_> <_> <_> <_> <_> <_> <_> <_> <_> <_> <_> <_> +0000 UTC, <_>`,
		`<_> caller=batcher.go:155 level=info msg="batcher: processing aggregation result" result="user=9960, partitionID=2, <_> <_> <_> <_> <_> <_> <_> <_> <_> <_> <_> <_> <_> +0000 UTC, <_>`,
		`<_> caller=batcher.go:155 level=info msg="batcher: processing aggregation result" result="user=9960, partitionID=2, <_> <_> <_> <_> <_> <_> <_> <_> <_> <_> <_> <_> <_> <_> +0000 UTC, <_>`,
		`<_> caller=batcher.go:155 level=info msg="batcher: processing aggregation result" result="user=9960, partitionID=2, <_> <_> <_> <_> <_> <_> <_> <_> <_> <_> <_> <_> <_> <_> <_> +0000 UTC, <_>`,
		`<_> caller=batcher.go:155 level=info msg="batcher: processing aggregation result" result="user=9960, partitionID=2, <_> <_> <_> <_> <_> <_> <_> <_> <_> <_> <_> <_> <_> <_> <_> <_> +0000 UTC, <_>`,
		`<_> caller=batcher.go:155 level=info msg="batcher: processing aggregation result" result="user=9960, partitionID=2, <_> <_> <_> <_> <_> <_> <_> <_> <_> <_> <_> <_> <_> <_> <_> <_> <_> +0000 UTC, <_>`,
		`<_> caller=batcher.go:155 level=info msg="batcher: processing aggregation result" result="user=9960, partitionID=3, <_> <_> <_> <_> <_> <_> <_> <_> <_> <_> <_> <_> <_> <_> +0000 UTC, <_>`,
		`<_> caller=batcher.go:155 level=info msg="batcher: processing aggregation result" result="user=9960, partitionID=3, <_> <_> <_> <_> <_> <_> <_> <_> <_> <_> <_> <_> <_> <_> <_> +0000 UTC, <_>`,
		`<_> caller=batcher.go:155 level=info msg="batcher: processing aggregation result" result="user=9960, partitionID=3, <_> <_> <_> <_> <_> <_> <_> <_> <_> <_> <_> <_> <_> <_> sampleTimestamp=2024-04-03 <_> +0000 UTC, <_>`,
		`<_> caller=batcher.go:155 level=info msg="batcher: processing aggregation result" result="user=9960, partitionID=3, <_> <_> <_> <_> <_> <_> <_> <_> <_> <_> <_> sampleTimestamp=2024-04-03 <_> +0000 UTC, <_>`,
		`<_> caller=batcher.go:155 level=info msg="batcher: processing aggregation result" result="user=9960, partitionID=3, <_> <_> <_> <_> <_> <_> <_> <_> <_> sampleTimestamp=2024-04-03 <_> +0000 UTC, <_>`,
		`<_> caller=batcher.go:155 level=info msg="batcher: processing aggregation result" result="user=9960, partitionID=4, <_> <_> <_> <_> <_> <_> <_> <_> <_> <_> <_> <_> <_> <_> +0000 UTC, <_>`,
		`<_> caller=batcher.go:155 level=info msg="batcher: processing aggregation result" result="user=9960, partitionID=4, <_> <_> <_> <_> <_> <_> <_> <_> <_> <_> <_> <_> <_> <_> <_> +0000 UTC, <_>`,
		`<_> caller=batcher.go:155 level=info msg="batcher: processing aggregation result" result="user=9960, partitionID=4, <_> <_> <_> <_> <_> <_> <_> <_> <_> <_> <_> <_> <_> <_> sampleTimestamp=2024-04-03 <_> +0000 UTC, <_>`,
		`<_> caller=batcher.go:155 level=info msg="batcher: processing aggregation result" result="user=9960, partitionID=4, <_> <_> <_> <_> <_> <_> <_> <_> <_> <_> <_> sampleTimestamp=2024-04-03 <_> +0000 UTC, <_>`,
		`<_> caller=batcher.go:155 level=info msg="batcher: processing aggregation result" result="user=9960, partitionID=4, <_> <_> <_> <_> <_> <_> <_> <_> <_> <_> sampleTimestamp=2024-04-03 <_> +0000 UTC, <_>`,
		`<_> caller=batcher.go:155 level=info msg="batcher: processing aggregation result" result="user=9960, partitionID=4, <_> <_> <_> <_> <_> <_> <_> <_> <_> sampleTimestamp=2024-04-03 <_> +0000 UTC, <_>`,
		`<_> caller=batcher.go:155 level=info msg="batcher: processing aggregation result" result="user=9960, partitionID=4, <_> <_> <_> <_> <_> <_> <_> <_> sampleTimestamp=2024-04-03 <_> +0000 UTC, <_>`,
		`<_> caller=batcher.go:155 level=info msg="batcher: processing aggregation result" result="user=9960, partitionID=5, <_> <_> <_> <_> <_> <_> <_> <_> <_> <_> <_> <_> <_> <_> +0000 UTC, <_>`,
		`<_> caller=batcher.go:155 level=info msg="batcher: processing aggregation result" result="user=9960, partitionID=5, <_> <_> <_> <_> <_> <_> <_> <_> <_> <_> <_> <_> <_> <_> <_> <_> +0000 UTC, <_>`,
		`<_> caller=batcher.go:155 level=info msg="batcher: processing aggregation result" result="user=9960, partitionID=5, <_> <_> <_> <_> <_> <_> <_> <_> <_> <_> <_> <_> <_> sampleTimestamp=2024-04-03 <_> +0000 UTC, <_>`,
		`<_> caller=batcher.go:155 level=info msg="batcher: processing aggregation result" result="user=9960, partitionID=5, <_> <_> <_> <_> <_> <_> <_> <_> <_> <_> <_> sampleTimestamp=2024-04-03 <_> +0000 UTC, <_>`,
		`<_> caller=batcher.go:155 level=info msg="batcher: processing aggregation result" result="user=9960, partitionID=5, <_> <_> <_> <_> <_> <_> <_> <_> <_> <_> sampleTimestamp=2024-04-03 <_> +0000 UTC, <_>`,
		`<_> caller=batcher.go:155 level=info msg="batcher: processing aggregation result" result="user=9960, partitionID=5, <_> <_> <_> <_> <_> <_> <_> <_> <_> sampleTimestamp=2024-04-03 <_> +0000 UTC, <_>`,
		`<_> caller=batcher.go:155 level=info msg="batcher: processing aggregation result" result="user=9960, partitionID=6, <_> <_> <_> <_> <_> <_> <_> <_> <_> <_> +0000 UTC, <_>`,
		`<_> caller=batcher.go:155 level=info msg="batcher: processing aggregation result" result="user=9960, partitionID=6, <_> <_> <_> <_> <_> <_> <_> <_> <_> <_> <_> +0000 UTC, <_>`,
		`<_> caller=batcher.go:155 level=info msg="batcher: processing aggregation result" result="user=9960, partitionID=6, <_> <_> <_> <_> <_> <_> <_> <_> <_> <_> <_> <_> +0000 UTC, <_>`,
		`<_> caller=batcher.go:155 level=info msg="batcher: processing aggregation result" result="user=9960, partitionID=6, <_> <_> <_> <_> <_> <_> <_> <_> <_> <_> <_> <_> <_> +0000 UTC, <_>`,
		`<_> caller=batcher.go:155 level=info msg="batcher: processing aggregation result" result="user=9960, partitionID=6, <_> <_> <_> <_> <_> <_> <_> <_> <_> <_> <_> <_> <_> <_> +0000 UTC, <_>`,
		`<_> caller=batcher.go:155 level=info msg="batcher: processing aggregation result" result="user=9960, partitionID=6, <_> <_> <_> <_> <_> <_> <_> <_> <_> <_> <_> <_> <_> <_> <_> +0000 UTC, <_>`,
		`<_> caller=batcher.go:155 level=info msg="batcher: processing aggregation result" result="user=9960, partitionID=6, <_> <_> <_> <_> <_> <_> <_> <_> <_> <_> <_> <_> <_> <_> <_> <_> +0000 UTC, <_>`,
		`<_> caller=batcher.go:155 level=info msg="batcher: processing aggregation result" result="user=9960, partitionID=6, <_> <_> <_> <_> <_> <_> <_> <_> <_> <_> <_> <_> <_> <_> <_> <_> <_> +0000 UTC, <_>`,
		`<_> caller=batcher.go:155 level=info msg="batcher: processing aggregation result" result="user=9960, partitionID=7, <_> <_> <_> <_> <_> <_> <_> <_> <_> <_> +0000 UTC, <_>`,
		`<_> caller=batcher.go:155 level=info msg="batcher: processing aggregation result" result="user=9960, partitionID=7, <_> <_> <_> <_> <_> <_> <_> <_> <_> <_> <_> +0000 UTC, <_>`,
		`<_> caller=batcher.go:155 level=info msg="batcher: processing aggregation result" result="user=9960, partitionID=7, <_> <_> <_> <_> <_> <_> <_> <_> <_> <_> <_> <_> +0000 UTC, <_>`,
		`<_> caller=batcher.go:155 level=info msg="batcher: processing aggregation result" result="user=9960, partitionID=7, <_> <_> <_> <_> <_> <_> <_> <_> <_> <_> <_> <_> <_> +0000 UTC, <_>`,
		`<_> caller=batcher.go:155 level=info msg="batcher: processing aggregation result" result="user=9960, partitionID=7, <_> <_> <_> <_> <_> <_> <_> <_> <_> <_> <_> <_> <_> <_> <_> +0000 UTC, <_>`,
		`<_> caller=batcher.go:155 level=info msg="batcher: processing aggregation result" result="user=9960, partitionID=7, <_> <_> <_> <_> <_> <_> <_> <_> <_> <_> <_> <_> <_> <_> <_> <_> +0000 UTC, <_>`,
		`<_> caller=batcher.go:155 level=info msg="batcher: processing aggregation result" result="user=9960, partitionID=7, <_> <_> <_> <_> <_> <_> <_> <_> <_> <_> <_> <_> <_> <_> <_> <_> <_> +0000 UTC, <_>`,
		`<_> caller=offset_committer.go:174 level=info msg="partition offset committer committed offset" topic=cortex-dev-01-aggregations partition=0 <_> <_> +0000 UTC" <_> <_> +0000 UTC" <_> currentBuckets="unsupported value type"`,
		`<_> caller=offset_committer.go:174 level=info msg="partition offset committer committed offset" topic=cortex-dev-01-aggregations partition=1 <_> <_> +0000 UTC" <_> <_> +0000 UTC" <_> currentBuckets="unsupported value type"`,
		`<_> caller=offset_committer.go:174 level=info msg="partition offset committer committed offset" topic=cortex-dev-01-aggregations partition=2 <_> <_> +0000 UTC" <_> <_> +0000 UTC" <_> currentBuckets="unsupported value type"`,
		`<_> caller=offset_committer.go:174 level=info msg="partition offset committer committed offset" topic=cortex-dev-01-aggregations partition=3 handledMessageTime="2024-04-03 <_> +0000 UTC" <_> <_> +0000 UTC" <_> currentBuckets="unsupported value type"`,
		`<_> caller=offset_committer.go:174 level=info msg="partition offset committer committed offset" topic=cortex-dev-01-aggregations partition=4 handledMessageTime="2024-04-03 <_> +0000 UTC" <_> <_> +0000 UTC" <_> currentBuckets="unsupported value type"`,
		`<_> caller=offset_committer.go:174 level=info msg="partition offset committer committed offset" topic=cortex-dev-01-aggregations partition=5 handledMessageTime="2024-04-03 <_> +0000 UTC" <_> <_> +0000 UTC" <_> currentBuckets="unsupported value type"`,
		`<_> caller=offset_committer.go:174 level=info msg="partition offset committer committed offset" topic=cortex-dev-01-aggregations partition=6 <_> <_> +0000 UTC" <_> <_> +0000 UTC" <_> currentBuckets="unsupported value type"`,
		`<_> caller=offset_committer.go:174 level=info msg="partition offset committer committed offset" topic=cortex-dev-01-aggregations partition=7 <_> <_> +0000 UTC" <_> <_> +0000 UTC" <_> currentBuckets="unsupported value type"`,
		`<_> caller=wrapper.go:48 level=info component=distributor msg="sample remote write" eventType=bi <_> <_> <_>`,
	}

	patterns := make([]string, 0, len(resp.Series))
	for _, p := range resp.Series {
		patterns = append(patterns, p.GetPattern())
	}
	slices.Sort(patterns)

	require.Equal(t, expectedPatterns, patterns)
<<<<<<< HEAD
}

func Test_Samples(t *testing.T) {
	t.Run("it rejects metric queries with filters", func(t *testing.T) {
		q := &IngesterQuerier{
			cfg: Config{
				MetricAggregation: metric.AggregationConfig{
					Enabled: true,
				},
			},
			logger:     log.NewNopLogger(),
			ringClient: &fakeRingClient{},
			registerer: nil,
		}
		for _, query := range []string{
			`count_over_time({foo="bar"} |= "baz" [5m])`,
			`count_over_time({foo="bar"} != "baz" [5m])`,
			`count_over_time({foo="bar"} |~ "baz" [5m])`,
			`count_over_time({foo="bar"} !~ "baz" [5m])`,
			`count_over_time({foo="bar"} | logfmt | color="blue" [5m])`,
			`sum(count_over_time({foo="bar"} |= "baz" [5m]))`,
			`sum by (label)(count_over_time({foo="bar"} |= "baz" [5m]))`,
			`bytes_over_time({foo="bar"} |= "baz" [5m])`,
		} {
			_, err := q.Samples(
				context.Background(),
				&logproto.QuerySamplesRequest{
					Query: query,
				},
			)
			require.Error(t, err, query)
			require.ErrorIs(t, err, ErrParseQuery, query)
		}
	})

	t.Run("it rejects log selector queries", func(t *testing.T) {
		q := &IngesterQuerier{
			cfg: Config{
				MetricAggregation: metric.AggregationConfig{
					Enabled: true,
				},
			},
			logger:     log.NewNopLogger(),
			ringClient: &fakeRingClient{},
			registerer: nil,
		}
		for _, query := range []string{
			`{foo="bar"}`,
		} {
			_, err := q.Samples(
				context.Background(),
				&logproto.QuerySamplesRequest{
					Query: query,
				},
			)
			require.Error(t, err, query)
			require.Equal(t, "only sample expression supported", err.Error(), query)
		}
	})

	t.Run("accepts count and bytes metric queries", func(t *testing.T) {
		q := &IngesterQuerier{
			cfg: Config{
				MetricAggregation: metric.AggregationConfig{
					Enabled: true,
				},
			},
			logger:     log.NewNopLogger(),
			ringClient: &fakeRingClient{},
			registerer: nil,
		}
		for _, query := range []string{
			`count_over_time({foo="bar"}[5m])`,
			`bytes_over_time({foo="bar"}[5m])`,
			`sum(count_over_time({foo="bar"}[5m]))`,
			`sum(bytes_over_time({foo="bar"}[5m]))`,
			`sum by (level)(count_over_time({foo="bar"}[5m]))`,
			`sum by (level)(bytes_over_time({foo="bar"}[5m]))`,
		} {
			_, err := q.Samples(
				context.Background(),
				&logproto.QuerySamplesRequest{
					Query: query,
				},
			)
			require.NoError(t, err, query)
		}
	})
}

type fakeRingClient struct{}

func (f *fakeRingClient) Pool() *ring_client.Pool {
	panic("not implemented")
}

func (f *fakeRingClient) StartAsync(_ context.Context) error {
	panic("not implemented")
}

func (f *fakeRingClient) AwaitRunning(_ context.Context) error {
	panic("not implemented")
}

func (f *fakeRingClient) StopAsync() {
	panic("not implemented")
}

func (f *fakeRingClient) AwaitTerminated(_ context.Context) error {
	panic("not implemented")
}

func (f *fakeRingClient) FailureCase() error {
	panic("not implemented")
}

func (f *fakeRingClient) State() services.State {
	panic("not implemented")
}

func (f *fakeRingClient) AddListener(_ services.Listener) {
	panic("not implemented")
}

func (f *fakeRingClient) Ring() ring.ReadRing {
	return &fakeRing{}
}

type fakeRing struct{}

func (f *fakeRing) Get(
	_ uint32,
	_ ring.Operation,
	_ []ring.InstanceDesc,
	_ []string,
	_ []string,
) (ring.ReplicationSet, error) {
	panic("not implemented")
}

func (f *fakeRing) GetAllHealthy(_ ring.Operation) (ring.ReplicationSet, error) {
	panic("not implemented")
}

func (f *fakeRing) GetReplicationSetForOperation(_ ring.Operation) (ring.ReplicationSet, error) {
	return ring.ReplicationSet{}, nil
}

func (f *fakeRing) ReplicationFactor() int {
	panic("not implemented")
}

func (f *fakeRing) InstancesCount() int {
	panic("not implemented")
}

func (f *fakeRing) ShuffleShard(_ string, _ int) ring.ReadRing {
	panic("not implemented")
}

func (f *fakeRing) GetInstanceState(_ string) (ring.InstanceState, error) {
	panic("not implemented")
}

func (f *fakeRing) ShuffleShardWithLookback(
	_ string,
	_ int,
	_ time.Duration,
	_ time.Time,
) ring.ReadRing {
	panic("not implemented")
}

func (f *fakeRing) HasInstance(_ string) bool {
	panic("not implemented")
}

func (f *fakeRing) CleanupShuffleShardCache(_ string) {
	panic("not implemented")
}

func (f *fakeRing) GetTokenRangesForInstance(_ string) (ring.TokenRanges, error) {
	panic("not implemented")
=======
	require.Less(t, len(patterns), startingPatterns, "prunePatterns should remove duplicates")
>>>>>>> f98ff7f5
}<|MERGE_RESOLUTION|>--- conflicted
+++ resolved
@@ -7,11 +7,8 @@
 	"testing"
 	"time"
 
-<<<<<<< HEAD
 	"github.com/go-kit/log"
-=======
 	"github.com/prometheus/client_golang/prometheus"
->>>>>>> f98ff7f5
 	"github.com/stretchr/testify/require"
 	"golang.org/x/exp/slices"
 
@@ -122,7 +119,7 @@
 	slices.Sort(patterns)
 
 	require.Equal(t, expectedPatterns, patterns)
-<<<<<<< HEAD
+	require.Less(t, len(patterns), startingPatterns, "prunePatterns should remove duplicates")
 }
 
 func Test_Samples(t *testing.T) {
@@ -306,7 +303,4 @@
 
 func (f *fakeRing) GetTokenRangesForInstance(_ string) (ring.TokenRanges, error) {
 	panic("not implemented")
-=======
-	require.Less(t, len(patterns), startingPatterns, "prunePatterns should remove duplicates")
->>>>>>> f98ff7f5
 }