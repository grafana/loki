--- conflicted
+++ resolved
@@ -74,11 +74,10 @@
 	}
 
 	return &stream{
-<<<<<<< HEAD
 		fp:                     fp,
 		labels:                 labels,
-		labelsString:           labels.String(),
-		labelHash:              labels.Hash(),
+		labelsString:           ls.String(),
+		labelHash:              labels.StableHash(ls),
 		logger:                 logger,
 		patterns:               patterns,
 		patternWriter:          patternWriter,
@@ -87,14 +86,6 @@
 		persistenceGranularity: persistenceGranularity,
 		sampleInterval:         drainCfg.SampleInterval,
 		patternRateThreshold:   limits.PatternRateThreshold(instanceID),
-=======
-		fp:           fp,
-		labels:       ls,
-		labelsString: ls.String(),
-		labelHash:    labels.StableHash(ls),
-		logger:       logger,
-		patterns:     patterns,
->>>>>>> a433dff0
 	}, nil
 }
 
