--- conflicted
+++ resolved
@@ -304,13 +304,8 @@
 	overrides, err := validation.NewOverrides(validation.Limits{}, nil)
 	require.Nil(t, err)
 
-<<<<<<< HEAD
-	engine := logql.NewEngine(logql.EngineOpts{}, &FakeQuerier{}, overrides, log.NewNopLogger())
-	queryFunc := engineQueryFunc(engine, overrides, "fake")
-=======
 	engine := logql.NewEngine(logql.EngineOpts{}, &FakeQuerier{}, overrides)
 	queryFunc := engineQueryFunc(engine, overrides, fakeChecker{}, "fake")
->>>>>>> dad7fca2
 
 	_, err = queryFunc(context.TODO(), `{job="nginx"}`, time.Now())
 	require.Error(t, err, "rule result is not a vector or scalar")
