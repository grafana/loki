--- conflicted
+++ resolved
@@ -12,72 +12,6 @@
 	"github.com/grafana/loki/integration/cluster"
 )
 
-<<<<<<< HEAD
-func TestSimpleScalable_Legacy_IngestQuery(t *testing.T) {
-	clu := cluster.New(cluster.ConfigWithBoltDB(false))
-	defer func() {
-		assert.NoError(t, clu.Cleanup())
-	}()
-
-	var (
-		tRead = clu.AddComponent(
-			"read",
-			"-target=read",
-		)
-		tWrite = clu.AddComponent(
-			"write",
-			"-target=write",
-		)
-	)
-
-	require.NoError(t, clu.Run())
-
-	tenantID := randStringRunes()
-
-	now := time.Now()
-	cliWrite := client.New(tenantID, "", tWrite.HTTPURL())
-	cliWrite.Now = now
-	cliRead := client.New(tenantID, "", tRead.HTTPURL())
-	cliRead.Now = now
-
-	t.Run("ingest logs", func(t *testing.T) {
-		// ingest some log lines
-		require.NoError(t, cliWrite.PushLogLineWithTimestamp("lineA", now.Add(-45*time.Minute), map[string]string{"job": "fake"}))
-		require.NoError(t, cliWrite.PushLogLineWithTimestamp("lineB", now.Add(-45*time.Minute), map[string]string{"job": "fake"}))
-
-		require.NoError(t, cliWrite.PushLogLine("lineC", map[string]string{"job": "fake"}))
-		require.NoError(t, cliWrite.PushLogLine("lineD", map[string]string{"job": "fake"}))
-	})
-
-	t.Run("query", func(t *testing.T) {
-		resp, err := cliRead.RunRangeQuery(context.Background(), `{job="fake"}`)
-		require.NoError(t, err)
-		assert.Equal(t, "streams", resp.Data.ResultType)
-
-		var lines []string
-		for _, stream := range resp.Data.Stream {
-			for _, val := range stream.Values {
-				lines = append(lines, val[1])
-			}
-		}
-		assert.ElementsMatch(t, []string{"lineA", "lineB", "lineC", "lineD"}, lines)
-	})
-
-	t.Run("label-names", func(t *testing.T) {
-		resp, err := cliRead.LabelNames(context.Background())
-		require.NoError(t, err)
-		assert.ElementsMatch(t, []string{"job"}, resp)
-	})
-
-	t.Run("label-values", func(t *testing.T) {
-		resp, err := cliRead.LabelValues(context.Background(), "job")
-		require.NoError(t, err)
-		assert.ElementsMatch(t, []string{"fake"}, resp)
-	})
-}
-
-=======
->>>>>>> 02e0b3ae
 func TestSimpleScalable_IngestQuery(t *testing.T) {
 	clu := cluster.New(cluster.ConfigWithBoltDB(false))
 	defer func() {
