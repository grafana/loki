package util

import (
	"fmt"

<<<<<<< HEAD
	"github.com/imdario/mergo"
	"gopkg.in/yaml.v3"
=======
	"dario.cat/mergo"
	"gopkg.in/yaml.v2"
>>>>>>> f2c2a22b
)

// YAMLMerger takes a set of given YAML fragments and merges them into a single YAML document.
// The order in which these fragments is supplied is maintained, so subsequent fragments will override preceding ones.
type YAMLMerger struct {
	fragments [][]byte
}

func NewYAMLMerger() *YAMLMerger {
	return &YAMLMerger{}
}

func (m *YAMLMerger) AddFragment(fragment []byte) {
	m.fragments = append(m.fragments, fragment)
}

func (m *YAMLMerger) Merge() ([]byte, error) {
	merged := make(map[interface{}]interface{})
	for _, fragment := range m.fragments {
		fragmentMap, err := yamlToMap(fragment)
		if err != nil {
			return nil, fmt.Errorf("failed to unmarshal given fragment %q to map: %w", fragment, err)
		}

		if err = mergo.Merge(&merged, fragmentMap, mergo.WithOverride, mergo.WithTypeCheck, mergo.WithAppendSlice); err != nil {
			return nil, fmt.Errorf("failed to merge fragment %q with base: %w", fragment, err)
		}
	}

	mergedYAML, err := yaml.Marshal(merged)
	if err != nil {
		return nil, err
	}

	return mergedYAML, nil
}

func yamlToMap(fragment []byte) (interface{}, error) {
	var fragmentMap map[interface{}]interface{}

	err := yaml.Unmarshal(fragment, &fragmentMap)
	if err != nil {
		return nil, err
	}

	return fragmentMap, nil
}<|MERGE_RESOLUTION|>--- conflicted
+++ resolved
@@ -3,13 +3,8 @@
 import (
 	"fmt"
 
-<<<<<<< HEAD
-	"github.com/imdario/mergo"
+	"dario.cat/mergo"
 	"gopkg.in/yaml.v3"
-=======
-	"dario.cat/mergo"
-	"gopkg.in/yaml.v2"
->>>>>>> f2c2a22b
 )
 
 // YAMLMerger takes a set of given YAML fragments and merges them into a single YAML document.
