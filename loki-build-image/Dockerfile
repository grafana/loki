--- conflicted
+++ resolved
@@ -6,12 +6,8 @@
 # on how to publish a new build image.
 
 # Install helm (https://helm.sh/) and helm-docs (https://github.com/norwoodj/helm-docs) for generating Helm Chart reference.
-<<<<<<< HEAD
-FROM golang:1.21.2-bullseye as helm
+FROM golang:1.21.3-bullseye as helm
 ARG TARGETARCH
-=======
-FROM golang:1.21.3-bullseye as helm
->>>>>>> 66b36cb3
 ARG HELM_VER="v3.2.3"
 RUN curl -L "https://get.helm.sh/helm-${HELM_VER}-linux-$TARGETARCH.tar.gz" | tar zx && \
     install -t /usr/local/bin "linux-$TARGETARCH/helm"
@@ -42,17 +38,9 @@
 FROM alpine:3.18.4 as docker
 RUN apk add --no-cache docker-cli docker-cli-buildx
 
-<<<<<<< HEAD
-FROM golang:1.21.2-bullseye as drone
+FROM golang:1.21.3-bullseye as drone
 ARG TARGETARCH
 RUN curl -L "https://github.com/drone/drone-cli/releases/download/v1.7.0/drone_linux_$TARGETARCH".tar.gz | tar zx && \
-=======
-# TODO this should be fixed to download and extract the specific release binary from github as we do for golangci and helm above
-# however we need a commit which hasn't been released yet: https://github.com/drone/drone-cli/commit/1fad337d74ca0ecf420993d9d2d7229a1c99f054
-# Read the comment below regarding GO111MODULE=on and why it is necessary
-FROM golang:1.21.3-bullseye as drone
-RUN curl -L https://github.com/drone/drone-cli/releases/download/v1.4.0/drone_linux_amd64.tar.gz | tar zx && \
->>>>>>> 66b36cb3
     install -t /usr/local/bin drone
 
 # Install faillint used to lint go imports in CI.
