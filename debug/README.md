--- conflicted
+++ resolved
@@ -11,51 +11,4 @@
 
 ## Debug in kubernetes
 
-<<<<<<< HEAD
-Refer to [ksonnet](../production/ksonnet/README.md) to deploy, you can set `log.level` as `debug` to see more log.
-=======
-If you want to debug Promtail in kubernetes, I have done so with the ksonnet setup:
-
-```shell
-ks init promtail
-cd promtail
-ks env add promtail
-jb init
-jb install github.com/grafana/loki/production/ksonnet/promtail
-vi environments/promtail/main.jsonnet
-```
-
-Replace the contents with:
-
-```jsonnet
-local promtail = import 'promtail/promtail.libsonnet';
-
-
-promtail + {
-  _images+:: {
-    promtail: 'grafana/promtail-debug:latest',
-  },
-  _config+:: {
-    namespace: 'default',
-
-    promtail_config+: {
-      external_labels+: {
-        cluster: 'some_cluster_name',
-      },
-      scheme: 'https',
-      hostname: 'hostname',
-      username: 'username',
-      password: 'password',
-    },
-  },
-}
-```
-
-change the `some_cluster_name` to anything meaningful to help find your logs in Loki
-
-also update the `hostname`, `username`, and `password` for your Loki instance.
-
-## Loki in kubernetes
-
-Haven't tried this yet, it works from docker-compose so it should run in kubernetes just fine also.
->>>>>>> 0f7f200c
+Refer to [ksonnet](../production/ksonnet/README.md) to deploy, you can set `log.level` as `debug` to see more log.