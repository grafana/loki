# LogQL: Log Query Language

Loki comes with its very own language for querying logs called *LogQL*. LogQL
can be considered a distributed `grep` with labels for filtering.

A basic LogQL query consists of two parts: the **log stream selector** and a
**filter expression**. Due to Loki's design, all LogQL queries are required to
contain a log stream selector.

The log stream selector will reduce the number of log streams to a manageable
volume. Depending how many labels you use to filter down the log streams will
affect the relative performance of the query's execution. The filter expression
is then used to do a distributed `grep` over the retrieved log streams.

### Log Stream Selector

The log stream selector determines which log streams should be included in your
query. The stream selector is comprised of one or more key-value pairs, where
each key is a **log label** and the value is that label's value.

The log stream selector is written by wrapping the key-value pairs in a
pair of curly braces:

```
{app="mysql",name="mysql-backup"}
```

In this example, log streams that have a label of `app` whose value is `mysql`
_and_ a label of `name` whose value is `mysql-backup` will be included in the
query results.

The `=` operator after the label name is a **label matching operator**. The
following label matching operators are supported:

- `=`: exactly equal.
- `!=`: not equal.
- `=~`: regex matches.
- `!~`: regex does not match.

Examples:

- `{name=~"mysql.+"}`
- `{name!~"mysql.+"}`

The same rules that apply for [Prometheus Label
Selectors](https://prometheus.io/docs/prometheus/latest/querying/basics/#instant-vector-selectors)
apply for Loki log stream selectors.

### Filter Expression

After writing the log stream selector, the resulting set of logs can be filtered
further with a search expression. The search expression can be just text or
regex:

- `{job="mysql"} |= "error"`
- `{name="kafka"} |~ "tsdb-ops.*io:2003"`
- `{instance=~"kafka-[23]",name="kafka"} != kafka.server:type=ReplicaManager`

In the previous examples, `|=`, `|~`, and `!=` act as **filter operators** and
the following filter operators are supported:

- `|=`: Log line contains string.
- `!=`: Log line does not contain string.
- `|~`: Log line matches regular expression.
- `!~`: Log line does not match regular expression.

Filter operators can be chained and will sequentially filter down the
expression - resulting log lines must satisfy _every_ filter:

`{job="mysql"} |= "error" != "timeout"`

When using `|~` and `!~`,
[Go RE2 syntax](https://github.com/google/re2/wiki/Syntax) regex may be used. The
matching is case-sensitive by default and can be switched to case-insensitive
prefixing the regex with `(?i)`.

## Counting logs

LogQL also supports functions that wrap a query and allow for counting entries
per stream.

### Range Vector aggregation

LogQL shares the same [range vector](https://prometheus.io/docs/prometheus/latest/querying/basics/#range-vector-selectors)
concept from Prometheus, except the selected range of samples include a value of
1 for each log entry. An aggregation can be applied over the selected range to
transform it into an instance vector.

The currently supported functions for operating over are:

- `rate`: calculate the number of entries per second
- `count_over_time`: counts the entries for each log stream within the given
  range.

> `count_over_time({job="mysql"}[5m])`

This example counts all the log lines within the last five minutes for the
MySQL job.

> `rate({job="mysql"} |= "error" != "timeout" [10s] )`

This example demonstrates that a fully LogQL query can be wrapped in the
aggregation syntax, including filter expressions. This example gets the
per-second rate of all non-timeout errors within the last ten seconds for the
MySQL job.

### Aggregation operators

Like [PromQL](https://prometheus.io/docs/prometheus/latest/querying/operators/#aggregation-operators),
LogQL supports a subset of built-in aggregation operators that can be used to
aggregate the element of a single vector, resulting in a new vector of fewer
elements but with aggregated values:

- `sum`: Calculate sum over labels
- `min`: Select minimum over labels
- `max`: Select maximum over labels
- `avg`: Calculate the average over labels
- `stddev`: Calculate the population standard deviation over labels
- `stdvar`: Calculate the population standard variance over labels
- `count`: Count number of elements in the vector
- `bottomk`: Select smallest k elements by sample value
- `topk`: Select largest k elements by sample value

The aggregation operators can either be used to aggregate over all label
values or a set of distinct label values by including a `without` or a
`by` clause:

> `<aggr-op>([parameter,] <vector expression>) [without|by (<label list>)]`

`parameter` is only required when using `topk` and `bottomk`. `topk` and
`bottomk` are different from other aggregators in that a subset of the input
samples, including the original labels, are returned in the result vector. `by`
and `without` are only used to group the input vector.

The `without` cause removes the listed labels from the resulting vector, keeping
all others. The `by` clause does the opposite, dropping labels that are not
listed in the clause, even if their label values are identical between all
elements of the vector.

#### Examples

Get the top 10 applications by the highest log throughput:

> `topk(10,sum(rate({region="us-east1"}[5m])) by (name))`

Get the count of logs during the last five minutes, grouping
by level:

> `sum(count_over_time({job="mysql"}[5m])) by (level)`

Get the rate of HTTP GET requests from NGINX logs:

> `avg(rate(({job="nginx"} |= "GET")[10s])) by (region)`

### Binary Operators

#### Arithmetic Binary Operators

Arithmetic binary operators
The following binary arithmetic operators exist in Loki:

- `+` (addition)
- `-` (subtraction)
- `*` (multiplication)
- `/` (division)
- `%` (modulo)
<<<<<<< HEAD
=======
- `^` (power/exponentiation)
>>>>>>> 6bbb61eb

Binary arithmetic operators are defined only between two vectors.

Between two instant vectors, a binary arithmetic operator is applied to each entry in the left-hand side vector and its matching element in the right-hand vector. The result is propagated into the result vector with the grouping labels becoming the output label set. Entries for which no matching entry in the right-hand vector can be found are not part of the result.

##### Examples

Get proportion of warning logs to error logs for the `foo` app

> `sum(rate({app="foo", level="warn"}[1m])) / sum(rate({app="foo", level="error"}[1m]))`

Operators on the same precedence level are left-associative (queries substituted with numbers here for simplicity). For example, 2 * 3 % 2 is equivalent to (2 * 3) % 2. However, some operators have different priorities: 1 + 2 / 3 will still be 1 + ( 2 / 3 ). These function identically to mathematical conventions.


#### Logical/set binary operators

These logical/set binary operators are only defined between two vectors:

- `and` (intersection)
- `or` (union)
- `unless` (complement)

`vector1 and vector2` results in a vector consisting of the elements of vector1 for which there are elements in vector2 with exactly matching label sets. Other elements are dropped.

`vector1 or vector2` results in a vector that contains all original elements (label sets + values) of vector1 and additionally all elements of vector2 which do not have matching label sets in vector1.

`vector1 unless vector2` results in a vector consisting of the elements of vector1 for which there are no elements in vector2 with exactly matching label sets. All matching elements in both vectors are dropped.

##### Examples

This contrived query will return the intersection of these queries, effectively `rate({app="bar"})`

> `rate({app=~"foo|bar"}[1m]) and rate({app="bar"}[1m])`<|MERGE_RESOLUTION|>--- conflicted
+++ resolved
@@ -164,10 +164,7 @@
 - `*` (multiplication)
 - `/` (division)
 - `%` (modulo)
-<<<<<<< HEAD
-=======
 - `^` (power/exponentiation)
->>>>>>> 6bbb61eb
 
 Binary arithmetic operators are defined only between two vectors.
 
