---
title: Template functions
menuTItle:  
description: Describes functions that are supported by the Go text template.
aliases: 
- ../logql/template_functions/
weight: 30
---

# Template functions

The [text template](https://golang.org/pkg/text/template) format used in `| line_format` and `| label_format` support the usage of functions.

{{% admonition type="note" %}}
In the examples below we use backticks to quote the template strings. This is because some template strings contain double quotes, and using backticks lets us avoid escaping the double quotes.
If you are using a different quoting style, you may need to escape the double quotes.
{{% /admonition %}}

All labels are added as variables in the template engine. They can be referenced using they label name prefixed by a `.`(e.g `.label_name`). For example the following template will output the value of the path label:

```template
`{{ .path }}`
```

Additionally you can also access the log line using the [`__line__`](#__line__) function and the timestamp using the [`__timestamp__`](#__timestamp__) function.

You can take advantage of [pipeline](https://golang.org/pkg/text/template/#hdr-Pipelines) to join together multiple functions.
In a chained pipeline, the result of each command is passed as the last argument of the following command.

Example:

```template
`{{ .path | replace " " "_" | trunc 5 | upper }}`
```

For function that returns a `bool` such as `contains`, `eq`, `hasPrefix` and `hasSuffix`, you can apply `AND` / `OR` and nested `if` logic.

Example:

```template
`{{ if and (contains "he" "hello") (contains "llo" "hello") }} yes {{end}}`
`{{ if or (contains "he" "hello") (contains("llo" "hello") }} yes {{end}}`
`{{ if contains .err "ErrTimeout" }} timeout {{else if contains "he" "hello"}} yes {{else}} no {{end}}`
```

## __line__

This function returns the current log line.

Signature: `line() string`

Examples:

```template
`{{ __line__ | lower }}`
`{{ __line__ }}`
```

## __timestamp__

This function returns the current log lines timestamp.

Signature: `timestamp() time.Time`

```template
`{{ __timestamp__ }}`
`{{ __timestamp__ | date "2006-01-02T15:04:05.00Z-07:00" }}`
`{{ __timestamp__ | unixEpoch }}`
```

See the blog: [Parsing and formatting date/time in Go](https://www.pauladamsmith.com/blog/2011/05/go_time.html) for more information.

## regexReplaceAll and regexReplaceAllLiteral

`regexReplaceAll` returns a copy of the input string, replacing matches of the Regexp with the replacement string replacement. Inside string replacement, $ signs are interpreted as in Expand, so for instance $1 represents the text of the first sub-match. See the golang [Regexp.replaceAll documentation](https://golang.org/pkg/regexp/#Regexp.ReplaceAll) for more examples.

Example:

```template
`{{ regexReplaceAll "(a*)bc" .some_label "${1}a" }}`
```

`regexReplaceAllLiteral` function returns a copy of the input string and replaces matches of the Regexp with the replacement string replacement. The replacement string is substituted directly, without using Expand.

Example:

```template
`{{ regexReplaceAllLiteral "(ts=)" .timestamp "timestamp=" }}`
```

## lower

Use this function to convert to lower case.

Signature: `lower(string) string`

Examples:

```template
`{{ .request_method | lower }}`
`{{ lower  "HELLO"}}`
```

The last example will return `hello`.

## upper

Use this function to convert to upper case.

Signature: `upper(string) string`

Examples:

```template
`{ .request_method | upper }}`
`{{ upper  "hello"}}`
```

This results in `HELLO`.

## title

Convert to title case.

Signature: `title(string) string`

Examples:

```template
`{{.request_method | title}}`
`{{ title "hello world"}}`
```

The last example will return `Hello World`.

## trunc

Truncate a string and add no suffix.

Signature: `trunc(count int,value string) string`

Examples:

```template
`{{ .path | trunc 2 }}`
`{{ trunc 5 "hello world"}}`   // output: hello
`{{ trunc -5 "hello world"}}`  // output: world
```

## substr

Get a substring from a string.

Signature: `substr(start int,end int,value string) string`

If start is < 0, this calls value[:end].
If start is >= 0 and end < 0 or end bigger than s length, this calls value[start:]
Otherwise, this calls value[start, end].

Examples:

```template
`{{ .path | substr 2 5 }}`
`{{ substr 0 5 "hello world"}}`  // output: hello
`{{ substr 6 11 "hello world"}}` // output: world
```

## replace

This function performs simple string replacement.

Signature: `replace(old string, new string, src string) string`

It takes three arguments:

- `old` string to replace
- `new` string to replace with
- `src` source string

Examples:

```template
`{{ .cluster | replace "-cluster" "" }}`
`{{ replace "hello" "world" "hello world" }}`
```

The last example will return `world world`.

## trim

The trim function removes space from either side of a string.

Signature: `trim(string) string`

Examples:

```template
`{{ .ip | trim }}`
`{{ trim "   hello    " }}` // output: hello
```

## trimAll

Use this function to remove given characters from the front or back of a string.

Signature: `trimAll(chars string,src string) string`

Examples:

```template
`{{ .path | trimAll "/" }}`
`{{ trimAll "$" "$5.00" }}` // output: 5.00
```

## trimSuffix

Use this function to trim just the suffix from a string.

Signature: `trimSuffix(suffix string, src string) string`

Examples:

```template
`{{  .path | trimSuffix "/" }}`
`{{ trimSuffix "-" "hello-" }}` // output: hello
```

## trimPrefix

Use this function to trim just the prefix from a string.

Signature: `trimPrefix(prefix string, src string) string`

Examples:

```template
`{{  .path | trimPrefix "/" }}`
`{{ trimPrefix "-" "-hello" }}` // output: hello
```

## alignLeft

Use this function to format a string to a fixed with, aligning the content to the left.

Signature: `alignLeft(count int, src string) string`

Examples:

```template
`{{ alignLeft 5 "hello world"}}` // output: "hello"
`{{ alignLeft 5 "hi"}}`          // output: "hi   "
```

## alignRight

Use this function to format a string to a fixed with, aligning the content to the right.

Signature: `alignRight(count int, src string) string`

Examples:

```template
`{{ alignRight 5 "hello world"}}` // output: "world"
`{{ alignRight 5 "hi"}}`          // output: "   hi"
```

## indent

The indent function indents every line in a given string to the specified indent width. This is useful when aligning multi-line strings.

Signature: `indent(spaces int,src string) string`

Example:

```template
`{{ indent 4 .query }}`
```

This indents each line contained in the `.query` by four (4) spaces.

## nindent

The nindent function is the same as the indent function, but prepends a new line to the beginning of the string.

Signature: `nindent(spaces int,src string) string`

Example:

```template
`{{ nindent 4 .query }}`
```

This will indent every line of text by 4 space characters and add a new line to the beginning.

## repeat

Use this function to repeat a string multiple times.

Signature: `repeat(c int,value string) string`

Example:

```template
`{{ repeat 3 "hello" }}` // output: hellohellohello
```

## contains

Use this function to test to see if one string is contained inside of another.

Signature: `contains(src string, s string,) bool`

Examples:

```template
<<<<<<< HEAD
`{{ if contains .err "ErrTimeout" }} timeout {{end}}`
`{{ if contains "he" "hello" }} yes {{end}}`
=======
{{ if contains "ErrTimeout" .err }} timeout {{end}}
{{ if contains "he" "hello" }} yes {{end}}
>>>>>>> afbeedcd
```

## eq

Use this function to test to see if one string has exact matching inside of another.

Signature: `eq(src string, s string) bool`

Examples:

```template
<<<<<<< HEAD
`{{ if eq .err "ErrTimeout" }} timeout {{end}}`
`{{ if eq "he" "hello" }} yes {{end}}`
=======
{{ if eq "ErrTimeout" .err}} timeout {{end}}
{{ if eq "hello" "hello" }} yes {{end}}
>>>>>>> afbeedcd
```

## hasPrefix and hasSuffix

The `hasPrefix` and `hasSuffix` functions test whether a string has a given prefix or suffix.

Signatures:

- `hasPrefix(prefix string, src string) bool`
- `hasSuffix(suffix string, src string) bool`

Examples:

```template
`{{ if hasSuffix .err "Timeout" }} timeout {{end}}`
`{{ if hasPrefix "he" "hello" }} yes {{end}}`
```

## add

Sum numbers. Supports multiple numbers

Signature: `func(i ...interface{}) int64`

Example:

```template
`{{ add 3 2 5 }}` // output: 10
```

## sub

Subtract numbers.

Signature: `func(a, b interface{}) int64`

Example:

```template
`{{ sub 5 2 }}` // output: 3
```

## mul

Multiply numbers. Supports multiple numbers.

Signature: `func(a interface{}, v ...interface{}) int64`

Example:

```template
`{{ mul 5 2 3}}` // output: 30
```

## div

Integer divide numbers.

Signature: `func(a, b interface{}) int64`

Example:

```template
`{{ div 10 2}}` // output: 5
```

## addf

Sum numbers. Supports multiple numbers.

Signature: `func(i ...interface{}) float64`

Example:

```template
`{{ addf 3.5 2 5 }}` // output: 10.5
```

## subf

Subtract numbers. Supports multiple numbers.

Signature: `func(a interface{}, v ...interface{}) float64`

Example:

```template
`{{ subf  5.5 2 1.5 }}` // output: 2
```

## mulf

Multiply numbers. Supports multiple numbers

Signature: `func(a interface{}, v ...interface{}) float64`

Example:

```template
`{{ mulf 5.5 2 2.5 }}` // output: 27.5
```

## divf

Divide numbers. Supports multiple numbers.

Signature: `func(a interface{}, v ...interface{}) float64`

Example:

```template
`{{ divf 10 2 4}}` // output: 1.25
```

## mod

Modulo wit mod.

Signature: `func(a, b interface{}) int64`

Example:

```template
`{{ mod 10 3}}` // output: 1
```

## max

Return the largest of a series of integers:

Signature: `max(a interface{}, i ...interface{}) int64`

Example:

```template
`{{ max 1 2 3 }}` //output 3
```

## min

Return the smallest of a series of integers.

Signature: `min(a interface{}, i ...interface{}) int64`

Example:

```template
`{{ min 1 2 3 }}`//output 1
```

## maxf

Return the largest of a series of floats:

Signature: `maxf(a interface{}, i ...interface{}) float64`

Example:

```template
`{{ maxf 1 2.5 3 }}` //output 3
```

## minf

Return the smallest of a series of floats.

Signature: `minf(a interface{}, i ...interface{}) float64`

Example:

```template
`{{ minf 1 2.5 3 }}` //output 1.5
```

## ceil

Returns the greatest float value greater than or equal to input value

Signature: `ceil(a interface{}) float64`

Example:

```template
`{{ ceil 123.001 }}` //output 124.0
```

## floor

Returns the greatest float value less than or equal to input value

Signature: `floor(a interface{}) float64`

Example:

```template
`{{ floor 123.9999 }}` //output 123.0
```

## round

Returns a float value with the remainder rounded to the given number of digits after the decimal point.

Signature: `round(a interface{}, p int, rOpt ...float64) float64`

Example:

```template
`{{ round 123.555555 3 }}` //output 123.556
```

We can also provide a `roundOn` number as third parameter

Example:

```template
`{{ round 123.88571428571 5 .2 }}` //output 123.88572
```

With default `roundOn` of `.5` the above value would be `123.88571`

## int

Convert value to an int.

Signature: `toInt(v interface{}) int`

Example:

```template
`{{ "3" | int }}` //output 3
```

## float64

Convert to a float64.

Signature: `toFloat64(v interface{}) float64`

Example:

```template
`{{ "3.5" | float64 }}` //output 3.5
```

## fromJson

Decodes a JSON document into a structure. If the input cannot be decoded as JSON the function will return an empty string.

Signature: `fromJson(v string) interface{}`

Example:

```template
fromJson "{\"foo\": 55}"
```

Example of a query to print a newline per queries stored as a json array in the log line:

```logql
{job="loki/querier"} |= "finish in prometheus" | logfmt | line_format "{{ range $q := fromJson .queries }} {{ $q.query }} {{ end }}"
```

## now

Returns the current time in the local timezone of the Loki server.

Signature: `Now() time.Time`

Example:

```template
`{{ now }}`
```

## toDate

Parses a formatted string and returns the time value it represents using the local timezone of the server running Loki.

For more consistency between Loki installations, it's recommended to use `toDateInZone`

The format string must use the exact date as defined in the [golang datetime layout](https://pkg.go.dev/time#pkg-constants)

Signature: `toDate(fmt, str string) time.Time`

Examples: 

```template
`{{ toDate "2006-01-02" "2021-11-02" }}`
`{{ .foo | toDate "2006-01-02T15:04:05.999999999Z" }}`
```

## toDateInZone

Parses a formatted string and returns the time value it represents in the provided timezone.

The format string must use the exact date as defined in the [golang datetime layout](https://pkg.go.dev/time#pkg-constants)

The timezone value can be `Local`, `UTC`, or any of the IANA Time Zone database values

Signature: `toDateInZone(fmt, zone, str string) time.Time`

Examples:

```template
`{{ toDateInZone "2006-01-02" "UTC" "2021-11-02" }}`
`{{ .foo | toDateInZone "2006-01-02T15:04:05.999999999Z" "UTC" }}`
```

## date

Returns a textual representation of the time value formatted according to the provided [golang datetime layout](https://pkg.go.dev/time#pkg-constants).

Signature: `date(fmt string, date interface{}) string`

Example:

```template
`{{ date "2006-01-02" now }}`
```

## unixEpoch

Returns the number of seconds elapsed since January 1, 1970 UTC.

Signature: `unixEpoch(date time.Time) string`

Examples:

```template
`{{ unixEpoch now }}`
`{{ .foo | toDateInZone "2006-01-02T15:04:05.999999999Z" "UTC" | unixEpoch }}`
```

Example of a query to filter Loki querier jobs which create time is 1 day before:
```logql
{job="loki/querier"} | label_format nowEpoch=`{{(unixEpoch now)}}`,createDateEpoch=`{{unixEpoch (toDate "2006-01-02" .createDate)}}` | label_format dateTimeDiff=`{{sub .nowEpoch .createDateEpoch}}` | dateTimeDiff > 86400
```

## unixEpochMillis

Returns the number of milliseconds elapsed since January 1, 1970 UTC.

Signature: `unixEpochMillis(date time.Time) string`

Examples:

```template
`{{ unixEpochMillis now }}`
`{{ .foo | toDateInZone "2006-01-02T15:04:05.999999999Z" "UTC" | unixEpochMillis }}`
```

## unixEpochNanos

Returns the number of nanoseconds elapsed since January 1, 1970 UTC.

Signature: `unixEpochNanos(date time.Time) string`

Examples:

```template
`{{ unixEpochNanos now }}`
`{{ .foo | toDateInZone "2006-01-02T15:04:05.999999999Z" "UTC" | unixEpochNanos }}`
```

## unixToTime

Converts the string epoch to the time value it represents. Epoch times in days, seconds, milliseconds, microseconds and nanoseconds are supported.

Signature: `unixToTime(epoch string) time.Time`

Examples:

Consider the following log line `{"from": "1679577215","to":"1679587215","message":"some message"}`. To print the `from` field as human readable add the following at the end of the LogQL query:
```logql
... | json | line_format `from="{{date "2006-01-02" (unixToTime .from)}}"`
```

## default

Checks whether the string(`src`) is set, and returns default(`d`) if not set.

Signature: `default(d string, src string) string`

Examples:

```template
`{{ default "-" "" }}` // output: -
`{{ default "-" "foo" }}` // output: foo
```

Example of a query to print a `-` if the `http_request_headers_x_forwarded_for` label is empty:
```logql
{job="access_log"} | json | line_format `{{.http_request_headers_x_forwarded_for | default "-"}}`
```

## count

Counts occurrences of the regex (`regex`) in (`src`).

Signature: `count(regex string, src string) int`

Examples:

```template
`{{ count "a|b" "abab" }}` // output: 4
`{{ count "o" "foo" }}`    // output: 2
```

Example of a query to print how many times XYZ occurs in a line:
```logql
{job="xyzlog"} | line_format `{{ __line__ | count "XYZ"}}`
```

## urlencode

Use this function to [urlencode](https://en.wikipedia.org/wiki/URL_encoding) a string.

Signature: `urlencode(string) string`

Examples:

```template
`{{ .request_url | urlencode }}`
`{{ urlencode  .request_url}}`
```

## urldecode

Use this function to [urldecode](https://en.wikipedia.org/wiki/URL_encoding) a string.

Signature: `urldecode(string) string`

Examples:

```template
`{{ .request_url | urldecode }}`
`{{ urldecode  .request_url}}`
```

## b64enc

Base64 encode a string.

Signature: `b64enc(string) string`

Examples:

```template
`{{ .foo | b64enc }}`
`{{ b64enc  .foo }}`
```

## b64dec

Base64 decode a string.

Signature: `b64dec(string) string`

Examples:

```template
`{{ .foo | b64dec }}`
`{{ b64dec  .foo }}`
```

## bytes

Convert a humanized byte string to bytes using [go-humanize](https://pkg.go.dev/github.com/dustin/go-humanize#ParseBytes)

Signature: `bytes(string) string`

Examples:

```template
`{{ .foo | bytes }}`
`{{ bytes .foo }}`
```

## duration

An alias for `duration_seconds`

Examples:

```template
`{{ .foo | duration }}`
`{{ duration .foo }}`
```

## duration_seconds

Convert a humanized time duration to seconds using [time.ParseDuration](https://pkg.go.dev/time#ParseDuration)

Signature: `duration_seconds(string) float64`

Examples:

```template
`{{ .foo | duration_seconds }}`
`{{ duration_seconds .foo }}`
```<|MERGE_RESOLUTION|>--- conflicted
+++ resolved
@@ -308,36 +308,26 @@
 
 Use this function to test to see if one string is contained inside of another.
 
-Signature: `contains(src string, s string,) bool`
-
-Examples:
-
-```template
-<<<<<<< HEAD
-`{{ if contains .err "ErrTimeout" }} timeout {{end}}`
+Signature: `contains(s string, src string,) bool`
+
+Examples:
+
+```template
+`{{ if contains "ErrTimeout" .err }} timeout {{end}}`
 `{{ if contains "he" "hello" }} yes {{end}}`
-=======
-{{ if contains "ErrTimeout" .err }} timeout {{end}}
-{{ if contains "he" "hello" }} yes {{end}}
->>>>>>> afbeedcd
 ```
 
 ## eq
 
 Use this function to test to see if one string has exact matching inside of another.
 
-Signature: `eq(src string, s string) bool`
-
-Examples:
-
-```template
-<<<<<<< HEAD
-`{{ if eq .err "ErrTimeout" }} timeout {{end}}`
-`{{ if eq "he" "hello" }} yes {{end}}`
-=======
-{{ if eq "ErrTimeout" .err}} timeout {{end}}
-{{ if eq "hello" "hello" }} yes {{end}}
->>>>>>> afbeedcd
+Signature: `eq(s string, src string) bool`
+
+Examples:
+
+```template
+`{{ if eq "ErrTimeout" .err }} timeout {{end}}`
+`{{ if eq "hello" "hello" }} yes {{end}}`
 ```
 
 ## hasPrefix and hasSuffix
