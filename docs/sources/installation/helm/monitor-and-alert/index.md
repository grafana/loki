---
title: Configure monitoring and alerting
menuTitle: Configure monitoring and alerting
description: setup monitoring and alerts for the Helm Chart
aliases:
  - /docs/installation/helm/monitoring
weight: 100
keywords:
  - monitoring
  - alert
  - alerting
---

# Configure monitoring and alerting

By default this Helm Chart configures meta-monitoring of metrics (service monitoring) and logs (self monitoring).

<<<<<<< HEAD
The `ServiceMonitor` resource works with either the Prometheus Operator or the Grafana Agent Operator, and defines how Loki's metrics should be scraped.
Scraping this Loki cluster using the scrape config defined in the `ServiceMonitor` resource is required for the included dashboards to work. A `MetricsInstance` can be configured to write the metrics to a remote Prometheus instance such as Grafana Cloud Metrics.
=======
The `ServiceMonitor` resource works with either the Prometheus Operator or the Grafana Agent Operator, and defines how Loki's metrics should be scraped. Scraping this Loki cluster using the scrape config defined in the `SerivceMonitor` resource is required for the included dashboards to work. A `MetricsInstance` can be configured to write the metrics to a remote Prometheus instance such as Grafana Cloud Metrics.
>>>>>>> 7ad413e8

_Self monitoring_ is enabled by default. This will deploy a `GrafanaAgent`, `LogsInstance`, and `PodLogs` resource which will instruct the Grafana Agent Operator (installed seperately) on how to scrape this Loki cluster's logs and send them back to itself. Scraping this Loki cluster using the scrape config defined in the `PodLogs` resource is required for the included dashboards to work.

Rules and alerts are automatically deployed.

**Before you begin:**

- Helm 3 or above. See [Installing Helm](https://helm.sh/docs/intro/install/).
- A running Kubernetes cluster with a running Loki deployment.
- A running Grafana instance.
- A running Prometheus Operator installed using the `kube-prometheus-stack` Helm chart.

**Prometheus Operator Prequisites**

The dashboards require certain metric labels to display Kubernetes metrics. The best way to accomplish this is to install the `kube-prometheus-stack` Helm chart with the following values file, replacing `CLUSTER_NAME` with the name of your cluster. The cluster name is what you specify during the helm installation, so a cluster installed with the command `helm install loki-cluster grafana/loki` would be called `loki-cluster`.

```yaml
kubelet:
  serviceMonitor:
    cAdvisorRelabelings:
      - action: replace
        replacement: <CLUSTER_NAME>
        targetLabel: cluster
      - targetLabel: metrics_path
        sourceLabels:
          - "__metrics_path__"
      - targetLabel: "instance"
        sourceLabels:
          - "node"

defaultRules:
  additionalRuleLabels:
    cluster: <CLUSTER_NAME>

"kube-state-metrics":
  prometheus:
    monitor:
      relabelings:
        - action: replace
          replacement: <CLUSTER_NAME>
          targetLabel: cluster
        - targetLabel: "instance"
          sourceLabels:
            - "__meta_kubernetes_pod_node_name"

"prometheus-node-exporter":
  prometheus:
    monitor:
      relabelings:
        - action: replace
          replacement: <CLUSTER_NAME>
          targetLabel: cluster
        - targetLabel: "instance"
          sourceLabels:
            - "__meta_kubernetes_pod_node_name"

prometheus:
  monitor:
    relabelings:
      - action: replace
        replacement: <CLUSTER_NAME>
        targetLabel: cluster
```

The `kube-prometheus-stack` installs `ServicMonitor` and `PrometheusRule` resources for monitoring Kubernetes, and it depends on the `kube-state-metrics` and `prometheus-node-exporter` helm charts which also install `ServiceMonitor` resources for collecting `kubelet` and `node-exporter` metrics. The above values file adds the necessary additional labels required for these metrics to work with the included dashboards.

If you are using this helm chart in an environment which does not allow for the installation of `kube-prometheus-stack` or custom CRDs, you should run `helm template` on the `kube-prometheus-stack` helm chart with the above values file, and review all generated `ServiceMonitor` and `PrometheusRule` resources. These resources may have to be modified with the correct ports and selectors to find the various services such as `kubelet` and `node-exporter` in your environment.

**To install the dashboards:**

1. Dashboards are enabled by default. Set `monitoring.dashboards.namespace` to the namespace of the Grafana instance if it is in a different namespace than this Loki cluster.
1. Dashbards must be mounted to your Grafana container. The dashboards are in `ConfigMap`s named `loki-dashboards-1` and `loki-dashboards-2` for Loki, and `enterprise-logs-dashboards-1` and `enterprise-logs-dashboards-2` for GEL. Mount them to `/var/lib/grafana/dashboards/loki-1` and `/var/lib/grafana/dashboards/loki-2` in your Grafana container.
1. Create a dashboard provisioning file called `dashboards.yaml` in `/etc/grafana/provisioning/dashboards` of your Grafana container with the following contents (_note_: you may need to edit the `orgId`):

   ```yaml
   ---
   apiVersion: 1
   providers:
     - disableDeletion: true
       editable: false
       folder: Loki
       name: loki-1
       options:
         path: /var/lib/grafana/dashboards/loki-1
       orgId: 1
       type: file
     - disableDeletion: true
       editable: false
       folder: Loki
       name: loki-2
       options:
         path: /var/lib/grafana/dashboards/loki-2
       orgId: 1
       type: file
   ```

**To add add additional Prometheus rules:**

1. Modify the configuration file `values.yaml`:

   ```yaml
   monitoring:
     rules:
       additionalGroups:
         - name: loki-rules
           rules:
             - record: job:loki_request_duration_seconds_bucket:sum_rate
               expr: sum(rate(loki_request_duration_seconds_bucket[1m])) by (le, job)
             - record: job_route:loki_request_duration_seconds_bucket:sum_rate
               expr: sum(rate(loki_request_duration_seconds_bucket[1m])) by (le, job, route)
             - record: node_namespace_pod_container:container_cpu_usage_seconds_total:sum_rate
               expr: sum(rate(container_cpu_usage_seconds_total[1m])) by (node, namespace, pod, container)
   ```

**To disable monitoring:**

1. Modify the configuration file `values.yaml`:

   ```yaml
   selfMonitoring:
     enabled: false

   serviceMonitor:
     enabled: false
   ```

**To use a remote Prometheus and Loki instance such as Grafana Cloud**

1. Create a `secrets.yaml` file with credentials to access the Grafana Cloud services:

   ```yaml
   ---
   apiVersion: v1
   kind: Secret
   metadata:
     name: primary-credentials-metrics
     namespace: default
   stringData:
     username: "<instance ID>"
     password: "<API key>"
   ---
   apiVersion: v1
   kind: Secret
   metadata:
     name: primary-credentials-logs
     namespace: default
   stringData:
     username: "<instance ID>"
     password: "<API key>"
   ```

2. Add the secret to Kubernetes with `kubectl create -f secret.yaml`.

3. Add a `remoteWrite` section to `serviceMonitor` in `values.yaml`:

   ```yaml
   monitoring:
   ...
     serviceMonitor:
       enabled: true
       ...
       metricsInstance:
         remoteWrite:
         - url: <metrics remote write endpoint>
           basicAuth:
             username:
               name: primary-credentials-metrics
               key: username
             password:
               name: primary-credentials-metrics
               key: password
   ```

4. Add a client to `monitoring.selfMonitoring.logsInstance.clients`:

   ```yaml
   monitoring:
   ---
   selfMonitoring:
     enabled: true
     logsInstance:
       clients:
         - url: <logs remote write endpoint>
           basicAuth:
             username:
               name: primary-credentials-logs
               key: username
             password:
               name: primary-credentials-logs
               key: password
   lokiCanary:
     enabled: false
   ```

5. Install the `Loki meta-motoring` connection on Grafana Cloud.<|MERGE_RESOLUTION|>--- conflicted
+++ resolved
@@ -15,12 +15,7 @@
 
 By default this Helm Chart configures meta-monitoring of metrics (service monitoring) and logs (self monitoring).
 
-<<<<<<< HEAD
-The `ServiceMonitor` resource works with either the Prometheus Operator or the Grafana Agent Operator, and defines how Loki's metrics should be scraped.
-Scraping this Loki cluster using the scrape config defined in the `ServiceMonitor` resource is required for the included dashboards to work. A `MetricsInstance` can be configured to write the metrics to a remote Prometheus instance such as Grafana Cloud Metrics.
-=======
-The `ServiceMonitor` resource works with either the Prometheus Operator or the Grafana Agent Operator, and defines how Loki's metrics should be scraped. Scraping this Loki cluster using the scrape config defined in the `SerivceMonitor` resource is required for the included dashboards to work. A `MetricsInstance` can be configured to write the metrics to a remote Prometheus instance such as Grafana Cloud Metrics.
->>>>>>> 7ad413e8
+The `ServiceMonitor` resource works with either the Prometheus Operator or the Grafana Agent Operator, and defines how Loki's metrics should be scraped. Scraping this Loki cluster using the scrape config defined in the `ServiceMonitor` resource is required for the included dashboards to work. A `MetricsInstance` can be configured to write the metrics to a remote Prometheus instance such as Grafana Cloud Metrics.
 
 _Self monitoring_ is enabled by default. This will deploy a `GrafanaAgent`, `LogsInstance`, and `PodLogs` resource which will instruct the Grafana Agent Operator (installed seperately) on how to scrape this Loki cluster's logs and send them back to itself. Scraping this Loki cluster using the scrape config defined in the `PodLogs` resource is required for the included dashboards to work.
 
