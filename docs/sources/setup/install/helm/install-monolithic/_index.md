---
title: Install the monolithic Helm chart
menuTitle: Install monolithic Loki
description: Installing Loki in monolithic, single binary mode using the Helm chart.
aliases:
 - ../../../installation/helm/monolithic
 - ../../../installation/helm/install-monolithic/
weight: 100
---

# Install the monolithic Helm chart

This Helm Chart installation runs the Grafana Loki *single binary* within a Kubernetes cluster.

If you set the `singleBinary.replicas` value to 1, this chart configures Loki to run the `all` target in a [monolithic mode]({{< relref "../../../../get-started/deployment-modes#monolithic-mode" >}}), designed to work with a filesystem storage. It will also configure meta-monitoring of metrics and logs.
If you set the `singleBinary.replicas` value to 2 or more, this chart configures Loki to run a *single binary* in a replicated, highly available mode.  When running replicas of a single binary, you must configure object storage.

**Before you begin: Software Requirements**

- Helm 3 or above. See [Installing Helm](https://helm.sh/docs/intro/install/).
- A running Kubernetes cluster

**To deploy Loki in monolithic mode:**

1. Add [Grafana's chart repository](https://github.com/grafana/helm-charts) to Helm:

    ```bash
    helm repo add grafana https://grafana.github.io/helm-charts
    ```

1. Update the chart repository:

    ```bash
    helm repo update
    ```

1. Create the configuration file `values.yaml`:

    - If running a single replica of Loki, configure the `filesystem` storage:

      ```yaml
      loki:
        commonConfig:
          replication_factor: 1
        storage:
          type: 'filesystem'
      singleBinary:
        replicas: 1
      ```

    - If running Loki with a replication factor greater than 1, set the desired number replicas and provide object storage credentials:

      ```yaml
      loki:
        commonConfig:
          replication_factor: 3
        storage:
          bucketNames:
            chunks: loki-chunks
            ruler: loki-ruler
            admin: loki-admin
          type: 's3'
          bucketNames:
            chunks: loki-chunks
            ruler: loki-ruler
            admin: loki-admin
          s3:
            endpoint: foo.aws.com
<<<<<<< HEAD
            region: <AWS region>
            secretAccessKey: supersecret
            accessKeyId: secret
            s3ForcePathStyle: false
            insecure: false
=======
            secretAccessKey: supersecret
            accessKeyId: secret
>>>>>>> 215b5fd2
      singleBinary:
        replicas: 3
      ```

1. Deploy the Loki cluster using one of these commands.

    - Deploy with the defined configuration:

        ```bash
        helm install --values values.yaml loki grafana/loki
        ```

    - Deploy with the defined configuration in a custom Kubernetes cluster namespace:

        ```bash
        helm install --values values.yaml loki --namespace=loki grafana/loki
        ```<|MERGE_RESOLUTION|>--- conflicted
+++ resolved
@@ -66,16 +66,11 @@
             admin: loki-admin
           s3:
             endpoint: foo.aws.com
-<<<<<<< HEAD
             region: <AWS region>
             secretAccessKey: supersecret
             accessKeyId: secret
             s3ForcePathStyle: false
             insecure: false
-=======
-            secretAccessKey: supersecret
-            accessKeyId: secret
->>>>>>> 215b5fd2
       singleBinary:
         replicas: 3
       ```
