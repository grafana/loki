--- conflicted
+++ resolved
@@ -31,12 +31,8 @@
 ## Prerequisites
 
 - Helm 3 or above. See [Installing Helm](https://helm.sh/docs/intro/install/).
-<<<<<<< HEAD
-- A running Kubernetes cluster.
-=======
 - A running Kubernetes cluster (must have at least 3 nodes).
-- (Optional) A Memcached deployment for better query performance. For information on configuring Memcached, refer to [caching section]({{< relref "../../../../operations/caching" >}}).
->>>>>>> 3e451c7a
+
 
 
 ## Deploying the Helm chart for development and testing
@@ -58,7 +54,6 @@
 
 3. Create the configuration file `values.yaml`. The example below illustrates how to deploy Loki in test mode using MinIO as storage:
 
-<<<<<<< HEAD
     ```yaml
       loki:
         schemaConfig:
@@ -104,74 +99,6 @@
     ```
 
 1. Install or upgrade the Loki deployment.
-=======
-     ```yaml
-     loki:
-       schemaConfig:
-         configs:
-           - from: "2024-04-01"
-             store: tsdb
-             object_store: s3
-             schema: v13
-             index:
-               prefix: loki_index_
-               period: 24h
-       ingester:
-         chunk_encoding: snappy
-       tracing:
-         enabled: true
-       querier:
-         # Default is 4, if you have enough memory and CPU you can increase, reduce if OOMing
-         max_concurrent: 4
-
-     #gateway:
-     #  ingress:
-     #    enabled: true
-     #    hosts:
-     #      - host: FIXME
-     #        paths:
-     #          - path: /
-     #            pathType: Prefix
-
-     deploymentMode: SimpleScalable
-
-     backend:
-       replicas: 3
-     read:
-       replicas: 3
-     write:
-       replicas: 3
-
-     # Enable minio for storage
-     minio:
-       enabled: true
-
-     # Zero out replica counts of other deployment modes
-     singleBinary:
-       replicas: 0
-
-     ingester:
-       replicas: 0
-     querier:
-       replicas: 0
-     queryFrontend:
-       replicas: 0
-     queryScheduler:
-       replicas: 0
-     distributor:
-       replicas: 0
-     compactor:
-       replicas: 0
-     indexGateway:
-       replicas: 0
-     bloomCompactor:
-       replicas: 0
-     bloomGateway:
-       replicas: 0
-     ```
-
-4. Install or upgrade the Loki deployment.
->>>>>>> 3e451c7a
      - To install:
         ```bash
        helm install --values values.yaml loki grafana/loki
