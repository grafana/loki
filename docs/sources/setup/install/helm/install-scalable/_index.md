--- conflicted
+++ resolved
@@ -52,7 +52,6 @@
 
 3. Create the configuration file `values.yaml`. The example below illustrates how to deploy Loki in test mode using MinIO as storage:
 
-<<<<<<< HEAD
     ```yaml
       loki:
         schemaConfig:
@@ -98,76 +97,7 @@
     ```
 
 1. Install or upgrade the Loki deployment.
-=======
-     ```yaml
-     loki:
-       schemaConfig:
-         configs:
-           - from: "2024-04-01"
-             store: tsdb
-             object_store: s3
-             schema: v13
-             index:
-               prefix: loki_index_
-               period: 24h
-       ingester:
-         chunk_encoding: snappy
-       tracing:
-         enabled: true
-       querier:
-         # Default is 4, if you have enough memory and CPU you can increase, reduce if OOMing
-         max_concurrent: 4
-
-     #gateway:
-     #  ingress:
-     #    enabled: true
-     #    hosts:
-     #      - host: FIXME
-     #        paths:
-     #          - path: /
-     #            pathType: Prefix
-
-     deploymentMode: SimpleScalable
-
-     backend:
-       replicas: 3
-     read:
-       replicas: 3
-     write:
-       replicas: 3
-
-     # Enable minio for storage
-     minio:
-       enabled: true
-
-     # Zero out replica counts of other deployment modes
-     singleBinary:
-       replicas: 0
-
-     ingester:
-       replicas: 0
-     querier:
-       replicas: 0
-     queryFrontend:
-       replicas: 0
-     queryScheduler:
-       replicas: 0
-     distributor:
-       replicas: 0
-     compactor:
-       replicas: 0
-     indexGateway:
-       replicas: 0
-     bloomPlanner:
-       replicas: 0
-     bloomBuilder:
-       replicas: 0
-     bloomGateway:
-       replicas: 0
-     ```
-
-4. Install or upgrade the Loki deployment.
->>>>>>> c9b2907f
+
      - To install:
         ```bash
        helm install --values values.yaml loki grafana/loki
@@ -250,34 +180,6 @@
 # Disable minio storage
 minio:
   enabled: false
-<<<<<<< HEAD
-=======
-
-# Zero out replica counts of other deployment modes
-singleBinary:
-  replicas: 0
-
-ingester:
-  replicas: 0
-querier:
-  replicas: 0
-queryFrontend:
-  replicas: 0
-queryScheduler:
-  replicas: 0
-distributor:
-  replicas: 0
-compactor:
-  replicas: 0
-indexGateway:
-  replicas: 0
-bloomPlanner:
-  replicas: 0
-bloomBuilder:
-  replicas: 0
-bloomGateway:
-  replicas: 0
->>>>>>> c9b2907f
 ```
   
 {{< /collapse >}}
@@ -340,37 +242,9 @@
 minio:
   enabled: false
 
-<<<<<<< HEAD
+
 ``` 
 {{< /collapse >}}
-=======
-# Zero out replica counts of other deployment modes
-singleBinary:
-  replicas: 0
-
-ingester:
-  replicas: 0
-querier:
-  replicas: 0
-queryFrontend:
-  replicas: 0
-queryScheduler:
-  replicas: 0
-distributor:
-  replicas: 0
-compactor:
-  replicas: 0
-indexGateway:
-  replicas: 0
-bloomPlanner:
-  replicas: 0
-bloomBuilder:
-  replicas: 0
-bloomGateway:
-  replicas: 0
-```
->>>>>>> c9b2907f
-
 
 To configure other storage providers, refer to the [Helm Chart Reference]({{< relref "../reference" >}}).
 
