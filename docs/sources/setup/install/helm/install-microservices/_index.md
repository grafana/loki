--- conflicted
+++ resolved
@@ -21,13 +21,10 @@
 - **QueryFrontend component** (2 replicas, maxUnavailable: 1): Manages frontend queries. Up to 1 replica can be unavailable during updates.
 - **QueryScheduler component** (2 replicas): Schedules queries.
 
-<<<<<<< HEAD
 {{< admonition type="note" >}}
 We do not recommend running Microservice mode with `filesystem` storage. For the purpose of this guide, we will use MinIO as the object storage to provide a complete example. 
 {{< /admonition >}}
-=======
-It is not recommended to run microservice mode with `filesystem` storage. For the purpose of this guide, we will use MinIO as the object storage to provide a complete example. 
->>>>>>> c9b2907f
+
 
 ## Prerequisites
 
