---
title: Migrate
menuTitle: Migrate
description:  Instructions for migrating from one Loki implementation to another
weight: 300
---

# Migrate

This section contains instructions for migrating from one Loki implementation to another.

<<<<<<< HEAD
- [Migrate]({{< relref "./migrate-to-tsdb" >}}) to TSDB index.
- [Migrate]({{< relref "./ssd-to-distributed" >}}) from a simple scalable deployment to a distributed (microservices) deployment.
- [Migrate]({{< relref "./migrate-from-distributed" >}}) from the `Loki-distributed` Helm chart to the `loki` Helm chart. 
- [Migrate]({{< relref "./migrate-to-three-scalable-targets" >}})  from the two target Helm chart to the three target scalable configuration Helm chart.
- [Migrate]({{< relref "./migrate-storage-clients" >}}) from the legacy storage clients to the Thanos object storage client.
=======
- [Migrate](migrate-to-tsdb/) to TSDB index.
- [Migrate](migrate-from-distributed/) from the `Loki-distributed` Helm chart to the `loki` Helm chart. 
- [Migrate](migrate-to-three-scalable-targets/)  from the two target Helm chart to the three target scalable configuration Helm chart.
- [Migrate](migrate-storage-clients/) from the legacy storage clients to the Thanos object storage client.
>>>>>>> 4b9c8dec
<|MERGE_RESOLUTION|>--- conflicted
+++ resolved
@@ -9,15 +9,8 @@
 
 This section contains instructions for migrating from one Loki implementation to another.
 
-<<<<<<< HEAD
-- [Migrate]({{< relref "./migrate-to-tsdb" >}}) to TSDB index.
-- [Migrate]({{< relref "./ssd-to-distributed" >}}) from a simple scalable deployment to a distributed (microservices) deployment.
-- [Migrate]({{< relref "./migrate-from-distributed" >}}) from the `Loki-distributed` Helm chart to the `loki` Helm chart. 
-- [Migrate]({{< relref "./migrate-to-three-scalable-targets" >}})  from the two target Helm chart to the three target scalable configuration Helm chart.
-- [Migrate]({{< relref "./migrate-storage-clients" >}}) from the legacy storage clients to the Thanos object storage client.
-=======
 - [Migrate](migrate-to-tsdb/) to TSDB index.
 - [Migrate](migrate-from-distributed/) from the `Loki-distributed` Helm chart to the `loki` Helm chart. 
 - [Migrate](migrate-to-three-scalable-targets/)  from the two target Helm chart to the three target scalable configuration Helm chart.
 - [Migrate](migrate-storage-clients/) from the legacy storage clients to the Thanos object storage client.
->>>>>>> 4b9c8dec
+- [Migrate](ssd-to-distributed/) from a simple scalable deployment to a distributed (microservices) deployment.
