--- conflicted
+++ resolved
@@ -69,11 +69,10 @@
 
 1. `frontend.embedded-cache.max-size-mb` Embedded results cache size now defaults to 100MB.
 
-<<<<<<< HEAD
 #### Write dedupe cache is deprecated
 Write dedupe cache is deprecated because it not required by the newer single store indexes ([TSDB]({{< relref "../../operations/storage/tsdb" >}}) and [boltdb-shipper]({{< relref "../../operations/storage/boltdb-shipper" >}})).
 If you using a [legacy index type]({{< relref "../../storage#index-storage" >}}), consider migrating to TSDB (recommended).
-=======
+
 #### Embedded cache metric changes
 
 - The following embedded cache metrics are removed. Instead use `loki_cache_fetched_keys`, `loki_cache_hits`, `loki_cache_request_duration_seconds` which instruments requests made to the configured cache (`embeddedcache`, `memcached` or `redis`).
@@ -88,7 +87,6 @@
   - `querier_cache_memory_bytes` is renamed to `loki_embeddedcache_memory_bytes`
 
 - Already deprecated metric `querier_cache_stale_gets_total` is now removed.
->>>>>>> f0f3557c
 
 ## 2.9.0
 
