---
title: Configuration
description: Loki Configuration Examples and Snippets
weight:  100
---
<<<<<<< HEAD
# Configuration
=======
# Configuration

## 1-Local-Configuration-Example.yaml

```yaml

# This is a complete configuration to deploy Loki backed by the filesystem.
# The index will be shipped to the storage via tsdb-shipper.

auth_enabled: false

server:
  http_listen_port: 3100

common:
  ring:
    instance_addr: 127.0.0.1
    kvstore:
      store: inmemory
  replication_factor: 1
  path_prefix: /tmp/loki

schema_config:
  configs:
  - from: 2020-05-15
    store: tsdb
    object_store: filesystem
    schema: v13
    index:
      prefix: index_
      period: 24h

storage_config:
  tsdb_shipper:
    active_index_directory: /tmp/loki/index
    cache_location: /tmp/loki/index_cache
  filesystem:
    directory: /tmp/loki/chunks

```


## 2-S3-Cluster-Example.yaml

```yaml

# This is a complete configuration to deploy Loki backed by a s3-compatible API
# like MinIO for storage.
# Index files will be written locally at /loki/index and, eventually, will be shipped to the storage via tsdb-shipper.

auth_enabled: false

server:
  http_listen_port: 3100

common:
  ring:
    instance_addr: 127.0.0.1
    kvstore:
      store: inmemory
  replication_factor: 1
  path_prefix: /loki

schema_config:
  configs:
  - from: 2020-05-15
    store: tsdb
    object_store: s3
    schema: v13
    index:
      prefix: index_
      period: 24h

storage_config:
 tsdb_shipper:
   active_index_directory: /loki/index
   cache_location: /loki/index_cache
 aws:
   s3: s3://access_key:secret_access_key@custom_endpoint/bucket_name
   s3forcepathstyle: true

```


## 3-S3-Without-Credentials-Snippet.yaml

```yaml

# If you don't wish to hard-code S3 credentials you can also configure an EC2
# instance role by changing the `storage_config` section.

storage_config:
  aws:
    s3: s3://region/bucket_name
      

```


## 4-GCS-Example.yaml

```yaml

# This is a complete configuration to deploy Loki backed by a GCS.
# Index files will be written locally at /loki/index and, eventually, will be shipped to the storage via tsdb-shipper.

auth_enabled: false

server:
  http_listen_port: 3100

common:
  ring:
    instance_addr: 127.0.0.1
    kvstore:
      store: inmemory
  replication_factor: 1
  path_prefix: /loki

schema_config:
  configs:
  - from: 2020-05-15
    store: tsdb
    object_store: gcs
    schema: v13
    index:
      prefix: index_
      period: 24h

storage_config:
  tsdb_shipper:
    active_index_directory: /loki/index
    cache_location: /loki/index_cache
  gcs:
    bucket_name: replace_by_your_bucked_name

```


## 5-BOS-Example.yaml

```yaml

# This is a partial configuration to deploy Loki backed by Baidu Object Storage (BOS).
# The index will be shipped to the storage via tsdb-shipper.

schema_config:
  configs:
    - from: 2020-05-15
      store: tsdb
      object_store: bos
      schema: v13
      index:
        prefix: index_
        period: 24h

storage_config:
  tsdb_shipper:
    active_index_directory: /loki/index
    cache_location: /loki/index_cache
  bos:
    bucket_name: bucket_name_1
    endpoint: bj.bcebos.com
    access_key_id: access_key_id
    secret_access_key: secret_access_key

```


## 6-Compactor-Snippet.yaml

```yaml

# This partial configuration sets the compactor to use S3 and run the compaction every 5 minutes.
# Downloaded index files for compaction are stored in /loki/compactor.

compactor:
  working_directory: /tmp/loki/compactor
  compaction_interval: 5m

```


## 7-Schema-Migration-Snippet.yaml

```yaml

schema_config:
  configs:
    # Starting from 2018-04-15 Loki should store indexes on BoltDB with the v11 schema
    # using daily periodic tables and chunks on filesystem.
    # The index tables will be prefixed with "index_".
  - from: "2018-04-15"
    store: boltdb-shipper
    object_store: filesystem
    schema: v11
    index:
        period: 24h
        prefix: index_

  # Starting from 2023-6-15 Loki should store indexes on TSDB with the v13 schema
  # using daily periodic tables and chunks on AWS S3.
  - from: "2023-06-15"
    store: tsdb
    object_store: s3
    schema: v13
    index:
        period: 24h
        prefix: index_

```


## 8-alibaba-cloud-storage-Snippet.yaml

```yaml

# This partial configuration uses Alibaba for chunk storage.

schema_config:
  configs:
  - from: 2020-05-15
    store: tsdb
    object_store: alibabacloud
    schema: v13
    index:
      prefix: index_
      period: 24h

storage_config:
  tsdb_shipper:
    active_index_directory: /loki/index
    cache_location: /loki/index_cache
  alibabacloud:
    bucket: <bucket>
    endpoint: <endpoint>
    access_key_id: <access_key_id>
    secret_access_key: <secret_access_key>

```


## 9-S3-With-SSE-KMS-Snippet.yaml

```yaml

# This partial configuration uses S3 for chunk storage and a KMS CMK for encryption.

storage_config:
  aws:
    s3: s3://access_key:secret_access_key@region/bucket_name
    sse:
      type: SSE-KMS
      kms_key_id: 1234abcd-12ab-34cd-56ef-1234567890ab

```


## 10-Expanded-S3-Snippet.yaml

```yaml

# S3 configuration supports an expanded configuration.
# Either an `s3` endpoint URL can be used, or an expanded configuration can be used.

storage_config:
  aws:
    bucketnames: bucket_name1, bucket_name2
    endpoint: s3.endpoint.com
    region: s3_region
    access_key_id: s3_access_key_id
    secret_access_key: s3_secret_access_key
    insecure: false
    http_config:
      idle_conn_timeout: 90s
      response_header_timeout: 0s
      insecure_skip_verify: false
    s3forcepathstyle: true
    

```


## 11-COS-HMAC-Example.yaml

```yaml

# This partial configuration uses IBM Cloud Object Storage (COS) for chunk storage. HMAC will be used for authenticating with COS.

schema_config:
  configs:
    - from: 2020-10-01
      store: tsdb
      object_store: cos
      schema: v13
      index:
        period: 24h
        prefix: index_

storage_config:
  tsdb_shipper:
    active_index_directory: /loki/index
    cache_location: /loki/index_cache
  cos:
    bucketnames: <bucket1, bucket2>
    endpoint: <endpoint>
    region: <region>
    access_key_id: <access_key_id>
    secret_access_key: <secret_access_key>

```


## 12-COS-APIKey-Example.yaml

```yaml

# This partial configuration uses IBM Cloud Object Storage (COS) for chunk storage. APIKey will be used for authenticating with COS.

schema_config:
  configs:
    - from: 2020-10-01
      store: tsdb
      object_store: cos
      schema: v13
      index:
        period: 24h
        prefix: index_

storage_config:
  tsdb_shipper:
    active_index_directory: /loki/index
    cache_location: /loki/index_cache
  cos:
    bucketnames: <bucket1, bucket2>
    endpoint: <endpoint>
    region: <region>
    api_key: <api_key_to_authenticate_with_cos>
    service_instance_id: <cos_service_instance_id>
    auth_endpoint: <iam_endpoint_for_authentication>

```


## 13-COS-Trusted-Profile-Example.yaml

```yaml

# This partial configuration uses IBM Cloud Object Storage (COS) for chunk storage. 
# A trusted profile will be used for authenticating with COS. We can either pass
# the trusted profile name or trusted profile ID along with the compute resource token file.
# If we pass both trusted profile name and trusted profile ID it should be of 
# the same trusted profile.
# In order to use trusted profile authentication we need to follow an additional step to create a trusted profile.
# For more details about creating a trusted profile, see https://cloud.ibm.com/docs/account?topic=account-create-trusted-profile&interface=ui.

schema_config:
  configs:
    - from: 2020-10-01
      store: tsdb
      object_store: cos
      schema: v13
      index:
        period: 24h
        prefix: index_

storage_config:
  tsdb_shipper:
    active_index_directory: /loki/index
    cache_location: /loki/index_cache
  cos:
    bucketnames: <bucket1, bucket2>
    endpoint: <endpoint>
    region: <region>
    auth_endpoint: <iam_endpoint_for_authentication>
    cr_token_file_path: <path_to_compute_resource_token>
    trusted_profile_name: <name_of_the_trusted_profile> # You can also use trusted_profile_id instead of trusted_profile_name

```


## 15-Memberlist-Ring-Snippet.yaml

```yaml

# This partial configuration uses memberlist for the ring.

common:
  ring:
    kvstore:
      store: memberlist
  replication_factor: 1
  path_prefix: /loki

memberlist:
  join_members:
    # You can use a headless k8s service for all distributor, ingester and querier components.
    - loki-gossip-ring.loki.svc.cluster.local:7946 # :7946 is the default memberlist port.

```
>>>>>>> 42ab9c23
<|MERGE_RESOLUTION|>--- conflicted
+++ resolved
@@ -3,9 +3,6 @@
 description: Loki Configuration Examples and Snippets
 weight:  100
 ---
-<<<<<<< HEAD
-# Configuration
-=======
 # Configuration
 
 ## 1-Local-Configuration-Example.yaml
@@ -47,7 +44,6 @@
 
 ```
 
-
 ## 2-S3-Cluster-Example.yaml
 
 ```yaml
@@ -89,7 +85,6 @@
 
 ```
 
-
 ## 3-S3-Without-Credentials-Snippet.yaml
 
 ```yaml
@@ -100,10 +95,9 @@
 storage_config:
   aws:
     s3: s3://region/bucket_name
-      
-
-```
-
+
+
+```
 
 ## 4-GCS-Example.yaml
 
@@ -144,7 +138,6 @@
 
 ```
 
-
 ## 5-BOS-Example.yaml
 
 ```yaml
@@ -174,7 +167,6 @@
 
 ```
 
-
 ## 6-Compactor-Snippet.yaml
 
 ```yaml
@@ -187,7 +179,6 @@
   compaction_interval: 5m
 
 ```
-
 
 ## 7-Schema-Migration-Snippet.yaml
 
@@ -218,7 +209,6 @@
 
 ```
 
-
 ## 8-alibaba-cloud-storage-Snippet.yaml
 
 ```yaml
@@ -247,7 +237,6 @@
 
 ```
 
-
 ## 9-S3-With-SSE-KMS-Snippet.yaml
 
 ```yaml
@@ -262,7 +251,6 @@
       kms_key_id: 1234abcd-12ab-34cd-56ef-1234567890ab
 
 ```
-
 
 ## 10-Expanded-S3-Snippet.yaml
 
@@ -284,10 +272,9 @@
       response_header_timeout: 0s
       insecure_skip_verify: false
     s3forcepathstyle: true
-    
-
-```
-
+
+
+```
 
 ## 11-COS-HMAC-Example.yaml
 
@@ -317,7 +304,6 @@
     secret_access_key: <secret_access_key>
 
 ```
-
 
 ## 12-COS-APIKey-Example.yaml
 
@@ -349,15 +335,14 @@
 
 ```
 
-
 ## 13-COS-Trusted-Profile-Example.yaml
 
 ```yaml
 
-# This partial configuration uses IBM Cloud Object Storage (COS) for chunk storage. 
+# This partial configuration uses IBM Cloud Object Storage (COS) for chunk storage.
 # A trusted profile will be used for authenticating with COS. We can either pass
 # the trusted profile name or trusted profile ID along with the compute resource token file.
-# If we pass both trusted profile name and trusted profile ID it should be of 
+# If we pass both trusted profile name and trusted profile ID it should be of
 # the same trusted profile.
 # In order to use trusted profile authentication we need to follow an additional step to create a trusted profile.
 # For more details about creating a trusted profile, see https://cloud.ibm.com/docs/account?topic=account-create-trusted-profile&interface=ui.
@@ -386,7 +371,6 @@
 
 ```
 
-
 ## 15-Memberlist-Ring-Snippet.yaml
 
 ```yaml
@@ -405,5 +389,4 @@
     # You can use a headless k8s service for all distributor, ingester and querier components.
     - loki-gossip-ring.loki.svc.cluster.local:7946 # :7946 is the default memberlist port.
 
-```
->>>>>>> 42ab9c23
+```