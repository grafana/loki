---
title: LogQL
weight: 700
---
# LogQL: Log Query Language

Loki comes with its own PromQL-inspired language for queries called *LogQL*.
LogQL can be considered a distributed `grep` that aggregates log sources.
LogQL uses labels and operators for filtering.

There are two types of LogQL queries:

- *Log queries* return the contents of log lines.
- *Metric queries* extend log queries and calculate sample values based on the content of logs from a log query.

## Log Queries

A basic log query consists of two parts:

- **log stream selector**
- **log pipeline**

Due to Loki's design, all LogQL queries must contain a **log stream selector**.

The log stream selector determines how many log streams (unique sources of log content, such as files) will be searched.
A more granular log stream selector then reduces the number of searched streams to a manageable volume.
This means that the labels passed to the log stream selector will affect the relative performance of the query's execution.

**Optionally** the log stream selector can be followed by a **log pipeline**. A log pipeline is a set of stage expressions chained together and applied to the selected log streams. Each expressions can filter out, parse and mutate log lines and their respective labels.

The following example shows a full log query in action:

```logql
{container="query-frontend",namespace="tempo-dev"} |= "metrics.go" | logfmt | duration > 10s and throughput_mb < 500
```

The query is composed of:

- a log stream selector `{container="query-frontend",namespace="loki-dev"}` which targets the `query-frontend` container  in the `loki-dev`namespace.
- a log pipeline `|= "metrics.go" | logfmt | duration > 10s and throughput_mb < 500` which will filter out log that contains the word `metrics.go`, then parses each log line to extract more labels and filter with them.

> To avoid escaping special characters you can use the `` ` ``(back-tick) instead of `"` when quoting strings.
For example `` `\w+` `` is the same as `"\\w+"`.
This is specially useful when writing a regular expression which contains multiple backslashes that require escaping.

### Log Stream Selector

The log stream selector determines which log streams should be included in your query results.
The stream selector is comprised of one or more key-value pairs, where each key is a **log label** and each value is that **label's value**.

The log stream selector is written by wrapping the key-value pairs in a pair of curly braces:

```logql
{app="mysql",name="mysql-backup"}
```

In this example, all log streams that have a label of `app` whose value is `mysql` _and_ a label of `name` whose value is `mysql-backup` will be included in the query results.
Note that this will match any log stream whose labels _at least_ contain `mysql-backup` for their name label;
if there are multiple streams that contain that label, logs from all of the matching streams will be shown in the results.

The `=` operator after the label name is a **label matching operator**.
The following label matching operators are supported:

- `=`: exactly equal.
- `!=`: not equal.
- `=~`: regex matches.
- `!~`: regex does not match.

Examples:

- `{name=~"mysql.+"}`
- `{name!~"mysql.+"}`
- `` {name!~`mysql-\d+`} ``

The same rules that apply for [Prometheus Label Selectors](https://prometheus.io/docs/prometheus/latest/querying/basics/#instant-vector-selectors) apply for Loki log stream selectors.

### Log Pipeline

A log pipeline can be appended to a log stream selector to further process and filter log streams. It usually is composed of one or multiple expressions, each expressions is executed in sequence for each log line. If an expression filters out a log line, the pipeline will stop at this point and start processing the next line.

Some expressions can mutate the log content and respective labels (e.g `| line_format "{{.status_code}}"`), which will be then available for further filtering and processing following expressions or metric queries.

A log pipeline can be composed of:

- [Line Filter Expression](#Line-Filter-Expression).
- [Parser Expression](#Parser-Expression)
- [Label Filter Expression](#Label-Filter-Expression)
- [Line Format Expression](#Line-Format-Expression)
- [Labels Format Expression](#Labels-Format-Expression)
- [Unwrap Expression](#Unwrap-Expression)

The [unwrap Expression](#Unwrap-Expression) is a special expression that should only be used within metric queries.

#### Line Filter Expression

The line filter expression is used to do a distributed `grep` over the aggregated logs from the matching log streams.

After writing the log stream selector, the resulting set of logs can be further filtered with a search expression.
The search expression can be just text or regex:

- `{job="mysql"} |= "error"`
- `{name="kafka"} |~ "tsdb-ops.*io:2003"`
- `` {name="cassandra"} |~  `error=\w+` ``
- `{instance=~"kafka-[23]",name="kafka"} != "kafka.server:type=ReplicaManager"`

In the previous examples, `|=`, `|~`, and `!=` act as **filter operators**.
The following filter operators are supported:

- `|=`: Log line contains string.
- `!=`: Log line does not contain string.
- `|~`: Log line matches regular expression.
- `!~`: Log line does not match regular expression.

Filter operators can be chained and will sequentially filter down the expression - resulting log lines must satisfy _every_ filter:

```logql
{job="mysql"} |= "error" != "timeout"
```

When using `|~` and `!~`, Go (as in [Golang](https://golang.org/)) [RE2 syntax](https://github.com/google/re2/wiki/Syntax) regex may be used.
The matching is case-sensitive by default and can be switched to case-insensitive prefixing the regex with `(?i)`.

While line filter expressions could be placed anywhere in a pipeline, it is almost always better to have them at the beginning. This ways it will improve the performance of the query doing further processing only when a line matches.

For example, while the result will be the same, the following query `{job="mysql"} |= "error" | json | line_format "{{.err}}"` will always run faster than  `{job="mysql"} | json | line_format "{{.message}}" |= "error"`. Line filter expressions are the fastest way to filter logs after log stream selectors.

#### Parser Expression

Parser expression can parse and extract labels from the log content. Those extracted labels can then be used for filtering using [label filter expressions](#Label-Filter-Expression) or for [metric aggregations](#Metric-Queries).

Extracted label keys are automatically sanitized by all parsers, to follow Prometheus metric name convention.(They can only contain ASCII letters and digits, as well as underscores and colons. They cannot start with a digit.)

For instance, the pipeline `| json` will produce the following mapping:
```json
{ "a.b": {c: "d"}, e: "f" }
```
->
```
{a_b_c="d", e="f"}
```

In case of errors, for instance if the line is not in the expected format, the log line won't be filtered but instead will get a new `__error__` label added.

If an extracted label key name already exists in the original log stream, the extracted label key will be suffixed with the `_extracted` keyword to make the distinction between the two labels. You can forcefully override the original label using a [label formatter expression](#Labels-Format-Expression). However if an extracted key appears twice, only the latest label value will be kept.

We support currently support json, logfmt and regexp parsers.

The **json** parsers take no parameters and can be added using the expression `| json` in your pipeline. It will extract all json properties as labels if the log line is a valid json document. Nested properties are flattened into label keys using the `_` separator. **Arrays are skipped**.

For example the json parsers will extract from the following document:

```json
{
	"protocol": "HTTP/2.0",
	"servers": ["129.0.1.1","10.2.1.3"],
	"request": {
		"time": "6.032",
		"method": "GET",
		"host": "foo.grafana.net",
		"size": "55",
	},
	"response": {
		"status": 401,
		"size": "228",
		"latency_seconds": "6.031"
	}
}
```

The following list of labels:

```kv
"protocol" => "HTTP/2.0"
"request_time" => "6.032"
"request_method" => "GET"
"request_host" => "foo.grafana.net"
"request_size" => "55"
"response_status" => "401"
"response_size" => "228"
"response_size" => "228"
```

The **logfmt** parser can be added using the `| logfmt` and will extract all keys and values from the [logfmt](https://brandur.org/logfmt) formatted log line.

For example the following log line:

```logfmt
at=info method=GET path=/ host=grafana.net fwd="124.133.124.161" connect=4ms service=8ms status=200
```

will get those labels extracted:

```kv
"at" => "info"
"method" => "GET"
"path" => "/"
"host" => "grafana.net"
"fwd" => "124.133.124.161"
"service" => "8ms"
"status" => "200"
```

Unlike the logfmt and json, which extract implicitly all values and takes no parameters, the **regexp** parser takes a single parameter `| regexp "<re>"` which is the regular expression using the [Golang](https://golang.org/) [RE2 syntax](https://github.com/google/re2/wiki/Syntax).

The regular expression must contain a least one named sub-match (e.g `(?P<name>re)`), each sub-match will extract a different label.

For example the parser `| regexp "(?P<method>\\w+) (?P<path>[\\w|/]+) \\((?P<status>\\d+?)\\) (?P<duration>.*)"` will extract from the following line:

```log
POST /api/prom/api/v1/query_range (200) 1.5s
```

those labels:

```kv
"method" => "POST"
"path" => "/api/prom/api/v1/query_range"
"status" => "200"
"duration" => "1.5s"
```

It's easier to use the predefined parsers like `json` and `logfmt` when you can, falling back to `regexp` when the log lines have unusual structure. Multiple parsers can be used during the same log pipeline which is useful when you want to parse complex logs. ([see examples](#Multiple-parsers))

#### Label Filter Expression

Label filter expression allows filtering log line using their original and extracted labels. It can contains multiple predicates.

A predicate contains a **label identifier**, an **operation** and a **value** to compare the label with.

For example with `cluster="namespace"` the cluster is the label identifier, the operation is `=` and the value is "namespace". The label identifier is always on the right side of the operation.

We support multiple **value** types which are automatically inferred from the query input.

- **String** is double quoted or backticked such as `"200"` or \``us-central1`\`.
- **[Duration](https://golang.org/pkg/time/#ParseDuration)** is a sequence of decimal numbers, each with optional fraction and a unit suffix, such as "300ms", "1.5h" or "2h45m". Valid time units are "ns", "us" (or "µs"), "ms", "s", "m", "h".
- **Number** are floating-point number (64bits), such as`250`, `89.923`.
- **Bytes** is a sequence of decimal numbers, each with optional fraction and a unit suffix, such as "42MB", "1.5Kib" or "20b". Valid bytes units are "b", "kib", "kb", "mib", "mb", "gib",  "gb", "tib", "tb", "pib", "pb", "eib", "eb".

String type work exactly like Prometheus label matchers use in [log stream selector](#Log-Stream-Selector). This means you can use the same operations (`=`,`!=`,`=~`,`!~`).

> The string type is the only one that can filter out a log line with a label `__error__`.

Using Duration, Number and Bytes will convert the label value prior to comparision and support the following comparators:

- `==` or `=` for equality.
- `!=` for inequality.
- `>` and `>=` for greater than and greater than or equal.
- `<` and `<=` for lesser than and lesser than or equal.

For instance, `logfmt | duration > 1m and bytes_consumed > 20MB`

If the conversion of the label value fails, the log line is not filtered and an `__error__` label is added. To filters those errors see the [pipeline errors](#Pipeline-Errors) section.

You can chain multiple predicates using `and` and `or` which respectively express the `and` and `or` binary operations. `and` can be equivalently expressed by a comma, a space or another pipe. Label filters can be place anywhere in a log pipeline.

This means that all the following expressions are equivalent:

```logql
| duration >= 20ms or size == 20kb and method!~"2.."
| duration >= 20ms or size == 20kb | method!~"2.."
| duration >= 20ms or size == 20kb , method!~"2.."
| duration >= 20ms or size == 20kb  method!~"2.."

```

By default the precedence of multiple predicates is right to left. You can wrap predicates with parenthesis to force a different precedence left to right.

For example the following are equivalent.

```logql
| duration >= 20ms or method="GET" and size <= 20KB
| ((duration >= 20ms or method="GET") and size <= 20KB)
```

It will evaluate first `duration >= 20ms or method="GET"`. To evaluate first `method="GET" and size <= 20KB`, make sure to use proper parenthesis as shown below.

```logql
| duration >= 20ms or (method="GET" and size <= 20KB)
```

> Label filter expressions are the only expression allowed after the [unwrap expression](#Unwrap-Expression). This is mainly to allow filtering errors from the metric extraction (see [errors](#Pipeline-Errors)).

#### Line Format Expression

The line format expression can rewrite the log line content by using the [text/template](https://golang.org/pkg/text/template/) format.
It takes a single string parameter `| line_format "{{.label_name}}"`, which is the template format. All labels are injected variables into the template and are available to use with the `{{.label_name}}` notation.

For example the following expression:

```logql
{container="frontend"} | logfmt | line_format "{{.query}} {{.duration}}"
```

Will extract and rewrite the log line to only contains the query and the duration of a request.

You can use double quoted string for the template or backticks `` `{{.label_name}}` `` to avoid the need to escape special characters.

See [template functions](template_functions/) to learn about available functions in the template format.

#### Labels Format Expression

The `| label_format` expression can renamed, modify or add labels. It takes as parameter a comma separated list of equality operations, enabling multiple operations at once.

When both side are label identifiers, for example `dst=src`, the operation will rename the `src` label into `dst`.

The left side can alternatively be a template string (double quoted or backtick), for example `dst="{{.status}} {{.query}}"`, in which case the `dst` label value is replaced by the result of the [text/template](https://golang.org/pkg/text/template/) evaluation. This is the same template engine as the `| line_format` expression, which means labels are available as variables and you can use the same list of [functions](functions/).

In both cases, if the destination label doesn't exist, then a new one is created.

The renaming form `dst=src` will _drop_ the `src` label after remapping it to the `dst` label. However, the _template_ form will preserve the referenced labels, such that  `dst="{{.src}}"` results in both `dst` and `src` having the same value.

> A single label name can only appear once per expression. This means `| label_format foo=bar,foo="new"` is not allowed but you can use two expressions for the desired effect: `| label_format foo=bar | label_format foo="new"`


### Log Queries Examples

#### Multiple filtering

Filtering should be done first using label matchers, then line filters (when possible) and finally using label filters. The following query demonstrate this.

```logql
{cluster="ops-tools1", namespace="loki-dev", job="loki-dev/query-frontend"} |= "metrics.go" !="out of order" | logfmt | duration > 30s or status_code!="200"
```

#### Multiple parsers

To extract the method and the path of the following logfmt log line:

```log
level=debug ts=2020-10-02T10:10:42.092268913Z caller=logging.go:66 traceID=a9d4d8a928d8db1 msg="POST /api/prom/api/v1/query_range (200) 1.5s"
```

You can use multiple parsers (logfmt and regexp) like this.

```logql
{job="cortex-ops/query-frontend"} | logfmt | line_format "{{.msg}}" | regexp "(?P<method>\\w+) (?P<path>[\\w|/]+) \\((?P<status>\\d+?)\\) (?P<duration>.*)"`
```

This is possible because the `| line_format` reformats the log line to become `POST /api/prom/api/v1/query_range (200) 1.5s` which can then be parsed with the `| regexp ...` parser.

#### Formatting

The following query shows how you can reformat a log line to make it easier to read on screen.

```logql
{cluster="ops-tools1", name="querier", namespace="loki-dev"}
  |= "metrics.go" != "loki-canary"
  | logfmt
  | query != ""
  | label_format query="{{ Replace .query \"\\n\" \"\" -1 }}"
  | line_format "{{ .ts}}\t{{.duration}}\ttraceID = {{.traceID}}\t{{ printf \"%-100.100s\" .query }} "
```

Label formatting is used to sanitize the query while the line format reduce the amount of information and creates a tabular output.

For those given log line:

```log
level=info ts=2020-10-23T20:32:18.094668233Z caller=metrics.go:81 org_id=29 traceID=1980d41501b57b68 latency=fast query="{cluster=\"ops-tools1\", job=\"cortex-ops/query-frontend\"} |= \"query_range\"" query_type=filter range_type=range length=15m0s step=7s duration=650.22401ms status=200 throughput_mb=1.529717 total_bytes_mb=0.994659
level=info ts=2020-10-23T20:32:18.068866235Z caller=metrics.go:81 org_id=29 traceID=1980d41501b57b68 latency=fast query="{cluster=\"ops-tools1\", job=\"cortex-ops/query-frontend\"} |= \"query_range\"" query_type=filter range_type=range length=15m0s step=7s duration=624.008132ms status=200 throughput_mb=0.693449 total_bytes_mb=0.432718
```

The result would be:

```log
2020-10-23T20:32:18.094668233Z	650.22401ms	    traceID = 1980d41501b57b68	{cluster="ops-tools1", job="cortex-ops/query-frontend"} |= "query_range"
2020-10-23T20:32:18.068866235Z	624.008132ms	traceID = 1980d41501b57b68	{cluster="ops-tools1", job="cortex-ops/query-frontend"} |= "query_range"
```

## Metric Queries

LogQL also supports wrapping a log query with functions that allow for creating metrics out of the logs.

Metric queries can be used to calculate things such as the rate of error messages, or the top N log sources with the most amount of logs over the last 3 hours.

Combined with log [parsers](#Parser-Expression), metrics queries can also be used to calculate metrics from a sample value within the log line such latency or request size.
Furthermore all labels, including extracted ones, will be available for aggregations and generation of new series.

### Range Vector aggregation

LogQL shares the same [range vector](https://prometheus.io/docs/prometheus/latest/querying/basics/#range-vector-selectors) concept from Prometheus, except the selected range of samples is a range of selected log or label values.

Loki supports two types of range aggregations. Log range and unwrapped range aggregations.

#### Log Range Aggregations

A log range is a log query (with or without a log pipeline) followed by the range notation e.g [1m]. It should be noted that the range notation `[5m]` can be placed at end of the log pipeline or right after the log stream matcher.

The first type uses log entries to compute values and supported functions for operating over are:

- `rate(log-range)`: calculates the number of entries per second
- `count_over_time(log-range)`: counts the entries for each log stream within the given range.
- `bytes_rate(log-range)`: calculates the number of bytes per second for each stream.
- `bytes_over_time(log-range)`: counts the amount of bytes used by each log stream for a given range.

##### Log  Examples

```logql
count_over_time({job="mysql"}[5m])
```

This example counts all the log lines within the last five minutes for the MySQL job.

```logql
sum by (host) (rate({job="mysql"} |= "error" != "timeout" | json | duration > 10s [1m]))
```

This example demonstrates a LogQL aggregation which includes filters and parsers.
It returns the per-second rate of all non-timeout errors within the last minutes per host for the MySQL job and only includes errors whose duration is above ten seconds.

#### Unwrapped Range Aggregations

Unwrapped ranges uses extracted labels as sample values instead of log lines. However to select which label will be use within the aggregation, the log query must end with an unwrap expression and optionally a label filter expression to discard [errors](#Pipeline-Errors).

The unwrap expression is noted `| unwrap label_identifier` where the label identifier is the label name to use for extracting sample values.

Since label values are string, by default a conversion into a float (64bits) will be attempted, in case of failure the `__error__` label is added to the sample.
Optionally the label identifier can be wrapped by a conversion function `| unwrap <function>(label_identifier)`, which will attempt to convert the label value from a specific format.

We currently support the functions:
- `duration_seconds(label_identifier)` (or its short equivalent `duration`) which will convert the label value in seconds from the [go duration format](https://golang.org/pkg/time/#ParseDuration) (e.g `5m`, `24s30ms`).
- `bytes(label_identifier)` which will convert the label value to raw bytes applying the bytes unit  (e.g. `5 MiB`, `3k`, `1G`).

Supported function for operating over unwrapped ranges are:

- `rate(log-range)`: calculates per second rate of all values in the specified interval.
- `sum_over_time(unwrapped-range)`: the sum of all values in the specified interval.
- `avg_over_time(unwrapped-range)`: the average value of all points in the specified interval.
- `max_over_time(unwrapped-range)`: the maximum value of all points in the specified interval.
- `min_over_time(unwrapped-range)`: the minimum value of all points in the specified interval
- `stdvar_over_time(unwrapped-range)`: the population standard variance of the values in the specified interval.
- `stddev_over_time(unwrapped-range)`: the population standard deviation of the values in the specified interval.
- `quantile_over_time(scalar,unwrapped-range)`: the φ-quantile (0 ≤ φ ≤ 1) of the values in the specified interval.
- `absent_over_time(unwrapped-range)`: returns an empty vector if the range vector passed to it has any elements and a 1-element vector with the value 1 if the range vector passed to it has no elements. (`absent_over_time` is useful for alerting on when no time series and logs stream exist for label combination for a certain amount of time.)

<<<<<<< HEAD
Except for `sum_over_time` and `absent_over_time`, unwrapped range aggregations support grouping.
=======
Except for `sum_over_time` and `rate` unwrapped range aggregations support grouping.
>>>>>>> 3f0800dc

```logql
<aggr-op>([parameter,] <unwrapped-range>) [without|by (<label list>)]
```

Which can be used to aggregate over distinct labels dimensions by including a `without` or `by` clause.

`without` removes the listed labels from the result vector, while all other labels are preserved the output. `by` does the opposite and drops labels that are not listed in the `by` clause, even if their label values are identical between all elements of the vector.

#### Unwrapped Examples

```logql
quantile_over_time(0.99,
  {cluster="ops-tools1",container="ingress-nginx"}
    | json
    | __error__ = ""
    | unwrap request_time [1m])) by (path)
```

This example calculates the p99 of the nginx-ingress latency by path.

```logql
sum by (org_id) (
  sum_over_time(
  {cluster="ops-tools1",container="loki-dev"}
      |= "metrics.go"
      | logfmt
      | unwrap bytes_processed [1m])
  )
```

This calculates the amount of bytes processed per organization id.

### Aggregation operators

Like [PromQL](https://prometheus.io/docs/prometheus/latest/querying/operators/#aggregation-operators), LogQL supports a subset of built-in aggregation operators that can be used to aggregate the element of a single vector, resulting in a new vector of fewer elements but with aggregated values:

- `sum`: Calculate sum over labels
- `min`: Select minimum over labels
- `max`: Select maximum over labels
- `avg`: Calculate the average over labels
- `stddev`: Calculate the population standard deviation over labels
- `stdvar`: Calculate the population standard variance over labels
- `count`: Count number of elements in the vector
- `bottomk`: Select smallest k elements by sample value
- `topk`: Select largest k elements by sample value

The aggregation operators can either be used to aggregate over all label values or a set of distinct label values by including a `without` or a `by` clause:

```logql
<aggr-op>([parameter,] <vector expression>) [without|by (<label list>)]
```

`parameter` is only required when using `topk` and `bottomk`.
`topk` and `bottomk` are different from other aggregators in that a subset of the input samples, including the original labels, are returned in the result vector.

`by` and `without` are only used to group the input vector.
The `without` clause removes the listed labels from the resulting vector, keeping all others.
The `by` clause does the opposite, dropping labels that are not listed in the clause, even if their label values are identical between all elements of the vector.

#### Vector Aggregations Examples

Get the top 10 applications by the highest log throughput:

```logql
topk(10,sum(rate({region="us-east1"}[5m])) by (name))
```

Get the count of logs for the last five minutes, grouping
by level:

```logql
sum(count_over_time({job="mysql"}[5m])) by (level)
```

Get the rate of HTTP GET of /home requests from NGINX logs by region:

```logql
avg(rate(({job="nginx"} |= "GET" | json | path="/home")[10s])) by (region)
```

### Functions

Loki supports several functions to operate on data. These are described in detail in the expression language [functions](functions/) page.

### Binary Operators

#### Arithmetic Binary Operators

The following binary arithmetic operators exist in Loki:

- `+` (addition)
- `-` (subtraction)
- `*` (multiplication)
- `/` (division)
- `%` (modulo)
- `^` (power/exponentiation)

Binary arithmetic operators are defined between two literals (scalars), a literal and a vector, and two vectors.

Between two literals, the behavior is obvious:
They evaluate to another literal that is the result of the operator applied to both scalar operands (`1 + 1 = 2`).

Between a vector and a literal, the operator is applied to the value of every data sample in the vector, e.g. if a time series vector is multiplied by 2, the result is another vector in which every sample value of the original vector is multiplied by 2.

Between two vectors, a binary arithmetic operator is applied to each entry in the left-hand side vector and its matching element in the right-hand vector.
The result is propagated into the result vector with the grouping labels becoming the output label set. Entries for which no matching entry in the right-hand vector can be found are not part of the result.

Pay special attention to [operator order](#operator-order) when chaining arithmetic operators.

##### Arithmetic Examples

Implement a health check with a simple query:

```logql
1 + 1
```

Double the rate of a a log stream's entries:

```logql
sum(rate({app="foo"})) * 2
```

Get proportion of warning logs to error logs for the `foo` app

```logql
sum(rate({app="foo", level="warn"}[1m])) / sum(rate({app="foo", level="error"}[1m]))
```

#### Logical/set binary operators

These logical/set binary operators are only defined between two vectors:

- `and` (intersection)
- `or` (union)
- `unless` (complement)

`vector1 and vector2` results in a vector consisting of the elements of vector1 for which there are elements in vector2 with exactly matching label sets.
Other elements are dropped.

`vector1 or vector2` results in a vector that contains all original elements (label sets + values) of vector1 and additionally all elements of vector2 which do not have matching label sets in vector1.

`vector1 unless vector2` results in a vector consisting of the elements of vector1 for which there are no elements in vector2 with exactly matching label sets.
All matching elements in both vectors are dropped.

##### Binary Operators Examples

This contrived query will return the intersection of these queries, effectively `rate({app="bar"})`:

```logql
rate({app=~"foo|bar"}[1m]) and rate({app="bar"}[1m])
```

#### Comparison operators

- `==` (equality)
- `!=` (inequality)
- `>` (greater than)
- `>=` (greater than or equal to)
- `<` (less than)
- `<=` (less than or equal to)

Comparison operators are defined between scalar/scalar, vector/scalar, and vector/vector value pairs.
By default they filter.
Their behavior can be modified by providing `bool` after the operator, which will return 0 or 1 for the value rather than filtering.

Between two scalars, these operators result in another scalar that is either 0 (false) or 1 (true), depending on the comparison result.
The `bool` modifier must **not** be provided.

`1 >= 1` is equivalent to `1`

Between a vector and a scalar, these operators are applied to the value of every data sample in the vector, and vector elements between which the comparison result is false get dropped from the result vector.
If the `bool` modifier is provided, vector elements that would be dropped instead have the value 0 and vector elements that would be kept have the value 1.

Filters the streams which logged at least 10 lines in the last minute:

```logql
count_over_time({foo="bar"}[1m]) > 10
```

Attach the value(s) `0`/`1` to streams that logged less/more than 10 lines:

```logql
count_over_time({foo="bar"}[1m]) > bool 10
```

Between two vectors, these operators behave as a filter by default, applied to matching entries.
Vector elements for which the expression is not true or which do not find a match on the other side of the expression get dropped from the result, while the others are propagated into a result vector.
If the `bool` modifier is provided, vector elements that would have been dropped instead have the value 0 and vector elements that would be kept have the value 1, with the grouping labels again becoming the output label set.

Return the streams matching `app=foo` without app labels that have higher counts within the last minute than their counterparts matching `app=bar` without app labels:

```logql
sum without(app) (count_over_time({app="foo"}[1m])) > sum without(app) (count_over_time({app="bar"}[1m]))
```

Same as above, but vectors have their values set to `1` if they pass the comparison or `0` if they fail/would otherwise have been filtered out:

```logql
sum without(app) (count_over_time({app="foo"}[1m])) > bool sum without(app) (count_over_time({app="bar"}[1m]))
```

#### Operator order

When chaining or combining operators, you have to consider operator precedence:
Generally, you can assume regular [mathematical convention](https://en.wikipedia.org/wiki/Order_of_operations) with operators on the same precedence level being left-associative.

More details can be found in the [Golang language documentation](https://golang.org/ref/spec#Operator_precedence).

`1 + 2 / 3` is equal to `1 + ( 2 / 3 )`.

`2 * 3 % 2` is evaluated as `(2 * 3) % 2`.

### Pipeline Errors

There are multiple reasons which cause pipeline processing errors, such as:

- A numeric label filter may fail to turn a label value into a number
- A metric conversion for a label may fail.
- A log line is not a valid json document.
- etc...

When those failures happen, Loki won't filter out those log lines. Instead they are passed into the next stage of the pipeline with a new system label named `__error__`. The only way to filter out errors is by using a label filter expressions. The `__error__` label can't be renamed via the language.

For example to remove json errors:

```logql
  {cluster="ops-tools1",container="ingress-nginx"}
    | json
    | __error__ != "JSONParserErr"
```

Alternatively you can remove all error using a catch all matcher such as `__error__ = ""` or even show only errors using `__error__ != ""`.

The filter should be placed after the stage that generated this error. This means if you need to remove errors from an unwrap expression it needs to be placed after the unwrap.

```logql
quantile_over_time(
	0.99,
	{container="ingress-nginx",service="hosted-grafana"}
	| json
	| unwrap response_latency_seconds
	| __error__=""[1m]
	) by (cluster)
```

>Metric queries cannot contains errors, in case errors are found during execution, Loki will return an error and appropriate status code.<|MERGE_RESOLUTION|>--- conflicted
+++ resolved
@@ -433,11 +433,7 @@
 - `quantile_over_time(scalar,unwrapped-range)`: the φ-quantile (0 ≤ φ ≤ 1) of the values in the specified interval.
 - `absent_over_time(unwrapped-range)`: returns an empty vector if the range vector passed to it has any elements and a 1-element vector with the value 1 if the range vector passed to it has no elements. (`absent_over_time` is useful for alerting on when no time series and logs stream exist for label combination for a certain amount of time.)
 
-<<<<<<< HEAD
-Except for `sum_over_time` and `absent_over_time`, unwrapped range aggregations support grouping.
-=======
-Except for `sum_over_time` and `rate` unwrapped range aggregations support grouping.
->>>>>>> 3f0800dc
+Except for `sum_over_time`,`absent_over_time` and `rate`, unwrapped range aggregations support grouping.
 
 ```logql
 <aggr-op>([parameter,] <unwrapped-range>) [without|by (<label list>)]
