--- conflicted
+++ resolved
@@ -2193,8 +2193,6 @@
 # The CLI flags prefix for this block config is: boltdb.shipper.compactor.ring
 [compactor_ring: <ring>]
 
-<<<<<<< HEAD
-=======
 # Number of tables that compactor will try to compact. Newer tables
 # are chosen when this is less than the number of tables available
 # CLI flag:  -boltdb.shipper.compact.tables-to-compact
@@ -2210,8 +2208,6 @@
 # The hash ring configuration used by compactors to elect a single instance for running compactions
 # The CLI flags prefix for this block config is: boltdb.shipper.compactor.ring
 [compactor_ring: <ring>]
-
->>>>>>> f6f49ec6
 ```
 
 ## limits_config
