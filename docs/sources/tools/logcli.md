--- conflicted
+++ resolved
@@ -289,7 +289,6 @@
 instead.
 
 Flags:
-<<<<<<< HEAD
       --help                  Show context-sensitive help (also try --help-long
                               and --help-man).
       --version               Show application version.
@@ -372,73 +371,14 @@
       --remote-schema         Execute the current query using a remote schema
                               retrieved using the configured storage in the
                               given Loki configuration file.
+      --remote-schema      Execute the current query using a remote schema
+                           retrieved using the configured storage in the given
+                           Loki configuration file.
       --colored-output        Show output with colored labels
   -t, --tail                  Tail the logs
   -f, --follow                Alias for --tail
       --delay-for=0           Delay in tailing by number of seconds to
                               accumulate logs for re-ordering
-=======
-      --help               Show context-sensitive help (also try --help-long and
-                           --help-man).
-      --version            Show application version.
-  -q, --quiet              Suppress query metadata
-      --stats              Show query statistics
-  -o, --output=default     Specify output mode [default, raw, jsonl]. raw
-                           suppresses log labels and timestamp.
-  -z, --timezone=Local     Specify the timezone to use when formatting output
-                           timestamps [Local, UTC]
-      --cpuprofile=""      Specify the location for writing a CPU profile.
-      --memprofile=""      Specify the location for writing a memory profile.
-      --stdin              Take input logs from stdin
-      --addr="http://localhost:3100"
-                           Server address. Can also be set using LOKI_ADDR env
-                           var.
-      --username=""        Username for HTTP basic auth. Can also be set using
-                           LOKI_USERNAME env var.
-      --password=""        Password for HTTP basic auth. Can also be set using
-                           LOKI_PASSWORD env var.
-      --ca-cert=""         Path to the server Certificate Authority. Can also be
-                           set using LOKI_CA_CERT_PATH env var.
-      --tls-skip-verify    Server certificate TLS skip verify.
-      --cert=""            Path to the client certificate. Can also be set using
-                           LOKI_CLIENT_CERT_PATH env var.
-      --key=""             Path to the client certificate key. Can also be set
-                           using LOKI_CLIENT_KEY_PATH env var.
-      --org-id=""          adds X-Scope-OrgID to API requests for representing
-                           tenant ID. Useful for requesting tenant data when
-                           bypassing an auth gateway.
-      --limit=30           Limit on number of entries to print.
-      --since=1h           Lookback window.
-      --from=FROM          Start looking for logs at this absolute time
-                           (inclusive)
-      --to=TO              Stop looking for logs at this absolute time
-                           (exclusive)
-      --step=STEP          Query resolution step width, for metric queries.
-                           Evaluate the query at the specified step over the
-                           time range.
-      --interval=INTERVAL  Query interval, for log queries. Return entries at
-                           the specified interval, ignoring those between.
-                           **This parameter is experimental, please see Issue
-                           1779**
-      --batch=1000         Query batch size to use until 'limit' is reached
-      --forward            Scan forwards through logs.
-      --no-labels          Do not print any labels
-      --exclude-label=EXCLUDE-LABEL ...
-                           Exclude labels given the provided key during output.
-      --include-label=INCLUDE-LABEL ...
-                           Include labels given the provided key during output.
-      --labels-length=0    Set a fixed padding to labels
-      --store-config=""    Execute the current query using a configured storage
-                           from a given Loki configuration file.
-      --remote-schema      Execute the current query using a remote schema
-                           retrieved using the configured storage in the given
-                           Loki configuration file.
-      --colored-output     Show output with colored labels
-  -t, --tail               Tail the logs
-  -f, --follow             Alias for --tail
-      --delay-for=0        Delay in tailing by number of seconds to accumulate
-                           logs for re-ordering
->>>>>>> db47e381
 
 Args:
   <query>  eg '{foo="bar",baz=~".*blip"} |~ ".*error.*"'
