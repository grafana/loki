--- conflicted
+++ resolved
@@ -876,24 +876,7 @@
 }
 ```
 
-<<<<<<< HEAD
-After a `POST` to the `prepare_shutdown` endpoint returns, when the ingester process is stopped with `SIGINT` / `SIGTERM`,
-the ingester will be unregistered from the ring and in-memory time series data will be flushed to long-term storage.
-This endpoint supersedes any YAML configurations and isn't necessary if the ingester is already
-configured to unregister from the ring or to flush on shutdown.
-
-A `GET` to the `prepare_shutdown` endpoint returns the status of this configuration, either `set` or `unset`, plus the timestamp in RFC3339 format.
-
-A `DELETE` to the `prepare_shutdown` endpoint reverts the configuration of the ingester to its previous state
-(with respect to unregistering on shutdown and flushing of in-memory time series data to long-term storage).
-
-This API endpoint is usually used by Kubernetes-specific scale down automations such as the
-[rollout-operator](https://github.com/grafana/rollout-operator).
-
-## Flush in-memory chunks and shut down
-=======
 ## Readiness probe
->>>>>>> e2ed1c01
 
 ```
 GET /ready
