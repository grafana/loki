---
title: Table manager
description: Table manager
---
# Table manager

Grafana Loki supports storing indexes and chunks in table-based data storages. When
such a storage type is used, multiple tables are created over the time: each
table - also called periodic table - contains the data for a specific time
range.

This design brings two main benefits:
1. **Schema config changes**: each table is bounded to a schema config and
   version, so that changes can be introduced over the time and multiple schema
   configs can coexist
1. **Retention**: the retention is implemented deleting an entire table, which
   allows to have fast delete operations

The **Table Manager** is a Loki component which takes care of creating a
periodic table before its time period begins, and deleting it once its data
time range exceeds the retention period.

The Table Manager supports the following backends:

- **Index store**
<<<<<<< HEAD
  - [Single Store (boltdb-shipper)]({{<relref "../boltdb-shipper">}})
=======
  - [Single Store (boltdb-shipper)]({{< relref "../boltdb-shipper" >}})
  - [Amazon DynamoDB](https://aws.amazon.com/dynamodb)
  - [Google Bigtable](https://cloud.google.com/bigtable)
  - [Apache Cassandra](https://cassandra.apache.org)
>>>>>>> d0baa40d
  - [BoltDB](https://github.com/boltdb/bolt) (primarily used for local environments)
- **Chunk store**
  - Filesystem (primarily used for local environments)


Loki does support the following backends for both index and chunk storage, but they are deprecated and will be removed in a future release:

- [Amazon DynamoDB](https://aws.amazon.com/dynamodb)
- [Google Bigtable](https://cloud.google.com/bigtable)
- [Apache Cassandra](https://cassandra.apache.org)

The object storages - like Amazon S3 and Google Cloud Storage - supported by Loki
to store chunks, are not managed by the Table Manager, and a custom bucket policy
should be set to delete old data.

For detailed information on configuring the Table Manager, refer to the
[`table_manager`]({{< relref "../../../configuration#table_manager" >}})
section in the Loki configuration document.


## Tables and schema config

A periodic table stores the index or chunk data relative to a specific period
of time. The duration of the time range of the data stored in a single table and
its storage type is configured in the
[`schema_config`]({{< relref "../../../configuration#schema_config" >}}) configuration
block.

The [`schema_config`]({{< relref "../../../configuration#schema_config" >}}) can contain
one or more `configs`. Each config, defines the storage used between the day
set in `from` (in the format `yyyy-mm-dd`) and the next config, or "now"
in the case of the last schema config entry.

This allows to have multiple non-overlapping schema configs over the time, in
order to perform schema version upgrades or change storage settings (including
changing the storage type).

![periodic_tables](./table-manager-periodic-tables.png)

The write path hits the table where the log entry timestamp falls into (usually
the last table, except short periods close to the end of a table and the
beginning of the next one), while the read path hits the tables containing data
for the query time range.


### Schema config example

For example, the following `schema_config` defines two configurations: the first
one using the schema `v10` and the current one using the `v11`.

The first config stores data between `2019-01-01` and `2019-04-14` (included),
then a new config has been added - to upgrade the schema version to `v11` -
storing data using the `v11` schema from `2019-04-15` on.

For each config, multiple tables are created, each one storing data for
`period` time (168 hours = 7 days).

```yaml
schema_config:
  configs:
    - from:   2019-01-01
      store:  dynamo
      schema: v10
      index:
        prefix: loki_
        period: 168h
    - from:   2019-04-15
      store:  dynamo
      schema: v11
      index:
        prefix: loki_
        period: 168h
```


### Table creation

The Table Manager creates new tables slightly ahead of their start period, in
order to make sure that the new table is ready once the current table end
period is reached.

The `creation_grace_period` property - in the
[`table_manager`]({{< relref "../../../configuration#table_manager" >}})
configuration block - defines how long before a table should be created.


## Retention

The retention - managed by the Table Manager - is disabled by default, due to
its destructive nature. You can enable the data retention explicitly enabling
it in the configuration and setting a `retention_period` greater than zero:

```yaml
table_manager:
  retention_deletes_enabled: true
  retention_period: 336h
```

The Table Manager implements the retention deleting the entire tables whose
data exceeded the `retention_period`. This design allows to have fast delete
operations, at the cost of having a retention granularity controlled by the
table's `period`.

Given each table contains data for `period` of time and that the entire table
is deleted, the Table Manager keeps the last tables alive using this formula:

```
number_of_tables_to_keep = floor(retention_period / table_period) + 1
```

![retention](./table-manager-retention.png)

It's important to note that - due to the internal implementation - the table
`period` and `retention_period` **must** be multiples of `24h` in order to get
the expected behavior.

For detailed information on configuring the retention, refer to the
[Loki Storage Retention]({{< relref "../retention" >}})
documentation.


## Active / inactive tables

A table can be active or inactive.

A table is considered **active** if the current time is within the range:
- Table start period - [`creation_grace_period`]({{< relref "../../../configuration#table_manager" >}})
- Table end period + max chunk age (hardcoded to `12h`)

![active_vs_inactive_tables](./table-manager-active-vs-inactive-tables.png)

Currently, the difference between an active and inactive table **only applies
to the DynamoDB storage** settings: capacity mode (on-demand or provisioned),
read/write capacity units and autoscaling.

| DynamoDB            | Active table                            | Inactive table                       |
| ------------------- | --------------------------------------- | ------------------------------------ |
| Capacity mode       | `enable_ondemand_throughput_mode` | `enable_inactive_throughput_on_demand_mode` |
| Read capacity unit  | `provisioned_read_throughput`           | `inactive_read_throughput`           |
| Write capacity unit | `provisioned_write_throughput`          | `inactive_write_throughput`          |
| Autoscaling         | Enabled (if configured)                 | Always disabled                      |


## DynamoDB Provisioning

When configuring DynamoDB with the Table Manager, the default [on-demand
provisioning](https://docs.aws.amazon.com/amazondynamodb/latest/developerguide/HowItWorks.ReadWriteCapacityMode.html)
capacity units for reads are set to 300 and writes are set to 3000. The
defaults can be overwritten:

```yaml
table_manager:
  index_tables_provisioning:
    provisioned_write_throughput: 10
    provisioned_read_throughput: 10
  chunk_tables_provisioning:
    provisioned_write_throughput: 10
    provisioned_read_throughput: 10
```

If Table Manager is not automatically managing DynamoDB, old data cannot easily
be erased and the index will grow indefinitely. Manual configurations should
ensure that the primary index key is set to `h` (string) and the sort key is set
to `r` (binary). The "period" attribute in the configuration YAML should be set
to `0`.


## Table Manager deployment mode

The Table Manager can be executed in two ways:

1. Implicitly executed when Loki runs in monolithic mode (single process)
1. Explicitly executed when Loki runs in microservices mode


### Monolithic mode

When Loki runs in [monolithic mode]({{< relref "../../../get-started/deployment-modes" >}}),
the Table Manager is also started as component of the entire stack.


### Microservices mode

When Loki runs in [microservices mode]({{< relref "../../../get-started/deployment-modes" >}}),
the Table Manager should be started as separate service named `table-manager`.

You can check out a production grade deployment example at
[`table-manager.libsonnet`](https://github.com/grafana/loki/blob/main/production/ksonnet/loki/table-manager.libsonnet).<|MERGE_RESOLUTION|>--- conflicted
+++ resolved
@@ -23,14 +23,10 @@
 The Table Manager supports the following backends:
 
 - **Index store**
-<<<<<<< HEAD
   - [Single Store (boltdb-shipper)]({{<relref "../boltdb-shipper">}})
-=======
-  - [Single Store (boltdb-shipper)]({{< relref "../boltdb-shipper" >}})
   - [Amazon DynamoDB](https://aws.amazon.com/dynamodb)
   - [Google Bigtable](https://cloud.google.com/bigtable)
   - [Apache Cassandra](https://cassandra.apache.org)
->>>>>>> d0baa40d
   - [BoltDB](https://github.com/boltdb/bolt) (primarily used for local environments)
 - **Chunk store**
   - Filesystem (primarily used for local environments)
