---
title: Grafana Loki Storage
description: Grafana Loki Storage
weight: 40
---
# Grafana Loki Storage

[High level storage overview here]({{< relref "../../storage/_index.md" >}})

Grafana Loki needs to store two different types of data: **chunks** and **indexes**.

Loki receives logs in separate streams, where each stream is uniquely identified
by its tenant ID and its set of labels. As log entries from a stream arrive,
they are compressed as "chunks" and saved in the chunks store. See [chunk
format](#chunk-format) for how chunks are stored internally.

The **index** stores each stream's label set and links them to the individual
chunks.

Refer to Loki's [configuration]({{< relref "../../configuration" >}}) for details on
how to configure the storage and the index.

For more information:

1. [Table Manager]({{< relref "./table-manager" >}})
1. [Retention]({{< relref "./retention" >}})
1. [Logs Deletion]({{< relref "./logs-deletion" >}})

## Supported Stores

The following are supported for the index:

<<<<<<< HEAD
- [TSDB]({{<relref "tsdb">}}) index store which stores TSDB index files in the object store. This is the recommended index store for Loki 2.8 and newer.
- [Single Store (boltdb-shipper)]({{<relref "boltdb-shipper">}}) index store which stores boltdb index files in the object store. 
=======
- [Single Store (boltdb-shipper) - Recommended for 2.0 and newer]({{< relref "./boltdb-shipper" >}}) index store which stores boltdb index files in the object store
- [Amazon DynamoDB](https://aws.amazon.com/dynamodb)
- [Google Bigtable](https://cloud.google.com/bigtable)
- [Apache Cassandra](https://cassandra.apache.org)
>>>>>>> d0baa40d
- [BoltDB](https://github.com/boltdb/bolt) (doesn't work when clustering Loki)

The following are deprecated for the index and will be removed in a future release:

- [Amazon DynamoDB](https://aws.amazon.com/dynamodb). Support for this is deprecated and will be removed in a future release.
- [Google Bigtable](https://cloud.google.com/bigtable). Support for this is deprecated and will be removed in a future release.
- [Apache Cassandra](https://cassandra.apache.org). Support for this is deprecated and will be removed in a future release.

The following are supported and recommended for the chunks:

- [Amazon S3](https://aws.amazon.com/s3)
- [Google Cloud Storage](https://cloud.google.com/storage/)
<<<<<<< HEAD
=======
- [Filesystem]({{< relref "./filesystem" >}}) (please read more about the filesystem to understand the pros/cons before using with production data)
>>>>>>> d0baa40d
- [Baidu Object Storage](https://cloud.baidu.com/product/bos.html)
- [IBM Cloud Object Storage](https://www.ibm.com/cloud/object-storage)

The following are supported for the chunks, but not typically recommended for production use:

- [Filesystem]({{<relref "filesystem">}}) (please read more about the filesystem to understand the pros/cons before using with production data)

The following are deprecated for the chunks and will be removed in a future release:

- [Amazon DynamoDB](https://aws.amazon.com/dynamodb). Support for this is deprecated and will be removed in a future release.
- [Google Bigtable](https://cloud.google.com/bigtable). Support for this is deprecated and will be removed in a future release.
- [Apache Cassandra](https://cassandra.apache.org). Support for this is deprecated and will be removed in a future release.


## Cloud Storage Permissions

### S3

When using S3 as object storage, the following permissions are needed:

- `s3:ListBucket`
- `s3:PutObject`
- `s3:GetObject`
- `s3:DeleteObject` (if running the Single Store (boltdb-shipper) compactor)

Resources: `arn:aws:s3:::<bucket_name>`, `arn:aws:s3:::<bucket_name>/*`

See the [AWS deployment section]({{< relref "../../storage#aws-deployment-s3-single-store" >}}) on the storage page for a detailed setup guide.

### DynamoDB

{{% admonition type="note" %}}
DynamoDB support is deprecated and will be removed in a future release.
{{% /admonition %}}

When using DynamoDB for the index, the following permissions are needed:

- `dynamodb:BatchGetItem`
- `dynamodb:BatchWriteItem`
- `dynamodb:DeleteItem`
- `dynamodb:DescribeTable`
- `dynamodb:GetItem`
- `dynamodb:ListTagsOfResource`
- `dynamodb:PutItem`
- `dynamodb:Query`
- `dynamodb:TagResource`
- `dynamodb:UntagResource`
- `dynamodb:UpdateItem`
- `dynamodb:UpdateTable`
- `dynamodb:CreateTable`
- `dynamodb:DeleteTable` (if `table_manager.retention_period` is more than 0s)

Resources: `arn:aws:dynamodb:<aws_region>:<aws_account_id>:table/<prefix>*`

- `dynamodb:ListTables`

Resources: `*`

#### AutoScaling

If you enable autoscaling from table manager, the following permissions are needed:

##### Application Autoscaling

- `application-autoscaling:DescribeScalableTargets`
- `application-autoscaling:DescribeScalingPolicies`
- `application-autoscaling:RegisterScalableTarget`
- `application-autoscaling:DeregisterScalableTarget`
- `application-autoscaling:PutScalingPolicy`
- `application-autoscaling:DeleteScalingPolicy`

Resources: `*`

##### IAM

- `iam:GetRole`
- `iam:PassRole`

Resources: `arn:aws:iam::<aws_account_id>:role/<role_name>`


### IBM Cloud Object Storage

When using IBM Cloud Object Storage (COS) as object storage, IAM `Writer` role is needed.

See the [IBM Cloud Object Storage section]({{< relref "../../storage#ibm-cloud-object-storage" >}}) on the storage page for a detailed setup guide.

## Chunk Format

```
  -------------------------------------------------------------------
  |                               |                                 |
  |        MagicNumber(4b)        |           version(1b)           |
  |                               |                                 |
  -------------------------------------------------------------------
  |         block-1 bytes         |          checksum (4b)          |
  -------------------------------------------------------------------
  |         block-2 bytes         |          checksum (4b)          |
  -------------------------------------------------------------------
  |         block-n bytes         |          checksum (4b)          |
  -------------------------------------------------------------------
  |                        #blocks (uvarint)                        |
  -------------------------------------------------------------------
  | #entries(uvarint) | mint, maxt (varint) | offset, len (uvarint) |
  -------------------------------------------------------------------
  | #entries(uvarint) | mint, maxt (varint) | offset, len (uvarint) |
  -------------------------------------------------------------------
  | #entries(uvarint) | mint, maxt (varint) | offset, len (uvarint) |
  -------------------------------------------------------------------
  | #entries(uvarint) | mint, maxt (varint) | offset, len (uvarint) |
  -------------------------------------------------------------------
  |                      checksum(from #blocks)                     |
  -------------------------------------------------------------------
  |           metasOffset - offset to the point with #blocks        |
  -------------------------------------------------------------------
```
<|MERGE_RESOLUTION|>--- conflicted
+++ resolved
@@ -30,15 +30,11 @@
 
 The following are supported for the index:
 
-<<<<<<< HEAD
 - [TSDB]({{<relref "tsdb">}}) index store which stores TSDB index files in the object store. This is the recommended index store for Loki 2.8 and newer.
 - [Single Store (boltdb-shipper)]({{<relref "boltdb-shipper">}}) index store which stores boltdb index files in the object store. 
-=======
-- [Single Store (boltdb-shipper) - Recommended for 2.0 and newer]({{< relref "./boltdb-shipper" >}}) index store which stores boltdb index files in the object store
 - [Amazon DynamoDB](https://aws.amazon.com/dynamodb)
 - [Google Bigtable](https://cloud.google.com/bigtable)
 - [Apache Cassandra](https://cassandra.apache.org)
->>>>>>> d0baa40d
 - [BoltDB](https://github.com/boltdb/bolt) (doesn't work when clustering Loki)
 
 The following are deprecated for the index and will be removed in a future release:
@@ -51,10 +47,7 @@
 
 - [Amazon S3](https://aws.amazon.com/s3)
 - [Google Cloud Storage](https://cloud.google.com/storage/)
-<<<<<<< HEAD
-=======
 - [Filesystem]({{< relref "./filesystem" >}}) (please read more about the filesystem to understand the pros/cons before using with production data)
->>>>>>> d0baa40d
 - [Baidu Object Storage](https://cloud.baidu.com/product/bos.html)
 - [IBM Cloud Object Storage](https://www.ibm.com/cloud/object-storage)
 
