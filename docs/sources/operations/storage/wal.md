--- conflicted
+++ resolved
@@ -48,11 +48,9 @@
 
 ## Changes in lifecycle when WAL is enabled
 
-<<<<<<< HEAD
+
 Flushing of data to chunk store during rollouts or scale down is disabled. This is because during a rollout of statefulset there are no ingesters that are simultaneously leaving and joining, rather the same ingester is shut down and brought back again with updated config. Hence flushing is skipped and the data is recovered from the WAL. If you need to ensure that data is always flushed to the chunk store when your pod shuts down, you can set the `--ingester.flush-on-shutdown` flag to `true`.
-=======
-1. Flushing of data to chunk store during rollouts or scale down is disabled. This is because during a rollout of StatefulSet there are no ingesters that are simultaneously leaving and joining, rather the same ingester is shut down and brought back again with updated config. Hence flushing is skipped and the data is recovered from the WAL.
->>>>>>> 9a2e00bc
+
 
 ## Disk space requirements
 
