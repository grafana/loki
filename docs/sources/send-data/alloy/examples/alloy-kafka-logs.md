---
title: Sending Logs to Loki via Kafka using Alloy
menuTitle: Sending Logs to Loki via Kafka using Alloy
description: Configuring Grafana Alloy to recive logs via Kafka and send them to Loki.
weight: 250
killercoda:
  title: Sending Logs to Loki via Kafka using Alloy
  description: Configuring Grafana Alloy to recive logs via Kafka and send them to Loki.
  backend:
    imageid: ubuntu
---

<!-- INTERACTIVE page intro.md START -->

#  Sending Logs to Loki via Kafka using Alloy

Alloy natively supports receiving logs via Kafka. In this example, we will configure Alloy to receive logs via Kafka using two different methods:
- [loki.source.kafka](https://grafana.com/docs/alloy/latest/reference/components/loki.source.kafka): reads messages from Kafka using a consumer group and forwards them to other `loki.*` components.
- [otelcol.receiver.kafka](https://grafana.com/docs/alloy/latest/reference/components/otelcol.receiver.kafka/): accepts telemetry data from a Kafka broker and forwards it to other `otelcol.*` components.

<!-- INTERACTIVE ignore START -->

## Dependencies

Before you begin, ensure you have the following to run the demo:

- Docker
- Docker Compose

{{< admonition type="tip" >}}
Alternatively, you can try out this example in our interactive learning environment: [Sending Logs to Loki via Kafka using Alloy](https://killercoda.com/grafana-labs/course/loki/alloy-kafka-logs).

It's a fully configured environment with all the dependencies already installed.

![Interactive](/media/docs/loki/loki-ile.svg)

Provide feedback, report bugs, and raise issues in the [Grafana Killercoda repository](https://github.com/grafana/killercoda).
{{< /admonition >}}
<!-- INTERACTIVE ignore END -->


## Scenario
In this scenario, we have a microservices application called the Carnivorous Greenhouse. This application consists of the following services:
- **User Service:** Manages user data and authentication for the application. Such as creating users and logging in.
- **Simulation Service:** Generates sensor data for each plant.
- **Websocket Service:** Manages the websocket connections for the application.
- **Bug Service:** A service that when enabled, randomly causes services to fail and generate additional logs.
- **Main App:** The main application that ties all the services together.
- **Database:** A database that stores user and plant data.

Each service generates logs that are sent to Alloy via Kafka. In this example, they are sent on two different topics:
- `loki`: This sends a structured log formatted message (json). 
- `otlp`: This sends a serialized OpenTelemetry log message.

You would not typically do this within your own application, but for the purposes of this example we wanted to show how Alloy can handle different types of log messages over Kafka.

<!-- INTERACTIVE page intro.md END -->

<!-- INTERACTIVE page step1.md START -->

## Step 1: Environment setup

In this step, we will set up our environment by cloning the repository that contains our demo application and spinning up our observability stack using Docker Compose.

1. To get started, clone the repository that contains our demo application:
    <!-- INTERACTIVE exec START -->
    ```bash
    git clone -b microservice-kafka  https://github.com/grafana/loki-fundamentals.git
    ```
    <!-- INTERACTIVE exec END -->
1.  Next we will spin up our observability stack using Docker Compose:

    <!-- INTERACTIVE ignore START -->
    ```bash
    docker compose -f loki-fundamentals/docker-compose.yml up -d
    ```
    <!-- INTERACTIVE ignore END -->

    {{< docs/ignore >}}

    <!-- INTERACTIVE exec START -->
    ```bash 
    docker-compose -f loki-fundamentals/docker-compose.yml up -d 
    ```
    <!-- INTERACTIVE exec END -->

    {{< /docs/ignore >}}

    This will spin up the following services:
    ```console
    ✔ Container loki-fundamentals-grafana-1      Started                                                        
    ✔ Container loki-fundamentals-loki-1         Started                        
    ✔ Container loki-fundamentals-alloy-1        Started
    ✔ Container loki-fundamentals-zookeeper-1    Started
    ✔ Container loki-fundamentals-kafka-1        Started
    ```

We will be access two UI interfaces:
- Alloy at [http://localhost:12345](http://localhost:12345)
- Grafana at [http://localhost:3000](http://localhost:3000)
<!-- INTERACTIVE page step1.md END -->

<!-- INTERACTIVE page step2.md START -->

## Step 2: Configure Alloy to ingest raw Kafka logs

In this first step, we will configure Alloy to ingest raw Kafka logs. To do this, we will update the `config.alloy` file to include the Kafka logs configuration.

### Open your Code Editor and Locate the `config.alloy` file

Grafana Alloy requires a configuration file to define the components and their relationships. The configuration file is written using Alloy configuration syntax. We will build the entire observability pipeline within this configuration file. To start, we will open the `config.alloy` file in the code editor:

{{< docs/ignore >}}
**Note: Killercoda has an inbuilt Code editor which can be accessed via the `Editor` tab.**
1. Expand the `loki-fundamentals` directory in the file explorer of the `Editor` tab.
1. Locate the `config.alloy` file in the `loki-fundamentals` directory (Top level directory).
1. Click on the `config.alloy` file to open it in the code editor.
{{< /docs/ignore >}}

<!-- INTERACTIVE ignore START -->
1. Open the `loki-fundamentals` directory in a code editor of your choice.
1. Locate the `config.alloy` file in the top level directory, `loki-fundamentals'.
1. Click on the `config.alloy` file to open it in the code editor.
<!-- INTERACTIVE ignore END -->

You will copy all three of the following configuration snippets into the `config.alloy` file.  

### Source logs from kafka

First, we will configure the Loki Kafka source. `loki.source.kafka` reads messages from Kafka using a consumer group and forwards them to other `loki.*` components.

The component starts a new Kafka consumer group for the given arguments and fans out incoming entries to the list of receivers in `forward_to`.

Add the following configuration to the `config.alloy` file:
```alloy
loki.source.kafka "raw" {
  brokers                = ["kafka:9092"]
  topics                 = ["loki"]
  forward_to             = [loki.write.http.receiver]
  relabel_rules          = loki.relabel.kafka.rules
  version                = "2.0.0"
  labels                = {service_name = "raw_kafka"}
}
```

In this configuration:
- `brokers`: The Kafka brokers to connect to.
- `topics`: The Kafka topics to consume. In this case, we are consuming the `loki` topic.
- `forward_to`: The list of receivers to forward the logs to. In this case, we are forwarding the logs to the `loki.write.http.receiver`.
- `relabel_rules`: The relabel rules to apply to the incoming logs. This can be used to generate labels from the temporary internal labels that are added by the Kafka source.
- `version`: The Kafka protocol version to use.
- `labels`: The labels to add to the incoming logs. In this case, we are adding a `service_name` label with the value `raw_kafka`. This will be used to identify the logs from the raw Kafka source in the Log Explorer App in Grafana.

For more information on the `loki.source.kafka` configuration, see the [Loki Kafka Source documentation](https://grafana.com/docs/alloy/latest/reference/components/loki.source.kafka/).

### Create a dynamic relabel based on Kafka topic

Next, we will configure the Loki relabel rules. The `loki.relabel` component rewrites the label set of each log entry passed to its receiver by applying one or more relabeling rules and forwards the results to the list of receivers in the component’s arguments. In our case we are directly calling the rule from the `loki.source.kafka` component.

Now add the following configuration to the `config.alloy` file:
```alloy
loki.relabel "kafka" {
  forward_to      = [loki.write.http.receiver]
  rule {
    source_labels = ["__meta_kafka_topic"]
    target_label  = "topic"
  }
}
```

In this configuration:
- `forward_to`: The list of receivers to forward the logs to. In this case, we are forwarding the logs to the `loki.write.http.receiver`. Though in this case, we are directly calling the rule from the `loki.source.kafka` component. So `forward_to` is being used as a placeholder as it is required by the `loki.relabel` component.
- `rule`: The relabeling rule to apply to the incoming logs. In this case, we are renaming the `__meta_kafka_topic` label to `topic`.

Lastly, we will configure the Loki write component. `loki.write` receives log entries from other Loki components and sends them over the network using the Loki logproto format.

For more information on the `loki.relabel` configuration, see the [Loki Relabel documentation](https://grafana.com/docs/alloy/latest/reference/components/loki.relabel/).

### Write logs to Loki

Lastly, we will configure the Loki write component. `loki.write` receives log entries from other loki components and sends them over the network using the Loki logproto format.

<<<<<<< HEAD
Now add the following configuration to the `config.alloy` file:
=======
And finally, add the following configuration to the `config.alloy` file:
>>>>>>> c4d2afab
```alloy
loki.write "http" {
  endpoint {
    url = "http://loki:3100/loki/api/v1/push"
  }
}
```

In this configuration:
- `endpoint`: The endpoint to send the logs to. In this case, we are sending the logs to the Loki HTTP endpoint.

For more information on the `loki.write` configuration, see the [Loki Write documentation](https://grafana.com/docs/alloy/latest/reference/components/loki.write/).

### Reload the Alloy configuration to check the changes

Once added, save the file. Then run the following command to request Alloy to reload the configuration:

<!-- INTERACTIVE exec START -->
```bash
curl -X POST http://localhost:12345/-/reload
```
<!-- INTERACTIVE exec END -->

The new configuration will be loaded this can be verified by checking the Alloy UI: [http://localhost:12345](http://localhost:12345).

## Stuck? Need help?

If you get stuck or need help creating the configuration, you can copy and replace the entire `config.alloy` using the completed configuration file:


<!-- INTERACTIVE exec START -->
```bash
cp loki-fundamentals/completed/config-raw.alloy loki-fundamentals/config.alloy
curl -X POST http://localhost:12345/-/reload
```
<!-- INTERACTIVE exec END -->

<!-- INTERACTIVE page step2.md END -->

<!-- INTERACTIVE page step3.md START -->

## Step 3: Configure Alloy to ingest OpenTelemetry logs via Kafka

Next we will configure Alloy to also ingest OpenTelemetry logs via Kafka, we need to update the Alloy configuration file once again. We will add the new components to the `config.alloy` file along with the existing components.

### Open your Code Editor and Locate the `config.alloy` file

Like before, we generate our next pipeline configuration within the same `config.alloy` file. You will add the following configuration snippets to the file **in addition** to the existing configuration. Essentially, we are configuring two pipelines within the same Alloy configuration file.


### Source OpenTelemetry logs from Kafka

First, we will configure the OpenTelemetry Kafaka receiver. `otelcol.receiver.kafka` accepts telemetry data from a Kafka broker and forwards it to other `otelcol.*` components.

Now add the following configuration to the `config.alloy` file:
```alloy
otelcol.receiver.kafka "default" {
  brokers          = ["kafka:9092"]
  protocol_version = "2.0.0"
  topic           = "otlp"
  encoding        = "otlp_proto"

  output {
    logs    = [otelcol.processor.batch.default.input]
  }
}
```

In this configuration:
- `brokers`: The Kafka brokers to connect to.
- `protocol_version`: The Kafka protocol version to use.
- `topic`: The Kafka topic to consume. In this case, we are consuming the `otlp` topic.
- `encoding`: The encoding of the incoming logs. Which decodes messages as OTLP protobuf.
- `output`: The list of receivers to forward the logs to. In this case, we are forwarding the logs to the `otelcol.processor.batch.default.input`.

For more information on the `otelcol.receiver.kafka` configuration, see the [OpenTelemetry Receiver Kafka documentation](https://grafana.com/docs/alloy/latest/reference/components/otelcol.receiver.kafka/).


### Batch OpenTelemetry logs before sending

Next, we will configure a OpenTelemetry processor. `otelcol.processor.batch` accepts telemetry data from other otelcol components and places them into batches. Batching improves the compression of data and reduces the number of outgoing network requests required to transmit data. This processor supports both size and time based batching.

Now add the following configuration to the `config.alloy` file:
```alloy
otelcol.processor.batch "default" {
    output {
        logs = [otelcol.exporter.otlphttp.default.input]
    }
}
```

In this configuration:
- `output`: The list of receivers to forward the logs to. In this case, we are forwarding the logs to the `otelcol.exporter.otlphttp.default.input`.

For more information on the `otelcol.processor.batch` configuration, see the [OpenTelemetry Processor Batch documentation](https://grafana.com/docs/alloy/latest/reference/components/otelcol.processor.batch/).

### Write OpenTelemetry logs to Loki

Lastly, we will configure the OpenTelemetry exporter. `otelcol.exporter.otlphttp` accepts telemetry data from other otelcol components and writes them over the network using the OTLP HTTP protocol. We will use this exporter to send the logs to Loki's native OTLP endpoint.

Add the following configuration to the `config.alloy` file:
```alloy
otelcol.exporter.otlphttp "default" {
  client {
    endpoint = "http://loki:3100/otlp"
  }
}
```

In this configuration:
- `client`: The client configuration for the exporter. In this case, we are sending the logs to the Loki OTLP endpoint.

For more information on the `otelcol.exporter.otlphttp` configuration, see the [OpenTelemetry Exporter OTLP HTTP documentation](https://grafana.com/docs/alloy/latest/reference/components/otelcol.exporter.otlphttp/).

### Reload the Alloy configuration to check the changes

Once added, save the file. Then run the following command to request Alloy to reload the configuration:
<!-- INTERACTIVE exec START -->
```bash
curl -X POST http://localhost:12345/-/reload
```
<!-- INTERACTIVE exec END -->

The new configuration will be loaded this can be verified by checking the Alloy UI: [http://localhost:12345](http://localhost:12345).

## Stuck? Need help (Full Configuration)?

If you get stuck or need help creating the configuration, you can copy and replace the entire `config.alloy`. This differs from the previous `Stuck? Need help` section as we are replacing the entire configuration file with the completed configuration file. Rather than just adding the first Loki Raw Pipeline configuration.

<!-- INTERACTIVE exec START -->
```bash
cp loki-fundamentals/completed/config.alloy loki-fundamentals/config.alloy
curl -X POST http://localhost:12345/-/reload
```
<!-- INTERACTIVE exec END -->

<!-- INTERACTIVE page step3.md END -->

<!-- INTERACTIVE page step4.md START -->

## Step 3: Start the Carnivorous Greenhouse

In this step, we will start the Carnivorous Greenhouse application. To start the application, run the following command:
<!-- INTERACTIVE ignore START -->
{{< admonition type="note" >}}
This docker-compose file relies on the `loki-fundamentals_loki` docker network. If you have not started the observability stack, you will need to start it first.
{{< /admonition >}}
<!-- INTERACTIVE ignore END -->

{{< docs/ignore >}}

**Note: This docker-compose file relies on the `loki-fundamentals_loki` docker network. If you have not started the observability stack, you will need to start it first.**

{{< /docs/ignore >}}

<!-- INTERACTIVE ignore START -->
```bash
docker compose -f loki-fundamentals/greenhouse/docker-compose-micro.yml up -d --build 
```
<!-- INTERACTIVE ignore END -->


{{< docs/ignore >}}

<!-- INTERACTIVE exec START -->
```bash
docker-compose -f loki-fundamentals/greenhouse/docker-compose-micro.yml up -d --build
```
<!-- INTERACTIVE exec END -->

{{< /docs/ignore >}}

This will start the following services:
```console
 ✔ Container greenhouse-db-1                 Started                                                         
 ✔ Container greenhouse-websocket_service-1  Started 
 ✔ Container greenhouse-bug_service-1        Started
 ✔ Container greenhouse-user_service-1       Started
 ✔ Container greenhouse-plant_service-1      Started
 ✔ Container greenhouse-simulation_service-1 Started
 ✔ Container greenhouse-main_app-1           Started
```

Once started, you can access the Carnivorous Greenhouse application at [http://localhost:5005](http://localhost:5005). Generate some logs by interacting with the application in the following ways:

- Create a user
- Log in
- Create a few plants to monitor
- Enable bug mode to activate the bug service. This will cause services to fail and generate additional logs.

Finally to view the logs in Loki, navigate to the Loki Logs Explore view in Grafana at [http://localhost:3000/a/grafana-lokiexplore-app/explore](http://localhost:3000/a/grafana-lokiexplore-app/explore).


<!-- INTERACTIVE page step4.md END -->

<!-- INTERACTIVE page finish.md START -->

## Summary

In this example, we configured Alloy to ingest logs via Kafka. We configured Alloy to ingest logs in two different formats: raw logs and OpenTelemetry logs. Where to go next?

{{< docs/ignore >}}

### Back to Docs
Head back to where you started from to continue with the Loki documentation: [Loki documentation](https://grafana.com/docs/loki/latest/send-data/alloy)

{{< /docs/ignore >}}

## Further reading

For more information on Grafana Alloy, refer to the following resources:
- [Grafana Alloy getting started examples](https://grafana.com/docs/alloy/latest/tutorials/)
- [Grafana Alloy common task examples](https://grafana.com/docs/alloy/latest/tasks/)
- [Grafana Alloy component reference](https://grafana.com/docs/alloy/latest/reference/components/)

## Complete metrics, logs, traces, and profiling example

If you would like to use a demo that includes Mimir, Loki, Tempo, and Grafana, you can use [Introduction to Metrics, Logs, Traces, and Profiling in Grafana](https://github.com/grafana/intro-to-mlt). `Intro-to-mltp` provides a self-contained environment for learning about Mimir, Loki, Tempo, and Grafana.

The project includes detailed explanations of each component and annotated configurations for a single-instance deployment. Data from `intro-to-mltp` can also be pushed to Grafana Cloud.


<!-- INTERACTIVE page finish.md END --><|MERGE_RESOLUTION|>--- conflicted
+++ resolved
@@ -180,11 +180,7 @@
 
 Lastly, we will configure the Loki write component. `loki.write` receives log entries from other loki components and sends them over the network using the Loki logproto format.
 
-<<<<<<< HEAD
-Now add the following configuration to the `config.alloy` file:
-=======
 And finally, add the following configuration to the `config.alloy` file:
->>>>>>> c4d2afab
 ```alloy
 loki.write "http" {
   endpoint {
