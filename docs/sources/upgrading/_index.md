--- conflicted
+++ resolved
@@ -33,7 +33,6 @@
 
 ### Loki
 
-<<<<<<< HEAD
 #### `querier.split-queries-by-interval` flag migrated yaml path and default value.
 
 The CLI flag `querier.split-queries-by-interval` has changed it's corresponding yaml equivalent from
@@ -53,7 +52,6 @@
 This is part of it's migration path from a global configuration to a per-tenant one (still subject to default tenant limits in the `limits_config`).
 It keeps it's CLI flag as `querier.split-queries-by-interval`.
 
-=======
 #### Dropped support for old Prometheus rules configuration format
 
 Alerting rules previously could be specified in two formats: 1.x format (legacy one, named `v0` internally) and 2.x.
@@ -85,7 +83,6 @@
    [ LABELS <label set> ]
    [ ANNOTATIONS <label set> ]
 ```
->>>>>>> 3d135e53
 
 #### Error responses from API
 
