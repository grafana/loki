--- conflicted
+++ resolved
@@ -35,38 +35,37 @@
 
 ### Loki
 
-<<<<<<< HEAD
-#### Compactor multi-store support
-
-In previous releases, setting `-boltdb.shipper.compactor.shared-store` configured the following:
-- store used for managing delete requests.
-- store on which index compaction should be performed.
-
-If `-boltdb.shipper.compactor.shared-store` was not set, it used to default to the `object_store` configured in the latest `period_config` that uses either the tsdb or boltdb-shipper index.
-
-Compactor now supports index compaction on multiple buckets/object stores.
-And going forward loki will not set any defaults on `-boltdb.shipper.compactor.shared-store`, this has a couple of side effects detailed as follows:
-
-##### store on which index compaction should be performed:
-If `-boltdb.shipper.compactor.shared-store` is configured by the user, loki would run index compaction only on the store specified by the config.
-If not set, compaction would be performed on all the object stores that contain either a boltdb-shipper or tsdb index.
-
-##### store used for managing delete requests:
-A new config option `-boltdb.shipper.compactor.delete-request-store` decides where delete requests should be stored. This new option takes precedence over `-boltdb.shipper.compactor.shared-store`.
-
-In the case where neither of these options are set, the `object_store` configured in the latest `period_config` that uses either a tsdb or boltdb-shipper index is used for storing delete requests to ensure pending requests are processed.
-
 #### Index shipper multi-store support
 In previous releases, if you did not explicitly configure `-boltdb.shipper.shared-store`, `-tsdb.shipper.shared-store`, those values default to the `object_store` configured in the latest `period_config` of the corresponding index type.
 These defaults are removed in favor of uploading indexes to multiple stores. If you do not explicitly configure a `shared-store`, the boltdb and tsdb indexes will be shipped to the `object_store` configured for that period.
-=======
+
 #### Shutdown marker file
 
 A shutdown marker file can be written by the `/ingester/prepare_shutdown` endpoint.
 If the new `ingester.shutdown_marker_path` config setting has a value that value is used.
 If not the`common.path_prefix` config setting is used if it has a value. Otherwise a warning is shown
 in the logs on startup and the `/ingester/prepare_shutdown` endpoint will return a 500 status code.
->>>>>>> 08af8849
+
+#### Compactor multi-store support
+
+In previous releases, setting `-boltdb.shipper.compactor.shared-store` configured the following:
+- store used for managing delete requests.
+- store on which index compaction should be performed.
+
+If `-boltdb.shipper.compactor.shared-store` was not set, it used to default to the `object_store` configured in the latest `period_config` that uses either the tsdb or boltdb-shipper index.
+
+Compactor now supports index compaction on multiple buckets/object stores.
+And going forward loki will not set any defaults on `-boltdb.shipper.compactor.shared-store`, this has a couple of side effects detailed as follows:
+
+##### store on which index compaction should be performed:
+If `-boltdb.shipper.compactor.shared-store` is configured by the user, loki would run index compaction only on the store specified by the config.
+If not set, compaction would be performed on all the object stores that contain either a boltdb-shipper or tsdb index.
+
+##### store used for managing delete requests:
+A new config option `-boltdb.shipper.compactor.delete-request-store` decides where delete requests should be stored. This new option takes precedence over `-boltdb.shipper.compactor.shared-store`.
+
+In the case where neither of these options are set, the `object_store` configured in the latest `period_config` that uses either a tsdb or boltdb-shipper index is used for storing delete requests to ensure pending requests are processed.
+
 
 ## 2.8.0
 
