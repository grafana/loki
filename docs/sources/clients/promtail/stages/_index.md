--- conflicted
+++ resolved
@@ -9,14 +9,6 @@
 
 Parsing stages:
 
-<<<<<<< HEAD
-  - [docker](docker/): Extract data by parsing the log line using the standard Docker format.
-  - [cri](cri/): Extract data by parsing the log line using the standard CRI format.
-  - [regex](regex/): Extract data using a regular expression.
-  - [json](json/): Extract data by parsing the log line as JSON.
-  - [replace](replace/): Replace data using a regular expression.
-  - [geoip](geoip/): Extract geoip fields.
-=======
   - [docker]({{<relref "docker">}}): Extract data by parsing the log line using the standard Docker format.
   - [cri]({{<relref "cri">}}): Extract data by parsing the log line using the standard CRI format.
   - [regex]({{<relref "regex">}}): Extract data using a regular expression.
@@ -24,7 +16,6 @@
   - [logfmt]({{<relref "logfmt">}}): Extract data by parsing the log line as logfmt.
   - [replace]({{<relref "replace">}}): Replace data using a regular expression.
   - [multiline]({{<relref "multiline">}}): Merge multiple lines into a multiline block.
->>>>>>> 265aae86
 
 Transform stages:
 
