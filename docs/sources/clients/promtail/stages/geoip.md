--- conflicted
+++ resolved
@@ -5,11 +5,8 @@
 # geoip
 
 The `geoip` stage is a parsing stage that reads an ip address and
-<<<<<<< HEAD
+
 populates the labelset with geoip fields. [Maxmind's GeoIP2 database](https://www.maxmind.com/en/home) is used for the lookup.
-=======
-populates the labelset with geoip fields. Maxmind's GeoIP2 database is used for the lookup.
->>>>>>> d07a9e7d
 
 Populated fields for City db:
 
