# LogCLI

LogCLI is a handy tool to query logs from Loki without having to run a full Grafana instance.

## Installation

### Binary (Recommended)
Head over to the [Releases](https://github.com/grafana/loki/releases) and download the `logcli` binary for your OS:
```bash
# download a binary (adapt app, os and arch as needed)
# installs v0.2.0. For up to date URLs refer to the release's description
$ curl -fSL -o "/usr/local/bin/logcli.gz" "https://github.com/grafana/logcli/releases/download/v0.2.0/logcli-linux-amd64.gz"
$ gunzip "/usr/local/bin/logcli.gz"

# make sure it is executable
$ chmod a+x "/usr/local/bin/logcli"
```

### From source

```
$ go get github.com/grafana/loki/cmd/logcli
```

Now `logcli` is in your current directory.

## Usage

### Example

If you are running on Grafana cloud, use:
```
$ export GRAFANA_ADDR=https://logs-us-west1.grafana.net
$ export GRAFANA_USERNAME=<username>
$ export GRAFANA_PASSWORD=<password>
```
Otherwise, when running e.g. [locally](https://github.com/grafana/loki/tree/master/production#run-locally-using-docker), point it to your Loki instance:
```
$ export GRAFANA_ADDR=http://localhost:3100
```
> Note: If you are running loki behind a proxy server and have an authentication setup, you will have to pass URL, username and password accordingly. Please refer to [Authentication](loki/operations.md#authentication) for more info.

```bash
$ logcli labels job
https://logs-dev-ops-tools1.grafana.net/api/prom/label/job/values
cortex-ops/consul
cortex-ops/cortex-gw
...

$ logcli query '{job="cortex-ops/consul"}'
https://logs-dev-ops-tools1.grafana.net/api/v1/query_range?query=%7Bjob%3D%22cortex-ops%2Fconsul%22%7D&limit=30&start=1529928228&end=1529931828&direction=backward&regexp=
Common labels: {job="cortex-ops/consul", namespace="cortex-ops"}
2018-06-25T12:52:09Z {instance="consul-8576459955-pl75w"} 2018/06/25 12:52:09 [INFO] raft: Snapshot to 475409 complete
2018-06-25T12:52:09Z {instance="consul-8576459955-pl75w"} 2018/06/25 12:52:09 [INFO] raft: Compacting logs from 456973 to 465169
```

### Configuration

Configuration values are considered in the following order (lowest to highest):

- Environment variables
- Command line flags

The URLs of the requests are printed to help with integration work.

### Details

<<<<<<< HEAD
```
=======
```bash
>>>>>>> 70ed5feb
$ logcli help
usage: logcli [<flags>] <command> [<args> ...]

A command-line for loki.

Flags:
      --help             Show context-sensitive help (also try --help-long and --help-man).
  -q, --quiet            suppress everything but log lines
  -o, --output=default   specify output mode [default, raw, jsonl]
  -z, --timezone=Local   Specify the timezone to use when formatting output timestamps [Local, UTC]
      --addr="https://logs-us-west1.grafana.net"  
                         Server address.
      --username=""      Username for HTTP basic auth.
      --password=""      Password for HTTP basic auth.
      --ca-cert=""       Path to the server Certificate Authority.
      --tls-skip-verify  Server certificate TLS skip verify.
      --cert=""          Path to the client certificate.
      --key=""           Path to the client certificate key.

Commands:
  help [<command>...]
    Show help.

  query [<flags>] <query>
    Run a LogQL query.

  instant-query [<flags>] <query>
    Run an instant LogQL query

  labels [<label>]
    Find values for a given label.

$ logcli help query
usage: logcli query [<flags>] <query>

Run a LogQL query.

Flags:
      --help             Show context-sensitive help (also try --help-long and --help-man).
  -q, --quiet            suppress everything but log lines
  -o, --output=default   specify output mode [default, raw, jsonl]
  -z, --timezone=Local   Specify the timezone to use when formatting output timestamps [Local, UTC]
      --addr="https://logs-us-west1.grafana.net"  
                         Server address.
      --username=""      Username for HTTP basic auth.
      --password=""      Password for HTTP basic auth.
      --ca-cert=""       Path to the server Certificate Authority.
      --tls-skip-verify  Server certificate TLS skip verify.
      --cert=""          Path to the client certificate.
      --key=""           Path to the client certificate key.
      --limit=30         Limit on number of entries to print.
      --since=1h         Lookback window.
      --from=FROM        Start looking for logs at this absolute time (inclusive)
      --to=TO            Stop looking for logs at this absolute time (exclusive)
      --forward          Scan forwards through logs.
      --no-labels        Do not print any labels
      --exclude-label=EXCLUDE-LABEL ...  
                         Exclude labels given the provided key during output.
      --include-label=INCLUDE-LABEL ...  
                         Include labels given the provided key during output.
      --labels-length=0  Set a fixed padding to labels
  -t, --tail             Tail the logs
      --delay-for=0      Delay in tailing by number of seconds to accumulate logs for re-ordering

Args:
  <query>  eg '{foo="bar",baz="blip"}'
```<|MERGE_RESOLUTION|>--- conflicted
+++ resolved
@@ -65,11 +65,7 @@
 
 ### Details
 
-<<<<<<< HEAD
-```
-=======
 ```bash
->>>>>>> 70ed5feb
 $ logcli help
 usage: logcli [<flags>] <command> [<args> ...]
 
