--- conflicted
+++ resolved
@@ -1,12 +1,12 @@
 # Install and run Loki locally
 
-In order to log events with Loki, you must download and install both Promtail and Loki. 
+In order to log events with Loki, you must download and install both Promtail and Loki.
 - Loki is the logging engine.
 - Promtail sends logs to Loki.
 
 ## Install and run
 
-1. Navigate to the [release page](https://github.com/grafana/loki/releases/). 
+1. Navigate to the [release page](https://github.com/grafana/loki/releases/).
 2. Scroll down to the Assets section under the version that you want to install.
 3. Download the Loki and Promtail .zip files that correspond to your system.
    **Note:** Do not download LogCLI or Loki Canary at this time. [LogCLI](./getting-started/logcli.md) allows you to run Loki queries in a command line interface. [Loki Canary](./operations/loki-canary.md) is a tool to audit Loki performance.
@@ -49,36 +49,5 @@
 1. Enable the Loki and Promtail services:
   - `systemd start loki && systemd enable loki`
   - `systemd start promtail && systemd enable promtail`
-<<<<<<< HEAD
-4. Modify the configuration files as needed: `/etc/loki/promtail.yaml` and
-   `/etc/loki/loki.yaml`.
-
-## Manual Build
-
-### Prerequisites
-
-- Go 1.14 or later
-- Make
-- Docker (for updating protobuf files and yacc files)
-
-### Building
-
-Clone Loki to `$GOPATH/src/github.com/grafana/loki`:
-
-```bash
-$ git clone https://github.com/grafana/loki $GOPATH/src/github.com/grafana/loki
-```
-
-Then change into that directory and run `make loki`:
-
-```bash
-$ cd $GOPATH/src/github.com/grafana/loki
-$ make loki
-
-# A file at ./cmd/loki/loki will be created and is the
-# final built binary.
-```
-=======
 1. Modify the configuration files as needed: `/etc/loki/promtail.yaml` and
-   `/etc/loki/loki.yaml`.
->>>>>>> 70900be5
+   `/etc/loki/loki.yaml`.