--- conflicted
+++ resolved
@@ -37,11 +37,7 @@
 BUILD_IN_CONTAINER ?= true
 
 # ensure you run `make drone` after changing this
-<<<<<<< HEAD
-BUILD_IMAGE_VERSION := 0.31.1
-=======
-BUILD_IMAGE_VERSION := 0.30.1
->>>>>>> 66b36cb3
+BUILD_IMAGE_VERSION ?= 0.30.1
 
 # Docker image info
 IMAGE_PREFIX ?= grafana
