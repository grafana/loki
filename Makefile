# Adapted from https://www.thapaliya.com/en/writings/well-documented-makefiles/
.PHONY: help
help: ## Display this help and any documented user-facing targets. Other undocumented targets may be present in the Makefile.
help:
	@awk 'BEGIN {FS = ":.*##"; printf "\nUsage:\n  make <target>\n\nTargets:\n"} /^[a-zA-Z_-]+:.*?##/ { printf "  %-45s %s\n", $$1, $$2 }' $(MAKEFILE_LIST)

.DEFAULT_GOAL := all
.PHONY: all images check-generated-files logcli loki loki-debug promtail promtail-debug loki-canary loki-canary-boringcrypto lint test clean yacc protos touch-protobuf-sources
.PHONY: format check-format
.PHONY: docker-driver docker-driver-clean docker-driver-enable docker-driver-push
.PHONY: fluent-bit-image, fluent-bit-push, fluent-bit-test
.PHONY: fluentd-image, fluentd-push, fluentd-test
.PHONY: push-images push-latest save-images load-images promtail-image loki-image build-image build-image-push
.PHONY: bigtable-backup, push-bigtable-backup
.PHONY: benchmark-store, drone, check-drone-drift, check-mod
.PHONY: migrate migrate-image lint-markdown ragel
.PHONY: doc check-doc
.PHONY: validate-example-configs generate-example-config-doc check-example-config-doc
.PHONY: clean clean-protos
.PHONY: k3d-loki k3d-enterprise-logs k3d-down
.PHONY: helm-test helm-lint

SHELL = /usr/bin/env bash -o pipefail

GOTEST ?= go test

#############
# Variables #
#############

DOCKER_IMAGE_DIRS := $(patsubst %/Dockerfile,%,$(DOCKERFILES))

# Certain aspects of the build are done in containers for consistency (e.g. yacc/protobuf generation)
# If you have the correct tools installed and you want to speed up development you can run
# make BUILD_IN_CONTAINER=false target
# or you can override this with an environment variable
BUILD_IN_CONTAINER ?= true

# ensure you run `make drone` after changing this
<<<<<<< HEAD
BUILD_IMAGE_VERSION ?= 0.29.4
=======
BUILD_IMAGE_VERSION := 0.30.0
>>>>>>> 56437fa0

# Docker image info
IMAGE_PREFIX ?= grafana

IMAGE_TAG := $(shell ./tools/image-tag)

# Version info for binaries
GIT_REVISION := $(shell git rev-parse --short HEAD)
GIT_BRANCH := $(shell git rev-parse --abbrev-ref HEAD)

# We don't want find to scan inside a bunch of directories, to accelerate the
# 'make: Entering directory '/src/loki' phase.
DONT_FIND := -name tools -prune -o -name vendor -prune -o -name operator -prune -o -name .git -prune -o -name .cache -prune -o -name .pkg -prune -o

# Build flags
VPREFIX := github.com/grafana/loki/pkg/util/build
GO_LDFLAGS   := -X $(VPREFIX).Branch=$(GIT_BRANCH) -X $(VPREFIX).Version=$(IMAGE_TAG) -X $(VPREFIX).Revision=$(GIT_REVISION) -X $(VPREFIX).BuildUser=$(shell whoami)@$(shell hostname) -X $(VPREFIX).BuildDate=$(shell date -u +"%Y-%m-%dT%H:%M:%SZ")
GO_FLAGS     := -ldflags "-extldflags \"-static\" -s -w $(GO_LDFLAGS)" -tags netgo
DYN_GO_FLAGS := -ldflags "-s -w $(GO_LDFLAGS)" -tags netgo
# Per some websites I've seen to add `-gcflags "all=-N -l"`, the gcflags seem poorly if at all documented
# the best I could dig up is -N disables optimizations and -l disables inlining which should make debugging match source better.
# Also remove the -s and -w flags present in the normal build which strip the symbol table and the DWARF symbol table.
DEBUG_GO_FLAGS     := -gcflags "all=-N -l" -ldflags "-extldflags \"-static\" $(GO_LDFLAGS)" -tags netgo
DYN_DEBUG_GO_FLAGS := -gcflags "all=-N -l" -ldflags "$(GO_LDFLAGS)" -tags netgo
# Docker mount flag, ignored on native docker host. see (https://docs.docker.com/docker-for-mac/osxfs-caching/#delegated)
MOUNT_FLAGS := :delegated

# Protobuf files
PROTO_DEFS := $(shell find . $(DONT_FIND) -type f -name '*.proto' -print)
PROTO_GOS := $(patsubst %.proto,%.pb.go,$(PROTO_DEFS))

# Yacc Files
YACC_DEFS := $(shell find . $(DONT_FIND) -type f -name *.y -print)
YACC_GOS := $(patsubst %.y,%.y.go,$(YACC_DEFS))

# Ragel Files
RAGEL_DEFS := $(shell find . $(DONT_FIND) -type f -name *.rl -print)
RAGEL_GOS := $(patsubst %.rl,%.rl.go,$(RAGEL_DEFS))

# Promtail UI files
PROMTAIL_GENERATED_FILE := clients/pkg/promtail/server/ui/assets_vfsdata.go
PROMTAIL_UI_FILES := $(shell find ./clients/pkg/promtail/server/ui -type f -name assets_vfsdata.go -prune -o -print)

# Documentation source path
DOC_SOURCES_PATH := docs/sources

# Configuration flags documentation
DOC_FLAGS_TEMPLATE := $(DOC_SOURCES_PATH)/configure/index.template
DOC_FLAGS := $(DOC_SOURCES_PATH)/configure/_index.md

##########
# Docker #
##########

# RM is parameterized to allow CircleCI to run builds, as it
# currently disallows `docker run --rm`. This value is overridden
# in circle.yml
RM := --rm
# TTY is parameterized to allow Google Cloud Builder to run builds,
# as it currently disallows TTY devices. This value needs to be overridden
# in any custom cloudbuild.yaml files
TTY := --tty

DOCKER_BUILDKIT=1
OCI_PLATFORMS=--platform=linux/amd64 --platform=linux/arm64 --platform=linux/arm/7
BUILD_IMAGE = BUILD_IMAGE=$(IMAGE_PREFIX)/loki-build-image:$(BUILD_IMAGE_VERSION)
ifeq ($(CI), true)
	BUILD_OCI=img build --no-console $(OCI_PLATFORMS) --build-arg $(BUILD_IMAGE)
	PUSH_OCI=img push
	TAG_OCI=img tag
else
	BUILD_OCI=docker build --build-arg $(BUILD_IMAGE)
	PUSH_OCI=docker push
	TAG_OCI=docker tag
endif

binfmt:
	$(SUDO) docker run --privileged linuxkit/binfmt:v0.6

################
# Main Targets #
################
all: promtail logcli loki loki-canary ## build all executables (loki, logcli, promtail, loki-canary)

# This is really a check for the CI to make sure generated files are built and checked in manually
check-generated-files: yacc ragel fmt-proto protos clients/pkg/promtail/server/ui/assets_vfsdata.go
	@if ! (git diff --exit-code $(YACC_GOS) $(RAGEL_GOS) $(PROTO_DEFS) $(PROTO_GOS) $(PROMTAIL_GENERATED_FILE)); then \
		echo "\nChanges found in generated files"; \
		echo "Run 'make check-generated-files' and commit the changes to fix this error."; \
		echo "If you are actively developing these files you can ignore this error"; \
		echo "(Don't forget to check in the generated files when finished)\n"; \
		exit 1; \
	fi

##########
# Logcli #
##########
.PHONY: cmd/logcli/logcli
logcli: cmd/logcli/logcli ## build logcli executable
logcli-debug: cmd/logcli/logcli-debug ## build debug logcli executable

logcli-image: ## build logcli docker image
	$(SUDO) docker build -t $(IMAGE_PREFIX)/logcli:$(IMAGE_TAG) -f cmd/logcli/Dockerfile .

cmd/logcli/logcli:
	CGO_ENABLED=0 go build $(GO_FLAGS) -o $@ ./cmd/logcli

cmd/logcli/logcli-debug:
	CGO_ENABLED=0 go build $(DEBUG_GO_FLAGS) -o ./cmd/logcli/logcli-debug ./cmd/logcli
########
# Loki #
########
.PHONY: cmd/loki/loki cmd/loki/loki-debug
loki: cmd/loki/loki ## build loki executable
loki-debug: cmd/loki/loki-debug ## build loki debug executable

cmd/loki/loki:
	CGO_ENABLED=0 go build $(GO_FLAGS) -o $@ ./$(@D)

cmd/loki/loki-debug:
	CGO_ENABLED=0 go build $(DEBUG_GO_FLAGS) -o $@ ./$(@D)

###############
# Loki-Canary #
###############
.PHONY: cmd/loki-canary/loki-canary
loki-canary: cmd/loki-canary/loki-canary ## build loki-canary executable

cmd/loki-canary/loki-canary:
	CGO_ENABLED=0 go build $(GO_FLAGS) -o $@ ./$(@D)


###############
# Loki-Canary (BoringCrypto)#
###############
.PHONY: cmd/loki-canary-boringcrypto/loki-canary-boringcrypto
loki-canary-boringcrypto: cmd/loki-canary-boringcrypto/loki-canary-boringcrypto ## build loki-canary (BoringCrypto) executable

cmd/loki-canary-boringcrypto/loki-canary-boringcrypto:
	CGO_ENABLED=1 GOOS=linux GOARCH=$(GOARCH) GOEXPERIMENT=boringcrypto go build $(GO_FLAGS) -o $@ ./$(@D)/../loki-canary
###############
# Helm #
###############
.PHONY: production/helm/loki/src/helm-test/helm-test
helm-test: production/helm/loki/src/helm-test/helm-test ## run helm tests

# Package Helm tests but do not run them.
production/helm/loki/src/helm-test/helm-test:
	CGO_ENABLED=0 go test $(GO_FLAGS) --tags=helm_test -c -o $@ ./$(@D)

helm-lint: ## run helm linter
	$(MAKE) -BC production/helm/loki lint

#################
# Loki-QueryTee #
#################
.PHONY: cmd/querytee/querytee
loki-querytee: cmd/querytee/querytee ## build loki-querytee executable

cmd/querytee/querytee:
	CGO_ENABLED=0 go build $(GO_FLAGS) -o $@ ./$(@D)

############
# Promtail #
############

PROMTAIL_CGO := 0
PROMTAIL_GO_FLAGS := $(GO_FLAGS)
PROMTAIL_DEBUG_GO_FLAGS := $(DEBUG_GO_FLAGS)

# Validate GOHOSTOS=linux && GOOS=linux to use CGO.
ifeq ($(shell go env GOHOSTOS),linux)
ifeq ($(shell go env GOOS),linux)
ifneq ($(CGO_ENABLED), 0)
PROMTAIL_CGO = 1
endif
PROMTAIL_GO_FLAGS = $(DYN_GO_FLAGS)
PROMTAIL_DEBUG_GO_FLAGS = $(DYN_DEBUG_GO_FLAGS)
endif
endif
ifeq ($(PROMTAIL_JOURNAL_ENABLED), true)
PROMTAIL_GO_TAGS = promtail_journal_enabled
endif
.PHONY: clients/cmd/promtail/promtail clients/cmd/promtail/promtail-debug
promtail: clients/cmd/promtail/promtail ## build promtail executable
promtail-debug: clients/cmd/promtail/promtail-debug ## build debug promtail executable

promtail-clean-assets:
	rm -rf clients/pkg/promtail/server/ui/assets_vfsdata.go

# Rule to generate promtail static assets file
$(PROMTAIL_GENERATED_FILE): $(PROMTAIL_UI_FILES)
	@echo ">> writing assets"
	GOOS=$(shell go env GOHOSTOS) go generate -x -v ./clients/pkg/promtail/server/ui

clients/cmd/promtail/promtail:
	CGO_ENABLED=$(PROMTAIL_CGO) go build $(PROMTAIL_GO_FLAGS) --tags=$(PROMTAIL_GO_TAGS) -o $@ ./$(@D)

clients/cmd/promtail/promtail-debug:
	CGO_ENABLED=$(PROMTAIL_CGO) go build $(PROMTAIL_DEBUG_GO_FLAGS) --tags=$(PROMTAIL_GO_TAGS) -o $@ ./$(@D)

#########
# Mixin #
#########

MIXIN_PATH := production/loki-mixin
MIXIN_OUT_PATH := production/loki-mixin-compiled
MIXIN_OUT_PATH_SSD := production/loki-mixin-compiled-ssd

loki-mixin: ## compile the loki mixin
ifeq ($(BUILD_IN_CONTAINER),true)
	$(SUDO) docker run $(RM) $(TTY) -i \
		-v $(shell pwd):/src/loki$(MOUNT_FLAGS) \
		$(IMAGE_PREFIX)/loki-build-image:$(BUILD_IMAGE_VERSION) $@;
else
	@rm -rf $(MIXIN_OUT_PATH) && mkdir $(MIXIN_OUT_PATH)
	@cd $(MIXIN_PATH) && jb install
	@mixtool generate all --output-alerts $(MIXIN_OUT_PATH)/alerts.yaml --output-rules $(MIXIN_OUT_PATH)/rules.yaml --directory $(MIXIN_OUT_PATH)/dashboards ${MIXIN_PATH}/mixin.libsonnet

	@rm -rf $(MIXIN_OUT_PATH_SSD) && mkdir $(MIXIN_OUT_PATH_SSD)
	@cd $(MIXIN_PATH) && jb install
	@mixtool generate all --output-alerts $(MIXIN_OUT_PATH_SSD)/alerts.yaml --output-rules $(MIXIN_OUT_PATH_SSD)/rules.yaml --directory $(MIXIN_OUT_PATH_SSD)/dashboards ${MIXIN_PATH}/mixin-ssd.libsonnet
endif

loki-mixin-check: loki-mixin ## check the loki mixin is up to date
	@echo "Checking diff"
	@git diff --exit-code -- $(MIXIN_OUT_PATH) || (echo "Please build mixin by running 'make loki-mixin'" && false)
	@git diff --exit-code -- $(MIXIN_OUT_PATH_SSD) || (echo "Please build mixin by running 'make loki-mixin'" && false)

###############
# Migrate #
###############
.PHONY: cmd/migrate/migrate
migrate: cmd/migrate/migrate

cmd/migrate/migrate:
	CGO_ENABLED=0 go build $(GO_FLAGS) -o $@ ./$(@D)

#############
# Releasing #
#############
GOX = gox $(GO_FLAGS) -output="dist/{{.Dir}}-{{.OS}}-{{.Arch}}"
CGO_GOX = gox $(DYN_GO_FLAGS) -cgo -output="dist/{{.Dir}}-{{.OS}}-{{.Arch}}"
dist: clean
	CGO_ENABLED=0 $(GOX) -osarch="linux/amd64 linux/arm64 linux/arm darwin/amd64 darwin/arm64 windows/amd64 freebsd/amd64" ./cmd/loki
	CGO_ENABLED=0 $(GOX) -osarch="linux/amd64 linux/arm64 linux/arm darwin/amd64 darwin/arm64 windows/amd64 freebsd/amd64" ./cmd/logcli
	CGO_ENABLED=0 $(GOX) -osarch="linux/amd64 linux/arm64 linux/arm darwin/amd64 darwin/arm64 windows/amd64 freebsd/amd64" ./cmd/loki-canary
	CGO_ENABLED=0 $(GOX) -osarch="darwin/amd64 darwin/arm64 windows/amd64 windows/386 freebsd/amd64" ./clients/cmd/promtail
	PKG_CONFIG_PATH="/usr/lib/aarch64-linux-gnu/pkgconfig" CC="aarch64-linux-gnu-gcc" $(CGO_GOX)  -tags promtail_journal_enabled  -osarch="linux/arm64" ./clients/cmd/promtail
	PKG_CONFIG_PATH="/usr/lib/arm-linux-gnueabihf/pkgconfig" CC="arm-linux-gnueabihf-gcc" $(CGO_GOX)  -tags promtail_journal_enabled  -osarch="linux/arm" ./clients/cmd/promtail
	CGO_ENABLED=1 $(CGO_GOX)  -tags promtail_journal_enabled  -osarch="linux/amd64" ./clients/cmd/promtail
	for i in dist/*; do zip -j -m $$i.zip $$i; done
	pushd dist && sha256sum * > SHA256SUMS && popd

packages: dist
	@tools/packaging/nfpm.sh

publish: packages
	./tools/release

########
# Lint #
########

# To run this efficiently on your workstation, run this from the root dir:
# docker run --rm --tty -i -v $(pwd)/.cache:/go/cache -v $(pwd)/.pkg:/go/pkg -v $(pwd):/src/loki grafana/loki-build-image:0.24.1 lint
lint: ## run linters
	go version
	golangci-lint version
	GO111MODULE=on golangci-lint run -v
	faillint -paths "sync/atomic=go.uber.org/atomic" ./...

########
# Test #
########

test: all ## run the unit tests
	$(GOTEST) -covermode=atomic -coverprofile=coverage.txt -p=4 ./... | sed "s:$$: ${DRONE_STEP_NAME} ${DRONE_SOURCE_BRANCH}:" | tee test_results.txt
	cd tools/lambda-promtail/ && $(GOTEST) -covermode=atomic -coverprofile=lambda-promtail-coverage.txt -p=4 ./... | sed "s:$$: ${DRONE_STEP_NAME} ${DRONE_SOURCE_BRANCH}:" | tee lambda_promtail_test_results.txt
compare-coverage:
	./tools/diff_coverage.sh $(old) $(new) $(packages)

#########
# Clean #
#########

clean-protos:
	rm -rf $(PROTO_GOS)

clean: ## clean the generated files
	rm -rf clients/cmd/promtail/promtail
	rm -rf cmd/loki/loki
	rm -rf cmd/logcli/logcli
	rm -rf cmd/loki-canary/loki-canary
	rm -rf cmd/querytee/querytee
	rm -rf .cache
	rm -rf clients/cmd/docker-driver/rootfs
	rm -rf dist/
	rm -rf clients/cmd/fluent-bit/out_grafana_loki.h
	rm -rf clients/cmd/fluent-bit/out_grafana_loki.so
	rm -rf cmd/migrate/migrate
	rm -rf cmd/logql-analyzer/logql-analyzer
	$(MAKE) -BC clients/cmd/fluentd $@
	go clean ./...

#########
# YACCs #
#########

yacc: $(YACC_GOS)

%.y.go: %.y
ifeq ($(BUILD_IN_CONTAINER),true)
	# I wish we could make this a multiline variable however you can't pass more than simple arguments to them
	@mkdir -p $(shell pwd)/.pkg
	@mkdir -p $(shell pwd)/.cache
	$(SUDO) docker run $(RM) $(TTY) -i \
		-v $(shell pwd)/.cache:/go/cache$(MOUNT_FLAGS) \
		-v $(shell pwd)/.pkg:/go/pkg$(MOUNT_FLAGS) \
		-v $(shell pwd):/src/loki$(MOUNT_FLAGS) \
		$(IMAGE_PREFIX)/loki-build-image:$(BUILD_IMAGE_VERSION) $@;
else
	goyacc -p $(basename $(notdir $<)) -o $@ $<
	sed -i.back '/^\/\/line/ d' $@
	rm ${@}.back
endif

#########
# Ragels #
#########

ragel: $(RAGEL_GOS)

%.rl.go: %.rl
ifeq ($(BUILD_IN_CONTAINER),true)
	@mkdir -p $(shell pwd)/.pkg
	@mkdir -p $(shell pwd)/.cache
	$(SUDO) docker run $(RM) $(TTY) -i \
		-v $(shell pwd)/.cache:/go/cache$(MOUNT_FLAGS) \
		-v $(shell pwd)/.pkg:/go/pkg$(MOUNT_FLAGS) \
		-v $(shell pwd):/src/loki$(MOUNT_FLAGS) \
		$(IMAGE_PREFIX)/loki-build-image:$(BUILD_IMAGE_VERSION) $@;
else
	ragel -Z $< -o $@
endif

#############
# Protobufs #
#############

protos: clean-protos $(PROTO_GOS)

%.pb.go:
ifeq ($(BUILD_IN_CONTAINER),true)
	@mkdir -p $(shell pwd)/.pkg
	@mkdir -p $(shell pwd)/.cache
	$(SUDO) docker run $(RM) $(TTY) -i \
		-v $(shell pwd)/.cache:/go/cache$(MOUNT_FLAGS) \
		-v $(shell pwd)/.pkg:/go/pkg$(MOUNT_FLAGS) \
		-v $(shell pwd):/src/loki$(MOUNT_FLAGS) \
		$(IMAGE_PREFIX)/loki-build-image:$(BUILD_IMAGE_VERSION) $@;
else
	@# The store-gateway RPC is based on Thanos which uses relative references to other protos, so we need
	@# to configure all such relative paths. `gogo/protobuf` is used by it.
	case "$@" in	\
		vendor*)			\
			protoc -I ./vendor/github.com/gogo/protobuf:./vendor:./$(@D) --gogoslick_out=plugins=grpc:./vendor ./$(patsubst %.pb.go,%.proto,$@); \
			;;					\
		*)						\
			protoc -I .:./vendor/github.com/gogo/protobuf:./vendor/github.com/thanos-io/thanos/pkg:./vendor:./$(@D) --gogoslick_out=Mgoogle/protobuf/timestamp.proto=github.com/gogo/protobuf/types,Mgoogle/protobuf/any.proto=github.com/gogo/protobuf/types,plugins=grpc,paths=source_relative:./ ./$(patsubst %.pb.go,%.proto,$@); \
			;;					\
		esac
endif


#################
# Docker Driver #
#################

# optionally set the tag or the arch suffix (-arm64)
LOKI_DOCKER_DRIVER ?= "grafana/loki-docker-driver"
PLUGIN_TAG ?= $(IMAGE_TAG)
PLUGIN_ARCH ?=

# build-rootfs
# builds the plugin rootfs
define build-rootfs
	rm -rf clients/cmd/docker-driver/rootfs || true
	mkdir clients/cmd/docker-driver/rootfs
	docker build -t rootfsimage -f clients/cmd/docker-driver/Dockerfile .

	ID=$$(docker create rootfsimage true) && \
	(docker export $$ID | tar -x -C clients/cmd/docker-driver/rootfs) && \
	docker rm -vf $$ID

	docker rmi rootfsimage -f
endef

docker-driver: docker-driver-clean ## build the docker-driver executable
	$(build-rootfs)
	docker plugin create $(LOKI_DOCKER_DRIVER):$(PLUGIN_TAG)$(PLUGIN_ARCH) clients/cmd/docker-driver

	$(build-rootfs)
	docker plugin create $(LOKI_DOCKER_DRIVER):main$(PLUGIN_ARCH) clients/cmd/docker-driver

clients/cmd/docker-driver/docker-driver:
	CGO_ENABLED=0 go build $(GO_FLAGS) -o $@ ./$(@D)

docker-driver-push: docker-driver
ifndef DOCKER_PASSWORD
	$(error env var DOCKER_PASSWORD is undefined)
endif
ifndef DOCKER_USERNAME
	$(error env var DOCKER_USERNAME is undefined)
endif
	echo ${DOCKER_PASSWORD} | docker login --username ${DOCKER_USERNAME} --password-stdin
	docker plugin push $(LOKI_DOCKER_DRIVER):$(PLUGIN_TAG)$(PLUGIN_ARCH)
	docker plugin push $(LOKI_DOCKER_DRIVER):main$(PLUGIN_ARCH)

docker-driver-enable:
	docker plugin enable $(LOKI_DOCKER_DRIVER):$(PLUGIN_TAG)$(PLUGIN_ARCH)

docker-driver-clean:
	-docker plugin disable $(LOKI_DOCKER_DRIVER):$(PLUGIN_TAG)$(PLUGIN_ARCH)
	-docker plugin rm $(LOKI_DOCKER_DRIVER):$(PLUGIN_TAG)$(PLUGIN_ARCH)
	-docker plugin rm $(LOKI_DOCKER_DRIVER):main$(PLUGIN_ARCH)
	rm -rf clients/cmd/docker-driver/rootfs

#####################
# fluent-bit plugin #
#####################
fluent-bit-plugin: ## build the fluent-bit plugin
	go build $(DYN_GO_FLAGS) -buildmode=c-shared -o clients/cmd/fluent-bit/out_grafana_loki.so ./clients/cmd/fluent-bit/

fluent-bit-image: ## build the fluent-bit plugin docker image
	$(SUDO) docker build -t $(IMAGE_PREFIX)/fluent-bit-plugin-loki:$(IMAGE_TAG) --build-arg LDFLAGS="-s -w $(GO_LDFLAGS)" -f clients/cmd/fluent-bit/Dockerfile .
fluent-bit-image-cross:
	$(SUDO) $(BUILD_OCI) -t $(IMAGE_PREFIX)/fluent-bit-plugin-loki:$(IMAGE_TAG) --build-arg LDFLAGS="-s -w $(GO_LDFLAGS)" -f clients/cmd/fluent-bit/Dockerfile .

fluent-bit-push: fluent-bit-image-cross ## push the fluent-bit plugin docker image
	$(SUDO) $(PUSH_OCI) $(IMAGE_PREFIX)/fluent-bit-plugin-loki:$(IMAGE_TAG)

fluent-bit-test: LOKI_URL ?= http://localhost:3100/loki/api/
fluent-bit-test:
	docker run -v /var/log:/var/log -e LOG_PATH="/var/log/*.log" -e LOKI_URL="$(LOKI_URL)" \
	 $(IMAGE_PREFIX)/fluent-bit-plugin-loki:$(IMAGE_TAG)


##################
# fluentd plugin #
##################
fluentd-plugin: ## build the fluentd plugin
	$(MAKE) -BC clients/cmd/fluentd $@

fluentd-plugin-push: ## push the fluentd plugin
	$(MAKE) -BC clients/cmd/fluentd $@

fluentd-image: ## build the fluentd docker image
	$(SUDO) docker build -t $(IMAGE_PREFIX)/fluent-plugin-loki:$(IMAGE_TAG) -f clients/cmd/fluentd/Dockerfile .

fluentd-push:
fluentd-image-push: ## push the fluentd docker image
	$(SUDO) $(PUSH_OCI) $(IMAGE_PREFIX)/fluent-plugin-loki:$(IMAGE_TAG)

fluentd-test: LOKI_URL ?= http://loki:3100
fluentd-test:
	LOKI_URL="$(LOKI_URL)" docker-compose -f clients/cmd/fluentd/docker/docker-compose.yml up --build

##################
# logstash plugin #
##################
logstash-image: ## build the logstash image
	$(SUDO) docker build -t $(IMAGE_PREFIX)/logstash-output-loki:$(IMAGE_TAG) -f clients/cmd/logstash/Dockerfile ./

# Send 10 lines to the local Loki instance.
logstash-push-test-logs: LOKI_URL ?= http://host.docker.internal:3100/loki/api/v1/push
logstash-push-test-logs:
	$(SUDO) docker run -e LOKI_URL="$(LOKI_URL)" -v `pwd`/clients/cmd/logstash/loki-test.conf:/home/logstash/loki.conf --rm \
		$(IMAGE_PREFIX)/logstash-output-loki:$(IMAGE_TAG) -f loki.conf

logstash-push: ## push the logstash image
	$(SUDO) $(PUSH_OCI) $(IMAGE_PREFIX)/logstash-output-loki:$(IMAGE_TAG)

# Enter an env already configure to build and test logstash output plugin.
logstash-env:
	$(SUDO) docker run -v  `pwd`/clients/cmd/logstash:/home/logstash/ -it --rm --entrypoint /bin/sh $(IMAGE_PREFIX)/logstash-output-loki:$(IMAGE_TAG)

########################
# Bigtable Backup Tool #
########################

BIGTABLE_BACKUP_TOOL_FOLDER = ./tools/bigtable-backup
BIGTABLE_BACKUP_TOOL_TAG ?= $(IMAGE_TAG)

bigtable-backup:
	docker build -t $(IMAGE_PREFIX)/$(shell basename $(BIGTABLE_BACKUP_TOOL_FOLDER)) $(BIGTABLE_BACKUP_TOOL_FOLDER)
	docker tag $(IMAGE_PREFIX)/$(shell basename $(BIGTABLE_BACKUP_TOOL_FOLDER)) $(IMAGE_PREFIX)/loki-bigtable-backup:$(BIGTABLE_BACKUP_TOOL_TAG)

push-bigtable-backup: bigtable-backup
	docker push $(IMAGE_PREFIX)/loki-bigtable-backup:$(BIGTABLE_BACKUP_TOOL_TAG)

##########
# Images #
##########

images: promtail-image loki-image loki-canary-image helm-test-image docker-driver fluent-bit-image fluentd-image

# push(app, optional tag)
# pushes the app, optionally tagging it differently before
define push
	$(SUDO) $(TAG_OCI)  $(IMAGE_PREFIX)/$(1):$(IMAGE_TAG) $(IMAGE_PREFIX)/$(1):$(2)
	$(SUDO) $(PUSH_OCI) $(IMAGE_PREFIX)/$(1):$(2)
endef

# push-image(app)
# pushes the app, also as :main
define push-image
	$(call push,$(1),$(IMAGE_TAG))
	$(call push,$(1),main)
endef

# promtail
promtail-image: ## build the promtail docker image
	$(SUDO) docker build -t $(IMAGE_PREFIX)/promtail:$(IMAGE_TAG) -f clients/cmd/promtail/Dockerfile .
promtail-image-cross:
	$(SUDO) $(BUILD_OCI) -t $(IMAGE_PREFIX)/promtail:$(IMAGE_TAG) -f clients/cmd/promtail/Dockerfile.cross .

promtail-debug-image: OCI_PLATFORMS=
promtail-debug-image: ## build the promtail debug docker image
	$(SUDO) $(BUILD_OCI) -t $(IMAGE_PREFIX)/promtail:$(IMAGE_TAG)-debug -f clients/cmd/promtail/Dockerfile.debug .

promtail-push: promtail-image-cross
	$(call push-image,promtail)

# loki
loki-image: ## build the loki docker image
	$(SUDO) docker build -t $(IMAGE_PREFIX)/loki:$(IMAGE_TAG) -f cmd/loki/Dockerfile .
loki-image-cross:
	$(SUDO) $(BUILD_OCI) -t $(IMAGE_PREFIX)/loki:$(IMAGE_TAG) -f cmd/loki/Dockerfile.cross .

loki-debug-image: OCI_PLATFORMS=
loki-debug-image: ## build the debug loki docker image
	$(SUDO) $(BUILD_OCI) -t $(IMAGE_PREFIX)/loki:$(IMAGE_TAG)-debug -f cmd/loki/Dockerfile.debug .

loki-push: loki-image-cross
	$(call push-image,loki)

# loki-canary
loki-canary-image: ## build the loki canary docker image
	$(SUDO) docker build -t $(IMAGE_PREFIX)/loki-canary:$(IMAGE_TAG) -f cmd/loki-canary/Dockerfile .
loki-canary-image-cross:
	$(SUDO) $(BUILD_OCI) -t $(IMAGE_PREFIX)/loki-canary:$(IMAGE_TAG) -f cmd/loki-canary/Dockerfile.cross .
loki-canary-image-cross-boringcrypto:
	$(SUDO) $(BUILD_OCI) -t $(IMAGE_PREFIX)/loki-canary-boringcrypto:$(IMAGE_TAG) -f cmd/loki-canary-boringcrypto/Dockerfile .
loki-canary-push: loki-canary-image-cross
	$(SUDO) $(PUSH_OCI) $(IMAGE_PREFIX)/loki-canary:$(IMAGE_TAG)
loki-canary-push-boringcrypto: loki-canary-image-cross-boringcrypto
	$(SUDO) $(PUSH_OCI) $(IMAGE_PREFIX)/loki-canary-boringcrypto:$(IMAGE_TAG)
helm-test-image: ## build the helm test image
	$(SUDO) docker build -t $(IMAGE_PREFIX)/loki-helm-test:$(IMAGE_TAG) -f production/helm/loki/src/helm-test/Dockerfile .
helm-test-push: helm-test-image ## push the helm test image
	$(SUDO) $(PUSH_OCI) $(IMAGE_PREFIX)/loki-helm-test:$(IMAGE_TAG)

# loki-querytee
loki-querytee-image:
	$(SUDO) docker build -t $(IMAGE_PREFIX)/loki-query-tee:$(IMAGE_TAG) -f cmd/querytee/Dockerfile .
loki-querytee-image-cross:
	$(SUDO) $(BUILD_OCI) -t $(IMAGE_PREFIX)/loki-query-tee:$(IMAGE_TAG) -f cmd/querytee/Dockerfile.cross .
loki-querytee-push: loki-querytee-image-cross
	$(SUDO) $(PUSH_OCI) $(IMAGE_PREFIX)/loki-query-tee:$(IMAGE_TAG)

# migrate-image
migrate-image:
	$(SUDO) docker build -t $(IMAGE_PREFIX)/loki-migrate:$(IMAGE_TAG) -f cmd/migrate/Dockerfile .

# LogQL Analyzer
logql-analyzer-image: ## build the LogQL Analyzer image
	$(SUDO) docker build -t $(IMAGE_PREFIX)/logql-analyzer:$(IMAGE_TAG) -f cmd/logql-analyzer/Dockerfile .
logql-analyzer-push: logql-analyzer-image ## push the LogQL Analyzer image
	$(call push-image,logql-analyzer)


# build-image (only amd64)
build-image: OCI_PLATFORMS=
build-image: ## build the docker build image
	$(SUDO) $(BUILD_OCI) -t $(IMAGE_PREFIX)/loki-build-image:$(IMAGE_TAG) ./loki-build-image
build-image-push: build-image ## push the docker build image
ifneq (,$(findstring WIP,$(IMAGE_TAG)))
	@echo "Cannot push a WIP image, commit changes first"; \
	false;
endif
	$(call push,loki-build-image,$(BUILD_IMAGE_VERSION))
	$(call push,loki-build-image,latest)

# loki-operator
loki-operator-image:
	$(SUDO) docker build -t $(IMAGE_PREFIX)/loki-operator:$(IMAGE_TAG) -f operator/Dockerfile operator/
loki-operator-image-cross:
	$(SUDO) $(BUILD_OCI) -t $(IMAGE_PREFIX)/loki-operator:$(IMAGE_TAG) -f operator/Dockerfile.cross operator/
loki-operator-push: loki-operator-image-cross
	$(SUDO) $(PUSH_OCI) $(IMAGE_PREFIX)/loki-operator:$(IMAGE_TAG)

#################
# Documentation #
#################

documentation-helm-reference-check:
	@echo "Checking diff"
	$(MAKE) -BC docs sources/setup/install/helm/reference.md
	@git diff --exit-code -- docs/sources/setup/install/helm/reference.md || (echo "Please generate Helm Chart reference by running 'make -C docs sources/setup/install/helm/reference.md'" && false)

########
# Misc #
########

benchmark-store:
	go run ./pkg/storage/hack/main.go
	$(GOTEST) ./pkg/storage/ -bench=.  -benchmem -memprofile memprofile.out -cpuprofile cpuprofile.out -trace trace.out

# regenerate drone yaml
drone:
ifeq ($(BUILD_IN_CONTAINER),true)
	@mkdir -p $(shell pwd)/.pkg
	@mkdir -p $(shell pwd)/.cache
	$(SUDO) docker run $(RM) $(TTY) -i \
		-e DRONE_SERVER -e DRONE_TOKEN \
		-v $(shell pwd)/.cache:/go/cache$(MOUNT_FLAGS) \
		-v $(shell pwd)/.pkg:/go/pkg$(MOUNT_FLAGS) \
		-v $(shell pwd):/src/loki$(MOUNT_FLAGS) \
		$(IMAGE_PREFIX)/loki-build-image:$(BUILD_IMAGE_VERSION) $@;
else
	drone jsonnet --stream --format -V __build-image-version=$(BUILD_IMAGE_VERSION) --source .drone/drone.jsonnet --target .drone/drone.yml
	drone lint .drone/drone.yml --trusted
	drone sign --save grafana/loki .drone/drone.yml || echo "You must set DRONE_SERVER and DRONE_TOKEN. These values can be found on your [drone account](http://drone.grafana.net/account) page."
endif

check-drone-drift:
	./tools/check-drone-drift.sh $(BUILD_IMAGE_VERSION)


# support go modules
check-mod:
ifeq ($(BUILD_IN_CONTAINER),true)
	$(SUDO) docker run  $(RM) $(TTY) -i \
		-v $(shell go env GOPATH)/pkg:/go/pkg$(MOUNT_FLAGS) \
		-v $(shell pwd):/src/loki$(MOUNT_FLAGS) \
		$(IMAGE_PREFIX)/loki-build-image:$(BUILD_IMAGE_VERSION) $@;
else
	GO111MODULE=on GOPROXY=https://proxy.golang.org go mod download
	GO111MODULE=on GOPROXY=https://proxy.golang.org go mod verify
	GO111MODULE=on GOPROXY=https://proxy.golang.org go mod tidy
	GO111MODULE=on GOPROXY=https://proxy.golang.org go mod vendor
endif
	@git diff --exit-code -- go.sum go.mod vendor/ || \
	    (echo "Run 'go mod download && go mod verify && go mod tidy && go mod vendor' and check in changes to vendor/ to fix failed check-mod."; exit 1)


lint-jsonnet:
	@RESULT=0; \
	for f in $$(find . -name 'vendor' -prune -o -name '*.libsonnet' -print -o -name '*.jsonnet' -print); do \
		jsonnetfmt -- "$$f" | diff -u "$$f" -; \
		RESULT=$$(($$RESULT + $$?)); \
	done; \
	for d in $$(find . -name '*-mixin' -a -type d -print); do \
		if [ -e "$$d/jsonnetfile.json" ]; then \
			echo "Installing dependencies for $$d"; \
			pushd "$$d" >/dev/null && jb install && popd >/dev/null; \
		fi; \
	done; \
	for m in $$(find . -name 'mixin.libsonnet' -not -path '*/vendor/*' -print); do \
			echo "Linting $$m"; \
			mixtool lint -J $$(dirname "$$m")/vendor "$$m"; \
			if [ $$? -ne 0 ]; then \
				RESULT=1; \
			fi; \
	done; \
	exit $$RESULT

fmt-jsonnet:
	@find . -name 'vendor' -prune -o -name '*.libsonnet' -print -o -name '*.jsonnet' -print | \
		xargs -n 1 -- jsonnetfmt -i

fmt-proto:
ifeq ($(BUILD_IN_CONTAINER),true)
	# I wish we could make this a multiline variable however you can't pass more than simple arguments to them
	@mkdir -p $(shell pwd)/.pkg
	@mkdir -p $(shell pwd)/.cache
	$(SUDO) docker run $(RM) $(TTY) -i \
		-v $(shell pwd)/.cache:/go/cache$(MOUNT_FLAGS) \
		-v $(shell pwd)/.pkg:/go/pkg$(MOUNT_FLAGS) \
		-v $(shell pwd):/src/loki$(MOUNT_FLAGS) \
		$(IMAGE_PREFIX)/loki-build-image:$(BUILD_IMAGE_VERSION) $@;
else
	echo '$(PROTO_DEFS)' | \
		xargs -n 1 -- buf format -w
endif


lint-scripts:
    # Ignore https://github.com/koalaman/shellcheck/wiki/SC2312
	@find . -name '*.sh' -not -path '*/vendor/*' -print0 | \
		xargs -0 -n1 shellcheck -e SC2312 -x -o all


# search for dead link in our documentation.
# To avoid being rate limited by Github you can use an env variable GITHUB_TOKEN to pass a github token API.
# see https://github.com/settings/tokens
lint-markdown:
ifeq ($(BUILD_IN_CONTAINER),true)
	$(SUDO) docker run $(RM) $(TTY) -i \
		-v $(shell pwd):/src/loki$(MOUNT_FLAGS) \
		$(IMAGE_PREFIX)/loki-build-image:$(BUILD_IMAGE_VERSION) $@;
else
	lychee --verbose --config .lychee.toml ./*.md  ./docs/**/*.md  ./production/**/*.md ./cmd/**/*.md ./clients/**/*.md ./tools/**/*.md
endif


# usage: FUZZ_TESTCASE_PATH=/tmp/testcase make test-fuzz
# this will run the fuzzing using /tmp/testcase and save benchmark locally.
test-fuzz:
	$(GOTEST) -timeout 30s -tags dev,gofuzz -cpuprofile cpu.prof -memprofile mem.prof  \
		-run ^Test_Fuzz$$ github.com/grafana/loki/pkg/logql/syntax -v -count=1 -timeout=0s

format:
	find . $(DONT_FIND) -name '*.pb.go' -prune -o -name '*.y.go' -prune -o -name '*.rl.go' -prune -o \
		-name '*_vfsdata.go' -prune -o -type f -name '*.go' -exec gofmt -w -s {} \;
	find . $(DONT_FIND) -name '*.pb.go' -prune -o -name '*.y.go' -prune -o -name '*.rl.go' -prune -o \
		-name '*_vfsdata.go' -prune -o -type f -name '*.go' -exec goimports -w -local github.com/grafana/loki {} \;


GIT_TARGET_BRANCH ?= main
check-format: format
	git diff --name-only HEAD origin/$(GIT_TARGET_BRANCH) -- "*.go" | xargs --no-run-if-empty git diff --exit-code -- \
	|| (echo "Please format code by running 'make format' and committing the changes" && false)

# Documentation related commands

doc: ## Generates the config file documentation
	go run ./tools/doc-generator $(DOC_FLAGS_TEMPLATE) > $(DOC_FLAGS)

check-doc: ## Check the documentation files are up to date
check-doc: doc
	@find . -name "*.md" | xargs git diff --exit-code -- \
	|| (echo "Please update generated documentation by running 'make doc' and committing the changes" && false)

###################
# Example Configs #
###################
CONFIG_DOC_PATH := $(DOC_SOURCES_PATH)/configure
CONFIG_EXAMPLES_PATH := $(CONFIG_DOC_PATH)/examples
CONFIG_EXAMPLES_SKIP_VALIDATION_FLAG := "doc-example:skip-validation=true"

# Validate the example configurations that we provide in ./docs/sources/configure/examples
# We run the validation only for complete examples, not snippets.
# Complete examples should contain "Example" in their file name.
validate-example-configs: loki
	for f in $$(grep -rL $(CONFIG_EXAMPLES_SKIP_VALIDATION_FLAG) $(CONFIG_EXAMPLES_PATH)/*.yaml); do echo "Validating provided example config: $$f" && ./cmd/loki/loki -config.file=$$f -verify-config || exit 1; done

# Dynamically generate ./docs/sources/configure/examples.md using the example configs that we provide.
# This target should be run if any of our example configs change.
generate-example-config-doc:
	echo "Removing existing doc at $(CONFIG_DOC_PATH)/examples.md and re-generating. . ."
	# Title and Heading
	echo -e "---\ntitle: Examples\ndescription: Loki Configuration Examples\n---\n # Examples" > $(CONFIG_DOC_PATH)/examples.md
	# Append each configuration and its file name to examples.md
	for f in $$(find $(CONFIG_EXAMPLES_PATH)/*.yaml -printf "%f\n" | sort -k1n); do \
		echo -e "\n## $$f\n\n\`\`\`yaml\n" >> $(CONFIG_DOC_PATH)/examples.md; \
		grep -v $(CONFIG_EXAMPLES_SKIP_VALIDATION_FLAG) $(CONFIG_EXAMPLES_PATH)/$$f >> $(CONFIG_DOC_PATH)/examples.md; \
		echo -e "\n\`\`\`\n" >> $(CONFIG_DOC_PATH)/examples.md; \
	done


# Fail our CI build if changes are made to example configurations but our doc is not updated
check-example-config-doc: generate-example-config-doc
	@if ! (git diff --exit-code ./docs/sources/configure/examples.md); then \
		echo -e "\nChanges found in generated example configuration doc"; \
		echo "Run 'make generate-example-config-doc' and commit the changes to fix this error."; \
		echo "If you are actively developing these files you can ignore this error"; \
		echo -e "(Don't forget to check in the generated files when finished)\n"; \
		exit 1; \
	fi

dev-k3d-loki:
	$(MAKE) -C $(CURDIR)/tools/dev/k3d loki

dev-k3d-enterprise-logs:
	$(MAKE) -C $(CURDIR)/tools/dev/k3d enterprise-logs

dev-k3d-down:
	$(MAKE) -C $(CURDIR)/tools/dev/k3d down

# Trivy is used to scan images for vulnerabilities
trivy: loki-image
	trivy i $(IMAGE_PREFIX)/loki:$(IMAGE_TAG)<|MERGE_RESOLUTION|>--- conflicted
+++ resolved
@@ -37,11 +37,7 @@
 BUILD_IN_CONTAINER ?= true
 
 # ensure you run `make drone` after changing this
-<<<<<<< HEAD
-BUILD_IMAGE_VERSION ?= 0.29.4
-=======
-BUILD_IMAGE_VERSION := 0.30.0
->>>>>>> 56437fa0
+BUILD_IMAGE_VERSION ?= 0.30.0
 
 # Docker image info
 IMAGE_PREFIX ?= grafana
