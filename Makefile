.DEFAULT_GOAL := all
.PHONY: all images check-generated-files logcli loki loki-debug promtail promtail-debug loki-canary lint test clean yacc protos touch-protobuf-sources format
.PHONY: docker-driver docker-driver-clean docker-driver-enable docker-driver-push
.PHONY: fluent-bit-image, fluent-bit-push, fluent-bit-test
.PHONY: fluentd-image, fluentd-push, fluentd-test
.PHONY: push-images push-latest save-images load-images promtail-image loki-image build-image
.PHONY: bigtable-backup, push-bigtable-backup
.PHONY: benchmark-store, drone, check-drone-drift, check-mod
.PHONY: migrate migrate-image lint-markdown ragel
.PHONY: validate-example-configs generate-example-config-doc check-example-config-doc
.PHONY: clean clean-protos

SHELL = /usr/bin/env bash -o pipefail

GOTEST ?= go test

#############
# Variables #
#############

DOCKER_IMAGE_DIRS := $(patsubst %/Dockerfile,%,$(DOCKERFILES))

# Certain aspects of the build are done in containers for consistency (e.g. yacc/protobuf generation)
# If you have the correct tools installed and you want to speed up development you can run
# make BUILD_IN_CONTAINER=false target
# or you can override this with an environment variable
BUILD_IN_CONTAINER ?= true

# ensure you run `make drone` after changing this
<<<<<<< HEAD
BUILD_IMAGE_VERSION := 0.21.0
=======
BUILD_IMAGE_VERSION := 0.20.4
>>>>>>> 13898578

# Docker image info
IMAGE_PREFIX ?= grafana

IMAGE_TAG := $(shell ./tools/image-tag)

# Version info for binaries
GIT_REVISION := $(shell git rev-parse --short HEAD)
GIT_BRANCH := $(shell git rev-parse --abbrev-ref HEAD)

# We don't want find to scan inside a bunch of directories, to accelerate the
# 'make: Entering directory '/src/loki' phase.
DONT_FIND := -name tools -prune -o -name vendor -prune -o -name .git -prune -o -name .cache -prune -o -name .pkg -prune -o

# Build flags
VPREFIX := github.com/grafana/loki/pkg/util/build
GO_LDFLAGS   := -X $(VPREFIX).Branch=$(GIT_BRANCH) -X $(VPREFIX).Version=$(IMAGE_TAG) -X $(VPREFIX).Revision=$(GIT_REVISION) -X $(VPREFIX).BuildUser=$(shell whoami)@$(shell hostname) -X $(VPREFIX).BuildDate=$(shell date -u +"%Y-%m-%dT%H:%M:%SZ")
GO_FLAGS     := -ldflags "-extldflags \"-static\" -s -w $(GO_LDFLAGS)" -tags netgo
DYN_GO_FLAGS := -ldflags "-s -w $(GO_LDFLAGS)" -tags netgo
# Per some websites I've seen to add `-gcflags "all=-N -l"`, the gcflags seem poorly if at all documented
# the best I could dig up is -N disables optimizations and -l disables inlining which should make debugging match source better.
# Also remove the -s and -w flags present in the normal build which strip the symbol table and the DWARF symbol table.
DEBUG_GO_FLAGS     := -gcflags "all=-N -l" -ldflags "-extldflags \"-static\" $(GO_LDFLAGS)" -tags netgo
DYN_DEBUG_GO_FLAGS := -gcflags "all=-N -l" -ldflags "$(GO_LDFLAGS)" -tags netgo
# Docker mount flag, ignored on native docker host. see (https://docs.docker.com/docker-for-mac/osxfs-caching/#delegated)
MOUNT_FLAGS := :delegated

NETGO_CHECK = @strings $@ | grep cgo_stub\\\.go >/dev/null || { \
       rm $@; \
       echo "\nYour go standard library was built without the 'netgo' build tag."; \
       echo "To fix that, run"; \
       echo "    sudo go clean -i net"; \
       echo "    sudo go install -tags netgo std"; \
       false; \
}

# Protobuf files
PROTO_DEFS := $(shell find . $(DONT_FIND) -type f -name '*.proto' -print)
PROTO_GOS := $(patsubst %.proto,%.pb.go,$(PROTO_DEFS))

# Yacc Files
YACC_DEFS := $(shell find . $(DONT_FIND) -type f -name *.y -print)
YACC_GOS := $(patsubst %.y,%.y.go,$(YACC_DEFS))

# Ragel Files
RAGEL_DEFS := $(shell find . $(DONT_FIND) -type f -name *.rl -print)
RAGEL_GOS := $(patsubst %.rl,%.rl.go,$(RAGEL_DEFS))

# Promtail UI files
PROMTAIL_GENERATED_FILE := clients/pkg/promtail/server/ui/assets_vfsdata.go
PROMTAIL_UI_FILES := $(shell find ./clients/pkg/promtail/server/ui -type f -name assets_vfsdata.go -prune -o -print)

##########
# Docker #
##########

# RM is parameterized to allow CircleCI to run builds, as it
# currently disallows `docker run --rm`. This value is overridden
# in circle.yml
RM := --rm
# TTY is parameterized to allow Google Cloud Builder to run builds,
# as it currently disallows TTY devices. This value needs to be overridden
# in any custom cloudbuild.yaml files
TTY := --tty

DOCKER_BUILDKIT=1
OCI_PLATFORMS=--platform=linux/amd64 --platform=linux/arm64 --platform=linux/arm/7
BUILD_IMAGE = BUILD_IMAGE=$(IMAGE_PREFIX)/loki-build-image:$(BUILD_IMAGE_VERSION)
ifeq ($(CI), true)
	BUILD_OCI=img build --no-console $(OCI_PLATFORMS) --build-arg $(BUILD_IMAGE)
	PUSH_OCI=img push
	TAG_OCI=img tag
else
	BUILD_OCI=docker build --build-arg $(BUILD_IMAGE)
	PUSH_OCI=docker push
	TAG_OCI=docker tag
endif

binfmt:
	$(SUDO) docker run --privileged linuxkit/binfmt:v0.6

################
# Main Targets #
################
all: promtail logcli loki loki-canary

# This is really a check for the CI to make sure generated files are built and checked in manually
check-generated-files: yacc ragel fmt-proto protos clients/pkg/promtail/server/ui/assets_vfsdata.go
	@if ! (git diff --exit-code $(YACC_GOS) $(RAGEL_GOS) $(PROTO_DEFS) $(PROTO_GOS) $(PROMTAIL_GENERATED_FILE)); then \
		echo "\nChanges found in generated files"; \
		echo "Run 'make check-generated-files' and commit the changes to fix this error."; \
		echo "If you are actively developing these files you can ignore this error"; \
		echo "(Don't forget to check in the generated files when finished)\n"; \
		exit 1; \
	fi

##########
# Logcli #
##########
.PHONY: cmd/logcli/logcli
logcli: cmd/logcli/logcli

logcli-image:
	$(SUDO) docker build -t $(IMAGE_PREFIX)/logcli:$(IMAGE_TAG) -f cmd/logcli/Dockerfile .

cmd/logcli/logcli:
	CGO_ENABLED=0 go build $(GO_FLAGS) -o $@ ./cmd/logcli
	$(NETGO_CHECK)

########
# Loki #
########
.PHONY: cmd/loki/loki cmd/loki/loki-debug
loki: cmd/loki/loki
loki-debug: cmd/loki/loki-debug

cmd/loki/loki:
	CGO_ENABLED=0 go build $(GO_FLAGS) -o $@ ./$(@D)
	$(NETGO_CHECK)

cmd/loki/loki-debug:
	CGO_ENABLED=0 go build $(DEBUG_GO_FLAGS) -o $@ ./$(@D)
	$(NETGO_CHECK)

###############
# Loki-Canary #
###############
.PHONY: cmd/loki-canary/loki-canary
loki-canary: cmd/loki-canary/loki-canary

cmd/loki-canary/loki-canary:
	CGO_ENABLED=0 go build $(GO_FLAGS) -o $@ ./$(@D)
	$(NETGO_CHECK)

#################
# Loki-QueryTee #
#################
.PHONY: cmd/querytee/querytee
loki-querytee: cmd/querytee/querytee

cmd/querytee/querytee:
	CGO_ENABLED=0 go build $(GO_FLAGS) -o $@ ./$(@D)
	$(NETGO_CHECK)

############
# Promtail #
############

PROMTAIL_CGO := 0
PROMTAIL_GO_FLAGS := $(GO_FLAGS)
PROMTAIL_DEBUG_GO_FLAGS := $(DEBUG_GO_FLAGS)

# Validate GOHOSTOS=linux && GOOS=linux to use CGO.
ifeq ($(shell go env GOHOSTOS),linux)
ifeq ($(shell go env GOOS),linux)
ifneq ($(CGO_ENABLED), 0)
PROMTAIL_CGO = 1
endif
PROMTAIL_GO_FLAGS = $(DYN_GO_FLAGS)
PROMTAIL_DEBUG_GO_FLAGS = $(DYN_DEBUG_GO_FLAGS)
endif
endif
.PHONY: clients/cmd/promtail/promtail clients/cmd/promtail/promtail-debug
promtail: clients/cmd/promtail/promtail
promtail-debug: clients/cmd/promtail/promtail-debug

promtail-clean-assets:
	rm -rf clients/pkg/promtail/server/ui/assets_vfsdata.go

# Rule to generate promtail static assets file
$(PROMTAIL_GENERATED_FILE): $(PROMTAIL_UI_FILES)
	@echo ">> writing assets"
	GOOS=$(shell go env GOHOSTOS) go generate -x -v ./clients/pkg/promtail/server/ui

clients/cmd/promtail/promtail:
	CGO_ENABLED=$(PROMTAIL_CGO) go build $(PROMTAIL_GO_FLAGS) -o $@ ./$(@D)
	$(NETGO_CHECK)

clients/cmd/promtail/promtail-debug:
	CGO_ENABLED=$(PROMTAIL_CGO) go build $(PROMTAIL_DEBUG_GO_FLAGS) -o $@ ./$(@D)
	$(NETGO_CHECK)

###############
# Migrate #
###############
.PHONY: cmd/migrate/migrate
migrate: cmd/migrate/migrate

cmd/migrate/migrate:
	CGO_ENABLED=0 go build $(GO_FLAGS) -o $@ ./$(@D)
	$(NETGO_CHECK)

#############
# Releasing #
#############
# concurrency is limited to 2 to prevent CircleCI from OOMing. Sorry
GOX = gox $(GO_FLAGS) -parallel=2 -output="dist/{{.Dir}}-{{.OS}}-{{.Arch}}"
CGO_GOX = gox $(DYN_GO_FLAGS) -cgo -parallel=2 -output="dist/{{.Dir}}-{{.OS}}-{{.Arch}}"
dist: clean
	CGO_ENABLED=0 $(GOX) -osarch="linux/amd64 linux/arm64 linux/arm darwin/amd64 darwin/arm64 windows/amd64 freebsd/amd64" ./cmd/loki
	CGO_ENABLED=0 $(GOX) -osarch="linux/amd64 linux/arm64 linux/arm darwin/amd64 darwin/arm64 windows/amd64 freebsd/amd64" ./cmd/logcli
	CGO_ENABLED=0 $(GOX) -osarch="linux/amd64 linux/arm64 linux/arm darwin/amd64 darwin/arm64 windows/amd64 freebsd/amd64" ./cmd/loki-canary
	CGO_ENABLED=0 $(GOX) -osarch="linux/arm64 linux/arm darwin/amd64 darwin/arm64 windows/amd64 windows/386 freebsd/amd64" ./clients/cmd/promtail
	CGO_ENABLED=1 $(CGO_GOX) -osarch="linux/amd64" ./clients/cmd/promtail
	for i in dist/*; do zip -j -m $$i.zip $$i; done
	pushd dist && sha256sum * > SHA256SUMS && popd

packages: dist
	mkdir -p dist/tmp
	unzip dist/logcli-linux-amd64.zip -d dist/tmp
	nfpm package -f tools/nfpm.yaml -p rpm -t dist/
	nfpm package -f tools/nfpm.yaml -p deb -t dist/
	rm -rf dist/tmp

publish: packages
	./tools/release

########
# Lint #
########

# To run this efficiently on your workstation, run this from the root dir:
# docker run --rm --tty -i -v $(pwd)/.cache:/go/cache -v $(pwd)/.pkg:/go/pkg -v $(pwd):/src/loki grafana/loki-build-image:0.17.0 lint
lint:
	GO111MODULE=on golangci-lint run -v
	faillint -paths "sync/atomic=go.uber.org/atomic" ./...

########
# Test #
########

test: all
<<<<<<< HEAD
	GOGC=10 $(GOTEST) -covermode=atomic -coverprofile=coverage.txt $(MOD_FLAG) -p=4 ./... | tee test_results.txt

compare-coverage:
	./tools/diff_coverage.sh $(old) $(new) $(packages)
=======
	$(GOTEST) -covermode=atomic -coverprofile=coverage.txt -p=4 ./...
>>>>>>> 13898578

#########
# Clean #
#########

clean-protos:
	rm -rf $(PROTO_GOS)

clean:
	rm -rf clients/cmd/promtail/promtail
	rm -rf cmd/loki/loki
	rm -rf cmd/logcli/logcli
	rm -rf cmd/loki-canary/loki-canary
	rm -rf cmd/querytee/querytee
	rm -rf .cache
	rm -rf clients/cmd/docker-driver/rootfs
	rm -rf dist/
	rm -rf clients/cmd/fluent-bit/out_grafana_loki.h
	rm -rf clients/cmd/fluent-bit/out_grafana_loki.so
	rm -rf cmd/migrate/migrate
	go clean ./...

#########
# YACCs #
#########

yacc: $(YACC_GOS)

%.y.go: %.y
ifeq ($(BUILD_IN_CONTAINER),true)
	# I wish we could make this a multiline variable however you can't pass more than simple arguments to them
	@mkdir -p $(shell pwd)/.pkg
	@mkdir -p $(shell pwd)/.cache
	$(SUDO) docker run $(RM) $(TTY) -i \
		-v $(shell pwd)/.cache:/go/cache$(MOUNT_FLAGS) \
		-v $(shell pwd)/.pkg:/go/pkg$(MOUNT_FLAGS) \
		-v $(shell pwd):/src/loki$(MOUNT_FLAGS) \
		$(IMAGE_PREFIX)/loki-build-image:$(BUILD_IMAGE_VERSION) $@;
else
	goyacc -p $(basename $(notdir $<)) -o $@ $<
	sed -i.back '/^\/\/line/ d' $@
	rm ${@}.back
endif

#########
# Ragels #
#########

ragel: $(RAGEL_GOS)

%.rl.go: %.rl
ifeq ($(BUILD_IN_CONTAINER),true)
	@mkdir -p $(shell pwd)/.pkg
	@mkdir -p $(shell pwd)/.cache
	$(SUDO) docker run $(RM) $(TTY) -i \
		-v $(shell pwd)/.cache:/go/cache$(MOUNT_FLAGS) \
		-v $(shell pwd)/.pkg:/go/pkg$(MOUNT_FLAGS) \
		-v $(shell pwd):/src/loki$(MOUNT_FLAGS) \
		$(IMAGE_PREFIX)/loki-build-image:$(BUILD_IMAGE_VERSION) $@;
else
	ragel -Z $< -o $@
endif

#############
# Protobufs #
#############

protos: clean-protos $(PROTO_GOS)

%.pb.go:
ifeq ($(BUILD_IN_CONTAINER),true)
	@mkdir -p $(shell pwd)/.pkg
	@mkdir -p $(shell pwd)/.cache
	$(SUDO) docker run $(RM) $(TTY) -i \
		-v $(shell pwd)/.cache:/go/cache$(MOUNT_FLAGS) \
		-v $(shell pwd)/.pkg:/go/pkg$(MOUNT_FLAGS) \
		-v $(shell pwd):/src/loki$(MOUNT_FLAGS) \
		$(IMAGE_PREFIX)/loki-build-image:$(BUILD_IMAGE_VERSION) $@;
else
	@# The store-gateway RPC is based on Thanos which uses relative references to other protos, so we need
	@# to configure all such relative paths. `gogo/protobuf` is used by it.
	case "$@" in	\
		vendor*)			\
			protoc -I ./vendor:./$(@D) --gogoslick_out=plugins=grpc:./vendor ./$(patsubst %.pb.go,%.proto,$@); \
			;;					\
		*)						\
			protoc -I .:./vendor/github.com/gogo/protobuf:./vendor/github.com/thanos-io/thanos/pkg:./vendor:./$(@D) --gogoslick_out=Mgoogle/protobuf/timestamp.proto=github.com/gogo/protobuf/types,Mgoogle/protobuf/any.proto=github.com/gogo/protobuf/types,plugins=grpc,paths=source_relative:./ ./$(patsubst %.pb.go,%.proto,$@); \
			;;					\
		esac
endif


#################
# Docker Driver #
#################

# optionally set the tag or the arch suffix (-arm64)
LOKI_DOCKER_DRIVER ?= "grafana/loki-docker-driver"
PLUGIN_TAG ?= $(IMAGE_TAG)
PLUGIN_ARCH ?=

# build-rootfs
# builds the plugin rootfs
define build-rootfs
	rm -rf clients/cmd/docker-driver/rootfs || true
	mkdir clients/cmd/docker-driver/rootfs
	docker build -t rootfsimage -f clients/cmd/docker-driver/Dockerfile .

	ID=$$(docker create rootfsimage true) && \
	(docker export $$ID | tar -x -C clients/cmd/docker-driver/rootfs) && \
	docker rm -vf $$ID

	docker rmi rootfsimage -f
endef

docker-driver: docker-driver-clean
	$(build-rootfs)
	docker plugin create $(LOKI_DOCKER_DRIVER):$(PLUGIN_TAG)$(PLUGIN_ARCH) clients/cmd/docker-driver

	$(build-rootfs)
	docker plugin create $(LOKI_DOCKER_DRIVER):main$(PLUGIN_ARCH) clients/cmd/docker-driver

clients/cmd/docker-driver/docker-driver:
	CGO_ENABLED=0 go build $(GO_FLAGS) -o $@ ./$(@D)
	$(NETGO_CHECK)

docker-driver-push: docker-driver
	docker plugin push $(LOKI_DOCKER_DRIVER):$(PLUGIN_TAG)$(PLUGIN_ARCH)
	docker plugin push $(LOKI_DOCKER_DRIVER):main$(PLUGIN_ARCH)

docker-driver-enable:
	docker plugin enable $(LOKI_DOCKER_DRIVER):$(PLUGIN_TAG)$(PLUGIN_ARCH)

docker-driver-clean:
	-docker plugin disable $(LOKI_DOCKER_DRIVER):$(PLUGIN_TAG)$(PLUGIN_ARCH)
	-docker plugin rm $(LOKI_DOCKER_DRIVER):$(PLUGIN_TAG)$(PLUGIN_ARCH)
	-docker plugin rm $(LOKI_DOCKER_DRIVER):main$(PLUGIN_ARCH)
	rm -rf clients/cmd/docker-driver/rootfs

#####################
# fluent-bit plugin #
#####################
fluent-bit-plugin:
	go build $(DYN_GO_FLAGS) -buildmode=c-shared -o clients/cmd/fluent-bit/out_grafana_loki.so ./clients/cmd/fluent-bit/

fluent-bit-image:
	$(SUDO) docker build -t $(IMAGE_PREFIX)/fluent-bit-plugin-loki:$(IMAGE_TAG) -f clients/cmd/fluent-bit/Dockerfile .

fluent-bit-push:
	$(SUDO) $(PUSH_OCI) $(IMAGE_PREFIX)/fluent-bit-plugin-loki:$(IMAGE_TAG)

fluent-bit-test: LOKI_URL ?= http://localhost:3100/loki/api/
fluent-bit-test:
	docker run -v /var/log:/var/log -e LOG_PATH="/var/log/*.log" -e LOKI_URL="$(LOKI_URL)" \
	 $(IMAGE_PREFIX)/fluent-bit-plugin-loki:$(IMAGE_TAG)


##################
# fluentd plugin #
##################
fluentd-plugin:
	gem install bundler --version 2.3.4
	bundle config silence_root_warning true
	bundle config set --local path clients/cmd/fluentd/vendor/bundle
	bundle install --gemfile=clients/cmd/fluentd/Gemfile

fluentd-image:
	$(SUDO) docker build -t $(IMAGE_PREFIX)/fluent-plugin-loki:$(IMAGE_TAG) -f clients/cmd/fluentd/Dockerfile .

fluentd-push:
	$(SUDO) $(PUSH_OCI) $(IMAGE_PREFIX)/fluent-plugin-loki:$(IMAGE_TAG)

fluentd-test: LOKI_URL ?= http://loki:3100
fluentd-test:
	LOKI_URL="$(LOKI_URL)" docker-compose -f clients/cmd/fluentd/docker/docker-compose.yml up --build

##################
# logstash plugin #
##################
logstash-image:
	$(SUDO) docker build -t $(IMAGE_PREFIX)/logstash-output-loki:$(IMAGE_TAG) -f clients/cmd/logstash/Dockerfile ./

# Send 10 lines to the local Loki instance.
logstash-push-test-logs: LOKI_URL ?= http://host.docker.internal:3100/loki/api/v1/push
logstash-push-test-logs:
	$(SUDO) docker run -e LOKI_URL="$(LOKI_URL)" -v `pwd`/clients/cmd/logstash/loki-test.conf:/home/logstash/loki.conf --rm \
		$(IMAGE_PREFIX)/logstash-output-loki:$(IMAGE_TAG) -f loki.conf

logstash-push:
	$(SUDO) $(PUSH_OCI) $(IMAGE_PREFIX)/logstash-output-loki:$(IMAGE_TAG)

# Enter an env already configure to build and test logstash output plugin.
logstash-env:
	$(SUDO) docker run -v  `pwd`/clients/cmd/logstash:/home/logstash/ -it --rm --entrypoint /bin/sh $(IMAGE_PREFIX)/logstash-output-loki:$(IMAGE_TAG)

########################
# Bigtable Backup Tool #
########################

BIGTABLE_BACKUP_TOOL_FOLDER = ./tools/bigtable-backup
BIGTABLE_BACKUP_TOOL_TAG ?= $(IMAGE_TAG)

bigtable-backup:
	docker build -t $(IMAGE_PREFIX)/$(shell basename $(BIGTABLE_BACKUP_TOOL_FOLDER)) $(BIGTABLE_BACKUP_TOOL_FOLDER)
	docker tag $(IMAGE_PREFIX)/$(shell basename $(BIGTABLE_BACKUP_TOOL_FOLDER)) $(IMAGE_PREFIX)/loki-bigtable-backup:$(BIGTABLE_BACKUP_TOOL_TAG)

push-bigtable-backup: bigtable-backup
	docker push $(IMAGE_PREFIX)/loki-bigtable-backup:$(BIGTABLE_BACKUP_TOOL_TAG)

##########
# Images #
##########

images: promtail-image loki-image loki-canary-image docker-driver fluent-bit-image fluentd-image

# push(app, optional tag)
# pushes the app, optionally tagging it differently before
define push
	$(SUDO) $(TAG_OCI)  $(IMAGE_PREFIX)/$(1):$(IMAGE_TAG) $(IMAGE_PREFIX)/$(1):$(2)
	$(SUDO) $(PUSH_OCI) $(IMAGE_PREFIX)/$(1):$(2)
endef

# push-image(app)
# pushes the app, also as :main
define push-image
	$(call push,$(1),$(IMAGE_TAG))
	$(call push,$(1),main)
endef

# promtail
promtail-image:
	$(SUDO) docker build -t $(IMAGE_PREFIX)/promtail:$(IMAGE_TAG) -f clients/cmd/promtail/Dockerfile .
promtail-image-cross:
	$(SUDO) $(BUILD_OCI) -t $(IMAGE_PREFIX)/promtail:$(IMAGE_TAG) -f clients/cmd/promtail/Dockerfile.cross .

promtail-debug-image: OCI_PLATFORMS=
promtail-debug-image:
	$(SUDO) $(BUILD_OCI) -t $(IMAGE_PREFIX)/promtail:$(IMAGE_TAG)-debug -f clients/cmd/promtail/Dockerfile.debug .

promtail-push: promtail-image-cross
	$(call push-image,promtail)

# loki
loki-image:
	$(SUDO) docker build -t $(IMAGE_PREFIX)/loki:$(IMAGE_TAG) -f cmd/loki/Dockerfile .
loki-image-cross:
	$(SUDO) $(BUILD_OCI) -t $(IMAGE_PREFIX)/loki:$(IMAGE_TAG) -f cmd/loki/Dockerfile.cross .

loki-debug-image: OCI_PLATFORMS=
loki-debug-image:
	$(SUDO) $(BUILD_OCI) -t $(IMAGE_PREFIX)/loki:$(IMAGE_TAG)-debug -f cmd/loki/Dockerfile.debug .

loki-push: loki-image-cross
	$(call push-image,loki)

# loki-canary
loki-canary-image:
	$(SUDO) docker build -t $(IMAGE_PREFIX)/loki-canary:$(IMAGE_TAG) -f cmd/loki-canary/Dockerfile .
loki-canary-image-cross:
	$(SUDO) $(BUILD_OCI) -t $(IMAGE_PREFIX)/loki-canary:$(IMAGE_TAG) -f cmd/loki-canary/Dockerfile.cross .
loki-canary-push: loki-canary-image-cross
	$(SUDO) $(PUSH_OCI) $(IMAGE_PREFIX)/loki-canary:$(IMAGE_TAG)

# loki-querytee
loki-querytee-image:
	$(SUDO) docker build -t $(IMAGE_PREFIX)/loki-query-tee:$(IMAGE_TAG) -f cmd/querytee/Dockerfile .
loki-querytee-image-cross:
	$(SUDO) $(BUILD_OCI) -t $(IMAGE_PREFIX)/loki-query-tee:$(IMAGE_TAG) -f cmd/querytee/Dockerfile.cross .
loki-querytee-push: loki-querytee-image-cross
	$(SUDO) $(PUSH_OCI) $(IMAGE_PREFIX)/loki-query-tee:$(IMAGE_TAG)

# migrate-image
migrate-image:
	$(SUDO) docker build -t $(IMAGE_PREFIX)/loki-migrate:$(IMAGE_TAG) -f cmd/migrate/Dockerfile .


# build-image (only amd64)
build-image: OCI_PLATFORMS=
build-image:
	$(SUDO) $(BUILD_OCI) -t $(IMAGE_PREFIX)/loki-build-image:$(IMAGE_TAG) ./loki-build-image
build-image-push: build-image
ifneq (,$(findstring WIP,$(IMAGE_TAG)))
	@echo "Cannot push a WIP image, commit changes first"; \
	false;
endif
	$(call push,loki-build-image,$(BUILD_IMAGE_VERSION))
	$(call push,loki-build-image,latest)


########
# Misc #
########

benchmark-store:
	go run ./pkg/storage/hack/main.go
	$(GOTEST) ./pkg/storage/ -bench=.  -benchmem -memprofile memprofile.out -cpuprofile cpuprofile.out -trace trace.out

# regenerate drone yaml
drone:
ifeq ($(BUILD_IN_CONTAINER),true)
	@mkdir -p $(shell pwd)/.pkg
	@mkdir -p $(shell pwd)/.cache
	$(SUDO) docker run $(RM) $(TTY) -i \
		-e DRONE_SERVER -e DRONE_TOKEN \
		-v $(shell pwd)/.cache:/go/cache$(MOUNT_FLAGS) \
		-v $(shell pwd)/.pkg:/go/pkg$(MOUNT_FLAGS) \
		-v $(shell pwd):/src/loki$(MOUNT_FLAGS) \
		$(IMAGE_PREFIX)/loki-build-image:$(BUILD_IMAGE_VERSION) $@;
else
	drone jsonnet --stream --format -V __build-image-version=$(BUILD_IMAGE_VERSION) --source .drone/drone.jsonnet --target .drone/drone.yml
	drone lint .drone/drone.yml --trusted
	drone sign --save grafana/loki .drone/drone.yml || echo "You must set DRONE_SERVER and DRONE_TOKEN. These values can be found on your [drone account](http://drone.grafana.net/account) page."
endif

check-drone-drift:
	./tools/check-drone-drift.sh $(BUILD_IMAGE_VERSION)


# support go modules
check-mod:
ifeq ($(BUILD_IN_CONTAINER),true)
	$(SUDO) docker run  $(RM) $(TTY) -i \
		-v $(shell go env GOPATH)/pkg:/go/pkg$(MOUNT_FLAGS) \
		-v $(shell pwd):/src/loki$(MOUNT_FLAGS) \
		$(IMAGE_PREFIX)/loki-build-image:$(BUILD_IMAGE_VERSION) $@;
else
	GO111MODULE=on GOPROXY=https://proxy.golang.org go mod download
	GO111MODULE=on GOPROXY=https://proxy.golang.org go mod verify
	GO111MODULE=on GOPROXY=https://proxy.golang.org go mod tidy
	GO111MODULE=on GOPROXY=https://proxy.golang.org go mod vendor
endif
	@git diff --exit-code -- go.sum go.mod vendor/


lint-jsonnet:
	@RESULT=0; \
	for f in $$(find . -name 'vendor' -prune -o -name '*.libsonnet' -print -o -name '*.jsonnet' -print); do \
		jsonnetfmt -- "$$f" | diff -u "$$f" -; \
		RESULT=$$(($$RESULT + $$?)); \
	done; \
	for d in $$(find . -name '*-mixin' -a -type d -print); do \
		if [ -e "$$d/jsonnetfile.json" ]; then \
			echo "Installing dependencies for $$d"; \
			pushd "$$d" >/dev/null && jb install && popd >/dev/null; \
		fi; \
	done; \
	for m in $$(find . -name 'mixin.libsonnet' -not -path '*/vendor/*' -print); do \
			echo "Linting $$m"; \
			mixtool lint -J $$(dirname "$$m")/vendor "$$m"; \
			if [ $$? -ne 0 ]; then \
				RESULT=1; \
			fi; \
	done; \
	exit $$RESULT

fmt-jsonnet:
	@find . -name 'vendor' -prune -o -name '*.libsonnet' -print -o -name '*.jsonnet' -print | \
		xargs -n 1 -- jsonnetfmt -i

fmt-proto:
ifeq ($(BUILD_IN_CONTAINER),true)
	# I wish we could make this a multiline variable however you can't pass more than simple arguments to them
	@mkdir -p $(shell pwd)/.pkg
	@mkdir -p $(shell pwd)/.cache
	$(SUDO) docker run $(RM) $(TTY) -i \
		-v $(shell pwd)/.cache:/go/cache$(MOUNT_FLAGS) \
		-v $(shell pwd)/.pkg:/go/pkg$(MOUNT_FLAGS) \
		-v $(shell pwd):/src/loki$(MOUNT_FLAGS) \
		$(IMAGE_PREFIX)/loki-build-image:$(BUILD_IMAGE_VERSION) $@;
else
	echo '$(PROTO_DEFS)' | \
		xargs -n 1 -- buf format -w
endif


lint-scripts:
    # Ignore https://github.com/koalaman/shellcheck/wiki/SC2312
	@find . -name '*.sh' -not -path '*/vendor/*' -print0 | \
		xargs -0 -n1 shellcheck -e SC2312 -x -o all


# search for dead link in our documentation.
# To avoid being rate limited by Github you can use an env variable GITHUB_TOKEN to pass a github token API.
# see https://github.com/settings/tokens
lint-markdown:
ifeq ($(BUILD_IN_CONTAINER),true)
	$(SUDO) docker run $(RM) $(TTY) -i \
		-v $(shell pwd):/src/loki$(MOUNT_FLAGS) \
		$(IMAGE_PREFIX)/loki-build-image:$(BUILD_IMAGE_VERSION) $@;
else
	lychee --verbose --config .lychee.toml ./*.md  ./docs/**/*.md  ./production/**/*.md ./cmd/**/*.md ./clients/**/*.md ./tools/**/*.md
endif


# usage: FUZZ_TESTCASE_PATH=/tmp/testcase make test-fuzz
# this will run the fuzzing using /tmp/testcase and save benchmark locally.
test-fuzz:
	$(GOTEST) -timeout 30s -tags dev,gofuzz -cpuprofile cpu.prof -memprofile mem.prof  \
	  -run ^Test_Fuzz$$ github.com/grafana/loki/pkg/logql/syntax -v -count=1 -timeout=0s

format:
	find . $(DONT_FIND) -name '*.pb.go' -prune -o -name '*.y.go' -prune -o -name '*.rl.go' -prune -o \
		-type f -name '*.go' -exec gofmt -w -s {} \;
	find . $(DONT_FIND) -name '*.pb.go' -prune -o -name '*.y.go' -prune -o -name '*.rl.go' -prune -o \
		-type f -name '*.go' -exec goimports -w -local github.com/grafana/loki {} \;

###################
# Example Configs #
###################

# Validate the example configurations that we provide in ./docs/sources/configuration/examples
validate-example-configs: loki
	for f in ./docs/sources/configuration/examples/*.yaml; do echo "Validating provided example config: $$f" && ./cmd/loki/loki -config.file=$$f -verify-config || exit 1; done

# Dynamically generate ./docs/sources/configuration/examples.md using the example configs that we provide.
# This target should be run if any of our example configs change.
generate-example-config-doc:
	echo "Removing existing doc at loki/docs/configuration/examples.md and re-generating. . ."
	# Title and Heading
	echo -e "---\ntitle: Examples\n---\n # Loki Configuration Examples" > ./docs/sources/configuration/examples.md
	# Append each configuration and its file name to examples.md
	for f in ./docs/sources/configuration/examples/*.yaml; do echo -e "\n## $$(basename $$f)\n\n\`\`\`yaml\n$$(cat $$f)\n\`\`\`\n" >> ./docs/sources/configuration/examples.md; done

# Fail our CI build if changes are made to example configurations but our doc is not updated
check-example-config-doc: generate-example-config-doc
	@if ! (git diff --exit-code ./docs/sources/configuration/examples.md); then \
		echo -e "\nChanges found in generated example configuration doc"; \
		echo "Run 'make generate-example-config-doc' and commit the changes to fix this error."; \
		echo "If you are actively developing these files you can ignore this error"; \
		echo -e "(Don't forget to check in the generated files when finished)\n"; \
		exit 1; \
	fi<|MERGE_RESOLUTION|>--- conflicted
+++ resolved
@@ -27,11 +27,7 @@
 BUILD_IN_CONTAINER ?= true
 
 # ensure you run `make drone` after changing this
-<<<<<<< HEAD
-BUILD_IMAGE_VERSION := 0.21.0
-=======
 BUILD_IMAGE_VERSION := 0.20.4
->>>>>>> 13898578
 
 # Docker image info
 IMAGE_PREFIX ?= grafana
@@ -264,14 +260,10 @@
 ########
 
 test: all
-<<<<<<< HEAD
-	GOGC=10 $(GOTEST) -covermode=atomic -coverprofile=coverage.txt $(MOD_FLAG) -p=4 ./... | tee test_results.txt
+	$(GOTEST) -covermode=atomic -coverprofile=coverage.txt -p=4 ./... | tee test_results.txt
 
 compare-coverage:
 	./tools/diff_coverage.sh $(old) $(new) $(packages)
-=======
-	$(GOTEST) -covermode=atomic -coverprofile=coverage.txt -p=4 ./...
->>>>>>> 13898578
 
 #########
 # Clean #
