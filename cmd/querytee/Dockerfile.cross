--- conflicted
+++ resolved
@@ -2,12 +2,8 @@
 # Directories in this file are referenced from the root of the project not this folder
 # This file is intended to be called from the root like so:
 # docker build -t grafana/promtail -f cmd/promtail/Dockerfile .
-<<<<<<< HEAD
 ARG GO_VERSION=1.22
 FROM golang:${GO_VERSION} as goenv
-=======
-FROM golang:1.22.5-alpine as goenv
->>>>>>> fc3904ee
 RUN go env GOARCH > /goarch && \
   go env GOARM > /goarm
 
