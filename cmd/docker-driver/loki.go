--- conflicted
+++ resolved
@@ -83,11 +83,7 @@
 
 // Log implements `logger.Logger`
 func (l *loki) Close() error {
-<<<<<<< HEAD
-	l.handler.Stop()
-	l.client.Stop()
-=======
+	l.stop()
 	l.client.StopNow()
->>>>>>> dcbfecf9
 	return nil
 }