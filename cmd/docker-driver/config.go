--- conflicted
+++ resolved
@@ -14,13 +14,9 @@
 	"github.com/docker/docker/daemon/logger"
 	"github.com/docker/docker/daemon/logger/templates"
 	"github.com/prometheus/common/model"
-<<<<<<< HEAD
 	"github.com/prometheus/prometheus/pkg/labels"
 	"github.com/prometheus/prometheus/pkg/relabel"
-	"gopkg.in/yaml.v2"
-=======
 	yaml "gopkg.in/yaml.v2"
->>>>>>> d08ceef1
 
 	"github.com/grafana/loki/pkg/helpers"
 	"github.com/grafana/loki/pkg/logentry/stages"
@@ -32,25 +28,6 @@
 const (
 	driverName = "loki"
 
-<<<<<<< HEAD
-	cfgExternalLabelsKey = "loki-external-labels"
-	cfgURLKey            = "loki-url"
-	cfgTLSCAFileKey      = "loki-tls-ca-file"
-	cfgTLSCertFileKey    = "loki-tls-cert-file"
-	cfgTLSKeyFileKey     = "loki-tls-key-file"
-	cfgTLSServerNameKey  = "loki-tls-server-name"
-	cfgTLSInsecure       = "loki-tls-insecure-skip-verify"
-	cfgProxyURLKey       = "loki-proxy-url"
-	cfgTimeoutKey        = "loki-timeout"
-	cfgBatchWaitKey      = "loki-batch-wait"
-	cfgBatchSizeKey      = "loki-batch-size"
-	cfgMinBackoffKey     = "loki-min-backoff"
-	cfgMaxBackoffKey     = "loki-max-backoff"
-	cfgMaxRetriesKey     = "loki-retries"
-	cfgPipelineStagesKey = "loki-pipeline-stage-file"
-	cfgTenantIDKey       = "loki-tenant-id"
-	cfgRelabelKey        = "loki-relabel-config"
-=======
 	cfgExternalLabelsKey     = "loki-external-labels"
 	cfgURLKey                = "loki-url"
 	cfgTLSCAFileKey          = "loki-tls-ca-file"
@@ -70,7 +47,7 @@
 	cfgTenantIDKey           = "loki-tenant-id"
 	cfgNofile                = "no-file"
 	cfgKeepFile              = "keep-file"
->>>>>>> d08ceef1
+	cfgRelabelKey            = "loki-relabel-config"
 
 	swarmServiceLabelKey = "com.docker.swarm.service.name"
 	swarmStackLabelKey   = "com.docker.stack.namespace"
@@ -133,12 +110,9 @@
 		case cfgPipelineStagesKey:
 		case cfgPipelineStagesFileKey:
 		case cfgTenantIDKey:
-<<<<<<< HEAD
 		case cfgRelabelKey:
-=======
 		case cfgNofile:
 		case cfgKeepFile:
->>>>>>> d08ceef1
 		case "labels":
 		case "env":
 		case "env-regex":
@@ -387,7 +361,6 @@
 	return nil
 }
 
-<<<<<<< HEAD
 func relabelConfig(config string, lbs model.LabelSet) (model.LabelSet, error) {
 	relabelConfig := make([]*relabel.Config, 0)
 	if err := yaml.UnmarshalStrict([]byte(config), &relabelConfig); err != nil {
@@ -395,7 +368,8 @@
 	}
 	relabed := relabel.Process(labels.FromMap(util.ModelLabelSetToMap(lbs)), relabelConfig...)
 	return model.LabelSet(util.LabelsToMetric(relabed)), nil
-=======
+}
+
 func parseBoolean(key string, logCtx logger.Info, defaultValue bool) (bool, error) {
 	value, ok := logCtx.Config[key]
 	if !ok || value == "" {
@@ -406,5 +380,4 @@
 		return false, err
 	}
 	return b, nil
->>>>>>> d08ceef1
 }