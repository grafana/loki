package main

import (
	"bufio"
	"context"
	"flag"
	"fmt"
	"log"
	"os"
	"sort"
	"strings"
	"sync"
	"time"

<<<<<<< HEAD
	"github.com/grafana/dskit/tenant"
	"github.com/prometheus/client_golang/prometheus"
	"github.com/prometheus/common/model"
	"github.com/prometheus/prometheus/pkg/labels"
=======
	util_log "github.com/cortexproject/cortex/pkg/util/log"
	"github.com/prometheus/client_golang/prometheus"
	"github.com/prometheus/common/model"

	"github.com/grafana/loki/pkg/tenant"

	"github.com/prometheus/prometheus/model/labels"
>>>>>>> dad7fca2
	"github.com/weaveworks/common/user"

	"github.com/grafana/loki/pkg/logql"
	"github.com/grafana/loki/pkg/loki"
	"github.com/grafana/loki/pkg/storage"
	"github.com/grafana/loki/pkg/storage/chunk"
	chunk_storage "github.com/grafana/loki/pkg/storage/chunk/storage"
	"github.com/grafana/loki/pkg/util"
	"github.com/grafana/loki/pkg/util/cfg"
	util_log "github.com/grafana/loki/pkg/util/log"
	"github.com/grafana/loki/pkg/validation"
)

type syncRange struct {
	from int64
	to   int64
}

func main() {
	var defaultsConfig loki.Config

	from := flag.String("from", "", "Start Time RFC339Nano 2006-01-02T15:04:05.999999999Z07:00")
	to := flag.String("to", "", "End Time RFC339Nano 2006-01-02T15:04:05.999999999Z07:00")
	sf := flag.String("source.config.file", "", "source datasource config")
	df := flag.String("dest.config.file", "", "dest datasource config")
	source := flag.String("source.tenant", "fake", "Source tenant identifier, default is `fake` for single tenant Loki")
	dest := flag.String("dest.tenant", "fake", "Destination tenant identifier, default is `fake` for single tenant Loki")
	match := flag.String("match", "", "Optional label match")

	batch := flag.Int("batchLen", 500, "Specify how many chunks to read/write in one batch")
	shardBy := flag.Duration("shardBy", 6*time.Hour, "Break down the total interval into shards of this size, making this too small can lead to syncing a lot of duplicate chunks")
	parallel := flag.Int("parallel", 8, "How many parallel threads to process each shard")
	flag.Parse()

	// Create a set of defaults
	if err := cfg.Unmarshal(&defaultsConfig, cfg.Defaults(flag.CommandLine)); err != nil {
		log.Println("Failed parsing defaults config:", err)
		os.Exit(1)
	}

	// Copy each defaults to a source and dest config
	sourceConfig := defaultsConfig
	destConfig := defaultsConfig

	// Load each from provided files
	if err := cfg.YAML(*sf, true)(&sourceConfig); err != nil {
		log.Printf("Failed parsing source config file %v: %v\n", *sf, err)
		os.Exit(1)
	}
	if err := cfg.YAML(*df, true)(&destConfig); err != nil {
		log.Printf("Failed parsing dest config file %v: %v\n", *df, err)
		os.Exit(1)
	}

	// The long nature of queries requires stretching out the cardinality limit some and removing the query length limit
	sourceConfig.LimitsConfig.CardinalityLimit = 1e9
	sourceConfig.LimitsConfig.MaxQueryLength = 0
	limits, err := validation.NewOverrides(sourceConfig.LimitsConfig, nil)
	if err != nil {
		log.Println("Failed to create limit overrides:", err)
		os.Exit(1)
	}
	err = sourceConfig.Validate()
	if err != nil {
		log.Println("Failed to validate source store config:", err)
		os.Exit(1)
	}
	err = destConfig.Validate()
	if err != nil {
		log.Println("Failed to validate dest store config:", err)
		os.Exit(1)
	}
	// Create a new registerer to avoid registering duplicate metrics
	prometheus.DefaultRegisterer = prometheus.NewRegistry()
	sourceStore, err := chunk_storage.NewStore(sourceConfig.StorageConfig.Config, sourceConfig.ChunkStoreConfig.StoreConfig, sourceConfig.SchemaConfig.SchemaConfig, limits, prometheus.DefaultRegisterer, nil, util_log.Logger)
	if err != nil {
		log.Println("Failed to create source store:", err)
		os.Exit(1)
	}
	s, err := storage.NewStore(sourceConfig.StorageConfig, sourceConfig.SchemaConfig, sourceStore, prometheus.DefaultRegisterer)
	if err != nil {
		log.Println("Failed to create source store:", err)
		os.Exit(1)
	}

	// Create a new registerer to avoid registering duplicate metrics
	prometheus.DefaultRegisterer = prometheus.NewRegistry()
	destStore, err := chunk_storage.NewStore(destConfig.StorageConfig.Config, destConfig.ChunkStoreConfig.StoreConfig, destConfig.SchemaConfig.SchemaConfig, limits, prometheus.DefaultRegisterer, nil, util_log.Logger)
	if err != nil {
		log.Println("Failed to create destination store:", err)
		os.Exit(1)
	}
	d, err := storage.NewStore(destConfig.StorageConfig, destConfig.SchemaConfig, destStore, prometheus.DefaultRegisterer)
	if err != nil {
		log.Println("Failed to create destination store:", err)
		os.Exit(1)
	}

	nameLabelMatcher, err := labels.NewMatcher(labels.MatchEqual, labels.MetricName, "logs")
	if err != nil {
		log.Println("Failed to create label matcher:", err)
		os.Exit(1)
	}

	matchers := []*labels.Matcher{nameLabelMatcher}

	if *match != "" {
		m, err := logql.ParseMatchers(*match)
		if err != nil {
			log.Println("Failed to parse log matcher:", err)
			os.Exit(1)
		}
		matchers = append(matchers, m...)
	}

	ctx := context.Background()
	// This is a little weird but it was the easiest way to guarantee the userID is in the right format
	ctx = user.InjectOrgID(ctx, *source)
	userID, err := tenant.ID(ctx)
	if err != nil {
		panic(err)
	}
	parsedFrom := mustParse(*from)
	parsedTo := mustParse(*to)
	f, t := util.RoundToMilliseconds(parsedFrom, parsedTo)

	schemaGroups, fetchers, err := s.GetChunkRefs(ctx, userID, f, t, matchers...)
	if err != nil {
		log.Println("Error querying index for chunk refs:", err)
		os.Exit(1)
	}

	var totalChunks int
	for i := range schemaGroups {
		totalChunks += len(schemaGroups[i])
	}
	rdr := bufio.NewReader(os.Stdin)
	fmt.Printf("Timespan will sync %v chunks spanning %v schemas.\n", totalChunks, len(fetchers))
	fmt.Print("Proceed? (Y/n):")
	in, err := rdr.ReadString('\n')
	if err != nil {
		log.Fatalf("Error reading input: %v", err)
	}
	if strings.ToLower(strings.TrimSpace(in)) == "n" {
		log.Println("Exiting")
		os.Exit(0)
	}
	start := time.Now()

	shardByNs := *shardBy
	syncRanges := calcSyncRanges(parsedFrom.UnixNano(), parsedTo.UnixNano(), shardByNs.Nanoseconds())
	log.Printf("With a shard duration of %v, %v ranges have been calculated.\n", shardByNs, len(syncRanges))

	// Pass dest schema config, the destination determines the new chunk external keys using potentially a different schema config.
	cm := newChunkMover(ctx, destConfig.SchemaConfig.SchemaConfig, s, d, *source, *dest, matchers, *batch)
	syncChan := make(chan *syncRange)
	errorChan := make(chan error)
	statsChan := make(chan stats)

	// Start the parallel processors
	var wg sync.WaitGroup
	cancelContext, cancelFunc := context.WithCancel(ctx)
	for i := 0; i < *parallel; i++ {
		wg.Add(1)
		go func(threadId int) {
			defer wg.Done()
			cm.moveChunks(cancelContext, threadId, syncChan, errorChan, statsChan)
		}(i)
	}

	// Launch a thread to dispatch requests:
	go func() {
		i := 0
		length := len(syncRanges)
		for i < length {
			log.Printf("Dispatching sync range %v of %v\n", i+1, length)
			syncChan <- syncRanges[i]
			i++
		}
		// Everything processed, exit
		cancelFunc()
	}()

	processedChunks := 0
	processedBytes := 0

	// Launch a thread to track stats
	go func() {
		for stat := range statsChan {
			processedChunks += stat.totalChunks
			processedBytes += stat.totalBytes
		}
		log.Printf("Transferring %v chunks totalling %v bytes in %v\n", processedChunks, processedBytes, time.Since(start))
		log.Println("Exiting stats thread")
	}()

	// Wait for an error or the context to be canceled
	select {
	case <-cancelContext.Done():
		log.Println("Received done call")
	case err := <-errorChan:
		log.Println("Received an error from processing thread, shutting down: ", err)
		cancelFunc()
	}
	log.Println("Waiting for threads to exit")
	wg.Wait()
	close(statsChan)
	log.Println("All threads finished")

	log.Println("Going to sleep....")
	for {
		time.Sleep(100 * time.Second)
	}
}

func calcSyncRanges(from, to int64, shardBy int64) []*syncRange {
	// Calculate the sync ranges
	syncRanges := []*syncRange{}
	// diff := to - from
	// shards := diff / shardBy
	currentFrom := from
	// currentTo := from
	currentTo := from + shardBy
	for currentFrom < to && currentTo <= to {
		s := &syncRange{
			from: currentFrom,
			to:   currentTo,
		}
		syncRanges = append(syncRanges, s)

		currentFrom = currentTo + 1
		currentTo = currentTo + shardBy

		if currentTo > to {
			currentTo = to
		}
	}
	return syncRanges
}

type stats struct {
	totalChunks int
	totalBytes  int
}

type chunkMover struct {
	ctx        context.Context
	schema     chunk.SchemaConfig
	source     storage.Store
	dest       storage.Store
	sourceUser string
	destUser   string
	matchers   []*labels.Matcher
	batch      int
}

func newChunkMover(ctx context.Context, s chunk.SchemaConfig, source, dest storage.Store, sourceUser, destUser string, matchers []*labels.Matcher, batch int) *chunkMover {
	cm := &chunkMover{
		ctx:        ctx,
		schema:     s,
		source:     source,
		dest:       dest,
		sourceUser: sourceUser,
		destUser:   destUser,
		matchers:   matchers,
		batch:      batch,
	}
	return cm
}

func (m *chunkMover) moveChunks(ctx context.Context, threadID int, syncRangeCh <-chan *syncRange, errCh chan<- error, statsCh chan<- stats) {
	for {
		select {
		case <-ctx.Done():
			log.Println(threadID, "Requested to be done, context cancelled, quitting.")
			return
		case sr := <-syncRangeCh:
			start := time.Now()
			totalBytes := 0
			totalChunks := 0
			log.Println(threadID, "Processing", time.Unix(0, sr.from).UTC(), time.Unix(0, sr.to).UTC())
			schemaGroups, fetchers, err := m.source.GetChunkRefs(m.ctx, m.sourceUser, model.TimeFromUnixNano(sr.from), model.TimeFromUnixNano(sr.to), m.matchers...)
			if err != nil {
				log.Println(threadID, "Error querying index for chunk refs:", err)
				errCh <- err
				return
			}
			for i, f := range fetchers {
				log.Printf("%v Processing Schema %v which contains %v chunks\n", threadID, i, len(schemaGroups[i]))

				// Slice up into batches
				for j := 0; j < len(schemaGroups[i]); j += m.batch {
					k := j + m.batch
					if k > len(schemaGroups[i]) {
						k = len(schemaGroups[i])
					}

					chunks := schemaGroups[i][j:k]
					log.Printf("%v Processing chunks %v-%v of %v\n", threadID, j, k, len(schemaGroups[i]))

					keys := make([]string, 0, len(chunks))
					chks := make([]chunk.Chunk, 0, len(chunks))

					// FetchChunks requires chunks to be ordered by external key.
					sort.Slice(chunks, func(x, y int) bool {
						return m.schema.ExternalKey(chunks[x]) < m.schema.ExternalKey(chunks[y])
					})
					for _, chk := range chunks {
						key := m.schema.ExternalKey(chk)
						keys = append(keys, key)
						chks = append(chks, chk)
					}
					for retry := 4; retry >= 0; retry-- {
						chks, err = f.FetchChunks(m.ctx, chks, keys)
						if err != nil {
							if retry == 0 {
								log.Println(threadID, "Final error retrieving chunks, giving up:", err)
								errCh <- err
								return
							}
							log.Println(threadID, "Error fetching chunks, will retry:", err)
						} else {
							break
						}
					}

					totalChunks += len(chks)

					output := make([]chunk.Chunk, 0, len(chks))

					// Calculate some size stats and change the tenant ID if necessary
					for i, chk := range chks {
						if enc, err := chk.Encoded(); err == nil {
							totalBytes += len(enc)
						} else {
							log.Println(threadID, "Error encoding a chunk:", err)
							errCh <- err
							return
						}
						if m.sourceUser != m.destUser {
							// Because the incoming chunks are already encoded, to change the username we have to make a new chunk
							nc := chunk.NewChunk(m.destUser, chk.Fingerprint, chk.Metric, chk.Data, chk.From, chk.Through)
							err := nc.Encode()
							if err != nil {
								log.Println(threadID, "Failed to encode new chunk with new user:", err)
								errCh <- err
								return
							}
							output = append(output, nc)
						} else {
							output = append(output, chks[i])
						}

					}
					for retry := 4; retry >= 0; retry-- {
						err = m.dest.Put(m.ctx, output)
						if err != nil {
							if retry == 0 {
								log.Println(threadID, "Final error sending chunks to new store, giving up:", err)
								errCh <- err
								return
							}
							log.Println(threadID, "Error sending chunks to new store, will retry:", err)
						} else {
							break
						}
					}
					log.Println(threadID, "Batch sent successfully")
				}
			}
			log.Printf("%v Finished processing sync range, %v chunks, %v bytes in %v seconds\n", threadID, totalChunks, totalBytes, time.Since(start).Seconds())
			statsCh <- stats{
				totalChunks: totalChunks,
				totalBytes:  totalBytes,
			}
		}
	}
}

func mustParse(t string) time.Time {
	ret, err := time.Parse(time.RFC3339Nano, t)
	if err != nil {
		log.Fatalf("Unable to parse time %v", err)
	}

	return ret
}<|MERGE_RESOLUTION|>--- conflicted
+++ resolved
@@ -12,20 +12,12 @@
 	"sync"
 	"time"
 
-<<<<<<< HEAD
-	"github.com/grafana/dskit/tenant"
 	"github.com/prometheus/client_golang/prometheus"
 	"github.com/prometheus/common/model"
-	"github.com/prometheus/prometheus/pkg/labels"
-=======
-	util_log "github.com/cortexproject/cortex/pkg/util/log"
-	"github.com/prometheus/client_golang/prometheus"
-	"github.com/prometheus/common/model"
 
 	"github.com/grafana/loki/pkg/tenant"
 
 	"github.com/prometheus/prometheus/model/labels"
->>>>>>> dad7fca2
 	"github.com/weaveworks/common/user"
 
 	"github.com/grafana/loki/pkg/logql"
@@ -144,7 +136,7 @@
 	ctx := context.Background()
 	// This is a little weird but it was the easiest way to guarantee the userID is in the right format
 	ctx = user.InjectOrgID(ctx, *source)
-	userID, err := tenant.ID(ctx)
+	userID, err := tenant.TenantID(ctx)
 	if err != nil {
 		panic(err)
 	}
