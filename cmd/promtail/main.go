package main

import (
	"flag"
	"os"
	"reflect"

	"github.com/cortexproject/cortex/pkg/util"
	"github.com/cortexproject/cortex/pkg/util/flagext"
	"github.com/go-kit/kit/log/level"
	"github.com/prometheus/client_golang/prometheus"
	"github.com/prometheus/common/version"
	"github.com/weaveworks/common/logging"

	"github.com/grafana/loki/pkg/promtail"
	"github.com/grafana/loki/pkg/promtail/config"
)

var (
	configFile = "cmd/promtail/promtail-local-config.yaml"
	cfg        config.Config
)

func init() {
	prometheus.MustRegister(version.NewCollector("promtail"))
}

func main() {
	flag.StringVar(&configFile, "config.file", "promtail.yml", "The config file.")
	flagext.RegisterFlags(&cfg)
	flag.Parse()

	util.InitLogger(&cfg.ServerConfig.Config)

	if configFile != "" {
		errChan := make(chan error, 1)

		m, err := promtail.InitMaster(configFile, cfg)
		if err != nil {
			errChan <- err
		} else {
			// Re-init the logger which will now honor a different log level set in ServerConfig.Config
			util.InitLogger(&m.Promtail.Cfg.ServerConfig.Config)
			if err := m.Promtail.Run(); err != nil {
				level.Error(util.Logger).Log("msg", "error running promtail", "error", err)
				errChan <- err
			}
			m.Promtail.Shutdown()
			m.Cancel <- struct{}{}
		}
<<<<<<< HEAD
=======
	}

	// Re-init the logger which will now honor a different log level set in ServerConfig.Config
	if reflect.DeepEqual(&config.ServerConfig.Config.LogLevel, &logging.Level{}) {
		level.Error(util.Logger).Log("msg", "invalid log level")
		os.Exit(1)
	}
	util.InitLogger(&config.ServerConfig.Config)
>>>>>>> d5688b5e

		<-errChan
		m.Promtail.Shutdown()
		os.Exit(1)
	} else {
		level.Error(util.Logger).Log("msg", "config file not found", "error", nil)
		os.Exit(1)
	}
}<|MERGE_RESOLUTION|>--- conflicted
+++ resolved
@@ -48,8 +48,6 @@
 			m.Promtail.Shutdown()
 			m.Cancel <- struct{}{}
 		}
-<<<<<<< HEAD
-=======
 	}
 
 	// Re-init the logger which will now honor a different log level set in ServerConfig.Config
@@ -58,7 +56,6 @@
 		os.Exit(1)
 	}
 	util.InitLogger(&config.ServerConfig.Config)
->>>>>>> d5688b5e
 
 		<-errChan
 		m.Promtail.Shutdown()
