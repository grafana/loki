package main

import (
	"log"
	"strings"
	"time"

	"github.com/fatih/color"
	"github.com/prometheus/prometheus/pkg/labels"

	"github.com/grafana/loki/pkg/iter"
	"github.com/grafana/loki/pkg/logproto"
)

func getStart(end time.Time) time.Time {
	start := end.Add(-*since)
	if *from != "" {
		var err error
		start, err = time.Parse(time.RFC3339Nano, *from)
		if err != nil {
			log.Fatalf("error parsing date '%s': %s", *from, err)
		}
	}
	return start
}

func doQuery() {
	if *tail {
		tailQuery()
		return
	}

	var (
		i      iter.EntryIterator
		common labels.Labels
	)

	end := time.Now()
<<<<<<< HEAD
	start := getStart(end)
=======
	start := end.Add(-*since)
	if *from != "" {
		var err error
		start, err = time.Parse(time.RFC3339Nano, *from)
		if err != nil {
			log.Fatalf("error parsing --from date '%s': %s", *from, err)
		}
	}

	if *to != "" {
		var err error
		end, err = time.Parse(time.RFC3339Nano, *to)
		if err != nil {
			log.Fatalf("error parsing --to date '%s': %s", *to, err)
		}
	}
>>>>>>> da6a1338

	d := logproto.BACKWARD
	if *forward {
		d = logproto.FORWARD
	}

	resp, err := query(start, end, d)
	if err != nil {
		log.Fatalf("Query failed: %+v", err)
	}

	cache, lss := parseLabels(resp)

	labelsCache := func(labels string) labels.Labels {
		return cache[labels]
	}

	common = commonLabels(lss)

	// Remove the labels we want to show from common
	if len(*showLabelsKey) > 0 {
		common = common.MatchLabels(false, *showLabelsKey...)
	}

	if len(common) > 0 && !*quiet {
		log.Println("Common labels:", color.RedString(common.String()))
	}

	if len(*ignoreLabelsKey) > 0 && !*quiet {
		log.Println("Ignoring labels key:", color.RedString(strings.Join(*ignoreLabelsKey, ",")))
	}

	// Get the max size of labels
	maxLabelsLen := *fixedLabelsLen
	for _, ls := range cache {
		ls = subtract(common, ls)
		if len(*ignoreLabelsKey) > 0 {
			ls = ls.MatchLabels(false, *ignoreLabelsKey...)
		}
		len := len(ls.String())
		if maxLabelsLen < len {
			maxLabelsLen = len
		}
	}

	i = iter.NewQueryResponseIterator(resp, d)

	Outputs["default"] = DefaultOutput{
		MaxLabelsLen: maxLabelsLen,
		CommonLabels: common,
	}

	for i.Next() {
		ls := labelsCache(i.Labels())
		Outputs[*outputMode].Print(i.Entry().Timestamp, &ls, i.Entry().Line)
	}

	if err := i.Error(); err != nil {
		log.Fatalf("Error from iterator: %v", err)
	}
}<|MERGE_RESOLUTION|>--- conflicted
+++ resolved
@@ -36,17 +36,7 @@
 	)
 
 	end := time.Now()
-<<<<<<< HEAD
 	start := getStart(end)
-=======
-	start := end.Add(-*since)
-	if *from != "" {
-		var err error
-		start, err = time.Parse(time.RFC3339Nano, *from)
-		if err != nil {
-			log.Fatalf("error parsing --from date '%s': %s", *from, err)
-		}
-	}
 
 	if *to != "" {
 		var err error
@@ -55,7 +45,6 @@
 			log.Fatalf("error parsing --to date '%s': %s", *to, err)
 		}
 	}
->>>>>>> da6a1338
 
 	d := logproto.BACKWARD
 	if *forward {
