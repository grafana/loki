auth_enabled: false

server:
  http_listen_port: 3100
  grpc_listen_port: 9096
  log_level: debug
  grpc_server_max_concurrent_streams: 1000

common:
  instance_addr: 127.0.0.1
  path_prefix: /tmp/loki
  storage:
    filesystem:
      chunks_directory: /tmp/loki/chunks
      rules_directory: /tmp/loki/rules
  replication_factor: 1
  ring:
    kvstore:
      store: inmemory

ingester_rf1:
<<<<<<< HEAD
  enabled: true
=======
  enabled: false
>>>>>>> 7f35179c

query_range:
  results_cache:
    cache:
      embedded_cache:
        enabled: true
        max_size_mb: 100

schema_config:
  configs:
    - from: 2020-10-24
      store: tsdb
      object_store: filesystem
      schema: v13
      index:
        prefix: index_
        period: 24h

pattern_ingester:
  enabled: true
  metric_aggregation:
    enabled: true
    log_push_observations: true

ruler:
  alertmanager_url: http://localhost:9093

frontend:
  encoding: protobuf

# By default, Loki will send anonymous, but uniquely-identifiable usage and configuration
# analytics to Grafana Labs. These statistics are sent to https://stats.grafana.org/
#
# Statistics help us better understand how Loki is used, and they show us performance
# levels for most users. This helps us prioritize features and documentation.
# For more information on what's sent, look at
# https://github.com/grafana/loki/blob/main/pkg/analytics/stats.go
# Refer to the buildReport method to see what goes into a report.
#
# If you would like to disable reporting, uncomment the following lines:
#analytics:
#  reporting_enabled: false<|MERGE_RESOLUTION|>--- conflicted
+++ resolved
@@ -19,11 +19,7 @@
       store: inmemory
 
 ingester_rf1:
-<<<<<<< HEAD
-  enabled: true
-=======
   enabled: false
->>>>>>> 7f35179c
 
 query_range:
   results_cache:
