package main

import (
	"flag"
	"fmt"
	"os"
	"reflect"
	"runtime"

<<<<<<< HEAD
	"github.com/go-kit/kit/log/level"
	"github.com/grafana/dskit/dslog"
	"github.com/grafana/dskit/flagext"
	"github.com/prometheus/client_golang/prometheus"
=======
	"github.com/go-kit/log/level"
>>>>>>> dad7fca2
	"github.com/prometheus/common/version"
	"github.com/weaveworks/common/logging"
	"github.com/weaveworks/common/tracing"

	"github.com/grafana/loki/pkg/loki"
	"github.com/grafana/loki/pkg/util"
	_ "github.com/grafana/loki/pkg/util/build"
	"github.com/grafana/loki/pkg/util/cfg"
	util_log "github.com/grafana/loki/pkg/util/log"
	"github.com/grafana/loki/pkg/validation"
)

func main() {
	var config loki.ConfigWrapper

	if err := cfg.DynamicUnmarshal(&config, os.Args[1:], flag.CommandLine); err != nil {
		fmt.Fprintf(os.Stderr, "failed parsing config: %v\n", err)
		os.Exit(1)
	}
	if config.PrintVersion {
		fmt.Println(version.Print("loki"))
		os.Exit(0)
	}

	// This global is set to the config passed into the last call to `NewOverrides`. If we don't
	// call it atleast once, the defaults are set to an empty struct.
	// We call it with the flag values so that the config file unmarshalling only overrides the values set in the config.
	validation.SetDefaultLimitsForYAMLUnmarshalling(config.LimitsConfig)

	// Init the logger which will honor the log level set in config.Server
	if reflect.DeepEqual(&config.Server.LogLevel, &logging.Level{}) {
		level.Error(util_log.Logger).Log("msg", "invalid log level")
		os.Exit(1)
	}
	util_log.InitLogger(&config.Server, prometheus.DefaultRegisterer)

	// Validate the config once both the config file has been loaded
	// and CLI flags parsed.
	err := config.Validate()
	if err != nil {
		level.Error(util_log.Logger).Log("msg", "validating config", "err", err.Error())
		os.Exit(1)
	}

<<<<<<< HEAD
	if config.verifyConfig {
		level.Info(util_log.Logger).Log("msg", "config is valid")
		os.Exit(0)
	}

	if config.printConfig {
		err := util.PrintConfig(os.Stderr, &config)
=======
	if config.PrintConfig {
		err := logutil.PrintConfig(os.Stderr, &config)
>>>>>>> dad7fca2
		if err != nil {
			level.Error(util_log.Logger).Log("msg", "failed to print config to stderr", "err", err.Error())
		}
	}

<<<<<<< HEAD
	if config.logConfig {
		err := util.LogConfig(&config)
=======
	if config.LogConfig {
		err := logutil.LogConfig(&config)
>>>>>>> dad7fca2
		if err != nil {
			level.Error(util_log.Logger).Log("msg", "failed to log config object", "err", err.Error())
		}
	}

	if config.VerifyConfig {
		level.Info(util_log.Logger).Log("msg", "config is valid")
		os.Exit(0)
	}

	if config.Tracing.Enabled {
		// Setting the environment variable JAEGER_AGENT_HOST enables tracing
		trace, err := tracing.NewFromEnv(fmt.Sprintf("loki-%s", config.Target))
		if err != nil {
			level.Error(util_log.Logger).Log("msg", "error in initializing tracing. tracing will not be enabled", "err", err)
		}
		defer func() {
			if trace != nil {
				if err := trace.Close(); err != nil {
					level.Error(util_log.Logger).Log("msg", "error closing tracing", "err", err)
				}
			}

		}()
	}

	// Allocate a block of memory to reduce the frequency of garbage collection.
	// The larger the ballast, the lower the garbage collection frequency.
	// https://github.com/grafana/loki/issues/781
	ballast := make([]byte, config.BallastBytes)
	runtime.KeepAlive(ballast)

	// Start Loki
	t, err := loki.New(config.Config)
	dslog.CheckFatal("initialising loki", err, util_log.Logger)

	if config.ListTargets {
		t.ListTargets()
		os.Exit(0)
	}

	level.Info(util_log.Logger).Log("msg", "Starting Loki", "version", version.Info())

<<<<<<< HEAD
	err = t.Run()
	dslog.CheckFatal("running loki", err, util_log.Logger)
=======
	err = t.Run(loki.RunOpts{})
	util_log.CheckFatal("running loki", err)
>>>>>>> dad7fca2
}<|MERGE_RESOLUTION|>--- conflicted
+++ resolved
@@ -7,14 +7,7 @@
 	"reflect"
 	"runtime"
 
-<<<<<<< HEAD
-	"github.com/go-kit/kit/log/level"
-	"github.com/grafana/dskit/dslog"
-	"github.com/grafana/dskit/flagext"
-	"github.com/prometheus/client_golang/prometheus"
-=======
 	"github.com/go-kit/log/level"
->>>>>>> dad7fca2
 	"github.com/prometheus/common/version"
 	"github.com/weaveworks/common/logging"
 	"github.com/weaveworks/common/tracing"
@@ -59,30 +52,15 @@
 		os.Exit(1)
 	}
 
-<<<<<<< HEAD
-	if config.verifyConfig {
-		level.Info(util_log.Logger).Log("msg", "config is valid")
-		os.Exit(0)
-	}
-
-	if config.printConfig {
-		err := util.PrintConfig(os.Stderr, &config)
-=======
 	if config.PrintConfig {
 		err := logutil.PrintConfig(os.Stderr, &config)
->>>>>>> dad7fca2
 		if err != nil {
 			level.Error(util_log.Logger).Log("msg", "failed to print config to stderr", "err", err.Error())
 		}
 	}
 
-<<<<<<< HEAD
-	if config.logConfig {
-		err := util.LogConfig(&config)
-=======
 	if config.LogConfig {
 		err := logutil.LogConfig(&config)
->>>>>>> dad7fca2
 		if err != nil {
 			level.Error(util_log.Logger).Log("msg", "failed to log config object", "err", err.Error())
 		}
@@ -117,7 +95,7 @@
 
 	// Start Loki
 	t, err := loki.New(config.Config)
-	dslog.CheckFatal("initialising loki", err, util_log.Logger)
+	util_log.CheckFatal("initialising loki", err, util_log.Logger)
 
 	if config.ListTargets {
 		t.ListTargets()
@@ -126,11 +104,6 @@
 
 	level.Info(util_log.Logger).Log("msg", "Starting Loki", "version", version.Info())
 
-<<<<<<< HEAD
-	err = t.Run()
-	dslog.CheckFatal("running loki", err, util_log.Logger)
-=======
 	err = t.Run(loki.RunOpts{})
 	util_log.CheckFatal("running loki", err)
->>>>>>> dad7fca2
 }