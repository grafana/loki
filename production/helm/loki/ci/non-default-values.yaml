deploymentMode: Distributed
loki:
  commonConfig:
    replication_factor: 1
  useTestSchema: true
  storage:
    bucketNames:
      chunks: chunks
      ruler: ruler
ingester:
  replicas: 0
  zoneAwareReplication:
    enabled: true
minio:
  enabled: true
read:
  replicas: 0
write:
  replicas: 0
backend:
  replicas: 0
ruler:
  replicas: 1
distributor:
  replicas: 1
memcached:
  enabled: true
  replicas: 1
compactor:
  replicas: 1
indexGateway:
  replicas: 1
querier:
  replicas: 1
queryFrontend:
  replicas: 1
queryScheduler:
  replicas: 1
<<<<<<< HEAD
chunksCache:
  suffix: "l1"
  enabled: true
  l2:
    enabled: true
=======
lokiCanary:
  kind: Deployment
>>>>>>> 5429647b
<|MERGE_RESOLUTION|>--- conflicted
+++ resolved
@@ -36,13 +36,10 @@
   replicas: 1
 queryScheduler:
   replicas: 1
-<<<<<<< HEAD
 chunksCache:
   suffix: "l1"
   enabled: true
   l2:
     enabled: true
-=======
 lokiCanary:
-  kind: Deployment
->>>>>>> 5429647b
+  kind: Deployment