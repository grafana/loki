--- conflicted
+++ resolved
@@ -13,16 +13,13 @@
 
 [//]: # (<AUTOMATED_UPDATES_LOCATOR> : do not remove this line. This locator is used by the CI pipeline to automatically create a changelog entry for each new Loki release. Add other chart versions and respective changelog entries bellow this line.)
 
-<<<<<<< HEAD
-## 5.34.1
+## 5.35.1
 
 -[FEATURE] Added support for embedded cache in helm chart
-=======
 ## 5.35.0
 
 - [FEATURE] Add support for configuring distributor.
 
->>>>>>> 9d9b05ad
 ## 5.34.0
 
 - [BUGFIX] Fix missing annotations when using Loki in single binary mode.
