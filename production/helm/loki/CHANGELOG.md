# Changelog

All notable changes to this library will be documented in this file.

Entries should be ordered as follows:

- [CHANGE]
- [FEATURE]
- [ENHANCEMENT]
- [BUGFIX]

Entries should include a reference to the pull request that introduced the change.

[//]: # (<AUTOMATED_UPDATES_LOCATOR> : do not remove this line. This locator is used by the CI pipeline to automatically create a changelog entry for each new Loki release. Add other chart versions and respective changelog entries bellow this line.)

<<<<<<< HEAD
## 5.26.1

-[FEATURE] Added support for embedded cache in helm chart
=======
## 5.27.0
- [CHANGE] Bump `nginxinc/nginx-unpriviledged` image version to remediate [CVE-2023-4863](https://github.com/advisories/GHSA-j7hp-h8jx-5ppr)

>>>>>>> 7ccec839
## 5.26.0

- [ENHANCEMENT] Allow emptyDir data volumes for backend and write (via `X.persistence.volumeClaimsEnabled: false`)

## 5.25.0

- [BUGFIX] Add complete object schema to single-binary volumeClaimTemplate to avoid synchronization issues

## 5.24.0

- [ENHANCEMENT] #10613 Allow tolerations for GrafanaAgent pods

## 5.23.1

- [BUGFIX] Add missing namespaces to some components

## 5.23.0

- [ENHANCEMENT] Add loki.storage.azure.connectionString to support Azure connection string

## 5.22.2

- [BUGFIX] Fix sidecar configuration for Backend

## 5.22.1

- ENHANCEMENT #10452 Improve gitops compatibility

## 5.22.0

- [CHANGE] Changed version of Loki to 2.9.1

## 5.21.0

- [CHANGE] Changed version of Grafana Enterprise Logs to v1.8.1

## 5.20.0

- [CHANGE] Changed version of Grafana Enterprise Logs to v1.8.0

## 5.19.0

- [FEATURE] Add optional sidecard to load rules from ConfigMaps and Secrets.

## 5.18.1

- [ENHANCEMENT] #8627 Add service labels and annotations for all services.
- [CHANGE] #8627 Move read, write and table manager labels from #component.serviceLabels to #component.service.labels to improve consistency.

## 5.18.0

- [CHANGE] Changed version of Loki to 2.9.0

## 5.17.0

- [CHANGE] Changed version of Loki to 2.9.0

## 5.16.1

- [BUGFIX] Increase default minReplicas to 2 and maxReplicas to 6

## 5.16.0

- [ENHANCEMENT] Add dnsConfig to values

## 5.15.0

- [ENHANCEMENT] Add rbac.pspAnnotations to define PSP annotations

## 5.14.1

- [BUGFIX] Use the correct name of the service inside the ingress.

## 5.14.0

- [ENHANCEMENT] Make table_manager configuration toggle.

## 5.13.0

- [ENHANCEMENT] Use "loki.clusterLabel" template for PodLogs cluster label

## 5.12.0

- [ENHANCEMENT] Use tpl function in ingress and gateway-ingress for hosts

## 5.11.0

- [CHANGE] Changed version of Loki to 2.8.4

## 5.10.0

- [CHANGE] Changed version of Grafana Enterprise Logs to v1.7.3

## 5.9.2

- [ENHANCEMENT] Add custom labels value for loki ingress

## 5.9.1

- [BUGFIX] Fix loki helm chart helper function for loki.host to explicitly include gateway port

## 5.9.0

- [CHANGE] Changed version of Loki to 2.8.3

## 5.8.11

- [BUGFIX] Fix gateway: Add `/config` proxy_pass to nginx configuration

## 5.8.10

- [ENHANCEMENT] Canary labelname can now be configured via monitoring.lokiCanary.labelname

## 5.8.9

- [BUGFIX] Fix loki/logs dashboard: allow querying multiple log level at once

## 5.8.8

- [ENHANCEMENT] Add loki.storage.azure.endpointSuffix to support Azure private endpoint

## 5.8.7

- [BUGFIX] Remove persistentVolumeClaimRetentionPolicy from single-binary StatefulSet when persistence is disabled

## 5.8.6

- [ENHANCEMENT] Add serviceMonitor.metricRelabelings to support metric relabelings

## 5.8.4

- [ENHANCEMENT] Add loki.lokiCanary.updateStrategy configuration

## 5.8.3

- [ENHANCEMENT] Add priorityClassName for Grafana Agent and Loki Canary

## 5.8.2

- [BUGFIX] Reference the correct configmap name for table manager

## 5.8.1

- [BUGFIX] Fix config as a secret mount for single binary statefulset

## 5.8.0

- [ENHANCEMENT] Add loki.memberlistConfig to fully control the memberlist configuration

## 5.7.1

- [FEATURE] Add support for additional labels on loki-canary pods

## 5.6.4

- [FEATURE] Make table manager retention options configurable in values

## 5.6.3

- [BUGFIX] Fix configmap checksum in read statefulset template

## 5.6.2

- [BUGFIX] Fix configmap checksum in table manager deployment template

## 5.6.1

- [BUGFIX] Fix HPA for single binary deployment

## 5.6.0

- [ENHANCEMENT] Add `gateway.ingress.labels` to values and ingress-gateway in helm chart.

## 5.5.12

- [BUGFIX] Fix checksum annotation for config in single binary

## 5.5.11

- [BUGFIX] Add missing metrics section in backend hpa template

## 5.5.10

- [CHANGE] Make the gateway listen on IPv6 as well as IPv4

## 5.5.9

- [FEATURE] Add `loki.configStorageType` & `loki.externalConfigSecretName` values to chart and templates.

## 5.5.8

- [CHANGE] Add support for annotations on all Deployments and StatefulSets

## 5.5.7

- [BUGFIX] Fix breaking helm upgrade by changing sts podManagementPolicy from Parallel to OrderedReady which fails since that field cannot be modified on sts.

## 5.5.6

- [FEATURE] Add hpa templates for read, write and backend.

## 5.5.5

- [BUGFIX] Quote tenantId value in logsInstance

## 5.5.4

- [CHANGE] Add extraVolumeClaimTemplates for StatefulSet of the write component.

## 5.5.3

- [BUGFIX] Fix issue in distribution of queries to available read pods by using k8s service for discovering query-scheduler replicas

## 5.5.2

- [BUGFIX] Use $.Release.Namespace consistently
- [CHANGE] Add clusterLabelOverride for alert label overrides.
- [BUGFIX] Use $.Release.Namespace consistently

## 5.5.1

- [FEATURE] Added ability to reference images by digest

## 5.5.0

- [CHANGE] Changed version of Grafana Enterprise Logs to v1.7.2


## 5.4.0

- [CHANGE] Changed version of Loki to 2.8.2


- [CHANGE] Change default GEL and Loki versions to 1.7.1 and 2.8.1 respectively
- [BUGFIX] Fix dns port in network-policy

## 4.10.0

- [CHANGE] Changed version of Grafana Enterprise Logs to v1.6.3

- [BUGFIX] Add projected volume type to psp


## 4.9.0

- [CHANGE] Changed version of Loki to 2.7.5


- [BUGFIX] Fix role/PSP mapping

- [BUGFIX] Fix service/ingress mapping

## 4.8.0

- [CHANGE] Changed version of Grafana Enterprise Logs to v1.6.2

## 4.7

- [CHANGE] **BREAKING** Rename `gel-license.jwt` property of secret `gel-secrets` to `license.jwt` on enterprise-logs chart.

## 4.6.2

- [BUGFIX] Fix tokengen and provisioner secrets creation on enterprise-logs chart.

## 4.6.1

- [FEATURE] Add `gateway.nginxConfig.customReadUrl`, `gateway.nginxConfig.customWriteUrl` and `gateway.nginxConfig.customBackendUrl` to override read/write/backend paths.
- [BUGFIX] Remove unreleased setting `useFederatedToken` from Azure configuration block.

## 4.6

- [Change] Bump Loki version to 2.7.3. Revert to 2 target simple scalable mode as default until third target ships in minor release.

## 4.5.1

- [BUGFIX] Fix rendering of namespace in provisioner job.
- [ENHANCEMENT] Allow to configure `publishNotReadyAddresses` on memberlist service.
- [BUGFIX] Correctly set `compactor_address` for 3 target scalable configuration.

## 4.5

- [ENHANCEMENT] Single binary mode is now possible for more than 1 replica, with a gateway and object storage backend.

## 4.4.2

- [CHANGE] Bump Loki version to 2.7.2 and GEL version to 1.6.1

## 4.4.1

- [BUGFIX] Fix a few problems with the included dashboards and allow the rules to be created in a different namespace (which may be necessary based on how your Prometheus Operator is deployed).

## 4.1.1

- [FEATURE] Added `loki.runtimeConfig` helm values to provide a reloadable runtime configuration.

## 4.1

- [BUGFIX] Fix bug in provisioner job that caused the self-monitoring tenant secret to be created with an empty token.

## 4.0

- [FEATURE] Added `enterprise.adminToken.additionalNamespaces` which are a list of additional namespaces to create secrets containing the GEL admin token in. This is especially useful if your Grafana instance is in another namespace.
- [CHANGE] **BREAKING** Remove `enterprise.nginxConfig.file`. Both enterprise and gateway configurations now share the same nginx config, use `gateway.nginxConfig.file` for both. Admin routes will 404 on OSS deployments.
- [CHANGE] **BREAKING** Default simple deployment mode to new, 3 target configuration (read, write, and backend). This new configuration allows the `read` target to be run as a deployment and auto-scaled. To go back to the legacy, 2 target configuration, set `read.legacyReadTraget` to `true`.
- [CHANGE] **BREAKING** Change how tenants are defined
- [CHANGE] **BREKAING** Remove `enterprise.adminTokenSecret`. This is now defined under `enterprise.adminToken.secret`.
- [CHANGE] **BREKAING** Rename and change format of `enterprise.provisioner.tenants`. Property has been renamed to `enterprise.provisioner.additionalTenants`, and is now an array of objects rather than string. Each object must contain a `name` and a `secretNamespace` field, where `name` is the name of the tenant and `secretNamespace` is the namespace to create the secret with the tenant's read and write token.
- [CHANGE] **BREAKING** Change the structure of `monitoring.selfMonitoring.tenant` from a string to an object. The new object must have a `name` and a `secretNamespace` field, where `name` is the name of the self-monitoring tenant and `secretNamespace` is the namespace to create an additional secret with the tenant's token. A secret will still also be created in the release namespace as it's needed by the Loki canary.
- [CHANGE] **BREAKING** Remove ability to create self-monitoring resources in different namespaces (with the exception of dashboard configmaps).

## 3.10.0

- [CHANGE] Deprecate `enterprise.nginxConfig.file`. Both enterprise and gateway configurations now share the same nginx config. Admin routes will 404 on OSS deployments. Will be removed in version 4 of the chart, please use `gateway.nginxConfig.file` for both OSS and Enterprise gateways.
- [FEATURE] Added new simple deployment target `backend`. Running 3 targets for simple deployment will soon be the default in Loki. This new target allows the `read` target to be run as a deployment and auto-scaled.

## 3.9.0

- [BUGFIX] Fix race condition between minio create bucket job and enterprise tokengen job

## 3.8.2

- [BUGFIX] Fix autoscaling/v2 template
- [FEATURE] Added `extraObjects` helm values to extra manifests.

## 3.8.1

- [ENHANCEMENT] Add the ability to specify container lifecycle

## 3.8.0

- [BUGFIX] Added `helm-weight` annotations to the tokengen and provisioner jobs to make sure tokengen always runs before provisioner

## 3.7.0

**BREAKING**: Configuration values for Loki Canary moved from `monitoring.selfMonitoring.lokiCanary` to `monitoring.lokiCanary`

- [ENHANCEMENT] Decouple the Loki Canary from the self-monitoring setup, which adds an unnecessary dependency on the Grafana Agent Operator.

## 3.6.1

- [BUGFIX] Fix regression that produced empty PrometheusRule alerts resource

## 3.6.0

- [CHANGE] Bump Loki version to 2.7.0 and GEL version to 1.6.0

## 3.5.0

- [FEATURE] Add support for azure blob storage

## 3.4.3

- [ENHANCEMENT] Allow to change Loki `-target` argument
- [ENHANCEMENT] Add toggle for persistence disk in single-binary mode

## 3.4.2

- [BUGFIX] Fix read-only /tmp in single-binary mode

## 3.4.1

- [BUGFIX] Remove extra `/` in image name if `registry` or `repository` is empty

## 3.4.0

- [ENHANCEMENT] Allow to add some selector for Loki persistent volume

## 3.3.3

- [BUGFIX] Add missing label `prometheus.io/service-monitor: "false"` to single-binary headless service

## 3.3.2

- [BUGFIX] Fixed indentation in single-binary pdb template

## 3.3.1

- [BUGFIX] Fix invalid ruler config when filesystem storage is being used
- [BUGFIX] Fix ingress template to work with both deployment types (scalable and single binary)

## 3.3.0

- [CHANGE] Remove ServiceMonitor and PrometheusRule CRD

## 3.2.2

- [CHANGE] Add envFrom section to the tokengen job

## 3.2.1

- [BUGFIX] Fixed k8s selectors in k8s Service for single-binary mode.

## 3.2.0

- [CHANGE] Bump Grafana Enterprise Logs version to v1.5.2

## 3.1.0

- [FEATURE] Loki canary and GEL token provisioner added. The GEL token provisioner will provision a tenant and token to be used by the self-monitoring features (including the canary), as well as any additional tenants specified. A k8s secret will be created with a read and write token for each additional tenant specified.

## 3.0.4

- [CHANGE] Default minio replicas to 1 node with 2 drives. The old config used the default, which was 16 nodes with 1 drive each.
- [BUGFIX] Minio subchart values `accessKey` and `secretKey` were removed in the new chart and replaced with `rootUser` and `rootPassword`.
- [CHANGE] The tokengen job no longer creates a `grafana-token`, as the base64 encoding was not working in a Grafana Enterprise GEL plugin installation.

## 3.0.0

- [CHANGE] Loki helm chart was moved to this location in the Loki repo. The chart now supports both
[single binary](https://github.com/grafana/helm-charts/tree/main/charts/loki) and [simple scalable](https://github.com/grafana/helm-charts/tree/main/charts/loki-simple-scalable) deployment modes. For changes prior to version 3.0.0, please
look in the respective deprectated [single binary](https://github.com/grafana/helm-charts/tree/main/charts/loki) and [simple scalable](https://github.com/grafana/helm-charts/blob/main/charts/loki-simple-scalable/CHANGELOG.md) charts.<|MERGE_RESOLUTION|>--- conflicted
+++ resolved
@@ -13,15 +13,12 @@
 
 [//]: # (<AUTOMATED_UPDATES_LOCATOR> : do not remove this line. This locator is used by the CI pipeline to automatically create a changelog entry for each new Loki release. Add other chart versions and respective changelog entries bellow this line.)
 
-<<<<<<< HEAD
-## 5.26.1
+## 5.27.1
 
 -[FEATURE] Added support for embedded cache in helm chart
-=======
 ## 5.27.0
 - [CHANGE] Bump `nginxinc/nginx-unpriviledged` image version to remediate [CVE-2023-4863](https://github.com/advisories/GHSA-j7hp-h8jx-5ppr)
 
->>>>>>> 7ccec839
 ## 5.26.0
 
 - [ENHANCEMENT] Allow emptyDir data volumes for backend and write (via `X.persistence.volumeClaimsEnabled: false`)
