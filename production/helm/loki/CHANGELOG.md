# Changelog

All notable changes to this library will be documented in this file.

Entries should be ordered as follows:

- [CHANGE]
- [FEATURE]
- [ENHANCEMENT]
- [BUGFIX]

Entries should include a reference to the pull request that introduced the change.

<<<<<<< HEAD
## 3.2.3

- [BUGFIX] Fixed indentation in single-binary pdb template
=======
## 3.3.0

- [CHANGE] Remove ServiceMonitor and PrometheusRule CRD
>>>>>>> 3ecfe247

## 3.2.2

- [CHANGE] Add envFrom section to the tokengen job

## 3.2.1

- [BUGFIX] Fixed k8s selectors in k8s Service for single-binary mode.

## 3.2.0

- [CHANGE] Bump Grafana Enterprise Logs version to v1.5.2

## 3.1.0

- [FEATURE] Loki canary and GEL token provisioner added. The GEL token provisioner will provision a tenant and token to be used by the self-monitoring features (including the canary), as well as any additional tenants specified. A k8s secret will be created with a read and write token for each additional tenant specified.

## 3.0.4

- [CHANGE] Default minio replicas to 1 node with 2 drives. The old config used the default, which was 16 nodes with 1 drive each.
- [BUGFIX] Minio subchart values `accessKey` and `secretKey` were removed in the new chart and replaced with `rootUser` and `rootPassword`.
- [CHANGE] The tokengen job no longer creates a `grafana-token`, as the base64 encoding was not working in a Grafana Enterprise GEL plugin installation.

## 3.0.0

- [CHANGE] Loki helm chart was moved to this location in the Loki repo. The chart now supports both
[single binary](https://github.com/grafana/helm-charts/tree/main/charts/loki) and [simple scalable](https://github.com/grafana/helm-charts/tree/main/charts/loki-simple-scalable) deployment modes. For changes prior to version 3.0.0, please
look in the respective deprectated [single binary](https://github.com/grafana/helm-charts/tree/main/charts/loki) and [simple scalable](https://github.com/grafana/helm-charts/blob/main/charts/loki-simple-scalable/CHANGELOG.md) charts.<|MERGE_RESOLUTION|>--- conflicted
+++ resolved
@@ -11,15 +11,12 @@
 
 Entries should include a reference to the pull request that introduced the change.
 
-<<<<<<< HEAD
 ## 3.2.3
 
 - [BUGFIX] Fixed indentation in single-binary pdb template
-=======
 ## 3.3.0
 
 - [CHANGE] Remove ServiceMonitor and PrometheusRule CRD
->>>>>>> 3ecfe247
 
 ## 3.2.2
 
