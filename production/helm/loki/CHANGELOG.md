# Changelog

All notable changes to this library will be documented in this file.

Entries should be ordered as follows:

- [CHANGE]
- [FEATURE]
- [ENHANCEMENT]
- [BUGFIX]

Entries should include a reference to the pull request that introduced the change.

[//]: # (<AUTOMATED_UPDATES_LOCATOR> : do not remove this line. This locator is used by the CI pipeline to automatically create a changelog entry for each new Loki release. Add other chart versions and respective changelog entries bellow this line.)

<<<<<<< HEAD
- [FEATURE] Expose labels on volumeClaimTemplates [#13317](https://github.com/grafana/loki/pull/13317)
=======
- [BUGFIX] Create missing RBAC for the rules sidecar when RBAC is namespaced
>>>>>>> 7c9003ea
- [FEATURE] Allow setting custom labels for ingester statefulsets [#18536](https://github.com/grafana/loki/pull/18536)
- [BUGFIX] Ensure the scc is actually allowing to use hostPath volumes when the rbac.sccAllowHostDirVolumePlugin is set to true
- [BUGFIX] Fix serviceName in zone-aware ingester statefulsets [#18558](https://github.com/grafana/loki/pull/18558)
- [FEATURE] Added support for chunk-cache-l2 [#17556](https://github.com/grafana/loki/pull/17556)
- [ENHANCEMENT] Add FOLDER_ANNOTATATION logic for sidecar container. [#13289](https://github.com/grafana/loki/pull/13289)
- [ENHANCEMENT] Add configurable `livenessProbe` and `startupProbe` for admin-api. [#18546](https://github.com/grafana/loki/pull/18546)
- [FEATURE] Added support for chunk-cache-l2 [#17556](https://github.com/grafana/loki/pull/17556)
- [ENHANCEMENT] Expose Loki UI in pure ingress. [18400](https://github.com/grafana/loki/pull/18400)

## 6.33.0

- [FEATURE] Allow passing tenant password hash instead of password. [#17049](https://github.com/grafana/loki/pull/17049)
- [FEATURE] Added support for chunk-cache-l2 [#17556](https://github.com/grafana/loki/pull/17556)
- [ENHANCEMENT] Add possibility to configure location snippet in nginx config [#18105](https://github.com/grafana/loki/pull/18105)
- [ENHANCEMENT] Improve health probe helper templates [#18347](https://github.com/grafana/loki/pull/18347)
- [ENHANCEMENT] Add FOLDER_ANNOTATION logic for sidecar container. [#13289](https://github.com/grafana/loki/pull/13289)
- [ENHANCEMENT] Add FOLDER_ANNOTATATION logic for sidecar container. [#13289](https://github.com/grafana/loki/pull/13289)
- [BUGFIX] Fix PDB settings for chunksCache and resultsCache [#18321](https://github.com/grafana/loki/pull/18321)
- [BUGFIX] Set `use_thanos_objstore` to `true` in `storage_config` when `loki.storage.use_thanos_objstore` value is set to `true`. [#17024](https://github.com/grafana/loki/pull/17024)
- [BUGFIX] Loki chart fails to render proper YAML when add more than one extra manifest. [#12911](https://github.com/grafana/loki/pull/12911)
- [BUGFIX] Add release namespace metadata to HorizontalPodAutoscaling that lack it. [#18453](https://github.com/grafana/loki/pull/18453)
- [BUGFIX] Move loki-sc-rules container from first location in `containers` to second to avoid it being selected as the default for `kubectl logs` or `kubectl exec`.  [#17937](https://github.com/grafana/loki/pull/17937)

## 6.32.0

- [CHANGE] Changed version of Grafana Loki to 3.5.2
- [CHANGE] Changed version of Grafana Enterprise Logs to 3.5.2
- [FEATURE] Add support for templated `loki.operational_config` [#17045](https://github.com/grafana/loki/pull/17045)
- [FEATURE] Add option to use deployment type instead of daemonset in canary. [#17364](https://github.com/grafana/loki/pull/17364)
- [ENHANCEMENT] Allow specifying additional labels for memcached statefulsets volume claim templates [#15554](https://github.com/grafana/loki/pull/15554)
- [ENHANCEMENT] Improve health probe helper templates [#18347](https://github.com/grafana/loki/pull/18347)
- [ENHANCEMENT] Add possibility to configure location snippet in nginx config [#18105](https://github.com/grafana/loki/pull/18105)
- [BUGFIX] Gateway Ingester endpoints points to inexistent service when zone aware replication are enabled [#17362](https://github.com/grafana/loki/pull/17362)
- [BUGFIX] Add missing flush=true to preStop hook [#16063](https://github.com/grafana/loki/pull/16063)
- [BUGFIX] Fix setting X-Scope-OrgID header [#18414](https://github.com/grafana/loki/pull/18414)

## 6.31.0

- [FEATURE] Added readiness probe for memcached [#15609](https://github.com/grafana/loki/pull/15609)
- [FEATURE] Added pdb for pattern ingester [#17058](https://github.com/grafana/loki/pull/17058)
- [FEATURE] Added trafficDistribution to service-distributor for multi-az purpose [#17742](https://github.com/grafana/loki/pull/17742)
- [FEATURE] Allow external memcached setup [#17432](https://github.com/grafana/loki/pull/17432)
- [FEATURE] Add block_builder config to helm chart [#17451](https://github.com/grafana/loki/pull/17451)
- [FEATURE] Support bypass all s3/gcs/azure config in object_store [#17597](https://github.com/grafana/loki/pull/17597)
- [FEATURE] Allow passing tenant password hash instead of password to avoid idempotency issue with the gateway secret [12032](https://github.com/grafana/loki/issues/12032).
- [BUGFIX] Ensure ui.enabled=true is set in loki ConfigMap when loki.ui.enabled=true is set in values.yaml to actually enable the UI [#17562](https://github.com/grafana/loki/pull/17562)
- [BUGFIX] Fix custom gateway nginx config rendering error [#18167](https://github.com/grafana/loki/pull/18167)
- [BUGFIX] Allow metrics networkpolicy only from namespace [#17555](https://github.com/grafana/loki/pull/17555)
- [BUGFIX] Add missing log deletion endpoint to native ingress paths [#14390](https://github.com/grafana/loki/pull/14390)
- [BUGFIX] Fix indentation in nginx gateway config template handling [#18167](https://github.com/grafana/loki/pull/18167)

## 6.30.1

- [BUGFIX] Add livenessProbe to read pod to go around the issue mentioned [here](https://github.com/grafana/loki/issues/15191#issuecomment-2769843275)

## 6.29.1

- [FEATURE] Added support for the rules sidecar in the ruler pods in distributed mode
- [FEATURE] Added affinity property to the loki-canary deamonset
- [BUGFIX] Ensure global.extraEnv and global.extraEnvFrom applied to all resources consistently ([#16828](https://github.com/grafana/loki/pull/16828))
- [BUGFIX] Fixed statement logic to enable annotations for deployment-gateway, deployment-read, and statefulset-write
- [BUGFIX] Fix `extraArgs`, `extraVolumes`, `extraVolumeMounts` global values.
- [FEATURE] Add config support for external memcache cluster by setting the following config:
    memcached:
        enabled: false # <- setting false here
    resultsCache:
        addresses: 'my-resultsCache-memcached-address' # <- setting results cache address here
    chunksCache:
        addresses: 'my-chunksCache-memcached-address' # <- setting chunks cache address here

## 6.29.0


- [FEATURE] Added support to copy the following headers into X-Query-Tags as key/value pairs:, X-Grafana-User, X-Dashboard-Uid, X-Dashboard-Title, X-Panel-Id, X-Panel-Title, X-Rule-Uid, X-Rule-Name, X-Rule-Folder, X-Rule-Version, X-Rule-Source, X-Rule-Type
- [BUGFIX] Inadvertent merge() accumulation of podLabels on various resources
- [BUGFIX] Loki endpoint for Canary assumed gateway was always enabled. Can now be overwritten through values.

## 6.28.0

- [CHANGE] Add extraContainers parameter for the backend pod
- [CHANGE] Add `tpl()` support for backend, read, write, and admin-api components

## 6.27.0

- [FEATURE] Added support for globals: `extraArgs`, `extraEnv`, `extraEnvFrom`, `extraVolumes`, `extraVolumeMounts` ([#16062](https://github.com/grafana/loki/pull/16062)) relates to ([#12652](https://github.com/grafana/loki/pull/12652))
- [CHANGE] Changed version of Memcached image to 1.6.36
- [CHANGE] Changed version of Grafana Loki to 3.4.2
- [CHANGE] Changed version of Grafana Enterprise Logs to 3.4.0

## 6.26.0

- [CHANGE] Changed version of Grafana Loki to 3.4.0

## 6.25.1

- [BUGFIX] Disable service monitor for nginx service.

## 6.25.0

- [BUGFIX] Removed minio-mc init container from admin-api.
- [BUGFIX] Fixed admin-api and gateway deployment container args.
- [FEATURE] Added support for Overrides Exporter

## 6.24.1

- [ENHANCEMENT] Fix Inconsistency between sidecar.securityContext and loki.containerSecurityContext

## 6.24.0

- [BUGFIX] Add conditional to include ruler config only if `ruler.enabled=true`
- [BUGFIX] Disables the Helm test pod when `test.enabled=false`.
- [BUGFIX] Fix `enterprise.image.tag` to `3.3.0`
- [ENHANCEMENT] Bump Loki version to 3.3.2

## 6.23.0

- [CHANGE] Changed version of Grafana Loki to 3.3.1
- [CHANGE] Changed version of Minio helm chart to 5.3.0 (#14834)
- [BUGFIX] Add default wal dir to ruler config ([#14920](https://github.com/grafana/loki/pull/14920))
- [FIX] Fix statefulset templates to not show diffs in ArgoCD

## 6.22.0

## 6.21.0

## 6.20.0

- [CHANGE] Changed version of Grafana Loki to 3.3.0

## 6.19.0-weekly.227

- [ENHANCEMENT] Expose Topology Spread Constraints in Helm chart templates and default values.

## 6.19.0

## 6.18.0

- [CHANGE] Added automated weekly releases, which created this release.

## 6.17.1

- [BUGFIX] Added missing `loki.storage.azure.chunkDelimiter` parameter to Helm chart.

## 6.17.0

- [CHANGE] Changed version of Grafana Loki to 3.2.0

## 6.16.0

- [ENHANCEMENT] Allow setting nodeSelector, tolerations and affinity to enterprise components (tokengen and provisioner).

## 6.15.0

- [ENHANCEMENT] Allow setting annotations for memberlist and query-scheduler-discovery services
- [ENHANCEMENT] Allow to customize `client_max_body_size` when using Loki Gateway. #12924

## 6.14.1

- [BUGFIX] Fixed Memcached persistence options.

## 6.14.0

- [FEATURE] Add additional service annotations for components in distributed mode
- [FIX] Rename loki/templates/query-frontend/poddisruptionbudget-query-frontend.yaml to fix spelling mistake.

## 6.13.0

- [CHANGE] Correctly wrap ClusterRoleBinding around `rbac/namespaced` conditional.
- [FIX] Do not create bloom planner, bloom builder, bloom gateway Deployment/Statefulset if their replica count is 0.
- [FIX] Configure (ephemeral) storage for bloom builder working directory
- [ENHANCEMENT] Automatically configure bloom planner address for bloom builders and bloom gateway addresses for bloom gateway clients.

## 6.12.0

- [ENHANCEMENT] Replace Bloom Compactor component with Bloom Planner and Bloom Builder. These are the new components to build bloom blocks.

## 6.11.0

- [FEATURE] Add support for configuring persistence for memcached.

## 6.10.2

- [CHANGE] Bumped version of `nginxinc/nginx-unprivileged` to 1.27-alpine; this remediates several CVE

## 6.10.1

- [CHANGE] Bumped version of `kiwigrid/k8s-sidecar` to 1.27.5; this remediates several CVE

## 6.10.0

- [CHANGE] Changed version of Grafana Enterprise Logs to 3.1.1
- [CHANGE] Changed version of Grafana Loki to 3.1.1
- [ENHANCEMENT] Added ability to disable AWS S3 dualstack endpoint usage.

## 6.9.0

- [BUGFIX] Fixed how we set imagePullSecrets for the memcached and provisioner.

## 6.8.0

- [BUGFIX] Fixed how we set imagePullSecrets for the admin-api and enterprise-gateway

## 6.7.4

- [ENHANCEMENT] Allow configuring the SSE section under AWS S3 storage config.

## 6.7.3

- [BUGFIX] Removed Helm test binary

## 6.7.2

- [BUGFIX] Fix imagePullSecrets for statefulset-results-cache

## 6.7.1

- [CHANGE] Changed version of Loki to 3.1.0

## 6.7.0

- [CHANGE] Changed version of Grafana Enterprise Logs to 3.1.0

## 6.6.6

- [BUGFIX] Fix HPA ingester typo

## 6.6.5

- [BUGFIX] Fix querier address in SingleBinary mode

## 6.6.4

- [BUGFIX] Fix extraObjects

## 6.6.3

- [BUGFIX] Fix indentation of `query_range` Helm chart values

## 6.6.2

- [BUGFIX] Fix query-frontend (headless) and ruler http-metrics targetPort

## 6.6.1

- [BUGFIX] Fix query scheduler http-metrics targetPort

## 6.6.0

- [ENHANCEMENT] Allow setting PVC annotations for all volume claim templates in simple scalable and single binary mode

## 6.5.2

- [BUGFIX] Fixed Ingress routing for all deployment modes.

## 6.5.0

- [CHANGE] Changed version of Grafana Enterprise Logs to v3.0.1

## 6.4.2

- [BUGFIX] Fixed helm helper functions to include missing `loki.hpa.apiVersion`  #12716

## 6.4.1

- [BUGFIX] Fixes read & backend replicas settings

## 6.4.0

- [ENHANCEMENT] Allow extraObject items as multiline strings, allowing for templating field names

## 6.3.4

- [BUGFIX] Add missing OTLP endpoint to nginx config

## 6.3.3

- [ENHANCEMENT] make the singlebinary set 0 the replicas number of backend, write,read.

## 6.3.2

- [BUGFIX] Missing password for Loki-Canary when loki.auth_enabled is true

## 6.3.1

- [BUGFIX] Fixed Typo in Ingester templates for zoneAwareReplication

## 6.3.0

- [CHANGE] Changed version of Grafana Enterprise Logs to v3.0.0

## 6.2.5

- [BUGFIX] Add missing toleration blocks to bloom components.

## 6.2.4

- [ENHANCEMENT] Activate the volume endpoint by default.

## 6.2.3

- [ENHANCEMENT] Allow minio address to be overridden.
- [CHANGE] `query-scheduler-discovery` service will now be prefixed by query scheduler full name.
- [BUGFIX] Fix `helm-tests` Go source which was missing a param following #12245.

## 6.2.2

- [FEATURE] Add support for enabling pattern ingester config via `loki.pattern_ingester.enabled`.

## 6.2.1

- [BUGFIX] Removed duplicate bucketNames from documentation and fixed key name `deploymentMode`

## 6.2.0

- [FEATURE] Add a headless service to the bloom gateway component.

## 6.1.0

- [CHANGE] Only default bucket names in helm when using minio.

## 6.0.0

- [FEATURE] added a new `Distributed` mode of deployment.
- [CHANGE] the lokiCanary section was moved from under monitoring to be under the root of the file.
- [CHANGE] the definitions for topologySpreadConstraints and podAffinity were converted from string templates to objects. Also removed the soft constraint on zone.
- [CHANGE] the externalConfigSecretName was replaced with more generic configs

## 5.47.2

- [ENHANCEMENT] Allow for additional pipeline stages to be configured on the `selfMonitoring` `Podlogs` resource.

## 5.47.1

- [BUGFIX] Increase default value of backend minReplicas to 3

## 5.47.0

- [CHANGE] Changed version of Loki to 2.9.6

## 5.46.0

- [CHANGE] Changed version of Loki to 2.9.5

## 5.45.0

- [CHANGE] Add extraContainers parameter for the read pod

## 5.44.4

- [ENHANCEMENT] Use http_listen_port for `compactorAddress`.

## 5.44.3

- [BUGFIX] Fix template error: `<.Values.loki.server.http_listen_port>: can't evaluate field Values in type interface {}`

## 5.44.2

- [BUGFIX] Fix usage of `http_listen_port` and `grpc_listen_port` field in template.

## 5.44.1

- [BUGFIX] Fix `compactorAddress` field: add protocol and port.

## 5.44.0

- [FEATURE] Modified helm template to use parameters http_listen_port and grpc_listen_port instead of hardcoded values.

## 5.43.7

- [BUGFIX] allow to configure http_config for ruler

## 5.43.6

- [ENHANCEMENT] Add `ciliumnetworkpolicy` with egress to world for table-manager if enabled.

## 5.43.5

- [BUGFIX] Add `---` before the `backend-kubeapiserver-egress` ciliumnetworkpolicy to prevent the `backend-world-egress` one from being dumped if both are enabled.

## 5.43.4

- [ENHANCEMENT] Add `ciliumnetworkpolicies` with egress to world for write, read and backend.

## 5.43.3

- [ENHANCEMENT] Added missing default values to support ServerSideApply

## 5.43.2

- [BUGFIX] Added `alibabacloud` to `isUsingObjectStorage` check.

## 5.43.1

- [BUGFIX] Fix `toPorts` fields in the `ciliumnetworkpolicy` template

## 5.43.0

- [ENHANCEMENT] Allow the definition of resources for GrafanaAgent pods

## 5.42.3

- [BUGFIX] Added condition for `egress-discovery` networkPolicies and ciliumNetworkPolicies.

## 5.42.2

- [BUGFIX] Remove trailing tab character in statefulset templates

## 5.42.1

- [BUGFIX] Added missing annotations to loki-read StatefulSet.

## 5.42.0

- [CHANGE] Changed versions of Loki v2.9.4 and GEL v1.8.6
- [ENHANCEMENT] Bumped "grafana-agent-operator" depenency chart version to it's latest version

## 5.41.8

- [BUGFIX] Fix gateway: add possibility to disable listening on ipv6 to prevent crash on ipv4-only system.

## 5.41.7

- [FEATURE] Add support to disable specific alert rules

## 5.41.6

- [BUGFIX] Added missing namespace to query-scheduler-discovery service when deploying loki in a specific namespace.

## 5.41.5

- [BUGFIX] Added "swift" type object storage to resolve Loki HELM Chart error.

## 5.41.4

- [CHANGE] Use `/ingester/shutdown?terminate=false` for write `preStop` hook

## 5.41.3

- [FEATURE] Add support for defining an s3 backoff config.

## 5.41.2

- [FEATURE] Add ciliumnetworkpolicies.

## 5.41.1

- [FEATURE] Allow topology spread constraints for Loki read deployment component.

## 5.41.0

- [CHANGE] Changed version of Loki to 2.9.3

## 5.40.1

- [BUGFIX] Remove ruler enabled condition in networkpolicies.

## 5.40.0

- [CHANGE] Add extraContainers parameter for the write pod

## 5.39.0

- [FEATURE] Add support for adding OpenStack swift container credentials via helm chart

## 5.38.0

- [CHANGE] Changed MinIO Helm Chart version to 4.0.15

## 5.37.0

- [FEATURE] Add support for enabling tracing.

## 5.36.2

- [BUGFIX] Add support to run dnsmasq

## 5.36.1

- [FEATURE] Allow topology spread constraints for Loki

## 5.36.0

- [CHANGE] Changed version of Loki to 2.9.2

## 5.35.0

- [FEATURE] Add support for configuring distributor.

## 5.34.0

- [BUGFIX] Fix missing annotations when using Loki in single binary mode.

## 5.33.0

- [CHANGE] Changed version of Grafana Enterprise Logs to v1.8.4

## 5.32.0

- [CHANGE] Grafana dashboards are no longer created solely in scalable mode and with external cloud storage enabled.

## 5.31.0

- [CHANGE] Changed version of Loki to 2.9.2

## 5.30.0

- [CHANGE] Changed version of Grafana Enterprise Logs to v1.8.3

## 5.29.0

- [ENHANCEMENT] Allow specifying `apiVersion` for Loki's PodLog CRD.

## 5.28.0

- [BUGFIX] Fix GrafanaAgent tolerations scope

## 5.27.0

- [CHANGE] Bump `nginxinc/nginx-unpriviledged` image version to remediate [CVE-2023-4863](https://github.com/advisories/GHSA-j7hp-h8jx-5ppr)

## 5.26.0

- [ENHANCEMENT] Allow emptyDir data volumes for backend and write (via `X.persistence.volumeClaimsEnabled: false`)

## 5.25.0

- [BUGFIX] Add complete object schema to single-binary volumeClaimTemplate to avoid synchronization issues

## 5.24.0

- [ENHANCEMENT] #10613 Allow tolerations for GrafanaAgent pods

## 5.23.1

- [BUGFIX] Add missing namespaces to some components

## 5.23.0

- [ENHANCEMENT] Add loki.storage.azure.connectionString to support Azure connection string

## 5.22.2

- [BUGFIX] Fix sidecar configuration for Backend

## 5.22.1

- ENHANCEMENT #10452 Improve gitops compatibility

## 5.22.0

- [CHANGE] Changed version of Loki to 2.9.1

## 5.21.0

- [CHANGE] Changed version of Grafana Enterprise Logs to v1.8.1

## 5.20.0

- [CHANGE] Changed version of Grafana Enterprise Logs to v1.8.0

## 5.19.0

- [FEATURE] Add optional sidecard to load rules from ConfigMaps and Secrets.

## 5.18.1

- [ENHANCEMENT] #8627 Add service labels and annotations for all services.
- [CHANGE] #8627 Move read, write and table manager labels from #component.serviceLabels to #component.service.labels to improve consistency.

## 5.18.0

- [CHANGE] Changed version of Loki to 2.9.0

## 5.17.0

- [CHANGE] Changed version of Loki to 2.9.0

## 5.16.1

- [BUGFIX] Increase default minReplicas to 2 and maxReplicas to 6

## 5.16.0

- [ENHANCEMENT] Add dnsConfig to values

## 5.15.0

- [ENHANCEMENT] Add rbac.pspAnnotations to define PSP annotations

## 5.14.1

- [BUGFIX] Use the correct name of the service inside the ingress.

## 5.14.0

- [ENHANCEMENT] Make table_manager configuration toggle.

## 5.13.0

- [ENHANCEMENT] Use "loki.clusterLabel" template for PodLogs cluster label

## 5.12.0

- [ENHANCEMENT] Use tpl function in ingress and gateway-ingress for hosts

## 5.11.0

- [CHANGE] Changed version of Loki to 2.8.4

## 5.10.0

- [CHANGE] Changed version of Grafana Enterprise Logs to v1.7.3

## 5.9.2

- [ENHANCEMENT] Add custom labels value for loki ingress

## 5.9.1

- [BUGFIX] Fix loki helm chart helper function for loki.host to explicitly include gateway port

## 5.9.0

- [CHANGE] Changed version of Loki to 2.8.3

## 5.8.11

- [BUGFIX] Fix gateway: Add `/config` proxy_pass to nginx configuration

## 5.8.10

- [ENHANCEMENT] Canary labelname can now be configured via monitoring.lokiCanary.labelname

## 5.8.9

- [BUGFIX] Fix loki/logs dashboard: allow querying multiple log level at once

## 5.8.8

- [ENHANCEMENT] Add loki.storage.azure.endpointSuffix to support Azure private endpoint

## 5.8.7

- [BUGFIX] Remove persistentVolumeClaimRetentionPolicy from single-binary StatefulSet when persistence is disabled

## 5.8.6

- [ENHANCEMENT] Add serviceMonitor.metricRelabelings to support metric relabelings

## 5.8.4

- [ENHANCEMENT] Add loki.lokiCanary.updateStrategy configuration

## 5.8.3

- [ENHANCEMENT] Add priorityClassName for Grafana Agent and Loki Canary

## 5.8.2

- [BUGFIX] Reference the correct configmap name for table manager

## 5.8.1

- [BUGFIX] Fix config as a secret mount for single binary statefulset

## 5.8.0

- [ENHANCEMENT] Add loki.memberlistConfig to fully control the memberlist configuration

## 5.7.1

- [FEATURE] Add support for additional labels on loki-canary pods

## 5.6.4

- [FEATURE] Make table manager retention options configurable in values

## 5.6.3

- [BUGFIX] Fix configmap checksum in read statefulset template

## 5.6.2

- [BUGFIX] Fix configmap checksum in table manager deployment template

## 5.6.1

- [BUGFIX] Fix HPA for single binary deployment

## 5.6.0

- [ENHANCEMENT] Add `gateway.ingress.labels` to values and ingress-gateway in helm chart.

## 5.5.12

- [BUGFIX] Fix checksum annotation for config in single binary

## 5.5.11

- [BUGFIX] Add missing metrics section in backend hpa template

## 5.5.10

- [CHANGE] Make the gateway listen on IPv6 as well as IPv4

## 5.5.9

- [FEATURE] Add `loki.configStorageType` & `loki.externalConfigSecretName` values to chart and templates.

## 5.5.8

- [CHANGE] Add support for annotations on all Deployments and StatefulSets

## 5.5.7

- [BUGFIX] Fix breaking helm upgrade by changing sts podManagementPolicy from Parallel to OrderedReady which fails since that field cannot be modified on sts.

## 5.5.6

- [FEATURE] Add hpa templates for read, write and backend.

## 5.5.5

- [BUGFIX] Quote tenantId value in logsInstance

## 5.5.4

- [CHANGE] Add extraVolumeClaimTemplates for StatefulSet of the write component.

## 5.5.3

- [BUGFIX] Fix issue in distribution of queries to available read pods by using k8s service for discovering query-scheduler replicas

## 5.5.2

- [BUGFIX] Use $.Release.Namespace consistently
- [CHANGE] Add clusterLabelOverride for alert label overrides.
- [BUGFIX] Use $.Release.Namespace consistently

## 5.5.1

- [FEATURE] Added ability to reference images by digest

## 5.5.0

- [CHANGE] Changed version of Grafana Enterprise Logs to v1.7.2

## 5.4.0

- [CHANGE] Changed version of Loki to 2.8.2

- [CHANGE] Change default GEL and Loki versions to 1.7.1 and 2.8.1 respectively
- [BUGFIX] Fix dns port in network-policy

## 4.10.0

- [CHANGE] Changed version of Grafana Enterprise Logs to v1.6.3

- [BUGFIX] Add projected volume type to psp

## 4.9.0

- [CHANGE] Changed version of Loki to 2.7.5

- [BUGFIX] Fix role/PSP mapping

- [BUGFIX] Fix service/ingress mapping

## 4.8.0

- [CHANGE] Changed version of Grafana Enterprise Logs to v1.6.2

## 4.7

- [CHANGE] **BREAKING** Rename `gel-license.jwt` property of secret `gel-secrets` to `license.jwt` on enterprise-logs chart.

## 4.6.2

- [BUGFIX] Fix tokengen and provisioner secrets creation on enterprise-logs chart.

## 4.6.1

- [FEATURE] Add `gateway.nginxConfig.customReadUrl`, `gateway.nginxConfig.customWriteUrl` and `gateway.nginxConfig.customBackendUrl` to override read/write/backend paths.
- [BUGFIX] Remove unreleased setting `useFederatedToken` from Azure configuration block.

## 4.6

- [Change] Bump Loki version to 2.7.3. Revert to 2 target simple scalable mode as default until third target ships in minor release.

## 4.5.1

- [BUGFIX] Fix rendering of namespace in provisioner job.
- [ENHANCEMENT] Allow to configure `publishNotReadyAddresses` on memberlist service.
- [BUGFIX] Correctly set `compactor_address` for 3 target scalable configuration.

## 4.5

- [ENHANCEMENT] Single binary mode is now possible for more than 1 replica, with a gateway and object storage backend.

## 4.4.2

- [CHANGE] Bump Loki version to 2.7.2 and GEL version to 1.6.1

## 4.4.1

- [BUGFIX] Fix a few problems with the included dashboards and allow the rules to be created in a different namespace (which may be necessary based on how your Prometheus Operator is deployed).

## 4.1.1

- [FEATURE] Added `loki.runtimeConfig` helm values to provide a reloadable runtime configuration.

## 4.1

- [BUGFIX] Fix bug in provisioner job that caused the self-monitoring tenant secret to be created with an empty token.

## 4.0

- [FEATURE] Added `enterprise.adminToken.additionalNamespaces` which are a list of additional namespaces to create secrets containing the GEL admin token in. This is especially useful if your Grafana instance is in another namespace.
- [CHANGE] **BREAKING** Remove `enterprise.nginxConfig.file`. Both enterprise and gateway configurations now share the same nginx config, use `gateway.nginxConfig.file` for both. Admin routes will 404 on OSS deployments.
- [CHANGE] **BREAKING** Default simple deployment mode to new, 3 target configuration (read, write, and backend). This new configuration allows the `read` target to be run as a deployment and auto-scaled. To go back to the legacy, 2 target configuration, set `read.legacyReadTraget` to `true`.
- [CHANGE] **BREAKING** Change how tenants are defined
- [CHANGE] **BREKAING** Remove `enterprise.adminTokenSecret`. This is now defined under `enterprise.adminToken.secret`.
- [CHANGE] **BREKAING** Rename and change format of `enterprise.provisioner.tenants`. Property has been renamed to `enterprise.provisioner.additionalTenants`, and is now an array of objects rather than string. Each object must contain a `name` and a `secretNamespace` field, where `name` is the name of the tenant and `secretNamespace` is the namespace to create the secret with the tenant's read and write token.
- [CHANGE] **BREAKING** Change the structure of `monitoring.selfMonitoring.tenant` from a string to an object. The new object must have a `name` and a `secretNamespace` field, where `name` is the name of the self-monitoring tenant and `secretNamespace` is the namespace to create an additional secret with the tenant's token. A secret will still also be created in the release namespace as it's needed by the Loki canary.
- [CHANGE] **BREAKING** Remove ability to create self-monitoring resources in different namespaces (with the exception of dashboard configmaps).

## 3.10.0

- [CHANGE] Deprecate `enterprise.nginxConfig.file`. Both enterprise and gateway configurations now share the same nginx config. Admin routes will 404 on OSS deployments. Will be removed in version 4 of the chart, please use `gateway.nginxConfig.file` for both OSS and Enterprise gateways.
- [FEATURE] Added new simple deployment target `backend`. Running 3 targets for simple deployment will soon be the default in Loki. This new target allows the `read` target to be run as a deployment and auto-scaled.

## 3.9.0

- [BUGFIX] Fix race condition between minio create bucket job and enterprise tokengen job

## 3.8.2

- [BUGFIX] Fix autoscaling/v2 template
- [FEATURE] Added `extraObjects` helm values to extra manifests.

## 3.8.1

- [ENHANCEMENT] Add the ability to specify container lifecycle

## 3.8.0

- [BUGFIX] Added `helm-weight` annotations to the tokengen and provisioner jobs to make sure tokengen always runs before provisioner

## 3.7.0

**BREAKING**: Configuration values for Loki Canary moved from `monitoring.selfMonitoring.lokiCanary` to `monitoring.lokiCanary`

- [ENHANCEMENT] Decouple the Loki Canary from the self-monitoring setup, which adds an unnecessary dependency on the Grafana Agent Operator.

## 3.6.1

- [BUGFIX] Fix regression that produced empty PrometheusRule alerts resource

## 3.6.0

- [CHANGE] Bump Loki version to 2.7.0 and GEL version to 1.6.0

## 3.5.0

- [FEATURE] Add support for azure blob storage

## 3.4.3

- [ENHANCEMENT] Allow to change Loki `-target` argument
- [ENHANCEMENT] Add toggle for persistence disk in single-binary mode

## 3.4.2

- [BUGFIX] Fix read-only /tmp in single-binary mode

## 3.4.1

- [BUGFIX] Remove extra `/` in image name if `registry` or `repository` is empty

## 3.4.0

- [ENHANCEMENT] Allow to add some selector for Loki persistent volume

## 3.3.3

- [BUGFIX] Add missing label `prometheus.io/service-monitor: "false"` to single-binary headless service

## 3.3.2

- [BUGFIX] Fixed indentation in single-binary pdb template

## 3.3.1

- [BUGFIX] Fix invalid ruler config when filesystem storage is being used
- [BUGFIX] Fix ingress template to work with both deployment types (scalable and single binary)

## 3.3.0

- [CHANGE] Remove ServiceMonitor and PrometheusRule CRD

## 3.2.2

- [CHANGE] Add envFrom section to the tokengen job

## 3.2.1

- [BUGFIX] Fixed k8s selectors in k8s Service for single-binary mode.

## 3.2.0

- [CHANGE] Bump Grafana Enterprise Logs version to v1.5.2

## 3.1.0

- [FEATURE] Loki canary and GEL token provisioner added. The GEL token provisioner will provision a tenant and token to be used by the self-monitoring features (including the canary), as well as any additional tenants specified. A k8s secret will be created with a read and write token for each additional tenant specified.

## 3.0.4

- [CHANGE] Default minio replicas to 1 node with 2 drives. The old config used the default, which was 16 nodes with 1 drive each.
- [BUGFIX] Minio subchart values `accessKey` and `secretKey` were removed in the new chart and replaced with `rootUser` and `rootPassword`.
- [CHANGE] The tokengen job no longer creates a `grafana-token`, as the base64 encoding was not working in a Grafana Enterprise GEL plugin installation.

## 3.0.0

- [CHANGE] Loki helm chart was moved to this location in the Loki repo. The chart now supports both
[single binary](https://github.com/grafana/helm-charts/tree/main/charts/loki) and [simple scalable](https://github.com/grafana/helm-charts/tree/main/charts/loki-simple-scalable) deployment modes. For changes prior to version 3.0.0, please
look in the respective deprectated [single binary](https://github.com/grafana/helm-charts/tree/main/charts/loki) and [simple scalable](https://github.com/grafana/helm-charts/blob/main/charts/loki-simple-scalable/CHANGELOG.md) charts.<|MERGE_RESOLUTION|>--- conflicted
+++ resolved
@@ -13,11 +13,8 @@
 
 [//]: # (<AUTOMATED_UPDATES_LOCATOR> : do not remove this line. This locator is used by the CI pipeline to automatically create a changelog entry for each new Loki release. Add other chart versions and respective changelog entries bellow this line.)
 
-<<<<<<< HEAD
 - [FEATURE] Expose labels on volumeClaimTemplates [#13317](https://github.com/grafana/loki/pull/13317)
-=======
 - [BUGFIX] Create missing RBAC for the rules sidecar when RBAC is namespaced
->>>>>>> 7c9003ea
 - [FEATURE] Allow setting custom labels for ingester statefulsets [#18536](https://github.com/grafana/loki/pull/18536)
 - [BUGFIX] Ensure the scc is actually allowing to use hostPath volumes when the rbac.sccAllowHostDirVolumePlugin is set to true
 - [BUGFIX] Fix serviceName in zone-aware ingester statefulsets [#18558](https://github.com/grafana/loki/pull/18558)
