# Changelog

All notable changes to this library will be documented in this file.

Entries should be ordered as follows:

- [CHANGE]
- [FEATURE]
- [ENHANCEMENT]
- [BUGFIX]

Entries should include a reference to the pull request that introduced the change.

[//]: # (<AUTOMATED_UPDATES_LOCATOR> : do not remove this line. This locator is used by the CI pipeline to automatically create a changelog entry for each new Loki release. Add other chart versions and respective changelog entries bellow this line.)

<<<<<<< HEAD
## 6.13.1

- [BUGFIX] Fixed Inconsistency between sidecar.securityContext and loki.containerSecurityContext
=======
## 6.15.0

- [ENHANCEMENT] Allow setting annotations for memberlist and query-scheduler-discovery services
## 6.14.1

- [BUGFIX] Fixed Memcached persistence options.

## 6.14.0

- [FEATURE] Add additional service annotations for components in distributed mode
- [FIX] Rename loki/templates/query-frontend/poddisruptionbudget-query-frontend.yaml to fix spelling mistake.
>>>>>>> a584fb71

## 6.13.0

- [CHANGE] Correctly wrap ClusterRoleBinding around `rbac/namespaced` conditional.
- [FIX] Do not create bloom planner, bloom builder, bloom gateway Deployment/Statefulset if their replica count is 0.
- [FIX] Configure (ephemeral) storage for bloom builder working directory
- [ENHANCEMENT] Automatically configure bloom planner address for bloom builders and bloom gateway addresses for bloom gateway clients.

## 6.12.0

- [ENHANCEMENT] Replace Bloom Compactor component with Bloom Planner and Bloom Builder. These are the new components to build bloom blocks.

## 6.11.0

- [FEATURE] Add support for configuring persistence for memcached.

## 6.10.2

- [CHANGE] Bumped version of `nginxinc/nginx-unprivileged` to 1.27-alpine; this remediates several CVE

## 6.10.1

- [CHANGE] Bumped version of `kiwigrid/k8s-sidecar` to 1.27.5; this remediates several CVE

## 6.10.0

- [CHANGE] Changed version of Grafana Enterprise Logs to 3.1.1
- [CHANGE] Changed version of Grafana Loki to 3.1.1
- [ENHANCEMENT] Added ability to disable AWS S3 dualstack endpoint usage.

## 6.9.0

- [BUGFIX] Fixed how we set imagePullSecrets for the memcached and provisioner.

## 6.8.0

- [BUGFIX] Fixed how we set imagePullSecrets for the admin-api and enterprise-gateway

## 6.7.4

- [ENHANCEMENT] Allow configuring the SSE section under AWS S3 storage config.

## 6.7.3

- [BUGFIX] Removed Helm test binary
  
## 6.7.2

- [BUGFIX] Fix imagePullSecrets for statefulset-results-cache

## 6.7.1

- [CHANGE] Changed version of Loki to 3.1.0

## 6.7.0

- [CHANGE] Changed version of Grafana Enterprise Logs to 3.1.0

## 6.6.6

- [BUGFIX] Fix HPA ingester typo

## 6.6.5

- [BUGFIX] Fix querier address in SingleBinary mode

## 6.6.4

- [BUGFIX] Fix extraObjects

## 6.6.3

- [BUGFIX] Fix indentation of `query_range` Helm chart values

## 6.6.2

- [BUGFIX] Fix query-frontend (headless) and ruler http-metrics targetPort

## 6.6.1

- [BUGFIX] Fix query scheduler http-metrics targetPort

## 6.6.0

- [ENHANCEMENT] Allow setting PVC annotations for all volume claim templates in simple scalable and single binary mode

## 6.5.2

- [BUGFIX] Fixed Ingress routing for all deployment modes.

## 6.5.0

- [CHANGE] Changed version of Grafana Enterprise Logs to v3.0.1

## 6.4.2

- [BUGFIX] Fixed helm helper functions to include missing `loki.hpa.apiVersion`  #12716

## 6.4.1

- [BUGFIX] Fixes read & backend replicas settings

## 6.4.0

- [ENHANCEMENT] Allow extraObject items as multiline strings, allowing for templating field names

## 6.3.4

- [BUGFIX] Add missing OTLP endpoint to nginx config

## 6.3.3

- [ENHANCEMENT] make the singlebinary set 0 the replicas number of backend, write,read.

## 6.3.2

- [BUGFIX] Missing password for Loki-Canary when loki.auth_enabled is true

## 6.3.1

- [BUGFIX] Fixed Typo in Ingester templates for zoneAwareReplication

## 6.3.0

- [CHANGE] Changed version of Grafana Enterprise Logs to v3.0.0

## 6.2.5

- [BUGFIX] Add missing toleration blocks to bloom components.

## 6.2.4

- [ENHANCEMENT] Activate the volume endpoint by default.

## 6.2.3

- [ENHANCEMENT] Allow minio address to be overridden.
- [CHANGE] `query-scheduler-discovery` service will now be prefixed by query scheduler full name.
- [BUGFIX] Fix `helm-tests` Go source which was missing a param following #12245.

## 6.2.2

- [FEATURE] Add support for enabling pattern ingester config via `loki.pattern_ingester.enabled`.

## 6.2.1

- [BUGFIX] Removed duplicate bucketNames from documentation and fixed key name `deploymentMode`

## 6.2.0

- [FEATURE] Add a headless service to the bloom gateway component.

## 6.1.0

- [CHANGE] Only default bucket names in helm when using minio.

## 6.0.0

- [FEATURE] added a new `Distributed` mode of deployment.
- [CHANGE] the lokiCanary section was moved from under monitoring to be under the root of the file.
- [CHANGE] the definitions for topologySpreadConstraints and podAffinity were converted from string templates to objects. Also removed the soft constraint on zone.
- [CHANGE] the externalConfigSecretName was replaced with more generic configs

## 5.47.2

- [ENHANCEMENT] Allow for additional pipeline stages to be configured on the `selfMonitoring` `Podlogs` resource.

## 5.47.1

- [BUGFIX] Increase default value of backend minReplicas to 3

## 5.47.0

- [CHANGE] Changed version of Loki to 2.9.6

## 5.46.0

- [CHANGE] Changed version of Loki to 2.9.5

## 5.45.0

- [CHANGE] Add extraContainers parameter for the read pod

## 5.44.4

- [ENHANCEMENT] Use http_listen_port for `compactorAddress`.

## 5.44.3

- [BUGFIX] Fix template error: `<.Values.loki.server.http_listen_port>: can't evaluate field Values in type interface {}`

## 5.44.2

- [BUGFIX] Fix usage of `http_listen_port` and `grpc_listen_port` field in template.

## 5.44.1

- [BUGFIX] Fix `compactorAddress` field: add protocol and port.

## 5.44.0

- [FEATURE] Modified helm template to use parameters http_listen_port and grpc_listen_port instead of hardcoded values.

## 5.43.7

- [BUGFIX] allow to configure http_config for ruler

## 5.43.6

- [ENHANCEMENT] Add `ciliumnetworkpolicy` with egress to world for table-manager if enabled.

## 5.43.5

- [BUGFIX] Add `---` before the `backend-kubeapiserver-egress` ciliumnetworkpolicy to prevent the `backend-world-egress` one from being dumped if both are enabled.

## 5.43.4

- [ENHANCEMENT] Add `ciliumnetworkpolicies` with egress to world for write, read and backend.

## 5.43.3

- [ENHANCEMENT] Added missing default values to support ServerSideApply

## 5.43.2

- [BUGFIX] Added `alibabacloud` to `isUsingObjectStorage` check.

## 5.43.1

- [BUGFIX] Fix `toPorts` fields in the `ciliumnetworkpolicy` template

## 5.43.0

- [ENHANCEMENT] Allow the definition of resources for GrafanaAgent pods

## 5.42.3

- [BUGFIX] Added condition for `egress-discovery` networkPolicies and ciliumNetworkPolicies.

## 5.42.2

- [BUGFIX] Remove trailing tab character in statefulset templates

## 5.42.1

- [BUGFIX] Added missing annotations to loki-read StatefulSet.

## 5.42.0

- [CHANGE] Changed versions of Loki v2.9.4 and GEL v1.8.6
- [ENHANCEMENT] Bumped "grafana-agent-operator" depenency chart version to it's latest version

## 5.41.8

- [BUGFIX] Fix gateway: add possibility to disable listening on ipv6 to prevent crash on ipv4-only system.

## 5.41.7

- [FEATURE] Add support to disable specific alert rules

## 5.41.6

- [BUGFIX] Added missing namespace to query-scheduler-discovery service when deploying loki in a specific namespace.

## 5.41.5

- [BUGFIX] Added "swift" type object storage to resolve Loki HELM Chart error.

## 5.41.4

- [CHANGE] Use `/ingester/shutdown?terminate=false` for write `preStop` hook

## 5.41.3

- [FEATURE] Add support for defining an s3 backoff config.

## 5.41.2

- [FEATURE] Add ciliumnetworkpolicies.

## 5.41.1

- [FEATURE] Allow topology spread constraints for Loki read deployment component.

## 5.41.0

- [CHANGE] Changed version of Loki to 2.9.3

## 5.40.1

- [BUGFIX] Remove ruler enabled condition in networkpolicies.

## 5.40.0

- [CHANGE] Add extraContainers parameter for the write pod

## 5.39.0

- [FEATURE] Add support for adding OpenStack swift container credentials via helm chart

## 5.38.0

- [CHANGE] Changed MinIO Helm Chart version to 4.0.15

## 5.37.0

- [FEATURE] Add support for enabling tracing.

## 5.36.2

- [BUGFIX] Add support to run dnsmasq

## 5.36.1

- [FEATURE] Allow topology spread constraints for Loki

## 5.36.0

- [CHANGE] Changed version of Loki to 2.9.2

## 5.35.0

- [FEATURE] Add support for configuring distributor.

## 5.34.0

- [BUGFIX] Fix missing annotations when using Loki in single binary mode.

## 5.33.0

- [CHANGE] Changed version of Grafana Enterprise Logs to v1.8.4

## 5.32.0

- [CHANGE] Grafana dashboards are no longer created solely in scalable mode and with external cloud storage enabled.

## 5.31.0

- [CHANGE] Changed version of Loki to 2.9.2

## 5.30.0

- [CHANGE] Changed version of Grafana Enterprise Logs to v1.8.3

## 5.29.0

- [ENHANCEMENT] Allow specifying `apiVersion` for Loki's PodLog CRD.

## 5.28.0

- [BUGFIX] Fix GrafanaAgent tolerations scope

## 5.27.0

- [CHANGE] Bump `nginxinc/nginx-unpriviledged` image version to remediate [CVE-2023-4863](https://github.com/advisories/GHSA-j7hp-h8jx-5ppr)

## 5.26.0

- [ENHANCEMENT] Allow emptyDir data volumes for backend and write (via `X.persistence.volumeClaimsEnabled: false`)

## 5.25.0

- [BUGFIX] Add complete object schema to single-binary volumeClaimTemplate to avoid synchronization issues

## 5.24.0

- [ENHANCEMENT] #10613 Allow tolerations for GrafanaAgent pods

## 5.23.1

- [BUGFIX] Add missing namespaces to some components

## 5.23.0

- [ENHANCEMENT] Add loki.storage.azure.connectionString to support Azure connection string

## 5.22.2

- [BUGFIX] Fix sidecar configuration for Backend

## 5.22.1

- ENHANCEMENT #10452 Improve gitops compatibility

## 5.22.0

- [CHANGE] Changed version of Loki to 2.9.1

## 5.21.0

- [CHANGE] Changed version of Grafana Enterprise Logs to v1.8.1

## 5.20.0

- [CHANGE] Changed version of Grafana Enterprise Logs to v1.8.0

## 5.19.0

- [FEATURE] Add optional sidecard to load rules from ConfigMaps and Secrets.

## 5.18.1

- [ENHANCEMENT] #8627 Add service labels and annotations for all services.
- [CHANGE] #8627 Move read, write and table manager labels from #component.serviceLabels to #component.service.labels to improve consistency.

## 5.18.0

- [CHANGE] Changed version of Loki to 2.9.0

## 5.17.0

- [CHANGE] Changed version of Loki to 2.9.0

## 5.16.1

- [BUGFIX] Increase default minReplicas to 2 and maxReplicas to 6

## 5.16.0

- [ENHANCEMENT] Add dnsConfig to values

## 5.15.0

- [ENHANCEMENT] Add rbac.pspAnnotations to define PSP annotations

## 5.14.1

- [BUGFIX] Use the correct name of the service inside the ingress.

## 5.14.0

- [ENHANCEMENT] Make table_manager configuration toggle.

## 5.13.0

- [ENHANCEMENT] Use "loki.clusterLabel" template for PodLogs cluster label

## 5.12.0

- [ENHANCEMENT] Use tpl function in ingress and gateway-ingress for hosts

## 5.11.0

- [CHANGE] Changed version of Loki to 2.8.4

## 5.10.0

- [CHANGE] Changed version of Grafana Enterprise Logs to v1.7.3

## 5.9.2

- [ENHANCEMENT] Add custom labels value for loki ingress

## 5.9.1

- [BUGFIX] Fix loki helm chart helper function for loki.host to explicitly include gateway port

## 5.9.0

- [CHANGE] Changed version of Loki to 2.8.3

## 5.8.11

- [BUGFIX] Fix gateway: Add `/config` proxy_pass to nginx configuration

## 5.8.10

- [ENHANCEMENT] Canary labelname can now be configured via monitoring.lokiCanary.labelname

## 5.8.9

- [BUGFIX] Fix loki/logs dashboard: allow querying multiple log level at once

## 5.8.8

- [ENHANCEMENT] Add loki.storage.azure.endpointSuffix to support Azure private endpoint

## 5.8.7

- [BUGFIX] Remove persistentVolumeClaimRetentionPolicy from single-binary StatefulSet when persistence is disabled

## 5.8.6

- [ENHANCEMENT] Add serviceMonitor.metricRelabelings to support metric relabelings

## 5.8.4

- [ENHANCEMENT] Add loki.lokiCanary.updateStrategy configuration

## 5.8.3

- [ENHANCEMENT] Add priorityClassName for Grafana Agent and Loki Canary

## 5.8.2

- [BUGFIX] Reference the correct configmap name for table manager

## 5.8.1

- [BUGFIX] Fix config as a secret mount for single binary statefulset

## 5.8.0

- [ENHANCEMENT] Add loki.memberlistConfig to fully control the memberlist configuration

## 5.7.1

- [FEATURE] Add support for additional labels on loki-canary pods

## 5.6.4

- [FEATURE] Make table manager retention options configurable in values

## 5.6.3

- [BUGFIX] Fix configmap checksum in read statefulset template

## 5.6.2

- [BUGFIX] Fix configmap checksum in table manager deployment template

## 5.6.1

- [BUGFIX] Fix HPA for single binary deployment

## 5.6.0

- [ENHANCEMENT] Add `gateway.ingress.labels` to values and ingress-gateway in helm chart.

## 5.5.12

- [BUGFIX] Fix checksum annotation for config in single binary

## 5.5.11

- [BUGFIX] Add missing metrics section in backend hpa template

## 5.5.10

- [CHANGE] Make the gateway listen on IPv6 as well as IPv4

## 5.5.9

- [FEATURE] Add `loki.configStorageType` & `loki.externalConfigSecretName` values to chart and templates.

## 5.5.8

- [CHANGE] Add support for annotations on all Deployments and StatefulSets

## 5.5.7

- [BUGFIX] Fix breaking helm upgrade by changing sts podManagementPolicy from Parallel to OrderedReady which fails since that field cannot be modified on sts.

## 5.5.6

- [FEATURE] Add hpa templates for read, write and backend.

## 5.5.5

- [BUGFIX] Quote tenantId value in logsInstance

## 5.5.4

- [CHANGE] Add extraVolumeClaimTemplates for StatefulSet of the write component.

## 5.5.3

- [BUGFIX] Fix issue in distribution of queries to available read pods by using k8s service for discovering query-scheduler replicas

## 5.5.2

- [BUGFIX] Use $.Release.Namespace consistently
- [CHANGE] Add clusterLabelOverride for alert label overrides.
- [BUGFIX] Use $.Release.Namespace consistently

## 5.5.1

- [FEATURE] Added ability to reference images by digest

## 5.5.0

- [CHANGE] Changed version of Grafana Enterprise Logs to v1.7.2

## 5.4.0

- [CHANGE] Changed version of Loki to 2.8.2

- [CHANGE] Change default GEL and Loki versions to 1.7.1 and 2.8.1 respectively
- [BUGFIX] Fix dns port in network-policy

## 4.10.0

- [CHANGE] Changed version of Grafana Enterprise Logs to v1.6.3

- [BUGFIX] Add projected volume type to psp

## 4.9.0

- [CHANGE] Changed version of Loki to 2.7.5

- [BUGFIX] Fix role/PSP mapping

- [BUGFIX] Fix service/ingress mapping

## 4.8.0

- [CHANGE] Changed version of Grafana Enterprise Logs to v1.6.2

## 4.7

- [CHANGE] **BREAKING** Rename `gel-license.jwt` property of secret `gel-secrets` to `license.jwt` on enterprise-logs chart.

## 4.6.2

- [BUGFIX] Fix tokengen and provisioner secrets creation on enterprise-logs chart.

## 4.6.1

- [FEATURE] Add `gateway.nginxConfig.customReadUrl`, `gateway.nginxConfig.customWriteUrl` and `gateway.nginxConfig.customBackendUrl` to override read/write/backend paths.
- [BUGFIX] Remove unreleased setting `useFederatedToken` from Azure configuration block.

## 4.6

- [Change] Bump Loki version to 2.7.3. Revert to 2 target simple scalable mode as default until third target ships in minor release.

## 4.5.1

- [BUGFIX] Fix rendering of namespace in provisioner job.
- [ENHANCEMENT] Allow to configure `publishNotReadyAddresses` on memberlist service.
- [BUGFIX] Correctly set `compactor_address` for 3 target scalable configuration.

## 4.5

- [ENHANCEMENT] Single binary mode is now possible for more than 1 replica, with a gateway and object storage backend.

## 4.4.2

- [CHANGE] Bump Loki version to 2.7.2 and GEL version to 1.6.1

## 4.4.1

- [BUGFIX] Fix a few problems with the included dashboards and allow the rules to be created in a different namespace (which may be necessary based on how your Prometheus Operator is deployed).

## 4.1.1

- [FEATURE] Added `loki.runtimeConfig` helm values to provide a reloadable runtime configuration.

## 4.1

- [BUGFIX] Fix bug in provisioner job that caused the self-monitoring tenant secret to be created with an empty token.

## 4.0

- [FEATURE] Added `enterprise.adminToken.additionalNamespaces` which are a list of additional namespaces to create secrets containing the GEL admin token in. This is especially useful if your Grafana instance is in another namespace.
- [CHANGE] **BREAKING** Remove `enterprise.nginxConfig.file`. Both enterprise and gateway configurations now share the same nginx config, use `gateway.nginxConfig.file` for both. Admin routes will 404 on OSS deployments.
- [CHANGE] **BREAKING** Default simple deployment mode to new, 3 target configuration (read, write, and backend). This new configuration allows the `read` target to be run as a deployment and auto-scaled. To go back to the legacy, 2 target configuration, set `read.legacyReadTraget` to `true`.
- [CHANGE] **BREAKING** Change how tenants are defined
- [CHANGE] **BREKAING** Remove `enterprise.adminTokenSecret`. This is now defined under `enterprise.adminToken.secret`.
- [CHANGE] **BREKAING** Rename and change format of `enterprise.provisioner.tenants`. Property has been renamed to `enterprise.provisioner.additionalTenants`, and is now an array of objects rather than string. Each object must contain a `name` and a `secretNamespace` field, where `name` is the name of the tenant and `secretNamespace` is the namespace to create the secret with the tenant's read and write token.
- [CHANGE] **BREAKING** Change the structure of `monitoring.selfMonitoring.tenant` from a string to an object. The new object must have a `name` and a `secretNamespace` field, where `name` is the name of the self-monitoring tenant and `secretNamespace` is the namespace to create an additional secret with the tenant's token. A secret will still also be created in the release namespace as it's needed by the Loki canary.
- [CHANGE] **BREAKING** Remove ability to create self-monitoring resources in different namespaces (with the exception of dashboard configmaps).

## 3.10.0

- [CHANGE] Deprecate `enterprise.nginxConfig.file`. Both enterprise and gateway configurations now share the same nginx config. Admin routes will 404 on OSS deployments. Will be removed in version 4 of the chart, please use `gateway.nginxConfig.file` for both OSS and Enterprise gateways.
- [FEATURE] Added new simple deployment target `backend`. Running 3 targets for simple deployment will soon be the default in Loki. This new target allows the `read` target to be run as a deployment and auto-scaled.

## 3.9.0

- [BUGFIX] Fix race condition between minio create bucket job and enterprise tokengen job

## 3.8.2

- [BUGFIX] Fix autoscaling/v2 template
- [FEATURE] Added `extraObjects` helm values to extra manifests.

## 3.8.1

- [ENHANCEMENT] Add the ability to specify container lifecycle

## 3.8.0

- [BUGFIX] Added `helm-weight` annotations to the tokengen and provisioner jobs to make sure tokengen always runs before provisioner

## 3.7.0

**BREAKING**: Configuration values for Loki Canary moved from `monitoring.selfMonitoring.lokiCanary` to `monitoring.lokiCanary`

- [ENHANCEMENT] Decouple the Loki Canary from the self-monitoring setup, which adds an unnecessary dependency on the Grafana Agent Operator.

## 3.6.1

- [BUGFIX] Fix regression that produced empty PrometheusRule alerts resource

## 3.6.0

- [CHANGE] Bump Loki version to 2.7.0 and GEL version to 1.6.0

## 3.5.0

- [FEATURE] Add support for azure blob storage

## 3.4.3

- [ENHANCEMENT] Allow to change Loki `-target` argument
- [ENHANCEMENT] Add toggle for persistence disk in single-binary mode

## 3.4.2

- [BUGFIX] Fix read-only /tmp in single-binary mode

## 3.4.1

- [BUGFIX] Remove extra `/` in image name if `registry` or `repository` is empty

## 3.4.0

- [ENHANCEMENT] Allow to add some selector for Loki persistent volume

## 3.3.3

- [BUGFIX] Add missing label `prometheus.io/service-monitor: "false"` to single-binary headless service

## 3.3.2

- [BUGFIX] Fixed indentation in single-binary pdb template

## 3.3.1

- [BUGFIX] Fix invalid ruler config when filesystem storage is being used
- [BUGFIX] Fix ingress template to work with both deployment types (scalable and single binary)

## 3.3.0

- [CHANGE] Remove ServiceMonitor and PrometheusRule CRD

## 3.2.2

- [CHANGE] Add envFrom section to the tokengen job

## 3.2.1

- [BUGFIX] Fixed k8s selectors in k8s Service for single-binary mode.

## 3.2.0

- [CHANGE] Bump Grafana Enterprise Logs version to v1.5.2

## 3.1.0

- [FEATURE] Loki canary and GEL token provisioner added. The GEL token provisioner will provision a tenant and token to be used by the self-monitoring features (including the canary), as well as any additional tenants specified. A k8s secret will be created with a read and write token for each additional tenant specified.

## 3.0.4

- [CHANGE] Default minio replicas to 1 node with 2 drives. The old config used the default, which was 16 nodes with 1 drive each.
- [BUGFIX] Minio subchart values `accessKey` and `secretKey` were removed in the new chart and replaced with `rootUser` and `rootPassword`.
- [CHANGE] The tokengen job no longer creates a `grafana-token`, as the base64 encoding was not working in a Grafana Enterprise GEL plugin installation.

## 3.0.0

- [CHANGE] Loki helm chart was moved to this location in the Loki repo. The chart now supports both
[single binary](https://github.com/grafana/helm-charts/tree/main/charts/loki) and [simple scalable](https://github.com/grafana/helm-charts/tree/main/charts/loki-simple-scalable) deployment modes. For changes prior to version 3.0.0, please
look in the respective deprectated [single binary](https://github.com/grafana/helm-charts/tree/main/charts/loki) and [simple scalable](https://github.com/grafana/helm-charts/blob/main/charts/loki-simple-scalable/CHANGELOG.md) charts.<|MERGE_RESOLUTION|>--- conflicted
+++ resolved
@@ -13,11 +13,10 @@
 
 [//]: # (<AUTOMATED_UPDATES_LOCATOR> : do not remove this line. This locator is used by the CI pipeline to automatically create a changelog entry for each new Loki release. Add other chart versions and respective changelog entries bellow this line.)
 
-<<<<<<< HEAD
-## 6.13.1
-
-- [BUGFIX] Fixed Inconsistency between sidecar.securityContext and loki.containerSecurityContext
-=======
+## 6.15.1
+
+- [BUGFIX] Fix Inconsistency between sidecar.securityContext and loki.containerSecurityContext
+
 ## 6.15.0
 
 - [ENHANCEMENT] Allow setting annotations for memberlist and query-scheduler-discovery services
@@ -29,7 +28,6 @@
 
 - [FEATURE] Add additional service annotations for components in distributed mode
 - [FIX] Rename loki/templates/query-frontend/poddisruptionbudget-query-frontend.yaml to fix spelling mistake.
->>>>>>> a584fb71
 
 ## 6.13.0
 
