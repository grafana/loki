--- conflicted
+++ resolved
@@ -13,27 +13,25 @@
 
 [//]: # (<AUTOMATED_UPDATES_LOCATOR> : do not remove this line. This locator is used by the CI pipeline to automatically create a changelog entry for each new Loki release. Add other chart versions and respective changelog entries bellow this line.)
 
-<<<<<<< HEAD
+## 6.2.3
+
+- [ENHANCEMENT] make the singlebinary set 0 the replicas number of backend, write,read.
+
+## 6.3.2
+
+- [BUGFIX] Missing password for Loki-Canary when loki.auth_enabled is true
+
+## 6.3.1
+
+- [BUGFIX] Fixed Typo in Ingester templates for zoneAwareReplication
+
+## 6.3.0
+
+- [CHANGE] Changed version of Grafana Enterprise Logs to v3.0.0
+
 ## 6.2.5
 
-- [ENHANCEMENT] make the singlebinary set 0 the replicas number of backend, write,read.
-=======
-## 6.3.2
-
-- [BUGFIX] Missing password for Loki-Canary when loki.auth_enabled is true
-
-## 6.3.1
-
-- [BUGFIX] Fixed Typo in Ingester templates for zoneAwareReplication
-
-## 6.3.0
-
-- [CHANGE] Changed version of Grafana Enterprise Logs to v3.0.0
-
-## 6.2.5
-
 - [BUGFIX] Add missing toleration blocks to bloom components.
->>>>>>> 71a8f2c2
 
 ## 6.2.4
 
