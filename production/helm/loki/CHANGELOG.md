--- conflicted
+++ resolved
@@ -13,43 +13,41 @@
 
 [//]: # (<AUTOMATED_UPDATES_LOCATOR> : do not remove this line. This locator is used by the CI pipeline to automatically create a changelog entry for each new Loki release. Add other chart versions and respective changelog entries bellow this line.)
 
-<<<<<<< HEAD
+## 5.47.0
+
+- [ENHANCEMENT] Allow the definition of PVC annotations for all volume claim templates in statefulsets
+
+## 5.46.0
+
+- [CHANGE] Changed version of Loki to 2.9.5
+
+## 5.45.0
+
+- [CHANGE] Add extraContainers parameter for the read pod
+
+## 5.44.4
+
+- [ENHANCEMENT] Use http_listen_port for `compactorAddress`.
+
+## 5.44.3
+
+- [BUGFIX] Fix template error: `<.Values.loki.server.http_listen_port>: can't evaluate field Values in type interface {}`
+
+## 5.44.2
+
+- [BUGFIX] Fix usage of `http_listen_port` and `grpc_listen_port` field in template.
+
+## 5.44.1
+
+- [BUGFIX] Fix `compactorAddress` field: add protocol and port.
+
 ## 5.44.0
 
-- [ENHANCEMENT] Allow the definition of PVC annotations for all volume claim templates in statefulsets
-=======
-## 5.46.0
-
-- [CHANGE] Changed version of Loki to 2.9.5
-
-## 5.45.0
-
-- [CHANGE] Add extraContainers parameter for the read pod
-
-## 5.44.4
-
-- [ENHANCEMENT] Use http_listen_port for `compactorAddress`.
-
-## 5.44.3
-
-- [BUGFIX] Fix template error: `<.Values.loki.server.http_listen_port>: can't evaluate field Values in type interface {}`
-
-## 5.44.2
-
-- [BUGFIX] Fix usage of `http_listen_port` and `grpc_listen_port` field in template.
-
-## 5.44.1
-
-- [BUGFIX] Fix `compactorAddress` field: add protocol and port.
-
-## 5.44.0
-
 - [FEATURE] Modified helm template to use parameters http_listen_port and grpc_listen_port instead of hardcoded values.
 
 ## 5.43.7
 
 - [BUGFIX] allow to configure http_config for ruler
->>>>>>> 704ac62a
 
 ## 5.43.6
 
