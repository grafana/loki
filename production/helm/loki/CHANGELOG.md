--- conflicted
+++ resolved
@@ -14,6 +14,7 @@
 [//]: # (<AUTOMATED_UPDATES_LOCATOR> : do not remove this line. This locator is used by the CI pipeline to automatically create a changelog entry for each new Loki release. Add other chart versions and respective changelog entries bellow this line.)
 
 - [BUGFIX] make loki.storage.bucketNames are optional, if builtin minio is enabled.
+- [ENHANCEMENT] add missing revisionHistoryLimit to `admin-api`, `enterprise-gateway`, and `loki-canary`. [18638](https://github.com/grafana/loki/pull/18638)
 
 ## 6.34.0
 
@@ -23,16 +24,12 @@
 - [FEATURE] Allow setting custom labels for ingester statefulsets [#18536](https://github.com/grafana/loki/pull/18536)
 - [FEATURE] Added support for chunk-cache-l2 [#17556](https://github.com/grafana/loki/pull/17556)
 - [ENHANCEMENT] Expose Loki UI in pure ingress. [18400](https://github.com/grafana/loki/pull/18400)
-<<<<<<< HEAD
-- [ENHANCEMENT] add missing revisionHistoryLimit to `admin-api`, `enterprise-gateway`, and `loki-canary`. [18638](https://github.com/grafana/loki/pull/18638)
-
-=======
 - [ENHANCEMENT] Add configurable `livenessProbe` and `startupProbe` for admin-api. [#18546](https://github.com/grafana/loki/pull/18546)
 - [ENHANCEMENT] Add configurable `startupProbe` to the loki-sc-rules sidecar container in the backend pods. [#18547](https://github.com/grafana/loki/pull/18547)
 - [BUGFIX] Add validation for loki.storage.bucketNames [#13781](https://github.com/grafana/loki/pull/13781)
 - [BUGFIX] Create missing RBAC for the rules sidecar when RBAC is namespaced [#16776](https://github.com/grafana/loki/pull/16776)
 - [BUGFIX] Ensure the scc is actually allowing to use hostPath volumes when the rbac.sccAllowHostDirVolumePlugin is set to true [#17680](https://github.com/grafana/loki/pull/17680) 
->>>>>>> 385d3974
+
 ## 6.33.0
 
 - [FEATURE] Allow passing tenant password hash instead of password. [#17049](https://github.com/grafana/loki/pull/17049)
