--- conflicted
+++ resolved
@@ -13,14 +13,10 @@
 
 [//]: # (<AUTOMATED_UPDATES_LOCATOR> : do not remove this line. This locator is used by the CI pipeline to automatically create a changelog entry for each new Loki release. Add other chart versions and respective changelog entries bellow this line.)
 
-<<<<<<< HEAD
 - [FEATURE] Expose all storage configuration properties [#18509](https://github.com/grafana/loki/pull/18509)
-- [BUGFIX] make loki.storage.bucketNames are optional, if builtin minio is enabled.
-=======
 - [CHANGE] Add `tpl()` support for `pattern_ingester`, `ingester_client` and `compactor_grpc_client` components. [#16759](https://github.com/grafana/loki/pull/16759)
 - [CHANGE] Common Config : Use grpc for contacting the compactor in distributed deployment, rather than http. The compactor_grpc_address parameter replaces the compactor_address in the default commonConfig section of values.yaml. If the compactor_address parameter is set, the compactor_grpc_address must be set to an empty string. Careful, the loki.compactorAddress helper now returns the address of the compactor in grpc format rather than http. [#17454](https://github.com/grafana/loki/pull/17454)
-- [BUGFIX] make loki.storage.bucketNames are optional, if builtin minio is enabled. [#18653](https://github.com/grafana/loki/pull/18653)
->>>>>>> 9b54d9f1
+- [BUGFIX] Make loki.storage.bucketNames are optional, if builtin minio is enabled. [#18653](https://github.com/grafana/loki/pull/18653)
 - [FEATURE] Added a Helm Chart value to disable the rbac resource creation for the tokengen job. [#15882](https://github.com/grafana/loki/pull/15882)
 - [FEATURE] Add readiness and liveness probes for the all memcached components. [#18525](https://github.com/grafana/loki/pull/18525)
 
@@ -37,13 +33,9 @@
 - [BUGFIX] Add validation for loki.storage.bucketNames [#13781](https://github.com/grafana/loki/pull/13781)
 - [BUGFIX] Create missing RBAC for the rules sidecar when RBAC is namespaced [#16776](https://github.com/grafana/loki/pull/16776)
 - [BUGFIX] Ensure the scc is actually allowing to use hostPath volumes when the rbac.sccAllowHostDirVolumePlugin is set to true [#17680](https://github.com/grafana/loki/pull/17680) 
-<<<<<<< HEAD
-=======
 
 ## 6.33.0
->>>>>>> 9b54d9f1
-
-## 6.33.0
+
 - [FEATURE] Allow passing tenant password hash instead of password. [#17049](https://github.com/grafana/loki/pull/17049)
 - [FEATURE] Added support for chunk-cache-l2 [#17556](https://github.com/grafana/loki/pull/17556)
 - [ENHANCEMENT] Add possibility to configure location snippet in nginx config [#18105](https://github.com/grafana/loki/pull/18105)
