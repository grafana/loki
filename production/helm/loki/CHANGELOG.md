# Changelog

All notable changes to this library will be documented in this file.

Entries should be ordered as follows:

- [CHANGE]
- [FEATURE]
- [ENHANCEMENT]
- [BUGFIX]

Entries should include a reference to the pull request that introduced the change.

[//]: # (<AUTOMATED_UPDATES_LOCATOR> : do not remove this line. This locator is used by the CI pipeline to automatically create a changelog entry for each new Loki release. Add other chart versions and respective changelog entries bellow this line.)

<<<<<<< HEAD

## 5.40.1

- [FEATURE] Add support to disable specific alert rules
=======
## 5.40.1

- [BUGFIX] Remove ruler enabled condition in networkpolicies.
>>>>>>> f67fff3e

## 5.40.0

- [CHANGE] Add extraContainers parameter for the write pod

## 5.39.0

- [FEATURE] Add support for adding OpenStack swift container credentials via helm chart

## 5.38.0

- [CHANGE] Changed MinIO Helm Chart version to 4.0.15

## 5.37.0

- [FEATURE] Add support for enabling tracing.

## 5.36.2

- [BUGFIX] Add support to run dnsmasq

## 5.36.1

- [FEATURE] Allow topology spread constraints for Loki

## 5.36.0

- [CHANGE] Changed version of Loki to 2.9.2

## 5.35.0

- [FEATURE] Add support for configuring distributor.

## 5.34.0

- [BUGFIX] Fix missing annotations when using Loki in single binary mode.

## 5.33.0

- [CHANGE] Changed version of Grafana Enterprise Logs to v1.8.4


## 5.32.0

- [CHANGE] Grafana dashboards are no longer created solely in scalable mode and with external cloud storage enabled.

## 5.31.0

- [CHANGE] Changed version of Loki to 2.9.2

## 5.30.0

- [CHANGE] Changed version of Grafana Enterprise Logs to v1.8.3

## 5.29.0

- [ENHANCEMENT] Allow specifying `apiVersion` for Loki's PodLog CRD.

## 5.28.0

- [BUGFIX] Fix GrafanaAgent tolerations scope

## 5.27.0

- [CHANGE] Bump `nginxinc/nginx-unpriviledged` image version to remediate [CVE-2023-4863](https://github.com/advisories/GHSA-j7hp-h8jx-5ppr)

## 5.26.0

- [ENHANCEMENT] Allow emptyDir data volumes for backend and write (via `X.persistence.volumeClaimsEnabled: false`)

## 5.25.0

- [BUGFIX] Add complete object schema to single-binary volumeClaimTemplate to avoid synchronization issues

## 5.24.0

- [ENHANCEMENT] #10613 Allow tolerations for GrafanaAgent pods

## 5.23.1

- [BUGFIX] Add missing namespaces to some components

## 5.23.0

- [ENHANCEMENT] Add loki.storage.azure.connectionString to support Azure connection string

## 5.22.2

- [BUGFIX] Fix sidecar configuration for Backend

## 5.22.1

- ENHANCEMENT #10452 Improve gitops compatibility

## 5.22.0

- [CHANGE] Changed version of Loki to 2.9.1

## 5.21.0

- [CHANGE] Changed version of Grafana Enterprise Logs to v1.8.1

## 5.20.0

- [CHANGE] Changed version of Grafana Enterprise Logs to v1.8.0

## 5.19.0

- [FEATURE] Add optional sidecard to load rules from ConfigMaps and Secrets.

## 5.18.1

- [ENHANCEMENT] #8627 Add service labels and annotations for all services.
- [CHANGE] #8627 Move read, write and table manager labels from #component.serviceLabels to #component.service.labels to improve consistency.

## 5.18.0

- [CHANGE] Changed version of Loki to 2.9.0

## 5.17.0

- [CHANGE] Changed version of Loki to 2.9.0

## 5.16.1

- [BUGFIX] Increase default minReplicas to 2 and maxReplicas to 6

## 5.16.0

- [ENHANCEMENT] Add dnsConfig to values

## 5.15.0

- [ENHANCEMENT] Add rbac.pspAnnotations to define PSP annotations

## 5.14.1

- [BUGFIX] Use the correct name of the service inside the ingress.

## 5.14.0

- [ENHANCEMENT] Make table_manager configuration toggle.

## 5.13.0

- [ENHANCEMENT] Use "loki.clusterLabel" template for PodLogs cluster label

## 5.12.0

- [ENHANCEMENT] Use tpl function in ingress and gateway-ingress for hosts

## 5.11.0

- [CHANGE] Changed version of Loki to 2.8.4

## 5.10.0

- [CHANGE] Changed version of Grafana Enterprise Logs to v1.7.3

## 5.9.2

- [ENHANCEMENT] Add custom labels value for loki ingress

## 5.9.1

- [BUGFIX] Fix loki helm chart helper function for loki.host to explicitly include gateway port

## 5.9.0

- [CHANGE] Changed version of Loki to 2.8.3

## 5.8.11

- [BUGFIX] Fix gateway: Add `/config` proxy_pass to nginx configuration

## 5.8.10

- [ENHANCEMENT] Canary labelname can now be configured via monitoring.lokiCanary.labelname

## 5.8.9

- [BUGFIX] Fix loki/logs dashboard: allow querying multiple log level at once

## 5.8.8

- [ENHANCEMENT] Add loki.storage.azure.endpointSuffix to support Azure private endpoint

## 5.8.7

- [BUGFIX] Remove persistentVolumeClaimRetentionPolicy from single-binary StatefulSet when persistence is disabled

## 5.8.6

- [ENHANCEMENT] Add serviceMonitor.metricRelabelings to support metric relabelings

## 5.8.4

- [ENHANCEMENT] Add loki.lokiCanary.updateStrategy configuration

## 5.8.3

- [ENHANCEMENT] Add priorityClassName for Grafana Agent and Loki Canary

## 5.8.2

- [BUGFIX] Reference the correct configmap name for table manager

## 5.8.1

- [BUGFIX] Fix config as a secret mount for single binary statefulset

## 5.8.0

- [ENHANCEMENT] Add loki.memberlistConfig to fully control the memberlist configuration

## 5.7.1

- [FEATURE] Add support for additional labels on loki-canary pods

## 5.6.4

- [FEATURE] Make table manager retention options configurable in values

## 5.6.3

- [BUGFIX] Fix configmap checksum in read statefulset template

## 5.6.2

- [BUGFIX] Fix configmap checksum in table manager deployment template

## 5.6.1

- [BUGFIX] Fix HPA for single binary deployment

## 5.6.0

- [ENHANCEMENT] Add `gateway.ingress.labels` to values and ingress-gateway in helm chart.

## 5.5.12

- [BUGFIX] Fix checksum annotation for config in single binary

## 5.5.11

- [BUGFIX] Add missing metrics section in backend hpa template

## 5.5.10

- [CHANGE] Make the gateway listen on IPv6 as well as IPv4

## 5.5.9

- [FEATURE] Add `loki.configStorageType` & `loki.externalConfigSecretName` values to chart and templates.

## 5.5.8

- [CHANGE] Add support for annotations on all Deployments and StatefulSets

## 5.5.7

- [BUGFIX] Fix breaking helm upgrade by changing sts podManagementPolicy from Parallel to OrderedReady which fails since that field cannot be modified on sts.

## 5.5.6

- [FEATURE] Add hpa templates for read, write and backend.

## 5.5.5

- [BUGFIX] Quote tenantId value in logsInstance

## 5.5.4

- [CHANGE] Add extraVolumeClaimTemplates for StatefulSet of the write component.

## 5.5.3

- [BUGFIX] Fix issue in distribution of queries to available read pods by using k8s service for discovering query-scheduler replicas

## 5.5.2

- [BUGFIX] Use $.Release.Namespace consistently
- [CHANGE] Add clusterLabelOverride for alert label overrides.
- [BUGFIX] Use $.Release.Namespace consistently

## 5.5.1

- [FEATURE] Added ability to reference images by digest

## 5.5.0

- [CHANGE] Changed version of Grafana Enterprise Logs to v1.7.2


## 5.4.0

- [CHANGE] Changed version of Loki to 2.8.2


- [CHANGE] Change default GEL and Loki versions to 1.7.1 and 2.8.1 respectively
- [BUGFIX] Fix dns port in network-policy

## 4.10.0

- [CHANGE] Changed version of Grafana Enterprise Logs to v1.6.3

- [BUGFIX] Add projected volume type to psp


## 4.9.0

- [CHANGE] Changed version of Loki to 2.7.5


- [BUGFIX] Fix role/PSP mapping

- [BUGFIX] Fix service/ingress mapping

## 4.8.0

- [CHANGE] Changed version of Grafana Enterprise Logs to v1.6.2

## 4.7

- [CHANGE] **BREAKING** Rename `gel-license.jwt` property of secret `gel-secrets` to `license.jwt` on enterprise-logs chart.

## 4.6.2

- [BUGFIX] Fix tokengen and provisioner secrets creation on enterprise-logs chart.

## 4.6.1

- [FEATURE] Add `gateway.nginxConfig.customReadUrl`, `gateway.nginxConfig.customWriteUrl` and `gateway.nginxConfig.customBackendUrl` to override read/write/backend paths.
- [BUGFIX] Remove unreleased setting `useFederatedToken` from Azure configuration block.

## 4.6

- [Change] Bump Loki version to 2.7.3. Revert to 2 target simple scalable mode as default until third target ships in minor release.

## 4.5.1

- [BUGFIX] Fix rendering of namespace in provisioner job.
- [ENHANCEMENT] Allow to configure `publishNotReadyAddresses` on memberlist service.
- [BUGFIX] Correctly set `compactor_address` for 3 target scalable configuration.

## 4.5

- [ENHANCEMENT] Single binary mode is now possible for more than 1 replica, with a gateway and object storage backend.

## 4.4.2

- [CHANGE] Bump Loki version to 2.7.2 and GEL version to 1.6.1

## 4.4.1

- [BUGFIX] Fix a few problems with the included dashboards and allow the rules to be created in a different namespace (which may be necessary based on how your Prometheus Operator is deployed).

## 4.1.1

- [FEATURE] Added `loki.runtimeConfig` helm values to provide a reloadable runtime configuration.

## 4.1

- [BUGFIX] Fix bug in provisioner job that caused the self-monitoring tenant secret to be created with an empty token.

## 4.0

- [FEATURE] Added `enterprise.adminToken.additionalNamespaces` which are a list of additional namespaces to create secrets containing the GEL admin token in. This is especially useful if your Grafana instance is in another namespace.
- [CHANGE] **BREAKING** Remove `enterprise.nginxConfig.file`. Both enterprise and gateway configurations now share the same nginx config, use `gateway.nginxConfig.file` for both. Admin routes will 404 on OSS deployments.
- [CHANGE] **BREAKING** Default simple deployment mode to new, 3 target configuration (read, write, and backend). This new configuration allows the `read` target to be run as a deployment and auto-scaled. To go back to the legacy, 2 target configuration, set `read.legacyReadTraget` to `true`.
- [CHANGE] **BREAKING** Change how tenants are defined
- [CHANGE] **BREKAING** Remove `enterprise.adminTokenSecret`. This is now defined under `enterprise.adminToken.secret`.
- [CHANGE] **BREKAING** Rename and change format of `enterprise.provisioner.tenants`. Property has been renamed to `enterprise.provisioner.additionalTenants`, and is now an array of objects rather than string. Each object must contain a `name` and a `secretNamespace` field, where `name` is the name of the tenant and `secretNamespace` is the namespace to create the secret with the tenant's read and write token.
- [CHANGE] **BREAKING** Change the structure of `monitoring.selfMonitoring.tenant` from a string to an object. The new object must have a `name` and a `secretNamespace` field, where `name` is the name of the self-monitoring tenant and `secretNamespace` is the namespace to create an additional secret with the tenant's token. A secret will still also be created in the release namespace as it's needed by the Loki canary.
- [CHANGE] **BREAKING** Remove ability to create self-monitoring resources in different namespaces (with the exception of dashboard configmaps).

## 3.10.0

- [CHANGE] Deprecate `enterprise.nginxConfig.file`. Both enterprise and gateway configurations now share the same nginx config. Admin routes will 404 on OSS deployments. Will be removed in version 4 of the chart, please use `gateway.nginxConfig.file` for both OSS and Enterprise gateways.
- [FEATURE] Added new simple deployment target `backend`. Running 3 targets for simple deployment will soon be the default in Loki. This new target allows the `read` target to be run as a deployment and auto-scaled.

## 3.9.0

- [BUGFIX] Fix race condition between minio create bucket job and enterprise tokengen job

## 3.8.2

- [BUGFIX] Fix autoscaling/v2 template
- [FEATURE] Added `extraObjects` helm values to extra manifests.

## 3.8.1

- [ENHANCEMENT] Add the ability to specify container lifecycle

## 3.8.0

- [BUGFIX] Added `helm-weight` annotations to the tokengen and provisioner jobs to make sure tokengen always runs before provisioner

## 3.7.0

**BREAKING**: Configuration values for Loki Canary moved from `monitoring.selfMonitoring.lokiCanary` to `monitoring.lokiCanary`

- [ENHANCEMENT] Decouple the Loki Canary from the self-monitoring setup, which adds an unnecessary dependency on the Grafana Agent Operator.

## 3.6.1

- [BUGFIX] Fix regression that produced empty PrometheusRule alerts resource

## 3.6.0

- [CHANGE] Bump Loki version to 2.7.0 and GEL version to 1.6.0

## 3.5.0

- [FEATURE] Add support for azure blob storage

## 3.4.3

- [ENHANCEMENT] Allow to change Loki `-target` argument
- [ENHANCEMENT] Add toggle for persistence disk in single-binary mode

## 3.4.2

- [BUGFIX] Fix read-only /tmp in single-binary mode

## 3.4.1

- [BUGFIX] Remove extra `/` in image name if `registry` or `repository` is empty

## 3.4.0

- [ENHANCEMENT] Allow to add some selector for Loki persistent volume

## 3.3.3

- [BUGFIX] Add missing label `prometheus.io/service-monitor: "false"` to single-binary headless service

## 3.3.2

- [BUGFIX] Fixed indentation in single-binary pdb template

## 3.3.1

- [BUGFIX] Fix invalid ruler config when filesystem storage is being used
- [BUGFIX] Fix ingress template to work with both deployment types (scalable and single binary)

## 3.3.0

- [CHANGE] Remove ServiceMonitor and PrometheusRule CRD

## 3.2.2

- [CHANGE] Add envFrom section to the tokengen job

## 3.2.1

- [BUGFIX] Fixed k8s selectors in k8s Service for single-binary mode.

## 3.2.0

- [CHANGE] Bump Grafana Enterprise Logs version to v1.5.2

## 3.1.0

- [FEATURE] Loki canary and GEL token provisioner added. The GEL token provisioner will provision a tenant and token to be used by the self-monitoring features (including the canary), as well as any additional tenants specified. A k8s secret will be created with a read and write token for each additional tenant specified.

## 3.0.4

- [CHANGE] Default minio replicas to 1 node with 2 drives. The old config used the default, which was 16 nodes with 1 drive each.
- [BUGFIX] Minio subchart values `accessKey` and `secretKey` were removed in the new chart and replaced with `rootUser` and `rootPassword`.
- [CHANGE] The tokengen job no longer creates a `grafana-token`, as the base64 encoding was not working in a Grafana Enterprise GEL plugin installation.

## 3.0.0

- [CHANGE] Loki helm chart was moved to this location in the Loki repo. The chart now supports both
[single binary](https://github.com/grafana/helm-charts/tree/main/charts/loki) and [simple scalable](https://github.com/grafana/helm-charts/tree/main/charts/loki-simple-scalable) deployment modes. For changes prior to version 3.0.0, please
look in the respective deprectated [single binary](https://github.com/grafana/helm-charts/tree/main/charts/loki) and [simple scalable](https://github.com/grafana/helm-charts/blob/main/charts/loki-simple-scalable/CHANGELOG.md) charts.<|MERGE_RESOLUTION|>--- conflicted
+++ resolved
@@ -13,16 +13,14 @@
 
 [//]: # (<AUTOMATED_UPDATES_LOCATOR> : do not remove this line. This locator is used by the CI pipeline to automatically create a changelog entry for each new Loki release. Add other chart versions and respective changelog entries bellow this line.)
 
-<<<<<<< HEAD
+
+## 5.40.2
+
+- [FEATURE] Add support to disable specific alert rules
 
 ## 5.40.1
 
-- [FEATURE] Add support to disable specific alert rules
-=======
-## 5.40.1
-
 - [BUGFIX] Remove ruler enabled condition in networkpolicies.
->>>>>>> f67fff3e
 
 ## 5.40.0
 
