--- conflicted
+++ resolved
@@ -13,11 +13,8 @@
 
 ## Unreleased
 
-<<<<<<< HEAD
 - [BUGFIX] Ensure the GEL admin-api resources are not created when using SimpleScalable deployment mode #13655
-=======
 - [ENHANCEMENT] Expand `extraObjects` to have more flexibility in templating [#13252](https://github.com/grafana/loki/pull/13252)
->>>>>>> af257fd0
 
 ## 6.38.0
 
