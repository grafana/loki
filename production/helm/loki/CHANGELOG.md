# Changelog

All notable changes to this library will be documented in this file.

Entries should be ordered as follows:

- [CHANGE]
- [FEATURE]
- [ENHANCEMENT]
- [BUGFIX]

Entries should include a reference to the pull request that introduced the change.

[//]: # (<AUTOMATED_UPDATES_LOCATOR> : do not remove this line. This locator is used by the CI pipeline to automatically create a changelog entry for each new Loki release. Add other chart versions and respective changelog entries bellow this line.)

<<<<<<< HEAD
## 5.38.1

- [BUGFIX] Remove ruler enabled condition in networkpolicies.
=======
## 5.40.0

- [CHANGE] Add extraContainers parameter for the write pod

## 5.39.0

- [FEATURE] Add support for adding OpenStack swift container credentials via helm chart
>>>>>>> 19b01608

## 5.38.0

- [CHANGE] Changed MinIO Helm Chart version to 4.0.15

## 5.37.0

- [FEATURE] Add support for enabling tracing.

## 5.36.2

- [BUGFIX] Add support to run dnsmasq

## 5.36.1

- [FEATURE] Allow topology spread constraints for Loki

## 5.36.0

- [CHANGE] Changed version of Loki to 2.9.2

## 5.35.0

- [FEATURE] Add support for configuring distributor.

## 5.34.0

- [BUGFIX] Fix missing annotations when using Loki in single binary mode.

## 5.33.0

- [CHANGE] Changed version of Grafana Enterprise Logs to v1.8.4


## 5.32.0

- [CHANGE] Grafana dashboards are no longer created solely in scalable mode and with external cloud storage enabled.

## 5.31.0

- [CHANGE] Changed version of Loki to 2.9.2

## 5.30.0

- [CHANGE] Changed version of Grafana Enterprise Logs to v1.8.3

## 5.29.0

- [ENHANCEMENT] Allow specifying `apiVersion` for Loki's PodLog CRD.

## 5.28.0

- [BUGFIX] Fix GrafanaAgent tolerations scope

## 5.27.0

- [CHANGE] Bump `nginxinc/nginx-unpriviledged` image version to remediate [CVE-2023-4863](https://github.com/advisories/GHSA-j7hp-h8jx-5ppr)

## 5.26.0

- [ENHANCEMENT] Allow emptyDir data volumes for backend and write (via `X.persistence.volumeClaimsEnabled: false`)

## 5.25.0

- [BUGFIX] Add complete object schema to single-binary volumeClaimTemplate to avoid synchronization issues

## 5.24.0

- [ENHANCEMENT] #10613 Allow tolerations for GrafanaAgent pods

## 5.23.1

- [BUGFIX] Add missing namespaces to some components

## 5.23.0

- [ENHANCEMENT] Add loki.storage.azure.connectionString to support Azure connection string

## 5.22.2

- [BUGFIX] Fix sidecar configuration for Backend

## 5.22.1

- ENHANCEMENT #10452 Improve gitops compatibility

## 5.22.0

- [CHANGE] Changed version of Loki to 2.9.1

## 5.21.0

- [CHANGE] Changed version of Grafana Enterprise Logs to v1.8.1

## 5.20.0

- [CHANGE] Changed version of Grafana Enterprise Logs to v1.8.0

## 5.19.0

- [FEATURE] Add optional sidecard to load rules from ConfigMaps and Secrets.

## 5.18.1

- [ENHANCEMENT] #8627 Add service labels and annotations for all services.
- [CHANGE] #8627 Move read, write and table manager labels from #component.serviceLabels to #component.service.labels to improve consistency.

## 5.18.0

- [CHANGE] Changed version of Loki to 2.9.0

## 5.17.0

- [CHANGE] Changed version of Loki to 2.9.0

## 5.16.1

- [BUGFIX] Increase default minReplicas to 2 and maxReplicas to 6

## 5.16.0

- [ENHANCEMENT] Add dnsConfig to values

## 5.15.0

- [ENHANCEMENT] Add rbac.pspAnnotations to define PSP annotations

## 5.14.1

- [BUGFIX] Use the correct name of the service inside the ingress.

## 5.14.0

- [ENHANCEMENT] Make table_manager configuration toggle.

## 5.13.0

- [ENHANCEMENT] Use "loki.clusterLabel" template for PodLogs cluster label

## 5.12.0

- [ENHANCEMENT] Use tpl function in ingress and gateway-ingress for hosts

## 5.11.0

- [CHANGE] Changed version of Loki to 2.8.4

## 5.10.0

- [CHANGE] Changed version of Grafana Enterprise Logs to v1.7.3

## 5.9.2

- [ENHANCEMENT] Add custom labels value for loki ingress

## 5.9.1

- [BUGFIX] Fix loki helm chart helper function for loki.host to explicitly include gateway port

## 5.9.0

- [CHANGE] Changed version of Loki to 2.8.3

## 5.8.11

- [BUGFIX] Fix gateway: Add `/config` proxy_pass to nginx configuration

## 5.8.10

- [ENHANCEMENT] Canary labelname can now be configured via monitoring.lokiCanary.labelname

## 5.8.9

- [BUGFIX] Fix loki/logs dashboard: allow querying multiple log level at once

## 5.8.8

- [ENHANCEMENT] Add loki.storage.azure.endpointSuffix to support Azure private endpoint

## 5.8.7

- [BUGFIX] Remove persistentVolumeClaimRetentionPolicy from single-binary StatefulSet when persistence is disabled

## 5.8.6

- [ENHANCEMENT] Add serviceMonitor.metricRelabelings to support metric relabelings

## 5.8.4

- [ENHANCEMENT] Add loki.lokiCanary.updateStrategy configuration

## 5.8.3

- [ENHANCEMENT] Add priorityClassName for Grafana Agent and Loki Canary

## 5.8.2

- [BUGFIX] Reference the correct configmap name for table manager

## 5.8.1

- [BUGFIX] Fix config as a secret mount for single binary statefulset

## 5.8.0

- [ENHANCEMENT] Add loki.memberlistConfig to fully control the memberlist configuration

## 5.7.1

- [FEATURE] Add support for additional labels on loki-canary pods

## 5.6.4

- [FEATURE] Make table manager retention options configurable in values

## 5.6.3

- [BUGFIX] Fix configmap checksum in read statefulset template

## 5.6.2

- [BUGFIX] Fix configmap checksum in table manager deployment template

## 5.6.1

- [BUGFIX] Fix HPA for single binary deployment

## 5.6.0

- [ENHANCEMENT] Add `gateway.ingress.labels` to values and ingress-gateway in helm chart.

## 5.5.12

- [BUGFIX] Fix checksum annotation for config in single binary

## 5.5.11

- [BUGFIX] Add missing metrics section in backend hpa template

## 5.5.10

- [CHANGE] Make the gateway listen on IPv6 as well as IPv4

## 5.5.9

- [FEATURE] Add `loki.configStorageType` & `loki.externalConfigSecretName` values to chart and templates.

## 5.5.8

- [CHANGE] Add support for annotations on all Deployments and StatefulSets

## 5.5.7

- [BUGFIX] Fix breaking helm upgrade by changing sts podManagementPolicy from Parallel to OrderedReady which fails since that field cannot be modified on sts.

## 5.5.6

- [FEATURE] Add hpa templates for read, write and backend.

## 5.5.5

- [BUGFIX] Quote tenantId value in logsInstance

## 5.5.4

- [CHANGE] Add extraVolumeClaimTemplates for StatefulSet of the write component.

## 5.5.3

- [BUGFIX] Fix issue in distribution of queries to available read pods by using k8s service for discovering query-scheduler replicas

## 5.5.2

- [BUGFIX] Use $.Release.Namespace consistently
- [CHANGE] Add clusterLabelOverride for alert label overrides.
- [BUGFIX] Use $.Release.Namespace consistently

## 5.5.1

- [FEATURE] Added ability to reference images by digest

## 5.5.0

- [CHANGE] Changed version of Grafana Enterprise Logs to v1.7.2


## 5.4.0

- [CHANGE] Changed version of Loki to 2.8.2


- [CHANGE] Change default GEL and Loki versions to 1.7.1 and 2.8.1 respectively
- [BUGFIX] Fix dns port in network-policy

## 4.10.0

- [CHANGE] Changed version of Grafana Enterprise Logs to v1.6.3

- [BUGFIX] Add projected volume type to psp


## 4.9.0

- [CHANGE] Changed version of Loki to 2.7.5


- [BUGFIX] Fix role/PSP mapping

- [BUGFIX] Fix service/ingress mapping

## 4.8.0

- [CHANGE] Changed version of Grafana Enterprise Logs to v1.6.2

## 4.7

- [CHANGE] **BREAKING** Rename `gel-license.jwt` property of secret `gel-secrets` to `license.jwt` on enterprise-logs chart.

## 4.6.2

- [BUGFIX] Fix tokengen and provisioner secrets creation on enterprise-logs chart.

## 4.6.1

- [FEATURE] Add `gateway.nginxConfig.customReadUrl`, `gateway.nginxConfig.customWriteUrl` and `gateway.nginxConfig.customBackendUrl` to override read/write/backend paths.
- [BUGFIX] Remove unreleased setting `useFederatedToken` from Azure configuration block.

## 4.6

- [Change] Bump Loki version to 2.7.3. Revert to 2 target simple scalable mode as default until third target ships in minor release.

## 4.5.1

- [BUGFIX] Fix rendering of namespace in provisioner job.
- [ENHANCEMENT] Allow to configure `publishNotReadyAddresses` on memberlist service.
- [BUGFIX] Correctly set `compactor_address` for 3 target scalable configuration.

## 4.5

- [ENHANCEMENT] Single binary mode is now possible for more than 1 replica, with a gateway and object storage backend.

## 4.4.2

- [CHANGE] Bump Loki version to 2.7.2 and GEL version to 1.6.1

## 4.4.1

- [BUGFIX] Fix a few problems with the included dashboards and allow the rules to be created in a different namespace (which may be necessary based on how your Prometheus Operator is deployed).

## 4.1.1

- [FEATURE] Added `loki.runtimeConfig` helm values to provide a reloadable runtime configuration.

## 4.1

- [BUGFIX] Fix bug in provisioner job that caused the self-monitoring tenant secret to be created with an empty token.

## 4.0

- [FEATURE] Added `enterprise.adminToken.additionalNamespaces` which are a list of additional namespaces to create secrets containing the GEL admin token in. This is especially useful if your Grafana instance is in another namespace.
- [CHANGE] **BREAKING** Remove `enterprise.nginxConfig.file`. Both enterprise and gateway configurations now share the same nginx config, use `gateway.nginxConfig.file` for both. Admin routes will 404 on OSS deployments.
- [CHANGE] **BREAKING** Default simple deployment mode to new, 3 target configuration (read, write, and backend). This new configuration allows the `read` target to be run as a deployment and auto-scaled. To go back to the legacy, 2 target configuration, set `read.legacyReadTraget` to `true`.
- [CHANGE] **BREAKING** Change how tenants are defined
- [CHANGE] **BREKAING** Remove `enterprise.adminTokenSecret`. This is now defined under `enterprise.adminToken.secret`.
- [CHANGE] **BREKAING** Rename and change format of `enterprise.provisioner.tenants`. Property has been renamed to `enterprise.provisioner.additionalTenants`, and is now an array of objects rather than string. Each object must contain a `name` and a `secretNamespace` field, where `name` is the name of the tenant and `secretNamespace` is the namespace to create the secret with the tenant's read and write token.
- [CHANGE] **BREAKING** Change the structure of `monitoring.selfMonitoring.tenant` from a string to an object. The new object must have a `name` and a `secretNamespace` field, where `name` is the name of the self-monitoring tenant and `secretNamespace` is the namespace to create an additional secret with the tenant's token. A secret will still also be created in the release namespace as it's needed by the Loki canary.
- [CHANGE] **BREAKING** Remove ability to create self-monitoring resources in different namespaces (with the exception of dashboard configmaps).

## 3.10.0

- [CHANGE] Deprecate `enterprise.nginxConfig.file`. Both enterprise and gateway configurations now share the same nginx config. Admin routes will 404 on OSS deployments. Will be removed in version 4 of the chart, please use `gateway.nginxConfig.file` for both OSS and Enterprise gateways.
- [FEATURE] Added new simple deployment target `backend`. Running 3 targets for simple deployment will soon be the default in Loki. This new target allows the `read` target to be run as a deployment and auto-scaled.

## 3.9.0

- [BUGFIX] Fix race condition between minio create bucket job and enterprise tokengen job

## 3.8.2

- [BUGFIX] Fix autoscaling/v2 template
- [FEATURE] Added `extraObjects` helm values to extra manifests.

## 3.8.1

- [ENHANCEMENT] Add the ability to specify container lifecycle

## 3.8.0

- [BUGFIX] Added `helm-weight` annotations to the tokengen and provisioner jobs to make sure tokengen always runs before provisioner

## 3.7.0

**BREAKING**: Configuration values for Loki Canary moved from `monitoring.selfMonitoring.lokiCanary` to `monitoring.lokiCanary`

- [ENHANCEMENT] Decouple the Loki Canary from the self-monitoring setup, which adds an unnecessary dependency on the Grafana Agent Operator.

## 3.6.1

- [BUGFIX] Fix regression that produced empty PrometheusRule alerts resource

## 3.6.0

- [CHANGE] Bump Loki version to 2.7.0 and GEL version to 1.6.0

## 3.5.0

- [FEATURE] Add support for azure blob storage

## 3.4.3

- [ENHANCEMENT] Allow to change Loki `-target` argument
- [ENHANCEMENT] Add toggle for persistence disk in single-binary mode

## 3.4.2

- [BUGFIX] Fix read-only /tmp in single-binary mode

## 3.4.1

- [BUGFIX] Remove extra `/` in image name if `registry` or `repository` is empty

## 3.4.0

- [ENHANCEMENT] Allow to add some selector for Loki persistent volume

## 3.3.3

- [BUGFIX] Add missing label `prometheus.io/service-monitor: "false"` to single-binary headless service

## 3.3.2

- [BUGFIX] Fixed indentation in single-binary pdb template

## 3.3.1

- [BUGFIX] Fix invalid ruler config when filesystem storage is being used
- [BUGFIX] Fix ingress template to work with both deployment types (scalable and single binary)

## 3.3.0

- [CHANGE] Remove ServiceMonitor and PrometheusRule CRD

## 3.2.2

- [CHANGE] Add envFrom section to the tokengen job

## 3.2.1

- [BUGFIX] Fixed k8s selectors in k8s Service for single-binary mode.

## 3.2.0

- [CHANGE] Bump Grafana Enterprise Logs version to v1.5.2

## 3.1.0

- [FEATURE] Loki canary and GEL token provisioner added. The GEL token provisioner will provision a tenant and token to be used by the self-monitoring features (including the canary), as well as any additional tenants specified. A k8s secret will be created with a read and write token for each additional tenant specified.

## 3.0.4

- [CHANGE] Default minio replicas to 1 node with 2 drives. The old config used the default, which was 16 nodes with 1 drive each.
- [BUGFIX] Minio subchart values `accessKey` and `secretKey` were removed in the new chart and replaced with `rootUser` and `rootPassword`.
- [CHANGE] The tokengen job no longer creates a `grafana-token`, as the base64 encoding was not working in a Grafana Enterprise GEL plugin installation.

## 3.0.0

- [CHANGE] Loki helm chart was moved to this location in the Loki repo. The chart now supports both
[single binary](https://github.com/grafana/helm-charts/tree/main/charts/loki) and [simple scalable](https://github.com/grafana/helm-charts/tree/main/charts/loki-simple-scalable) deployment modes. For changes prior to version 3.0.0, please
look in the respective deprectated [single binary](https://github.com/grafana/helm-charts/tree/main/charts/loki) and [simple scalable](https://github.com/grafana/helm-charts/blob/main/charts/loki-simple-scalable/CHANGELOG.md) charts.<|MERGE_RESOLUTION|>--- conflicted
+++ resolved
@@ -13,11 +13,10 @@
 
 [//]: # (<AUTOMATED_UPDATES_LOCATOR> : do not remove this line. This locator is used by the CI pipeline to automatically create a changelog entry for each new Loki release. Add other chart versions and respective changelog entries bellow this line.)
 
-<<<<<<< HEAD
-## 5.38.1
+## 5.40.1
 
 - [BUGFIX] Remove ruler enabled condition in networkpolicies.
-=======
+
 ## 5.40.0
 
 - [CHANGE] Add extraContainers parameter for the write pod
@@ -25,7 +24,6 @@
 ## 5.39.0
 
 - [FEATURE] Add support for adding OpenStack swift container credentials via helm chart
->>>>>>> 19b01608
 
 ## 5.38.0
 
