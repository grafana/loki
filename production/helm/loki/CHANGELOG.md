--- conflicted
+++ resolved
@@ -13,13 +13,10 @@
 
 [//]: # (<AUTOMATED_UPDATES_LOCATOR> : do not remove this line. This locator is used by the CI pipeline to automatically create a changelog entry for each new Loki release. Add other chart versions and respective changelog entries bellow this line.)
 
-<<<<<<< HEAD
 - [ENHANCEMENT] Add configurable `startupProbe` to the loki-sc-rules sidecar container in the backend pods. [#18547](https://github.com/grafana/loki/pull/18547)
 - [ENHANCEMENT] Add configurable `startupProbe` to the loki-sc-rules sidecar container in the single-binary pods. [#18547](https://github.com/grafana/loki/pull/18547)
 - [ENHANCEMENT] Add configurable `livenessProbe` and `startupProbe` for admin-api. [#18546](https://github.com/grafana/loki/pull/18546)
-=======
 - [BUGFIX] Add validation for loki.storage.bucketNames [#13781](https://github.com/grafana/loki/pull/13781)
->>>>>>> 831c814f
 - [BUGFIX] Create missing RBAC for the rules sidecar when RBAC is namespaced
 - [FEATURE] Allow setting custom labels for ingester statefulsets [#18536](https://github.com/grafana/loki/pull/18536)
 - [BUGFIX] Ensure the scc is actually allowing to use hostPath volumes when the rbac.sccAllowHostDirVolumePlugin is set to true
