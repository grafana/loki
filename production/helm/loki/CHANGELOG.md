# Changelog

All notable changes to this library will be documented in this file.

Entries should be ordered as follows:

- [CHANGE]
- [FEATURE]
- [ENHANCEMENT]
- [BUGFIX]

Entries should include a reference to the pull request that introduced the change.

[//]: # (<AUTOMATED_UPDATES_LOCATOR> : do not remove this line. This locator is used by the CI pipeline to automatically create a changelog entry for each new Loki release. Add other chart versions and respective changelog entries bellow this line.)

<<<<<<< HEAD
## 5.48.0
- [ENHANCEMENT] Allow extraObject items as multiline strings, allowing for templating field names
=======
## 6.3.4

- [BUGFIX] Add missing OTLP endpoint to nginx config

## 6.3.3

- [ENHANCEMENT] make the singlebinary set 0 the replicas number of backend, write,read.

## 6.3.2

- [BUGFIX] Missing password for Loki-Canary when loki.auth_enabled is true

## 6.3.1

- [BUGFIX] Fixed Typo in Ingester templates for zoneAwareReplication

## 6.3.0

- [CHANGE] Changed version of Grafana Enterprise Logs to v3.0.0

## 6.2.5

- [BUGFIX] Add missing toleration blocks to bloom components.

## 6.2.4

- [ENHANCEMENT] Activate the volume endpoint by default.

## 6.2.3

- [ENHANCEMENT] Allow minio address to be overridden.
- [CHANGE] `query-scheduler-discovery` service will now be prefixed by query scheduler full name.
- [BUGFIX] Fix `helm-tests` Go source which was missing a param following #12245.

## 6.2.2

- [FEATURE] Add support for enabling pattern ingester config via `loki.pattern_ingester.enabled`.

## 6.2.1

- [BUGFIX] Removed duplicate bucketNames from documentation and fixed key name `deploymentMode`

## 6.2.0

- [FEATURE] Add a headless service to the bloom gateway component.

## 6.1.0

- [CHANGE] Only default bucket names in helm when using minio.

## 6.0.0

- [FEATURE] added a new `Distributed` mode of deployment.
- [CHANGE] the lokiCanary section was moved from under monitoring to be under the root of the file.
- [CHANGE] the definitions for topologySpreadConstraints and podAffinity were converted from string templates to objects. Also removed the soft constraint on zone.
- [CHANGE] the externalConfigSecretName was replaced with more generic configs
>>>>>>> 6ebfbe65

## 5.47.2

- [ENHANCEMENT] Allow for additional pipeline stages to be configured on the `selfMonitoring` `Podlogs` resource.

## 5.47.1

- [BUGFIX] Increase default value of backend minReplicas to 3

## 5.47.0

- [CHANGE] Changed version of Loki to 2.9.6

## 5.46.0

- [CHANGE] Changed version of Loki to 2.9.5

## 5.45.0

- [CHANGE] Add extraContainers parameter for the read pod

## 5.44.4

- [ENHANCEMENT] Use http_listen_port for `compactorAddress`.

## 5.44.3

- [BUGFIX] Fix template error: `<.Values.loki.server.http_listen_port>: can't evaluate field Values in type interface {}`

## 5.44.2

- [BUGFIX] Fix usage of `http_listen_port` and `grpc_listen_port` field in template.

## 5.44.1

- [BUGFIX] Fix `compactorAddress` field: add protocol and port.

## 5.44.0

- [FEATURE] Modified helm template to use parameters http_listen_port and grpc_listen_port instead of hardcoded values.

## 5.43.7

- [BUGFIX] allow to configure http_config for ruler

## 5.43.6

- [ENHANCEMENT] Add `ciliumnetworkpolicy` with egress to world for table-manager if enabled.

## 5.43.5

- [BUGFIX] Add `---` before the `backend-kubeapiserver-egress` ciliumnetworkpolicy to prevent the `backend-world-egress` one from being dumped if both are enabled.

## 5.43.4

- [ENHANCEMENT] Add `ciliumnetworkpolicies` with egress to world for write, read and backend.

## 5.43.3

- [ENHANCEMENT] Added missing default values to support ServerSideApply

## 5.43.2

- [BUGFIX] Added `alibabacloud` to `isUsingObjectStorage` check.

## 5.43.1

- [BUGFIX] Fix `toPorts` fields in the `ciliumnetworkpolicy` template

## 5.43.0

- [ENHANCEMENT] Allow the definition of resources for GrafanaAgent pods

## 5.42.3

- [BUGFIX] Added condition for `egress-discovery` networkPolicies and ciliumNetworkPolicies.

## 5.42.2

- [BUGFIX] Remove trailing tab character in statefulset templates

## 5.42.1

- [BUGFIX] Added missing annotations to loki-read StatefulSet.

## 5.42.0

- [CHANGE] Changed versions of Loki v2.9.4 and GEL v1.8.6
- [ENHANCEMENT] Bumped "grafana-agent-operator" depenency chart version to it's latest version

## 5.41.8

- [BUGFIX] Fix gateway: add possibility to disable listening on ipv6 to prevent crash on ipv4-only system.

## 5.41.7

- [FEATURE] Add support to disable specific alert rules

## 5.41.6

- [BUGFIX] Added missing namespace to query-scheduler-discovery service when deploying loki in a specific namespace.

## 5.41.5

- [BUGFIX] Added "swift" type object storage to resolve Loki HELM Chart error.

## 5.41.4

- [CHANGE] Use `/ingester/shutdown?terminate=false` for write `preStop` hook

## 5.41.3

- [FEATURE] Add support for defining an s3 backoff config.

## 5.41.2

- [FEATURE] Add ciliumnetworkpolicies.

## 5.41.1

- [FEATURE] Allow topology spread constraints for Loki read deployment component.

## 5.41.0

- [CHANGE] Changed version of Loki to 2.9.3

## 5.40.1

- [BUGFIX] Remove ruler enabled condition in networkpolicies.

## 5.40.0

- [CHANGE] Add extraContainers parameter for the write pod

## 5.39.0

- [FEATURE] Add support for adding OpenStack swift container credentials via helm chart

## 5.38.0

- [CHANGE] Changed MinIO Helm Chart version to 4.0.15

## 5.37.0

- [FEATURE] Add support for enabling tracing.

## 5.36.2

- [BUGFIX] Add support to run dnsmasq

## 5.36.1

- [FEATURE] Allow topology spread constraints for Loki

## 5.36.0

- [CHANGE] Changed version of Loki to 2.9.2

## 5.35.0

- [FEATURE] Add support for configuring distributor.

## 5.34.0

- [BUGFIX] Fix missing annotations when using Loki in single binary mode.

## 5.33.0

- [CHANGE] Changed version of Grafana Enterprise Logs to v1.8.4

## 5.32.0

- [CHANGE] Grafana dashboards are no longer created solely in scalable mode and with external cloud storage enabled.

## 5.31.0

- [CHANGE] Changed version of Loki to 2.9.2

## 5.30.0

- [CHANGE] Changed version of Grafana Enterprise Logs to v1.8.3

## 5.29.0

- [ENHANCEMENT] Allow specifying `apiVersion` for Loki's PodLog CRD.

## 5.28.0

- [BUGFIX] Fix GrafanaAgent tolerations scope

## 5.27.0

- [CHANGE] Bump `nginxinc/nginx-unpriviledged` image version to remediate [CVE-2023-4863](https://github.com/advisories/GHSA-j7hp-h8jx-5ppr)

## 5.26.0

- [ENHANCEMENT] Allow emptyDir data volumes for backend and write (via `X.persistence.volumeClaimsEnabled: false`)

## 5.25.0

- [BUGFIX] Add complete object schema to single-binary volumeClaimTemplate to avoid synchronization issues

## 5.24.0

- [ENHANCEMENT] #10613 Allow tolerations for GrafanaAgent pods

## 5.23.1

- [BUGFIX] Add missing namespaces to some components

## 5.23.0

- [ENHANCEMENT] Add loki.storage.azure.connectionString to support Azure connection string

## 5.22.2

- [BUGFIX] Fix sidecar configuration for Backend

## 5.22.1

- ENHANCEMENT #10452 Improve gitops compatibility

## 5.22.0

- [CHANGE] Changed version of Loki to 2.9.1

## 5.21.0

- [CHANGE] Changed version of Grafana Enterprise Logs to v1.8.1

## 5.20.0

- [CHANGE] Changed version of Grafana Enterprise Logs to v1.8.0

## 5.19.0

- [FEATURE] Add optional sidecard to load rules from ConfigMaps and Secrets.

## 5.18.1

- [ENHANCEMENT] #8627 Add service labels and annotations for all services.
- [CHANGE] #8627 Move read, write and table manager labels from #component.serviceLabels to #component.service.labels to improve consistency.

## 5.18.0

- [CHANGE] Changed version of Loki to 2.9.0

## 5.17.0

- [CHANGE] Changed version of Loki to 2.9.0

## 5.16.1

- [BUGFIX] Increase default minReplicas to 2 and maxReplicas to 6

## 5.16.0

- [ENHANCEMENT] Add dnsConfig to values

## 5.15.0

- [ENHANCEMENT] Add rbac.pspAnnotations to define PSP annotations

## 5.14.1

- [BUGFIX] Use the correct name of the service inside the ingress.

## 5.14.0

- [ENHANCEMENT] Make table_manager configuration toggle.

## 5.13.0

- [ENHANCEMENT] Use "loki.clusterLabel" template for PodLogs cluster label

## 5.12.0

- [ENHANCEMENT] Use tpl function in ingress and gateway-ingress for hosts

## 5.11.0

- [CHANGE] Changed version of Loki to 2.8.4

## 5.10.0

- [CHANGE] Changed version of Grafana Enterprise Logs to v1.7.3

## 5.9.2

- [ENHANCEMENT] Add custom labels value for loki ingress

## 5.9.1

- [BUGFIX] Fix loki helm chart helper function for loki.host to explicitly include gateway port

## 5.9.0

- [CHANGE] Changed version of Loki to 2.8.3

## 5.8.11

- [BUGFIX] Fix gateway: Add `/config` proxy_pass to nginx configuration

## 5.8.10

- [ENHANCEMENT] Canary labelname can now be configured via monitoring.lokiCanary.labelname

## 5.8.9

- [BUGFIX] Fix loki/logs dashboard: allow querying multiple log level at once

## 5.8.8

- [ENHANCEMENT] Add loki.storage.azure.endpointSuffix to support Azure private endpoint

## 5.8.7

- [BUGFIX] Remove persistentVolumeClaimRetentionPolicy from single-binary StatefulSet when persistence is disabled

## 5.8.6

- [ENHANCEMENT] Add serviceMonitor.metricRelabelings to support metric relabelings

## 5.8.4

- [ENHANCEMENT] Add loki.lokiCanary.updateStrategy configuration

## 5.8.3

- [ENHANCEMENT] Add priorityClassName for Grafana Agent and Loki Canary

## 5.8.2

- [BUGFIX] Reference the correct configmap name for table manager

## 5.8.1

- [BUGFIX] Fix config as a secret mount for single binary statefulset

## 5.8.0

- [ENHANCEMENT] Add loki.memberlistConfig to fully control the memberlist configuration

## 5.7.1

- [FEATURE] Add support for additional labels on loki-canary pods

## 5.6.4

- [FEATURE] Make table manager retention options configurable in values

## 5.6.3

- [BUGFIX] Fix configmap checksum in read statefulset template

## 5.6.2

- [BUGFIX] Fix configmap checksum in table manager deployment template

## 5.6.1

- [BUGFIX] Fix HPA for single binary deployment

## 5.6.0

- [ENHANCEMENT] Add `gateway.ingress.labels` to values and ingress-gateway in helm chart.

## 5.5.12

- [BUGFIX] Fix checksum annotation for config in single binary

## 5.5.11

- [BUGFIX] Add missing metrics section in backend hpa template

## 5.5.10

- [CHANGE] Make the gateway listen on IPv6 as well as IPv4

## 5.5.9

- [FEATURE] Add `loki.configStorageType` & `loki.externalConfigSecretName` values to chart and templates.

## 5.5.8

- [CHANGE] Add support for annotations on all Deployments and StatefulSets

## 5.5.7

- [BUGFIX] Fix breaking helm upgrade by changing sts podManagementPolicy from Parallel to OrderedReady which fails since that field cannot be modified on sts.

## 5.5.6

- [FEATURE] Add hpa templates for read, write and backend.

## 5.5.5

- [BUGFIX] Quote tenantId value in logsInstance

## 5.5.4

- [CHANGE] Add extraVolumeClaimTemplates for StatefulSet of the write component.

## 5.5.3

- [BUGFIX] Fix issue in distribution of queries to available read pods by using k8s service for discovering query-scheduler replicas

## 5.5.2

- [BUGFIX] Use $.Release.Namespace consistently
- [CHANGE] Add clusterLabelOverride for alert label overrides.
- [BUGFIX] Use $.Release.Namespace consistently

## 5.5.1

- [FEATURE] Added ability to reference images by digest

## 5.5.0

- [CHANGE] Changed version of Grafana Enterprise Logs to v1.7.2

## 5.4.0

- [CHANGE] Changed version of Loki to 2.8.2

- [CHANGE] Change default GEL and Loki versions to 1.7.1 and 2.8.1 respectively
- [BUGFIX] Fix dns port in network-policy

## 4.10.0

- [CHANGE] Changed version of Grafana Enterprise Logs to v1.6.3

- [BUGFIX] Add projected volume type to psp

## 4.9.0

- [CHANGE] Changed version of Loki to 2.7.5

- [BUGFIX] Fix role/PSP mapping

- [BUGFIX] Fix service/ingress mapping

## 4.8.0

- [CHANGE] Changed version of Grafana Enterprise Logs to v1.6.2

## 4.7

- [CHANGE] **BREAKING** Rename `gel-license.jwt` property of secret `gel-secrets` to `license.jwt` on enterprise-logs chart.

## 4.6.2

- [BUGFIX] Fix tokengen and provisioner secrets creation on enterprise-logs chart.

## 4.6.1

- [FEATURE] Add `gateway.nginxConfig.customReadUrl`, `gateway.nginxConfig.customWriteUrl` and `gateway.nginxConfig.customBackendUrl` to override read/write/backend paths.
- [BUGFIX] Remove unreleased setting `useFederatedToken` from Azure configuration block.

## 4.6

- [Change] Bump Loki version to 2.7.3. Revert to 2 target simple scalable mode as default until third target ships in minor release.

## 4.5.1

- [BUGFIX] Fix rendering of namespace in provisioner job.
- [ENHANCEMENT] Allow to configure `publishNotReadyAddresses` on memberlist service.
- [BUGFIX] Correctly set `compactor_address` for 3 target scalable configuration.

## 4.5

- [ENHANCEMENT] Single binary mode is now possible for more than 1 replica, with a gateway and object storage backend.

## 4.4.2

- [CHANGE] Bump Loki version to 2.7.2 and GEL version to 1.6.1

## 4.4.1

- [BUGFIX] Fix a few problems with the included dashboards and allow the rules to be created in a different namespace (which may be necessary based on how your Prometheus Operator is deployed).

## 4.1.1

- [FEATURE] Added `loki.runtimeConfig` helm values to provide a reloadable runtime configuration.

## 4.1

- [BUGFIX] Fix bug in provisioner job that caused the self-monitoring tenant secret to be created with an empty token.

## 4.0

- [FEATURE] Added `enterprise.adminToken.additionalNamespaces` which are a list of additional namespaces to create secrets containing the GEL admin token in. This is especially useful if your Grafana instance is in another namespace.
- [CHANGE] **BREAKING** Remove `enterprise.nginxConfig.file`. Both enterprise and gateway configurations now share the same nginx config, use `gateway.nginxConfig.file` for both. Admin routes will 404 on OSS deployments.
- [CHANGE] **BREAKING** Default simple deployment mode to new, 3 target configuration (read, write, and backend). This new configuration allows the `read` target to be run as a deployment and auto-scaled. To go back to the legacy, 2 target configuration, set `read.legacyReadTraget` to `true`.
- [CHANGE] **BREAKING** Change how tenants are defined
- [CHANGE] **BREKAING** Remove `enterprise.adminTokenSecret`. This is now defined under `enterprise.adminToken.secret`.
- [CHANGE] **BREKAING** Rename and change format of `enterprise.provisioner.tenants`. Property has been renamed to `enterprise.provisioner.additionalTenants`, and is now an array of objects rather than string. Each object must contain a `name` and a `secretNamespace` field, where `name` is the name of the tenant and `secretNamespace` is the namespace to create the secret with the tenant's read and write token.
- [CHANGE] **BREAKING** Change the structure of `monitoring.selfMonitoring.tenant` from a string to an object. The new object must have a `name` and a `secretNamespace` field, where `name` is the name of the self-monitoring tenant and `secretNamespace` is the namespace to create an additional secret with the tenant's token. A secret will still also be created in the release namespace as it's needed by the Loki canary.
- [CHANGE] **BREAKING** Remove ability to create self-monitoring resources in different namespaces (with the exception of dashboard configmaps).

## 3.10.0

- [CHANGE] Deprecate `enterprise.nginxConfig.file`. Both enterprise and gateway configurations now share the same nginx config. Admin routes will 404 on OSS deployments. Will be removed in version 4 of the chart, please use `gateway.nginxConfig.file` for both OSS and Enterprise gateways.
- [FEATURE] Added new simple deployment target `backend`. Running 3 targets for simple deployment will soon be the default in Loki. This new target allows the `read` target to be run as a deployment and auto-scaled.

## 3.9.0

- [BUGFIX] Fix race condition between minio create bucket job and enterprise tokengen job

## 3.8.2

- [BUGFIX] Fix autoscaling/v2 template
- [FEATURE] Added `extraObjects` helm values to extra manifests.

## 3.8.1

- [ENHANCEMENT] Add the ability to specify container lifecycle

## 3.8.0

- [BUGFIX] Added `helm-weight` annotations to the tokengen and provisioner jobs to make sure tokengen always runs before provisioner

## 3.7.0

**BREAKING**: Configuration values for Loki Canary moved from `monitoring.selfMonitoring.lokiCanary` to `monitoring.lokiCanary`

- [ENHANCEMENT] Decouple the Loki Canary from the self-monitoring setup, which adds an unnecessary dependency on the Grafana Agent Operator.

## 3.6.1

- [BUGFIX] Fix regression that produced empty PrometheusRule alerts resource

## 3.6.0

- [CHANGE] Bump Loki version to 2.7.0 and GEL version to 1.6.0

## 3.5.0

- [FEATURE] Add support for azure blob storage

## 3.4.3

- [ENHANCEMENT] Allow to change Loki `-target` argument
- [ENHANCEMENT] Add toggle for persistence disk in single-binary mode

## 3.4.2

- [BUGFIX] Fix read-only /tmp in single-binary mode

## 3.4.1

- [BUGFIX] Remove extra `/` in image name if `registry` or `repository` is empty

## 3.4.0

- [ENHANCEMENT] Allow to add some selector for Loki persistent volume

## 3.3.3

- [BUGFIX] Add missing label `prometheus.io/service-monitor: "false"` to single-binary headless service

## 3.3.2

- [BUGFIX] Fixed indentation in single-binary pdb template

## 3.3.1

- [BUGFIX] Fix invalid ruler config when filesystem storage is being used
- [BUGFIX] Fix ingress template to work with both deployment types (scalable and single binary)

## 3.3.0

- [CHANGE] Remove ServiceMonitor and PrometheusRule CRD

## 3.2.2

- [CHANGE] Add envFrom section to the tokengen job

## 3.2.1

- [BUGFIX] Fixed k8s selectors in k8s Service for single-binary mode.

## 3.2.0

- [CHANGE] Bump Grafana Enterprise Logs version to v1.5.2

## 3.1.0

- [FEATURE] Loki canary and GEL token provisioner added. The GEL token provisioner will provision a tenant and token to be used by the self-monitoring features (including the canary), as well as any additional tenants specified. A k8s secret will be created with a read and write token for each additional tenant specified.

## 3.0.4

- [CHANGE] Default minio replicas to 1 node with 2 drives. The old config used the default, which was 16 nodes with 1 drive each.
- [BUGFIX] Minio subchart values `accessKey` and `secretKey` were removed in the new chart and replaced with `rootUser` and `rootPassword`.
- [CHANGE] The tokengen job no longer creates a `grafana-token`, as the base64 encoding was not working in a Grafana Enterprise GEL plugin installation.

## 3.0.0

- [CHANGE] Loki helm chart was moved to this location in the Loki repo. The chart now supports both
[single binary](https://github.com/grafana/helm-charts/tree/main/charts/loki) and [simple scalable](https://github.com/grafana/helm-charts/tree/main/charts/loki-simple-scalable) deployment modes. For changes prior to version 3.0.0, please
look in the respective deprectated [single binary](https://github.com/grafana/helm-charts/tree/main/charts/loki) and [simple scalable](https://github.com/grafana/helm-charts/blob/main/charts/loki-simple-scalable/CHANGELOG.md) charts.<|MERGE_RESOLUTION|>--- conflicted
+++ resolved
@@ -13,10 +13,8 @@
 
 [//]: # (<AUTOMATED_UPDATES_LOCATOR> : do not remove this line. This locator is used by the CI pipeline to automatically create a changelog entry for each new Loki release. Add other chart versions and respective changelog entries bellow this line.)
 
-<<<<<<< HEAD
 ## 5.48.0
 - [ENHANCEMENT] Allow extraObject items as multiline strings, allowing for templating field names
-=======
 ## 6.3.4
 
 - [BUGFIX] Add missing OTLP endpoint to nginx config
@@ -73,7 +71,6 @@
 - [CHANGE] the lokiCanary section was moved from under monitoring to be under the root of the file.
 - [CHANGE] the definitions for topologySpreadConstraints and podAffinity were converted from string templates to objects. Also removed the soft constraint on zone.
 - [CHANGE] the externalConfigSecretName was replaced with more generic configs
->>>>>>> 6ebfbe65
 
 ## 5.47.2
 
