--- conflicted
+++ resolved
@@ -13,16 +13,12 @@
 
 [//]: # (<AUTOMATED_UPDATES_LOCATOR> : do not remove this line. This locator is used by the CI pipeline to automatically create a changelog entry for each new Loki release. Add other chart versions and respective changelog entries bellow this line.)
 
-<<<<<<< HEAD
-## 6.11.0
-
-- [FEATURE] Expose labels on volumeClaimTemplates
-=======
 - [FEATURE] Add support for templated `loki.operational_config` [#17045](https://github.com/grafana/loki/pull/17045)
 - [ENHANCEMENT] Allow specifying additional labels for memcached statefulsets volume claim templates [#15554](https://github.com/grafana/loki/pull/15554)
 - [BUGFIX] Gateway Ingester endpoints points to inexistent service when zone aware replication are enabled [#17362](https://github.com/grafana/loki/pull/17362)
 - [BUGFIX] add missing flush=true to preStop hook [#16063](https://github.com/grafana/loki/pull/16063)
 - [BUGFIX] Fix setting X-Scope-OrgID header [#18414](https://github.com/grafana/loki/pull/18414)
+- [FEATURE] Expose labels on volumeClaimTemplates [#13317](https://github.com/grafana/loki/pull/13317)
 
 ## 6.31.0
 
@@ -173,7 +169,6 @@
 ## 6.10.1
 
 - [CHANGE] Bumped version of `kiwigrid/k8s-sidecar` to 1.27.5; this remediates several CVE
->>>>>>> 078f353a
 
 ## 6.10.0
 
