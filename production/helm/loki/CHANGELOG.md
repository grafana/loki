--- conflicted
+++ resolved
@@ -13,12 +13,9 @@
 
 [//]: # (<AUTOMATED_UPDATES_LOCATOR> : do not remove this line. This locator is used by the CI pipeline to automatically create a changelog entry for each new Loki release. Add other chart versions and respective changelog entries bellow this line.)
 
-<<<<<<< HEAD
 ## 6.28.0
-=======
 - [CHANGE] Add extraContainers parameter for the backend pod
 - [CHANGE] Add `tpl()` support for backend, read, write, and admin-api components
->>>>>>> 5d027ae3
 
 ## 6.27.0
 
