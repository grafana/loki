# Changelog

All notable changes to this library will be documented in this file.

Entries should be ordered as follows:

- [CHANGE]
- [FEATURE]
- [ENHANCEMENT]
- [BUGFIX]

Entries should include a reference to the pull request that introduced the change.

## Unreleased

<<<<<<< HEAD
- [BUGFIX] Don't fail for missing bucket name, if local disk is used. [#19675](https://github.com/grafana/loki/pull/19675)
=======
- [FEATURE] Add load balancer port to query-frontend service. [#19462](https://github.com/grafana/loki/pull/19462)
>>>>>>> 9c4f0222

## 6.45.2

- [BUGFIX] Fix incorrect GEL version in the chart and reference.

## 6.45.1

- [CHANGE] Changed one missed version of Grafana Loki to 3.5.7.

## 6.45.0
- [CHANGE] Remove unused `storageClass` field from compactor persistence configuration. Storage class should be configured per-claim in the `claims` array instead.[#19443](https://github.com/grafana/loki/pull/19443)
- [ENHANCEMENT] Update default readiness probe values to match operator [#19529](https://github.com/grafana/loki/pull/19529)
- [ENHANCEMENT] Allow configuration of alert rule severalties and thresholds[#13730](https://github.com/grafana/loki/pull/13730)
- [ENHANCEMENT] Add the ability to specify index-gateway container lifecycle. [#19573](https://github.com/grafana/loki/pull/19573)
- [BUGFIX]  Move bucketName validations into the config helpers.[#19051](https://github.com/grafana/loki/pull/19051)
- [BUGFIX] Standardize global image registry to match other Grafana charts [#19246](https://github.com/grafana/loki/pull/19246)
- [BUGFIX] Fix wrong context passed to loki.namespace helper from table manager servicemonitor. [#19544](https://github.com/grafana/loki/pull/19544)

## 6.44.0

- [DEPRECATION] The Loki Helm chart uses MinIO as an object store. MinIO will be removed from the Helm Charts in a future release.  See [this issue](https://github.com/minio/minio/issues/21647) for more information.  The Loki team is still investigating alternatives to replace MinIO.
- [CHANGE] Changed version of Grafana Loki to 3.5.7.
- [FEATURE] Allow auto-resizing the volume by recreating the StatefulSet. [#19217](https://github.com/grafana/loki/pull/19217).
- [BUGFIX] Add single-binary component to the podSelector. [#19229](https://github.com/grafana/loki/pull/19229).

## 6.43.0

- [BREAKING]  **Loki UI has been completely removed from the Helm chart.**  The experimental Loki UI has been moved to a [Grafana Plugin] (https://github.com/grafana/loki-operational-ui). Enabling the UI in the Helm chart will now only enable the APIs needed by the plugin, and will host them on the querier. The gateway will now forward all UI requests to the queriers. Users who previously had `loki.ui.enabled: true` should remove this configuration and migrate to the Grafana Loki plugin for UI functionality. [#19390](https://github.com/grafana/loki/pull/19390)
- [FEATURE] Use named ports for memcached services targetports. [#18990](https://github.com/grafana/loki/pull/18990)
- [FEATURE] Add support for adding custom annotations to alerting rules, similar to how additionalRuleLabels already works. [#19193](https://github.com/grafana/loki/pull/19193)
- [ENHANCEMENT] Add configurable `startupProbe` to the exporter container in the memcached pods [#19165](https://github.com/grafana/loki/pull/19165)
- [ENHANCEMENT] Add configurable `startupProbe` to `startupProbethe memcached container in the memcached pods [#19166](https://github.com/grafana/loki/pull/19166)
- [BUGFIX] Update loki-helm-test image tag to latest commit [#19227](https://github.com/grafana/loki/pull/19227)
- [BUGFIX] Update querier, read, and single binary target definitions for UI enablement. [#19461](https://github.com/grafana/loki/pull/19461)

## 6.42.0

**NOTE:** While the Loki chart does not currently use these CRDs, we wanted to note this requirement for the [rollout-operator](https://github.com/grafana/helm-charts/tree/main/charts/rollout-operator#upgrade-of-grafana-rollout-operator).
Starting with v0.33.0 of the rollout-operator chart, the rollout-operator webhooks are enabled. See https://github.com/grafana/rollout-operator/#webhooks.
Before upgrading to this version, make sure that the CustomResourceDefinitions (CRDs) in the crds directory are applied to your cluster. Manually applying these CRDs is only required if upgrading from a chart <= v0.32.0.

- [BUGFIX] Use strings instead of integers for ports in CiliumNetworkPolicies [#19252](https://github.com/grafana/loki/pull/19252)
- [FEATURE] Add replicas to loki-canary deployment [#190095](https://github.com/grafana/loki/pull/19095)
- [FEATURE] Allow changing the retentionPolicy for the singleBinary StatefulSet [#19097](https://github.com/grafana/loki/pull/19097)
- [FEATURE]: Allow auto-resizing the volume by recreating the StatefulSet. [#19217](https://github.com/grafana/loki/pull/19217)

## 6.41.1

- [CHANGE] Changed version of Grafana Loki to 3.5.5.

## 6.41.0

- [BUGFIX] Explicitly set registry for k8s-sidecar image [#19233](<https://github.com/grafana/loki/pull/19233>]
- [ENHANCEMENT] Add configurable `livenessProbe` and `startupProbe` for the nginx container in the gateway pods. [#18545](https://github.com/grafana/loki/pull/18545)

## 6.40.0

- [FEATURE] Add configurable `livenessProbe` and `startupProbe` to single binary StatefulSet. [#19072](https://github.com/grafana/loki/pull/19072)
- [ENHANCEMENT] Add configurable `livenessProbe` and `startupProbe` to the loki container in the backend pods. [#18548](https://github.com/grafana/loki/pull/18548)
- [BUGFIX] Un-deprecate all features in `monitoring` block except grafana-agent-operator [#19012](https://github.com/grafana/loki/pull/19012)
- [BUGFIX] Use UDP/53 for DNS egress instead of named port [#19073](https://github.com/grafana/loki/pull/19073)

## 6.39.0

- [FEATURE] add more specificity to affinity and topology spread constraints [#19061](https://github.com/grafana/loki/pull/19061)
- [ENHANCEMENT] Expand `extraObjects` to have more flexibility in templating [#13252](https://github.com/grafana/loki/pull/13252)
- [ENHANCEMENT] add missing dnsConfig to `admin-api`, `bloom-builder`, `bloom-gateway`, `bloom-planner`, `compactor`, `distributor`, `index-gateway`, `ingester`, `memcached`, `overrides-exporter`, `pattern-ingester`, and `query-scheduler`. [#18903](https://github.com/grafana/loki/pull/18903)
- [BUGFIX] Ensure the GEL admin-api resources are not created when using SimpleScalable deployment mode [#13655](https://github.com/grafana/loki/pull/13655)
- [BUGFIX] Stop scrapping zonal ingester metrics twice when using ServiceMonitor. [#19000](https://github.com/grafana/loki/pull/19000)
- [BUGFIX] Add init container configuration for backend, bloom builder, distributor, query-frontend, query-scheduler, read, write. [#18709](https://github.com/grafana/loki/pull/18709)

## 6.38.0

**NOTE:** While the Loki chart does not currently use these CRDs, we wanted to note this requirement for the [rollout-operator](https://github.com/grafana/helm-charts/tree/main/charts/rollout-operator#upgrade-of-grafana-rollout-operator).
Before upgrading to v0.32.0, make sure that the CustomResourceDefinitions (CRDs) in the `crds` directory are applied to your cluster. Manually applying these CRDs is only required if upgrading from a chart <= v0.32.0.

- un-deprecate all features in `monitoring` block except grafana-agent-operator [#19001](https://github.com/grafana/loki/pull/19001)
- [FEATURE] Make access modes for persistence on all PVCs and StatefulSets editable [#13474](https://github.com/grafana/loki/pull/13474)
- [FEATURE] Allow enabling user namespaces [#18661](https://github.com/grafana/loki/pull/18661)
- [FEATURE] Allow configuring service types. [#18708](https://github.com/grafana/loki/pull/18708)
- [ENHANCEMENT] Add namespaceOverride [#18707](https://github.com/grafana/loki/pull/18707)
- [BUGFIX] Use gateway container port as nginx server port [#18774](https://github.com/grafana/loki/pull/18774)

## 6.37.0

- [FEATURE] Support separate loki ruler storage configuration [#18510](https://github.com/grafana/loki/pull/18510)
- [ENHANCEMENT] Add configurable `livenessProbe` and `startupProbe` to bloom-gateway. [#18551](https://github.com/grafana/loki/pull/18551)
- [ENHANCEMENT] Add configurable `livenessProbe` and `startupProbe` for loki in bloom-builder. [#18549](<https://github.com/grafana/loki/pull/1854>
- [ENHANCEMENT] Add configurable `livenessProbe` and `startupProbe` to bloom-planner. [#18552](https://github.com/grafana/loki/pull/18552)
- [FEATURE] Support separate loki ruler storage configuration [#18510](https://github.com/grafana/loki/pull/18510)
- [BUGFIX] Revert Thanos object store configuration from ruler storage config to fix compatibility issues with RuleStoreConfig that caused parsing errors during Helm upgrades.

## 6.36.1

- [BUGFIX] Fix missing s3 field in lokiStorageConfig templated value.[#18791](https://github.com/grafana/loki/pull/18791)

## 6.36.0

- [BREAKING] Remove tokengen job and kubectl dependency. Admin token secret must be created manually if using the enterprise provisioner. Last version with tokengen support: 6.35.1.[#18803](https://github.com/grafana/loki/pull/18803)
- [BREAKING] Remove `enterprise.tokengen` configuration section. [#18803](https://github.com/grafana/loki/pull/18803)
- [BREAKING] Remove `kubectlImage` configuration. [#18803](https://github.com/grafana/loki/pull/18803)
- [BREAKING] Remove `enterprise.adminToken.additionalNamespaces` as secrets are no longer automatically created. [#18803](https://github.com/grafana/loki/pull/18803)
- [BREAKING] Provisioner job no longer creates tenant secrets automatically. Tokens are output to stdout/logs and must be retrieved manually to create secrets. [#18803](https://github.com/grafana/loki/pull/18803)
- [CHANGE] `enterprise.adminToken.secret` now refers to an externally-created secret name (required when `enterprise.provisioner.enabled` is true). [#18803](https://github.com/grafana/loki/pull/18803)
- [ENHANCEMENT] Add validation to ensure `enterprise.adminToken.secret` is set when provisioner is enabled. [#18803](https://github.com/grafana/loki/pull/18803)
- [BUGFIX] Websocket related proxy_set_header to locations back to resolve high CPU usage. [#18800](https://github.com/grafana/loki/pull/18800). **CAUTION**: Any customized proxy_set_header configuration are moved from `gateway.nginxConfig.httpSnippet` to `gateway.nginxConfig.locationSnippet`. Users that using different authentication methods (e.g. `mTLS`) in the gateway should check their configuration and update it accordingly.

- [FEATURE] Allow configuring service types. [#18708](https://github.com/grafana/loki/pull/18708)

## 6.35.1

- [BUGFIX] Removing deprecated admin_api_directory to avoid config crash. [#18731](https://github.com/grafana/loki/pull/18731)
- [BUGFIX] Fix incorrect context references in storage configuration templates for alibabacloud, swift, bos, and cos storage types. [#18740](https://github.com/grafana/loki/pull/18740)
- [BUGFIX] only validate the ruler key exists under loki.storage.bucketNames when an object storage bucket is being used [#18665](https://github.com/grafana/loki/pull/18665)

## 6.35.0

- [CHANGE] Add `tpl()` support for `pattern_ingester`, `ingester_client` and `compactor_grpc_client` components. [#16759](https://github.com/grafana/loki/pull/16759)
- [CHANGE] Common Config : Use grpc for contacting the compactor in distributed deployment, rather than http. The compactor_grpc_address parameter replaces the compactor_address in the default commonConfig section of values.yaml. If the compactor_address parameter is set, the compactor_grpc_address must be set to an empty string. Careful, the loki.compactorAddress helper now returns the address of the compactor in grpc format rather than http. [#17454](https://github.com/grafana/loki/pull/17454)
- [FEATURE] Expose all storage configuration properties [#18509](https://github.com/grafana/loki/pull/18509)
- [FEATURE] Added a Helm Chart value to disable the rbac resource creation for the tokengen job. [#15882](https://github.com/grafana/loki/pull/15882)
- [FEATURE] Add readiness and liveness probes for the all memcached components. [#18525](https://github.com/grafana/loki/pull/18525)
- [FEATURE] Add missing revisionHistoryLimit. [#18638](https://github.com/grafana/loki/pull/18638)
- [ENHANCEMENT] Refactor loki health probes so `.Values.loki.livenessProbe` and `.Values.loki.startupProbe` can be unset with `{}` [#18575](https://github.com/grafana/loki/pull/18575)
- [BUGFIX] Make loki.storage.bucketNames are optional, if builtin minio is enabled. [#18653](https://github.com/grafana/loki/pull/18653)
- [BUGFIX] Add comments, clarifying ruler setup. [#18607](https://github.com/grafana/loki/pull/18607)

## 6.34.0

- [CHANGE] Updated version of Grafana Loki to 3.5.3
- [CHANGE] **BREAKING** Fixed serviceName in zone-aware ingester StatefulSets to reference correct headless services [#18558](https://github.com/grafana/loki/pull/18558). **Upgrade Impact**: Users with zone-aware ingesters (`ingester.zoneAwareReplication.enabled: true`) must manually delete the ingester StatefulSets before upgrading: `kubectl delete statefulset <release-name>-ingester-zone-a <release-name>-ingester-zone-b <release-name>-ingester-zone-c --cascade=orphan`. PersistentVolumeClaims and data will be preserved. **See**: [Helm chart upgrade guide](https://grafana.com/docs/loki/latest/setup/upgrade/upgrade-to-6x/#breaking-zone-aware-ingester-statefulset-servicename-fix-6340)
- [FEATURE] Expose labels on volumeClaimTemplates [#13317](https://github.com/grafana/loki/pull/13317)
- [FEATURE] Allow setting custom labels for ingester statefulsets [#18536](https://github.com/grafana/loki/pull/18536)
- [FEATURE] Added support for chunk-cache-l2 [#17556](https://github.com/grafana/loki/pull/17556)
- [ENHANCEMENT] Expose Loki UI in pure ingress. [18400](https://github.com/grafana/loki/pull/18400)
- [ENHANCEMENT] Add configurable `livenessProbe` and `startupProbe` for admin-api. [#18546](https://github.com/grafana/loki/pull/18546)
- [ENHANCEMENT] Add configurable `startupProbe` to the loki-sc-rules sidecar container in the backend pods. [#18547](https://github.com/grafana/loki/pull/18547)
- [BUGFIX] Add validation for loki.storage.bucketNames [#13781](https://github.com/grafana/loki/pull/13781)
- [BUGFIX] Create missing RBAC for the rules sidecar when RBAC is namespaced [#16776](https://github.com/grafana/loki/pull/16776)
- [BUGFIX] Ensure the scc is actually allowing to use hostPath volumes when the rbac.sccAllowHostDirVolumePlugin is set to true [#17680](https://github.com/grafana/loki/pull/17680)

## 6.33.0

- [FEATURE] Allow passing tenant password hash instead of password. [#17049](https://github.com/grafana/loki/pull/17049)
- [FEATURE] Added support for chunk-cache-l2 [#17556](https://github.com/grafana/loki/pull/17556)
- [ENHANCEMENT] Add possibility to configure location snippet in nginx config [#18105](https://github.com/grafana/loki/pull/18105)
- [ENHANCEMENT] Improve health probe helper templates [#18347](https://github.com/grafana/loki/pull/18347)
- [ENHANCEMENT] Add FOLDER_ANNOTATION logic for sidecar container. [#13289](https://github.com/grafana/loki/pull/13289)
- [ENHANCEMENT] Add FOLDER_ANNOTATATION logic for sidecar container. [#13289](https://github.com/grafana/loki/pull/13289)
- [BUGFIX] Fix PDB settings for chunksCache and resultsCache [#18321](https://github.com/grafana/loki/pull/18321)
- [BUGFIX] Set `use_thanos_objstore` to `true` in `storage_config` when `loki.storage.use_thanos_objstore` value is set to `true`. [#17024](https://github.com/grafana/loki/pull/17024)
- [BUGFIX] Loki chart fails to render proper YAML when add more than one extra manifest. [#12911](https://github.com/grafana/loki/pull/12911)
- [BUGFIX] Add release namespace metadata to HorizontalPodAutoscaling that lack it. [#18453](https://github.com/grafana/loki/pull/18453)
- [BUGFIX] Move loki-sc-rules container from first location in `containers` to second to avoid it being selected as the default for `kubectl logs` or `kubectl exec`. [#17937](https://github.com/grafana/loki/pull/17937)

## 6.32.0

- [CHANGE] Changed version of Grafana Loki to 3.5.2
- [CHANGE] Changed version of Grafana Enterprise Logs to 3.5.2
- [FEATURE] Add support for templated `loki.operational_config` [#17045](https://github.com/grafana/loki/pull/17045)
- [FEATURE] Add option to use deployment type instead of daemonset in canary. [#17364](https://github.com/grafana/loki/pull/17364)
- [ENHANCEMENT] Allow specifying additional labels for memcached statefulsets volume claim templates [#15554](https://github.com/grafana/loki/pull/15554)
- [ENHANCEMENT] Improve health probe helper templates [#18347](https://github.com/grafana/loki/pull/18347)
- [ENHANCEMENT] Add possibility to configure location snippet in nginx config [#18105](https://github.com/grafana/loki/pull/18105)
- [BUGFIX] Gateway Ingester endpoints points to inexistent service when zone aware replication are enabled [#17362](https://github.com/grafana/loki/pull/17362)
- [BUGFIX] Add missing flush=true to preStop hook [#16063](https://github.com/grafana/loki/pull/16063)
- [BUGFIX] Fix setting X-Scope-OrgID header [#18414](https://github.com/grafana/loki/pull/18414)

## 6.31.0

- [FEATURE] Added readiness probe for memcached [#15609](https://github.com/grafana/loki/pull/15609)
- [FEATURE] Added pdb for pattern ingester [#17058](https://github.com/grafana/loki/pull/17058)
- [FEATURE] Added trafficDistribution to service-distributor for multi-az purpose [#17742](https://github.com/grafana/loki/pull/17742)
- [FEATURE] Allow external memcached setup [#17432](https://github.com/grafana/loki/pull/17432)
- [FEATURE] Add block_builder config to helm chart [#17451](https://github.com/grafana/loki/pull/17451)
- [FEATURE] Support bypass all s3/gcs/azure config in object_store [#17597](https://github.com/grafana/loki/pull/17597)
- [FEATURE] Allow passing tenant password hash instead of password to avoid idempotency issue with the gateway secret [12032](https://github.com/grafana/loki/issues/12032).
- [BUGFIX] Ensure ui.enabled=true is set in loki ConfigMap when loki.ui.enabled=true is set in values.yaml to actually enable the UI [#17562](https://github.com/grafana/loki/pull/17562)
- [BUGFIX] Fix custom gateway nginx config rendering error [#18167](https://github.com/grafana/loki/pull/18167)
- [BUGFIX] Allow metrics networkpolicy only from namespace [#17555](https://github.com/grafana/loki/pull/17555)
- [BUGFIX] Add missing log deletion endpoint to native ingress paths [#14390](https://github.com/grafana/loki/pull/14390)
- [BUGFIX] Fix indentation in nginx gateway config template handling [#18167](https://github.com/grafana/loki/pull/18167)

## 6.30.1

- [BUGFIX] Add livenessProbe to read pod to go around the issue mentioned [here](https://github.com/grafana/loki/issues/15191#issuecomment-2769843275)

## 6.29.1

- [FEATURE] Added support for the rules sidecar in the ruler pods in distributed mode
- [FEATURE] Added affinity property to the loki-canary deamonset
- [BUGFIX] Ensure global.extraEnv and global.extraEnvFrom applied to all resources consistently ([#16828](https://github.com/grafana/loki/pull/16828))
- [BUGFIX] Fixed statement logic to enable annotations for deployment-gateway, deployment-read, and statefulset-write
- [BUGFIX] Fix `extraArgs`, `extraVolumes`, `extraVolumeMounts` global values.
- [FEATURE] Add config support for external memcache cluster by setting the following config:
  memcached:
  enabled: false # <- setting false here
  resultsCache:
  addresses: 'my-resultsCache-memcached-address' # <- setting results cache address here
  chunksCache:
  addresses: 'my-chunksCache-memcached-address' # <- setting chunks cache address here

## 6.29.0

- [FEATURE] Added support to copy the following headers into X-Query-Tags as key/value pairs:, X-Grafana-User, X-Dashboard-Uid, X-Dashboard-Title, X-Panel-Id, X-Panel-Title, X-Rule-Uid, X-Rule-Name, X-Rule-Folder, X-Rule-Version, X-Rule-Source, X-Rule-Type
- [BUGFIX] Inadvertent merge() accumulation of podLabels on various resources
- [BUGFIX] Loki endpoint for Canary assumed gateway was always enabled. Can now be overwritten through values.

## 6.28.0

- [CHANGE] Add extraContainers parameter for the backend pod
- [CHANGE] Add `tpl()` support for backend, read, write, and admin-api components

## 6.27.0

- [FEATURE] Added support for globals: `extraArgs`, `extraEnv`, `extraEnvFrom`, `extraVolumes`, `extraVolumeMounts` ([#16062](https://github.com/grafana/loki/pull/16062)) relates to ([#12652](https://github.com/grafana/loki/pull/12652))
- [CHANGE] Changed version of Memcached image to 1.6.36
- [CHANGE] Changed version of Grafana Loki to 3.4.2
- [CHANGE] Changed version of Grafana Enterprise Logs to 3.4.0

## 6.26.0

- [CHANGE] Changed version of Grafana Loki to 3.4.0

## 6.25.1

- [BUGFIX] Disable service monitor for nginx service.

## 6.25.0

- [BUGFIX] Removed minio-mc init container from admin-api.
- [BUGFIX] Fixed admin-api and gateway deployment container args.
- [FEATURE] Added support for Overrides Exporter

## 6.24.1

- [ENHANCEMENT] Fix Inconsistency between sidecar.securityContext and loki.containerSecurityContext

## 6.24.0

- [BUGFIX] Add conditional to include ruler config only if `ruler.enabled=true`
- [BUGFIX] Disables the Helm test pod when `test.enabled=false`.
- [BUGFIX] Fix `enterprise.image.tag` to `3.3.0`
- [ENHANCEMENT] Bump Loki version to 3.3.2

## 6.23.0

- [CHANGE] Changed version of Grafana Loki to 3.3.1
- [CHANGE] Changed version of Minio helm chart to 5.3.0 (#14834)
- [BUGFIX] Add default wal dir to ruler config ([#14920](https://github.com/grafana/loki/pull/14920))
- [FIX] Fix statefulset templates to not show diffs in ArgoCD

## 6.22.0

## 6.21.0

## 6.20.0

- [CHANGE] Changed version of Grafana Loki to 3.3.0

## 6.19.0-weekly.227

- [ENHANCEMENT] Expose Topology Spread Constraints in Helm chart templates and default values.

## 6.19.0

## 6.18.0

- [CHANGE] Added automated weekly releases, which created this release.

## 6.17.1

- [BUGFIX] Added missing `loki.storage.azure.chunkDelimiter` parameter to Helm chart.

## 6.17.0

- [CHANGE] Changed version of Grafana Loki to 3.2.0

## 6.16.0

- [ENHANCEMENT] Allow setting nodeSelector, tolerations and affinity to enterprise components (tokengen and provisioner).

## 6.15.0

- [ENHANCEMENT] Allow setting annotations for memberlist and query-scheduler-discovery services
- [ENHANCEMENT] Allow to customize `client_max_body_size` when using Loki Gateway. #12924

## 6.14.1

- [BUGFIX] Fixed Memcached persistence options.

## 6.14.0

- [FEATURE] Add additional service annotations for components in distributed mode
- [FIX] Rename loki/templates/query-frontend/poddisruptionbudget-query-frontend.yaml to fix spelling mistake.

## 6.13.0

- [CHANGE] Correctly wrap ClusterRoleBinding around `rbac/namespaced` conditional.
- [FIX] Do not create bloom planner, bloom builder, bloom gateway Deployment/Statefulset if their replica count is 0.
- [FIX] Configure (ephemeral) storage for bloom builder working directory
- [ENHANCEMENT] Automatically configure bloom planner address for bloom builders and bloom gateway addresses for bloom gateway clients.

## 6.12.0

- [ENHANCEMENT] Replace Bloom Compactor component with Bloom Planner and Bloom Builder. These are the new components to build bloom blocks.

## 6.11.0

- [FEATURE] Add support for configuring persistence for memcached.

## 6.10.2

- [CHANGE] Bumped version of `nginxinc/nginx-unprivileged` to 1.27-alpine; this remediates several CVE

## 6.10.1

- [CHANGE] Bumped version of `kiwigrid/k8s-sidecar` to 1.27.5; this remediates several CVE

## 6.10.0

- [CHANGE] Changed version of Grafana Enterprise Logs to 3.1.1
- [CHANGE] Changed version of Grafana Loki to 3.1.1
- [ENHANCEMENT] Added ability to disable AWS S3 dualstack endpoint usage.

## 6.9.0

- [BUGFIX] Fixed how we set imagePullSecrets for the memcached and provisioner.

## 6.8.0

- [BUGFIX] Fixed how we set imagePullSecrets for the admin-api and enterprise-gateway

## 6.7.4

- [ENHANCEMENT] Allow configuring the SSE section under AWS S3 storage config.

## 6.7.3

- [BUGFIX] Removed Helm test binary

## 6.7.2

- [BUGFIX] Fix imagePullSecrets for statefulset-results-cache

## 6.7.1

- [CHANGE] Changed version of Loki to 3.1.0

## 6.7.0

- [CHANGE] Changed version of Grafana Enterprise Logs to 3.1.0

## 6.6.6

- [BUGFIX] Fix HPA ingester typo

## 6.6.5

- [BUGFIX] Fix querier address in SingleBinary mode

## 6.6.4

- [BUGFIX] Fix extraObjects

## 6.6.3

- [BUGFIX] Fix indentation of `query_range` Helm chart values

## 6.6.2

- [BUGFIX] Fix query-frontend (headless) and ruler http-metrics targetPort

## 6.6.1

- [BUGFIX] Fix query scheduler http-metrics targetPort

## 6.6.0

- [ENHANCEMENT] Allow setting PVC annotations for all volume claim templates in simple scalable and single binary mode

## 6.5.2

- [BUGFIX] Fixed Ingress routing for all deployment modes.

## 6.5.0

- [CHANGE] Changed version of Grafana Enterprise Logs to v3.0.1

## 6.4.2

- [BUGFIX] Fixed helm helper functions to include missing `loki.hpa.apiVersion` #12716

## 6.4.1

- [BUGFIX] Fixes read & backend replicas settings

## 6.4.0

- [ENHANCEMENT] Allow extraObject items as multiline strings, allowing for templating field names

## 6.3.4

- [BUGFIX] Add missing OTLP endpoint to nginx config

## 6.3.3

- [ENHANCEMENT] make the singlebinary set 0 the replicas number of backend, write,read.

## 6.3.2

- [BUGFIX] Missing password for Loki-Canary when loki.auth_enabled is true

## 6.3.1

- [BUGFIX] Fixed Typo in Ingester templates for zoneAwareReplication

## 6.3.0

- [CHANGE] Changed version of Grafana Enterprise Logs to v3.0.0

## 6.2.5

- [BUGFIX] Add missing toleration blocks to bloom components.

## 6.2.4

- [ENHANCEMENT] Activate the volume endpoint by default.

## 6.2.3

- [ENHANCEMENT] Allow minio address to be overridden.
- [CHANGE] `query-scheduler-discovery` service will now be prefixed by query scheduler full name.
- [BUGFIX] Fix `helm-tests` Go source which was missing a param following #12245.

## 6.2.2

- [FEATURE] Add support for enabling pattern ingester config via `loki.pattern_ingester.enabled`.

## 6.2.1

- [BUGFIX] Removed duplicate bucketNames from documentation and fixed key name `deploymentMode`

## 6.2.0

- [FEATURE] Add a headless service to the bloom gateway component.

## 6.1.0

- [CHANGE] Only default bucket names in helm when using minio.

## 6.0.0

- [FEATURE] added a new `Distributed` mode of deployment.
- [CHANGE] the lokiCanary section was moved from under monitoring to be under the root of the file.
- [CHANGE] the definitions for topologySpreadConstraints and podAffinity were converted from string templates to objects. Also removed the soft constraint on zone.
- [CHANGE] the externalConfigSecretName was replaced with more generic configs

## 5.47.2

- [ENHANCEMENT] Allow for additional pipeline stages to be configured on the `selfMonitoring` `Podlogs` resource.

## 5.47.1

- [BUGFIX] Increase default value of backend minReplicas to 3

## 5.47.0

- [CHANGE] Changed version of Loki to 2.9.6

## 5.46.0

- [CHANGE] Changed version of Loki to 2.9.5

## 5.45.0

- [CHANGE] Add extraContainers parameter for the read pod

## 5.44.4

- [ENHANCEMENT] Use http_listen_port for `compactorAddress`.

## 5.44.3

- [BUGFIX] Fix template error: `<.Values.loki.server.http_listen_port>: can't evaluate field Values in type interface {}`

## 5.44.2

- [BUGFIX] Fix usage of `http_listen_port` and `grpc_listen_port` field in template.

## 5.44.1

- [BUGFIX] Fix `compactorAddress` field: add protocol and port.

## 5.44.0

- [FEATURE] Modified helm template to use parameters http_listen_port and grpc_listen_port instead of hardcoded values.

## 5.43.7

- [BUGFIX] allow to configure http_config for ruler

## 5.43.6

- [ENHANCEMENT] Add `ciliumnetworkpolicy` with egress to world for table-manager if enabled.

## 5.43.5

- [BUGFIX] Add `---` before the `backend-kubeapiserver-egress` ciliumnetworkpolicy to prevent the `backend-world-egress` one from being dumped if both are enabled.

## 5.43.4

- [ENHANCEMENT] Add `ciliumnetworkpolicies` with egress to world for write, read and backend.

## 5.43.3

- [ENHANCEMENT] Added missing default values to support ServerSideApply

## 5.43.2

- [BUGFIX] Added `alibabacloud` to `isUsingObjectStorage` check.

## 5.43.1

- [BUGFIX] Fix `toPorts` fields in the `ciliumnetworkpolicy` template

## 5.43.0

- [ENHANCEMENT] Allow the definition of resources for GrafanaAgent pods

## 5.42.3

- [BUGFIX] Added condition for `egress-discovery` networkPolicies and ciliumNetworkPolicies.

## 5.42.2

- [BUGFIX] Remove trailing tab character in statefulset templates

## 5.42.1

- [BUGFIX] Added missing annotations to loki-read StatefulSet.

## 5.42.0

- [CHANGE] Changed versions of Loki v2.9.4 and GEL v1.8.6
- [ENHANCEMENT] Bumped "grafana-agent-operator" depenency chart version to it's latest version

## 5.41.8

- [BUGFIX] Fix gateway: add possibility to disable listening on ipv6 to prevent crash on ipv4-only system.

## 5.41.7

- [FEATURE] Add support to disable specific alert rules

## 5.41.6

- [BUGFIX] Added missing namespace to query-scheduler-discovery service when deploying loki in a specific namespace.

## 5.41.5

- [BUGFIX] Added "swift" type object storage to resolve Loki HELM Chart error.

## 5.41.4

- [CHANGE] Use `/ingester/shutdown?terminate=false` for write `preStop` hook

## 5.41.3

- [FEATURE] Add support for defining an s3 backoff config.

## 5.41.2

- [FEATURE] Add ciliumnetworkpolicies.

## 5.41.1

- [FEATURE] Allow topology spread constraints for Loki read deployment component.

## 5.41.0

- [CHANGE] Changed version of Loki to 2.9.3

## 5.40.1

- [BUGFIX] Remove ruler enabled condition in networkpolicies.

## 5.40.0

- [CHANGE] Add extraContainers parameter for the write pod

## 5.39.0

- [FEATURE] Add support for adding OpenStack swift container credentials via helm chart

## 5.38.0

- [CHANGE] Changed MinIO Helm Chart version to 4.0.15

## 5.37.0

- [FEATURE] Add support for enabling tracing.

## 5.36.2

- [BUGFIX] Add support to run dnsmasq

## 5.36.1

- [FEATURE] Allow topology spread constraints for Loki

## 5.36.0

- [CHANGE] Changed version of Loki to 2.9.2

## 5.35.0

- [FEATURE] Add support for configuring distributor.

## 5.34.0

- [BUGFIX] Fix missing annotations when using Loki in single binary mode.

## 5.33.0

- [CHANGE] Changed version of Grafana Enterprise Logs to v1.8.4

## 5.32.0

- [CHANGE] Grafana dashboards are no longer created solely in scalable mode and with external cloud storage enabled.

## 5.31.0

- [CHANGE] Changed version of Loki to 2.9.2

## 5.30.0

- [CHANGE] Changed version of Grafana Enterprise Logs to v1.8.3

## 5.29.0

- [ENHANCEMENT] Allow specifying `apiVersion` for Loki's PodLog CRD.

## 5.28.0

- [BUGFIX] Fix GrafanaAgent tolerations scope

## 5.27.0

- [CHANGE] Bump `nginxinc/nginx-unpriviledged` image version to remediate [CVE-2023-4863](https://github.com/advisories/GHSA-j7hp-h8jx-5ppr)

## 5.26.0

- [ENHANCEMENT] Allow emptyDir data volumes for backend and write (via `X.persistence.volumeClaimsEnabled: false`)

## 5.25.0

- [BUGFIX] Add complete object schema to single-binary volumeClaimTemplate to avoid synchronization issues

## 5.24.0

- [ENHANCEMENT] #10613 Allow tolerations for GrafanaAgent pods

## 5.23.1

- [BUGFIX] Add missing namespaces to some components

## 5.23.0

- [ENHANCEMENT] Add loki.storage.azure.connectionString to support Azure connection string

## 5.22.2

- [BUGFIX] Fix sidecar configuration for Backend

## 5.22.1

- ENHANCEMENT #10452 Improve gitops compatibility

## 5.22.0

- [CHANGE] Changed version of Loki to 2.9.1

## 5.21.0

- [CHANGE] Changed version of Grafana Enterprise Logs to v1.8.1

## 5.20.0

- [CHANGE] Changed version of Grafana Enterprise Logs to v1.8.0

## 5.19.0

- [FEATURE] Add optional sidecard to load rules from ConfigMaps and Secrets.

## 5.18.1

- [ENHANCEMENT] #8627 Add service labels and annotations for all services.
- [CHANGE] #8627 Move read, write and table manager labels from #component.serviceLabels to #component.service.labels to improve consistency.

## 5.18.0

- [CHANGE] Changed version of Loki to 2.9.0

## 5.17.0

- [CHANGE] Changed version of Loki to 2.9.0

## 5.16.1

- [BUGFIX] Increase default minReplicas to 2 and maxReplicas to 6

## 5.16.0

- [ENHANCEMENT] Add dnsConfig to values

## 5.15.0

- [ENHANCEMENT] Add rbac.pspAnnotations to define PSP annotations

## 5.14.1

- [BUGFIX] Use the correct name of the service inside the ingress.

## 5.14.0

- [ENHANCEMENT] Make table_manager configuration toggle.

## 5.13.0

- [ENHANCEMENT] Use "loki.clusterLabel" template for PodLogs cluster label

## 5.12.0

- [ENHANCEMENT] Use tpl function in ingress and gateway-ingress for hosts

## 5.11.0

- [CHANGE] Changed version of Loki to 2.8.4

## 5.10.0

- [CHANGE] Changed version of Grafana Enterprise Logs to v1.7.3

## 5.9.2

- [ENHANCEMENT] Add custom labels value for loki ingress

## 5.9.1

- [BUGFIX] Fix loki helm chart helper function for loki.host to explicitly include gateway port

## 5.9.0

- [CHANGE] Changed version of Loki to 2.8.3

## 5.8.11

- [BUGFIX] Fix gateway: Add `/config` proxy_pass to nginx configuration

## 5.8.10

- [ENHANCEMENT] Canary labelname can now be configured via monitoring.lokiCanary.labelname

## 5.8.9

- [BUGFIX] Fix loki/logs dashboard: allow querying multiple log level at once

## 5.8.8

- [ENHANCEMENT] Add loki.storage.azure.endpointSuffix to support Azure private endpoint

## 5.8.7

- [BUGFIX] Remove persistentVolumeClaimRetentionPolicy from single-binary StatefulSet when persistence is disabled

## 5.8.6

- [ENHANCEMENT] Add serviceMonitor.metricRelabelings to support metric relabelings

## 5.8.4

- [ENHANCEMENT] Add loki.lokiCanary.updateStrategy configuration

## 5.8.3

- [ENHANCEMENT] Add priorityClassName for Grafana Agent and Loki Canary

## 5.8.2

- [BUGFIX] Reference the correct configmap name for table manager

## 5.8.1

- [BUGFIX] Fix config as a secret mount for single binary statefulset

## 5.8.0

- [ENHANCEMENT] Add loki.memberlistConfig to fully control the memberlist configuration

## 5.7.1

- [FEATURE] Add support for additional labels on loki-canary pods

## 5.6.4

- [FEATURE] Make table manager retention options configurable in values

## 5.6.3

- [BUGFIX] Fix configmap checksum in read statefulset template

## 5.6.2

- [BUGFIX] Fix configmap checksum in table manager deployment template

## 5.6.1

- [BUGFIX] Fix HPA for single binary deployment

## 5.6.0

- [ENHANCEMENT] Add `gateway.ingress.labels` to values and ingress-gateway in helm chart.

## 5.5.12

- [BUGFIX] Fix checksum annotation for config in single binary

## 5.5.11

- [BUGFIX] Add missing metrics section in backend hpa template

## 5.5.10

- [CHANGE] Make the gateway listen on IPv6 as well as IPv4

## 5.5.9

- [FEATURE] Add `loki.configStorageType` & `loki.externalConfigSecretName` values to chart and templates.

## 5.5.8

- [CHANGE] Add support for annotations on all Deployments and StatefulSets

## 5.5.7

- [BUGFIX] Fix breaking helm upgrade by changing sts podManagementPolicy from Parallel to OrderedReady which fails since that field cannot be modified on sts.

## 5.5.6

- [FEATURE] Add hpa templates for read, write and backend.

## 5.5.5

- [BUGFIX] Quote tenantId value in logsInstance

## 5.5.4

- [CHANGE] Add extraVolumeClaimTemplates for StatefulSet of the write component.

## 5.5.3

- [BUGFIX] Fix issue in distribution of queries to available read pods by using k8s service for discovering query-scheduler replicas

## 5.5.2

- [BUGFIX] Use $.Release.Namespace consistently
- [CHANGE] Add clusterLabelOverride for alert label overrides.
- [BUGFIX] Use $.Release.Namespace consistently

## 5.5.1

- [FEATURE] Added ability to reference images by digest

## 5.5.0

- [CHANGE] Changed version of Grafana Enterprise Logs to v1.7.2

## 5.4.0

- [CHANGE] Changed version of Loki to 2.8.2

- [CHANGE] Change default GEL and Loki versions to 1.7.1 and 2.8.1 respectively
- [BUGFIX] Fix dns port in network-policy

## 4.10.0

- [CHANGE] Changed version of Grafana Enterprise Logs to v1.6.3

- [BUGFIX] Add projected volume type to psp

## 4.9.0

- [CHANGE] Changed version of Loki to 2.7.5

- [BUGFIX] Fix role/PSP mapping

- [BUGFIX] Fix service/ingress mapping

## 4.8.0

- [CHANGE] Changed version of Grafana Enterprise Logs to v1.6.2

## 4.7

- [CHANGE] **BREAKING** Rename `gel-license.jwt` property of secret `gel-secrets` to `license.jwt` on enterprise-logs chart.

## 4.6.2

- [BUGFIX] Fix tokengen and provisioner secrets creation on enterprise-logs chart.

## 4.6.1

- [FEATURE] Add `gateway.nginxConfig.customReadUrl`, `gateway.nginxConfig.customWriteUrl` and `gateway.nginxConfig.customBackendUrl` to override read/write/backend paths.
- [BUGFIX] Remove unreleased setting `useFederatedToken` from Azure configuration block.

## 4.6

- [Change] Bump Loki version to 2.7.3. Revert to 2 target simple scalable mode as default until third target ships in minor release.

## 4.5.1

- [BUGFIX] Fix rendering of namespace in provisioner job.
- [ENHANCEMENT] Allow to configure `publishNotReadyAddresses` on memberlist service.
- [BUGFIX] Correctly set `compactor_address` for 3 target scalable configuration.

## 4.5

- [ENHANCEMENT] Single binary mode is now possible for more than 1 replica, with a gateway and object storage backend.

## 4.4.2

- [CHANGE] Bump Loki version to 2.7.2 and GEL version to 1.6.1

## 4.4.1

- [BUGFIX] Fix a few problems with the included dashboards and allow the rules to be created in a different namespace (which may be necessary based on how your Prometheus Operator is deployed).

## 4.1.1

- [FEATURE] Added `loki.runtimeConfig` helm values to provide a reloadable runtime configuration.

## 4.1

- [BUGFIX] Fix bug in provisioner job that caused the self-monitoring tenant secret to be created with an empty token.

## 4.0

- [FEATURE] Added `enterprise.adminToken.additionalNamespaces` which are a list of additional namespaces to create secrets containing the GEL admin token in. This is especially useful if your Grafana instance is in another namespace.
- [CHANGE] **BREAKING** Remove `enterprise.nginxConfig.file`. Both enterprise and gateway configurations now share the same nginx config, use `gateway.nginxConfig.file` for both. Admin routes will 404 on OSS deployments.
- [CHANGE] **BREAKING** Default simple deployment mode to new, 3 target configuration (read, write, and backend). This new configuration allows the `read` target to be run as a deployment and auto-scaled. To go back to the legacy, 2 target configuration, set `read.legacyReadTraget` to `true`.
- [CHANGE] **BREAKING** Change how tenants are defined
- [CHANGE] **BREKAING** Remove `enterprise.adminTokenSecret`. This is now defined under `enterprise.adminToken.secret`.
- [CHANGE] **BREKAING** Rename and change format of `enterprise.provisioner.tenants`. Property has been renamed to `enterprise.provisioner.additionalTenants`, and is now an array of objects rather than string. Each object must contain a `name` and a `secretNamespace` field, where `name` is the name of the tenant and `secretNamespace` is the namespace to create the secret with the tenant's read and write token.
- [CHANGE] **BREAKING** Change the structure of `monitoring.selfMonitoring.tenant` from a string to an object. The new object must have a `name` and a `secretNamespace` field, where `name` is the name of the self-monitoring tenant and `secretNamespace` is the namespace to create an additional secret with the tenant's token. A secret will still also be created in the release namespace as it's needed by the Loki canary.
- [CHANGE] **BREAKING** Remove ability to create self-monitoring resources in different namespaces (with the exception of dashboard configmaps).

## 3.10.0

- [CHANGE] Deprecate `enterprise.nginxConfig.file`. Both enterprise and gateway configurations now share the same nginx config. Admin routes will 404 on OSS deployments. Will be removed in version 4 of the chart, please use `gateway.nginxConfig.file` for both OSS and Enterprise gateways.
- [FEATURE] Added new simple deployment target `backend`. Running 3 targets for simple deployment will soon be the default in Loki. This new target allows the `read` target to be run as a deployment and auto-scaled.

## 3.9.0

- [BUGFIX] Fix race condition between minio create bucket job and enterprise tokengen job

## 3.8.2

- [BUGFIX] Fix autoscaling/v2 template
- [FEATURE] Added `extraObjects` helm values to extra manifests.

## 3.8.1

- [ENHANCEMENT] Add the ability to specify container lifecycle

## 3.8.0

- [BUGFIX] Added `helm-weight` annotations to the tokengen and provisioner jobs to make sure tokengen always runs before provisioner

## 3.7.0

**BREAKING**: Configuration values for Loki Canary moved from `monitoring.selfMonitoring.lokiCanary` to `monitoring.lokiCanary`

- [ENHANCEMENT] Decouple the Loki Canary from the self-monitoring setup, which adds an unnecessary dependency on the Grafana Agent Operator.

## 3.6.1

- [BUGFIX] Fix regression that produced empty PrometheusRule alerts resource

## 3.6.0

- [CHANGE] Bump Loki version to 2.7.0 and GEL version to 1.6.0

## 3.5.0

- [FEATURE] Add support for azure blob storage

## 3.4.3

- [ENHANCEMENT] Allow to change Loki `-target` argument
- [ENHANCEMENT] Add toggle for persistence disk in single-binary mode

## 3.4.2

- [BUGFIX] Fix read-only /tmp in single-binary mode

## 3.4.1

- [BUGFIX] Remove extra `/` in image name if `registry` or `repository` is empty

## 3.4.0

- [ENHANCEMENT] Allow to add some selector for Loki persistent volume

## 3.3.3

- [BUGFIX] Add missing label `prometheus.io/service-monitor: "false"` to single-binary headless service

## 3.3.2

- [BUGFIX] Fixed indentation in single-binary pdb template

## 3.3.1

- [BUGFIX] Fix invalid ruler config when filesystem storage is being used
- [BUGFIX] Fix ingress template to work with both deployment types (scalable and single binary)

## 3.3.0

- [CHANGE] Remove ServiceMonitor and PrometheusRule CRD

## 3.2.2

- [CHANGE] Add envFrom section to the tokengen job

## 3.2.1

- [BUGFIX] Fixed k8s selectors in k8s Service for single-binary mode.

## 3.2.0

- [CHANGE] Bump Grafana Enterprise Logs version to v1.5.2

## 3.1.0

- [FEATURE] Loki canary and GEL token provisioner added. The GEL token provisioner will provision a tenant and token to be used by the self-monitoring features (including the canary), as well as any additional tenants specified. A k8s secret will be created with a read and write token for each additional tenant specified.

## 3.0.4

- [CHANGE] Default minio replicas to 1 node with 2 drives. The old config used the default, which was 16 nodes with 1 drive each.
- [BUGFIX] Minio subchart values `accessKey` and `secretKey` were removed in the new chart and replaced with `rootUser` and `rootPassword`.
- [CHANGE] The tokengen job no longer creates a `grafana-token`, as the base64 encoding was not working in a Grafana Enterprise GEL plugin installation.

## 3.0.0

- [CHANGE] Loki helm chart was moved to this location in the Loki repo. The chart now supports both
  [single binary](https://github.com/grafana/helm-charts/tree/main/charts/loki) and [simple scalable](https://github.com/grafana/helm-charts/tree/main/charts/loki-simple-scalable) deployment modes. For changes prior to version 3.0.0, please
  look in the respective deprectated [single binary](https://github.com/grafana/helm-charts/tree/main/charts/loki) and [simple scalable](https://github.com/grafana/helm-charts/blob/main/charts/loki-simple-scalable/CHANGELOG.md) charts.<|MERGE_RESOLUTION|>--- conflicted
+++ resolved
@@ -13,11 +13,8 @@
 
 ## Unreleased
 
-<<<<<<< HEAD
 - [BUGFIX] Don't fail for missing bucket name, if local disk is used. [#19675](https://github.com/grafana/loki/pull/19675)
-=======
 - [FEATURE] Add load balancer port to query-frontend service. [#19462](https://github.com/grafana/loki/pull/19462)
->>>>>>> 9c4f0222
 
 ## 6.45.2
 
