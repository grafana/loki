# Changelog

All notable changes to this library will be documented in this file.

Entries should be ordered as follows:

- [CHANGE]
- [FEATURE]
- [ENHANCEMENT]
- [BUGFIX]

Entries should include a reference to the pull request that introduced the change.

## Unreleased

<<<<<<< HEAD
- [BUGFIX] Ensure the GEL admin-api resources are not created when using SimpleScalable deployment mode #13655
=======
- [BUGFIX] Stop scrapping zonal ingester metrics twice when using ServiceMonitor. [#19000](https://github.com/grafana/loki/pull/19000)
- [BUGFIX] Add init container configuration for backend, bloom builder, distributor, query-frontend, query-scheduler, read, write. [#18709](https://github.com/grafana/loki/pull/18709)
>>>>>>> 350d46c3
- [ENHANCEMENT] Expand `extraObjects` to have more flexibility in templating [#13252](https://github.com/grafana/loki/pull/13252)

## 6.38.0

- [FEATURE] Make access modes for persistence on all PVCs and StatefulSets editable [#13474](https://github.com/grafana/loki/pull/13474)
- [FEATURE] Allow enabling user namespaces [#18661](https://github.com/grafana/loki/pull/18661)
- [FEATURE] Allow configuring service types. [#18708](https://github.com/grafana/loki/pull/18708)
- [ENHANCEMENT] Add namespaceOverride [#18707](https://github.com/grafana/loki/pull/18707)
- [BUGFIX] Use gateway container port as nginx server port [#18774](https://github.com/grafana/loki/pull/18774)

## 6.37.0

- [FEATURE] Support separate loki ruler storage configuration [#18510](https://github.com/grafana/loki/pull/18510)
- [ENHANCEMENT] Add configurable `livenessProbe` and `startupProbe` to bloom-gateway. [#18551](https://github.com/grafana/loki/pull/18551)
- [ENHANCEMENT] Add configurable `livenessProbe` and `startupProbe` for loki in bloom-builder. [#18549](https://github.com/grafana/loki/pull/1854
- [ENHANCEMENT] Add configurable `livenessProbe` and `startupProbe` to bloom-planner. [#18552](https://github.com/grafana/loki/pull/18552)
- [FEATURE] Support separate loki ruler storage configuration [#18510](https://github.com/grafana/loki/pull/18510)
- [BUGFIX] Revert Thanos object store configuration from ruler storage config to fix compatibility issues with RuleStoreConfig that caused parsing errors during Helm upgrades.

## 6.36.1
- [BUGFIX] Fix missing s3 field in lokiStorageConfig templated value.[#18791](https://github.com/grafana/loki/pull/18791)

## 6.36.0

- [BREAKING] Remove tokengen job and kubectl dependency. Admin token secret must be created manually if using the enterprise provisioner. Last version with tokengen support: 6.35.1.[#18803](https://github.com/grafana/loki/pull/18803)
- [BREAKING] Remove `enterprise.tokengen` configuration section. [#18803](https://github.com/grafana/loki/pull/18803)
- [BREAKING] Remove `kubectlImage` configuration. [#18803](https://github.com/grafana/loki/pull/18803)
- [BREAKING] Remove `enterprise.adminToken.additionalNamespaces` as secrets are no longer automatically created. [#18803](https://github.com/grafana/loki/pull/18803)
- [BREAKING] Provisioner job no longer creates tenant secrets automatically. Tokens are output to stdout/logs and must be retrieved manually to create secrets. [#18803](https://github.com/grafana/loki/pull/18803)
- [CHANGE] `enterprise.adminToken.secret` now refers to an externally-created secret name (required when `enterprise.provisioner.enabled` is true). [#18803](https://github.com/grafana/loki/pull/18803)
- [ENHANCEMENT] Add validation to ensure `enterprise.adminToken.secret` is set when provisioner is enabled. [#18803](https://github.com/grafana/loki/pull/18803)
- [BUGFIX] Websocket related proxy_set_header to locations back to resolve high CPU usage. [#18800](https://github.com/grafana/loki/pull/18800). **CAUTION**: Any customized proxy_set_header configuration are moved from `gateway.nginxConfig.httpSnippet` to `gateway.nginxConfig.locationSnippet`. Users that using different authentication methods (e.g. `mTLS`) in the gateway should check their configuration and update it accordingly.


- [FEATURE] Allow configuring service types. [#18708](https://github.com/grafana/loki/pull/18708)

## 6.35.1

- [BUGFIX] Removing deprecated admin_api_directory to avoid config crash. [#18731](https://github.com/grafana/loki/pull/18731)
- [BUGFIX] Fix incorrect context references in storage configuration templates for alibabacloud, swift, bos, and cos storage types. [#18740](https://github.com/grafana/loki/pull/18740)
- [BUGFIX] only validate the ruler key exists under loki.storage.bucketNames when an object storage bucket is being used [#18665](https://github.com/grafana/loki/pull/18665)

## 6.35.0

- [CHANGE] Add `tpl()` support for `pattern_ingester`, `ingester_client` and `compactor_grpc_client` components. [#16759](https://github.com/grafana/loki/pull/16759)
- [CHANGE] Common Config : Use grpc for contacting the compactor in distributed deployment, rather than http. The compactor_grpc_address parameter replaces the compactor_address in the default commonConfig section of values.yaml. If the compactor_address parameter is set, the compactor_grpc_address must be set to an empty string. Careful, the loki.compactorAddress helper now returns the address of the compactor in grpc format rather than http. [#17454](https://github.com/grafana/loki/pull/17454)
- [FEATURE] Expose all storage configuration properties [#18509](https://github.com/grafana/loki/pull/18509)
- [FEATURE] Added a Helm Chart value to disable the rbac resource creation for the tokengen job. [#15882](https://github.com/grafana/loki/pull/15882)
- [FEATURE] Add readiness and liveness probes for the all memcached components. [#18525](https://github.com/grafana/loki/pull/18525)
- [FEATURE] Add missing revisionHistoryLimit. [#18638](https://github.com/grafana/loki/pull/18638)
- [ENHANCEMENT] Refactor loki health probes so `.Values.loki.livenessProbe` and `.Values.loki.startupProbe` can be unset with `{}` [#18575](https://github.com/grafana/loki/pull/18575)
- [BUGFIX] Make loki.storage.bucketNames are optional, if builtin minio is enabled. [#18653](https://github.com/grafana/loki/pull/18653)
- [BUGFIX] Add comments, clarifying ruler setup. [#18607](https://github.com/grafana/loki/pull/18607)

## 6.34.0

- [CHANGE] Updated version of Grafana Loki to 3.5.3
- [CHANGE] **BREAKING** Fixed serviceName in zone-aware ingester StatefulSets to reference correct headless services [#18558](https://github.com/grafana/loki/pull/18558). **Upgrade Impact**: Users with zone-aware ingesters (`ingester.zoneAwareReplication.enabled: true`) must manually delete the ingester StatefulSets before upgrading: `kubectl delete statefulset <release-name>-ingester-zone-a <release-name>-ingester-zone-b <release-name>-ingester-zone-c --cascade=orphan`. PersistentVolumeClaims and data will be preserved. **See**: [Helm chart upgrade guide](https://grafana.com/docs/loki/latest/setup/upgrade/upgrade-to-6x/#breaking-zone-aware-ingester-statefulset-servicename-fix-6340)
- [FEATURE] Expose labels on volumeClaimTemplates [#13317](https://github.com/grafana/loki/pull/13317)
- [FEATURE] Allow setting custom labels for ingester statefulsets [#18536](https://github.com/grafana/loki/pull/18536)
- [FEATURE] Added support for chunk-cache-l2 [#17556](https://github.com/grafana/loki/pull/17556)
- [ENHANCEMENT] Expose Loki UI in pure ingress. [18400](https://github.com/grafana/loki/pull/18400)
- [ENHANCEMENT] Add configurable `livenessProbe` and `startupProbe` for admin-api. [#18546](https://github.com/grafana/loki/pull/18546)
- [ENHANCEMENT] Add configurable `startupProbe` to the loki-sc-rules sidecar container in the backend pods. [#18547](https://github.com/grafana/loki/pull/18547)
- [BUGFIX] Add validation for loki.storage.bucketNames [#13781](https://github.com/grafana/loki/pull/13781)
- [BUGFIX] Create missing RBAC for the rules sidecar when RBAC is namespaced [#16776](https://github.com/grafana/loki/pull/16776)
- [BUGFIX] Ensure the scc is actually allowing to use hostPath volumes when the rbac.sccAllowHostDirVolumePlugin is set to true [#17680](https://github.com/grafana/loki/pull/17680) 

## 6.33.0

- [FEATURE] Allow passing tenant password hash instead of password. [#17049](https://github.com/grafana/loki/pull/17049)
- [FEATURE] Added support for chunk-cache-l2 [#17556](https://github.com/grafana/loki/pull/17556)
- [ENHANCEMENT] Add possibility to configure location snippet in nginx config [#18105](https://github.com/grafana/loki/pull/18105)
- [ENHANCEMENT] Improve health probe helper templates [#18347](https://github.com/grafana/loki/pull/18347)
- [ENHANCEMENT] Add FOLDER_ANNOTATION logic for sidecar container. [#13289](https://github.com/grafana/loki/pull/13289)
- [ENHANCEMENT] Add FOLDER_ANNOTATATION logic for sidecar container. [#13289](https://github.com/grafana/loki/pull/13289)
- [BUGFIX] Fix PDB settings for chunksCache and resultsCache [#18321](https://github.com/grafana/loki/pull/18321)
- [BUGFIX] Set `use_thanos_objstore` to `true` in `storage_config` when `loki.storage.use_thanos_objstore` value is set to `true`. [#17024](https://github.com/grafana/loki/pull/17024)
- [BUGFIX] Loki chart fails to render proper YAML when add more than one extra manifest. [#12911](https://github.com/grafana/loki/pull/12911)
- [BUGFIX] Add release namespace metadata to HorizontalPodAutoscaling that lack it. [#18453](https://github.com/grafana/loki/pull/18453)
- [BUGFIX] Move loki-sc-rules container from first location in `containers` to second to avoid it being selected as the default for `kubectl logs` or `kubectl exec`.  [#17937](https://github.com/grafana/loki/pull/17937)

## 6.32.0

- [CHANGE] Changed version of Grafana Loki to 3.5.2
- [CHANGE] Changed version of Grafana Enterprise Logs to 3.5.2
- [FEATURE] Add support for templated `loki.operational_config` [#17045](https://github.com/grafana/loki/pull/17045)
- [FEATURE] Add option to use deployment type instead of daemonset in canary. [#17364](https://github.com/grafana/loki/pull/17364)
- [ENHANCEMENT] Allow specifying additional labels for memcached statefulsets volume claim templates [#15554](https://github.com/grafana/loki/pull/15554)
- [ENHANCEMENT] Improve health probe helper templates [#18347](https://github.com/grafana/loki/pull/18347)
- [ENHANCEMENT] Add possibility to configure location snippet in nginx config [#18105](https://github.com/grafana/loki/pull/18105)
- [BUGFIX] Gateway Ingester endpoints points to inexistent service when zone aware replication are enabled [#17362](https://github.com/grafana/loki/pull/17362)
- [BUGFIX] Add missing flush=true to preStop hook [#16063](https://github.com/grafana/loki/pull/16063)
- [BUGFIX] Fix setting X-Scope-OrgID header [#18414](https://github.com/grafana/loki/pull/18414)

## 6.31.0

- [FEATURE] Added readiness probe for memcached [#15609](https://github.com/grafana/loki/pull/15609)
- [FEATURE] Added pdb for pattern ingester [#17058](https://github.com/grafana/loki/pull/17058)
- [FEATURE] Added trafficDistribution to service-distributor for multi-az purpose [#17742](https://github.com/grafana/loki/pull/17742)
- [FEATURE] Allow external memcached setup [#17432](https://github.com/grafana/loki/pull/17432)
- [FEATURE] Add block_builder config to helm chart [#17451](https://github.com/grafana/loki/pull/17451)
- [FEATURE] Support bypass all s3/gcs/azure config in object_store [#17597](https://github.com/grafana/loki/pull/17597)
- [FEATURE] Allow passing tenant password hash instead of password to avoid idempotency issue with the gateway secret [12032](https://github.com/grafana/loki/issues/12032).
- [BUGFIX] Ensure ui.enabled=true is set in loki ConfigMap when loki.ui.enabled=true is set in values.yaml to actually enable the UI [#17562](https://github.com/grafana/loki/pull/17562)
- [BUGFIX] Fix custom gateway nginx config rendering error [#18167](https://github.com/grafana/loki/pull/18167)
- [BUGFIX] Allow metrics networkpolicy only from namespace [#17555](https://github.com/grafana/loki/pull/17555)
- [BUGFIX] Add missing log deletion endpoint to native ingress paths [#14390](https://github.com/grafana/loki/pull/14390)
- [BUGFIX] Fix indentation in nginx gateway config template handling [#18167](https://github.com/grafana/loki/pull/18167)

## 6.30.1

- [BUGFIX] Add livenessProbe to read pod to go around the issue mentioned [here](https://github.com/grafana/loki/issues/15191#issuecomment-2769843275)

## 6.29.1

- [FEATURE] Added support for the rules sidecar in the ruler pods in distributed mode
- [FEATURE] Added affinity property to the loki-canary deamonset
- [BUGFIX] Ensure global.extraEnv and global.extraEnvFrom applied to all resources consistently ([#16828](https://github.com/grafana/loki/pull/16828))
- [BUGFIX] Fixed statement logic to enable annotations for deployment-gateway, deployment-read, and statefulset-write
- [BUGFIX] Fix `extraArgs`, `extraVolumes`, `extraVolumeMounts` global values.
- [FEATURE] Add config support for external memcache cluster by setting the following config:
    memcached:
        enabled: false # <- setting false here
    resultsCache:
        addresses: 'my-resultsCache-memcached-address' # <- setting results cache address here
    chunksCache:
        addresses: 'my-chunksCache-memcached-address' # <- setting chunks cache address here

## 6.29.0


- [FEATURE] Added support to copy the following headers into X-Query-Tags as key/value pairs:, X-Grafana-User, X-Dashboard-Uid, X-Dashboard-Title, X-Panel-Id, X-Panel-Title, X-Rule-Uid, X-Rule-Name, X-Rule-Folder, X-Rule-Version, X-Rule-Source, X-Rule-Type
- [BUGFIX] Inadvertent merge() accumulation of podLabels on various resources
- [BUGFIX] Loki endpoint for Canary assumed gateway was always enabled. Can now be overwritten through values.

## 6.28.0

- [CHANGE] Add extraContainers parameter for the backend pod
- [CHANGE] Add `tpl()` support for backend, read, write, and admin-api components

## 6.27.0

- [FEATURE] Added support for globals: `extraArgs`, `extraEnv`, `extraEnvFrom`, `extraVolumes`, `extraVolumeMounts` ([#16062](https://github.com/grafana/loki/pull/16062)) relates to ([#12652](https://github.com/grafana/loki/pull/12652))
- [CHANGE] Changed version of Memcached image to 1.6.36
- [CHANGE] Changed version of Grafana Loki to 3.4.2
- [CHANGE] Changed version of Grafana Enterprise Logs to 3.4.0

## 6.26.0

- [CHANGE] Changed version of Grafana Loki to 3.4.0

## 6.25.1

- [BUGFIX] Disable service monitor for nginx service.

## 6.25.0

- [BUGFIX] Removed minio-mc init container from admin-api.
- [BUGFIX] Fixed admin-api and gateway deployment container args.
- [FEATURE] Added support for Overrides Exporter

## 6.24.1

- [ENHANCEMENT] Fix Inconsistency between sidecar.securityContext and loki.containerSecurityContext

## 6.24.0

- [BUGFIX] Add conditional to include ruler config only if `ruler.enabled=true`
- [BUGFIX] Disables the Helm test pod when `test.enabled=false`.
- [BUGFIX] Fix `enterprise.image.tag` to `3.3.0`
- [ENHANCEMENT] Bump Loki version to 3.3.2

## 6.23.0

- [CHANGE] Changed version of Grafana Loki to 3.3.1
- [CHANGE] Changed version of Minio helm chart to 5.3.0 (#14834)
- [BUGFIX] Add default wal dir to ruler config ([#14920](https://github.com/grafana/loki/pull/14920))
- [FIX] Fix statefulset templates to not show diffs in ArgoCD

## 6.22.0

## 6.21.0

## 6.20.0

- [CHANGE] Changed version of Grafana Loki to 3.3.0

## 6.19.0-weekly.227

- [ENHANCEMENT] Expose Topology Spread Constraints in Helm chart templates and default values.

## 6.19.0

## 6.18.0

- [CHANGE] Added automated weekly releases, which created this release.

## 6.17.1

- [BUGFIX] Added missing `loki.storage.azure.chunkDelimiter` parameter to Helm chart.

## 6.17.0

- [CHANGE] Changed version of Grafana Loki to 3.2.0

## 6.16.0

- [ENHANCEMENT] Allow setting nodeSelector, tolerations and affinity to enterprise components (tokengen and provisioner).

## 6.15.0

- [ENHANCEMENT] Allow setting annotations for memberlist and query-scheduler-discovery services
- [ENHANCEMENT] Allow to customize `client_max_body_size` when using Loki Gateway. #12924

## 6.14.1

- [BUGFIX] Fixed Memcached persistence options.

## 6.14.0

- [FEATURE] Add additional service annotations for components in distributed mode
- [FIX] Rename loki/templates/query-frontend/poddisruptionbudget-query-frontend.yaml to fix spelling mistake.

## 6.13.0

- [CHANGE] Correctly wrap ClusterRoleBinding around `rbac/namespaced` conditional.
- [FIX] Do not create bloom planner, bloom builder, bloom gateway Deployment/Statefulset if their replica count is 0.
- [FIX] Configure (ephemeral) storage for bloom builder working directory
- [ENHANCEMENT] Automatically configure bloom planner address for bloom builders and bloom gateway addresses for bloom gateway clients.

## 6.12.0

- [ENHANCEMENT] Replace Bloom Compactor component with Bloom Planner and Bloom Builder. These are the new components to build bloom blocks.

## 6.11.0

- [FEATURE] Add support for configuring persistence for memcached.

## 6.10.2

- [CHANGE] Bumped version of `nginxinc/nginx-unprivileged` to 1.27-alpine; this remediates several CVE

## 6.10.1

- [CHANGE] Bumped version of `kiwigrid/k8s-sidecar` to 1.27.5; this remediates several CVE

## 6.10.0

- [CHANGE] Changed version of Grafana Enterprise Logs to 3.1.1
- [CHANGE] Changed version of Grafana Loki to 3.1.1
- [ENHANCEMENT] Added ability to disable AWS S3 dualstack endpoint usage.

## 6.9.0

- [BUGFIX] Fixed how we set imagePullSecrets for the memcached and provisioner.

## 6.8.0

- [BUGFIX] Fixed how we set imagePullSecrets for the admin-api and enterprise-gateway

## 6.7.4

- [ENHANCEMENT] Allow configuring the SSE section under AWS S3 storage config.

## 6.7.3

- [BUGFIX] Removed Helm test binary

## 6.7.2

- [BUGFIX] Fix imagePullSecrets for statefulset-results-cache

## 6.7.1

- [CHANGE] Changed version of Loki to 3.1.0

## 6.7.0

- [CHANGE] Changed version of Grafana Enterprise Logs to 3.1.0

## 6.6.6

- [BUGFIX] Fix HPA ingester typo

## 6.6.5

- [BUGFIX] Fix querier address in SingleBinary mode

## 6.6.4

- [BUGFIX] Fix extraObjects

## 6.6.3

- [BUGFIX] Fix indentation of `query_range` Helm chart values

## 6.6.2

- [BUGFIX] Fix query-frontend (headless) and ruler http-metrics targetPort

## 6.6.1

- [BUGFIX] Fix query scheduler http-metrics targetPort

## 6.6.0

- [ENHANCEMENT] Allow setting PVC annotations for all volume claim templates in simple scalable and single binary mode

## 6.5.2

- [BUGFIX] Fixed Ingress routing for all deployment modes.

## 6.5.0

- [CHANGE] Changed version of Grafana Enterprise Logs to v3.0.1

## 6.4.2

- [BUGFIX] Fixed helm helper functions to include missing `loki.hpa.apiVersion`  #12716

## 6.4.1

- [BUGFIX] Fixes read & backend replicas settings

## 6.4.0

- [ENHANCEMENT] Allow extraObject items as multiline strings, allowing for templating field names

## 6.3.4

- [BUGFIX] Add missing OTLP endpoint to nginx config

## 6.3.3

- [ENHANCEMENT] make the singlebinary set 0 the replicas number of backend, write,read.

## 6.3.2

- [BUGFIX] Missing password for Loki-Canary when loki.auth_enabled is true

## 6.3.1

- [BUGFIX] Fixed Typo in Ingester templates for zoneAwareReplication

## 6.3.0

- [CHANGE] Changed version of Grafana Enterprise Logs to v3.0.0

## 6.2.5

- [BUGFIX] Add missing toleration blocks to bloom components.

## 6.2.4

- [ENHANCEMENT] Activate the volume endpoint by default.

## 6.2.3

- [ENHANCEMENT] Allow minio address to be overridden.
- [CHANGE] `query-scheduler-discovery` service will now be prefixed by query scheduler full name.
- [BUGFIX] Fix `helm-tests` Go source which was missing a param following #12245.

## 6.2.2

- [FEATURE] Add support for enabling pattern ingester config via `loki.pattern_ingester.enabled`.

## 6.2.1

- [BUGFIX] Removed duplicate bucketNames from documentation and fixed key name `deploymentMode`

## 6.2.0

- [FEATURE] Add a headless service to the bloom gateway component.

## 6.1.0

- [CHANGE] Only default bucket names in helm when using minio.

## 6.0.0

- [FEATURE] added a new `Distributed` mode of deployment.
- [CHANGE] the lokiCanary section was moved from under monitoring to be under the root of the file.
- [CHANGE] the definitions for topologySpreadConstraints and podAffinity were converted from string templates to objects. Also removed the soft constraint on zone.
- [CHANGE] the externalConfigSecretName was replaced with more generic configs

## 5.47.2

- [ENHANCEMENT] Allow for additional pipeline stages to be configured on the `selfMonitoring` `Podlogs` resource.

## 5.47.1

- [BUGFIX] Increase default value of backend minReplicas to 3

## 5.47.0

- [CHANGE] Changed version of Loki to 2.9.6

## 5.46.0

- [CHANGE] Changed version of Loki to 2.9.5

## 5.45.0

- [CHANGE] Add extraContainers parameter for the read pod

## 5.44.4

- [ENHANCEMENT] Use http_listen_port for `compactorAddress`.

## 5.44.3

- [BUGFIX] Fix template error: `<.Values.loki.server.http_listen_port>: can't evaluate field Values in type interface {}`

## 5.44.2

- [BUGFIX] Fix usage of `http_listen_port` and `grpc_listen_port` field in template.

## 5.44.1

- [BUGFIX] Fix `compactorAddress` field: add protocol and port.

## 5.44.0

- [FEATURE] Modified helm template to use parameters http_listen_port and grpc_listen_port instead of hardcoded values.

## 5.43.7

- [BUGFIX] allow to configure http_config for ruler

## 5.43.6

- [ENHANCEMENT] Add `ciliumnetworkpolicy` with egress to world for table-manager if enabled.

## 5.43.5

- [BUGFIX] Add `---` before the `backend-kubeapiserver-egress` ciliumnetworkpolicy to prevent the `backend-world-egress` one from being dumped if both are enabled.

## 5.43.4

- [ENHANCEMENT] Add `ciliumnetworkpolicies` with egress to world for write, read and backend.

## 5.43.3

- [ENHANCEMENT] Added missing default values to support ServerSideApply

## 5.43.2

- [BUGFIX] Added `alibabacloud` to `isUsingObjectStorage` check.

## 5.43.1

- [BUGFIX] Fix `toPorts` fields in the `ciliumnetworkpolicy` template

## 5.43.0

- [ENHANCEMENT] Allow the definition of resources for GrafanaAgent pods

## 5.42.3

- [BUGFIX] Added condition for `egress-discovery` networkPolicies and ciliumNetworkPolicies.

## 5.42.2

- [BUGFIX] Remove trailing tab character in statefulset templates

## 5.42.1

- [BUGFIX] Added missing annotations to loki-read StatefulSet.

## 5.42.0

- [CHANGE] Changed versions of Loki v2.9.4 and GEL v1.8.6
- [ENHANCEMENT] Bumped "grafana-agent-operator" depenency chart version to it's latest version

## 5.41.8

- [BUGFIX] Fix gateway: add possibility to disable listening on ipv6 to prevent crash on ipv4-only system.

## 5.41.7

- [FEATURE] Add support to disable specific alert rules

## 5.41.6

- [BUGFIX] Added missing namespace to query-scheduler-discovery service when deploying loki in a specific namespace.

## 5.41.5

- [BUGFIX] Added "swift" type object storage to resolve Loki HELM Chart error.

## 5.41.4

- [CHANGE] Use `/ingester/shutdown?terminate=false` for write `preStop` hook

## 5.41.3

- [FEATURE] Add support for defining an s3 backoff config.

## 5.41.2

- [FEATURE] Add ciliumnetworkpolicies.

## 5.41.1

- [FEATURE] Allow topology spread constraints for Loki read deployment component.

## 5.41.0

- [CHANGE] Changed version of Loki to 2.9.3

## 5.40.1

- [BUGFIX] Remove ruler enabled condition in networkpolicies.

## 5.40.0

- [CHANGE] Add extraContainers parameter for the write pod

## 5.39.0

- [FEATURE] Add support for adding OpenStack swift container credentials via helm chart

## 5.38.0

- [CHANGE] Changed MinIO Helm Chart version to 4.0.15

## 5.37.0

- [FEATURE] Add support for enabling tracing.

## 5.36.2

- [BUGFIX] Add support to run dnsmasq

## 5.36.1

- [FEATURE] Allow topology spread constraints for Loki

## 5.36.0

- [CHANGE] Changed version of Loki to 2.9.2

## 5.35.0

- [FEATURE] Add support for configuring distributor.

## 5.34.0

- [BUGFIX] Fix missing annotations when using Loki in single binary mode.

## 5.33.0

- [CHANGE] Changed version of Grafana Enterprise Logs to v1.8.4

## 5.32.0

- [CHANGE] Grafana dashboards are no longer created solely in scalable mode and with external cloud storage enabled.

## 5.31.0

- [CHANGE] Changed version of Loki to 2.9.2

## 5.30.0

- [CHANGE] Changed version of Grafana Enterprise Logs to v1.8.3

## 5.29.0

- [ENHANCEMENT] Allow specifying `apiVersion` for Loki's PodLog CRD.

## 5.28.0

- [BUGFIX] Fix GrafanaAgent tolerations scope

## 5.27.0

- [CHANGE] Bump `nginxinc/nginx-unpriviledged` image version to remediate [CVE-2023-4863](https://github.com/advisories/GHSA-j7hp-h8jx-5ppr)

## 5.26.0

- [ENHANCEMENT] Allow emptyDir data volumes for backend and write (via `X.persistence.volumeClaimsEnabled: false`)

## 5.25.0

- [BUGFIX] Add complete object schema to single-binary volumeClaimTemplate to avoid synchronization issues

## 5.24.0

- [ENHANCEMENT] #10613 Allow tolerations for GrafanaAgent pods

## 5.23.1

- [BUGFIX] Add missing namespaces to some components

## 5.23.0

- [ENHANCEMENT] Add loki.storage.azure.connectionString to support Azure connection string

## 5.22.2

- [BUGFIX] Fix sidecar configuration for Backend

## 5.22.1

- ENHANCEMENT #10452 Improve gitops compatibility

## 5.22.0

- [CHANGE] Changed version of Loki to 2.9.1

## 5.21.0

- [CHANGE] Changed version of Grafana Enterprise Logs to v1.8.1

## 5.20.0

- [CHANGE] Changed version of Grafana Enterprise Logs to v1.8.0

## 5.19.0

- [FEATURE] Add optional sidecard to load rules from ConfigMaps and Secrets.

## 5.18.1

- [ENHANCEMENT] #8627 Add service labels and annotations for all services.
- [CHANGE] #8627 Move read, write and table manager labels from #component.serviceLabels to #component.service.labels to improve consistency.

## 5.18.0

- [CHANGE] Changed version of Loki to 2.9.0

## 5.17.0

- [CHANGE] Changed version of Loki to 2.9.0

## 5.16.1

- [BUGFIX] Increase default minReplicas to 2 and maxReplicas to 6

## 5.16.0

- [ENHANCEMENT] Add dnsConfig to values

## 5.15.0

- [ENHANCEMENT] Add rbac.pspAnnotations to define PSP annotations

## 5.14.1

- [BUGFIX] Use the correct name of the service inside the ingress.

## 5.14.0

- [ENHANCEMENT] Make table_manager configuration toggle.

## 5.13.0

- [ENHANCEMENT] Use "loki.clusterLabel" template for PodLogs cluster label

## 5.12.0

- [ENHANCEMENT] Use tpl function in ingress and gateway-ingress for hosts

## 5.11.0

- [CHANGE] Changed version of Loki to 2.8.4

## 5.10.0

- [CHANGE] Changed version of Grafana Enterprise Logs to v1.7.3

## 5.9.2

- [ENHANCEMENT] Add custom labels value for loki ingress

## 5.9.1

- [BUGFIX] Fix loki helm chart helper function for loki.host to explicitly include gateway port

## 5.9.0

- [CHANGE] Changed version of Loki to 2.8.3

## 5.8.11

- [BUGFIX] Fix gateway: Add `/config` proxy_pass to nginx configuration

## 5.8.10

- [ENHANCEMENT] Canary labelname can now be configured via monitoring.lokiCanary.labelname

## 5.8.9

- [BUGFIX] Fix loki/logs dashboard: allow querying multiple log level at once

## 5.8.8

- [ENHANCEMENT] Add loki.storage.azure.endpointSuffix to support Azure private endpoint

## 5.8.7

- [BUGFIX] Remove persistentVolumeClaimRetentionPolicy from single-binary StatefulSet when persistence is disabled

## 5.8.6

- [ENHANCEMENT] Add serviceMonitor.metricRelabelings to support metric relabelings

## 5.8.4

- [ENHANCEMENT] Add loki.lokiCanary.updateStrategy configuration

## 5.8.3

- [ENHANCEMENT] Add priorityClassName for Grafana Agent and Loki Canary

## 5.8.2

- [BUGFIX] Reference the correct configmap name for table manager

## 5.8.1

- [BUGFIX] Fix config as a secret mount for single binary statefulset

## 5.8.0

- [ENHANCEMENT] Add loki.memberlistConfig to fully control the memberlist configuration

## 5.7.1

- [FEATURE] Add support for additional labels on loki-canary pods

## 5.6.4

- [FEATURE] Make table manager retention options configurable in values

## 5.6.3

- [BUGFIX] Fix configmap checksum in read statefulset template

## 5.6.2

- [BUGFIX] Fix configmap checksum in table manager deployment template

## 5.6.1

- [BUGFIX] Fix HPA for single binary deployment

## 5.6.0

- [ENHANCEMENT] Add `gateway.ingress.labels` to values and ingress-gateway in helm chart.

## 5.5.12

- [BUGFIX] Fix checksum annotation for config in single binary

## 5.5.11

- [BUGFIX] Add missing metrics section in backend hpa template

## 5.5.10

- [CHANGE] Make the gateway listen on IPv6 as well as IPv4

## 5.5.9

- [FEATURE] Add `loki.configStorageType` & `loki.externalConfigSecretName` values to chart and templates.

## 5.5.8

- [CHANGE] Add support for annotations on all Deployments and StatefulSets

## 5.5.7

- [BUGFIX] Fix breaking helm upgrade by changing sts podManagementPolicy from Parallel to OrderedReady which fails since that field cannot be modified on sts.

## 5.5.6

- [FEATURE] Add hpa templates for read, write and backend.

## 5.5.5

- [BUGFIX] Quote tenantId value in logsInstance

## 5.5.4

- [CHANGE] Add extraVolumeClaimTemplates for StatefulSet of the write component.

## 5.5.3

- [BUGFIX] Fix issue in distribution of queries to available read pods by using k8s service for discovering query-scheduler replicas

## 5.5.2

- [BUGFIX] Use $.Release.Namespace consistently
- [CHANGE] Add clusterLabelOverride for alert label overrides.
- [BUGFIX] Use $.Release.Namespace consistently

## 5.5.1

- [FEATURE] Added ability to reference images by digest

## 5.5.0

- [CHANGE] Changed version of Grafana Enterprise Logs to v1.7.2

## 5.4.0

- [CHANGE] Changed version of Loki to 2.8.2

- [CHANGE] Change default GEL and Loki versions to 1.7.1 and 2.8.1 respectively
- [BUGFIX] Fix dns port in network-policy

## 4.10.0

- [CHANGE] Changed version of Grafana Enterprise Logs to v1.6.3

- [BUGFIX] Add projected volume type to psp

## 4.9.0

- [CHANGE] Changed version of Loki to 2.7.5

- [BUGFIX] Fix role/PSP mapping

- [BUGFIX] Fix service/ingress mapping

## 4.8.0

- [CHANGE] Changed version of Grafana Enterprise Logs to v1.6.2

## 4.7

- [CHANGE] **BREAKING** Rename `gel-license.jwt` property of secret `gel-secrets` to `license.jwt` on enterprise-logs chart.

## 4.6.2

- [BUGFIX] Fix tokengen and provisioner secrets creation on enterprise-logs chart.

## 4.6.1

- [FEATURE] Add `gateway.nginxConfig.customReadUrl`, `gateway.nginxConfig.customWriteUrl` and `gateway.nginxConfig.customBackendUrl` to override read/write/backend paths.
- [BUGFIX] Remove unreleased setting `useFederatedToken` from Azure configuration block.

## 4.6

- [Change] Bump Loki version to 2.7.3. Revert to 2 target simple scalable mode as default until third target ships in minor release.

## 4.5.1

- [BUGFIX] Fix rendering of namespace in provisioner job.
- [ENHANCEMENT] Allow to configure `publishNotReadyAddresses` on memberlist service.
- [BUGFIX] Correctly set `compactor_address` for 3 target scalable configuration.

## 4.5

- [ENHANCEMENT] Single binary mode is now possible for more than 1 replica, with a gateway and object storage backend.

## 4.4.2

- [CHANGE] Bump Loki version to 2.7.2 and GEL version to 1.6.1

## 4.4.1

- [BUGFIX] Fix a few problems with the included dashboards and allow the rules to be created in a different namespace (which may be necessary based on how your Prometheus Operator is deployed).

## 4.1.1

- [FEATURE] Added `loki.runtimeConfig` helm values to provide a reloadable runtime configuration.

## 4.1

- [BUGFIX] Fix bug in provisioner job that caused the self-monitoring tenant secret to be created with an empty token.

## 4.0

- [FEATURE] Added `enterprise.adminToken.additionalNamespaces` which are a list of additional namespaces to create secrets containing the GEL admin token in. This is especially useful if your Grafana instance is in another namespace.
- [CHANGE] **BREAKING** Remove `enterprise.nginxConfig.file`. Both enterprise and gateway configurations now share the same nginx config, use `gateway.nginxConfig.file` for both. Admin routes will 404 on OSS deployments.
- [CHANGE] **BREAKING** Default simple deployment mode to new, 3 target configuration (read, write, and backend). This new configuration allows the `read` target to be run as a deployment and auto-scaled. To go back to the legacy, 2 target configuration, set `read.legacyReadTraget` to `true`.
- [CHANGE] **BREAKING** Change how tenants are defined
- [CHANGE] **BREKAING** Remove `enterprise.adminTokenSecret`. This is now defined under `enterprise.adminToken.secret`.
- [CHANGE] **BREKAING** Rename and change format of `enterprise.provisioner.tenants`. Property has been renamed to `enterprise.provisioner.additionalTenants`, and is now an array of objects rather than string. Each object must contain a `name` and a `secretNamespace` field, where `name` is the name of the tenant and `secretNamespace` is the namespace to create the secret with the tenant's read and write token.
- [CHANGE] **BREAKING** Change the structure of `monitoring.selfMonitoring.tenant` from a string to an object. The new object must have a `name` and a `secretNamespace` field, where `name` is the name of the self-monitoring tenant and `secretNamespace` is the namespace to create an additional secret with the tenant's token. A secret will still also be created in the release namespace as it's needed by the Loki canary.
- [CHANGE] **BREAKING** Remove ability to create self-monitoring resources in different namespaces (with the exception of dashboard configmaps).

## 3.10.0

- [CHANGE] Deprecate `enterprise.nginxConfig.file`. Both enterprise and gateway configurations now share the same nginx config. Admin routes will 404 on OSS deployments. Will be removed in version 4 of the chart, please use `gateway.nginxConfig.file` for both OSS and Enterprise gateways.
- [FEATURE] Added new simple deployment target `backend`. Running 3 targets for simple deployment will soon be the default in Loki. This new target allows the `read` target to be run as a deployment and auto-scaled.

## 3.9.0

- [BUGFIX] Fix race condition between minio create bucket job and enterprise tokengen job

## 3.8.2

- [BUGFIX] Fix autoscaling/v2 template
- [FEATURE] Added `extraObjects` helm values to extra manifests.

## 3.8.1

- [ENHANCEMENT] Add the ability to specify container lifecycle

## 3.8.0

- [BUGFIX] Added `helm-weight` annotations to the tokengen and provisioner jobs to make sure tokengen always runs before provisioner

## 3.7.0

**BREAKING**: Configuration values for Loki Canary moved from `monitoring.selfMonitoring.lokiCanary` to `monitoring.lokiCanary`

- [ENHANCEMENT] Decouple the Loki Canary from the self-monitoring setup, which adds an unnecessary dependency on the Grafana Agent Operator.

## 3.6.1

- [BUGFIX] Fix regression that produced empty PrometheusRule alerts resource

## 3.6.0

- [CHANGE] Bump Loki version to 2.7.0 and GEL version to 1.6.0

## 3.5.0

- [FEATURE] Add support for azure blob storage

## 3.4.3

- [ENHANCEMENT] Allow to change Loki `-target` argument
- [ENHANCEMENT] Add toggle for persistence disk in single-binary mode

## 3.4.2

- [BUGFIX] Fix read-only /tmp in single-binary mode

## 3.4.1

- [BUGFIX] Remove extra `/` in image name if `registry` or `repository` is empty

## 3.4.0

- [ENHANCEMENT] Allow to add some selector for Loki persistent volume

## 3.3.3

- [BUGFIX] Add missing label `prometheus.io/service-monitor: "false"` to single-binary headless service

## 3.3.2

- [BUGFIX] Fixed indentation in single-binary pdb template

## 3.3.1

- [BUGFIX] Fix invalid ruler config when filesystem storage is being used
- [BUGFIX] Fix ingress template to work with both deployment types (scalable and single binary)

## 3.3.0

- [CHANGE] Remove ServiceMonitor and PrometheusRule CRD

## 3.2.2

- [CHANGE] Add envFrom section to the tokengen job

## 3.2.1

- [BUGFIX] Fixed k8s selectors in k8s Service for single-binary mode.

## 3.2.0

- [CHANGE] Bump Grafana Enterprise Logs version to v1.5.2

## 3.1.0

- [FEATURE] Loki canary and GEL token provisioner added. The GEL token provisioner will provision a tenant and token to be used by the self-monitoring features (including the canary), as well as any additional tenants specified. A k8s secret will be created with a read and write token for each additional tenant specified.

## 3.0.4

- [CHANGE] Default minio replicas to 1 node with 2 drives. The old config used the default, which was 16 nodes with 1 drive each.
- [BUGFIX] Minio subchart values `accessKey` and `secretKey` were removed in the new chart and replaced with `rootUser` and `rootPassword`.
- [CHANGE] The tokengen job no longer creates a `grafana-token`, as the base64 encoding was not working in a Grafana Enterprise GEL plugin installation.

## 3.0.0

- [CHANGE] Loki helm chart was moved to this location in the Loki repo. The chart now supports both
[single binary](https://github.com/grafana/helm-charts/tree/main/charts/loki) and [simple scalable](https://github.com/grafana/helm-charts/tree/main/charts/loki-simple-scalable) deployment modes. For changes prior to version 3.0.0, please
look in the respective deprectated [single binary](https://github.com/grafana/helm-charts/tree/main/charts/loki) and [simple scalable](https://github.com/grafana/helm-charts/blob/main/charts/loki-simple-scalable/CHANGELOG.md) charts.<|MERGE_RESOLUTION|>--- conflicted
+++ resolved
@@ -13,12 +13,10 @@
 
 ## Unreleased
 
-<<<<<<< HEAD
-- [BUGFIX] Ensure the GEL admin-api resources are not created when using SimpleScalable deployment mode #13655
-=======
+
+- [BUGFIX] Ensure the GEL admin-api resources are not created when using SimpleScalable deployment mode [#13655](https://github.com/grafana/loki/pull/13655)
 - [BUGFIX] Stop scrapping zonal ingester metrics twice when using ServiceMonitor. [#19000](https://github.com/grafana/loki/pull/19000)
 - [BUGFIX] Add init container configuration for backend, bloom builder, distributor, query-frontend, query-scheduler, read, write. [#18709](https://github.com/grafana/loki/pull/18709)
->>>>>>> 350d46c3
 - [ENHANCEMENT] Expand `extraObjects` to have more flexibility in templating [#13252](https://github.com/grafana/loki/pull/13252)
 
 ## 6.38.0
