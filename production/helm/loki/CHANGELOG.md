--- conflicted
+++ resolved
@@ -13,14 +13,7 @@
 
 ## Unreleased
 
-<<<<<<< HEAD
-## 6.45.0
-
 - [CHANGE] Changed one missed version of Grafana Loki to 3.5.7.  
-
-- [BUGFIX] Wrong context passed to loki.namespace helper from table manager servicemonitor. [#19461](https://github.com/grafana/loki/pull/19461)
-=======
->>>>>>> 0b229c13
 - [CHANGE] Remove unused `storageClass` field from compactor persistence configuration. Storage class should be configured per-claim in the `claims` array instead.[#19443](https://github.com/grafana/loki/pull/19443)
 - [FEATURE] Make loki-canary readinessProbe configurable via values.yaml  [#19328](https://github.com/grafana/loki/pull/19328)
 - [ENHANCEMENT] Update default readiness probe values to match operator [#19529](https://github.com/grafana/loki/pull/19529)
