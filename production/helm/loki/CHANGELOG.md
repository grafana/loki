# Changelog

All notable changes to this library will be documented in this file.

Entries should be ordered as follows:

- [CHANGE]
- [FEATURE]
- [ENHANCEMENT]
- [BUGFIX]

Entries should include a reference to the pull request that introduced the change.

[//]: # (<AUTOMATED_UPDATES_LOCATOR> : do not remove this line. This locator is used by the CI pipeline to automatically create a changelog entry for each new Loki release. Add other chart versions and respective changelog entries bellow this line.)
<<<<<<< HEAD
=======

- [BUGFIX] make loki.storage.bucketNames are optional, if builtin minio is enabled.

## 6.34.0

- [CHANGE] Updated version of Grafana Loki to 3.5.3
- [CHANGE] **BREAKING** Fixed serviceName in zone-aware ingester StatefulSets to reference correct headless services [#18558](https://github.com/grafana/loki/pull/18558). **Upgrade Impact**: Users with zone-aware ingesters (`ingester.zoneAwareReplication.enabled: true`) must manually delete the ingester StatefulSets before upgrading: `kubectl delete statefulset <release-name>-ingester-zone-a <release-name>-ingester-zone-b <release-name>-ingester-zone-c --cascade=orphan`. PersistentVolumeClaims and data will be preserved. **See**: [Helm chart upgrade guide](https://grafana.com/docs/loki/latest/setup/upgrade/upgrade-to-6x/#breaking-zone-aware-ingester-statefulset-servicename-fix-6340)
- [FEATURE] Expose labels on volumeClaimTemplates [#13317](https://github.com/grafana/loki/pull/13317)
- [FEATURE] Allow setting custom labels for ingester statefulsets [#18536](https://github.com/grafana/loki/pull/18536)
- [FEATURE] Added support for chunk-cache-l2 [#17556](https://github.com/grafana/loki/pull/17556)
- [ENHANCEMENT] Expose Loki UI in pure ingress. [18400](https://github.com/grafana/loki/pull/18400)
- [ENHANCEMENT] Add configurable `livenessProbe` and `startupProbe` for admin-api. [#18546](https://github.com/grafana/loki/pull/18546)
- [ENHANCEMENT] Add configurable `startupProbe` to the loki-sc-rules sidecar container in the backend pods. [#18547](https://github.com/grafana/loki/pull/18547)
- [BUGFIX] Add validation for loki.storage.bucketNames [#13781](https://github.com/grafana/loki/pull/13781)
- [BUGFIX] Create missing RBAC for the rules sidecar when RBAC is namespaced [#16776](https://github.com/grafana/loki/pull/16776)
- [BUGFIX] Ensure the scc is actually allowing to use hostPath volumes when the rbac.sccAllowHostDirVolumePlugin is set to true [#17680](https://github.com/grafana/loki/pull/17680) 
## 6.33.0
>>>>>>> 613116e3

- [FEATURE] Expose all storage configuration properties [#18509](https://github.com/grafana/loki/pull/18509)

## 6.33.0
- [FEATURE] Allow passing tenant password hash instead of password. [#17049](https://github.com/grafana/loki/pull/17049)
- [ENHANCEMENT] Add possibility to configure location snippet in nginx config [#18105](https://github.com/grafana/loki/pull/18105)
- [ENHANCEMENT] Improve health probe helper templates [#18347](https://github.com/grafana/loki/pull/18347)
- [ENHANCEMENT] Add FOLDER_ANNOTATION logic for sidecar container. [#13289](https://github.com/grafana/loki/pull/13289)
- [BUGFIX] Fix PDB settings for chunksCache and resultsCache [#18321](https://github.com/grafana/loki/pull/18321)
- [BUGFIX] Set `use_thanos_objstore` to `true` in `storage_config` when `loki.storage.use_thanos_objstore` value is set to `true`. [#17024](https://github.com/grafana/loki/pull/17024)
- [BUGFIX] Loki chart fails to render proper YAML when add more than one extra manifest. [#12911](https://github.com/grafana/loki/pull/12911)
- [BUGFIX] Add release namespace metadata to HorizontalPodAutoscaling that lack it. [#18453](https://github.com/grafana/loki/pull/18453)
- [BUGFIX] Move loki-sc-rules container from first location in `containers` to second to avoid it being selected as the default for `kubectl logs` or `kubectl exec`.  [#17937](https://github.com/grafana/loki/pull/17937)

## 6.32.0

- [CHANGE] Changed version of Grafana Loki to 3.5.2
- [CHANGE] Changed version of Grafana Enterprise Logs to 3.5.2
- [FEATURE] Add support for templated `loki.operational_config` [#17045](https://github.com/grafana/loki/pull/17045)
- [FEATURE] Add option to use deployment type instead of daemonset in canary. [#17364](https://github.com/grafana/loki/pull/17364)
- [ENHANCEMENT] Allow specifying additional labels for memcached statefulsets volume claim templates [#15554](https://github.com/grafana/loki/pull/15554)
- [ENHANCEMENT] Improve health probe helper templates [#18347](https://github.com/grafana/loki/pull/18347)
- [ENHANCEMENT] Add possibility to configure location snippet in nginx config [#18105](https://github.com/grafana/loki/pull/18105)
- [BUGFIX] Gateway Ingester endpoints points to inexistent service when zone aware replication are enabled [#17362](https://github.com/grafana/loki/pull/17362)
- [BUGFIX] Add missing flush=true to preStop hook [#16063](https://github.com/grafana/loki/pull/16063)
- [BUGFIX] Fix setting X-Scope-OrgID header [#18414](https://github.com/grafana/loki/pull/18414)

## 6.31.0

- [FEATURE] Added readiness probe for memcached [#15609](https://github.com/grafana/loki/pull/15609)
- [FEATURE] Added pdb for pattern ingester [#17058](https://github.com/grafana/loki/pull/17058)
- [FEATURE] Added trafficDistribution to service-distributor for multi-az purpose [#17742](https://github.com/grafana/loki/pull/17742)
- [FEATURE] Allow external memcached setup [#17432](https://github.com/grafana/loki/pull/17432)
- [FEATURE] Add block_builder config to helm chart [#17451](https://github.com/grafana/loki/pull/17451)
- [FEATURE] Support bypass all s3/gcs/azure config in object_store [#17597](https://github.com/grafana/loki/pull/17597)
- [FEATURE] Allow passing tenant password hash instead of password to avoid idempotency issue with the gateway secret [12032](https://github.com/grafana/loki/issues/12032).
- [BUGFIX] Ensure ui.enabled=true is set in loki ConfigMap when loki.ui.enabled=true is set in values.yaml to actually enable the UI [#17562](https://github.com/grafana/loki/pull/17562)
- [BUGFIX] Fix custom gateway nginx config rendering error [#18167](https://github.com/grafana/loki/pull/18167)
- [BUGFIX] Allow metrics networkpolicy only from namespace [#17555](https://github.com/grafana/loki/pull/17555)
- [BUGFIX] Add missing log deletion endpoint to native ingress paths [#14390](https://github.com/grafana/loki/pull/14390)
- [BUGFIX] Fix indentation in nginx gateway config template handling [#18167](https://github.com/grafana/loki/pull/18167)

## 6.30.1

- [BUGFIX] Add livenessProbe to read pod to go around the issue mentioned [here](https://github.com/grafana/loki/issues/15191#issuecomment-2769843275)

## 6.29.1

- [FEATURE] Added support for the rules sidecar in the ruler pods in distributed mode
- [FEATURE] Added affinity property to the loki-canary deamonset
- [BUGFIX] Ensure global.extraEnv and global.extraEnvFrom applied to all resources consistently ([#16828](https://github.com/grafana/loki/pull/16828))
- [BUGFIX] Fixed statement logic to enable annotations for deployment-gateway, deployment-read, and statefulset-write
- [BUGFIX] Fix `extraArgs`, `extraVolumes`, `extraVolumeMounts` global values.
- [FEATURE] Add config support for external memcache cluster by setting the following config:
    memcached:
        enabled: false # <- setting false here
    resultsCache:
        addresses: 'my-resultsCache-memcached-address' # <- setting results cache address here
    chunksCache:
        addresses: 'my-chunksCache-memcached-address' # <- setting chunks cache address here

## 6.29.0


- [FEATURE] Added support to copy the following headers into X-Query-Tags as key/value pairs:, X-Grafana-User, X-Dashboard-Uid, X-Dashboard-Title, X-Panel-Id, X-Panel-Title, X-Rule-Uid, X-Rule-Name, X-Rule-Folder, X-Rule-Version, X-Rule-Source, X-Rule-Type
- [BUGFIX] Inadvertent merge() accumulation of podLabels on various resources
- [BUGFIX] Loki endpoint for Canary assumed gateway was always enabled. Can now be overwritten through values.

## 6.28.0

- [CHANGE] Add extraContainers parameter for the backend pod
- [CHANGE] Add `tpl()` support for backend, read, write, and admin-api components

## 6.27.0

- [FEATURE] Added support for globals: `extraArgs`, `extraEnv`, `extraEnvFrom`, `extraVolumes`, `extraVolumeMounts` ([#16062](https://github.com/grafana/loki/pull/16062)) relates to ([#12652](https://github.com/grafana/loki/pull/12652))
- [CHANGE] Changed version of Memcached image to 1.6.36
- [CHANGE] Changed version of Grafana Loki to 3.4.2
- [CHANGE] Changed version of Grafana Enterprise Logs to 3.4.0

## 6.26.0

- [CHANGE] Changed version of Grafana Loki to 3.4.0

## 6.25.1

- [BUGFIX] Disable service monitor for nginx service.

## 6.25.0

- [BUGFIX] Removed minio-mc init container from admin-api.
- [BUGFIX] Fixed admin-api and gateway deployment container args.
- [FEATURE] Added support for Overrides Exporter

## 6.24.1

- [ENHANCEMENT] Fix Inconsistency between sidecar.securityContext and loki.containerSecurityContext

## 6.24.0

- [BUGFIX] Add conditional to include ruler config only if `ruler.enabled=true`
- [BUGFIX] Disables the Helm test pod when `test.enabled=false`.
- [BUGFIX] Fix `enterprise.image.tag` to `3.3.0`
- [ENHANCEMENT] Bump Loki version to 3.3.2

## 6.23.0

- [CHANGE] Changed version of Grafana Loki to 3.3.1
- [CHANGE] Changed version of Minio helm chart to 5.3.0 (#14834)
- [BUGFIX] Add default wal dir to ruler config ([#14920](https://github.com/grafana/loki/pull/14920))
- [FIX] Fix statefulset templates to not show diffs in ArgoCD

## 6.22.0

## 6.21.0

## 6.20.0

- [CHANGE] Changed version of Grafana Loki to 3.3.0

## 6.19.0-weekly.227

- [ENHANCEMENT] Expose Topology Spread Constraints in Helm chart templates and default values.

## 6.19.0

## 6.18.0

- [CHANGE] Added automated weekly releases, which created this release.

## 6.17.1

- [BUGFIX] Added missing `loki.storage.azure.chunkDelimiter` parameter to Helm chart.

## 6.17.0

- [CHANGE] Changed version of Grafana Loki to 3.2.0

## 6.16.0

- [ENHANCEMENT] Allow setting nodeSelector, tolerations and affinity to enterprise components (tokengen and provisioner).

## 6.15.0

- [ENHANCEMENT] Allow setting annotations for memberlist and query-scheduler-discovery services
- [ENHANCEMENT] Allow to customize `client_max_body_size` when using Loki Gateway. #12924

## 6.14.1

- [BUGFIX] Fixed Memcached persistence options.

## 6.14.0

- [FEATURE] Add additional service annotations for components in distributed mode
- [FIX] Rename loki/templates/query-frontend/poddisruptionbudget-query-frontend.yaml to fix spelling mistake.

## 6.13.0

- [CHANGE] Correctly wrap ClusterRoleBinding around `rbac/namespaced` conditional.
- [FIX] Do not create bloom planner, bloom builder, bloom gateway Deployment/Statefulset if their replica count is 0.
- [FIX] Configure (ephemeral) storage for bloom builder working directory
- [ENHANCEMENT] Automatically configure bloom planner address for bloom builders and bloom gateway addresses for bloom gateway clients.

## 6.12.0

- [ENHANCEMENT] Replace Bloom Compactor component with Bloom Planner and Bloom Builder. These are the new components to build bloom blocks.

## 6.11.0

- [FEATURE] Add support for configuring persistence for memcached.

## 6.10.2

- [CHANGE] Bumped version of `nginxinc/nginx-unprivileged` to 1.27-alpine; this remediates several CVE

## 6.10.1

- [CHANGE] Bumped version of `kiwigrid/k8s-sidecar` to 1.27.5; this remediates several CVE

## 6.10.0

- [CHANGE] Changed version of Grafana Enterprise Logs to 3.1.1
- [CHANGE] Changed version of Grafana Loki to 3.1.1
- [ENHANCEMENT] Added ability to disable AWS S3 dualstack endpoint usage.

## 6.9.0

- [BUGFIX] Fixed how we set imagePullSecrets for the memcached and provisioner.

## 6.8.0

- [BUGFIX] Fixed how we set imagePullSecrets for the admin-api and enterprise-gateway

## 6.7.4

- [ENHANCEMENT] Allow configuring the SSE section under AWS S3 storage config.

## 6.7.3

- [BUGFIX] Removed Helm test binary

## 6.7.2

- [BUGFIX] Fix imagePullSecrets for statefulset-results-cache

## 6.7.1

- [CHANGE] Changed version of Loki to 3.1.0

## 6.7.0

- [CHANGE] Changed version of Grafana Enterprise Logs to 3.1.0

## 6.6.6

- [BUGFIX] Fix HPA ingester typo

## 6.6.5

- [BUGFIX] Fix querier address in SingleBinary mode

## 6.6.4

- [BUGFIX] Fix extraObjects

## 6.6.3

- [BUGFIX] Fix indentation of `query_range` Helm chart values

## 6.6.2

- [BUGFIX] Fix query-frontend (headless) and ruler http-metrics targetPort

## 6.6.1

- [BUGFIX] Fix query scheduler http-metrics targetPort

## 6.6.0

- [ENHANCEMENT] Allow setting PVC annotations for all volume claim templates in simple scalable and single binary mode

## 6.5.2

- [BUGFIX] Fixed Ingress routing for all deployment modes.

## 6.5.0

- [CHANGE] Changed version of Grafana Enterprise Logs to v3.0.1

## 6.4.2

- [BUGFIX] Fixed helm helper functions to include missing `loki.hpa.apiVersion`  #12716

## 6.4.1

- [BUGFIX] Fixes read & backend replicas settings

## 6.4.0

- [ENHANCEMENT] Allow extraObject items as multiline strings, allowing for templating field names

## 6.3.4

- [BUGFIX] Add missing OTLP endpoint to nginx config

## 6.3.3

- [ENHANCEMENT] make the singlebinary set 0 the replicas number of backend, write,read.

## 6.3.2

- [BUGFIX] Missing password for Loki-Canary when loki.auth_enabled is true

## 6.3.1

- [BUGFIX] Fixed Typo in Ingester templates for zoneAwareReplication

## 6.3.0

- [CHANGE] Changed version of Grafana Enterprise Logs to v3.0.0

## 6.2.5

- [BUGFIX] Add missing toleration blocks to bloom components.

## 6.2.4

- [ENHANCEMENT] Activate the volume endpoint by default.

## 6.2.3

- [ENHANCEMENT] Allow minio address to be overridden.
- [CHANGE] `query-scheduler-discovery` service will now be prefixed by query scheduler full name.
- [BUGFIX] Fix `helm-tests` Go source which was missing a param following #12245.

## 6.2.2

- [FEATURE] Add support for enabling pattern ingester config via `loki.pattern_ingester.enabled`.

## 6.2.1

- [BUGFIX] Removed duplicate bucketNames from documentation and fixed key name `deploymentMode`

## 6.2.0

- [FEATURE] Add a headless service to the bloom gateway component.

## 6.1.0

- [CHANGE] Only default bucket names in helm when using minio.

## 6.0.0

- [FEATURE] added a new `Distributed` mode of deployment.
- [CHANGE] the lokiCanary section was moved from under monitoring to be under the root of the file.
- [CHANGE] the definitions for topologySpreadConstraints and podAffinity were converted from string templates to objects. Also removed the soft constraint on zone.
- [CHANGE] the externalConfigSecretName was replaced with more generic configs

## 5.47.2

- [ENHANCEMENT] Allow for additional pipeline stages to be configured on the `selfMonitoring` `Podlogs` resource.

## 5.47.1

- [BUGFIX] Increase default value of backend minReplicas to 3

## 5.47.0

- [CHANGE] Changed version of Loki to 2.9.6

## 5.46.0

- [CHANGE] Changed version of Loki to 2.9.5

## 5.45.0

- [CHANGE] Add extraContainers parameter for the read pod

## 5.44.4

- [ENHANCEMENT] Use http_listen_port for `compactorAddress`.

## 5.44.3

- [BUGFIX] Fix template error: `<.Values.loki.server.http_listen_port>: can't evaluate field Values in type interface {}`

## 5.44.2

- [BUGFIX] Fix usage of `http_listen_port` and `grpc_listen_port` field in template.

## 5.44.1

- [BUGFIX] Fix `compactorAddress` field: add protocol and port.

## 5.44.0

- [FEATURE] Modified helm template to use parameters http_listen_port and grpc_listen_port instead of hardcoded values.

## 5.43.7

- [BUGFIX] allow to configure http_config for ruler

## 5.43.6

- [ENHANCEMENT] Add `ciliumnetworkpolicy` with egress to world for table-manager if enabled.

## 5.43.5

- [BUGFIX] Add `---` before the `backend-kubeapiserver-egress` ciliumnetworkpolicy to prevent the `backend-world-egress` one from being dumped if both are enabled.

## 5.43.4

- [ENHANCEMENT] Add `ciliumnetworkpolicies` with egress to world for write, read and backend.

## 5.43.3

- [ENHANCEMENT] Added missing default values to support ServerSideApply

## 5.43.2

- [BUGFIX] Added `alibabacloud` to `isUsingObjectStorage` check.

## 5.43.1

- [BUGFIX] Fix `toPorts` fields in the `ciliumnetworkpolicy` template

## 5.43.0

- [ENHANCEMENT] Allow the definition of resources for GrafanaAgent pods

## 5.42.3

- [BUGFIX] Added condition for `egress-discovery` networkPolicies and ciliumNetworkPolicies.

## 5.42.2

- [BUGFIX] Remove trailing tab character in statefulset templates

## 5.42.1

- [BUGFIX] Added missing annotations to loki-read StatefulSet.

## 5.42.0

- [CHANGE] Changed versions of Loki v2.9.4 and GEL v1.8.6
- [ENHANCEMENT] Bumped "grafana-agent-operator" depenency chart version to it's latest version

## 5.41.8

- [BUGFIX] Fix gateway: add possibility to disable listening on ipv6 to prevent crash on ipv4-only system.

## 5.41.7

- [FEATURE] Add support to disable specific alert rules

## 5.41.6

- [BUGFIX] Added missing namespace to query-scheduler-discovery service when deploying loki in a specific namespace.

## 5.41.5

- [BUGFIX] Added "swift" type object storage to resolve Loki HELM Chart error.

## 5.41.4

- [CHANGE] Use `/ingester/shutdown?terminate=false` for write `preStop` hook

## 5.41.3

- [FEATURE] Add support for defining an s3 backoff config.

## 5.41.2

- [FEATURE] Add ciliumnetworkpolicies.

## 5.41.1

- [FEATURE] Allow topology spread constraints for Loki read deployment component.

## 5.41.0

- [CHANGE] Changed version of Loki to 2.9.3

## 5.40.1

- [BUGFIX] Remove ruler enabled condition in networkpolicies.

## 5.40.0

- [CHANGE] Add extraContainers parameter for the write pod

## 5.39.0

- [FEATURE] Add support for adding OpenStack swift container credentials via helm chart

## 5.38.0

- [CHANGE] Changed MinIO Helm Chart version to 4.0.15

## 5.37.0

- [FEATURE] Add support for enabling tracing.

## 5.36.2

- [BUGFIX] Add support to run dnsmasq

## 5.36.1

- [FEATURE] Allow topology spread constraints for Loki

## 5.36.0

- [CHANGE] Changed version of Loki to 2.9.2

## 5.35.0

- [FEATURE] Add support for configuring distributor.

## 5.34.0

- [BUGFIX] Fix missing annotations when using Loki in single binary mode.

## 5.33.0

- [CHANGE] Changed version of Grafana Enterprise Logs to v1.8.4

## 5.32.0

- [CHANGE] Grafana dashboards are no longer created solely in scalable mode and with external cloud storage enabled.

## 5.31.0

- [CHANGE] Changed version of Loki to 2.9.2

## 5.30.0

- [CHANGE] Changed version of Grafana Enterprise Logs to v1.8.3

## 5.29.0

- [ENHANCEMENT] Allow specifying `apiVersion` for Loki's PodLog CRD.

## 5.28.0

- [BUGFIX] Fix GrafanaAgent tolerations scope

## 5.27.0

- [CHANGE] Bump `nginxinc/nginx-unpriviledged` image version to remediate [CVE-2023-4863](https://github.com/advisories/GHSA-j7hp-h8jx-5ppr)

## 5.26.0

- [ENHANCEMENT] Allow emptyDir data volumes for backend and write (via `X.persistence.volumeClaimsEnabled: false`)

## 5.25.0

- [BUGFIX] Add complete object schema to single-binary volumeClaimTemplate to avoid synchronization issues

## 5.24.0

- [ENHANCEMENT] #10613 Allow tolerations for GrafanaAgent pods

## 5.23.1

- [BUGFIX] Add missing namespaces to some components

## 5.23.0

- [ENHANCEMENT] Add loki.storage.azure.connectionString to support Azure connection string

## 5.22.2

- [BUGFIX] Fix sidecar configuration for Backend

## 5.22.1

- ENHANCEMENT #10452 Improve gitops compatibility

## 5.22.0

- [CHANGE] Changed version of Loki to 2.9.1

## 5.21.0

- [CHANGE] Changed version of Grafana Enterprise Logs to v1.8.1

## 5.20.0

- [CHANGE] Changed version of Grafana Enterprise Logs to v1.8.0

## 5.19.0

- [FEATURE] Add optional sidecard to load rules from ConfigMaps and Secrets.

## 5.18.1

- [ENHANCEMENT] #8627 Add service labels and annotations for all services.
- [CHANGE] #8627 Move read, write and table manager labels from #component.serviceLabels to #component.service.labels to improve consistency.

## 5.18.0

- [CHANGE] Changed version of Loki to 2.9.0

## 5.17.0

- [CHANGE] Changed version of Loki to 2.9.0

## 5.16.1

- [BUGFIX] Increase default minReplicas to 2 and maxReplicas to 6

## 5.16.0

- [ENHANCEMENT] Add dnsConfig to values

## 5.15.0

- [ENHANCEMENT] Add rbac.pspAnnotations to define PSP annotations

## 5.14.1

- [BUGFIX] Use the correct name of the service inside the ingress.

## 5.14.0

- [ENHANCEMENT] Make table_manager configuration toggle.

## 5.13.0

- [ENHANCEMENT] Use "loki.clusterLabel" template for PodLogs cluster label

## 5.12.0

- [ENHANCEMENT] Use tpl function in ingress and gateway-ingress for hosts

## 5.11.0

- [CHANGE] Changed version of Loki to 2.8.4

## 5.10.0

- [CHANGE] Changed version of Grafana Enterprise Logs to v1.7.3

## 5.9.2

- [ENHANCEMENT] Add custom labels value for loki ingress

## 5.9.1

- [BUGFIX] Fix loki helm chart helper function for loki.host to explicitly include gateway port

## 5.9.0

- [CHANGE] Changed version of Loki to 2.8.3

## 5.8.11

- [BUGFIX] Fix gateway: Add `/config` proxy_pass to nginx configuration

## 5.8.10

- [ENHANCEMENT] Canary labelname can now be configured via monitoring.lokiCanary.labelname

## 5.8.9

- [BUGFIX] Fix loki/logs dashboard: allow querying multiple log level at once

## 5.8.8

- [ENHANCEMENT] Add loki.storage.azure.endpointSuffix to support Azure private endpoint

## 5.8.7

- [BUGFIX] Remove persistentVolumeClaimRetentionPolicy from single-binary StatefulSet when persistence is disabled

## 5.8.6

- [ENHANCEMENT] Add serviceMonitor.metricRelabelings to support metric relabelings

## 5.8.4

- [ENHANCEMENT] Add loki.lokiCanary.updateStrategy configuration

## 5.8.3

- [ENHANCEMENT] Add priorityClassName for Grafana Agent and Loki Canary

## 5.8.2

- [BUGFIX] Reference the correct configmap name for table manager

## 5.8.1

- [BUGFIX] Fix config as a secret mount for single binary statefulset

## 5.8.0

- [ENHANCEMENT] Add loki.memberlistConfig to fully control the memberlist configuration

## 5.7.1

- [FEATURE] Add support for additional labels on loki-canary pods

## 5.6.4

- [FEATURE] Make table manager retention options configurable in values

## 5.6.3

- [BUGFIX] Fix configmap checksum in read statefulset template

## 5.6.2

- [BUGFIX] Fix configmap checksum in table manager deployment template

## 5.6.1

- [BUGFIX] Fix HPA for single binary deployment

## 5.6.0

- [ENHANCEMENT] Add `gateway.ingress.labels` to values and ingress-gateway in helm chart.

## 5.5.12

- [BUGFIX] Fix checksum annotation for config in single binary

## 5.5.11

- [BUGFIX] Add missing metrics section in backend hpa template

## 5.5.10

- [CHANGE] Make the gateway listen on IPv6 as well as IPv4

## 5.5.9

- [FEATURE] Add `loki.configStorageType` & `loki.externalConfigSecretName` values to chart and templates.

## 5.5.8

- [CHANGE] Add support for annotations on all Deployments and StatefulSets

## 5.5.7

- [BUGFIX] Fix breaking helm upgrade by changing sts podManagementPolicy from Parallel to OrderedReady which fails since that field cannot be modified on sts.

## 5.5.6

- [FEATURE] Add hpa templates for read, write and backend.

## 5.5.5

- [BUGFIX] Quote tenantId value in logsInstance

## 5.5.4

- [CHANGE] Add extraVolumeClaimTemplates for StatefulSet of the write component.

## 5.5.3

- [BUGFIX] Fix issue in distribution of queries to available read pods by using k8s service for discovering query-scheduler replicas

## 5.5.2

- [BUGFIX] Use $.Release.Namespace consistently
- [CHANGE] Add clusterLabelOverride for alert label overrides.
- [BUGFIX] Use $.Release.Namespace consistently

## 5.5.1

- [FEATURE] Added ability to reference images by digest

## 5.5.0

- [CHANGE] Changed version of Grafana Enterprise Logs to v1.7.2

## 5.4.0

- [CHANGE] Changed version of Loki to 2.8.2

- [CHANGE] Change default GEL and Loki versions to 1.7.1 and 2.8.1 respectively
- [BUGFIX] Fix dns port in network-policy

## 4.10.0

- [CHANGE] Changed version of Grafana Enterprise Logs to v1.6.3

- [BUGFIX] Add projected volume type to psp

## 4.9.0

- [CHANGE] Changed version of Loki to 2.7.5

- [BUGFIX] Fix role/PSP mapping

- [BUGFIX] Fix service/ingress mapping

## 4.8.0

- [CHANGE] Changed version of Grafana Enterprise Logs to v1.6.2

## 4.7

- [CHANGE] **BREAKING** Rename `gel-license.jwt` property of secret `gel-secrets` to `license.jwt` on enterprise-logs chart.

## 4.6.2

- [BUGFIX] Fix tokengen and provisioner secrets creation on enterprise-logs chart.

## 4.6.1

- [FEATURE] Add `gateway.nginxConfig.customReadUrl`, `gateway.nginxConfig.customWriteUrl` and `gateway.nginxConfig.customBackendUrl` to override read/write/backend paths.
- [BUGFIX] Remove unreleased setting `useFederatedToken` from Azure configuration block.

## 4.6

- [Change] Bump Loki version to 2.7.3. Revert to 2 target simple scalable mode as default until third target ships in minor release.

## 4.5.1

- [BUGFIX] Fix rendering of namespace in provisioner job.
- [ENHANCEMENT] Allow to configure `publishNotReadyAddresses` on memberlist service.
- [BUGFIX] Correctly set `compactor_address` for 3 target scalable configuration.

## 4.5

- [ENHANCEMENT] Single binary mode is now possible for more than 1 replica, with a gateway and object storage backend.

## 4.4.2

- [CHANGE] Bump Loki version to 2.7.2 and GEL version to 1.6.1

## 4.4.1

- [BUGFIX] Fix a few problems with the included dashboards and allow the rules to be created in a different namespace (which may be necessary based on how your Prometheus Operator is deployed).

## 4.1.1

- [FEATURE] Added `loki.runtimeConfig` helm values to provide a reloadable runtime configuration.

## 4.1

- [BUGFIX] Fix bug in provisioner job that caused the self-monitoring tenant secret to be created with an empty token.

## 4.0

- [FEATURE] Added `enterprise.adminToken.additionalNamespaces` which are a list of additional namespaces to create secrets containing the GEL admin token in. This is especially useful if your Grafana instance is in another namespace.
- [CHANGE] **BREAKING** Remove `enterprise.nginxConfig.file`. Both enterprise and gateway configurations now share the same nginx config, use `gateway.nginxConfig.file` for both. Admin routes will 404 on OSS deployments.
- [CHANGE] **BREAKING** Default simple deployment mode to new, 3 target configuration (read, write, and backend). This new configuration allows the `read` target to be run as a deployment and auto-scaled. To go back to the legacy, 2 target configuration, set `read.legacyReadTraget` to `true`.
- [CHANGE] **BREAKING** Change how tenants are defined
- [CHANGE] **BREKAING** Remove `enterprise.adminTokenSecret`. This is now defined under `enterprise.adminToken.secret`.
- [CHANGE] **BREKAING** Rename and change format of `enterprise.provisioner.tenants`. Property has been renamed to `enterprise.provisioner.additionalTenants`, and is now an array of objects rather than string. Each object must contain a `name` and a `secretNamespace` field, where `name` is the name of the tenant and `secretNamespace` is the namespace to create the secret with the tenant's read and write token.
- [CHANGE] **BREAKING** Change the structure of `monitoring.selfMonitoring.tenant` from a string to an object. The new object must have a `name` and a `secretNamespace` field, where `name` is the name of the self-monitoring tenant and `secretNamespace` is the namespace to create an additional secret with the tenant's token. A secret will still also be created in the release namespace as it's needed by the Loki canary.
- [CHANGE] **BREAKING** Remove ability to create self-monitoring resources in different namespaces (with the exception of dashboard configmaps).

## 3.10.0

- [CHANGE] Deprecate `enterprise.nginxConfig.file`. Both enterprise and gateway configurations now share the same nginx config. Admin routes will 404 on OSS deployments. Will be removed in version 4 of the chart, please use `gateway.nginxConfig.file` for both OSS and Enterprise gateways.
- [FEATURE] Added new simple deployment target `backend`. Running 3 targets for simple deployment will soon be the default in Loki. This new target allows the `read` target to be run as a deployment and auto-scaled.

## 3.9.0

- [BUGFIX] Fix race condition between minio create bucket job and enterprise tokengen job

## 3.8.2

- [BUGFIX] Fix autoscaling/v2 template
- [FEATURE] Added `extraObjects` helm values to extra manifests.

## 3.8.1

- [ENHANCEMENT] Add the ability to specify container lifecycle

## 3.8.0

- [BUGFIX] Added `helm-weight` annotations to the tokengen and provisioner jobs to make sure tokengen always runs before provisioner

## 3.7.0

**BREAKING**: Configuration values for Loki Canary moved from `monitoring.selfMonitoring.lokiCanary` to `monitoring.lokiCanary`

- [ENHANCEMENT] Decouple the Loki Canary from the self-monitoring setup, which adds an unnecessary dependency on the Grafana Agent Operator.

## 3.6.1

- [BUGFIX] Fix regression that produced empty PrometheusRule alerts resource

## 3.6.0

- [CHANGE] Bump Loki version to 2.7.0 and GEL version to 1.6.0

## 3.5.0

- [FEATURE] Add support for azure blob storage

## 3.4.3

- [ENHANCEMENT] Allow to change Loki `-target` argument
- [ENHANCEMENT] Add toggle for persistence disk in single-binary mode

## 3.4.2

- [BUGFIX] Fix read-only /tmp in single-binary mode

## 3.4.1

- [BUGFIX] Remove extra `/` in image name if `registry` or `repository` is empty

## 3.4.0

- [ENHANCEMENT] Allow to add some selector for Loki persistent volume

## 3.3.3

- [BUGFIX] Add missing label `prometheus.io/service-monitor: "false"` to single-binary headless service

## 3.3.2

- [BUGFIX] Fixed indentation in single-binary pdb template

## 3.3.1

- [BUGFIX] Fix invalid ruler config when filesystem storage is being used
- [BUGFIX] Fix ingress template to work with both deployment types (scalable and single binary)

## 3.3.0

- [CHANGE] Remove ServiceMonitor and PrometheusRule CRD

## 3.2.2

- [CHANGE] Add envFrom section to the tokengen job

## 3.2.1

- [BUGFIX] Fixed k8s selectors in k8s Service for single-binary mode.

## 3.2.0

- [CHANGE] Bump Grafana Enterprise Logs version to v1.5.2

## 3.1.0

- [FEATURE] Loki canary and GEL token provisioner added. The GEL token provisioner will provision a tenant and token to be used by the self-monitoring features (including the canary), as well as any additional tenants specified. A k8s secret will be created with a read and write token for each additional tenant specified.

## 3.0.4

- [CHANGE] Default minio replicas to 1 node with 2 drives. The old config used the default, which was 16 nodes with 1 drive each.
- [BUGFIX] Minio subchart values `accessKey` and `secretKey` were removed in the new chart and replaced with `rootUser` and `rootPassword`.
- [CHANGE] The tokengen job no longer creates a `grafana-token`, as the base64 encoding was not working in a Grafana Enterprise GEL plugin installation.

## 3.0.0

- [CHANGE] Loki helm chart was moved to this location in the Loki repo. The chart now supports both
[single binary](https://github.com/grafana/helm-charts/tree/main/charts/loki) and [simple scalable](https://github.com/grafana/helm-charts/tree/main/charts/loki-simple-scalable) deployment modes. For changes prior to version 3.0.0, please
look in the respective deprectated [single binary](https://github.com/grafana/helm-charts/tree/main/charts/loki) and [simple scalable](https://github.com/grafana/helm-charts/blob/main/charts/loki-simple-scalable/CHANGELOG.md) charts.<|MERGE_RESOLUTION|>--- conflicted
+++ resolved
@@ -12,9 +12,8 @@
 Entries should include a reference to the pull request that introduced the change.
 
 [//]: # (<AUTOMATED_UPDATES_LOCATOR> : do not remove this line. This locator is used by the CI pipeline to automatically create a changelog entry for each new Loki release. Add other chart versions and respective changelog entries bellow this line.)
-<<<<<<< HEAD
-=======
-
+
+- [FEATURE] Expose all storage configuration properties [#18509](https://github.com/grafana/loki/pull/18509)
 - [BUGFIX] make loki.storage.bucketNames are optional, if builtin minio is enabled.
 
 ## 6.34.0
@@ -30,10 +29,6 @@
 - [BUGFIX] Add validation for loki.storage.bucketNames [#13781](https://github.com/grafana/loki/pull/13781)
 - [BUGFIX] Create missing RBAC for the rules sidecar when RBAC is namespaced [#16776](https://github.com/grafana/loki/pull/16776)
 - [BUGFIX] Ensure the scc is actually allowing to use hostPath volumes when the rbac.sccAllowHostDirVolumePlugin is set to true [#17680](https://github.com/grafana/loki/pull/17680) 
-## 6.33.0
->>>>>>> 613116e3
-
-- [FEATURE] Expose all storage configuration properties [#18509](https://github.com/grafana/loki/pull/18509)
 
 ## 6.33.0
 - [FEATURE] Allow passing tenant password hash instead of password. [#17049](https://github.com/grafana/loki/pull/17049)
