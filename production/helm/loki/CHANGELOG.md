# Changelog

All notable changes to this library will be documented in this file.

Entries should be ordered as follows:

- [CHANGE]
- [FEATURE]
- [ENHANCEMENT]
- [BUGFIX]

Entries should include a reference to the pull request that introduced the change.

[//]: # (<AUTOMATED_UPDATES_LOCATOR> : do not remove this line. This locator is used by the CI pipeline to automatically create a changelog entry for each new Loki release. Add other chart versions and respective changelog entries bellow this line.)

## 5.22.0

<<<<<<< HEAD
- [CHANGE] **BREAKING** Replace `loki.existingSecretForConfig` by `loki.useExternalConfig`.
- [BUGFIX] Fix an issue where we could not provide loki configuration with an external ConfigMap.
=======
- [CHANGE] Changed version of Loki to 2.9.1

>>>>>>> 769979c9

## 5.21.0

- [CHANGE] Changed version of Grafana Enterprise Logs to v1.8.1

## 5.20.0

- [CHANGE] Changed version of Grafana Enterprise Logs to v1.8.0


## 5.19.0

- [FEATURE] Add optional sidecard to load rules from ConfigMaps and Secrets.

## 5.18.1

- [ENHANCEMENT] #8627 Add service labels and annotations for all services.
- [CHANGE] #8627 Move read, write and table manager labels from #component.serviceLabels to #component.service.labels to improve consistency.

## 5.18.0

- [CHANGE] Changed version of Loki to 2.9.0


## 5.17.0

- [CHANGE] Changed version of Loki to 2.9.0

## 5.16.1

- [BUGFIX] Increase default minReplicas to 2 and maxReplicas to 6

## 5.16.0

- [ENHANCEMENT] Add dnsConfig to values

## 5.15.0

- [ENHANCEMENT] Add rbac.pspAnnotations to define PSP annotations

## 5.14.1

- [BUGFIX] Use the correct name of the service inside the ingress.

## 5.14.0

- [ENHANCEMENT] Make table_manager configuration toggle.

## 5.13.0

- [ENHANCEMENT] Use "loki.clusterLabel" template for PodLogs cluster label

## 5.12.0

- [ENHANCEMENT] Use tpl function in ingress and gateway-ingress for hosts

## 5.11.0

- [CHANGE] Changed version of Loki to 2.8.4

## 5.10.0

- [CHANGE] Changed version of Grafana Enterprise Logs to v1.7.3

## 5.9.2

- [ENHANCEMENT] Add custom labels value for loki ingress

## 5.9.1

- [BUGFIX] Fix loki helm chart helper function for loki.host to explicitly include gateway port

## 5.9.0

- [CHANGE] Changed version of Loki to 2.8.3

## 5.8.11

- [BUGFIX] Fix gateway: Add `/config` proxy_pass to nginx configuration

## 5.8.10

- [ENHANCEMENT] Canary labelname can now be configured via monitoring.lokiCanary.labelname

## 5.8.9

- [BUGFIX] Fix loki/logs dashboard: allow querying multiple log level at once

## 5.8.8

- [ENHANCEMENT] Add loki.storage.azure.endpointSuffix to support Azure private endpoint

## 5.8.7

- [BUGFIX] Remove persistentVolumeClaimRetentionPolicy from single-binary StatefulSet when persistence is disabled

## 5.8.6

- [ENHANCEMENT] Add serviceMonitor.metricRelabelings to support metric relabelings

## 5.8.4

- [ENHANCEMENT] Add loki.lokiCanary.updateStrategy configuration

## 5.8.3

- [ENHANCEMENT] Add priorityClassName for Grafana Agent and Loki Canary

## 5.8.2

- [BUGFIX] Reference the correct configmap name for table manager

## 5.8.1

- [BUGFIX] Fix config as a secret mount for single binary statefulset

## 5.8.0

- [ENHANCEMENT] Add loki.memberlistConfig to fully control the memberlist configuration

## 5.7.1

- [FEATURE] Add support for additional labels on loki-canary pods

## 5.6.4

- [FEATURE] Make table manager retention options configurable in values

## 5.6.3

- [BUGFIX] Fix configmap checksum in read statefulset template

## 5.6.2

- [BUGFIX] Fix configmap checksum in table manager deployment template

## 5.6.1

- [BUGFIX] Fix HPA for single binary deployment

## 5.6.0

- [ENHANCEMENT] Add `gateway.ingress.labels` to values and ingress-gateway in helm chart.

## 5.5.12

- [BUGFIX] Fix checksum annotation for config in single binary

## 5.5.11

- [BUGFIX] Add missing metrics section in backend hpa template

## 5.5.10

- [CHANGE] Make the gateway listen on IPv6 as well as IPv4

## 5.5.9

- [FEATURE] Add `loki.configStorageType` & `loki.externalConfigSecretName` values to chart and templates.

## 5.5.8

- [CHANGE] Add support for annotations on all Deployments and StatefulSets

## 5.5.7

- [BUGFIX] Fix breaking helm upgrade by changing sts podManagementPolicy from Parallel to OrderedReady which fails since that field cannot be modified on sts.

## 5.5.6

- [FEATURE] Add hpa templates for read, write and backend.

## 5.5.5

- [BUGFIX] Quote tenantId value in logsInstance

## 5.5.4

- [CHANGE] Add extraVolumeClaimTemplates for StatefulSet of the write component.

## 5.5.3

- [BUGFIX] Fix issue in distribution of queries to available read pods by using k8s service for discovering query-scheduler replicas

## 5.5.2

- [BUGFIX] Use $.Release.Namespace consistently
- [CHANGE] Add clusterLabelOverride for alert label overrides.
- [BUGFIX] Use $.Release.Namespace consistently

## 5.5.1

- [FEATURE] Added ability to reference images by digest

## 5.5.0

- [CHANGE] Changed version of Grafana Enterprise Logs to v1.7.2


## 5.4.0

- [CHANGE] Changed version of Loki to 2.8.2


- [CHANGE] Change default GEL and Loki versions to 1.7.1 and 2.8.1 respectively
- [BUGFIX] Fix dns port in network-policy

## 4.10.0

- [CHANGE] Changed version of Grafana Enterprise Logs to v1.6.3

- [BUGFIX] Add projected volume type to psp


## 4.9.0

- [CHANGE] Changed version of Loki to 2.7.5


- [BUGFIX] Fix role/PSP mapping

- [BUGFIX] Fix service/ingress mapping

## 4.8.0

- [CHANGE] Changed version of Grafana Enterprise Logs to v1.6.2

## 4.7

- [CHANGE] **BREAKING** Rename `gel-license.jwt` property of secret `gel-secrets` to `license.jwt` on enterprise-logs chart.

## 4.6.2

- [BUGFIX] Fix tokengen and provisioner secrets creation on enterprise-logs chart.

## 4.6.1

- [FEATURE] Add `gateway.nginxConfig.customReadUrl`, `gateway.nginxConfig.customWriteUrl` and `gateway.nginxConfig.customBackendUrl` to override read/write/backend paths.
- [BUGFIX] Remove unreleased setting `useFederatedToken` from Azure configuration block.

## 4.6

- [Change] Bump Loki version to 2.7.3. Revert to 2 target simple scalable mode as default until third target ships in minor release.

## 4.5.1

- [BUGFIX] Fix rendering of namespace in provisioner job.
- [ENHANCEMENT] Allow to configure `publishNotReadyAddresses` on memberlist service.
- [BUGFIX] Correctly set `compactor_address` for 3 target scalable configuration.

## 4.5

- [ENHANCEMENT] Single binary mode is now possible for more than 1 replica, with a gateway and object storage backend.

## 4.4.2

- [CHANGE] Bump Loki version to 2.7.2 and GEL version to 1.6.1

## 4.4.1

- [BUGFIX] Fix a few problems with the included dashboards and allow the rules to be created in a different namespace (which may be necessary based on how your Prometheus Operator is deployed).

## 4.1.1

- [FEATURE] Added `loki.runtimeConfig` helm values to provide a reloadable runtime configuration.

## 4.1

- [BUGFIX] Fix bug in provisioner job that caused the self-monitoring tenant secret to be created with an empty token.

## 4.0

- [FEATURE] Added `enterprise.adminToken.additionalNamespaces` which are a list of additional namespaces to create secrets containing the GEL admin token in. This is especially useful if your Grafana instance is in another namespace.
- [CHANGE] **BREAKING** Remove `enterprise.nginxConfig.file`. Both enterprise and gateway configurations now share the same nginx config, use `gateway.nginxConfig.file` for both. Admin routes will 404 on OSS deployments.
- [CHANGE] **BREAKING** Default simple deployment mode to new, 3 target configuration (read, write, and backend). This new configuration allows the `read` target to be run as a deployment and auto-scaled. To go back to the legacy, 2 target configuration, set `read.legacyReadTraget` to `true`.
- [CHANGE] **BREAKING** Change how tenants are defined
- [CHANGE] **BREKAING** Remove `enterprise.adminTokenSecret`. This is now defined under `enterprise.adminToken.secret`.
- [CHANGE] **BREKAING** Rename and change format of `enterprise.provisioner.tenants`. Property has been renamed to `enterprise.provisioner.additionalTenants`, and is now an array of objects rather than string. Each object must contain a `name` and a `secretNamespace` field, where `name` is the name of the tenant and `secretNamespace` is the namespace to create the secret with the tenant's read and write token.
- [CHANGE] **BREAKING** Change the structure of `monitoring.selfMonitoring.tenant` from a string to an object. The new object must have a `name` and a `secretNamespace` field, where `name` is the name of the self-monitoring tenant and `secretNamespace` is the namespace to create an additional secret with the tenant's token. A secret will still also be created in the release namespace as it's needed by the Loki canary.
- [CHANGE] **BREAKING** Remove ability to create self-monitoring resources in different namespaces (with the exception of dashboard configmaps).

## 3.10.0

- [CHANGE] Deprecate `enterprise.nginxConfig.file`. Both enterprise and gateway configurations now share the same nginx config. Admin routes will 404 on OSS deployments. Will be removed in version 4 of the chart, please use `gateway.nginxConfig.file` for both OSS and Enterprise gateways.
- [FEATURE] Added new simple deployment target `backend`. Running 3 targets for simple deployment will soon be the default in Loki. This new target allows the `read` target to be run as a deployment and auto-scaled.

## 3.9.0

- [BUGFIX] Fix race condition between minio create bucket job and enterprise tokengen job

## 3.8.2

- [BUGFIX] Fix autoscaling/v2 template
- [FEATURE] Added `extraObjects` helm values to extra manifests.

## 3.8.1

- [ENHANCEMENT] Add the ability to specify container lifecycle

## 3.8.0

- [BUGFIX] Added `helm-weight` annotations to the tokengen and provisioner jobs to make sure tokengen always runs before provisioner

## 3.7.0

**BREAKING**: Configuration values for Loki Canary moved from `monitoring.selfMonitoring.lokiCanary` to `monitoring.lokiCanary`

- [ENHANCEMENT] Decouple the Loki Canary from the self-monitoring setup, which adds an unnecessary dependency on the Grafana Agent Operator.

## 3.6.1

- [BUGFIX] Fix regression that produced empty PrometheusRule alerts resource

## 3.6.0

- [CHANGE] Bump Loki version to 2.7.0 and GEL version to 1.6.0

## 3.5.0

- [FEATURE] Add support for azure blob storage

## 3.4.3

- [ENHANCEMENT] Allow to change Loki `-target` argument
- [ENHANCEMENT] Add toggle for persistence disk in single-binary mode

## 3.4.2

- [BUGFIX] Fix read-only /tmp in single-binary mode

## 3.4.1

- [BUGFIX] Remove extra `/` in image name if `registry` or `repository` is empty

## 3.4.0

- [ENHANCEMENT] Allow to add some selector for Loki persistent volume

## 3.3.3

- [BUGFIX] Add missing label `prometheus.io/service-monitor: "false"` to single-binary headless service

## 3.3.2

- [BUGFIX] Fixed indentation in single-binary pdb template

## 3.3.1

- [BUGFIX] Fix invalid ruler config when filesystem storage is being used
- [BUGFIX] Fix ingress template to work with both deployment types (scalable and single binary)

## 3.3.0

- [CHANGE] Remove ServiceMonitor and PrometheusRule CRD

## 3.2.2

- [CHANGE] Add envFrom section to the tokengen job

## 3.2.1

- [BUGFIX] Fixed k8s selectors in k8s Service for single-binary mode.

## 3.2.0

- [CHANGE] Bump Grafana Enterprise Logs version to v1.5.2

## 3.1.0

- [FEATURE] Loki canary and GEL token provisioner added. The GEL token provisioner will provision a tenant and token to be used by the self-monitoring features (including the canary), as well as any additional tenants specified. A k8s secret will be created with a read and write token for each additional tenant specified.

## 3.0.4

- [CHANGE] Default minio replicas to 1 node with 2 drives. The old config used the default, which was 16 nodes with 1 drive each.
- [BUGFIX] Minio subchart values `accessKey` and `secretKey` were removed in the new chart and replaced with `rootUser` and `rootPassword`.
- [CHANGE] The tokengen job no longer creates a `grafana-token`, as the base64 encoding was not working in a Grafana Enterprise GEL plugin installation.

## 3.0.0

- [CHANGE] Loki helm chart was moved to this location in the Loki repo. The chart now supports both
[single binary](https://github.com/grafana/helm-charts/tree/main/charts/loki) and [simple scalable](https://github.com/grafana/helm-charts/tree/main/charts/loki-simple-scalable) deployment modes. For changes prior to version 3.0.0, please
look in the respective deprectated [single binary](https://github.com/grafana/helm-charts/tree/main/charts/loki) and [simple scalable](https://github.com/grafana/helm-charts/blob/main/charts/loki-simple-scalable/CHANGELOG.md) charts.<|MERGE_RESOLUTION|>--- conflicted
+++ resolved
@@ -13,15 +13,14 @@
 
 [//]: # (<AUTOMATED_UPDATES_LOCATOR> : do not remove this line. This locator is used by the CI pipeline to automatically create a changelog entry for each new Loki release. Add other chart versions and respective changelog entries bellow this line.)
 
-## 5.22.0
-
-<<<<<<< HEAD
+## 5.23.0
+
 - [CHANGE] **BREAKING** Replace `loki.existingSecretForConfig` by `loki.useExternalConfig`.
 - [BUGFIX] Fix an issue where we could not provide loki configuration with an external ConfigMap.
-=======
+
+## 5.22.0
+
 - [CHANGE] Changed version of Loki to 2.9.1
-
->>>>>>> 769979c9
 
 ## 5.21.0
 
