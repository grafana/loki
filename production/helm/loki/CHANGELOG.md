--- conflicted
+++ resolved
@@ -13,9 +13,8 @@
 
 [//]: # (<AUTOMATED_UPDATES_LOCATOR> : do not remove this line. This locator is used by the CI pipeline to automatically create a changelog entry for each new Loki release. Add other chart versions and respective changelog entries bellow this line.)
 
-<<<<<<< HEAD
 - [BUGFIX] Fix dns port in network-policy
-=======
+
 ## 4.10.0
 
 - [CHANGE] Changed version of Grafana Enterprise Logs to v1.6.3
@@ -27,7 +26,6 @@
 
 
 - [BUGFIX] Fix role/PSP mapping
->>>>>>> 1fcefe8e
 
 ## 4.8.0
 
