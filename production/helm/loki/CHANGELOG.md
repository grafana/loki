# Changelog

All notable changes to this library will be documented in this file.

Entries should be ordered as follows:

- [CHANGE]
- [FEATURE]
- [ENHANCEMENT]
- [BUGFIX]

Entries should include a reference to the pull request that introduced the change.

## Unreleased

<<<<<<< HEAD
- [BUGFIX] Add startupProbe to read pod to go around the issue mentioned [here](https://github.com/grafana/loki/issues/15191)
=======
- [ENHANCEMENT] Use fsGroupChangePolicy=OnRootMismatch on loki to speed up pod starts [#13942](https://github.com/grafana/loki/pull/13942)
>>>>>>> 55f95e3d

## 6.46.0

- [CHANGE] `nameOverride` now passed through Helm template function. [#19590](https://github.com/grafana/loki/pull/19590)
- [FEATURE] Add configurable `singleBinary.topologySpreadConstraints`. [#19534](https://github.com/grafana/loki/pull/19534)
- [FEATURE] Add load balancer port to query-frontend service. [#19462](https://github.com/grafana/loki/pull/19462)
- [FEATURE] Make loki-canary readinessProbe configurable via values.yaml. [#19328](https://github.com/grafana/loki/pull/19328)
- [BUGFIX] Don't fail for missing bucket name, if local disk is used. [#19675](https://github.com/grafana/loki/pull/19675)

## 6.45.2

- [BUGFIX] Fix incorrect GEL version in the chart and reference.

## 6.45.1

- [CHANGE] Changed one missed version of Grafana Loki to 3.5.7.

## 6.45.0
- [CHANGE] Remove unused `storageClass` field from compactor persistence configuration. Storage class should be configured per-claim in the `claims` array instead.[#19443](https://github.com/grafana/loki/pull/19443)
- [ENHANCEMENT] Update default readiness probe values to match operator [#19529](https://github.com/grafana/loki/pull/19529)
- [ENHANCEMENT] Allow configuration of alert rule severalties and thresholds[#13730](https://github.com/grafana/loki/pull/13730)
- [ENHANCEMENT] Add the ability to specify index-gateway container lifecycle. [#19573](https://github.com/grafana/loki/pull/19573)
- [BUGFIX]  Move bucketName validations into the config helpers.[#19051](https://github.com/grafana/loki/pull/19051)
- [BUGFIX] Standardize global image registry to match other Grafana charts [#19246](https://github.com/grafana/loki/pull/19246)
- [BUGFIX] Fix wrong context passed to loki.namespace helper from table manager servicemonitor. [#19544](https://github.com/grafana/loki/pull/19544)

## 6.44.0

- [DEPRECATION] The Loki Helm chart uses MinIO as an object store. MinIO will be removed from the Helm Charts in a future release.  See [this issue](https://github.com/minio/minio/issues/21647) for more information.  The Loki team is still investigating alternatives to replace MinIO.
- [CHANGE] Changed version of Grafana Loki to 3.5.7.
- [FEATURE] Allow auto-resizing the volume by recreating the StatefulSet. [#19217](https://github.com/grafana/loki/pull/19217).
- [BUGFIX] Add single-binary component to the podSelector. [#19229](https://github.com/grafana/loki/pull/19229).
- [ENHANCEMENT] Added `trafficDistribution` configuration option to backend, compactor, distributor, gateway, index-gateway, ingester, querier, query-frontend, query-scheduler,read and write services to enable same-zone traffic routing. #19557

## 6.43.0

- [BREAKING]  **Loki UI has been completely removed from the Helm chart.**  The experimental Loki UI has been moved to a [Grafana Plugin] (https://github.com/grafana/loki-operational-ui). Enabling the UI in the Helm chart will now only enable the APIs needed by the plugin, and will host them on the querier. The gateway will now forward all UI requests to the queriers. Users who previously had `loki.ui.enabled: true` should remove this configuration and migrate to the Grafana Loki plugin for UI functionality. [#19390](https://github.com/grafana/loki/pull/19390)
- [FEATURE] Use named ports for memcached services targetports. [#18990](https://github.com/grafana/loki/pull/18990)
- [FEATURE] Add support for adding custom annotations to alerting rules, similar to how additionalRuleLabels already works. [#19193](https://github.com/grafana/loki/pull/19193)
- [ENHANCEMENT] Add configurable `startupProbe` to the exporter container in the memcached pods [#19165](https://github.com/grafana/loki/pull/19165)
- [ENHANCEMENT] Add configurable `startupProbe` to `startupProbethe memcached container in the memcached pods [#19166](https://github.com/grafana/loki/pull/19166)
- [BUGFIX] Update loki-helm-test image tag to latest commit [#19227](https://github.com/grafana/loki/pull/19227)
- [BUGFIX] Update querier, read, and single binary target definitions for UI enablement. [#19461](https://github.com/grafana/loki/pull/19461)

## 6.42.0

**NOTE:** While the Loki chart does not currently use these CRDs, we wanted to note this requirement for the [rollout-operator](https://github.com/grafana/helm-charts/tree/main/charts/rollout-operator#upgrade-of-grafana-rollout-operator).
Starting with v0.33.0 of the rollout-operator chart, the rollout-operator webhooks are enabled. See https://github.com/grafana/rollout-operator/#webhooks.
Before upgrading to this version, make sure that the CustomResourceDefinitions (CRDs) in the crds directory are applied to your cluster. Manually applying these CRDs is only required if upgrading from a chart <= v0.32.0.

- [BUGFIX] Use strings instead of integers for ports in CiliumNetworkPolicies [#19252](https://github.com/grafana/loki/pull/19252)
- [FEATURE] Add replicas to loki-canary deployment [#190095](https://github.com/grafana/loki/pull/19095)
- [FEATURE] Allow changing the retentionPolicy for the singleBinary StatefulSet [#19097](https://github.com/grafana/loki/pull/19097)
- [FEATURE]: Allow auto-resizing the volume by recreating the StatefulSet. [#19217](https://github.com/grafana/loki/pull/19217)

## 6.41.1

- [CHANGE] Changed version of Grafana Loki to 3.5.5.

## 6.41.0

- [BUGFIX] Explicitly set registry for k8s-sidecar image [#19233](<https://github.com/grafana/loki/pull/19233>]
- [ENHANCEMENT] Add configurable `livenessProbe` and `startupProbe` for the nginx container in the gateway pods. [#18545](https://github.com/grafana/loki/pull/18545)

## 6.40.0

- [FEATURE] Add configurable `livenessProbe` and `startupProbe` to single binary StatefulSet. [#19072](https://github.com/grafana/loki/pull/19072)
- [ENHANCEMENT] Add configurable `livenessProbe` and `startupProbe` to the loki container in the backend pods. [#18548](https://github.com/grafana/loki/pull/18548)
- [BUGFIX] Un-deprecate all features in `monitoring` block except grafana-agent-operator [#19012](https://github.com/grafana/loki/pull/19012)
- [BUGFIX] Use UDP/53 for DNS egress instead of named port [#19073](https://github.com/grafana/loki/pull/19073)

## 6.39.0

- [FEATURE] add more specificity to affinity and topology spread constraints [#19061](https://github.com/grafana/loki/pull/19061)
- [ENHANCEMENT] Expand `extraObjects` to have more flexibility in templating [#13252](https://github.com/grafana/loki/pull/13252)
- [ENHANCEMENT] add missing dnsConfig to `admin-api`, `bloom-builder`, `bloom-gateway`, `bloom-planner`, `compactor`, `distributor`, `index-gateway`, `ingester`, `memcached`, `overrides-exporter`, `pattern-ingester`, and `query-scheduler`. [#18903](https://github.com/grafana/loki/pull/18903)
- [BUGFIX] Ensure the GEL admin-api resources are not created when using SimpleScalable deployment mode [#13655](https://github.com/grafana/loki/pull/13655)
- [BUGFIX] Stop scrapping zonal ingester metrics twice when using ServiceMonitor. [#19000](https://github.com/grafana/loki/pull/19000)
- [BUGFIX] Add init container configuration for backend, bloom builder, distributor, query-frontend, query-scheduler, read, write. [#18709](https://github.com/grafana/loki/pull/18709)

## 6.38.0

**NOTE:** While the Loki chart does not currently use these CRDs, we wanted to note this requirement for the [rollout-operator](https://github.com/grafana/helm-charts/tree/main/charts/rollout-operator#upgrade-of-grafana-rollout-operator).
Before upgrading to v0.32.0, make sure that the CustomResourceDefinitions (CRDs) in the `crds` directory are applied to your cluster. Manually applying these CRDs is only required if upgrading from a chart <= v0.32.0.

- un-deprecate all features in `monitoring` block except grafana-agent-operator [#19001](https://github.com/grafana/loki/pull/19001)
- [FEATURE] Make access modes for persistence on all PVCs and StatefulSets editable [#13474](https://github.com/grafana/loki/pull/13474)
- [FEATURE] Allow enabling user namespaces [#18661](https://github.com/grafana/loki/pull/18661)
- [FEATURE] Allow configuring service types. [#18708](https://github.com/grafana/loki/pull/18708)
- [ENHANCEMENT] Add namespaceOverride [#18707](https://github.com/grafana/loki/pull/18707)
- [BUGFIX] Use gateway container port as nginx server port [#18774](https://github.com/grafana/loki/pull/18774)

## 6.37.0

- [FEATURE] Support separate loki ruler storage configuration [#18510](https://github.com/grafana/loki/pull/18510)
- [ENHANCEMENT] Add configurable `livenessProbe` and `startupProbe` to bloom-gateway. [#18551](https://github.com/grafana/loki/pull/18551)
- [ENHANCEMENT] Add configurable `livenessProbe` and `startupProbe` for loki in bloom-builder. [#18549](<https://github.com/grafana/loki/pull/1854>
- [ENHANCEMENT] Add configurable `livenessProbe` and `startupProbe` to bloom-planner. [#18552](https://github.com/grafana/loki/pull/18552)
- [FEATURE] Support separate loki ruler storage configuration [#18510](https://github.com/grafana/loki/pull/18510)
- [BUGFIX] Revert Thanos object store configuration from ruler storage config to fix compatibility issues with RuleStoreConfig that caused parsing errors during Helm upgrades.

## 6.36.1

- [BUGFIX] Fix missing s3 field in lokiStorageConfig templated value.[#18791](https://github.com/grafana/loki/pull/18791)

## 6.36.0

- [BREAKING] Remove tokengen job and kubectl dependency. Admin token secret must be created manually if using the enterprise provisioner. Last version with tokengen support: 6.35.1.[#18803](https://github.com/grafana/loki/pull/18803)
- [BREAKING] Remove `enterprise.tokengen` configuration section. [#18803](https://github.com/grafana/loki/pull/18803)
- [BREAKING] Remove `kubectlImage` configuration. [#18803](https://github.com/grafana/loki/pull/18803)
- [BREAKING] Remove `enterprise.adminToken.additionalNamespaces` as secrets are no longer automatically created. [#18803](https://github.com/grafana/loki/pull/18803)
- [BREAKING] Provisioner job no longer creates tenant secrets automatically. Tokens are output to stdout/logs and must be retrieved manually to create secrets. [#18803](https://github.com/grafana/loki/pull/18803)
- [CHANGE] `enterprise.adminToken.secret` now refers to an externally-created secret name (required when `enterprise.provisioner.enabled` is true). [#18803](https://github.com/grafana/loki/pull/18803)
- [ENHANCEMENT] Add validation to ensure `enterprise.adminToken.secret` is set when provisioner is enabled. [#18803](https://github.com/grafana/loki/pull/18803)
- [BUGFIX] Websocket related proxy_set_header to locations back to resolve high CPU usage. [#18800](https://github.com/grafana/loki/pull/18800). **CAUTION**: Any customized proxy_set_header configuration are moved from `gateway.nginxConfig.httpSnippet` to `gateway.nginxConfig.locationSnippet`. Users that using different authentication methods (e.g. `mTLS`) in the gateway should check their configuration and update it accordingly.

- [FEATURE] Allow configuring service types. [#18708](https://github.com/grafana/loki/pull/18708)

## 6.35.1

- [BUGFIX] Removing deprecated admin_api_directory to avoid config crash. [#18731](https://github.com/grafana/loki/pull/18731)
- [BUGFIX] Fix incorrect context references in storage configuration templates for alibabacloud, swift, bos, and cos storage types. [#18740](https://github.com/grafana/loki/pull/18740)
- [BUGFIX] only validate the ruler key exists under loki.storage.bucketNames when an object storage bucket is being used [#18665](https://github.com/grafana/loki/pull/18665)

## 6.35.0

- [CHANGE] Add `tpl()` support for `pattern_ingester`, `ingester_client` and `compactor_grpc_client` components. [#16759](https://github.com/grafana/loki/pull/16759)
- [CHANGE] Common Config : Use grpc for contacting the compactor in distributed deployment, rather than http. The compactor_grpc_address parameter replaces the compactor_address in the default commonConfig section of values.yaml. If the compactor_address parameter is set, the compactor_grpc_address must be set to an empty string. Careful, the loki.compactorAddress helper now returns the address of the compactor in grpc format rather than http. [#17454](https://github.com/grafana/loki/pull/17454)
- [FEATURE] Expose all storage configuration properties [#18509](https://github.com/grafana/loki/pull/18509)
- [FEATURE] Added a Helm Chart value to disable the rbac resource creation for the tokengen job. [#15882](https://github.com/grafana/loki/pull/15882)
- [FEATURE] Add readiness and liveness probes for the all memcached components. [#18525](https://github.com/grafana/loki/pull/18525)
- [FEATURE] Add missing revisionHistoryLimit. [#18638](https://github.com/grafana/loki/pull/18638)
- [ENHANCEMENT] Refactor loki health probes so `.Values.loki.livenessProbe` and `.Values.loki.startupProbe` can be unset with `{}` [#18575](https://github.com/grafana/loki/pull/18575)
- [BUGFIX] Make loki.storage.bucketNames are optional, if builtin minio is enabled. [#18653](https://github.com/grafana/loki/pull/18653)
- [BUGFIX] Add comments, clarifying ruler setup. [#18607](https://github.com/grafana/loki/pull/18607)

## 6.34.0

- [CHANGE] Updated version of Grafana Loki to 3.5.3
- [CHANGE] **BREAKING** Fixed serviceName in zone-aware ingester StatefulSets to reference correct headless services [#18558](https://github.com/grafana/loki/pull/18558). **Upgrade Impact**: Users with zone-aware ingesters (`ingester.zoneAwareReplication.enabled: true`) must manually delete the ingester StatefulSets before upgrading: `kubectl delete statefulset <release-name>-ingester-zone-a <release-name>-ingester-zone-b <release-name>-ingester-zone-c --cascade=orphan`. PersistentVolumeClaims and data will be preserved. **See**: [Helm chart upgrade guide](https://grafana.com/docs/loki/latest/setup/upgrade/upgrade-to-6x/#breaking-zone-aware-ingester-statefulset-servicename-fix-6340)
- [FEATURE] Expose labels on volumeClaimTemplates [#13317](https://github.com/grafana/loki/pull/13317)
- [FEATURE] Allow setting custom labels for ingester statefulsets [#18536](https://github.com/grafana/loki/pull/18536)
- [FEATURE] Added support for chunk-cache-l2 [#17556](https://github.com/grafana/loki/pull/17556)
- [ENHANCEMENT] Expose Loki UI in pure ingress. [18400](https://github.com/grafana/loki/pull/18400)
- [ENHANCEMENT] Add configurable `livenessProbe` and `startupProbe` for admin-api. [#18546](https://github.com/grafana/loki/pull/18546)
- [ENHANCEMENT] Add configurable `startupProbe` to the loki-sc-rules sidecar container in the backend pods. [#18547](https://github.com/grafana/loki/pull/18547)
- [BUGFIX] Add validation for loki.storage.bucketNames [#13781](https://github.com/grafana/loki/pull/13781)
- [BUGFIX] Create missing RBAC for the rules sidecar when RBAC is namespaced [#16776](https://github.com/grafana/loki/pull/16776)
- [BUGFIX] Ensure the scc is actually allowing to use hostPath volumes when the rbac.sccAllowHostDirVolumePlugin is set to true [#17680](https://github.com/grafana/loki/pull/17680)

## 6.33.0

- [FEATURE] Allow passing tenant password hash instead of password. [#17049](https://github.com/grafana/loki/pull/17049)
- [FEATURE] Added support for chunk-cache-l2 [#17556](https://github.com/grafana/loki/pull/17556)
- [ENHANCEMENT] Add possibility to configure location snippet in nginx config [#18105](https://github.com/grafana/loki/pull/18105)
- [ENHANCEMENT] Improve health probe helper templates [#18347](https://github.com/grafana/loki/pull/18347)
- [ENHANCEMENT] Add FOLDER_ANNOTATION logic for sidecar container. [#13289](https://github.com/grafana/loki/pull/13289)
- [ENHANCEMENT] Add FOLDER_ANNOTATATION logic for sidecar container. [#13289](https://github.com/grafana/loki/pull/13289)
- [BUGFIX] Fix PDB settings for chunksCache and resultsCache [#18321](https://github.com/grafana/loki/pull/18321)
- [BUGFIX] Set `use_thanos_objstore` to `true` in `storage_config` when `loki.storage.use_thanos_objstore` value is set to `true`. [#17024](https://github.com/grafana/loki/pull/17024)
- [BUGFIX] Loki chart fails to render proper YAML when add more than one extra manifest. [#12911](https://github.com/grafana/loki/pull/12911)
- [BUGFIX] Add release namespace metadata to HorizontalPodAutoscaling that lack it. [#18453](https://github.com/grafana/loki/pull/18453)
- [BUGFIX] Move loki-sc-rules container from first location in `containers` to second to avoid it being selected as the default for `kubectl logs` or `kubectl exec`. [#17937](https://github.com/grafana/loki/pull/17937)

## 6.32.0

- [CHANGE] Changed version of Grafana Loki to 3.5.2
- [CHANGE] Changed version of Grafana Enterprise Logs to 3.5.2
- [FEATURE] Add support for templated `loki.operational_config` [#17045](https://github.com/grafana/loki/pull/17045)
- [FEATURE] Add option to use deployment type instead of daemonset in canary. [#17364](https://github.com/grafana/loki/pull/17364)
- [ENHANCEMENT] Allow specifying additional labels for memcached statefulsets volume claim templates [#15554](https://github.com/grafana/loki/pull/15554)
- [ENHANCEMENT] Improve health probe helper templates [#18347](https://github.com/grafana/loki/pull/18347)
- [ENHANCEMENT] Add possibility to configure location snippet in nginx config [#18105](https://github.com/grafana/loki/pull/18105)
- [BUGFIX] Gateway Ingester endpoints points to inexistent service when zone aware replication are enabled [#17362](https://github.com/grafana/loki/pull/17362)
- [BUGFIX] Add missing flush=true to preStop hook [#16063](https://github.com/grafana/loki/pull/16063)
- [BUGFIX] Fix setting X-Scope-OrgID header [#18414](https://github.com/grafana/loki/pull/18414)

## 6.31.0

- [FEATURE] Added readiness probe for memcached [#15609](https://github.com/grafana/loki/pull/15609)
- [FEATURE] Added pdb for pattern ingester [#17058](https://github.com/grafana/loki/pull/17058)
- [FEATURE] Added trafficDistribution to service-distributor for multi-az purpose [#17742](https://github.com/grafana/loki/pull/17742)
- [FEATURE] Allow external memcached setup [#17432](https://github.com/grafana/loki/pull/17432)
- [FEATURE] Add block_builder config to helm chart [#17451](https://github.com/grafana/loki/pull/17451)
- [FEATURE] Support bypass all s3/gcs/azure config in object_store [#17597](https://github.com/grafana/loki/pull/17597)
- [FEATURE] Allow passing tenant password hash instead of password to avoid idempotency issue with the gateway secret [12032](https://github.com/grafana/loki/issues/12032).
- [BUGFIX] Ensure ui.enabled=true is set in loki ConfigMap when loki.ui.enabled=true is set in values.yaml to actually enable the UI [#17562](https://github.com/grafana/loki/pull/17562)
- [BUGFIX] Fix custom gateway nginx config rendering error [#18167](https://github.com/grafana/loki/pull/18167)
- [BUGFIX] Allow metrics networkpolicy only from namespace [#17555](https://github.com/grafana/loki/pull/17555)
- [BUGFIX] Add missing log deletion endpoint to native ingress paths [#14390](https://github.com/grafana/loki/pull/14390)
- [BUGFIX] Fix indentation in nginx gateway config template handling [#18167](https://github.com/grafana/loki/pull/18167)

## 6.30.1

- [BUGFIX] Add livenessProbe to read pod to go around the issue mentioned [here](https://github.com/grafana/loki/issues/15191#issuecomment-2769843275)

## 6.29.1

- [FEATURE] Added support for the rules sidecar in the ruler pods in distributed mode
- [FEATURE] Added affinity property to the loki-canary deamonset
- [BUGFIX] Ensure global.extraEnv and global.extraEnvFrom applied to all resources consistently ([#16828](https://github.com/grafana/loki/pull/16828))
- [BUGFIX] Fixed statement logic to enable annotations for deployment-gateway, deployment-read, and statefulset-write
- [BUGFIX] Fix `extraArgs`, `extraVolumes`, `extraVolumeMounts` global values.
- [FEATURE] Add config support for external memcache cluster by setting the following config:
  memcached:
  enabled: false # <- setting false here
  resultsCache:
  addresses: 'my-resultsCache-memcached-address' # <- setting results cache address here
  chunksCache:
  addresses: 'my-chunksCache-memcached-address' # <- setting chunks cache address here

## 6.29.0

- [FEATURE] Added support to copy the following headers into X-Query-Tags as key/value pairs:, X-Grafana-User, X-Dashboard-Uid, X-Dashboard-Title, X-Panel-Id, X-Panel-Title, X-Rule-Uid, X-Rule-Name, X-Rule-Folder, X-Rule-Version, X-Rule-Source, X-Rule-Type
- [BUGFIX] Inadvertent merge() accumulation of podLabels on various resources
- [BUGFIX] Loki endpoint for Canary assumed gateway was always enabled. Can now be overwritten through values.

## 6.28.0

- [CHANGE] Add extraContainers parameter for the backend pod
- [CHANGE] Add `tpl()` support for backend, read, write, and admin-api components

## 6.27.0

- [FEATURE] Added support for globals: `extraArgs`, `extraEnv`, `extraEnvFrom`, `extraVolumes`, `extraVolumeMounts` ([#16062](https://github.com/grafana/loki/pull/16062)) relates to ([#12652](https://github.com/grafana/loki/pull/12652))
- [CHANGE] Changed version of Memcached image to 1.6.36
- [CHANGE] Changed version of Grafana Loki to 3.4.2
- [CHANGE] Changed version of Grafana Enterprise Logs to 3.4.0

## 6.26.0

- [CHANGE] Changed version of Grafana Loki to 3.4.0

## 6.25.1

- [BUGFIX] Disable service monitor for nginx service.

## 6.25.0

- [BUGFIX] Removed minio-mc init container from admin-api.
- [BUGFIX] Fixed admin-api and gateway deployment container args.
- [FEATURE] Added support for Overrides Exporter

## 6.24.1

- [ENHANCEMENT] Fix Inconsistency between sidecar.securityContext and loki.containerSecurityContext

## 6.24.0

- [BUGFIX] Add conditional to include ruler config only if `ruler.enabled=true`
- [BUGFIX] Disables the Helm test pod when `test.enabled=false`.
- [BUGFIX] Fix `enterprise.image.tag` to `3.3.0`
- [ENHANCEMENT] Bump Loki version to 3.3.2

## 6.23.0

- [CHANGE] Changed version of Grafana Loki to 3.3.1
- [CHANGE] Changed version of Minio helm chart to 5.3.0 (#14834)
- [BUGFIX] Add default wal dir to ruler config ([#14920](https://github.com/grafana/loki/pull/14920))
- [FIX] Fix statefulset templates to not show diffs in ArgoCD

## 6.22.0

## 6.21.0

## 6.20.0

- [CHANGE] Changed version of Grafana Loki to 3.3.0

## 6.19.0-weekly.227

- [ENHANCEMENT] Expose Topology Spread Constraints in Helm chart templates and default values.

## 6.19.0

## 6.18.0

- [CHANGE] Added automated weekly releases, which created this release.

## 6.17.1

- [BUGFIX] Added missing `loki.storage.azure.chunkDelimiter` parameter to Helm chart.

## 6.17.0

- [CHANGE] Changed version of Grafana Loki to 3.2.0

## 6.16.0

- [ENHANCEMENT] Allow setting nodeSelector, tolerations and affinity to enterprise components (tokengen and provisioner).

## 6.15.0

- [ENHANCEMENT] Allow setting annotations for memberlist and query-scheduler-discovery services
- [ENHANCEMENT] Allow to customize `client_max_body_size` when using Loki Gateway. #12924

## 6.14.1

- [BUGFIX] Fixed Memcached persistence options.

## 6.14.0

- [FEATURE] Add additional service annotations for components in distributed mode
- [FIX] Rename loki/templates/query-frontend/poddisruptionbudget-query-frontend.yaml to fix spelling mistake.

## 6.13.0

- [CHANGE] Correctly wrap ClusterRoleBinding around `rbac/namespaced` conditional.
- [FIX] Do not create bloom planner, bloom builder, bloom gateway Deployment/Statefulset if their replica count is 0.
- [FIX] Configure (ephemeral) storage for bloom builder working directory
- [ENHANCEMENT] Automatically configure bloom planner address for bloom builders and bloom gateway addresses for bloom gateway clients.

## 6.12.0

- [ENHANCEMENT] Replace Bloom Compactor component with Bloom Planner and Bloom Builder. These are the new components to build bloom blocks.

## 6.11.0

- [FEATURE] Add support for configuring persistence for memcached.

## 6.10.2

- [CHANGE] Bumped version of `nginxinc/nginx-unprivileged` to 1.27-alpine; this remediates several CVE

## 6.10.1

- [CHANGE] Bumped version of `kiwigrid/k8s-sidecar` to 1.27.5; this remediates several CVE

## 6.10.0

- [CHANGE] Changed version of Grafana Enterprise Logs to 3.1.1
- [CHANGE] Changed version of Grafana Loki to 3.1.1
- [ENHANCEMENT] Added ability to disable AWS S3 dualstack endpoint usage.

## 6.9.0

- [BUGFIX] Fixed how we set imagePullSecrets for the memcached and provisioner.

## 6.8.0

- [BUGFIX] Fixed how we set imagePullSecrets for the admin-api and enterprise-gateway

## 6.7.4

- [ENHANCEMENT] Allow configuring the SSE section under AWS S3 storage config.

## 6.7.3

- [BUGFIX] Removed Helm test binary

## 6.7.2

- [BUGFIX] Fix imagePullSecrets for statefulset-results-cache

## 6.7.1

- [CHANGE] Changed version of Loki to 3.1.0

## 6.7.0

- [CHANGE] Changed version of Grafana Enterprise Logs to 3.1.0

## 6.6.6

- [BUGFIX] Fix HPA ingester typo

## 6.6.5

- [BUGFIX] Fix querier address in SingleBinary mode

## 6.6.4

- [BUGFIX] Fix extraObjects

## 6.6.3

- [BUGFIX] Fix indentation of `query_range` Helm chart values

## 6.6.2

- [BUGFIX] Fix query-frontend (headless) and ruler http-metrics targetPort

## 6.6.1

- [BUGFIX] Fix query scheduler http-metrics targetPort

## 6.6.0

- [ENHANCEMENT] Allow setting PVC annotations for all volume claim templates in simple scalable and single binary mode

## 6.5.2

- [BUGFIX] Fixed Ingress routing for all deployment modes.

## 6.5.0

- [CHANGE] Changed version of Grafana Enterprise Logs to v3.0.1

## 6.4.2

- [BUGFIX] Fixed helm helper functions to include missing `loki.hpa.apiVersion` #12716

## 6.4.1

- [BUGFIX] Fixes read & backend replicas settings

## 6.4.0

- [ENHANCEMENT] Allow extraObject items as multiline strings, allowing for templating field names

## 6.3.4

- [BUGFIX] Add missing OTLP endpoint to nginx config

## 6.3.3

- [ENHANCEMENT] make the singlebinary set 0 the replicas number of backend, write,read.

## 6.3.2

- [BUGFIX] Missing password for Loki-Canary when loki.auth_enabled is true

## 6.3.1

- [BUGFIX] Fixed Typo in Ingester templates for zoneAwareReplication

## 6.3.0

- [CHANGE] Changed version of Grafana Enterprise Logs to v3.0.0

## 6.2.5

- [BUGFIX] Add missing toleration blocks to bloom components.

## 6.2.4

- [ENHANCEMENT] Activate the volume endpoint by default.

## 6.2.3

- [ENHANCEMENT] Allow minio address to be overridden.
- [CHANGE] `query-scheduler-discovery` service will now be prefixed by query scheduler full name.
- [BUGFIX] Fix `helm-tests` Go source which was missing a param following #12245.

## 6.2.2

- [FEATURE] Add support for enabling pattern ingester config via `loki.pattern_ingester.enabled`.

## 6.2.1

- [BUGFIX] Removed duplicate bucketNames from documentation and fixed key name `deploymentMode`

## 6.2.0

- [FEATURE] Add a headless service to the bloom gateway component.

## 6.1.0

- [CHANGE] Only default bucket names in helm when using minio.

## 6.0.0

- [FEATURE] added a new `Distributed` mode of deployment.
- [CHANGE] the lokiCanary section was moved from under monitoring to be under the root of the file.
- [CHANGE] the definitions for topologySpreadConstraints and podAffinity were converted from string templates to objects. Also removed the soft constraint on zone.
- [CHANGE] the externalConfigSecretName was replaced with more generic configs

## 5.47.2

- [ENHANCEMENT] Allow for additional pipeline stages to be configured on the `selfMonitoring` `Podlogs` resource.

## 5.47.1

- [BUGFIX] Increase default value of backend minReplicas to 3

## 5.47.0

- [CHANGE] Changed version of Loki to 2.9.6

## 5.46.0

- [CHANGE] Changed version of Loki to 2.9.5

## 5.45.0

- [CHANGE] Add extraContainers parameter for the read pod

## 5.44.4

- [ENHANCEMENT] Use http_listen_port for `compactorAddress`.

## 5.44.3

- [BUGFIX] Fix template error: `<.Values.loki.server.http_listen_port>: can't evaluate field Values in type interface {}`

## 5.44.2

- [BUGFIX] Fix usage of `http_listen_port` and `grpc_listen_port` field in template.

## 5.44.1

- [BUGFIX] Fix `compactorAddress` field: add protocol and port.

## 5.44.0

- [FEATURE] Modified helm template to use parameters http_listen_port and grpc_listen_port instead of hardcoded values.

## 5.43.7

- [BUGFIX] allow to configure http_config for ruler

## 5.43.6

- [ENHANCEMENT] Add `ciliumnetworkpolicy` with egress to world for table-manager if enabled.

## 5.43.5

- [BUGFIX] Add `---` before the `backend-kubeapiserver-egress` ciliumnetworkpolicy to prevent the `backend-world-egress` one from being dumped if both are enabled.

## 5.43.4

- [ENHANCEMENT] Add `ciliumnetworkpolicies` with egress to world for write, read and backend.

## 5.43.3

- [ENHANCEMENT] Added missing default values to support ServerSideApply

## 5.43.2

- [BUGFIX] Added `alibabacloud` to `isUsingObjectStorage` check.

## 5.43.1

- [BUGFIX] Fix `toPorts` fields in the `ciliumnetworkpolicy` template

## 5.43.0

- [ENHANCEMENT] Allow the definition of resources for GrafanaAgent pods

## 5.42.3

- [BUGFIX] Added condition for `egress-discovery` networkPolicies and ciliumNetworkPolicies.

## 5.42.2

- [BUGFIX] Remove trailing tab character in statefulset templates

## 5.42.1

- [BUGFIX] Added missing annotations to loki-read StatefulSet.

## 5.42.0

- [CHANGE] Changed versions of Loki v2.9.4 and GEL v1.8.6
- [ENHANCEMENT] Bumped "grafana-agent-operator" depenency chart version to it's latest version

## 5.41.8

- [BUGFIX] Fix gateway: add possibility to disable listening on ipv6 to prevent crash on ipv4-only system.

## 5.41.7

- [FEATURE] Add support to disable specific alert rules

## 5.41.6

- [BUGFIX] Added missing namespace to query-scheduler-discovery service when deploying loki in a specific namespace.

## 5.41.5

- [BUGFIX] Added "swift" type object storage to resolve Loki HELM Chart error.

## 5.41.4

- [CHANGE] Use `/ingester/shutdown?terminate=false` for write `preStop` hook

## 5.41.3

- [FEATURE] Add support for defining an s3 backoff config.

## 5.41.2

- [FEATURE] Add ciliumnetworkpolicies.

## 5.41.1

- [FEATURE] Allow topology spread constraints for Loki read deployment component.

## 5.41.0

- [CHANGE] Changed version of Loki to 2.9.3

## 5.40.1

- [BUGFIX] Remove ruler enabled condition in networkpolicies.

## 5.40.0

- [CHANGE] Add extraContainers parameter for the write pod

## 5.39.0

- [FEATURE] Add support for adding OpenStack swift container credentials via helm chart

## 5.38.0

- [CHANGE] Changed MinIO Helm Chart version to 4.0.15

## 5.37.0

- [FEATURE] Add support for enabling tracing.

## 5.36.2

- [BUGFIX] Add support to run dnsmasq

## 5.36.1

- [FEATURE] Allow topology spread constraints for Loki

## 5.36.0

- [CHANGE] Changed version of Loki to 2.9.2

## 5.35.0

- [FEATURE] Add support for configuring distributor.

## 5.34.0

- [BUGFIX] Fix missing annotations when using Loki in single binary mode.

## 5.33.0

- [CHANGE] Changed version of Grafana Enterprise Logs to v1.8.4

## 5.32.0

- [CHANGE] Grafana dashboards are no longer created solely in scalable mode and with external cloud storage enabled.

## 5.31.0

- [CHANGE] Changed version of Loki to 2.9.2

## 5.30.0

- [CHANGE] Changed version of Grafana Enterprise Logs to v1.8.3

## 5.29.0

- [ENHANCEMENT] Allow specifying `apiVersion` for Loki's PodLog CRD.

## 5.28.0

- [BUGFIX] Fix GrafanaAgent tolerations scope

## 5.27.0

- [CHANGE] Bump `nginxinc/nginx-unpriviledged` image version to remediate [CVE-2023-4863](https://github.com/advisories/GHSA-j7hp-h8jx-5ppr)

## 5.26.0

- [ENHANCEMENT] Allow emptyDir data volumes for backend and write (via `X.persistence.volumeClaimsEnabled: false`)

## 5.25.0

- [BUGFIX] Add complete object schema to single-binary volumeClaimTemplate to avoid synchronization issues

## 5.24.0

- [ENHANCEMENT] #10613 Allow tolerations for GrafanaAgent pods

## 5.23.1

- [BUGFIX] Add missing namespaces to some components

## 5.23.0

- [ENHANCEMENT] Add loki.storage.azure.connectionString to support Azure connection string

## 5.22.2

- [BUGFIX] Fix sidecar configuration for Backend

## 5.22.1

- ENHANCEMENT #10452 Improve gitops compatibility

## 5.22.0

- [CHANGE] Changed version of Loki to 2.9.1

## 5.21.0

- [CHANGE] Changed version of Grafana Enterprise Logs to v1.8.1

## 5.20.0

- [CHANGE] Changed version of Grafana Enterprise Logs to v1.8.0

## 5.19.0

- [FEATURE] Add optional sidecard to load rules from ConfigMaps and Secrets.

## 5.18.1

- [ENHANCEMENT] #8627 Add service labels and annotations for all services.
- [CHANGE] #8627 Move read, write and table manager labels from #component.serviceLabels to #component.service.labels to improve consistency.

## 5.18.0

- [CHANGE] Changed version of Loki to 2.9.0

## 5.17.0

- [CHANGE] Changed version of Loki to 2.9.0

## 5.16.1

- [BUGFIX] Increase default minReplicas to 2 and maxReplicas to 6

## 5.16.0

- [ENHANCEMENT] Add dnsConfig to values

## 5.15.0

- [ENHANCEMENT] Add rbac.pspAnnotations to define PSP annotations

## 5.14.1

- [BUGFIX] Use the correct name of the service inside the ingress.

## 5.14.0

- [ENHANCEMENT] Make table_manager configuration toggle.

## 5.13.0

- [ENHANCEMENT] Use "loki.clusterLabel" template for PodLogs cluster label

## 5.12.0

- [ENHANCEMENT] Use tpl function in ingress and gateway-ingress for hosts

## 5.11.0

- [CHANGE] Changed version of Loki to 2.8.4

## 5.10.0

- [CHANGE] Changed version of Grafana Enterprise Logs to v1.7.3

## 5.9.2

- [ENHANCEMENT] Add custom labels value for loki ingress

## 5.9.1

- [BUGFIX] Fix loki helm chart helper function for loki.host to explicitly include gateway port

## 5.9.0

- [CHANGE] Changed version of Loki to 2.8.3

## 5.8.11

- [BUGFIX] Fix gateway: Add `/config` proxy_pass to nginx configuration

## 5.8.10

- [ENHANCEMENT] Canary labelname can now be configured via monitoring.lokiCanary.labelname

## 5.8.9

- [BUGFIX] Fix loki/logs dashboard: allow querying multiple log level at once

## 5.8.8

- [ENHANCEMENT] Add loki.storage.azure.endpointSuffix to support Azure private endpoint

## 5.8.7

- [BUGFIX] Remove persistentVolumeClaimRetentionPolicy from single-binary StatefulSet when persistence is disabled

## 5.8.6

- [ENHANCEMENT] Add serviceMonitor.metricRelabelings to support metric relabelings

## 5.8.4

- [ENHANCEMENT] Add loki.lokiCanary.updateStrategy configuration

## 5.8.3

- [ENHANCEMENT] Add priorityClassName for Grafana Agent and Loki Canary

## 5.8.2

- [BUGFIX] Reference the correct configmap name for table manager

## 5.8.1

- [BUGFIX] Fix config as a secret mount for single binary statefulset

## 5.8.0

- [ENHANCEMENT] Add loki.memberlistConfig to fully control the memberlist configuration

## 5.7.1

- [FEATURE] Add support for additional labels on loki-canary pods

## 5.6.4

- [FEATURE] Make table manager retention options configurable in values

## 5.6.3

- [BUGFIX] Fix configmap checksum in read statefulset template

## 5.6.2

- [BUGFIX] Fix configmap checksum in table manager deployment template

## 5.6.1

- [BUGFIX] Fix HPA for single binary deployment

## 5.6.0

- [ENHANCEMENT] Add `gateway.ingress.labels` to values and ingress-gateway in helm chart.

## 5.5.12

- [BUGFIX] Fix checksum annotation for config in single binary

## 5.5.11

- [BUGFIX] Add missing metrics section in backend hpa template

## 5.5.10

- [CHANGE] Make the gateway listen on IPv6 as well as IPv4

## 5.5.9

- [FEATURE] Add `loki.configStorageType` & `loki.externalConfigSecretName` values to chart and templates.

## 5.5.8

- [CHANGE] Add support for annotations on all Deployments and StatefulSets

## 5.5.7

- [BUGFIX] Fix breaking helm upgrade by changing sts podManagementPolicy from Parallel to OrderedReady which fails since that field cannot be modified on sts.

## 5.5.6

- [FEATURE] Add hpa templates for read, write and backend.

## 5.5.5

- [BUGFIX] Quote tenantId value in logsInstance

## 5.5.4

- [CHANGE] Add extraVolumeClaimTemplates for StatefulSet of the write component.

## 5.5.3

- [BUGFIX] Fix issue in distribution of queries to available read pods by using k8s service for discovering query-scheduler replicas

## 5.5.2

- [BUGFIX] Use $.Release.Namespace consistently
- [CHANGE] Add clusterLabelOverride for alert label overrides.
- [BUGFIX] Use $.Release.Namespace consistently

## 5.5.1

- [FEATURE] Added ability to reference images by digest

## 5.5.0

- [CHANGE] Changed version of Grafana Enterprise Logs to v1.7.2

## 5.4.0

- [CHANGE] Changed version of Loki to 2.8.2

- [CHANGE] Change default GEL and Loki versions to 1.7.1 and 2.8.1 respectively
- [BUGFIX] Fix dns port in network-policy

## 4.10.0

- [CHANGE] Changed version of Grafana Enterprise Logs to v1.6.3

- [BUGFIX] Add projected volume type to psp

## 4.9.0

- [CHANGE] Changed version of Loki to 2.7.5

- [BUGFIX] Fix role/PSP mapping

- [BUGFIX] Fix service/ingress mapping

## 4.8.0

- [CHANGE] Changed version of Grafana Enterprise Logs to v1.6.2

## 4.7

- [CHANGE] **BREAKING** Rename `gel-license.jwt` property of secret `gel-secrets` to `license.jwt` on enterprise-logs chart.

## 4.6.2

- [BUGFIX] Fix tokengen and provisioner secrets creation on enterprise-logs chart.

## 4.6.1

- [FEATURE] Add `gateway.nginxConfig.customReadUrl`, `gateway.nginxConfig.customWriteUrl` and `gateway.nginxConfig.customBackendUrl` to override read/write/backend paths.
- [BUGFIX] Remove unreleased setting `useFederatedToken` from Azure configuration block.

## 4.6

- [Change] Bump Loki version to 2.7.3. Revert to 2 target simple scalable mode as default until third target ships in minor release.

## 4.5.1

- [BUGFIX] Fix rendering of namespace in provisioner job.
- [ENHANCEMENT] Allow to configure `publishNotReadyAddresses` on memberlist service.
- [BUGFIX] Correctly set `compactor_address` for 3 target scalable configuration.

## 4.5

- [ENHANCEMENT] Single binary mode is now possible for more than 1 replica, with a gateway and object storage backend.

## 4.4.2

- [CHANGE] Bump Loki version to 2.7.2 and GEL version to 1.6.1

## 4.4.1

- [BUGFIX] Fix a few problems with the included dashboards and allow the rules to be created in a different namespace (which may be necessary based on how your Prometheus Operator is deployed).

## 4.1.1

- [FEATURE] Added `loki.runtimeConfig` helm values to provide a reloadable runtime configuration.

## 4.1

- [BUGFIX] Fix bug in provisioner job that caused the self-monitoring tenant secret to be created with an empty token.

## 4.0

- [FEATURE] Added `enterprise.adminToken.additionalNamespaces` which are a list of additional namespaces to create secrets containing the GEL admin token in. This is especially useful if your Grafana instance is in another namespace.
- [CHANGE] **BREAKING** Remove `enterprise.nginxConfig.file`. Both enterprise and gateway configurations now share the same nginx config, use `gateway.nginxConfig.file` for both. Admin routes will 404 on OSS deployments.
- [CHANGE] **BREAKING** Default simple deployment mode to new, 3 target configuration (read, write, and backend). This new configuration allows the `read` target to be run as a deployment and auto-scaled. To go back to the legacy, 2 target configuration, set `read.legacyReadTraget` to `true`.
- [CHANGE] **BREAKING** Change how tenants are defined
- [CHANGE] **BREKAING** Remove `enterprise.adminTokenSecret`. This is now defined under `enterprise.adminToken.secret`.
- [CHANGE] **BREKAING** Rename and change format of `enterprise.provisioner.tenants`. Property has been renamed to `enterprise.provisioner.additionalTenants`, and is now an array of objects rather than string. Each object must contain a `name` and a `secretNamespace` field, where `name` is the name of the tenant and `secretNamespace` is the namespace to create the secret with the tenant's read and write token.
- [CHANGE] **BREAKING** Change the structure of `monitoring.selfMonitoring.tenant` from a string to an object. The new object must have a `name` and a `secretNamespace` field, where `name` is the name of the self-monitoring tenant and `secretNamespace` is the namespace to create an additional secret with the tenant's token. A secret will still also be created in the release namespace as it's needed by the Loki canary.
- [CHANGE] **BREAKING** Remove ability to create self-monitoring resources in different namespaces (with the exception of dashboard configmaps).

## 3.10.0

- [CHANGE] Deprecate `enterprise.nginxConfig.file`. Both enterprise and gateway configurations now share the same nginx config. Admin routes will 404 on OSS deployments. Will be removed in version 4 of the chart, please use `gateway.nginxConfig.file` for both OSS and Enterprise gateways.
- [FEATURE] Added new simple deployment target `backend`. Running 3 targets for simple deployment will soon be the default in Loki. This new target allows the `read` target to be run as a deployment and auto-scaled.

## 3.9.0

- [BUGFIX] Fix race condition between minio create bucket job and enterprise tokengen job

## 3.8.2

- [BUGFIX] Fix autoscaling/v2 template
- [FEATURE] Added `extraObjects` helm values to extra manifests.

## 3.8.1

- [ENHANCEMENT] Add the ability to specify container lifecycle

## 3.8.0

- [BUGFIX] Added `helm-weight` annotations to the tokengen and provisioner jobs to make sure tokengen always runs before provisioner

## 3.7.0

**BREAKING**: Configuration values for Loki Canary moved from `monitoring.selfMonitoring.lokiCanary` to `monitoring.lokiCanary`

- [ENHANCEMENT] Decouple the Loki Canary from the self-monitoring setup, which adds an unnecessary dependency on the Grafana Agent Operator.

## 3.6.1

- [BUGFIX] Fix regression that produced empty PrometheusRule alerts resource

## 3.6.0

- [CHANGE] Bump Loki version to 2.7.0 and GEL version to 1.6.0

## 3.5.0

- [FEATURE] Add support for azure blob storage

## 3.4.3

- [ENHANCEMENT] Allow to change Loki `-target` argument
- [ENHANCEMENT] Add toggle for persistence disk in single-binary mode

## 3.4.2

- [BUGFIX] Fix read-only /tmp in single-binary mode

## 3.4.1

- [BUGFIX] Remove extra `/` in image name if `registry` or `repository` is empty

## 3.4.0

- [ENHANCEMENT] Allow to add some selector for Loki persistent volume

## 3.3.3

- [BUGFIX] Add missing label `prometheus.io/service-monitor: "false"` to single-binary headless service

## 3.3.2

- [BUGFIX] Fixed indentation in single-binary pdb template

## 3.3.1

- [BUGFIX] Fix invalid ruler config when filesystem storage is being used
- [BUGFIX] Fix ingress template to work with both deployment types (scalable and single binary)

## 3.3.0

- [CHANGE] Remove ServiceMonitor and PrometheusRule CRD

## 3.2.2

- [CHANGE] Add envFrom section to the tokengen job

## 3.2.1

- [BUGFIX] Fixed k8s selectors in k8s Service for single-binary mode.

## 3.2.0

- [CHANGE] Bump Grafana Enterprise Logs version to v1.5.2

## 3.1.0

- [FEATURE] Loki canary and GEL token provisioner added. The GEL token provisioner will provision a tenant and token to be used by the self-monitoring features (including the canary), as well as any additional tenants specified. A k8s secret will be created with a read and write token for each additional tenant specified.

## 3.0.4

- [CHANGE] Default minio replicas to 1 node with 2 drives. The old config used the default, which was 16 nodes with 1 drive each.
- [BUGFIX] Minio subchart values `accessKey` and `secretKey` were removed in the new chart and replaced with `rootUser` and `rootPassword`.
- [CHANGE] The tokengen job no longer creates a `grafana-token`, as the base64 encoding was not working in a Grafana Enterprise GEL plugin installation.

## 3.0.0

- [CHANGE] Loki helm chart was moved to this location in the Loki repo. The chart now supports both
  [single binary](https://github.com/grafana/helm-charts/tree/main/charts/loki) and [simple scalable](https://github.com/grafana/helm-charts/tree/main/charts/loki-simple-scalable) deployment modes. For changes prior to version 3.0.0, please
  look in the respective deprectated [single binary](https://github.com/grafana/helm-charts/tree/main/charts/loki) and [simple scalable](https://github.com/grafana/helm-charts/blob/main/charts/loki-simple-scalable/CHANGELOG.md) charts.<|MERGE_RESOLUTION|>--- conflicted
+++ resolved
@@ -13,11 +13,8 @@
 
 ## Unreleased
 
-<<<<<<< HEAD
 - [BUGFIX] Add startupProbe to read pod to go around the issue mentioned [here](https://github.com/grafana/loki/issues/15191)
-=======
 - [ENHANCEMENT] Use fsGroupChangePolicy=OnRootMismatch on loki to speed up pod starts [#13942](https://github.com/grafana/loki/pull/13942)
->>>>>>> 55f95e3d
 
 ## 6.46.0
 
