--- conflicted
+++ resolved
@@ -13,15 +13,12 @@
 
 [//]: # (<AUTOMATED_UPDATES_LOCATOR> : do not remove this line. This locator is used by the CI pipeline to automatically create a changelog entry for each new Loki release. Add other chart versions and respective changelog entries bellow this line.)
 
-<<<<<<< HEAD
 ## 5.26.0
 
 - [ENHANCEMENT] Allow emptyDir data volumes for backend and write (via `X.persistence.volumeClaimsEnabled: false`)
-=======
 ## 5.24.0
 
 - [ENHANCEMENT] #10613 Allow tolerations for GrafanaAgent pods
->>>>>>> 93cd29f2
 
 ## 5.23.1
 
