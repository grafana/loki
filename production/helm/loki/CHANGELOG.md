--- conflicted
+++ resolved
@@ -13,19 +13,17 @@
 
 [//]: # (<AUTOMATED_UPDATES_LOCATOR> : do not remove this line. This locator is used by the CI pipeline to automatically create a changelog entry for each new Loki release. Add other chart versions and respective changelog entries bellow this line.)
 
-<<<<<<< HEAD
+## 5.14.0
+
+- [ENHANCEMENT] Added parameter to override images in GrafanaAgent
+ 
+## 5.13.0
+
+- [ENHANCEMENT] Use "loki.clusterLabel" template for PodLogs cluster label
+
 ## 5.12.0
 
-- [ENHANCEMENT] Added parameter to override images in GrafanaAgent
-=======
-## 5.13.0
-
-- [ENHANCEMENT] Use "loki.clusterLabel" template for PodLogs cluster label
-
-## 5.12.0
-
 - [ENHANCEMENT] Use tpl function in ingress and gateway-ingress for hosts
->>>>>>> de471fdb
 
 ## 5.11.0
 
