# Changelog

All notable changes to this library will be documented in this file.

Entries should be ordered as follows:

- [CHANGE]
- [FEATURE]
- [ENHANCEMENT]
- [BUGFIX]

Entries should include a reference to the pull request that introduced the change.

[//]: # (<AUTOMATED_UPDATES_LOCATOR> : do not remove this line. This locator is used by the CI pipeline to automatically create a changelog entry for each new Loki release. Add other chart versions and respective changelog entries bellow this line.)

<<<<<<< HEAD
## 5.13.1
 
- [BUGFIX] Use the correct name of the service inside the ingress.
=======
## 5.14.0

- [ENHANCEMENT] Make table_manager configuration toggle.
>>>>>>> 409d6bed

## 5.13.0

- [ENHANCEMENT] Use "loki.clusterLabel" template for PodLogs cluster label

## 5.12.0

- [ENHANCEMENT] Use tpl function in ingress and gateway-ingress for hosts

## 5.11.0

- [CHANGE] Changed version of Loki to 2.8.4

## 5.10.0

- [CHANGE] Changed version of Grafana Enterprise Logs to v1.7.3

## 5.9.2

- [ENHANCEMENT] Add custom labels value for loki ingress

## 5.9.1

- [BUGFIX] Fix loki helm chart helper function for loki.host to explicitly include gateway port

## 5.9.0

- [CHANGE] Changed version of Loki to 2.8.3

## 5.8.11

- [BUGFIX] Fix gateway: Add `/config` proxy_pass to nginx configuration

## 5.8.10

- [ENHANCEMENT] Canary labelname can now be configured via monitoring.lokiCanary.labelname

## 5.8.9

- [BUGFIX] Fix loki/logs dashboard: allow querying multiple log level at once

## 5.8.8

- [ENHANCEMENT] Add loki.storage.azure.endpointSuffix to support Azure private endpoint

## 5.8.7

- [BUGFIX] Remove persistentVolumeClaimRetentionPolicy from single-binary StatefulSet when persistence is disabled

## 5.8.6

- [ENHANCEMENT] Add serviceMonitor.metricRelabelings to support metric relabelings

## 5.8.4

- [ENHANCEMENT] Add loki.lokiCanary.updateStrategy configuration

## 5.8.3

- [ENHANCEMENT] Add priorityClassName for Grafana Agent and Loki Canary

## 5.8.2

- [BUGFIX] Reference the correct configmap name for table manager

## 5.8.1

- [BUGFIX] Fix config as a secret mount for single binary statefulset

## 5.8.0

- [ENHANCEMENT] Add loki.memberlistConfig to fully control the memberlist configuration

## 5.7.1

- [FEATURE] Add support for additional labels on loki-canary pods

## 5.6.4

- [FEATURE] Make table manager retention options configurable in values

## 5.6.3

- [BUGFIX] Fix configmap checksum in read statefulset template

## 5.6.2

- [BUGFIX] Fix configmap checksum in table manager deployment template

## 5.6.1

- [BUGFIX] Fix HPA for single binary deployment

## 5.6.0

- [ENHANCEMENT] Add `gateway.ingress.labels` to values and ingress-gateway in helm chart.

## 5.5.12

- [BUGFIX] Fix checksum annotation for config in single binary

## 5.5.11

- [BUGFIX] Add missing metrics section in backend hpa template

## 5.5.10

- [CHANGE] Make the gateway listen on IPv6 as well as IPv4

## 5.5.9

- [FEATURE] Add `loki.configStorageType` & `loki.externalConfigSecretName` values to chart and templates.

## 5.5.8

- [CHANGE] Add support for annotations on all Deployments and StatefulSets

## 5.5.7

- [BUGFIX] Fix breaking helm upgrade by changing sts podManagementPolicy from Parallel to OrderedReady which fails since that field cannot be modified on sts.

## 5.5.6

- [FEATURE] Add hpa templates for read, write and backend.

## 5.5.5

- [BUGFIX] Quote tenantId value in logsInstance

## 5.5.4

- [CHANGE] Add extraVolumeClaimTemplates for StatefulSet of the write component.

## 5.5.3

- [BUGFIX] Fix issue in distribution of queries to available read pods by using k8s service for discovering query-scheduler replicas

## 5.5.2

- [BUGFIX] Use $.Release.Namespace consistently
- [CHANGE] Add clusterLabelOverride for alert label overrides.
- [BUGFIX] Use $.Release.Namespace consistently

## 5.5.1

- [FEATURE] Added ability to reference images by digest

## 5.5.0

- [CHANGE] Changed version of Grafana Enterprise Logs to v1.7.2


## 5.4.0

- [CHANGE] Changed version of Loki to 2.8.2


- [CHANGE] Change default GEL and Loki versions to 1.7.1 and 2.8.1 respectively
- [BUGFIX] Fix dns port in network-policy

## 4.10.0

- [CHANGE] Changed version of Grafana Enterprise Logs to v1.6.3

- [BUGFIX] Add projected volume type to psp


## 4.9.0

- [CHANGE] Changed version of Loki to 2.7.5


- [BUGFIX] Fix role/PSP mapping

- [BUGFIX] Fix service/ingress mapping

## 4.8.0

- [CHANGE] Changed version of Grafana Enterprise Logs to v1.6.2

## 4.7

- [CHANGE] **BREAKING** Rename `gel-license.jwt` property of secret `gel-secrets` to `license.jwt` on enterprise-logs chart.

## 4.6.2

- [BUGFIX] Fix tokengen and provisioner secrets creation on enterprise-logs chart.

## 4.6.1

- [FEATURE] Add `gateway.nginxConfig.customReadUrl`, `gateway.nginxConfig.customWriteUrl` and `gateway.nginxConfig.customBackendUrl` to override read/write/backend paths.
- [BUGFIX] Remove unreleased setting `useFederatedToken` from Azure configuration block.

## 4.6

- [Change] Bump Loki version to 2.7.3. Revert to 2 target simple scalable mode as default until third target ships in minor release.

## 4.5.1

- [BUGFIX] Fix rendering of namespace in provisioner job.
- [ENHANCEMENT] Allow to configure `publishNotReadyAddresses` on memberlist service.
- [BUGFIX] Correctly set `compactor_address` for 3 target scalable configuration.

## 4.5

- [ENHANCEMENT] Single binary mode is now possible for more than 1 replica, with a gateway and object storage backend.

## 4.4.2

- [CHANGE] Bump Loki version to 2.7.2 and GEL version to 1.6.1

## 4.4.1

- [BUGFIX] Fix a few problems with the included dashboards and allow the rules to be created in a different namespace (which may be necessary based on how your Prometheus Operator is deployed).

## 4.1.1

- [FEATURE] Added `loki.runtimeConfig` helm values to provide a reloadable runtime configuration.

## 4.1

- [BUGFIX] Fix bug in provisioner job that caused the self-monitoring tenant secret to be created with an empty token.

## 4.0

- [FEATURE] Added `enterprise.adminToken.additionalNamespaces` which are a list of additional namespaces to create secrets containing the GEL admin token in. This is especially useful if your Grafana instance is in another namespace.
- [CHANGE] **BREAKING** Remove `enterprise.nginxConfig.file`. Both enterprise and gateway configurations now share the same nginx config, use `gateway.nginxConfig.file` for both. Admin routes will 404 on OSS deployments.
- [CHANGE] **BREAKING** Default simple deployment mode to new, 3 target configuration (read, write, and backend). This new configuration allows the `read` target to be run as a deployment and auto-scaled. To go back to the legacy, 2 target configuration, set `read.legacyReadTraget` to `true`.
- [CHANGE] **BREAKING** Change how tenants are defined
- [CHANGE] **BREKAING** Remove `enterprise.adminTokenSecret`. This is now defined under `enterprise.adminToken.secret`.
- [CHANGE] **BREKAING** Rename and change format of `enterprise.provisioner.tenants`. Property has been renamed to `enterprise.provisioner.additionalTenants`, and is now an array of objects rather than string. Each object must contain a `name` and a `secretNamespace` field, where `name` is the name of the tenant and `secretNamespace` is the namespace to create the secret with the tenant's read and write token.
- [CHANGE] **BREAKING** Change the structure of `monitoring.selfMonitoring.tenant` from a string to an object. The new object must have a `name` and a `secretNamespace` field, where `name` is the name of the self-monitoring tenant and `secretNamespace` is the namespace to create an additional secret with the tenant's token. A secret will still also be created in the release namespace as it's needed by the Loki canary.
- [CHANGE] **BREAKING** Remove ability to create self-monitoring resources in different namespaces (with the exception of dashboard configmaps).

## 3.10.0

- [CHANGE] Deprecate `enterprise.nginxConfig.file`. Both enterprise and gateway configurations now share the same nginx config. Admin routes will 404 on OSS deployments. Will be removed in version 4 of the chart, please use `gateway.nginxConfig.file` for both OSS and Enterprise gateways.
- [FEATURE] Added new simple deployment target `backend`. Running 3 targets for simple deployment will soon be the default in Loki. This new target allows the `read` target to be run as a deployment and auto-scaled.

## 3.9.0

- [BUGFIX] Fix race condition between minio create bucket job and enterprise tokengen job

## 3.8.2

- [BUGFIX] Fix autoscaling/v2 template
- [FEATURE] Added `extraObjects` helm values to extra manifests.

## 3.8.1

- [ENHANCEMENT] Add the ability to specify container lifecycle

## 3.8.0

- [BUGFIX] Added `helm-weight` annotations to the tokengen and provisioner jobs to make sure tokengen always runs before provisioner

## 3.7.0

**BREAKING**: Configuration values for Loki Canary moved from `monitoring.selfMonitoring.lokiCanary` to `monitoring.lokiCanary`

- [ENHANCEMENT] Decouple the Loki Canary from the self-monitoring setup, which adds an unnecessary dependency on the Grafana Agent Operator.

## 3.6.1

- [BUGFIX] Fix regression that produced empty PrometheusRule alerts resource

## 3.6.0

- [CHANGE] Bump Loki version to 2.7.0 and GEL version to 1.6.0

## 3.5.0

- [FEATURE] Add support for azure blob storage

## 3.4.3

- [ENHANCEMENT] Allow to change Loki `-target` argument
- [ENHANCEMENT] Add toggle for persistence disk in single-binary mode

## 3.4.2

- [BUGFIX] Fix read-only /tmp in single-binary mode

## 3.4.1

- [BUGFIX] Remove extra `/` in image name if `registry` or `repository` is empty

## 3.4.0

- [ENHANCEMENT] Allow to add some selector for Loki persistent volume

## 3.3.3

- [BUGFIX] Add missing label `prometheus.io/service-monitor: "false"` to single-binary headless service

## 3.3.2

- [BUGFIX] Fixed indentation in single-binary pdb template

## 3.3.1

- [BUGFIX] Fix invalid ruler config when filesystem storage is being used
- [BUGFIX] Fix ingress template to work with both deployment types (scalable and single binary)

## 3.3.0

- [CHANGE] Remove ServiceMonitor and PrometheusRule CRD

## 3.2.2

- [CHANGE] Add envFrom section to the tokengen job

## 3.2.1

- [BUGFIX] Fixed k8s selectors in k8s Service for single-binary mode.

## 3.2.0

- [CHANGE] Bump Grafana Enterprise Logs version to v1.5.2

## 3.1.0

- [FEATURE] Loki canary and GEL token provisioner added. The GEL token provisioner will provision a tenant and token to be used by the self-monitoring features (including the canary), as well as any additional tenants specified. A k8s secret will be created with a read and write token for each additional tenant specified.

## 3.0.4

- [CHANGE] Default minio replicas to 1 node with 2 drives. The old config used the default, which was 16 nodes with 1 drive each.
- [BUGFIX] Minio subchart values `accessKey` and `secretKey` were removed in the new chart and replaced with `rootUser` and `rootPassword`.
- [CHANGE] The tokengen job no longer creates a `grafana-token`, as the base64 encoding was not working in a Grafana Enterprise GEL plugin installation.

## 3.0.0

- [CHANGE] Loki helm chart was moved to this location in the Loki repo. The chart now supports both
[single binary](https://github.com/grafana/helm-charts/tree/main/charts/loki) and [simple scalable](https://github.com/grafana/helm-charts/tree/main/charts/loki-simple-scalable) deployment modes. For changes prior to version 3.0.0, please
look in the respective deprectated [single binary](https://github.com/grafana/helm-charts/tree/main/charts/loki) and [simple scalable](https://github.com/grafana/helm-charts/blob/main/charts/loki-simple-scalable/CHANGELOG.md) charts.<|MERGE_RESOLUTION|>--- conflicted
+++ resolved
@@ -13,15 +13,13 @@
 
 [//]: # (<AUTOMATED_UPDATES_LOCATOR> : do not remove this line. This locator is used by the CI pipeline to automatically create a changelog entry for each new Loki release. Add other chart versions and respective changelog entries bellow this line.)
 
-<<<<<<< HEAD
-## 5.13.1
+## 5.14.1
  
 - [BUGFIX] Use the correct name of the service inside the ingress.
-=======
+
 ## 5.14.0
 
 - [ENHANCEMENT] Make table_manager configuration toggle.
->>>>>>> 409d6bed
 
 ## 5.13.0
 
