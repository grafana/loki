--- conflicted
+++ resolved
@@ -13,15 +13,14 @@
 
 [//]: # (<AUTOMATED_UPDATES_LOCATOR> : do not remove this line. This locator is used by the CI pipeline to automatically create a changelog entry for each new Loki release. Add other chart versions and respective changelog entries bellow this line.)
 
-<<<<<<< HEAD
-## 5.36.4
+
+## 5.37.1
 
 - [FEATURE] Add support to disable specific alert rules
-=======
+
 ## 5.37.0
 
 - [FEATURE] Add support for enabling tracing.
->>>>>>> 5b97fcfd
 
 ## 5.36.2
 
