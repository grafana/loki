# Changelog

All notable changes to this library will be documented in this file.

Entries should be ordered as follows:

- [CHANGE]
- [FEATURE]
- [ENHANCEMENT]
- [BUGFIX]

Entries should include a reference to the pull request that introduced the change.

[//]: # (<AUTOMATED_UPDATES_LOCATOR> : do not remove this line. This locator is used by the CI pipeline to automatically create a changelog entry for each new Loki release. Add other chart versions and respective changelog entries bellow this line.)

<<<<<<< HEAD
## 5.48.0

- [ENHANCEMENT] Allow the definition of PVC annotations for all volume claim templates in statefulsets
=======
## 5.47.2

- [ENHANCEMENT] Allow for additional pipeline stages to be configured on the `selfMonitoring` `Podlogs` resource.
>>>>>>> 824f5aa2

## 5.47.1

- [BUGFIX] Increase default value of backend minReplicas to 3

## 5.47.0

- [CHANGE] Changed version of Loki to 2.9.6

## 5.46.0

- [CHANGE] Changed version of Loki to 2.9.5

## 5.45.0

- [CHANGE] Add extraContainers parameter for the read pod

## 5.44.4

- [ENHANCEMENT] Use http_listen_port for `compactorAddress`.

## 5.44.3

- [BUGFIX] Fix template error: `<.Values.loki.server.http_listen_port>: can't evaluate field Values in type interface {}`

## 5.44.2

- [BUGFIX] Fix usage of `http_listen_port` and `grpc_listen_port` field in template.

## 5.44.1

- [BUGFIX] Fix `compactorAddress` field: add protocol and port.

## 5.44.0

- [FEATURE] Modified helm template to use parameters http_listen_port and grpc_listen_port instead of hardcoded values.

## 5.43.7

- [BUGFIX] allow to configure http_config for ruler

## 5.43.6

- [ENHANCEMENT] Add `ciliumnetworkpolicy` with egress to world for table-manager if enabled.

## 5.43.5

- [BUGFIX] Add `---` before the `backend-kubeapiserver-egress` ciliumnetworkpolicy to prevent the `backend-world-egress` one from being dumped if both are enabled.

## 5.43.4

- [ENHANCEMENT] Add `ciliumnetworkpolicies` with egress to world for write, read and backend.

## 5.43.3

- [ENHANCEMENT] Added missing default values to support ServerSideApply

## 5.43.2

- [BUGFIX] Added `alibabacloud` to `isUsingObjectStorage` check.

## 5.43.1

- [BUGFIX] Fix `toPorts` fields in the `ciliumnetworkpolicy` template

## 5.43.0

- [ENHANCEMENT] Allow the definition of resources for GrafanaAgent pods

## 5.42.3

- [BUGFIX] Added condition for `egress-discovery` networkPolicies and ciliumNetworkPolicies.

## 5.42.2

- [BUGFIX] Remove trailing tab character in statefulset templates

## 5.42.1

- [BUGFIX] Added missing annotations to loki-read StatefulSet.

## 5.42.0

- [CHANGE] Changed versions of Loki v2.9.4 and GEL v1.8.6
- [ENHANCEMENT] Bumped "grafana-agent-operator" depenency chart version to it's latest version

## 5.41.8

- [BUGFIX] Fix gateway: add possibility to disable listening on ipv6 to prevent crash on ipv4-only system.

## 5.41.7

- [FEATURE] Add support to disable specific alert rules

## 5.41.6

- [BUGFIX] Added missing namespace to query-scheduler-discovery service when deploying loki in a specific namespace.

## 5.41.5

- [BUGFIX] Added "swift" type object storage to resolve Loki HELM Chart error.

## 5.41.4

- [CHANGE] Use `/ingester/shutdown?terminate=false` for write `preStop` hook

## 5.41.3

- [FEATURE] Add support for defining an s3 backoff config.

## 5.41.2

- [FEATURE] Add ciliumnetworkpolicies.

## 5.41.1

- [FEATURE] Allow topology spread constraints for Loki read deployment component.

## 5.41.0

- [CHANGE] Changed version of Loki to 2.9.3

## 5.40.1

- [BUGFIX] Remove ruler enabled condition in networkpolicies.

## 5.40.0

- [CHANGE] Add extraContainers parameter for the write pod

## 5.39.0

- [FEATURE] Add support for adding OpenStack swift container credentials via helm chart

## 5.38.0

- [CHANGE] Changed MinIO Helm Chart version to 4.0.15

## 5.37.0

- [FEATURE] Add support for enabling tracing.

## 5.36.2

- [BUGFIX] Add support to run dnsmasq

## 5.36.1

- [FEATURE] Allow topology spread constraints for Loki

## 5.36.0

- [CHANGE] Changed version of Loki to 2.9.2

## 5.35.0

- [FEATURE] Add support for configuring distributor.

## 5.34.0

- [BUGFIX] Fix missing annotations when using Loki in single binary mode.

## 5.33.0

- [CHANGE] Changed version of Grafana Enterprise Logs to v1.8.4


## 5.32.0

- [CHANGE] Grafana dashboards are no longer created solely in scalable mode and with external cloud storage enabled.

## 5.31.0

- [CHANGE] Changed version of Loki to 2.9.2

## 5.30.0

- [CHANGE] Changed version of Grafana Enterprise Logs to v1.8.3

## 5.29.0

- [ENHANCEMENT] Allow specifying `apiVersion` for Loki's PodLog CRD.

## 5.28.0

- [BUGFIX] Fix GrafanaAgent tolerations scope

## 5.27.0

- [CHANGE] Bump `nginxinc/nginx-unpriviledged` image version to remediate [CVE-2023-4863](https://github.com/advisories/GHSA-j7hp-h8jx-5ppr)

## 5.26.0

- [ENHANCEMENT] Allow emptyDir data volumes for backend and write (via `X.persistence.volumeClaimsEnabled: false`)

## 5.25.0

- [BUGFIX] Add complete object schema to single-binary volumeClaimTemplate to avoid synchronization issues

## 5.24.0

- [ENHANCEMENT] #10613 Allow tolerations for GrafanaAgent pods

## 5.23.1

- [BUGFIX] Add missing namespaces to some components

## 5.23.0

- [ENHANCEMENT] Add loki.storage.azure.connectionString to support Azure connection string

## 5.22.2

- [BUGFIX] Fix sidecar configuration for Backend

## 5.22.1

- ENHANCEMENT #10452 Improve gitops compatibility

## 5.22.0

- [CHANGE] Changed version of Loki to 2.9.1

## 5.21.0

- [CHANGE] Changed version of Grafana Enterprise Logs to v1.8.1

## 5.20.0

- [CHANGE] Changed version of Grafana Enterprise Logs to v1.8.0

## 5.19.0

- [FEATURE] Add optional sidecard to load rules from ConfigMaps and Secrets.

## 5.18.1

- [ENHANCEMENT] #8627 Add service labels and annotations for all services.
- [CHANGE] #8627 Move read, write and table manager labels from #component.serviceLabels to #component.service.labels to improve consistency.

## 5.18.0

- [CHANGE] Changed version of Loki to 2.9.0

## 5.17.0

- [CHANGE] Changed version of Loki to 2.9.0

## 5.16.1

- [BUGFIX] Increase default minReplicas to 2 and maxReplicas to 6

## 5.16.0

- [ENHANCEMENT] Add dnsConfig to values

## 5.15.0

- [ENHANCEMENT] Add rbac.pspAnnotations to define PSP annotations

## 5.14.1

- [BUGFIX] Use the correct name of the service inside the ingress.

## 5.14.0

- [ENHANCEMENT] Make table_manager configuration toggle.

## 5.13.0

- [ENHANCEMENT] Use "loki.clusterLabel" template for PodLogs cluster label

## 5.12.0

- [ENHANCEMENT] Use tpl function in ingress and gateway-ingress for hosts

## 5.11.0

- [CHANGE] Changed version of Loki to 2.8.4

## 5.10.0

- [CHANGE] Changed version of Grafana Enterprise Logs to v1.7.3

## 5.9.2

- [ENHANCEMENT] Add custom labels value for loki ingress

## 5.9.1

- [BUGFIX] Fix loki helm chart helper function for loki.host to explicitly include gateway port

## 5.9.0

- [CHANGE] Changed version of Loki to 2.8.3

## 5.8.11

- [BUGFIX] Fix gateway: Add `/config` proxy_pass to nginx configuration

## 5.8.10

- [ENHANCEMENT] Canary labelname can now be configured via monitoring.lokiCanary.labelname

## 5.8.9

- [BUGFIX] Fix loki/logs dashboard: allow querying multiple log level at once

## 5.8.8

- [ENHANCEMENT] Add loki.storage.azure.endpointSuffix to support Azure private endpoint

## 5.8.7

- [BUGFIX] Remove persistentVolumeClaimRetentionPolicy from single-binary StatefulSet when persistence is disabled

## 5.8.6

- [ENHANCEMENT] Add serviceMonitor.metricRelabelings to support metric relabelings

## 5.8.4

- [ENHANCEMENT] Add loki.lokiCanary.updateStrategy configuration

## 5.8.3

- [ENHANCEMENT] Add priorityClassName for Grafana Agent and Loki Canary

## 5.8.2

- [BUGFIX] Reference the correct configmap name for table manager

## 5.8.1

- [BUGFIX] Fix config as a secret mount for single binary statefulset

## 5.8.0

- [ENHANCEMENT] Add loki.memberlistConfig to fully control the memberlist configuration

## 5.7.1

- [FEATURE] Add support for additional labels on loki-canary pods

## 5.6.4

- [FEATURE] Make table manager retention options configurable in values

## 5.6.3

- [BUGFIX] Fix configmap checksum in read statefulset template

## 5.6.2

- [BUGFIX] Fix configmap checksum in table manager deployment template

## 5.6.1

- [BUGFIX] Fix HPA for single binary deployment

## 5.6.0

- [ENHANCEMENT] Add `gateway.ingress.labels` to values and ingress-gateway in helm chart.

## 5.5.12

- [BUGFIX] Fix checksum annotation for config in single binary

## 5.5.11

- [BUGFIX] Add missing metrics section in backend hpa template

## 5.5.10

- [CHANGE] Make the gateway listen on IPv6 as well as IPv4

## 5.5.9

- [FEATURE] Add `loki.configStorageType` & `loki.externalConfigSecretName` values to chart and templates.

## 5.5.8

- [CHANGE] Add support for annotations on all Deployments and StatefulSets

## 5.5.7

- [BUGFIX] Fix breaking helm upgrade by changing sts podManagementPolicy from Parallel to OrderedReady which fails since that field cannot be modified on sts.

## 5.5.6

- [FEATURE] Add hpa templates for read, write and backend.

## 5.5.5

- [BUGFIX] Quote tenantId value in logsInstance

## 5.5.4

- [CHANGE] Add extraVolumeClaimTemplates for StatefulSet of the write component.

## 5.5.3

- [BUGFIX] Fix issue in distribution of queries to available read pods by using k8s service for discovering query-scheduler replicas

## 5.5.2

- [BUGFIX] Use $.Release.Namespace consistently
- [CHANGE] Add clusterLabelOverride for alert label overrides.
- [BUGFIX] Use $.Release.Namespace consistently

## 5.5.1

- [FEATURE] Added ability to reference images by digest

## 5.5.0

- [CHANGE] Changed version of Grafana Enterprise Logs to v1.7.2


## 5.4.0

- [CHANGE] Changed version of Loki to 2.8.2


- [CHANGE] Change default GEL and Loki versions to 1.7.1 and 2.8.1 respectively
- [BUGFIX] Fix dns port in network-policy

## 4.10.0

- [CHANGE] Changed version of Grafana Enterprise Logs to v1.6.3

- [BUGFIX] Add projected volume type to psp


## 4.9.0

- [CHANGE] Changed version of Loki to 2.7.5


- [BUGFIX] Fix role/PSP mapping

- [BUGFIX] Fix service/ingress mapping

## 4.8.0

- [CHANGE] Changed version of Grafana Enterprise Logs to v1.6.2

## 4.7

- [CHANGE] **BREAKING** Rename `gel-license.jwt` property of secret `gel-secrets` to `license.jwt` on enterprise-logs chart.

## 4.6.2

- [BUGFIX] Fix tokengen and provisioner secrets creation on enterprise-logs chart.

## 4.6.1

- [FEATURE] Add `gateway.nginxConfig.customReadUrl`, `gateway.nginxConfig.customWriteUrl` and `gateway.nginxConfig.customBackendUrl` to override read/write/backend paths.
- [BUGFIX] Remove unreleased setting `useFederatedToken` from Azure configuration block.

## 4.6

- [Change] Bump Loki version to 2.7.3. Revert to 2 target simple scalable mode as default until third target ships in minor release.

## 4.5.1

- [BUGFIX] Fix rendering of namespace in provisioner job.
- [ENHANCEMENT] Allow to configure `publishNotReadyAddresses` on memberlist service.
- [BUGFIX] Correctly set `compactor_address` for 3 target scalable configuration.

## 4.5

- [ENHANCEMENT] Single binary mode is now possible for more than 1 replica, with a gateway and object storage backend.

## 4.4.2

- [CHANGE] Bump Loki version to 2.7.2 and GEL version to 1.6.1

## 4.4.1

- [BUGFIX] Fix a few problems with the included dashboards and allow the rules to be created in a different namespace (which may be necessary based on how your Prometheus Operator is deployed).

## 4.1.1

- [FEATURE] Added `loki.runtimeConfig` helm values to provide a reloadable runtime configuration.

## 4.1

- [BUGFIX] Fix bug in provisioner job that caused the self-monitoring tenant secret to be created with an empty token.

## 4.0

- [FEATURE] Added `enterprise.adminToken.additionalNamespaces` which are a list of additional namespaces to create secrets containing the GEL admin token in. This is especially useful if your Grafana instance is in another namespace.
- [CHANGE] **BREAKING** Remove `enterprise.nginxConfig.file`. Both enterprise and gateway configurations now share the same nginx config, use `gateway.nginxConfig.file` for both. Admin routes will 404 on OSS deployments.
- [CHANGE] **BREAKING** Default simple deployment mode to new, 3 target configuration (read, write, and backend). This new configuration allows the `read` target to be run as a deployment and auto-scaled. To go back to the legacy, 2 target configuration, set `read.legacyReadTraget` to `true`.
- [CHANGE] **BREAKING** Change how tenants are defined
- [CHANGE] **BREKAING** Remove `enterprise.adminTokenSecret`. This is now defined under `enterprise.adminToken.secret`.
- [CHANGE] **BREKAING** Rename and change format of `enterprise.provisioner.tenants`. Property has been renamed to `enterprise.provisioner.additionalTenants`, and is now an array of objects rather than string. Each object must contain a `name` and a `secretNamespace` field, where `name` is the name of the tenant and `secretNamespace` is the namespace to create the secret with the tenant's read and write token.
- [CHANGE] **BREAKING** Change the structure of `monitoring.selfMonitoring.tenant` from a string to an object. The new object must have a `name` and a `secretNamespace` field, where `name` is the name of the self-monitoring tenant and `secretNamespace` is the namespace to create an additional secret with the tenant's token. A secret will still also be created in the release namespace as it's needed by the Loki canary.
- [CHANGE] **BREAKING** Remove ability to create self-monitoring resources in different namespaces (with the exception of dashboard configmaps).

## 3.10.0

- [CHANGE] Deprecate `enterprise.nginxConfig.file`. Both enterprise and gateway configurations now share the same nginx config. Admin routes will 404 on OSS deployments. Will be removed in version 4 of the chart, please use `gateway.nginxConfig.file` for both OSS and Enterprise gateways.
- [FEATURE] Added new simple deployment target `backend`. Running 3 targets for simple deployment will soon be the default in Loki. This new target allows the `read` target to be run as a deployment and auto-scaled.

## 3.9.0

- [BUGFIX] Fix race condition between minio create bucket job and enterprise tokengen job

## 3.8.2

- [BUGFIX] Fix autoscaling/v2 template
- [FEATURE] Added `extraObjects` helm values to extra manifests.

## 3.8.1

- [ENHANCEMENT] Add the ability to specify container lifecycle

## 3.8.0

- [BUGFIX] Added `helm-weight` annotations to the tokengen and provisioner jobs to make sure tokengen always runs before provisioner

## 3.7.0

**BREAKING**: Configuration values for Loki Canary moved from `monitoring.selfMonitoring.lokiCanary` to `monitoring.lokiCanary`

- [ENHANCEMENT] Decouple the Loki Canary from the self-monitoring setup, which adds an unnecessary dependency on the Grafana Agent Operator.

## 3.6.1

- [BUGFIX] Fix regression that produced empty PrometheusRule alerts resource

## 3.6.0

- [CHANGE] Bump Loki version to 2.7.0 and GEL version to 1.6.0

## 3.5.0

- [FEATURE] Add support for azure blob storage

## 3.4.3

- [ENHANCEMENT] Allow to change Loki `-target` argument
- [ENHANCEMENT] Add toggle for persistence disk in single-binary mode

## 3.4.2

- [BUGFIX] Fix read-only /tmp in single-binary mode

## 3.4.1

- [BUGFIX] Remove extra `/` in image name if `registry` or `repository` is empty

## 3.4.0

- [ENHANCEMENT] Allow to add some selector for Loki persistent volume

## 3.3.3

- [BUGFIX] Add missing label `prometheus.io/service-monitor: "false"` to single-binary headless service

## 3.3.2

- [BUGFIX] Fixed indentation in single-binary pdb template

## 3.3.1

- [BUGFIX] Fix invalid ruler config when filesystem storage is being used
- [BUGFIX] Fix ingress template to work with both deployment types (scalable and single binary)

## 3.3.0

- [CHANGE] Remove ServiceMonitor and PrometheusRule CRD

## 3.2.2

- [CHANGE] Add envFrom section to the tokengen job

## 3.2.1

- [BUGFIX] Fixed k8s selectors in k8s Service for single-binary mode.

## 3.2.0

- [CHANGE] Bump Grafana Enterprise Logs version to v1.5.2

## 3.1.0

- [FEATURE] Loki canary and GEL token provisioner added. The GEL token provisioner will provision a tenant and token to be used by the self-monitoring features (including the canary), as well as any additional tenants specified. A k8s secret will be created with a read and write token for each additional tenant specified.

## 3.0.4

- [CHANGE] Default minio replicas to 1 node with 2 drives. The old config used the default, which was 16 nodes with 1 drive each.
- [BUGFIX] Minio subchart values `accessKey` and `secretKey` were removed in the new chart and replaced with `rootUser` and `rootPassword`.
- [CHANGE] The tokengen job no longer creates a `grafana-token`, as the base64 encoding was not working in a Grafana Enterprise GEL plugin installation.

## 3.0.0

- [CHANGE] Loki helm chart was moved to this location in the Loki repo. The chart now supports both
[single binary](https://github.com/grafana/helm-charts/tree/main/charts/loki) and [simple scalable](https://github.com/grafana/helm-charts/tree/main/charts/loki-simple-scalable) deployment modes. For changes prior to version 3.0.0, please
look in the respective deprectated [single binary](https://github.com/grafana/helm-charts/tree/main/charts/loki) and [simple scalable](https://github.com/grafana/helm-charts/blob/main/charts/loki-simple-scalable/CHANGELOG.md) charts.<|MERGE_RESOLUTION|>--- conflicted
+++ resolved
@@ -13,15 +13,13 @@
 
 [//]: # (<AUTOMATED_UPDATES_LOCATOR> : do not remove this line. This locator is used by the CI pipeline to automatically create a changelog entry for each new Loki release. Add other chart versions and respective changelog entries bellow this line.)
 
-<<<<<<< HEAD
 ## 5.48.0
 
 - [ENHANCEMENT] Allow the definition of PVC annotations for all volume claim templates in statefulsets
-=======
+
 ## 5.47.2
 
 - [ENHANCEMENT] Allow for additional pipeline stages to be configured on the `selfMonitoring` `Podlogs` resource.
->>>>>>> 824f5aa2
 
 ## 5.47.1
 
