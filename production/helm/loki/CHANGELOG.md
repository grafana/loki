--- conflicted
+++ resolved
@@ -13,18 +13,13 @@
 
 ## Unreleased
 
-<<<<<<< HEAD
 - [BUGFIX] Wrong context passed to loki.namespace helper from table manager servicemonitor. [#19461](https://github.com/grafana/loki/pull/19461)
-=======
 - [CHANGE] Remove unused `storageClass` field from compactor persistence configuration. Storage class should be configured per-claim in the `claims` array instead.[#19443](https://github.com/grafana/loki/pull/19443)
 - [FEATURE] Make loki-canary readinessProbe configurable via values.yaml  [#19328](https://github.com/grafana/loki/pull/19328)
 - [FEATURE]: Allow auto-resizing the volume by recreating the StatefulSet. [#19217](https://github.com/grafana/loki/pull/19217)
 - [BUGFIX] Add single-binary component to ingress NetworkPolicy [#19229](https://github.com/grafana/loki/pull/19229)
 - [BUGFIX] Use strings in stead of integers for ports in CiliumNetworkPolicies [#19252](https://github.com/grafana/loki/pull/19252)
-
-
 - [ENHANCEMENT] Allow configuration of alert rule severities and thresholds
->>>>>>> a6779c82
 
 ## 6.44.0
 
