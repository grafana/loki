# Changelog

All notable changes to this library will be documented in this file.

Entries should be ordered as follows:

- [CHANGE]
- [FEATURE]
- [ENHANCEMENT]
- [BUGFIX]

Entries should include a reference to the pull request that introduced the change.

[//]: # (<AUTOMATED_UPDATES_LOCATOR> : do not remove this line. This locator is used by the CI pipeline to automatically create a changelog entry for each new Loki release. Add other chart versions and respective changelog entries bellow this line.)

<<<<<<< HEAD
## 5.7.0

- [ENHANCEMENT] Add loki.memberlistConfig to fully control the memberlist configuration
=======
## 5.6.4

- [FEATURE] Make table manager retention options configurable in values
>>>>>>> 22779e13

## 5.6.3

- [BUGFIX] Fix configmap checksum in read statefulset template

## 5.6.2

- [BUGFIX] Fix configmap checksum in table manager deployment template

## 5.6.1

- [BUGFIX] Fix HPA for single binary deployment

## 5.6.0

- [ENHANCEMENT] Add `gateway.ingress.labels` to values and ingress-gateway in helm chart.

## 5.5.12

- [BUGFIX] Fix checksum annotation for config in single binary

## 5.5.11

- [BUGFIX] Add missing metrics section in backend hpa template

## 5.5.10

- [CHANGE] Make the gateway listen on IPv6 as well as IPv4

## 5.5.9

- [FEATURE] Add `loki.configStorageType` & `loki.externalConfigSecretName` values to chart and templates.

## 5.5.8

- [CHANGE] Add support for annotations on all Deployments and StatefulSets

## 5.5.7

- [BUGFIX] Fix breaking helm upgrade by changing sts podManagementPolicy from Parallel to OrderedReady which fails since that field cannot be modified on sts.

## 5.5.6

- [FEATURE] Add hpa templates for read, write and backend.

## 5.5.5

- [BUGFIX] Quote tenantId value in logsInstance

## 5.5.4

- [CHANGE] Add extraVolumeClaimTemplates for StatefulSet of the write component.

## 5.5.3

- [BUGFIX] Fix issue in distribution of queries to available read pods by using k8s service for discovering query-scheduler replicas

## 5.5.2

- [BUGFIX] Use $.Release.Namespace consistently
- [CHANGE] Add clusterLabelOverride for alert label overrides.
- [BUGFIX] Use $.Release.Namespace consistently

## 5.5.1

- [FEATURE] Added ability to reference images by digest

## 5.5.0

- [CHANGE] Changed version of Grafana Enterprise Logs to v1.7.2


## 5.4.0

- [CHANGE] Changed version of Loki to 2.8.2


- [CHANGE] Change default GEL and Loki versions to 1.7.1 and 2.8.1 respectively
- [BUGFIX] Fix dns port in network-policy

## 4.10.0

- [CHANGE] Changed version of Grafana Enterprise Logs to v1.6.3

- [BUGFIX] Add projected volume type to psp


## 4.9.0

- [CHANGE] Changed version of Loki to 2.7.5


- [BUGFIX] Fix role/PSP mapping

## 4.8.0

- [CHANGE] Changed version of Grafana Enterprise Logs to v1.6.2

## 4.7

- [CHANGE] **BREAKING** Rename `gel-license.jwt` property of secret `gel-secrets` to `license.jwt` on enterprise-logs chart.

## 4.6.2

- [BUGFIX] Fix tokengen and provisioner secrets creation on enterprise-logs chart.

## 4.6.1

- [FEATURE] Add `gateway.nginxConfig.customReadUrl`, `gateway.nginxConfig.customWriteUrl` and `gateway.nginxConfig.customBackendUrl` to override read/write/backend paths.
- [BUGFIX] Remove unreleased setting `useFederatedToken` from Azure configuration block.

## 4.6

- [Change] Bump Loki version to 2.7.3. Revert to 2 target simple scalable mode as default until third target ships in minor release.

## 4.5.1

- [BUGFIX] Fix rendering of namespace in provisioner job.
- [ENHANCEMENT] Allow to configure `publishNotReadyAddresses` on memberlist service.
- [BUGFIX] Correctly set `compactor_address` for 3 target scalable configuration.

## 4.5

- [ENHANCEMENT] Single binary mode is now possible for more than 1 replica, with a gateway and object storage backend.

## 4.4.2

- [CHANGE] Bump Loki version to 2.7.2 and GEL version to 1.6.1

## 4.4.1

- [BUGFIX] Fix a few problems with the included dashboards and allow the rules to be created in a different namespace (which may be necessary based on how your Prometheus Operator is deployed).

## 4.1.1

- [FEATURE] Added `loki.runtimeConfig` helm values to provide a reloadable runtime configuration.

## 4.1

- [BUGFIX] Fix bug in provisioner job that caused the self-monitoring tenant secret to be created with an empty token.

## 4.0

- [FEATURE] Added `enterprise.adminToken.additionalNamespaces` which are a list of additional namespaces to create secrets containing the GEL admin token in. This is especially useful if your Grafana instance is in another namespace.
- [CHANGE] **BREAKING** Remove `enterprise.nginxConfig.file`. Both enterprise and gateway configurations now share the same nginx config, use `gateway.nginxConfig.file` for both. Admin routes will 404 on OSS deployments.
- [CHANGE] **BREAKING** Default simple deployment mode to new, 3 target configuration (read, write, and backend). This new configuration allows the `read` target to be run as a deployment and auto-scaled. To go back to the legacy, 2 target configuration, set `read.legacyReadTraget` to `true`.
- [CHANGE] **BREAKING** Change how tenants are defined
- [CHANGE] **BREKAING** Remove `enterprise.adminTokenSecret`. This is now defined under `enterprise.adminToken.secret`.
- [CHANGE] **BREKAING** Rename and change format of `enterprise.provisioner.tenants`. Property has been renamed to `enterprise.provisioner.additionalTenants`, and is now an array of objects rather than string. Each object must contain a `name` and a `secretNamespace` field, where `name` is the name of the tenant and `secretNamespace` is the namespace to create the secret with the tenant's read and write token.
- [CHANGE] **BREAKING** Change the structure of `monitoring.selfMonitoring.tenant` from a string to an object. The new object must have a `name` and a `secretNamespace` field, where `name` is the name of the self-monitoring tenant and `secretNamespace` is the namespace to create an additional secret with the tenant's token. A secret will still also be created in the release namespace as it's needed by the Loki canary.
- [CHANGE] **BREAKING** Remove ability to create self-monitoring resources in different namespaces (with the exception of dashboard configmaps).

## 3.10.0

- [CHANGE] Deprecate `enterprise.nginxConfig.file`. Both enterprise and gateway configurations now share the same nginx config. Admin routes will 404 on OSS deployments. Will be removed in version 4 of the chart, please use `gateway.nginxConfig.file` for both OSS and Enterprise gateways.
- [FEATURE] Added new simple deployment target `backend`. Running 3 targets for simple deployment will soon be the default in Loki. This new target allows the `read` target to be run as a deployment and auto-scaled.

## 3.9.0

- [BUGFIX] Fix race condition between minio create bucket job and enterprise tokengen job

## 3.8.2

- [BUGFIX] Fix autoscaling/v2 template
- [FEATURE] Added `extraObjects` helm values to extra manifests.

## 3.8.1

- [ENHANCEMENT] Add the ability to specify container lifecycle

## 3.8.0

- [BUGFIX] Added `helm-weight` annotations to the tokengen and provisioner jobs to make sure tokengen always runs before provisioner

## 3.7.0

**BREAKING**: Configuration values for Loki Canary moved from `monitoring.selfMonitoring.lokiCanary` to `monitoring.lokiCanary`

- [ENHANCEMENT] Decouple the Loki Canary from the self-monitoring setup, which adds an unnecessary dependency on the Grafana Agent Operator.

## 3.6.1

- [BUGFIX] Fix regression that produced empty PrometheusRule alerts resource

## 3.6.0

- [CHANGE] Bump Loki version to 2.7.0 and GEL version to 1.6.0

## 3.5.0

- [FEATURE] Add support for azure blob storage

## 3.4.3

- [ENHANCEMENT] Allow to change Loki `-target` argument
- [ENHANCEMENT] Add toggle for persistence disk in single-binary mode

## 3.4.2

- [BUGFIX] Fix read-only /tmp in single-binary mode

## 3.4.1

- [BUGFIX] Remove extra `/` in image name if `registry` or `repository` is empty

## 3.4.0

- [ENHANCEMENT] Allow to add some selector for Loki persistent volume

## 3.3.3

- [BUGFIX] Add missing label `prometheus.io/service-monitor: "false"` to single-binary headless service

## 3.3.2

- [BUGFIX] Fixed indentation in single-binary pdb template

## 3.3.1

- [BUGFIX] Fix invalid ruler config when filesystem storage is being used
- [BUGFIX] Fix ingress template to work with both deployment types (scalable and single binary)

## 3.3.0

- [CHANGE] Remove ServiceMonitor and PrometheusRule CRD

## 3.2.2

- [CHANGE] Add envFrom section to the tokengen job

## 3.2.1

- [BUGFIX] Fixed k8s selectors in k8s Service for single-binary mode.

## 3.2.0

- [CHANGE] Bump Grafana Enterprise Logs version to v1.5.2

## 3.1.0

- [FEATURE] Loki canary and GEL token provisioner added. The GEL token provisioner will provision a tenant and token to be used by the self-monitoring features (including the canary), as well as any additional tenants specified. A k8s secret will be created with a read and write token for each additional tenant specified.

## 3.0.4

- [CHANGE] Default minio replicas to 1 node with 2 drives. The old config used the default, which was 16 nodes with 1 drive each.
- [BUGFIX] Minio subchart values `accessKey` and `secretKey` were removed in the new chart and replaced with `rootUser` and `rootPassword`.
- [CHANGE] The tokengen job no longer creates a `grafana-token`, as the base64 encoding was not working in a Grafana Enterprise GEL plugin installation.

## 3.0.0

- [CHANGE] Loki helm chart was moved to this location in the Loki repo. The chart now supports both
[single binary](https://github.com/grafana/helm-charts/tree/main/charts/loki) and [simple scalable](https://github.com/grafana/helm-charts/tree/main/charts/loki-simple-scalable) deployment modes. For changes prior to version 3.0.0, please
look in the respective deprectated [single binary](https://github.com/grafana/helm-charts/tree/main/charts/loki) and [simple scalable](https://github.com/grafana/helm-charts/blob/main/charts/loki-simple-scalable/CHANGELOG.md) charts.<|MERGE_RESOLUTION|>--- conflicted
+++ resolved
@@ -13,15 +13,13 @@
 
 [//]: # (<AUTOMATED_UPDATES_LOCATOR> : do not remove this line. This locator is used by the CI pipeline to automatically create a changelog entry for each new Loki release. Add other chart versions and respective changelog entries bellow this line.)
 
-<<<<<<< HEAD
 ## 5.7.0
 
 - [ENHANCEMENT] Add loki.memberlistConfig to fully control the memberlist configuration
-=======
+
 ## 5.6.4
 
 - [FEATURE] Make table manager retention options configurable in values
->>>>>>> 22779e13
 
 ## 5.6.3
 
