# Changelog

All notable changes to this library will be documented in this file.

Entries should be ordered as follows:

- [CHANGE]
- [FEATURE]
- [ENHANCEMENT]
- [BUGFIX]

Entries should include a reference to the pull request that introduced the change.

[//]: # (<AUTOMATED_UPDATES_LOCATOR> : do not remove this line. This locator is used by the CI pipeline to automatically create a changelog entry for each new Loki release. Add other chart versions and respective changelog entries bellow this line.)

<<<<<<< HEAD
- [BUGFIX] Fix incorrect context references in storage configuration templates for alibabacloud, swift, bos, and cos storage types. [#18740](https://github.com/grafana/loki/pull/18740)
  
=======
- [BUGFIX] only validate the ruler key exists under loki.storage.bucketNames when an object storage bucket is being used [#18665](https://github.com/grafana/loki/pull/18665)

>>>>>>> 97f7d170
## 6.35.0

- [CHANGE] Add `tpl()` support for `pattern_ingester`, `ingester_client` and `compactor_grpc_client` components. [#16759](https://github.com/grafana/loki/pull/16759)
- [CHANGE] Common Config : Use grpc for contacting the compactor in distributed deployment, rather than http. The compactor_grpc_address parameter replaces the compactor_address in the default commonConfig section of values.yaml. If the compactor_address parameter is set, the compactor_grpc_address must be set to an empty string. Careful, the loki.compactorAddress helper now returns the address of the compactor in grpc format rather than http. [#17454](https://github.com/grafana/loki/pull/17454)
- [FEATURE] Expose all storage configuration properties [#18509](https://github.com/grafana/loki/pull/18509)
- [FEATURE] Added a Helm Chart value to disable the rbac resource creation for the tokengen job. [#15882](https://github.com/grafana/loki/pull/15882)
- [FEATURE] Add readiness and liveness probes for the all memcached components. [#18525](https://github.com/grafana/loki/pull/18525)
- [FEATURE] Add missing revisionHistoryLimit. [#18638](https://github.com/grafana/loki/pull/18638)
- [ENHANCEMENT] Refactor loki health probes so `.Values.loki.livenessProbe` and `.Values.loki.startupProbe` can be unset with `{}` [#18575](https://github.com/grafana/loki/pull/18575)
- [BUGFIX] Make loki.storage.bucketNames are optional, if builtin minio is enabled. [#18653](https://github.com/grafana/loki/pull/18653)
- [BUGFIX] Add comments, clarifying ruler setup. [#18607](https://github.com/grafana/loki/pull/18607)

## 6.34.0

- [CHANGE] Updated version of Grafana Loki to 3.5.3
- [CHANGE] **BREAKING** Fixed serviceName in zone-aware ingester StatefulSets to reference correct headless services [#18558](https://github.com/grafana/loki/pull/18558). **Upgrade Impact**: Users with zone-aware ingesters (`ingester.zoneAwareReplication.enabled: true`) must manually delete the ingester StatefulSets before upgrading: `kubectl delete statefulset <release-name>-ingester-zone-a <release-name>-ingester-zone-b <release-name>-ingester-zone-c --cascade=orphan`. PersistentVolumeClaims and data will be preserved. **See**: [Helm chart upgrade guide](https://grafana.com/docs/loki/latest/setup/upgrade/upgrade-to-6x/#breaking-zone-aware-ingester-statefulset-servicename-fix-6340)
- [FEATURE] Expose labels on volumeClaimTemplates [#13317](https://github.com/grafana/loki/pull/13317)
- [FEATURE] Allow setting custom labels for ingester statefulsets [#18536](https://github.com/grafana/loki/pull/18536)
- [FEATURE] Added support for chunk-cache-l2 [#17556](https://github.com/grafana/loki/pull/17556)
- [ENHANCEMENT] Expose Loki UI in pure ingress. [18400](https://github.com/grafana/loki/pull/18400)
- [ENHANCEMENT] Add configurable `livenessProbe` and `startupProbe` for admin-api. [#18546](https://github.com/grafana/loki/pull/18546)
- [ENHANCEMENT] Add configurable `startupProbe` to the loki-sc-rules sidecar container in the backend pods. [#18547](https://github.com/grafana/loki/pull/18547)
- [BUGFIX] Add validation for loki.storage.bucketNames [#13781](https://github.com/grafana/loki/pull/13781)
- [BUGFIX] Create missing RBAC for the rules sidecar when RBAC is namespaced [#16776](https://github.com/grafana/loki/pull/16776)
- [BUGFIX] Ensure the scc is actually allowing to use hostPath volumes when the rbac.sccAllowHostDirVolumePlugin is set to true [#17680](https://github.com/grafana/loki/pull/17680) 

## 6.33.0

- [FEATURE] Allow passing tenant password hash instead of password. [#17049](https://github.com/grafana/loki/pull/17049)
- [FEATURE] Added support for chunk-cache-l2 [#17556](https://github.com/grafana/loki/pull/17556)
- [ENHANCEMENT] Add possibility to configure location snippet in nginx config [#18105](https://github.com/grafana/loki/pull/18105)
- [ENHANCEMENT] Improve health probe helper templates [#18347](https://github.com/grafana/loki/pull/18347)
- [ENHANCEMENT] Add FOLDER_ANNOTATION logic for sidecar container. [#13289](https://github.com/grafana/loki/pull/13289)
- [ENHANCEMENT] Add FOLDER_ANNOTATATION logic for sidecar container. [#13289](https://github.com/grafana/loki/pull/13289)
- [BUGFIX] Fix PDB settings for chunksCache and resultsCache [#18321](https://github.com/grafana/loki/pull/18321)
- [BUGFIX] Set `use_thanos_objstore` to `true` in `storage_config` when `loki.storage.use_thanos_objstore` value is set to `true`. [#17024](https://github.com/grafana/loki/pull/17024)
- [BUGFIX] Loki chart fails to render proper YAML when add more than one extra manifest. [#12911](https://github.com/grafana/loki/pull/12911)
- [BUGFIX] Add release namespace metadata to HorizontalPodAutoscaling that lack it. [#18453](https://github.com/grafana/loki/pull/18453)
- [BUGFIX] Move loki-sc-rules container from first location in `containers` to second to avoid it being selected as the default for `kubectl logs` or `kubectl exec`.  [#17937](https://github.com/grafana/loki/pull/17937)

## 6.32.0

- [CHANGE] Changed version of Grafana Loki to 3.5.2
- [CHANGE] Changed version of Grafana Enterprise Logs to 3.5.2
- [FEATURE] Add support for templated `loki.operational_config` [#17045](https://github.com/grafana/loki/pull/17045)
- [FEATURE] Add option to use deployment type instead of daemonset in canary. [#17364](https://github.com/grafana/loki/pull/17364)
- [ENHANCEMENT] Allow specifying additional labels for memcached statefulsets volume claim templates [#15554](https://github.com/grafana/loki/pull/15554)
- [ENHANCEMENT] Improve health probe helper templates [#18347](https://github.com/grafana/loki/pull/18347)
- [ENHANCEMENT] Add possibility to configure location snippet in nginx config [#18105](https://github.com/grafana/loki/pull/18105)
- [BUGFIX] Gateway Ingester endpoints points to inexistent service when zone aware replication are enabled [#17362](https://github.com/grafana/loki/pull/17362)
- [BUGFIX] Add missing flush=true to preStop hook [#16063](https://github.com/grafana/loki/pull/16063)
- [BUGFIX] Fix setting X-Scope-OrgID header [#18414](https://github.com/grafana/loki/pull/18414)

## 6.31.0

- [FEATURE] Added readiness probe for memcached [#15609](https://github.com/grafana/loki/pull/15609)
- [FEATURE] Added pdb for pattern ingester [#17058](https://github.com/grafana/loki/pull/17058)
- [FEATURE] Added trafficDistribution to service-distributor for multi-az purpose [#17742](https://github.com/grafana/loki/pull/17742)
- [FEATURE] Allow external memcached setup [#17432](https://github.com/grafana/loki/pull/17432)
- [FEATURE] Add block_builder config to helm chart [#17451](https://github.com/grafana/loki/pull/17451)
- [FEATURE] Support bypass all s3/gcs/azure config in object_store [#17597](https://github.com/grafana/loki/pull/17597)
- [FEATURE] Allow passing tenant password hash instead of password to avoid idempotency issue with the gateway secret [12032](https://github.com/grafana/loki/issues/12032).
- [BUGFIX] Ensure ui.enabled=true is set in loki ConfigMap when loki.ui.enabled=true is set in values.yaml to actually enable the UI [#17562](https://github.com/grafana/loki/pull/17562)
- [BUGFIX] Fix custom gateway nginx config rendering error [#18167](https://github.com/grafana/loki/pull/18167)
- [BUGFIX] Allow metrics networkpolicy only from namespace [#17555](https://github.com/grafana/loki/pull/17555)
- [BUGFIX] Add missing log deletion endpoint to native ingress paths [#14390](https://github.com/grafana/loki/pull/14390)
- [BUGFIX] Fix indentation in nginx gateway config template handling [#18167](https://github.com/grafana/loki/pull/18167)

## 6.30.1

- [BUGFIX] Add livenessProbe to read pod to go around the issue mentioned [here](https://github.com/grafana/loki/issues/15191#issuecomment-2769843275)

## 6.29.1

- [FEATURE] Added support for the rules sidecar in the ruler pods in distributed mode
- [FEATURE] Added affinity property to the loki-canary deamonset
- [BUGFIX] Ensure global.extraEnv and global.extraEnvFrom applied to all resources consistently ([#16828](https://github.com/grafana/loki/pull/16828))
- [BUGFIX] Fixed statement logic to enable annotations for deployment-gateway, deployment-read, and statefulset-write
- [BUGFIX] Fix `extraArgs`, `extraVolumes`, `extraVolumeMounts` global values.
- [FEATURE] Add config support for external memcache cluster by setting the following config:
    memcached:
        enabled: false # <- setting false here
    resultsCache:
        addresses: 'my-resultsCache-memcached-address' # <- setting results cache address here
    chunksCache:
        addresses: 'my-chunksCache-memcached-address' # <- setting chunks cache address here

## 6.29.0


- [FEATURE] Added support to copy the following headers into X-Query-Tags as key/value pairs:, X-Grafana-User, X-Dashboard-Uid, X-Dashboard-Title, X-Panel-Id, X-Panel-Title, X-Rule-Uid, X-Rule-Name, X-Rule-Folder, X-Rule-Version, X-Rule-Source, X-Rule-Type
- [BUGFIX] Inadvertent merge() accumulation of podLabels on various resources
- [BUGFIX] Loki endpoint for Canary assumed gateway was always enabled. Can now be overwritten through values.

## 6.28.0

- [CHANGE] Add extraContainers parameter for the backend pod
- [CHANGE] Add `tpl()` support for backend, read, write, and admin-api components

## 6.27.0

- [FEATURE] Added support for globals: `extraArgs`, `extraEnv`, `extraEnvFrom`, `extraVolumes`, `extraVolumeMounts` ([#16062](https://github.com/grafana/loki/pull/16062)) relates to ([#12652](https://github.com/grafana/loki/pull/12652))
- [CHANGE] Changed version of Memcached image to 1.6.36
- [CHANGE] Changed version of Grafana Loki to 3.4.2
- [CHANGE] Changed version of Grafana Enterprise Logs to 3.4.0

## 6.26.0

- [CHANGE] Changed version of Grafana Loki to 3.4.0

## 6.25.1

- [BUGFIX] Disable service monitor for nginx service.

## 6.25.0

- [BUGFIX] Removed minio-mc init container from admin-api.
- [BUGFIX] Fixed admin-api and gateway deployment container args.
- [FEATURE] Added support for Overrides Exporter

## 6.24.1

- [ENHANCEMENT] Fix Inconsistency between sidecar.securityContext and loki.containerSecurityContext

## 6.24.0

- [BUGFIX] Add conditional to include ruler config only if `ruler.enabled=true`
- [BUGFIX] Disables the Helm test pod when `test.enabled=false`.
- [BUGFIX] Fix `enterprise.image.tag` to `3.3.0`
- [ENHANCEMENT] Bump Loki version to 3.3.2

## 6.23.0

- [CHANGE] Changed version of Grafana Loki to 3.3.1
- [CHANGE] Changed version of Minio helm chart to 5.3.0 (#14834)
- [BUGFIX] Add default wal dir to ruler config ([#14920](https://github.com/grafana/loki/pull/14920))
- [FIX] Fix statefulset templates to not show diffs in ArgoCD

## 6.22.0

## 6.21.0

## 6.20.0

- [CHANGE] Changed version of Grafana Loki to 3.3.0

## 6.19.0-weekly.227

- [ENHANCEMENT] Expose Topology Spread Constraints in Helm chart templates and default values.

## 6.19.0

## 6.18.0

- [CHANGE] Added automated weekly releases, which created this release.

## 6.17.1

- [BUGFIX] Added missing `loki.storage.azure.chunkDelimiter` parameter to Helm chart.

## 6.17.0

- [CHANGE] Changed version of Grafana Loki to 3.2.0

## 6.16.0

- [ENHANCEMENT] Allow setting nodeSelector, tolerations and affinity to enterprise components (tokengen and provisioner).

## 6.15.0

- [ENHANCEMENT] Allow setting annotations for memberlist and query-scheduler-discovery services
- [ENHANCEMENT] Allow to customize `client_max_body_size` when using Loki Gateway. #12924

## 6.14.1

- [BUGFIX] Fixed Memcached persistence options.

## 6.14.0

- [FEATURE] Add additional service annotations for components in distributed mode
- [FIX] Rename loki/templates/query-frontend/poddisruptionbudget-query-frontend.yaml to fix spelling mistake.

## 6.13.0

- [CHANGE] Correctly wrap ClusterRoleBinding around `rbac/namespaced` conditional.
- [FIX] Do not create bloom planner, bloom builder, bloom gateway Deployment/Statefulset if their replica count is 0.
- [FIX] Configure (ephemeral) storage for bloom builder working directory
- [ENHANCEMENT] Automatically configure bloom planner address for bloom builders and bloom gateway addresses for bloom gateway clients.

## 6.12.0

- [ENHANCEMENT] Replace Bloom Compactor component with Bloom Planner and Bloom Builder. These are the new components to build bloom blocks.

## 6.11.0

- [FEATURE] Add support for configuring persistence for memcached.

## 6.10.2

- [CHANGE] Bumped version of `nginxinc/nginx-unprivileged` to 1.27-alpine; this remediates several CVE

## 6.10.1

- [CHANGE] Bumped version of `kiwigrid/k8s-sidecar` to 1.27.5; this remediates several CVE

## 6.10.0

- [CHANGE] Changed version of Grafana Enterprise Logs to 3.1.1
- [CHANGE] Changed version of Grafana Loki to 3.1.1
- [ENHANCEMENT] Added ability to disable AWS S3 dualstack endpoint usage.

## 6.9.0

- [BUGFIX] Fixed how we set imagePullSecrets for the memcached and provisioner.

## 6.8.0

- [BUGFIX] Fixed how we set imagePullSecrets for the admin-api and enterprise-gateway

## 6.7.4

- [ENHANCEMENT] Allow configuring the SSE section under AWS S3 storage config.

## 6.7.3

- [BUGFIX] Removed Helm test binary

## 6.7.2

- [BUGFIX] Fix imagePullSecrets for statefulset-results-cache

## 6.7.1

- [CHANGE] Changed version of Loki to 3.1.0

## 6.7.0

- [CHANGE] Changed version of Grafana Enterprise Logs to 3.1.0

## 6.6.6

- [BUGFIX] Fix HPA ingester typo

## 6.6.5

- [BUGFIX] Fix querier address in SingleBinary mode

## 6.6.4

- [BUGFIX] Fix extraObjects

## 6.6.3

- [BUGFIX] Fix indentation of `query_range` Helm chart values

## 6.6.2

- [BUGFIX] Fix query-frontend (headless) and ruler http-metrics targetPort

## 6.6.1

- [BUGFIX] Fix query scheduler http-metrics targetPort

## 6.6.0

- [ENHANCEMENT] Allow setting PVC annotations for all volume claim templates in simple scalable and single binary mode

## 6.5.2

- [BUGFIX] Fixed Ingress routing for all deployment modes.

## 6.5.0

- [CHANGE] Changed version of Grafana Enterprise Logs to v3.0.1

## 6.4.2

- [BUGFIX] Fixed helm helper functions to include missing `loki.hpa.apiVersion`  #12716

## 6.4.1

- [BUGFIX] Fixes read & backend replicas settings

## 6.4.0

- [ENHANCEMENT] Allow extraObject items as multiline strings, allowing for templating field names

## 6.3.4

- [BUGFIX] Add missing OTLP endpoint to nginx config

## 6.3.3

- [ENHANCEMENT] make the singlebinary set 0 the replicas number of backend, write,read.

## 6.3.2

- [BUGFIX] Missing password for Loki-Canary when loki.auth_enabled is true

## 6.3.1

- [BUGFIX] Fixed Typo in Ingester templates for zoneAwareReplication

## 6.3.0

- [CHANGE] Changed version of Grafana Enterprise Logs to v3.0.0

## 6.2.5

- [BUGFIX] Add missing toleration blocks to bloom components.

## 6.2.4

- [ENHANCEMENT] Activate the volume endpoint by default.

## 6.2.3

- [ENHANCEMENT] Allow minio address to be overridden.
- [CHANGE] `query-scheduler-discovery` service will now be prefixed by query scheduler full name.
- [BUGFIX] Fix `helm-tests` Go source which was missing a param following #12245.

## 6.2.2

- [FEATURE] Add support for enabling pattern ingester config via `loki.pattern_ingester.enabled`.

## 6.2.1

- [BUGFIX] Removed duplicate bucketNames from documentation and fixed key name `deploymentMode`

## 6.2.0

- [FEATURE] Add a headless service to the bloom gateway component.

## 6.1.0

- [CHANGE] Only default bucket names in helm when using minio.

## 6.0.0

- [FEATURE] added a new `Distributed` mode of deployment.
- [CHANGE] the lokiCanary section was moved from under monitoring to be under the root of the file.
- [CHANGE] the definitions for topologySpreadConstraints and podAffinity were converted from string templates to objects. Also removed the soft constraint on zone.
- [CHANGE] the externalConfigSecretName was replaced with more generic configs

## 5.47.2

- [ENHANCEMENT] Allow for additional pipeline stages to be configured on the `selfMonitoring` `Podlogs` resource.

## 5.47.1

- [BUGFIX] Increase default value of backend minReplicas to 3

## 5.47.0

- [CHANGE] Changed version of Loki to 2.9.6

## 5.46.0

- [CHANGE] Changed version of Loki to 2.9.5

## 5.45.0

- [CHANGE] Add extraContainers parameter for the read pod

## 5.44.4

- [ENHANCEMENT] Use http_listen_port for `compactorAddress`.

## 5.44.3

- [BUGFIX] Fix template error: `<.Values.loki.server.http_listen_port>: can't evaluate field Values in type interface {}`

## 5.44.2

- [BUGFIX] Fix usage of `http_listen_port` and `grpc_listen_port` field in template.

## 5.44.1

- [BUGFIX] Fix `compactorAddress` field: add protocol and port.

## 5.44.0

- [FEATURE] Modified helm template to use parameters http_listen_port and grpc_listen_port instead of hardcoded values.

## 5.43.7

- [BUGFIX] allow to configure http_config for ruler

## 5.43.6

- [ENHANCEMENT] Add `ciliumnetworkpolicy` with egress to world for table-manager if enabled.

## 5.43.5

- [BUGFIX] Add `---` before the `backend-kubeapiserver-egress` ciliumnetworkpolicy to prevent the `backend-world-egress` one from being dumped if both are enabled.

## 5.43.4

- [ENHANCEMENT] Add `ciliumnetworkpolicies` with egress to world for write, read and backend.

## 5.43.3

- [ENHANCEMENT] Added missing default values to support ServerSideApply

## 5.43.2

- [BUGFIX] Added `alibabacloud` to `isUsingObjectStorage` check.

## 5.43.1

- [BUGFIX] Fix `toPorts` fields in the `ciliumnetworkpolicy` template

## 5.43.0

- [ENHANCEMENT] Allow the definition of resources for GrafanaAgent pods

## 5.42.3

- [BUGFIX] Added condition for `egress-discovery` networkPolicies and ciliumNetworkPolicies.

## 5.42.2

- [BUGFIX] Remove trailing tab character in statefulset templates

## 5.42.1

- [BUGFIX] Added missing annotations to loki-read StatefulSet.

## 5.42.0

- [CHANGE] Changed versions of Loki v2.9.4 and GEL v1.8.6
- [ENHANCEMENT] Bumped "grafana-agent-operator" depenency chart version to it's latest version

## 5.41.8

- [BUGFIX] Fix gateway: add possibility to disable listening on ipv6 to prevent crash on ipv4-only system.

## 5.41.7

- [FEATURE] Add support to disable specific alert rules

## 5.41.6

- [BUGFIX] Added missing namespace to query-scheduler-discovery service when deploying loki in a specific namespace.

## 5.41.5

- [BUGFIX] Added "swift" type object storage to resolve Loki HELM Chart error.

## 5.41.4

- [CHANGE] Use `/ingester/shutdown?terminate=false` for write `preStop` hook

## 5.41.3

- [FEATURE] Add support for defining an s3 backoff config.

## 5.41.2

- [FEATURE] Add ciliumnetworkpolicies.

## 5.41.1

- [FEATURE] Allow topology spread constraints for Loki read deployment component.

## 5.41.0

- [CHANGE] Changed version of Loki to 2.9.3

## 5.40.1

- [BUGFIX] Remove ruler enabled condition in networkpolicies.

## 5.40.0

- [CHANGE] Add extraContainers parameter for the write pod

## 5.39.0

- [FEATURE] Add support for adding OpenStack swift container credentials via helm chart

## 5.38.0

- [CHANGE] Changed MinIO Helm Chart version to 4.0.15

## 5.37.0

- [FEATURE] Add support for enabling tracing.

## 5.36.2

- [BUGFIX] Add support to run dnsmasq

## 5.36.1

- [FEATURE] Allow topology spread constraints for Loki

## 5.36.0

- [CHANGE] Changed version of Loki to 2.9.2

## 5.35.0

- [FEATURE] Add support for configuring distributor.

## 5.34.0

- [BUGFIX] Fix missing annotations when using Loki in single binary mode.

## 5.33.0

- [CHANGE] Changed version of Grafana Enterprise Logs to v1.8.4

## 5.32.0

- [CHANGE] Grafana dashboards are no longer created solely in scalable mode and with external cloud storage enabled.

## 5.31.0

- [CHANGE] Changed version of Loki to 2.9.2

## 5.30.0

- [CHANGE] Changed version of Grafana Enterprise Logs to v1.8.3

## 5.29.0

- [ENHANCEMENT] Allow specifying `apiVersion` for Loki's PodLog CRD.

## 5.28.0

- [BUGFIX] Fix GrafanaAgent tolerations scope

## 5.27.0

- [CHANGE] Bump `nginxinc/nginx-unpriviledged` image version to remediate [CVE-2023-4863](https://github.com/advisories/GHSA-j7hp-h8jx-5ppr)

## 5.26.0

- [ENHANCEMENT] Allow emptyDir data volumes for backend and write (via `X.persistence.volumeClaimsEnabled: false`)

## 5.25.0

- [BUGFIX] Add complete object schema to single-binary volumeClaimTemplate to avoid synchronization issues

## 5.24.0

- [ENHANCEMENT] #10613 Allow tolerations for GrafanaAgent pods

## 5.23.1

- [BUGFIX] Add missing namespaces to some components

## 5.23.0

- [ENHANCEMENT] Add loki.storage.azure.connectionString to support Azure connection string

## 5.22.2

- [BUGFIX] Fix sidecar configuration for Backend

## 5.22.1

- ENHANCEMENT #10452 Improve gitops compatibility

## 5.22.0

- [CHANGE] Changed version of Loki to 2.9.1

## 5.21.0

- [CHANGE] Changed version of Grafana Enterprise Logs to v1.8.1

## 5.20.0

- [CHANGE] Changed version of Grafana Enterprise Logs to v1.8.0

## 5.19.0

- [FEATURE] Add optional sidecard to load rules from ConfigMaps and Secrets.

## 5.18.1

- [ENHANCEMENT] #8627 Add service labels and annotations for all services.
- [CHANGE] #8627 Move read, write and table manager labels from #component.serviceLabels to #component.service.labels to improve consistency.

## 5.18.0

- [CHANGE] Changed version of Loki to 2.9.0

## 5.17.0

- [CHANGE] Changed version of Loki to 2.9.0

## 5.16.1

- [BUGFIX] Increase default minReplicas to 2 and maxReplicas to 6

## 5.16.0

- [ENHANCEMENT] Add dnsConfig to values

## 5.15.0

- [ENHANCEMENT] Add rbac.pspAnnotations to define PSP annotations

## 5.14.1

- [BUGFIX] Use the correct name of the service inside the ingress.

## 5.14.0

- [ENHANCEMENT] Make table_manager configuration toggle.

## 5.13.0

- [ENHANCEMENT] Use "loki.clusterLabel" template for PodLogs cluster label

## 5.12.0

- [ENHANCEMENT] Use tpl function in ingress and gateway-ingress for hosts

## 5.11.0

- [CHANGE] Changed version of Loki to 2.8.4

## 5.10.0

- [CHANGE] Changed version of Grafana Enterprise Logs to v1.7.3

## 5.9.2

- [ENHANCEMENT] Add custom labels value for loki ingress

## 5.9.1

- [BUGFIX] Fix loki helm chart helper function for loki.host to explicitly include gateway port

## 5.9.0

- [CHANGE] Changed version of Loki to 2.8.3

## 5.8.11

- [BUGFIX] Fix gateway: Add `/config` proxy_pass to nginx configuration

## 5.8.10

- [ENHANCEMENT] Canary labelname can now be configured via monitoring.lokiCanary.labelname

## 5.8.9

- [BUGFIX] Fix loki/logs dashboard: allow querying multiple log level at once

## 5.8.8

- [ENHANCEMENT] Add loki.storage.azure.endpointSuffix to support Azure private endpoint

## 5.8.7

- [BUGFIX] Remove persistentVolumeClaimRetentionPolicy from single-binary StatefulSet when persistence is disabled

## 5.8.6

- [ENHANCEMENT] Add serviceMonitor.metricRelabelings to support metric relabelings

## 5.8.4

- [ENHANCEMENT] Add loki.lokiCanary.updateStrategy configuration

## 5.8.3

- [ENHANCEMENT] Add priorityClassName for Grafana Agent and Loki Canary

## 5.8.2

- [BUGFIX] Reference the correct configmap name for table manager

## 5.8.1

- [BUGFIX] Fix config as a secret mount for single binary statefulset

## 5.8.0

- [ENHANCEMENT] Add loki.memberlistConfig to fully control the memberlist configuration

## 5.7.1

- [FEATURE] Add support for additional labels on loki-canary pods

## 5.6.4

- [FEATURE] Make table manager retention options configurable in values

## 5.6.3

- [BUGFIX] Fix configmap checksum in read statefulset template

## 5.6.2

- [BUGFIX] Fix configmap checksum in table manager deployment template

## 5.6.1

- [BUGFIX] Fix HPA for single binary deployment

## 5.6.0

- [ENHANCEMENT] Add `gateway.ingress.labels` to values and ingress-gateway in helm chart.

## 5.5.12

- [BUGFIX] Fix checksum annotation for config in single binary

## 5.5.11

- [BUGFIX] Add missing metrics section in backend hpa template

## 5.5.10

- [CHANGE] Make the gateway listen on IPv6 as well as IPv4

## 5.5.9

- [FEATURE] Add `loki.configStorageType` & `loki.externalConfigSecretName` values to chart and templates.

## 5.5.8

- [CHANGE] Add support for annotations on all Deployments and StatefulSets

## 5.5.7

- [BUGFIX] Fix breaking helm upgrade by changing sts podManagementPolicy from Parallel to OrderedReady which fails since that field cannot be modified on sts.

## 5.5.6

- [FEATURE] Add hpa templates for read, write and backend.

## 5.5.5

- [BUGFIX] Quote tenantId value in logsInstance

## 5.5.4

- [CHANGE] Add extraVolumeClaimTemplates for StatefulSet of the write component.

## 5.5.3

- [BUGFIX] Fix issue in distribution of queries to available read pods by using k8s service for discovering query-scheduler replicas

## 5.5.2

- [BUGFIX] Use $.Release.Namespace consistently
- [CHANGE] Add clusterLabelOverride for alert label overrides.
- [BUGFIX] Use $.Release.Namespace consistently

## 5.5.1

- [FEATURE] Added ability to reference images by digest

## 5.5.0

- [CHANGE] Changed version of Grafana Enterprise Logs to v1.7.2

## 5.4.0

- [CHANGE] Changed version of Loki to 2.8.2

- [CHANGE] Change default GEL and Loki versions to 1.7.1 and 2.8.1 respectively
- [BUGFIX] Fix dns port in network-policy

## 4.10.0

- [CHANGE] Changed version of Grafana Enterprise Logs to v1.6.3

- [BUGFIX] Add projected volume type to psp

## 4.9.0

- [CHANGE] Changed version of Loki to 2.7.5

- [BUGFIX] Fix role/PSP mapping

- [BUGFIX] Fix service/ingress mapping

## 4.8.0

- [CHANGE] Changed version of Grafana Enterprise Logs to v1.6.2

## 4.7

- [CHANGE] **BREAKING** Rename `gel-license.jwt` property of secret `gel-secrets` to `license.jwt` on enterprise-logs chart.

## 4.6.2

- [BUGFIX] Fix tokengen and provisioner secrets creation on enterprise-logs chart.

## 4.6.1

- [FEATURE] Add `gateway.nginxConfig.customReadUrl`, `gateway.nginxConfig.customWriteUrl` and `gateway.nginxConfig.customBackendUrl` to override read/write/backend paths.
- [BUGFIX] Remove unreleased setting `useFederatedToken` from Azure configuration block.

## 4.6

- [Change] Bump Loki version to 2.7.3. Revert to 2 target simple scalable mode as default until third target ships in minor release.

## 4.5.1

- [BUGFIX] Fix rendering of namespace in provisioner job.
- [ENHANCEMENT] Allow to configure `publishNotReadyAddresses` on memberlist service.
- [BUGFIX] Correctly set `compactor_address` for 3 target scalable configuration.

## 4.5

- [ENHANCEMENT] Single binary mode is now possible for more than 1 replica, with a gateway and object storage backend.

## 4.4.2

- [CHANGE] Bump Loki version to 2.7.2 and GEL version to 1.6.1

## 4.4.1

- [BUGFIX] Fix a few problems with the included dashboards and allow the rules to be created in a different namespace (which may be necessary based on how your Prometheus Operator is deployed).

## 4.1.1

- [FEATURE] Added `loki.runtimeConfig` helm values to provide a reloadable runtime configuration.

## 4.1

- [BUGFIX] Fix bug in provisioner job that caused the self-monitoring tenant secret to be created with an empty token.

## 4.0

- [FEATURE] Added `enterprise.adminToken.additionalNamespaces` which are a list of additional namespaces to create secrets containing the GEL admin token in. This is especially useful if your Grafana instance is in another namespace.
- [CHANGE] **BREAKING** Remove `enterprise.nginxConfig.file`. Both enterprise and gateway configurations now share the same nginx config, use `gateway.nginxConfig.file` for both. Admin routes will 404 on OSS deployments.
- [CHANGE] **BREAKING** Default simple deployment mode to new, 3 target configuration (read, write, and backend). This new configuration allows the `read` target to be run as a deployment and auto-scaled. To go back to the legacy, 2 target configuration, set `read.legacyReadTraget` to `true`.
- [CHANGE] **BREAKING** Change how tenants are defined
- [CHANGE] **BREKAING** Remove `enterprise.adminTokenSecret`. This is now defined under `enterprise.adminToken.secret`.
- [CHANGE] **BREKAING** Rename and change format of `enterprise.provisioner.tenants`. Property has been renamed to `enterprise.provisioner.additionalTenants`, and is now an array of objects rather than string. Each object must contain a `name` and a `secretNamespace` field, where `name` is the name of the tenant and `secretNamespace` is the namespace to create the secret with the tenant's read and write token.
- [CHANGE] **BREAKING** Change the structure of `monitoring.selfMonitoring.tenant` from a string to an object. The new object must have a `name` and a `secretNamespace` field, where `name` is the name of the self-monitoring tenant and `secretNamespace` is the namespace to create an additional secret with the tenant's token. A secret will still also be created in the release namespace as it's needed by the Loki canary.
- [CHANGE] **BREAKING** Remove ability to create self-monitoring resources in different namespaces (with the exception of dashboard configmaps).

## 3.10.0

- [CHANGE] Deprecate `enterprise.nginxConfig.file`. Both enterprise and gateway configurations now share the same nginx config. Admin routes will 404 on OSS deployments. Will be removed in version 4 of the chart, please use `gateway.nginxConfig.file` for both OSS and Enterprise gateways.
- [FEATURE] Added new simple deployment target `backend`. Running 3 targets for simple deployment will soon be the default in Loki. This new target allows the `read` target to be run as a deployment and auto-scaled.

## 3.9.0

- [BUGFIX] Fix race condition between minio create bucket job and enterprise tokengen job

## 3.8.2

- [BUGFIX] Fix autoscaling/v2 template
- [FEATURE] Added `extraObjects` helm values to extra manifests.

## 3.8.1

- [ENHANCEMENT] Add the ability to specify container lifecycle

## 3.8.0

- [BUGFIX] Added `helm-weight` annotations to the tokengen and provisioner jobs to make sure tokengen always runs before provisioner

## 3.7.0

**BREAKING**: Configuration values for Loki Canary moved from `monitoring.selfMonitoring.lokiCanary` to `monitoring.lokiCanary`

- [ENHANCEMENT] Decouple the Loki Canary from the self-monitoring setup, which adds an unnecessary dependency on the Grafana Agent Operator.

## 3.6.1

- [BUGFIX] Fix regression that produced empty PrometheusRule alerts resource

## 3.6.0

- [CHANGE] Bump Loki version to 2.7.0 and GEL version to 1.6.0

## 3.5.0

- [FEATURE] Add support for azure blob storage

## 3.4.3

- [ENHANCEMENT] Allow to change Loki `-target` argument
- [ENHANCEMENT] Add toggle for persistence disk in single-binary mode

## 3.4.2

- [BUGFIX] Fix read-only /tmp in single-binary mode

## 3.4.1

- [BUGFIX] Remove extra `/` in image name if `registry` or `repository` is empty

## 3.4.0

- [ENHANCEMENT] Allow to add some selector for Loki persistent volume

## 3.3.3

- [BUGFIX] Add missing label `prometheus.io/service-monitor: "false"` to single-binary headless service

## 3.3.2

- [BUGFIX] Fixed indentation in single-binary pdb template

## 3.3.1

- [BUGFIX] Fix invalid ruler config when filesystem storage is being used
- [BUGFIX] Fix ingress template to work with both deployment types (scalable and single binary)

## 3.3.0

- [CHANGE] Remove ServiceMonitor and PrometheusRule CRD

## 3.2.2

- [CHANGE] Add envFrom section to the tokengen job

## 3.2.1

- [BUGFIX] Fixed k8s selectors in k8s Service for single-binary mode.

## 3.2.0

- [CHANGE] Bump Grafana Enterprise Logs version to v1.5.2

## 3.1.0

- [FEATURE] Loki canary and GEL token provisioner added. The GEL token provisioner will provision a tenant and token to be used by the self-monitoring features (including the canary), as well as any additional tenants specified. A k8s secret will be created with a read and write token for each additional tenant specified.

## 3.0.4

- [CHANGE] Default minio replicas to 1 node with 2 drives. The old config used the default, which was 16 nodes with 1 drive each.
- [BUGFIX] Minio subchart values `accessKey` and `secretKey` were removed in the new chart and replaced with `rootUser` and `rootPassword`.
- [CHANGE] The tokengen job no longer creates a `grafana-token`, as the base64 encoding was not working in a Grafana Enterprise GEL plugin installation.

## 3.0.0

- [CHANGE] Loki helm chart was moved to this location in the Loki repo. The chart now supports both
[single binary](https://github.com/grafana/helm-charts/tree/main/charts/loki) and [simple scalable](https://github.com/grafana/helm-charts/tree/main/charts/loki-simple-scalable) deployment modes. For changes prior to version 3.0.0, please
look in the respective deprectated [single binary](https://github.com/grafana/helm-charts/tree/main/charts/loki) and [simple scalable](https://github.com/grafana/helm-charts/blob/main/charts/loki-simple-scalable/CHANGELOG.md) charts.<|MERGE_RESOLUTION|>--- conflicted
+++ resolved
@@ -13,13 +13,10 @@
 
 [//]: # (<AUTOMATED_UPDATES_LOCATOR> : do not remove this line. This locator is used by the CI pipeline to automatically create a changelog entry for each new Loki release. Add other chart versions and respective changelog entries bellow this line.)
 
-<<<<<<< HEAD
+- [BUGFIX] Removing deprecated admin_api_directory to avoid config crash. [#18731](https://github.com/grafana/loki/pull/18731)
 - [BUGFIX] Fix incorrect context references in storage configuration templates for alibabacloud, swift, bos, and cos storage types. [#18740](https://github.com/grafana/loki/pull/18740)
-  
-=======
 - [BUGFIX] only validate the ruler key exists under loki.storage.bucketNames when an object storage bucket is being used [#18665](https://github.com/grafana/loki/pull/18665)
 
->>>>>>> 97f7d170
 ## 6.35.0
 
 - [CHANGE] Add `tpl()` support for `pattern_ingester`, `ingester_client` and `compactor_grpc_client` components. [#16759](https://github.com/grafana/loki/pull/16759)
