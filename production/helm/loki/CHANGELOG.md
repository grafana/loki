# Changelog

All notable changes to this library will be documented in this file.

Entries should be ordered as follows:

- [CHANGE]
- [FEATURE]
- [ENHANCEMENT]
- [BUGFIX]

Entries should include a reference to the pull request that introduced the change.

[//]: # (<AUTOMATED_UPDATES_LOCATOR> : do not remove this line. This locator is used by the CI pipeline to automatically create a changelog entry for each new Loki release. Add other chart versions and respective changelog entries bellow this line.)

<<<<<<< HEAD
## 5.8.11
- [BUGFIX] Fix gateway: Add `/config` proxy_pass to nginx configuration
=======
## 5.8.10

- [ENHANCEMENT] Canary labelname can now be configured via monitoring.lokiCanary.labelname
>>>>>>> 08e741b7

## 5.8.9

- [BUGFIX] Fix loki/logs dashboard: allow querying multiple log level at once

## 5.8.8

- [ENHANCEMENT] Add loki.storage.azure.endpointSuffix to support Azure private endpoint

## 5.8.7

- [BUGFIX] Remove persistentVolumeClaimRetentionPolicy from single-binary StatefulSet when persistence is disabled

## 5.8.6

- [ENHANCEMENT] Add serviceMonitor.metricRelabelings to support metric relabelings

## 5.8.4

- [ENHANCEMENT] Add loki.lokiCanary.updateStrategy configuration

## 5.8.3

- [ENHANCEMENT] Add priorityClassName for Grafana Agent and Loki Canary

## 5.8.2

- [BUGFIX] Reference the correct configmap name for table manager

## 5.8.1

- [BUGFIX] Fix config as a secret mount for single binary statefulset

## 5.8.0

- [ENHANCEMENT] Add loki.memberlistConfig to fully control the memberlist configuration

## 5.7.1

- [FEATURE] Add support for additional labels on loki-canary pods

## 5.6.4

- [FEATURE] Make table manager retention options configurable in values

## 5.6.3

- [BUGFIX] Fix configmap checksum in read statefulset template

## 5.6.2

- [BUGFIX] Fix configmap checksum in table manager deployment template

## 5.6.1

- [BUGFIX] Fix HPA for single binary deployment

## 5.6.0

- [ENHANCEMENT] Add `gateway.ingress.labels` to values and ingress-gateway in helm chart.

## 5.5.12

- [BUGFIX] Fix checksum annotation for config in single binary

## 5.5.11

- [BUGFIX] Add missing metrics section in backend hpa template

## 5.5.10

- [CHANGE] Make the gateway listen on IPv6 as well as IPv4

## 5.5.9

- [FEATURE] Add `loki.configStorageType` & `loki.externalConfigSecretName` values to chart and templates.

## 5.5.8

- [CHANGE] Add support for annotations on all Deployments and StatefulSets

## 5.5.7

- [BUGFIX] Fix breaking helm upgrade by changing sts podManagementPolicy from Parallel to OrderedReady which fails since that field cannot be modified on sts.

## 5.5.6

- [FEATURE] Add hpa templates for read, write and backend.

## 5.5.5

- [BUGFIX] Quote tenantId value in logsInstance

## 5.5.4

- [CHANGE] Add extraVolumeClaimTemplates for StatefulSet of the write component.

## 5.5.3

- [BUGFIX] Fix issue in distribution of queries to available read pods by using k8s service for discovering query-scheduler replicas

## 5.5.2

- [BUGFIX] Use $.Release.Namespace consistently
- [CHANGE] Add clusterLabelOverride for alert label overrides.
- [BUGFIX] Use $.Release.Namespace consistently

## 5.5.1

- [FEATURE] Added ability to reference images by digest

## 5.5.0

- [CHANGE] Changed version of Grafana Enterprise Logs to v1.7.2


## 5.4.0

- [CHANGE] Changed version of Loki to 2.8.2


- [CHANGE] Change default GEL and Loki versions to 1.7.1 and 2.8.1 respectively
- [BUGFIX] Fix dns port in network-policy

## 4.10.0

- [CHANGE] Changed version of Grafana Enterprise Logs to v1.6.3

- [BUGFIX] Add projected volume type to psp


## 4.9.0

- [CHANGE] Changed version of Loki to 2.7.5


- [BUGFIX] Fix role/PSP mapping

- [BUGFIX] Fix service/ingress mapping

## 4.8.0

- [CHANGE] Changed version of Grafana Enterprise Logs to v1.6.2

## 4.7

- [CHANGE] **BREAKING** Rename `gel-license.jwt` property of secret `gel-secrets` to `license.jwt` on enterprise-logs chart.

## 4.6.2

- [BUGFIX] Fix tokengen and provisioner secrets creation on enterprise-logs chart.

## 4.6.1

- [FEATURE] Add `gateway.nginxConfig.customReadUrl`, `gateway.nginxConfig.customWriteUrl` and `gateway.nginxConfig.customBackendUrl` to override read/write/backend paths.
- [BUGFIX] Remove unreleased setting `useFederatedToken` from Azure configuration block.

## 4.6

- [Change] Bump Loki version to 2.7.3. Revert to 2 target simple scalable mode as default until third target ships in minor release.

## 4.5.1

- [BUGFIX] Fix rendering of namespace in provisioner job.
- [ENHANCEMENT] Allow to configure `publishNotReadyAddresses` on memberlist service.
- [BUGFIX] Correctly set `compactor_address` for 3 target scalable configuration.

## 4.5

- [ENHANCEMENT] Single binary mode is now possible for more than 1 replica, with a gateway and object storage backend.

## 4.4.2

- [CHANGE] Bump Loki version to 2.7.2 and GEL version to 1.6.1

## 4.4.1

- [BUGFIX] Fix a few problems with the included dashboards and allow the rules to be created in a different namespace (which may be necessary based on how your Prometheus Operator is deployed).

## 4.1.1

- [FEATURE] Added `loki.runtimeConfig` helm values to provide a reloadable runtime configuration.

## 4.1

- [BUGFIX] Fix bug in provisioner job that caused the self-monitoring tenant secret to be created with an empty token.

## 4.0

- [FEATURE] Added `enterprise.adminToken.additionalNamespaces` which are a list of additional namespaces to create secrets containing the GEL admin token in. This is especially useful if your Grafana instance is in another namespace.
- [CHANGE] **BREAKING** Remove `enterprise.nginxConfig.file`. Both enterprise and gateway configurations now share the same nginx config, use `gateway.nginxConfig.file` for both. Admin routes will 404 on OSS deployments.
- [CHANGE] **BREAKING** Default simple deployment mode to new, 3 target configuration (read, write, and backend). This new configuration allows the `read` target to be run as a deployment and auto-scaled. To go back to the legacy, 2 target configuration, set `read.legacyReadTraget` to `true`.
- [CHANGE] **BREAKING** Change how tenants are defined
- [CHANGE] **BREKAING** Remove `enterprise.adminTokenSecret`. This is now defined under `enterprise.adminToken.secret`.
- [CHANGE] **BREKAING** Rename and change format of `enterprise.provisioner.tenants`. Property has been renamed to `enterprise.provisioner.additionalTenants`, and is now an array of objects rather than string. Each object must contain a `name` and a `secretNamespace` field, where `name` is the name of the tenant and `secretNamespace` is the namespace to create the secret with the tenant's read and write token.
- [CHANGE] **BREAKING** Change the structure of `monitoring.selfMonitoring.tenant` from a string to an object. The new object must have a `name` and a `secretNamespace` field, where `name` is the name of the self-monitoring tenant and `secretNamespace` is the namespace to create an additional secret with the tenant's token. A secret will still also be created in the release namespace as it's needed by the Loki canary.
- [CHANGE] **BREAKING** Remove ability to create self-monitoring resources in different namespaces (with the exception of dashboard configmaps).

## 3.10.0

- [CHANGE] Deprecate `enterprise.nginxConfig.file`. Both enterprise and gateway configurations now share the same nginx config. Admin routes will 404 on OSS deployments. Will be removed in version 4 of the chart, please use `gateway.nginxConfig.file` for both OSS and Enterprise gateways.
- [FEATURE] Added new simple deployment target `backend`. Running 3 targets for simple deployment will soon be the default in Loki. This new target allows the `read` target to be run as a deployment and auto-scaled.

## 3.9.0

- [BUGFIX] Fix race condition between minio create bucket job and enterprise tokengen job

## 3.8.2

- [BUGFIX] Fix autoscaling/v2 template
- [FEATURE] Added `extraObjects` helm values to extra manifests.

## 3.8.1

- [ENHANCEMENT] Add the ability to specify container lifecycle

## 3.8.0

- [BUGFIX] Added `helm-weight` annotations to the tokengen and provisioner jobs to make sure tokengen always runs before provisioner

## 3.7.0

**BREAKING**: Configuration values for Loki Canary moved from `monitoring.selfMonitoring.lokiCanary` to `monitoring.lokiCanary`

- [ENHANCEMENT] Decouple the Loki Canary from the self-monitoring setup, which adds an unnecessary dependency on the Grafana Agent Operator.

## 3.6.1

- [BUGFIX] Fix regression that produced empty PrometheusRule alerts resource

## 3.6.0

- [CHANGE] Bump Loki version to 2.7.0 and GEL version to 1.6.0

## 3.5.0

- [FEATURE] Add support for azure blob storage

## 3.4.3

- [ENHANCEMENT] Allow to change Loki `-target` argument
- [ENHANCEMENT] Add toggle for persistence disk in single-binary mode

## 3.4.2

- [BUGFIX] Fix read-only /tmp in single-binary mode

## 3.4.1

- [BUGFIX] Remove extra `/` in image name if `registry` or `repository` is empty

## 3.4.0

- [ENHANCEMENT] Allow to add some selector for Loki persistent volume

## 3.3.3

- [BUGFIX] Add missing label `prometheus.io/service-monitor: "false"` to single-binary headless service

## 3.3.2

- [BUGFIX] Fixed indentation in single-binary pdb template

## 3.3.1

- [BUGFIX] Fix invalid ruler config when filesystem storage is being used
- [BUGFIX] Fix ingress template to work with both deployment types (scalable and single binary)

## 3.3.0

- [CHANGE] Remove ServiceMonitor and PrometheusRule CRD

## 3.2.2

- [CHANGE] Add envFrom section to the tokengen job

## 3.2.1

- [BUGFIX] Fixed k8s selectors in k8s Service for single-binary mode.

## 3.2.0

- [CHANGE] Bump Grafana Enterprise Logs version to v1.5.2

## 3.1.0

- [FEATURE] Loki canary and GEL token provisioner added. The GEL token provisioner will provision a tenant and token to be used by the self-monitoring features (including the canary), as well as any additional tenants specified. A k8s secret will be created with a read and write token for each additional tenant specified.

## 3.0.4

- [CHANGE] Default minio replicas to 1 node with 2 drives. The old config used the default, which was 16 nodes with 1 drive each.
- [BUGFIX] Minio subchart values `accessKey` and `secretKey` were removed in the new chart and replaced with `rootUser` and `rootPassword`.
- [CHANGE] The tokengen job no longer creates a `grafana-token`, as the base64 encoding was not working in a Grafana Enterprise GEL plugin installation.

## 3.0.0

- [CHANGE] Loki helm chart was moved to this location in the Loki repo. The chart now supports both
[single binary](https://github.com/grafana/helm-charts/tree/main/charts/loki) and [simple scalable](https://github.com/grafana/helm-charts/tree/main/charts/loki-simple-scalable) deployment modes. For changes prior to version 3.0.0, please
look in the respective deprectated [single binary](https://github.com/grafana/helm-charts/tree/main/charts/loki) and [simple scalable](https://github.com/grafana/helm-charts/blob/main/charts/loki-simple-scalable/CHANGELOG.md) charts.<|MERGE_RESOLUTION|>--- conflicted
+++ resolved
@@ -13,14 +13,13 @@
 
 [//]: # (<AUTOMATED_UPDATES_LOCATOR> : do not remove this line. This locator is used by the CI pipeline to automatically create a changelog entry for each new Loki release. Add other chart versions and respective changelog entries bellow this line.)
 
-<<<<<<< HEAD
 ## 5.8.11
+
 - [BUGFIX] Fix gateway: Add `/config` proxy_pass to nginx configuration
-=======
+
 ## 5.8.10
 
 - [ENHANCEMENT] Canary labelname can now be configured via monitoring.lokiCanary.labelname
->>>>>>> 08e741b7
 
 ## 5.8.9
 
