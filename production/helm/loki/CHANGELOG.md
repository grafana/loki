--- conflicted
+++ resolved
@@ -13,11 +13,10 @@
 
 [//]: # (<AUTOMATED_UPDATES_LOCATOR> : do not remove this line. This locator is used by the CI pipeline to automatically create a changelog entry for each new Loki release. Add other chart versions and respective changelog entries bellow this line.)
 
-<<<<<<< HEAD
-## 6.10.3
+## 6.12.1
 
 - [BUGFIX] Added missing `loki.storage.azure.chunkDelimiter` parameter to Helm chart.
-=======
+
 ## 6.12.0
 
 - [ENHANCEMENT] Replace Bloom Compactor component with Bloom Planner and Bloom Builder. These are the new components to build bloom blocks.
@@ -25,7 +24,6 @@
 ## 6.11.0
 
 - [FEATURE] Add support for configuring persistence for memcached.
->>>>>>> 08e61ca4
 
 ## 6.10.2
 
