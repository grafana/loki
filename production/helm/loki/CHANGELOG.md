--- conflicted
+++ resolved
@@ -13,11 +13,9 @@
 
 [//]: # (<AUTOMATED_UPDATES_LOCATOR> : do not remove this line. This locator is used by the CI pipeline to automatically create a changelog entry for each new Loki release. Add other chart versions and respective changelog entries bellow this line.)
 
-<<<<<<< HEAD
 ## 5.42.3
 
 - [FEATURE] Add missing server config ingester_client
-=======
 ## 5.43.3
 
 - [ENHANCEMENT] Added missing default values to support ServerSideApply
@@ -37,7 +35,6 @@
 ## 5.42.3
 
 - [BUGFIX] Added condition for `egress-discovery` networkPolicies and ciliumNetworkPolicies.
->>>>>>> 6578a004
 
 ## 5.42.2
 
