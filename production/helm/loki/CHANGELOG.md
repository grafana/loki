# Changelog

All notable changes to this library will be documented in this file.

Entries should be ordered as follows:

- [CHANGE]
- [FEATURE]
- [ENHANCEMENT]
- [BUGFIX]

Entries should include a reference to the pull request that introduced the change.

[//]: # (<AUTOMATED_UPDATES_LOCATOR> : do not remove this line. This locator is used by the CI pipeline to automatically create a changelog entry for each new Loki release. Add other chart versions and respective changelog entries bellow this line.)

<<<<<<< HEAD
## 6.2.1

- [BUGFIX] Add missing toleration blocks to bloom components.
=======
## 6.2.4

- [ENHANCEMENT] Activate the volume endpoint by default.

## 6.2.3

- [ENHANCEMENT] Allow minio address to be overridden.
- [CHANGE] `query-scheduler-discovery` service will now be prefixed by query scheduler full name.
- [BUGFIX] Fix `helm-tests` Go source which was missing a param following #12245.

## 6.2.2

- [FEATURE] Add support for enabling pattern ingester config via `loki.pattern_ingester.enabled`.

## 6.2.1

- [BUGFIX] Removed duplicate bucketNames from documentation and fixed key name `deploymentMode`
>>>>>>> 4c563f78

## 6.2.0

- [FEATURE] Add a headless service to the bloom gateway component.

## 6.1.0

- [CHANGE] Only default bucket names in helm when using minio.

## 6.0.0

- [FEATURE] added a new `Distributed` mode of deployment.
- [CHANGE] the lokiCanary section was moved from under monitoring to be under the root of the file.
- [CHANGE] the definitions for topologySpreadConstraints and podAffinity were converted from string templates to objects. Also removed the soft constraint on zone.
- [CHANGE] the externalConfigSecretName was replaced with more generic configs

## 5.47.2

- [ENHANCEMENT] Allow for additional pipeline stages to be configured on the `selfMonitoring` `Podlogs` resource.

## 5.47.1

- [BUGFIX] Increase default value of backend minReplicas to 3

## 5.47.0

- [CHANGE] Changed version of Loki to 2.9.6

## 5.46.0

- [CHANGE] Changed version of Loki to 2.9.5

## 5.45.0

- [CHANGE] Add extraContainers parameter for the read pod

## 5.44.4

- [ENHANCEMENT] Use http_listen_port for `compactorAddress`.

## 5.44.3

- [BUGFIX] Fix template error: `<.Values.loki.server.http_listen_port>: can't evaluate field Values in type interface {}`

## 5.44.2

- [BUGFIX] Fix usage of `http_listen_port` and `grpc_listen_port` field in template.

## 5.44.1

- [BUGFIX] Fix `compactorAddress` field: add protocol and port.

## 5.44.0

- [FEATURE] Modified helm template to use parameters http_listen_port and grpc_listen_port instead of hardcoded values.

## 5.43.7

- [BUGFIX] allow to configure http_config for ruler

## 5.43.6

- [ENHANCEMENT] Add `ciliumnetworkpolicy` with egress to world for table-manager if enabled.

## 5.43.5

- [BUGFIX] Add `---` before the `backend-kubeapiserver-egress` ciliumnetworkpolicy to prevent the `backend-world-egress` one from being dumped if both are enabled.

## 5.43.4

- [ENHANCEMENT] Add `ciliumnetworkpolicies` with egress to world for write, read and backend.

## 5.43.3

- [ENHANCEMENT] Added missing default values to support ServerSideApply

## 5.43.2

- [BUGFIX] Added `alibabacloud` to `isUsingObjectStorage` check.

## 5.43.1

- [BUGFIX] Fix `toPorts` fields in the `ciliumnetworkpolicy` template

## 5.43.0

- [ENHANCEMENT] Allow the definition of resources for GrafanaAgent pods

## 5.42.3

- [BUGFIX] Added condition for `egress-discovery` networkPolicies and ciliumNetworkPolicies.

## 5.42.2

- [BUGFIX] Remove trailing tab character in statefulset templates

## 5.42.1

- [BUGFIX] Added missing annotations to loki-read StatefulSet.

## 5.42.0

- [CHANGE] Changed versions of Loki v2.9.4 and GEL v1.8.6
- [ENHANCEMENT] Bumped "grafana-agent-operator" depenency chart version to it's latest version

## 5.41.8

- [BUGFIX] Fix gateway: add possibility to disable listening on ipv6 to prevent crash on ipv4-only system.

## 5.41.7

- [FEATURE] Add support to disable specific alert rules

## 5.41.6

- [BUGFIX] Added missing namespace to query-scheduler-discovery service when deploying loki in a specific namespace.

## 5.41.5

- [BUGFIX] Added "swift" type object storage to resolve Loki HELM Chart error.

## 5.41.4

- [CHANGE] Use `/ingester/shutdown?terminate=false` for write `preStop` hook

## 5.41.3

- [FEATURE] Add support for defining an s3 backoff config.

## 5.41.2

- [FEATURE] Add ciliumnetworkpolicies.

## 5.41.1

- [FEATURE] Allow topology spread constraints for Loki read deployment component.

## 5.41.0

- [CHANGE] Changed version of Loki to 2.9.3

## 5.40.1

- [BUGFIX] Remove ruler enabled condition in networkpolicies.

## 5.40.0

- [CHANGE] Add extraContainers parameter for the write pod

## 5.39.0

- [FEATURE] Add support for adding OpenStack swift container credentials via helm chart

## 5.38.0

- [CHANGE] Changed MinIO Helm Chart version to 4.0.15

## 5.37.0

- [FEATURE] Add support for enabling tracing.

## 5.36.2

- [BUGFIX] Add support to run dnsmasq

## 5.36.1

- [FEATURE] Allow topology spread constraints for Loki

## 5.36.0

- [CHANGE] Changed version of Loki to 2.9.2

## 5.35.0

- [FEATURE] Add support for configuring distributor.

## 5.34.0

- [BUGFIX] Fix missing annotations when using Loki in single binary mode.

## 5.33.0

- [CHANGE] Changed version of Grafana Enterprise Logs to v1.8.4

## 5.32.0

- [CHANGE] Grafana dashboards are no longer created solely in scalable mode and with external cloud storage enabled.

## 5.31.0

- [CHANGE] Changed version of Loki to 2.9.2

## 5.30.0

- [CHANGE] Changed version of Grafana Enterprise Logs to v1.8.3

## 5.29.0

- [ENHANCEMENT] Allow specifying `apiVersion` for Loki's PodLog CRD.

## 5.28.0

- [BUGFIX] Fix GrafanaAgent tolerations scope

## 5.27.0

- [CHANGE] Bump `nginxinc/nginx-unpriviledged` image version to remediate [CVE-2023-4863](https://github.com/advisories/GHSA-j7hp-h8jx-5ppr)

## 5.26.0

- [ENHANCEMENT] Allow emptyDir data volumes for backend and write (via `X.persistence.volumeClaimsEnabled: false`)

## 5.25.0

- [BUGFIX] Add complete object schema to single-binary volumeClaimTemplate to avoid synchronization issues

## 5.24.0

- [ENHANCEMENT] #10613 Allow tolerations for GrafanaAgent pods

## 5.23.1

- [BUGFIX] Add missing namespaces to some components

## 5.23.0

- [ENHANCEMENT] Add loki.storage.azure.connectionString to support Azure connection string

## 5.22.2

- [BUGFIX] Fix sidecar configuration for Backend

## 5.22.1

- ENHANCEMENT #10452 Improve gitops compatibility

## 5.22.0

- [CHANGE] Changed version of Loki to 2.9.1

## 5.21.0

- [CHANGE] Changed version of Grafana Enterprise Logs to v1.8.1

## 5.20.0

- [CHANGE] Changed version of Grafana Enterprise Logs to v1.8.0

## 5.19.0

- [FEATURE] Add optional sidecard to load rules from ConfigMaps and Secrets.

## 5.18.1

- [ENHANCEMENT] #8627 Add service labels and annotations for all services.
- [CHANGE] #8627 Move read, write and table manager labels from #component.serviceLabels to #component.service.labels to improve consistency.

## 5.18.0

- [CHANGE] Changed version of Loki to 2.9.0

## 5.17.0

- [CHANGE] Changed version of Loki to 2.9.0

## 5.16.1

- [BUGFIX] Increase default minReplicas to 2 and maxReplicas to 6

## 5.16.0

- [ENHANCEMENT] Add dnsConfig to values

## 5.15.0

- [ENHANCEMENT] Add rbac.pspAnnotations to define PSP annotations

## 5.14.1

- [BUGFIX] Use the correct name of the service inside the ingress.

## 5.14.0

- [ENHANCEMENT] Make table_manager configuration toggle.

## 5.13.0

- [ENHANCEMENT] Use "loki.clusterLabel" template for PodLogs cluster label

## 5.12.0

- [ENHANCEMENT] Use tpl function in ingress and gateway-ingress for hosts

## 5.11.0

- [CHANGE] Changed version of Loki to 2.8.4

## 5.10.0

- [CHANGE] Changed version of Grafana Enterprise Logs to v1.7.3

## 5.9.2

- [ENHANCEMENT] Add custom labels value for loki ingress

## 5.9.1

- [BUGFIX] Fix loki helm chart helper function for loki.host to explicitly include gateway port

## 5.9.0

- [CHANGE] Changed version of Loki to 2.8.3

## 5.8.11

- [BUGFIX] Fix gateway: Add `/config` proxy_pass to nginx configuration

## 5.8.10

- [ENHANCEMENT] Canary labelname can now be configured via monitoring.lokiCanary.labelname

## 5.8.9

- [BUGFIX] Fix loki/logs dashboard: allow querying multiple log level at once

## 5.8.8

- [ENHANCEMENT] Add loki.storage.azure.endpointSuffix to support Azure private endpoint

## 5.8.7

- [BUGFIX] Remove persistentVolumeClaimRetentionPolicy from single-binary StatefulSet when persistence is disabled

## 5.8.6

- [ENHANCEMENT] Add serviceMonitor.metricRelabelings to support metric relabelings

## 5.8.4

- [ENHANCEMENT] Add loki.lokiCanary.updateStrategy configuration

## 5.8.3

- [ENHANCEMENT] Add priorityClassName for Grafana Agent and Loki Canary

## 5.8.2

- [BUGFIX] Reference the correct configmap name for table manager

## 5.8.1

- [BUGFIX] Fix config as a secret mount for single binary statefulset

## 5.8.0

- [ENHANCEMENT] Add loki.memberlistConfig to fully control the memberlist configuration

## 5.7.1

- [FEATURE] Add support for additional labels on loki-canary pods

## 5.6.4

- [FEATURE] Make table manager retention options configurable in values

## 5.6.3

- [BUGFIX] Fix configmap checksum in read statefulset template

## 5.6.2

- [BUGFIX] Fix configmap checksum in table manager deployment template

## 5.6.1

- [BUGFIX] Fix HPA for single binary deployment

## 5.6.0

- [ENHANCEMENT] Add `gateway.ingress.labels` to values and ingress-gateway in helm chart.

## 5.5.12

- [BUGFIX] Fix checksum annotation for config in single binary

## 5.5.11

- [BUGFIX] Add missing metrics section in backend hpa template

## 5.5.10

- [CHANGE] Make the gateway listen on IPv6 as well as IPv4

## 5.5.9

- [FEATURE] Add `loki.configStorageType` & `loki.externalConfigSecretName` values to chart and templates.

## 5.5.8

- [CHANGE] Add support for annotations on all Deployments and StatefulSets

## 5.5.7

- [BUGFIX] Fix breaking helm upgrade by changing sts podManagementPolicy from Parallel to OrderedReady which fails since that field cannot be modified on sts.

## 5.5.6

- [FEATURE] Add hpa templates for read, write and backend.

## 5.5.5

- [BUGFIX] Quote tenantId value in logsInstance

## 5.5.4

- [CHANGE] Add extraVolumeClaimTemplates for StatefulSet of the write component.

## 5.5.3

- [BUGFIX] Fix issue in distribution of queries to available read pods by using k8s service for discovering query-scheduler replicas

## 5.5.2

- [BUGFIX] Use $.Release.Namespace consistently
- [CHANGE] Add clusterLabelOverride for alert label overrides.
- [BUGFIX] Use $.Release.Namespace consistently

## 5.5.1

- [FEATURE] Added ability to reference images by digest

## 5.5.0

- [CHANGE] Changed version of Grafana Enterprise Logs to v1.7.2

## 5.4.0

- [CHANGE] Changed version of Loki to 2.8.2

- [CHANGE] Change default GEL and Loki versions to 1.7.1 and 2.8.1 respectively
- [BUGFIX] Fix dns port in network-policy

## 4.10.0

- [CHANGE] Changed version of Grafana Enterprise Logs to v1.6.3

- [BUGFIX] Add projected volume type to psp

## 4.9.0

- [CHANGE] Changed version of Loki to 2.7.5

- [BUGFIX] Fix role/PSP mapping

- [BUGFIX] Fix service/ingress mapping

## 4.8.0

- [CHANGE] Changed version of Grafana Enterprise Logs to v1.6.2

## 4.7

- [CHANGE] **BREAKING** Rename `gel-license.jwt` property of secret `gel-secrets` to `license.jwt` on enterprise-logs chart.

## 4.6.2

- [BUGFIX] Fix tokengen and provisioner secrets creation on enterprise-logs chart.

## 4.6.1

- [FEATURE] Add `gateway.nginxConfig.customReadUrl`, `gateway.nginxConfig.customWriteUrl` and `gateway.nginxConfig.customBackendUrl` to override read/write/backend paths.
- [BUGFIX] Remove unreleased setting `useFederatedToken` from Azure configuration block.

## 4.6

- [Change] Bump Loki version to 2.7.3. Revert to 2 target simple scalable mode as default until third target ships in minor release.

## 4.5.1

- [BUGFIX] Fix rendering of namespace in provisioner job.
- [ENHANCEMENT] Allow to configure `publishNotReadyAddresses` on memberlist service.
- [BUGFIX] Correctly set `compactor_address` for 3 target scalable configuration.

## 4.5

- [ENHANCEMENT] Single binary mode is now possible for more than 1 replica, with a gateway and object storage backend.

## 4.4.2

- [CHANGE] Bump Loki version to 2.7.2 and GEL version to 1.6.1

## 4.4.1

- [BUGFIX] Fix a few problems with the included dashboards and allow the rules to be created in a different namespace (which may be necessary based on how your Prometheus Operator is deployed).

## 4.1.1

- [FEATURE] Added `loki.runtimeConfig` helm values to provide a reloadable runtime configuration.

## 4.1

- [BUGFIX] Fix bug in provisioner job that caused the self-monitoring tenant secret to be created with an empty token.

## 4.0

- [FEATURE] Added `enterprise.adminToken.additionalNamespaces` which are a list of additional namespaces to create secrets containing the GEL admin token in. This is especially useful if your Grafana instance is in another namespace.
- [CHANGE] **BREAKING** Remove `enterprise.nginxConfig.file`. Both enterprise and gateway configurations now share the same nginx config, use `gateway.nginxConfig.file` for both. Admin routes will 404 on OSS deployments.
- [CHANGE] **BREAKING** Default simple deployment mode to new, 3 target configuration (read, write, and backend). This new configuration allows the `read` target to be run as a deployment and auto-scaled. To go back to the legacy, 2 target configuration, set `read.legacyReadTraget` to `true`.
- [CHANGE] **BREAKING** Change how tenants are defined
- [CHANGE] **BREKAING** Remove `enterprise.adminTokenSecret`. This is now defined under `enterprise.adminToken.secret`.
- [CHANGE] **BREKAING** Rename and change format of `enterprise.provisioner.tenants`. Property has been renamed to `enterprise.provisioner.additionalTenants`, and is now an array of objects rather than string. Each object must contain a `name` and a `secretNamespace` field, where `name` is the name of the tenant and `secretNamespace` is the namespace to create the secret with the tenant's read and write token.
- [CHANGE] **BREAKING** Change the structure of `monitoring.selfMonitoring.tenant` from a string to an object. The new object must have a `name` and a `secretNamespace` field, where `name` is the name of the self-monitoring tenant and `secretNamespace` is the namespace to create an additional secret with the tenant's token. A secret will still also be created in the release namespace as it's needed by the Loki canary.
- [CHANGE] **BREAKING** Remove ability to create self-monitoring resources in different namespaces (with the exception of dashboard configmaps).

## 3.10.0

- [CHANGE] Deprecate `enterprise.nginxConfig.file`. Both enterprise and gateway configurations now share the same nginx config. Admin routes will 404 on OSS deployments. Will be removed in version 4 of the chart, please use `gateway.nginxConfig.file` for both OSS and Enterprise gateways.
- [FEATURE] Added new simple deployment target `backend`. Running 3 targets for simple deployment will soon be the default in Loki. This new target allows the `read` target to be run as a deployment and auto-scaled.

## 3.9.0

- [BUGFIX] Fix race condition between minio create bucket job and enterprise tokengen job

## 3.8.2

- [BUGFIX] Fix autoscaling/v2 template
- [FEATURE] Added `extraObjects` helm values to extra manifests.

## 3.8.1

- [ENHANCEMENT] Add the ability to specify container lifecycle

## 3.8.0

- [BUGFIX] Added `helm-weight` annotations to the tokengen and provisioner jobs to make sure tokengen always runs before provisioner

## 3.7.0

**BREAKING**: Configuration values for Loki Canary moved from `monitoring.selfMonitoring.lokiCanary` to `monitoring.lokiCanary`

- [ENHANCEMENT] Decouple the Loki Canary from the self-monitoring setup, which adds an unnecessary dependency on the Grafana Agent Operator.

## 3.6.1

- [BUGFIX] Fix regression that produced empty PrometheusRule alerts resource

## 3.6.0

- [CHANGE] Bump Loki version to 2.7.0 and GEL version to 1.6.0

## 3.5.0

- [FEATURE] Add support for azure blob storage

## 3.4.3

- [ENHANCEMENT] Allow to change Loki `-target` argument
- [ENHANCEMENT] Add toggle for persistence disk in single-binary mode

## 3.4.2

- [BUGFIX] Fix read-only /tmp in single-binary mode

## 3.4.1

- [BUGFIX] Remove extra `/` in image name if `registry` or `repository` is empty

## 3.4.0

- [ENHANCEMENT] Allow to add some selector for Loki persistent volume

## 3.3.3

- [BUGFIX] Add missing label `prometheus.io/service-monitor: "false"` to single-binary headless service

## 3.3.2

- [BUGFIX] Fixed indentation in single-binary pdb template

## 3.3.1

- [BUGFIX] Fix invalid ruler config when filesystem storage is being used
- [BUGFIX] Fix ingress template to work with both deployment types (scalable and single binary)

## 3.3.0

- [CHANGE] Remove ServiceMonitor and PrometheusRule CRD

## 3.2.2

- [CHANGE] Add envFrom section to the tokengen job

## 3.2.1

- [BUGFIX] Fixed k8s selectors in k8s Service for single-binary mode.

## 3.2.0

- [CHANGE] Bump Grafana Enterprise Logs version to v1.5.2

## 3.1.0

- [FEATURE] Loki canary and GEL token provisioner added. The GEL token provisioner will provision a tenant and token to be used by the self-monitoring features (including the canary), as well as any additional tenants specified. A k8s secret will be created with a read and write token for each additional tenant specified.

## 3.0.4

- [CHANGE] Default minio replicas to 1 node with 2 drives. The old config used the default, which was 16 nodes with 1 drive each.
- [BUGFIX] Minio subchart values `accessKey` and `secretKey` were removed in the new chart and replaced with `rootUser` and `rootPassword`.
- [CHANGE] The tokengen job no longer creates a `grafana-token`, as the base64 encoding was not working in a Grafana Enterprise GEL plugin installation.

## 3.0.0

- [CHANGE] Loki helm chart was moved to this location in the Loki repo. The chart now supports both
[single binary](https://github.com/grafana/helm-charts/tree/main/charts/loki) and [simple scalable](https://github.com/grafana/helm-charts/tree/main/charts/loki-simple-scalable) deployment modes. For changes prior to version 3.0.0, please
look in the respective deprectated [single binary](https://github.com/grafana/helm-charts/tree/main/charts/loki) and [simple scalable](https://github.com/grafana/helm-charts/blob/main/charts/loki-simple-scalable/CHANGELOG.md) charts.<|MERGE_RESOLUTION|>--- conflicted
+++ resolved
@@ -13,11 +13,10 @@
 
 [//]: # (<AUTOMATED_UPDATES_LOCATOR> : do not remove this line. This locator is used by the CI pipeline to automatically create a changelog entry for each new Loki release. Add other chart versions and respective changelog entries bellow this line.)
 
-<<<<<<< HEAD
-## 6.2.1
+## 6.2.5
 
 - [BUGFIX] Add missing toleration blocks to bloom components.
-=======
+
 ## 6.2.4
 
 - [ENHANCEMENT] Activate the volume endpoint by default.
@@ -35,7 +34,6 @@
 ## 6.2.1
 
 - [BUGFIX] Removed duplicate bucketNames from documentation and fixed key name `deploymentMode`
->>>>>>> 4c563f78
 
 ## 6.2.0
 
