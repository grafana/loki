# Changelog

All notable changes to this library will be documented in this file.

Entries should be ordered as follows:

- [CHANGE]
- [FEATURE]
- [ENHANCEMENT]
- [BUGFIX]

Entries should include a reference to the pull request that introduced the change.

[//]: # (<AUTOMATED_UPDATES_LOCATOR> : do not remove this line. This locator is used by the CI pipeline to automatically create a changelog entry for each new Loki release. Add other chart versions and respective changelog entries bellow this line.)

<<<<<<< HEAD
- [CHANGE] Common Config : Use grpc for contacting the compactor in distributed deployment, rather than http. The compactor_grpc_address parameter replaces the compactor_address in the default commonConfig section of values.yaml.
=======
- [FEATURE] Added readiness probe for memcached [#15609](https://github.com/grafana/loki/pull/15609)
- [FEATURE] Added pdb for pattern ingester [#17058](https://github.com/grafana/loki/pull/17058)
>>>>>>> 78f154f7
- [BUGFIX] Ensure ui.enabled=true is set in loki ConfigMap when loki.ui.enabled=true is set in values.yaml to actually enable the UI [#17562](https://github.com/grafana/loki/pull/17562)
- [FEATURE] Added trafficDistribution to service-distributor for multi-az purpose

## 6.30.1

- [BUGFIX] Add livenessProbe to read pod to go around the issue mentioned [here](https://github.com/grafana/loki/issues/15191#issuecomment-2769843275)

## 6.29.1

- [FEATURE] Added support for the rules sidecar in the ruler pods in distributed mode
- [FEATURE] Added affinity property to the loki-canary deamonset
- [BUGFIX] Ensure global.extraEnv and global.extraEnvFrom applied to all resources consistently ([#16828](https://github.com/grafana/loki/pull/16828))
- [BUGFIX] Fixed statement logic to enable annotations for deployment-gateway, deployment-read, and statefulset-write
- [BUGFIX] Fix `extraArgs`, `extraVolumes`, `extraVolumeMounts` global values.

## 6.29.0

- [BUGFIX] Inadvertent merge() accumulation of podLabels on various resources
- [FEATURE] Added support to copy the following headers into X-Query-Tags as key/value pairs:, X-Grafana-User, X-Dashboard-Uid, X-Dashboard-Title, X-Panel-Id, X-Panel-Title, X-Rule-Uid, X-Rule-Name, X-Rule-Folder, X-Rule-Version, X-Rule-Source, X-Rule-Type
- [BUGFIX] Loki endpoint for Canary assumed gateway was always enabled. Can now be overwritten through values.

## 6.28.0

- [CHANGE] Add extraContainers parameter for the backend pod
- [CHANGE] Add `tpl()` support for backend, read, write, and admin-api components

## 6.27.0

- [FEATURE] Added support for globals: `extraArgs`, `extraEnv`, `extraEnvFrom`, `extraVolumes`, `extraVolumeMounts` ([#16062](https://github.com/grafana/loki/pull/16062)) relates to ([#12652](https://github.com/grafana/loki/pull/12652))
- [CHANGE] Changed version of Memcached image to 1.6.36
- [CHANGE] Changed version of Grafana Loki to 3.4.2
- [CHANGE] Changed version of Grafana Enterprise Logs to 3.4.0

## 6.26.0

- [CHANGE] Changed version of Grafana Loki to 3.4.0

## 6.25.1

- [BUGFIX] Disable service monitor for nginx service.

## 6.25.0

- [BUGFIX] Removed minio-mc init container from admin-api.
- [BUGFIX] Fixed admin-api and gateway deployment container args.
- [FEATURE] Added support for Overrides Exporter

## 6.24.1

- [ENHANCEMENT] Fix Inconsistency between sidecar.securityContext and loki.containerSecurityContext

## 6.24.0

- [BUGFIX] Add conditional to include ruler config only if `ruler.enabled=true`
- [BUGFIX] Disables the Helm test pod when `test.enabled=false`.
- [BUGFIX] Fix `enterprise.image.tag` to `3.3.0`
- [ENHANCEMENT] Bump Loki version to 3.3.2

## 6.23.0

- [CHANGE] Changed version of Grafana Loki to 3.3.1
- [CHANGE] Changed version of Minio helm chart to 5.3.0 (#14834)
- [BUGFIX] Add default wal dir to ruler config ([#14920](https://github.com/grafana/loki/pull/14920))
- [FIX] Fix statefulset templates to not show diffs in ArgoCD

## 6.22.0

## 6.21.0

## 6.20.0

- [CHANGE] Changed version of Grafana Loki to 3.3.0

## 6.19.0-weekly.227

- [ENHANCEMENT] Expose Topology Spread Constraints in Helm chart templates and default values.

## 6.19.0

## 6.18.0

- [CHANGE] Added automated weekly releases, which created this release.

## 6.17.1

- [BUGFIX] Added missing `loki.storage.azure.chunkDelimiter` parameter to Helm chart.

## 6.17.0

- [CHANGE] Changed version of Grafana Loki to 3.2.0

## 6.16.0

- [ENHANCEMENT] Allow setting nodeSelector, tolerations and affinity to enterprise components (tokengen and provisioner).

## 6.15.0

- [ENHANCEMENT] Allow setting annotations for memberlist and query-scheduler-discovery services
- [ENHANCEMENT] Allow to customize `client_max_body_size` when using Loki Gateway. #12924

## 6.14.1

- [BUGFIX] Fixed Memcached persistence options.

## 6.14.0

- [FEATURE] Add additional service annotations for components in distributed mode
- [FIX] Rename loki/templates/query-frontend/poddisruptionbudget-query-frontend.yaml to fix spelling mistake.

## 6.13.0

- [CHANGE] Correctly wrap ClusterRoleBinding around `rbac/namespaced` conditional.
- [FIX] Do not create bloom planner, bloom builder, bloom gateway Deployment/Statefulset if their replica count is 0.
- [FIX] Configure (ephemeral) storage for bloom builder working directory
- [ENHANCEMENT] Automatically configure bloom planner address for bloom builders and bloom gateway addresses for bloom gateway clients.

## 6.12.0

- [ENHANCEMENT] Replace Bloom Compactor component with Bloom Planner and Bloom Builder. These are the new components to build bloom blocks.

## 6.11.0

- [FEATURE] Add support for configuring persistence for memcached.

## 6.10.2

- [CHANGE] Bumped version of `nginxinc/nginx-unprivileged` to 1.27-alpine; this remediates several CVE

## 6.10.1

- [CHANGE] Bumped version of `kiwigrid/k8s-sidecar` to 1.27.5; this remediates several CVE

## 6.10.0

- [CHANGE] Changed version of Grafana Enterprise Logs to 3.1.1
- [CHANGE] Changed version of Grafana Loki to 3.1.1
- [ENHANCEMENT] Added ability to disable AWS S3 dualstack endpoint usage.

## 6.9.0

- [BUGFIX] Fixed how we set imagePullSecrets for the memcached and provisioner.

## 6.8.0

- [BUGFIX] Fixed how we set imagePullSecrets for the admin-api and enterprise-gateway

## 6.7.4

- [ENHANCEMENT] Allow configuring the SSE section under AWS S3 storage config.

## 6.7.3

- [BUGFIX] Removed Helm test binary

## 6.7.2

- [BUGFIX] Fix imagePullSecrets for statefulset-results-cache

## 6.7.1

- [CHANGE] Changed version of Loki to 3.1.0

## 6.7.0

- [CHANGE] Changed version of Grafana Enterprise Logs to 3.1.0

## 6.6.6

- [BUGFIX] Fix HPA ingester typo

## 6.6.5

- [BUGFIX] Fix querier address in SingleBinary mode

## 6.6.4

- [BUGFIX] Fix extraObjects

## 6.6.3

- [BUGFIX] Fix indentation of `query_range` Helm chart values

## 6.6.2

- [BUGFIX] Fix query-frontend (headless) and ruler http-metrics targetPort

## 6.6.1

- [BUGFIX] Fix query scheduler http-metrics targetPort

## 6.6.0

- [ENHANCEMENT] Allow setting PVC annotations for all volume claim templates in simple scalable and single binary mode

## 6.5.2

- [BUGFIX] Fixed Ingress routing for all deployment modes.

## 6.5.0

- [CHANGE] Changed version of Grafana Enterprise Logs to v3.0.1

## 6.4.2

- [BUGFIX] Fixed helm helper functions to include missing `loki.hpa.apiVersion`  #12716

## 6.4.1

- [BUGFIX] Fixes read & backend replicas settings

## 6.4.0

- [ENHANCEMENT] Allow extraObject items as multiline strings, allowing for templating field names

## 6.3.4

- [BUGFIX] Add missing OTLP endpoint to nginx config

## 6.3.3

- [ENHANCEMENT] make the singlebinary set 0 the replicas number of backend, write,read.

## 6.3.2

- [BUGFIX] Missing password for Loki-Canary when loki.auth_enabled is true

## 6.3.1

- [BUGFIX] Fixed Typo in Ingester templates for zoneAwareReplication

## 6.3.0

- [CHANGE] Changed version of Grafana Enterprise Logs to v3.0.0

## 6.2.5

- [BUGFIX] Add missing toleration blocks to bloom components.

## 6.2.4

- [ENHANCEMENT] Activate the volume endpoint by default.

## 6.2.3

- [ENHANCEMENT] Allow minio address to be overridden.
- [CHANGE] `query-scheduler-discovery` service will now be prefixed by query scheduler full name.
- [BUGFIX] Fix `helm-tests` Go source which was missing a param following #12245.

## 6.2.2

- [FEATURE] Add support for enabling pattern ingester config via `loki.pattern_ingester.enabled`.

## 6.2.1

- [BUGFIX] Removed duplicate bucketNames from documentation and fixed key name `deploymentMode`

## 6.2.0

- [FEATURE] Add a headless service to the bloom gateway component.

## 6.1.0

- [CHANGE] Only default bucket names in helm when using minio.

## 6.0.0

- [FEATURE] added a new `Distributed` mode of deployment.
- [CHANGE] the lokiCanary section was moved from under monitoring to be under the root of the file.
- [CHANGE] the definitions for topologySpreadConstraints and podAffinity were converted from string templates to objects. Also removed the soft constraint on zone.
- [CHANGE] the externalConfigSecretName was replaced with more generic configs

## 5.47.2

- [ENHANCEMENT] Allow for additional pipeline stages to be configured on the `selfMonitoring` `Podlogs` resource.

## 5.47.1

- [BUGFIX] Increase default value of backend minReplicas to 3

## 5.47.0

- [CHANGE] Changed version of Loki to 2.9.6

## 5.46.0

- [CHANGE] Changed version of Loki to 2.9.5

## 5.45.0

- [CHANGE] Add extraContainers parameter for the read pod

## 5.44.4

- [ENHANCEMENT] Use http_listen_port for `compactorAddress`.

## 5.44.3

- [BUGFIX] Fix template error: `<.Values.loki.server.http_listen_port>: can't evaluate field Values in type interface {}`

## 5.44.2

- [BUGFIX] Fix usage of `http_listen_port` and `grpc_listen_port` field in template.

## 5.44.1

- [BUGFIX] Fix `compactorAddress` field: add protocol and port.

## 5.44.0

- [FEATURE] Modified helm template to use parameters http_listen_port and grpc_listen_port instead of hardcoded values.

## 5.43.7

- [BUGFIX] allow to configure http_config for ruler

## 5.43.6

- [ENHANCEMENT] Add `ciliumnetworkpolicy` with egress to world for table-manager if enabled.

## 5.43.5

- [BUGFIX] Add `---` before the `backend-kubeapiserver-egress` ciliumnetworkpolicy to prevent the `backend-world-egress` one from being dumped if both are enabled.

## 5.43.4

- [ENHANCEMENT] Add `ciliumnetworkpolicies` with egress to world for write, read and backend.

## 5.43.3

- [ENHANCEMENT] Added missing default values to support ServerSideApply

## 5.43.2

- [BUGFIX] Added `alibabacloud` to `isUsingObjectStorage` check.

## 5.43.1

- [BUGFIX] Fix `toPorts` fields in the `ciliumnetworkpolicy` template

## 5.43.0

- [ENHANCEMENT] Allow the definition of resources for GrafanaAgent pods

## 5.42.3

- [BUGFIX] Added condition for `egress-discovery` networkPolicies and ciliumNetworkPolicies.

## 5.42.2

- [BUGFIX] Remove trailing tab character in statefulset templates

## 5.42.1

- [BUGFIX] Added missing annotations to loki-read StatefulSet.

## 5.42.0

- [CHANGE] Changed versions of Loki v2.9.4 and GEL v1.8.6
- [ENHANCEMENT] Bumped "grafana-agent-operator" depenency chart version to it's latest version

## 5.41.8

- [BUGFIX] Fix gateway: add possibility to disable listening on ipv6 to prevent crash on ipv4-only system.

## 5.41.7

- [FEATURE] Add support to disable specific alert rules

## 5.41.6

- [BUGFIX] Added missing namespace to query-scheduler-discovery service when deploying loki in a specific namespace.

## 5.41.5

- [BUGFIX] Added "swift" type object storage to resolve Loki HELM Chart error.

## 5.41.4

- [CHANGE] Use `/ingester/shutdown?terminate=false` for write `preStop` hook

## 5.41.3

- [FEATURE] Add support for defining an s3 backoff config.

## 5.41.2

- [FEATURE] Add ciliumnetworkpolicies.

## 5.41.1

- [FEATURE] Allow topology spread constraints for Loki read deployment component.

## 5.41.0

- [CHANGE] Changed version of Loki to 2.9.3

## 5.40.1

- [BUGFIX] Remove ruler enabled condition in networkpolicies.

## 5.40.0

- [CHANGE] Add extraContainers parameter for the write pod

## 5.39.0

- [FEATURE] Add support for adding OpenStack swift container credentials via helm chart

## 5.38.0

- [CHANGE] Changed MinIO Helm Chart version to 4.0.15

## 5.37.0

- [FEATURE] Add support for enabling tracing.

## 5.36.2

- [BUGFIX] Add support to run dnsmasq

## 5.36.1

- [FEATURE] Allow topology spread constraints for Loki

## 5.36.0

- [CHANGE] Changed version of Loki to 2.9.2

## 5.35.0

- [FEATURE] Add support for configuring distributor.

## 5.34.0

- [BUGFIX] Fix missing annotations when using Loki in single binary mode.

## 5.33.0

- [CHANGE] Changed version of Grafana Enterprise Logs to v1.8.4

## 5.32.0

- [CHANGE] Grafana dashboards are no longer created solely in scalable mode and with external cloud storage enabled.

## 5.31.0

- [CHANGE] Changed version of Loki to 2.9.2

## 5.30.0

- [CHANGE] Changed version of Grafana Enterprise Logs to v1.8.3

## 5.29.0

- [ENHANCEMENT] Allow specifying `apiVersion` for Loki's PodLog CRD.

## 5.28.0

- [BUGFIX] Fix GrafanaAgent tolerations scope

## 5.27.0

- [CHANGE] Bump `nginxinc/nginx-unpriviledged` image version to remediate [CVE-2023-4863](https://github.com/advisories/GHSA-j7hp-h8jx-5ppr)

## 5.26.0

- [ENHANCEMENT] Allow emptyDir data volumes for backend and write (via `X.persistence.volumeClaimsEnabled: false`)

## 5.25.0

- [BUGFIX] Add complete object schema to single-binary volumeClaimTemplate to avoid synchronization issues

## 5.24.0

- [ENHANCEMENT] #10613 Allow tolerations for GrafanaAgent pods

## 5.23.1

- [BUGFIX] Add missing namespaces to some components

## 5.23.0

- [ENHANCEMENT] Add loki.storage.azure.connectionString to support Azure connection string

## 5.22.2

- [BUGFIX] Fix sidecar configuration for Backend

## 5.22.1

- ENHANCEMENT #10452 Improve gitops compatibility

## 5.22.0

- [CHANGE] Changed version of Loki to 2.9.1

## 5.21.0

- [CHANGE] Changed version of Grafana Enterprise Logs to v1.8.1

## 5.20.0

- [CHANGE] Changed version of Grafana Enterprise Logs to v1.8.0

## 5.19.0

- [FEATURE] Add optional sidecard to load rules from ConfigMaps and Secrets.

## 5.18.1

- [ENHANCEMENT] #8627 Add service labels and annotations for all services.
- [CHANGE] #8627 Move read, write and table manager labels from #component.serviceLabels to #component.service.labels to improve consistency.

## 5.18.0

- [CHANGE] Changed version of Loki to 2.9.0

## 5.17.0

- [CHANGE] Changed version of Loki to 2.9.0

## 5.16.1

- [BUGFIX] Increase default minReplicas to 2 and maxReplicas to 6

## 5.16.0

- [ENHANCEMENT] Add dnsConfig to values

## 5.15.0

- [ENHANCEMENT] Add rbac.pspAnnotations to define PSP annotations

## 5.14.1

- [BUGFIX] Use the correct name of the service inside the ingress.

## 5.14.0

- [ENHANCEMENT] Make table_manager configuration toggle.

## 5.13.0

- [ENHANCEMENT] Use "loki.clusterLabel" template for PodLogs cluster label

## 5.12.0

- [ENHANCEMENT] Use tpl function in ingress and gateway-ingress for hosts

## 5.11.0

- [CHANGE] Changed version of Loki to 2.8.4

## 5.10.0

- [CHANGE] Changed version of Grafana Enterprise Logs to v1.7.3

## 5.9.2

- [ENHANCEMENT] Add custom labels value for loki ingress

## 5.9.1

- [BUGFIX] Fix loki helm chart helper function for loki.host to explicitly include gateway port

## 5.9.0

- [CHANGE] Changed version of Loki to 2.8.3

## 5.8.11

- [BUGFIX] Fix gateway: Add `/config` proxy_pass to nginx configuration

## 5.8.10

- [ENHANCEMENT] Canary labelname can now be configured via monitoring.lokiCanary.labelname

## 5.8.9

- [BUGFIX] Fix loki/logs dashboard: allow querying multiple log level at once

## 5.8.8

- [ENHANCEMENT] Add loki.storage.azure.endpointSuffix to support Azure private endpoint

## 5.8.7

- [BUGFIX] Remove persistentVolumeClaimRetentionPolicy from single-binary StatefulSet when persistence is disabled

## 5.8.6

- [ENHANCEMENT] Add serviceMonitor.metricRelabelings to support metric relabelings

## 5.8.4

- [ENHANCEMENT] Add loki.lokiCanary.updateStrategy configuration

## 5.8.3

- [ENHANCEMENT] Add priorityClassName for Grafana Agent and Loki Canary

## 5.8.2

- [BUGFIX] Reference the correct configmap name for table manager

## 5.8.1

- [BUGFIX] Fix config as a secret mount for single binary statefulset

## 5.8.0

- [ENHANCEMENT] Add loki.memberlistConfig to fully control the memberlist configuration

## 5.7.1

- [FEATURE] Add support for additional labels on loki-canary pods

## 5.6.4

- [FEATURE] Make table manager retention options configurable in values

## 5.6.3

- [BUGFIX] Fix configmap checksum in read statefulset template

## 5.6.2

- [BUGFIX] Fix configmap checksum in table manager deployment template

## 5.6.1

- [BUGFIX] Fix HPA for single binary deployment

## 5.6.0

- [ENHANCEMENT] Add `gateway.ingress.labels` to values and ingress-gateway in helm chart.

## 5.5.12

- [BUGFIX] Fix checksum annotation for config in single binary

## 5.5.11

- [BUGFIX] Add missing metrics section in backend hpa template

## 5.5.10

- [CHANGE] Make the gateway listen on IPv6 as well as IPv4

## 5.5.9

- [FEATURE] Add `loki.configStorageType` & `loki.externalConfigSecretName` values to chart and templates.

## 5.5.8

- [CHANGE] Add support for annotations on all Deployments and StatefulSets

## 5.5.7

- [BUGFIX] Fix breaking helm upgrade by changing sts podManagementPolicy from Parallel to OrderedReady which fails since that field cannot be modified on sts.

## 5.5.6

- [FEATURE] Add hpa templates for read, write and backend.

## 5.5.5

- [BUGFIX] Quote tenantId value in logsInstance

## 5.5.4

- [CHANGE] Add extraVolumeClaimTemplates for StatefulSet of the write component.

## 5.5.3

- [BUGFIX] Fix issue in distribution of queries to available read pods by using k8s service for discovering query-scheduler replicas

## 5.5.2

- [BUGFIX] Use $.Release.Namespace consistently
- [CHANGE] Add clusterLabelOverride for alert label overrides.
- [BUGFIX] Use $.Release.Namespace consistently

## 5.5.1

- [FEATURE] Added ability to reference images by digest

## 5.5.0

- [CHANGE] Changed version of Grafana Enterprise Logs to v1.7.2

## 5.4.0

- [CHANGE] Changed version of Loki to 2.8.2

- [CHANGE] Change default GEL and Loki versions to 1.7.1 and 2.8.1 respectively
- [BUGFIX] Fix dns port in network-policy

## 4.10.0

- [CHANGE] Changed version of Grafana Enterprise Logs to v1.6.3

- [BUGFIX] Add projected volume type to psp

## 4.9.0

- [CHANGE] Changed version of Loki to 2.7.5

- [BUGFIX] Fix role/PSP mapping

- [BUGFIX] Fix service/ingress mapping

## 4.8.0

- [CHANGE] Changed version of Grafana Enterprise Logs to v1.6.2

## 4.7

- [CHANGE] **BREAKING** Rename `gel-license.jwt` property of secret `gel-secrets` to `license.jwt` on enterprise-logs chart.

## 4.6.2

- [BUGFIX] Fix tokengen and provisioner secrets creation on enterprise-logs chart.

## 4.6.1

- [FEATURE] Add `gateway.nginxConfig.customReadUrl`, `gateway.nginxConfig.customWriteUrl` and `gateway.nginxConfig.customBackendUrl` to override read/write/backend paths.
- [BUGFIX] Remove unreleased setting `useFederatedToken` from Azure configuration block.

## 4.6

- [Change] Bump Loki version to 2.7.3. Revert to 2 target simple scalable mode as default until third target ships in minor release.

## 4.5.1

- [BUGFIX] Fix rendering of namespace in provisioner job.
- [ENHANCEMENT] Allow to configure `publishNotReadyAddresses` on memberlist service.
- [BUGFIX] Correctly set `compactor_address` for 3 target scalable configuration.

## 4.5

- [ENHANCEMENT] Single binary mode is now possible for more than 1 replica, with a gateway and object storage backend.

## 4.4.2

- [CHANGE] Bump Loki version to 2.7.2 and GEL version to 1.6.1

## 4.4.1

- [BUGFIX] Fix a few problems with the included dashboards and allow the rules to be created in a different namespace (which may be necessary based on how your Prometheus Operator is deployed).

## 4.1.1

- [FEATURE] Added `loki.runtimeConfig` helm values to provide a reloadable runtime configuration.

## 4.1

- [BUGFIX] Fix bug in provisioner job that caused the self-monitoring tenant secret to be created with an empty token.

## 4.0

- [FEATURE] Added `enterprise.adminToken.additionalNamespaces` which are a list of additional namespaces to create secrets containing the GEL admin token in. This is especially useful if your Grafana instance is in another namespace.
- [CHANGE] **BREAKING** Remove `enterprise.nginxConfig.file`. Both enterprise and gateway configurations now share the same nginx config, use `gateway.nginxConfig.file` for both. Admin routes will 404 on OSS deployments.
- [CHANGE] **BREAKING** Default simple deployment mode to new, 3 target configuration (read, write, and backend). This new configuration allows the `read` target to be run as a deployment and auto-scaled. To go back to the legacy, 2 target configuration, set `read.legacyReadTraget` to `true`.
- [CHANGE] **BREAKING** Change how tenants are defined
- [CHANGE] **BREKAING** Remove `enterprise.adminTokenSecret`. This is now defined under `enterprise.adminToken.secret`.
- [CHANGE] **BREKAING** Rename and change format of `enterprise.provisioner.tenants`. Property has been renamed to `enterprise.provisioner.additionalTenants`, and is now an array of objects rather than string. Each object must contain a `name` and a `secretNamespace` field, where `name` is the name of the tenant and `secretNamespace` is the namespace to create the secret with the tenant's read and write token.
- [CHANGE] **BREAKING** Change the structure of `monitoring.selfMonitoring.tenant` from a string to an object. The new object must have a `name` and a `secretNamespace` field, where `name` is the name of the self-monitoring tenant and `secretNamespace` is the namespace to create an additional secret with the tenant's token. A secret will still also be created in the release namespace as it's needed by the Loki canary.
- [CHANGE] **BREAKING** Remove ability to create self-monitoring resources in different namespaces (with the exception of dashboard configmaps).

## 3.10.0

- [CHANGE] Deprecate `enterprise.nginxConfig.file`. Both enterprise and gateway configurations now share the same nginx config. Admin routes will 404 on OSS deployments. Will be removed in version 4 of the chart, please use `gateway.nginxConfig.file` for both OSS and Enterprise gateways.
- [FEATURE] Added new simple deployment target `backend`. Running 3 targets for simple deployment will soon be the default in Loki. This new target allows the `read` target to be run as a deployment and auto-scaled.

## 3.9.0

- [BUGFIX] Fix race condition between minio create bucket job and enterprise tokengen job

## 3.8.2

- [BUGFIX] Fix autoscaling/v2 template
- [FEATURE] Added `extraObjects` helm values to extra manifests.

## 3.8.1

- [ENHANCEMENT] Add the ability to specify container lifecycle

## 3.8.0

- [BUGFIX] Added `helm-weight` annotations to the tokengen and provisioner jobs to make sure tokengen always runs before provisioner

## 3.7.0

**BREAKING**: Configuration values for Loki Canary moved from `monitoring.selfMonitoring.lokiCanary` to `monitoring.lokiCanary`

- [ENHANCEMENT] Decouple the Loki Canary from the self-monitoring setup, which adds an unnecessary dependency on the Grafana Agent Operator.

## 3.6.1

- [BUGFIX] Fix regression that produced empty PrometheusRule alerts resource

## 3.6.0

- [CHANGE] Bump Loki version to 2.7.0 and GEL version to 1.6.0

## 3.5.0

- [FEATURE] Add support for azure blob storage

## 3.4.3

- [ENHANCEMENT] Allow to change Loki `-target` argument
- [ENHANCEMENT] Add toggle for persistence disk in single-binary mode

## 3.4.2

- [BUGFIX] Fix read-only /tmp in single-binary mode

## 3.4.1

- [BUGFIX] Remove extra `/` in image name if `registry` or `repository` is empty

## 3.4.0

- [ENHANCEMENT] Allow to add some selector for Loki persistent volume

## 3.3.3

- [BUGFIX] Add missing label `prometheus.io/service-monitor: "false"` to single-binary headless service

## 3.3.2

- [BUGFIX] Fixed indentation in single-binary pdb template

## 3.3.1

- [BUGFIX] Fix invalid ruler config when filesystem storage is being used
- [BUGFIX] Fix ingress template to work with both deployment types (scalable and single binary)

## 3.3.0

- [CHANGE] Remove ServiceMonitor and PrometheusRule CRD

## 3.2.2

- [CHANGE] Add envFrom section to the tokengen job

## 3.2.1

- [BUGFIX] Fixed k8s selectors in k8s Service for single-binary mode.

## 3.2.0

- [CHANGE] Bump Grafana Enterprise Logs version to v1.5.2

## 3.1.0

- [FEATURE] Loki canary and GEL token provisioner added. The GEL token provisioner will provision a tenant and token to be used by the self-monitoring features (including the canary), as well as any additional tenants specified. A k8s secret will be created with a read and write token for each additional tenant specified.

## 3.0.4

- [CHANGE] Default minio replicas to 1 node with 2 drives. The old config used the default, which was 16 nodes with 1 drive each.
- [BUGFIX] Minio subchart values `accessKey` and `secretKey` were removed in the new chart and replaced with `rootUser` and `rootPassword`.
- [CHANGE] The tokengen job no longer creates a `grafana-token`, as the base64 encoding was not working in a Grafana Enterprise GEL plugin installation.

## 3.0.0

- [CHANGE] Loki helm chart was moved to this location in the Loki repo. The chart now supports both
[single binary](https://github.com/grafana/helm-charts/tree/main/charts/loki) and [simple scalable](https://github.com/grafana/helm-charts/tree/main/charts/loki-simple-scalable) deployment modes. For changes prior to version 3.0.0, please
look in the respective deprectated [single binary](https://github.com/grafana/helm-charts/tree/main/charts/loki) and [simple scalable](https://github.com/grafana/helm-charts/blob/main/charts/loki-simple-scalable/CHANGELOG.md) charts.<|MERGE_RESOLUTION|>--- conflicted
+++ resolved
@@ -13,12 +13,9 @@
 
 [//]: # (<AUTOMATED_UPDATES_LOCATOR> : do not remove this line. This locator is used by the CI pipeline to automatically create a changelog entry for each new Loki release. Add other chart versions and respective changelog entries bellow this line.)
 
-<<<<<<< HEAD
 - [CHANGE] Common Config : Use grpc for contacting the compactor in distributed deployment, rather than http. The compactor_grpc_address parameter replaces the compactor_address in the default commonConfig section of values.yaml.
-=======
 - [FEATURE] Added readiness probe for memcached [#15609](https://github.com/grafana/loki/pull/15609)
 - [FEATURE] Added pdb for pattern ingester [#17058](https://github.com/grafana/loki/pull/17058)
->>>>>>> 78f154f7
 - [BUGFIX] Ensure ui.enabled=true is set in loki ConfigMap when loki.ui.enabled=true is set in values.yaml to actually enable the UI [#17562](https://github.com/grafana/loki/pull/17562)
 - [FEATURE] Added trafficDistribution to service-distributor for multi-az purpose
 
