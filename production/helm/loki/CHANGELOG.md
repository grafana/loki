# Changelog

All notable changes to this library will be documented in this file.

Entries should be ordered as follows:

- [CHANGE]
- [FEATURE]
- [ENHANCEMENT]
- [BUGFIX]

Entries should include a reference to the pull request that introduced the change.

## Unreleased

<<<<<<< HEAD
- [BUGFIX] Fix incorrect syntax in loki-egress-dns CiliumNetworkPolicy manifest [#20221](https://github.com/grafana/loki/pull/20221)
=======
## 6.49.0

- [CHANGE] Updated version of Grafana Loki to 3.6.3
- [CHANGE] Updated version of Rollout Operator to 0.38.2
>>>>>>> 0edc65d9

## 6.48.0

- [CHANGE] Changed version of Grafana Loki to 3.6.2

## 6.47.0

- [ENHANCEMENT] Use fsGroupChangePolicy=OnRootMismatch on loki to speed up pod starts [#13942](https://github.com/grafana/loki/pull/13942)
- [ENHANCEMENT] Added `trafficDistribution` configuration option to backend, compactor, distributor, gateway, index-gateway, ingester, querier, query-frontend, query-scheduler,read and write services to enable same-zone traffic routing. [#19558](https://github.com/grafana/loki/pull/19558)
- [ENHANCEMENT] Add support for configuring `volumeAttributesClassName` for `volumeClaimTemplates`. [#19719](https://github.com/grafana/loki/pull/19719)
- [BUGFIX] Add startupProbe to read pod [#19708](https://github.com/grafana/loki/pull/19708)
- [BUGFIX] Don't fail for missing bucket name, if minio is enabled. [#19745](https://github.com/grafana/loki/pull/19745)
- [BUGFIX] Do not mark loki.storage.bucketNames.chunks as required, if minio is used. [#19871](https://github.com/grafana/loki/pull/19871)
- [BUGFIX] Don't mark loki.storage.bucketNames.chunks as required, if an s3 url is provided. [#19873](https://github.com/grafana/loki/pull/19873)
- [BUGFIX] do not mark loki.storage.bucketNames.ruler as required, if rulerConfig.storage.type is local. [#19882](https://github.com/grafana/loki/pull/19882)

## 6.46.0

- [CHANGE] `nameOverride` now passed through Helm template function. [#19590](https://github.com/grafana/loki/pull/19590)
- [FEATURE] Add configurable `singleBinary.topologySpreadConstraints`. [#19534](https://github.com/grafana/loki/pull/19534)
- [FEATURE] Add load balancer port to query-frontend service. [#19462](https://github.com/grafana/loki/pull/19462)
- [FEATURE] Make loki-canary readinessProbe configurable via values.yaml. [#19328](https://github.com/grafana/loki/pull/19328)
- [BUGFIX] Don't fail for missing bucket name, if local disk is used. [#19675](https://github.com/grafana/loki/pull/19675)

## 6.45.2

- [BUGFIX] Fix incorrect GEL version in the chart and reference.

## 6.45.1

- [CHANGE] Changed one missed version of Grafana Loki to 3.5.7.

## 6.45.0
- [CHANGE] Remove unused `storageClass` field from compactor persistence configuration. Storage class should be configured per-claim in the `claims` array instead.[#19443](https://github.com/grafana/loki/pull/19443)
- [ENHANCEMENT] Update default readiness probe values to match operator [#19529](https://github.com/grafana/loki/pull/19529)
- [ENHANCEMENT] Allow configuration of alert rule severalties and thresholds[#13730](https://github.com/grafana/loki/pull/13730)
- [ENHANCEMENT] Add the ability to specify index-gateway container lifecycle. [#19573](https://github.com/grafana/loki/pull/19573)
- [BUGFIX]  Move bucketName validations into the config helpers.[#19051](https://github.com/grafana/loki/pull/19051)
- [BUGFIX] Standardize global image registry to match other Grafana charts [#19246](https://github.com/grafana/loki/pull/19246)
- [BUGFIX] Fix wrong context passed to loki.namespace helper from table manager servicemonitor. [#19544](https://github.com/grafana/loki/pull/19544)

## 6.44.0

- [DEPRECATION] The Loki Helm chart uses MinIO as an object store. MinIO will be removed from the Helm Charts in a future release.  See [this issue](https://github.com/minio/minio/issues/21647) for more information.  The Loki team is still investigating alternatives to replace MinIO.
- [CHANGE] Changed version of Grafana Loki to 3.5.7.
- [FEATURE] Allow auto-resizing the volume by recreating the StatefulSet. [#19217](https://github.com/grafana/loki/pull/19217).
- [BUGFIX] Add single-binary component to the podSelector. [#19229](https://github.com/grafana/loki/pull/19229).
- [ENHANCEMENT] Added `trafficDistribution` configuration option to backend, compactor, distributor, gateway, index-gateway, ingester, querier, query-frontend, query-scheduler,read and write services to enable same-zone traffic routing. #19557

## 6.43.0

- [BREAKING]  **Loki UI has been completely removed from the Helm chart.**  The experimental Loki UI has been moved to a [Grafana Plugin] (https://github.com/grafana/loki-operational-ui). Enabling the UI in the Helm chart will now only enable the APIs needed by the plugin, and will host them on the querier. The gateway will now forward all UI requests to the queriers. Users who previously had `loki.ui.enabled: true` should remove this configuration and migrate to the Grafana Loki plugin for UI functionality. [#19390](https://github.com/grafana/loki/pull/19390)
- [FEATURE] Use named ports for memcached services targetports. [#18990](https://github.com/grafana/loki/pull/18990)
- [FEATURE] Add support for adding custom annotations to alerting rules, similar to how additionalRuleLabels already works. [#19193](https://github.com/grafana/loki/pull/19193)
- [ENHANCEMENT] Add configurable `startupProbe` to the exporter container in the memcached pods [#19165](https://github.com/grafana/loki/pull/19165)
- [ENHANCEMENT] Add configurable `startupProbe` to `startupProbethe memcached container in the memcached pods [#19166](https://github.com/grafana/loki/pull/19166)
- [BUGFIX] Update loki-helm-test image tag to latest commit [#19227](https://github.com/grafana/loki/pull/19227)
- [BUGFIX] Update querier, read, and single binary target definitions for UI enablement. [#19461](https://github.com/grafana/loki/pull/19461)

## 6.42.0

**NOTE:** While the Loki chart does not currently use these CRDs, we wanted to note this requirement for the [rollout-operator](https://github.com/grafana/helm-charts/tree/main/charts/rollout-operator#upgrade-of-grafana-rollout-operator).
Starting with v0.33.0 of the rollout-operator chart, the rollout-operator webhooks are enabled. See https://github.com/grafana/rollout-operator/#webhooks.
Before upgrading to this version, make sure that the CustomResourceDefinitions (CRDs) in the crds directory are applied to your cluster. Manually applying these CRDs is only required if upgrading from a chart <= v0.32.0.

- [BUGFIX] Use strings instead of integers for ports in CiliumNetworkPolicies [#19252](https://github.com/grafana/loki/pull/19252)
- [FEATURE] Add replicas to loki-canary deployment [#190095](https://github.com/grafana/loki/pull/19095)
- [FEATURE] Allow changing the retentionPolicy for the singleBinary StatefulSet [#19097](https://github.com/grafana/loki/pull/19097)
- [FEATURE]: Allow auto-resizing the volume by recreating the StatefulSet. [#19217](https://github.com/grafana/loki/pull/19217)

## 6.41.1

- [CHANGE] Changed version of Grafana Loki to 3.5.5.

## 6.41.0

- [BUGFIX] Explicitly set registry for k8s-sidecar image [#19233](<https://github.com/grafana/loki/pull/19233>]
- [ENHANCEMENT] Add configurable `livenessProbe` and `startupProbe` for the nginx container in the gateway pods. [#18545](https://github.com/grafana/loki/pull/18545)

## 6.40.0

- [FEATURE] Add configurable `livenessProbe` and `startupProbe` to single binary StatefulSet. [#19072](https://github.com/grafana/loki/pull/19072)
- [ENHANCEMENT] Add configurable `livenessProbe` and `startupProbe` to the loki container in the backend pods. [#18548](https://github.com/grafana/loki/pull/18548)
- [BUGFIX] Un-deprecate all features in `monitoring` block except grafana-agent-operator [#19012](https://github.com/grafana/loki/pull/19012)
- [BUGFIX] Use UDP/53 for DNS egress instead of named port [#19073](https://github.com/grafana/loki/pull/19073)

## 6.39.0

- [FEATURE] add more specificity to affinity and topology spread constraints [#19061](https://github.com/grafana/loki/pull/19061)
- [ENHANCEMENT] Expand `extraObjects` to have more flexibility in templating [#13252](https://github.com/grafana/loki/pull/13252)
- [ENHANCEMENT] add missing dnsConfig to `admin-api`, `bloom-builder`, `bloom-gateway`, `bloom-planner`, `compactor`, `distributor`, `index-gateway`, `ingester`, `memcached`, `overrides-exporter`, `pattern-ingester`, and `query-scheduler`. [#18903](https://github.com/grafana/loki/pull/18903)
- [BUGFIX] Ensure the GEL admin-api resources are not created when using SimpleScalable deployment mode [#13655](https://github.com/grafana/loki/pull/13655)
- [BUGFIX] Stop scrapping zonal ingester metrics twice when using ServiceMonitor. [#19000](https://github.com/grafana/loki/pull/19000)
- [BUGFIX] Add init container configuration for backend, bloom builder, distributor, query-frontend, query-scheduler, read, write. [#18709](https://github.com/grafana/loki/pull/18709)

## 6.38.0

**NOTE:** While the Loki chart does not currently use these CRDs, we wanted to note this requirement for the [rollout-operator](https://github.com/grafana/helm-charts/tree/main/charts/rollout-operator#upgrade-of-grafana-rollout-operator).
Before upgrading to v0.32.0, make sure that the CustomResourceDefinitions (CRDs) in the `crds` directory are applied to your cluster. Manually applying these CRDs is only required if upgrading from a chart <= v0.32.0.

- un-deprecate all features in `monitoring` block except grafana-agent-operator [#19001](https://github.com/grafana/loki/pull/19001)
- [FEATURE] Make access modes for persistence on all PVCs and StatefulSets editable [#13474](https://github.com/grafana/loki/pull/13474)
- [FEATURE] Allow enabling user namespaces [#18661](https://github.com/grafana/loki/pull/18661)
- [FEATURE] Allow configuring service types. [#18708](https://github.com/grafana/loki/pull/18708)
- [ENHANCEMENT] Add namespaceOverride [#18707](https://github.com/grafana/loki/pull/18707)
- [BUGFIX] Use gateway container port as nginx server port [#18774](https://github.com/grafana/loki/pull/18774)

## 6.37.0

- [FEATURE] Support separate loki ruler storage configuration [#18510](https://github.com/grafana/loki/pull/18510)
- [ENHANCEMENT] Add configurable `livenessProbe` and `startupProbe` to bloom-gateway. [#18551](https://github.com/grafana/loki/pull/18551)
- [ENHANCEMENT] Add configurable `livenessProbe` and `startupProbe` for loki in bloom-builder. [#18549](<https://github.com/grafana/loki/pull/1854>
- [ENHANCEMENT] Add configurable `livenessProbe` and `startupProbe` to bloom-planner. [#18552](https://github.com/grafana/loki/pull/18552)
- [FEATURE] Support separate loki ruler storage configuration [#18510](https://github.com/grafana/loki/pull/18510)
- [BUGFIX] Revert Thanos object store configuration from ruler storage config to fix compatibility issues with RuleStoreConfig that caused parsing errors during Helm upgrades.

## 6.36.1

- [BUGFIX] Fix missing s3 field in lokiStorageConfig templated value.[#18791](https://github.com/grafana/loki/pull/18791)

## 6.36.0

- [BREAKING] Remove tokengen job and kubectl dependency. Admin token secret must be created manually if using the enterprise provisioner. Last version with tokengen support: 6.35.1.[#18803](https://github.com/grafana/loki/pull/18803)
- [BREAKING] Remove `enterprise.tokengen` configuration section. [#18803](https://github.com/grafana/loki/pull/18803)
- [BREAKING] Remove `kubectlImage` configuration. [#18803](https://github.com/grafana/loki/pull/18803)
- [BREAKING] Remove `enterprise.adminToken.additionalNamespaces` as secrets are no longer automatically created. [#18803](https://github.com/grafana/loki/pull/18803)
- [BREAKING] Provisioner job no longer creates tenant secrets automatically. Tokens are output to stdout/logs and must be retrieved manually to create secrets. [#18803](https://github.com/grafana/loki/pull/18803)
- [CHANGE] `enterprise.adminToken.secret` now refers to an externally-created secret name (required when `enterprise.provisioner.enabled` is true). [#18803](https://github.com/grafana/loki/pull/18803)
- [ENHANCEMENT] Add validation to ensure `enterprise.adminToken.secret` is set when provisioner is enabled. [#18803](https://github.com/grafana/loki/pull/18803)
- [BUGFIX] Websocket related proxy_set_header to locations back to resolve high CPU usage. [#18800](https://github.com/grafana/loki/pull/18800). **CAUTION**: Any customized proxy_set_header configuration are moved from `gateway.nginxConfig.httpSnippet` to `gateway.nginxConfig.locationSnippet`. Users that using different authentication methods (e.g. `mTLS`) in the gateway should check their configuration and update it accordingly.

- [FEATURE] Allow configuring service types. [#18708](https://github.com/grafana/loki/pull/18708)

## 6.35.1

- [BUGFIX] Removing deprecated admin_api_directory to avoid config crash. [#18731](https://github.com/grafana/loki/pull/18731)
- [BUGFIX] Fix incorrect context references in storage configuration templates for alibabacloud, swift, bos, and cos storage types. [#18740](https://github.com/grafana/loki/pull/18740)
- [BUGFIX] only validate the ruler key exists under loki.storage.bucketNames when an object storage bucket is being used [#18665](https://github.com/grafana/loki/pull/18665)

## 6.35.0

- [CHANGE] Add `tpl()` support for `pattern_ingester`, `ingester_client` and `compactor_grpc_client` components. [#16759](https://github.com/grafana/loki/pull/16759)
- [CHANGE] Common Config : Use grpc for contacting the compactor in distributed deployment, rather than http. The compactor_grpc_address parameter replaces the compactor_address in the default commonConfig section of values.yaml. If the compactor_address parameter is set, the compactor_grpc_address must be set to an empty string. Careful, the loki.compactorAddress helper now returns the address of the compactor in grpc format rather than http. [#17454](https://github.com/grafana/loki/pull/17454)
- [FEATURE] Expose all storage configuration properties [#18509](https://github.com/grafana/loki/pull/18509)
- [FEATURE] Added a Helm Chart value to disable the rbac resource creation for the tokengen job. [#15882](https://github.com/grafana/loki/pull/15882)
- [FEATURE] Add readiness and liveness probes for the all memcached components. [#18525](https://github.com/grafana/loki/pull/18525)
- [FEATURE] Add missing revisionHistoryLimit. [#18638](https://github.com/grafana/loki/pull/18638)
- [ENHANCEMENT] Refactor loki health probes so `.Values.loki.livenessProbe` and `.Values.loki.startupProbe` can be unset with `{}` [#18575](https://github.com/grafana/loki/pull/18575)
- [BUGFIX] Make loki.storage.bucketNames are optional, if builtin minio is enabled. [#18653](https://github.com/grafana/loki/pull/18653)
- [BUGFIX] Add comments, clarifying ruler setup. [#18607](https://github.com/grafana/loki/pull/18607)

## 6.34.0

- [CHANGE] Updated version of Grafana Loki to 3.5.3
- [CHANGE] **BREAKING** Fixed serviceName in zone-aware ingester StatefulSets to reference correct headless services [#18558](https://github.com/grafana/loki/pull/18558). **Upgrade Impact**: Users with zone-aware ingesters (`ingester.zoneAwareReplication.enabled: true`) must manually delete the ingester StatefulSets before upgrading: `kubectl delete statefulset <release-name>-ingester-zone-a <release-name>-ingester-zone-b <release-name>-ingester-zone-c --cascade=orphan`. PersistentVolumeClaims and data will be preserved. **See**: [Helm chart upgrade guide](https://grafana.com/docs/loki/latest/setup/upgrade/upgrade-to-6x/#breaking-zone-aware-ingester-statefulset-servicename-fix-6340)
- [FEATURE] Expose labels on volumeClaimTemplates [#13317](https://github.com/grafana/loki/pull/13317)
- [FEATURE] Allow setting custom labels for ingester statefulsets [#18536](https://github.com/grafana/loki/pull/18536)
- [FEATURE] Added support for chunk-cache-l2 [#17556](https://github.com/grafana/loki/pull/17556)
- [ENHANCEMENT] Expose Loki UI in pure ingress. [18400](https://github.com/grafana/loki/pull/18400)
- [ENHANCEMENT] Add configurable `livenessProbe` and `startupProbe` for admin-api. [#18546](https://github.com/grafana/loki/pull/18546)
- [ENHANCEMENT] Add configurable `startupProbe` to the loki-sc-rules sidecar container in the backend pods. [#18547](https://github.com/grafana/loki/pull/18547)
- [BUGFIX] Add validation for loki.storage.bucketNames [#13781](https://github.com/grafana/loki/pull/13781)
- [BUGFIX] Create missing RBAC for the rules sidecar when RBAC is namespaced [#16776](https://github.com/grafana/loki/pull/16776)
- [BUGFIX] Ensure the scc is actually allowing to use hostPath volumes when the rbac.sccAllowHostDirVolumePlugin is set to true [#17680](https://github.com/grafana/loki/pull/17680)

## 6.33.0

- [FEATURE] Allow passing tenant password hash instead of password. [#17049](https://github.com/grafana/loki/pull/17049)
- [FEATURE] Added support for chunk-cache-l2 [#17556](https://github.com/grafana/loki/pull/17556)
- [ENHANCEMENT] Add possibility to configure location snippet in nginx config [#18105](https://github.com/grafana/loki/pull/18105)
- [ENHANCEMENT] Improve health probe helper templates [#18347](https://github.com/grafana/loki/pull/18347)
- [ENHANCEMENT] Add FOLDER_ANNOTATION logic for sidecar container. [#13289](https://github.com/grafana/loki/pull/13289)
- [ENHANCEMENT] Add FOLDER_ANNOTATATION logic for sidecar container. [#13289](https://github.com/grafana/loki/pull/13289)
- [BUGFIX] Fix PDB settings for chunksCache and resultsCache [#18321](https://github.com/grafana/loki/pull/18321)
- [BUGFIX] Set `use_thanos_objstore` to `true` in `storage_config` when `loki.storage.use_thanos_objstore` value is set to `true`. [#17024](https://github.com/grafana/loki/pull/17024)
- [BUGFIX] Loki chart fails to render proper YAML when add more than one extra manifest. [#12911](https://github.com/grafana/loki/pull/12911)
- [BUGFIX] Add release namespace metadata to HorizontalPodAutoscaling that lack it. [#18453](https://github.com/grafana/loki/pull/18453)
- [BUGFIX] Move loki-sc-rules container from first location in `containers` to second to avoid it being selected as the default for `kubectl logs` or `kubectl exec`. [#17937](https://github.com/grafana/loki/pull/17937)

## 6.32.0

- [CHANGE] Changed version of Grafana Loki to 3.5.2
- [CHANGE] Changed version of Grafana Enterprise Logs to 3.5.2
- [FEATURE] Add support for templated `loki.operational_config` [#17045](https://github.com/grafana/loki/pull/17045)
- [FEATURE] Add option to use deployment type instead of daemonset in canary. [#17364](https://github.com/grafana/loki/pull/17364)
- [ENHANCEMENT] Allow specifying additional labels for memcached statefulsets volume claim templates [#15554](https://github.com/grafana/loki/pull/15554)
- [ENHANCEMENT] Improve health probe helper templates [#18347](https://github.com/grafana/loki/pull/18347)
- [ENHANCEMENT] Add possibility to configure location snippet in nginx config [#18105](https://github.com/grafana/loki/pull/18105)
- [BUGFIX] Gateway Ingester endpoints points to inexistent service when zone aware replication are enabled [#17362](https://github.com/grafana/loki/pull/17362)
- [BUGFIX] Add missing flush=true to preStop hook [#16063](https://github.com/grafana/loki/pull/16063)
- [BUGFIX] Fix setting X-Scope-OrgID header [#18414](https://github.com/grafana/loki/pull/18414)

## 6.31.0

- [FEATURE] Added readiness probe for memcached [#15609](https://github.com/grafana/loki/pull/15609)
- [FEATURE] Added pdb for pattern ingester [#17058](https://github.com/grafana/loki/pull/17058)
- [FEATURE] Added trafficDistribution to service-distributor for multi-az purpose [#17742](https://github.com/grafana/loki/pull/17742)
- [FEATURE] Allow external memcached setup [#17432](https://github.com/grafana/loki/pull/17432)
- [FEATURE] Add block_builder config to helm chart [#17451](https://github.com/grafana/loki/pull/17451)
- [FEATURE] Support bypass all s3/gcs/azure config in object_store [#17597](https://github.com/grafana/loki/pull/17597)
- [FEATURE] Allow passing tenant password hash instead of password to avoid idempotency issue with the gateway secret [12032](https://github.com/grafana/loki/issues/12032).
- [BUGFIX] Ensure ui.enabled=true is set in loki ConfigMap when loki.ui.enabled=true is set in values.yaml to actually enable the UI [#17562](https://github.com/grafana/loki/pull/17562)
- [BUGFIX] Fix custom gateway nginx config rendering error [#18167](https://github.com/grafana/loki/pull/18167)
- [BUGFIX] Allow metrics networkpolicy only from namespace [#17555](https://github.com/grafana/loki/pull/17555)
- [BUGFIX] Add missing log deletion endpoint to native ingress paths [#14390](https://github.com/grafana/loki/pull/14390)
- [BUGFIX] Fix indentation in nginx gateway config template handling [#18167](https://github.com/grafana/loki/pull/18167)

## 6.30.1

- [BUGFIX] Add livenessProbe to read pod to go around the issue mentioned [here](https://github.com/grafana/loki/issues/15191#issuecomment-2769843275)

## 6.29.1

- [FEATURE] Added support for the rules sidecar in the ruler pods in distributed mode
- [FEATURE] Added affinity property to the loki-canary deamonset
- [BUGFIX] Ensure global.extraEnv and global.extraEnvFrom applied to all resources consistently ([#16828](https://github.com/grafana/loki/pull/16828))
- [BUGFIX] Fixed statement logic to enable annotations for deployment-gateway, deployment-read, and statefulset-write
- [BUGFIX] Fix `extraArgs`, `extraVolumes`, `extraVolumeMounts` global values.
- [FEATURE] Add config support for external memcache cluster by setting the following config:
  memcached:
  enabled: false # <- setting false here
  resultsCache:
  addresses: 'my-resultsCache-memcached-address' # <- setting results cache address here
  chunksCache:
  addresses: 'my-chunksCache-memcached-address' # <- setting chunks cache address here

## 6.29.0

- [FEATURE] Added support to copy the following headers into X-Query-Tags as key/value pairs:, X-Grafana-User, X-Dashboard-Uid, X-Dashboard-Title, X-Panel-Id, X-Panel-Title, X-Rule-Uid, X-Rule-Name, X-Rule-Folder, X-Rule-Version, X-Rule-Source, X-Rule-Type
- [BUGFIX] Inadvertent merge() accumulation of podLabels on various resources
- [BUGFIX] Loki endpoint for Canary assumed gateway was always enabled. Can now be overwritten through values.

## 6.28.0

- [CHANGE] Add extraContainers parameter for the backend pod
- [CHANGE] Add `tpl()` support for backend, read, write, and admin-api components

## 6.27.0

- [FEATURE] Added support for globals: `extraArgs`, `extraEnv`, `extraEnvFrom`, `extraVolumes`, `extraVolumeMounts` ([#16062](https://github.com/grafana/loki/pull/16062)) relates to ([#12652](https://github.com/grafana/loki/pull/12652))
- [CHANGE] Changed version of Memcached image to 1.6.36
- [CHANGE] Changed version of Grafana Loki to 3.4.2
- [CHANGE] Changed version of Grafana Enterprise Logs to 3.4.0

## 6.26.0

- [CHANGE] Changed version of Grafana Loki to 3.4.0

## 6.25.1

- [BUGFIX] Disable service monitor for nginx service.

## 6.25.0

- [BUGFIX] Removed minio-mc init container from admin-api.
- [BUGFIX] Fixed admin-api and gateway deployment container args.
- [FEATURE] Added support for Overrides Exporter

## 6.24.1

- [ENHANCEMENT] Fix Inconsistency between sidecar.securityContext and loki.containerSecurityContext

## 6.24.0

- [BUGFIX] Add conditional to include ruler config only if `ruler.enabled=true`
- [BUGFIX] Disables the Helm test pod when `test.enabled=false`.
- [BUGFIX] Fix `enterprise.image.tag` to `3.3.0`
- [ENHANCEMENT] Bump Loki version to 3.3.2

## 6.23.0

- [CHANGE] Changed version of Grafana Loki to 3.3.1
- [CHANGE] Changed version of Minio helm chart to 5.3.0 (#14834)
- [BUGFIX] Add default wal dir to ruler config ([#14920](https://github.com/grafana/loki/pull/14920))
- [FIX] Fix statefulset templates to not show diffs in ArgoCD

## 6.22.0

## 6.21.0

## 6.20.0

- [CHANGE] Changed version of Grafana Loki to 3.3.0

## 6.19.0-weekly.227

- [ENHANCEMENT] Expose Topology Spread Constraints in Helm chart templates and default values.

## 6.19.0

## 6.18.0

- [CHANGE] Added automated weekly releases, which created this release.

## 6.17.1

- [BUGFIX] Added missing `loki.storage.azure.chunkDelimiter` parameter to Helm chart.

## 6.17.0

- [CHANGE] Changed version of Grafana Loki to 3.2.0

## 6.16.0

- [ENHANCEMENT] Allow setting nodeSelector, tolerations and affinity to enterprise components (tokengen and provisioner).

## 6.15.0

- [ENHANCEMENT] Allow setting annotations for memberlist and query-scheduler-discovery services
- [ENHANCEMENT] Allow to customize `client_max_body_size` when using Loki Gateway. #12924

## 6.14.1

- [BUGFIX] Fixed Memcached persistence options.

## 6.14.0

- [FEATURE] Add additional service annotations for components in distributed mode
- [FIX] Rename loki/templates/query-frontend/poddisruptionbudget-query-frontend.yaml to fix spelling mistake.

## 6.13.0

- [CHANGE] Correctly wrap ClusterRoleBinding around `rbac/namespaced` conditional.
- [FIX] Do not create bloom planner, bloom builder, bloom gateway Deployment/Statefulset if their replica count is 0.
- [FIX] Configure (ephemeral) storage for bloom builder working directory
- [ENHANCEMENT] Automatically configure bloom planner address for bloom builders and bloom gateway addresses for bloom gateway clients.

## 6.12.0

- [ENHANCEMENT] Replace Bloom Compactor component with Bloom Planner and Bloom Builder. These are the new components to build bloom blocks.

## 6.11.0

- [FEATURE] Add support for configuring persistence for memcached.

## 6.10.2

- [CHANGE] Bumped version of `nginxinc/nginx-unprivileged` to 1.27-alpine; this remediates several CVE

## 6.10.1

- [CHANGE] Bumped version of `kiwigrid/k8s-sidecar` to 1.27.5; this remediates several CVE

## 6.10.0

- [CHANGE] Changed version of Grafana Enterprise Logs to 3.1.1
- [CHANGE] Changed version of Grafana Loki to 3.1.1
- [ENHANCEMENT] Added ability to disable AWS S3 dualstack endpoint usage.

## 6.9.0

- [BUGFIX] Fixed how we set imagePullSecrets for the memcached and provisioner.

## 6.8.0

- [BUGFIX] Fixed how we set imagePullSecrets for the admin-api and enterprise-gateway

## 6.7.4

- [ENHANCEMENT] Allow configuring the SSE section under AWS S3 storage config.

## 6.7.3

- [BUGFIX] Removed Helm test binary

## 6.7.2

- [BUGFIX] Fix imagePullSecrets for statefulset-results-cache

## 6.7.1

- [CHANGE] Changed version of Loki to 3.1.0

## 6.7.0

- [CHANGE] Changed version of Grafana Enterprise Logs to 3.1.0

## 6.6.6

- [BUGFIX] Fix HPA ingester typo

## 6.6.5

- [BUGFIX] Fix querier address in SingleBinary mode

## 6.6.4

- [BUGFIX] Fix extraObjects

## 6.6.3

- [BUGFIX] Fix indentation of `query_range` Helm chart values

## 6.6.2

- [BUGFIX] Fix query-frontend (headless) and ruler http-metrics targetPort

## 6.6.1

- [BUGFIX] Fix query scheduler http-metrics targetPort

## 6.6.0

- [ENHANCEMENT] Allow setting PVC annotations for all volume claim templates in simple scalable and single binary mode

## 6.5.2

- [BUGFIX] Fixed Ingress routing for all deployment modes.

## 6.5.0

- [CHANGE] Changed version of Grafana Enterprise Logs to v3.0.1

## 6.4.2

- [BUGFIX] Fixed helm helper functions to include missing `loki.hpa.apiVersion` #12716

## 6.4.1

- [BUGFIX] Fixes read & backend replicas settings

## 6.4.0

- [ENHANCEMENT] Allow extraObject items as multiline strings, allowing for templating field names

## 6.3.4

- [BUGFIX] Add missing OTLP endpoint to nginx config

## 6.3.3

- [ENHANCEMENT] make the singlebinary set 0 the replicas number of backend, write,read.

## 6.3.2

- [BUGFIX] Missing password for Loki-Canary when loki.auth_enabled is true

## 6.3.1

- [BUGFIX] Fixed Typo in Ingester templates for zoneAwareReplication

## 6.3.0

- [CHANGE] Changed version of Grafana Enterprise Logs to v3.0.0

## 6.2.5

- [BUGFIX] Add missing toleration blocks to bloom components.

## 6.2.4

- [ENHANCEMENT] Activate the volume endpoint by default.

## 6.2.3

- [ENHANCEMENT] Allow minio address to be overridden.
- [CHANGE] `query-scheduler-discovery` service will now be prefixed by query scheduler full name.
- [BUGFIX] Fix `helm-tests` Go source which was missing a param following #12245.

## 6.2.2

- [FEATURE] Add support for enabling pattern ingester config via `loki.pattern_ingester.enabled`.

## 6.2.1

- [BUGFIX] Removed duplicate bucketNames from documentation and fixed key name `deploymentMode`

## 6.2.0

- [FEATURE] Add a headless service to the bloom gateway component.

## 6.1.0

- [CHANGE] Only default bucket names in helm when using minio.

## 6.0.0

- [FEATURE] added a new `Distributed` mode of deployment.
- [CHANGE] the lokiCanary section was moved from under monitoring to be under the root of the file.
- [CHANGE] the definitions for topologySpreadConstraints and podAffinity were converted from string templates to objects. Also removed the soft constraint on zone.
- [CHANGE] the externalConfigSecretName was replaced with more generic configs

## 5.47.2

- [ENHANCEMENT] Allow for additional pipeline stages to be configured on the `selfMonitoring` `Podlogs` resource.

## 5.47.1

- [BUGFIX] Increase default value of backend minReplicas to 3

## 5.47.0

- [CHANGE] Changed version of Loki to 2.9.6

## 5.46.0

- [CHANGE] Changed version of Loki to 2.9.5

## 5.45.0

- [CHANGE] Add extraContainers parameter for the read pod

## 5.44.4

- [ENHANCEMENT] Use http_listen_port for `compactorAddress`.

## 5.44.3

- [BUGFIX] Fix template error: `<.Values.loki.server.http_listen_port>: can't evaluate field Values in type interface {}`

## 5.44.2

- [BUGFIX] Fix usage of `http_listen_port` and `grpc_listen_port` field in template.

## 5.44.1

- [BUGFIX] Fix `compactorAddress` field: add protocol and port.

## 5.44.0

- [FEATURE] Modified helm template to use parameters http_listen_port and grpc_listen_port instead of hardcoded values.

## 5.43.7

- [BUGFIX] allow to configure http_config for ruler

## 5.43.6

- [ENHANCEMENT] Add `ciliumnetworkpolicy` with egress to world for table-manager if enabled.

## 5.43.5

- [BUGFIX] Add `---` before the `backend-kubeapiserver-egress` ciliumnetworkpolicy to prevent the `backend-world-egress` one from being dumped if both are enabled.

## 5.43.4

- [ENHANCEMENT] Add `ciliumnetworkpolicies` with egress to world for write, read and backend.

## 5.43.3

- [ENHANCEMENT] Added missing default values to support ServerSideApply

## 5.43.2

- [BUGFIX] Added `alibabacloud` to `isUsingObjectStorage` check.

## 5.43.1

- [BUGFIX] Fix `toPorts` fields in the `ciliumnetworkpolicy` template

## 5.43.0

- [ENHANCEMENT] Allow the definition of resources for GrafanaAgent pods

## 5.42.3

- [BUGFIX] Added condition for `egress-discovery` networkPolicies and ciliumNetworkPolicies.

## 5.42.2

- [BUGFIX] Remove trailing tab character in statefulset templates

## 5.42.1

- [BUGFIX] Added missing annotations to loki-read StatefulSet.

## 5.42.0

- [CHANGE] Changed versions of Loki v2.9.4 and GEL v1.8.6
- [ENHANCEMENT] Bumped "grafana-agent-operator" depenency chart version to it's latest version

## 5.41.8

- [BUGFIX] Fix gateway: add possibility to disable listening on ipv6 to prevent crash on ipv4-only system.

## 5.41.7

- [FEATURE] Add support to disable specific alert rules

## 5.41.6

- [BUGFIX] Added missing namespace to query-scheduler-discovery service when deploying loki in a specific namespace.

## 5.41.5

- [BUGFIX] Added "swift" type object storage to resolve Loki HELM Chart error.

## 5.41.4

- [CHANGE] Use `/ingester/shutdown?terminate=false` for write `preStop` hook

## 5.41.3

- [FEATURE] Add support for defining an s3 backoff config.

## 5.41.2

- [FEATURE] Add ciliumnetworkpolicies.

## 5.41.1

- [FEATURE] Allow topology spread constraints for Loki read deployment component.

## 5.41.0

- [CHANGE] Changed version of Loki to 2.9.3

## 5.40.1

- [BUGFIX] Remove ruler enabled condition in networkpolicies.

## 5.40.0

- [CHANGE] Add extraContainers parameter for the write pod

## 5.39.0

- [FEATURE] Add support for adding OpenStack swift container credentials via helm chart

## 5.38.0

- [CHANGE] Changed MinIO Helm Chart version to 4.0.15

## 5.37.0

- [FEATURE] Add support for enabling tracing.

## 5.36.2

- [BUGFIX] Add support to run dnsmasq

## 5.36.1

- [FEATURE] Allow topology spread constraints for Loki

## 5.36.0

- [CHANGE] Changed version of Loki to 2.9.2

## 5.35.0

- [FEATURE] Add support for configuring distributor.

## 5.34.0

- [BUGFIX] Fix missing annotations when using Loki in single binary mode.

## 5.33.0

- [CHANGE] Changed version of Grafana Enterprise Logs to v1.8.4

## 5.32.0

- [CHANGE] Grafana dashboards are no longer created solely in scalable mode and with external cloud storage enabled.

## 5.31.0

- [CHANGE] Changed version of Loki to 2.9.2

## 5.30.0

- [CHANGE] Changed version of Grafana Enterprise Logs to v1.8.3

## 5.29.0

- [ENHANCEMENT] Allow specifying `apiVersion` for Loki's PodLog CRD.

## 5.28.0

- [BUGFIX] Fix GrafanaAgent tolerations scope

## 5.27.0

- [CHANGE] Bump `nginxinc/nginx-unpriviledged` image version to remediate [CVE-2023-4863](https://github.com/advisories/GHSA-j7hp-h8jx-5ppr)

## 5.26.0

- [ENHANCEMENT] Allow emptyDir data volumes for backend and write (via `X.persistence.volumeClaimsEnabled: false`)

## 5.25.0

- [BUGFIX] Add complete object schema to single-binary volumeClaimTemplate to avoid synchronization issues

## 5.24.0

- [ENHANCEMENT] #10613 Allow tolerations for GrafanaAgent pods

## 5.23.1

- [BUGFIX] Add missing namespaces to some components

## 5.23.0

- [ENHANCEMENT] Add loki.storage.azure.connectionString to support Azure connection string

## 5.22.2

- [BUGFIX] Fix sidecar configuration for Backend

## 5.22.1

- ENHANCEMENT #10452 Improve gitops compatibility

## 5.22.0

- [CHANGE] Changed version of Loki to 2.9.1

## 5.21.0

- [CHANGE] Changed version of Grafana Enterprise Logs to v1.8.1

## 5.20.0

- [CHANGE] Changed version of Grafana Enterprise Logs to v1.8.0

## 5.19.0

- [FEATURE] Add optional sidecard to load rules from ConfigMaps and Secrets.

## 5.18.1

- [ENHANCEMENT] #8627 Add service labels and annotations for all services.
- [CHANGE] #8627 Move read, write and table manager labels from #component.serviceLabels to #component.service.labels to improve consistency.

## 5.18.0

- [CHANGE] Changed version of Loki to 2.9.0

## 5.17.0

- [CHANGE] Changed version of Loki to 2.9.0

## 5.16.1

- [BUGFIX] Increase default minReplicas to 2 and maxReplicas to 6

## 5.16.0

- [ENHANCEMENT] Add dnsConfig to values

## 5.15.0

- [ENHANCEMENT] Add rbac.pspAnnotations to define PSP annotations

## 5.14.1

- [BUGFIX] Use the correct name of the service inside the ingress.

## 5.14.0

- [ENHANCEMENT] Make table_manager configuration toggle.

## 5.13.0

- [ENHANCEMENT] Use "loki.clusterLabel" template for PodLogs cluster label

## 5.12.0

- [ENHANCEMENT] Use tpl function in ingress and gateway-ingress for hosts

## 5.11.0

- [CHANGE] Changed version of Loki to 2.8.4

## 5.10.0

- [CHANGE] Changed version of Grafana Enterprise Logs to v1.7.3

## 5.9.2

- [ENHANCEMENT] Add custom labels value for loki ingress

## 5.9.1

- [BUGFIX] Fix loki helm chart helper function for loki.host to explicitly include gateway port

## 5.9.0

- [CHANGE] Changed version of Loki to 2.8.3

## 5.8.11

- [BUGFIX] Fix gateway: Add `/config` proxy_pass to nginx configuration

## 5.8.10

- [ENHANCEMENT] Canary labelname can now be configured via monitoring.lokiCanary.labelname

## 5.8.9

- [BUGFIX] Fix loki/logs dashboard: allow querying multiple log level at once

## 5.8.8

- [ENHANCEMENT] Add loki.storage.azure.endpointSuffix to support Azure private endpoint

## 5.8.7

- [BUGFIX] Remove persistentVolumeClaimRetentionPolicy from single-binary StatefulSet when persistence is disabled

## 5.8.6

- [ENHANCEMENT] Add serviceMonitor.metricRelabelings to support metric relabelings

## 5.8.4

- [ENHANCEMENT] Add loki.lokiCanary.updateStrategy configuration

## 5.8.3

- [ENHANCEMENT] Add priorityClassName for Grafana Agent and Loki Canary

## 5.8.2

- [BUGFIX] Reference the correct configmap name for table manager

## 5.8.1

- [BUGFIX] Fix config as a secret mount for single binary statefulset

## 5.8.0

- [ENHANCEMENT] Add loki.memberlistConfig to fully control the memberlist configuration

## 5.7.1

- [FEATURE] Add support for additional labels on loki-canary pods

## 5.6.4

- [FEATURE] Make table manager retention options configurable in values

## 5.6.3

- [BUGFIX] Fix configmap checksum in read statefulset template

## 5.6.2

- [BUGFIX] Fix configmap checksum in table manager deployment template

## 5.6.1

- [BUGFIX] Fix HPA for single binary deployment

## 5.6.0

- [ENHANCEMENT] Add `gateway.ingress.labels` to values and ingress-gateway in helm chart.

## 5.5.12

- [BUGFIX] Fix checksum annotation for config in single binary

## 5.5.11

- [BUGFIX] Add missing metrics section in backend hpa template

## 5.5.10

- [CHANGE] Make the gateway listen on IPv6 as well as IPv4

## 5.5.9

- [FEATURE] Add `loki.configStorageType` & `loki.externalConfigSecretName` values to chart and templates.

## 5.5.8

- [CHANGE] Add support for annotations on all Deployments and StatefulSets

## 5.5.7

- [BUGFIX] Fix breaking helm upgrade by changing sts podManagementPolicy from Parallel to OrderedReady which fails since that field cannot be modified on sts.

## 5.5.6

- [FEATURE] Add hpa templates for read, write and backend.

## 5.5.5

- [BUGFIX] Quote tenantId value in logsInstance

## 5.5.4

- [CHANGE] Add extraVolumeClaimTemplates for StatefulSet of the write component.

## 5.5.3

- [BUGFIX] Fix issue in distribution of queries to available read pods by using k8s service for discovering query-scheduler replicas

## 5.5.2

- [BUGFIX] Use $.Release.Namespace consistently
- [CHANGE] Add clusterLabelOverride for alert label overrides.
- [BUGFIX] Use $.Release.Namespace consistently

## 5.5.1

- [FEATURE] Added ability to reference images by digest

## 5.5.0

- [CHANGE] Changed version of Grafana Enterprise Logs to v1.7.2

## 5.4.0

- [CHANGE] Changed version of Loki to 2.8.2

- [CHANGE] Change default GEL and Loki versions to 1.7.1 and 2.8.1 respectively
- [BUGFIX] Fix dns port in network-policy

## 4.10.0

- [CHANGE] Changed version of Grafana Enterprise Logs to v1.6.3

- [BUGFIX] Add projected volume type to psp

## 4.9.0

- [CHANGE] Changed version of Loki to 2.7.5

- [BUGFIX] Fix role/PSP mapping

- [BUGFIX] Fix service/ingress mapping

## 4.8.0

- [CHANGE] Changed version of Grafana Enterprise Logs to v1.6.2

## 4.7

- [CHANGE] **BREAKING** Rename `gel-license.jwt` property of secret `gel-secrets` to `license.jwt` on enterprise-logs chart.

## 4.6.2

- [BUGFIX] Fix tokengen and provisioner secrets creation on enterprise-logs chart.

## 4.6.1

- [FEATURE] Add `gateway.nginxConfig.customReadUrl`, `gateway.nginxConfig.customWriteUrl` and `gateway.nginxConfig.customBackendUrl` to override read/write/backend paths.
- [BUGFIX] Remove unreleased setting `useFederatedToken` from Azure configuration block.

## 4.6

- [Change] Bump Loki version to 2.7.3. Revert to 2 target simple scalable mode as default until third target ships in minor release.

## 4.5.1

- [BUGFIX] Fix rendering of namespace in provisioner job.
- [ENHANCEMENT] Allow to configure `publishNotReadyAddresses` on memberlist service.
- [BUGFIX] Correctly set `compactor_address` for 3 target scalable configuration.

## 4.5

- [ENHANCEMENT] Single binary mode is now possible for more than 1 replica, with a gateway and object storage backend.

## 4.4.2

- [CHANGE] Bump Loki version to 2.7.2 and GEL version to 1.6.1

## 4.4.1

- [BUGFIX] Fix a few problems with the included dashboards and allow the rules to be created in a different namespace (which may be necessary based on how your Prometheus Operator is deployed).

## 4.1.1

- [FEATURE] Added `loki.runtimeConfig` helm values to provide a reloadable runtime configuration.

## 4.1

- [BUGFIX] Fix bug in provisioner job that caused the self-monitoring tenant secret to be created with an empty token.

## 4.0

- [FEATURE] Added `enterprise.adminToken.additionalNamespaces` which are a list of additional namespaces to create secrets containing the GEL admin token in. This is especially useful if your Grafana instance is in another namespace.
- [CHANGE] **BREAKING** Remove `enterprise.nginxConfig.file`. Both enterprise and gateway configurations now share the same nginx config, use `gateway.nginxConfig.file` for both. Admin routes will 404 on OSS deployments.
- [CHANGE] **BREAKING** Default simple deployment mode to new, 3 target configuration (read, write, and backend). This new configuration allows the `read` target to be run as a deployment and auto-scaled. To go back to the legacy, 2 target configuration, set `read.legacyReadTraget` to `true`.
- [CHANGE] **BREAKING** Change how tenants are defined
- [CHANGE] **BREKAING** Remove `enterprise.adminTokenSecret`. This is now defined under `enterprise.adminToken.secret`.
- [CHANGE] **BREKAING** Rename and change format of `enterprise.provisioner.tenants`. Property has been renamed to `enterprise.provisioner.additionalTenants`, and is now an array of objects rather than string. Each object must contain a `name` and a `secretNamespace` field, where `name` is the name of the tenant and `secretNamespace` is the namespace to create the secret with the tenant's read and write token.
- [CHANGE] **BREAKING** Change the structure of `monitoring.selfMonitoring.tenant` from a string to an object. The new object must have a `name` and a `secretNamespace` field, where `name` is the name of the self-monitoring tenant and `secretNamespace` is the namespace to create an additional secret with the tenant's token. A secret will still also be created in the release namespace as it's needed by the Loki canary.
- [CHANGE] **BREAKING** Remove ability to create self-monitoring resources in different namespaces (with the exception of dashboard configmaps).

## 3.10.0

- [CHANGE] Deprecate `enterprise.nginxConfig.file`. Both enterprise and gateway configurations now share the same nginx config. Admin routes will 404 on OSS deployments. Will be removed in version 4 of the chart, please use `gateway.nginxConfig.file` for both OSS and Enterprise gateways.
- [FEATURE] Added new simple deployment target `backend`. Running 3 targets for simple deployment will soon be the default in Loki. This new target allows the `read` target to be run as a deployment and auto-scaled.

## 3.9.0

- [BUGFIX] Fix race condition between minio create bucket job and enterprise tokengen job

## 3.8.2

- [BUGFIX] Fix autoscaling/v2 template
- [FEATURE] Added `extraObjects` helm values to extra manifests.

## 3.8.1

- [ENHANCEMENT] Add the ability to specify container lifecycle

## 3.8.0

- [BUGFIX] Added `helm-weight` annotations to the tokengen and provisioner jobs to make sure tokengen always runs before provisioner

## 3.7.0

**BREAKING**: Configuration values for Loki Canary moved from `monitoring.selfMonitoring.lokiCanary` to `monitoring.lokiCanary`

- [ENHANCEMENT] Decouple the Loki Canary from the self-monitoring setup, which adds an unnecessary dependency on the Grafana Agent Operator.

## 3.6.1

- [BUGFIX] Fix regression that produced empty PrometheusRule alerts resource

## 3.6.0

- [CHANGE] Bump Loki version to 2.7.0 and GEL version to 1.6.0

## 3.5.0

- [FEATURE] Add support for azure blob storage

## 3.4.3

- [ENHANCEMENT] Allow to change Loki `-target` argument
- [ENHANCEMENT] Add toggle for persistence disk in single-binary mode

## 3.4.2

- [BUGFIX] Fix read-only /tmp in single-binary mode

## 3.4.1

- [BUGFIX] Remove extra `/` in image name if `registry` or `repository` is empty

## 3.4.0

- [ENHANCEMENT] Allow to add some selector for Loki persistent volume

## 3.3.3

- [BUGFIX] Add missing label `prometheus.io/service-monitor: "false"` to single-binary headless service

## 3.3.2

- [BUGFIX] Fixed indentation in single-binary pdb template

## 3.3.1

- [BUGFIX] Fix invalid ruler config when filesystem storage is being used
- [BUGFIX] Fix ingress template to work with both deployment types (scalable and single binary)

## 3.3.0

- [CHANGE] Remove ServiceMonitor and PrometheusRule CRD

## 3.2.2

- [CHANGE] Add envFrom section to the tokengen job

## 3.2.1

- [BUGFIX] Fixed k8s selectors in k8s Service for single-binary mode.

## 3.2.0

- [CHANGE] Bump Grafana Enterprise Logs version to v1.5.2

## 3.1.0

- [FEATURE] Loki canary and GEL token provisioner added. The GEL token provisioner will provision a tenant and token to be used by the self-monitoring features (including the canary), as well as any additional tenants specified. A k8s secret will be created with a read and write token for each additional tenant specified.

## 3.0.4

- [CHANGE] Default minio replicas to 1 node with 2 drives. The old config used the default, which was 16 nodes with 1 drive each.
- [BUGFIX] Minio subchart values `accessKey` and `secretKey` were removed in the new chart and replaced with `rootUser` and `rootPassword`.
- [CHANGE] The tokengen job no longer creates a `grafana-token`, as the base64 encoding was not working in a Grafana Enterprise GEL plugin installation.

## 3.0.0

- [CHANGE] Loki helm chart was moved to this location in the Loki repo. The chart now supports both
  [single binary](https://github.com/grafana/helm-charts/tree/main/charts/loki) and [simple scalable](https://github.com/grafana/helm-charts/tree/main/charts/loki-simple-scalable) deployment modes. For changes prior to version 3.0.0, please
  look in the respective deprectated [single binary](https://github.com/grafana/helm-charts/tree/main/charts/loki) and [simple scalable](https://github.com/grafana/helm-charts/blob/main/charts/loki-simple-scalable/CHANGELOG.md) charts.<|MERGE_RESOLUTION|>--- conflicted
+++ resolved
@@ -13,14 +13,12 @@
 
 ## Unreleased
 
-<<<<<<< HEAD
 - [BUGFIX] Fix incorrect syntax in loki-egress-dns CiliumNetworkPolicy manifest [#20221](https://github.com/grafana/loki/pull/20221)
-=======
+
 ## 6.49.0
 
 - [CHANGE] Updated version of Grafana Loki to 3.6.3
 - [CHANGE] Updated version of Rollout Operator to 0.38.2
->>>>>>> 0edc65d9
 
 ## 6.48.0
 
