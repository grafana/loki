--- conflicted
+++ resolved
@@ -13,15 +13,14 @@
 
 [//]: # (<AUTOMATED_UPDATES_LOCATOR> : do not remove this line. This locator is used by the CI pipeline to automatically create a changelog entry for each new Loki release. Add other chart versions and respective changelog entries bellow this line.)
 
-<<<<<<< HEAD
-## 5.5.13
+
+## 5.6.1
 
 - [BUGFIX] Fix HPA for single binary deployment
-=======
+
 ## 5.6.0
 
 - [ENHANCEMENT] Add `gateway.ingress.labels` to values and ingress-gateway in helm chart.
->>>>>>> 1b3f97fd
 
 ## 5.5.12
 
