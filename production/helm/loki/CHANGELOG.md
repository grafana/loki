# Changelog

All notable changes to this library will be documented in this file.

Entries should be ordered as follows:

- [CHANGE]
- [FEATURE]
- [ENHANCEMENT]
- [BUGFIX]

Entries should include a reference to the pull request that introduced the change.

[//]: # (<AUTOMATED_UPDATES_LOCATOR> : do not remove this line. This locator is used by the CI pipeline to automatically create a changelog entry for each new Loki release. Add other chart versions and respective changelog entries bellow this line.)

<<<<<<< HEAD
## 5.6.0
- [ENHANCEMENT] Add `gateway.ingress.labels` to values and ingress-gateway in helm chart.
=======
## 5.5.12

- [BUGFIX] Fix checksum annotation for config in single binary

## 5.5.11

- [BUGFIX] Add missing metrics section in backend hpa template
>>>>>>> 7d67b630

## 5.5.10

- [CHANGE] Make the gateway listen on IPv6 as well as IPv4

## 5.5.9

- [FEATURE] Add `loki.configStorageType` & `loki.externalConfigSecretName` values to chart and templates.

## 5.5.8

- [CHANGE] Add support for annotations on all Deployments and StatefulSets

## 5.5.7

- [BUGFIX] Fix breaking helm upgrade by changing sts podManagementPolicy from Parallel to OrderedReady which fails since that field cannot be modified on sts.

## 5.5.6

- [FEATURE] Add hpa templates for read, write and backend.

## 5.5.5

- [BUGFIX] Quote tenantId value in logsInstance

## 5.5.4

- [CHANGE] Add extraVolumeClaimTemplates for StatefulSet of the write component.

## 5.5.3

- [BUGFIX] Fix issue in distribution of queries to available read pods by using k8s service for discovering query-scheduler replicas

## 5.5.2

- [BUGFIX] Use $.Release.Namespace consistently
- [CHANGE] Add clusterLabelOverride for alert label overrides.
- [BUGFIX] Use $.Release.Namespace consistently

## 5.5.1

- [FEATURE] Added ability to reference images by digest

## 5.5.0

- [CHANGE] Changed version of Grafana Enterprise Logs to v1.7.2


## 5.4.0

- [CHANGE] Changed version of Loki to 2.8.2


- [CHANGE] Change default GEL and Loki versions to 1.7.1 and 2.8.1 respectively
- [BUGFIX] Fix dns port in network-policy

## 4.10.0

- [CHANGE] Changed version of Grafana Enterprise Logs to v1.6.3

- [BUGFIX] Add projected volume type to psp


## 4.9.0

- [CHANGE] Changed version of Loki to 2.7.5


- [BUGFIX] Fix role/PSP mapping

## 4.8.0

- [CHANGE] Changed version of Grafana Enterprise Logs to v1.6.2

## 4.7

- [CHANGE] **BREAKING** Rename `gel-license.jwt` property of secret `gel-secrets` to `license.jwt` on enterprise-logs chart.

## 4.6.2

- [BUGFIX] Fix tokengen and provisioner secrets creation on enterprise-logs chart.

## 4.6.1

- [FEATURE] Add `gateway.nginxConfig.customReadUrl`, `gateway.nginxConfig.customWriteUrl` and `gateway.nginxConfig.customBackendUrl` to override read/write/backend paths.
- [BUGFIX] Remove unreleased setting `useFederatedToken` from Azure configuration block.

## 4.6

- [Change] Bump Loki version to 2.7.3. Revert to 2 target simple scalable mode as default until third target ships in minor release.

## 4.5.1

- [BUGFIX] Fix rendering of namespace in provisioner job.
- [ENHANCEMENT] Allow to configure `publishNotReadyAddresses` on memberlist service.
- [BUGFIX] Correctly set `compactor_address` for 3 target scalable configuration.

## 4.5

- [ENHANCEMENT] Single binary mode is now possible for more than 1 replica, with a gateway and object storage backend.

## 4.4.2

- [CHANGE] Bump Loki version to 2.7.2 and GEL version to 1.6.1

## 4.4.1

- [BUGFIX] Fix a few problems with the included dashboards and allow the rules to be created in a different namespace (which may be necessary based on how your Prometheus Operator is deployed).

## 4.1.1

- [FEATURE] Added `loki.runtimeConfig` helm values to provide a reloadable runtime configuration.

## 4.1

- [BUGFIX] Fix bug in provisioner job that caused the self-monitoring tenant secret to be created with an empty token.

## 4.0

- [FEATURE] Added `enterprise.adminToken.additionalNamespaces` which are a list of additional namespaces to create secrets containing the GEL admin token in. This is especially useful if your Grafana instance is in another namespace.
- [CHANGE] **BREAKING** Remove `enterprise.nginxConfig.file`. Both enterprise and gateway configurations now share the same nginx config, use `gateway.nginxConfig.file` for both. Admin routes will 404 on OSS deployments.
- [CHANGE] **BREAKING** Default simple deployment mode to new, 3 target configuration (read, write, and backend). This new configuration allows the `read` target to be run as a deployment and auto-scaled. To go back to the legacy, 2 target configuration, set `read.legacyReadTraget` to `true`.
- [CHANGE] **BREAKING** Change how tenants are defined
- [CHANGE] **BREKAING** Remove `enterprise.adminTokenSecret`. This is now defined under `enterprise.adminToken.secret`.
- [CHANGE] **BREKAING** Rename and change format of `enterprise.provisioner.tenants`. Property has been renamed to `enterprise.provisioner.additionalTenants`, and is now an array of objects rather than string. Each object must contain a `name` and a `secretNamespace` field, where `name` is the name of the tenant and `secretNamespace` is the namespace to create the secret with the tenant's read and write token.
- [CHANGE] **BREAKING** Change the structure of `monitoring.selfMonitoring.tenant` from a string to an object. The new object must have a `name` and a `secretNamespace` field, where `name` is the name of the self-monitoring tenant and `secretNamespace` is the namespace to create an additional secret with the tenant's token. A secret will still also be created in the release namespace as it's needed by the Loki canary.
- [CHANGE] **BREAKING** Remove ability to create self-monitoring resources in different namespaces (with the exception of dashboard configmaps).

## 3.10.0

- [CHANGE] Deprecate `enterprise.nginxConfig.file`. Both enterprise and gateway configurations now share the same nginx config. Admin routes will 404 on OSS deployments. Will be removed in version 4 of the chart, please use `gateway.nginxConfig.file` for both OSS and Enterprise gateways.
- [FEATURE] Added new simple deployment target `backend`. Running 3 targets for simple deployment will soon be the default in Loki. This new target allows the `read` target to be run as a deployment and auto-scaled.

## 3.9.0

- [BUGFIX] Fix race condition between minio create bucket job and enterprise tokengen job

## 3.8.2

- [BUGFIX] Fix autoscaling/v2 template
- [FEATURE] Added `extraObjects` helm values to extra manifests.

## 3.8.1

- [ENHANCEMENT] Add the ability to specify container lifecycle

## 3.8.0

- [BUGFIX] Added `helm-weight` annotations to the tokengen and provisioner jobs to make sure tokengen always runs before provisioner

## 3.7.0

**BREAKING**: Configuration values for Loki Canary moved from `monitoring.selfMonitoring.lokiCanary` to `monitoring.lokiCanary`

- [ENHANCEMENT] Decouple the Loki Canary from the self-monitoring setup, which adds an unnecessary dependency on the Grafana Agent Operator.

## 3.6.1

- [BUGFIX] Fix regression that produced empty PrometheusRule alerts resource

## 3.6.0

- [CHANGE] Bump Loki version to 2.7.0 and GEL version to 1.6.0

## 3.5.0

- [FEATURE] Add support for azure blob storage

## 3.4.3

- [ENHANCEMENT] Allow to change Loki `-target` argument
- [ENHANCEMENT] Add toggle for persistence disk in single-binary mode

## 3.4.2

- [BUGFIX] Fix read-only /tmp in single-binary mode

## 3.4.1

- [BUGFIX] Remove extra `/` in image name if `registry` or `repository` is empty

## 3.4.0

- [ENHANCEMENT] Allow to add some selector for Loki persistent volume

## 3.3.3

- [BUGFIX] Add missing label `prometheus.io/service-monitor: "false"` to single-binary headless service

## 3.3.2

- [BUGFIX] Fixed indentation in single-binary pdb template

## 3.3.1

- [BUGFIX] Fix invalid ruler config when filesystem storage is being used
- [BUGFIX] Fix ingress template to work with both deployment types (scalable and single binary)

## 3.3.0

- [CHANGE] Remove ServiceMonitor and PrometheusRule CRD

## 3.2.2

- [CHANGE] Add envFrom section to the tokengen job

## 3.2.1

- [BUGFIX] Fixed k8s selectors in k8s Service for single-binary mode.

## 3.2.0

- [CHANGE] Bump Grafana Enterprise Logs version to v1.5.2

## 3.1.0

- [FEATURE] Loki canary and GEL token provisioner added. The GEL token provisioner will provision a tenant and token to be used by the self-monitoring features (including the canary), as well as any additional tenants specified. A k8s secret will be created with a read and write token for each additional tenant specified.

## 3.0.4

- [CHANGE] Default minio replicas to 1 node with 2 drives. The old config used the default, which was 16 nodes with 1 drive each.
- [BUGFIX] Minio subchart values `accessKey` and `secretKey` were removed in the new chart and replaced with `rootUser` and `rootPassword`.
- [CHANGE] The tokengen job no longer creates a `grafana-token`, as the base64 encoding was not working in a Grafana Enterprise GEL plugin installation.

## 3.0.0

- [CHANGE] Loki helm chart was moved to this location in the Loki repo. The chart now supports both
[single binary](https://github.com/grafana/helm-charts/tree/main/charts/loki) and [simple scalable](https://github.com/grafana/helm-charts/tree/main/charts/loki-simple-scalable) deployment modes. For changes prior to version 3.0.0, please
look in the respective deprectated [single binary](https://github.com/grafana/helm-charts/tree/main/charts/loki) and [simple scalable](https://github.com/grafana/helm-charts/blob/main/charts/loki-simple-scalable/CHANGELOG.md) charts.<|MERGE_RESOLUTION|>--- conflicted
+++ resolved
@@ -13,10 +13,8 @@
 
 [//]: # (<AUTOMATED_UPDATES_LOCATOR> : do not remove this line. This locator is used by the CI pipeline to automatically create a changelog entry for each new Loki release. Add other chart versions and respective changelog entries bellow this line.)
 
-<<<<<<< HEAD
 ## 5.6.0
 - [ENHANCEMENT] Add `gateway.ingress.labels` to values and ingress-gateway in helm chart.
-=======
 ## 5.5.12
 
 - [BUGFIX] Fix checksum annotation for config in single binary
@@ -24,7 +22,6 @@
 ## 5.5.11
 
 - [BUGFIX] Add missing metrics section in backend hpa template
->>>>>>> 7d67b630
 
 ## 5.5.10
 
