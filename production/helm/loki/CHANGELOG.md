# Changelog

All notable changes to this library will be documented in this file.

Entries should be ordered as follows:

- [CHANGE]
- [FEATURE]
- [ENHANCEMENT]
- [BUGFIX]

Entries should include a reference to the pull request that introduced the change.

[//]: # (<AUTOMATED_UPDATES_LOCATOR> : do not remove this line. This locator is used by the CI pipeline to automatically create a changelog entry for each new Loki release. Add other chart versions and respective changelog entries bellow this line.)

<<<<<<< HEAD
## 6.6.7

- [ENHANCEMENT] Make access modes for persistence on writes editable
=======

## 6.32.0

- [CHANGE] Changed version of Grafana Loki to 3.5.2
- [CHANGE] Changed version of Grafana Enterprise Logs to 3.5.2
- [FEATURE] Add support for templated `loki.operational_config` [#17045](https://github.com/grafana/loki/pull/17045)
- [FEATURE] Add option to use deployment type instead of daemonset in canary. [#17364](https://github.com/grafana/loki/pull/17364)
- [ENHANCEMENT] Allow specifying additional labels for memcached statefulsets volume claim templates [#15554](https://github.com/grafana/loki/pull/15554)
- [BUGFIX] Gateway Ingester endpoints points to inexistent service when zone aware replication are enabled [#17362](https://github.com/grafana/loki/pull/17362)
- [BUGFIX] add missing flush=true to preStop hook [#16063](https://github.com/grafana/loki/pull/16063)
- [BUGFIX] Fix setting X-Scope-OrgID header [#18414](https://github.com/grafana/loki/pull/18414)

## 6.31.0

- [FEATURE] Added readiness probe for memcached [#15609](https://github.com/grafana/loki/pull/15609)
- [FEATURE] Added pdb for pattern ingester [#17058](https://github.com/grafana/loki/pull/17058)
- [FEATURE] Added trafficDistribution to service-distributor for multi-az purpose [#17742](https://github.com/grafana/loki/pull/17742)
- [FEATURE] Allow external memcached setup [#17432](https://github.com/grafana/loki/pull/17432)
- [FEATURE] Add block_builder config to helm chart [#17451](https://github.com/grafana/loki/pull/17451)
- [FEATURE] Support bypass all s3/gcs/azure config in object_store [#17597](https://github.com/grafana/loki/pull/17597)
- [BUGFIX] Ensure ui.enabled=true is set in loki ConfigMap when loki.ui.enabled=true is set in values.yaml to actually enable the UI [#17562](https://github.com/grafana/loki/pull/17562)
- [BUGFIX] Fix custom gateway nginx config rendering error [#18167](https://github.com/grafana/loki/pull/18167)
- [BUGFIX] Allow metrics networkpolicy only from namespace [#17555](https://github.com/grafana/loki/pull/17555)
- [BUGFIX] Add missing log deletion endpoint to native ingress paths [#14390](https://github.com/grafana/loki/pull/14390)
- [BUGFIX] Fix indentation in nginx gateway config template handling [#18167](https://github.com/grafana/loki/pull/18167)

## 6.30.1

- [BUGFIX] Add livenessProbe to read pod to go around the issue mentioned [here](https://github.com/grafana/loki/issues/15191#issuecomment-2769843275)

## 6.29.1

- [FEATURE] Added support for the rules sidecar in the ruler pods in distributed mode
- [FEATURE] Added affinity property to the loki-canary deamonset
- [BUGFIX] Ensure global.extraEnv and global.extraEnvFrom applied to all resources consistently ([#16828](https://github.com/grafana/loki/pull/16828))
- [BUGFIX] Fixed statement logic to enable annotations for deployment-gateway, deployment-read, and statefulset-write
- [BUGFIX] Fix `extraArgs`, `extraVolumes`, `extraVolumeMounts` global values.
- [FEATURE] Add config support for external memcache cluster by setting the following config:
    memcached:
        enabled: false # <- setting false here
    resultsCache:
        addresses: 'my-resultsCache-memcached-address' # <- setting results cache address here
    chunksCache:
        addresses: 'my-chunksCache-memcached-address' # <- setting chunks cache address here

## 6.29.0


- [FEATURE] Added support to copy the following headers into X-Query-Tags as key/value pairs:, X-Grafana-User, X-Dashboard-Uid, X-Dashboard-Title, X-Panel-Id, X-Panel-Title, X-Rule-Uid, X-Rule-Name, X-Rule-Folder, X-Rule-Version, X-Rule-Source, X-Rule-Type
- [BUGFIX] Inadvertent merge() accumulation of podLabels on various resources
- [BUGFIX] Loki endpoint for Canary assumed gateway was always enabled. Can now be overwritten through values.

## 6.28.0

- [CHANGE] Add extraContainers parameter for the backend pod
- [CHANGE] Add `tpl()` support for backend, read, write, and admin-api components

## 6.27.0

- [FEATURE] Added support for globals: `extraArgs`, `extraEnv`, `extraEnvFrom`, `extraVolumes`, `extraVolumeMounts` ([#16062](https://github.com/grafana/loki/pull/16062)) relates to ([#12652](https://github.com/grafana/loki/pull/12652))
- [CHANGE] Changed version of Memcached image to 1.6.36
- [CHANGE] Changed version of Grafana Loki to 3.4.2
- [CHANGE] Changed version of Grafana Enterprise Logs to 3.4.0

## 6.26.0

- [CHANGE] Changed version of Grafana Loki to 3.4.0

## 6.25.1

- [BUGFIX] Disable service monitor for nginx service.

## 6.25.0

- [BUGFIX] Removed minio-mc init container from admin-api.
- [BUGFIX] Fixed admin-api and gateway deployment container args.
- [FEATURE] Added support for Overrides Exporter

## 6.24.1

- [ENHANCEMENT] Fix Inconsistency between sidecar.securityContext and loki.containerSecurityContext

## 6.24.0

- [BUGFIX] Add conditional to include ruler config only if `ruler.enabled=true`
- [BUGFIX] Disables the Helm test pod when `test.enabled=false`.
- [BUGFIX] Fix `enterprise.image.tag` to `3.3.0`
- [ENHANCEMENT] Bump Loki version to 3.3.2

## 6.23.0

- [CHANGE] Changed version of Grafana Loki to 3.3.1
- [CHANGE] Changed version of Minio helm chart to 5.3.0 (#14834)
- [BUGFIX] Add default wal dir to ruler config ([#14920](https://github.com/grafana/loki/pull/14920))
- [FIX] Fix statefulset templates to not show diffs in ArgoCD

## 6.22.0

## 6.21.0

## 6.20.0

- [CHANGE] Changed version of Grafana Loki to 3.3.0

## 6.19.0-weekly.227

- [ENHANCEMENT] Expose Topology Spread Constraints in Helm chart templates and default values.

## 6.19.0

## 6.18.0

- [CHANGE] Added automated weekly releases, which created this release.

## 6.17.1

- [BUGFIX] Added missing `loki.storage.azure.chunkDelimiter` parameter to Helm chart.

## 6.17.0

- [CHANGE] Changed version of Grafana Loki to 3.2.0

## 6.16.0

- [ENHANCEMENT] Allow setting nodeSelector, tolerations and affinity to enterprise components (tokengen and provisioner).

## 6.15.0

- [ENHANCEMENT] Allow setting annotations for memberlist and query-scheduler-discovery services
- [ENHANCEMENT] Allow to customize `client_max_body_size` when using Loki Gateway. #12924

## 6.14.1

- [BUGFIX] Fixed Memcached persistence options.

## 6.14.0

- [FEATURE] Add additional service annotations for components in distributed mode
- [FIX] Rename loki/templates/query-frontend/poddisruptionbudget-query-frontend.yaml to fix spelling mistake.

## 6.13.0

- [CHANGE] Correctly wrap ClusterRoleBinding around `rbac/namespaced` conditional.
- [FIX] Do not create bloom planner, bloom builder, bloom gateway Deployment/Statefulset if their replica count is 0.
- [FIX] Configure (ephemeral) storage for bloom builder working directory
- [ENHANCEMENT] Automatically configure bloom planner address for bloom builders and bloom gateway addresses for bloom gateway clients.

## 6.12.0

- [ENHANCEMENT] Replace Bloom Compactor component with Bloom Planner and Bloom Builder. These are the new components to build bloom blocks.

## 6.11.0

- [FEATURE] Add support for configuring persistence for memcached.

## 6.10.2

- [CHANGE] Bumped version of `nginxinc/nginx-unprivileged` to 1.27-alpine; this remediates several CVE

## 6.10.1

- [CHANGE] Bumped version of `kiwigrid/k8s-sidecar` to 1.27.5; this remediates several CVE

## 6.10.0

- [CHANGE] Changed version of Grafana Enterprise Logs to 3.1.1
- [CHANGE] Changed version of Grafana Loki to 3.1.1
- [ENHANCEMENT] Added ability to disable AWS S3 dualstack endpoint usage.

## 6.9.0

- [BUGFIX] Fixed how we set imagePullSecrets for the memcached and provisioner.

## 6.8.0

- [BUGFIX] Fixed how we set imagePullSecrets for the admin-api and enterprise-gateway

## 6.7.4

- [ENHANCEMENT] Allow configuring the SSE section under AWS S3 storage config.

## 6.7.3

- [BUGFIX] Removed Helm test binary

## 6.7.2

- [BUGFIX] Fix imagePullSecrets for statefulset-results-cache

## 6.7.1

- [CHANGE] Changed version of Loki to 3.1.0

## 6.7.0

- [CHANGE] Changed version of Grafana Enterprise Logs to 3.1.0
>>>>>>> 4fdae629

## 6.6.6

- [BUGFIX] Fix HPA ingester typo

## 6.6.5

- [BUGFIX] Fix querier address in SingleBinary mode

## 6.6.4

- [BUGFIX] Fix extraObjects

## 6.6.3

- [BUGFIX] Fix indentation of `query_range` Helm chart values

## 6.6.2

- [BUGFIX] Fix query-frontend (headless) and ruler http-metrics targetPort

## 6.6.1

- [BUGFIX] Fix query scheduler http-metrics targetPort

## 6.6.0

- [ENHANCEMENT] Allow setting PVC annotations for all volume claim templates in simple scalable and single binary mode

## 6.5.2

- [BUGFIX] Fixed Ingress routing for all deployment modes.

## 6.5.0

- [CHANGE] Changed version of Grafana Enterprise Logs to v3.0.1

## 6.4.2

- [BUGFIX] Fixed helm helper functions to include missing `loki.hpa.apiVersion`  #12716

## 6.4.1

- [BUGFIX] Fixes read & backend replicas settings

## 6.4.0

- [ENHANCEMENT] Allow extraObject items as multiline strings, allowing for templating field names

## 6.3.4

- [BUGFIX] Add missing OTLP endpoint to nginx config

## 6.3.3

- [ENHANCEMENT] make the singlebinary set 0 the replicas number of backend, write,read.

## 6.3.2

- [BUGFIX] Missing password for Loki-Canary when loki.auth_enabled is true

## 6.3.1

- [BUGFIX] Fixed Typo in Ingester templates for zoneAwareReplication

## 6.3.0

- [CHANGE] Changed version of Grafana Enterprise Logs to v3.0.0

## 6.2.5

- [BUGFIX] Add missing toleration blocks to bloom components.

## 6.2.4

- [ENHANCEMENT] Activate the volume endpoint by default.

## 6.2.3

- [ENHANCEMENT] Allow minio address to be overridden.
- [CHANGE] `query-scheduler-discovery` service will now be prefixed by query scheduler full name.
- [BUGFIX] Fix `helm-tests` Go source which was missing a param following #12245.

## 6.2.2

- [FEATURE] Add support for enabling pattern ingester config via `loki.pattern_ingester.enabled`.

## 6.2.1

- [BUGFIX] Removed duplicate bucketNames from documentation and fixed key name `deploymentMode`

## 6.2.0

- [FEATURE] Add a headless service to the bloom gateway component.

## 6.1.0

- [CHANGE] Only default bucket names in helm when using minio.

## 6.0.0

- [FEATURE] added a new `Distributed` mode of deployment.
- [CHANGE] the lokiCanary section was moved from under monitoring to be under the root of the file.
- [CHANGE] the definitions for topologySpreadConstraints and podAffinity were converted from string templates to objects. Also removed the soft constraint on zone.
- [CHANGE] the externalConfigSecretName was replaced with more generic configs

## 5.47.2

- [ENHANCEMENT] Allow for additional pipeline stages to be configured on the `selfMonitoring` `Podlogs` resource.

## 5.47.1

- [BUGFIX] Increase default value of backend minReplicas to 3

## 5.47.0

- [CHANGE] Changed version of Loki to 2.9.6

## 5.46.0

- [CHANGE] Changed version of Loki to 2.9.5

## 5.45.0

- [CHANGE] Add extraContainers parameter for the read pod

## 5.44.4

- [ENHANCEMENT] Use http_listen_port for `compactorAddress`.

## 5.44.3

- [BUGFIX] Fix template error: `<.Values.loki.server.http_listen_port>: can't evaluate field Values in type interface {}`

## 5.44.2

- [BUGFIX] Fix usage of `http_listen_port` and `grpc_listen_port` field in template.

## 5.44.1

- [BUGFIX] Fix `compactorAddress` field: add protocol and port.

## 5.44.0

- [FEATURE] Modified helm template to use parameters http_listen_port and grpc_listen_port instead of hardcoded values.

## 5.43.7

- [BUGFIX] allow to configure http_config for ruler

## 5.43.6

- [ENHANCEMENT] Add `ciliumnetworkpolicy` with egress to world for table-manager if enabled.

## 5.43.5

- [BUGFIX] Add `---` before the `backend-kubeapiserver-egress` ciliumnetworkpolicy to prevent the `backend-world-egress` one from being dumped if both are enabled.

## 5.43.4

- [ENHANCEMENT] Add `ciliumnetworkpolicies` with egress to world for write, read and backend.

## 5.43.3

- [ENHANCEMENT] Added missing default values to support ServerSideApply

## 5.43.2

- [BUGFIX] Added `alibabacloud` to `isUsingObjectStorage` check.

## 5.43.1

- [BUGFIX] Fix `toPorts` fields in the `ciliumnetworkpolicy` template

## 5.43.0

- [ENHANCEMENT] Allow the definition of resources for GrafanaAgent pods

## 5.42.3

- [BUGFIX] Added condition for `egress-discovery` networkPolicies and ciliumNetworkPolicies.

## 5.42.2

- [BUGFIX] Remove trailing tab character in statefulset templates

## 5.42.1

- [BUGFIX] Added missing annotations to loki-read StatefulSet.

## 5.42.0

- [CHANGE] Changed versions of Loki v2.9.4 and GEL v1.8.6
- [ENHANCEMENT] Bumped "grafana-agent-operator" depenency chart version to it's latest version

## 5.41.8

- [BUGFIX] Fix gateway: add possibility to disable listening on ipv6 to prevent crash on ipv4-only system.

## 5.41.7

- [FEATURE] Add support to disable specific alert rules

## 5.41.6

- [BUGFIX] Added missing namespace to query-scheduler-discovery service when deploying loki in a specific namespace.

## 5.41.5

- [BUGFIX] Added "swift" type object storage to resolve Loki HELM Chart error.

## 5.41.4

- [CHANGE] Use `/ingester/shutdown?terminate=false` for write `preStop` hook

## 5.41.3

- [FEATURE] Add support for defining an s3 backoff config.

## 5.41.2

- [FEATURE] Add ciliumnetworkpolicies.

## 5.41.1

- [FEATURE] Allow topology spread constraints for Loki read deployment component.

## 5.41.0

- [CHANGE] Changed version of Loki to 2.9.3

## 5.40.1

- [BUGFIX] Remove ruler enabled condition in networkpolicies.

## 5.40.0

- [CHANGE] Add extraContainers parameter for the write pod

## 5.39.0

- [FEATURE] Add support for adding OpenStack swift container credentials via helm chart

## 5.38.0

- [CHANGE] Changed MinIO Helm Chart version to 4.0.15

## 5.37.0

- [FEATURE] Add support for enabling tracing.

## 5.36.2

- [BUGFIX] Add support to run dnsmasq

## 5.36.1

- [FEATURE] Allow topology spread constraints for Loki

## 5.36.0

- [CHANGE] Changed version of Loki to 2.9.2

## 5.35.0

- [FEATURE] Add support for configuring distributor.

## 5.34.0

- [BUGFIX] Fix missing annotations when using Loki in single binary mode.

## 5.33.0

- [CHANGE] Changed version of Grafana Enterprise Logs to v1.8.4

## 5.32.0

- [CHANGE] Grafana dashboards are no longer created solely in scalable mode and with external cloud storage enabled.

## 5.31.0

- [CHANGE] Changed version of Loki to 2.9.2

## 5.30.0

- [CHANGE] Changed version of Grafana Enterprise Logs to v1.8.3

## 5.29.0

- [ENHANCEMENT] Allow specifying `apiVersion` for Loki's PodLog CRD.

## 5.28.0

- [BUGFIX] Fix GrafanaAgent tolerations scope

## 5.27.0

- [CHANGE] Bump `nginxinc/nginx-unpriviledged` image version to remediate [CVE-2023-4863](https://github.com/advisories/GHSA-j7hp-h8jx-5ppr)

## 5.26.0

- [ENHANCEMENT] Allow emptyDir data volumes for backend and write (via `X.persistence.volumeClaimsEnabled: false`)

## 5.25.0

- [BUGFIX] Add complete object schema to single-binary volumeClaimTemplate to avoid synchronization issues

## 5.24.0

- [ENHANCEMENT] #10613 Allow tolerations for GrafanaAgent pods

## 5.23.1

- [BUGFIX] Add missing namespaces to some components

## 5.23.0

- [ENHANCEMENT] Add loki.storage.azure.connectionString to support Azure connection string

## 5.22.2

- [BUGFIX] Fix sidecar configuration for Backend

## 5.22.1

- ENHANCEMENT #10452 Improve gitops compatibility

## 5.22.0

- [CHANGE] Changed version of Loki to 2.9.1

## 5.21.0

- [CHANGE] Changed version of Grafana Enterprise Logs to v1.8.1

## 5.20.0

- [CHANGE] Changed version of Grafana Enterprise Logs to v1.8.0

## 5.19.0

- [FEATURE] Add optional sidecard to load rules from ConfigMaps and Secrets.

## 5.18.1

- [ENHANCEMENT] #8627 Add service labels and annotations for all services.
- [CHANGE] #8627 Move read, write and table manager labels from #component.serviceLabels to #component.service.labels to improve consistency.

## 5.18.0

- [CHANGE] Changed version of Loki to 2.9.0

## 5.17.0

- [CHANGE] Changed version of Loki to 2.9.0

## 5.16.1

- [BUGFIX] Increase default minReplicas to 2 and maxReplicas to 6

## 5.16.0

- [ENHANCEMENT] Add dnsConfig to values

## 5.15.0

- [ENHANCEMENT] Add rbac.pspAnnotations to define PSP annotations

## 5.14.1

- [BUGFIX] Use the correct name of the service inside the ingress.

## 5.14.0

- [ENHANCEMENT] Make table_manager configuration toggle.

## 5.13.0

- [ENHANCEMENT] Use "loki.clusterLabel" template for PodLogs cluster label

## 5.12.0

- [ENHANCEMENT] Use tpl function in ingress and gateway-ingress for hosts

## 5.11.0

- [CHANGE] Changed version of Loki to 2.8.4

## 5.10.0

- [CHANGE] Changed version of Grafana Enterprise Logs to v1.7.3

## 5.9.2

- [ENHANCEMENT] Add custom labels value for loki ingress

## 5.9.1

- [BUGFIX] Fix loki helm chart helper function for loki.host to explicitly include gateway port

## 5.9.0

- [CHANGE] Changed version of Loki to 2.8.3

## 5.8.11

- [BUGFIX] Fix gateway: Add `/config` proxy_pass to nginx configuration

## 5.8.10

- [ENHANCEMENT] Canary labelname can now be configured via monitoring.lokiCanary.labelname

## 5.8.9

- [BUGFIX] Fix loki/logs dashboard: allow querying multiple log level at once

## 5.8.8

- [ENHANCEMENT] Add loki.storage.azure.endpointSuffix to support Azure private endpoint

## 5.8.7

- [BUGFIX] Remove persistentVolumeClaimRetentionPolicy from single-binary StatefulSet when persistence is disabled

## 5.8.6

- [ENHANCEMENT] Add serviceMonitor.metricRelabelings to support metric relabelings

## 5.8.4

- [ENHANCEMENT] Add loki.lokiCanary.updateStrategy configuration

## 5.8.3

- [ENHANCEMENT] Add priorityClassName for Grafana Agent and Loki Canary

## 5.8.2

- [BUGFIX] Reference the correct configmap name for table manager

## 5.8.1

- [BUGFIX] Fix config as a secret mount for single binary statefulset

## 5.8.0

- [ENHANCEMENT] Add loki.memberlistConfig to fully control the memberlist configuration

## 5.7.1

- [FEATURE] Add support for additional labels on loki-canary pods

## 5.6.4

- [FEATURE] Make table manager retention options configurable in values

## 5.6.3

- [BUGFIX] Fix configmap checksum in read statefulset template

## 5.6.2

- [BUGFIX] Fix configmap checksum in table manager deployment template

## 5.6.1

- [BUGFIX] Fix HPA for single binary deployment

## 5.6.0

- [ENHANCEMENT] Add `gateway.ingress.labels` to values and ingress-gateway in helm chart.

## 5.5.12

- [BUGFIX] Fix checksum annotation for config in single binary

## 5.5.11

- [BUGFIX] Add missing metrics section in backend hpa template

## 5.5.10

- [CHANGE] Make the gateway listen on IPv6 as well as IPv4

## 5.5.9

- [FEATURE] Add `loki.configStorageType` & `loki.externalConfigSecretName` values to chart and templates.

## 5.5.8

- [CHANGE] Add support for annotations on all Deployments and StatefulSets

## 5.5.7

- [BUGFIX] Fix breaking helm upgrade by changing sts podManagementPolicy from Parallel to OrderedReady which fails since that field cannot be modified on sts.

## 5.5.6

- [FEATURE] Add hpa templates for read, write and backend.

## 5.5.5

- [BUGFIX] Quote tenantId value in logsInstance

## 5.5.4

- [CHANGE] Add extraVolumeClaimTemplates for StatefulSet of the write component.

## 5.5.3

- [BUGFIX] Fix issue in distribution of queries to available read pods by using k8s service for discovering query-scheduler replicas

## 5.5.2

- [BUGFIX] Use $.Release.Namespace consistently
- [CHANGE] Add clusterLabelOverride for alert label overrides.
- [BUGFIX] Use $.Release.Namespace consistently

## 5.5.1

- [FEATURE] Added ability to reference images by digest

## 5.5.0

- [CHANGE] Changed version of Grafana Enterprise Logs to v1.7.2

## 5.4.0

- [CHANGE] Changed version of Loki to 2.8.2

- [CHANGE] Change default GEL and Loki versions to 1.7.1 and 2.8.1 respectively
- [BUGFIX] Fix dns port in network-policy

## 4.10.0

- [CHANGE] Changed version of Grafana Enterprise Logs to v1.6.3

- [BUGFIX] Add projected volume type to psp

## 4.9.0

- [CHANGE] Changed version of Loki to 2.7.5

- [BUGFIX] Fix role/PSP mapping

- [BUGFIX] Fix service/ingress mapping

## 4.8.0

- [CHANGE] Changed version of Grafana Enterprise Logs to v1.6.2

## 4.7

- [CHANGE] **BREAKING** Rename `gel-license.jwt` property of secret `gel-secrets` to `license.jwt` on enterprise-logs chart.

## 4.6.2

- [BUGFIX] Fix tokengen and provisioner secrets creation on enterprise-logs chart.

## 4.6.1

- [FEATURE] Add `gateway.nginxConfig.customReadUrl`, `gateway.nginxConfig.customWriteUrl` and `gateway.nginxConfig.customBackendUrl` to override read/write/backend paths.
- [BUGFIX] Remove unreleased setting `useFederatedToken` from Azure configuration block.

## 4.6

- [Change] Bump Loki version to 2.7.3. Revert to 2 target simple scalable mode as default until third target ships in minor release.

## 4.5.1

- [BUGFIX] Fix rendering of namespace in provisioner job.
- [ENHANCEMENT] Allow to configure `publishNotReadyAddresses` on memberlist service.
- [BUGFIX] Correctly set `compactor_address` for 3 target scalable configuration.

## 4.5

- [ENHANCEMENT] Single binary mode is now possible for more than 1 replica, with a gateway and object storage backend.

## 4.4.2

- [CHANGE] Bump Loki version to 2.7.2 and GEL version to 1.6.1

## 4.4.1

- [BUGFIX] Fix a few problems with the included dashboards and allow the rules to be created in a different namespace (which may be necessary based on how your Prometheus Operator is deployed).

## 4.1.1

- [FEATURE] Added `loki.runtimeConfig` helm values to provide a reloadable runtime configuration.

## 4.1

- [BUGFIX] Fix bug in provisioner job that caused the self-monitoring tenant secret to be created with an empty token.

## 4.0

- [FEATURE] Added `enterprise.adminToken.additionalNamespaces` which are a list of additional namespaces to create secrets containing the GEL admin token in. This is especially useful if your Grafana instance is in another namespace.
- [CHANGE] **BREAKING** Remove `enterprise.nginxConfig.file`. Both enterprise and gateway configurations now share the same nginx config, use `gateway.nginxConfig.file` for both. Admin routes will 404 on OSS deployments.
- [CHANGE] **BREAKING** Default simple deployment mode to new, 3 target configuration (read, write, and backend). This new configuration allows the `read` target to be run as a deployment and auto-scaled. To go back to the legacy, 2 target configuration, set `read.legacyReadTraget` to `true`.
- [CHANGE] **BREAKING** Change how tenants are defined
- [CHANGE] **BREKAING** Remove `enterprise.adminTokenSecret`. This is now defined under `enterprise.adminToken.secret`.
- [CHANGE] **BREKAING** Rename and change format of `enterprise.provisioner.tenants`. Property has been renamed to `enterprise.provisioner.additionalTenants`, and is now an array of objects rather than string. Each object must contain a `name` and a `secretNamespace` field, where `name` is the name of the tenant and `secretNamespace` is the namespace to create the secret with the tenant's read and write token.
- [CHANGE] **BREAKING** Change the structure of `monitoring.selfMonitoring.tenant` from a string to an object. The new object must have a `name` and a `secretNamespace` field, where `name` is the name of the self-monitoring tenant and `secretNamespace` is the namespace to create an additional secret with the tenant's token. A secret will still also be created in the release namespace as it's needed by the Loki canary.
- [CHANGE] **BREAKING** Remove ability to create self-monitoring resources in different namespaces (with the exception of dashboard configmaps).

## 3.10.0

- [CHANGE] Deprecate `enterprise.nginxConfig.file`. Both enterprise and gateway configurations now share the same nginx config. Admin routes will 404 on OSS deployments. Will be removed in version 4 of the chart, please use `gateway.nginxConfig.file` for both OSS and Enterprise gateways.
- [FEATURE] Added new simple deployment target `backend`. Running 3 targets for simple deployment will soon be the default in Loki. This new target allows the `read` target to be run as a deployment and auto-scaled.

## 3.9.0

- [BUGFIX] Fix race condition between minio create bucket job and enterprise tokengen job

## 3.8.2

- [BUGFIX] Fix autoscaling/v2 template
- [FEATURE] Added `extraObjects` helm values to extra manifests.

## 3.8.1

- [ENHANCEMENT] Add the ability to specify container lifecycle

## 3.8.0

- [BUGFIX] Added `helm-weight` annotations to the tokengen and provisioner jobs to make sure tokengen always runs before provisioner

## 3.7.0

**BREAKING**: Configuration values for Loki Canary moved from `monitoring.selfMonitoring.lokiCanary` to `monitoring.lokiCanary`

- [ENHANCEMENT] Decouple the Loki Canary from the self-monitoring setup, which adds an unnecessary dependency on the Grafana Agent Operator.

## 3.6.1

- [BUGFIX] Fix regression that produced empty PrometheusRule alerts resource

## 3.6.0

- [CHANGE] Bump Loki version to 2.7.0 and GEL version to 1.6.0

## 3.5.0

- [FEATURE] Add support for azure blob storage

## 3.4.3

- [ENHANCEMENT] Allow to change Loki `-target` argument
- [ENHANCEMENT] Add toggle for persistence disk in single-binary mode

## 3.4.2

- [BUGFIX] Fix read-only /tmp in single-binary mode

## 3.4.1

- [BUGFIX] Remove extra `/` in image name if `registry` or `repository` is empty

## 3.4.0

- [ENHANCEMENT] Allow to add some selector for Loki persistent volume

## 3.3.3

- [BUGFIX] Add missing label `prometheus.io/service-monitor: "false"` to single-binary headless service

## 3.3.2

- [BUGFIX] Fixed indentation in single-binary pdb template

## 3.3.1

- [BUGFIX] Fix invalid ruler config when filesystem storage is being used
- [BUGFIX] Fix ingress template to work with both deployment types (scalable and single binary)

## 3.3.0

- [CHANGE] Remove ServiceMonitor and PrometheusRule CRD

## 3.2.2

- [CHANGE] Add envFrom section to the tokengen job

## 3.2.1

- [BUGFIX] Fixed k8s selectors in k8s Service for single-binary mode.

## 3.2.0

- [CHANGE] Bump Grafana Enterprise Logs version to v1.5.2

## 3.1.0

- [FEATURE] Loki canary and GEL token provisioner added. The GEL token provisioner will provision a tenant and token to be used by the self-monitoring features (including the canary), as well as any additional tenants specified. A k8s secret will be created with a read and write token for each additional tenant specified.

## 3.0.4

- [CHANGE] Default minio replicas to 1 node with 2 drives. The old config used the default, which was 16 nodes with 1 drive each.
- [BUGFIX] Minio subchart values `accessKey` and `secretKey` were removed in the new chart and replaced with `rootUser` and `rootPassword`.
- [CHANGE] The tokengen job no longer creates a `grafana-token`, as the base64 encoding was not working in a Grafana Enterprise GEL plugin installation.

## 3.0.0

- [CHANGE] Loki helm chart was moved to this location in the Loki repo. The chart now supports both
[single binary](https://github.com/grafana/helm-charts/tree/main/charts/loki) and [simple scalable](https://github.com/grafana/helm-charts/tree/main/charts/loki-simple-scalable) deployment modes. For changes prior to version 3.0.0, please
look in the respective deprectated [single binary](https://github.com/grafana/helm-charts/tree/main/charts/loki) and [simple scalable](https://github.com/grafana/helm-charts/blob/main/charts/loki-simple-scalable/CHANGELOG.md) charts.<|MERGE_RESOLUTION|>--- conflicted
+++ resolved
@@ -13,11 +13,9 @@
 
 [//]: # (<AUTOMATED_UPDATES_LOCATOR> : do not remove this line. This locator is used by the CI pipeline to automatically create a changelog entry for each new Loki release. Add other chart versions and respective changelog entries bellow this line.)
 
-<<<<<<< HEAD
 ## 6.6.7
 
 - [ENHANCEMENT] Make access modes for persistence on writes editable
-=======
 
 ## 6.32.0
 
@@ -214,7 +212,6 @@
 ## 6.7.0
 
 - [CHANGE] Changed version of Grafana Enterprise Logs to 3.1.0
->>>>>>> 4fdae629
 
 ## 6.6.6
 
