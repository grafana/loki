--- conflicted
+++ resolved
@@ -13,10 +13,8 @@
 
 ## Unreleased
 
-<<<<<<< HEAD
 - [ENHANCEMENT] add namespaceOverride [#18707](https://github.com/grafana/loki/pull/18707)
-=======
->>>>>>> 0b449ab3
+
 
 ## 6.37.0
 
