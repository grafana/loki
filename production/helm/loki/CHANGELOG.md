--- conflicted
+++ resolved
@@ -12,6 +12,8 @@
 Entries should include a reference to the pull request that introduced the change.
 
 ## Unreleased
+
+- [ENHANCEMENT] Add configurable `livenessProbe` and `startupProbe` to the loki container in the backend pods. [#18548](https://github.com/grafana/loki/pull/18548)
 
 ## 6.39.0
 
@@ -36,12 +38,8 @@
 - [ENHANCEMENT] Add configurable `livenessProbe` and `startupProbe` to bloom-gateway. [#18551](https://github.com/grafana/loki/pull/18551)
 - [ENHANCEMENT] Add configurable `livenessProbe` and `startupProbe` for loki in bloom-builder. [#18549](https://github.com/grafana/loki/pull/1854
 - [ENHANCEMENT] Add configurable `livenessProbe` and `startupProbe` to bloom-planner. [#18552](https://github.com/grafana/loki/pull/18552)
-<<<<<<< HEAD
-- [ENHANCEMENT] Add configurable `livenessProbe` and `startupProbe` to the loki container in the backend pods. [#18548](https://github.com/grafana/loki/pull/18548)
-=======
 - [FEATURE] Support separate loki ruler storage configuration [#18510](https://github.com/grafana/loki/pull/18510)
 - [BUGFIX] Revert Thanos object store configuration from ruler storage config to fix compatibility issues with RuleStoreConfig that caused parsing errors during Helm upgrades.
->>>>>>> 8e6c0186
 
 ## 6.36.1
 - [BUGFIX] Fix missing s3 field in lokiStorageConfig templated value.[#18791](https://github.com/grafana/loki/pull/18791)
