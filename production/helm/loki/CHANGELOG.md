# Changelog

All notable changes to this library will be documented in this file.

Entries should be ordered as follows:

- [CHANGE]
- [FEATURE]
- [ENHANCEMENT]
- [BUGFIX]

Entries should include a reference to the pull request that introduced the change.

[//]: # (<AUTOMATED_UPDATES_LOCATOR> : do not remove this line. This locator is used by the CI pipeline to automatically create a changelog entry for each new Loki release. Add other chart versions and respective changelog entries bellow this line.)

<<<<<<< HEAD
## 6.3.5

- [BUGFIX] Fix query scheduler http-metrics targetPort
=======
## 6.6.0

- [ENHANCEMENT] Allow setting PVC annotations for all volume claim templates in simple scalable and single binary mode

## 6.5.2

- [BUGFIX] Fixed Ingress routing for all deployment modes.  

## 6.5.0

- [CHANGE] Changed version of Grafana Enterprise Logs to v3.0.1


## 6.4.2

- [BUGFIX] Fixed helm helper functions to include missing `loki.hpa.apiVersion`  #12716

## 6.4.1

- [BUGFIX] Fixes read & backend replicas settings

## 6.4.0

- [ENHANCEMENT] Allow extraObject items as multiline strings, allowing for templating field names
>>>>>>> ca030a5c

## 6.3.4

- [BUGFIX] Add missing OTLP endpoint to nginx config

## 6.3.3

- [ENHANCEMENT] make the singlebinary set 0 the replicas number of backend, write,read.

## 6.3.2

- [BUGFIX] Missing password for Loki-Canary when loki.auth_enabled is true

## 6.3.1

- [BUGFIX] Fixed Typo in Ingester templates for zoneAwareReplication

## 6.3.0

- [CHANGE] Changed version of Grafana Enterprise Logs to v3.0.0

## 6.2.5

- [BUGFIX] Add missing toleration blocks to bloom components.

## 6.2.4

- [ENHANCEMENT] Activate the volume endpoint by default.

## 6.2.3

- [ENHANCEMENT] Allow minio address to be overridden.
- [CHANGE] `query-scheduler-discovery` service will now be prefixed by query scheduler full name.
- [BUGFIX] Fix `helm-tests` Go source which was missing a param following #12245.

## 6.2.2

- [FEATURE] Add support for enabling pattern ingester config via `loki.pattern_ingester.enabled`.

## 6.2.1

- [BUGFIX] Removed duplicate bucketNames from documentation and fixed key name `deploymentMode`

## 6.2.0

- [FEATURE] Add a headless service to the bloom gateway component.

## 6.1.0

- [CHANGE] Only default bucket names in helm when using minio.

## 6.0.0

- [FEATURE] added a new `Distributed` mode of deployment.
- [CHANGE] the lokiCanary section was moved from under monitoring to be under the root of the file.
- [CHANGE] the definitions for topologySpreadConstraints and podAffinity were converted from string templates to objects. Also removed the soft constraint on zone.
- [CHANGE] the externalConfigSecretName was replaced with more generic configs

## 5.47.2

- [ENHANCEMENT] Allow for additional pipeline stages to be configured on the `selfMonitoring` `Podlogs` resource.

## 5.47.1

- [BUGFIX] Increase default value of backend minReplicas to 3

## 5.47.0

- [CHANGE] Changed version of Loki to 2.9.6

## 5.46.0

- [CHANGE] Changed version of Loki to 2.9.5

## 5.45.0

- [CHANGE] Add extraContainers parameter for the read pod

## 5.44.4

- [ENHANCEMENT] Use http_listen_port for `compactorAddress`.

## 5.44.3

- [BUGFIX] Fix template error: `<.Values.loki.server.http_listen_port>: can't evaluate field Values in type interface {}`

## 5.44.2

- [BUGFIX] Fix usage of `http_listen_port` and `grpc_listen_port` field in template.

## 5.44.1

- [BUGFIX] Fix `compactorAddress` field: add protocol and port.

## 5.44.0

- [FEATURE] Modified helm template to use parameters http_listen_port and grpc_listen_port instead of hardcoded values.

## 5.43.7

- [BUGFIX] allow to configure http_config for ruler

## 5.43.6

- [ENHANCEMENT] Add `ciliumnetworkpolicy` with egress to world for table-manager if enabled.

## 5.43.5

- [BUGFIX] Add `---` before the `backend-kubeapiserver-egress` ciliumnetworkpolicy to prevent the `backend-world-egress` one from being dumped if both are enabled.

## 5.43.4

- [ENHANCEMENT] Add `ciliumnetworkpolicies` with egress to world for write, read and backend.

## 5.43.3

- [ENHANCEMENT] Added missing default values to support ServerSideApply

## 5.43.2

- [BUGFIX] Added `alibabacloud` to `isUsingObjectStorage` check.

## 5.43.1

- [BUGFIX] Fix `toPorts` fields in the `ciliumnetworkpolicy` template

## 5.43.0

- [ENHANCEMENT] Allow the definition of resources for GrafanaAgent pods

## 5.42.3

- [BUGFIX] Added condition for `egress-discovery` networkPolicies and ciliumNetworkPolicies.

## 5.42.2

- [BUGFIX] Remove trailing tab character in statefulset templates

## 5.42.1

- [BUGFIX] Added missing annotations to loki-read StatefulSet.

## 5.42.0

- [CHANGE] Changed versions of Loki v2.9.4 and GEL v1.8.6
- [ENHANCEMENT] Bumped "grafana-agent-operator" depenency chart version to it's latest version

## 5.41.8

- [BUGFIX] Fix gateway: add possibility to disable listening on ipv6 to prevent crash on ipv4-only system.

## 5.41.7

- [FEATURE] Add support to disable specific alert rules

## 5.41.6

- [BUGFIX] Added missing namespace to query-scheduler-discovery service when deploying loki in a specific namespace.

## 5.41.5

- [BUGFIX] Added "swift" type object storage to resolve Loki HELM Chart error.

## 5.41.4

- [CHANGE] Use `/ingester/shutdown?terminate=false` for write `preStop` hook

## 5.41.3

- [FEATURE] Add support for defining an s3 backoff config.

## 5.41.2

- [FEATURE] Add ciliumnetworkpolicies.

## 5.41.1

- [FEATURE] Allow topology spread constraints for Loki read deployment component.

## 5.41.0

- [CHANGE] Changed version of Loki to 2.9.3

## 5.40.1

- [BUGFIX] Remove ruler enabled condition in networkpolicies.

## 5.40.0

- [CHANGE] Add extraContainers parameter for the write pod

## 5.39.0

- [FEATURE] Add support for adding OpenStack swift container credentials via helm chart

## 5.38.0

- [CHANGE] Changed MinIO Helm Chart version to 4.0.15

## 5.37.0

- [FEATURE] Add support for enabling tracing.

## 5.36.2

- [BUGFIX] Add support to run dnsmasq

## 5.36.1

- [FEATURE] Allow topology spread constraints for Loki

## 5.36.0

- [CHANGE] Changed version of Loki to 2.9.2

## 5.35.0

- [FEATURE] Add support for configuring distributor.

## 5.34.0

- [BUGFIX] Fix missing annotations when using Loki in single binary mode.

## 5.33.0

- [CHANGE] Changed version of Grafana Enterprise Logs to v1.8.4

## 5.32.0

- [CHANGE] Grafana dashboards are no longer created solely in scalable mode and with external cloud storage enabled.

## 5.31.0

- [CHANGE] Changed version of Loki to 2.9.2

## 5.30.0

- [CHANGE] Changed version of Grafana Enterprise Logs to v1.8.3

## 5.29.0

- [ENHANCEMENT] Allow specifying `apiVersion` for Loki's PodLog CRD.

## 5.28.0

- [BUGFIX] Fix GrafanaAgent tolerations scope

## 5.27.0

- [CHANGE] Bump `nginxinc/nginx-unpriviledged` image version to remediate [CVE-2023-4863](https://github.com/advisories/GHSA-j7hp-h8jx-5ppr)

## 5.26.0

- [ENHANCEMENT] Allow emptyDir data volumes for backend and write (via `X.persistence.volumeClaimsEnabled: false`)

## 5.25.0

- [BUGFIX] Add complete object schema to single-binary volumeClaimTemplate to avoid synchronization issues

## 5.24.0

- [ENHANCEMENT] #10613 Allow tolerations for GrafanaAgent pods

## 5.23.1

- [BUGFIX] Add missing namespaces to some components

## 5.23.0

- [ENHANCEMENT] Add loki.storage.azure.connectionString to support Azure connection string

## 5.22.2

- [BUGFIX] Fix sidecar configuration for Backend

## 5.22.1

- ENHANCEMENT #10452 Improve gitops compatibility

## 5.22.0

- [CHANGE] Changed version of Loki to 2.9.1

## 5.21.0

- [CHANGE] Changed version of Grafana Enterprise Logs to v1.8.1

## 5.20.0

- [CHANGE] Changed version of Grafana Enterprise Logs to v1.8.0

## 5.19.0

- [FEATURE] Add optional sidecard to load rules from ConfigMaps and Secrets.

## 5.18.1

- [ENHANCEMENT] #8627 Add service labels and annotations for all services.
- [CHANGE] #8627 Move read, write and table manager labels from #component.serviceLabels to #component.service.labels to improve consistency.

## 5.18.0

- [CHANGE] Changed version of Loki to 2.9.0

## 5.17.0

- [CHANGE] Changed version of Loki to 2.9.0

## 5.16.1

- [BUGFIX] Increase default minReplicas to 2 and maxReplicas to 6

## 5.16.0

- [ENHANCEMENT] Add dnsConfig to values

## 5.15.0

- [ENHANCEMENT] Add rbac.pspAnnotations to define PSP annotations

## 5.14.1

- [BUGFIX] Use the correct name of the service inside the ingress.

## 5.14.0

- [ENHANCEMENT] Make table_manager configuration toggle.

## 5.13.0

- [ENHANCEMENT] Use "loki.clusterLabel" template for PodLogs cluster label

## 5.12.0

- [ENHANCEMENT] Use tpl function in ingress and gateway-ingress for hosts

## 5.11.0

- [CHANGE] Changed version of Loki to 2.8.4

## 5.10.0

- [CHANGE] Changed version of Grafana Enterprise Logs to v1.7.3

## 5.9.2

- [ENHANCEMENT] Add custom labels value for loki ingress

## 5.9.1

- [BUGFIX] Fix loki helm chart helper function for loki.host to explicitly include gateway port

## 5.9.0

- [CHANGE] Changed version of Loki to 2.8.3

## 5.8.11

- [BUGFIX] Fix gateway: Add `/config` proxy_pass to nginx configuration

## 5.8.10

- [ENHANCEMENT] Canary labelname can now be configured via monitoring.lokiCanary.labelname

## 5.8.9

- [BUGFIX] Fix loki/logs dashboard: allow querying multiple log level at once

## 5.8.8

- [ENHANCEMENT] Add loki.storage.azure.endpointSuffix to support Azure private endpoint

## 5.8.7

- [BUGFIX] Remove persistentVolumeClaimRetentionPolicy from single-binary StatefulSet when persistence is disabled

## 5.8.6

- [ENHANCEMENT] Add serviceMonitor.metricRelabelings to support metric relabelings

## 5.8.4

- [ENHANCEMENT] Add loki.lokiCanary.updateStrategy configuration

## 5.8.3

- [ENHANCEMENT] Add priorityClassName for Grafana Agent and Loki Canary

## 5.8.2

- [BUGFIX] Reference the correct configmap name for table manager

## 5.8.1

- [BUGFIX] Fix config as a secret mount for single binary statefulset

## 5.8.0

- [ENHANCEMENT] Add loki.memberlistConfig to fully control the memberlist configuration

## 5.7.1

- [FEATURE] Add support for additional labels on loki-canary pods

## 5.6.4

- [FEATURE] Make table manager retention options configurable in values

## 5.6.3

- [BUGFIX] Fix configmap checksum in read statefulset template

## 5.6.2

- [BUGFIX] Fix configmap checksum in table manager deployment template

## 5.6.1

- [BUGFIX] Fix HPA for single binary deployment

## 5.6.0

- [ENHANCEMENT] Add `gateway.ingress.labels` to values and ingress-gateway in helm chart.

## 5.5.12

- [BUGFIX] Fix checksum annotation for config in single binary

## 5.5.11

- [BUGFIX] Add missing metrics section in backend hpa template

## 5.5.10

- [CHANGE] Make the gateway listen on IPv6 as well as IPv4

## 5.5.9

- [FEATURE] Add `loki.configStorageType` & `loki.externalConfigSecretName` values to chart and templates.

## 5.5.8

- [CHANGE] Add support for annotations on all Deployments and StatefulSets

## 5.5.7

- [BUGFIX] Fix breaking helm upgrade by changing sts podManagementPolicy from Parallel to OrderedReady which fails since that field cannot be modified on sts.

## 5.5.6

- [FEATURE] Add hpa templates for read, write and backend.

## 5.5.5

- [BUGFIX] Quote tenantId value in logsInstance

## 5.5.4

- [CHANGE] Add extraVolumeClaimTemplates for StatefulSet of the write component.

## 5.5.3

- [BUGFIX] Fix issue in distribution of queries to available read pods by using k8s service for discovering query-scheduler replicas

## 5.5.2

- [BUGFIX] Use $.Release.Namespace consistently
- [CHANGE] Add clusterLabelOverride for alert label overrides.
- [BUGFIX] Use $.Release.Namespace consistently

## 5.5.1

- [FEATURE] Added ability to reference images by digest

## 5.5.0

- [CHANGE] Changed version of Grafana Enterprise Logs to v1.7.2

## 5.4.0

- [CHANGE] Changed version of Loki to 2.8.2

- [CHANGE] Change default GEL and Loki versions to 1.7.1 and 2.8.1 respectively
- [BUGFIX] Fix dns port in network-policy

## 4.10.0

- [CHANGE] Changed version of Grafana Enterprise Logs to v1.6.3

- [BUGFIX] Add projected volume type to psp

## 4.9.0

- [CHANGE] Changed version of Loki to 2.7.5

- [BUGFIX] Fix role/PSP mapping

- [BUGFIX] Fix service/ingress mapping

## 4.8.0

- [CHANGE] Changed version of Grafana Enterprise Logs to v1.6.2

## 4.7

- [CHANGE] **BREAKING** Rename `gel-license.jwt` property of secret `gel-secrets` to `license.jwt` on enterprise-logs chart.

## 4.6.2

- [BUGFIX] Fix tokengen and provisioner secrets creation on enterprise-logs chart.

## 4.6.1

- [FEATURE] Add `gateway.nginxConfig.customReadUrl`, `gateway.nginxConfig.customWriteUrl` and `gateway.nginxConfig.customBackendUrl` to override read/write/backend paths.
- [BUGFIX] Remove unreleased setting `useFederatedToken` from Azure configuration block.

## 4.6

- [Change] Bump Loki version to 2.7.3. Revert to 2 target simple scalable mode as default until third target ships in minor release.

## 4.5.1

- [BUGFIX] Fix rendering of namespace in provisioner job.
- [ENHANCEMENT] Allow to configure `publishNotReadyAddresses` on memberlist service.
- [BUGFIX] Correctly set `compactor_address` for 3 target scalable configuration.

## 4.5

- [ENHANCEMENT] Single binary mode is now possible for more than 1 replica, with a gateway and object storage backend.

## 4.4.2

- [CHANGE] Bump Loki version to 2.7.2 and GEL version to 1.6.1

## 4.4.1

- [BUGFIX] Fix a few problems with the included dashboards and allow the rules to be created in a different namespace (which may be necessary based on how your Prometheus Operator is deployed).

## 4.1.1

- [FEATURE] Added `loki.runtimeConfig` helm values to provide a reloadable runtime configuration.

## 4.1

- [BUGFIX] Fix bug in provisioner job that caused the self-monitoring tenant secret to be created with an empty token.

## 4.0

- [FEATURE] Added `enterprise.adminToken.additionalNamespaces` which are a list of additional namespaces to create secrets containing the GEL admin token in. This is especially useful if your Grafana instance is in another namespace.
- [CHANGE] **BREAKING** Remove `enterprise.nginxConfig.file`. Both enterprise and gateway configurations now share the same nginx config, use `gateway.nginxConfig.file` for both. Admin routes will 404 on OSS deployments.
- [CHANGE] **BREAKING** Default simple deployment mode to new, 3 target configuration (read, write, and backend). This new configuration allows the `read` target to be run as a deployment and auto-scaled. To go back to the legacy, 2 target configuration, set `read.legacyReadTraget` to `true`.
- [CHANGE] **BREAKING** Change how tenants are defined
- [CHANGE] **BREKAING** Remove `enterprise.adminTokenSecret`. This is now defined under `enterprise.adminToken.secret`.
- [CHANGE] **BREKAING** Rename and change format of `enterprise.provisioner.tenants`. Property has been renamed to `enterprise.provisioner.additionalTenants`, and is now an array of objects rather than string. Each object must contain a `name` and a `secretNamespace` field, where `name` is the name of the tenant and `secretNamespace` is the namespace to create the secret with the tenant's read and write token.
- [CHANGE] **BREAKING** Change the structure of `monitoring.selfMonitoring.tenant` from a string to an object. The new object must have a `name` and a `secretNamespace` field, where `name` is the name of the self-monitoring tenant and `secretNamespace` is the namespace to create an additional secret with the tenant's token. A secret will still also be created in the release namespace as it's needed by the Loki canary.
- [CHANGE] **BREAKING** Remove ability to create self-monitoring resources in different namespaces (with the exception of dashboard configmaps).

## 3.10.0

- [CHANGE] Deprecate `enterprise.nginxConfig.file`. Both enterprise and gateway configurations now share the same nginx config. Admin routes will 404 on OSS deployments. Will be removed in version 4 of the chart, please use `gateway.nginxConfig.file` for both OSS and Enterprise gateways.
- [FEATURE] Added new simple deployment target `backend`. Running 3 targets for simple deployment will soon be the default in Loki. This new target allows the `read` target to be run as a deployment and auto-scaled.

## 3.9.0

- [BUGFIX] Fix race condition between minio create bucket job and enterprise tokengen job

## 3.8.2

- [BUGFIX] Fix autoscaling/v2 template
- [FEATURE] Added `extraObjects` helm values to extra manifests.

## 3.8.1

- [ENHANCEMENT] Add the ability to specify container lifecycle

## 3.8.0

- [BUGFIX] Added `helm-weight` annotations to the tokengen and provisioner jobs to make sure tokengen always runs before provisioner

## 3.7.0

**BREAKING**: Configuration values for Loki Canary moved from `monitoring.selfMonitoring.lokiCanary` to `monitoring.lokiCanary`

- [ENHANCEMENT] Decouple the Loki Canary from the self-monitoring setup, which adds an unnecessary dependency on the Grafana Agent Operator.

## 3.6.1

- [BUGFIX] Fix regression that produced empty PrometheusRule alerts resource

## 3.6.0

- [CHANGE] Bump Loki version to 2.7.0 and GEL version to 1.6.0

## 3.5.0

- [FEATURE] Add support for azure blob storage

## 3.4.3

- [ENHANCEMENT] Allow to change Loki `-target` argument
- [ENHANCEMENT] Add toggle for persistence disk in single-binary mode

## 3.4.2

- [BUGFIX] Fix read-only /tmp in single-binary mode

## 3.4.1

- [BUGFIX] Remove extra `/` in image name if `registry` or `repository` is empty

## 3.4.0

- [ENHANCEMENT] Allow to add some selector for Loki persistent volume

## 3.3.3

- [BUGFIX] Add missing label `prometheus.io/service-monitor: "false"` to single-binary headless service

## 3.3.2

- [BUGFIX] Fixed indentation in single-binary pdb template

## 3.3.1

- [BUGFIX] Fix invalid ruler config when filesystem storage is being used
- [BUGFIX] Fix ingress template to work with both deployment types (scalable and single binary)

## 3.3.0

- [CHANGE] Remove ServiceMonitor and PrometheusRule CRD

## 3.2.2

- [CHANGE] Add envFrom section to the tokengen job

## 3.2.1

- [BUGFIX] Fixed k8s selectors in k8s Service for single-binary mode.

## 3.2.0

- [CHANGE] Bump Grafana Enterprise Logs version to v1.5.2

## 3.1.0

- [FEATURE] Loki canary and GEL token provisioner added. The GEL token provisioner will provision a tenant and token to be used by the self-monitoring features (including the canary), as well as any additional tenants specified. A k8s secret will be created with a read and write token for each additional tenant specified.

## 3.0.4

- [CHANGE] Default minio replicas to 1 node with 2 drives. The old config used the default, which was 16 nodes with 1 drive each.
- [BUGFIX] Minio subchart values `accessKey` and `secretKey` were removed in the new chart and replaced with `rootUser` and `rootPassword`.
- [CHANGE] The tokengen job no longer creates a `grafana-token`, as the base64 encoding was not working in a Grafana Enterprise GEL plugin installation.

## 3.0.0

- [CHANGE] Loki helm chart was moved to this location in the Loki repo. The chart now supports both
[single binary](https://github.com/grafana/helm-charts/tree/main/charts/loki) and [simple scalable](https://github.com/grafana/helm-charts/tree/main/charts/loki-simple-scalable) deployment modes. For changes prior to version 3.0.0, please
look in the respective deprectated [single binary](https://github.com/grafana/helm-charts/tree/main/charts/loki) and [simple scalable](https://github.com/grafana/helm-charts/blob/main/charts/loki-simple-scalable/CHANGELOG.md) charts.<|MERGE_RESOLUTION|>--- conflicted
+++ resolved
@@ -13,11 +13,10 @@
 
 [//]: # (<AUTOMATED_UPDATES_LOCATOR> : do not remove this line. This locator is used by the CI pipeline to automatically create a changelog entry for each new Loki release. Add other chart versions and respective changelog entries bellow this line.)
 
-<<<<<<< HEAD
-## 6.3.5
+## 6.6.1
 
 - [BUGFIX] Fix query scheduler http-metrics targetPort
-=======
+
 ## 6.6.0
 
 - [ENHANCEMENT] Allow setting PVC annotations for all volume claim templates in simple scalable and single binary mode
@@ -42,7 +41,6 @@
 ## 6.4.0
 
 - [ENHANCEMENT] Allow extraObject items as multiline strings, allowing for templating field names
->>>>>>> ca030a5c
 
 ## 6.3.4
 
