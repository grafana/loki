--- conflicted
+++ resolved
@@ -13,10 +13,9 @@
 
 [//]: # (<AUTOMATED_UPDATES_LOCATOR> : do not remove this line. This locator is used by the CI pipeline to automatically create a changelog entry for each new Loki release. Add other chart versions and respective changelog entries bellow this line.)
 
-<<<<<<< HEAD
-## 6.2.1
+## 6.2.6
 - [BUGFIX] Add extraEnvFrom to global variables (to conform with documentation)
-=======
+
 ## 6.2.5
 
 - [BUGFIX] Add missing toleration blocks to bloom components.
@@ -38,7 +37,6 @@
 ## 6.2.1
 
 - [BUGFIX] Removed duplicate bucketNames from documentation and fixed key name `deploymentMode`
->>>>>>> fcb2b0a1
 
 ## 6.2.0
 
