--- conflicted
+++ resolved
@@ -13,11 +13,10 @@
 
 [//]: # (<AUTOMATED_UPDATES_LOCATOR> : do not remove this line. This locator is used by the CI pipeline to automatically create a changelog entry for each new Loki release. Add other chart versions and respective changelog entries bellow this line.)
 
-<<<<<<< HEAD
-## 6.6.4 
+## 6.6.6
 
 - [BUGFIX] Fix HPA ingester typo
-=======
+
 ## 6.6.5
 
 - [BUGFIX] Fix querier address in SingleBinary mode
@@ -25,7 +24,6 @@
 ## 6.6.4
 
 - [BUGFIX] Fix extraObjects
->>>>>>> 5b4e5760
 
 ## 6.6.3
 
