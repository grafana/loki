--- conflicted
+++ resolved
@@ -13,11 +13,8 @@
 
 ## Unreleased
 
-<<<<<<< HEAD
 - [FEATURE] Add configurable `livenessProbe` and `startupProbe` to single binary StatefulSet. [#19072](https://github.com/grafana/loki/pull/19072)
-=======
 - [ENHANCEMENT] Add configurable `livenessProbe` and `startupProbe` to the loki container in the backend pods. [#18548](https://github.com/grafana/loki/pull/18548)
->>>>>>> 3272ca71
 
 ## 6.39.0
 
