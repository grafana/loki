--- conflicted
+++ resolved
@@ -13,11 +13,8 @@
 
 [//]: # (<AUTOMATED_UPDATES_LOCATOR> : do not remove this line. This locator is used by the CI pipeline to automatically create a changelog entry for each new Loki release. Add other chart versions and respective changelog entries bellow this line.)
 
-<<<<<<< HEAD
 - [CHANGE] Add `tpl()` support for `pattern_ingester`, `ingester_client` and `compactor_grpc_client` components. [#16759](https://github.com/grafana/loki/pull/16759)
-
-=======
-- [BUGFIX] make loki.storage.bucketNames are optional, if builtin minio is enabled.
+- [BUGFIX] make loki.storage.bucketNames are optional, if builtin minio is enabled. [#18653](https://github.com/grafana/loki/pull/18653)
 
 ## 6.34.0
 
@@ -32,7 +29,7 @@
 - [BUGFIX] Add validation for loki.storage.bucketNames [#13781](https://github.com/grafana/loki/pull/13781)
 - [BUGFIX] Create missing RBAC for the rules sidecar when RBAC is namespaced [#16776](https://github.com/grafana/loki/pull/16776)
 - [BUGFIX] Ensure the scc is actually allowing to use hostPath volumes when the rbac.sccAllowHostDirVolumePlugin is set to true [#17680](https://github.com/grafana/loki/pull/17680) 
->>>>>>> 6354a8a4
+
 ## 6.33.0
 
 - [FEATURE] Allow passing tenant password hash instead of password. [#17049](https://github.com/grafana/loki/pull/17049)
