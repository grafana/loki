# Changelog

All notable changes to this library will be documented in this file.

Entries should be ordered as follows:

- [CHANGE]
- [FEATURE]
- [ENHANCEMENT]
- [BUGFIX]

Entries should include a reference to the pull request that introduced the change.

[//]: # (<AUTOMATED_UPDATES_LOCATOR> : do not remove this line. This locator is used by the CI pipeline to automatically create a changelog entry for each new Loki release. Add other chart versions and respective changelog entries bellow this line.)

## 5.41.3

<<<<<<< HEAD
- [CHANGE] Use `/ingester/shutdown?terminate=false` for write `preStop` hook
=======
- [FEATURE] Add support for defining an s3 backoff config.
>>>>>>> a192fc2a

## 5.41.2

- [FEATURE] Add ciliumnetworkpolicies.

## 5.41.1

- [FEATURE] Allow topology spread constraints for Loki read deployment component.

## 5.41.0

- [CHANGE] Changed version of Loki to 2.9.3

## 5.40.1

- [BUGFIX] Remove ruler enabled condition in networkpolicies.

## 5.40.0

- [CHANGE] Add extraContainers parameter for the write pod

## 5.39.0

- [FEATURE] Add support for adding OpenStack swift container credentials via helm chart

## 5.38.0

- [CHANGE] Changed MinIO Helm Chart version to 4.0.15

## 5.37.0

- [FEATURE] Add support for enabling tracing.

## 5.36.2

- [BUGFIX] Add support to run dnsmasq

## 5.36.1

- [FEATURE] Allow topology spread constraints for Loki

## 5.36.0

- [CHANGE] Changed version of Loki to 2.9.2

## 5.35.0

- [FEATURE] Add support for configuring distributor.

## 5.34.0

- [BUGFIX] Fix missing annotations when using Loki in single binary mode.

## 5.33.0

- [CHANGE] Changed version of Grafana Enterprise Logs to v1.8.4


## 5.32.0

- [CHANGE] Grafana dashboards are no longer created solely in scalable mode and with external cloud storage enabled.

## 5.31.0

- [CHANGE] Changed version of Loki to 2.9.2

## 5.30.0

- [CHANGE] Changed version of Grafana Enterprise Logs to v1.8.3

## 5.29.0

- [ENHANCEMENT] Allow specifying `apiVersion` for Loki's PodLog CRD.

## 5.28.0

- [BUGFIX] Fix GrafanaAgent tolerations scope

## 5.27.0

- [CHANGE] Bump `nginxinc/nginx-unpriviledged` image version to remediate [CVE-2023-4863](https://github.com/advisories/GHSA-j7hp-h8jx-5ppr)

## 5.26.0

- [ENHANCEMENT] Allow emptyDir data volumes for backend and write (via `X.persistence.volumeClaimsEnabled: false`)

## 5.25.0

- [BUGFIX] Add complete object schema to single-binary volumeClaimTemplate to avoid synchronization issues

## 5.24.0

- [ENHANCEMENT] #10613 Allow tolerations for GrafanaAgent pods

## 5.23.1

- [BUGFIX] Add missing namespaces to some components

## 5.23.0

- [ENHANCEMENT] Add loki.storage.azure.connectionString to support Azure connection string

## 5.22.2

- [BUGFIX] Fix sidecar configuration for Backend

## 5.22.1

- ENHANCEMENT #10452 Improve gitops compatibility

## 5.22.0

- [CHANGE] Changed version of Loki to 2.9.1

## 5.21.0

- [CHANGE] Changed version of Grafana Enterprise Logs to v1.8.1

## 5.20.0

- [CHANGE] Changed version of Grafana Enterprise Logs to v1.8.0

## 5.19.0

- [FEATURE] Add optional sidecard to load rules from ConfigMaps and Secrets.

## 5.18.1

- [ENHANCEMENT] #8627 Add service labels and annotations for all services.
- [CHANGE] #8627 Move read, write and table manager labels from #component.serviceLabels to #component.service.labels to improve consistency.

## 5.18.0

- [CHANGE] Changed version of Loki to 2.9.0

## 5.17.0

- [CHANGE] Changed version of Loki to 2.9.0

## 5.16.1

- [BUGFIX] Increase default minReplicas to 2 and maxReplicas to 6

## 5.16.0

- [ENHANCEMENT] Add dnsConfig to values

## 5.15.0

- [ENHANCEMENT] Add rbac.pspAnnotations to define PSP annotations

## 5.14.1

- [BUGFIX] Use the correct name of the service inside the ingress.

## 5.14.0

- [ENHANCEMENT] Make table_manager configuration toggle.

## 5.13.0

- [ENHANCEMENT] Use "loki.clusterLabel" template for PodLogs cluster label

## 5.12.0

- [ENHANCEMENT] Use tpl function in ingress and gateway-ingress for hosts

## 5.11.0

- [CHANGE] Changed version of Loki to 2.8.4

## 5.10.0

- [CHANGE] Changed version of Grafana Enterprise Logs to v1.7.3

## 5.9.2

- [ENHANCEMENT] Add custom labels value for loki ingress

## 5.9.1

- [BUGFIX] Fix loki helm chart helper function for loki.host to explicitly include gateway port

## 5.9.0

- [CHANGE] Changed version of Loki to 2.8.3

## 5.8.11

- [BUGFIX] Fix gateway: Add `/config` proxy_pass to nginx configuration

## 5.8.10

- [ENHANCEMENT] Canary labelname can now be configured via monitoring.lokiCanary.labelname

## 5.8.9

- [BUGFIX] Fix loki/logs dashboard: allow querying multiple log level at once

## 5.8.8

- [ENHANCEMENT] Add loki.storage.azure.endpointSuffix to support Azure private endpoint

## 5.8.7

- [BUGFIX] Remove persistentVolumeClaimRetentionPolicy from single-binary StatefulSet when persistence is disabled

## 5.8.6

- [ENHANCEMENT] Add serviceMonitor.metricRelabelings to support metric relabelings

## 5.8.4

- [ENHANCEMENT] Add loki.lokiCanary.updateStrategy configuration

## 5.8.3

- [ENHANCEMENT] Add priorityClassName for Grafana Agent and Loki Canary

## 5.8.2

- [BUGFIX] Reference the correct configmap name for table manager

## 5.8.1

- [BUGFIX] Fix config as a secret mount for single binary statefulset

## 5.8.0

- [ENHANCEMENT] Add loki.memberlistConfig to fully control the memberlist configuration

## 5.7.1

- [FEATURE] Add support for additional labels on loki-canary pods

## 5.6.4

- [FEATURE] Make table manager retention options configurable in values

## 5.6.3

- [BUGFIX] Fix configmap checksum in read statefulset template

## 5.6.2

- [BUGFIX] Fix configmap checksum in table manager deployment template

## 5.6.1

- [BUGFIX] Fix HPA for single binary deployment

## 5.6.0

- [ENHANCEMENT] Add `gateway.ingress.labels` to values and ingress-gateway in helm chart.

## 5.5.12

- [BUGFIX] Fix checksum annotation for config in single binary

## 5.5.11

- [BUGFIX] Add missing metrics section in backend hpa template

## 5.5.10

- [CHANGE] Make the gateway listen on IPv6 as well as IPv4

## 5.5.9

- [FEATURE] Add `loki.configStorageType` & `loki.externalConfigSecretName` values to chart and templates.

## 5.5.8

- [CHANGE] Add support for annotations on all Deployments and StatefulSets

## 5.5.7

- [BUGFIX] Fix breaking helm upgrade by changing sts podManagementPolicy from Parallel to OrderedReady which fails since that field cannot be modified on sts.

## 5.5.6

- [FEATURE] Add hpa templates for read, write and backend.

## 5.5.5

- [BUGFIX] Quote tenantId value in logsInstance

## 5.5.4

- [CHANGE] Add extraVolumeClaimTemplates for StatefulSet of the write component.

## 5.5.3

- [BUGFIX] Fix issue in distribution of queries to available read pods by using k8s service for discovering query-scheduler replicas

## 5.5.2

- [BUGFIX] Use $.Release.Namespace consistently
- [CHANGE] Add clusterLabelOverride for alert label overrides.
- [BUGFIX] Use $.Release.Namespace consistently

## 5.5.1

- [FEATURE] Added ability to reference images by digest

## 5.5.0

- [CHANGE] Changed version of Grafana Enterprise Logs to v1.7.2


## 5.4.0

- [CHANGE] Changed version of Loki to 2.8.2


- [CHANGE] Change default GEL and Loki versions to 1.7.1 and 2.8.1 respectively
- [BUGFIX] Fix dns port in network-policy

## 4.10.0

- [CHANGE] Changed version of Grafana Enterprise Logs to v1.6.3

- [BUGFIX] Add projected volume type to psp


## 4.9.0

- [CHANGE] Changed version of Loki to 2.7.5


- [BUGFIX] Fix role/PSP mapping

- [BUGFIX] Fix service/ingress mapping

## 4.8.0

- [CHANGE] Changed version of Grafana Enterprise Logs to v1.6.2

## 4.7

- [CHANGE] **BREAKING** Rename `gel-license.jwt` property of secret `gel-secrets` to `license.jwt` on enterprise-logs chart.

## 4.6.2

- [BUGFIX] Fix tokengen and provisioner secrets creation on enterprise-logs chart.

## 4.6.1

- [FEATURE] Add `gateway.nginxConfig.customReadUrl`, `gateway.nginxConfig.customWriteUrl` and `gateway.nginxConfig.customBackendUrl` to override read/write/backend paths.
- [BUGFIX] Remove unreleased setting `useFederatedToken` from Azure configuration block.

## 4.6

- [Change] Bump Loki version to 2.7.3. Revert to 2 target simple scalable mode as default until third target ships in minor release.

## 4.5.1

- [BUGFIX] Fix rendering of namespace in provisioner job.
- [ENHANCEMENT] Allow to configure `publishNotReadyAddresses` on memberlist service.
- [BUGFIX] Correctly set `compactor_address` for 3 target scalable configuration.

## 4.5

- [ENHANCEMENT] Single binary mode is now possible for more than 1 replica, with a gateway and object storage backend.

## 4.4.2

- [CHANGE] Bump Loki version to 2.7.2 and GEL version to 1.6.1

## 4.4.1

- [BUGFIX] Fix a few problems with the included dashboards and allow the rules to be created in a different namespace (which may be necessary based on how your Prometheus Operator is deployed).

## 4.1.1

- [FEATURE] Added `loki.runtimeConfig` helm values to provide a reloadable runtime configuration.

## 4.1

- [BUGFIX] Fix bug in provisioner job that caused the self-monitoring tenant secret to be created with an empty token.

## 4.0

- [FEATURE] Added `enterprise.adminToken.additionalNamespaces` which are a list of additional namespaces to create secrets containing the GEL admin token in. This is especially useful if your Grafana instance is in another namespace.
- [CHANGE] **BREAKING** Remove `enterprise.nginxConfig.file`. Both enterprise and gateway configurations now share the same nginx config, use `gateway.nginxConfig.file` for both. Admin routes will 404 on OSS deployments.
- [CHANGE] **BREAKING** Default simple deployment mode to new, 3 target configuration (read, write, and backend). This new configuration allows the `read` target to be run as a deployment and auto-scaled. To go back to the legacy, 2 target configuration, set `read.legacyReadTraget` to `true`.
- [CHANGE] **BREAKING** Change how tenants are defined
- [CHANGE] **BREKAING** Remove `enterprise.adminTokenSecret`. This is now defined under `enterprise.adminToken.secret`.
- [CHANGE] **BREKAING** Rename and change format of `enterprise.provisioner.tenants`. Property has been renamed to `enterprise.provisioner.additionalTenants`, and is now an array of objects rather than string. Each object must contain a `name` and a `secretNamespace` field, where `name` is the name of the tenant and `secretNamespace` is the namespace to create the secret with the tenant's read and write token.
- [CHANGE] **BREAKING** Change the structure of `monitoring.selfMonitoring.tenant` from a string to an object. The new object must have a `name` and a `secretNamespace` field, where `name` is the name of the self-monitoring tenant and `secretNamespace` is the namespace to create an additional secret with the tenant's token. A secret will still also be created in the release namespace as it's needed by the Loki canary.
- [CHANGE] **BREAKING** Remove ability to create self-monitoring resources in different namespaces (with the exception of dashboard configmaps).

## 3.10.0

- [CHANGE] Deprecate `enterprise.nginxConfig.file`. Both enterprise and gateway configurations now share the same nginx config. Admin routes will 404 on OSS deployments. Will be removed in version 4 of the chart, please use `gateway.nginxConfig.file` for both OSS and Enterprise gateways.
- [FEATURE] Added new simple deployment target `backend`. Running 3 targets for simple deployment will soon be the default in Loki. This new target allows the `read` target to be run as a deployment and auto-scaled.

## 3.9.0

- [BUGFIX] Fix race condition between minio create bucket job and enterprise tokengen job

## 3.8.2

- [BUGFIX] Fix autoscaling/v2 template
- [FEATURE] Added `extraObjects` helm values to extra manifests.

## 3.8.1

- [ENHANCEMENT] Add the ability to specify container lifecycle

## 3.8.0

- [BUGFIX] Added `helm-weight` annotations to the tokengen and provisioner jobs to make sure tokengen always runs before provisioner

## 3.7.0

**BREAKING**: Configuration values for Loki Canary moved from `monitoring.selfMonitoring.lokiCanary` to `monitoring.lokiCanary`

- [ENHANCEMENT] Decouple the Loki Canary from the self-monitoring setup, which adds an unnecessary dependency on the Grafana Agent Operator.

## 3.6.1

- [BUGFIX] Fix regression that produced empty PrometheusRule alerts resource

## 3.6.0

- [CHANGE] Bump Loki version to 2.7.0 and GEL version to 1.6.0

## 3.5.0

- [FEATURE] Add support for azure blob storage

## 3.4.3

- [ENHANCEMENT] Allow to change Loki `-target` argument
- [ENHANCEMENT] Add toggle for persistence disk in single-binary mode

## 3.4.2

- [BUGFIX] Fix read-only /tmp in single-binary mode

## 3.4.1

- [BUGFIX] Remove extra `/` in image name if `registry` or `repository` is empty

## 3.4.0

- [ENHANCEMENT] Allow to add some selector for Loki persistent volume

## 3.3.3

- [BUGFIX] Add missing label `prometheus.io/service-monitor: "false"` to single-binary headless service

## 3.3.2

- [BUGFIX] Fixed indentation in single-binary pdb template

## 3.3.1

- [BUGFIX] Fix invalid ruler config when filesystem storage is being used
- [BUGFIX] Fix ingress template to work with both deployment types (scalable and single binary)

## 3.3.0

- [CHANGE] Remove ServiceMonitor and PrometheusRule CRD

## 3.2.2

- [CHANGE] Add envFrom section to the tokengen job

## 3.2.1

- [BUGFIX] Fixed k8s selectors in k8s Service for single-binary mode.

## 3.2.0

- [CHANGE] Bump Grafana Enterprise Logs version to v1.5.2

## 3.1.0

- [FEATURE] Loki canary and GEL token provisioner added. The GEL token provisioner will provision a tenant and token to be used by the self-monitoring features (including the canary), as well as any additional tenants specified. A k8s secret will be created with a read and write token for each additional tenant specified.

## 3.0.4

- [CHANGE] Default minio replicas to 1 node with 2 drives. The old config used the default, which was 16 nodes with 1 drive each.
- [BUGFIX] Minio subchart values `accessKey` and `secretKey` were removed in the new chart and replaced with `rootUser` and `rootPassword`.
- [CHANGE] The tokengen job no longer creates a `grafana-token`, as the base64 encoding was not working in a Grafana Enterprise GEL plugin installation.

## 3.0.0

- [CHANGE] Loki helm chart was moved to this location in the Loki repo. The chart now supports both
[single binary](https://github.com/grafana/helm-charts/tree/main/charts/loki) and [simple scalable](https://github.com/grafana/helm-charts/tree/main/charts/loki-simple-scalable) deployment modes. For changes prior to version 3.0.0, please
look in the respective deprectated [single binary](https://github.com/grafana/helm-charts/tree/main/charts/loki) and [simple scalable](https://github.com/grafana/helm-charts/blob/main/charts/loki-simple-scalable/CHANGELOG.md) charts.<|MERGE_RESOLUTION|>--- conflicted
+++ resolved
@@ -15,11 +15,8 @@
 
 ## 5.41.3
 
-<<<<<<< HEAD
 - [CHANGE] Use `/ingester/shutdown?terminate=false` for write `preStop` hook
-=======
 - [FEATURE] Add support for defining an s3 backoff config.
->>>>>>> a192fc2a
 
 ## 5.41.2
 
