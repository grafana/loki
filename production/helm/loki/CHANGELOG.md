--- conflicted
+++ resolved
@@ -13,15 +13,13 @@
 
 [//]: # (<AUTOMATED_UPDATES_LOCATOR> : do not remove this line. This locator is used by the CI pipeline to automatically create a changelog entry for each new Loki release. Add other chart versions and respective changelog entries bellow this line.)
 
-<<<<<<< HEAD
-## 6.8.1
+## 6.9.1
 
 - [BUGFIX] Use variable instead of root context in _helpers.tpl.
-=======
+
 ## 6.9.0
 
 - [BUGFIX] Fixed how we set imagePullSecrets for the memcached and provisioner.
->>>>>>> 1bf97912
 
 ## 6.8.0
 
