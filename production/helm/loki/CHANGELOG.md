# Changelog

All notable changes to this library will be documented in this file.

Entries should be ordered as follows:

- [CHANGE]
- [FEATURE]
- [ENHANCEMENT]
- [BUGFIX]

Entries should include a reference to the pull request that introduced the change.

[//]: # (<AUTOMATED_UPDATES_LOCATOR> : do not remove this line. This locator is used by the CI pipeline to automatically create a changelog entry for each new Loki release. Add other chart versions and respective changelog entries bellow this line.)

<<<<<<< HEAD
## 5.37.1

- [FEATURE] Add ciliumnetworkpolicies.
=======
## 5.40.1

- [BUGFIX] Remove ruler enabled condition in networkpolicies.

## 5.40.0

- [CHANGE] Add extraContainers parameter for the write pod

## 5.39.0

- [FEATURE] Add support for adding OpenStack swift container credentials via helm chart

## 5.38.0

- [CHANGE] Changed MinIO Helm Chart version to 4.0.15
>>>>>>> 5e349673

## 5.37.0

- [FEATURE] Add support for enabling tracing.

## 5.36.2

- [BUGFIX] Add support to run dnsmasq

## 5.36.1

- [FEATURE] Allow topology spread constraints for Loki

## 5.36.0

- [CHANGE] Changed version of Loki to 2.9.2

## 5.35.0

- [FEATURE] Add support for configuring distributor.

## 5.34.0

- [BUGFIX] Fix missing annotations when using Loki in single binary mode.

## 5.33.0

- [CHANGE] Changed version of Grafana Enterprise Logs to v1.8.4


## 5.32.0

- [CHANGE] Grafana dashboards are no longer created solely in scalable mode and with external cloud storage enabled.

## 5.31.0

- [CHANGE] Changed version of Loki to 2.9.2

## 5.30.0

- [CHANGE] Changed version of Grafana Enterprise Logs to v1.8.3

## 5.29.0

- [ENHANCEMENT] Allow specifying `apiVersion` for Loki's PodLog CRD.

## 5.28.0

- [BUGFIX] Fix GrafanaAgent tolerations scope

## 5.27.0

- [CHANGE] Bump `nginxinc/nginx-unpriviledged` image version to remediate [CVE-2023-4863](https://github.com/advisories/GHSA-j7hp-h8jx-5ppr)

## 5.26.0

- [ENHANCEMENT] Allow emptyDir data volumes for backend and write (via `X.persistence.volumeClaimsEnabled: false`)

## 5.25.0

- [BUGFIX] Add complete object schema to single-binary volumeClaimTemplate to avoid synchronization issues

## 5.24.0

- [ENHANCEMENT] #10613 Allow tolerations for GrafanaAgent pods

## 5.23.1

- [BUGFIX] Add missing namespaces to some components

## 5.23.0

- [ENHANCEMENT] Add loki.storage.azure.connectionString to support Azure connection string

## 5.22.2

- [BUGFIX] Fix sidecar configuration for Backend

## 5.22.1

- ENHANCEMENT #10452 Improve gitops compatibility

## 5.22.0

- [CHANGE] Changed version of Loki to 2.9.1

## 5.21.0

- [CHANGE] Changed version of Grafana Enterprise Logs to v1.8.1

## 5.20.0

- [CHANGE] Changed version of Grafana Enterprise Logs to v1.8.0

## 5.19.0

- [FEATURE] Add optional sidecard to load rules from ConfigMaps and Secrets.

## 5.18.1

- [ENHANCEMENT] #8627 Add service labels and annotations for all services.
- [CHANGE] #8627 Move read, write and table manager labels from #component.serviceLabels to #component.service.labels to improve consistency.

## 5.18.0

- [CHANGE] Changed version of Loki to 2.9.0

## 5.17.0

- [CHANGE] Changed version of Loki to 2.9.0

## 5.16.1

- [BUGFIX] Increase default minReplicas to 2 and maxReplicas to 6

## 5.16.0

- [ENHANCEMENT] Add dnsConfig to values

## 5.15.0

- [ENHANCEMENT] Add rbac.pspAnnotations to define PSP annotations

## 5.14.1

- [BUGFIX] Use the correct name of the service inside the ingress.

## 5.14.0

- [ENHANCEMENT] Make table_manager configuration toggle.

## 5.13.0

- [ENHANCEMENT] Use "loki.clusterLabel" template for PodLogs cluster label

## 5.12.0

- [ENHANCEMENT] Use tpl function in ingress and gateway-ingress for hosts

## 5.11.0

- [CHANGE] Changed version of Loki to 2.8.4

## 5.10.0

- [CHANGE] Changed version of Grafana Enterprise Logs to v1.7.3

## 5.9.2

- [ENHANCEMENT] Add custom labels value for loki ingress

## 5.9.1

- [BUGFIX] Fix loki helm chart helper function for loki.host to explicitly include gateway port

## 5.9.0

- [CHANGE] Changed version of Loki to 2.8.3

## 5.8.11

- [BUGFIX] Fix gateway: Add `/config` proxy_pass to nginx configuration

## 5.8.10

- [ENHANCEMENT] Canary labelname can now be configured via monitoring.lokiCanary.labelname

## 5.8.9

- [BUGFIX] Fix loki/logs dashboard: allow querying multiple log level at once

## 5.8.8

- [ENHANCEMENT] Add loki.storage.azure.endpointSuffix to support Azure private endpoint

## 5.8.7

- [BUGFIX] Remove persistentVolumeClaimRetentionPolicy from single-binary StatefulSet when persistence is disabled

## 5.8.6

- [ENHANCEMENT] Add serviceMonitor.metricRelabelings to support metric relabelings

## 5.8.4

- [ENHANCEMENT] Add loki.lokiCanary.updateStrategy configuration

## 5.8.3

- [ENHANCEMENT] Add priorityClassName for Grafana Agent and Loki Canary

## 5.8.2

- [BUGFIX] Reference the correct configmap name for table manager

## 5.8.1

- [BUGFIX] Fix config as a secret mount for single binary statefulset

## 5.8.0

- [ENHANCEMENT] Add loki.memberlistConfig to fully control the memberlist configuration

## 5.7.1

- [FEATURE] Add support for additional labels on loki-canary pods

## 5.6.4

- [FEATURE] Make table manager retention options configurable in values

## 5.6.3

- [BUGFIX] Fix configmap checksum in read statefulset template

## 5.6.2

- [BUGFIX] Fix configmap checksum in table manager deployment template

## 5.6.1

- [BUGFIX] Fix HPA for single binary deployment

## 5.6.0

- [ENHANCEMENT] Add `gateway.ingress.labels` to values and ingress-gateway in helm chart.

## 5.5.12

- [BUGFIX] Fix checksum annotation for config in single binary

## 5.5.11

- [BUGFIX] Add missing metrics section in backend hpa template

## 5.5.10

- [CHANGE] Make the gateway listen on IPv6 as well as IPv4

## 5.5.9

- [FEATURE] Add `loki.configStorageType` & `loki.externalConfigSecretName` values to chart and templates.

## 5.5.8

- [CHANGE] Add support for annotations on all Deployments and StatefulSets

## 5.5.7

- [BUGFIX] Fix breaking helm upgrade by changing sts podManagementPolicy from Parallel to OrderedReady which fails since that field cannot be modified on sts.

## 5.5.6

- [FEATURE] Add hpa templates for read, write and backend.

## 5.5.5

- [BUGFIX] Quote tenantId value in logsInstance

## 5.5.4

- [CHANGE] Add extraVolumeClaimTemplates for StatefulSet of the write component.

## 5.5.3

- [BUGFIX] Fix issue in distribution of queries to available read pods by using k8s service for discovering query-scheduler replicas

## 5.5.2

- [BUGFIX] Use $.Release.Namespace consistently
- [CHANGE] Add clusterLabelOverride for alert label overrides.
- [BUGFIX] Use $.Release.Namespace consistently

## 5.5.1

- [FEATURE] Added ability to reference images by digest

## 5.5.0

- [CHANGE] Changed version of Grafana Enterprise Logs to v1.7.2


## 5.4.0

- [CHANGE] Changed version of Loki to 2.8.2


- [CHANGE] Change default GEL and Loki versions to 1.7.1 and 2.8.1 respectively
- [BUGFIX] Fix dns port in network-policy

## 4.10.0

- [CHANGE] Changed version of Grafana Enterprise Logs to v1.6.3

- [BUGFIX] Add projected volume type to psp


## 4.9.0

- [CHANGE] Changed version of Loki to 2.7.5


- [BUGFIX] Fix role/PSP mapping

- [BUGFIX] Fix service/ingress mapping

## 4.8.0

- [CHANGE] Changed version of Grafana Enterprise Logs to v1.6.2

## 4.7

- [CHANGE] **BREAKING** Rename `gel-license.jwt` property of secret `gel-secrets` to `license.jwt` on enterprise-logs chart.

## 4.6.2

- [BUGFIX] Fix tokengen and provisioner secrets creation on enterprise-logs chart.

## 4.6.1

- [FEATURE] Add `gateway.nginxConfig.customReadUrl`, `gateway.nginxConfig.customWriteUrl` and `gateway.nginxConfig.customBackendUrl` to override read/write/backend paths.
- [BUGFIX] Remove unreleased setting `useFederatedToken` from Azure configuration block.

## 4.6

- [Change] Bump Loki version to 2.7.3. Revert to 2 target simple scalable mode as default until third target ships in minor release.

## 4.5.1

- [BUGFIX] Fix rendering of namespace in provisioner job.
- [ENHANCEMENT] Allow to configure `publishNotReadyAddresses` on memberlist service.
- [BUGFIX] Correctly set `compactor_address` for 3 target scalable configuration.

## 4.5

- [ENHANCEMENT] Single binary mode is now possible for more than 1 replica, with a gateway and object storage backend.

## 4.4.2

- [CHANGE] Bump Loki version to 2.7.2 and GEL version to 1.6.1

## 4.4.1

- [BUGFIX] Fix a few problems with the included dashboards and allow the rules to be created in a different namespace (which may be necessary based on how your Prometheus Operator is deployed).

## 4.1.1

- [FEATURE] Added `loki.runtimeConfig` helm values to provide a reloadable runtime configuration.

## 4.1

- [BUGFIX] Fix bug in provisioner job that caused the self-monitoring tenant secret to be created with an empty token.

## 4.0

- [FEATURE] Added `enterprise.adminToken.additionalNamespaces` which are a list of additional namespaces to create secrets containing the GEL admin token in. This is especially useful if your Grafana instance is in another namespace.
- [CHANGE] **BREAKING** Remove `enterprise.nginxConfig.file`. Both enterprise and gateway configurations now share the same nginx config, use `gateway.nginxConfig.file` for both. Admin routes will 404 on OSS deployments.
- [CHANGE] **BREAKING** Default simple deployment mode to new, 3 target configuration (read, write, and backend). This new configuration allows the `read` target to be run as a deployment and auto-scaled. To go back to the legacy, 2 target configuration, set `read.legacyReadTraget` to `true`.
- [CHANGE] **BREAKING** Change how tenants are defined
- [CHANGE] **BREKAING** Remove `enterprise.adminTokenSecret`. This is now defined under `enterprise.adminToken.secret`.
- [CHANGE] **BREKAING** Rename and change format of `enterprise.provisioner.tenants`. Property has been renamed to `enterprise.provisioner.additionalTenants`, and is now an array of objects rather than string. Each object must contain a `name` and a `secretNamespace` field, where `name` is the name of the tenant and `secretNamespace` is the namespace to create the secret with the tenant's read and write token.
- [CHANGE] **BREAKING** Change the structure of `monitoring.selfMonitoring.tenant` from a string to an object. The new object must have a `name` and a `secretNamespace` field, where `name` is the name of the self-monitoring tenant and `secretNamespace` is the namespace to create an additional secret with the tenant's token. A secret will still also be created in the release namespace as it's needed by the Loki canary.
- [CHANGE] **BREAKING** Remove ability to create self-monitoring resources in different namespaces (with the exception of dashboard configmaps).

## 3.10.0

- [CHANGE] Deprecate `enterprise.nginxConfig.file`. Both enterprise and gateway configurations now share the same nginx config. Admin routes will 404 on OSS deployments. Will be removed in version 4 of the chart, please use `gateway.nginxConfig.file` for both OSS and Enterprise gateways.
- [FEATURE] Added new simple deployment target `backend`. Running 3 targets for simple deployment will soon be the default in Loki. This new target allows the `read` target to be run as a deployment and auto-scaled.

## 3.9.0

- [BUGFIX] Fix race condition between minio create bucket job and enterprise tokengen job

## 3.8.2

- [BUGFIX] Fix autoscaling/v2 template
- [FEATURE] Added `extraObjects` helm values to extra manifests.

## 3.8.1

- [ENHANCEMENT] Add the ability to specify container lifecycle

## 3.8.0

- [BUGFIX] Added `helm-weight` annotations to the tokengen and provisioner jobs to make sure tokengen always runs before provisioner

## 3.7.0

**BREAKING**: Configuration values for Loki Canary moved from `monitoring.selfMonitoring.lokiCanary` to `monitoring.lokiCanary`

- [ENHANCEMENT] Decouple the Loki Canary from the self-monitoring setup, which adds an unnecessary dependency on the Grafana Agent Operator.

## 3.6.1

- [BUGFIX] Fix regression that produced empty PrometheusRule alerts resource

## 3.6.0

- [CHANGE] Bump Loki version to 2.7.0 and GEL version to 1.6.0

## 3.5.0

- [FEATURE] Add support for azure blob storage

## 3.4.3

- [ENHANCEMENT] Allow to change Loki `-target` argument
- [ENHANCEMENT] Add toggle for persistence disk in single-binary mode

## 3.4.2

- [BUGFIX] Fix read-only /tmp in single-binary mode

## 3.4.1

- [BUGFIX] Remove extra `/` in image name if `registry` or `repository` is empty

## 3.4.0

- [ENHANCEMENT] Allow to add some selector for Loki persistent volume

## 3.3.3

- [BUGFIX] Add missing label `prometheus.io/service-monitor: "false"` to single-binary headless service

## 3.3.2

- [BUGFIX] Fixed indentation in single-binary pdb template

## 3.3.1

- [BUGFIX] Fix invalid ruler config when filesystem storage is being used
- [BUGFIX] Fix ingress template to work with both deployment types (scalable and single binary)

## 3.3.0

- [CHANGE] Remove ServiceMonitor and PrometheusRule CRD

## 3.2.2

- [CHANGE] Add envFrom section to the tokengen job

## 3.2.1

- [BUGFIX] Fixed k8s selectors in k8s Service for single-binary mode.

## 3.2.0

- [CHANGE] Bump Grafana Enterprise Logs version to v1.5.2

## 3.1.0

- [FEATURE] Loki canary and GEL token provisioner added. The GEL token provisioner will provision a tenant and token to be used by the self-monitoring features (including the canary), as well as any additional tenants specified. A k8s secret will be created with a read and write token for each additional tenant specified.

## 3.0.4

- [CHANGE] Default minio replicas to 1 node with 2 drives. The old config used the default, which was 16 nodes with 1 drive each.
- [BUGFIX] Minio subchart values `accessKey` and `secretKey` were removed in the new chart and replaced with `rootUser` and `rootPassword`.
- [CHANGE] The tokengen job no longer creates a `grafana-token`, as the base64 encoding was not working in a Grafana Enterprise GEL plugin installation.

## 3.0.0

- [CHANGE] Loki helm chart was moved to this location in the Loki repo. The chart now supports both
[single binary](https://github.com/grafana/helm-charts/tree/main/charts/loki) and [simple scalable](https://github.com/grafana/helm-charts/tree/main/charts/loki-simple-scalable) deployment modes. For changes prior to version 3.0.0, please
look in the respective deprectated [single binary](https://github.com/grafana/helm-charts/tree/main/charts/loki) and [simple scalable](https://github.com/grafana/helm-charts/blob/main/charts/loki-simple-scalable/CHANGELOG.md) charts.<|MERGE_RESOLUTION|>--- conflicted
+++ resolved
@@ -13,11 +13,10 @@
 
 [//]: # (<AUTOMATED_UPDATES_LOCATOR> : do not remove this line. This locator is used by the CI pipeline to automatically create a changelog entry for each new Loki release. Add other chart versions and respective changelog entries bellow this line.)
 
-<<<<<<< HEAD
-## 5.37.1
+## 5.40.2
 
 - [FEATURE] Add ciliumnetworkpolicies.
-=======
+
 ## 5.40.1
 
 - [BUGFIX] Remove ruler enabled condition in networkpolicies.
@@ -33,7 +32,6 @@
 ## 5.38.0
 
 - [CHANGE] Changed MinIO Helm Chart version to 4.0.15
->>>>>>> 5e349673
 
 ## 5.37.0
 
