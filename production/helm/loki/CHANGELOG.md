# Changelog

All notable changes to this library will be documented in this file.

Entries should be ordered as follows:

- [CHANGE]
- [FEATURE]
- [ENHANCEMENT]
- [BUGFIX]

Entries should include a reference to the pull request that introduced the change.

[//]: # (<AUTOMATED_UPDATES_LOCATOR> : do not remove this line. This locator is used by the CI pipeline to automatically create a changelog entry for each new Loki release. Add other chart versions and respective changelog entries bellow this line.)

<<<<<<< HEAD
## 7.0.0

- [BUGFIX] Removed affinity defaults to solve object merge problem
=======
## 6.14.0

- [FEATURE] Add additional service annotations for components in distributed mode

## 6.13.0

- [CHANGE] Correctly wrap ClusterRoleBinding around `rbac/namespaced` conditional.
- [FIX] Do not create bloom planner, bloom builder, bloom gateway Deployment/Statefulset if their replica count is 0.
- [FIX] Configure (ephemeral) storage for bloom builder working directory
- [ENHANCEMENT] Automatically configure bloom planner address for bloom builders and bloom gateway addresses for bloom gateway clients.

## 6.12.0

- [ENHANCEMENT] Replace Bloom Compactor component with Bloom Planner and Bloom Builder. These are the new components to build bloom blocks.

## 6.11.0

- [FEATURE] Add support for configuring persistence for memcached.

## 6.10.2

- [CHANGE] Bumped version of `nginxinc/nginx-unprivileged` to 1.27-alpine; this remediates several CVE

## 6.10.1

- [CHANGE] Bumped version of `kiwigrid/k8s-sidecar` to 1.27.5; this remediates several CVE
>>>>>>> 5978f134

## 6.10.0

- [CHANGE] Changed version of Grafana Enterprise Logs to 3.1.1
- [CHANGE] Changed version of Grafana Loki to 3.1.1
- [ENHANCEMENT] Added ability to disable AWS S3 dualstack endpoint usage.

## 6.9.0

- [BUGFIX] Fixed how we set imagePullSecrets for the memcached and provisioner.

## 6.8.0

- [BUGFIX] Fixed how we set imagePullSecrets for the admin-api and enterprise-gateway

## 6.7.4

- [ENHANCEMENT] Allow configuring the SSE section under AWS S3 storage config.

## 6.7.3

- [BUGFIX] Removed Helm test binary
  
## 6.7.2

- [BUGFIX] Fix imagePullSecrets for statefulset-results-cache

## 6.7.1

- [CHANGE] Changed version of Loki to 3.1.0

## 6.7.0

- [CHANGE] Changed version of Grafana Enterprise Logs to 3.1.0

## 6.6.6

- [BUGFIX] Fix HPA ingester typo

## 6.6.5

- [BUGFIX] Fix querier address in SingleBinary mode

## 6.6.4

- [BUGFIX] Fix extraObjects

## 6.6.3

- [BUGFIX] Fix indentation of `query_range` Helm chart values

## 6.6.2

- [BUGFIX] Fix query-frontend (headless) and ruler http-metrics targetPort

## 6.6.1

- [BUGFIX] Fix query scheduler http-metrics targetPort

## 6.6.0

- [ENHANCEMENT] Allow setting PVC annotations for all volume claim templates in simple scalable and single binary mode

## 6.5.2

- [BUGFIX] Fixed Ingress routing for all deployment modes.

## 6.5.0

- [CHANGE] Changed version of Grafana Enterprise Logs to v3.0.1


## 6.4.2

- [BUGFIX] Fixed helm helper functions to include missing `loki.hpa.apiVersion`  #12716

## 6.4.1

- [BUGFIX] Fixes read & backend replicas settings

## 6.4.0

- [ENHANCEMENT] Allow extraObject items as multiline strings, allowing for templating field names

## 6.3.4

- [BUGFIX] Add missing OTLP endpoint to nginx config

## 6.3.3

- [ENHANCEMENT] make the singlebinary set 0 the replicas number of backend, write,read.

## 6.3.2

- [BUGFIX] Missing password for Loki-Canary when loki.auth_enabled is true

## 6.3.1

- [BUGFIX] Fixed Typo in Ingester templates for zoneAwareReplication

## 6.3.0

- [CHANGE] Changed version of Grafana Enterprise Logs to v3.0.0

## 6.2.5

- [BUGFIX] Add missing toleration blocks to bloom components.

## 6.2.4

- [ENHANCEMENT] Activate the volume endpoint by default.

## 6.2.3

- [ENHANCEMENT] Allow minio address to be overridden.
- [CHANGE] `query-scheduler-discovery` service will now be prefixed by query scheduler full name.
- [BUGFIX] Fix `helm-tests` Go source which was missing a param following #12245.

## 6.2.2

- [FEATURE] Add support for enabling pattern ingester config via `loki.pattern_ingester.enabled`.

## 6.2.1

- [BUGFIX] Removed duplicate bucketNames from documentation and fixed key name `deploymentMode`

## 6.2.0

- [FEATURE] Add a headless service to the bloom gateway component.

## 6.1.0

- [CHANGE] Only default bucket names in helm when using minio.

## 6.0.0

- [FEATURE] added a new `Distributed` mode of deployment.
- [CHANGE] the lokiCanary section was moved from under monitoring to be under the root of the file.
- [CHANGE] the definitions for topologySpreadConstraints and podAffinity were converted from string templates to objects. Also removed the soft constraint on zone.
- [CHANGE] the externalConfigSecretName was replaced with more generic configs

## 5.47.2

- [ENHANCEMENT] Allow for additional pipeline stages to be configured on the `selfMonitoring` `Podlogs` resource.

## 5.47.1

- [BUGFIX] Increase default value of backend minReplicas to 3

## 5.47.0

- [CHANGE] Changed version of Loki to 2.9.6

## 5.46.0

- [CHANGE] Changed version of Loki to 2.9.5

## 5.45.0

- [CHANGE] Add extraContainers parameter for the read pod

## 5.44.4

- [ENHANCEMENT] Use http_listen_port for `compactorAddress`.

## 5.44.3

- [BUGFIX] Fix template error: `<.Values.loki.server.http_listen_port>: can't evaluate field Values in type interface {}`

## 5.44.2

- [BUGFIX] Fix usage of `http_listen_port` and `grpc_listen_port` field in template.

## 5.44.1

- [BUGFIX] Fix `compactorAddress` field: add protocol and port.

## 5.44.0

- [FEATURE] Modified helm template to use parameters http_listen_port and grpc_listen_port instead of hardcoded values.

## 5.43.7

- [BUGFIX] allow to configure http_config for ruler

## 5.43.6

- [ENHANCEMENT] Add `ciliumnetworkpolicy` with egress to world for table-manager if enabled.

## 5.43.5

- [BUGFIX] Add `---` before the `backend-kubeapiserver-egress` ciliumnetworkpolicy to prevent the `backend-world-egress` one from being dumped if both are enabled.

## 5.43.4

- [ENHANCEMENT] Add `ciliumnetworkpolicies` with egress to world for write, read and backend.

## 5.43.3

- [ENHANCEMENT] Added missing default values to support ServerSideApply

## 5.43.2

- [BUGFIX] Added `alibabacloud` to `isUsingObjectStorage` check.

## 5.43.1

- [BUGFIX] Fix `toPorts` fields in the `ciliumnetworkpolicy` template

## 5.43.0

- [ENHANCEMENT] Allow the definition of resources for GrafanaAgent pods

## 5.42.3

- [BUGFIX] Added condition for `egress-discovery` networkPolicies and ciliumNetworkPolicies.

## 5.42.2

- [BUGFIX] Remove trailing tab character in statefulset templates

## 5.42.1

- [BUGFIX] Added missing annotations to loki-read StatefulSet.

## 5.42.0

- [CHANGE] Changed versions of Loki v2.9.4 and GEL v1.8.6
- [ENHANCEMENT] Bumped "grafana-agent-operator" depenency chart version to it's latest version

## 5.41.8

- [BUGFIX] Fix gateway: add possibility to disable listening on ipv6 to prevent crash on ipv4-only system.

## 5.41.7

- [FEATURE] Add support to disable specific alert rules

## 5.41.6

- [BUGFIX] Added missing namespace to query-scheduler-discovery service when deploying loki in a specific namespace.

## 5.41.5

- [BUGFIX] Added "swift" type object storage to resolve Loki HELM Chart error.

## 5.41.4

- [CHANGE] Use `/ingester/shutdown?terminate=false` for write `preStop` hook

## 5.41.3

- [FEATURE] Add support for defining an s3 backoff config.

## 5.41.2

- [FEATURE] Add ciliumnetworkpolicies.

## 5.41.1

- [FEATURE] Allow topology spread constraints for Loki read deployment component.

## 5.41.0

- [CHANGE] Changed version of Loki to 2.9.3

## 5.40.1

- [BUGFIX] Remove ruler enabled condition in networkpolicies.

## 5.40.0

- [CHANGE] Add extraContainers parameter for the write pod

## 5.39.0

- [FEATURE] Add support for adding OpenStack swift container credentials via helm chart

## 5.38.0

- [CHANGE] Changed MinIO Helm Chart version to 4.0.15

## 5.37.0

- [FEATURE] Add support for enabling tracing.

## 5.36.2

- [BUGFIX] Add support to run dnsmasq

## 5.36.1

- [FEATURE] Allow topology spread constraints for Loki

## 5.36.0

- [CHANGE] Changed version of Loki to 2.9.2

## 5.35.0

- [FEATURE] Add support for configuring distributor.

## 5.34.0

- [BUGFIX] Fix missing annotations when using Loki in single binary mode.

## 5.33.0

- [CHANGE] Changed version of Grafana Enterprise Logs to v1.8.4

## 5.32.0

- [CHANGE] Grafana dashboards are no longer created solely in scalable mode and with external cloud storage enabled.

## 5.31.0

- [CHANGE] Changed version of Loki to 2.9.2

## 5.30.0

- [CHANGE] Changed version of Grafana Enterprise Logs to v1.8.3

## 5.29.0

- [ENHANCEMENT] Allow specifying `apiVersion` for Loki's PodLog CRD.

## 5.28.0

- [BUGFIX] Fix GrafanaAgent tolerations scope

## 5.27.0

- [CHANGE] Bump `nginxinc/nginx-unpriviledged` image version to remediate [CVE-2023-4863](https://github.com/advisories/GHSA-j7hp-h8jx-5ppr)

## 5.26.0

- [ENHANCEMENT] Allow emptyDir data volumes for backend and write (via `X.persistence.volumeClaimsEnabled: false`)

## 5.25.0

- [BUGFIX] Add complete object schema to single-binary volumeClaimTemplate to avoid synchronization issues

## 5.24.0

- [ENHANCEMENT] #10613 Allow tolerations for GrafanaAgent pods

## 5.23.1

- [BUGFIX] Add missing namespaces to some components

## 5.23.0

- [ENHANCEMENT] Add loki.storage.azure.connectionString to support Azure connection string

## 5.22.2

- [BUGFIX] Fix sidecar configuration for Backend

## 5.22.1

- ENHANCEMENT #10452 Improve gitops compatibility

## 5.22.0

- [CHANGE] Changed version of Loki to 2.9.1

## 5.21.0

- [CHANGE] Changed version of Grafana Enterprise Logs to v1.8.1

## 5.20.0

- [CHANGE] Changed version of Grafana Enterprise Logs to v1.8.0

## 5.19.0

- [FEATURE] Add optional sidecard to load rules from ConfigMaps and Secrets.

## 5.18.1

- [ENHANCEMENT] #8627 Add service labels and annotations for all services.
- [CHANGE] #8627 Move read, write and table manager labels from #component.serviceLabels to #component.service.labels to improve consistency.

## 5.18.0

- [CHANGE] Changed version of Loki to 2.9.0

## 5.17.0

- [CHANGE] Changed version of Loki to 2.9.0

## 5.16.1

- [BUGFIX] Increase default minReplicas to 2 and maxReplicas to 6

## 5.16.0

- [ENHANCEMENT] Add dnsConfig to values

## 5.15.0

- [ENHANCEMENT] Add rbac.pspAnnotations to define PSP annotations

## 5.14.1

- [BUGFIX] Use the correct name of the service inside the ingress.

## 5.14.0

- [ENHANCEMENT] Make table_manager configuration toggle.

## 5.13.0

- [ENHANCEMENT] Use "loki.clusterLabel" template for PodLogs cluster label

## 5.12.0

- [ENHANCEMENT] Use tpl function in ingress and gateway-ingress for hosts

## 5.11.0

- [CHANGE] Changed version of Loki to 2.8.4

## 5.10.0

- [CHANGE] Changed version of Grafana Enterprise Logs to v1.7.3

## 5.9.2

- [ENHANCEMENT] Add custom labels value for loki ingress

## 5.9.1

- [BUGFIX] Fix loki helm chart helper function for loki.host to explicitly include gateway port

## 5.9.0

- [CHANGE] Changed version of Loki to 2.8.3

## 5.8.11

- [BUGFIX] Fix gateway: Add `/config` proxy_pass to nginx configuration

## 5.8.10

- [ENHANCEMENT] Canary labelname can now be configured via monitoring.lokiCanary.labelname

## 5.8.9

- [BUGFIX] Fix loki/logs dashboard: allow querying multiple log level at once

## 5.8.8

- [ENHANCEMENT] Add loki.storage.azure.endpointSuffix to support Azure private endpoint

## 5.8.7

- [BUGFIX] Remove persistentVolumeClaimRetentionPolicy from single-binary StatefulSet when persistence is disabled

## 5.8.6

- [ENHANCEMENT] Add serviceMonitor.metricRelabelings to support metric relabelings

## 5.8.4

- [ENHANCEMENT] Add loki.lokiCanary.updateStrategy configuration

## 5.8.3

- [ENHANCEMENT] Add priorityClassName for Grafana Agent and Loki Canary

## 5.8.2

- [BUGFIX] Reference the correct configmap name for table manager

## 5.8.1

- [BUGFIX] Fix config as a secret mount for single binary statefulset

## 5.8.0

- [ENHANCEMENT] Add loki.memberlistConfig to fully control the memberlist configuration

## 5.7.1

- [FEATURE] Add support for additional labels on loki-canary pods

## 5.6.4

- [FEATURE] Make table manager retention options configurable in values

## 5.6.3

- [BUGFIX] Fix configmap checksum in read statefulset template

## 5.6.2

- [BUGFIX] Fix configmap checksum in table manager deployment template

## 5.6.1

- [BUGFIX] Fix HPA for single binary deployment

## 5.6.0

- [ENHANCEMENT] Add `gateway.ingress.labels` to values and ingress-gateway in helm chart.

## 5.5.12

- [BUGFIX] Fix checksum annotation for config in single binary

## 5.5.11

- [BUGFIX] Add missing metrics section in backend hpa template

## 5.5.10

- [CHANGE] Make the gateway listen on IPv6 as well as IPv4

## 5.5.9

- [FEATURE] Add `loki.configStorageType` & `loki.externalConfigSecretName` values to chart and templates.

## 5.5.8

- [CHANGE] Add support for annotations on all Deployments and StatefulSets

## 5.5.7

- [BUGFIX] Fix breaking helm upgrade by changing sts podManagementPolicy from Parallel to OrderedReady which fails since that field cannot be modified on sts.

## 5.5.6

- [FEATURE] Add hpa templates for read, write and backend.

## 5.5.5

- [BUGFIX] Quote tenantId value in logsInstance

## 5.5.4

- [CHANGE] Add extraVolumeClaimTemplates for StatefulSet of the write component.

## 5.5.3

- [BUGFIX] Fix issue in distribution of queries to available read pods by using k8s service for discovering query-scheduler replicas

## 5.5.2

- [BUGFIX] Use $.Release.Namespace consistently
- [CHANGE] Add clusterLabelOverride for alert label overrides.
- [BUGFIX] Use $.Release.Namespace consistently

## 5.5.1

- [FEATURE] Added ability to reference images by digest

## 5.5.0

- [CHANGE] Changed version of Grafana Enterprise Logs to v1.7.2

## 5.4.0

- [CHANGE] Changed version of Loki to 2.8.2

- [CHANGE] Change default GEL and Loki versions to 1.7.1 and 2.8.1 respectively
- [BUGFIX] Fix dns port in network-policy

## 4.10.0

- [CHANGE] Changed version of Grafana Enterprise Logs to v1.6.3

- [BUGFIX] Add projected volume type to psp

## 4.9.0

- [CHANGE] Changed version of Loki to 2.7.5

- [BUGFIX] Fix role/PSP mapping

- [BUGFIX] Fix service/ingress mapping

## 4.8.0

- [CHANGE] Changed version of Grafana Enterprise Logs to v1.6.2

## 4.7

- [CHANGE] **BREAKING** Rename `gel-license.jwt` property of secret `gel-secrets` to `license.jwt` on enterprise-logs chart.

## 4.6.2

- [BUGFIX] Fix tokengen and provisioner secrets creation on enterprise-logs chart.

## 4.6.1

- [FEATURE] Add `gateway.nginxConfig.customReadUrl`, `gateway.nginxConfig.customWriteUrl` and `gateway.nginxConfig.customBackendUrl` to override read/write/backend paths.
- [BUGFIX] Remove unreleased setting `useFederatedToken` from Azure configuration block.

## 4.6

- [Change] Bump Loki version to 2.7.3. Revert to 2 target simple scalable mode as default until third target ships in minor release.

## 4.5.1

- [BUGFIX] Fix rendering of namespace in provisioner job.
- [ENHANCEMENT] Allow to configure `publishNotReadyAddresses` on memberlist service.
- [BUGFIX] Correctly set `compactor_address` for 3 target scalable configuration.

## 4.5

- [ENHANCEMENT] Single binary mode is now possible for more than 1 replica, with a gateway and object storage backend.

## 4.4.2

- [CHANGE] Bump Loki version to 2.7.2 and GEL version to 1.6.1

## 4.4.1

- [BUGFIX] Fix a few problems with the included dashboards and allow the rules to be created in a different namespace (which may be necessary based on how your Prometheus Operator is deployed).

## 4.1.1

- [FEATURE] Added `loki.runtimeConfig` helm values to provide a reloadable runtime configuration.

## 4.1

- [BUGFIX] Fix bug in provisioner job that caused the self-monitoring tenant secret to be created with an empty token.

## 4.0

- [FEATURE] Added `enterprise.adminToken.additionalNamespaces` which are a list of additional namespaces to create secrets containing the GEL admin token in. This is especially useful if your Grafana instance is in another namespace.
- [CHANGE] **BREAKING** Remove `enterprise.nginxConfig.file`. Both enterprise and gateway configurations now share the same nginx config, use `gateway.nginxConfig.file` for both. Admin routes will 404 on OSS deployments.
- [CHANGE] **BREAKING** Default simple deployment mode to new, 3 target configuration (read, write, and backend). This new configuration allows the `read` target to be run as a deployment and auto-scaled. To go back to the legacy, 2 target configuration, set `read.legacyReadTraget` to `true`.
- [CHANGE] **BREAKING** Change how tenants are defined
- [CHANGE] **BREKAING** Remove `enterprise.adminTokenSecret`. This is now defined under `enterprise.adminToken.secret`.
- [CHANGE] **BREKAING** Rename and change format of `enterprise.provisioner.tenants`. Property has been renamed to `enterprise.provisioner.additionalTenants`, and is now an array of objects rather than string. Each object must contain a `name` and a `secretNamespace` field, where `name` is the name of the tenant and `secretNamespace` is the namespace to create the secret with the tenant's read and write token.
- [CHANGE] **BREAKING** Change the structure of `monitoring.selfMonitoring.tenant` from a string to an object. The new object must have a `name` and a `secretNamespace` field, where `name` is the name of the self-monitoring tenant and `secretNamespace` is the namespace to create an additional secret with the tenant's token. A secret will still also be created in the release namespace as it's needed by the Loki canary.
- [CHANGE] **BREAKING** Remove ability to create self-monitoring resources in different namespaces (with the exception of dashboard configmaps).

## 3.10.0

- [CHANGE] Deprecate `enterprise.nginxConfig.file`. Both enterprise and gateway configurations now share the same nginx config. Admin routes will 404 on OSS deployments. Will be removed in version 4 of the chart, please use `gateway.nginxConfig.file` for both OSS and Enterprise gateways.
- [FEATURE] Added new simple deployment target `backend`. Running 3 targets for simple deployment will soon be the default in Loki. This new target allows the `read` target to be run as a deployment and auto-scaled.

## 3.9.0

- [BUGFIX] Fix race condition between minio create bucket job and enterprise tokengen job

## 3.8.2

- [BUGFIX] Fix autoscaling/v2 template
- [FEATURE] Added `extraObjects` helm values to extra manifests.

## 3.8.1

- [ENHANCEMENT] Add the ability to specify container lifecycle

## 3.8.0

- [BUGFIX] Added `helm-weight` annotations to the tokengen and provisioner jobs to make sure tokengen always runs before provisioner

## 3.7.0

**BREAKING**: Configuration values for Loki Canary moved from `monitoring.selfMonitoring.lokiCanary` to `monitoring.lokiCanary`

- [ENHANCEMENT] Decouple the Loki Canary from the self-monitoring setup, which adds an unnecessary dependency on the Grafana Agent Operator.

## 3.6.1

- [BUGFIX] Fix regression that produced empty PrometheusRule alerts resource

## 3.6.0

- [CHANGE] Bump Loki version to 2.7.0 and GEL version to 1.6.0

## 3.5.0

- [FEATURE] Add support for azure blob storage

## 3.4.3

- [ENHANCEMENT] Allow to change Loki `-target` argument
- [ENHANCEMENT] Add toggle for persistence disk in single-binary mode

## 3.4.2

- [BUGFIX] Fix read-only /tmp in single-binary mode

## 3.4.1

- [BUGFIX] Remove extra `/` in image name if `registry` or `repository` is empty

## 3.4.0

- [ENHANCEMENT] Allow to add some selector for Loki persistent volume

## 3.3.3

- [BUGFIX] Add missing label `prometheus.io/service-monitor: "false"` to single-binary headless service

## 3.3.2

- [BUGFIX] Fixed indentation in single-binary pdb template

## 3.3.1

- [BUGFIX] Fix invalid ruler config when filesystem storage is being used
- [BUGFIX] Fix ingress template to work with both deployment types (scalable and single binary)

## 3.3.0

- [CHANGE] Remove ServiceMonitor and PrometheusRule CRD

## 3.2.2

- [CHANGE] Add envFrom section to the tokengen job

## 3.2.1

- [BUGFIX] Fixed k8s selectors in k8s Service for single-binary mode.

## 3.2.0

- [CHANGE] Bump Grafana Enterprise Logs version to v1.5.2

## 3.1.0

- [FEATURE] Loki canary and GEL token provisioner added. The GEL token provisioner will provision a tenant and token to be used by the self-monitoring features (including the canary), as well as any additional tenants specified. A k8s secret will be created with a read and write token for each additional tenant specified.

## 3.0.4

- [CHANGE] Default minio replicas to 1 node with 2 drives. The old config used the default, which was 16 nodes with 1 drive each.
- [BUGFIX] Minio subchart values `accessKey` and `secretKey` were removed in the new chart and replaced with `rootUser` and `rootPassword`.
- [CHANGE] The tokengen job no longer creates a `grafana-token`, as the base64 encoding was not working in a Grafana Enterprise GEL plugin installation.

## 3.0.0

- [CHANGE] Loki helm chart was moved to this location in the Loki repo. The chart now supports both
[single binary](https://github.com/grafana/helm-charts/tree/main/charts/loki) and [simple scalable](https://github.com/grafana/helm-charts/tree/main/charts/loki-simple-scalable) deployment modes. For changes prior to version 3.0.0, please
look in the respective deprectated [single binary](https://github.com/grafana/helm-charts/tree/main/charts/loki) and [simple scalable](https://github.com/grafana/helm-charts/blob/main/charts/loki-simple-scalable/CHANGELOG.md) charts.<|MERGE_RESOLUTION|>--- conflicted
+++ resolved
@@ -13,11 +13,9 @@
 
 [//]: # (<AUTOMATED_UPDATES_LOCATOR> : do not remove this line. This locator is used by the CI pipeline to automatically create a changelog entry for each new Loki release. Add other chart versions and respective changelog entries bellow this line.)
 
-<<<<<<< HEAD
 ## 7.0.0
 
 - [BUGFIX] Removed affinity defaults to solve object merge problem
-=======
 ## 6.14.0
 
 - [FEATURE] Add additional service annotations for components in distributed mode
@@ -44,7 +42,6 @@
 ## 6.10.1
 
 - [CHANGE] Bumped version of `kiwigrid/k8s-sidecar` to 1.27.5; this remediates several CVE
->>>>>>> 5978f134
 
 ## 6.10.0
 
