--- conflicted
+++ resolved
@@ -13,12 +13,9 @@
 
 ## Unreleased
 
-<<<<<<< HEAD
+- [BREAKING]  The Loki UI has been moved to a Grafana Plugin. Enabling the UI in the helm chart will now only enable the APIs needed by the plugin, and will host them on the querier. The gateway will now forward all UI requests to the queriers.
+- [FEATURE] Use named ports for memcached services targetports. [#18990](https://github.com/grafana/loki/pull/18990)
 - [ENHANCEMENT] Add configurable `startupProbe` to the exporter container in the memcached pods [#19165](https://github.com/grafana/loki/pull/19165)
-=======
-- [FEATURE] Use named ports for memcached services targetports. [#18990](https://github.com/grafana/loki/pull/18990)
->>>>>>> 087430e6
-- [BREAKING]  The Loki UI has been moved to a Grafana Plugin. Enabling the UI in the helm chart will now only enable the APIs needed by the plugin, and will host them on the querier. The gateway will now forward all UI requests to the queriers.
 
 ## 6.42.0
 
