--- conflicted
+++ resolved
@@ -12,29 +12,30 @@
 Entries should include a reference to the pull request that introduced the change.
 
 [//]: # (<AUTOMATED_UPDATES_LOCATOR> : do not remove this line. This locator is used by the CI pipeline to automatically create a changelog entry for each new Loki release. Add other chart versions and respective changelog entries bellow this line.)
-<<<<<<< HEAD
+
 
 - [CHANGE] Common Config : Use grpc for contacting the compactor in distributed deployment, rather than http. The compactor_grpc_address parameter replaces the compactor_address in the default commonConfig section of values.yaml. If the compactor_address parameter is set, the compactor_grpc_address must be set to an empty string. Careful, the loki.compactorAddress helper now returns the address of the compactor in grpc format rather than http. [#17454](https://github.com/grafana/loki/pull/17454)
-=======
+
 ## 6.33.0
 
 - [FEATURE] Allow passing tenant password hash instead of password. [#17049](https://github.com/grafana/loki/pull/17049)
+- [FEATURE] Added support for chunk-cache-l2 [#17556](https://github.com/grafana/loki/pull/17556)
 - [ENHANCEMENT] Add possibility to configure location snippet in nginx config [#18105](https://github.com/grafana/loki/pull/18105)
 - [ENHANCEMENT] Improve health probe helper templates [#18347](https://github.com/grafana/loki/pull/18347)
 - [ENHANCEMENT] Add FOLDER_ANNOTATION logic for sidecar container. [#13289](https://github.com/grafana/loki/pull/13289)
+- [ENHANCEMENT] Add FOLDER_ANNOTATATION logic for sidecar container. [#13289](https://github.com/grafana/loki/pull/13289)
 - [BUGFIX] Fix PDB settings for chunksCache and resultsCache [#18321](https://github.com/grafana/loki/pull/18321)
 - [BUGFIX] Set `use_thanos_objstore` to `true` in `storage_config` when `loki.storage.use_thanos_objstore` value is set to `true`. [#17024](https://github.com/grafana/loki/pull/17024)
 - [BUGFIX] Loki chart fails to render proper YAML when add more than one extra manifest. [#12911](https://github.com/grafana/loki/pull/12911)
 - [BUGFIX] Add release namespace metadata to HorizontalPodAutoscaling that lack it. [#18453](https://github.com/grafana/loki/pull/18453)
 - [BUGFIX] Move loki-sc-rules container from first location in `containers` to second to avoid it being selected as the default for `kubectl logs` or `kubectl exec`.  [#17937](https://github.com/grafana/loki/pull/17937)
-- [FEATURE] Added support for chunk-cache-l2 [#17556](https://github.com/grafana/loki/pull/17556)
-- [ENHANCEMENT] Add FOLDER_ANNOTATATION logic for sidecar container. [#13289](https://github.com/grafana/loki/pull/13289)
+
+
 
 ## 6.32.0
 
 - [CHANGE] Changed version of Grafana Loki to 3.5.2
 - [CHANGE] Changed version of Grafana Enterprise Logs to 3.5.2
->>>>>>> cc10685f
 - [FEATURE] Add support for templated `loki.operational_config` [#17045](https://github.com/grafana/loki/pull/17045)
 - [FEATURE] Add option to use deployment type instead of daemonset in canary. [#17364](https://github.com/grafana/loki/pull/17364)
 - [ENHANCEMENT] Allow specifying additional labels for memcached statefulsets volume claim templates [#15554](https://github.com/grafana/loki/pull/15554)
