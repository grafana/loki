# Changelog

All notable changes to this library will be documented in this file.

Entries should be ordered as follows:

- [CHANGE]
- [FEATURE]
- [ENHANCEMENT]
- [BUGFIX]

Entries should include a reference to the pull request that introduced the change.

[//]: # (<AUTOMATED_UPDATES_LOCATOR> : do not remove this line. This locator is used by the CI pipeline to automatically create a changelog entry for each new Loki release. Add other chart versions and respective changelog entries bellow this line.)

<<<<<<< HEAD
- [FEATURE] Add Gateway API Route CR support for Loki Gateway
=======

- [BUGFIX] Inadvertent merge() accumulation of podLabels on various resources

## 6.29.0

- [FEATURE] Added support to copy the following headers into X-Query-Tags as key/value pairs:, X-Grafana-User, X-Dashboard-Uid, X-Dashboard-Title, X-Panel-Id, X-Panel-Title, X-Rule-Uid, X-Rule-Name, X-Rule-Folder, X-Rule-Version, X-Rule-Source, X-Rule-Type

>>>>>>> f79906ca

## 6.28.0

- [CHANGE] Add extraContainers parameter for the backend pod
- [CHANGE] Add `tpl()` support for backend, read, write, and admin-api components

## 6.27.0

- [FEATURE] Added support for globals: `extraArgs`, `extraEnv`, `extraEnvFrom`, `extraVolumes`, `extraVolumeMounts` ([#16062](https://github.com/grafana/loki/pull/16062)) relates to ([#12652](https://github.com/grafana/loki/pull/12652))
- [CHANGE] Changed version of Memcached image to 1.6.36
- [CHANGE] Changed version of Grafana Loki to 3.4.2
- [CHANGE] Changed version of Grafana Enterprise Logs to 3.4.0

## 6.26.0

- [CHANGE] Changed version of Grafana Loki to 3.4.0

## 6.25.1

- [BUGFIX] Disable service monitor for nginx service.

## 6.25.0

- [BUGFIX] Removed minio-mc init container from admin-api.
- [BUGFIX] Fixed admin-api and gateway deployment container args.
- [FEATURE] Added support for Overrides Exporter

## 6.24.1

- [ENHANCEMENT] Fix Inconsistency between sidecar.securityContext and loki.containerSecurityContext

## 6.24.0

- [BUGFIX] Add conditional to include ruler config only if `ruler.enabled=true`
- [BUGFIX] Disables the Helm test pod when `test.enabled=false`.
- [BUGFIX] Fix `enterprise.image.tag` to `3.3.0`
- [ENHANCEMENT] Bump Loki version to 3.3.2

## 6.23.0

- [CHANGE] Changed version of Grafana Loki to 3.3.1
- [CHANGE] Changed version of Minio helm chart to 5.3.0 (#14834)
- [BUGFIX] Add default wal dir to ruler config ([#14920](https://github.com/grafana/loki/pull/14920))
- [FIX] Fix statefulset templates to not show diffs in ArgoCD

## 6.22.0

## 6.21.0

## 6.20.0

- [CHANGE] Changed version of Grafana Loki to 3.3.0

## 6.19.0-weekly.227

- [ENHANCEMENT] Expose Topology Spread Constraints in Helm chart templates and default values.

## 6.19.0

## 6.18.0

- [CHANGE] Added automated weekly releases, which created this release.

## 6.17.1

- [BUGFIX] Added missing `loki.storage.azure.chunkDelimiter` parameter to Helm chart.

## 6.17.0

- [CHANGE] Changed version of Grafana Loki to 3.2.0

## 6.16.0

- [ENHANCEMENT] Allow setting nodeSelector, tolerations and affinity to enterprise components (tokengen and provisioner).

## 6.15.0

- [ENHANCEMENT] Allow setting annotations for memberlist and query-scheduler-discovery services
- [ENHANCEMENT] Allow to customize `client_max_body_size` when using Loki Gateway. #12924

## 6.14.1

- [BUGFIX] Fixed Memcached persistence options.

## 6.14.0

- [FEATURE] Add additional service annotations for components in distributed mode
- [FIX] Rename loki/templates/query-frontend/poddisruptionbudget-query-frontend.yaml to fix spelling mistake.

## 6.13.0

- [CHANGE] Correctly wrap ClusterRoleBinding around `rbac/namespaced` conditional.
- [FIX] Do not create bloom planner, bloom builder, bloom gateway Deployment/Statefulset if their replica count is 0.
- [FIX] Configure (ephemeral) storage for bloom builder working directory
- [ENHANCEMENT] Automatically configure bloom planner address for bloom builders and bloom gateway addresses for bloom gateway clients.

## 6.12.0

- [ENHANCEMENT] Replace Bloom Compactor component with Bloom Planner and Bloom Builder. These are the new components to build bloom blocks.

## 6.11.0

- [FEATURE] Add support for configuring persistence for memcached.

## 6.10.2

- [CHANGE] Bumped version of `nginxinc/nginx-unprivileged` to 1.27-alpine; this remediates several CVE

## 6.10.1

- [CHANGE] Bumped version of `kiwigrid/k8s-sidecar` to 1.27.5; this remediates several CVE

## 6.10.0

- [CHANGE] Changed version of Grafana Enterprise Logs to 3.1.1
- [CHANGE] Changed version of Grafana Loki to 3.1.1
- [ENHANCEMENT] Added ability to disable AWS S3 dualstack endpoint usage.

## 6.9.0

- [BUGFIX] Fixed how we set imagePullSecrets for the memcached and provisioner.

## 6.8.0

- [BUGFIX] Fixed how we set imagePullSecrets for the admin-api and enterprise-gateway

## 6.7.4

- [ENHANCEMENT] Allow configuring the SSE section under AWS S3 storage config.

## 6.7.3

- [BUGFIX] Removed Helm test binary

## 6.7.2

- [BUGFIX] Fix imagePullSecrets for statefulset-results-cache

## 6.7.1

- [CHANGE] Changed version of Loki to 3.1.0

## 6.7.0

- [CHANGE] Changed version of Grafana Enterprise Logs to 3.1.0

## 6.6.6

- [BUGFIX] Fix HPA ingester typo

## 6.6.5

- [BUGFIX] Fix querier address in SingleBinary mode

## 6.6.4

- [BUGFIX] Fix extraObjects

## 6.6.3

- [BUGFIX] Fix indentation of `query_range` Helm chart values

## 6.6.2

- [BUGFIX] Fix query-frontend (headless) and ruler http-metrics targetPort

## 6.6.1

- [BUGFIX] Fix query scheduler http-metrics targetPort

## 6.6.0

- [ENHANCEMENT] Allow setting PVC annotations for all volume claim templates in simple scalable and single binary mode

## 6.5.2

- [BUGFIX] Fixed Ingress routing for all deployment modes.

## 6.5.0

- [CHANGE] Changed version of Grafana Enterprise Logs to v3.0.1

## 6.4.2

- [BUGFIX] Fixed helm helper functions to include missing `loki.hpa.apiVersion`  #12716

## 6.4.1

- [BUGFIX] Fixes read & backend replicas settings

## 6.4.0

- [ENHANCEMENT] Allow extraObject items as multiline strings, allowing for templating field names

## 6.3.4

- [BUGFIX] Add missing OTLP endpoint to nginx config

## 6.3.3

- [ENHANCEMENT] make the singlebinary set 0 the replicas number of backend, write,read.

## 6.3.2

- [BUGFIX] Missing password for Loki-Canary when loki.auth_enabled is true

## 6.3.1

- [BUGFIX] Fixed Typo in Ingester templates for zoneAwareReplication

## 6.3.0

- [CHANGE] Changed version of Grafana Enterprise Logs to v3.0.0

## 6.2.5

- [BUGFIX] Add missing toleration blocks to bloom components.

## 6.2.4

- [ENHANCEMENT] Activate the volume endpoint by default.

## 6.2.3

- [ENHANCEMENT] Allow minio address to be overridden.
- [CHANGE] `query-scheduler-discovery` service will now be prefixed by query scheduler full name.
- [BUGFIX] Fix `helm-tests` Go source which was missing a param following #12245.

## 6.2.2

- [FEATURE] Add support for enabling pattern ingester config via `loki.pattern_ingester.enabled`.

## 6.2.1

- [BUGFIX] Removed duplicate bucketNames from documentation and fixed key name `deploymentMode`

## 6.2.0

- [FEATURE] Add a headless service to the bloom gateway component.

## 6.1.0

- [CHANGE] Only default bucket names in helm when using minio.

## 6.0.0

- [FEATURE] added a new `Distributed` mode of deployment.
- [CHANGE] the lokiCanary section was moved from under monitoring to be under the root of the file.
- [CHANGE] the definitions for topologySpreadConstraints and podAffinity were converted from string templates to objects. Also removed the soft constraint on zone.
- [CHANGE] the externalConfigSecretName was replaced with more generic configs

## 5.47.2

- [ENHANCEMENT] Allow for additional pipeline stages to be configured on the `selfMonitoring` `Podlogs` resource.

## 5.47.1

- [BUGFIX] Increase default value of backend minReplicas to 3

## 5.47.0

- [CHANGE] Changed version of Loki to 2.9.6

## 5.46.0

- [CHANGE] Changed version of Loki to 2.9.5

## 5.45.0

- [CHANGE] Add extraContainers parameter for the read pod

## 5.44.4

- [ENHANCEMENT] Use http_listen_port for `compactorAddress`.

## 5.44.3

- [BUGFIX] Fix template error: `<.Values.loki.server.http_listen_port>: can't evaluate field Values in type interface {}`

## 5.44.2

- [BUGFIX] Fix usage of `http_listen_port` and `grpc_listen_port` field in template.

## 5.44.1

- [BUGFIX] Fix `compactorAddress` field: add protocol and port.

## 5.44.0

- [FEATURE] Modified helm template to use parameters http_listen_port and grpc_listen_port instead of hardcoded values.

## 5.43.7

- [BUGFIX] allow to configure http_config for ruler

## 5.43.6

- [ENHANCEMENT] Add `ciliumnetworkpolicy` with egress to world for table-manager if enabled.

## 5.43.5

- [BUGFIX] Add `---` before the `backend-kubeapiserver-egress` ciliumnetworkpolicy to prevent the `backend-world-egress` one from being dumped if both are enabled.

## 5.43.4

- [ENHANCEMENT] Add `ciliumnetworkpolicies` with egress to world for write, read and backend.

## 5.43.3

- [ENHANCEMENT] Added missing default values to support ServerSideApply

## 5.43.2

- [BUGFIX] Added `alibabacloud` to `isUsingObjectStorage` check.

## 5.43.1

- [BUGFIX] Fix `toPorts` fields in the `ciliumnetworkpolicy` template

## 5.43.0

- [ENHANCEMENT] Allow the definition of resources for GrafanaAgent pods

## 5.42.3

- [BUGFIX] Added condition for `egress-discovery` networkPolicies and ciliumNetworkPolicies.

## 5.42.2

- [BUGFIX] Remove trailing tab character in statefulset templates

## 5.42.1

- [BUGFIX] Added missing annotations to loki-read StatefulSet.

## 5.42.0

- [CHANGE] Changed versions of Loki v2.9.4 and GEL v1.8.6
- [ENHANCEMENT] Bumped "grafana-agent-operator" depenency chart version to it's latest version

## 5.41.8

- [BUGFIX] Fix gateway: add possibility to disable listening on ipv6 to prevent crash on ipv4-only system.

## 5.41.7

- [FEATURE] Add support to disable specific alert rules

## 5.41.6

- [BUGFIX] Added missing namespace to query-scheduler-discovery service when deploying loki in a specific namespace.

## 5.41.5

- [BUGFIX] Added "swift" type object storage to resolve Loki HELM Chart error.

## 5.41.4

- [CHANGE] Use `/ingester/shutdown?terminate=false` for write `preStop` hook

## 5.41.3

- [FEATURE] Add support for defining an s3 backoff config.

## 5.41.2

- [FEATURE] Add ciliumnetworkpolicies.

## 5.41.1

- [FEATURE] Allow topology spread constraints for Loki read deployment component.

## 5.41.0

- [CHANGE] Changed version of Loki to 2.9.3

## 5.40.1

- [BUGFIX] Remove ruler enabled condition in networkpolicies.

## 5.40.0

- [CHANGE] Add extraContainers parameter for the write pod

## 5.39.0

- [FEATURE] Add support for adding OpenStack swift container credentials via helm chart

## 5.38.0

- [CHANGE] Changed MinIO Helm Chart version to 4.0.15

## 5.37.0

- [FEATURE] Add support for enabling tracing.

## 5.36.2

- [BUGFIX] Add support to run dnsmasq

## 5.36.1

- [FEATURE] Allow topology spread constraints for Loki

## 5.36.0

- [CHANGE] Changed version of Loki to 2.9.2

## 5.35.0

- [FEATURE] Add support for configuring distributor.

## 5.34.0

- [BUGFIX] Fix missing annotations when using Loki in single binary mode.

## 5.33.0

- [CHANGE] Changed version of Grafana Enterprise Logs to v1.8.4

## 5.32.0

- [CHANGE] Grafana dashboards are no longer created solely in scalable mode and with external cloud storage enabled.

## 5.31.0

- [CHANGE] Changed version of Loki to 2.9.2

## 5.30.0

- [CHANGE] Changed version of Grafana Enterprise Logs to v1.8.3

## 5.29.0

- [ENHANCEMENT] Allow specifying `apiVersion` for Loki's PodLog CRD.

## 5.28.0

- [BUGFIX] Fix GrafanaAgent tolerations scope

## 5.27.0

- [CHANGE] Bump `nginxinc/nginx-unpriviledged` image version to remediate [CVE-2023-4863](https://github.com/advisories/GHSA-j7hp-h8jx-5ppr)

## 5.26.0

- [ENHANCEMENT] Allow emptyDir data volumes for backend and write (via `X.persistence.volumeClaimsEnabled: false`)

## 5.25.0

- [BUGFIX] Add complete object schema to single-binary volumeClaimTemplate to avoid synchronization issues

## 5.24.0

- [ENHANCEMENT] #10613 Allow tolerations for GrafanaAgent pods

## 5.23.1

- [BUGFIX] Add missing namespaces to some components

## 5.23.0

- [ENHANCEMENT] Add loki.storage.azure.connectionString to support Azure connection string

## 5.22.2

- [BUGFIX] Fix sidecar configuration for Backend

## 5.22.1

- ENHANCEMENT #10452 Improve gitops compatibility

## 5.22.0

- [CHANGE] Changed version of Loki to 2.9.1

## 5.21.0

- [CHANGE] Changed version of Grafana Enterprise Logs to v1.8.1

## 5.20.0

- [CHANGE] Changed version of Grafana Enterprise Logs to v1.8.0

## 5.19.0

- [FEATURE] Add optional sidecard to load rules from ConfigMaps and Secrets.

## 5.18.1

- [ENHANCEMENT] #8627 Add service labels and annotations for all services.
- [CHANGE] #8627 Move read, write and table manager labels from #component.serviceLabels to #component.service.labels to improve consistency.

## 5.18.0

- [CHANGE] Changed version of Loki to 2.9.0

## 5.17.0

- [CHANGE] Changed version of Loki to 2.9.0

## 5.16.1

- [BUGFIX] Increase default minReplicas to 2 and maxReplicas to 6

## 5.16.0

- [ENHANCEMENT] Add dnsConfig to values

## 5.15.0

- [ENHANCEMENT] Add rbac.pspAnnotations to define PSP annotations

## 5.14.1

- [BUGFIX] Use the correct name of the service inside the ingress.

## 5.14.0

- [ENHANCEMENT] Make table_manager configuration toggle.

## 5.13.0

- [ENHANCEMENT] Use "loki.clusterLabel" template for PodLogs cluster label

## 5.12.0

- [ENHANCEMENT] Use tpl function in ingress and gateway-ingress for hosts

## 5.11.0

- [CHANGE] Changed version of Loki to 2.8.4

## 5.10.0

- [CHANGE] Changed version of Grafana Enterprise Logs to v1.7.3

## 5.9.2

- [ENHANCEMENT] Add custom labels value for loki ingress

## 5.9.1

- [BUGFIX] Fix loki helm chart helper function for loki.host to explicitly include gateway port

## 5.9.0

- [CHANGE] Changed version of Loki to 2.8.3

## 5.8.11

- [BUGFIX] Fix gateway: Add `/config` proxy_pass to nginx configuration

## 5.8.10

- [ENHANCEMENT] Canary labelname can now be configured via monitoring.lokiCanary.labelname

## 5.8.9

- [BUGFIX] Fix loki/logs dashboard: allow querying multiple log level at once

## 5.8.8

- [ENHANCEMENT] Add loki.storage.azure.endpointSuffix to support Azure private endpoint

## 5.8.7

- [BUGFIX] Remove persistentVolumeClaimRetentionPolicy from single-binary StatefulSet when persistence is disabled

## 5.8.6

- [ENHANCEMENT] Add serviceMonitor.metricRelabelings to support metric relabelings

## 5.8.4

- [ENHANCEMENT] Add loki.lokiCanary.updateStrategy configuration

## 5.8.3

- [ENHANCEMENT] Add priorityClassName for Grafana Agent and Loki Canary

## 5.8.2

- [BUGFIX] Reference the correct configmap name for table manager

## 5.8.1

- [BUGFIX] Fix config as a secret mount for single binary statefulset

## 5.8.0

- [ENHANCEMENT] Add loki.memberlistConfig to fully control the memberlist configuration

## 5.7.1

- [FEATURE] Add support for additional labels on loki-canary pods

## 5.6.4

- [FEATURE] Make table manager retention options configurable in values

## 5.6.3

- [BUGFIX] Fix configmap checksum in read statefulset template

## 5.6.2

- [BUGFIX] Fix configmap checksum in table manager deployment template

## 5.6.1

- [BUGFIX] Fix HPA for single binary deployment

## 5.6.0

- [ENHANCEMENT] Add `gateway.ingress.labels` to values and ingress-gateway in helm chart.

## 5.5.12

- [BUGFIX] Fix checksum annotation for config in single binary

## 5.5.11

- [BUGFIX] Add missing metrics section in backend hpa template

## 5.5.10

- [CHANGE] Make the gateway listen on IPv6 as well as IPv4

## 5.5.9

- [FEATURE] Add `loki.configStorageType` & `loki.externalConfigSecretName` values to chart and templates.

## 5.5.8

- [CHANGE] Add support for annotations on all Deployments and StatefulSets

## 5.5.7

- [BUGFIX] Fix breaking helm upgrade by changing sts podManagementPolicy from Parallel to OrderedReady which fails since that field cannot be modified on sts.

## 5.5.6

- [FEATURE] Add hpa templates for read, write and backend.

## 5.5.5

- [BUGFIX] Quote tenantId value in logsInstance

## 5.5.4

- [CHANGE] Add extraVolumeClaimTemplates for StatefulSet of the write component.

## 5.5.3

- [BUGFIX] Fix issue in distribution of queries to available read pods by using k8s service for discovering query-scheduler replicas

## 5.5.2

- [BUGFIX] Use $.Release.Namespace consistently
- [CHANGE] Add clusterLabelOverride for alert label overrides.
- [BUGFIX] Use $.Release.Namespace consistently

## 5.5.1

- [FEATURE] Added ability to reference images by digest

## 5.5.0

- [CHANGE] Changed version of Grafana Enterprise Logs to v1.7.2

## 5.4.0

- [CHANGE] Changed version of Loki to 2.8.2

- [CHANGE] Change default GEL and Loki versions to 1.7.1 and 2.8.1 respectively
- [BUGFIX] Fix dns port in network-policy

## 4.10.0

- [CHANGE] Changed version of Grafana Enterprise Logs to v1.6.3

- [BUGFIX] Add projected volume type to psp

## 4.9.0

- [CHANGE] Changed version of Loki to 2.7.5

- [BUGFIX] Fix role/PSP mapping

- [BUGFIX] Fix service/ingress mapping

## 4.8.0

- [CHANGE] Changed version of Grafana Enterprise Logs to v1.6.2

## 4.7

- [CHANGE] **BREAKING** Rename `gel-license.jwt` property of secret `gel-secrets` to `license.jwt` on enterprise-logs chart.

## 4.6.2

- [BUGFIX] Fix tokengen and provisioner secrets creation on enterprise-logs chart.

## 4.6.1

- [FEATURE] Add `gateway.nginxConfig.customReadUrl`, `gateway.nginxConfig.customWriteUrl` and `gateway.nginxConfig.customBackendUrl` to override read/write/backend paths.
- [BUGFIX] Remove unreleased setting `useFederatedToken` from Azure configuration block.

## 4.6

- [Change] Bump Loki version to 2.7.3. Revert to 2 target simple scalable mode as default until third target ships in minor release.

## 4.5.1

- [BUGFIX] Fix rendering of namespace in provisioner job.
- [ENHANCEMENT] Allow to configure `publishNotReadyAddresses` on memberlist service.
- [BUGFIX] Correctly set `compactor_address` for 3 target scalable configuration.

## 4.5

- [ENHANCEMENT] Single binary mode is now possible for more than 1 replica, with a gateway and object storage backend.

## 4.4.2

- [CHANGE] Bump Loki version to 2.7.2 and GEL version to 1.6.1

## 4.4.1

- [BUGFIX] Fix a few problems with the included dashboards and allow the rules to be created in a different namespace (which may be necessary based on how your Prometheus Operator is deployed).

## 4.1.1

- [FEATURE] Added `loki.runtimeConfig` helm values to provide a reloadable runtime configuration.

## 4.1

- [BUGFIX] Fix bug in provisioner job that caused the self-monitoring tenant secret to be created with an empty token.

## 4.0

- [FEATURE] Added `enterprise.adminToken.additionalNamespaces` which are a list of additional namespaces to create secrets containing the GEL admin token in. This is especially useful if your Grafana instance is in another namespace.
- [CHANGE] **BREAKING** Remove `enterprise.nginxConfig.file`. Both enterprise and gateway configurations now share the same nginx config, use `gateway.nginxConfig.file` for both. Admin routes will 404 on OSS deployments.
- [CHANGE] **BREAKING** Default simple deployment mode to new, 3 target configuration (read, write, and backend). This new configuration allows the `read` target to be run as a deployment and auto-scaled. To go back to the legacy, 2 target configuration, set `read.legacyReadTraget` to `true`.
- [CHANGE] **BREAKING** Change how tenants are defined
- [CHANGE] **BREKAING** Remove `enterprise.adminTokenSecret`. This is now defined under `enterprise.adminToken.secret`.
- [CHANGE] **BREKAING** Rename and change format of `enterprise.provisioner.tenants`. Property has been renamed to `enterprise.provisioner.additionalTenants`, and is now an array of objects rather than string. Each object must contain a `name` and a `secretNamespace` field, where `name` is the name of the tenant and `secretNamespace` is the namespace to create the secret with the tenant's read and write token.
- [CHANGE] **BREAKING** Change the structure of `monitoring.selfMonitoring.tenant` from a string to an object. The new object must have a `name` and a `secretNamespace` field, where `name` is the name of the self-monitoring tenant and `secretNamespace` is the namespace to create an additional secret with the tenant's token. A secret will still also be created in the release namespace as it's needed by the Loki canary.
- [CHANGE] **BREAKING** Remove ability to create self-monitoring resources in different namespaces (with the exception of dashboard configmaps).

## 3.10.0

- [CHANGE] Deprecate `enterprise.nginxConfig.file`. Both enterprise and gateway configurations now share the same nginx config. Admin routes will 404 on OSS deployments. Will be removed in version 4 of the chart, please use `gateway.nginxConfig.file` for both OSS and Enterprise gateways.
- [FEATURE] Added new simple deployment target `backend`. Running 3 targets for simple deployment will soon be the default in Loki. This new target allows the `read` target to be run as a deployment and auto-scaled.

## 3.9.0

- [BUGFIX] Fix race condition between minio create bucket job and enterprise tokengen job

## 3.8.2

- [BUGFIX] Fix autoscaling/v2 template
- [FEATURE] Added `extraObjects` helm values to extra manifests.

## 3.8.1

- [ENHANCEMENT] Add the ability to specify container lifecycle

## 3.8.0

- [BUGFIX] Added `helm-weight` annotations to the tokengen and provisioner jobs to make sure tokengen always runs before provisioner

## 3.7.0

**BREAKING**: Configuration values for Loki Canary moved from `monitoring.selfMonitoring.lokiCanary` to `monitoring.lokiCanary`

- [ENHANCEMENT] Decouple the Loki Canary from the self-monitoring setup, which adds an unnecessary dependency on the Grafana Agent Operator.

## 3.6.1

- [BUGFIX] Fix regression that produced empty PrometheusRule alerts resource

## 3.6.0

- [CHANGE] Bump Loki version to 2.7.0 and GEL version to 1.6.0

## 3.5.0

- [FEATURE] Add support for azure blob storage

## 3.4.3

- [ENHANCEMENT] Allow to change Loki `-target` argument
- [ENHANCEMENT] Add toggle for persistence disk in single-binary mode

## 3.4.2

- [BUGFIX] Fix read-only /tmp in single-binary mode

## 3.4.1

- [BUGFIX] Remove extra `/` in image name if `registry` or `repository` is empty

## 3.4.0

- [ENHANCEMENT] Allow to add some selector for Loki persistent volume

## 3.3.3

- [BUGFIX] Add missing label `prometheus.io/service-monitor: "false"` to single-binary headless service

## 3.3.2

- [BUGFIX] Fixed indentation in single-binary pdb template

## 3.3.1

- [BUGFIX] Fix invalid ruler config when filesystem storage is being used
- [BUGFIX] Fix ingress template to work with both deployment types (scalable and single binary)

## 3.3.0

- [CHANGE] Remove ServiceMonitor and PrometheusRule CRD

## 3.2.2

- [CHANGE] Add envFrom section to the tokengen job

## 3.2.1

- [BUGFIX] Fixed k8s selectors in k8s Service for single-binary mode.

## 3.2.0

- [CHANGE] Bump Grafana Enterprise Logs version to v1.5.2

## 3.1.0

- [FEATURE] Loki canary and GEL token provisioner added. The GEL token provisioner will provision a tenant and token to be used by the self-monitoring features (including the canary), as well as any additional tenants specified. A k8s secret will be created with a read and write token for each additional tenant specified.

## 3.0.4

- [CHANGE] Default minio replicas to 1 node with 2 drives. The old config used the default, which was 16 nodes with 1 drive each.
- [BUGFIX] Minio subchart values `accessKey` and `secretKey` were removed in the new chart and replaced with `rootUser` and `rootPassword`.
- [CHANGE] The tokengen job no longer creates a `grafana-token`, as the base64 encoding was not working in a Grafana Enterprise GEL plugin installation.

## 3.0.0

- [CHANGE] Loki helm chart was moved to this location in the Loki repo. The chart now supports both
[single binary](https://github.com/grafana/helm-charts/tree/main/charts/loki) and [simple scalable](https://github.com/grafana/helm-charts/tree/main/charts/loki-simple-scalable) deployment modes. For changes prior to version 3.0.0, please
look in the respective deprectated [single binary](https://github.com/grafana/helm-charts/tree/main/charts/loki) and [simple scalable](https://github.com/grafana/helm-charts/blob/main/charts/loki-simple-scalable/CHANGELOG.md) charts.<|MERGE_RESOLUTION|>--- conflicted
+++ resolved
@@ -13,17 +13,13 @@
 
 [//]: # (<AUTOMATED_UPDATES_LOCATOR> : do not remove this line. This locator is used by the CI pipeline to automatically create a changelog entry for each new Loki release. Add other chart versions and respective changelog entries bellow this line.)
 
-<<<<<<< HEAD
 - [FEATURE] Add Gateway API Route CR support for Loki Gateway
-=======
 
 - [BUGFIX] Inadvertent merge() accumulation of podLabels on various resources
 
 ## 6.29.0
 
 - [FEATURE] Added support to copy the following headers into X-Query-Tags as key/value pairs:, X-Grafana-User, X-Dashboard-Uid, X-Dashboard-Title, X-Panel-Id, X-Panel-Title, X-Rule-Uid, X-Rule-Name, X-Rule-Folder, X-Rule-Version, X-Rule-Source, X-Rule-Type
-
->>>>>>> f79906ca
 
 ## 6.28.0
 
