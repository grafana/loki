# Changelog

All notable changes to this library will be documented in this file.

Entries should be ordered as follows:

- [CHANGE]
- [FEATURE]
- [ENHANCEMENT]
- [BUGFIX]

Entries should include a reference to the pull request that introduced the change.

[//]: # (<AUTOMATED_UPDATES_LOCATOR> : do not remove this line. This locator is used by the CI pipeline to automatically create a changelog entry for each new Loki release. Add other chart versions and respective changelog entries bellow this line.)

<<<<<<< HEAD
## 6.8.0

- [CHANGE] Changed `gateway.readinessProbe.httpGet.port` from `http-metrics` to `http` to avoid beeing scraped by the ServiceMonitor #13350
=======
## 6.10.0

- [CHANGE] Changed version of Grafana Enterprise Logs to 3.1.1
- [CHANGE] Changed version of Grafana Loki to 3.1.1
- [ENHANCEMENT] Added ability to disable AWS S3 dualstack endpoint usage.


## 6.9.0

- [BUGFIX] Fixed how we set imagePullSecrets for the memcached and provisioner.

## 6.8.0

- [BUGFIX] Fixed how we set imagePullSecrets for the admin-api and enterprise-gateway

## 6.7.4

- [ENHANCEMENT] Allow configuring the SSE section under AWS S3 storage config.

## 6.7.3

- [BUGFIX] Removed Helm test binary
  
## 6.7.2

- [BUGFIX] Fix imagePullSecrets for statefulset-results-cache
>>>>>>> c3a5141d

## 6.7.1

- [CHANGE] Changed version of Loki to 3.1.0

## 6.7.0

- [CHANGE] Changed version of Grafana Enterprise Logs to 3.1.0

## 6.6.6

- [BUGFIX] Fix HPA ingester typo

## 6.6.5

- [BUGFIX] Fix querier address in SingleBinary mode

## 6.6.4

- [BUGFIX] Fix extraObjects

## 6.6.3

- [BUGFIX] Fix indentation of `query_range` Helm chart values

## 6.6.2

- [BUGFIX] Fix query-frontend (headless) and ruler http-metrics targetPort

## 6.6.1

- [BUGFIX] Fix query scheduler http-metrics targetPort

## 6.6.0

- [ENHANCEMENT] Allow setting PVC annotations for all volume claim templates in simple scalable and single binary mode

## 6.5.2

- [BUGFIX] Fixed Ingress routing for all deployment modes.

## 6.5.0

- [CHANGE] Changed version of Grafana Enterprise Logs to v3.0.1


## 6.4.2

- [BUGFIX] Fixed helm helper functions to include missing `loki.hpa.apiVersion`  #12716

## 6.4.1

- [BUGFIX] Fixes read & backend replicas settings

## 6.4.0

- [ENHANCEMENT] Allow extraObject items as multiline strings, allowing for templating field names

## 6.3.4

- [BUGFIX] Add missing OTLP endpoint to nginx config

## 6.3.3

- [ENHANCEMENT] make the singlebinary set 0 the replicas number of backend, write,read.

## 6.3.2

- [BUGFIX] Missing password for Loki-Canary when loki.auth_enabled is true

## 6.3.1

- [BUGFIX] Fixed Typo in Ingester templates for zoneAwareReplication

## 6.3.0

- [CHANGE] Changed version of Grafana Enterprise Logs to v3.0.0

## 6.2.5

- [BUGFIX] Add missing toleration blocks to bloom components.

## 6.2.4

- [ENHANCEMENT] Activate the volume endpoint by default.

## 6.2.3

- [ENHANCEMENT] Allow minio address to be overridden.
- [CHANGE] `query-scheduler-discovery` service will now be prefixed by query scheduler full name.
- [BUGFIX] Fix `helm-tests` Go source which was missing a param following #12245.

## 6.2.2

- [FEATURE] Add support for enabling pattern ingester config via `loki.pattern_ingester.enabled`.

## 6.2.1

- [BUGFIX] Removed duplicate bucketNames from documentation and fixed key name `deploymentMode`

## 6.2.0

- [FEATURE] Add a headless service to the bloom gateway component.

## 6.1.0

- [CHANGE] Only default bucket names in helm when using minio.

## 6.0.0

- [FEATURE] added a new `Distributed` mode of deployment.
- [CHANGE] the lokiCanary section was moved from under monitoring to be under the root of the file.
- [CHANGE] the definitions for topologySpreadConstraints and podAffinity were converted from string templates to objects. Also removed the soft constraint on zone.
- [CHANGE] the externalConfigSecretName was replaced with more generic configs

## 5.47.2

- [ENHANCEMENT] Allow for additional pipeline stages to be configured on the `selfMonitoring` `Podlogs` resource.

## 5.47.1

- [BUGFIX] Increase default value of backend minReplicas to 3

## 5.47.0

- [CHANGE] Changed version of Loki to 2.9.6

## 5.46.0

- [CHANGE] Changed version of Loki to 2.9.5

## 5.45.0

- [CHANGE] Add extraContainers parameter for the read pod

## 5.44.4

- [ENHANCEMENT] Use http_listen_port for `compactorAddress`.

## 5.44.3

- [BUGFIX] Fix template error: `<.Values.loki.server.http_listen_port>: can't evaluate field Values in type interface {}`

## 5.44.2

- [BUGFIX] Fix usage of `http_listen_port` and `grpc_listen_port` field in template.

## 5.44.1

- [BUGFIX] Fix `compactorAddress` field: add protocol and port.

## 5.44.0

- [FEATURE] Modified helm template to use parameters http_listen_port and grpc_listen_port instead of hardcoded values.

## 5.43.7

- [BUGFIX] allow to configure http_config for ruler

## 5.43.6

- [ENHANCEMENT] Add `ciliumnetworkpolicy` with egress to world for table-manager if enabled.

## 5.43.5

- [BUGFIX] Add `---` before the `backend-kubeapiserver-egress` ciliumnetworkpolicy to prevent the `backend-world-egress` one from being dumped if both are enabled.

## 5.43.4

- [ENHANCEMENT] Add `ciliumnetworkpolicies` with egress to world for write, read and backend.

## 5.43.3

- [ENHANCEMENT] Added missing default values to support ServerSideApply

## 5.43.2

- [BUGFIX] Added `alibabacloud` to `isUsingObjectStorage` check.

## 5.43.1

- [BUGFIX] Fix `toPorts` fields in the `ciliumnetworkpolicy` template

## 5.43.0

- [ENHANCEMENT] Allow the definition of resources for GrafanaAgent pods

## 5.42.3

- [BUGFIX] Added condition for `egress-discovery` networkPolicies and ciliumNetworkPolicies.

## 5.42.2

- [BUGFIX] Remove trailing tab character in statefulset templates

## 5.42.1

- [BUGFIX] Added missing annotations to loki-read StatefulSet.

## 5.42.0

- [CHANGE] Changed versions of Loki v2.9.4 and GEL v1.8.6
- [ENHANCEMENT] Bumped "grafana-agent-operator" depenency chart version to it's latest version

## 5.41.8

- [BUGFIX] Fix gateway: add possibility to disable listening on ipv6 to prevent crash on ipv4-only system.

## 5.41.7

- [FEATURE] Add support to disable specific alert rules

## 5.41.6

- [BUGFIX] Added missing namespace to query-scheduler-discovery service when deploying loki in a specific namespace.

## 5.41.5

- [BUGFIX] Added "swift" type object storage to resolve Loki HELM Chart error.

## 5.41.4

- [CHANGE] Use `/ingester/shutdown?terminate=false` for write `preStop` hook

## 5.41.3

- [FEATURE] Add support for defining an s3 backoff config.

## 5.41.2

- [FEATURE] Add ciliumnetworkpolicies.

## 5.41.1

- [FEATURE] Allow topology spread constraints for Loki read deployment component.

## 5.41.0

- [CHANGE] Changed version of Loki to 2.9.3

## 5.40.1

- [BUGFIX] Remove ruler enabled condition in networkpolicies.

## 5.40.0

- [CHANGE] Add extraContainers parameter for the write pod

## 5.39.0

- [FEATURE] Add support for adding OpenStack swift container credentials via helm chart

## 5.38.0

- [CHANGE] Changed MinIO Helm Chart version to 4.0.15

## 5.37.0

- [FEATURE] Add support for enabling tracing.

## 5.36.2

- [BUGFIX] Add support to run dnsmasq

## 5.36.1

- [FEATURE] Allow topology spread constraints for Loki

## 5.36.0

- [CHANGE] Changed version of Loki to 2.9.2

## 5.35.0

- [FEATURE] Add support for configuring distributor.

## 5.34.0

- [BUGFIX] Fix missing annotations when using Loki in single binary mode.

## 5.33.0

- [CHANGE] Changed version of Grafana Enterprise Logs to v1.8.4

## 5.32.0

- [CHANGE] Grafana dashboards are no longer created solely in scalable mode and with external cloud storage enabled.

## 5.31.0

- [CHANGE] Changed version of Loki to 2.9.2

## 5.30.0

- [CHANGE] Changed version of Grafana Enterprise Logs to v1.8.3

## 5.29.0

- [ENHANCEMENT] Allow specifying `apiVersion` for Loki's PodLog CRD.

## 5.28.0

- [BUGFIX] Fix GrafanaAgent tolerations scope

## 5.27.0

- [CHANGE] Bump `nginxinc/nginx-unpriviledged` image version to remediate [CVE-2023-4863](https://github.com/advisories/GHSA-j7hp-h8jx-5ppr)

## 5.26.0

- [ENHANCEMENT] Allow emptyDir data volumes for backend and write (via `X.persistence.volumeClaimsEnabled: false`)

## 5.25.0

- [BUGFIX] Add complete object schema to single-binary volumeClaimTemplate to avoid synchronization issues

## 5.24.0

- [ENHANCEMENT] #10613 Allow tolerations for GrafanaAgent pods

## 5.23.1

- [BUGFIX] Add missing namespaces to some components

## 5.23.0

- [ENHANCEMENT] Add loki.storage.azure.connectionString to support Azure connection string

## 5.22.2

- [BUGFIX] Fix sidecar configuration for Backend

## 5.22.1

- ENHANCEMENT #10452 Improve gitops compatibility

## 5.22.0

- [CHANGE] Changed version of Loki to 2.9.1

## 5.21.0

- [CHANGE] Changed version of Grafana Enterprise Logs to v1.8.1

## 5.20.0

- [CHANGE] Changed version of Grafana Enterprise Logs to v1.8.0

## 5.19.0

- [FEATURE] Add optional sidecard to load rules from ConfigMaps and Secrets.

## 5.18.1

- [ENHANCEMENT] #8627 Add service labels and annotations for all services.
- [CHANGE] #8627 Move read, write and table manager labels from #component.serviceLabels to #component.service.labels to improve consistency.

## 5.18.0

- [CHANGE] Changed version of Loki to 2.9.0

## 5.17.0

- [CHANGE] Changed version of Loki to 2.9.0

## 5.16.1

- [BUGFIX] Increase default minReplicas to 2 and maxReplicas to 6

## 5.16.0

- [ENHANCEMENT] Add dnsConfig to values

## 5.15.0

- [ENHANCEMENT] Add rbac.pspAnnotations to define PSP annotations

## 5.14.1

- [BUGFIX] Use the correct name of the service inside the ingress.

## 5.14.0

- [ENHANCEMENT] Make table_manager configuration toggle.

## 5.13.0

- [ENHANCEMENT] Use "loki.clusterLabel" template for PodLogs cluster label

## 5.12.0

- [ENHANCEMENT] Use tpl function in ingress and gateway-ingress for hosts

## 5.11.0

- [CHANGE] Changed version of Loki to 2.8.4

## 5.10.0

- [CHANGE] Changed version of Grafana Enterprise Logs to v1.7.3

## 5.9.2

- [ENHANCEMENT] Add custom labels value for loki ingress

## 5.9.1

- [BUGFIX] Fix loki helm chart helper function for loki.host to explicitly include gateway port

## 5.9.0

- [CHANGE] Changed version of Loki to 2.8.3

## 5.8.11

- [BUGFIX] Fix gateway: Add `/config` proxy_pass to nginx configuration

## 5.8.10

- [ENHANCEMENT] Canary labelname can now be configured via monitoring.lokiCanary.labelname

## 5.8.9

- [BUGFIX] Fix loki/logs dashboard: allow querying multiple log level at once

## 5.8.8

- [ENHANCEMENT] Add loki.storage.azure.endpointSuffix to support Azure private endpoint

## 5.8.7

- [BUGFIX] Remove persistentVolumeClaimRetentionPolicy from single-binary StatefulSet when persistence is disabled

## 5.8.6

- [ENHANCEMENT] Add serviceMonitor.metricRelabelings to support metric relabelings

## 5.8.4

- [ENHANCEMENT] Add loki.lokiCanary.updateStrategy configuration

## 5.8.3

- [ENHANCEMENT] Add priorityClassName for Grafana Agent and Loki Canary

## 5.8.2

- [BUGFIX] Reference the correct configmap name for table manager

## 5.8.1

- [BUGFIX] Fix config as a secret mount for single binary statefulset

## 5.8.0

- [ENHANCEMENT] Add loki.memberlistConfig to fully control the memberlist configuration

## 5.7.1

- [FEATURE] Add support for additional labels on loki-canary pods

## 5.6.4

- [FEATURE] Make table manager retention options configurable in values

## 5.6.3

- [BUGFIX] Fix configmap checksum in read statefulset template

## 5.6.2

- [BUGFIX] Fix configmap checksum in table manager deployment template

## 5.6.1

- [BUGFIX] Fix HPA for single binary deployment

## 5.6.0

- [ENHANCEMENT] Add `gateway.ingress.labels` to values and ingress-gateway in helm chart.

## 5.5.12

- [BUGFIX] Fix checksum annotation for config in single binary

## 5.5.11

- [BUGFIX] Add missing metrics section in backend hpa template

## 5.5.10

- [CHANGE] Make the gateway listen on IPv6 as well as IPv4

## 5.5.9

- [FEATURE] Add `loki.configStorageType` & `loki.externalConfigSecretName` values to chart and templates.

## 5.5.8

- [CHANGE] Add support for annotations on all Deployments and StatefulSets

## 5.5.7

- [BUGFIX] Fix breaking helm upgrade by changing sts podManagementPolicy from Parallel to OrderedReady which fails since that field cannot be modified on sts.

## 5.5.6

- [FEATURE] Add hpa templates for read, write and backend.

## 5.5.5

- [BUGFIX] Quote tenantId value in logsInstance

## 5.5.4

- [CHANGE] Add extraVolumeClaimTemplates for StatefulSet of the write component.

## 5.5.3

- [BUGFIX] Fix issue in distribution of queries to available read pods by using k8s service for discovering query-scheduler replicas

## 5.5.2

- [BUGFIX] Use $.Release.Namespace consistently
- [CHANGE] Add clusterLabelOverride for alert label overrides.
- [BUGFIX] Use $.Release.Namespace consistently

## 5.5.1

- [FEATURE] Added ability to reference images by digest

## 5.5.0

- [CHANGE] Changed version of Grafana Enterprise Logs to v1.7.2

## 5.4.0

- [CHANGE] Changed version of Loki to 2.8.2

- [CHANGE] Change default GEL and Loki versions to 1.7.1 and 2.8.1 respectively
- [BUGFIX] Fix dns port in network-policy

## 4.10.0

- [CHANGE] Changed version of Grafana Enterprise Logs to v1.6.3

- [BUGFIX] Add projected volume type to psp

## 4.9.0

- [CHANGE] Changed version of Loki to 2.7.5

- [BUGFIX] Fix role/PSP mapping

- [BUGFIX] Fix service/ingress mapping

## 4.8.0

- [CHANGE] Changed version of Grafana Enterprise Logs to v1.6.2

## 4.7

- [CHANGE] **BREAKING** Rename `gel-license.jwt` property of secret `gel-secrets` to `license.jwt` on enterprise-logs chart.

## 4.6.2

- [BUGFIX] Fix tokengen and provisioner secrets creation on enterprise-logs chart.

## 4.6.1

- [FEATURE] Add `gateway.nginxConfig.customReadUrl`, `gateway.nginxConfig.customWriteUrl` and `gateway.nginxConfig.customBackendUrl` to override read/write/backend paths.
- [BUGFIX] Remove unreleased setting `useFederatedToken` from Azure configuration block.

## 4.6

- [Change] Bump Loki version to 2.7.3. Revert to 2 target simple scalable mode as default until third target ships in minor release.

## 4.5.1

- [BUGFIX] Fix rendering of namespace in provisioner job.
- [ENHANCEMENT] Allow to configure `publishNotReadyAddresses` on memberlist service.
- [BUGFIX] Correctly set `compactor_address` for 3 target scalable configuration.

## 4.5

- [ENHANCEMENT] Single binary mode is now possible for more than 1 replica, with a gateway and object storage backend.

## 4.4.2

- [CHANGE] Bump Loki version to 2.7.2 and GEL version to 1.6.1

## 4.4.1

- [BUGFIX] Fix a few problems with the included dashboards and allow the rules to be created in a different namespace (which may be necessary based on how your Prometheus Operator is deployed).

## 4.1.1

- [FEATURE] Added `loki.runtimeConfig` helm values to provide a reloadable runtime configuration.

## 4.1

- [BUGFIX] Fix bug in provisioner job that caused the self-monitoring tenant secret to be created with an empty token.

## 4.0

- [FEATURE] Added `enterprise.adminToken.additionalNamespaces` which are a list of additional namespaces to create secrets containing the GEL admin token in. This is especially useful if your Grafana instance is in another namespace.
- [CHANGE] **BREAKING** Remove `enterprise.nginxConfig.file`. Both enterprise and gateway configurations now share the same nginx config, use `gateway.nginxConfig.file` for both. Admin routes will 404 on OSS deployments.
- [CHANGE] **BREAKING** Default simple deployment mode to new, 3 target configuration (read, write, and backend). This new configuration allows the `read` target to be run as a deployment and auto-scaled. To go back to the legacy, 2 target configuration, set `read.legacyReadTraget` to `true`.
- [CHANGE] **BREAKING** Change how tenants are defined
- [CHANGE] **BREKAING** Remove `enterprise.adminTokenSecret`. This is now defined under `enterprise.adminToken.secret`.
- [CHANGE] **BREKAING** Rename and change format of `enterprise.provisioner.tenants`. Property has been renamed to `enterprise.provisioner.additionalTenants`, and is now an array of objects rather than string. Each object must contain a `name` and a `secretNamespace` field, where `name` is the name of the tenant and `secretNamespace` is the namespace to create the secret with the tenant's read and write token.
- [CHANGE] **BREAKING** Change the structure of `monitoring.selfMonitoring.tenant` from a string to an object. The new object must have a `name` and a `secretNamespace` field, where `name` is the name of the self-monitoring tenant and `secretNamespace` is the namespace to create an additional secret with the tenant's token. A secret will still also be created in the release namespace as it's needed by the Loki canary.
- [CHANGE] **BREAKING** Remove ability to create self-monitoring resources in different namespaces (with the exception of dashboard configmaps).

## 3.10.0

- [CHANGE] Deprecate `enterprise.nginxConfig.file`. Both enterprise and gateway configurations now share the same nginx config. Admin routes will 404 on OSS deployments. Will be removed in version 4 of the chart, please use `gateway.nginxConfig.file` for both OSS and Enterprise gateways.
- [FEATURE] Added new simple deployment target `backend`. Running 3 targets for simple deployment will soon be the default in Loki. This new target allows the `read` target to be run as a deployment and auto-scaled.

## 3.9.0

- [BUGFIX] Fix race condition between minio create bucket job and enterprise tokengen job

## 3.8.2

- [BUGFIX] Fix autoscaling/v2 template
- [FEATURE] Added `extraObjects` helm values to extra manifests.

## 3.8.1

- [ENHANCEMENT] Add the ability to specify container lifecycle

## 3.8.0

- [BUGFIX] Added `helm-weight` annotations to the tokengen and provisioner jobs to make sure tokengen always runs before provisioner

## 3.7.0

**BREAKING**: Configuration values for Loki Canary moved from `monitoring.selfMonitoring.lokiCanary` to `monitoring.lokiCanary`

- [ENHANCEMENT] Decouple the Loki Canary from the self-monitoring setup, which adds an unnecessary dependency on the Grafana Agent Operator.

## 3.6.1

- [BUGFIX] Fix regression that produced empty PrometheusRule alerts resource

## 3.6.0

- [CHANGE] Bump Loki version to 2.7.0 and GEL version to 1.6.0

## 3.5.0

- [FEATURE] Add support for azure blob storage

## 3.4.3

- [ENHANCEMENT] Allow to change Loki `-target` argument
- [ENHANCEMENT] Add toggle for persistence disk in single-binary mode

## 3.4.2

- [BUGFIX] Fix read-only /tmp in single-binary mode

## 3.4.1

- [BUGFIX] Remove extra `/` in image name if `registry` or `repository` is empty

## 3.4.0

- [ENHANCEMENT] Allow to add some selector for Loki persistent volume

## 3.3.3

- [BUGFIX] Add missing label `prometheus.io/service-monitor: "false"` to single-binary headless service

## 3.3.2

- [BUGFIX] Fixed indentation in single-binary pdb template

## 3.3.1

- [BUGFIX] Fix invalid ruler config when filesystem storage is being used
- [BUGFIX] Fix ingress template to work with both deployment types (scalable and single binary)

## 3.3.0

- [CHANGE] Remove ServiceMonitor and PrometheusRule CRD

## 3.2.2

- [CHANGE] Add envFrom section to the tokengen job

## 3.2.1

- [BUGFIX] Fixed k8s selectors in k8s Service for single-binary mode.

## 3.2.0

- [CHANGE] Bump Grafana Enterprise Logs version to v1.5.2

## 3.1.0

- [FEATURE] Loki canary and GEL token provisioner added. The GEL token provisioner will provision a tenant and token to be used by the self-monitoring features (including the canary), as well as any additional tenants specified. A k8s secret will be created with a read and write token for each additional tenant specified.

## 3.0.4

- [CHANGE] Default minio replicas to 1 node with 2 drives. The old config used the default, which was 16 nodes with 1 drive each.
- [BUGFIX] Minio subchart values `accessKey` and `secretKey` were removed in the new chart and replaced with `rootUser` and `rootPassword`.
- [CHANGE] The tokengen job no longer creates a `grafana-token`, as the base64 encoding was not working in a Grafana Enterprise GEL plugin installation.

## 3.0.0

- [CHANGE] Loki helm chart was moved to this location in the Loki repo. The chart now supports both
[single binary](https://github.com/grafana/helm-charts/tree/main/charts/loki) and [simple scalable](https://github.com/grafana/helm-charts/tree/main/charts/loki-simple-scalable) deployment modes. For changes prior to version 3.0.0, please
look in the respective deprectated [single binary](https://github.com/grafana/helm-charts/tree/main/charts/loki) and [simple scalable](https://github.com/grafana/helm-charts/blob/main/charts/loki-simple-scalable/CHANGELOG.md) charts.<|MERGE_RESOLUTION|>--- conflicted
+++ resolved
@@ -13,11 +13,10 @@
 
 [//]: # (<AUTOMATED_UPDATES_LOCATOR> : do not remove this line. This locator is used by the CI pipeline to automatically create a changelog entry for each new Loki release. Add other chart versions and respective changelog entries bellow this line.)
 
-<<<<<<< HEAD
-## 6.8.0
+## 6.11.0
 
 - [CHANGE] Changed `gateway.readinessProbe.httpGet.port` from `http-metrics` to `http` to avoid beeing scraped by the ServiceMonitor #13350
-=======
+
 ## 6.10.0
 
 - [CHANGE] Changed version of Grafana Enterprise Logs to 3.1.1
@@ -44,7 +43,6 @@
 ## 6.7.2
 
 - [BUGFIX] Fix imagePullSecrets for statefulset-results-cache
->>>>>>> c3a5141d
 
 ## 6.7.1
 
