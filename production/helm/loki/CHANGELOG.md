--- conflicted
+++ resolved
@@ -13,12 +13,10 @@
 
 [//]: # (<AUTOMATED_UPDATES_LOCATOR> : do not remove this line. This locator is used by the CI pipeline to automatically create a changelog entry for each new Loki release. Add other chart versions and respective changelog entries bellow this line.)
 
-<<<<<<< HEAD
-## 6.7.0
+## 6.7.1
 
 - [CHANGE] Changed version of Loki to 3.1.0
 
-=======
 ## 6.6.6
 
 - [BUGFIX] Fix HPA ingester typo
@@ -26,7 +24,6 @@
 ## 6.6.5
 
 - [BUGFIX] Fix querier address in SingleBinary mode
->>>>>>> b44517a9
 
 ## 6.6.4
 
