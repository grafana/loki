# Changelog

All notable changes to this library will be documented in this file.

Entries should be ordered as follows:

- [CHANGE]
- [FEATURE]
- [ENHANCEMENT]
- [BUGFIX]

Entries should include a reference to the pull request that introduced the change.

[//]: # (<AUTOMATED_UPDATES_LOCATOR> : do not remove this line. This locator is used by the CI pipeline to automatically create a changelog entry for each new Loki release. Add other chart versions and respective changelog entries bellow this line.)

<<<<<<< HEAD
## 5.47.3

- [BUGFIX] Missing password for Loki-Canary when loki.auth_enabled is true
=======
## 6.3.0

- [CHANGE] Changed version of Grafana Enterprise Logs to v3.0.0

## 6.2.5

- [BUGFIX] Add missing toleration blocks to bloom components.

## 6.2.4

- [ENHANCEMENT] Activate the volume endpoint by default.

## 6.2.3

- [ENHANCEMENT] Allow minio address to be overridden.
- [CHANGE] `query-scheduler-discovery` service will now be prefixed by query scheduler full name.
- [BUGFIX] Fix `helm-tests` Go source which was missing a param following #12245.

## 6.2.2

- [FEATURE] Add support for enabling pattern ingester config via `loki.pattern_ingester.enabled`.

## 6.2.1

- [BUGFIX] Removed duplicate bucketNames from documentation and fixed key name `deploymentMode`

## 6.2.0

- [FEATURE] Add a headless service to the bloom gateway component.

## 6.1.0

- [CHANGE] Only default bucket names in helm when using minio.

## 6.0.0

- [FEATURE] added a new `Distributed` mode of deployment.
- [CHANGE] the lokiCanary section was moved from under monitoring to be under the root of the file.
- [CHANGE] the definitions for topologySpreadConstraints and podAffinity were converted from string templates to objects. Also removed the soft constraint on zone.
- [CHANGE] the externalConfigSecretName was replaced with more generic configs
>>>>>>> 5912fec3

## 5.47.2

- [ENHANCEMENT] Allow for additional pipeline stages to be configured on the `selfMonitoring` `Podlogs` resource.

## 5.47.1

- [BUGFIX] Increase default value of backend minReplicas to 3

## 5.47.0

- [CHANGE] Changed version of Loki to 2.9.6

## 5.46.0

- [CHANGE] Changed version of Loki to 2.9.5

## 5.45.0

- [CHANGE] Add extraContainers parameter for the read pod

## 5.44.4

- [ENHANCEMENT] Use http_listen_port for `compactorAddress`.

## 5.44.3

- [BUGFIX] Fix template error: `<.Values.loki.server.http_listen_port>: can't evaluate field Values in type interface {}`

## 5.44.2

- [BUGFIX] Fix usage of `http_listen_port` and `grpc_listen_port` field in template.

## 5.44.1

- [BUGFIX] Fix `compactorAddress` field: add protocol and port.

## 5.44.0

- [FEATURE] Modified helm template to use parameters http_listen_port and grpc_listen_port instead of hardcoded values.

## 5.43.7

- [BUGFIX] allow to configure http_config for ruler

## 5.43.6

- [ENHANCEMENT] Add `ciliumnetworkpolicy` with egress to world for table-manager if enabled.

## 5.43.5

- [BUGFIX] Add `---` before the `backend-kubeapiserver-egress` ciliumnetworkpolicy to prevent the `backend-world-egress` one from being dumped if both are enabled.

## 5.43.4

- [ENHANCEMENT] Add `ciliumnetworkpolicies` with egress to world for write, read and backend.

## 5.43.3

- [ENHANCEMENT] Added missing default values to support ServerSideApply

## 5.43.2

- [BUGFIX] Added `alibabacloud` to `isUsingObjectStorage` check.

## 5.43.1

- [BUGFIX] Fix `toPorts` fields in the `ciliumnetworkpolicy` template

## 5.43.0

- [ENHANCEMENT] Allow the definition of resources for GrafanaAgent pods

## 5.42.3

- [BUGFIX] Added condition for `egress-discovery` networkPolicies and ciliumNetworkPolicies.

## 5.42.2

- [BUGFIX] Remove trailing tab character in statefulset templates

## 5.42.1

- [BUGFIX] Added missing annotations to loki-read StatefulSet.

## 5.42.0

- [CHANGE] Changed versions of Loki v2.9.4 and GEL v1.8.6
- [ENHANCEMENT] Bumped "grafana-agent-operator" depenency chart version to it's latest version

## 5.41.8

- [BUGFIX] Fix gateway: add possibility to disable listening on ipv6 to prevent crash on ipv4-only system.

## 5.41.7

- [FEATURE] Add support to disable specific alert rules

## 5.41.6

- [BUGFIX] Added missing namespace to query-scheduler-discovery service when deploying loki in a specific namespace.

## 5.41.5

- [BUGFIX] Added "swift" type object storage to resolve Loki HELM Chart error.

## 5.41.4

- [CHANGE] Use `/ingester/shutdown?terminate=false` for write `preStop` hook

## 5.41.3

- [FEATURE] Add support for defining an s3 backoff config.

## 5.41.2

- [FEATURE] Add ciliumnetworkpolicies.

## 5.41.1

- [FEATURE] Allow topology spread constraints for Loki read deployment component.

## 5.41.0

- [CHANGE] Changed version of Loki to 2.9.3

## 5.40.1

- [BUGFIX] Remove ruler enabled condition in networkpolicies.

## 5.40.0

- [CHANGE] Add extraContainers parameter for the write pod

## 5.39.0

- [FEATURE] Add support for adding OpenStack swift container credentials via helm chart

## 5.38.0

- [CHANGE] Changed MinIO Helm Chart version to 4.0.15

## 5.37.0

- [FEATURE] Add support for enabling tracing.

## 5.36.2

- [BUGFIX] Add support to run dnsmasq

## 5.36.1

- [FEATURE] Allow topology spread constraints for Loki

## 5.36.0

- [CHANGE] Changed version of Loki to 2.9.2

## 5.35.0

- [FEATURE] Add support for configuring distributor.

## 5.34.0

- [BUGFIX] Fix missing annotations when using Loki in single binary mode.

## 5.33.0

- [CHANGE] Changed version of Grafana Enterprise Logs to v1.8.4

## 5.32.0

- [CHANGE] Grafana dashboards are no longer created solely in scalable mode and with external cloud storage enabled.

## 5.31.0

- [CHANGE] Changed version of Loki to 2.9.2

## 5.30.0

- [CHANGE] Changed version of Grafana Enterprise Logs to v1.8.3

## 5.29.0

- [ENHANCEMENT] Allow specifying `apiVersion` for Loki's PodLog CRD.

## 5.28.0

- [BUGFIX] Fix GrafanaAgent tolerations scope

## 5.27.0

- [CHANGE] Bump `nginxinc/nginx-unpriviledged` image version to remediate [CVE-2023-4863](https://github.com/advisories/GHSA-j7hp-h8jx-5ppr)

## 5.26.0

- [ENHANCEMENT] Allow emptyDir data volumes for backend and write (via `X.persistence.volumeClaimsEnabled: false`)

## 5.25.0

- [BUGFIX] Add complete object schema to single-binary volumeClaimTemplate to avoid synchronization issues

## 5.24.0

- [ENHANCEMENT] #10613 Allow tolerations for GrafanaAgent pods

## 5.23.1

- [BUGFIX] Add missing namespaces to some components

## 5.23.0

- [ENHANCEMENT] Add loki.storage.azure.connectionString to support Azure connection string

## 5.22.2

- [BUGFIX] Fix sidecar configuration for Backend

## 5.22.1

- ENHANCEMENT #10452 Improve gitops compatibility

## 5.22.0

- [CHANGE] Changed version of Loki to 2.9.1

## 5.21.0

- [CHANGE] Changed version of Grafana Enterprise Logs to v1.8.1

## 5.20.0

- [CHANGE] Changed version of Grafana Enterprise Logs to v1.8.0

## 5.19.0

- [FEATURE] Add optional sidecard to load rules from ConfigMaps and Secrets.

## 5.18.1

- [ENHANCEMENT] #8627 Add service labels and annotations for all services.
- [CHANGE] #8627 Move read, write and table manager labels from #component.serviceLabels to #component.service.labels to improve consistency.

## 5.18.0

- [CHANGE] Changed version of Loki to 2.9.0

## 5.17.0

- [CHANGE] Changed version of Loki to 2.9.0

## 5.16.1

- [BUGFIX] Increase default minReplicas to 2 and maxReplicas to 6

## 5.16.0

- [ENHANCEMENT] Add dnsConfig to values

## 5.15.0

- [ENHANCEMENT] Add rbac.pspAnnotations to define PSP annotations

## 5.14.1

- [BUGFIX] Use the correct name of the service inside the ingress.

## 5.14.0

- [ENHANCEMENT] Make table_manager configuration toggle.

## 5.13.0

- [ENHANCEMENT] Use "loki.clusterLabel" template for PodLogs cluster label

## 5.12.0

- [ENHANCEMENT] Use tpl function in ingress and gateway-ingress for hosts

## 5.11.0

- [CHANGE] Changed version of Loki to 2.8.4

## 5.10.0

- [CHANGE] Changed version of Grafana Enterprise Logs to v1.7.3

## 5.9.2

- [ENHANCEMENT] Add custom labels value for loki ingress

## 5.9.1

- [BUGFIX] Fix loki helm chart helper function for loki.host to explicitly include gateway port

## 5.9.0

- [CHANGE] Changed version of Loki to 2.8.3

## 5.8.11

- [BUGFIX] Fix gateway: Add `/config` proxy_pass to nginx configuration

## 5.8.10

- [ENHANCEMENT] Canary labelname can now be configured via monitoring.lokiCanary.labelname

## 5.8.9

- [BUGFIX] Fix loki/logs dashboard: allow querying multiple log level at once

## 5.8.8

- [ENHANCEMENT] Add loki.storage.azure.endpointSuffix to support Azure private endpoint

## 5.8.7

- [BUGFIX] Remove persistentVolumeClaimRetentionPolicy from single-binary StatefulSet when persistence is disabled

## 5.8.6

- [ENHANCEMENT] Add serviceMonitor.metricRelabelings to support metric relabelings

## 5.8.4

- [ENHANCEMENT] Add loki.lokiCanary.updateStrategy configuration

## 5.8.3

- [ENHANCEMENT] Add priorityClassName for Grafana Agent and Loki Canary

## 5.8.2

- [BUGFIX] Reference the correct configmap name for table manager

## 5.8.1

- [BUGFIX] Fix config as a secret mount for single binary statefulset

## 5.8.0

- [ENHANCEMENT] Add loki.memberlistConfig to fully control the memberlist configuration

## 5.7.1

- [FEATURE] Add support for additional labels on loki-canary pods

## 5.6.4

- [FEATURE] Make table manager retention options configurable in values

## 5.6.3

- [BUGFIX] Fix configmap checksum in read statefulset template

## 5.6.2

- [BUGFIX] Fix configmap checksum in table manager deployment template

## 5.6.1

- [BUGFIX] Fix HPA for single binary deployment

## 5.6.0

- [ENHANCEMENT] Add `gateway.ingress.labels` to values and ingress-gateway in helm chart.

## 5.5.12

- [BUGFIX] Fix checksum annotation for config in single binary

## 5.5.11

- [BUGFIX] Add missing metrics section in backend hpa template

## 5.5.10

- [CHANGE] Make the gateway listen on IPv6 as well as IPv4

## 5.5.9

- [FEATURE] Add `loki.configStorageType` & `loki.externalConfigSecretName` values to chart and templates.

## 5.5.8

- [CHANGE] Add support for annotations on all Deployments and StatefulSets

## 5.5.7

- [BUGFIX] Fix breaking helm upgrade by changing sts podManagementPolicy from Parallel to OrderedReady which fails since that field cannot be modified on sts.

## 5.5.6

- [FEATURE] Add hpa templates for read, write and backend.

## 5.5.5

- [BUGFIX] Quote tenantId value in logsInstance

## 5.5.4

- [CHANGE] Add extraVolumeClaimTemplates for StatefulSet of the write component.

## 5.5.3

- [BUGFIX] Fix issue in distribution of queries to available read pods by using k8s service for discovering query-scheduler replicas

## 5.5.2

- [BUGFIX] Use $.Release.Namespace consistently
- [CHANGE] Add clusterLabelOverride for alert label overrides.
- [BUGFIX] Use $.Release.Namespace consistently

## 5.5.1

- [FEATURE] Added ability to reference images by digest

## 5.5.0

- [CHANGE] Changed version of Grafana Enterprise Logs to v1.7.2

## 5.4.0

- [CHANGE] Changed version of Loki to 2.8.2

- [CHANGE] Change default GEL and Loki versions to 1.7.1 and 2.8.1 respectively
- [BUGFIX] Fix dns port in network-policy

## 4.10.0

- [CHANGE] Changed version of Grafana Enterprise Logs to v1.6.3

- [BUGFIX] Add projected volume type to psp

## 4.9.0

- [CHANGE] Changed version of Loki to 2.7.5

- [BUGFIX] Fix role/PSP mapping

- [BUGFIX] Fix service/ingress mapping

## 4.8.0

- [CHANGE] Changed version of Grafana Enterprise Logs to v1.6.2

## 4.7

- [CHANGE] **BREAKING** Rename `gel-license.jwt` property of secret `gel-secrets` to `license.jwt` on enterprise-logs chart.

## 4.6.2

- [BUGFIX] Fix tokengen and provisioner secrets creation on enterprise-logs chart.

## 4.6.1

- [FEATURE] Add `gateway.nginxConfig.customReadUrl`, `gateway.nginxConfig.customWriteUrl` and `gateway.nginxConfig.customBackendUrl` to override read/write/backend paths.
- [BUGFIX] Remove unreleased setting `useFederatedToken` from Azure configuration block.

## 4.6

- [Change] Bump Loki version to 2.7.3. Revert to 2 target simple scalable mode as default until third target ships in minor release.

## 4.5.1

- [BUGFIX] Fix rendering of namespace in provisioner job.
- [ENHANCEMENT] Allow to configure `publishNotReadyAddresses` on memberlist service.
- [BUGFIX] Correctly set `compactor_address` for 3 target scalable configuration.

## 4.5

- [ENHANCEMENT] Single binary mode is now possible for more than 1 replica, with a gateway and object storage backend.

## 4.4.2

- [CHANGE] Bump Loki version to 2.7.2 and GEL version to 1.6.1

## 4.4.1

- [BUGFIX] Fix a few problems with the included dashboards and allow the rules to be created in a different namespace (which may be necessary based on how your Prometheus Operator is deployed).

## 4.1.1

- [FEATURE] Added `loki.runtimeConfig` helm values to provide a reloadable runtime configuration.

## 4.1

- [BUGFIX] Fix bug in provisioner job that caused the self-monitoring tenant secret to be created with an empty token.

## 4.0

- [FEATURE] Added `enterprise.adminToken.additionalNamespaces` which are a list of additional namespaces to create secrets containing the GEL admin token in. This is especially useful if your Grafana instance is in another namespace.
- [CHANGE] **BREAKING** Remove `enterprise.nginxConfig.file`. Both enterprise and gateway configurations now share the same nginx config, use `gateway.nginxConfig.file` for both. Admin routes will 404 on OSS deployments.
- [CHANGE] **BREAKING** Default simple deployment mode to new, 3 target configuration (read, write, and backend). This new configuration allows the `read` target to be run as a deployment and auto-scaled. To go back to the legacy, 2 target configuration, set `read.legacyReadTraget` to `true`.
- [CHANGE] **BREAKING** Change how tenants are defined
- [CHANGE] **BREKAING** Remove `enterprise.adminTokenSecret`. This is now defined under `enterprise.adminToken.secret`.
- [CHANGE] **BREKAING** Rename and change format of `enterprise.provisioner.tenants`. Property has been renamed to `enterprise.provisioner.additionalTenants`, and is now an array of objects rather than string. Each object must contain a `name` and a `secretNamespace` field, where `name` is the name of the tenant and `secretNamespace` is the namespace to create the secret with the tenant's read and write token.
- [CHANGE] **BREAKING** Change the structure of `monitoring.selfMonitoring.tenant` from a string to an object. The new object must have a `name` and a `secretNamespace` field, where `name` is the name of the self-monitoring tenant and `secretNamespace` is the namespace to create an additional secret with the tenant's token. A secret will still also be created in the release namespace as it's needed by the Loki canary.
- [CHANGE] **BREAKING** Remove ability to create self-monitoring resources in different namespaces (with the exception of dashboard configmaps).

## 3.10.0

- [CHANGE] Deprecate `enterprise.nginxConfig.file`. Both enterprise and gateway configurations now share the same nginx config. Admin routes will 404 on OSS deployments. Will be removed in version 4 of the chart, please use `gateway.nginxConfig.file` for both OSS and Enterprise gateways.
- [FEATURE] Added new simple deployment target `backend`. Running 3 targets for simple deployment will soon be the default in Loki. This new target allows the `read` target to be run as a deployment and auto-scaled.

## 3.9.0

- [BUGFIX] Fix race condition between minio create bucket job and enterprise tokengen job

## 3.8.2

- [BUGFIX] Fix autoscaling/v2 template
- [FEATURE] Added `extraObjects` helm values to extra manifests.

## 3.8.1

- [ENHANCEMENT] Add the ability to specify container lifecycle

## 3.8.0

- [BUGFIX] Added `helm-weight` annotations to the tokengen and provisioner jobs to make sure tokengen always runs before provisioner

## 3.7.0

**BREAKING**: Configuration values for Loki Canary moved from `monitoring.selfMonitoring.lokiCanary` to `monitoring.lokiCanary`

- [ENHANCEMENT] Decouple the Loki Canary from the self-monitoring setup, which adds an unnecessary dependency on the Grafana Agent Operator.

## 3.6.1

- [BUGFIX] Fix regression that produced empty PrometheusRule alerts resource

## 3.6.0

- [CHANGE] Bump Loki version to 2.7.0 and GEL version to 1.6.0

## 3.5.0

- [FEATURE] Add support for azure blob storage

## 3.4.3

- [ENHANCEMENT] Allow to change Loki `-target` argument
- [ENHANCEMENT] Add toggle for persistence disk in single-binary mode

## 3.4.2

- [BUGFIX] Fix read-only /tmp in single-binary mode

## 3.4.1

- [BUGFIX] Remove extra `/` in image name if `registry` or `repository` is empty

## 3.4.0

- [ENHANCEMENT] Allow to add some selector for Loki persistent volume

## 3.3.3

- [BUGFIX] Add missing label `prometheus.io/service-monitor: "false"` to single-binary headless service

## 3.3.2

- [BUGFIX] Fixed indentation in single-binary pdb template

## 3.3.1

- [BUGFIX] Fix invalid ruler config when filesystem storage is being used
- [BUGFIX] Fix ingress template to work with both deployment types (scalable and single binary)

## 3.3.0

- [CHANGE] Remove ServiceMonitor and PrometheusRule CRD

## 3.2.2

- [CHANGE] Add envFrom section to the tokengen job

## 3.2.1

- [BUGFIX] Fixed k8s selectors in k8s Service for single-binary mode.

## 3.2.0

- [CHANGE] Bump Grafana Enterprise Logs version to v1.5.2

## 3.1.0

- [FEATURE] Loki canary and GEL token provisioner added. The GEL token provisioner will provision a tenant and token to be used by the self-monitoring features (including the canary), as well as any additional tenants specified. A k8s secret will be created with a read and write token for each additional tenant specified.

## 3.0.4

- [CHANGE] Default minio replicas to 1 node with 2 drives. The old config used the default, which was 16 nodes with 1 drive each.
- [BUGFIX] Minio subchart values `accessKey` and `secretKey` were removed in the new chart and replaced with `rootUser` and `rootPassword`.
- [CHANGE] The tokengen job no longer creates a `grafana-token`, as the base64 encoding was not working in a Grafana Enterprise GEL plugin installation.

## 3.0.0

- [CHANGE] Loki helm chart was moved to this location in the Loki repo. The chart now supports both
[single binary](https://github.com/grafana/helm-charts/tree/main/charts/loki) and [simple scalable](https://github.com/grafana/helm-charts/tree/main/charts/loki-simple-scalable) deployment modes. For changes prior to version 3.0.0, please
look in the respective deprectated [single binary](https://github.com/grafana/helm-charts/tree/main/charts/loki) and [simple scalable](https://github.com/grafana/helm-charts/blob/main/charts/loki-simple-scalable/CHANGELOG.md) charts.<|MERGE_RESOLUTION|>--- conflicted
+++ resolved
@@ -13,11 +13,10 @@
 
 [//]: # (<AUTOMATED_UPDATES_LOCATOR> : do not remove this line. This locator is used by the CI pipeline to automatically create a changelog entry for each new Loki release. Add other chart versions and respective changelog entries bellow this line.)
 
-<<<<<<< HEAD
-## 5.47.3
+## 6.3.1
 
 - [BUGFIX] Missing password for Loki-Canary when loki.auth_enabled is true
-=======
+
 ## 6.3.0
 
 - [CHANGE] Changed version of Grafana Enterprise Logs to v3.0.0
@@ -58,7 +57,6 @@
 - [CHANGE] the lokiCanary section was moved from under monitoring to be under the root of the file.
 - [CHANGE] the definitions for topologySpreadConstraints and podAffinity were converted from string templates to objects. Also removed the soft constraint on zone.
 - [CHANGE] the externalConfigSecretName was replaced with more generic configs
->>>>>>> 5912fec3
 
 ## 5.47.2
 
