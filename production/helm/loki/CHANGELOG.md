# Changelog

All notable changes to this library will be documented in this file.

Entries should be ordered as follows:

- [CHANGE]
- [FEATURE]
- [ENHANCEMENT]
- [BUGFIX]

Entries should include a reference to the pull request that introduced the change.

[//]: # (<AUTOMATED_UPDATES_LOCATOR> : do not remove this line. This locator is used by the CI pipeline to automatically create a changelog entry for each new Loki release. Add other chart versions and respective changelog entries bellow this line.)
- [ENHANCEMENT] Add configurable `livenessProbe` and `startupProbe` to bloom-planner. [#18552](https://github.com/grafana/loki/pull/18552)

<<<<<<< HEAD
- [FEATURE] Support separate loki ruler storage configuration [#18510](https://github.com/grafana/loki/pull/18510)
- [BREAKING] Remove tokengen job and kubectl dependency. Admin token secret must be created manually if using the enterprise provisioner. Last version with tokengen support: 6.35.1
- [BREAKING] Remove `enterprise.tokengen` configuration section
- [BREAKING] Remove `kubectlImage` configuration
- [BREAKING] Remove `enterprise.adminToken.additionalNamespaces` as secrets are no longer automatically created
- [BREAKING] Provisioner job no longer creates tenant secrets automatically. Tokens are output to stdout/logs and must be retrieved manually to create secrets
- [CHANGE] `enterprise.adminToken.secret` now refers to an externally-created secret name (required when `enterprise.provisioner.enabled` is true)
- [ENHANCEMENT] Add validation to ensure `enterprise.adminToken.secret` is set when provisioner is enabled
=======
## 6.36.1
- [BUGFIX] Fix missing s3 field in lokiStorageConfig templated value.[#18791](https://github.com/grafana/loki/pull/18791)

## 6.36.0

- [BREAKING] Remove tokengen job and kubectl dependency. Admin token secret must be created manually if using the enterprise provisioner. Last version with tokengen support: 6.35.1.[#18803](https://github.com/grafana/loki/pull/18803)
- [BREAKING] Remove `enterprise.tokengen` configuration section. [#18803](https://github.com/grafana/loki/pull/18803)
- [BREAKING] Remove `kubectlImage` configuration. [#18803](https://github.com/grafana/loki/pull/18803)
- [BREAKING] Remove `enterprise.adminToken.additionalNamespaces` as secrets are no longer automatically created. [#18803](https://github.com/grafana/loki/pull/18803)
- [BREAKING] Provisioner job no longer creates tenant secrets automatically. Tokens are output to stdout/logs and must be retrieved manually to create secrets. [#18803](https://github.com/grafana/loki/pull/18803)
- [CHANGE] `enterprise.adminToken.secret` now refers to an externally-created secret name (required when `enterprise.provisioner.enabled` is true). [#18803](https://github.com/grafana/loki/pull/18803)
- [ENHANCEMENT] Add validation to ensure `enterprise.adminToken.secret` is set when provisioner is enabled. [#18803](https://github.com/grafana/loki/pull/18803)
>>>>>>> 515ebea4
- [BUGFIX] Websocket related proxy_set_header to locations back to resolve high CPU usage. [#18800](https://github.com/grafana/loki/pull/18800). **CAUTION**: Any customized proxy_set_header configuration are moved from `gateway.nginxConfig.httpSnippet` to `gateway.nginxConfig.locationSnippet`. Users that using different authentication methods (e.g. `mTLS`) in the gateway should check their configuration and update it accordingly.

## 6.35.1

- [BUGFIX] Removing deprecated admin_api_directory to avoid config crash. [#18731](https://github.com/grafana/loki/pull/18731)
- [BUGFIX] Fix incorrect context references in storage configuration templates for alibabacloud, swift, bos, and cos storage types. [#18740](https://github.com/grafana/loki/pull/18740)
- [BUGFIX] only validate the ruler key exists under loki.storage.bucketNames when an object storage bucket is being used [#18665](https://github.com/grafana/loki/pull/18665)

## 6.35.0

- [CHANGE] Add `tpl()` support for `pattern_ingester`, `ingester_client` and `compactor_grpc_client` components. [#16759](https://github.com/grafana/loki/pull/16759)
- [CHANGE] Common Config : Use grpc for contacting the compactor in distributed deployment, rather than http. The compactor_grpc_address parameter replaces the compactor_address in the default commonConfig section of values.yaml. If the compactor_address parameter is set, the compactor_grpc_address must be set to an empty string. Careful, the loki.compactorAddress helper now returns the address of the compactor in grpc format rather than http. [#17454](https://github.com/grafana/loki/pull/17454)
- [FEATURE] Expose all storage configuration properties [#18509](https://github.com/grafana/loki/pull/18509)
- [FEATURE] Added a Helm Chart value to disable the rbac resource creation for the tokengen job. [#15882](https://github.com/grafana/loki/pull/15882)
- [FEATURE] Add readiness and liveness probes for the all memcached components. [#18525](https://github.com/grafana/loki/pull/18525)
- [FEATURE] Add missing revisionHistoryLimit. [#18638](https://github.com/grafana/loki/pull/18638)
- [ENHANCEMENT] Refactor loki health probes so `.Values.loki.livenessProbe` and `.Values.loki.startupProbe` can be unset with `{}` [#18575](https://github.com/grafana/loki/pull/18575)
- [BUGFIX] Make loki.storage.bucketNames are optional, if builtin minio is enabled. [#18653](https://github.com/grafana/loki/pull/18653)
- [BUGFIX] Add comments, clarifying ruler setup. [#18607](https://github.com/grafana/loki/pull/18607)

## 6.34.0

- [CHANGE] Updated version of Grafana Loki to 3.5.3
- [CHANGE] **BREAKING** Fixed serviceName in zone-aware ingester StatefulSets to reference correct headless services [#18558](https://github.com/grafana/loki/pull/18558). **Upgrade Impact**: Users with zone-aware ingesters (`ingester.zoneAwareReplication.enabled: true`) must manually delete the ingester StatefulSets before upgrading: `kubectl delete statefulset <release-name>-ingester-zone-a <release-name>-ingester-zone-b <release-name>-ingester-zone-c --cascade=orphan`. PersistentVolumeClaims and data will be preserved. **See**: [Helm chart upgrade guide](https://grafana.com/docs/loki/latest/setup/upgrade/upgrade-to-6x/#breaking-zone-aware-ingester-statefulset-servicename-fix-6340)
- [FEATURE] Expose labels on volumeClaimTemplates [#13317](https://github.com/grafana/loki/pull/13317)
- [FEATURE] Allow setting custom labels for ingester statefulsets [#18536](https://github.com/grafana/loki/pull/18536)
- [FEATURE] Added support for chunk-cache-l2 [#17556](https://github.com/grafana/loki/pull/17556)
- [ENHANCEMENT] Expose Loki UI in pure ingress. [18400](https://github.com/grafana/loki/pull/18400)
- [ENHANCEMENT] Add configurable `livenessProbe` and `startupProbe` for admin-api. [#18546](https://github.com/grafana/loki/pull/18546)
- [ENHANCEMENT] Add configurable `startupProbe` to the loki-sc-rules sidecar container in the backend pods. [#18547](https://github.com/grafana/loki/pull/18547)
- [BUGFIX] Add validation for loki.storage.bucketNames [#13781](https://github.com/grafana/loki/pull/13781)
- [BUGFIX] Create missing RBAC for the rules sidecar when RBAC is namespaced [#16776](https://github.com/grafana/loki/pull/16776)
- [BUGFIX] Ensure the scc is actually allowing to use hostPath volumes when the rbac.sccAllowHostDirVolumePlugin is set to true [#17680](https://github.com/grafana/loki/pull/17680) 

## 6.33.0

- [FEATURE] Allow passing tenant password hash instead of password. [#17049](https://github.com/grafana/loki/pull/17049)
- [FEATURE] Added support for chunk-cache-l2 [#17556](https://github.com/grafana/loki/pull/17556)
- [ENHANCEMENT] Add possibility to configure location snippet in nginx config [#18105](https://github.com/grafana/loki/pull/18105)
- [ENHANCEMENT] Improve health probe helper templates [#18347](https://github.com/grafana/loki/pull/18347)
- [ENHANCEMENT] Add FOLDER_ANNOTATION logic for sidecar container. [#13289](https://github.com/grafana/loki/pull/13289)
- [ENHANCEMENT] Add FOLDER_ANNOTATATION logic for sidecar container. [#13289](https://github.com/grafana/loki/pull/13289)
- [BUGFIX] Fix PDB settings for chunksCache and resultsCache [#18321](https://github.com/grafana/loki/pull/18321)
- [BUGFIX] Set `use_thanos_objstore` to `true` in `storage_config` when `loki.storage.use_thanos_objstore` value is set to `true`. [#17024](https://github.com/grafana/loki/pull/17024)
- [BUGFIX] Loki chart fails to render proper YAML when add more than one extra manifest. [#12911](https://github.com/grafana/loki/pull/12911)
- [BUGFIX] Add release namespace metadata to HorizontalPodAutoscaling that lack it. [#18453](https://github.com/grafana/loki/pull/18453)
- [BUGFIX] Move loki-sc-rules container from first location in `containers` to second to avoid it being selected as the default for `kubectl logs` or `kubectl exec`.  [#17937](https://github.com/grafana/loki/pull/17937)

## 6.32.0

- [CHANGE] Changed version of Grafana Loki to 3.5.2
- [CHANGE] Changed version of Grafana Enterprise Logs to 3.5.2
- [FEATURE] Add support for templated `loki.operational_config` [#17045](https://github.com/grafana/loki/pull/17045)
- [FEATURE] Add option to use deployment type instead of daemonset in canary. [#17364](https://github.com/grafana/loki/pull/17364)
- [ENHANCEMENT] Allow specifying additional labels for memcached statefulsets volume claim templates [#15554](https://github.com/grafana/loki/pull/15554)
- [ENHANCEMENT] Improve health probe helper templates [#18347](https://github.com/grafana/loki/pull/18347)
- [ENHANCEMENT] Add possibility to configure location snippet in nginx config [#18105](https://github.com/grafana/loki/pull/18105)
- [BUGFIX] Gateway Ingester endpoints points to inexistent service when zone aware replication are enabled [#17362](https://github.com/grafana/loki/pull/17362)
- [BUGFIX] Add missing flush=true to preStop hook [#16063](https://github.com/grafana/loki/pull/16063)
- [BUGFIX] Fix setting X-Scope-OrgID header [#18414](https://github.com/grafana/loki/pull/18414)

## 6.31.0

- [FEATURE] Added readiness probe for memcached [#15609](https://github.com/grafana/loki/pull/15609)
- [FEATURE] Added pdb for pattern ingester [#17058](https://github.com/grafana/loki/pull/17058)
- [FEATURE] Added trafficDistribution to service-distributor for multi-az purpose [#17742](https://github.com/grafana/loki/pull/17742)
- [FEATURE] Allow external memcached setup [#17432](https://github.com/grafana/loki/pull/17432)
- [FEATURE] Add block_builder config to helm chart [#17451](https://github.com/grafana/loki/pull/17451)
- [FEATURE] Support bypass all s3/gcs/azure config in object_store [#17597](https://github.com/grafana/loki/pull/17597)
- [FEATURE] Allow passing tenant password hash instead of password to avoid idempotency issue with the gateway secret [12032](https://github.com/grafana/loki/issues/12032).
- [BUGFIX] Ensure ui.enabled=true is set in loki ConfigMap when loki.ui.enabled=true is set in values.yaml to actually enable the UI [#17562](https://github.com/grafana/loki/pull/17562)
- [BUGFIX] Fix custom gateway nginx config rendering error [#18167](https://github.com/grafana/loki/pull/18167)
- [BUGFIX] Allow metrics networkpolicy only from namespace [#17555](https://github.com/grafana/loki/pull/17555)
- [BUGFIX] Add missing log deletion endpoint to native ingress paths [#14390](https://github.com/grafana/loki/pull/14390)
- [BUGFIX] Fix indentation in nginx gateway config template handling [#18167](https://github.com/grafana/loki/pull/18167)

## 6.30.1

- [BUGFIX] Add livenessProbe to read pod to go around the issue mentioned [here](https://github.com/grafana/loki/issues/15191#issuecomment-2769843275)

## 6.29.1

- [FEATURE] Added support for the rules sidecar in the ruler pods in distributed mode
- [FEATURE] Added affinity property to the loki-canary deamonset
- [BUGFIX] Ensure global.extraEnv and global.extraEnvFrom applied to all resources consistently ([#16828](https://github.com/grafana/loki/pull/16828))
- [BUGFIX] Fixed statement logic to enable annotations for deployment-gateway, deployment-read, and statefulset-write
- [BUGFIX] Fix `extraArgs`, `extraVolumes`, `extraVolumeMounts` global values.
- [FEATURE] Add config support for external memcache cluster by setting the following config:
    memcached:
        enabled: false # <- setting false here
    resultsCache:
        addresses: 'my-resultsCache-memcached-address' # <- setting results cache address here
    chunksCache:
        addresses: 'my-chunksCache-memcached-address' # <- setting chunks cache address here

## 6.29.0


- [FEATURE] Added support to copy the following headers into X-Query-Tags as key/value pairs:, X-Grafana-User, X-Dashboard-Uid, X-Dashboard-Title, X-Panel-Id, X-Panel-Title, X-Rule-Uid, X-Rule-Name, X-Rule-Folder, X-Rule-Version, X-Rule-Source, X-Rule-Type
- [BUGFIX] Inadvertent merge() accumulation of podLabels on various resources
- [BUGFIX] Loki endpoint for Canary assumed gateway was always enabled. Can now be overwritten through values.

## 6.28.0

- [CHANGE] Add extraContainers parameter for the backend pod
- [CHANGE] Add `tpl()` support for backend, read, write, and admin-api components

## 6.27.0

- [FEATURE] Added support for globals: `extraArgs`, `extraEnv`, `extraEnvFrom`, `extraVolumes`, `extraVolumeMounts` ([#16062](https://github.com/grafana/loki/pull/16062)) relates to ([#12652](https://github.com/grafana/loki/pull/12652))
- [CHANGE] Changed version of Memcached image to 1.6.36
- [CHANGE] Changed version of Grafana Loki to 3.4.2
- [CHANGE] Changed version of Grafana Enterprise Logs to 3.4.0

## 6.26.0

- [CHANGE] Changed version of Grafana Loki to 3.4.0

## 6.25.1

- [BUGFIX] Disable service monitor for nginx service.

## 6.25.0

- [BUGFIX] Removed minio-mc init container from admin-api.
- [BUGFIX] Fixed admin-api and gateway deployment container args.
- [FEATURE] Added support for Overrides Exporter

## 6.24.1

- [ENHANCEMENT] Fix Inconsistency between sidecar.securityContext and loki.containerSecurityContext

## 6.24.0

- [BUGFIX] Add conditional to include ruler config only if `ruler.enabled=true`
- [BUGFIX] Disables the Helm test pod when `test.enabled=false`.
- [BUGFIX] Fix `enterprise.image.tag` to `3.3.0`
- [ENHANCEMENT] Bump Loki version to 3.3.2

## 6.23.0

- [CHANGE] Changed version of Grafana Loki to 3.3.1
- [CHANGE] Changed version of Minio helm chart to 5.3.0 (#14834)
- [BUGFIX] Add default wal dir to ruler config ([#14920](https://github.com/grafana/loki/pull/14920))
- [FIX] Fix statefulset templates to not show diffs in ArgoCD

## 6.22.0

## 6.21.0

## 6.20.0

- [CHANGE] Changed version of Grafana Loki to 3.3.0

## 6.19.0-weekly.227

- [ENHANCEMENT] Expose Topology Spread Constraints in Helm chart templates and default values.

## 6.19.0

## 6.18.0

- [CHANGE] Added automated weekly releases, which created this release.

## 6.17.1

- [BUGFIX] Added missing `loki.storage.azure.chunkDelimiter` parameter to Helm chart.

## 6.17.0

- [CHANGE] Changed version of Grafana Loki to 3.2.0

## 6.16.0

- [ENHANCEMENT] Allow setting nodeSelector, tolerations and affinity to enterprise components (tokengen and provisioner).

## 6.15.0

- [ENHANCEMENT] Allow setting annotations for memberlist and query-scheduler-discovery services
- [ENHANCEMENT] Allow to customize `client_max_body_size` when using Loki Gateway. #12924

## 6.14.1

- [BUGFIX] Fixed Memcached persistence options.

## 6.14.0

- [FEATURE] Add additional service annotations for components in distributed mode
- [FIX] Rename loki/templates/query-frontend/poddisruptionbudget-query-frontend.yaml to fix spelling mistake.

## 6.13.0

- [CHANGE] Correctly wrap ClusterRoleBinding around `rbac/namespaced` conditional.
- [FIX] Do not create bloom planner, bloom builder, bloom gateway Deployment/Statefulset if their replica count is 0.
- [FIX] Configure (ephemeral) storage for bloom builder working directory
- [ENHANCEMENT] Automatically configure bloom planner address for bloom builders and bloom gateway addresses for bloom gateway clients.

## 6.12.0

- [ENHANCEMENT] Replace Bloom Compactor component with Bloom Planner and Bloom Builder. These are the new components to build bloom blocks.

## 6.11.0

- [FEATURE] Add support for configuring persistence for memcached.

## 6.10.2

- [CHANGE] Bumped version of `nginxinc/nginx-unprivileged` to 1.27-alpine; this remediates several CVE

## 6.10.1

- [CHANGE] Bumped version of `kiwigrid/k8s-sidecar` to 1.27.5; this remediates several CVE

## 6.10.0

- [CHANGE] Changed version of Grafana Enterprise Logs to 3.1.1
- [CHANGE] Changed version of Grafana Loki to 3.1.1
- [ENHANCEMENT] Added ability to disable AWS S3 dualstack endpoint usage.

## 6.9.0

- [BUGFIX] Fixed how we set imagePullSecrets for the memcached and provisioner.

## 6.8.0

- [BUGFIX] Fixed how we set imagePullSecrets for the admin-api and enterprise-gateway

## 6.7.4

- [ENHANCEMENT] Allow configuring the SSE section under AWS S3 storage config.

## 6.7.3

- [BUGFIX] Removed Helm test binary

## 6.7.2

- [BUGFIX] Fix imagePullSecrets for statefulset-results-cache

## 6.7.1

- [CHANGE] Changed version of Loki to 3.1.0

## 6.7.0

- [CHANGE] Changed version of Grafana Enterprise Logs to 3.1.0

## 6.6.6

- [BUGFIX] Fix HPA ingester typo

## 6.6.5

- [BUGFIX] Fix querier address in SingleBinary mode

## 6.6.4

- [BUGFIX] Fix extraObjects

## 6.6.3

- [BUGFIX] Fix indentation of `query_range` Helm chart values

## 6.6.2

- [BUGFIX] Fix query-frontend (headless) and ruler http-metrics targetPort

## 6.6.1

- [BUGFIX] Fix query scheduler http-metrics targetPort

## 6.6.0

- [ENHANCEMENT] Allow setting PVC annotations for all volume claim templates in simple scalable and single binary mode

## 6.5.2

- [BUGFIX] Fixed Ingress routing for all deployment modes.

## 6.5.0

- [CHANGE] Changed version of Grafana Enterprise Logs to v3.0.1

## 6.4.2

- [BUGFIX] Fixed helm helper functions to include missing `loki.hpa.apiVersion`  #12716

## 6.4.1

- [BUGFIX] Fixes read & backend replicas settings

## 6.4.0

- [ENHANCEMENT] Allow extraObject items as multiline strings, allowing for templating field names

## 6.3.4

- [BUGFIX] Add missing OTLP endpoint to nginx config

## 6.3.3

- [ENHANCEMENT] make the singlebinary set 0 the replicas number of backend, write,read.

## 6.3.2

- [BUGFIX] Missing password for Loki-Canary when loki.auth_enabled is true

## 6.3.1

- [BUGFIX] Fixed Typo in Ingester templates for zoneAwareReplication

## 6.3.0

- [CHANGE] Changed version of Grafana Enterprise Logs to v3.0.0

## 6.2.5

- [BUGFIX] Add missing toleration blocks to bloom components.

## 6.2.4

- [ENHANCEMENT] Activate the volume endpoint by default.

## 6.2.3

- [ENHANCEMENT] Allow minio address to be overridden.
- [CHANGE] `query-scheduler-discovery` service will now be prefixed by query scheduler full name.
- [BUGFIX] Fix `helm-tests` Go source which was missing a param following #12245.

## 6.2.2

- [FEATURE] Add support for enabling pattern ingester config via `loki.pattern_ingester.enabled`.

## 6.2.1

- [BUGFIX] Removed duplicate bucketNames from documentation and fixed key name `deploymentMode`

## 6.2.0

- [FEATURE] Add a headless service to the bloom gateway component.

## 6.1.0

- [CHANGE] Only default bucket names in helm when using minio.

## 6.0.0

- [FEATURE] added a new `Distributed` mode of deployment.
- [CHANGE] the lokiCanary section was moved from under monitoring to be under the root of the file.
- [CHANGE] the definitions for topologySpreadConstraints and podAffinity were converted from string templates to objects. Also removed the soft constraint on zone.
- [CHANGE] the externalConfigSecretName was replaced with more generic configs

## 5.47.2

- [ENHANCEMENT] Allow for additional pipeline stages to be configured on the `selfMonitoring` `Podlogs` resource.

## 5.47.1

- [BUGFIX] Increase default value of backend minReplicas to 3

## 5.47.0

- [CHANGE] Changed version of Loki to 2.9.6

## 5.46.0

- [CHANGE] Changed version of Loki to 2.9.5

## 5.45.0

- [CHANGE] Add extraContainers parameter for the read pod

## 5.44.4

- [ENHANCEMENT] Use http_listen_port for `compactorAddress`.

## 5.44.3

- [BUGFIX] Fix template error: `<.Values.loki.server.http_listen_port>: can't evaluate field Values in type interface {}`

## 5.44.2

- [BUGFIX] Fix usage of `http_listen_port` and `grpc_listen_port` field in template.

## 5.44.1

- [BUGFIX] Fix `compactorAddress` field: add protocol and port.

## 5.44.0

- [FEATURE] Modified helm template to use parameters http_listen_port and grpc_listen_port instead of hardcoded values.

## 5.43.7

- [BUGFIX] allow to configure http_config for ruler

## 5.43.6

- [ENHANCEMENT] Add `ciliumnetworkpolicy` with egress to world for table-manager if enabled.

## 5.43.5

- [BUGFIX] Add `---` before the `backend-kubeapiserver-egress` ciliumnetworkpolicy to prevent the `backend-world-egress` one from being dumped if both are enabled.

## 5.43.4

- [ENHANCEMENT] Add `ciliumnetworkpolicies` with egress to world for write, read and backend.

## 5.43.3

- [ENHANCEMENT] Added missing default values to support ServerSideApply

## 5.43.2

- [BUGFIX] Added `alibabacloud` to `isUsingObjectStorage` check.

## 5.43.1

- [BUGFIX] Fix `toPorts` fields in the `ciliumnetworkpolicy` template

## 5.43.0

- [ENHANCEMENT] Allow the definition of resources for GrafanaAgent pods

## 5.42.3

- [BUGFIX] Added condition for `egress-discovery` networkPolicies and ciliumNetworkPolicies.

## 5.42.2

- [BUGFIX] Remove trailing tab character in statefulset templates

## 5.42.1

- [BUGFIX] Added missing annotations to loki-read StatefulSet.

## 5.42.0

- [CHANGE] Changed versions of Loki v2.9.4 and GEL v1.8.6
- [ENHANCEMENT] Bumped "grafana-agent-operator" depenency chart version to it's latest version

## 5.41.8

- [BUGFIX] Fix gateway: add possibility to disable listening on ipv6 to prevent crash on ipv4-only system.

## 5.41.7

- [FEATURE] Add support to disable specific alert rules

## 5.41.6

- [BUGFIX] Added missing namespace to query-scheduler-discovery service when deploying loki in a specific namespace.

## 5.41.5

- [BUGFIX] Added "swift" type object storage to resolve Loki HELM Chart error.

## 5.41.4

- [CHANGE] Use `/ingester/shutdown?terminate=false` for write `preStop` hook

## 5.41.3

- [FEATURE] Add support for defining an s3 backoff config.

## 5.41.2

- [FEATURE] Add ciliumnetworkpolicies.

## 5.41.1

- [FEATURE] Allow topology spread constraints for Loki read deployment component.

## 5.41.0

- [CHANGE] Changed version of Loki to 2.9.3

## 5.40.1

- [BUGFIX] Remove ruler enabled condition in networkpolicies.

## 5.40.0

- [CHANGE] Add extraContainers parameter for the write pod

## 5.39.0

- [FEATURE] Add support for adding OpenStack swift container credentials via helm chart

## 5.38.0

- [CHANGE] Changed MinIO Helm Chart version to 4.0.15

## 5.37.0

- [FEATURE] Add support for enabling tracing.

## 5.36.2

- [BUGFIX] Add support to run dnsmasq

## 5.36.1

- [FEATURE] Allow topology spread constraints for Loki

## 5.36.0

- [CHANGE] Changed version of Loki to 2.9.2

## 5.35.0

- [FEATURE] Add support for configuring distributor.

## 5.34.0

- [BUGFIX] Fix missing annotations when using Loki in single binary mode.

## 5.33.0

- [CHANGE] Changed version of Grafana Enterprise Logs to v1.8.4

## 5.32.0

- [CHANGE] Grafana dashboards are no longer created solely in scalable mode and with external cloud storage enabled.

## 5.31.0

- [CHANGE] Changed version of Loki to 2.9.2

## 5.30.0

- [CHANGE] Changed version of Grafana Enterprise Logs to v1.8.3

## 5.29.0

- [ENHANCEMENT] Allow specifying `apiVersion` for Loki's PodLog CRD.

## 5.28.0

- [BUGFIX] Fix GrafanaAgent tolerations scope

## 5.27.0

- [CHANGE] Bump `nginxinc/nginx-unpriviledged` image version to remediate [CVE-2023-4863](https://github.com/advisories/GHSA-j7hp-h8jx-5ppr)

## 5.26.0

- [ENHANCEMENT] Allow emptyDir data volumes for backend and write (via `X.persistence.volumeClaimsEnabled: false`)

## 5.25.0

- [BUGFIX] Add complete object schema to single-binary volumeClaimTemplate to avoid synchronization issues

## 5.24.0

- [ENHANCEMENT] #10613 Allow tolerations for GrafanaAgent pods

## 5.23.1

- [BUGFIX] Add missing namespaces to some components

## 5.23.0

- [ENHANCEMENT] Add loki.storage.azure.connectionString to support Azure connection string

## 5.22.2

- [BUGFIX] Fix sidecar configuration for Backend

## 5.22.1

- ENHANCEMENT #10452 Improve gitops compatibility

## 5.22.0

- [CHANGE] Changed version of Loki to 2.9.1

## 5.21.0

- [CHANGE] Changed version of Grafana Enterprise Logs to v1.8.1

## 5.20.0

- [CHANGE] Changed version of Grafana Enterprise Logs to v1.8.0

## 5.19.0

- [FEATURE] Add optional sidecard to load rules from ConfigMaps and Secrets.

## 5.18.1

- [ENHANCEMENT] #8627 Add service labels and annotations for all services.
- [CHANGE] #8627 Move read, write and table manager labels from #component.serviceLabels to #component.service.labels to improve consistency.

## 5.18.0

- [CHANGE] Changed version of Loki to 2.9.0

## 5.17.0

- [CHANGE] Changed version of Loki to 2.9.0

## 5.16.1

- [BUGFIX] Increase default minReplicas to 2 and maxReplicas to 6

## 5.16.0

- [ENHANCEMENT] Add dnsConfig to values

## 5.15.0

- [ENHANCEMENT] Add rbac.pspAnnotations to define PSP annotations

## 5.14.1

- [BUGFIX] Use the correct name of the service inside the ingress.

## 5.14.0

- [ENHANCEMENT] Make table_manager configuration toggle.

## 5.13.0

- [ENHANCEMENT] Use "loki.clusterLabel" template for PodLogs cluster label

## 5.12.0

- [ENHANCEMENT] Use tpl function in ingress and gateway-ingress for hosts

## 5.11.0

- [CHANGE] Changed version of Loki to 2.8.4

## 5.10.0

- [CHANGE] Changed version of Grafana Enterprise Logs to v1.7.3

## 5.9.2

- [ENHANCEMENT] Add custom labels value for loki ingress

## 5.9.1

- [BUGFIX] Fix loki helm chart helper function for loki.host to explicitly include gateway port

## 5.9.0

- [CHANGE] Changed version of Loki to 2.8.3

## 5.8.11

- [BUGFIX] Fix gateway: Add `/config` proxy_pass to nginx configuration

## 5.8.10

- [ENHANCEMENT] Canary labelname can now be configured via monitoring.lokiCanary.labelname

## 5.8.9

- [BUGFIX] Fix loki/logs dashboard: allow querying multiple log level at once

## 5.8.8

- [ENHANCEMENT] Add loki.storage.azure.endpointSuffix to support Azure private endpoint

## 5.8.7

- [BUGFIX] Remove persistentVolumeClaimRetentionPolicy from single-binary StatefulSet when persistence is disabled

## 5.8.6

- [ENHANCEMENT] Add serviceMonitor.metricRelabelings to support metric relabelings

## 5.8.4

- [ENHANCEMENT] Add loki.lokiCanary.updateStrategy configuration

## 5.8.3

- [ENHANCEMENT] Add priorityClassName for Grafana Agent and Loki Canary

## 5.8.2

- [BUGFIX] Reference the correct configmap name for table manager

## 5.8.1

- [BUGFIX] Fix config as a secret mount for single binary statefulset

## 5.8.0

- [ENHANCEMENT] Add loki.memberlistConfig to fully control the memberlist configuration

## 5.7.1

- [FEATURE] Add support for additional labels on loki-canary pods

## 5.6.4

- [FEATURE] Make table manager retention options configurable in values

## 5.6.3

- [BUGFIX] Fix configmap checksum in read statefulset template

## 5.6.2

- [BUGFIX] Fix configmap checksum in table manager deployment template

## 5.6.1

- [BUGFIX] Fix HPA for single binary deployment

## 5.6.0

- [ENHANCEMENT] Add `gateway.ingress.labels` to values and ingress-gateway in helm chart.

## 5.5.12

- [BUGFIX] Fix checksum annotation for config in single binary

## 5.5.11

- [BUGFIX] Add missing metrics section in backend hpa template

## 5.5.10

- [CHANGE] Make the gateway listen on IPv6 as well as IPv4

## 5.5.9

- [FEATURE] Add `loki.configStorageType` & `loki.externalConfigSecretName` values to chart and templates.

## 5.5.8

- [CHANGE] Add support for annotations on all Deployments and StatefulSets

## 5.5.7

- [BUGFIX] Fix breaking helm upgrade by changing sts podManagementPolicy from Parallel to OrderedReady which fails since that field cannot be modified on sts.

## 5.5.6

- [FEATURE] Add hpa templates for read, write and backend.

## 5.5.5

- [BUGFIX] Quote tenantId value in logsInstance

## 5.5.4

- [CHANGE] Add extraVolumeClaimTemplates for StatefulSet of the write component.

## 5.5.3

- [BUGFIX] Fix issue in distribution of queries to available read pods by using k8s service for discovering query-scheduler replicas

## 5.5.2

- [BUGFIX] Use $.Release.Namespace consistently
- [CHANGE] Add clusterLabelOverride for alert label overrides.
- [BUGFIX] Use $.Release.Namespace consistently

## 5.5.1

- [FEATURE] Added ability to reference images by digest

## 5.5.0

- [CHANGE] Changed version of Grafana Enterprise Logs to v1.7.2

## 5.4.0

- [CHANGE] Changed version of Loki to 2.8.2

- [CHANGE] Change default GEL and Loki versions to 1.7.1 and 2.8.1 respectively
- [BUGFIX] Fix dns port in network-policy

## 4.10.0

- [CHANGE] Changed version of Grafana Enterprise Logs to v1.6.3

- [BUGFIX] Add projected volume type to psp

## 4.9.0

- [CHANGE] Changed version of Loki to 2.7.5

- [BUGFIX] Fix role/PSP mapping

- [BUGFIX] Fix service/ingress mapping

## 4.8.0

- [CHANGE] Changed version of Grafana Enterprise Logs to v1.6.2

## 4.7

- [CHANGE] **BREAKING** Rename `gel-license.jwt` property of secret `gel-secrets` to `license.jwt` on enterprise-logs chart.

## 4.6.2

- [BUGFIX] Fix tokengen and provisioner secrets creation on enterprise-logs chart.

## 4.6.1

- [FEATURE] Add `gateway.nginxConfig.customReadUrl`, `gateway.nginxConfig.customWriteUrl` and `gateway.nginxConfig.customBackendUrl` to override read/write/backend paths.
- [BUGFIX] Remove unreleased setting `useFederatedToken` from Azure configuration block.

## 4.6

- [Change] Bump Loki version to 2.7.3. Revert to 2 target simple scalable mode as default until third target ships in minor release.

## 4.5.1

- [BUGFIX] Fix rendering of namespace in provisioner job.
- [ENHANCEMENT] Allow to configure `publishNotReadyAddresses` on memberlist service.
- [BUGFIX] Correctly set `compactor_address` for 3 target scalable configuration.

## 4.5

- [ENHANCEMENT] Single binary mode is now possible for more than 1 replica, with a gateway and object storage backend.

## 4.4.2

- [CHANGE] Bump Loki version to 2.7.2 and GEL version to 1.6.1

## 4.4.1

- [BUGFIX] Fix a few problems with the included dashboards and allow the rules to be created in a different namespace (which may be necessary based on how your Prometheus Operator is deployed).

## 4.1.1

- [FEATURE] Added `loki.runtimeConfig` helm values to provide a reloadable runtime configuration.

## 4.1

- [BUGFIX] Fix bug in provisioner job that caused the self-monitoring tenant secret to be created with an empty token.

## 4.0

- [FEATURE] Added `enterprise.adminToken.additionalNamespaces` which are a list of additional namespaces to create secrets containing the GEL admin token in. This is especially useful if your Grafana instance is in another namespace.
- [CHANGE] **BREAKING** Remove `enterprise.nginxConfig.file`. Both enterprise and gateway configurations now share the same nginx config, use `gateway.nginxConfig.file` for both. Admin routes will 404 on OSS deployments.
- [CHANGE] **BREAKING** Default simple deployment mode to new, 3 target configuration (read, write, and backend). This new configuration allows the `read` target to be run as a deployment and auto-scaled. To go back to the legacy, 2 target configuration, set `read.legacyReadTraget` to `true`.
- [CHANGE] **BREAKING** Change how tenants are defined
- [CHANGE] **BREKAING** Remove `enterprise.adminTokenSecret`. This is now defined under `enterprise.adminToken.secret`.
- [CHANGE] **BREKAING** Rename and change format of `enterprise.provisioner.tenants`. Property has been renamed to `enterprise.provisioner.additionalTenants`, and is now an array of objects rather than string. Each object must contain a `name` and a `secretNamespace` field, where `name` is the name of the tenant and `secretNamespace` is the namespace to create the secret with the tenant's read and write token.
- [CHANGE] **BREAKING** Change the structure of `monitoring.selfMonitoring.tenant` from a string to an object. The new object must have a `name` and a `secretNamespace` field, where `name` is the name of the self-monitoring tenant and `secretNamespace` is the namespace to create an additional secret with the tenant's token. A secret will still also be created in the release namespace as it's needed by the Loki canary.
- [CHANGE] **BREAKING** Remove ability to create self-monitoring resources in different namespaces (with the exception of dashboard configmaps).

## 3.10.0

- [CHANGE] Deprecate `enterprise.nginxConfig.file`. Both enterprise and gateway configurations now share the same nginx config. Admin routes will 404 on OSS deployments. Will be removed in version 4 of the chart, please use `gateway.nginxConfig.file` for both OSS and Enterprise gateways.
- [FEATURE] Added new simple deployment target `backend`. Running 3 targets for simple deployment will soon be the default in Loki. This new target allows the `read` target to be run as a deployment and auto-scaled.

## 3.9.0

- [BUGFIX] Fix race condition between minio create bucket job and enterprise tokengen job

## 3.8.2

- [BUGFIX] Fix autoscaling/v2 template
- [FEATURE] Added `extraObjects` helm values to extra manifests.

## 3.8.1

- [ENHANCEMENT] Add the ability to specify container lifecycle

## 3.8.0

- [BUGFIX] Added `helm-weight` annotations to the tokengen and provisioner jobs to make sure tokengen always runs before provisioner

## 3.7.0

**BREAKING**: Configuration values for Loki Canary moved from `monitoring.selfMonitoring.lokiCanary` to `monitoring.lokiCanary`

- [ENHANCEMENT] Decouple the Loki Canary from the self-monitoring setup, which adds an unnecessary dependency on the Grafana Agent Operator.

## 3.6.1

- [BUGFIX] Fix regression that produced empty PrometheusRule alerts resource

## 3.6.0

- [CHANGE] Bump Loki version to 2.7.0 and GEL version to 1.6.0

## 3.5.0

- [FEATURE] Add support for azure blob storage

## 3.4.3

- [ENHANCEMENT] Allow to change Loki `-target` argument
- [ENHANCEMENT] Add toggle for persistence disk in single-binary mode

## 3.4.2

- [BUGFIX] Fix read-only /tmp in single-binary mode

## 3.4.1

- [BUGFIX] Remove extra `/` in image name if `registry` or `repository` is empty

## 3.4.0

- [ENHANCEMENT] Allow to add some selector for Loki persistent volume

## 3.3.3

- [BUGFIX] Add missing label `prometheus.io/service-monitor: "false"` to single-binary headless service

## 3.3.2

- [BUGFIX] Fixed indentation in single-binary pdb template

## 3.3.1

- [BUGFIX] Fix invalid ruler config when filesystem storage is being used
- [BUGFIX] Fix ingress template to work with both deployment types (scalable and single binary)

## 3.3.0

- [CHANGE] Remove ServiceMonitor and PrometheusRule CRD

## 3.2.2

- [CHANGE] Add envFrom section to the tokengen job

## 3.2.1

- [BUGFIX] Fixed k8s selectors in k8s Service for single-binary mode.

## 3.2.0

- [CHANGE] Bump Grafana Enterprise Logs version to v1.5.2

## 3.1.0

- [FEATURE] Loki canary and GEL token provisioner added. The GEL token provisioner will provision a tenant and token to be used by the self-monitoring features (including the canary), as well as any additional tenants specified. A k8s secret will be created with a read and write token for each additional tenant specified.

## 3.0.4

- [CHANGE] Default minio replicas to 1 node with 2 drives. The old config used the default, which was 16 nodes with 1 drive each.
- [BUGFIX] Minio subchart values `accessKey` and `secretKey` were removed in the new chart and replaced with `rootUser` and `rootPassword`.
- [CHANGE] The tokengen job no longer creates a `grafana-token`, as the base64 encoding was not working in a Grafana Enterprise GEL plugin installation.

## 3.0.0

- [CHANGE] Loki helm chart was moved to this location in the Loki repo. The chart now supports both
[single binary](https://github.com/grafana/helm-charts/tree/main/charts/loki) and [simple scalable](https://github.com/grafana/helm-charts/tree/main/charts/loki-simple-scalable) deployment modes. For changes prior to version 3.0.0, please
look in the respective deprectated [single binary](https://github.com/grafana/helm-charts/tree/main/charts/loki) and [simple scalable](https://github.com/grafana/helm-charts/blob/main/charts/loki-simple-scalable/CHANGELOG.md) charts.<|MERGE_RESOLUTION|>--- conflicted
+++ resolved
@@ -14,16 +14,9 @@
 [//]: # (<AUTOMATED_UPDATES_LOCATOR> : do not remove this line. This locator is used by the CI pipeline to automatically create a changelog entry for each new Loki release. Add other chart versions and respective changelog entries bellow this line.)
 - [ENHANCEMENT] Add configurable `livenessProbe` and `startupProbe` to bloom-planner. [#18552](https://github.com/grafana/loki/pull/18552)
 
-<<<<<<< HEAD
+
 - [FEATURE] Support separate loki ruler storage configuration [#18510](https://github.com/grafana/loki/pull/18510)
-- [BREAKING] Remove tokengen job and kubectl dependency. Admin token secret must be created manually if using the enterprise provisioner. Last version with tokengen support: 6.35.1
-- [BREAKING] Remove `enterprise.tokengen` configuration section
-- [BREAKING] Remove `kubectlImage` configuration
-- [BREAKING] Remove `enterprise.adminToken.additionalNamespaces` as secrets are no longer automatically created
-- [BREAKING] Provisioner job no longer creates tenant secrets automatically. Tokens are output to stdout/logs and must be retrieved manually to create secrets
-- [CHANGE] `enterprise.adminToken.secret` now refers to an externally-created secret name (required when `enterprise.provisioner.enabled` is true)
-- [ENHANCEMENT] Add validation to ensure `enterprise.adminToken.secret` is set when provisioner is enabled
-=======
+
 ## 6.36.1
 - [BUGFIX] Fix missing s3 field in lokiStorageConfig templated value.[#18791](https://github.com/grafana/loki/pull/18791)
 
@@ -36,7 +29,6 @@
 - [BREAKING] Provisioner job no longer creates tenant secrets automatically. Tokens are output to stdout/logs and must be retrieved manually to create secrets. [#18803](https://github.com/grafana/loki/pull/18803)
 - [CHANGE] `enterprise.adminToken.secret` now refers to an externally-created secret name (required when `enterprise.provisioner.enabled` is true). [#18803](https://github.com/grafana/loki/pull/18803)
 - [ENHANCEMENT] Add validation to ensure `enterprise.adminToken.secret` is set when provisioner is enabled. [#18803](https://github.com/grafana/loki/pull/18803)
->>>>>>> 515ebea4
 - [BUGFIX] Websocket related proxy_set_header to locations back to resolve high CPU usage. [#18800](https://github.com/grafana/loki/pull/18800). **CAUTION**: Any customized proxy_set_header configuration are moved from `gateway.nginxConfig.httpSnippet` to `gateway.nginxConfig.locationSnippet`. Users that using different authentication methods (e.g. `mTLS`) in the gateway should check their configuration and update it accordingly.
 
 ## 6.35.1
