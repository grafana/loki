--- conflicted
+++ resolved
@@ -13,15 +13,13 @@
 
 [//]: # (<AUTOMATED_UPDATES_LOCATOR> : do not remove this line. This locator is used by the CI pipeline to automatically create a changelog entry for each new Loki release. Add other chart versions and respective changelog entries bellow this line.)
 
-<<<<<<< HEAD
 ## 6.17.0
 
 - [CHANGE] Changed version of Grafana Loki to 3.2.0
-=======
+
 ## 6.16.0
 
 - [ENHANCEMENT] Allow setting nodeSelector, tolerations and affinity to enterprise components (tokengen and provisioner).
->>>>>>> c708ae69
 
 ## 6.15.0
 
