# Changelog

All notable changes to this library will be documented in this file.

Entries should be ordered as follows:

- [CHANGE]
- [FEATURE]
- [ENHANCEMENT]
- [BUGFIX]

Entries should include a reference to the pull request that introduced the change.

[//]: # (<AUTOMATED_UPDATES_LOCATOR> : do not remove this line. This locator is used by the CI pipeline to automatically create a changelog entry for each new Loki release. Add other chart versions and respective changelog entries bellow this line.)

<<<<<<< HEAD
- [BUGFIX] Add support to run dnsmasq
=======
## 5.36.0

- [CHANGE] Changed version of Loki to 2.9.2

>>>>>>> 4b750cc0

## 5.35.0

- [FEATURE] Add support for configuring distributor.

## 5.34.0

- [BUGFIX] Fix missing annotations when using Loki in single binary mode.

## 5.33.0

- [CHANGE] Changed version of Grafana Enterprise Logs to v1.8.4


## 5.32.0

- [CHANGE] Grafana dashboards are no longer created solely in scalable mode and with external cloud storage enabled.

## 5.31.0

- [CHANGE] Changed version of Loki to 2.9.2

## 5.30.0

- [CHANGE] Changed version of Grafana Enterprise Logs to v1.8.3

## 5.29.0

- [ENHANCEMENT] Allow specifying `apiVersion` for Loki's PodLog CRD.

## 5.28.0

- [BUGFIX] Fix GrafanaAgent tolerations scope

## 5.27.0

- [CHANGE] Bump `nginxinc/nginx-unpriviledged` image version to remediate [CVE-2023-4863](https://github.com/advisories/GHSA-j7hp-h8jx-5ppr)

## 5.26.0

- [ENHANCEMENT] Allow emptyDir data volumes for backend and write (via `X.persistence.volumeClaimsEnabled: false`)

## 5.25.0

- [BUGFIX] Add complete object schema to single-binary volumeClaimTemplate to avoid synchronization issues

## 5.24.0

- [ENHANCEMENT] #10613 Allow tolerations for GrafanaAgent pods

## 5.23.1

- [BUGFIX] Add missing namespaces to some components

## 5.23.0

- [ENHANCEMENT] Add loki.storage.azure.connectionString to support Azure connection string

## 5.22.2

- [BUGFIX] Fix sidecar configuration for Backend

## 5.22.1

- ENHANCEMENT #10452 Improve gitops compatibility

## 5.22.0

- [CHANGE] Changed version of Loki to 2.9.1

## 5.21.0

- [CHANGE] Changed version of Grafana Enterprise Logs to v1.8.1

## 5.20.0

- [CHANGE] Changed version of Grafana Enterprise Logs to v1.8.0

## 5.19.0

- [FEATURE] Add optional sidecard to load rules from ConfigMaps and Secrets.

## 5.18.1

- [ENHANCEMENT] #8627 Add service labels and annotations for all services.
- [CHANGE] #8627 Move read, write and table manager labels from #component.serviceLabels to #component.service.labels to improve consistency.

## 5.18.0

- [CHANGE] Changed version of Loki to 2.9.0

## 5.17.0

- [CHANGE] Changed version of Loki to 2.9.0

## 5.16.1

- [BUGFIX] Increase default minReplicas to 2 and maxReplicas to 6

## 5.16.0

- [ENHANCEMENT] Add dnsConfig to values

## 5.15.0

- [ENHANCEMENT] Add rbac.pspAnnotations to define PSP annotations

## 5.14.1

- [BUGFIX] Use the correct name of the service inside the ingress.

## 5.14.0

- [ENHANCEMENT] Make table_manager configuration toggle.

## 5.13.0

- [ENHANCEMENT] Use "loki.clusterLabel" template for PodLogs cluster label

## 5.12.0

- [ENHANCEMENT] Use tpl function in ingress and gateway-ingress for hosts

## 5.11.0

- [CHANGE] Changed version of Loki to 2.8.4

## 5.10.0

- [CHANGE] Changed version of Grafana Enterprise Logs to v1.7.3

## 5.9.2

- [ENHANCEMENT] Add custom labels value for loki ingress

## 5.9.1

- [BUGFIX] Fix loki helm chart helper function for loki.host to explicitly include gateway port

## 5.9.0

- [CHANGE] Changed version of Loki to 2.8.3

## 5.8.11

- [BUGFIX] Fix gateway: Add `/config` proxy_pass to nginx configuration

## 5.8.10

- [ENHANCEMENT] Canary labelname can now be configured via monitoring.lokiCanary.labelname

## 5.8.9

- [BUGFIX] Fix loki/logs dashboard: allow querying multiple log level at once

## 5.8.8

- [ENHANCEMENT] Add loki.storage.azure.endpointSuffix to support Azure private endpoint

## 5.8.7

- [BUGFIX] Remove persistentVolumeClaimRetentionPolicy from single-binary StatefulSet when persistence is disabled

## 5.8.6

- [ENHANCEMENT] Add serviceMonitor.metricRelabelings to support metric relabelings

## 5.8.4

- [ENHANCEMENT] Add loki.lokiCanary.updateStrategy configuration

## 5.8.3

- [ENHANCEMENT] Add priorityClassName for Grafana Agent and Loki Canary

## 5.8.2

- [BUGFIX] Reference the correct configmap name for table manager

## 5.8.1

- [BUGFIX] Fix config as a secret mount for single binary statefulset

## 5.8.0

- [ENHANCEMENT] Add loki.memberlistConfig to fully control the memberlist configuration

## 5.7.1

- [FEATURE] Add support for additional labels on loki-canary pods

## 5.6.4

- [FEATURE] Make table manager retention options configurable in values

## 5.6.3

- [BUGFIX] Fix configmap checksum in read statefulset template

## 5.6.2

- [BUGFIX] Fix configmap checksum in table manager deployment template

## 5.6.1

- [BUGFIX] Fix HPA for single binary deployment

## 5.6.0

- [ENHANCEMENT] Add `gateway.ingress.labels` to values and ingress-gateway in helm chart.

## 5.5.12

- [BUGFIX] Fix checksum annotation for config in single binary

## 5.5.11

- [BUGFIX] Add missing metrics section in backend hpa template

## 5.5.10

- [CHANGE] Make the gateway listen on IPv6 as well as IPv4

## 5.5.9

- [FEATURE] Add `loki.configStorageType` & `loki.externalConfigSecretName` values to chart and templates.

## 5.5.8

- [CHANGE] Add support for annotations on all Deployments and StatefulSets

## 5.5.7

- [BUGFIX] Fix breaking helm upgrade by changing sts podManagementPolicy from Parallel to OrderedReady which fails since that field cannot be modified on sts.

## 5.5.6

- [FEATURE] Add hpa templates for read, write and backend.

## 5.5.5

- [BUGFIX] Quote tenantId value in logsInstance

## 5.5.4

- [CHANGE] Add extraVolumeClaimTemplates for StatefulSet of the write component.

## 5.5.3

- [BUGFIX] Fix issue in distribution of queries to available read pods by using k8s service for discovering query-scheduler replicas

## 5.5.2

- [BUGFIX] Use $.Release.Namespace consistently
- [CHANGE] Add clusterLabelOverride for alert label overrides.
- [BUGFIX] Use $.Release.Namespace consistently

## 5.5.1

- [FEATURE] Added ability to reference images by digest

## 5.5.0

- [CHANGE] Changed version of Grafana Enterprise Logs to v1.7.2


## 5.4.0

- [CHANGE] Changed version of Loki to 2.8.2


- [CHANGE] Change default GEL and Loki versions to 1.7.1 and 2.8.1 respectively
- [BUGFIX] Fix dns port in network-policy

## 4.10.0

- [CHANGE] Changed version of Grafana Enterprise Logs to v1.6.3

- [BUGFIX] Add projected volume type to psp


## 4.9.0

- [CHANGE] Changed version of Loki to 2.7.5


- [BUGFIX] Fix role/PSP mapping

- [BUGFIX] Fix service/ingress mapping

## 4.8.0

- [CHANGE] Changed version of Grafana Enterprise Logs to v1.6.2

## 4.7

- [CHANGE] **BREAKING** Rename `gel-license.jwt` property of secret `gel-secrets` to `license.jwt` on enterprise-logs chart.

## 4.6.2

- [BUGFIX] Fix tokengen and provisioner secrets creation on enterprise-logs chart.

## 4.6.1

- [FEATURE] Add `gateway.nginxConfig.customReadUrl`, `gateway.nginxConfig.customWriteUrl` and `gateway.nginxConfig.customBackendUrl` to override read/write/backend paths.
- [BUGFIX] Remove unreleased setting `useFederatedToken` from Azure configuration block.

## 4.6

- [Change] Bump Loki version to 2.7.3. Revert to 2 target simple scalable mode as default until third target ships in minor release.

## 4.5.1

- [BUGFIX] Fix rendering of namespace in provisioner job.
- [ENHANCEMENT] Allow to configure `publishNotReadyAddresses` on memberlist service.
- [BUGFIX] Correctly set `compactor_address` for 3 target scalable configuration.

## 4.5

- [ENHANCEMENT] Single binary mode is now possible for more than 1 replica, with a gateway and object storage backend.

## 4.4.2

- [CHANGE] Bump Loki version to 2.7.2 and GEL version to 1.6.1

## 4.4.1

- [BUGFIX] Fix a few problems with the included dashboards and allow the rules to be created in a different namespace (which may be necessary based on how your Prometheus Operator is deployed).

## 4.1.1

- [FEATURE] Added `loki.runtimeConfig` helm values to provide a reloadable runtime configuration.

## 4.1

- [BUGFIX] Fix bug in provisioner job that caused the self-monitoring tenant secret to be created with an empty token.

## 4.0

- [FEATURE] Added `enterprise.adminToken.additionalNamespaces` which are a list of additional namespaces to create secrets containing the GEL admin token in. This is especially useful if your Grafana instance is in another namespace.
- [CHANGE] **BREAKING** Remove `enterprise.nginxConfig.file`. Both enterprise and gateway configurations now share the same nginx config, use `gateway.nginxConfig.file` for both. Admin routes will 404 on OSS deployments.
- [CHANGE] **BREAKING** Default simple deployment mode to new, 3 target configuration (read, write, and backend). This new configuration allows the `read` target to be run as a deployment and auto-scaled. To go back to the legacy, 2 target configuration, set `read.legacyReadTraget` to `true`.
- [CHANGE] **BREAKING** Change how tenants are defined
- [CHANGE] **BREKAING** Remove `enterprise.adminTokenSecret`. This is now defined under `enterprise.adminToken.secret`.
- [CHANGE] **BREKAING** Rename and change format of `enterprise.provisioner.tenants`. Property has been renamed to `enterprise.provisioner.additionalTenants`, and is now an array of objects rather than string. Each object must contain a `name` and a `secretNamespace` field, where `name` is the name of the tenant and `secretNamespace` is the namespace to create the secret with the tenant's read and write token.
- [CHANGE] **BREAKING** Change the structure of `monitoring.selfMonitoring.tenant` from a string to an object. The new object must have a `name` and a `secretNamespace` field, where `name` is the name of the self-monitoring tenant and `secretNamespace` is the namespace to create an additional secret with the tenant's token. A secret will still also be created in the release namespace as it's needed by the Loki canary.
- [CHANGE] **BREAKING** Remove ability to create self-monitoring resources in different namespaces (with the exception of dashboard configmaps).

## 3.10.0

- [CHANGE] Deprecate `enterprise.nginxConfig.file`. Both enterprise and gateway configurations now share the same nginx config. Admin routes will 404 on OSS deployments. Will be removed in version 4 of the chart, please use `gateway.nginxConfig.file` for both OSS and Enterprise gateways.
- [FEATURE] Added new simple deployment target `backend`. Running 3 targets for simple deployment will soon be the default in Loki. This new target allows the `read` target to be run as a deployment and auto-scaled.

## 3.9.0

- [BUGFIX] Fix race condition between minio create bucket job and enterprise tokengen job

## 3.8.2

- [BUGFIX] Fix autoscaling/v2 template
- [FEATURE] Added `extraObjects` helm values to extra manifests.

## 3.8.1

- [ENHANCEMENT] Add the ability to specify container lifecycle

## 3.8.0

- [BUGFIX] Added `helm-weight` annotations to the tokengen and provisioner jobs to make sure tokengen always runs before provisioner

## 3.7.0

**BREAKING**: Configuration values for Loki Canary moved from `monitoring.selfMonitoring.lokiCanary` to `monitoring.lokiCanary`

- [ENHANCEMENT] Decouple the Loki Canary from the self-monitoring setup, which adds an unnecessary dependency on the Grafana Agent Operator.

## 3.6.1

- [BUGFIX] Fix regression that produced empty PrometheusRule alerts resource

## 3.6.0

- [CHANGE] Bump Loki version to 2.7.0 and GEL version to 1.6.0

## 3.5.0

- [FEATURE] Add support for azure blob storage

## 3.4.3

- [ENHANCEMENT] Allow to change Loki `-target` argument
- [ENHANCEMENT] Add toggle for persistence disk in single-binary mode

## 3.4.2

- [BUGFIX] Fix read-only /tmp in single-binary mode

## 3.4.1

- [BUGFIX] Remove extra `/` in image name if `registry` or `repository` is empty

## 3.4.0

- [ENHANCEMENT] Allow to add some selector for Loki persistent volume

## 3.3.3

- [BUGFIX] Add missing label `prometheus.io/service-monitor: "false"` to single-binary headless service

## 3.3.2

- [BUGFIX] Fixed indentation in single-binary pdb template

## 3.3.1

- [BUGFIX] Fix invalid ruler config when filesystem storage is being used
- [BUGFIX] Fix ingress template to work with both deployment types (scalable and single binary)

## 3.3.0

- [CHANGE] Remove ServiceMonitor and PrometheusRule CRD

## 3.2.2

- [CHANGE] Add envFrom section to the tokengen job

## 3.2.1

- [BUGFIX] Fixed k8s selectors in k8s Service for single-binary mode.

## 3.2.0

- [CHANGE] Bump Grafana Enterprise Logs version to v1.5.2

## 3.1.0

- [FEATURE] Loki canary and GEL token provisioner added. The GEL token provisioner will provision a tenant and token to be used by the self-monitoring features (including the canary), as well as any additional tenants specified. A k8s secret will be created with a read and write token for each additional tenant specified.

## 3.0.4

- [CHANGE] Default minio replicas to 1 node with 2 drives. The old config used the default, which was 16 nodes with 1 drive each.
- [BUGFIX] Minio subchart values `accessKey` and `secretKey` were removed in the new chart and replaced with `rootUser` and `rootPassword`.
- [CHANGE] The tokengen job no longer creates a `grafana-token`, as the base64 encoding was not working in a Grafana Enterprise GEL plugin installation.

## 3.0.0

- [CHANGE] Loki helm chart was moved to this location in the Loki repo. The chart now supports both
[single binary](https://github.com/grafana/helm-charts/tree/main/charts/loki) and [simple scalable](https://github.com/grafana/helm-charts/tree/main/charts/loki-simple-scalable) deployment modes. For changes prior to version 3.0.0, please
look in the respective deprectated [single binary](https://github.com/grafana/helm-charts/tree/main/charts/loki) and [simple scalable](https://github.com/grafana/helm-charts/blob/main/charts/loki-simple-scalable/CHANGELOG.md) charts.<|MERGE_RESOLUTION|>--- conflicted
+++ resolved
@@ -13,14 +13,11 @@
 
 [//]: # (<AUTOMATED_UPDATES_LOCATOR> : do not remove this line. This locator is used by the CI pipeline to automatically create a changelog entry for each new Loki release. Add other chart versions and respective changelog entries bellow this line.)
 
-<<<<<<< HEAD
 - [BUGFIX] Add support to run dnsmasq
-=======
+
 ## 5.36.0
 
 - [CHANGE] Changed version of Loki to 2.9.2
-
->>>>>>> 4b750cc0
 
 ## 5.35.0
 
