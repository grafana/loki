# Changelog

All notable changes to this library will be documented in this file.

Entries should be ordered as follows:

- [CHANGE]
- [FEATURE]
- [ENHANCEMENT]
- [BUGFIX]

Entries should include a reference to the pull request that introduced the change.

[//]: # (<AUTOMATED_UPDATES_LOCATOR> : do not remove this line. This locator is used by the CI pipeline to automatically create a changelog entry for each new Loki release. Add other chart versions and respective changelog entries bellow this line.)

<<<<<<< HEAD
## 6.10.1

- [BUGFIX] Use variable instead of root context in _helpers.tpl.
=======
## 6.29.0

- [BUGFIX] Inadvertent merge() accumulation of podLabels on various resources
- [FEATURE] Added support to copy the following headers into X-Query-Tags as key/value pairs:, X-Grafana-User, X-Dashboard-Uid, X-Dashboard-Title, X-Panel-Id, X-Panel-Title, X-Rule-Uid, X-Rule-Name, X-Rule-Folder, X-Rule-Version, X-Rule-Source, X-Rule-Type

## 6.28.0

- [CHANGE] Add extraContainers parameter for the backend pod
- [CHANGE] Add `tpl()` support for backend, read, write, and admin-api components

## 6.27.0

- [FEATURE] Added support for globals: `extraArgs`, `extraEnv`, `extraEnvFrom`, `extraVolumes`, `extraVolumeMounts` ([#16062](https://github.com/grafana/loki/pull/16062)) relates to ([#12652](https://github.com/grafana/loki/pull/12652))
- [CHANGE] Changed version of Memcached image to 1.6.36
- [CHANGE] Changed version of Grafana Loki to 3.4.2
- [CHANGE] Changed version of Grafana Enterprise Logs to 3.4.0

## 6.26.0

- [CHANGE] Changed version of Grafana Loki to 3.4.0

## 6.25.1

- [BUGFIX] Disable service monitor for nginx service.

## 6.25.0

- [BUGFIX] Removed minio-mc init container from admin-api.
- [BUGFIX] Fixed admin-api and gateway deployment container args.
- [FEATURE] Added support for Overrides Exporter

## 6.24.1

- [ENHANCEMENT] Fix Inconsistency between sidecar.securityContext and loki.containerSecurityContext

## 6.24.0

- [BUGFIX] Add conditional to include ruler config only if `ruler.enabled=true`
- [BUGFIX] Disables the Helm test pod when `test.enabled=false`.
- [BUGFIX] Fix `enterprise.image.tag` to `3.3.0`
- [ENHANCEMENT] Bump Loki version to 3.3.2

## 6.23.0

- [CHANGE] Changed version of Grafana Loki to 3.3.1
- [CHANGE] Changed version of Minio helm chart to 5.3.0 (#14834)
- [BUGFIX] Add default wal dir to ruler config ([#14920](https://github.com/grafana/loki/pull/14920))
- [FIX] Fix statefulset templates to not show diffs in ArgoCD

## 6.22.0

## 6.21.0

## 6.20.0

- [CHANGE] Changed version of Grafana Loki to 3.3.0

## 6.19.0-weekly.227

- [ENHANCEMENT] Expose Topology Spread Constraints in Helm chart templates and default values.

## 6.19.0

## 6.18.0

- [CHANGE] Added automated weekly releases, which created this release.

## 6.17.1

- [BUGFIX] Added missing `loki.storage.azure.chunkDelimiter` parameter to Helm chart.

## 6.17.0

- [CHANGE] Changed version of Grafana Loki to 3.2.0

## 6.16.0

- [ENHANCEMENT] Allow setting nodeSelector, tolerations and affinity to enterprise components (tokengen and provisioner).

## 6.15.0

- [ENHANCEMENT] Allow setting annotations for memberlist and query-scheduler-discovery services
- [ENHANCEMENT] Allow to customize `client_max_body_size` when using Loki Gateway. #12924

## 6.14.1

- [BUGFIX] Fixed Memcached persistence options.

## 6.14.0

- [FEATURE] Add additional service annotations for components in distributed mode
- [FIX] Rename loki/templates/query-frontend/poddisruptionbudget-query-frontend.yaml to fix spelling mistake.

## 6.13.0

- [CHANGE] Correctly wrap ClusterRoleBinding around `rbac/namespaced` conditional.
- [FIX] Do not create bloom planner, bloom builder, bloom gateway Deployment/Statefulset if their replica count is 0.
- [FIX] Configure (ephemeral) storage for bloom builder working directory
- [ENHANCEMENT] Automatically configure bloom planner address for bloom builders and bloom gateway addresses for bloom gateway clients.

## 6.12.0

- [ENHANCEMENT] Replace Bloom Compactor component with Bloom Planner and Bloom Builder. These are the new components to build bloom blocks.

## 6.11.0

- [FEATURE] Add support for configuring persistence for memcached.

## 6.10.2

- [CHANGE] Bumped version of `nginxinc/nginx-unprivileged` to 1.27-alpine; this remediates several CVE

## 6.10.1

- [CHANGE] Bumped version of `kiwigrid/k8s-sidecar` to 1.27.5; this remediates several CVE
>>>>>>> fd64d940

## 6.10.0

- [CHANGE] Changed version of Grafana Enterprise Logs to 3.1.1
- [CHANGE] Changed version of Grafana Loki to 3.1.1
- [ENHANCEMENT] Added ability to disable AWS S3 dualstack endpoint usage.

## 6.9.0

- [BUGFIX] Fixed how we set imagePullSecrets for the memcached and provisioner.

## 6.8.0

- [BUGFIX] Fixed how we set imagePullSecrets for the admin-api and enterprise-gateway

## 6.7.4

- [ENHANCEMENT] Allow configuring the SSE section under AWS S3 storage config.

## 6.7.3

- [BUGFIX] Removed Helm test binary

## 6.7.2

- [BUGFIX] Fix imagePullSecrets for statefulset-results-cache

## 6.7.1

- [CHANGE] Changed version of Loki to 3.1.0

## 6.7.0

- [CHANGE] Changed version of Grafana Enterprise Logs to 3.1.0

## 6.6.6

- [BUGFIX] Fix HPA ingester typo

## 6.6.5

- [BUGFIX] Fix querier address in SingleBinary mode

## 6.6.4

- [BUGFIX] Fix extraObjects

## 6.6.3

- [BUGFIX] Fix indentation of `query_range` Helm chart values

## 6.6.2

- [BUGFIX] Fix query-frontend (headless) and ruler http-metrics targetPort

## 6.6.1

- [BUGFIX] Fix query scheduler http-metrics targetPort

## 6.6.0

- [ENHANCEMENT] Allow setting PVC annotations for all volume claim templates in simple scalable and single binary mode

## 6.5.2

- [BUGFIX] Fixed Ingress routing for all deployment modes.

## 6.5.0

- [CHANGE] Changed version of Grafana Enterprise Logs to v3.0.1

## 6.4.2

- [BUGFIX] Fixed helm helper functions to include missing `loki.hpa.apiVersion`  #12716

## 6.4.1

- [BUGFIX] Fixes read & backend replicas settings

## 6.4.0

- [ENHANCEMENT] Allow extraObject items as multiline strings, allowing for templating field names

## 6.3.4

- [BUGFIX] Add missing OTLP endpoint to nginx config

## 6.3.3

- [ENHANCEMENT] make the singlebinary set 0 the replicas number of backend, write,read.

## 6.3.2

- [BUGFIX] Missing password for Loki-Canary when loki.auth_enabled is true

## 6.3.1

- [BUGFIX] Fixed Typo in Ingester templates for zoneAwareReplication

## 6.3.0

- [CHANGE] Changed version of Grafana Enterprise Logs to v3.0.0

## 6.2.5

- [BUGFIX] Add missing toleration blocks to bloom components.

## 6.2.4

- [ENHANCEMENT] Activate the volume endpoint by default.

## 6.2.3

- [ENHANCEMENT] Allow minio address to be overridden.
- [CHANGE] `query-scheduler-discovery` service will now be prefixed by query scheduler full name.
- [BUGFIX] Fix `helm-tests` Go source which was missing a param following #12245.

## 6.2.2

- [FEATURE] Add support for enabling pattern ingester config via `loki.pattern_ingester.enabled`.

## 6.2.1

- [BUGFIX] Removed duplicate bucketNames from documentation and fixed key name `deploymentMode`

## 6.2.0

- [FEATURE] Add a headless service to the bloom gateway component.

## 6.1.0

- [CHANGE] Only default bucket names in helm when using minio.

## 6.0.0

- [FEATURE] added a new `Distributed` mode of deployment.
- [CHANGE] the lokiCanary section was moved from under monitoring to be under the root of the file.
- [CHANGE] the definitions for topologySpreadConstraints and podAffinity were converted from string templates to objects. Also removed the soft constraint on zone.
- [CHANGE] the externalConfigSecretName was replaced with more generic configs

## 5.47.2

- [ENHANCEMENT] Allow for additional pipeline stages to be configured on the `selfMonitoring` `Podlogs` resource.

## 5.47.1

- [BUGFIX] Increase default value of backend minReplicas to 3

## 5.47.0

- [CHANGE] Changed version of Loki to 2.9.6

## 5.46.0

- [CHANGE] Changed version of Loki to 2.9.5

## 5.45.0

- [CHANGE] Add extraContainers parameter for the read pod

## 5.44.4

- [ENHANCEMENT] Use http_listen_port for `compactorAddress`.

## 5.44.3

- [BUGFIX] Fix template error: `<.Values.loki.server.http_listen_port>: can't evaluate field Values in type interface {}`

## 5.44.2

- [BUGFIX] Fix usage of `http_listen_port` and `grpc_listen_port` field in template.

## 5.44.1

- [BUGFIX] Fix `compactorAddress` field: add protocol and port.

## 5.44.0

- [FEATURE] Modified helm template to use parameters http_listen_port and grpc_listen_port instead of hardcoded values.

## 5.43.7

- [BUGFIX] allow to configure http_config for ruler

## 5.43.6

- [ENHANCEMENT] Add `ciliumnetworkpolicy` with egress to world for table-manager if enabled.

## 5.43.5

- [BUGFIX] Add `---` before the `backend-kubeapiserver-egress` ciliumnetworkpolicy to prevent the `backend-world-egress` one from being dumped if both are enabled.

## 5.43.4

- [ENHANCEMENT] Add `ciliumnetworkpolicies` with egress to world for write, read and backend.

## 5.43.3

- [ENHANCEMENT] Added missing default values to support ServerSideApply

## 5.43.2

- [BUGFIX] Added `alibabacloud` to `isUsingObjectStorage` check.

## 5.43.1

- [BUGFIX] Fix `toPorts` fields in the `ciliumnetworkpolicy` template

## 5.43.0

- [ENHANCEMENT] Allow the definition of resources for GrafanaAgent pods

## 5.42.3

- [BUGFIX] Added condition for `egress-discovery` networkPolicies and ciliumNetworkPolicies.

## 5.42.2

- [BUGFIX] Remove trailing tab character in statefulset templates

## 5.42.1

- [BUGFIX] Added missing annotations to loki-read StatefulSet.

## 5.42.0

- [CHANGE] Changed versions of Loki v2.9.4 and GEL v1.8.6
- [ENHANCEMENT] Bumped "grafana-agent-operator" depenency chart version to it's latest version

## 5.41.8

- [BUGFIX] Fix gateway: add possibility to disable listening on ipv6 to prevent crash on ipv4-only system.

## 5.41.7

- [FEATURE] Add support to disable specific alert rules

## 5.41.6

- [BUGFIX] Added missing namespace to query-scheduler-discovery service when deploying loki in a specific namespace.

## 5.41.5

- [BUGFIX] Added "swift" type object storage to resolve Loki HELM Chart error.

## 5.41.4

- [CHANGE] Use `/ingester/shutdown?terminate=false` for write `preStop` hook

## 5.41.3

- [FEATURE] Add support for defining an s3 backoff config.

## 5.41.2

- [FEATURE] Add ciliumnetworkpolicies.

## 5.41.1

- [FEATURE] Allow topology spread constraints for Loki read deployment component.

## 5.41.0

- [CHANGE] Changed version of Loki to 2.9.3

## 5.40.1

- [BUGFIX] Remove ruler enabled condition in networkpolicies.

## 5.40.0

- [CHANGE] Add extraContainers parameter for the write pod

## 5.39.0

- [FEATURE] Add support for adding OpenStack swift container credentials via helm chart

## 5.38.0

- [CHANGE] Changed MinIO Helm Chart version to 4.0.15

## 5.37.0

- [FEATURE] Add support for enabling tracing.

## 5.36.2

- [BUGFIX] Add support to run dnsmasq

## 5.36.1

- [FEATURE] Allow topology spread constraints for Loki

## 5.36.0

- [CHANGE] Changed version of Loki to 2.9.2

## 5.35.0

- [FEATURE] Add support for configuring distributor.

## 5.34.0

- [BUGFIX] Fix missing annotations when using Loki in single binary mode.

## 5.33.0

- [CHANGE] Changed version of Grafana Enterprise Logs to v1.8.4

## 5.32.0

- [CHANGE] Grafana dashboards are no longer created solely in scalable mode and with external cloud storage enabled.

## 5.31.0

- [CHANGE] Changed version of Loki to 2.9.2

## 5.30.0

- [CHANGE] Changed version of Grafana Enterprise Logs to v1.8.3

## 5.29.0

- [ENHANCEMENT] Allow specifying `apiVersion` for Loki's PodLog CRD.

## 5.28.0

- [BUGFIX] Fix GrafanaAgent tolerations scope

## 5.27.0

- [CHANGE] Bump `nginxinc/nginx-unpriviledged` image version to remediate [CVE-2023-4863](https://github.com/advisories/GHSA-j7hp-h8jx-5ppr)

## 5.26.0

- [ENHANCEMENT] Allow emptyDir data volumes for backend and write (via `X.persistence.volumeClaimsEnabled: false`)

## 5.25.0

- [BUGFIX] Add complete object schema to single-binary volumeClaimTemplate to avoid synchronization issues

## 5.24.0

- [ENHANCEMENT] #10613 Allow tolerations for GrafanaAgent pods

## 5.23.1

- [BUGFIX] Add missing namespaces to some components

## 5.23.0

- [ENHANCEMENT] Add loki.storage.azure.connectionString to support Azure connection string

## 5.22.2

- [BUGFIX] Fix sidecar configuration for Backend

## 5.22.1

- ENHANCEMENT #10452 Improve gitops compatibility

## 5.22.0

- [CHANGE] Changed version of Loki to 2.9.1

## 5.21.0

- [CHANGE] Changed version of Grafana Enterprise Logs to v1.8.1

## 5.20.0

- [CHANGE] Changed version of Grafana Enterprise Logs to v1.8.0

## 5.19.0

- [FEATURE] Add optional sidecard to load rules from ConfigMaps and Secrets.

## 5.18.1

- [ENHANCEMENT] #8627 Add service labels and annotations for all services.
- [CHANGE] #8627 Move read, write and table manager labels from #component.serviceLabels to #component.service.labels to improve consistency.

## 5.18.0

- [CHANGE] Changed version of Loki to 2.9.0

## 5.17.0

- [CHANGE] Changed version of Loki to 2.9.0

## 5.16.1

- [BUGFIX] Increase default minReplicas to 2 and maxReplicas to 6

## 5.16.0

- [ENHANCEMENT] Add dnsConfig to values

## 5.15.0

- [ENHANCEMENT] Add rbac.pspAnnotations to define PSP annotations

## 5.14.1

- [BUGFIX] Use the correct name of the service inside the ingress.

## 5.14.0

- [ENHANCEMENT] Make table_manager configuration toggle.

## 5.13.0

- [ENHANCEMENT] Use "loki.clusterLabel" template for PodLogs cluster label

## 5.12.0

- [ENHANCEMENT] Use tpl function in ingress and gateway-ingress for hosts

## 5.11.0

- [CHANGE] Changed version of Loki to 2.8.4

## 5.10.0

- [CHANGE] Changed version of Grafana Enterprise Logs to v1.7.3

## 5.9.2

- [ENHANCEMENT] Add custom labels value for loki ingress

## 5.9.1

- [BUGFIX] Fix loki helm chart helper function for loki.host to explicitly include gateway port

## 5.9.0

- [CHANGE] Changed version of Loki to 2.8.3

## 5.8.11

- [BUGFIX] Fix gateway: Add `/config` proxy_pass to nginx configuration

## 5.8.10

- [ENHANCEMENT] Canary labelname can now be configured via monitoring.lokiCanary.labelname

## 5.8.9

- [BUGFIX] Fix loki/logs dashboard: allow querying multiple log level at once

## 5.8.8

- [ENHANCEMENT] Add loki.storage.azure.endpointSuffix to support Azure private endpoint

## 5.8.7

- [BUGFIX] Remove persistentVolumeClaimRetentionPolicy from single-binary StatefulSet when persistence is disabled

## 5.8.6

- [ENHANCEMENT] Add serviceMonitor.metricRelabelings to support metric relabelings

## 5.8.4

- [ENHANCEMENT] Add loki.lokiCanary.updateStrategy configuration

## 5.8.3

- [ENHANCEMENT] Add priorityClassName for Grafana Agent and Loki Canary

## 5.8.2

- [BUGFIX] Reference the correct configmap name for table manager

## 5.8.1

- [BUGFIX] Fix config as a secret mount for single binary statefulset

## 5.8.0

- [ENHANCEMENT] Add loki.memberlistConfig to fully control the memberlist configuration

## 5.7.1

- [FEATURE] Add support for additional labels on loki-canary pods

## 5.6.4

- [FEATURE] Make table manager retention options configurable in values

## 5.6.3

- [BUGFIX] Fix configmap checksum in read statefulset template

## 5.6.2

- [BUGFIX] Fix configmap checksum in table manager deployment template

## 5.6.1

- [BUGFIX] Fix HPA for single binary deployment

## 5.6.0

- [ENHANCEMENT] Add `gateway.ingress.labels` to values and ingress-gateway in helm chart.

## 5.5.12

- [BUGFIX] Fix checksum annotation for config in single binary

## 5.5.11

- [BUGFIX] Add missing metrics section in backend hpa template

## 5.5.10

- [CHANGE] Make the gateway listen on IPv6 as well as IPv4

## 5.5.9

- [FEATURE] Add `loki.configStorageType` & `loki.externalConfigSecretName` values to chart and templates.

## 5.5.8

- [CHANGE] Add support for annotations on all Deployments and StatefulSets

## 5.5.7

- [BUGFIX] Fix breaking helm upgrade by changing sts podManagementPolicy from Parallel to OrderedReady which fails since that field cannot be modified on sts.

## 5.5.6

- [FEATURE] Add hpa templates for read, write and backend.

## 5.5.5

- [BUGFIX] Quote tenantId value in logsInstance

## 5.5.4

- [CHANGE] Add extraVolumeClaimTemplates for StatefulSet of the write component.

## 5.5.3

- [BUGFIX] Fix issue in distribution of queries to available read pods by using k8s service for discovering query-scheduler replicas

## 5.5.2

- [BUGFIX] Use $.Release.Namespace consistently
- [CHANGE] Add clusterLabelOverride for alert label overrides.
- [BUGFIX] Use $.Release.Namespace consistently

## 5.5.1

- [FEATURE] Added ability to reference images by digest

## 5.5.0

- [CHANGE] Changed version of Grafana Enterprise Logs to v1.7.2

## 5.4.0

- [CHANGE] Changed version of Loki to 2.8.2

- [CHANGE] Change default GEL and Loki versions to 1.7.1 and 2.8.1 respectively
- [BUGFIX] Fix dns port in network-policy

## 4.10.0

- [CHANGE] Changed version of Grafana Enterprise Logs to v1.6.3

- [BUGFIX] Add projected volume type to psp

## 4.9.0

- [CHANGE] Changed version of Loki to 2.7.5

- [BUGFIX] Fix role/PSP mapping

- [BUGFIX] Fix service/ingress mapping

## 4.8.0

- [CHANGE] Changed version of Grafana Enterprise Logs to v1.6.2

## 4.7

- [CHANGE] **BREAKING** Rename `gel-license.jwt` property of secret `gel-secrets` to `license.jwt` on enterprise-logs chart.

## 4.6.2

- [BUGFIX] Fix tokengen and provisioner secrets creation on enterprise-logs chart.

## 4.6.1

- [FEATURE] Add `gateway.nginxConfig.customReadUrl`, `gateway.nginxConfig.customWriteUrl` and `gateway.nginxConfig.customBackendUrl` to override read/write/backend paths.
- [BUGFIX] Remove unreleased setting `useFederatedToken` from Azure configuration block.

## 4.6

- [Change] Bump Loki version to 2.7.3. Revert to 2 target simple scalable mode as default until third target ships in minor release.

## 4.5.1

- [BUGFIX] Fix rendering of namespace in provisioner job.
- [ENHANCEMENT] Allow to configure `publishNotReadyAddresses` on memberlist service.
- [BUGFIX] Correctly set `compactor_address` for 3 target scalable configuration.

## 4.5

- [ENHANCEMENT] Single binary mode is now possible for more than 1 replica, with a gateway and object storage backend.

## 4.4.2

- [CHANGE] Bump Loki version to 2.7.2 and GEL version to 1.6.1

## 4.4.1

- [BUGFIX] Fix a few problems with the included dashboards and allow the rules to be created in a different namespace (which may be necessary based on how your Prometheus Operator is deployed).

## 4.1.1

- [FEATURE] Added `loki.runtimeConfig` helm values to provide a reloadable runtime configuration.

## 4.1

- [BUGFIX] Fix bug in provisioner job that caused the self-monitoring tenant secret to be created with an empty token.

## 4.0

- [FEATURE] Added `enterprise.adminToken.additionalNamespaces` which are a list of additional namespaces to create secrets containing the GEL admin token in. This is especially useful if your Grafana instance is in another namespace.
- [CHANGE] **BREAKING** Remove `enterprise.nginxConfig.file`. Both enterprise and gateway configurations now share the same nginx config, use `gateway.nginxConfig.file` for both. Admin routes will 404 on OSS deployments.
- [CHANGE] **BREAKING** Default simple deployment mode to new, 3 target configuration (read, write, and backend). This new configuration allows the `read` target to be run as a deployment and auto-scaled. To go back to the legacy, 2 target configuration, set `read.legacyReadTraget` to `true`.
- [CHANGE] **BREAKING** Change how tenants are defined
- [CHANGE] **BREKAING** Remove `enterprise.adminTokenSecret`. This is now defined under `enterprise.adminToken.secret`.
- [CHANGE] **BREKAING** Rename and change format of `enterprise.provisioner.tenants`. Property has been renamed to `enterprise.provisioner.additionalTenants`, and is now an array of objects rather than string. Each object must contain a `name` and a `secretNamespace` field, where `name` is the name of the tenant and `secretNamespace` is the namespace to create the secret with the tenant's read and write token.
- [CHANGE] **BREAKING** Change the structure of `monitoring.selfMonitoring.tenant` from a string to an object. The new object must have a `name` and a `secretNamespace` field, where `name` is the name of the self-monitoring tenant and `secretNamespace` is the namespace to create an additional secret with the tenant's token. A secret will still also be created in the release namespace as it's needed by the Loki canary.
- [CHANGE] **BREAKING** Remove ability to create self-monitoring resources in different namespaces (with the exception of dashboard configmaps).

## 3.10.0

- [CHANGE] Deprecate `enterprise.nginxConfig.file`. Both enterprise and gateway configurations now share the same nginx config. Admin routes will 404 on OSS deployments. Will be removed in version 4 of the chart, please use `gateway.nginxConfig.file` for both OSS and Enterprise gateways.
- [FEATURE] Added new simple deployment target `backend`. Running 3 targets for simple deployment will soon be the default in Loki. This new target allows the `read` target to be run as a deployment and auto-scaled.

## 3.9.0

- [BUGFIX] Fix race condition between minio create bucket job and enterprise tokengen job

## 3.8.2

- [BUGFIX] Fix autoscaling/v2 template
- [FEATURE] Added `extraObjects` helm values to extra manifests.

## 3.8.1

- [ENHANCEMENT] Add the ability to specify container lifecycle

## 3.8.0

- [BUGFIX] Added `helm-weight` annotations to the tokengen and provisioner jobs to make sure tokengen always runs before provisioner

## 3.7.0

**BREAKING**: Configuration values for Loki Canary moved from `monitoring.selfMonitoring.lokiCanary` to `monitoring.lokiCanary`

- [ENHANCEMENT] Decouple the Loki Canary from the self-monitoring setup, which adds an unnecessary dependency on the Grafana Agent Operator.

## 3.6.1

- [BUGFIX] Fix regression that produced empty PrometheusRule alerts resource

## 3.6.0

- [CHANGE] Bump Loki version to 2.7.0 and GEL version to 1.6.0

## 3.5.0

- [FEATURE] Add support for azure blob storage

## 3.4.3

- [ENHANCEMENT] Allow to change Loki `-target` argument
- [ENHANCEMENT] Add toggle for persistence disk in single-binary mode

## 3.4.2

- [BUGFIX] Fix read-only /tmp in single-binary mode

## 3.4.1

- [BUGFIX] Remove extra `/` in image name if `registry` or `repository` is empty

## 3.4.0

- [ENHANCEMENT] Allow to add some selector for Loki persistent volume

## 3.3.3

- [BUGFIX] Add missing label `prometheus.io/service-monitor: "false"` to single-binary headless service

## 3.3.2

- [BUGFIX] Fixed indentation in single-binary pdb template

## 3.3.1

- [BUGFIX] Fix invalid ruler config when filesystem storage is being used
- [BUGFIX] Fix ingress template to work with both deployment types (scalable and single binary)

## 3.3.0

- [CHANGE] Remove ServiceMonitor and PrometheusRule CRD

## 3.2.2

- [CHANGE] Add envFrom section to the tokengen job

## 3.2.1

- [BUGFIX] Fixed k8s selectors in k8s Service for single-binary mode.

## 3.2.0

- [CHANGE] Bump Grafana Enterprise Logs version to v1.5.2

## 3.1.0

- [FEATURE] Loki canary and GEL token provisioner added. The GEL token provisioner will provision a tenant and token to be used by the self-monitoring features (including the canary), as well as any additional tenants specified. A k8s secret will be created with a read and write token for each additional tenant specified.

## 3.0.4

- [CHANGE] Default minio replicas to 1 node with 2 drives. The old config used the default, which was 16 nodes with 1 drive each.
- [BUGFIX] Minio subchart values `accessKey` and `secretKey` were removed in the new chart and replaced with `rootUser` and `rootPassword`.
- [CHANGE] The tokengen job no longer creates a `grafana-token`, as the base64 encoding was not working in a Grafana Enterprise GEL plugin installation.

## 3.0.0

- [CHANGE] Loki helm chart was moved to this location in the Loki repo. The chart now supports both
[single binary](https://github.com/grafana/helm-charts/tree/main/charts/loki) and [simple scalable](https://github.com/grafana/helm-charts/tree/main/charts/loki-simple-scalable) deployment modes. For changes prior to version 3.0.0, please
look in the respective deprectated [single binary](https://github.com/grafana/helm-charts/tree/main/charts/loki) and [simple scalable](https://github.com/grafana/helm-charts/blob/main/charts/loki-simple-scalable/CHANGELOG.md) charts.<|MERGE_RESOLUTION|>--- conflicted
+++ resolved
@@ -13,11 +13,8 @@
 
 [//]: # (<AUTOMATED_UPDATES_LOCATOR> : do not remove this line. This locator is used by the CI pipeline to automatically create a changelog entry for each new Loki release. Add other chart versions and respective changelog entries bellow this line.)
 
-<<<<<<< HEAD
-## 6.10.1
-
 - [BUGFIX] Use variable instead of root context in _helpers.tpl.
-=======
+
 ## 6.29.0
 
 - [BUGFIX] Inadvertent merge() accumulation of podLabels on various resources
@@ -133,7 +130,6 @@
 ## 6.10.1
 
 - [CHANGE] Bumped version of `kiwigrid/k8s-sidecar` to 1.27.5; this remediates several CVE
->>>>>>> fd64d940
 
 ## 6.10.0
 
