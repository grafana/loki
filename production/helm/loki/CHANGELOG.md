--- conflicted
+++ resolved
@@ -13,12 +13,10 @@
 
 [//]: # (<AUTOMATED_UPDATES_LOCATOR> : do not remove this line. This locator is used by the CI pipeline to automatically create a changelog entry for each new Loki release. Add other chart versions and respective changelog entries bellow this line.)
 
-<<<<<<< HEAD
-## 5.14.2
+## 5.16.1
 
 - [ENHANCEMENT] Added parameter to override images in GrafanaAgent
  
-=======
 ## 5.16.0
 
 - [ENHANCEMENT] Add dnsConfig to values
@@ -27,7 +25,6 @@
 
 - [ENHANCEMENT] Add rbac.pspAnnotations to define PSP annotations
 
->>>>>>> 60edfe00
 ## 5.14.1
 
 - [BUGFIX] Use the correct name of the service inside the ingress.
