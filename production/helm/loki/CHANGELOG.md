--- conflicted
+++ resolved
@@ -15,11 +15,8 @@
 
 ## 6.6.6
 
-<<<<<<< HEAD
 - [ENHANCEMENT] Make access modes for persistence on writes editable
-=======
 - [BUGFIX] Fix HPA ingester typo
->>>>>>> 527510d1
 
 ## 6.6.5
 
