--- conflicted
+++ resolved
@@ -13,16 +13,14 @@
 
 [//]: # (<AUTOMATED_UPDATES_LOCATOR> : do not remove this line. This locator is used by the CI pipeline to automatically create a changelog entry for each new Loki release. Add other chart versions and respective changelog entries bellow this line.)
 
-<<<<<<< HEAD
 ## 5.26.0
 
 - [ENHANCEMENT] Allow emptyDir data volumes for backend and write (via `X.persistence.volumeClaimsEnabled: false`)
-=======
+
 ## 5.25.0
 
 - [BUGFIX] Add complete object schema to single-binary volumeClaimTemplate to avoid synchronization issues
 
->>>>>>> fe71c7e9
 ## 5.24.0
 
 - [ENHANCEMENT] #10613 Allow tolerations for GrafanaAgent pods
