--- conflicted
+++ resolved
@@ -13,17 +13,15 @@
 
 [//]: # (<AUTOMATED_UPDATES_LOCATOR> : do not remove this line. This locator is used by the CI pipeline to automatically create a changelog entry for each new Loki release. Add other chart versions and respective changelog entries bellow this line.)
 
+## 5.8.8
+
+- [ENHANCEMENT] Add loki.storage.azure.endpointSuffix to support azure private endpoint
+
 ## 5.8.7
 
-<<<<<<< HEAD
-- [ENHANCEMENT] Add loki.storage.azure.endpointSuffix to support azure private endpoint
-
-## 5.8.6
-=======
 - [BUGFIX] Remove persistentVolumeClaimRetentionPolicy from single-binary StatefulSet when persistence is disabled
 
 ## 5.8.6
->>>>>>> 4b53909c
 
 - [ENHANCEMENT] Add serviceMonitor.metricRelabelings to support metric relabelings
 
