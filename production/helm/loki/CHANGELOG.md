# Changelog

All notable changes to this library will be documented in this file.

Entries should be ordered as follows:

- [CHANGE]
- [FEATURE]
- [ENHANCEMENT]
- [BUGFIX]

Entries should include a reference to the pull request that introduced the change.

[//]: # (<AUTOMATED_UPDATES_LOCATOR> : do not remove this line. This locator is used by the CI pipeline to automatically create a changelog entry for each new Loki release. Add other chart versions and respective changelog entries bellow this line.)

<<<<<<< HEAD
## 6.7.0

- [BUGFIX] Rename Gatway port name to avoid beeing scraped by the ServiceMonitor #13350
- [CHANGE] Changed `gateway.readinessProbe.httpGet.port` from `http-metrics` to `metrics` #13350
=======
## 6.6.5

- [BUGFIX] Fix querier address in SingleBinary mode
>>>>>>> 7fc926e3

## 6.6.4

- [BUGFIX] Fix extraObjects

## 6.6.3

- [BUGFIX] Fix indentation of `query_range` Helm chart values

## 6.6.2

- [BUGFIX] Fix query-frontend (headless) and ruler http-metrics targetPort

## 6.6.1

- [BUGFIX] Fix query scheduler http-metrics targetPort

## 6.6.0

- [ENHANCEMENT] Allow setting PVC annotations for all volume claim templates in simple scalable and single binary mode

## 6.5.2

- [BUGFIX] Fixed Ingress routing for all deployment modes.

## 6.5.0

- [CHANGE] Changed version of Grafana Enterprise Logs to v3.0.1


## 6.4.2

- [BUGFIX] Fixed helm helper functions to include missing `loki.hpa.apiVersion`  #12716

## 6.4.1

- [BUGFIX] Fixes read & backend replicas settings

## 6.4.0

- [ENHANCEMENT] Allow extraObject items as multiline strings, allowing for templating field names

## 6.3.4

- [BUGFIX] Add missing OTLP endpoint to nginx config

## 6.3.3

- [ENHANCEMENT] make the singlebinary set 0 the replicas number of backend, write,read.

## 6.3.2

- [BUGFIX] Missing password for Loki-Canary when loki.auth_enabled is true

## 6.3.1

- [BUGFIX] Fixed Typo in Ingester templates for zoneAwareReplication

## 6.3.0

- [CHANGE] Changed version of Grafana Enterprise Logs to v3.0.0

## 6.2.5

- [BUGFIX] Add missing toleration blocks to bloom components.

## 6.2.4

- [ENHANCEMENT] Activate the volume endpoint by default.

## 6.2.3

- [ENHANCEMENT] Allow minio address to be overridden.
- [CHANGE] `query-scheduler-discovery` service will now be prefixed by query scheduler full name.
- [BUGFIX] Fix `helm-tests` Go source which was missing a param following #12245.

## 6.2.2

- [FEATURE] Add support for enabling pattern ingester config via `loki.pattern_ingester.enabled`.

## 6.2.1

- [BUGFIX] Removed duplicate bucketNames from documentation and fixed key name `deploymentMode`

## 6.2.0

- [FEATURE] Add a headless service to the bloom gateway component.

## 6.1.0

- [CHANGE] Only default bucket names in helm when using minio.

## 6.0.0

- [FEATURE] added a new `Distributed` mode of deployment.
- [CHANGE] the lokiCanary section was moved from under monitoring to be under the root of the file.
- [CHANGE] the definitions for topologySpreadConstraints and podAffinity were converted from string templates to objects. Also removed the soft constraint on zone.
- [CHANGE] the externalConfigSecretName was replaced with more generic configs

## 5.47.2

- [ENHANCEMENT] Allow for additional pipeline stages to be configured on the `selfMonitoring` `Podlogs` resource.

## 5.47.1

- [BUGFIX] Increase default value of backend minReplicas to 3

## 5.47.0

- [CHANGE] Changed version of Loki to 2.9.6

## 5.46.0

- [CHANGE] Changed version of Loki to 2.9.5

## 5.45.0

- [CHANGE] Add extraContainers parameter for the read pod

## 5.44.4

- [ENHANCEMENT] Use http_listen_port for `compactorAddress`.

## 5.44.3

- [BUGFIX] Fix template error: `<.Values.loki.server.http_listen_port>: can't evaluate field Values in type interface {}`

## 5.44.2

- [BUGFIX] Fix usage of `http_listen_port` and `grpc_listen_port` field in template.

## 5.44.1

- [BUGFIX] Fix `compactorAddress` field: add protocol and port.

## 5.44.0

- [FEATURE] Modified helm template to use parameters http_listen_port and grpc_listen_port instead of hardcoded values.

## 5.43.7

- [BUGFIX] allow to configure http_config for ruler

## 5.43.6

- [ENHANCEMENT] Add `ciliumnetworkpolicy` with egress to world for table-manager if enabled.

## 5.43.5

- [BUGFIX] Add `---` before the `backend-kubeapiserver-egress` ciliumnetworkpolicy to prevent the `backend-world-egress` one from being dumped if both are enabled.

## 5.43.4

- [ENHANCEMENT] Add `ciliumnetworkpolicies` with egress to world for write, read and backend.

## 5.43.3

- [ENHANCEMENT] Added missing default values to support ServerSideApply

## 5.43.2

- [BUGFIX] Added `alibabacloud` to `isUsingObjectStorage` check.

## 5.43.1

- [BUGFIX] Fix `toPorts` fields in the `ciliumnetworkpolicy` template

## 5.43.0

- [ENHANCEMENT] Allow the definition of resources for GrafanaAgent pods

## 5.42.3

- [BUGFIX] Added condition for `egress-discovery` networkPolicies and ciliumNetworkPolicies.

## 5.42.2

- [BUGFIX] Remove trailing tab character in statefulset templates

## 5.42.1

- [BUGFIX] Added missing annotations to loki-read StatefulSet.

## 5.42.0

- [CHANGE] Changed versions of Loki v2.9.4 and GEL v1.8.6
- [ENHANCEMENT] Bumped "grafana-agent-operator" depenency chart version to it's latest version

## 5.41.8

- [BUGFIX] Fix gateway: add possibility to disable listening on ipv6 to prevent crash on ipv4-only system.

## 5.41.7

- [FEATURE] Add support to disable specific alert rules

## 5.41.6

- [BUGFIX] Added missing namespace to query-scheduler-discovery service when deploying loki in a specific namespace.

## 5.41.5

- [BUGFIX] Added "swift" type object storage to resolve Loki HELM Chart error.

## 5.41.4

- [CHANGE] Use `/ingester/shutdown?terminate=false` for write `preStop` hook

## 5.41.3

- [FEATURE] Add support for defining an s3 backoff config.

## 5.41.2

- [FEATURE] Add ciliumnetworkpolicies.

## 5.41.1

- [FEATURE] Allow topology spread constraints for Loki read deployment component.

## 5.41.0

- [CHANGE] Changed version of Loki to 2.9.3

## 5.40.1

- [BUGFIX] Remove ruler enabled condition in networkpolicies.

## 5.40.0

- [CHANGE] Add extraContainers parameter for the write pod

## 5.39.0

- [FEATURE] Add support for adding OpenStack swift container credentials via helm chart

## 5.38.0

- [CHANGE] Changed MinIO Helm Chart version to 4.0.15

## 5.37.0

- [FEATURE] Add support for enabling tracing.

## 5.36.2

- [BUGFIX] Add support to run dnsmasq

## 5.36.1

- [FEATURE] Allow topology spread constraints for Loki

## 5.36.0

- [CHANGE] Changed version of Loki to 2.9.2

## 5.35.0

- [FEATURE] Add support for configuring distributor.

## 5.34.0

- [BUGFIX] Fix missing annotations when using Loki in single binary mode.

## 5.33.0

- [CHANGE] Changed version of Grafana Enterprise Logs to v1.8.4

## 5.32.0

- [CHANGE] Grafana dashboards are no longer created solely in scalable mode and with external cloud storage enabled.

## 5.31.0

- [CHANGE] Changed version of Loki to 2.9.2

## 5.30.0

- [CHANGE] Changed version of Grafana Enterprise Logs to v1.8.3

## 5.29.0

- [ENHANCEMENT] Allow specifying `apiVersion` for Loki's PodLog CRD.

## 5.28.0

- [BUGFIX] Fix GrafanaAgent tolerations scope

## 5.27.0

- [CHANGE] Bump `nginxinc/nginx-unpriviledged` image version to remediate [CVE-2023-4863](https://github.com/advisories/GHSA-j7hp-h8jx-5ppr)

## 5.26.0

- [ENHANCEMENT] Allow emptyDir data volumes for backend and write (via `X.persistence.volumeClaimsEnabled: false`)

## 5.25.0

- [BUGFIX] Add complete object schema to single-binary volumeClaimTemplate to avoid synchronization issues

## 5.24.0

- [ENHANCEMENT] #10613 Allow tolerations for GrafanaAgent pods

## 5.23.1

- [BUGFIX] Add missing namespaces to some components

## 5.23.0

- [ENHANCEMENT] Add loki.storage.azure.connectionString to support Azure connection string

## 5.22.2

- [BUGFIX] Fix sidecar configuration for Backend

## 5.22.1

- ENHANCEMENT #10452 Improve gitops compatibility

## 5.22.0

- [CHANGE] Changed version of Loki to 2.9.1

## 5.21.0

- [CHANGE] Changed version of Grafana Enterprise Logs to v1.8.1

## 5.20.0

- [CHANGE] Changed version of Grafana Enterprise Logs to v1.8.0

## 5.19.0

- [FEATURE] Add optional sidecard to load rules from ConfigMaps and Secrets.

## 5.18.1

- [ENHANCEMENT] #8627 Add service labels and annotations for all services.
- [CHANGE] #8627 Move read, write and table manager labels from #component.serviceLabels to #component.service.labels to improve consistency.

## 5.18.0

- [CHANGE] Changed version of Loki to 2.9.0

## 5.17.0

- [CHANGE] Changed version of Loki to 2.9.0

## 5.16.1

- [BUGFIX] Increase default minReplicas to 2 and maxReplicas to 6

## 5.16.0

- [ENHANCEMENT] Add dnsConfig to values

## 5.15.0

- [ENHANCEMENT] Add rbac.pspAnnotations to define PSP annotations

## 5.14.1

- [BUGFIX] Use the correct name of the service inside the ingress.

## 5.14.0

- [ENHANCEMENT] Make table_manager configuration toggle.

## 5.13.0

- [ENHANCEMENT] Use "loki.clusterLabel" template for PodLogs cluster label

## 5.12.0

- [ENHANCEMENT] Use tpl function in ingress and gateway-ingress for hosts

## 5.11.0

- [CHANGE] Changed version of Loki to 2.8.4

## 5.10.0

- [CHANGE] Changed version of Grafana Enterprise Logs to v1.7.3

## 5.9.2

- [ENHANCEMENT] Add custom labels value for loki ingress

## 5.9.1

- [BUGFIX] Fix loki helm chart helper function for loki.host to explicitly include gateway port

## 5.9.0

- [CHANGE] Changed version of Loki to 2.8.3

## 5.8.11

- [BUGFIX] Fix gateway: Add `/config` proxy_pass to nginx configuration

## 5.8.10

- [ENHANCEMENT] Canary labelname can now be configured via monitoring.lokiCanary.labelname

## 5.8.9

- [BUGFIX] Fix loki/logs dashboard: allow querying multiple log level at once

## 5.8.8

- [ENHANCEMENT] Add loki.storage.azure.endpointSuffix to support Azure private endpoint

## 5.8.7

- [BUGFIX] Remove persistentVolumeClaimRetentionPolicy from single-binary StatefulSet when persistence is disabled

## 5.8.6

- [ENHANCEMENT] Add serviceMonitor.metricRelabelings to support metric relabelings

## 5.8.4

- [ENHANCEMENT] Add loki.lokiCanary.updateStrategy configuration

## 5.8.3

- [ENHANCEMENT] Add priorityClassName for Grafana Agent and Loki Canary

## 5.8.2

- [BUGFIX] Reference the correct configmap name for table manager

## 5.8.1

- [BUGFIX] Fix config as a secret mount for single binary statefulset

## 5.8.0

- [ENHANCEMENT] Add loki.memberlistConfig to fully control the memberlist configuration

## 5.7.1

- [FEATURE] Add support for additional labels on loki-canary pods

## 5.6.4

- [FEATURE] Make table manager retention options configurable in values

## 5.6.3

- [BUGFIX] Fix configmap checksum in read statefulset template

## 5.6.2

- [BUGFIX] Fix configmap checksum in table manager deployment template

## 5.6.1

- [BUGFIX] Fix HPA for single binary deployment

## 5.6.0

- [ENHANCEMENT] Add `gateway.ingress.labels` to values and ingress-gateway in helm chart.

## 5.5.12

- [BUGFIX] Fix checksum annotation for config in single binary

## 5.5.11

- [BUGFIX] Add missing metrics section in backend hpa template

## 5.5.10

- [CHANGE] Make the gateway listen on IPv6 as well as IPv4

## 5.5.9

- [FEATURE] Add `loki.configStorageType` & `loki.externalConfigSecretName` values to chart and templates.

## 5.5.8

- [CHANGE] Add support for annotations on all Deployments and StatefulSets

## 5.5.7

- [BUGFIX] Fix breaking helm upgrade by changing sts podManagementPolicy from Parallel to OrderedReady which fails since that field cannot be modified on sts.

## 5.5.6

- [FEATURE] Add hpa templates for read, write and backend.

## 5.5.5

- [BUGFIX] Quote tenantId value in logsInstance

## 5.5.4

- [CHANGE] Add extraVolumeClaimTemplates for StatefulSet of the write component.

## 5.5.3

- [BUGFIX] Fix issue in distribution of queries to available read pods by using k8s service for discovering query-scheduler replicas

## 5.5.2

- [BUGFIX] Use $.Release.Namespace consistently
- [CHANGE] Add clusterLabelOverride for alert label overrides.
- [BUGFIX] Use $.Release.Namespace consistently

## 5.5.1

- [FEATURE] Added ability to reference images by digest

## 5.5.0

- [CHANGE] Changed version of Grafana Enterprise Logs to v1.7.2

## 5.4.0

- [CHANGE] Changed version of Loki to 2.8.2

- [CHANGE] Change default GEL and Loki versions to 1.7.1 and 2.8.1 respectively
- [BUGFIX] Fix dns port in network-policy

## 4.10.0

- [CHANGE] Changed version of Grafana Enterprise Logs to v1.6.3

- [BUGFIX] Add projected volume type to psp

## 4.9.0

- [CHANGE] Changed version of Loki to 2.7.5

- [BUGFIX] Fix role/PSP mapping

- [BUGFIX] Fix service/ingress mapping

## 4.8.0

- [CHANGE] Changed version of Grafana Enterprise Logs to v1.6.2

## 4.7

- [CHANGE] **BREAKING** Rename `gel-license.jwt` property of secret `gel-secrets` to `license.jwt` on enterprise-logs chart.

## 4.6.2

- [BUGFIX] Fix tokengen and provisioner secrets creation on enterprise-logs chart.

## 4.6.1

- [FEATURE] Add `gateway.nginxConfig.customReadUrl`, `gateway.nginxConfig.customWriteUrl` and `gateway.nginxConfig.customBackendUrl` to override read/write/backend paths.
- [BUGFIX] Remove unreleased setting `useFederatedToken` from Azure configuration block.

## 4.6

- [Change] Bump Loki version to 2.7.3. Revert to 2 target simple scalable mode as default until third target ships in minor release.

## 4.5.1

- [BUGFIX] Fix rendering of namespace in provisioner job.
- [ENHANCEMENT] Allow to configure `publishNotReadyAddresses` on memberlist service.
- [BUGFIX] Correctly set `compactor_address` for 3 target scalable configuration.

## 4.5

- [ENHANCEMENT] Single binary mode is now possible for more than 1 replica, with a gateway and object storage backend.

## 4.4.2

- [CHANGE] Bump Loki version to 2.7.2 and GEL version to 1.6.1

## 4.4.1

- [BUGFIX] Fix a few problems with the included dashboards and allow the rules to be created in a different namespace (which may be necessary based on how your Prometheus Operator is deployed).

## 4.1.1

- [FEATURE] Added `loki.runtimeConfig` helm values to provide a reloadable runtime configuration.

## 4.1

- [BUGFIX] Fix bug in provisioner job that caused the self-monitoring tenant secret to be created with an empty token.

## 4.0

- [FEATURE] Added `enterprise.adminToken.additionalNamespaces` which are a list of additional namespaces to create secrets containing the GEL admin token in. This is especially useful if your Grafana instance is in another namespace.
- [CHANGE] **BREAKING** Remove `enterprise.nginxConfig.file`. Both enterprise and gateway configurations now share the same nginx config, use `gateway.nginxConfig.file` for both. Admin routes will 404 on OSS deployments.
- [CHANGE] **BREAKING** Default simple deployment mode to new, 3 target configuration (read, write, and backend). This new configuration allows the `read` target to be run as a deployment and auto-scaled. To go back to the legacy, 2 target configuration, set `read.legacyReadTraget` to `true`.
- [CHANGE] **BREAKING** Change how tenants are defined
- [CHANGE] **BREKAING** Remove `enterprise.adminTokenSecret`. This is now defined under `enterprise.adminToken.secret`.
- [CHANGE] **BREKAING** Rename and change format of `enterprise.provisioner.tenants`. Property has been renamed to `enterprise.provisioner.additionalTenants`, and is now an array of objects rather than string. Each object must contain a `name` and a `secretNamespace` field, where `name` is the name of the tenant and `secretNamespace` is the namespace to create the secret with the tenant's read and write token.
- [CHANGE] **BREAKING** Change the structure of `monitoring.selfMonitoring.tenant` from a string to an object. The new object must have a `name` and a `secretNamespace` field, where `name` is the name of the self-monitoring tenant and `secretNamespace` is the namespace to create an additional secret with the tenant's token. A secret will still also be created in the release namespace as it's needed by the Loki canary.
- [CHANGE] **BREAKING** Remove ability to create self-monitoring resources in different namespaces (with the exception of dashboard configmaps).

## 3.10.0

- [CHANGE] Deprecate `enterprise.nginxConfig.file`. Both enterprise and gateway configurations now share the same nginx config. Admin routes will 404 on OSS deployments. Will be removed in version 4 of the chart, please use `gateway.nginxConfig.file` for both OSS and Enterprise gateways.
- [FEATURE] Added new simple deployment target `backend`. Running 3 targets for simple deployment will soon be the default in Loki. This new target allows the `read` target to be run as a deployment and auto-scaled.

## 3.9.0

- [BUGFIX] Fix race condition between minio create bucket job and enterprise tokengen job

## 3.8.2

- [BUGFIX] Fix autoscaling/v2 template
- [FEATURE] Added `extraObjects` helm values to extra manifests.

## 3.8.1

- [ENHANCEMENT] Add the ability to specify container lifecycle

## 3.8.0

- [BUGFIX] Added `helm-weight` annotations to the tokengen and provisioner jobs to make sure tokengen always runs before provisioner

## 3.7.0

**BREAKING**: Configuration values for Loki Canary moved from `monitoring.selfMonitoring.lokiCanary` to `monitoring.lokiCanary`

- [ENHANCEMENT] Decouple the Loki Canary from the self-monitoring setup, which adds an unnecessary dependency on the Grafana Agent Operator.

## 3.6.1

- [BUGFIX] Fix regression that produced empty PrometheusRule alerts resource

## 3.6.0

- [CHANGE] Bump Loki version to 2.7.0 and GEL version to 1.6.0

## 3.5.0

- [FEATURE] Add support for azure blob storage

## 3.4.3

- [ENHANCEMENT] Allow to change Loki `-target` argument
- [ENHANCEMENT] Add toggle for persistence disk in single-binary mode

## 3.4.2

- [BUGFIX] Fix read-only /tmp in single-binary mode

## 3.4.1

- [BUGFIX] Remove extra `/` in image name if `registry` or `repository` is empty

## 3.4.0

- [ENHANCEMENT] Allow to add some selector for Loki persistent volume

## 3.3.3

- [BUGFIX] Add missing label `prometheus.io/service-monitor: "false"` to single-binary headless service

## 3.3.2

- [BUGFIX] Fixed indentation in single-binary pdb template

## 3.3.1

- [BUGFIX] Fix invalid ruler config when filesystem storage is being used
- [BUGFIX] Fix ingress template to work with both deployment types (scalable and single binary)

## 3.3.0

- [CHANGE] Remove ServiceMonitor and PrometheusRule CRD

## 3.2.2

- [CHANGE] Add envFrom section to the tokengen job

## 3.2.1

- [BUGFIX] Fixed k8s selectors in k8s Service for single-binary mode.

## 3.2.0

- [CHANGE] Bump Grafana Enterprise Logs version to v1.5.2

## 3.1.0

- [FEATURE] Loki canary and GEL token provisioner added. The GEL token provisioner will provision a tenant and token to be used by the self-monitoring features (including the canary), as well as any additional tenants specified. A k8s secret will be created with a read and write token for each additional tenant specified.

## 3.0.4

- [CHANGE] Default minio replicas to 1 node with 2 drives. The old config used the default, which was 16 nodes with 1 drive each.
- [BUGFIX] Minio subchart values `accessKey` and `secretKey` were removed in the new chart and replaced with `rootUser` and `rootPassword`.
- [CHANGE] The tokengen job no longer creates a `grafana-token`, as the base64 encoding was not working in a Grafana Enterprise GEL plugin installation.

## 3.0.0

- [CHANGE] Loki helm chart was moved to this location in the Loki repo. The chart now supports both
[single binary](https://github.com/grafana/helm-charts/tree/main/charts/loki) and [simple scalable](https://github.com/grafana/helm-charts/tree/main/charts/loki-simple-scalable) deployment modes. For changes prior to version 3.0.0, please
look in the respective deprectated [single binary](https://github.com/grafana/helm-charts/tree/main/charts/loki) and [simple scalable](https://github.com/grafana/helm-charts/blob/main/charts/loki-simple-scalable/CHANGELOG.md) charts.<|MERGE_RESOLUTION|>--- conflicted
+++ resolved
@@ -13,16 +13,13 @@
 
 [//]: # (<AUTOMATED_UPDATES_LOCATOR> : do not remove this line. This locator is used by the CI pipeline to automatically create a changelog entry for each new Loki release. Add other chart versions and respective changelog entries bellow this line.)
 
-<<<<<<< HEAD
 ## 6.7.0
 
 - [BUGFIX] Rename Gatway port name to avoid beeing scraped by the ServiceMonitor #13350
 - [CHANGE] Changed `gateway.readinessProbe.httpGet.port` from `http-metrics` to `metrics` #13350
-=======
 ## 6.6.5
 
 - [BUGFIX] Fix querier address in SingleBinary mode
->>>>>>> 7fc926e3
 
 ## 6.6.4
 
