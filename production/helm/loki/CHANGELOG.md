# Changelog

All notable changes to this library will be documented in this file.

Entries should be ordered as follows:

- [CHANGE]
- [FEATURE]
- [ENHANCEMENT]
- [BUGFIX]

Entries should include a reference to the pull request that introduced the change.

[//]: # (<AUTOMATED_UPDATES_LOCATOR> : do not remove this line. This locator is used by the CI pipeline to automatically create a changelog entry for each new Loki release. Add other chart versions and respective changelog entries bellow this line.)
<<<<<<< HEAD

- [BUGFIX] Ensure the scc is actually allowing to use hostPath volumes when the rbac.sccAllowHostDirVolumePlugin is set to true
=======
## 6.33.0

- [FEATURE] Allow passing tenant password hash instead of password. [#17049](https://github.com/grafana/loki/pull/17049)
- [ENHANCEMENT] Add possibility to configure location snippet in nginx config [#18105](https://github.com/grafana/loki/pull/18105)
- [ENHANCEMENT] Improve health probe helper templates [#18347](https://github.com/grafana/loki/pull/18347)
- [ENHANCEMENT] Add FOLDER_ANNOTATION logic for sidecar container. [#13289](https://github.com/grafana/loki/pull/13289)
- [BUGFIX] Fix PDB settings for chunksCache and resultsCache [#18321](https://github.com/grafana/loki/pull/18321)
- [BUGFIX] Set `use_thanos_objstore` to `true` in `storage_config` when `loki.storage.use_thanos_objstore` value is set to `true`. [#17024](https://github.com/grafana/loki/pull/17024)
- [BUGFIX] Loki chart fails to render proper YAML when add more than one extra manifest. [#12911](https://github.com/grafana/loki/pull/12911)
- [BUGFIX] Add release namespace metadata to HorizontalPodAutoscaling that lack it. [#18453](https://github.com/grafana/loki/pull/18453)
- [BUGFIX] Move loki-sc-rules container from first location in `containers` to second to avoid it being selected as the default for `kubectl logs` or `kubectl exec`.  [#17937](https://github.com/grafana/loki/pull/17937)
- [FEATURE] Added support for chunk-cache-l2 [#17556](https://github.com/grafana/loki/pull/17556)
- [ENHANCEMENT] Add FOLDER_ANNOTATATION logic for sidecar container. [#13289](https://github.com/grafana/loki/pull/13289)

## 6.32.0

- [CHANGE] Changed version of Grafana Loki to 3.5.2
- [CHANGE] Changed version of Grafana Enterprise Logs to 3.5.2
- [FEATURE] Add support for templated `loki.operational_config` [#17045](https://github.com/grafana/loki/pull/17045)
- [FEATURE] Add option to use deployment type instead of daemonset in canary. [#17364](https://github.com/grafana/loki/pull/17364)
- [ENHANCEMENT] Allow specifying additional labels for memcached statefulsets volume claim templates [#15554](https://github.com/grafana/loki/pull/15554)
- [ENHANCEMENT] Improve health probe helper templates [#18347](https://github.com/grafana/loki/pull/18347)
- [ENHANCEMENT] Add possibility to configure location snippet in nginx config [#18105](https://github.com/grafana/loki/pull/18105)
- [BUGFIX] Gateway Ingester endpoints points to inexistent service when zone aware replication are enabled [#17362](https://github.com/grafana/loki/pull/17362)
- [BUGFIX] Add missing flush=true to preStop hook [#16063](https://github.com/grafana/loki/pull/16063)
- [BUGFIX] Fix setting X-Scope-OrgID header [#18414](https://github.com/grafana/loki/pull/18414)

## 6.31.0

- [FEATURE] Added readiness probe for memcached [#15609](https://github.com/grafana/loki/pull/15609)
- [FEATURE] Added pdb for pattern ingester [#17058](https://github.com/grafana/loki/pull/17058)
- [FEATURE] Added trafficDistribution to service-distributor for multi-az purpose [#17742](https://github.com/grafana/loki/pull/17742)
- [FEATURE] Allow external memcached setup [#17432](https://github.com/grafana/loki/pull/17432)
- [FEATURE] Add block_builder config to helm chart [#17451](https://github.com/grafana/loki/pull/17451)
- [FEATURE] Support bypass all s3/gcs/azure config in object_store [#17597](https://github.com/grafana/loki/pull/17597)
- [FEATURE] Allow passing tenant password hash instead of password to avoid idempotency issue with the gateway secret [12032](https://github.com/grafana/loki/issues/12032).
>>>>>>> cc10685f
- [BUGFIX] Ensure ui.enabled=true is set in loki ConfigMap when loki.ui.enabled=true is set in values.yaml to actually enable the UI [#17562](https://github.com/grafana/loki/pull/17562)
- [BUGFIX] Fix custom gateway nginx config rendering error [#18167](https://github.com/grafana/loki/pull/18167)
- [BUGFIX] Allow metrics networkpolicy only from namespace [#17555](https://github.com/grafana/loki/pull/17555)
- [BUGFIX] Add missing log deletion endpoint to native ingress paths [#14390](https://github.com/grafana/loki/pull/14390)
- [BUGFIX] Fix indentation in nginx gateway config template handling [#18167](https://github.com/grafana/loki/pull/18167)

## 6.30.1

- [BUGFIX] Add livenessProbe to read pod to go around the issue mentioned [here](https://github.com/grafana/loki/issues/15191#issuecomment-2769843275)

## 6.29.1

- [FEATURE] Added support for the rules sidecar in the ruler pods in distributed mode
- [FEATURE] Added affinity property to the loki-canary deamonset
- [BUGFIX] Ensure global.extraEnv and global.extraEnvFrom applied to all resources consistently ([#16828](https://github.com/grafana/loki/pull/16828))
- [BUGFIX] Fixed statement logic to enable annotations for deployment-gateway, deployment-read, and statefulset-write
- [BUGFIX] Fix `extraArgs`, `extraVolumes`, `extraVolumeMounts` global values.
- [FEATURE] Add config support for external memcache cluster by setting the following config:
    memcached:
        enabled: false # <- setting false here
    resultsCache:
        addresses: 'my-resultsCache-memcached-address' # <- setting results cache address here
    chunksCache:
        addresses: 'my-chunksCache-memcached-address' # <- setting chunks cache address here

## 6.29.0


- [FEATURE] Added support to copy the following headers into X-Query-Tags as key/value pairs:, X-Grafana-User, X-Dashboard-Uid, X-Dashboard-Title, X-Panel-Id, X-Panel-Title, X-Rule-Uid, X-Rule-Name, X-Rule-Folder, X-Rule-Version, X-Rule-Source, X-Rule-Type
- [BUGFIX] Inadvertent merge() accumulation of podLabels on various resources
- [BUGFIX] Loki endpoint for Canary assumed gateway was always enabled. Can now be overwritten through values.

## 6.28.0

- [CHANGE] Add extraContainers parameter for the backend pod
- [CHANGE] Add `tpl()` support for backend, read, write, and admin-api components

## 6.27.0

- [FEATURE] Added support for globals: `extraArgs`, `extraEnv`, `extraEnvFrom`, `extraVolumes`, `extraVolumeMounts` ([#16062](https://github.com/grafana/loki/pull/16062)) relates to ([#12652](https://github.com/grafana/loki/pull/12652))
- [CHANGE] Changed version of Memcached image to 1.6.36
- [CHANGE] Changed version of Grafana Loki to 3.4.2
- [CHANGE] Changed version of Grafana Enterprise Logs to 3.4.0

## 6.26.0

- [CHANGE] Changed version of Grafana Loki to 3.4.0

## 6.25.1

- [BUGFIX] Disable service monitor for nginx service.

## 6.25.0

- [BUGFIX] Removed minio-mc init container from admin-api.
- [BUGFIX] Fixed admin-api and gateway deployment container args.
- [FEATURE] Added support for Overrides Exporter

## 6.24.1

- [ENHANCEMENT] Fix Inconsistency between sidecar.securityContext and loki.containerSecurityContext

## 6.24.0

- [BUGFIX] Add conditional to include ruler config only if `ruler.enabled=true`
- [BUGFIX] Disables the Helm test pod when `test.enabled=false`.
- [BUGFIX] Fix `enterprise.image.tag` to `3.3.0`
- [ENHANCEMENT] Bump Loki version to 3.3.2

## 6.23.0

- [CHANGE] Changed version of Grafana Loki to 3.3.1
- [CHANGE] Changed version of Minio helm chart to 5.3.0 (#14834)
- [BUGFIX] Add default wal dir to ruler config ([#14920](https://github.com/grafana/loki/pull/14920))
- [FIX] Fix statefulset templates to not show diffs in ArgoCD

## 6.22.0

## 6.21.0

## 6.20.0

- [CHANGE] Changed version of Grafana Loki to 3.3.0

## 6.19.0-weekly.227

- [ENHANCEMENT] Expose Topology Spread Constraints in Helm chart templates and default values.

## 6.19.0

## 6.18.0

- [CHANGE] Added automated weekly releases, which created this release.

## 6.17.1

- [BUGFIX] Added missing `loki.storage.azure.chunkDelimiter` parameter to Helm chart.

## 6.17.0

- [CHANGE] Changed version of Grafana Loki to 3.2.0

## 6.16.0

- [ENHANCEMENT] Allow setting nodeSelector, tolerations and affinity to enterprise components (tokengen and provisioner).

## 6.15.0

- [ENHANCEMENT] Allow setting annotations for memberlist and query-scheduler-discovery services
- [ENHANCEMENT] Allow to customize `client_max_body_size` when using Loki Gateway. #12924

## 6.14.1

- [BUGFIX] Fixed Memcached persistence options.

## 6.14.0

- [FEATURE] Add additional service annotations for components in distributed mode
- [FIX] Rename loki/templates/query-frontend/poddisruptionbudget-query-frontend.yaml to fix spelling mistake.

## 6.13.0

- [CHANGE] Correctly wrap ClusterRoleBinding around `rbac/namespaced` conditional.
- [FIX] Do not create bloom planner, bloom builder, bloom gateway Deployment/Statefulset if their replica count is 0.
- [FIX] Configure (ephemeral) storage for bloom builder working directory
- [ENHANCEMENT] Automatically configure bloom planner address for bloom builders and bloom gateway addresses for bloom gateway clients.

## 6.12.0

- [ENHANCEMENT] Replace Bloom Compactor component with Bloom Planner and Bloom Builder. These are the new components to build bloom blocks.

## 6.11.0

- [FEATURE] Add support for configuring persistence for memcached.

## 6.10.2

- [CHANGE] Bumped version of `nginxinc/nginx-unprivileged` to 1.27-alpine; this remediates several CVE

## 6.10.1

- [CHANGE] Bumped version of `kiwigrid/k8s-sidecar` to 1.27.5; this remediates several CVE

## 6.10.0

- [CHANGE] Changed version of Grafana Enterprise Logs to 3.1.1
- [CHANGE] Changed version of Grafana Loki to 3.1.1
- [ENHANCEMENT] Added ability to disable AWS S3 dualstack endpoint usage.

## 6.9.0

- [BUGFIX] Fixed how we set imagePullSecrets for the memcached and provisioner.

## 6.8.0

- [BUGFIX] Fixed how we set imagePullSecrets for the admin-api and enterprise-gateway

## 6.7.4

- [ENHANCEMENT] Allow configuring the SSE section under AWS S3 storage config.

## 6.7.3

- [BUGFIX] Removed Helm test binary

## 6.7.2

- [BUGFIX] Fix imagePullSecrets for statefulset-results-cache

## 6.7.1

- [CHANGE] Changed version of Loki to 3.1.0

## 6.7.0

- [CHANGE] Changed version of Grafana Enterprise Logs to 3.1.0

## 6.6.6

- [BUGFIX] Fix HPA ingester typo

## 6.6.5

- [BUGFIX] Fix querier address in SingleBinary mode

## 6.6.4

- [BUGFIX] Fix extraObjects

## 6.6.3

- [BUGFIX] Fix indentation of `query_range` Helm chart values

## 6.6.2

- [BUGFIX] Fix query-frontend (headless) and ruler http-metrics targetPort

## 6.6.1

- [BUGFIX] Fix query scheduler http-metrics targetPort

## 6.6.0

- [ENHANCEMENT] Allow setting PVC annotations for all volume claim templates in simple scalable and single binary mode

## 6.5.2

- [BUGFIX] Fixed Ingress routing for all deployment modes.

## 6.5.0

- [CHANGE] Changed version of Grafana Enterprise Logs to v3.0.1

## 6.4.2

- [BUGFIX] Fixed helm helper functions to include missing `loki.hpa.apiVersion`  #12716

## 6.4.1

- [BUGFIX] Fixes read & backend replicas settings

## 6.4.0

- [ENHANCEMENT] Allow extraObject items as multiline strings, allowing for templating field names

## 6.3.4

- [BUGFIX] Add missing OTLP endpoint to nginx config

## 6.3.3

- [ENHANCEMENT] make the singlebinary set 0 the replicas number of backend, write,read.

## 6.3.2

- [BUGFIX] Missing password for Loki-Canary when loki.auth_enabled is true

## 6.3.1

- [BUGFIX] Fixed Typo in Ingester templates for zoneAwareReplication

## 6.3.0

- [CHANGE] Changed version of Grafana Enterprise Logs to v3.0.0

## 6.2.5

- [BUGFIX] Add missing toleration blocks to bloom components.

## 6.2.4

- [ENHANCEMENT] Activate the volume endpoint by default.

## 6.2.3

- [ENHANCEMENT] Allow minio address to be overridden.
- [CHANGE] `query-scheduler-discovery` service will now be prefixed by query scheduler full name.
- [BUGFIX] Fix `helm-tests` Go source which was missing a param following #12245.

## 6.2.2

- [FEATURE] Add support for enabling pattern ingester config via `loki.pattern_ingester.enabled`.

## 6.2.1

- [BUGFIX] Removed duplicate bucketNames from documentation and fixed key name `deploymentMode`

## 6.2.0

- [FEATURE] Add a headless service to the bloom gateway component.

## 6.1.0

- [CHANGE] Only default bucket names in helm when using minio.

## 6.0.0

- [FEATURE] added a new `Distributed` mode of deployment.
- [CHANGE] the lokiCanary section was moved from under monitoring to be under the root of the file.
- [CHANGE] the definitions for topologySpreadConstraints and podAffinity were converted from string templates to objects. Also removed the soft constraint on zone.
- [CHANGE] the externalConfigSecretName was replaced with more generic configs

## 5.47.2

- [ENHANCEMENT] Allow for additional pipeline stages to be configured on the `selfMonitoring` `Podlogs` resource.

## 5.47.1

- [BUGFIX] Increase default value of backend minReplicas to 3

## 5.47.0

- [CHANGE] Changed version of Loki to 2.9.6

## 5.46.0

- [CHANGE] Changed version of Loki to 2.9.5

## 5.45.0

- [CHANGE] Add extraContainers parameter for the read pod

## 5.44.4

- [ENHANCEMENT] Use http_listen_port for `compactorAddress`.

## 5.44.3

- [BUGFIX] Fix template error: `<.Values.loki.server.http_listen_port>: can't evaluate field Values in type interface {}`

## 5.44.2

- [BUGFIX] Fix usage of `http_listen_port` and `grpc_listen_port` field in template.

## 5.44.1

- [BUGFIX] Fix `compactorAddress` field: add protocol and port.

## 5.44.0

- [FEATURE] Modified helm template to use parameters http_listen_port and grpc_listen_port instead of hardcoded values.

## 5.43.7

- [BUGFIX] allow to configure http_config for ruler

## 5.43.6

- [ENHANCEMENT] Add `ciliumnetworkpolicy` with egress to world for table-manager if enabled.

## 5.43.5

- [BUGFIX] Add `---` before the `backend-kubeapiserver-egress` ciliumnetworkpolicy to prevent the `backend-world-egress` one from being dumped if both are enabled.

## 5.43.4

- [ENHANCEMENT] Add `ciliumnetworkpolicies` with egress to world for write, read and backend.

## 5.43.3

- [ENHANCEMENT] Added missing default values to support ServerSideApply

## 5.43.2

- [BUGFIX] Added `alibabacloud` to `isUsingObjectStorage` check.

## 5.43.1

- [BUGFIX] Fix `toPorts` fields in the `ciliumnetworkpolicy` template

## 5.43.0

- [ENHANCEMENT] Allow the definition of resources for GrafanaAgent pods

## 5.42.3

- [BUGFIX] Added condition for `egress-discovery` networkPolicies and ciliumNetworkPolicies.

## 5.42.2

- [BUGFIX] Remove trailing tab character in statefulset templates

## 5.42.1

- [BUGFIX] Added missing annotations to loki-read StatefulSet.

## 5.42.0

- [CHANGE] Changed versions of Loki v2.9.4 and GEL v1.8.6
- [ENHANCEMENT] Bumped "grafana-agent-operator" depenency chart version to it's latest version

## 5.41.8

- [BUGFIX] Fix gateway: add possibility to disable listening on ipv6 to prevent crash on ipv4-only system.

## 5.41.7

- [FEATURE] Add support to disable specific alert rules

## 5.41.6

- [BUGFIX] Added missing namespace to query-scheduler-discovery service when deploying loki in a specific namespace.

## 5.41.5

- [BUGFIX] Added "swift" type object storage to resolve Loki HELM Chart error.

## 5.41.4

- [CHANGE] Use `/ingester/shutdown?terminate=false` for write `preStop` hook

## 5.41.3

- [FEATURE] Add support for defining an s3 backoff config.

## 5.41.2

- [FEATURE] Add ciliumnetworkpolicies.

## 5.41.1

- [FEATURE] Allow topology spread constraints for Loki read deployment component.

## 5.41.0

- [CHANGE] Changed version of Loki to 2.9.3

## 5.40.1

- [BUGFIX] Remove ruler enabled condition in networkpolicies.

## 5.40.0

- [CHANGE] Add extraContainers parameter for the write pod

## 5.39.0

- [FEATURE] Add support for adding OpenStack swift container credentials via helm chart

## 5.38.0

- [CHANGE] Changed MinIO Helm Chart version to 4.0.15

## 5.37.0

- [FEATURE] Add support for enabling tracing.

## 5.36.2

- [BUGFIX] Add support to run dnsmasq

## 5.36.1

- [FEATURE] Allow topology spread constraints for Loki

## 5.36.0

- [CHANGE] Changed version of Loki to 2.9.2

## 5.35.0

- [FEATURE] Add support for configuring distributor.

## 5.34.0

- [BUGFIX] Fix missing annotations when using Loki in single binary mode.

## 5.33.0

- [CHANGE] Changed version of Grafana Enterprise Logs to v1.8.4

## 5.32.0

- [CHANGE] Grafana dashboards are no longer created solely in scalable mode and with external cloud storage enabled.

## 5.31.0

- [CHANGE] Changed version of Loki to 2.9.2

## 5.30.0

- [CHANGE] Changed version of Grafana Enterprise Logs to v1.8.3

## 5.29.0

- [ENHANCEMENT] Allow specifying `apiVersion` for Loki's PodLog CRD.

## 5.28.0

- [BUGFIX] Fix GrafanaAgent tolerations scope

## 5.27.0

- [CHANGE] Bump `nginxinc/nginx-unpriviledged` image version to remediate [CVE-2023-4863](https://github.com/advisories/GHSA-j7hp-h8jx-5ppr)

## 5.26.0

- [ENHANCEMENT] Allow emptyDir data volumes for backend and write (via `X.persistence.volumeClaimsEnabled: false`)

## 5.25.0

- [BUGFIX] Add complete object schema to single-binary volumeClaimTemplate to avoid synchronization issues

## 5.24.0

- [ENHANCEMENT] #10613 Allow tolerations for GrafanaAgent pods

## 5.23.1

- [BUGFIX] Add missing namespaces to some components

## 5.23.0

- [ENHANCEMENT] Add loki.storage.azure.connectionString to support Azure connection string

## 5.22.2

- [BUGFIX] Fix sidecar configuration for Backend

## 5.22.1

- ENHANCEMENT #10452 Improve gitops compatibility

## 5.22.0

- [CHANGE] Changed version of Loki to 2.9.1

## 5.21.0

- [CHANGE] Changed version of Grafana Enterprise Logs to v1.8.1

## 5.20.0

- [CHANGE] Changed version of Grafana Enterprise Logs to v1.8.0

## 5.19.0

- [FEATURE] Add optional sidecard to load rules from ConfigMaps and Secrets.

## 5.18.1

- [ENHANCEMENT] #8627 Add service labels and annotations for all services.
- [CHANGE] #8627 Move read, write and table manager labels from #component.serviceLabels to #component.service.labels to improve consistency.

## 5.18.0

- [CHANGE] Changed version of Loki to 2.9.0

## 5.17.0

- [CHANGE] Changed version of Loki to 2.9.0

## 5.16.1

- [BUGFIX] Increase default minReplicas to 2 and maxReplicas to 6

## 5.16.0

- [ENHANCEMENT] Add dnsConfig to values

## 5.15.0

- [ENHANCEMENT] Add rbac.pspAnnotations to define PSP annotations

## 5.14.1

- [BUGFIX] Use the correct name of the service inside the ingress.

## 5.14.0

- [ENHANCEMENT] Make table_manager configuration toggle.

## 5.13.0

- [ENHANCEMENT] Use "loki.clusterLabel" template for PodLogs cluster label

## 5.12.0

- [ENHANCEMENT] Use tpl function in ingress and gateway-ingress for hosts

## 5.11.0

- [CHANGE] Changed version of Loki to 2.8.4

## 5.10.0

- [CHANGE] Changed version of Grafana Enterprise Logs to v1.7.3

## 5.9.2

- [ENHANCEMENT] Add custom labels value for loki ingress

## 5.9.1

- [BUGFIX] Fix loki helm chart helper function for loki.host to explicitly include gateway port

## 5.9.0

- [CHANGE] Changed version of Loki to 2.8.3

## 5.8.11

- [BUGFIX] Fix gateway: Add `/config` proxy_pass to nginx configuration

## 5.8.10

- [ENHANCEMENT] Canary labelname can now be configured via monitoring.lokiCanary.labelname

## 5.8.9

- [BUGFIX] Fix loki/logs dashboard: allow querying multiple log level at once

## 5.8.8

- [ENHANCEMENT] Add loki.storage.azure.endpointSuffix to support Azure private endpoint

## 5.8.7

- [BUGFIX] Remove persistentVolumeClaimRetentionPolicy from single-binary StatefulSet when persistence is disabled

## 5.8.6

- [ENHANCEMENT] Add serviceMonitor.metricRelabelings to support metric relabelings

## 5.8.4

- [ENHANCEMENT] Add loki.lokiCanary.updateStrategy configuration

## 5.8.3

- [ENHANCEMENT] Add priorityClassName for Grafana Agent and Loki Canary

## 5.8.2

- [BUGFIX] Reference the correct configmap name for table manager

## 5.8.1

- [BUGFIX] Fix config as a secret mount for single binary statefulset

## 5.8.0

- [ENHANCEMENT] Add loki.memberlistConfig to fully control the memberlist configuration

## 5.7.1

- [FEATURE] Add support for additional labels on loki-canary pods

## 5.6.4

- [FEATURE] Make table manager retention options configurable in values

## 5.6.3

- [BUGFIX] Fix configmap checksum in read statefulset template

## 5.6.2

- [BUGFIX] Fix configmap checksum in table manager deployment template

## 5.6.1

- [BUGFIX] Fix HPA for single binary deployment

## 5.6.0

- [ENHANCEMENT] Add `gateway.ingress.labels` to values and ingress-gateway in helm chart.

## 5.5.12

- [BUGFIX] Fix checksum annotation for config in single binary

## 5.5.11

- [BUGFIX] Add missing metrics section in backend hpa template

## 5.5.10

- [CHANGE] Make the gateway listen on IPv6 as well as IPv4

## 5.5.9

- [FEATURE] Add `loki.configStorageType` & `loki.externalConfigSecretName` values to chart and templates.

## 5.5.8

- [CHANGE] Add support for annotations on all Deployments and StatefulSets

## 5.5.7

- [BUGFIX] Fix breaking helm upgrade by changing sts podManagementPolicy from Parallel to OrderedReady which fails since that field cannot be modified on sts.

## 5.5.6

- [FEATURE] Add hpa templates for read, write and backend.

## 5.5.5

- [BUGFIX] Quote tenantId value in logsInstance

## 5.5.4

- [CHANGE] Add extraVolumeClaimTemplates for StatefulSet of the write component.

## 5.5.3

- [BUGFIX] Fix issue in distribution of queries to available read pods by using k8s service for discovering query-scheduler replicas

## 5.5.2

- [BUGFIX] Use $.Release.Namespace consistently
- [CHANGE] Add clusterLabelOverride for alert label overrides.
- [BUGFIX] Use $.Release.Namespace consistently

## 5.5.1

- [FEATURE] Added ability to reference images by digest

## 5.5.0

- [CHANGE] Changed version of Grafana Enterprise Logs to v1.7.2

## 5.4.0

- [CHANGE] Changed version of Loki to 2.8.2

- [CHANGE] Change default GEL and Loki versions to 1.7.1 and 2.8.1 respectively
- [BUGFIX] Fix dns port in network-policy

## 4.10.0

- [CHANGE] Changed version of Grafana Enterprise Logs to v1.6.3

- [BUGFIX] Add projected volume type to psp

## 4.9.0

- [CHANGE] Changed version of Loki to 2.7.5

- [BUGFIX] Fix role/PSP mapping

- [BUGFIX] Fix service/ingress mapping

## 4.8.0

- [CHANGE] Changed version of Grafana Enterprise Logs to v1.6.2

## 4.7

- [CHANGE] **BREAKING** Rename `gel-license.jwt` property of secret `gel-secrets` to `license.jwt` on enterprise-logs chart.

## 4.6.2

- [BUGFIX] Fix tokengen and provisioner secrets creation on enterprise-logs chart.

## 4.6.1

- [FEATURE] Add `gateway.nginxConfig.customReadUrl`, `gateway.nginxConfig.customWriteUrl` and `gateway.nginxConfig.customBackendUrl` to override read/write/backend paths.
- [BUGFIX] Remove unreleased setting `useFederatedToken` from Azure configuration block.

## 4.6

- [Change] Bump Loki version to 2.7.3. Revert to 2 target simple scalable mode as default until third target ships in minor release.

## 4.5.1

- [BUGFIX] Fix rendering of namespace in provisioner job.
- [ENHANCEMENT] Allow to configure `publishNotReadyAddresses` on memberlist service.
- [BUGFIX] Correctly set `compactor_address` for 3 target scalable configuration.

## 4.5

- [ENHANCEMENT] Single binary mode is now possible for more than 1 replica, with a gateway and object storage backend.

## 4.4.2

- [CHANGE] Bump Loki version to 2.7.2 and GEL version to 1.6.1

## 4.4.1

- [BUGFIX] Fix a few problems with the included dashboards and allow the rules to be created in a different namespace (which may be necessary based on how your Prometheus Operator is deployed).

## 4.1.1

- [FEATURE] Added `loki.runtimeConfig` helm values to provide a reloadable runtime configuration.

## 4.1

- [BUGFIX] Fix bug in provisioner job that caused the self-monitoring tenant secret to be created with an empty token.

## 4.0

- [FEATURE] Added `enterprise.adminToken.additionalNamespaces` which are a list of additional namespaces to create secrets containing the GEL admin token in. This is especially useful if your Grafana instance is in another namespace.
- [CHANGE] **BREAKING** Remove `enterprise.nginxConfig.file`. Both enterprise and gateway configurations now share the same nginx config, use `gateway.nginxConfig.file` for both. Admin routes will 404 on OSS deployments.
- [CHANGE] **BREAKING** Default simple deployment mode to new, 3 target configuration (read, write, and backend). This new configuration allows the `read` target to be run as a deployment and auto-scaled. To go back to the legacy, 2 target configuration, set `read.legacyReadTraget` to `true`.
- [CHANGE] **BREAKING** Change how tenants are defined
- [CHANGE] **BREKAING** Remove `enterprise.adminTokenSecret`. This is now defined under `enterprise.adminToken.secret`.
- [CHANGE] **BREKAING** Rename and change format of `enterprise.provisioner.tenants`. Property has been renamed to `enterprise.provisioner.additionalTenants`, and is now an array of objects rather than string. Each object must contain a `name` and a `secretNamespace` field, where `name` is the name of the tenant and `secretNamespace` is the namespace to create the secret with the tenant's read and write token.
- [CHANGE] **BREAKING** Change the structure of `monitoring.selfMonitoring.tenant` from a string to an object. The new object must have a `name` and a `secretNamespace` field, where `name` is the name of the self-monitoring tenant and `secretNamespace` is the namespace to create an additional secret with the tenant's token. A secret will still also be created in the release namespace as it's needed by the Loki canary.
- [CHANGE] **BREAKING** Remove ability to create self-monitoring resources in different namespaces (with the exception of dashboard configmaps).

## 3.10.0

- [CHANGE] Deprecate `enterprise.nginxConfig.file`. Both enterprise and gateway configurations now share the same nginx config. Admin routes will 404 on OSS deployments. Will be removed in version 4 of the chart, please use `gateway.nginxConfig.file` for both OSS and Enterprise gateways.
- [FEATURE] Added new simple deployment target `backend`. Running 3 targets for simple deployment will soon be the default in Loki. This new target allows the `read` target to be run as a deployment and auto-scaled.

## 3.9.0

- [BUGFIX] Fix race condition between minio create bucket job and enterprise tokengen job

## 3.8.2

- [BUGFIX] Fix autoscaling/v2 template
- [FEATURE] Added `extraObjects` helm values to extra manifests.

## 3.8.1

- [ENHANCEMENT] Add the ability to specify container lifecycle

## 3.8.0

- [BUGFIX] Added `helm-weight` annotations to the tokengen and provisioner jobs to make sure tokengen always runs before provisioner

## 3.7.0

**BREAKING**: Configuration values for Loki Canary moved from `monitoring.selfMonitoring.lokiCanary` to `monitoring.lokiCanary`

- [ENHANCEMENT] Decouple the Loki Canary from the self-monitoring setup, which adds an unnecessary dependency on the Grafana Agent Operator.

## 3.6.1

- [BUGFIX] Fix regression that produced empty PrometheusRule alerts resource

## 3.6.0

- [CHANGE] Bump Loki version to 2.7.0 and GEL version to 1.6.0

## 3.5.0

- [FEATURE] Add support for azure blob storage

## 3.4.3

- [ENHANCEMENT] Allow to change Loki `-target` argument
- [ENHANCEMENT] Add toggle for persistence disk in single-binary mode

## 3.4.2

- [BUGFIX] Fix read-only /tmp in single-binary mode

## 3.4.1

- [BUGFIX] Remove extra `/` in image name if `registry` or `repository` is empty

## 3.4.0

- [ENHANCEMENT] Allow to add some selector for Loki persistent volume

## 3.3.3

- [BUGFIX] Add missing label `prometheus.io/service-monitor: "false"` to single-binary headless service

## 3.3.2

- [BUGFIX] Fixed indentation in single-binary pdb template

## 3.3.1

- [BUGFIX] Fix invalid ruler config when filesystem storage is being used
- [BUGFIX] Fix ingress template to work with both deployment types (scalable and single binary)

## 3.3.0

- [CHANGE] Remove ServiceMonitor and PrometheusRule CRD

## 3.2.2

- [CHANGE] Add envFrom section to the tokengen job

## 3.2.1

- [BUGFIX] Fixed k8s selectors in k8s Service for single-binary mode.

## 3.2.0

- [CHANGE] Bump Grafana Enterprise Logs version to v1.5.2

## 3.1.0

- [FEATURE] Loki canary and GEL token provisioner added. The GEL token provisioner will provision a tenant and token to be used by the self-monitoring features (including the canary), as well as any additional tenants specified. A k8s secret will be created with a read and write token for each additional tenant specified.

## 3.0.4

- [CHANGE] Default minio replicas to 1 node with 2 drives. The old config used the default, which was 16 nodes with 1 drive each.
- [BUGFIX] Minio subchart values `accessKey` and `secretKey` were removed in the new chart and replaced with `rootUser` and `rootPassword`.
- [CHANGE] The tokengen job no longer creates a `grafana-token`, as the base64 encoding was not working in a Grafana Enterprise GEL plugin installation.

## 3.0.0

- [CHANGE] Loki helm chart was moved to this location in the Loki repo. The chart now supports both
[single binary](https://github.com/grafana/helm-charts/tree/main/charts/loki) and [simple scalable](https://github.com/grafana/helm-charts/tree/main/charts/loki-simple-scalable) deployment modes. For changes prior to version 3.0.0, please
look in the respective deprectated [single binary](https://github.com/grafana/helm-charts/tree/main/charts/loki) and [simple scalable](https://github.com/grafana/helm-charts/blob/main/charts/loki-simple-scalable/CHANGELOG.md) charts.<|MERGE_RESOLUTION|>--- conflicted
+++ resolved
@@ -12,23 +12,23 @@
 Entries should include a reference to the pull request that introduced the change.
 
 [//]: # (<AUTOMATED_UPDATES_LOCATOR> : do not remove this line. This locator is used by the CI pipeline to automatically create a changelog entry for each new Loki release. Add other chart versions and respective changelog entries bellow this line.)
-<<<<<<< HEAD
+
 
 - [BUGFIX] Ensure the scc is actually allowing to use hostPath volumes when the rbac.sccAllowHostDirVolumePlugin is set to true
-=======
+
 ## 6.33.0
 
 - [FEATURE] Allow passing tenant password hash instead of password. [#17049](https://github.com/grafana/loki/pull/17049)
+- [FEATURE] Added support for chunk-cache-l2 [#17556](https://github.com/grafana/loki/pull/17556)
 - [ENHANCEMENT] Add possibility to configure location snippet in nginx config [#18105](https://github.com/grafana/loki/pull/18105)
 - [ENHANCEMENT] Improve health probe helper templates [#18347](https://github.com/grafana/loki/pull/18347)
 - [ENHANCEMENT] Add FOLDER_ANNOTATION logic for sidecar container. [#13289](https://github.com/grafana/loki/pull/13289)
+- [ENHANCEMENT] Add FOLDER_ANNOTATATION logic for sidecar container. [#13289](https://github.com/grafana/loki/pull/13289)
 - [BUGFIX] Fix PDB settings for chunksCache and resultsCache [#18321](https://github.com/grafana/loki/pull/18321)
 - [BUGFIX] Set `use_thanos_objstore` to `true` in `storage_config` when `loki.storage.use_thanos_objstore` value is set to `true`. [#17024](https://github.com/grafana/loki/pull/17024)
 - [BUGFIX] Loki chart fails to render proper YAML when add more than one extra manifest. [#12911](https://github.com/grafana/loki/pull/12911)
 - [BUGFIX] Add release namespace metadata to HorizontalPodAutoscaling that lack it. [#18453](https://github.com/grafana/loki/pull/18453)
 - [BUGFIX] Move loki-sc-rules container from first location in `containers` to second to avoid it being selected as the default for `kubectl logs` or `kubectl exec`.  [#17937](https://github.com/grafana/loki/pull/17937)
-- [FEATURE] Added support for chunk-cache-l2 [#17556](https://github.com/grafana/loki/pull/17556)
-- [ENHANCEMENT] Add FOLDER_ANNOTATATION logic for sidecar container. [#13289](https://github.com/grafana/loki/pull/13289)
 
 ## 6.32.0
 
@@ -52,7 +52,6 @@
 - [FEATURE] Add block_builder config to helm chart [#17451](https://github.com/grafana/loki/pull/17451)
 - [FEATURE] Support bypass all s3/gcs/azure config in object_store [#17597](https://github.com/grafana/loki/pull/17597)
 - [FEATURE] Allow passing tenant password hash instead of password to avoid idempotency issue with the gateway secret [12032](https://github.com/grafana/loki/issues/12032).
->>>>>>> cc10685f
 - [BUGFIX] Ensure ui.enabled=true is set in loki ConfigMap when loki.ui.enabled=true is set in values.yaml to actually enable the UI [#17562](https://github.com/grafana/loki/pull/17562)
 - [BUGFIX] Fix custom gateway nginx config rendering error [#18167](https://github.com/grafana/loki/pull/18167)
 - [BUGFIX] Allow metrics networkpolicy only from namespace [#17555](https://github.com/grafana/loki/pull/17555)
