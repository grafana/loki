--- conflicted
+++ resolved
@@ -14,14 +14,11 @@
 [//]: # (<AUTOMATED_UPDATES_LOCATOR> : do not remove this line. This locator is used by the CI pipeline to automatically create a changelog entry for each new Loki release. Add other chart versions and respective changelog entries bellow this line.)
 - [CHANGE] Changed version of Minio helm chart to 5.3.0 (#14834)
 
-<<<<<<< HEAD
 ## 6.23.0
 
 - [CHANGE] Changed version of Grafana Loki to 3.3.1
-
-=======
 - [BUGFIX] Add default wal dir to ruler config ([#14920](https://github.com/grafana/loki/pull/14920))
->>>>>>> 7818e98d
+
 ## 6.22.0
 
 ## 6.21.0
