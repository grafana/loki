--- conflicted
+++ resolved
@@ -13,10 +13,7 @@
 
 [//]: # (<AUTOMATED_UPDATES_LOCATOR> : do not remove this line. This locator is used by the CI pipeline to automatically create a changelog entry for each new Loki release. Add other chart versions and respective changelog entries bellow this line.)
 
-<<<<<<< HEAD
 - [FEATURE] Add readiness and liveness probes for the all memcached components. [#18525](https://github.com/grafana/loki/pull/18525)
-
-=======
 - [BUGFIX] make loki.storage.bucketNames are optional, if builtin minio is enabled.
 - [FEATURE] Added a Helm Chart value to disable the rbac resource creation for the tokengen job. [#15882](https://github.com/grafana/loki/pull/15882)
 - [FEATURE] Added support to disable the rbac resource creation for the tokengen job. [#15882](https://github.com/grafana/loki/pull/15882)
@@ -34,7 +31,7 @@
 - [BUGFIX] Add validation for loki.storage.bucketNames [#13781](https://github.com/grafana/loki/pull/13781)
 - [BUGFIX] Create missing RBAC for the rules sidecar when RBAC is namespaced [#16776](https://github.com/grafana/loki/pull/16776)
 - [BUGFIX] Ensure the scc is actually allowing to use hostPath volumes when the rbac.sccAllowHostDirVolumePlugin is set to true [#17680](https://github.com/grafana/loki/pull/17680) 
->>>>>>> 19233d04
+
 ## 6.33.0
 
 - [FEATURE] Allow passing tenant password hash instead of password. [#17049](https://github.com/grafana/loki/pull/17049)
