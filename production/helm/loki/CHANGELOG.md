--- conflicted
+++ resolved
@@ -15,13 +15,10 @@
 
 ## 6.2.2
 
-<<<<<<< HEAD
 - [ENHANCEMENT] Allow minio address to be overridden.
 - [CHANGE] `query-scheduler-discovery` service will now be prefixed by query scheduler full name.
 - [BUGFIX] Fix `helm-tests` Go source which was missing a param following #12245.
-=======
 - [FEATURE] Add support for enabling pattern ingester config via `loki.pattern_ingester.enabled`.
->>>>>>> 19bfef48
 
 ## 6.2.1
 
