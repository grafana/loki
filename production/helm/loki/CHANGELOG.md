# Changelog

All notable changes to this library will be documented in this file.

Entries should be ordered as follows:

- [CHANGE]
- [FEATURE]
- [ENHANCEMENT]
- [BUGFIX]

Entries should include a reference to the pull request that introduced the change.

[//]: # (<AUTOMATED_UPDATES_LOCATOR> : do not remove this line. This locator is used by the CI pipeline to automatically create a changelog entry for each new Loki release. Add other chart versions and respective changelog entries bellow this line.)

<<<<<<< HEAD
- [CHANGE] Common Config : Use grpc for contacting the compactor in distributed deployment, rather than http. The compactor_grpc_address parameter replaces the compactor_address in the default commonConfig section of values.yaml. If the compactor_address parameter is set, the compactor_grpc_address must be set to an empty string. Careful, the loki.compactorAddress helper now returns the address of the compactor in grpc format rather than http. [#17454](https://github.com/grafana/loki/pull/17454)
- [BUGFIX] make loki.storage.bucketNames are optional, if builtin minio is enabled.
=======
- [CHANGE] Add `tpl()` support for `pattern_ingester`, `ingester_client` and `compactor_grpc_client` components. [#16759](https://github.com/grafana/loki/pull/16759)
- [BUGFIX] make loki.storage.bucketNames are optional, if builtin minio is enabled. [#18653](https://github.com/grafana/loki/pull/18653)
>>>>>>> c8e87ddf
- [FEATURE] Added a Helm Chart value to disable the rbac resource creation for the tokengen job. [#15882](https://github.com/grafana/loki/pull/15882)
- [FEATURE] Added support to disable the rbac resource creation for the tokengen job. [#15882](https://github.com/grafana/loki/pull/15882)

## 6.34.0

- [CHANGE] Updated version of Grafana Loki to 3.5.3
- [CHANGE] **BREAKING** Fixed serviceName in zone-aware ingester StatefulSets to reference correct headless services [#18558](https://github.com/grafana/loki/pull/18558). **Upgrade Impact**: Users with zone-aware ingesters (`ingester.zoneAwareReplication.enabled: true`) must manually delete the ingester StatefulSets before upgrading: `kubectl delete statefulset <release-name>-ingester-zone-a <release-name>-ingester-zone-b <release-name>-ingester-zone-c --cascade=orphan`. PersistentVolumeClaims and data will be preserved. **See**: [Helm chart upgrade guide](https://grafana.com/docs/loki/latest/setup/upgrade/upgrade-to-6x/#breaking-zone-aware-ingester-statefulset-servicename-fix-6340)
- [FEATURE] Expose labels on volumeClaimTemplates [#13317](https://github.com/grafana/loki/pull/13317)
- [FEATURE] Allow setting custom labels for ingester statefulsets [#18536](https://github.com/grafana/loki/pull/18536)
- [FEATURE] Added support for chunk-cache-l2 [#17556](https://github.com/grafana/loki/pull/17556)
- [ENHANCEMENT] Expose Loki UI in pure ingress. [18400](https://github.com/grafana/loki/pull/18400)
- [ENHANCEMENT] Add configurable `livenessProbe` and `startupProbe` for admin-api. [#18546](https://github.com/grafana/loki/pull/18546)
- [ENHANCEMENT] Add configurable `startupProbe` to the loki-sc-rules sidecar container in the backend pods. [#18547](https://github.com/grafana/loki/pull/18547)
- [BUGFIX] Add validation for loki.storage.bucketNames [#13781](https://github.com/grafana/loki/pull/13781)
- [BUGFIX] Create missing RBAC for the rules sidecar when RBAC is namespaced [#16776](https://github.com/grafana/loki/pull/16776)
- [BUGFIX] Ensure the scc is actually allowing to use hostPath volumes when the rbac.sccAllowHostDirVolumePlugin is set to true [#17680](https://github.com/grafana/loki/pull/17680) 

## 6.33.0

- [FEATURE] Allow passing tenant password hash instead of password. [#17049](https://github.com/grafana/loki/pull/17049)
- [FEATURE] Added support for chunk-cache-l2 [#17556](https://github.com/grafana/loki/pull/17556)
- [ENHANCEMENT] Add possibility to configure location snippet in nginx config [#18105](https://github.com/grafana/loki/pull/18105)
- [ENHANCEMENT] Improve health probe helper templates [#18347](https://github.com/grafana/loki/pull/18347)
- [ENHANCEMENT] Add FOLDER_ANNOTATION logic for sidecar container. [#13289](https://github.com/grafana/loki/pull/13289)
- [ENHANCEMENT] Add FOLDER_ANNOTATATION logic for sidecar container. [#13289](https://github.com/grafana/loki/pull/13289)
- [BUGFIX] Fix PDB settings for chunksCache and resultsCache [#18321](https://github.com/grafana/loki/pull/18321)
- [BUGFIX] Set `use_thanos_objstore` to `true` in `storage_config` when `loki.storage.use_thanos_objstore` value is set to `true`. [#17024](https://github.com/grafana/loki/pull/17024)
- [BUGFIX] Loki chart fails to render proper YAML when add more than one extra manifest. [#12911](https://github.com/grafana/loki/pull/12911)
- [BUGFIX] Add release namespace metadata to HorizontalPodAutoscaling that lack it. [#18453](https://github.com/grafana/loki/pull/18453)
- [BUGFIX] Move loki-sc-rules container from first location in `containers` to second to avoid it being selected as the default for `kubectl logs` or `kubectl exec`.  [#17937](https://github.com/grafana/loki/pull/17937)

## 6.32.0

- [CHANGE] Changed version of Grafana Loki to 3.5.2
- [CHANGE] Changed version of Grafana Enterprise Logs to 3.5.2
- [FEATURE] Add support for templated `loki.operational_config` [#17045](https://github.com/grafana/loki/pull/17045)
- [FEATURE] Add option to use deployment type instead of daemonset in canary. [#17364](https://github.com/grafana/loki/pull/17364)
- [ENHANCEMENT] Allow specifying additional labels for memcached statefulsets volume claim templates [#15554](https://github.com/grafana/loki/pull/15554)
- [ENHANCEMENT] Improve health probe helper templates [#18347](https://github.com/grafana/loki/pull/18347)
- [ENHANCEMENT] Add possibility to configure location snippet in nginx config [#18105](https://github.com/grafana/loki/pull/18105)
- [BUGFIX] Gateway Ingester endpoints points to inexistent service when zone aware replication are enabled [#17362](https://github.com/grafana/loki/pull/17362)
- [BUGFIX] Add missing flush=true to preStop hook [#16063](https://github.com/grafana/loki/pull/16063)
- [BUGFIX] Fix setting X-Scope-OrgID header [#18414](https://github.com/grafana/loki/pull/18414)

## 6.31.0

- [FEATURE] Added readiness probe for memcached [#15609](https://github.com/grafana/loki/pull/15609)
- [FEATURE] Added pdb for pattern ingester [#17058](https://github.com/grafana/loki/pull/17058)
- [FEATURE] Added trafficDistribution to service-distributor for multi-az purpose [#17742](https://github.com/grafana/loki/pull/17742)
- [FEATURE] Allow external memcached setup [#17432](https://github.com/grafana/loki/pull/17432)
- [FEATURE] Add block_builder config to helm chart [#17451](https://github.com/grafana/loki/pull/17451)
- [FEATURE] Support bypass all s3/gcs/azure config in object_store [#17597](https://github.com/grafana/loki/pull/17597)
- [FEATURE] Allow passing tenant password hash instead of password to avoid idempotency issue with the gateway secret [12032](https://github.com/grafana/loki/issues/12032).
- [BUGFIX] Ensure ui.enabled=true is set in loki ConfigMap when loki.ui.enabled=true is set in values.yaml to actually enable the UI [#17562](https://github.com/grafana/loki/pull/17562)
- [BUGFIX] Fix custom gateway nginx config rendering error [#18167](https://github.com/grafana/loki/pull/18167)
- [BUGFIX] Allow metrics networkpolicy only from namespace [#17555](https://github.com/grafana/loki/pull/17555)
- [BUGFIX] Add missing log deletion endpoint to native ingress paths [#14390](https://github.com/grafana/loki/pull/14390)
- [BUGFIX] Fix indentation in nginx gateway config template handling [#18167](https://github.com/grafana/loki/pull/18167)

## 6.30.1

- [BUGFIX] Add livenessProbe to read pod to go around the issue mentioned [here](https://github.com/grafana/loki/issues/15191#issuecomment-2769843275)

## 6.29.1

- [FEATURE] Added support for the rules sidecar in the ruler pods in distributed mode
- [FEATURE] Added affinity property to the loki-canary deamonset
- [BUGFIX] Ensure global.extraEnv and global.extraEnvFrom applied to all resources consistently ([#16828](https://github.com/grafana/loki/pull/16828))
- [BUGFIX] Fixed statement logic to enable annotations for deployment-gateway, deployment-read, and statefulset-write
- [BUGFIX] Fix `extraArgs`, `extraVolumes`, `extraVolumeMounts` global values.
- [FEATURE] Add config support for external memcache cluster by setting the following config:
    memcached:
        enabled: false # <- setting false here
    resultsCache:
        addresses: 'my-resultsCache-memcached-address' # <- setting results cache address here
    chunksCache:
        addresses: 'my-chunksCache-memcached-address' # <- setting chunks cache address here

## 6.29.0


- [FEATURE] Added support to copy the following headers into X-Query-Tags as key/value pairs:, X-Grafana-User, X-Dashboard-Uid, X-Dashboard-Title, X-Panel-Id, X-Panel-Title, X-Rule-Uid, X-Rule-Name, X-Rule-Folder, X-Rule-Version, X-Rule-Source, X-Rule-Type
- [BUGFIX] Inadvertent merge() accumulation of podLabels on various resources
- [BUGFIX] Loki endpoint for Canary assumed gateway was always enabled. Can now be overwritten through values.

## 6.28.0

- [CHANGE] Add extraContainers parameter for the backend pod
- [CHANGE] Add `tpl()` support for backend, read, write, and admin-api components

## 6.27.0

- [FEATURE] Added support for globals: `extraArgs`, `extraEnv`, `extraEnvFrom`, `extraVolumes`, `extraVolumeMounts` ([#16062](https://github.com/grafana/loki/pull/16062)) relates to ([#12652](https://github.com/grafana/loki/pull/12652))
- [CHANGE] Changed version of Memcached image to 1.6.36
- [CHANGE] Changed version of Grafana Loki to 3.4.2
- [CHANGE] Changed version of Grafana Enterprise Logs to 3.4.0

## 6.26.0

- [CHANGE] Changed version of Grafana Loki to 3.4.0

## 6.25.1

- [BUGFIX] Disable service monitor for nginx service.

## 6.25.0

- [BUGFIX] Removed minio-mc init container from admin-api.
- [BUGFIX] Fixed admin-api and gateway deployment container args.
- [FEATURE] Added support for Overrides Exporter

## 6.24.1

- [ENHANCEMENT] Fix Inconsistency between sidecar.securityContext and loki.containerSecurityContext

## 6.24.0

- [BUGFIX] Add conditional to include ruler config only if `ruler.enabled=true`
- [BUGFIX] Disables the Helm test pod when `test.enabled=false`.
- [BUGFIX] Fix `enterprise.image.tag` to `3.3.0`
- [ENHANCEMENT] Bump Loki version to 3.3.2

## 6.23.0

- [CHANGE] Changed version of Grafana Loki to 3.3.1
- [CHANGE] Changed version of Minio helm chart to 5.3.0 (#14834)
- [BUGFIX] Add default wal dir to ruler config ([#14920](https://github.com/grafana/loki/pull/14920))
- [FIX] Fix statefulset templates to not show diffs in ArgoCD

## 6.22.0

## 6.21.0

## 6.20.0

- [CHANGE] Changed version of Grafana Loki to 3.3.0

## 6.19.0-weekly.227

- [ENHANCEMENT] Expose Topology Spread Constraints in Helm chart templates and default values.

## 6.19.0

## 6.18.0

- [CHANGE] Added automated weekly releases, which created this release.

## 6.17.1

- [BUGFIX] Added missing `loki.storage.azure.chunkDelimiter` parameter to Helm chart.

## 6.17.0

- [CHANGE] Changed version of Grafana Loki to 3.2.0

## 6.16.0

- [ENHANCEMENT] Allow setting nodeSelector, tolerations and affinity to enterprise components (tokengen and provisioner).

## 6.15.0

- [ENHANCEMENT] Allow setting annotations for memberlist and query-scheduler-discovery services
- [ENHANCEMENT] Allow to customize `client_max_body_size` when using Loki Gateway. #12924

## 6.14.1

- [BUGFIX] Fixed Memcached persistence options.

## 6.14.0

- [FEATURE] Add additional service annotations for components in distributed mode
- [FIX] Rename loki/templates/query-frontend/poddisruptionbudget-query-frontend.yaml to fix spelling mistake.

## 6.13.0

- [CHANGE] Correctly wrap ClusterRoleBinding around `rbac/namespaced` conditional.
- [FIX] Do not create bloom planner, bloom builder, bloom gateway Deployment/Statefulset if their replica count is 0.
- [FIX] Configure (ephemeral) storage for bloom builder working directory
- [ENHANCEMENT] Automatically configure bloom planner address for bloom builders and bloom gateway addresses for bloom gateway clients.

## 6.12.0

- [ENHANCEMENT] Replace Bloom Compactor component with Bloom Planner and Bloom Builder. These are the new components to build bloom blocks.

## 6.11.0

- [FEATURE] Add support for configuring persistence for memcached.

## 6.10.2

- [CHANGE] Bumped version of `nginxinc/nginx-unprivileged` to 1.27-alpine; this remediates several CVE

## 6.10.1

- [CHANGE] Bumped version of `kiwigrid/k8s-sidecar` to 1.27.5; this remediates several CVE

## 6.10.0

- [CHANGE] Changed version of Grafana Enterprise Logs to 3.1.1
- [CHANGE] Changed version of Grafana Loki to 3.1.1
- [ENHANCEMENT] Added ability to disable AWS S3 dualstack endpoint usage.

## 6.9.0

- [BUGFIX] Fixed how we set imagePullSecrets for the memcached and provisioner.

## 6.8.0

- [BUGFIX] Fixed how we set imagePullSecrets for the admin-api and enterprise-gateway

## 6.7.4

- [ENHANCEMENT] Allow configuring the SSE section under AWS S3 storage config.

## 6.7.3

- [BUGFIX] Removed Helm test binary

## 6.7.2

- [BUGFIX] Fix imagePullSecrets for statefulset-results-cache

## 6.7.1

- [CHANGE] Changed version of Loki to 3.1.0

## 6.7.0

- [CHANGE] Changed version of Grafana Enterprise Logs to 3.1.0

## 6.6.6

- [BUGFIX] Fix HPA ingester typo

## 6.6.5

- [BUGFIX] Fix querier address in SingleBinary mode

## 6.6.4

- [BUGFIX] Fix extraObjects

## 6.6.3

- [BUGFIX] Fix indentation of `query_range` Helm chart values

## 6.6.2

- [BUGFIX] Fix query-frontend (headless) and ruler http-metrics targetPort

## 6.6.1

- [BUGFIX] Fix query scheduler http-metrics targetPort

## 6.6.0

- [ENHANCEMENT] Allow setting PVC annotations for all volume claim templates in simple scalable and single binary mode

## 6.5.2

- [BUGFIX] Fixed Ingress routing for all deployment modes.

## 6.5.0

- [CHANGE] Changed version of Grafana Enterprise Logs to v3.0.1

## 6.4.2

- [BUGFIX] Fixed helm helper functions to include missing `loki.hpa.apiVersion`  #12716

## 6.4.1

- [BUGFIX] Fixes read & backend replicas settings

## 6.4.0

- [ENHANCEMENT] Allow extraObject items as multiline strings, allowing for templating field names

## 6.3.4

- [BUGFIX] Add missing OTLP endpoint to nginx config

## 6.3.3

- [ENHANCEMENT] make the singlebinary set 0 the replicas number of backend, write,read.

## 6.3.2

- [BUGFIX] Missing password for Loki-Canary when loki.auth_enabled is true

## 6.3.1

- [BUGFIX] Fixed Typo in Ingester templates for zoneAwareReplication

## 6.3.0

- [CHANGE] Changed version of Grafana Enterprise Logs to v3.0.0

## 6.2.5

- [BUGFIX] Add missing toleration blocks to bloom components.

## 6.2.4

- [ENHANCEMENT] Activate the volume endpoint by default.

## 6.2.3

- [ENHANCEMENT] Allow minio address to be overridden.
- [CHANGE] `query-scheduler-discovery` service will now be prefixed by query scheduler full name.
- [BUGFIX] Fix `helm-tests` Go source which was missing a param following #12245.

## 6.2.2

- [FEATURE] Add support for enabling pattern ingester config via `loki.pattern_ingester.enabled`.

## 6.2.1

- [BUGFIX] Removed duplicate bucketNames from documentation and fixed key name `deploymentMode`

## 6.2.0

- [FEATURE] Add a headless service to the bloom gateway component.

## 6.1.0

- [CHANGE] Only default bucket names in helm when using minio.

## 6.0.0

- [FEATURE] added a new `Distributed` mode of deployment.
- [CHANGE] the lokiCanary section was moved from under monitoring to be under the root of the file.
- [CHANGE] the definitions for topologySpreadConstraints and podAffinity were converted from string templates to objects. Also removed the soft constraint on zone.
- [CHANGE] the externalConfigSecretName was replaced with more generic configs

## 5.47.2

- [ENHANCEMENT] Allow for additional pipeline stages to be configured on the `selfMonitoring` `Podlogs` resource.

## 5.47.1

- [BUGFIX] Increase default value of backend minReplicas to 3

## 5.47.0

- [CHANGE] Changed version of Loki to 2.9.6

## 5.46.0

- [CHANGE] Changed version of Loki to 2.9.5

## 5.45.0

- [CHANGE] Add extraContainers parameter for the read pod

## 5.44.4

- [ENHANCEMENT] Use http_listen_port for `compactorAddress`.

## 5.44.3

- [BUGFIX] Fix template error: `<.Values.loki.server.http_listen_port>: can't evaluate field Values in type interface {}`

## 5.44.2

- [BUGFIX] Fix usage of `http_listen_port` and `grpc_listen_port` field in template.

## 5.44.1

- [BUGFIX] Fix `compactorAddress` field: add protocol and port.

## 5.44.0

- [FEATURE] Modified helm template to use parameters http_listen_port and grpc_listen_port instead of hardcoded values.

## 5.43.7

- [BUGFIX] allow to configure http_config for ruler

## 5.43.6

- [ENHANCEMENT] Add `ciliumnetworkpolicy` with egress to world for table-manager if enabled.

## 5.43.5

- [BUGFIX] Add `---` before the `backend-kubeapiserver-egress` ciliumnetworkpolicy to prevent the `backend-world-egress` one from being dumped if both are enabled.

## 5.43.4

- [ENHANCEMENT] Add `ciliumnetworkpolicies` with egress to world for write, read and backend.

## 5.43.3

- [ENHANCEMENT] Added missing default values to support ServerSideApply

## 5.43.2

- [BUGFIX] Added `alibabacloud` to `isUsingObjectStorage` check.

## 5.43.1

- [BUGFIX] Fix `toPorts` fields in the `ciliumnetworkpolicy` template

## 5.43.0

- [ENHANCEMENT] Allow the definition of resources for GrafanaAgent pods

## 5.42.3

- [BUGFIX] Added condition for `egress-discovery` networkPolicies and ciliumNetworkPolicies.

## 5.42.2

- [BUGFIX] Remove trailing tab character in statefulset templates

## 5.42.1

- [BUGFIX] Added missing annotations to loki-read StatefulSet.

## 5.42.0

- [CHANGE] Changed versions of Loki v2.9.4 and GEL v1.8.6
- [ENHANCEMENT] Bumped "grafana-agent-operator" depenency chart version to it's latest version

## 5.41.8

- [BUGFIX] Fix gateway: add possibility to disable listening on ipv6 to prevent crash on ipv4-only system.

## 5.41.7

- [FEATURE] Add support to disable specific alert rules

## 5.41.6

- [BUGFIX] Added missing namespace to query-scheduler-discovery service when deploying loki in a specific namespace.

## 5.41.5

- [BUGFIX] Added "swift" type object storage to resolve Loki HELM Chart error.

## 5.41.4

- [CHANGE] Use `/ingester/shutdown?terminate=false` for write `preStop` hook

## 5.41.3

- [FEATURE] Add support for defining an s3 backoff config.

## 5.41.2

- [FEATURE] Add ciliumnetworkpolicies.

## 5.41.1

- [FEATURE] Allow topology spread constraints for Loki read deployment component.

## 5.41.0

- [CHANGE] Changed version of Loki to 2.9.3

## 5.40.1

- [BUGFIX] Remove ruler enabled condition in networkpolicies.

## 5.40.0

- [CHANGE] Add extraContainers parameter for the write pod

## 5.39.0

- [FEATURE] Add support for adding OpenStack swift container credentials via helm chart

## 5.38.0

- [CHANGE] Changed MinIO Helm Chart version to 4.0.15

## 5.37.0

- [FEATURE] Add support for enabling tracing.

## 5.36.2

- [BUGFIX] Add support to run dnsmasq

## 5.36.1

- [FEATURE] Allow topology spread constraints for Loki

## 5.36.0

- [CHANGE] Changed version of Loki to 2.9.2

## 5.35.0

- [FEATURE] Add support for configuring distributor.

## 5.34.0

- [BUGFIX] Fix missing annotations when using Loki in single binary mode.

## 5.33.0

- [CHANGE] Changed version of Grafana Enterprise Logs to v1.8.4

## 5.32.0

- [CHANGE] Grafana dashboards are no longer created solely in scalable mode and with external cloud storage enabled.

## 5.31.0

- [CHANGE] Changed version of Loki to 2.9.2

## 5.30.0

- [CHANGE] Changed version of Grafana Enterprise Logs to v1.8.3

## 5.29.0

- [ENHANCEMENT] Allow specifying `apiVersion` for Loki's PodLog CRD.

## 5.28.0

- [BUGFIX] Fix GrafanaAgent tolerations scope

## 5.27.0

- [CHANGE] Bump `nginxinc/nginx-unpriviledged` image version to remediate [CVE-2023-4863](https://github.com/advisories/GHSA-j7hp-h8jx-5ppr)

## 5.26.0

- [ENHANCEMENT] Allow emptyDir data volumes for backend and write (via `X.persistence.volumeClaimsEnabled: false`)

## 5.25.0

- [BUGFIX] Add complete object schema to single-binary volumeClaimTemplate to avoid synchronization issues

## 5.24.0

- [ENHANCEMENT] #10613 Allow tolerations for GrafanaAgent pods

## 5.23.1

- [BUGFIX] Add missing namespaces to some components

## 5.23.0

- [ENHANCEMENT] Add loki.storage.azure.connectionString to support Azure connection string

## 5.22.2

- [BUGFIX] Fix sidecar configuration for Backend

## 5.22.1

- ENHANCEMENT #10452 Improve gitops compatibility

## 5.22.0

- [CHANGE] Changed version of Loki to 2.9.1

## 5.21.0

- [CHANGE] Changed version of Grafana Enterprise Logs to v1.8.1

## 5.20.0

- [CHANGE] Changed version of Grafana Enterprise Logs to v1.8.0

## 5.19.0

- [FEATURE] Add optional sidecard to load rules from ConfigMaps and Secrets.

## 5.18.1

- [ENHANCEMENT] #8627 Add service labels and annotations for all services.
- [CHANGE] #8627 Move read, write and table manager labels from #component.serviceLabels to #component.service.labels to improve consistency.

## 5.18.0

- [CHANGE] Changed version of Loki to 2.9.0

## 5.17.0

- [CHANGE] Changed version of Loki to 2.9.0

## 5.16.1

- [BUGFIX] Increase default minReplicas to 2 and maxReplicas to 6

## 5.16.0

- [ENHANCEMENT] Add dnsConfig to values

## 5.15.0

- [ENHANCEMENT] Add rbac.pspAnnotations to define PSP annotations

## 5.14.1

- [BUGFIX] Use the correct name of the service inside the ingress.

## 5.14.0

- [ENHANCEMENT] Make table_manager configuration toggle.

## 5.13.0

- [ENHANCEMENT] Use "loki.clusterLabel" template for PodLogs cluster label

## 5.12.0

- [ENHANCEMENT] Use tpl function in ingress and gateway-ingress for hosts

## 5.11.0

- [CHANGE] Changed version of Loki to 2.8.4

## 5.10.0

- [CHANGE] Changed version of Grafana Enterprise Logs to v1.7.3

## 5.9.2

- [ENHANCEMENT] Add custom labels value for loki ingress

## 5.9.1

- [BUGFIX] Fix loki helm chart helper function for loki.host to explicitly include gateway port

## 5.9.0

- [CHANGE] Changed version of Loki to 2.8.3

## 5.8.11

- [BUGFIX] Fix gateway: Add `/config` proxy_pass to nginx configuration

## 5.8.10

- [ENHANCEMENT] Canary labelname can now be configured via monitoring.lokiCanary.labelname

## 5.8.9

- [BUGFIX] Fix loki/logs dashboard: allow querying multiple log level at once

## 5.8.8

- [ENHANCEMENT] Add loki.storage.azure.endpointSuffix to support Azure private endpoint

## 5.8.7

- [BUGFIX] Remove persistentVolumeClaimRetentionPolicy from single-binary StatefulSet when persistence is disabled

## 5.8.6

- [ENHANCEMENT] Add serviceMonitor.metricRelabelings to support metric relabelings

## 5.8.4

- [ENHANCEMENT] Add loki.lokiCanary.updateStrategy configuration

## 5.8.3

- [ENHANCEMENT] Add priorityClassName for Grafana Agent and Loki Canary

## 5.8.2

- [BUGFIX] Reference the correct configmap name for table manager

## 5.8.1

- [BUGFIX] Fix config as a secret mount for single binary statefulset

## 5.8.0

- [ENHANCEMENT] Add loki.memberlistConfig to fully control the memberlist configuration

## 5.7.1

- [FEATURE] Add support for additional labels on loki-canary pods

## 5.6.4

- [FEATURE] Make table manager retention options configurable in values

## 5.6.3

- [BUGFIX] Fix configmap checksum in read statefulset template

## 5.6.2

- [BUGFIX] Fix configmap checksum in table manager deployment template

## 5.6.1

- [BUGFIX] Fix HPA for single binary deployment

## 5.6.0

- [ENHANCEMENT] Add `gateway.ingress.labels` to values and ingress-gateway in helm chart.

## 5.5.12

- [BUGFIX] Fix checksum annotation for config in single binary

## 5.5.11

- [BUGFIX] Add missing metrics section in backend hpa template

## 5.5.10

- [CHANGE] Make the gateway listen on IPv6 as well as IPv4

## 5.5.9

- [FEATURE] Add `loki.configStorageType` & `loki.externalConfigSecretName` values to chart and templates.

## 5.5.8

- [CHANGE] Add support for annotations on all Deployments and StatefulSets

## 5.5.7

- [BUGFIX] Fix breaking helm upgrade by changing sts podManagementPolicy from Parallel to OrderedReady which fails since that field cannot be modified on sts.

## 5.5.6

- [FEATURE] Add hpa templates for read, write and backend.

## 5.5.5

- [BUGFIX] Quote tenantId value in logsInstance

## 5.5.4

- [CHANGE] Add extraVolumeClaimTemplates for StatefulSet of the write component.

## 5.5.3

- [BUGFIX] Fix issue in distribution of queries to available read pods by using k8s service for discovering query-scheduler replicas

## 5.5.2

- [BUGFIX] Use $.Release.Namespace consistently
- [CHANGE] Add clusterLabelOverride for alert label overrides.
- [BUGFIX] Use $.Release.Namespace consistently

## 5.5.1

- [FEATURE] Added ability to reference images by digest

## 5.5.0

- [CHANGE] Changed version of Grafana Enterprise Logs to v1.7.2

## 5.4.0

- [CHANGE] Changed version of Loki to 2.8.2

- [CHANGE] Change default GEL and Loki versions to 1.7.1 and 2.8.1 respectively
- [BUGFIX] Fix dns port in network-policy

## 4.10.0

- [CHANGE] Changed version of Grafana Enterprise Logs to v1.6.3

- [BUGFIX] Add projected volume type to psp

## 4.9.0

- [CHANGE] Changed version of Loki to 2.7.5

- [BUGFIX] Fix role/PSP mapping

- [BUGFIX] Fix service/ingress mapping

## 4.8.0

- [CHANGE] Changed version of Grafana Enterprise Logs to v1.6.2

## 4.7

- [CHANGE] **BREAKING** Rename `gel-license.jwt` property of secret `gel-secrets` to `license.jwt` on enterprise-logs chart.

## 4.6.2

- [BUGFIX] Fix tokengen and provisioner secrets creation on enterprise-logs chart.

## 4.6.1

- [FEATURE] Add `gateway.nginxConfig.customReadUrl`, `gateway.nginxConfig.customWriteUrl` and `gateway.nginxConfig.customBackendUrl` to override read/write/backend paths.
- [BUGFIX] Remove unreleased setting `useFederatedToken` from Azure configuration block.

## 4.6

- [Change] Bump Loki version to 2.7.3. Revert to 2 target simple scalable mode as default until third target ships in minor release.

## 4.5.1

- [BUGFIX] Fix rendering of namespace in provisioner job.
- [ENHANCEMENT] Allow to configure `publishNotReadyAddresses` on memberlist service.
- [BUGFIX] Correctly set `compactor_address` for 3 target scalable configuration.

## 4.5

- [ENHANCEMENT] Single binary mode is now possible for more than 1 replica, with a gateway and object storage backend.

## 4.4.2

- [CHANGE] Bump Loki version to 2.7.2 and GEL version to 1.6.1

## 4.4.1

- [BUGFIX] Fix a few problems with the included dashboards and allow the rules to be created in a different namespace (which may be necessary based on how your Prometheus Operator is deployed).

## 4.1.1

- [FEATURE] Added `loki.runtimeConfig` helm values to provide a reloadable runtime configuration.

## 4.1

- [BUGFIX] Fix bug in provisioner job that caused the self-monitoring tenant secret to be created with an empty token.

## 4.0

- [FEATURE] Added `enterprise.adminToken.additionalNamespaces` which are a list of additional namespaces to create secrets containing the GEL admin token in. This is especially useful if your Grafana instance is in another namespace.
- [CHANGE] **BREAKING** Remove `enterprise.nginxConfig.file`. Both enterprise and gateway configurations now share the same nginx config, use `gateway.nginxConfig.file` for both. Admin routes will 404 on OSS deployments.
- [CHANGE] **BREAKING** Default simple deployment mode to new, 3 target configuration (read, write, and backend). This new configuration allows the `read` target to be run as a deployment and auto-scaled. To go back to the legacy, 2 target configuration, set `read.legacyReadTraget` to `true`.
- [CHANGE] **BREAKING** Change how tenants are defined
- [CHANGE] **BREKAING** Remove `enterprise.adminTokenSecret`. This is now defined under `enterprise.adminToken.secret`.
- [CHANGE] **BREKAING** Rename and change format of `enterprise.provisioner.tenants`. Property has been renamed to `enterprise.provisioner.additionalTenants`, and is now an array of objects rather than string. Each object must contain a `name` and a `secretNamespace` field, where `name` is the name of the tenant and `secretNamespace` is the namespace to create the secret with the tenant's read and write token.
- [CHANGE] **BREAKING** Change the structure of `monitoring.selfMonitoring.tenant` from a string to an object. The new object must have a `name` and a `secretNamespace` field, where `name` is the name of the self-monitoring tenant and `secretNamespace` is the namespace to create an additional secret with the tenant's token. A secret will still also be created in the release namespace as it's needed by the Loki canary.
- [CHANGE] **BREAKING** Remove ability to create self-monitoring resources in different namespaces (with the exception of dashboard configmaps).

## 3.10.0

- [CHANGE] Deprecate `enterprise.nginxConfig.file`. Both enterprise and gateway configurations now share the same nginx config. Admin routes will 404 on OSS deployments. Will be removed in version 4 of the chart, please use `gateway.nginxConfig.file` for both OSS and Enterprise gateways.
- [FEATURE] Added new simple deployment target `backend`. Running 3 targets for simple deployment will soon be the default in Loki. This new target allows the `read` target to be run as a deployment and auto-scaled.

## 3.9.0

- [BUGFIX] Fix race condition between minio create bucket job and enterprise tokengen job

## 3.8.2

- [BUGFIX] Fix autoscaling/v2 template
- [FEATURE] Added `extraObjects` helm values to extra manifests.

## 3.8.1

- [ENHANCEMENT] Add the ability to specify container lifecycle

## 3.8.0

- [BUGFIX] Added `helm-weight` annotations to the tokengen and provisioner jobs to make sure tokengen always runs before provisioner

## 3.7.0

**BREAKING**: Configuration values for Loki Canary moved from `monitoring.selfMonitoring.lokiCanary` to `monitoring.lokiCanary`

- [ENHANCEMENT] Decouple the Loki Canary from the self-monitoring setup, which adds an unnecessary dependency on the Grafana Agent Operator.

## 3.6.1

- [BUGFIX] Fix regression that produced empty PrometheusRule alerts resource

## 3.6.0

- [CHANGE] Bump Loki version to 2.7.0 and GEL version to 1.6.0

## 3.5.0

- [FEATURE] Add support for azure blob storage

## 3.4.3

- [ENHANCEMENT] Allow to change Loki `-target` argument
- [ENHANCEMENT] Add toggle for persistence disk in single-binary mode

## 3.4.2

- [BUGFIX] Fix read-only /tmp in single-binary mode

## 3.4.1

- [BUGFIX] Remove extra `/` in image name if `registry` or `repository` is empty

## 3.4.0

- [ENHANCEMENT] Allow to add some selector for Loki persistent volume

## 3.3.3

- [BUGFIX] Add missing label `prometheus.io/service-monitor: "false"` to single-binary headless service

## 3.3.2

- [BUGFIX] Fixed indentation in single-binary pdb template

## 3.3.1

- [BUGFIX] Fix invalid ruler config when filesystem storage is being used
- [BUGFIX] Fix ingress template to work with both deployment types (scalable and single binary)

## 3.3.0

- [CHANGE] Remove ServiceMonitor and PrometheusRule CRD

## 3.2.2

- [CHANGE] Add envFrom section to the tokengen job

## 3.2.1

- [BUGFIX] Fixed k8s selectors in k8s Service for single-binary mode.

## 3.2.0

- [CHANGE] Bump Grafana Enterprise Logs version to v1.5.2

## 3.1.0

- [FEATURE] Loki canary and GEL token provisioner added. The GEL token provisioner will provision a tenant and token to be used by the self-monitoring features (including the canary), as well as any additional tenants specified. A k8s secret will be created with a read and write token for each additional tenant specified.

## 3.0.4

- [CHANGE] Default minio replicas to 1 node with 2 drives. The old config used the default, which was 16 nodes with 1 drive each.
- [BUGFIX] Minio subchart values `accessKey` and `secretKey` were removed in the new chart and replaced with `rootUser` and `rootPassword`.
- [CHANGE] The tokengen job no longer creates a `grafana-token`, as the base64 encoding was not working in a Grafana Enterprise GEL plugin installation.

## 3.0.0

- [CHANGE] Loki helm chart was moved to this location in the Loki repo. The chart now supports both
[single binary](https://github.com/grafana/helm-charts/tree/main/charts/loki) and [simple scalable](https://github.com/grafana/helm-charts/tree/main/charts/loki-simple-scalable) deployment modes. For changes prior to version 3.0.0, please
look in the respective deprectated [single binary](https://github.com/grafana/helm-charts/tree/main/charts/loki) and [simple scalable](https://github.com/grafana/helm-charts/blob/main/charts/loki-simple-scalable/CHANGELOG.md) charts.<|MERGE_RESOLUTION|>--- conflicted
+++ resolved
@@ -13,13 +13,9 @@
 
 [//]: # (<AUTOMATED_UPDATES_LOCATOR> : do not remove this line. This locator is used by the CI pipeline to automatically create a changelog entry for each new Loki release. Add other chart versions and respective changelog entries bellow this line.)
 
-<<<<<<< HEAD
+- [CHANGE] Add `tpl()` support for `pattern_ingester`, `ingester_client` and `compactor_grpc_client` components. [#16759](https://github.com/grafana/loki/pull/16759)
 - [CHANGE] Common Config : Use grpc for contacting the compactor in distributed deployment, rather than http. The compactor_grpc_address parameter replaces the compactor_address in the default commonConfig section of values.yaml. If the compactor_address parameter is set, the compactor_grpc_address must be set to an empty string. Careful, the loki.compactorAddress helper now returns the address of the compactor in grpc format rather than http. [#17454](https://github.com/grafana/loki/pull/17454)
-- [BUGFIX] make loki.storage.bucketNames are optional, if builtin minio is enabled.
-=======
-- [CHANGE] Add `tpl()` support for `pattern_ingester`, `ingester_client` and `compactor_grpc_client` components. [#16759](https://github.com/grafana/loki/pull/16759)
 - [BUGFIX] make loki.storage.bucketNames are optional, if builtin minio is enabled. [#18653](https://github.com/grafana/loki/pull/18653)
->>>>>>> c8e87ddf
 - [FEATURE] Added a Helm Chart value to disable the rbac resource creation for the tokengen job. [#15882](https://github.com/grafana/loki/pull/15882)
 - [FEATURE] Added support to disable the rbac resource creation for the tokengen job. [#15882](https://github.com/grafana/loki/pull/15882)
 
