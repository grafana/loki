# Changelog

All notable changes to this library will be documented in this file.

Entries should be ordered as follows:

- [CHANGE]
- [FEATURE]
- [ENHANCEMENT]
- [BUGFIX]

Entries should include a reference to the pull request that introduced the change.

[//]: # (<AUTOMATED_UPDATES_LOCATOR> : do not remove this line. This locator is used by the CI pipeline to automatically create a changelog entry for each new Loki release. Add other chart versions and respective changelog entries bellow this line.)

<<<<<<< HEAD
## 5.47.0

- [ENHANCEMENT] Allow the definition of PVC annotations for all volume claim templates in statefulsets
=======
## 5.47.1

- [BUGFIX] Increase default value of backend minReplicas to 3

## 5.47.0

- [CHANGE] Changed version of Loki to 2.9.6

>>>>>>> 51c54adc

## 5.46.0

- [CHANGE] Changed version of Loki to 2.9.5

## 5.45.0

- [CHANGE] Add extraContainers parameter for the read pod

## 5.44.4

- [ENHANCEMENT] Use http_listen_port for `compactorAddress`.

## 5.44.3

- [BUGFIX] Fix template error: `<.Values.loki.server.http_listen_port>: can't evaluate field Values in type interface {}`

## 5.44.2

- [BUGFIX] Fix usage of `http_listen_port` and `grpc_listen_port` field in template.

## 5.44.1

- [BUGFIX] Fix `compactorAddress` field: add protocol and port.

## 5.44.0

- [FEATURE] Modified helm template to use parameters http_listen_port and grpc_listen_port instead of hardcoded values.

## 5.43.7

- [BUGFIX] allow to configure http_config for ruler

## 5.43.6

- [ENHANCEMENT] Add `ciliumnetworkpolicy` with egress to world for table-manager if enabled.

## 5.43.5

- [BUGFIX] Add `---` before the `backend-kubeapiserver-egress` ciliumnetworkpolicy to prevent the `backend-world-egress` one from being dumped if both are enabled.

## 5.43.4

- [ENHANCEMENT] Add `ciliumnetworkpolicies` with egress to world for write, read and backend.

## 5.43.3

- [ENHANCEMENT] Added missing default values to support ServerSideApply

## 5.43.2

- [BUGFIX] Added `alibabacloud` to `isUsingObjectStorage` check.

## 5.43.1

- [BUGFIX] Fix `toPorts` fields in the `ciliumnetworkpolicy` template

## 5.43.0

- [ENHANCEMENT] Allow the definition of resources for GrafanaAgent pods

## 5.42.3

- [BUGFIX] Added condition for `egress-discovery` networkPolicies and ciliumNetworkPolicies.

## 5.42.2

- [BUGFIX] Remove trailing tab character in statefulset templates

## 5.42.1

- [BUGFIX] Added missing annotations to loki-read StatefulSet.

## 5.42.0

- [CHANGE] Changed versions of Loki v2.9.4 and GEL v1.8.6
- [ENHANCEMENT] Bumped "grafana-agent-operator" depenency chart version to it's latest version

## 5.41.8

- [BUGFIX] Fix gateway: add possibility to disable listening on ipv6 to prevent crash on ipv4-only system.

## 5.41.7

- [FEATURE] Add support to disable specific alert rules

## 5.41.6

- [BUGFIX] Added missing namespace to query-scheduler-discovery service when deploying loki in a specific namespace.

## 5.41.5

- [BUGFIX] Added "swift" type object storage to resolve Loki HELM Chart error.

## 5.41.4

- [CHANGE] Use `/ingester/shutdown?terminate=false` for write `preStop` hook

## 5.41.3

- [FEATURE] Add support for defining an s3 backoff config.

## 5.41.2

- [FEATURE] Add ciliumnetworkpolicies.

## 5.41.1

- [FEATURE] Allow topology spread constraints for Loki read deployment component.

## 5.41.0

- [CHANGE] Changed version of Loki to 2.9.3

## 5.40.1

- [BUGFIX] Remove ruler enabled condition in networkpolicies.

## 5.40.0

- [CHANGE] Add extraContainers parameter for the write pod

## 5.39.0

- [FEATURE] Add support for adding OpenStack swift container credentials via helm chart

## 5.38.0

- [CHANGE] Changed MinIO Helm Chart version to 4.0.15

## 5.37.0

- [FEATURE] Add support for enabling tracing.

## 5.36.2

- [BUGFIX] Add support to run dnsmasq

## 5.36.1

- [FEATURE] Allow topology spread constraints for Loki

## 5.36.0

- [CHANGE] Changed version of Loki to 2.9.2

## 5.35.0

- [FEATURE] Add support for configuring distributor.

## 5.34.0

- [BUGFIX] Fix missing annotations when using Loki in single binary mode.

## 5.33.0

- [CHANGE] Changed version of Grafana Enterprise Logs to v1.8.4


## 5.32.0

- [CHANGE] Grafana dashboards are no longer created solely in scalable mode and with external cloud storage enabled.

## 5.31.0

- [CHANGE] Changed version of Loki to 2.9.2

## 5.30.0

- [CHANGE] Changed version of Grafana Enterprise Logs to v1.8.3

## 5.29.0

- [ENHANCEMENT] Allow specifying `apiVersion` for Loki's PodLog CRD.

## 5.28.0

- [BUGFIX] Fix GrafanaAgent tolerations scope

## 5.27.0

- [CHANGE] Bump `nginxinc/nginx-unpriviledged` image version to remediate [CVE-2023-4863](https://github.com/advisories/GHSA-j7hp-h8jx-5ppr)

## 5.26.0

- [ENHANCEMENT] Allow emptyDir data volumes for backend and write (via `X.persistence.volumeClaimsEnabled: false`)

## 5.25.0

- [BUGFIX] Add complete object schema to single-binary volumeClaimTemplate to avoid synchronization issues

## 5.24.0

- [ENHANCEMENT] #10613 Allow tolerations for GrafanaAgent pods

## 5.23.1

- [BUGFIX] Add missing namespaces to some components

## 5.23.0

- [ENHANCEMENT] Add loki.storage.azure.connectionString to support Azure connection string

## 5.22.2

- [BUGFIX] Fix sidecar configuration for Backend

## 5.22.1

- ENHANCEMENT #10452 Improve gitops compatibility

## 5.22.0

- [CHANGE] Changed version of Loki to 2.9.1

## 5.21.0

- [CHANGE] Changed version of Grafana Enterprise Logs to v1.8.1

## 5.20.0

- [CHANGE] Changed version of Grafana Enterprise Logs to v1.8.0

## 5.19.0

- [FEATURE] Add optional sidecard to load rules from ConfigMaps and Secrets.

## 5.18.1

- [ENHANCEMENT] #8627 Add service labels and annotations for all services.
- [CHANGE] #8627 Move read, write and table manager labels from #component.serviceLabels to #component.service.labels to improve consistency.

## 5.18.0

- [CHANGE] Changed version of Loki to 2.9.0

## 5.17.0

- [CHANGE] Changed version of Loki to 2.9.0

## 5.16.1

- [BUGFIX] Increase default minReplicas to 2 and maxReplicas to 6

## 5.16.0

- [ENHANCEMENT] Add dnsConfig to values

## 5.15.0

- [ENHANCEMENT] Add rbac.pspAnnotations to define PSP annotations

## 5.14.1

- [BUGFIX] Use the correct name of the service inside the ingress.

## 5.14.0

- [ENHANCEMENT] Make table_manager configuration toggle.

## 5.13.0

- [ENHANCEMENT] Use "loki.clusterLabel" template for PodLogs cluster label

## 5.12.0

- [ENHANCEMENT] Use tpl function in ingress and gateway-ingress for hosts

## 5.11.0

- [CHANGE] Changed version of Loki to 2.8.4

## 5.10.0

- [CHANGE] Changed version of Grafana Enterprise Logs to v1.7.3

## 5.9.2

- [ENHANCEMENT] Add custom labels value for loki ingress

## 5.9.1

- [BUGFIX] Fix loki helm chart helper function for loki.host to explicitly include gateway port

## 5.9.0

- [CHANGE] Changed version of Loki to 2.8.3

## 5.8.11

- [BUGFIX] Fix gateway: Add `/config` proxy_pass to nginx configuration

## 5.8.10

- [ENHANCEMENT] Canary labelname can now be configured via monitoring.lokiCanary.labelname

## 5.8.9

- [BUGFIX] Fix loki/logs dashboard: allow querying multiple log level at once

## 5.8.8

- [ENHANCEMENT] Add loki.storage.azure.endpointSuffix to support Azure private endpoint

## 5.8.7

- [BUGFIX] Remove persistentVolumeClaimRetentionPolicy from single-binary StatefulSet when persistence is disabled

## 5.8.6

- [ENHANCEMENT] Add serviceMonitor.metricRelabelings to support metric relabelings

## 5.8.4

- [ENHANCEMENT] Add loki.lokiCanary.updateStrategy configuration

## 5.8.3

- [ENHANCEMENT] Add priorityClassName for Grafana Agent and Loki Canary

## 5.8.2

- [BUGFIX] Reference the correct configmap name for table manager

## 5.8.1

- [BUGFIX] Fix config as a secret mount for single binary statefulset

## 5.8.0

- [ENHANCEMENT] Add loki.memberlistConfig to fully control the memberlist configuration

## 5.7.1

- [FEATURE] Add support for additional labels on loki-canary pods

## 5.6.4

- [FEATURE] Make table manager retention options configurable in values

## 5.6.3

- [BUGFIX] Fix configmap checksum in read statefulset template

## 5.6.2

- [BUGFIX] Fix configmap checksum in table manager deployment template

## 5.6.1

- [BUGFIX] Fix HPA for single binary deployment

## 5.6.0

- [ENHANCEMENT] Add `gateway.ingress.labels` to values and ingress-gateway in helm chart.

## 5.5.12

- [BUGFIX] Fix checksum annotation for config in single binary

## 5.5.11

- [BUGFIX] Add missing metrics section in backend hpa template

## 5.5.10

- [CHANGE] Make the gateway listen on IPv6 as well as IPv4

## 5.5.9

- [FEATURE] Add `loki.configStorageType` & `loki.externalConfigSecretName` values to chart and templates.

## 5.5.8

- [CHANGE] Add support for annotations on all Deployments and StatefulSets

## 5.5.7

- [BUGFIX] Fix breaking helm upgrade by changing sts podManagementPolicy from Parallel to OrderedReady which fails since that field cannot be modified on sts.

## 5.5.6

- [FEATURE] Add hpa templates for read, write and backend.

## 5.5.5

- [BUGFIX] Quote tenantId value in logsInstance

## 5.5.4

- [CHANGE] Add extraVolumeClaimTemplates for StatefulSet of the write component.

## 5.5.3

- [BUGFIX] Fix issue in distribution of queries to available read pods by using k8s service for discovering query-scheduler replicas

## 5.5.2

- [BUGFIX] Use $.Release.Namespace consistently
- [CHANGE] Add clusterLabelOverride for alert label overrides.
- [BUGFIX] Use $.Release.Namespace consistently

## 5.5.1

- [FEATURE] Added ability to reference images by digest

## 5.5.0

- [CHANGE] Changed version of Grafana Enterprise Logs to v1.7.2


## 5.4.0

- [CHANGE] Changed version of Loki to 2.8.2


- [CHANGE] Change default GEL and Loki versions to 1.7.1 and 2.8.1 respectively
- [BUGFIX] Fix dns port in network-policy

## 4.10.0

- [CHANGE] Changed version of Grafana Enterprise Logs to v1.6.3

- [BUGFIX] Add projected volume type to psp


## 4.9.0

- [CHANGE] Changed version of Loki to 2.7.5


- [BUGFIX] Fix role/PSP mapping

- [BUGFIX] Fix service/ingress mapping

## 4.8.0

- [CHANGE] Changed version of Grafana Enterprise Logs to v1.6.2

## 4.7

- [CHANGE] **BREAKING** Rename `gel-license.jwt` property of secret `gel-secrets` to `license.jwt` on enterprise-logs chart.

## 4.6.2

- [BUGFIX] Fix tokengen and provisioner secrets creation on enterprise-logs chart.

## 4.6.1

- [FEATURE] Add `gateway.nginxConfig.customReadUrl`, `gateway.nginxConfig.customWriteUrl` and `gateway.nginxConfig.customBackendUrl` to override read/write/backend paths.
- [BUGFIX] Remove unreleased setting `useFederatedToken` from Azure configuration block.

## 4.6

- [Change] Bump Loki version to 2.7.3. Revert to 2 target simple scalable mode as default until third target ships in minor release.

## 4.5.1

- [BUGFIX] Fix rendering of namespace in provisioner job.
- [ENHANCEMENT] Allow to configure `publishNotReadyAddresses` on memberlist service.
- [BUGFIX] Correctly set `compactor_address` for 3 target scalable configuration.

## 4.5

- [ENHANCEMENT] Single binary mode is now possible for more than 1 replica, with a gateway and object storage backend.

## 4.4.2

- [CHANGE] Bump Loki version to 2.7.2 and GEL version to 1.6.1

## 4.4.1

- [BUGFIX] Fix a few problems with the included dashboards and allow the rules to be created in a different namespace (which may be necessary based on how your Prometheus Operator is deployed).

## 4.1.1

- [FEATURE] Added `loki.runtimeConfig` helm values to provide a reloadable runtime configuration.

## 4.1

- [BUGFIX] Fix bug in provisioner job that caused the self-monitoring tenant secret to be created with an empty token.

## 4.0

- [FEATURE] Added `enterprise.adminToken.additionalNamespaces` which are a list of additional namespaces to create secrets containing the GEL admin token in. This is especially useful if your Grafana instance is in another namespace.
- [CHANGE] **BREAKING** Remove `enterprise.nginxConfig.file`. Both enterprise and gateway configurations now share the same nginx config, use `gateway.nginxConfig.file` for both. Admin routes will 404 on OSS deployments.
- [CHANGE] **BREAKING** Default simple deployment mode to new, 3 target configuration (read, write, and backend). This new configuration allows the `read` target to be run as a deployment and auto-scaled. To go back to the legacy, 2 target configuration, set `read.legacyReadTraget` to `true`.
- [CHANGE] **BREAKING** Change how tenants are defined
- [CHANGE] **BREKAING** Remove `enterprise.adminTokenSecret`. This is now defined under `enterprise.adminToken.secret`.
- [CHANGE] **BREKAING** Rename and change format of `enterprise.provisioner.tenants`. Property has been renamed to `enterprise.provisioner.additionalTenants`, and is now an array of objects rather than string. Each object must contain a `name` and a `secretNamespace` field, where `name` is the name of the tenant and `secretNamespace` is the namespace to create the secret with the tenant's read and write token.
- [CHANGE] **BREAKING** Change the structure of `monitoring.selfMonitoring.tenant` from a string to an object. The new object must have a `name` and a `secretNamespace` field, where `name` is the name of the self-monitoring tenant and `secretNamespace` is the namespace to create an additional secret with the tenant's token. A secret will still also be created in the release namespace as it's needed by the Loki canary.
- [CHANGE] **BREAKING** Remove ability to create self-monitoring resources in different namespaces (with the exception of dashboard configmaps).

## 3.10.0

- [CHANGE] Deprecate `enterprise.nginxConfig.file`. Both enterprise and gateway configurations now share the same nginx config. Admin routes will 404 on OSS deployments. Will be removed in version 4 of the chart, please use `gateway.nginxConfig.file` for both OSS and Enterprise gateways.
- [FEATURE] Added new simple deployment target `backend`. Running 3 targets for simple deployment will soon be the default in Loki. This new target allows the `read` target to be run as a deployment and auto-scaled.

## 3.9.0

- [BUGFIX] Fix race condition between minio create bucket job and enterprise tokengen job

## 3.8.2

- [BUGFIX] Fix autoscaling/v2 template
- [FEATURE] Added `extraObjects` helm values to extra manifests.

## 3.8.1

- [ENHANCEMENT] Add the ability to specify container lifecycle

## 3.8.0

- [BUGFIX] Added `helm-weight` annotations to the tokengen and provisioner jobs to make sure tokengen always runs before provisioner

## 3.7.0

**BREAKING**: Configuration values for Loki Canary moved from `monitoring.selfMonitoring.lokiCanary` to `monitoring.lokiCanary`

- [ENHANCEMENT] Decouple the Loki Canary from the self-monitoring setup, which adds an unnecessary dependency on the Grafana Agent Operator.

## 3.6.1

- [BUGFIX] Fix regression that produced empty PrometheusRule alerts resource

## 3.6.0

- [CHANGE] Bump Loki version to 2.7.0 and GEL version to 1.6.0

## 3.5.0

- [FEATURE] Add support for azure blob storage

## 3.4.3

- [ENHANCEMENT] Allow to change Loki `-target` argument
- [ENHANCEMENT] Add toggle for persistence disk in single-binary mode

## 3.4.2

- [BUGFIX] Fix read-only /tmp in single-binary mode

## 3.4.1

- [BUGFIX] Remove extra `/` in image name if `registry` or `repository` is empty

## 3.4.0

- [ENHANCEMENT] Allow to add some selector for Loki persistent volume

## 3.3.3

- [BUGFIX] Add missing label `prometheus.io/service-monitor: "false"` to single-binary headless service

## 3.3.2

- [BUGFIX] Fixed indentation in single-binary pdb template

## 3.3.1

- [BUGFIX] Fix invalid ruler config when filesystem storage is being used
- [BUGFIX] Fix ingress template to work with both deployment types (scalable and single binary)

## 3.3.0

- [CHANGE] Remove ServiceMonitor and PrometheusRule CRD

## 3.2.2

- [CHANGE] Add envFrom section to the tokengen job

## 3.2.1

- [BUGFIX] Fixed k8s selectors in k8s Service for single-binary mode.

## 3.2.0

- [CHANGE] Bump Grafana Enterprise Logs version to v1.5.2

## 3.1.0

- [FEATURE] Loki canary and GEL token provisioner added. The GEL token provisioner will provision a tenant and token to be used by the self-monitoring features (including the canary), as well as any additional tenants specified. A k8s secret will be created with a read and write token for each additional tenant specified.

## 3.0.4

- [CHANGE] Default minio replicas to 1 node with 2 drives. The old config used the default, which was 16 nodes with 1 drive each.
- [BUGFIX] Minio subchart values `accessKey` and `secretKey` were removed in the new chart and replaced with `rootUser` and `rootPassword`.
- [CHANGE] The tokengen job no longer creates a `grafana-token`, as the base64 encoding was not working in a Grafana Enterprise GEL plugin installation.

## 3.0.0

- [CHANGE] Loki helm chart was moved to this location in the Loki repo. The chart now supports both
[single binary](https://github.com/grafana/helm-charts/tree/main/charts/loki) and [simple scalable](https://github.com/grafana/helm-charts/tree/main/charts/loki-simple-scalable) deployment modes. For changes prior to version 3.0.0, please
look in the respective deprectated [single binary](https://github.com/grafana/helm-charts/tree/main/charts/loki) and [simple scalable](https://github.com/grafana/helm-charts/blob/main/charts/loki-simple-scalable/CHANGELOG.md) charts.<|MERGE_RESOLUTION|>--- conflicted
+++ resolved
@@ -13,20 +13,17 @@
 
 [//]: # (<AUTOMATED_UPDATES_LOCATOR> : do not remove this line. This locator is used by the CI pipeline to automatically create a changelog entry for each new Loki release. Add other chart versions and respective changelog entries bellow this line.)
 
-<<<<<<< HEAD
+## 5.48.0
+
+- [ENHANCEMENT] Allow the definition of PVC annotations for all volume claim templates in statefulsets
+
+## 5.47.1
+
+- [BUGFIX] Increase default value of backend minReplicas to 3
+
 ## 5.47.0
 
-- [ENHANCEMENT] Allow the definition of PVC annotations for all volume claim templates in statefulsets
-=======
-## 5.47.1
-
-- [BUGFIX] Increase default value of backend minReplicas to 3
-
-## 5.47.0
-
 - [CHANGE] Changed version of Loki to 2.9.6
-
->>>>>>> 51c54adc
 
 ## 5.46.0
 
