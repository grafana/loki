--- conflicted
+++ resolved
@@ -13,31 +13,27 @@
 
 [//]: # (<AUTOMATED_UPDATES_LOCATOR> : do not remove this line. This locator is used by the CI pipeline to automatically create a changelog entry for each new Loki release. Add other chart versions and respective changelog entries bellow this line.)
 
-<<<<<<< HEAD
+
 ## 6.34.0
-
-=======
 
 - [CHANGE] Updated version of Grafana Loki to 3.5.3
 - [FEATURE] Expose labels on volumeClaimTemplates [#13317](https://github.com/grafana/loki/pull/13317)
+- [FEATURE] Allow setting custom labels for ingester statefulsets [#18536](https://github.com/grafana/loki/pull/18536)
+- [FEATURE] Added support for chunk-cache-l2 [#17556](https://github.com/grafana/loki/pull/17556)
 - [ENHANCEMENT] Expose Loki UI in pure ingress. [18400](https://github.com/grafana/loki/pull/18400)
 - [ENHANCEMENT] Add configurable `livenessProbe` and `startupProbe` for admin-api. [#18546](https://github.com/grafana/loki/pull/18546)
 - [ENHANCEMENT] Add configurable `startupProbe` to the loki-sc-rules sidecar container in the backend pods. [#18547](https://github.com/grafana/loki/pull/18547)
 - [BUGFIX] Add validation for loki.storage.bucketNames [#13781](https://github.com/grafana/loki/pull/13781)
->>>>>>> 907bb61c
-- [BUGFIX] Create missing RBAC for the rules sidecar when RBAC is namespaced
-- [FEATURE] Allow setting custom labels for ingester statefulsets [#18536](https://github.com/grafana/loki/pull/18536)
-- [BUGFIX] Ensure the scc is actually allowing to use hostPath volumes when the rbac.sccAllowHostDirVolumePlugin is set to true
+- [BUGFIX] Create missing RBAC for the rules sidecar when RBAC is namespaced [#16776](https://github.com/grafana/loki/pull/16776)
+- [BUGFIX] Ensure the scc is actually allowing to use hostPath volumes when the rbac.sccAllowHostDirVolumePlugin is set to true [#17680](https://github.com/grafana/loki/pull/17680)
 - [BUGFIX] Fix serviceName in zone-aware ingester statefulsets [#18558](https://github.com/grafana/loki/pull/18558)
 
 ## 6.33.0
 
 - [FEATURE] Allow passing tenant password hash instead of password. [#17049](https://github.com/grafana/loki/pull/17049)
-- [FEATURE] Added support for chunk-cache-l2 [#17556](https://github.com/grafana/loki/pull/17556)
 - [ENHANCEMENT] Add possibility to configure location snippet in nginx config [#18105](https://github.com/grafana/loki/pull/18105)
 - [ENHANCEMENT] Improve health probe helper templates [#18347](https://github.com/grafana/loki/pull/18347)
 - [ENHANCEMENT] Add FOLDER_ANNOTATION logic for sidecar container. [#13289](https://github.com/grafana/loki/pull/13289)
-- [ENHANCEMENT] Add FOLDER_ANNOTATATION logic for sidecar container. [#13289](https://github.com/grafana/loki/pull/13289)
 - [BUGFIX] Fix PDB settings for chunksCache and resultsCache [#18321](https://github.com/grafana/loki/pull/18321)
 - [BUGFIX] Set `use_thanos_objstore` to `true` in `storage_config` when `loki.storage.use_thanos_objstore` value is set to `true`. [#17024](https://github.com/grafana/loki/pull/17024)
 - [BUGFIX] Loki chart fails to render proper YAML when add more than one extra manifest. [#12911](https://github.com/grafana/loki/pull/12911)
