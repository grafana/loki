--- conflicted
+++ resolved
@@ -13,24 +13,21 @@
 
 [//]: # (<AUTOMATED_UPDATES_LOCATOR> : do not remove this line. This locator is used by the CI pipeline to automatically create a changelog entry for each new Loki release. Add other chart versions and respective changelog entries bellow this line.)
 
-<<<<<<< HEAD
+## 5.43.2
+
+- [ENHANCEMENT] Added missing default values to support ServerSideApply
+
+## 5.43.1
+
+- [BUGFIX] Fix `toPorts` fields in the `ciliumnetworkpolicy` template
+
+## 5.43.0
+
+- [ENHANCEMENT] Allow the definition of resources for GrafanaAgent pods
+
 ## 5.42.3
 
-- [ENHANCEMENT] Added missing default values to support ServerSideApply
-=======
-
-## 5.43.1
-
-- [BUGFIX] Fix `toPorts` fields in the `ciliumnetworkpolicy` template
-
-## 5.43.0
-
-- [ENHANCEMENT] Allow the definition of resources for GrafanaAgent pods
-
-## 5.42.3
-
 - [BUGFIX] Added condition for `egress-discovery` networkPolicies and ciliumNetworkPolicies.
->>>>>>> 918e7365
 
 ## 5.42.2
 
