# Changelog

All notable changes to this library will be documented in this file.

Entries should be ordered as follows:

- [CHANGE]
- [FEATURE]
- [ENHANCEMENT]
- [BUGFIX]

Entries should include a reference to the pull request that introduced the change.

[//]: # (<AUTOMATED_UPDATES_LOCATOR> : do not remove this line. This locator is used by the CI pipeline to automatically create a changelog entry for each new Loki release. Add other chart versions and respective changelog entries bellow this line.)

- [FEATURE] Added readiness probe for memcached [#15609](https://github.com/grafana/loki/pull/15609)
- [FEATURE] Added pdb for pattern ingester [#17058](https://github.com/grafana/loki/pull/17058)
- [BUGFIX] Ensure ui.enabled=true is set in loki ConfigMap when loki.ui.enabled=true is set in values.yaml to actually enable the UI [#17562](https://github.com/grafana/loki/pull/17562)
<<<<<<< HEAD
- [BUGFIX] Fix custom gateway nginx config rendering error [#18167](https://github.com/grafana/loki/pull/18167)
=======
- [FEATURE] Added trafficDistribution to service-distributor for multi-az purpose
>>>>>>> 78f154f7

## 6.30.1

- [BUGFIX] Add livenessProbe to read pod to go around the issue mentioned [here](https://github.com/grafana/loki/issues/15191#issuecomment-2769843275)

## 6.29.1

- [FEATURE] Added support for the rules sidecar in the ruler pods in distributed mode
- [FEATURE] Added affinity property to the loki-canary deamonset
- [BUGFIX] Ensure global.extraEnv and global.extraEnvFrom applied to all resources consistently ([#16828](https://github.com/grafana/loki/pull/16828))
- [BUGFIX] Fixed statement logic to enable annotations for deployment-gateway, deployment-read, and statefulset-write
- [BUGFIX] Fix `extraArgs`, `extraVolumes`, `extraVolumeMounts` global values.

## 6.29.0

- [BUGFIX] Inadvertent merge() accumulation of podLabels on various resources
- [FEATURE] Added support to copy the following headers into X-Query-Tags as key/value pairs:, X-Grafana-User, X-Dashboard-Uid, X-Dashboard-Title, X-Panel-Id, X-Panel-Title, X-Rule-Uid, X-Rule-Name, X-Rule-Folder, X-Rule-Version, X-Rule-Source, X-Rule-Type
- [BUGFIX] Loki endpoint for Canary assumed gateway was always enabled. Can now be overwritten through values.

## 6.28.0

- [CHANGE] Add extraContainers parameter for the backend pod
- [CHANGE] Add `tpl()` support for backend, read, write, and admin-api components

## 6.27.0

- [FEATURE] Added support for globals: `extraArgs`, `extraEnv`, `extraEnvFrom`, `extraVolumes`, `extraVolumeMounts` ([#16062](https://github.com/grafana/loki/pull/16062)) relates to ([#12652](https://github.com/grafana/loki/pull/12652))
- [CHANGE] Changed version of Memcached image to 1.6.36
- [CHANGE] Changed version of Grafana Loki to 3.4.2
- [CHANGE] Changed version of Grafana Enterprise Logs to 3.4.0

## 6.26.0

- [CHANGE] Changed version of Grafana Loki to 3.4.0

## 6.25.1

- [BUGFIX] Disable service monitor for nginx service.

## 6.25.0

- [BUGFIX] Removed minio-mc init container from admin-api.
- [BUGFIX] Fixed admin-api and gateway deployment container args.
- [FEATURE] Added support for Overrides Exporter

## 6.24.1

- [ENHANCEMENT] Fix Inconsistency between sidecar.securityContext and loki.containerSecurityContext

## 6.24.0

- [BUGFIX] Add conditional to include ruler config only if `ruler.enabled=true`
- [BUGFIX] Disables the Helm test pod when `test.enabled=false`.
- [BUGFIX] Fix `enterprise.image.tag` to `3.3.0`
- [ENHANCEMENT] Bump Loki version to 3.3.2

## 6.23.0

- [CHANGE] Changed version of Grafana Loki to 3.3.1
- [CHANGE] Changed version of Minio helm chart to 5.3.0 (#14834)
- [BUGFIX] Add default wal dir to ruler config ([#14920](https://github.com/grafana/loki/pull/14920))
- [FIX] Fix statefulset templates to not show diffs in ArgoCD

## 6.22.0

## 6.21.0

## 6.20.0

- [CHANGE] Changed version of Grafana Loki to 3.3.0

## 6.19.0-weekly.227

- [ENHANCEMENT] Expose Topology Spread Constraints in Helm chart templates and default values.

## 6.19.0

## 6.18.0

- [CHANGE] Added automated weekly releases, which created this release.

## 6.17.1

- [BUGFIX] Added missing `loki.storage.azure.chunkDelimiter` parameter to Helm chart.

## 6.17.0

- [CHANGE] Changed version of Grafana Loki to 3.2.0

## 6.16.0

- [ENHANCEMENT] Allow setting nodeSelector, tolerations and affinity to enterprise components (tokengen and provisioner).

## 6.15.0

- [ENHANCEMENT] Allow setting annotations for memberlist and query-scheduler-discovery services
- [ENHANCEMENT] Allow to customize `client_max_body_size` when using Loki Gateway. #12924

## 6.14.1

- [BUGFIX] Fixed Memcached persistence options.

## 6.14.0

- [FEATURE] Add additional service annotations for components in distributed mode
- [FIX] Rename loki/templates/query-frontend/poddisruptionbudget-query-frontend.yaml to fix spelling mistake.

## 6.13.0

- [CHANGE] Correctly wrap ClusterRoleBinding around `rbac/namespaced` conditional.
- [FIX] Do not create bloom planner, bloom builder, bloom gateway Deployment/Statefulset if their replica count is 0.
- [FIX] Configure (ephemeral) storage for bloom builder working directory
- [ENHANCEMENT] Automatically configure bloom planner address for bloom builders and bloom gateway addresses for bloom gateway clients.

## 6.12.0

- [ENHANCEMENT] Replace Bloom Compactor component with Bloom Planner and Bloom Builder. These are the new components to build bloom blocks.

## 6.11.0

- [FEATURE] Add support for configuring persistence for memcached.

## 6.10.2

- [CHANGE] Bumped version of `nginxinc/nginx-unprivileged` to 1.27-alpine; this remediates several CVE

## 6.10.1

- [CHANGE] Bumped version of `kiwigrid/k8s-sidecar` to 1.27.5; this remediates several CVE

## 6.10.0

- [CHANGE] Changed version of Grafana Enterprise Logs to 3.1.1
- [CHANGE] Changed version of Grafana Loki to 3.1.1
- [ENHANCEMENT] Added ability to disable AWS S3 dualstack endpoint usage.

## 6.9.0

- [BUGFIX] Fixed how we set imagePullSecrets for the memcached and provisioner.

## 6.8.0

- [BUGFIX] Fixed how we set imagePullSecrets for the admin-api and enterprise-gateway

## 6.7.4

- [ENHANCEMENT] Allow configuring the SSE section under AWS S3 storage config.

## 6.7.3

- [BUGFIX] Removed Helm test binary

## 6.7.2

- [BUGFIX] Fix imagePullSecrets for statefulset-results-cache

## 6.7.1

- [CHANGE] Changed version of Loki to 3.1.0

## 6.7.0

- [CHANGE] Changed version of Grafana Enterprise Logs to 3.1.0

## 6.6.6

- [BUGFIX] Fix HPA ingester typo

## 6.6.5

- [BUGFIX] Fix querier address in SingleBinary mode

## 6.6.4

- [BUGFIX] Fix extraObjects

## 6.6.3

- [BUGFIX] Fix indentation of `query_range` Helm chart values

## 6.6.2

- [BUGFIX] Fix query-frontend (headless) and ruler http-metrics targetPort

## 6.6.1

- [BUGFIX] Fix query scheduler http-metrics targetPort

## 6.6.0

- [ENHANCEMENT] Allow setting PVC annotations for all volume claim templates in simple scalable and single binary mode

## 6.5.2

- [BUGFIX] Fixed Ingress routing for all deployment modes.

## 6.5.0

- [CHANGE] Changed version of Grafana Enterprise Logs to v3.0.1

## 6.4.2

- [BUGFIX] Fixed helm helper functions to include missing `loki.hpa.apiVersion`  #12716

## 6.4.1

- [BUGFIX] Fixes read & backend replicas settings

## 6.4.0

- [ENHANCEMENT] Allow extraObject items as multiline strings, allowing for templating field names

## 6.3.4

- [BUGFIX] Add missing OTLP endpoint to nginx config

## 6.3.3

- [ENHANCEMENT] make the singlebinary set 0 the replicas number of backend, write,read.

## 6.3.2

- [BUGFIX] Missing password for Loki-Canary when loki.auth_enabled is true

## 6.3.1

- [BUGFIX] Fixed Typo in Ingester templates for zoneAwareReplication

## 6.3.0

- [CHANGE] Changed version of Grafana Enterprise Logs to v3.0.0

## 6.2.5

- [BUGFIX] Add missing toleration blocks to bloom components.

## 6.2.4

- [ENHANCEMENT] Activate the volume endpoint by default.

## 6.2.3

- [ENHANCEMENT] Allow minio address to be overridden.
- [CHANGE] `query-scheduler-discovery` service will now be prefixed by query scheduler full name.
- [BUGFIX] Fix `helm-tests` Go source which was missing a param following #12245.

## 6.2.2

- [FEATURE] Add support for enabling pattern ingester config via `loki.pattern_ingester.enabled`.

## 6.2.1

- [BUGFIX] Removed duplicate bucketNames from documentation and fixed key name `deploymentMode`

## 6.2.0

- [FEATURE] Add a headless service to the bloom gateway component.

## 6.1.0

- [CHANGE] Only default bucket names in helm when using minio.

## 6.0.0

- [FEATURE] added a new `Distributed` mode of deployment.
- [CHANGE] the lokiCanary section was moved from under monitoring to be under the root of the file.
- [CHANGE] the definitions for topologySpreadConstraints and podAffinity were converted from string templates to objects. Also removed the soft constraint on zone.
- [CHANGE] the externalConfigSecretName was replaced with more generic configs

## 5.47.2

- [ENHANCEMENT] Allow for additional pipeline stages to be configured on the `selfMonitoring` `Podlogs` resource.

## 5.47.1

- [BUGFIX] Increase default value of backend minReplicas to 3

## 5.47.0

- [CHANGE] Changed version of Loki to 2.9.6

## 5.46.0

- [CHANGE] Changed version of Loki to 2.9.5

## 5.45.0

- [CHANGE] Add extraContainers parameter for the read pod

## 5.44.4

- [ENHANCEMENT] Use http_listen_port for `compactorAddress`.

## 5.44.3

- [BUGFIX] Fix template error: `<.Values.loki.server.http_listen_port>: can't evaluate field Values in type interface {}`

## 5.44.2

- [BUGFIX] Fix usage of `http_listen_port` and `grpc_listen_port` field in template.

## 5.44.1

- [BUGFIX] Fix `compactorAddress` field: add protocol and port.

## 5.44.0

- [FEATURE] Modified helm template to use parameters http_listen_port and grpc_listen_port instead of hardcoded values.

## 5.43.7

- [BUGFIX] allow to configure http_config for ruler

## 5.43.6

- [ENHANCEMENT] Add `ciliumnetworkpolicy` with egress to world for table-manager if enabled.

## 5.43.5

- [BUGFIX] Add `---` before the `backend-kubeapiserver-egress` ciliumnetworkpolicy to prevent the `backend-world-egress` one from being dumped if both are enabled.

## 5.43.4

- [ENHANCEMENT] Add `ciliumnetworkpolicies` with egress to world for write, read and backend.

## 5.43.3

- [ENHANCEMENT] Added missing default values to support ServerSideApply

## 5.43.2

- [BUGFIX] Added `alibabacloud` to `isUsingObjectStorage` check.

## 5.43.1

- [BUGFIX] Fix `toPorts` fields in the `ciliumnetworkpolicy` template

## 5.43.0

- [ENHANCEMENT] Allow the definition of resources for GrafanaAgent pods

## 5.42.3

- [BUGFIX] Added condition for `egress-discovery` networkPolicies and ciliumNetworkPolicies.

## 5.42.2

- [BUGFIX] Remove trailing tab character in statefulset templates

## 5.42.1

- [BUGFIX] Added missing annotations to loki-read StatefulSet.

## 5.42.0

- [CHANGE] Changed versions of Loki v2.9.4 and GEL v1.8.6
- [ENHANCEMENT] Bumped "grafana-agent-operator" depenency chart version to it's latest version

## 5.41.8

- [BUGFIX] Fix gateway: add possibility to disable listening on ipv6 to prevent crash on ipv4-only system.

## 5.41.7

- [FEATURE] Add support to disable specific alert rules

## 5.41.6

- [BUGFIX] Added missing namespace to query-scheduler-discovery service when deploying loki in a specific namespace.

## 5.41.5

- [BUGFIX] Added "swift" type object storage to resolve Loki HELM Chart error.

## 5.41.4

- [CHANGE] Use `/ingester/shutdown?terminate=false` for write `preStop` hook

## 5.41.3

- [FEATURE] Add support for defining an s3 backoff config.

## 5.41.2

- [FEATURE] Add ciliumnetworkpolicies.

## 5.41.1

- [FEATURE] Allow topology spread constraints for Loki read deployment component.

## 5.41.0

- [CHANGE] Changed version of Loki to 2.9.3

## 5.40.1

- [BUGFIX] Remove ruler enabled condition in networkpolicies.

## 5.40.0

- [CHANGE] Add extraContainers parameter for the write pod

## 5.39.0

- [FEATURE] Add support for adding OpenStack swift container credentials via helm chart

## 5.38.0

- [CHANGE] Changed MinIO Helm Chart version to 4.0.15

## 5.37.0

- [FEATURE] Add support for enabling tracing.

## 5.36.2

- [BUGFIX] Add support to run dnsmasq

## 5.36.1

- [FEATURE] Allow topology spread constraints for Loki

## 5.36.0

- [CHANGE] Changed version of Loki to 2.9.2

## 5.35.0

- [FEATURE] Add support for configuring distributor.

## 5.34.0

- [BUGFIX] Fix missing annotations when using Loki in single binary mode.

## 5.33.0

- [CHANGE] Changed version of Grafana Enterprise Logs to v1.8.4

## 5.32.0

- [CHANGE] Grafana dashboards are no longer created solely in scalable mode and with external cloud storage enabled.

## 5.31.0

- [CHANGE] Changed version of Loki to 2.9.2

## 5.30.0

- [CHANGE] Changed version of Grafana Enterprise Logs to v1.8.3

## 5.29.0

- [ENHANCEMENT] Allow specifying `apiVersion` for Loki's PodLog CRD.

## 5.28.0

- [BUGFIX] Fix GrafanaAgent tolerations scope

## 5.27.0

- [CHANGE] Bump `nginxinc/nginx-unpriviledged` image version to remediate [CVE-2023-4863](https://github.com/advisories/GHSA-j7hp-h8jx-5ppr)

## 5.26.0

- [ENHANCEMENT] Allow emptyDir data volumes for backend and write (via `X.persistence.volumeClaimsEnabled: false`)

## 5.25.0

- [BUGFIX] Add complete object schema to single-binary volumeClaimTemplate to avoid synchronization issues

## 5.24.0

- [ENHANCEMENT] #10613 Allow tolerations for GrafanaAgent pods

## 5.23.1

- [BUGFIX] Add missing namespaces to some components

## 5.23.0

- [ENHANCEMENT] Add loki.storage.azure.connectionString to support Azure connection string

## 5.22.2

- [BUGFIX] Fix sidecar configuration for Backend

## 5.22.1

- ENHANCEMENT #10452 Improve gitops compatibility

## 5.22.0

- [CHANGE] Changed version of Loki to 2.9.1

## 5.21.0

- [CHANGE] Changed version of Grafana Enterprise Logs to v1.8.1

## 5.20.0

- [CHANGE] Changed version of Grafana Enterprise Logs to v1.8.0

## 5.19.0

- [FEATURE] Add optional sidecard to load rules from ConfigMaps and Secrets.

## 5.18.1

- [ENHANCEMENT] #8627 Add service labels and annotations for all services.
- [CHANGE] #8627 Move read, write and table manager labels from #component.serviceLabels to #component.service.labels to improve consistency.

## 5.18.0

- [CHANGE] Changed version of Loki to 2.9.0

## 5.17.0

- [CHANGE] Changed version of Loki to 2.9.0

## 5.16.1

- [BUGFIX] Increase default minReplicas to 2 and maxReplicas to 6

## 5.16.0

- [ENHANCEMENT] Add dnsConfig to values

## 5.15.0

- [ENHANCEMENT] Add rbac.pspAnnotations to define PSP annotations

## 5.14.1

- [BUGFIX] Use the correct name of the service inside the ingress.

## 5.14.0

- [ENHANCEMENT] Make table_manager configuration toggle.

## 5.13.0

- [ENHANCEMENT] Use "loki.clusterLabel" template for PodLogs cluster label

## 5.12.0

- [ENHANCEMENT] Use tpl function in ingress and gateway-ingress for hosts

## 5.11.0

- [CHANGE] Changed version of Loki to 2.8.4

## 5.10.0

- [CHANGE] Changed version of Grafana Enterprise Logs to v1.7.3

## 5.9.2

- [ENHANCEMENT] Add custom labels value for loki ingress

## 5.9.1

- [BUGFIX] Fix loki helm chart helper function for loki.host to explicitly include gateway port

## 5.9.0

- [CHANGE] Changed version of Loki to 2.8.3

## 5.8.11

- [BUGFIX] Fix gateway: Add `/config` proxy_pass to nginx configuration

## 5.8.10

- [ENHANCEMENT] Canary labelname can now be configured via monitoring.lokiCanary.labelname

## 5.8.9

- [BUGFIX] Fix loki/logs dashboard: allow querying multiple log level at once

## 5.8.8

- [ENHANCEMENT] Add loki.storage.azure.endpointSuffix to support Azure private endpoint

## 5.8.7

- [BUGFIX] Remove persistentVolumeClaimRetentionPolicy from single-binary StatefulSet when persistence is disabled

## 5.8.6

- [ENHANCEMENT] Add serviceMonitor.metricRelabelings to support metric relabelings

## 5.8.4

- [ENHANCEMENT] Add loki.lokiCanary.updateStrategy configuration

## 5.8.3

- [ENHANCEMENT] Add priorityClassName for Grafana Agent and Loki Canary

## 5.8.2

- [BUGFIX] Reference the correct configmap name for table manager

## 5.8.1

- [BUGFIX] Fix config as a secret mount for single binary statefulset

## 5.8.0

- [ENHANCEMENT] Add loki.memberlistConfig to fully control the memberlist configuration

## 5.7.1

- [FEATURE] Add support for additional labels on loki-canary pods

## 5.6.4

- [FEATURE] Make table manager retention options configurable in values

## 5.6.3

- [BUGFIX] Fix configmap checksum in read statefulset template

## 5.6.2

- [BUGFIX] Fix configmap checksum in table manager deployment template

## 5.6.1

- [BUGFIX] Fix HPA for single binary deployment

## 5.6.0

- [ENHANCEMENT] Add `gateway.ingress.labels` to values and ingress-gateway in helm chart.

## 5.5.12

- [BUGFIX] Fix checksum annotation for config in single binary

## 5.5.11

- [BUGFIX] Add missing metrics section in backend hpa template

## 5.5.10

- [CHANGE] Make the gateway listen on IPv6 as well as IPv4

## 5.5.9

- [FEATURE] Add `loki.configStorageType` & `loki.externalConfigSecretName` values to chart and templates.

## 5.5.8

- [CHANGE] Add support for annotations on all Deployments and StatefulSets

## 5.5.7

- [BUGFIX] Fix breaking helm upgrade by changing sts podManagementPolicy from Parallel to OrderedReady which fails since that field cannot be modified on sts.

## 5.5.6

- [FEATURE] Add hpa templates for read, write and backend.

## 5.5.5

- [BUGFIX] Quote tenantId value in logsInstance

## 5.5.4

- [CHANGE] Add extraVolumeClaimTemplates for StatefulSet of the write component.

## 5.5.3

- [BUGFIX] Fix issue in distribution of queries to available read pods by using k8s service for discovering query-scheduler replicas

## 5.5.2

- [BUGFIX] Use $.Release.Namespace consistently
- [CHANGE] Add clusterLabelOverride for alert label overrides.
- [BUGFIX] Use $.Release.Namespace consistently

## 5.5.1

- [FEATURE] Added ability to reference images by digest

## 5.5.0

- [CHANGE] Changed version of Grafana Enterprise Logs to v1.7.2

## 5.4.0

- [CHANGE] Changed version of Loki to 2.8.2

- [CHANGE] Change default GEL and Loki versions to 1.7.1 and 2.8.1 respectively
- [BUGFIX] Fix dns port in network-policy

## 4.10.0

- [CHANGE] Changed version of Grafana Enterprise Logs to v1.6.3

- [BUGFIX] Add projected volume type to psp

## 4.9.0

- [CHANGE] Changed version of Loki to 2.7.5

- [BUGFIX] Fix role/PSP mapping

- [BUGFIX] Fix service/ingress mapping

## 4.8.0

- [CHANGE] Changed version of Grafana Enterprise Logs to v1.6.2

## 4.7

- [CHANGE] **BREAKING** Rename `gel-license.jwt` property of secret `gel-secrets` to `license.jwt` on enterprise-logs chart.

## 4.6.2

- [BUGFIX] Fix tokengen and provisioner secrets creation on enterprise-logs chart.

## 4.6.1

- [FEATURE] Add `gateway.nginxConfig.customReadUrl`, `gateway.nginxConfig.customWriteUrl` and `gateway.nginxConfig.customBackendUrl` to override read/write/backend paths.
- [BUGFIX] Remove unreleased setting `useFederatedToken` from Azure configuration block.

## 4.6

- [Change] Bump Loki version to 2.7.3. Revert to 2 target simple scalable mode as default until third target ships in minor release.

## 4.5.1

- [BUGFIX] Fix rendering of namespace in provisioner job.
- [ENHANCEMENT] Allow to configure `publishNotReadyAddresses` on memberlist service.
- [BUGFIX] Correctly set `compactor_address` for 3 target scalable configuration.

## 4.5

- [ENHANCEMENT] Single binary mode is now possible for more than 1 replica, with a gateway and object storage backend.

## 4.4.2

- [CHANGE] Bump Loki version to 2.7.2 and GEL version to 1.6.1

## 4.4.1

- [BUGFIX] Fix a few problems with the included dashboards and allow the rules to be created in a different namespace (which may be necessary based on how your Prometheus Operator is deployed).

## 4.1.1

- [FEATURE] Added `loki.runtimeConfig` helm values to provide a reloadable runtime configuration.

## 4.1

- [BUGFIX] Fix bug in provisioner job that caused the self-monitoring tenant secret to be created with an empty token.

## 4.0

- [FEATURE] Added `enterprise.adminToken.additionalNamespaces` which are a list of additional namespaces to create secrets containing the GEL admin token in. This is especially useful if your Grafana instance is in another namespace.
- [CHANGE] **BREAKING** Remove `enterprise.nginxConfig.file`. Both enterprise and gateway configurations now share the same nginx config, use `gateway.nginxConfig.file` for both. Admin routes will 404 on OSS deployments.
- [CHANGE] **BREAKING** Default simple deployment mode to new, 3 target configuration (read, write, and backend). This new configuration allows the `read` target to be run as a deployment and auto-scaled. To go back to the legacy, 2 target configuration, set `read.legacyReadTraget` to `true`.
- [CHANGE] **BREAKING** Change how tenants are defined
- [CHANGE] **BREKAING** Remove `enterprise.adminTokenSecret`. This is now defined under `enterprise.adminToken.secret`.
- [CHANGE] **BREKAING** Rename and change format of `enterprise.provisioner.tenants`. Property has been renamed to `enterprise.provisioner.additionalTenants`, and is now an array of objects rather than string. Each object must contain a `name` and a `secretNamespace` field, where `name` is the name of the tenant and `secretNamespace` is the namespace to create the secret with the tenant's read and write token.
- [CHANGE] **BREAKING** Change the structure of `monitoring.selfMonitoring.tenant` from a string to an object. The new object must have a `name` and a `secretNamespace` field, where `name` is the name of the self-monitoring tenant and `secretNamespace` is the namespace to create an additional secret with the tenant's token. A secret will still also be created in the release namespace as it's needed by the Loki canary.
- [CHANGE] **BREAKING** Remove ability to create self-monitoring resources in different namespaces (with the exception of dashboard configmaps).

## 3.10.0

- [CHANGE] Deprecate `enterprise.nginxConfig.file`. Both enterprise and gateway configurations now share the same nginx config. Admin routes will 404 on OSS deployments. Will be removed in version 4 of the chart, please use `gateway.nginxConfig.file` for both OSS and Enterprise gateways.
- [FEATURE] Added new simple deployment target `backend`. Running 3 targets for simple deployment will soon be the default in Loki. This new target allows the `read` target to be run as a deployment and auto-scaled.

## 3.9.0

- [BUGFIX] Fix race condition between minio create bucket job and enterprise tokengen job

## 3.8.2

- [BUGFIX] Fix autoscaling/v2 template
- [FEATURE] Added `extraObjects` helm values to extra manifests.

## 3.8.1

- [ENHANCEMENT] Add the ability to specify container lifecycle

## 3.8.0

- [BUGFIX] Added `helm-weight` annotations to the tokengen and provisioner jobs to make sure tokengen always runs before provisioner

## 3.7.0

**BREAKING**: Configuration values for Loki Canary moved from `monitoring.selfMonitoring.lokiCanary` to `monitoring.lokiCanary`

- [ENHANCEMENT] Decouple the Loki Canary from the self-monitoring setup, which adds an unnecessary dependency on the Grafana Agent Operator.

## 3.6.1

- [BUGFIX] Fix regression that produced empty PrometheusRule alerts resource

## 3.6.0

- [CHANGE] Bump Loki version to 2.7.0 and GEL version to 1.6.0

## 3.5.0

- [FEATURE] Add support for azure blob storage

## 3.4.3

- [ENHANCEMENT] Allow to change Loki `-target` argument
- [ENHANCEMENT] Add toggle for persistence disk in single-binary mode

## 3.4.2

- [BUGFIX] Fix read-only /tmp in single-binary mode

## 3.4.1

- [BUGFIX] Remove extra `/` in image name if `registry` or `repository` is empty

## 3.4.0

- [ENHANCEMENT] Allow to add some selector for Loki persistent volume

## 3.3.3

- [BUGFIX] Add missing label `prometheus.io/service-monitor: "false"` to single-binary headless service

## 3.3.2

- [BUGFIX] Fixed indentation in single-binary pdb template

## 3.3.1

- [BUGFIX] Fix invalid ruler config when filesystem storage is being used
- [BUGFIX] Fix ingress template to work with both deployment types (scalable and single binary)

## 3.3.0

- [CHANGE] Remove ServiceMonitor and PrometheusRule CRD

## 3.2.2

- [CHANGE] Add envFrom section to the tokengen job

## 3.2.1

- [BUGFIX] Fixed k8s selectors in k8s Service for single-binary mode.

## 3.2.0

- [CHANGE] Bump Grafana Enterprise Logs version to v1.5.2

## 3.1.0

- [FEATURE] Loki canary and GEL token provisioner added. The GEL token provisioner will provision a tenant and token to be used by the self-monitoring features (including the canary), as well as any additional tenants specified. A k8s secret will be created with a read and write token for each additional tenant specified.

## 3.0.4

- [CHANGE] Default minio replicas to 1 node with 2 drives. The old config used the default, which was 16 nodes with 1 drive each.
- [BUGFIX] Minio subchart values `accessKey` and `secretKey` were removed in the new chart and replaced with `rootUser` and `rootPassword`.
- [CHANGE] The tokengen job no longer creates a `grafana-token`, as the base64 encoding was not working in a Grafana Enterprise GEL plugin installation.

## 3.0.0

- [CHANGE] Loki helm chart was moved to this location in the Loki repo. The chart now supports both
[single binary](https://github.com/grafana/helm-charts/tree/main/charts/loki) and [simple scalable](https://github.com/grafana/helm-charts/tree/main/charts/loki-simple-scalable) deployment modes. For changes prior to version 3.0.0, please
look in the respective deprectated [single binary](https://github.com/grafana/helm-charts/tree/main/charts/loki) and [simple scalable](https://github.com/grafana/helm-charts/blob/main/charts/loki-simple-scalable/CHANGELOG.md) charts.<|MERGE_RESOLUTION|>--- conflicted
+++ resolved
@@ -16,11 +16,8 @@
 - [FEATURE] Added readiness probe for memcached [#15609](https://github.com/grafana/loki/pull/15609)
 - [FEATURE] Added pdb for pattern ingester [#17058](https://github.com/grafana/loki/pull/17058)
 - [BUGFIX] Ensure ui.enabled=true is set in loki ConfigMap when loki.ui.enabled=true is set in values.yaml to actually enable the UI [#17562](https://github.com/grafana/loki/pull/17562)
-<<<<<<< HEAD
+- [FEATURE] Added trafficDistribution to service-distributor for multi-az purpose
 - [BUGFIX] Fix custom gateway nginx config rendering error [#18167](https://github.com/grafana/loki/pull/18167)
-=======
-- [FEATURE] Added trafficDistribution to service-distributor for multi-az purpose
->>>>>>> 78f154f7
 
 ## 6.30.1
 
