# Changelog

All notable changes to this library will be documented in this file.

Entries should be ordered as follows:

- [CHANGE]
- [FEATURE]
- [ENHANCEMENT]
- [BUGFIX]

Entries should include a reference to the pull request that introduced the change.

<<<<<<< HEAD
## 3.0.1

- [BUGFIX] Fix Prometheus rule `LokiTooManyCompactorsRunning` aggregating multiple services together in Loki helm chart.
=======
## 3.1.0

- [FEATURE] Loki canary and GEL token provisioner added. The GEL token provisioner will provision a tenant and token to be used by the self-monitoring features (including the canary), as well as any additional tenants specified. A k8s secret will be created with a read and write token for each additional tenant specified.

## 3.0.4

- [CHANGE] Default minio replicas to 1 node with 2 drives. The old config used the default, which was 16 nodes with 1 drive each.
- [BUGFIX] Minio subchart values `accessKey` and `secretKey` were removed in the new chart and replaced with `rootUser` and `rootPassword`.
- [Cahnge] The tokengen job no longer creates a `grafana-token`, as the base64 encoding was not working in a Grafana Enterprise GEL plugin installation.
>>>>>>> 1489c173

## 3.0.0

- [CHANGE] Loki helm chart was moved to this location in the Loki repo. The chart now supports both
[single binary](https://github.com/grafana/helm-charts/tree/main/charts/loki) and [simple scalable](https://github.com/grafana/helm-charts/tree/main/charts/loki-simple-scalable) deployment modes. For changes prior to version 3.0.0, please
look in the respective deprectated [single binary](https://github.com/grafana/helm-charts/tree/main/charts/loki) and [simple scalable](https://github.com/grafana/helm-charts/blob/main/charts/loki-simple-scalable/CHANGELOG.md) charts.<|MERGE_RESOLUTION|>--- conflicted
+++ resolved
@@ -11,11 +11,10 @@
 
 Entries should include a reference to the pull request that introduced the change.
 
-<<<<<<< HEAD
-## 3.0.1
+## 3.1.1
 
-- [BUGFIX] Fix Prometheus rule `LokiTooManyCompactorsRunning` aggregating multiple services together in Loki helm chart.
-=======
+- [BUGFIX] Add missing label `prometheus.io/service-monitor: "false"` to single-binary headless service
+
 ## 3.1.0
 
 - [FEATURE] Loki canary and GEL token provisioner added. The GEL token provisioner will provision a tenant and token to be used by the self-monitoring features (including the canary), as well as any additional tenants specified. A k8s secret will be created with a read and write token for each additional tenant specified.
@@ -25,7 +24,6 @@
 - [CHANGE] Default minio replicas to 1 node with 2 drives. The old config used the default, which was 16 nodes with 1 drive each.
 - [BUGFIX] Minio subchart values `accessKey` and `secretKey` were removed in the new chart and replaced with `rootUser` and `rootPassword`.
 - [Cahnge] The tokengen job no longer creates a `grafana-token`, as the base64 encoding was not working in a Grafana Enterprise GEL plugin installation.
->>>>>>> 1489c173
 
 ## 3.0.0
 
