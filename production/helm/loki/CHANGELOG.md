--- conflicted
+++ resolved
@@ -15,11 +15,8 @@
 
 ## 6.29.0
 
-<<<<<<< HEAD
 - [FEATURE] Add missing server config ingester_client
-=======
 - [BUGFIX] Inadvertent merge() accumulation of podLabels on various resources
->>>>>>> 97dd1ffc
 - [FEATURE] Added support to copy the following headers into X-Query-Tags as key/value pairs:, X-Grafana-User, X-Dashboard-Uid, X-Dashboard-Title, X-Panel-Id, X-Panel-Title, X-Rule-Uid, X-Rule-Name, X-Rule-Folder, X-Rule-Version, X-Rule-Source, X-Rule-Type
 
 ## 6.28.0
