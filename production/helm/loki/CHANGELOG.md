# Changelog

All notable changes to this library will be documented in this file.

Entries should be ordered as follows:

- [CHANGE]
- [FEATURE]
- [ENHANCEMENT]
- [BUGFIX]

Entries should include a reference to the pull request that introduced the change.

[//]: # (<AUTOMATED_UPDATES_LOCATOR> : do not remove this line. This locator is used by the CI pipeline to automatically create a changelog entry for each new Loki release. Add other chart versions and respective changelog entries bellow this line.)

## 6.6.3

<<<<<<< HEAD
- [BUGFIX] Fix HPA ingester typo
=======
- [BUGFIX] Fix indentation of `query_range` Helm chart values
>>>>>>> 9823f203

## 6.6.2

- [BUGFIX] Fix query-frontend (headless) and ruler http-metrics targetPort

## 6.6.1

- [BUGFIX] Fix query scheduler http-metrics targetPort

## 6.6.0

- [ENHANCEMENT] Allow setting PVC annotations for all volume claim templates in simple scalable and single binary mode

## 6.5.2

- [BUGFIX] Fixed Ingress routing for all deployment modes.  

## 6.5.0

- [CHANGE] Changed version of Grafana Enterprise Logs to v3.0.1


## 6.4.2

- [BUGFIX] Fixed helm helper functions to include missing `loki.hpa.apiVersion`  #12716

## 6.4.1

- [BUGFIX] Fixes read & backend replicas settings

## 6.4.0

- [ENHANCEMENT] Allow extraObject items as multiline strings, allowing for templating field names

## 6.3.4

- [BUGFIX] Add missing OTLP endpoint to nginx config

## 6.3.3

- [ENHANCEMENT] make the singlebinary set 0 the replicas number of backend, write,read.

## 6.3.2

- [BUGFIX] Missing password for Loki-Canary when loki.auth_enabled is true

## 6.3.1

- [BUGFIX] Fixed Typo in Ingester templates for zoneAwareReplication

## 6.3.0

- [CHANGE] Changed version of Grafana Enterprise Logs to v3.0.0

## 6.2.5

- [BUGFIX] Add missing toleration blocks to bloom components.

## 6.2.4

- [ENHANCEMENT] Activate the volume endpoint by default.

## 6.2.3

- [ENHANCEMENT] Allow minio address to be overridden.
- [CHANGE] `query-scheduler-discovery` service will now be prefixed by query scheduler full name.
- [BUGFIX] Fix `helm-tests` Go source which was missing a param following #12245.

## 6.2.2

- [FEATURE] Add support for enabling pattern ingester config via `loki.pattern_ingester.enabled`.

## 6.2.1

- [BUGFIX] Removed duplicate bucketNames from documentation and fixed key name `deploymentMode`

## 6.2.0

- [FEATURE] Add a headless service to the bloom gateway component.

## 6.1.0

- [CHANGE] Only default bucket names in helm when using minio.

## 6.0.0

- [FEATURE] added a new `Distributed` mode of deployment.
- [CHANGE] the lokiCanary section was moved from under monitoring to be under the root of the file.
- [CHANGE] the definitions for topologySpreadConstraints and podAffinity were converted from string templates to objects. Also removed the soft constraint on zone.
- [CHANGE] the externalConfigSecretName was replaced with more generic configs

## 5.47.2

- [ENHANCEMENT] Allow for additional pipeline stages to be configured on the `selfMonitoring` `Podlogs` resource.

## 5.47.1

- [BUGFIX] Increase default value of backend minReplicas to 3

## 5.47.0

- [CHANGE] Changed version of Loki to 2.9.6

## 5.46.0

- [CHANGE] Changed version of Loki to 2.9.5

## 5.45.0

- [CHANGE] Add extraContainers parameter for the read pod

## 5.44.4

- [ENHANCEMENT] Use http_listen_port for `compactorAddress`.

## 5.44.3

- [BUGFIX] Fix template error: `<.Values.loki.server.http_listen_port>: can't evaluate field Values in type interface {}`

## 5.44.2

- [BUGFIX] Fix usage of `http_listen_port` and `grpc_listen_port` field in template.

## 5.44.1

- [BUGFIX] Fix `compactorAddress` field: add protocol and port.

## 5.44.0

- [FEATURE] Modified helm template to use parameters http_listen_port and grpc_listen_port instead of hardcoded values.

## 5.43.7

- [BUGFIX] allow to configure http_config for ruler

## 5.43.6

- [ENHANCEMENT] Add `ciliumnetworkpolicy` with egress to world for table-manager if enabled.

## 5.43.5

- [BUGFIX] Add `---` before the `backend-kubeapiserver-egress` ciliumnetworkpolicy to prevent the `backend-world-egress` one from being dumped if both are enabled.

## 5.43.4

- [ENHANCEMENT] Add `ciliumnetworkpolicies` with egress to world for write, read and backend.

## 5.43.3

- [ENHANCEMENT] Added missing default values to support ServerSideApply

## 5.43.2

- [BUGFIX] Added `alibabacloud` to `isUsingObjectStorage` check.

## 5.43.1

- [BUGFIX] Fix `toPorts` fields in the `ciliumnetworkpolicy` template

## 5.43.0

- [ENHANCEMENT] Allow the definition of resources for GrafanaAgent pods

## 5.42.3

- [BUGFIX] Added condition for `egress-discovery` networkPolicies and ciliumNetworkPolicies.

## 5.42.2

- [BUGFIX] Remove trailing tab character in statefulset templates

## 5.42.1

- [BUGFIX] Added missing annotations to loki-read StatefulSet.

## 5.42.0

- [CHANGE] Changed versions of Loki v2.9.4 and GEL v1.8.6
- [ENHANCEMENT] Bumped "grafana-agent-operator" depenency chart version to it's latest version

## 5.41.8

- [BUGFIX] Fix gateway: add possibility to disable listening on ipv6 to prevent crash on ipv4-only system.

## 5.41.7

- [FEATURE] Add support to disable specific alert rules

## 5.41.6

- [BUGFIX] Added missing namespace to query-scheduler-discovery service when deploying loki in a specific namespace.

## 5.41.5

- [BUGFIX] Added "swift" type object storage to resolve Loki HELM Chart error.

## 5.41.4

- [CHANGE] Use `/ingester/shutdown?terminate=false` for write `preStop` hook

## 5.41.3

- [FEATURE] Add support for defining an s3 backoff config.

## 5.41.2

- [FEATURE] Add ciliumnetworkpolicies.

## 5.41.1

- [FEATURE] Allow topology spread constraints for Loki read deployment component.

## 5.41.0

- [CHANGE] Changed version of Loki to 2.9.3

## 5.40.1

- [BUGFIX] Remove ruler enabled condition in networkpolicies.

## 5.40.0

- [CHANGE] Add extraContainers parameter for the write pod

## 5.39.0

- [FEATURE] Add support for adding OpenStack swift container credentials via helm chart

## 5.38.0

- [CHANGE] Changed MinIO Helm Chart version to 4.0.15

## 5.37.0

- [FEATURE] Add support for enabling tracing.

## 5.36.2

- [BUGFIX] Add support to run dnsmasq

## 5.36.1

- [FEATURE] Allow topology spread constraints for Loki

## 5.36.0

- [CHANGE] Changed version of Loki to 2.9.2

## 5.35.0

- [FEATURE] Add support for configuring distributor.

## 5.34.0

- [BUGFIX] Fix missing annotations when using Loki in single binary mode.

## 5.33.0

- [CHANGE] Changed version of Grafana Enterprise Logs to v1.8.4

## 5.32.0

- [CHANGE] Grafana dashboards are no longer created solely in scalable mode and with external cloud storage enabled.

## 5.31.0

- [CHANGE] Changed version of Loki to 2.9.2

## 5.30.0

- [CHANGE] Changed version of Grafana Enterprise Logs to v1.8.3

## 5.29.0

- [ENHANCEMENT] Allow specifying `apiVersion` for Loki's PodLog CRD.

## 5.28.0

- [BUGFIX] Fix GrafanaAgent tolerations scope

## 5.27.0

- [CHANGE] Bump `nginxinc/nginx-unpriviledged` image version to remediate [CVE-2023-4863](https://github.com/advisories/GHSA-j7hp-h8jx-5ppr)

## 5.26.0

- [ENHANCEMENT] Allow emptyDir data volumes for backend and write (via `X.persistence.volumeClaimsEnabled: false`)

## 5.25.0

- [BUGFIX] Add complete object schema to single-binary volumeClaimTemplate to avoid synchronization issues

## 5.24.0

- [ENHANCEMENT] #10613 Allow tolerations for GrafanaAgent pods

## 5.23.1

- [BUGFIX] Add missing namespaces to some components

## 5.23.0

- [ENHANCEMENT] Add loki.storage.azure.connectionString to support Azure connection string

## 5.22.2

- [BUGFIX] Fix sidecar configuration for Backend

## 5.22.1

- ENHANCEMENT #10452 Improve gitops compatibility

## 5.22.0

- [CHANGE] Changed version of Loki to 2.9.1

## 5.21.0

- [CHANGE] Changed version of Grafana Enterprise Logs to v1.8.1

## 5.20.0

- [CHANGE] Changed version of Grafana Enterprise Logs to v1.8.0

## 5.19.0

- [FEATURE] Add optional sidecard to load rules from ConfigMaps and Secrets.

## 5.18.1

- [ENHANCEMENT] #8627 Add service labels and annotations for all services.
- [CHANGE] #8627 Move read, write and table manager labels from #component.serviceLabels to #component.service.labels to improve consistency.

## 5.18.0

- [CHANGE] Changed version of Loki to 2.9.0

## 5.17.0

- [CHANGE] Changed version of Loki to 2.9.0

## 5.16.1

- [BUGFIX] Increase default minReplicas to 2 and maxReplicas to 6

## 5.16.0

- [ENHANCEMENT] Add dnsConfig to values

## 5.15.0

- [ENHANCEMENT] Add rbac.pspAnnotations to define PSP annotations

## 5.14.1

- [BUGFIX] Use the correct name of the service inside the ingress.

## 5.14.0

- [ENHANCEMENT] Make table_manager configuration toggle.

## 5.13.0

- [ENHANCEMENT] Use "loki.clusterLabel" template for PodLogs cluster label

## 5.12.0

- [ENHANCEMENT] Use tpl function in ingress and gateway-ingress for hosts

## 5.11.0

- [CHANGE] Changed version of Loki to 2.8.4

## 5.10.0

- [CHANGE] Changed version of Grafana Enterprise Logs to v1.7.3

## 5.9.2

- [ENHANCEMENT] Add custom labels value for loki ingress

## 5.9.1

- [BUGFIX] Fix loki helm chart helper function for loki.host to explicitly include gateway port

## 5.9.0

- [CHANGE] Changed version of Loki to 2.8.3

## 5.8.11

- [BUGFIX] Fix gateway: Add `/config` proxy_pass to nginx configuration

## 5.8.10

- [ENHANCEMENT] Canary labelname can now be configured via monitoring.lokiCanary.labelname

## 5.8.9

- [BUGFIX] Fix loki/logs dashboard: allow querying multiple log level at once

## 5.8.8

- [ENHANCEMENT] Add loki.storage.azure.endpointSuffix to support Azure private endpoint

## 5.8.7

- [BUGFIX] Remove persistentVolumeClaimRetentionPolicy from single-binary StatefulSet when persistence is disabled

## 5.8.6

- [ENHANCEMENT] Add serviceMonitor.metricRelabelings to support metric relabelings

## 5.8.4

- [ENHANCEMENT] Add loki.lokiCanary.updateStrategy configuration

## 5.8.3

- [ENHANCEMENT] Add priorityClassName for Grafana Agent and Loki Canary

## 5.8.2

- [BUGFIX] Reference the correct configmap name for table manager

## 5.8.1

- [BUGFIX] Fix config as a secret mount for single binary statefulset

## 5.8.0

- [ENHANCEMENT] Add loki.memberlistConfig to fully control the memberlist configuration

## 5.7.1

- [FEATURE] Add support for additional labels on loki-canary pods

## 5.6.4

- [FEATURE] Make table manager retention options configurable in values

## 5.6.3

- [BUGFIX] Fix configmap checksum in read statefulset template

## 5.6.2

- [BUGFIX] Fix configmap checksum in table manager deployment template

## 5.6.1

- [BUGFIX] Fix HPA for single binary deployment

## 5.6.0

- [ENHANCEMENT] Add `gateway.ingress.labels` to values and ingress-gateway in helm chart.

## 5.5.12

- [BUGFIX] Fix checksum annotation for config in single binary

## 5.5.11

- [BUGFIX] Add missing metrics section in backend hpa template

## 5.5.10

- [CHANGE] Make the gateway listen on IPv6 as well as IPv4

## 5.5.9

- [FEATURE] Add `loki.configStorageType` & `loki.externalConfigSecretName` values to chart and templates.

## 5.5.8

- [CHANGE] Add support for annotations on all Deployments and StatefulSets

## 5.5.7

- [BUGFIX] Fix breaking helm upgrade by changing sts podManagementPolicy from Parallel to OrderedReady which fails since that field cannot be modified on sts.

## 5.5.6

- [FEATURE] Add hpa templates for read, write and backend.

## 5.5.5

- [BUGFIX] Quote tenantId value in logsInstance

## 5.5.4

- [CHANGE] Add extraVolumeClaimTemplates for StatefulSet of the write component.

## 5.5.3

- [BUGFIX] Fix issue in distribution of queries to available read pods by using k8s service for discovering query-scheduler replicas

## 5.5.2

- [BUGFIX] Use $.Release.Namespace consistently
- [CHANGE] Add clusterLabelOverride for alert label overrides.
- [BUGFIX] Use $.Release.Namespace consistently

## 5.5.1

- [FEATURE] Added ability to reference images by digest

## 5.5.0

- [CHANGE] Changed version of Grafana Enterprise Logs to v1.7.2

## 5.4.0

- [CHANGE] Changed version of Loki to 2.8.2

- [CHANGE] Change default GEL and Loki versions to 1.7.1 and 2.8.1 respectively
- [BUGFIX] Fix dns port in network-policy

## 4.10.0

- [CHANGE] Changed version of Grafana Enterprise Logs to v1.6.3

- [BUGFIX] Add projected volume type to psp

## 4.9.0

- [CHANGE] Changed version of Loki to 2.7.5

- [BUGFIX] Fix role/PSP mapping

- [BUGFIX] Fix service/ingress mapping

## 4.8.0

- [CHANGE] Changed version of Grafana Enterprise Logs to v1.6.2

## 4.7

- [CHANGE] **BREAKING** Rename `gel-license.jwt` property of secret `gel-secrets` to `license.jwt` on enterprise-logs chart.

## 4.6.2

- [BUGFIX] Fix tokengen and provisioner secrets creation on enterprise-logs chart.

## 4.6.1

- [FEATURE] Add `gateway.nginxConfig.customReadUrl`, `gateway.nginxConfig.customWriteUrl` and `gateway.nginxConfig.customBackendUrl` to override read/write/backend paths.
- [BUGFIX] Remove unreleased setting `useFederatedToken` from Azure configuration block.

## 4.6

- [Change] Bump Loki version to 2.7.3. Revert to 2 target simple scalable mode as default until third target ships in minor release.

## 4.5.1

- [BUGFIX] Fix rendering of namespace in provisioner job.
- [ENHANCEMENT] Allow to configure `publishNotReadyAddresses` on memberlist service.
- [BUGFIX] Correctly set `compactor_address` for 3 target scalable configuration.

## 4.5

- [ENHANCEMENT] Single binary mode is now possible for more than 1 replica, with a gateway and object storage backend.

## 4.4.2

- [CHANGE] Bump Loki version to 2.7.2 and GEL version to 1.6.1

## 4.4.1

- [BUGFIX] Fix a few problems with the included dashboards and allow the rules to be created in a different namespace (which may be necessary based on how your Prometheus Operator is deployed).

## 4.1.1

- [FEATURE] Added `loki.runtimeConfig` helm values to provide a reloadable runtime configuration.

## 4.1

- [BUGFIX] Fix bug in provisioner job that caused the self-monitoring tenant secret to be created with an empty token.

## 4.0

- [FEATURE] Added `enterprise.adminToken.additionalNamespaces` which are a list of additional namespaces to create secrets containing the GEL admin token in. This is especially useful if your Grafana instance is in another namespace.
- [CHANGE] **BREAKING** Remove `enterprise.nginxConfig.file`. Both enterprise and gateway configurations now share the same nginx config, use `gateway.nginxConfig.file` for both. Admin routes will 404 on OSS deployments.
- [CHANGE] **BREAKING** Default simple deployment mode to new, 3 target configuration (read, write, and backend). This new configuration allows the `read` target to be run as a deployment and auto-scaled. To go back to the legacy, 2 target configuration, set `read.legacyReadTraget` to `true`.
- [CHANGE] **BREAKING** Change how tenants are defined
- [CHANGE] **BREKAING** Remove `enterprise.adminTokenSecret`. This is now defined under `enterprise.adminToken.secret`.
- [CHANGE] **BREKAING** Rename and change format of `enterprise.provisioner.tenants`. Property has been renamed to `enterprise.provisioner.additionalTenants`, and is now an array of objects rather than string. Each object must contain a `name` and a `secretNamespace` field, where `name` is the name of the tenant and `secretNamespace` is the namespace to create the secret with the tenant's read and write token.
- [CHANGE] **BREAKING** Change the structure of `monitoring.selfMonitoring.tenant` from a string to an object. The new object must have a `name` and a `secretNamespace` field, where `name` is the name of the self-monitoring tenant and `secretNamespace` is the namespace to create an additional secret with the tenant's token. A secret will still also be created in the release namespace as it's needed by the Loki canary.
- [CHANGE] **BREAKING** Remove ability to create self-monitoring resources in different namespaces (with the exception of dashboard configmaps).

## 3.10.0

- [CHANGE] Deprecate `enterprise.nginxConfig.file`. Both enterprise and gateway configurations now share the same nginx config. Admin routes will 404 on OSS deployments. Will be removed in version 4 of the chart, please use `gateway.nginxConfig.file` for both OSS and Enterprise gateways.
- [FEATURE] Added new simple deployment target `backend`. Running 3 targets for simple deployment will soon be the default in Loki. This new target allows the `read` target to be run as a deployment and auto-scaled.

## 3.9.0

- [BUGFIX] Fix race condition between minio create bucket job and enterprise tokengen job

## 3.8.2

- [BUGFIX] Fix autoscaling/v2 template
- [FEATURE] Added `extraObjects` helm values to extra manifests.

## 3.8.1

- [ENHANCEMENT] Add the ability to specify container lifecycle

## 3.8.0

- [BUGFIX] Added `helm-weight` annotations to the tokengen and provisioner jobs to make sure tokengen always runs before provisioner

## 3.7.0

**BREAKING**: Configuration values for Loki Canary moved from `monitoring.selfMonitoring.lokiCanary` to `monitoring.lokiCanary`

- [ENHANCEMENT] Decouple the Loki Canary from the self-monitoring setup, which adds an unnecessary dependency on the Grafana Agent Operator.

## 3.6.1

- [BUGFIX] Fix regression that produced empty PrometheusRule alerts resource

## 3.6.0

- [CHANGE] Bump Loki version to 2.7.0 and GEL version to 1.6.0

## 3.5.0

- [FEATURE] Add support for azure blob storage

## 3.4.3

- [ENHANCEMENT] Allow to change Loki `-target` argument
- [ENHANCEMENT] Add toggle for persistence disk in single-binary mode

## 3.4.2

- [BUGFIX] Fix read-only /tmp in single-binary mode

## 3.4.1

- [BUGFIX] Remove extra `/` in image name if `registry` or `repository` is empty

## 3.4.0

- [ENHANCEMENT] Allow to add some selector for Loki persistent volume

## 3.3.3

- [BUGFIX] Add missing label `prometheus.io/service-monitor: "false"` to single-binary headless service

## 3.3.2

- [BUGFIX] Fixed indentation in single-binary pdb template

## 3.3.1

- [BUGFIX] Fix invalid ruler config when filesystem storage is being used
- [BUGFIX] Fix ingress template to work with both deployment types (scalable and single binary)

## 3.3.0

- [CHANGE] Remove ServiceMonitor and PrometheusRule CRD

## 3.2.2

- [CHANGE] Add envFrom section to the tokengen job

## 3.2.1

- [BUGFIX] Fixed k8s selectors in k8s Service for single-binary mode.

## 3.2.0

- [CHANGE] Bump Grafana Enterprise Logs version to v1.5.2

## 3.1.0

- [FEATURE] Loki canary and GEL token provisioner added. The GEL token provisioner will provision a tenant and token to be used by the self-monitoring features (including the canary), as well as any additional tenants specified. A k8s secret will be created with a read and write token for each additional tenant specified.

## 3.0.4

- [CHANGE] Default minio replicas to 1 node with 2 drives. The old config used the default, which was 16 nodes with 1 drive each.
- [BUGFIX] Minio subchart values `accessKey` and `secretKey` were removed in the new chart and replaced with `rootUser` and `rootPassword`.
- [CHANGE] The tokengen job no longer creates a `grafana-token`, as the base64 encoding was not working in a Grafana Enterprise GEL plugin installation.

## 3.0.0

- [CHANGE] Loki helm chart was moved to this location in the Loki repo. The chart now supports both
[single binary](https://github.com/grafana/helm-charts/tree/main/charts/loki) and [simple scalable](https://github.com/grafana/helm-charts/tree/main/charts/loki-simple-scalable) deployment modes. For changes prior to version 3.0.0, please
look in the respective deprectated [single binary](https://github.com/grafana/helm-charts/tree/main/charts/loki) and [simple scalable](https://github.com/grafana/helm-charts/blob/main/charts/loki-simple-scalable/CHANGELOG.md) charts.<|MERGE_RESOLUTION|>--- conflicted
+++ resolved
@@ -15,11 +15,8 @@
 
 ## 6.6.3
 
-<<<<<<< HEAD
 - [BUGFIX] Fix HPA ingester typo
-=======
 - [BUGFIX] Fix indentation of `query_range` Helm chart values
->>>>>>> 9823f203
 
 ## 6.6.2
 
