--- conflicted
+++ resolved
@@ -15,11 +15,8 @@
 
 ## 5.42.2
 
-<<<<<<< HEAD
 - [BUGFIX] Added condition for `egress-discovery` networkPolicies and ciliumNetworkPolicies.
-=======
 - [BUGFIX] Remove trailing tab character in statefulset templates
->>>>>>> 3a92834d
 
 ## 5.42.1
 
