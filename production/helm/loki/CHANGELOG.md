# Changelog

All notable changes to this library will be documented in this file.

Entries should be ordered as follows:

- [CHANGE]
- [FEATURE]
- [ENHANCEMENT]
- [BUGFIX]

Entries should include a reference to the pull request that introduced the change.

[//]: # (<AUTOMATED_UPDATES_LOCATOR> : do not remove this line. This locator is used by the CI pipeline to automatically create a changelog entry for each new Loki release. Add other chart versions and respective changelog entries bellow this line.)

<<<<<<< HEAD

## 5.48.0

- [ENHANCEMENT] Added support for namespace overriding when installing in a multi-chart(dependency) setup.
=======
## 5.47.1

- [BUGFIX] Increase default value of backend minReplicas to 3
>>>>>>> 51c54adc

## 5.47.0

- [CHANGE] Changed version of Loki to 2.9.6


## 5.46.0

- [CHANGE] Changed version of Loki to 2.9.5

## 5.45.0

- [CHANGE] Add extraContainers parameter for the read pod

## 5.44.4

- [ENHANCEMENT] Use http_listen_port for `compactorAddress`.

## 5.44.3

- [BUGFIX] Fix template error: `<.Values.loki.server.http_listen_port>: can't evaluate field Values in type interface {}`

## 5.44.2

- [BUGFIX] Fix usage of `http_listen_port` and `grpc_listen_port` field in template.

## 5.44.1

- [BUGFIX] Fix `compactorAddress` field: add protocol and port.

## 5.44.0

- [FEATURE] Modified helm template to use parameters http_listen_port and grpc_listen_port instead of hardcoded values.

## 5.43.7

- [BUGFIX] allow to configure http_config for ruler

## 5.43.6

- [ENHANCEMENT] Add `ciliumnetworkpolicy` with egress to world for table-manager if enabled.

## 5.43.5

- [BUGFIX] Add `---` before the `backend-kubeapiserver-egress` ciliumnetworkpolicy to prevent the `backend-world-egress` one from being dumped if both are enabled.

## 5.43.4

- [ENHANCEMENT] Add `ciliumnetworkpolicies` with egress to world for write, read and backend.

## 5.43.3

- [ENHANCEMENT] Added missing default values to support ServerSideApply

## 5.43.2

- [BUGFIX] Added `alibabacloud` to `isUsingObjectStorage` check.

## 5.43.1

- [BUGFIX] Fix `toPorts` fields in the `ciliumnetworkpolicy` template

## 5.43.0

- [ENHANCEMENT] Allow the definition of resources for GrafanaAgent pods

## 5.42.3

- [BUGFIX] Added condition for `egress-discovery` networkPolicies and ciliumNetworkPolicies.

## 5.42.2

- [BUGFIX] Remove trailing tab character in statefulset templates

## 5.42.1

- [BUGFIX] Added missing annotations to loki-read StatefulSet.

## 5.42.0

- [CHANGE] Changed versions of Loki v2.9.4 and GEL v1.8.6
- [ENHANCEMENT] Bumped "grafana-agent-operator" depenency chart version to it's latest version

## 5.41.8

- [BUGFIX] Fix gateway: add possibility to disable listening on ipv6 to prevent crash on ipv4-only system.

## 5.41.7

- [FEATURE] Add support to disable specific alert rules

## 5.41.6

- [BUGFIX] Added missing namespace to query-scheduler-discovery service when deploying loki in a specific namespace.

## 5.41.5

- [BUGFIX] Added "swift" type object storage to resolve Loki HELM Chart error.

## 5.41.4

- [CHANGE] Use `/ingester/shutdown?terminate=false` for write `preStop` hook

## 5.41.3

- [FEATURE] Add support for defining an s3 backoff config.

## 5.41.2

- [FEATURE] Add ciliumnetworkpolicies.

## 5.41.1

- [FEATURE] Allow topology spread constraints for Loki read deployment component.

## 5.41.0

- [CHANGE] Changed version of Loki to 2.9.3

## 5.40.1

- [BUGFIX] Remove ruler enabled condition in networkpolicies.

## 5.40.0

- [CHANGE] Add extraContainers parameter for the write pod

## 5.39.0

- [FEATURE] Add support for adding OpenStack swift container credentials via helm chart

## 5.38.0

- [CHANGE] Changed MinIO Helm Chart version to 4.0.15

## 5.37.0

- [FEATURE] Add support for enabling tracing.

## 5.36.2

- [BUGFIX] Add support to run dnsmasq

## 5.36.1

- [FEATURE] Allow topology spread constraints for Loki

## 5.36.0

- [CHANGE] Changed version of Loki to 2.9.2

## 5.35.0

- [FEATURE] Add support for configuring distributor.

## 5.34.0

- [BUGFIX] Fix missing annotations when using Loki in single binary mode.

## 5.33.0

- [CHANGE] Changed version of Grafana Enterprise Logs to v1.8.4


## 5.32.0

- [CHANGE] Grafana dashboards are no longer created solely in scalable mode and with external cloud storage enabled.

## 5.31.0

- [CHANGE] Changed version of Loki to 2.9.2

## 5.30.0

- [CHANGE] Changed version of Grafana Enterprise Logs to v1.8.3

## 5.29.0

- [ENHANCEMENT] Allow specifying `apiVersion` for Loki's PodLog CRD.

## 5.28.0

- [BUGFIX] Fix GrafanaAgent tolerations scope

## 5.27.0

- [CHANGE] Bump `nginxinc/nginx-unpriviledged` image version to remediate [CVE-2023-4863](https://github.com/advisories/GHSA-j7hp-h8jx-5ppr)

## 5.26.0

- [ENHANCEMENT] Allow emptyDir data volumes for backend and write (via `X.persistence.volumeClaimsEnabled: false`)

## 5.25.0

- [BUGFIX] Add complete object schema to single-binary volumeClaimTemplate to avoid synchronization issues

## 5.24.0

- [ENHANCEMENT] #10613 Allow tolerations for GrafanaAgent pods

## 5.23.1

- [BUGFIX] Add missing namespaces to some components

## 5.23.0

- [ENHANCEMENT] Add loki.storage.azure.connectionString to support Azure connection string

## 5.22.2

- [BUGFIX] Fix sidecar configuration for Backend

## 5.22.1

- ENHANCEMENT #10452 Improve gitops compatibility

## 5.22.0

- [CHANGE] Changed version of Loki to 2.9.1

## 5.21.0

- [CHANGE] Changed version of Grafana Enterprise Logs to v1.8.1

## 5.20.0

- [CHANGE] Changed version of Grafana Enterprise Logs to v1.8.0

## 5.19.0

- [FEATURE] Add optional sidecard to load rules from ConfigMaps and Secrets.

## 5.18.1

- [ENHANCEMENT] #8627 Add service labels and annotations for all services.
- [CHANGE] #8627 Move read, write and table manager labels from #component.serviceLabels to #component.service.labels to improve consistency.

## 5.18.0

- [CHANGE] Changed version of Loki to 2.9.0

## 5.17.0

- [CHANGE] Changed version of Loki to 2.9.0

## 5.16.1

- [BUGFIX] Increase default minReplicas to 2 and maxReplicas to 6

## 5.16.0

- [ENHANCEMENT] Add dnsConfig to values

## 5.15.0

- [ENHANCEMENT] Add rbac.pspAnnotations to define PSP annotations

## 5.14.1

- [BUGFIX] Use the correct name of the service inside the ingress.

## 5.14.0

- [ENHANCEMENT] Make table_manager configuration toggle.

## 5.13.0

- [ENHANCEMENT] Use "loki.clusterLabel" template for PodLogs cluster label

## 5.12.0

- [ENHANCEMENT] Use tpl function in ingress and gateway-ingress for hosts

## 5.11.0

- [CHANGE] Changed version of Loki to 2.8.4

## 5.10.0

- [CHANGE] Changed version of Grafana Enterprise Logs to v1.7.3

## 5.9.2

- [ENHANCEMENT] Add custom labels value for loki ingress

## 5.9.1

- [BUGFIX] Fix loki helm chart helper function for loki.host to explicitly include gateway port

## 5.9.0

- [CHANGE] Changed version of Loki to 2.8.3

## 5.8.11

- [BUGFIX] Fix gateway: Add `/config` proxy_pass to nginx configuration

## 5.8.10

- [ENHANCEMENT] Canary labelname can now be configured via monitoring.lokiCanary.labelname

## 5.8.9

- [BUGFIX] Fix loki/logs dashboard: allow querying multiple log level at once

## 5.8.8

- [ENHANCEMENT] Add loki.storage.azure.endpointSuffix to support Azure private endpoint

## 5.8.7

- [BUGFIX] Remove persistentVolumeClaimRetentionPolicy from single-binary StatefulSet when persistence is disabled

## 5.8.6

- [ENHANCEMENT] Add serviceMonitor.metricRelabelings to support metric relabelings

## 5.8.4

- [ENHANCEMENT] Add loki.lokiCanary.updateStrategy configuration

## 5.8.3

- [ENHANCEMENT] Add priorityClassName for Grafana Agent and Loki Canary

## 5.8.2

- [BUGFIX] Reference the correct configmap name for table manager

## 5.8.1

- [BUGFIX] Fix config as a secret mount for single binary statefulset

## 5.8.0

- [ENHANCEMENT] Add loki.memberlistConfig to fully control the memberlist configuration

## 5.7.1

- [FEATURE] Add support for additional labels on loki-canary pods

## 5.6.4

- [FEATURE] Make table manager retention options configurable in values

## 5.6.3

- [BUGFIX] Fix configmap checksum in read statefulset template

## 5.6.2

- [BUGFIX] Fix configmap checksum in table manager deployment template

## 5.6.1

- [BUGFIX] Fix HPA for single binary deployment

## 5.6.0

- [ENHANCEMENT] Add `gateway.ingress.labels` to values and ingress-gateway in helm chart.

## 5.5.12

- [BUGFIX] Fix checksum annotation for config in single binary

## 5.5.11

- [BUGFIX] Add missing metrics section in backend hpa template

## 5.5.10

- [CHANGE] Make the gateway listen on IPv6 as well as IPv4

## 5.5.9

- [FEATURE] Add `loki.configStorageType` & `loki.externalConfigSecretName` values to chart and templates.

## 5.5.8

- [CHANGE] Add support for annotations on all Deployments and StatefulSets

## 5.5.7

- [BUGFIX] Fix breaking helm upgrade by changing sts podManagementPolicy from Parallel to OrderedReady which fails since that field cannot be modified on sts.

## 5.5.6

- [FEATURE] Add hpa templates for read, write and backend.

## 5.5.5

- [BUGFIX] Quote tenantId value in logsInstance

## 5.5.4

- [CHANGE] Add extraVolumeClaimTemplates for StatefulSet of the write component.

## 5.5.3

- [BUGFIX] Fix issue in distribution of queries to available read pods by using k8s service for discovering query-scheduler replicas

## 5.5.2

- [BUGFIX] Use $.Release.Namespace consistently
- [CHANGE] Add clusterLabelOverride for alert label overrides.
- [BUGFIX] Use $.Release.Namespace consistently

## 5.5.1

- [FEATURE] Added ability to reference images by digest

## 5.5.0

- [CHANGE] Changed version of Grafana Enterprise Logs to v1.7.2


## 5.4.0

- [CHANGE] Changed version of Loki to 2.8.2


- [CHANGE] Change default GEL and Loki versions to 1.7.1 and 2.8.1 respectively
- [BUGFIX] Fix dns port in network-policy

## 4.10.0

- [CHANGE] Changed version of Grafana Enterprise Logs to v1.6.3

- [BUGFIX] Add projected volume type to psp


## 4.9.0

- [CHANGE] Changed version of Loki to 2.7.5


- [BUGFIX] Fix role/PSP mapping

- [BUGFIX] Fix service/ingress mapping

## 4.8.0

- [CHANGE] Changed version of Grafana Enterprise Logs to v1.6.2

## 4.7

- [CHANGE] **BREAKING** Rename `gel-license.jwt` property of secret `gel-secrets` to `license.jwt` on enterprise-logs chart.

## 4.6.2

- [BUGFIX] Fix tokengen and provisioner secrets creation on enterprise-logs chart.

## 4.6.1

- [FEATURE] Add `gateway.nginxConfig.customReadUrl`, `gateway.nginxConfig.customWriteUrl` and `gateway.nginxConfig.customBackendUrl` to override read/write/backend paths.
- [BUGFIX] Remove unreleased setting `useFederatedToken` from Azure configuration block.

## 4.6

- [Change] Bump Loki version to 2.7.3. Revert to 2 target simple scalable mode as default until third target ships in minor release.

## 4.5.1

- [BUGFIX] Fix rendering of namespace in provisioner job.
- [ENHANCEMENT] Allow to configure `publishNotReadyAddresses` on memberlist service.
- [BUGFIX] Correctly set `compactor_address` for 3 target scalable configuration.

## 4.5

- [ENHANCEMENT] Single binary mode is now possible for more than 1 replica, with a gateway and object storage backend.

## 4.4.2

- [CHANGE] Bump Loki version to 2.7.2 and GEL version to 1.6.1

## 4.4.1

- [BUGFIX] Fix a few problems with the included dashboards and allow the rules to be created in a different namespace (which may be necessary based on how your Prometheus Operator is deployed).

## 4.1.1

- [FEATURE] Added `loki.runtimeConfig` helm values to provide a reloadable runtime configuration.

## 4.1

- [BUGFIX] Fix bug in provisioner job that caused the self-monitoring tenant secret to be created with an empty token.

## 4.0

- [FEATURE] Added `enterprise.adminToken.additionalNamespaces` which are a list of additional namespaces to create secrets containing the GEL admin token in. This is especially useful if your Grafana instance is in another namespace.
- [CHANGE] **BREAKING** Remove `enterprise.nginxConfig.file`. Both enterprise and gateway configurations now share the same nginx config, use `gateway.nginxConfig.file` for both. Admin routes will 404 on OSS deployments.
- [CHANGE] **BREAKING** Default simple deployment mode to new, 3 target configuration (read, write, and backend). This new configuration allows the `read` target to be run as a deployment and auto-scaled. To go back to the legacy, 2 target configuration, set `read.legacyReadTraget` to `true`.
- [CHANGE] **BREAKING** Change how tenants are defined
- [CHANGE] **BREKAING** Remove `enterprise.adminTokenSecret`. This is now defined under `enterprise.adminToken.secret`.
- [CHANGE] **BREKAING** Rename and change format of `enterprise.provisioner.tenants`. Property has been renamed to `enterprise.provisioner.additionalTenants`, and is now an array of objects rather than string. Each object must contain a `name` and a `secretNamespace` field, where `name` is the name of the tenant and `secretNamespace` is the namespace to create the secret with the tenant's read and write token.
- [CHANGE] **BREAKING** Change the structure of `monitoring.selfMonitoring.tenant` from a string to an object. The new object must have a `name` and a `secretNamespace` field, where `name` is the name of the self-monitoring tenant and `secretNamespace` is the namespace to create an additional secret with the tenant's token. A secret will still also be created in the release namespace as it's needed by the Loki canary.
- [CHANGE] **BREAKING** Remove ability to create self-monitoring resources in different namespaces (with the exception of dashboard configmaps).

## 3.10.0

- [CHANGE] Deprecate `enterprise.nginxConfig.file`. Both enterprise and gateway configurations now share the same nginx config. Admin routes will 404 on OSS deployments. Will be removed in version 4 of the chart, please use `gateway.nginxConfig.file` for both OSS and Enterprise gateways.
- [FEATURE] Added new simple deployment target `backend`. Running 3 targets for simple deployment will soon be the default in Loki. This new target allows the `read` target to be run as a deployment and auto-scaled.

## 3.9.0

- [BUGFIX] Fix race condition between minio create bucket job and enterprise tokengen job

## 3.8.2

- [BUGFIX] Fix autoscaling/v2 template
- [FEATURE] Added `extraObjects` helm values to extra manifests.

## 3.8.1

- [ENHANCEMENT] Add the ability to specify container lifecycle

## 3.8.0

- [BUGFIX] Added `helm-weight` annotations to the tokengen and provisioner jobs to make sure tokengen always runs before provisioner

## 3.7.0

**BREAKING**: Configuration values for Loki Canary moved from `monitoring.selfMonitoring.lokiCanary` to `monitoring.lokiCanary`

- [ENHANCEMENT] Decouple the Loki Canary from the self-monitoring setup, which adds an unnecessary dependency on the Grafana Agent Operator.

## 3.6.1

- [BUGFIX] Fix regression that produced empty PrometheusRule alerts resource

## 3.6.0

- [CHANGE] Bump Loki version to 2.7.0 and GEL version to 1.6.0

## 3.5.0

- [FEATURE] Add support for azure blob storage

## 3.4.3

- [ENHANCEMENT] Allow to change Loki `-target` argument
- [ENHANCEMENT] Add toggle for persistence disk in single-binary mode

## 3.4.2

- [BUGFIX] Fix read-only /tmp in single-binary mode

## 3.4.1

- [BUGFIX] Remove extra `/` in image name if `registry` or `repository` is empty

## 3.4.0

- [ENHANCEMENT] Allow to add some selector for Loki persistent volume

## 3.3.3

- [BUGFIX] Add missing label `prometheus.io/service-monitor: "false"` to single-binary headless service

## 3.3.2

- [BUGFIX] Fixed indentation in single-binary pdb template

## 3.3.1

- [BUGFIX] Fix invalid ruler config when filesystem storage is being used
- [BUGFIX] Fix ingress template to work with both deployment types (scalable and single binary)

## 3.3.0

- [CHANGE] Remove ServiceMonitor and PrometheusRule CRD

## 3.2.2

- [CHANGE] Add envFrom section to the tokengen job

## 3.2.1

- [BUGFIX] Fixed k8s selectors in k8s Service for single-binary mode.

## 3.2.0

- [CHANGE] Bump Grafana Enterprise Logs version to v1.5.2

## 3.1.0

- [FEATURE] Loki canary and GEL token provisioner added. The GEL token provisioner will provision a tenant and token to be used by the self-monitoring features (including the canary), as well as any additional tenants specified. A k8s secret will be created with a read and write token for each additional tenant specified.

## 3.0.4

- [CHANGE] Default minio replicas to 1 node with 2 drives. The old config used the default, which was 16 nodes with 1 drive each.
- [BUGFIX] Minio subchart values `accessKey` and `secretKey` were removed in the new chart and replaced with `rootUser` and `rootPassword`.
- [CHANGE] The tokengen job no longer creates a `grafana-token`, as the base64 encoding was not working in a Grafana Enterprise GEL plugin installation.

## 3.0.0

- [CHANGE] Loki helm chart was moved to this location in the Loki repo. The chart now supports both
[single binary](https://github.com/grafana/helm-charts/tree/main/charts/loki) and [simple scalable](https://github.com/grafana/helm-charts/tree/main/charts/loki-simple-scalable) deployment modes. For changes prior to version 3.0.0, please
look in the respective deprectated [single binary](https://github.com/grafana/helm-charts/tree/main/charts/loki) and [simple scalable](https://github.com/grafana/helm-charts/blob/main/charts/loki-simple-scalable/CHANGELOG.md) charts.<|MERGE_RESOLUTION|>--- conflicted
+++ resolved
@@ -13,16 +13,13 @@
 
 [//]: # (<AUTOMATED_UPDATES_LOCATOR> : do not remove this line. This locator is used by the CI pipeline to automatically create a changelog entry for each new Loki release. Add other chart versions and respective changelog entries bellow this line.)
 
-<<<<<<< HEAD
-
 ## 5.48.0
 
 - [ENHANCEMENT] Added support for namespace overriding when installing in a multi-chart(dependency) setup.
-=======
+
 ## 5.47.1
 
 - [BUGFIX] Increase default value of backend minReplicas to 3
->>>>>>> 51c54adc
 
 ## 5.47.0
 
