# Changelog

All notable changes to this library will be documented in this file.

Entries should be ordered as follows:

- [CHANGE]
- [FEATURE]
- [ENHANCEMENT]
- [BUGFIX]

Entries should include a reference to the pull request that introduced the change.

## Unreleased

<<<<<<< HEAD
- [FEATURE] Make loki-canary readinessProbe configurable via values.yaml  [#19328](https://github.com/grafana/loki/pull/19328)
=======
- [BUGFIX] Use strings in stead of integers for ports in CiliumNetworkPolicies [#19252](https://github.com/grafana/loki/pull/19252)
- [FEATURE] Allow changing the retentionPolicy for the singleBinary StatefulSet [#19097](https://github.com/grafana/loki/pull/19097)
>>>>>>> 4c4c6618

## 6.41.1

- [CHANGE] Changed version of Grafana Loki to 3.5.5.

## 6.41.0

- [BUGFIX] Explicitly set registry for k8s-sidecar image [#19233](<https://github.com/grafana/loki/pull/19233>]
- [ENHANCEMENT] Add configurable `livenessProbe` and `startupProbe` for the nginx container in the gateway pods. [#18545](https://github.com/grafana/loki/pull/18545)

## 6.40.0

- [FEATURE] Add configurable `livenessProbe` and `startupProbe` to single binary StatefulSet. [#19072](https://github.com/grafana/loki/pull/19072)
- [ENHANCEMENT] Add configurable `livenessProbe` and `startupProbe` to the loki container in the backend pods. [#18548](https://github.com/grafana/loki/pull/18548)
- [BUGFIX] Un-deprecate all features in `monitoring` block except grafana-agent-operator [#19012](https://github.com/grafana/loki/pull/19012)
- [BUGFIX] Use UDP/53 for DNS egress instead of named port [#19073](https://github.com/grafana/loki/pull/19073)

## 6.39.0

- [FEATURE] add more specificity to affinity and topology spread constraints [#19061](https://github.com/grafana/loki/pull/19061)
- [ENHANCEMENT] Expand `extraObjects` to have more flexibility in templating [#13252](https://github.com/grafana/loki/pull/13252)
- [ENHANCEMENT] add missing dnsConfig to `admin-api`, `bloom-builder`, `bloom-gateway`, `bloom-planner`, `compactor`, `distributor`, `index-gateway`, `ingester`, `memcached`, `overrides-exporter`, `pattern-ingester`, and `query-scheduler`. [#18903](https://github.com/grafana/loki/pull/18903)
- [BUGFIX] Ensure the GEL admin-api resources are not created when using SimpleScalable deployment mode [#13655](https://github.com/grafana/loki/pull/13655)
- [BUGFIX] Stop scrapping zonal ingester metrics twice when using ServiceMonitor. [#19000](https://github.com/grafana/loki/pull/19000)
- [BUGFIX] Add init container configuration for backend, bloom builder, distributor, query-frontend, query-scheduler, read, write. [#18709](https://github.com/grafana/loki/pull/18709)

## 6.38.0

- un-deprecate all features in `monitoring` block except grafana-agent-operator [#19001](https://github.com/grafana/loki/pull/19001)
- [FEATURE] Make access modes for persistence on all PVCs and StatefulSets editable [#13474](https://github.com/grafana/loki/pull/13474)
- [FEATURE] Allow enabling user namespaces [#18661](https://github.com/grafana/loki/pull/18661)
- [FEATURE] Allow configuring service types. [#18708](https://github.com/grafana/loki/pull/18708)
- [ENHANCEMENT] Add namespaceOverride [#18707](https://github.com/grafana/loki/pull/18707)
- [BUGFIX] Use gateway container port as nginx server port [#18774](https://github.com/grafana/loki/pull/18774)

## 6.37.0

- [FEATURE] Support separate loki ruler storage configuration [#18510](https://github.com/grafana/loki/pull/18510)
- [ENHANCEMENT] Add configurable `livenessProbe` and `startupProbe` to bloom-gateway. [#18551](https://github.com/grafana/loki/pull/18551)
- [ENHANCEMENT] Add configurable `livenessProbe` and `startupProbe` for loki in bloom-builder. [#18549](<https://github.com/grafana/loki/pull/1854>
- [ENHANCEMENT] Add configurable `livenessProbe` and `startupProbe` to bloom-planner. [#18552](https://github.com/grafana/loki/pull/18552)
- [FEATURE] Support separate loki ruler storage configuration [#18510](https://github.com/grafana/loki/pull/18510)
- [BUGFIX] Revert Thanos object store configuration from ruler storage config to fix compatibility issues with RuleStoreConfig that caused parsing errors during Helm upgrades.

## 6.36.1

- [BUGFIX] Fix missing s3 field in lokiStorageConfig templated value.[#18791](https://github.com/grafana/loki/pull/18791)

## 6.36.0

- [BREAKING] Remove tokengen job and kubectl dependency. Admin token secret must be created manually if using the enterprise provisioner. Last version with tokengen support: 6.35.1.[#18803](https://github.com/grafana/loki/pull/18803)
- [BREAKING] Remove `enterprise.tokengen` configuration section. [#18803](https://github.com/grafana/loki/pull/18803)
- [BREAKING] Remove `kubectlImage` configuration. [#18803](https://github.com/grafana/loki/pull/18803)
- [BREAKING] Remove `enterprise.adminToken.additionalNamespaces` as secrets are no longer automatically created. [#18803](https://github.com/grafana/loki/pull/18803)
- [BREAKING] Provisioner job no longer creates tenant secrets automatically. Tokens are output to stdout/logs and must be retrieved manually to create secrets. [#18803](https://github.com/grafana/loki/pull/18803)
- [CHANGE] `enterprise.adminToken.secret` now refers to an externally-created secret name (required when `enterprise.provisioner.enabled` is true). [#18803](https://github.com/grafana/loki/pull/18803)
- [ENHANCEMENT] Add validation to ensure `enterprise.adminToken.secret` is set when provisioner is enabled. [#18803](https://github.com/grafana/loki/pull/18803)
- [BUGFIX] Websocket related proxy_set_header to locations back to resolve high CPU usage. [#18800](https://github.com/grafana/loki/pull/18800). **CAUTION**: Any customized proxy_set_header configuration are moved from `gateway.nginxConfig.httpSnippet` to `gateway.nginxConfig.locationSnippet`. Users that using different authentication methods (e.g. `mTLS`) in the gateway should check their configuration and update it accordingly.

- [FEATURE] Allow configuring service types. [#18708](https://github.com/grafana/loki/pull/18708)

## 6.35.1

- [BUGFIX] Removing deprecated admin_api_directory to avoid config crash. [#18731](https://github.com/grafana/loki/pull/18731)
- [BUGFIX] Fix incorrect context references in storage configuration templates for alibabacloud, swift, bos, and cos storage types. [#18740](https://github.com/grafana/loki/pull/18740)
- [BUGFIX] only validate the ruler key exists under loki.storage.bucketNames when an object storage bucket is being used [#18665](https://github.com/grafana/loki/pull/18665)

## 6.35.0

- [CHANGE] Add `tpl()` support for `pattern_ingester`, `ingester_client` and `compactor_grpc_client` components. [#16759](https://github.com/grafana/loki/pull/16759)
- [CHANGE] Common Config : Use grpc for contacting the compactor in distributed deployment, rather than http. The compactor_grpc_address parameter replaces the compactor_address in the default commonConfig section of values.yaml. If the compactor_address parameter is set, the compactor_grpc_address must be set to an empty string. Careful, the loki.compactorAddress helper now returns the address of the compactor in grpc format rather than http. [#17454](https://github.com/grafana/loki/pull/17454)
- [FEATURE] Expose all storage configuration properties [#18509](https://github.com/grafana/loki/pull/18509)
- [FEATURE] Added a Helm Chart value to disable the rbac resource creation for the tokengen job. [#15882](https://github.com/grafana/loki/pull/15882)
- [FEATURE] Add readiness and liveness probes for the all memcached components. [#18525](https://github.com/grafana/loki/pull/18525)
- [FEATURE] Add missing revisionHistoryLimit. [#18638](https://github.com/grafana/loki/pull/18638)
- [ENHANCEMENT] Refactor loki health probes so `.Values.loki.livenessProbe` and `.Values.loki.startupProbe` can be unset with `{}` [#18575](https://github.com/grafana/loki/pull/18575)
- [BUGFIX] Make loki.storage.bucketNames are optional, if builtin minio is enabled. [#18653](https://github.com/grafana/loki/pull/18653)
- [BUGFIX] Add comments, clarifying ruler setup. [#18607](https://github.com/grafana/loki/pull/18607)

## 6.34.0

- [CHANGE] Updated version of Grafana Loki to 3.5.3
- [CHANGE] **BREAKING** Fixed serviceName in zone-aware ingester StatefulSets to reference correct headless services [#18558](https://github.com/grafana/loki/pull/18558). **Upgrade Impact**: Users with zone-aware ingesters (`ingester.zoneAwareReplication.enabled: true`) must manually delete the ingester StatefulSets before upgrading: `kubectl delete statefulset <release-name>-ingester-zone-a <release-name>-ingester-zone-b <release-name>-ingester-zone-c --cascade=orphan`. PersistentVolumeClaims and data will be preserved. **See**: [Helm chart upgrade guide](https://grafana.com/docs/loki/latest/setup/upgrade/upgrade-to-6x/#breaking-zone-aware-ingester-statefulset-servicename-fix-6340)
- [FEATURE] Expose labels on volumeClaimTemplates [#13317](https://github.com/grafana/loki/pull/13317)
- [FEATURE] Allow setting custom labels for ingester statefulsets [#18536](https://github.com/grafana/loki/pull/18536)
- [FEATURE] Added support for chunk-cache-l2 [#17556](https://github.com/grafana/loki/pull/17556)
- [ENHANCEMENT] Expose Loki UI in pure ingress. [18400](https://github.com/grafana/loki/pull/18400)
- [ENHANCEMENT] Add configurable `livenessProbe` and `startupProbe` for admin-api. [#18546](https://github.com/grafana/loki/pull/18546)
- [ENHANCEMENT] Add configurable `startupProbe` to the loki-sc-rules sidecar container in the backend pods. [#18547](https://github.com/grafana/loki/pull/18547)
- [BUGFIX] Add validation for loki.storage.bucketNames [#13781](https://github.com/grafana/loki/pull/13781)
- [BUGFIX] Create missing RBAC for the rules sidecar when RBAC is namespaced [#16776](https://github.com/grafana/loki/pull/16776)
- [BUGFIX] Ensure the scc is actually allowing to use hostPath volumes when the rbac.sccAllowHostDirVolumePlugin is set to true [#17680](https://github.com/grafana/loki/pull/17680)

## 6.33.0

- [FEATURE] Allow passing tenant password hash instead of password. [#17049](https://github.com/grafana/loki/pull/17049)
- [FEATURE] Added support for chunk-cache-l2 [#17556](https://github.com/grafana/loki/pull/17556)
- [ENHANCEMENT] Add possibility to configure location snippet in nginx config [#18105](https://github.com/grafana/loki/pull/18105)
- [ENHANCEMENT] Improve health probe helper templates [#18347](https://github.com/grafana/loki/pull/18347)
- [ENHANCEMENT] Add FOLDER_ANNOTATION logic for sidecar container. [#13289](https://github.com/grafana/loki/pull/13289)
- [ENHANCEMENT] Add FOLDER_ANNOTATATION logic for sidecar container. [#13289](https://github.com/grafana/loki/pull/13289)
- [BUGFIX] Fix PDB settings for chunksCache and resultsCache [#18321](https://github.com/grafana/loki/pull/18321)
- [BUGFIX] Set `use_thanos_objstore` to `true` in `storage_config` when `loki.storage.use_thanos_objstore` value is set to `true`. [#17024](https://github.com/grafana/loki/pull/17024)
- [BUGFIX] Loki chart fails to render proper YAML when add more than one extra manifest. [#12911](https://github.com/grafana/loki/pull/12911)
- [BUGFIX] Add release namespace metadata to HorizontalPodAutoscaling that lack it. [#18453](https://github.com/grafana/loki/pull/18453)
- [BUGFIX] Move loki-sc-rules container from first location in `containers` to second to avoid it being selected as the default for `kubectl logs` or `kubectl exec`. [#17937](https://github.com/grafana/loki/pull/17937)

## 6.32.0

- [CHANGE] Changed version of Grafana Loki to 3.5.2
- [CHANGE] Changed version of Grafana Enterprise Logs to 3.5.2
- [FEATURE] Add support for templated `loki.operational_config` [#17045](https://github.com/grafana/loki/pull/17045)
- [FEATURE] Add option to use deployment type instead of daemonset in canary. [#17364](https://github.com/grafana/loki/pull/17364)
- [ENHANCEMENT] Allow specifying additional labels for memcached statefulsets volume claim templates [#15554](https://github.com/grafana/loki/pull/15554)
- [ENHANCEMENT] Improve health probe helper templates [#18347](https://github.com/grafana/loki/pull/18347)
- [ENHANCEMENT] Add possibility to configure location snippet in nginx config [#18105](https://github.com/grafana/loki/pull/18105)
- [BUGFIX] Gateway Ingester endpoints points to inexistent service when zone aware replication are enabled [#17362](https://github.com/grafana/loki/pull/17362)
- [BUGFIX] Add missing flush=true to preStop hook [#16063](https://github.com/grafana/loki/pull/16063)
- [BUGFIX] Fix setting X-Scope-OrgID header [#18414](https://github.com/grafana/loki/pull/18414)

## 6.31.0

- [FEATURE] Added readiness probe for memcached [#15609](https://github.com/grafana/loki/pull/15609)
- [FEATURE] Added pdb for pattern ingester [#17058](https://github.com/grafana/loki/pull/17058)
- [FEATURE] Added trafficDistribution to service-distributor for multi-az purpose [#17742](https://github.com/grafana/loki/pull/17742)
- [FEATURE] Allow external memcached setup [#17432](https://github.com/grafana/loki/pull/17432)
- [FEATURE] Add block_builder config to helm chart [#17451](https://github.com/grafana/loki/pull/17451)
- [FEATURE] Support bypass all s3/gcs/azure config in object_store [#17597](https://github.com/grafana/loki/pull/17597)
- [FEATURE] Allow passing tenant password hash instead of password to avoid idempotency issue with the gateway secret [12032](https://github.com/grafana/loki/issues/12032).
- [BUGFIX] Ensure ui.enabled=true is set in loki ConfigMap when loki.ui.enabled=true is set in values.yaml to actually enable the UI [#17562](https://github.com/grafana/loki/pull/17562)
- [BUGFIX] Fix custom gateway nginx config rendering error [#18167](https://github.com/grafana/loki/pull/18167)
- [BUGFIX] Allow metrics networkpolicy only from namespace [#17555](https://github.com/grafana/loki/pull/17555)
- [BUGFIX] Add missing log deletion endpoint to native ingress paths [#14390](https://github.com/grafana/loki/pull/14390)
- [BUGFIX] Fix indentation in nginx gateway config template handling [#18167](https://github.com/grafana/loki/pull/18167)

## 6.30.1

- [BUGFIX] Add livenessProbe to read pod to go around the issue mentioned [here](https://github.com/grafana/loki/issues/15191#issuecomment-2769843275)

## 6.29.1

- [FEATURE] Added support for the rules sidecar in the ruler pods in distributed mode
- [FEATURE] Added affinity property to the loki-canary deamonset
- [BUGFIX] Ensure global.extraEnv and global.extraEnvFrom applied to all resources consistently ([#16828](https://github.com/grafana/loki/pull/16828))
- [BUGFIX] Fixed statement logic to enable annotations for deployment-gateway, deployment-read, and statefulset-write
- [BUGFIX] Fix `extraArgs`, `extraVolumes`, `extraVolumeMounts` global values.
- [FEATURE] Add config support for external memcache cluster by setting the following config:
  memcached:
  enabled: false # <- setting false here
  resultsCache:
  addresses: 'my-resultsCache-memcached-address' # <- setting results cache address here
  chunksCache:
  addresses: 'my-chunksCache-memcached-address' # <- setting chunks cache address here

## 6.29.0

- [FEATURE] Added support to copy the following headers into X-Query-Tags as key/value pairs:, X-Grafana-User, X-Dashboard-Uid, X-Dashboard-Title, X-Panel-Id, X-Panel-Title, X-Rule-Uid, X-Rule-Name, X-Rule-Folder, X-Rule-Version, X-Rule-Source, X-Rule-Type
- [BUGFIX] Inadvertent merge() accumulation of podLabels on various resources
- [BUGFIX] Loki endpoint for Canary assumed gateway was always enabled. Can now be overwritten through values.

## 6.28.0

- [CHANGE] Add extraContainers parameter for the backend pod
- [CHANGE] Add `tpl()` support for backend, read, write, and admin-api components

## 6.27.0

- [FEATURE] Added support for globals: `extraArgs`, `extraEnv`, `extraEnvFrom`, `extraVolumes`, `extraVolumeMounts` ([#16062](https://github.com/grafana/loki/pull/16062)) relates to ([#12652](https://github.com/grafana/loki/pull/12652))
- [CHANGE] Changed version of Memcached image to 1.6.36
- [CHANGE] Changed version of Grafana Loki to 3.4.2
- [CHANGE] Changed version of Grafana Enterprise Logs to 3.4.0

## 6.26.0

- [CHANGE] Changed version of Grafana Loki to 3.4.0

## 6.25.1

- [BUGFIX] Disable service monitor for nginx service.

## 6.25.0

- [BUGFIX] Removed minio-mc init container from admin-api.
- [BUGFIX] Fixed admin-api and gateway deployment container args.
- [FEATURE] Added support for Overrides Exporter

## 6.24.1

- [ENHANCEMENT] Fix Inconsistency between sidecar.securityContext and loki.containerSecurityContext

## 6.24.0

- [BUGFIX] Add conditional to include ruler config only if `ruler.enabled=true`
- [BUGFIX] Disables the Helm test pod when `test.enabled=false`.
- [BUGFIX] Fix `enterprise.image.tag` to `3.3.0`
- [ENHANCEMENT] Bump Loki version to 3.3.2

## 6.23.0

- [CHANGE] Changed version of Grafana Loki to 3.3.1
- [CHANGE] Changed version of Minio helm chart to 5.3.0 (#14834)
- [BUGFIX] Add default wal dir to ruler config ([#14920](https://github.com/grafana/loki/pull/14920))
- [FIX] Fix statefulset templates to not show diffs in ArgoCD

## 6.22.0

## 6.21.0

## 6.20.0

- [CHANGE] Changed version of Grafana Loki to 3.3.0

## 6.19.0-weekly.227

- [ENHANCEMENT] Expose Topology Spread Constraints in Helm chart templates and default values.

## 6.19.0

## 6.18.0

- [CHANGE] Added automated weekly releases, which created this release.

## 6.17.1

- [BUGFIX] Added missing `loki.storage.azure.chunkDelimiter` parameter to Helm chart.

## 6.17.0

- [CHANGE] Changed version of Grafana Loki to 3.2.0

## 6.16.0

- [ENHANCEMENT] Allow setting nodeSelector, tolerations and affinity to enterprise components (tokengen and provisioner).

## 6.15.0

- [ENHANCEMENT] Allow setting annotations for memberlist and query-scheduler-discovery services
- [ENHANCEMENT] Allow to customize `client_max_body_size` when using Loki Gateway. #12924

## 6.14.1

- [BUGFIX] Fixed Memcached persistence options.

## 6.14.0

- [FEATURE] Add additional service annotations for components in distributed mode
- [FIX] Rename loki/templates/query-frontend/poddisruptionbudget-query-frontend.yaml to fix spelling mistake.

## 6.13.0

- [CHANGE] Correctly wrap ClusterRoleBinding around `rbac/namespaced` conditional.
- [FIX] Do not create bloom planner, bloom builder, bloom gateway Deployment/Statefulset if their replica count is 0.
- [FIX] Configure (ephemeral) storage for bloom builder working directory
- [ENHANCEMENT] Automatically configure bloom planner address for bloom builders and bloom gateway addresses for bloom gateway clients.

## 6.12.0

- [ENHANCEMENT] Replace Bloom Compactor component with Bloom Planner and Bloom Builder. These are the new components to build bloom blocks.

## 6.11.0

- [FEATURE] Add support for configuring persistence for memcached.

## 6.10.2

- [CHANGE] Bumped version of `nginxinc/nginx-unprivileged` to 1.27-alpine; this remediates several CVE

## 6.10.1

- [CHANGE] Bumped version of `kiwigrid/k8s-sidecar` to 1.27.5; this remediates several CVE

## 6.10.0

- [CHANGE] Changed version of Grafana Enterprise Logs to 3.1.1
- [CHANGE] Changed version of Grafana Loki to 3.1.1
- [ENHANCEMENT] Added ability to disable AWS S3 dualstack endpoint usage.

## 6.9.0

- [BUGFIX] Fixed how we set imagePullSecrets for the memcached and provisioner.

## 6.8.0

- [BUGFIX] Fixed how we set imagePullSecrets for the admin-api and enterprise-gateway

## 6.7.4

- [ENHANCEMENT] Allow configuring the SSE section under AWS S3 storage config.

## 6.7.3

- [BUGFIX] Removed Helm test binary

## 6.7.2

- [BUGFIX] Fix imagePullSecrets for statefulset-results-cache

## 6.7.1

- [CHANGE] Changed version of Loki to 3.1.0

## 6.7.0

- [CHANGE] Changed version of Grafana Enterprise Logs to 3.1.0

## 6.6.6

- [BUGFIX] Fix HPA ingester typo

## 6.6.5

- [BUGFIX] Fix querier address in SingleBinary mode

## 6.6.4

- [BUGFIX] Fix extraObjects

## 6.6.3

- [BUGFIX] Fix indentation of `query_range` Helm chart values

## 6.6.2

- [BUGFIX] Fix query-frontend (headless) and ruler http-metrics targetPort

## 6.6.1

- [BUGFIX] Fix query scheduler http-metrics targetPort

## 6.6.0

- [ENHANCEMENT] Allow setting PVC annotations for all volume claim templates in simple scalable and single binary mode

## 6.5.2

- [BUGFIX] Fixed Ingress routing for all deployment modes.

## 6.5.0

- [CHANGE] Changed version of Grafana Enterprise Logs to v3.0.1

## 6.4.2

- [BUGFIX] Fixed helm helper functions to include missing `loki.hpa.apiVersion` #12716

## 6.4.1

- [BUGFIX] Fixes read & backend replicas settings

## 6.4.0

- [ENHANCEMENT] Allow extraObject items as multiline strings, allowing for templating field names

## 6.3.4

- [BUGFIX] Add missing OTLP endpoint to nginx config

## 6.3.3

- [ENHANCEMENT] make the singlebinary set 0 the replicas number of backend, write,read.

## 6.3.2

- [BUGFIX] Missing password for Loki-Canary when loki.auth_enabled is true

## 6.3.1

- [BUGFIX] Fixed Typo in Ingester templates for zoneAwareReplication

## 6.3.0

- [CHANGE] Changed version of Grafana Enterprise Logs to v3.0.0

## 6.2.5

- [BUGFIX] Add missing toleration blocks to bloom components.

## 6.2.4

- [ENHANCEMENT] Activate the volume endpoint by default.

## 6.2.3

- [ENHANCEMENT] Allow minio address to be overridden.
- [CHANGE] `query-scheduler-discovery` service will now be prefixed by query scheduler full name.
- [BUGFIX] Fix `helm-tests` Go source which was missing a param following #12245.

## 6.2.2

- [FEATURE] Add support for enabling pattern ingester config via `loki.pattern_ingester.enabled`.

## 6.2.1

- [BUGFIX] Removed duplicate bucketNames from documentation and fixed key name `deploymentMode`

## 6.2.0

- [FEATURE] Add a headless service to the bloom gateway component.

## 6.1.0

- [CHANGE] Only default bucket names in helm when using minio.

## 6.0.0

- [FEATURE] added a new `Distributed` mode of deployment.
- [CHANGE] the lokiCanary section was moved from under monitoring to be under the root of the file.
- [CHANGE] the definitions for topologySpreadConstraints and podAffinity were converted from string templates to objects. Also removed the soft constraint on zone.
- [CHANGE] the externalConfigSecretName was replaced with more generic configs

## 5.47.2

- [ENHANCEMENT] Allow for additional pipeline stages to be configured on the `selfMonitoring` `Podlogs` resource.

## 5.47.1

- [BUGFIX] Increase default value of backend minReplicas to 3

## 5.47.0

- [CHANGE] Changed version of Loki to 2.9.6

## 5.46.0

- [CHANGE] Changed version of Loki to 2.9.5

## 5.45.0

- [CHANGE] Add extraContainers parameter for the read pod

## 5.44.4

- [ENHANCEMENT] Use http_listen_port for `compactorAddress`.

## 5.44.3

- [BUGFIX] Fix template error: `<.Values.loki.server.http_listen_port>: can't evaluate field Values in type interface {}`

## 5.44.2

- [BUGFIX] Fix usage of `http_listen_port` and `grpc_listen_port` field in template.

## 5.44.1

- [BUGFIX] Fix `compactorAddress` field: add protocol and port.

## 5.44.0

- [FEATURE] Modified helm template to use parameters http_listen_port and grpc_listen_port instead of hardcoded values.

## 5.43.7

- [BUGFIX] allow to configure http_config for ruler

## 5.43.6

- [ENHANCEMENT] Add `ciliumnetworkpolicy` with egress to world for table-manager if enabled.

## 5.43.5

- [BUGFIX] Add `---` before the `backend-kubeapiserver-egress` ciliumnetworkpolicy to prevent the `backend-world-egress` one from being dumped if both are enabled.

## 5.43.4

- [ENHANCEMENT] Add `ciliumnetworkpolicies` with egress to world for write, read and backend.

## 5.43.3

- [ENHANCEMENT] Added missing default values to support ServerSideApply

## 5.43.2

- [BUGFIX] Added `alibabacloud` to `isUsingObjectStorage` check.

## 5.43.1

- [BUGFIX] Fix `toPorts` fields in the `ciliumnetworkpolicy` template

## 5.43.0

- [ENHANCEMENT] Allow the definition of resources for GrafanaAgent pods

## 5.42.3

- [BUGFIX] Added condition for `egress-discovery` networkPolicies and ciliumNetworkPolicies.

## 5.42.2

- [BUGFIX] Remove trailing tab character in statefulset templates

## 5.42.1

- [BUGFIX] Added missing annotations to loki-read StatefulSet.

## 5.42.0

- [CHANGE] Changed versions of Loki v2.9.4 and GEL v1.8.6
- [ENHANCEMENT] Bumped "grafana-agent-operator" depenency chart version to it's latest version

## 5.41.8

- [BUGFIX] Fix gateway: add possibility to disable listening on ipv6 to prevent crash on ipv4-only system.

## 5.41.7

- [FEATURE] Add support to disable specific alert rules

## 5.41.6

- [BUGFIX] Added missing namespace to query-scheduler-discovery service when deploying loki in a specific namespace.

## 5.41.5

- [BUGFIX] Added "swift" type object storage to resolve Loki HELM Chart error.

## 5.41.4

- [CHANGE] Use `/ingester/shutdown?terminate=false` for write `preStop` hook

## 5.41.3

- [FEATURE] Add support for defining an s3 backoff config.

## 5.41.2

- [FEATURE] Add ciliumnetworkpolicies.

## 5.41.1

- [FEATURE] Allow topology spread constraints for Loki read deployment component.

## 5.41.0

- [CHANGE] Changed version of Loki to 2.9.3

## 5.40.1

- [BUGFIX] Remove ruler enabled condition in networkpolicies.

## 5.40.0

- [CHANGE] Add extraContainers parameter for the write pod

## 5.39.0

- [FEATURE] Add support for adding OpenStack swift container credentials via helm chart

## 5.38.0

- [CHANGE] Changed MinIO Helm Chart version to 4.0.15

## 5.37.0

- [FEATURE] Add support for enabling tracing.

## 5.36.2

- [BUGFIX] Add support to run dnsmasq

## 5.36.1

- [FEATURE] Allow topology spread constraints for Loki

## 5.36.0

- [CHANGE] Changed version of Loki to 2.9.2

## 5.35.0

- [FEATURE] Add support for configuring distributor.

## 5.34.0

- [BUGFIX] Fix missing annotations when using Loki in single binary mode.

## 5.33.0

- [CHANGE] Changed version of Grafana Enterprise Logs to v1.8.4

## 5.32.0

- [CHANGE] Grafana dashboards are no longer created solely in scalable mode and with external cloud storage enabled.

## 5.31.0

- [CHANGE] Changed version of Loki to 2.9.2

## 5.30.0

- [CHANGE] Changed version of Grafana Enterprise Logs to v1.8.3

## 5.29.0

- [ENHANCEMENT] Allow specifying `apiVersion` for Loki's PodLog CRD.

## 5.28.0

- [BUGFIX] Fix GrafanaAgent tolerations scope

## 5.27.0

- [CHANGE] Bump `nginxinc/nginx-unpriviledged` image version to remediate [CVE-2023-4863](https://github.com/advisories/GHSA-j7hp-h8jx-5ppr)

## 5.26.0

- [ENHANCEMENT] Allow emptyDir data volumes for backend and write (via `X.persistence.volumeClaimsEnabled: false`)

## 5.25.0

- [BUGFIX] Add complete object schema to single-binary volumeClaimTemplate to avoid synchronization issues

## 5.24.0

- [ENHANCEMENT] #10613 Allow tolerations for GrafanaAgent pods

## 5.23.1

- [BUGFIX] Add missing namespaces to some components

## 5.23.0

- [ENHANCEMENT] Add loki.storage.azure.connectionString to support Azure connection string

## 5.22.2

- [BUGFIX] Fix sidecar configuration for Backend

## 5.22.1

- ENHANCEMENT #10452 Improve gitops compatibility

## 5.22.0

- [CHANGE] Changed version of Loki to 2.9.1

## 5.21.0

- [CHANGE] Changed version of Grafana Enterprise Logs to v1.8.1

## 5.20.0

- [CHANGE] Changed version of Grafana Enterprise Logs to v1.8.0

## 5.19.0

- [FEATURE] Add optional sidecard to load rules from ConfigMaps and Secrets.

## 5.18.1

- [ENHANCEMENT] #8627 Add service labels and annotations for all services.
- [CHANGE] #8627 Move read, write and table manager labels from #component.serviceLabels to #component.service.labels to improve consistency.

## 5.18.0

- [CHANGE] Changed version of Loki to 2.9.0

## 5.17.0

- [CHANGE] Changed version of Loki to 2.9.0

## 5.16.1

- [BUGFIX] Increase default minReplicas to 2 and maxReplicas to 6

## 5.16.0

- [ENHANCEMENT] Add dnsConfig to values

## 5.15.0

- [ENHANCEMENT] Add rbac.pspAnnotations to define PSP annotations

## 5.14.1

- [BUGFIX] Use the correct name of the service inside the ingress.

## 5.14.0

- [ENHANCEMENT] Make table_manager configuration toggle.

## 5.13.0

- [ENHANCEMENT] Use "loki.clusterLabel" template for PodLogs cluster label

## 5.12.0

- [ENHANCEMENT] Use tpl function in ingress and gateway-ingress for hosts

## 5.11.0

- [CHANGE] Changed version of Loki to 2.8.4

## 5.10.0

- [CHANGE] Changed version of Grafana Enterprise Logs to v1.7.3

## 5.9.2

- [ENHANCEMENT] Add custom labels value for loki ingress

## 5.9.1

- [BUGFIX] Fix loki helm chart helper function for loki.host to explicitly include gateway port

## 5.9.0

- [CHANGE] Changed version of Loki to 2.8.3

## 5.8.11

- [BUGFIX] Fix gateway: Add `/config` proxy_pass to nginx configuration

## 5.8.10

- [ENHANCEMENT] Canary labelname can now be configured via monitoring.lokiCanary.labelname

## 5.8.9

- [BUGFIX] Fix loki/logs dashboard: allow querying multiple log level at once

## 5.8.8

- [ENHANCEMENT] Add loki.storage.azure.endpointSuffix to support Azure private endpoint

## 5.8.7

- [BUGFIX] Remove persistentVolumeClaimRetentionPolicy from single-binary StatefulSet when persistence is disabled

## 5.8.6

- [ENHANCEMENT] Add serviceMonitor.metricRelabelings to support metric relabelings

## 5.8.4

- [ENHANCEMENT] Add loki.lokiCanary.updateStrategy configuration

## 5.8.3

- [ENHANCEMENT] Add priorityClassName for Grafana Agent and Loki Canary

## 5.8.2

- [BUGFIX] Reference the correct configmap name for table manager

## 5.8.1

- [BUGFIX] Fix config as a secret mount for single binary statefulset

## 5.8.0

- [ENHANCEMENT] Add loki.memberlistConfig to fully control the memberlist configuration

## 5.7.1

- [FEATURE] Add support for additional labels on loki-canary pods

## 5.6.4

- [FEATURE] Make table manager retention options configurable in values

## 5.6.3

- [BUGFIX] Fix configmap checksum in read statefulset template

## 5.6.2

- [BUGFIX] Fix configmap checksum in table manager deployment template

## 5.6.1

- [BUGFIX] Fix HPA for single binary deployment

## 5.6.0

- [ENHANCEMENT] Add `gateway.ingress.labels` to values and ingress-gateway in helm chart.

## 5.5.12

- [BUGFIX] Fix checksum annotation for config in single binary

## 5.5.11

- [BUGFIX] Add missing metrics section in backend hpa template

## 5.5.10

- [CHANGE] Make the gateway listen on IPv6 as well as IPv4

## 5.5.9

- [FEATURE] Add `loki.configStorageType` & `loki.externalConfigSecretName` values to chart and templates.

## 5.5.8

- [CHANGE] Add support for annotations on all Deployments and StatefulSets

## 5.5.7

- [BUGFIX] Fix breaking helm upgrade by changing sts podManagementPolicy from Parallel to OrderedReady which fails since that field cannot be modified on sts.

## 5.5.6

- [FEATURE] Add hpa templates for read, write and backend.

## 5.5.5

- [BUGFIX] Quote tenantId value in logsInstance

## 5.5.4

- [CHANGE] Add extraVolumeClaimTemplates for StatefulSet of the write component.

## 5.5.3

- [BUGFIX] Fix issue in distribution of queries to available read pods by using k8s service for discovering query-scheduler replicas

## 5.5.2

- [BUGFIX] Use $.Release.Namespace consistently
- [CHANGE] Add clusterLabelOverride for alert label overrides.
- [BUGFIX] Use $.Release.Namespace consistently

## 5.5.1

- [FEATURE] Added ability to reference images by digest

## 5.5.0

- [CHANGE] Changed version of Grafana Enterprise Logs to v1.7.2

## 5.4.0

- [CHANGE] Changed version of Loki to 2.8.2

- [CHANGE] Change default GEL and Loki versions to 1.7.1 and 2.8.1 respectively
- [BUGFIX] Fix dns port in network-policy

## 4.10.0

- [CHANGE] Changed version of Grafana Enterprise Logs to v1.6.3

- [BUGFIX] Add projected volume type to psp

## 4.9.0

- [CHANGE] Changed version of Loki to 2.7.5

- [BUGFIX] Fix role/PSP mapping

- [BUGFIX] Fix service/ingress mapping

## 4.8.0

- [CHANGE] Changed version of Grafana Enterprise Logs to v1.6.2

## 4.7

- [CHANGE] **BREAKING** Rename `gel-license.jwt` property of secret `gel-secrets` to `license.jwt` on enterprise-logs chart.

## 4.6.2

- [BUGFIX] Fix tokengen and provisioner secrets creation on enterprise-logs chart.

## 4.6.1

- [FEATURE] Add `gateway.nginxConfig.customReadUrl`, `gateway.nginxConfig.customWriteUrl` and `gateway.nginxConfig.customBackendUrl` to override read/write/backend paths.
- [BUGFIX] Remove unreleased setting `useFederatedToken` from Azure configuration block.

## 4.6

- [Change] Bump Loki version to 2.7.3. Revert to 2 target simple scalable mode as default until third target ships in minor release.

## 4.5.1

- [BUGFIX] Fix rendering of namespace in provisioner job.
- [ENHANCEMENT] Allow to configure `publishNotReadyAddresses` on memberlist service.
- [BUGFIX] Correctly set `compactor_address` for 3 target scalable configuration.

## 4.5

- [ENHANCEMENT] Single binary mode is now possible for more than 1 replica, with a gateway and object storage backend.

## 4.4.2

- [CHANGE] Bump Loki version to 2.7.2 and GEL version to 1.6.1

## 4.4.1

- [BUGFIX] Fix a few problems with the included dashboards and allow the rules to be created in a different namespace (which may be necessary based on how your Prometheus Operator is deployed).

## 4.1.1

- [FEATURE] Added `loki.runtimeConfig` helm values to provide a reloadable runtime configuration.

## 4.1

- [BUGFIX] Fix bug in provisioner job that caused the self-monitoring tenant secret to be created with an empty token.

## 4.0

- [FEATURE] Added `enterprise.adminToken.additionalNamespaces` which are a list of additional namespaces to create secrets containing the GEL admin token in. This is especially useful if your Grafana instance is in another namespace.
- [CHANGE] **BREAKING** Remove `enterprise.nginxConfig.file`. Both enterprise and gateway configurations now share the same nginx config, use `gateway.nginxConfig.file` for both. Admin routes will 404 on OSS deployments.
- [CHANGE] **BREAKING** Default simple deployment mode to new, 3 target configuration (read, write, and backend). This new configuration allows the `read` target to be run as a deployment and auto-scaled. To go back to the legacy, 2 target configuration, set `read.legacyReadTraget` to `true`.
- [CHANGE] **BREAKING** Change how tenants are defined
- [CHANGE] **BREKAING** Remove `enterprise.adminTokenSecret`. This is now defined under `enterprise.adminToken.secret`.
- [CHANGE] **BREKAING** Rename and change format of `enterprise.provisioner.tenants`. Property has been renamed to `enterprise.provisioner.additionalTenants`, and is now an array of objects rather than string. Each object must contain a `name` and a `secretNamespace` field, where `name` is the name of the tenant and `secretNamespace` is the namespace to create the secret with the tenant's read and write token.
- [CHANGE] **BREAKING** Change the structure of `monitoring.selfMonitoring.tenant` from a string to an object. The new object must have a `name` and a `secretNamespace` field, where `name` is the name of the self-monitoring tenant and `secretNamespace` is the namespace to create an additional secret with the tenant's token. A secret will still also be created in the release namespace as it's needed by the Loki canary.
- [CHANGE] **BREAKING** Remove ability to create self-monitoring resources in different namespaces (with the exception of dashboard configmaps).

## 3.10.0

- [CHANGE] Deprecate `enterprise.nginxConfig.file`. Both enterprise and gateway configurations now share the same nginx config. Admin routes will 404 on OSS deployments. Will be removed in version 4 of the chart, please use `gateway.nginxConfig.file` for both OSS and Enterprise gateways.
- [FEATURE] Added new simple deployment target `backend`. Running 3 targets for simple deployment will soon be the default in Loki. This new target allows the `read` target to be run as a deployment and auto-scaled.

## 3.9.0

- [BUGFIX] Fix race condition between minio create bucket job and enterprise tokengen job

## 3.8.2

- [BUGFIX] Fix autoscaling/v2 template
- [FEATURE] Added `extraObjects` helm values to extra manifests.

## 3.8.1

- [ENHANCEMENT] Add the ability to specify container lifecycle

## 3.8.0

- [BUGFIX] Added `helm-weight` annotations to the tokengen and provisioner jobs to make sure tokengen always runs before provisioner

## 3.7.0

**BREAKING**: Configuration values for Loki Canary moved from `monitoring.selfMonitoring.lokiCanary` to `monitoring.lokiCanary`

- [ENHANCEMENT] Decouple the Loki Canary from the self-monitoring setup, which adds an unnecessary dependency on the Grafana Agent Operator.

## 3.6.1

- [BUGFIX] Fix regression that produced empty PrometheusRule alerts resource

## 3.6.0

- [CHANGE] Bump Loki version to 2.7.0 and GEL version to 1.6.0

## 3.5.0

- [FEATURE] Add support for azure blob storage

## 3.4.3

- [ENHANCEMENT] Allow to change Loki `-target` argument
- [ENHANCEMENT] Add toggle for persistence disk in single-binary mode

## 3.4.2

- [BUGFIX] Fix read-only /tmp in single-binary mode

## 3.4.1

- [BUGFIX] Remove extra `/` in image name if `registry` or `repository` is empty

## 3.4.0

- [ENHANCEMENT] Allow to add some selector for Loki persistent volume

## 3.3.3

- [BUGFIX] Add missing label `prometheus.io/service-monitor: "false"` to single-binary headless service

## 3.3.2

- [BUGFIX] Fixed indentation in single-binary pdb template

## 3.3.1

- [BUGFIX] Fix invalid ruler config when filesystem storage is being used
- [BUGFIX] Fix ingress template to work with both deployment types (scalable and single binary)

## 3.3.0

- [CHANGE] Remove ServiceMonitor and PrometheusRule CRD

## 3.2.2

- [CHANGE] Add envFrom section to the tokengen job

## 3.2.1

- [BUGFIX] Fixed k8s selectors in k8s Service for single-binary mode.

## 3.2.0

- [CHANGE] Bump Grafana Enterprise Logs version to v1.5.2

## 3.1.0

- [FEATURE] Loki canary and GEL token provisioner added. The GEL token provisioner will provision a tenant and token to be used by the self-monitoring features (including the canary), as well as any additional tenants specified. A k8s secret will be created with a read and write token for each additional tenant specified.

## 3.0.4

- [CHANGE] Default minio replicas to 1 node with 2 drives. The old config used the default, which was 16 nodes with 1 drive each.
- [BUGFIX] Minio subchart values `accessKey` and `secretKey` were removed in the new chart and replaced with `rootUser` and `rootPassword`.
- [CHANGE] The tokengen job no longer creates a `grafana-token`, as the base64 encoding was not working in a Grafana Enterprise GEL plugin installation.

## 3.0.0

- [CHANGE] Loki helm chart was moved to this location in the Loki repo. The chart now supports both
  [single binary](https://github.com/grafana/helm-charts/tree/main/charts/loki) and [simple scalable](https://github.com/grafana/helm-charts/tree/main/charts/loki-simple-scalable) deployment modes. For changes prior to version 3.0.0, please
  look in the respective deprectated [single binary](https://github.com/grafana/helm-charts/tree/main/charts/loki) and [simple scalable](https://github.com/grafana/helm-charts/blob/main/charts/loki-simple-scalable/CHANGELOG.md) charts.<|MERGE_RESOLUTION|>--- conflicted
+++ resolved
@@ -13,12 +13,9 @@
 
 ## Unreleased
 
-<<<<<<< HEAD
 - [FEATURE] Make loki-canary readinessProbe configurable via values.yaml  [#19328](https://github.com/grafana/loki/pull/19328)
-=======
 - [BUGFIX] Use strings in stead of integers for ports in CiliumNetworkPolicies [#19252](https://github.com/grafana/loki/pull/19252)
 - [FEATURE] Allow changing the retentionPolicy for the singleBinary StatefulSet [#19097](https://github.com/grafana/loki/pull/19097)
->>>>>>> 4c4c6618
 
 ## 6.41.1
 
