--- conflicted
+++ resolved
@@ -13,15 +13,15 @@
 
 [//]: # (<AUTOMATED_UPDATES_LOCATOR> : do not remove this line. This locator is used by the CI pipeline to automatically create a changelog entry for each new Loki release. Add other chart versions and respective changelog entries bellow this line.)
 
+## 5.43.5
+
+- [FEATURE] Changed memcached_client.timeout of chunk cache configurable
+
 ## 5.43.4
-
-<<<<<<< HEAD
-- [FEATURE] Changed memcached_client.timeout of chunk cache configurable
  
-=======
 - [ENHANCEMENT] Add `ciliumnetworkpolicies` with egress to world for write, read and backend.
 
->>>>>>> 97ae790f
+
 ## 5.43.3
 
 - [ENHANCEMENT] Added missing default values to support ServerSideApply
