--- conflicted
+++ resolved
@@ -13,14 +13,12 @@
 
 ## Unreleased
 
-<<<<<<< HEAD
 - [BUGFIX] Fix rendering of `dnsConfig` for `backend`, `read`, `write`, `single-binary` and `table-manager`. [#20013](https://github.com/grafana/loki/pull/20013)
-=======
+
 ## 6.49.0
 
 - [CHANGE] Updated version of Grafana Loki to 3.6.3
 - [CHANGE] Updated version of Rollout Operator to 0.38.2
->>>>>>> 2b97b207
 
 ## 6.48.0
 
