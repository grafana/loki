--- conflicted
+++ resolved
@@ -13,11 +13,9 @@
 
 [//]: # (<AUTOMATED_UPDATES_LOCATOR> : do not remove this line. This locator is used by the CI pipeline to automatically create a changelog entry for each new Loki release. Add other chart versions and respective changelog entries bellow this line.)
 
-<<<<<<< HEAD
-## 5.23.2
+## 5.26.1
 
 -[FEATURE] Added support for embedded cache in helm chart
-=======
 ## 5.26.0
 
 - [ENHANCEMENT] Allow emptyDir data volumes for backend and write (via `X.persistence.volumeClaimsEnabled: false`)
@@ -29,7 +27,6 @@
 ## 5.24.0
 
 - [ENHANCEMENT] #10613 Allow tolerations for GrafanaAgent pods
->>>>>>> 3b4bd12d
 
 ## 5.23.1
 
