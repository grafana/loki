--- conflicted
+++ resolved
@@ -12,14 +12,11 @@
 Entries should include a reference to the pull request that introduced the change.
 
 [//]: # (<AUTOMATED_UPDATES_LOCATOR> : do not remove this line. This locator is used by the CI pipeline to automatically create a changelog entry for each new Loki release. Add other chart versions and respective changelog entries bellow this line.)
-<<<<<<< HEAD
+## 6.33.0
 
 ## 6.29.0
 
 - [CHANGE] Add `tpl()` support for `pattern_ingester`, `ingester_client` and `compactor_grpc_client` components
-=======
-## 6.33.0
-
 - [FEATURE] Allow passing tenant password hash instead of password. [#17049](https://github.com/grafana/loki/pull/17049)
 - [ENHANCEMENT] Add possibility to configure location snippet in nginx config [#18105](https://github.com/grafana/loki/pull/18105)
 - [ENHANCEMENT] Improve health probe helper templates [#18347](https://github.com/grafana/loki/pull/18347)
@@ -54,7 +51,6 @@
 - [FEATURE] Add block_builder config to helm chart [#17451](https://github.com/grafana/loki/pull/17451)
 - [FEATURE] Support bypass all s3/gcs/azure config in object_store [#17597](https://github.com/grafana/loki/pull/17597)
 - [FEATURE] Allow passing tenant password hash instead of password to avoid idempotency issue with the gateway secret [12032](https://github.com/grafana/loki/issues/12032).
->>>>>>> 56e7318b
 - [BUGFIX] Ensure ui.enabled=true is set in loki ConfigMap when loki.ui.enabled=true is set in values.yaml to actually enable the UI [#17562](https://github.com/grafana/loki/pull/17562)
 - [BUGFIX] Fix custom gateway nginx config rendering error [#18167](https://github.com/grafana/loki/pull/18167)
 - [BUGFIX] Allow metrics networkpolicy only from namespace [#17555](https://github.com/grafana/loki/pull/17555)
