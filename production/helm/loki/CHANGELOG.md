--- conflicted
+++ resolved
@@ -11,17 +11,15 @@
 
 Entries should include a reference to the pull request that introduced the change.
 
+## 3.2.3
+
+- [BUGFIX] Add missing label `prometheus.io/service-monitor: "false"` to single-binary headless service
+
 ## 3.2.2
 
-<<<<<<< HEAD
-- [BUGFIX] Add missing label `prometheus.io/service-monitor: "false"` to single-binary headless service
-
-## 3.2.1 
-=======
 - [CHANGE] Add envFrom section to the tokengen job
 
 ## 3.2.1
->>>>>>> ae2a6f31
 
 - [BUGFIX] Fixed k8s selectors in k8s Service for single-binary mode.
 
