--- conflicted
+++ resolved
@@ -15,11 +15,8 @@
 
 ## 5.41.5
 
-<<<<<<< HEAD
 - [ENHANCEMENT] Bumped "grafana-agent-operator" depenency chart version to it's latest version
-=======
 - [BUGFIX] Added "swift" type object storage to resolve Loki HELM Chart error.
->>>>>>> 24fa6488
 
 ## 5.41.4
 
