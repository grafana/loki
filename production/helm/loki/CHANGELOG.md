# Changelog

All notable changes to this library will be documented in this file.

Entries should be ordered as follows:

- [CHANGE]
- [FEATURE]
- [ENHANCEMENT]
- [BUGFIX]

Entries should include a reference to the pull request that introduced the change.

[//]: # (<AUTOMATED_UPDATES_LOCATOR> : do not remove this line. This locator is used by the CI pipeline to automatically create a changelog entry for each new Loki release. Add other chart versions and respective changelog entries bellow this line.)

<<<<<<< HEAD
## 6.29.0

- [CHANGE] Add `tpl()` support for `pattern_ingester`, `ingester_client` and `compactor_grpc_client` components
=======
- [BUGFIX] Ensure ui.enabled=true is set in loki ConfigMap when loki.ui.enabled=true is set in values.yaml to actually enable the UI [#17562](https://github.com/grafana/loki/pull/17562)

## 6.30.1

- [BUGFIX] Add livenessProbe to read pod to go around the issue mentioned [here](https://github.com/grafana/loki/issues/15191#issuecomment-2769843275)

## 6.29.1

- [FEATURE] Added support for the rules sidecar in the ruler pods in distributed mode
- [FEATURE] Added affinity property to the loki-canary deamonset
- [BUGFIX] Ensure global.extraEnv and global.extraEnvFrom applied to all resources consistently ([#16828](https://github.com/grafana/loki/pull/16828))
- [BUGFIX] Fixed statement logic to enable annotations for deployment-gateway, deployment-read, and statefulset-write
- [BUGFIX] Fix `extraArgs`, `extraVolumes`, `extraVolumeMounts` global values.

## 6.29.0

- [BUGFIX] Inadvertent merge() accumulation of podLabels on various resources
- [FEATURE] Added support to copy the following headers into X-Query-Tags as key/value pairs:, X-Grafana-User, X-Dashboard-Uid, X-Dashboard-Title, X-Panel-Id, X-Panel-Title, X-Rule-Uid, X-Rule-Name, X-Rule-Folder, X-Rule-Version, X-Rule-Source, X-Rule-Type
- [BUGFIX] Loki endpoint for Canary assumed gateway was always enabled. Can now be overwritten through values.
>>>>>>> 807f06ba

## 6.28.0

- [CHANGE] Add extraContainers parameter for the backend pod
- [CHANGE] Add `tpl()` support for backend, read, write, and admin-api components

## 6.27.0

- [FEATURE] Added support for globals: `extraArgs`, `extraEnv`, `extraEnvFrom`, `extraVolumes`, `extraVolumeMounts` ([#16062](https://github.com/grafana/loki/pull/16062)) relates to ([#12652](https://github.com/grafana/loki/pull/12652))
- [CHANGE] Changed version of Memcached image to 1.6.36
- [CHANGE] Changed version of Grafana Loki to 3.4.2
- [CHANGE] Changed version of Grafana Enterprise Logs to 3.4.0

## 6.26.0

- [CHANGE] Changed version of Grafana Loki to 3.4.0

## 6.25.1

- [BUGFIX] Disable service monitor for nginx service.

## 6.25.0

- [BUGFIX] Removed minio-mc init container from admin-api.
- [BUGFIX] Fixed admin-api and gateway deployment container args.
- [FEATURE] Added support for Overrides Exporter

## 6.24.1

- [ENHANCEMENT] Fix Inconsistency between sidecar.securityContext and loki.containerSecurityContext

## 6.24.0

- [BUGFIX] Add conditional to include ruler config only if `ruler.enabled=true`
- [BUGFIX] Disables the Helm test pod when `test.enabled=false`.
- [BUGFIX] Fix `enterprise.image.tag` to `3.3.0`
- [ENHANCEMENT] Bump Loki version to 3.3.2

## 6.23.0

- [CHANGE] Changed version of Grafana Loki to 3.3.1
- [CHANGE] Changed version of Minio helm chart to 5.3.0 (#14834)
- [BUGFIX] Add default wal dir to ruler config ([#14920](https://github.com/grafana/loki/pull/14920))
- [FIX] Fix statefulset templates to not show diffs in ArgoCD

## 6.22.0

## 6.21.0

## 6.20.0

- [CHANGE] Changed version of Grafana Loki to 3.3.0

## 6.19.0-weekly.227

- [ENHANCEMENT] Expose Topology Spread Constraints in Helm chart templates and default values.

## 6.19.0

## 6.18.0

- [CHANGE] Added automated weekly releases, which created this release.

## 6.17.1

- [BUGFIX] Added missing `loki.storage.azure.chunkDelimiter` parameter to Helm chart.

## 6.17.0

- [CHANGE] Changed version of Grafana Loki to 3.2.0

## 6.16.0

- [ENHANCEMENT] Allow setting nodeSelector, tolerations and affinity to enterprise components (tokengen and provisioner).

## 6.15.0

- [ENHANCEMENT] Allow setting annotations for memberlist and query-scheduler-discovery services
- [ENHANCEMENT] Allow to customize `client_max_body_size` when using Loki Gateway. #12924

## 6.14.1

- [BUGFIX] Fixed Memcached persistence options.

## 6.14.0

- [FEATURE] Add additional service annotations for components in distributed mode
- [FIX] Rename loki/templates/query-frontend/poddisruptionbudget-query-frontend.yaml to fix spelling mistake.

## 6.13.0

- [CHANGE] Correctly wrap ClusterRoleBinding around `rbac/namespaced` conditional.
- [FIX] Do not create bloom planner, bloom builder, bloom gateway Deployment/Statefulset if their replica count is 0.
- [FIX] Configure (ephemeral) storage for bloom builder working directory
- [ENHANCEMENT] Automatically configure bloom planner address for bloom builders and bloom gateway addresses for bloom gateway clients.

## 6.12.0

- [ENHANCEMENT] Replace Bloom Compactor component with Bloom Planner and Bloom Builder. These are the new components to build bloom blocks.

## 6.11.0

- [FEATURE] Add support for configuring persistence for memcached.

## 6.10.2

- [CHANGE] Bumped version of `nginxinc/nginx-unprivileged` to 1.27-alpine; this remediates several CVE

## 6.10.1

- [CHANGE] Bumped version of `kiwigrid/k8s-sidecar` to 1.27.5; this remediates several CVE

## 6.10.0

- [CHANGE] Changed version of Grafana Enterprise Logs to 3.1.1
- [CHANGE] Changed version of Grafana Loki to 3.1.1
- [ENHANCEMENT] Added ability to disable AWS S3 dualstack endpoint usage.

## 6.9.0

- [BUGFIX] Fixed how we set imagePullSecrets for the memcached and provisioner.

## 6.8.0

- [BUGFIX] Fixed how we set imagePullSecrets for the admin-api and enterprise-gateway

## 6.7.4

- [ENHANCEMENT] Allow configuring the SSE section under AWS S3 storage config.

## 6.7.3

- [BUGFIX] Removed Helm test binary

## 6.7.2

- [BUGFIX] Fix imagePullSecrets for statefulset-results-cache

## 6.7.1

- [CHANGE] Changed version of Loki to 3.1.0

## 6.7.0

- [CHANGE] Changed version of Grafana Enterprise Logs to 3.1.0

## 6.6.6

- [BUGFIX] Fix HPA ingester typo

## 6.6.5

- [BUGFIX] Fix querier address in SingleBinary mode

## 6.6.4

- [BUGFIX] Fix extraObjects

## 6.6.3

- [BUGFIX] Fix indentation of `query_range` Helm chart values

## 6.6.2

- [BUGFIX] Fix query-frontend (headless) and ruler http-metrics targetPort

## 6.6.1

- [BUGFIX] Fix query scheduler http-metrics targetPort

## 6.6.0

- [ENHANCEMENT] Allow setting PVC annotations for all volume claim templates in simple scalable and single binary mode

## 6.5.2

- [BUGFIX] Fixed Ingress routing for all deployment modes.

## 6.5.0

- [CHANGE] Changed version of Grafana Enterprise Logs to v3.0.1

## 6.4.2

- [BUGFIX] Fixed helm helper functions to include missing `loki.hpa.apiVersion`  #12716

## 6.4.1

- [BUGFIX] Fixes read & backend replicas settings

## 6.4.0

- [ENHANCEMENT] Allow extraObject items as multiline strings, allowing for templating field names

## 6.3.4

- [BUGFIX] Add missing OTLP endpoint to nginx config

## 6.3.3

- [ENHANCEMENT] make the singlebinary set 0 the replicas number of backend, write,read.

## 6.3.2

- [BUGFIX] Missing password for Loki-Canary when loki.auth_enabled is true

## 6.3.1

- [BUGFIX] Fixed Typo in Ingester templates for zoneAwareReplication

## 6.3.0

- [CHANGE] Changed version of Grafana Enterprise Logs to v3.0.0

## 6.2.5

- [BUGFIX] Add missing toleration blocks to bloom components.

## 6.2.4

- [ENHANCEMENT] Activate the volume endpoint by default.

## 6.2.3

- [ENHANCEMENT] Allow minio address to be overridden.
- [CHANGE] `query-scheduler-discovery` service will now be prefixed by query scheduler full name.
- [BUGFIX] Fix `helm-tests` Go source which was missing a param following #12245.

## 6.2.2

- [FEATURE] Add support for enabling pattern ingester config via `loki.pattern_ingester.enabled`.

## 6.2.1

- [BUGFIX] Removed duplicate bucketNames from documentation and fixed key name `deploymentMode`

## 6.2.0

- [FEATURE] Add a headless service to the bloom gateway component.

## 6.1.0

- [CHANGE] Only default bucket names in helm when using minio.

## 6.0.0

- [FEATURE] added a new `Distributed` mode of deployment.
- [CHANGE] the lokiCanary section was moved from under monitoring to be under the root of the file.
- [CHANGE] the definitions for topologySpreadConstraints and podAffinity were converted from string templates to objects. Also removed the soft constraint on zone.
- [CHANGE] the externalConfigSecretName was replaced with more generic configs

## 5.47.2

- [ENHANCEMENT] Allow for additional pipeline stages to be configured on the `selfMonitoring` `Podlogs` resource.

## 5.47.1

- [BUGFIX] Increase default value of backend minReplicas to 3

## 5.47.0

- [CHANGE] Changed version of Loki to 2.9.6

## 5.46.0

- [CHANGE] Changed version of Loki to 2.9.5

## 5.45.0

- [CHANGE] Add extraContainers parameter for the read pod

## 5.44.4

- [ENHANCEMENT] Use http_listen_port for `compactorAddress`.

## 5.44.3

- [BUGFIX] Fix template error: `<.Values.loki.server.http_listen_port>: can't evaluate field Values in type interface {}`

## 5.44.2

- [BUGFIX] Fix usage of `http_listen_port` and `grpc_listen_port` field in template.

## 5.44.1

- [BUGFIX] Fix `compactorAddress` field: add protocol and port.

## 5.44.0

- [FEATURE] Modified helm template to use parameters http_listen_port and grpc_listen_port instead of hardcoded values.

## 5.43.7

- [BUGFIX] allow to configure http_config for ruler

## 5.43.6

- [ENHANCEMENT] Add `ciliumnetworkpolicy` with egress to world for table-manager if enabled.

## 5.43.5

- [BUGFIX] Add `---` before the `backend-kubeapiserver-egress` ciliumnetworkpolicy to prevent the `backend-world-egress` one from being dumped if both are enabled.

## 5.43.4

- [ENHANCEMENT] Add `ciliumnetworkpolicies` with egress to world for write, read and backend.

## 5.43.3

- [ENHANCEMENT] Added missing default values to support ServerSideApply

## 5.43.2

- [BUGFIX] Added `alibabacloud` to `isUsingObjectStorage` check.

## 5.43.1

- [BUGFIX] Fix `toPorts` fields in the `ciliumnetworkpolicy` template

## 5.43.0

- [ENHANCEMENT] Allow the definition of resources for GrafanaAgent pods

## 5.42.3

- [BUGFIX] Added condition for `egress-discovery` networkPolicies and ciliumNetworkPolicies.

## 5.42.2

- [BUGFIX] Remove trailing tab character in statefulset templates

## 5.42.1

- [BUGFIX] Added missing annotations to loki-read StatefulSet.

## 5.42.0

- [CHANGE] Changed versions of Loki v2.9.4 and GEL v1.8.6
- [ENHANCEMENT] Bumped "grafana-agent-operator" depenency chart version to it's latest version

## 5.41.8

- [BUGFIX] Fix gateway: add possibility to disable listening on ipv6 to prevent crash on ipv4-only system.

## 5.41.7

- [FEATURE] Add support to disable specific alert rules

## 5.41.6

- [BUGFIX] Added missing namespace to query-scheduler-discovery service when deploying loki in a specific namespace.

## 5.41.5

- [BUGFIX] Added "swift" type object storage to resolve Loki HELM Chart error.

## 5.41.4

- [CHANGE] Use `/ingester/shutdown?terminate=false` for write `preStop` hook

## 5.41.3

- [FEATURE] Add support for defining an s3 backoff config.

## 5.41.2

- [FEATURE] Add ciliumnetworkpolicies.

## 5.41.1

- [FEATURE] Allow topology spread constraints for Loki read deployment component.

## 5.41.0

- [CHANGE] Changed version of Loki to 2.9.3

## 5.40.1

- [BUGFIX] Remove ruler enabled condition in networkpolicies.

## 5.40.0

- [CHANGE] Add extraContainers parameter for the write pod

## 5.39.0

- [FEATURE] Add support for adding OpenStack swift container credentials via helm chart

## 5.38.0

- [CHANGE] Changed MinIO Helm Chart version to 4.0.15

## 5.37.0

- [FEATURE] Add support for enabling tracing.

## 5.36.2

- [BUGFIX] Add support to run dnsmasq

## 5.36.1

- [FEATURE] Allow topology spread constraints for Loki

## 5.36.0

- [CHANGE] Changed version of Loki to 2.9.2

## 5.35.0

- [FEATURE] Add support for configuring distributor.

## 5.34.0

- [BUGFIX] Fix missing annotations when using Loki in single binary mode.

## 5.33.0

- [CHANGE] Changed version of Grafana Enterprise Logs to v1.8.4

## 5.32.0

- [CHANGE] Grafana dashboards are no longer created solely in scalable mode and with external cloud storage enabled.

## 5.31.0

- [CHANGE] Changed version of Loki to 2.9.2

## 5.30.0

- [CHANGE] Changed version of Grafana Enterprise Logs to v1.8.3

## 5.29.0

- [ENHANCEMENT] Allow specifying `apiVersion` for Loki's PodLog CRD.

## 5.28.0

- [BUGFIX] Fix GrafanaAgent tolerations scope

## 5.27.0

- [CHANGE] Bump `nginxinc/nginx-unpriviledged` image version to remediate [CVE-2023-4863](https://github.com/advisories/GHSA-j7hp-h8jx-5ppr)

## 5.26.0

- [ENHANCEMENT] Allow emptyDir data volumes for backend and write (via `X.persistence.volumeClaimsEnabled: false`)

## 5.25.0

- [BUGFIX] Add complete object schema to single-binary volumeClaimTemplate to avoid synchronization issues

## 5.24.0

- [ENHANCEMENT] #10613 Allow tolerations for GrafanaAgent pods

## 5.23.1

- [BUGFIX] Add missing namespaces to some components

## 5.23.0

- [ENHANCEMENT] Add loki.storage.azure.connectionString to support Azure connection string

## 5.22.2

- [BUGFIX] Fix sidecar configuration for Backend

## 5.22.1

- ENHANCEMENT #10452 Improve gitops compatibility

## 5.22.0

- [CHANGE] Changed version of Loki to 2.9.1

## 5.21.0

- [CHANGE] Changed version of Grafana Enterprise Logs to v1.8.1

## 5.20.0

- [CHANGE] Changed version of Grafana Enterprise Logs to v1.8.0

## 5.19.0

- [FEATURE] Add optional sidecard to load rules from ConfigMaps and Secrets.

## 5.18.1

- [ENHANCEMENT] #8627 Add service labels and annotations for all services.
- [CHANGE] #8627 Move read, write and table manager labels from #component.serviceLabels to #component.service.labels to improve consistency.

## 5.18.0

- [CHANGE] Changed version of Loki to 2.9.0

## 5.17.0

- [CHANGE] Changed version of Loki to 2.9.0

## 5.16.1

- [BUGFIX] Increase default minReplicas to 2 and maxReplicas to 6

## 5.16.0

- [ENHANCEMENT] Add dnsConfig to values

## 5.15.0

- [ENHANCEMENT] Add rbac.pspAnnotations to define PSP annotations

## 5.14.1

- [BUGFIX] Use the correct name of the service inside the ingress.

## 5.14.0

- [ENHANCEMENT] Make table_manager configuration toggle.

## 5.13.0

- [ENHANCEMENT] Use "loki.clusterLabel" template for PodLogs cluster label

## 5.12.0

- [ENHANCEMENT] Use tpl function in ingress and gateway-ingress for hosts

## 5.11.0

- [CHANGE] Changed version of Loki to 2.8.4

## 5.10.0

- [CHANGE] Changed version of Grafana Enterprise Logs to v1.7.3

## 5.9.2

- [ENHANCEMENT] Add custom labels value for loki ingress

## 5.9.1

- [BUGFIX] Fix loki helm chart helper function for loki.host to explicitly include gateway port

## 5.9.0

- [CHANGE] Changed version of Loki to 2.8.3

## 5.8.11

- [BUGFIX] Fix gateway: Add `/config` proxy_pass to nginx configuration

## 5.8.10

- [ENHANCEMENT] Canary labelname can now be configured via monitoring.lokiCanary.labelname

## 5.8.9

- [BUGFIX] Fix loki/logs dashboard: allow querying multiple log level at once

## 5.8.8

- [ENHANCEMENT] Add loki.storage.azure.endpointSuffix to support Azure private endpoint

## 5.8.7

- [BUGFIX] Remove persistentVolumeClaimRetentionPolicy from single-binary StatefulSet when persistence is disabled

## 5.8.6

- [ENHANCEMENT] Add serviceMonitor.metricRelabelings to support metric relabelings

## 5.8.4

- [ENHANCEMENT] Add loki.lokiCanary.updateStrategy configuration

## 5.8.3

- [ENHANCEMENT] Add priorityClassName for Grafana Agent and Loki Canary

## 5.8.2

- [BUGFIX] Reference the correct configmap name for table manager

## 5.8.1

- [BUGFIX] Fix config as a secret mount for single binary statefulset

## 5.8.0

- [ENHANCEMENT] Add loki.memberlistConfig to fully control the memberlist configuration

## 5.7.1

- [FEATURE] Add support for additional labels on loki-canary pods

## 5.6.4

- [FEATURE] Make table manager retention options configurable in values

## 5.6.3

- [BUGFIX] Fix configmap checksum in read statefulset template

## 5.6.2

- [BUGFIX] Fix configmap checksum in table manager deployment template

## 5.6.1

- [BUGFIX] Fix HPA for single binary deployment

## 5.6.0

- [ENHANCEMENT] Add `gateway.ingress.labels` to values and ingress-gateway in helm chart.

## 5.5.12

- [BUGFIX] Fix checksum annotation for config in single binary

## 5.5.11

- [BUGFIX] Add missing metrics section in backend hpa template

## 5.5.10

- [CHANGE] Make the gateway listen on IPv6 as well as IPv4

## 5.5.9

- [FEATURE] Add `loki.configStorageType` & `loki.externalConfigSecretName` values to chart and templates.

## 5.5.8

- [CHANGE] Add support for annotations on all Deployments and StatefulSets

## 5.5.7

- [BUGFIX] Fix breaking helm upgrade by changing sts podManagementPolicy from Parallel to OrderedReady which fails since that field cannot be modified on sts.

## 5.5.6

- [FEATURE] Add hpa templates for read, write and backend.

## 5.5.5

- [BUGFIX] Quote tenantId value in logsInstance

## 5.5.4

- [CHANGE] Add extraVolumeClaimTemplates for StatefulSet of the write component.

## 5.5.3

- [BUGFIX] Fix issue in distribution of queries to available read pods by using k8s service for discovering query-scheduler replicas

## 5.5.2

- [BUGFIX] Use $.Release.Namespace consistently
- [CHANGE] Add clusterLabelOverride for alert label overrides.
- [BUGFIX] Use $.Release.Namespace consistently

## 5.5.1

- [FEATURE] Added ability to reference images by digest

## 5.5.0

- [CHANGE] Changed version of Grafana Enterprise Logs to v1.7.2

## 5.4.0

- [CHANGE] Changed version of Loki to 2.8.2

- [CHANGE] Change default GEL and Loki versions to 1.7.1 and 2.8.1 respectively
- [BUGFIX] Fix dns port in network-policy

## 4.10.0

- [CHANGE] Changed version of Grafana Enterprise Logs to v1.6.3

- [BUGFIX] Add projected volume type to psp

## 4.9.0

- [CHANGE] Changed version of Loki to 2.7.5

- [BUGFIX] Fix role/PSP mapping

- [BUGFIX] Fix service/ingress mapping

## 4.8.0

- [CHANGE] Changed version of Grafana Enterprise Logs to v1.6.2

## 4.7

- [CHANGE] **BREAKING** Rename `gel-license.jwt` property of secret `gel-secrets` to `license.jwt` on enterprise-logs chart.

## 4.6.2

- [BUGFIX] Fix tokengen and provisioner secrets creation on enterprise-logs chart.

## 4.6.1

- [FEATURE] Add `gateway.nginxConfig.customReadUrl`, `gateway.nginxConfig.customWriteUrl` and `gateway.nginxConfig.customBackendUrl` to override read/write/backend paths.
- [BUGFIX] Remove unreleased setting `useFederatedToken` from Azure configuration block.

## 4.6

- [Change] Bump Loki version to 2.7.3. Revert to 2 target simple scalable mode as default until third target ships in minor release.

## 4.5.1

- [BUGFIX] Fix rendering of namespace in provisioner job.
- [ENHANCEMENT] Allow to configure `publishNotReadyAddresses` on memberlist service.
- [BUGFIX] Correctly set `compactor_address` for 3 target scalable configuration.

## 4.5

- [ENHANCEMENT] Single binary mode is now possible for more than 1 replica, with a gateway and object storage backend.

## 4.4.2

- [CHANGE] Bump Loki version to 2.7.2 and GEL version to 1.6.1

## 4.4.1

- [BUGFIX] Fix a few problems with the included dashboards and allow the rules to be created in a different namespace (which may be necessary based on how your Prometheus Operator is deployed).

## 4.1.1

- [FEATURE] Added `loki.runtimeConfig` helm values to provide a reloadable runtime configuration.

## 4.1

- [BUGFIX] Fix bug in provisioner job that caused the self-monitoring tenant secret to be created with an empty token.

## 4.0

- [FEATURE] Added `enterprise.adminToken.additionalNamespaces` which are a list of additional namespaces to create secrets containing the GEL admin token in. This is especially useful if your Grafana instance is in another namespace.
- [CHANGE] **BREAKING** Remove `enterprise.nginxConfig.file`. Both enterprise and gateway configurations now share the same nginx config, use `gateway.nginxConfig.file` for both. Admin routes will 404 on OSS deployments.
- [CHANGE] **BREAKING** Default simple deployment mode to new, 3 target configuration (read, write, and backend). This new configuration allows the `read` target to be run as a deployment and auto-scaled. To go back to the legacy, 2 target configuration, set `read.legacyReadTraget` to `true`.
- [CHANGE] **BREAKING** Change how tenants are defined
- [CHANGE] **BREKAING** Remove `enterprise.adminTokenSecret`. This is now defined under `enterprise.adminToken.secret`.
- [CHANGE] **BREKAING** Rename and change format of `enterprise.provisioner.tenants`. Property has been renamed to `enterprise.provisioner.additionalTenants`, and is now an array of objects rather than string. Each object must contain a `name` and a `secretNamespace` field, where `name` is the name of the tenant and `secretNamespace` is the namespace to create the secret with the tenant's read and write token.
- [CHANGE] **BREAKING** Change the structure of `monitoring.selfMonitoring.tenant` from a string to an object. The new object must have a `name` and a `secretNamespace` field, where `name` is the name of the self-monitoring tenant and `secretNamespace` is the namespace to create an additional secret with the tenant's token. A secret will still also be created in the release namespace as it's needed by the Loki canary.
- [CHANGE] **BREAKING** Remove ability to create self-monitoring resources in different namespaces (with the exception of dashboard configmaps).

## 3.10.0

- [CHANGE] Deprecate `enterprise.nginxConfig.file`. Both enterprise and gateway configurations now share the same nginx config. Admin routes will 404 on OSS deployments. Will be removed in version 4 of the chart, please use `gateway.nginxConfig.file` for both OSS and Enterprise gateways.
- [FEATURE] Added new simple deployment target `backend`. Running 3 targets for simple deployment will soon be the default in Loki. This new target allows the `read` target to be run as a deployment and auto-scaled.

## 3.9.0

- [BUGFIX] Fix race condition between minio create bucket job and enterprise tokengen job

## 3.8.2

- [BUGFIX] Fix autoscaling/v2 template
- [FEATURE] Added `extraObjects` helm values to extra manifests.

## 3.8.1

- [ENHANCEMENT] Add the ability to specify container lifecycle

## 3.8.0

- [BUGFIX] Added `helm-weight` annotations to the tokengen and provisioner jobs to make sure tokengen always runs before provisioner

## 3.7.0

**BREAKING**: Configuration values for Loki Canary moved from `monitoring.selfMonitoring.lokiCanary` to `monitoring.lokiCanary`

- [ENHANCEMENT] Decouple the Loki Canary from the self-monitoring setup, which adds an unnecessary dependency on the Grafana Agent Operator.

## 3.6.1

- [BUGFIX] Fix regression that produced empty PrometheusRule alerts resource

## 3.6.0

- [CHANGE] Bump Loki version to 2.7.0 and GEL version to 1.6.0

## 3.5.0

- [FEATURE] Add support for azure blob storage

## 3.4.3

- [ENHANCEMENT] Allow to change Loki `-target` argument
- [ENHANCEMENT] Add toggle for persistence disk in single-binary mode

## 3.4.2

- [BUGFIX] Fix read-only /tmp in single-binary mode

## 3.4.1

- [BUGFIX] Remove extra `/` in image name if `registry` or `repository` is empty

## 3.4.0

- [ENHANCEMENT] Allow to add some selector for Loki persistent volume

## 3.3.3

- [BUGFIX] Add missing label `prometheus.io/service-monitor: "false"` to single-binary headless service

## 3.3.2

- [BUGFIX] Fixed indentation in single-binary pdb template

## 3.3.1

- [BUGFIX] Fix invalid ruler config when filesystem storage is being used
- [BUGFIX] Fix ingress template to work with both deployment types (scalable and single binary)

## 3.3.0

- [CHANGE] Remove ServiceMonitor and PrometheusRule CRD

## 3.2.2

- [CHANGE] Add envFrom section to the tokengen job

## 3.2.1

- [BUGFIX] Fixed k8s selectors in k8s Service for single-binary mode.

## 3.2.0

- [CHANGE] Bump Grafana Enterprise Logs version to v1.5.2

## 3.1.0

- [FEATURE] Loki canary and GEL token provisioner added. The GEL token provisioner will provision a tenant and token to be used by the self-monitoring features (including the canary), as well as any additional tenants specified. A k8s secret will be created with a read and write token for each additional tenant specified.

## 3.0.4

- [CHANGE] Default minio replicas to 1 node with 2 drives. The old config used the default, which was 16 nodes with 1 drive each.
- [BUGFIX] Minio subchart values `accessKey` and `secretKey` were removed in the new chart and replaced with `rootUser` and `rootPassword`.
- [CHANGE] The tokengen job no longer creates a `grafana-token`, as the base64 encoding was not working in a Grafana Enterprise GEL plugin installation.

## 3.0.0

- [CHANGE] Loki helm chart was moved to this location in the Loki repo. The chart now supports both
[single binary](https://github.com/grafana/helm-charts/tree/main/charts/loki) and [simple scalable](https://github.com/grafana/helm-charts/tree/main/charts/loki-simple-scalable) deployment modes. For changes prior to version 3.0.0, please
look in the respective deprectated [single binary](https://github.com/grafana/helm-charts/tree/main/charts/loki) and [simple scalable](https://github.com/grafana/helm-charts/blob/main/charts/loki-simple-scalable/CHANGELOG.md) charts.<|MERGE_RESOLUTION|>--- conflicted
+++ resolved
@@ -13,11 +13,9 @@
 
 [//]: # (<AUTOMATED_UPDATES_LOCATOR> : do not remove this line. This locator is used by the CI pipeline to automatically create a changelog entry for each new Loki release. Add other chart versions and respective changelog entries bellow this line.)
 
-<<<<<<< HEAD
 ## 6.29.0
 
 - [CHANGE] Add `tpl()` support for `pattern_ingester`, `ingester_client` and `compactor_grpc_client` components
-=======
 - [BUGFIX] Ensure ui.enabled=true is set in loki ConfigMap when loki.ui.enabled=true is set in values.yaml to actually enable the UI [#17562](https://github.com/grafana/loki/pull/17562)
 
 ## 6.30.1
@@ -37,7 +35,6 @@
 - [BUGFIX] Inadvertent merge() accumulation of podLabels on various resources
 - [FEATURE] Added support to copy the following headers into X-Query-Tags as key/value pairs:, X-Grafana-User, X-Dashboard-Uid, X-Dashboard-Title, X-Panel-Id, X-Panel-Title, X-Rule-Uid, X-Rule-Name, X-Rule-Folder, X-Rule-Version, X-Rule-Source, X-Rule-Type
 - [BUGFIX] Loki endpoint for Canary assumed gateway was always enabled. Can now be overwritten through values.
->>>>>>> 807f06ba
 
 ## 6.28.0
 
