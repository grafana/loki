--- conflicted
+++ resolved
@@ -13,12 +13,9 @@
 
 [//]: # (<AUTOMATED_UPDATES_LOCATOR> : do not remove this line. This locator is used by the CI pipeline to automatically create a changelog entry for each new Loki release. Add other chart versions and respective changelog entries bellow this line.)
 
-<<<<<<< HEAD
 - [FEATURE] Add support for templated `loki.operational_config` [#17045](https://github.com/grafana/loki/pull/17045)
-=======
 - [BUGFIX] Fix setting X-Scope-OrgID header [#18414](https://github.com/grafana/loki/pull/18414)
 
->>>>>>> 1546a5c3
 ## 6.31.0
 
 - [FEATURE] Added readiness probe for memcached [#15609](https://github.com/grafana/loki/pull/15609)
