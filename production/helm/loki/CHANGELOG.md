--- conflicted
+++ resolved
@@ -13,12 +13,9 @@
 
 ## Unreleased
 
-<<<<<<< HEAD
 - [FEATURE] Make loki-canary readinessProbe configurable via values.yaml  [#19328](https://github.com/grafana/loki/pull/19328)
 - [BUGFIX] Use strings in stead of integers for ports in CiliumNetworkPolicies [#19252](https://github.com/grafana/loki/pull/19252)
-=======
 - [ENHANCEMENT] Add configurable `startupProbe` to `startupProbethe memcached container in the memcached pods [#19166](https://github.com/grafana/loki/pull/19166)
->>>>>>> 849a9214
 - [BREAKING]  The Loki UI has been moved to a Grafana Plugin. Enabling the UI in the helm chart will now only enable the APIs needed by the plugin, and will host them on the querier. The gateway will now forward all UI requests to the queriers.
 - [FEATURE] Use named ports for memcached services targetports. [#18990](https://github.com/grafana/loki/pull/18990)
 - [ENHANCEMENT] Add configurable `startupProbe` to the exporter container in the memcached pods [#19165](https://github.com/grafana/loki/pull/19165)
