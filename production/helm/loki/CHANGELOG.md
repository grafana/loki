--- conflicted
+++ resolved
@@ -14,11 +14,8 @@
 [//]: # (<AUTOMATED_UPDATES_LOCATOR> : do not remove this line. This locator is used by the CI pipeline to automatically create a changelog entry for each new Loki release. Add other chart versions and respective changelog entries bellow this line.)
 
 - [FEATURE] Added support for globals: `extraArgs`, `extraEnv`, `extraEnvFrom`, `extraVolumes`, `extraVolumeMounts` ([#16062](https://github.com/grafana/loki/pull/16062)) relates to ([#12652](https://github.com/grafana/loki/pull/12652))
-<<<<<<< HEAD
 - [CHANGE] Changed version of Memcached image to 1.6.36
-=======
 - [CHANGE] Changed version of Grafana Loki to 3.4.1
->>>>>>> 8f69f0db
 
 ## 6.26.0
 
