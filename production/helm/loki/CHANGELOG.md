--- conflicted
+++ resolved
@@ -13,15 +13,13 @@
 
 [//]: # (<AUTOMATED_UPDATES_LOCATOR> : do not remove this line. This locator is used by the CI pipeline to automatically create a changelog entry for each new Loki release. Add other chart versions and respective changelog entries bellow this line.)
 
-<<<<<<< HEAD
 ## 5.42.0
 
 - [ENHANCEMENT] Bumped "grafana-agent-operator" depenency chart version to it's latest version
-=======
+
 ## 5.41.6
 
 - [BUGFIX] Added missing namespace to query-scheduler-discovery service when deploying loki in a specific namespace.
->>>>>>> 0065fd6e
 
 ## 5.41.5
 
