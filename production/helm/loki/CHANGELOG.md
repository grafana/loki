--- conflicted
+++ resolved
@@ -15,11 +15,8 @@
 
 ## 6.14.0
 
-<<<<<<< HEAD
 - [ENHANCEMENT] Allow setting annotations for memberlist and query-scheduler-discovery services
-=======
 - [FEATURE] Add additional service annotations for components in distributed mode
->>>>>>> eaedd978
 
 ## 6.13.0
 
