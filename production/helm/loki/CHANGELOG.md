--- conflicted
+++ resolved
@@ -13,11 +13,8 @@
 
 ## 3.3.1
 
-<<<<<<< HEAD
 - [BUGFIX] Fixed indentation in single-binary pdb template
-=======
 - [BUGFIX] Fix invalid ruler config when filesystem storage is being used
->>>>>>> 153a2761
 
 ## 3.3.0
 
