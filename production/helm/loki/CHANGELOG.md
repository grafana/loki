--- conflicted
+++ resolved
@@ -13,13 +13,11 @@
 
 [//]: # (<AUTOMATED_UPDATES_LOCATOR> : do not remove this line. This locator is used by the CI pipeline to automatically create a changelog entry for each new Loki release. Add other chart versions and respective changelog entries bellow this line.)
 
-<<<<<<< HEAD
 ## 6.0.0
 
 - [CHANGE] the lokiCanary section was moved from under monitoring to be under the root of the file.
 - [CHANGE] the definitions for topologySpreadConstraints and podAffinity were converted from string templates to objects. Also removed the soft constraint on zone.
 - [CHANGE] the externalConfigSecretName was replaced with more generic configs
-=======
 ## 5.47.2
 
 - [ENHANCEMENT] Allow for additional pipeline stages to be configured on the `selfMonitoring` `Podlogs` resource.
@@ -109,7 +107,6 @@
 
 - [CHANGE] Changed versions of Loki v2.9.4 and GEL v1.8.6
 - [ENHANCEMENT] Bumped "grafana-agent-operator" depenency chart version to it's latest version
->>>>>>> 712a2b69
 
 ## 5.41.8
 
