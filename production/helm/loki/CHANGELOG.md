# Changelog

All notable changes to this library will be documented in this file.

Entries should be ordered as follows:

- [CHANGE]
- [FEATURE]
- [ENHANCEMENT]
- [BUGFIX]

Entries should include a reference to the pull request that introduced the change.

[//]: # (<AUTOMATED_UPDATES_LOCATOR> : do not remove this line. This locator is used by the CI pipeline to automatically create a changelog entry for each new Loki release. Add other chart versions and respective changelog entries bellow this line.)

<<<<<<< HEAD
- [FEATURE] Support separate loki ruler storage configuration
=======
- [FEATURE] Expose labels on volumeClaimTemplates [#13317](https://github.com/grafana/loki/pull/13317)
- [ENHANCEMENT] Add configurable `startupProbe` to the loki-sc-rules sidecar container in the backend pods. [#18547](https://github.com/grafana/loki/pull/18547)
- [ENHANCEMENT] Add configurable `startupProbe` to the loki-sc-rules sidecar container in the single-binary pods. [#18547](https://github.com/grafana/loki/pull/18547)
- [BUGFIX] Add validation for loki.storage.bucketNames [#13781](https://github.com/grafana/loki/pull/13781)
- [BUGFIX] Create missing RBAC for the rules sidecar when RBAC is namespaced
- [FEATURE] Allow setting custom labels for ingester statefulsets [#18536](https://github.com/grafana/loki/pull/18536)
- [BUGFIX] Ensure the scc is actually allowing to use hostPath volumes when the rbac.sccAllowHostDirVolumePlugin is set to true
- [BUGFIX] Fix serviceName in zone-aware ingester statefulsets [#18558](https://github.com/grafana/loki/pull/18558)
- [ENHANCEMENT] Add configurable `livenessProbe` and `startupProbe` for admin-api. [#18546](https://github.com/grafana/loki/pull/18546)
- [ENHANCEMENT] Expose Loki UI in pure ingress. [18400](https://github.com/grafana/loki/pull/18400)

## 6.33.0

- [FEATURE] Allow passing tenant password hash instead of password. [#17049](https://github.com/grafana/loki/pull/17049)
- [FEATURE] Added support for chunk-cache-l2 [#17556](https://github.com/grafana/loki/pull/17556)
- [ENHANCEMENT] Add possibility to configure location snippet in nginx config [#18105](https://github.com/grafana/loki/pull/18105)
- [ENHANCEMENT] Improve health probe helper templates [#18347](https://github.com/grafana/loki/pull/18347)
- [ENHANCEMENT] Add FOLDER_ANNOTATION logic for sidecar container. [#13289](https://github.com/grafana/loki/pull/13289)
- [ENHANCEMENT] Add FOLDER_ANNOTATATION logic for sidecar container. [#13289](https://github.com/grafana/loki/pull/13289)
- [BUGFIX] Fix PDB settings for chunksCache and resultsCache [#18321](https://github.com/grafana/loki/pull/18321)
- [BUGFIX] Set `use_thanos_objstore` to `true` in `storage_config` when `loki.storage.use_thanos_objstore` value is set to `true`. [#17024](https://github.com/grafana/loki/pull/17024)
- [BUGFIX] Loki chart fails to render proper YAML when add more than one extra manifest. [#12911](https://github.com/grafana/loki/pull/12911)
- [BUGFIX] Add release namespace metadata to HorizontalPodAutoscaling that lack it. [#18453](https://github.com/grafana/loki/pull/18453)
- [BUGFIX] Move loki-sc-rules container from first location in `containers` to second to avoid it being selected as the default for `kubectl logs` or `kubectl exec`.  [#17937](https://github.com/grafana/loki/pull/17937)
>>>>>>> c5a85d7e

## 6.32.0

- [CHANGE] Changed version of Grafana Loki to 3.5.2
- [CHANGE] Changed version of Grafana Enterprise Logs to 3.5.2
- [FEATURE] Add support for templated `loki.operational_config` [#17045](https://github.com/grafana/loki/pull/17045)
- [FEATURE] Add option to use deployment type instead of daemonset in canary. [#17364](https://github.com/grafana/loki/pull/17364)
- [ENHANCEMENT] Allow specifying additional labels for memcached statefulsets volume claim templates [#15554](https://github.com/grafana/loki/pull/15554)
- [ENHANCEMENT] Improve health probe helper templates [#18347](https://github.com/grafana/loki/pull/18347)
- [ENHANCEMENT] Add possibility to configure location snippet in nginx config [#18105](https://github.com/grafana/loki/pull/18105)
- [BUGFIX] Gateway Ingester endpoints points to inexistent service when zone aware replication are enabled [#17362](https://github.com/grafana/loki/pull/17362)
- [BUGFIX] Add missing flush=true to preStop hook [#16063](https://github.com/grafana/loki/pull/16063)
- [BUGFIX] Fix setting X-Scope-OrgID header [#18414](https://github.com/grafana/loki/pull/18414)

## 6.31.0

- [FEATURE] Added readiness probe for memcached [#15609](https://github.com/grafana/loki/pull/15609)
- [FEATURE] Added pdb for pattern ingester [#17058](https://github.com/grafana/loki/pull/17058)
- [FEATURE] Added trafficDistribution to service-distributor for multi-az purpose [#17742](https://github.com/grafana/loki/pull/17742)
- [FEATURE] Allow external memcached setup [#17432](https://github.com/grafana/loki/pull/17432)
- [FEATURE] Add block_builder config to helm chart [#17451](https://github.com/grafana/loki/pull/17451)
- [FEATURE] Support bypass all s3/gcs/azure config in object_store [#17597](https://github.com/grafana/loki/pull/17597)
- [FEATURE] Allow passing tenant password hash instead of password to avoid idempotency issue with the gateway secret [12032](https://github.com/grafana/loki/issues/12032).
- [BUGFIX] Ensure ui.enabled=true is set in loki ConfigMap when loki.ui.enabled=true is set in values.yaml to actually enable the UI [#17562](https://github.com/grafana/loki/pull/17562)
- [BUGFIX] Fix custom gateway nginx config rendering error [#18167](https://github.com/grafana/loki/pull/18167)
- [BUGFIX] Allow metrics networkpolicy only from namespace [#17555](https://github.com/grafana/loki/pull/17555)
- [BUGFIX] Add missing log deletion endpoint to native ingress paths [#14390](https://github.com/grafana/loki/pull/14390)
- [BUGFIX] Fix indentation in nginx gateway config template handling [#18167](https://github.com/grafana/loki/pull/18167)

## 6.30.1

- [BUGFIX] Add livenessProbe to read pod to go around the issue mentioned [here](https://github.com/grafana/loki/issues/15191#issuecomment-2769843275)

## 6.29.1

- [FEATURE] Added support for the rules sidecar in the ruler pods in distributed mode
- [FEATURE] Added affinity property to the loki-canary deamonset
- [BUGFIX] Ensure global.extraEnv and global.extraEnvFrom applied to all resources consistently ([#16828](https://github.com/grafana/loki/pull/16828))
- [BUGFIX] Fixed statement logic to enable annotations for deployment-gateway, deployment-read, and statefulset-write
- [BUGFIX] Fix `extraArgs`, `extraVolumes`, `extraVolumeMounts` global values.
- [FEATURE] Add config support for external memcache cluster by setting the following config:
    memcached:
        enabled: false # <- setting false here
    resultsCache:
        addresses: 'my-resultsCache-memcached-address' # <- setting results cache address here
    chunksCache:
        addresses: 'my-chunksCache-memcached-address' # <- setting chunks cache address here

## 6.29.0


- [FEATURE] Added support to copy the following headers into X-Query-Tags as key/value pairs:, X-Grafana-User, X-Dashboard-Uid, X-Dashboard-Title, X-Panel-Id, X-Panel-Title, X-Rule-Uid, X-Rule-Name, X-Rule-Folder, X-Rule-Version, X-Rule-Source, X-Rule-Type
- [BUGFIX] Inadvertent merge() accumulation of podLabels on various resources
- [BUGFIX] Loki endpoint for Canary assumed gateway was always enabled. Can now be overwritten through values.

## 6.28.0

- [CHANGE] Add extraContainers parameter for the backend pod
- [CHANGE] Add `tpl()` support for backend, read, write, and admin-api components

## 6.27.0

- [FEATURE] Added support for globals: `extraArgs`, `extraEnv`, `extraEnvFrom`, `extraVolumes`, `extraVolumeMounts` ([#16062](https://github.com/grafana/loki/pull/16062)) relates to ([#12652](https://github.com/grafana/loki/pull/12652))
- [CHANGE] Changed version of Memcached image to 1.6.36
- [CHANGE] Changed version of Grafana Loki to 3.4.2
- [CHANGE] Changed version of Grafana Enterprise Logs to 3.4.0

## 6.26.0

- [CHANGE] Changed version of Grafana Loki to 3.4.0

## 6.25.1

- [BUGFIX] Disable service monitor for nginx service.

## 6.25.0

- [BUGFIX] Removed minio-mc init container from admin-api.
- [BUGFIX] Fixed admin-api and gateway deployment container args.
- [FEATURE] Added support for Overrides Exporter

## 6.24.1

- [ENHANCEMENT] Fix Inconsistency between sidecar.securityContext and loki.containerSecurityContext

## 6.24.0

- [BUGFIX] Add conditional to include ruler config only if `ruler.enabled=true`
- [BUGFIX] Disables the Helm test pod when `test.enabled=false`.
- [BUGFIX] Fix `enterprise.image.tag` to `3.3.0`
- [ENHANCEMENT] Bump Loki version to 3.3.2

## 6.23.0

- [CHANGE] Changed version of Grafana Loki to 3.3.1
- [CHANGE] Changed version of Minio helm chart to 5.3.0 (#14834)
- [BUGFIX] Add default wal dir to ruler config ([#14920](https://github.com/grafana/loki/pull/14920))
- [FIX] Fix statefulset templates to not show diffs in ArgoCD

## 6.22.0

## 6.21.0

## 6.20.0

- [CHANGE] Changed version of Grafana Loki to 3.3.0

## 6.19.0-weekly.227

- [ENHANCEMENT] Expose Topology Spread Constraints in Helm chart templates and default values.

## 6.19.0

## 6.18.0

- [CHANGE] Added automated weekly releases, which created this release.

## 6.17.1

- [BUGFIX] Added missing `loki.storage.azure.chunkDelimiter` parameter to Helm chart.

## 6.17.0

- [CHANGE] Changed version of Grafana Loki to 3.2.0

## 6.16.0

- [ENHANCEMENT] Allow setting nodeSelector, tolerations and affinity to enterprise components (tokengen and provisioner).

## 6.15.0

- [ENHANCEMENT] Allow setting annotations for memberlist and query-scheduler-discovery services
- [ENHANCEMENT] Allow to customize `client_max_body_size` when using Loki Gateway. #12924

## 6.14.1

- [BUGFIX] Fixed Memcached persistence options.

## 6.14.0

- [FEATURE] Add additional service annotations for components in distributed mode
- [FIX] Rename loki/templates/query-frontend/poddisruptionbudget-query-frontend.yaml to fix spelling mistake.

## 6.13.0

- [CHANGE] Correctly wrap ClusterRoleBinding around `rbac/namespaced` conditional.
- [FIX] Do not create bloom planner, bloom builder, bloom gateway Deployment/Statefulset if their replica count is 0.
- [FIX] Configure (ephemeral) storage for bloom builder working directory
- [ENHANCEMENT] Automatically configure bloom planner address for bloom builders and bloom gateway addresses for bloom gateway clients.

## 6.12.0

- [ENHANCEMENT] Replace Bloom Compactor component with Bloom Planner and Bloom Builder. These are the new components to build bloom blocks.

## 6.11.0

- [FEATURE] Add support for configuring persistence for memcached.

## 6.10.2

- [CHANGE] Bumped version of `nginxinc/nginx-unprivileged` to 1.27-alpine; this remediates several CVE

## 6.10.1

- [CHANGE] Bumped version of `kiwigrid/k8s-sidecar` to 1.27.5; this remediates several CVE

## 6.10.0

- [CHANGE] Changed version of Grafana Enterprise Logs to 3.1.1
- [CHANGE] Changed version of Grafana Loki to 3.1.1
- [ENHANCEMENT] Added ability to disable AWS S3 dualstack endpoint usage.

## 6.9.0

- [BUGFIX] Fixed how we set imagePullSecrets for the memcached and provisioner.

## 6.8.0

- [BUGFIX] Fixed how we set imagePullSecrets for the admin-api and enterprise-gateway

## 6.7.4

- [ENHANCEMENT] Allow configuring the SSE section under AWS S3 storage config.

## 6.7.3

- [BUGFIX] Removed Helm test binary

## 6.7.2

- [BUGFIX] Fix imagePullSecrets for statefulset-results-cache

## 6.7.1

- [CHANGE] Changed version of Loki to 3.1.0

## 6.7.0

- [CHANGE] Changed version of Grafana Enterprise Logs to 3.1.0

## 6.6.6

- [BUGFIX] Fix HPA ingester typo

## 6.6.5

- [BUGFIX] Fix querier address in SingleBinary mode

## 6.6.4

- [BUGFIX] Fix extraObjects

## 6.6.3

- [BUGFIX] Fix indentation of `query_range` Helm chart values

## 6.6.2

- [BUGFIX] Fix query-frontend (headless) and ruler http-metrics targetPort

## 6.6.1

- [BUGFIX] Fix query scheduler http-metrics targetPort

## 6.6.0

- [ENHANCEMENT] Allow setting PVC annotations for all volume claim templates in simple scalable and single binary mode

## 6.5.2

- [BUGFIX] Fixed Ingress routing for all deployment modes.

## 6.5.0

- [CHANGE] Changed version of Grafana Enterprise Logs to v3.0.1

## 6.4.2

- [BUGFIX] Fixed helm helper functions to include missing `loki.hpa.apiVersion`  #12716

## 6.4.1

- [BUGFIX] Fixes read & backend replicas settings

## 6.4.0

- [ENHANCEMENT] Allow extraObject items as multiline strings, allowing for templating field names

## 6.3.4

- [BUGFIX] Add missing OTLP endpoint to nginx config

## 6.3.3

- [ENHANCEMENT] make the singlebinary set 0 the replicas number of backend, write,read.

## 6.3.2

- [BUGFIX] Missing password for Loki-Canary when loki.auth_enabled is true

## 6.3.1

- [BUGFIX] Fixed Typo in Ingester templates for zoneAwareReplication

## 6.3.0

- [CHANGE] Changed version of Grafana Enterprise Logs to v3.0.0

## 6.2.5

- [BUGFIX] Add missing toleration blocks to bloom components.

## 6.2.4

- [ENHANCEMENT] Activate the volume endpoint by default.

## 6.2.3

- [ENHANCEMENT] Allow minio address to be overridden.
- [CHANGE] `query-scheduler-discovery` service will now be prefixed by query scheduler full name.
- [BUGFIX] Fix `helm-tests` Go source which was missing a param following #12245.

## 6.2.2

- [FEATURE] Add support for enabling pattern ingester config via `loki.pattern_ingester.enabled`.

## 6.2.1

- [BUGFIX] Removed duplicate bucketNames from documentation and fixed key name `deploymentMode`

## 6.2.0

- [FEATURE] Add a headless service to the bloom gateway component.

## 6.1.0

- [CHANGE] Only default bucket names in helm when using minio.

## 6.0.0

- [FEATURE] added a new `Distributed` mode of deployment.
- [CHANGE] the lokiCanary section was moved from under monitoring to be under the root of the file.
- [CHANGE] the definitions for topologySpreadConstraints and podAffinity were converted from string templates to objects. Also removed the soft constraint on zone.
- [CHANGE] the externalConfigSecretName was replaced with more generic configs

## 5.47.2

- [ENHANCEMENT] Allow for additional pipeline stages to be configured on the `selfMonitoring` `Podlogs` resource.

## 5.47.1

- [BUGFIX] Increase default value of backend minReplicas to 3

## 5.47.0

- [CHANGE] Changed version of Loki to 2.9.6

## 5.46.0

- [CHANGE] Changed version of Loki to 2.9.5

## 5.45.0

- [CHANGE] Add extraContainers parameter for the read pod

## 5.44.4

- [ENHANCEMENT] Use http_listen_port for `compactorAddress`.

## 5.44.3

- [BUGFIX] Fix template error: `<.Values.loki.server.http_listen_port>: can't evaluate field Values in type interface {}`

## 5.44.2

- [BUGFIX] Fix usage of `http_listen_port` and `grpc_listen_port` field in template.

## 5.44.1

- [BUGFIX] Fix `compactorAddress` field: add protocol and port.

## 5.44.0

- [FEATURE] Modified helm template to use parameters http_listen_port and grpc_listen_port instead of hardcoded values.

## 5.43.7

- [BUGFIX] allow to configure http_config for ruler

## 5.43.6

- [ENHANCEMENT] Add `ciliumnetworkpolicy` with egress to world for table-manager if enabled.

## 5.43.5

- [BUGFIX] Add `---` before the `backend-kubeapiserver-egress` ciliumnetworkpolicy to prevent the `backend-world-egress` one from being dumped if both are enabled.

## 5.43.4

- [ENHANCEMENT] Add `ciliumnetworkpolicies` with egress to world for write, read and backend.

## 5.43.3

- [ENHANCEMENT] Added missing default values to support ServerSideApply

## 5.43.2

- [BUGFIX] Added `alibabacloud` to `isUsingObjectStorage` check.

## 5.43.1

- [BUGFIX] Fix `toPorts` fields in the `ciliumnetworkpolicy` template

## 5.43.0

- [ENHANCEMENT] Allow the definition of resources for GrafanaAgent pods

## 5.42.3

- [BUGFIX] Added condition for `egress-discovery` networkPolicies and ciliumNetworkPolicies.

## 5.42.2

- [BUGFIX] Remove trailing tab character in statefulset templates

## 5.42.1

- [BUGFIX] Added missing annotations to loki-read StatefulSet.

## 5.42.0

- [CHANGE] Changed versions of Loki v2.9.4 and GEL v1.8.6
- [ENHANCEMENT] Bumped "grafana-agent-operator" depenency chart version to it's latest version

## 5.41.8

- [BUGFIX] Fix gateway: add possibility to disable listening on ipv6 to prevent crash on ipv4-only system.

## 5.41.7

- [FEATURE] Add support to disable specific alert rules

## 5.41.6

- [BUGFIX] Added missing namespace to query-scheduler-discovery service when deploying loki in a specific namespace.

## 5.41.5

- [BUGFIX] Added "swift" type object storage to resolve Loki HELM Chart error.

## 5.41.4

- [CHANGE] Use `/ingester/shutdown?terminate=false` for write `preStop` hook

## 5.41.3

- [FEATURE] Add support for defining an s3 backoff config.

## 5.41.2

- [FEATURE] Add ciliumnetworkpolicies.

## 5.41.1

- [FEATURE] Allow topology spread constraints for Loki read deployment component.

## 5.41.0

- [CHANGE] Changed version of Loki to 2.9.3

## 5.40.1

- [BUGFIX] Remove ruler enabled condition in networkpolicies.

## 5.40.0

- [CHANGE] Add extraContainers parameter for the write pod

## 5.39.0

- [FEATURE] Add support for adding OpenStack swift container credentials via helm chart

## 5.38.0

- [CHANGE] Changed MinIO Helm Chart version to 4.0.15

## 5.37.0

- [FEATURE] Add support for enabling tracing.

## 5.36.2

- [BUGFIX] Add support to run dnsmasq

## 5.36.1

- [FEATURE] Allow topology spread constraints for Loki

## 5.36.0

- [CHANGE] Changed version of Loki to 2.9.2

## 5.35.0

- [FEATURE] Add support for configuring distributor.

## 5.34.0

- [BUGFIX] Fix missing annotations when using Loki in single binary mode.

## 5.33.0

- [CHANGE] Changed version of Grafana Enterprise Logs to v1.8.4

## 5.32.0

- [CHANGE] Grafana dashboards are no longer created solely in scalable mode and with external cloud storage enabled.

## 5.31.0

- [CHANGE] Changed version of Loki to 2.9.2

## 5.30.0

- [CHANGE] Changed version of Grafana Enterprise Logs to v1.8.3

## 5.29.0

- [ENHANCEMENT] Allow specifying `apiVersion` for Loki's PodLog CRD.

## 5.28.0

- [BUGFIX] Fix GrafanaAgent tolerations scope

## 5.27.0

- [CHANGE] Bump `nginxinc/nginx-unpriviledged` image version to remediate [CVE-2023-4863](https://github.com/advisories/GHSA-j7hp-h8jx-5ppr)

## 5.26.0

- [ENHANCEMENT] Allow emptyDir data volumes for backend and write (via `X.persistence.volumeClaimsEnabled: false`)

## 5.25.0

- [BUGFIX] Add complete object schema to single-binary volumeClaimTemplate to avoid synchronization issues

## 5.24.0

- [ENHANCEMENT] #10613 Allow tolerations for GrafanaAgent pods

## 5.23.1

- [BUGFIX] Add missing namespaces to some components

## 5.23.0

- [ENHANCEMENT] Add loki.storage.azure.connectionString to support Azure connection string

## 5.22.2

- [BUGFIX] Fix sidecar configuration for Backend

## 5.22.1

- ENHANCEMENT #10452 Improve gitops compatibility

## 5.22.0

- [CHANGE] Changed version of Loki to 2.9.1

## 5.21.0

- [CHANGE] Changed version of Grafana Enterprise Logs to v1.8.1

## 5.20.0

- [CHANGE] Changed version of Grafana Enterprise Logs to v1.8.0

## 5.19.0

- [FEATURE] Add optional sidecard to load rules from ConfigMaps and Secrets.

## 5.18.1

- [ENHANCEMENT] #8627 Add service labels and annotations for all services.
- [CHANGE] #8627 Move read, write and table manager labels from #component.serviceLabels to #component.service.labels to improve consistency.

## 5.18.0

- [CHANGE] Changed version of Loki to 2.9.0

## 5.17.0

- [CHANGE] Changed version of Loki to 2.9.0

## 5.16.1

- [BUGFIX] Increase default minReplicas to 2 and maxReplicas to 6

## 5.16.0

- [ENHANCEMENT] Add dnsConfig to values

## 5.15.0

- [ENHANCEMENT] Add rbac.pspAnnotations to define PSP annotations

## 5.14.1

- [BUGFIX] Use the correct name of the service inside the ingress.

## 5.14.0

- [ENHANCEMENT] Make table_manager configuration toggle.

## 5.13.0

- [ENHANCEMENT] Use "loki.clusterLabel" template for PodLogs cluster label

## 5.12.0

- [ENHANCEMENT] Use tpl function in ingress and gateway-ingress for hosts

## 5.11.0

- [CHANGE] Changed version of Loki to 2.8.4

## 5.10.0

- [CHANGE] Changed version of Grafana Enterprise Logs to v1.7.3

## 5.9.2

- [ENHANCEMENT] Add custom labels value for loki ingress

## 5.9.1

- [BUGFIX] Fix loki helm chart helper function for loki.host to explicitly include gateway port

## 5.9.0

- [CHANGE] Changed version of Loki to 2.8.3

## 5.8.11

- [BUGFIX] Fix gateway: Add `/config` proxy_pass to nginx configuration

## 5.8.10

- [ENHANCEMENT] Canary labelname can now be configured via monitoring.lokiCanary.labelname

## 5.8.9

- [BUGFIX] Fix loki/logs dashboard: allow querying multiple log level at once

## 5.8.8

- [ENHANCEMENT] Add loki.storage.azure.endpointSuffix to support Azure private endpoint

## 5.8.7

- [BUGFIX] Remove persistentVolumeClaimRetentionPolicy from single-binary StatefulSet when persistence is disabled

## 5.8.6

- [ENHANCEMENT] Add serviceMonitor.metricRelabelings to support metric relabelings

## 5.8.4

- [ENHANCEMENT] Add loki.lokiCanary.updateStrategy configuration

## 5.8.3

- [ENHANCEMENT] Add priorityClassName for Grafana Agent and Loki Canary

## 5.8.2

- [BUGFIX] Reference the correct configmap name for table manager

## 5.8.1

- [BUGFIX] Fix config as a secret mount for single binary statefulset

## 5.8.0

- [ENHANCEMENT] Add loki.memberlistConfig to fully control the memberlist configuration

## 5.7.1

- [FEATURE] Add support for additional labels on loki-canary pods

## 5.6.4

- [FEATURE] Make table manager retention options configurable in values

## 5.6.3

- [BUGFIX] Fix configmap checksum in read statefulset template

## 5.6.2

- [BUGFIX] Fix configmap checksum in table manager deployment template

## 5.6.1

- [BUGFIX] Fix HPA for single binary deployment

## 5.6.0

- [ENHANCEMENT] Add `gateway.ingress.labels` to values and ingress-gateway in helm chart.

## 5.5.12

- [BUGFIX] Fix checksum annotation for config in single binary

## 5.5.11

- [BUGFIX] Add missing metrics section in backend hpa template

## 5.5.10

- [CHANGE] Make the gateway listen on IPv6 as well as IPv4

## 5.5.9

- [FEATURE] Add `loki.configStorageType` & `loki.externalConfigSecretName` values to chart and templates.

## 5.5.8

- [CHANGE] Add support for annotations on all Deployments and StatefulSets

## 5.5.7

- [BUGFIX] Fix breaking helm upgrade by changing sts podManagementPolicy from Parallel to OrderedReady which fails since that field cannot be modified on sts.

## 5.5.6

- [FEATURE] Add hpa templates for read, write and backend.

## 5.5.5

- [BUGFIX] Quote tenantId value in logsInstance

## 5.5.4

- [CHANGE] Add extraVolumeClaimTemplates for StatefulSet of the write component.

## 5.5.3

- [BUGFIX] Fix issue in distribution of queries to available read pods by using k8s service for discovering query-scheduler replicas

## 5.5.2

- [BUGFIX] Use $.Release.Namespace consistently
- [CHANGE] Add clusterLabelOverride for alert label overrides.
- [BUGFIX] Use $.Release.Namespace consistently

## 5.5.1

- [FEATURE] Added ability to reference images by digest

## 5.5.0

- [CHANGE] Changed version of Grafana Enterprise Logs to v1.7.2

## 5.4.0

- [CHANGE] Changed version of Loki to 2.8.2

- [CHANGE] Change default GEL and Loki versions to 1.7.1 and 2.8.1 respectively
- [BUGFIX] Fix dns port in network-policy

## 4.10.0

- [CHANGE] Changed version of Grafana Enterprise Logs to v1.6.3

- [BUGFIX] Add projected volume type to psp

## 4.9.0

- [CHANGE] Changed version of Loki to 2.7.5

- [BUGFIX] Fix role/PSP mapping

- [BUGFIX] Fix service/ingress mapping

## 4.8.0

- [CHANGE] Changed version of Grafana Enterprise Logs to v1.6.2

## 4.7

- [CHANGE] **BREAKING** Rename `gel-license.jwt` property of secret `gel-secrets` to `license.jwt` on enterprise-logs chart.

## 4.6.2

- [BUGFIX] Fix tokengen and provisioner secrets creation on enterprise-logs chart.

## 4.6.1

- [FEATURE] Add `gateway.nginxConfig.customReadUrl`, `gateway.nginxConfig.customWriteUrl` and `gateway.nginxConfig.customBackendUrl` to override read/write/backend paths.
- [BUGFIX] Remove unreleased setting `useFederatedToken` from Azure configuration block.

## 4.6

- [Change] Bump Loki version to 2.7.3. Revert to 2 target simple scalable mode as default until third target ships in minor release.

## 4.5.1

- [BUGFIX] Fix rendering of namespace in provisioner job.
- [ENHANCEMENT] Allow to configure `publishNotReadyAddresses` on memberlist service.
- [BUGFIX] Correctly set `compactor_address` for 3 target scalable configuration.

## 4.5

- [ENHANCEMENT] Single binary mode is now possible for more than 1 replica, with a gateway and object storage backend.

## 4.4.2

- [CHANGE] Bump Loki version to 2.7.2 and GEL version to 1.6.1

## 4.4.1

- [BUGFIX] Fix a few problems with the included dashboards and allow the rules to be created in a different namespace (which may be necessary based on how your Prometheus Operator is deployed).

## 4.1.1

- [FEATURE] Added `loki.runtimeConfig` helm values to provide a reloadable runtime configuration.

## 4.1

- [BUGFIX] Fix bug in provisioner job that caused the self-monitoring tenant secret to be created with an empty token.

## 4.0

- [FEATURE] Added `enterprise.adminToken.additionalNamespaces` which are a list of additional namespaces to create secrets containing the GEL admin token in. This is especially useful if your Grafana instance is in another namespace.
- [CHANGE] **BREAKING** Remove `enterprise.nginxConfig.file`. Both enterprise and gateway configurations now share the same nginx config, use `gateway.nginxConfig.file` for both. Admin routes will 404 on OSS deployments.
- [CHANGE] **BREAKING** Default simple deployment mode to new, 3 target configuration (read, write, and backend). This new configuration allows the `read` target to be run as a deployment and auto-scaled. To go back to the legacy, 2 target configuration, set `read.legacyReadTraget` to `true`.
- [CHANGE] **BREAKING** Change how tenants are defined
- [CHANGE] **BREKAING** Remove `enterprise.adminTokenSecret`. This is now defined under `enterprise.adminToken.secret`.
- [CHANGE] **BREKAING** Rename and change format of `enterprise.provisioner.tenants`. Property has been renamed to `enterprise.provisioner.additionalTenants`, and is now an array of objects rather than string. Each object must contain a `name` and a `secretNamespace` field, where `name` is the name of the tenant and `secretNamespace` is the namespace to create the secret with the tenant's read and write token.
- [CHANGE] **BREAKING** Change the structure of `monitoring.selfMonitoring.tenant` from a string to an object. The new object must have a `name` and a `secretNamespace` field, where `name` is the name of the self-monitoring tenant and `secretNamespace` is the namespace to create an additional secret with the tenant's token. A secret will still also be created in the release namespace as it's needed by the Loki canary.
- [CHANGE] **BREAKING** Remove ability to create self-monitoring resources in different namespaces (with the exception of dashboard configmaps).

## 3.10.0

- [CHANGE] Deprecate `enterprise.nginxConfig.file`. Both enterprise and gateway configurations now share the same nginx config. Admin routes will 404 on OSS deployments. Will be removed in version 4 of the chart, please use `gateway.nginxConfig.file` for both OSS and Enterprise gateways.
- [FEATURE] Added new simple deployment target `backend`. Running 3 targets for simple deployment will soon be the default in Loki. This new target allows the `read` target to be run as a deployment and auto-scaled.

## 3.9.0

- [BUGFIX] Fix race condition between minio create bucket job and enterprise tokengen job

## 3.8.2

- [BUGFIX] Fix autoscaling/v2 template
- [FEATURE] Added `extraObjects` helm values to extra manifests.

## 3.8.1

- [ENHANCEMENT] Add the ability to specify container lifecycle

## 3.8.0

- [BUGFIX] Added `helm-weight` annotations to the tokengen and provisioner jobs to make sure tokengen always runs before provisioner

## 3.7.0

**BREAKING**: Configuration values for Loki Canary moved from `monitoring.selfMonitoring.lokiCanary` to `monitoring.lokiCanary`

- [ENHANCEMENT] Decouple the Loki Canary from the self-monitoring setup, which adds an unnecessary dependency on the Grafana Agent Operator.

## 3.6.1

- [BUGFIX] Fix regression that produced empty PrometheusRule alerts resource

## 3.6.0

- [CHANGE] Bump Loki version to 2.7.0 and GEL version to 1.6.0

## 3.5.0

- [FEATURE] Add support for azure blob storage

## 3.4.3

- [ENHANCEMENT] Allow to change Loki `-target` argument
- [ENHANCEMENT] Add toggle for persistence disk in single-binary mode

## 3.4.2

- [BUGFIX] Fix read-only /tmp in single-binary mode

## 3.4.1

- [BUGFIX] Remove extra `/` in image name if `registry` or `repository` is empty

## 3.4.0

- [ENHANCEMENT] Allow to add some selector for Loki persistent volume

## 3.3.3

- [BUGFIX] Add missing label `prometheus.io/service-monitor: "false"` to single-binary headless service

## 3.3.2

- [BUGFIX] Fixed indentation in single-binary pdb template

## 3.3.1

- [BUGFIX] Fix invalid ruler config when filesystem storage is being used
- [BUGFIX] Fix ingress template to work with both deployment types (scalable and single binary)

## 3.3.0

- [CHANGE] Remove ServiceMonitor and PrometheusRule CRD

## 3.2.2

- [CHANGE] Add envFrom section to the tokengen job

## 3.2.1

- [BUGFIX] Fixed k8s selectors in k8s Service for single-binary mode.

## 3.2.0

- [CHANGE] Bump Grafana Enterprise Logs version to v1.5.2

## 3.1.0

- [FEATURE] Loki canary and GEL token provisioner added. The GEL token provisioner will provision a tenant and token to be used by the self-monitoring features (including the canary), as well as any additional tenants specified. A k8s secret will be created with a read and write token for each additional tenant specified.

## 3.0.4

- [CHANGE] Default minio replicas to 1 node with 2 drives. The old config used the default, which was 16 nodes with 1 drive each.
- [BUGFIX] Minio subchart values `accessKey` and `secretKey` were removed in the new chart and replaced with `rootUser` and `rootPassword`.
- [CHANGE] The tokengen job no longer creates a `grafana-token`, as the base64 encoding was not working in a Grafana Enterprise GEL plugin installation.

## 3.0.0

- [CHANGE] Loki helm chart was moved to this location in the Loki repo. The chart now supports both
[single binary](https://github.com/grafana/helm-charts/tree/main/charts/loki) and [simple scalable](https://github.com/grafana/helm-charts/tree/main/charts/loki-simple-scalable) deployment modes. For changes prior to version 3.0.0, please
look in the respective deprectated [single binary](https://github.com/grafana/helm-charts/tree/main/charts/loki) and [simple scalable](https://github.com/grafana/helm-charts/blob/main/charts/loki-simple-scalable/CHANGELOG.md) charts.<|MERGE_RESOLUTION|>--- conflicted
+++ resolved
@@ -13,9 +13,8 @@
 
 [//]: # (<AUTOMATED_UPDATES_LOCATOR> : do not remove this line. This locator is used by the CI pipeline to automatically create a changelog entry for each new Loki release. Add other chart versions and respective changelog entries bellow this line.)
 
-<<<<<<< HEAD
-- [FEATURE] Support separate loki ruler storage configuration
-=======
+
+- [FEATURE] Support separate loki ruler storage configuration [#18510](https://github.com/grafana/loki/pull/18510)
 - [FEATURE] Expose labels on volumeClaimTemplates [#13317](https://github.com/grafana/loki/pull/13317)
 - [ENHANCEMENT] Add configurable `startupProbe` to the loki-sc-rules sidecar container in the backend pods. [#18547](https://github.com/grafana/loki/pull/18547)
 - [ENHANCEMENT] Add configurable `startupProbe` to the loki-sc-rules sidecar container in the single-binary pods. [#18547](https://github.com/grafana/loki/pull/18547)
@@ -40,7 +39,6 @@
 - [BUGFIX] Loki chart fails to render proper YAML when add more than one extra manifest. [#12911](https://github.com/grafana/loki/pull/12911)
 - [BUGFIX] Add release namespace metadata to HorizontalPodAutoscaling that lack it. [#18453](https://github.com/grafana/loki/pull/18453)
 - [BUGFIX] Move loki-sc-rules container from first location in `containers` to second to avoid it being selected as the default for `kubectl logs` or `kubectl exec`.  [#17937](https://github.com/grafana/loki/pull/17937)
->>>>>>> c5a85d7e
 
 ## 6.32.0
 
