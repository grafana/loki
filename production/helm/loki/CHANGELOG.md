--- conflicted
+++ resolved
@@ -13,11 +13,8 @@
 
 ## 3.8.1
 
-<<<<<<< HEAD
 - [FEATURE] Added `extraObjects` helm values to extra manifests.
-=======
 - [ENHANCEMENT] Add the ability to specify container lifecycle
->>>>>>> 2e5622bd
 
 ## 3.8.0
 
