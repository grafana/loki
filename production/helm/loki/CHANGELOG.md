--- conflicted
+++ resolved
@@ -12,14 +12,11 @@
 Entries should include a reference to the pull request that introduced the change.
 
 [//]: # (<AUTOMATED_UPDATES_LOCATOR> : do not remove this line. This locator is used by the CI pipeline to automatically create a changelog entry for each new Loki release. Add other chart versions and respective changelog entries bellow this line.)
-<<<<<<< HEAD
+
 - [ENHANCEMENT] Add configurable `livenessProbe` and `startupProbe` for loki in bloom-builder. [#18549](https://github.com/grafana/loki/pull/18549)
-=======
 - [ENHANCEMENT] Add configurable `livenessProbe` and `startupProbe` to bloom-planner. [#18552](https://github.com/grafana/loki/pull/18552)
-
-
 - [FEATURE] Support separate loki ruler storage configuration [#18510](https://github.com/grafana/loki/pull/18510)
->>>>>>> 62caeedd
+
 
 ## 6.36.1
 - [BUGFIX] Fix missing s3 field in lokiStorageConfig templated value.[#18791](https://github.com/grafana/loki/pull/18791)
