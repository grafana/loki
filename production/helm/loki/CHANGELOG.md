--- conflicted
+++ resolved
@@ -13,11 +13,9 @@
 
 [//]: # (<AUTOMATED_UPDATES_LOCATOR> : do not remove this line. This locator is used by the CI pipeline to automatically create a changelog entry for each new Loki release. Add other chart versions and respective changelog entries bellow this line.)
 
-<<<<<<< HEAD
 ## 6.7.0
 
 - [CHANGE] Changed `gateway.readinessProbe.httpGet.port` from `http-metrics` to `http` to avoid beeing scraped by the ServiceMonitor #13350
-=======
 ## 6.7.1
 
 - [CHANGE] Changed version of Loki to 3.1.0
@@ -29,7 +27,6 @@
 ## 6.6.6
 
 - [BUGFIX] Fix HPA ingester typo
->>>>>>> d3e1edbf
 
 ## 6.6.5
 
