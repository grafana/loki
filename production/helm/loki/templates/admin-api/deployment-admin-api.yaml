{{- if .Values.enterprise.enabled }}
apiVersion: apps/v1
kind: Deployment
metadata:
  name: {{ template "enterprise-logs.adminApiFullname" . }}
  labels:
    {{- include "enterprise-logs.adminApiLabels" . | nindent 4 }}
    {{- with .Values.adminApi.labels }}
    {{- toYaml . | nindent 4 }}
    {{- end }}
    app.kubernetes.io/part-of: memberlist
  annotations:
    {{- with .Values.adminApi.annotations }}
    {{- toYaml . | nindent 4 }}
    {{- end }}
spec:
  replicas: {{ .Values.adminApi.replicas }}
  selector:
    matchLabels:
      {{- include "enterprise-logs.adminApiSelectorLabels" . | nindent 6 }}
  strategy:
    {{- toYaml .Values.adminApi.strategy | nindent 4 }}
  template:
    metadata:
      labels:
        {{- include "enterprise-logs.adminApiSelectorLabels" . | nindent 8 }}
        {{- with .Values.adminApi.labels }}
        {{- toYaml . | nindent 8 }}
        {{- end }}
        app.kubernetes.io/part-of: memberlist
      annotations:
        {{- if .Values.useExternalConfig }}
        checksum/config: {{ .Values.externalConfigVersion }}
        {{- else }}
        checksum/config: {{ include (print $.Template.BasePath "/config.yaml") . | sha256sum }}
        {{- end}}
        {{- with .Values.adminApi.annotations }}
        {{- toYaml . | nindent 8 }}
        {{- end }}
    spec:
      serviceAccountName: {{ template "loki.serviceAccountName" . }}
      {{- if .Values.adminApi.priorityClassName }}
      priorityClassName: {{ .Values.adminApi.priorityClassName }}
      {{- end }}
      securityContext:
        {{- toYaml .Values.adminApi.podSecurityContext | nindent 8 }}
      initContainers:
        # Taken from
        # https://github.com/minio/charts/blob/a5c84bcbad884728bff5c9c23541f936d57a13b3/minio/templates/post-install-create-bucket-job.yaml
      {{- if .Values.minio.enabled }}
        - name: minio-mc
          image: "{{ .Values.minio.mcImage.repository }}:{{ .Values.minio.mcImage.tag }}"
          imagePullPolicy: {{ .Values.minio.mcImage.pullPolicy }}
          command: ["/bin/sh", "/config/initialize"]
          env:
            - name: MINIO_ENDPOINT
              value: {{ .Release.Name }}-minio
            - name: MINIO_PORT
              value: {{ .Values.minio.service.port | quote }}
          volumeMounts:
            - name: minio-configuration
              mountPath: /config
          {{- if .Values.minio.tls.enabled }}
            - name: cert-secret-volume-mc
              mountPath: {{ .Values.minio.configPathmc }}certs
          {{ end }}
        {{- end }}
      {{- with .Values.imagePullSecrets }}
      imagePullSecrets:
        {{- toYaml . | nindent 8 }}
      {{- end }}
      {{- with .Values.adminApi.hostAliases }}
      hostAliases:
        {{- toYaml . | nindent 8 }}
      {{- end }}
      containers:
        - name: admin-api
          image: "{{ template "loki.image" . }}"
          imagePullPolicy: {{ .Values.enterprise.image.pullPolicy }}
          args:
            - -target=admin-api
            - -config.file=/etc/loki/config/config.yaml
            {{- if .Values.minio.enabled }}
            - -admin.client.backend-type=s3
            - -admin.client.s3.endpoint={{ template "loki.minio" . }}
            - -admin.client.s3.bucket-name=enterprise-logs-admin
            - -admin.client.s3.access-key-id={{ .Values.minio.accessKey }}
            - -admin.client.s3.secret-access-key={{ .Values.minio.secretKey }}
            - -admin.client.s3.insecure=true
            {{- end }}
            {{ include "loki.templateArgs" .Values.loki.extraArgs }}
            {{ include "loki.templateArgs" .Values.adminApi.extraArgs }}
          volumeMounts:
            - name: config
              mountPath: /etc/loki/config
            - name: license
              mountPath: /etc/loki/license
            - name: storage
              mountPath: /data
            {{- if .Values.adminApi.extraVolumeMounts }}
            {{ toYaml .Values.adminApi.extraVolumeMounts | nindent 12 }}
            {{- end }}
          ports:
            - name: http-metrics
              containerPort: 3100
              protocol: TCP
            - name: grpc
              containerPort: 9095
              protocol: TCP
            - name: http-memberlist
              containerPort: 7946
              protocol: TCP
          readinessProbe:
            {{- toYaml .Values.adminApi.readinessProbe | nindent 12 }}
          resources:
            {{- toYaml .Values.adminApi.resources | nindent 12 }}
          securityContext:
            {{- toYaml .Values.adminApi.containerSecurityContext | nindent 12 }}
          env:
<<<<<<< HEAD
            {{ include "loki.templateEnv" .Values.loki.extraEnv }}
            {{ include "loki.templateEnv" .Values.adminApi.extraEnv }}
=======
            {{- if .Values.adminApi.env }}
            {{ toYaml .Values.adminApi.env | nindent 12 }}
            {{- end }}
          {{- with .Values.adminApi.extraEnvFrom }}
          envFrom:
            {{- toYaml . | nindent 12 }}
          {{- end }}
>>>>>>> f2da621f
        {{- with .Values.adminApi.extraContainers }}
        {{ toYaml . | nindent 8 }}
        {{- end }}
      nodeSelector:
        {{- toYaml .Values.adminApi.nodeSelector | nindent 8 }}
      affinity:
        {{- toYaml .Values.adminApi.affinity | nindent 8 }}
      tolerations:
        {{- toYaml .Values.adminApi.tolerations | nindent 8 }}
      terminationGracePeriodSeconds: {{ .Values.adminApi.terminationGracePeriodSeconds }}
      volumes:
        - name: config
          {{- include "loki.configVolume" . | nindent 10 }}
        - name: license
          secret:
          {{- if .Values.enterprise.useExternalLicense }}
            secretName: {{ .Values.enterprise.externalLicenseName }}
          {{- else }}
            secretName: enterprise-logs-license
          {{- end }}
        - name: storage
          emptyDir: {}
        {{- if .Values.adminApi.extraVolumes }}
        {{ toYaml .Values.adminApi.extraVolumes | nindent 8 }}
        {{- end }}
        {{- if .Values.minio.enabled }}
        - name: minio-configuration
          projected:
            sources:
              - configMap:
                  name: {{ .Release.Name }}-minio
              - secret:
                  name: {{ .Release.Name }}-minio
        {{- if .Values.minio.tls.enabled }}
        - name: cert-secret-volume-mc
          secret:
            secretName: {{ .Values.minio.tls.certSecret }}
            items:
              - key: {{ .Values.minio.tls.publicCrt }}
                path: CAs/public.crt
        {{- end }}
        {{- end }}
{{- end }}<|MERGE_RESOLUTION|>--- conflicted
+++ resolved
@@ -117,18 +117,11 @@
           securityContext:
             {{- toYaml .Values.adminApi.containerSecurityContext | nindent 12 }}
           env:
-<<<<<<< HEAD
             {{ include "loki.templateEnv" .Values.loki.extraEnv }}
             {{ include "loki.templateEnv" .Values.adminApi.extraEnv }}
-=======
-            {{- if .Values.adminApi.env }}
-            {{ toYaml .Values.adminApi.env | nindent 12 }}
-            {{- end }}
-          {{- with .Values.adminApi.extraEnvFrom }}
-          envFrom:
-            {{- toYaml . | nindent 12 }}
-          {{- end }}
->>>>>>> f2da621f
+          envFrom:            
+            {{ include "loki.templateEnv" .Values.loki.extraEnvFrom }}
+            {{ include "loki.templateEnv" .Values.adminApi.extraEnvFrom }}
         {{- with .Values.adminApi.extraContainers }}
         {{ toYaml . | nindent 8 }}
         {{- end }}
