--- conflicted
+++ resolved
@@ -89,25 +89,14 @@
             - -gateway.proxy.ruler.url=http://{{ template "loki.fullname" . }}-ruler.{{ include "loki.namespace" . }}.svc:3100
             {{- end }}
             {{- if and $isSimpleScalable .Values.enterpriseGateway.useDefaultProxyURLs }}
-<<<<<<< HEAD
-            - -gateway.proxy.default.url=http://{{ template "loki.backendFullname". }}.{{ .Release.Namespace }}.svc:3100
-            - -gateway.proxy.admin-api.url=http://{{ template "loki.backendFullname" . }}.{{ .Release.Namespace }}.svc:3100
-            - -gateway.proxy.compactor.url=http://{{ template "loki.backendFullname" . }}-headless.{{ .Release.Namespace }}.svc:3100
-            - -gateway.proxy.distributor.url=dns:///{{ template "loki.writeFullname" . }}-headless.{{ .Release.Namespace }}.svc:9095
-            - -gateway.proxy.ingester.url=http://{{ template "loki.writeFullname" . }}.{{ .Release.Namespace }}.svc:3100
-            - -gateway.proxy.query-frontend.url=http://{{ template "loki.readFullname" . }}.{{ .Release.Namespace }}.svc:3100
-            - -gateway.proxy.ruler.url=http://{{ template "loki.backendFullname" . }}-headless.{{ .Release.Namespace }}.svc:3100
-            - -gateway.proxy.query-scheduler.url=http://{{ template "loki.backendFullname" . }}-headless.{{ .Release.Namespace }}.svc:3100
-=======
-            - -gateway.proxy.default.url=http://{{ template "enterprise-logs.adminApiFullname" . }}.{{ include "loki.namespace" . }}.svc:3100
-            - -gateway.proxy.admin-api.url=http://{{ template "enterprise-logs.adminApiFullname" . }}.{{ include "loki.namespace" . }}.svc:3100
+            - -gateway.proxy.default.url=http://{{ template "loki.backendFullname" . }}.{{ include "loki.namespace" . }}.svc:3100
+            - -gateway.proxy.admin-api.url=http://{{ template "loki.backendFullname" . }}.{{ include "loki.namespace" . }}.svc:3100
             - -gateway.proxy.compactor.url=http://{{ template "loki.backendFullname" . }}-headless.{{ include "loki.namespace" . }}.svc:3100
             - -gateway.proxy.distributor.url=dns:///{{ template "loki.writeFullname" . }}-headless.{{ include "loki.namespace" . }}.svc:9095
             - -gateway.proxy.ingester.url=http://{{ template "loki.writeFullname" . }}.{{ include "loki.namespace" . }}.svc:3100
             - -gateway.proxy.query-frontend.url=http://{{ template "loki.readFullname" . }}.{{ include "loki.namespace" . }}.svc:3100
             - -gateway.proxy.ruler.url=http://{{ template "loki.backendFullname" . }}-headless.{{ include "loki.namespace" . }}.svc:3100
             - -gateway.proxy.query-scheduler.url=http://{{ template "loki.backendFullname" . }}-headless.{{ include "loki.namespace" . }}.svc:3100
->>>>>>> 2b01a310
             {{- end }}
             {{- range $key, $value := .Values.enterpriseGateway.extraArgs }}
             - "-{{ $key }}={{ $value }}"
