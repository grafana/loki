{{- with .Values.lokiCanary -}}
{{- if .enabled -}}
---
apiVersion: apps/v1
kind: {{ .kind }}
metadata:
  name: {{ include "loki-canary.fullname" $ }}
  namespace: {{ include "loki.namespace" $ }}
  labels:
    {{- include "loki-canary.labels" $ | nindent 4 }}
spec:
  selector:
    matchLabels:
      {{- include "loki-canary.selectorLabels" $ | nindent 6 }}
<<<<<<< HEAD
=======

>>>>>>> cadc8240
  {{- if eq .kind "Deployment" }}
  replicas: {{ .replicas }}
  strategy:
    type: RollingUpdate
    rollingUpdate:
      maxUnavailable: 1
  revisionHistoryLimit: {{ $.Values.loki.revisionHistoryLimit }}
  {{- else }}
  {{- with .updateStrategy }}
  updateStrategy:
    {{- toYaml . | nindent 4 }}
  {{- end }}
  {{- end }}
  template:
    metadata:
      {{- with .annotations }}
      annotations:
        {{- toYaml . | nindent 8 }}
      {{- end }}
      labels:
        {{- include "loki-canary.selectorLabels" $ | nindent 8 }}
        {{- with .podLabels }}
        {{- toYaml . | nindent 8 }}
        {{- end }}
    spec:
      serviceAccountName: {{ include "loki-canary.fullname" $ }}
      {{- with $.Values.imagePullSecrets }}
      imagePullSecrets:
        {{- toYaml . | nindent 8 }}
      {{- end }}
      {{- include "loki-canary.priorityClassName" $ | nindent 6 }}
      {{- if and (semverCompare ">=1.33-0" (include "loki.kubeVersion" $)) (kindIs "bool" .hostUsers) }}
      hostUsers: {{ .hostUsers }}
      {{- end }}
      securityContext:
        {{- toYaml $.Values.loki.podSecurityContext | nindent 8 }}
      containers:
        - name: loki-canary
          image: {{ include "loki-canary.image" $ }}
          imagePullPolicy: {{ $.Values.loki.image.pullPolicy }}
          args:
            - -addr={{- default (include "loki.host" $) .lokiurl }}
            - -labelname={{ .labelname }}
            - -labelvalue=$(POD_NAME)
            {{- if $.Values.enterprise.enabled }}
            - -user=$(USER)
            - -tenant-id=$(USER)
            - -pass=$(PASS)
            {{- else if $.Values.loki.auth_enabled }}
            - -user={{ $.Values.monitoring.selfMonitoring.tenant.name }}
            - -tenant-id={{ $.Values.monitoring.selfMonitoring.tenant.name }}
            - -pass={{ $.Values.monitoring.selfMonitoring.tenant.password }}
            {{- end }}
            {{- if .push }}
            - -push=true
            {{- end }}
            {{- with .extraArgs }}
            {{- toYaml . | nindent 12 }}
            {{- end }}
          securityContext:
            {{- toYaml $.Values.loki.containerSecurityContext | nindent 12 }}
          volumeMounts:
            {{- with $.Values.lokiCanary.extraVolumeMounts }}
            {{- toYaml . | nindent 12 }}
            {{- end }}
          ports:
            - name: http-metrics
              containerPort: 3500
              protocol: TCP
          env:
            - name: POD_NAME
              valueFrom:
                fieldRef:
                  fieldPath: metadata.name
            {{ if $.Values.enterprise.enabled }}
            - name: USER
              valueFrom:
                secretKeyRef:
                  name: {{ include "enterprise-logs.selfMonitoringTenantSecret" $ }}
                  key: username
            - name: PASS
              valueFrom:
                secretKeyRef:
                  name: {{ include "enterprise-logs.selfMonitoringTenantSecret" $ }}
                  key: password
            {{- end -}}
            {{- with .extraEnv }}
            {{- toYaml . | nindent 12 }}
            {{- end }}
          {{- with .extraEnvFrom }}
          envFrom:
            {{- toYaml . | nindent 12 }}
          {{- end }}
          readinessProbe:
            httpGet:
              path: /metrics
              port: http-metrics
            initialDelaySeconds: 15
            timeoutSeconds: 1
          {{- with .resources}}
          resources:
            {{- toYaml . | nindent 12 }}
          {{- end }}
      {{- with .dnsConfig | default $.Values.loki.dnsConfig }}
      dnsConfig:
        {{- toYaml . | nindent 8 }}
      {{- end }}
      {{- with .nodeSelector }}
      nodeSelector:
        {{- toYaml . | nindent 8 }}
      {{- end }}
      {{- with .tolerations }}
      tolerations:
        {{- toYaml . | nindent 8 }}
      {{- end }}
      {{- with .affinity }}
      affinity:
        {{- toYaml . | nindent 8 }}
      {{- end }}
      volumes:
      {{- with $.Values.lokiCanary.extraVolumes }}
      {{- toYaml . | nindent 8 }}
      {{- end }}
{{- end }}
{{- end }}<|MERGE_RESOLUTION|>--- conflicted
+++ resolved
@@ -12,10 +12,6 @@
   selector:
     matchLabels:
       {{- include "loki-canary.selectorLabels" $ | nindent 6 }}
-<<<<<<< HEAD
-=======
-
->>>>>>> cadc8240
   {{- if eq .kind "Deployment" }}
   replicas: {{ .replicas }}
   strategy:
