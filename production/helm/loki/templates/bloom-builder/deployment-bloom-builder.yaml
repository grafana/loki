--- conflicted
+++ resolved
@@ -1,8 +1,5 @@
 {{- $isDistributed := eq (include "loki.deployment.isDistributed" .) "true" -}}
-<<<<<<< HEAD
-=======
 {{- if (and $isDistributed (gt (int .Values.bloomPlanner.replicas) 0)) -}}
->>>>>>> c2f38e18
 apiVersion: apps/v1
 kind: Deployment
 metadata:
