--- conflicted
+++ resolved
@@ -5,7 +5,7 @@
   memcacheConfig = cache config
   valuesSection = name of the section in values.yaml
   component = name of the component
-valuesSection and component are specified separately because helm prefers camelcase for naming convetion and k8s components are named with snake case.
+valuesSection and component are specified separately because helm prefers camelcase for naming convention and k8s components are named with snake case.
 */}}
 {{- define "loki.memcached.statefulSet" -}}
 {{ with $.memcacheConfig }}
@@ -31,12 +31,7 @@
       name: "memcached-{{ $.component }}{{ include "loki.memcached.suffix" .suffix }}"
   updateStrategy:
     {{- toYaml .statefulStrategy | nindent 4 }}
-<<<<<<< HEAD
-  serviceName: {{ template "loki.fullname" $.ctx }}-{{ $.component }}
-=======
   serviceName: {{ template "loki.fullname" $.ctx }}-{{ $.component }}{{ include "loki.memcached.suffix" .suffix }}
-
->>>>>>> 039e7c11
   template:
     metadata:
       labels:
@@ -128,13 +123,6 @@
             {{- end }}
           securityContext:
             {{- toYaml $.ctx.Values.memcached.containerSecurityContext | nindent 12 }}
-<<<<<<< HEAD
-=======
-          {{- with $.ctx.Values.memcached.readinessProbe }}
-          readinessProbe:
-            {{- toYaml . | nindent 12 }}
-          {{- end }}
->>>>>>> 039e7c11
           {{- if or .persistence.enabled .extraVolumeMounts }}
           volumeMounts:
           {{- if .persistence.enabled }}
