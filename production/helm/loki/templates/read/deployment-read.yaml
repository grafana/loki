--- conflicted
+++ resolved
@@ -100,23 +100,15 @@
             {{- toYaml .Values.loki.containerSecurityContext | nindent 12 }}
           {{- with .Values.loki.readinessProbe }}
           readinessProbe:
-<<<<<<< HEAD
             {{- toYaml .Values.loki.readinessProbe | nindent 12 }}
-=======
-            {{- toYaml . | nindent 12 }}
-          {{- end }}
->>>>>>> b3803113
           {{- if .Values.read.livenessProbe }}
           livenessProbe:
             {{- toYaml .Values.read.livenessProbe | nindent 12 }}
           {{- end }}
-<<<<<<< HEAD
           {{- if .Values.read.startupProbe }}
           startupProbe:
             {{- toYaml .Values.read.startupProbe | nindent 12 }}
           {{- end }}
-=======
->>>>>>> b3803113
           volumeMounts:
             - name: config
               mountPath: /etc/loki/config
