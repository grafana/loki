{{- $isSimpleScalable := eq (include "loki.deployment.isScalable" .) "true" -}}
{{- if and $isSimpleScalable (.Values.read.legacyReadTarget ) }}
---
apiVersion: apps/v1
kind: StatefulSet
metadata:
  name: {{ include "loki.readFullname" . }}
  namespace: {{ include "loki.namespace" . }}
  labels:
    app.kubernetes.io/part-of: memberlist
    {{- include "loki.readLabels" . | nindent 4 }}
  {{- if or (not (empty .Values.loki.annotations)) (not (empty .Values.read.annotations))}}
  annotations:
    {{- with .Values.loki.annotations }}
    {{- toYaml . | nindent 4 }}
    {{- end }}
    {{- with .Values.read.annotations }}
    {{- toYaml . | nindent 4 }}
    {{- end }}
  {{- end }}
spec:
{{- if not .Values.read.autoscaling.enabled }}
  {{- if eq .Values.deploymentMode "SingleBinary" }}
  replicas: 0
  {{- else }}
  replicas: {{ .Values.read.replicas }}
  {{- end }}
{{- end }}
  podManagementPolicy: {{ .Values.read.podManagementPolicy }}
  updateStrategy:
    rollingUpdate:
      partition: 0
  serviceName: {{ printf "%s-headless" (include "loki.readFullname" .) }}
  revisionHistoryLimit: {{ .Values.loki.revisionHistoryLimit }}
  {{- if and (semverCompare ">= 1.23-0" (include "loki.kubeVersion" .)) (.Values.read.persistence.enableStatefulSetAutoDeletePVC)  }}
  {{/*
    Data on the read nodes is easy to replace, so we want to always delete PVCs to make
    operation easier, and will rely on re-fetching data when needed.
  */}}
  persistentVolumeClaimRetentionPolicy:
    whenDeleted: Delete
    whenScaled: Delete
  {{- end }}
  selector:
    matchLabels:
      {{- include "loki.readSelectorLabels" . | nindent 6 }}
  template:
    metadata:
      annotations:
        checksum/config: {{ include "loki.configMapOrSecretContentHash" (dict "ctx" . "name" "/config.yaml") }}
        {{- with .Values.loki.podAnnotations }}
        {{- toYaml . | nindent 8 }}
        {{- end }}
        {{- with .Values.read.podAnnotations }}
        {{- toYaml . | nindent 8 }}
        {{- end }}
      labels:
        app.kubernetes.io/part-of: memberlist
        {{- include "loki.readLabels" . | nindent 8 }}
        {{- with merge (dict) .Values.loki.podLabels .Values.read.podLabels }}
        {{- tpl (toYaml .) $ | nindent 8 }}
        {{- end }}
    spec:
      serviceAccountName: {{ include "loki.serviceAccountName" . }}
      automountServiceAccountToken: {{ .Values.serviceAccount.automountServiceAccountToken }}
      {{ include "loki.enableServiceLinks" . }}
      {{- with .Values.imagePullSecrets }}
      imagePullSecrets:
        {{- toYaml . | nindent 8 }}
      {{- end }}
      {{- include "loki.readPriorityClassName" . | nindent 6 }}
      securityContext:
        {{- toYaml .Values.loki.podSecurityContext | nindent 8 }}
      terminationGracePeriodSeconds: {{ .Values.read.terminationGracePeriodSeconds }}
      {{- if and (semverCompare ">=1.33-0" (include "loki.kubeVersion" .)) (kindIs "bool" .Values.read.hostUsers) }}
      hostUsers: {{ .Values.read.hostUsers }}
      {{- end }}
      {{- with .Values.read.initContainers }}
      initContainers:
        {{- toYaml . | nindent 8 }}
      {{- end }}
      containers:
        - name: loki
          image: {{ include "loki.image" . }}
          imagePullPolicy: {{ .Values.loki.image.pullPolicy }}
          args:
            - -config.file=/etc/loki/config/config.yaml
            - -target={{ include "loki.readTarget" . }}
            {{- with (concat .Values.global.extraArgs .Values.read.extraArgs) | uniq }}
            {{- toYaml . | nindent 12 }}
            {{- end }}
          ports:
            - name: http-metrics
              containerPort: {{ .Values.loki.server.http_listen_port }}
              protocol: TCP
            - name: grpc
              containerPort: {{ .Values.loki.server.grpc_listen_port }}
              protocol: TCP
            - name: http-memberlist
              containerPort: 7946
              protocol: TCP
          {{- with (concat .Values.global.extraEnv .Values.read.extraEnv) | uniq }}
          env:
            {{- toYaml . | nindent 12 }}
          {{- end }}
          {{- with (concat .Values.global.extraEnvFrom .Values.read.extraEnvFrom) | uniq }}
          envFrom:
            {{- toYaml . | nindent 12 }}
          {{- end }}
          securityContext:
            {{- toYaml .Values.loki.containerSecurityContext | nindent 12 }}
          {{- with .Values.loki.readinessProbe }}
          readinessProbe:
<<<<<<< HEAD
            {{- toYaml .Values.loki.readinessProbe | nindent 12 }}
=======
            {{- toYaml . | nindent 12 }}
          {{- end }}
>>>>>>> b3803113
          {{- if .Values.read.livenessProbe }}
          livenessProbe:
            {{- toYaml .Values.read.livenessProbe | nindent 12 }}
          {{- end }}
          {{- with .Values.read.lifecycle }}
          lifecycle:
            {{- toYaml . | nindent 12 }}
          {{- end }}
          volumeMounts:
            - name: config
              mountPath: /etc/loki/config
            - name: runtime-config
              mountPath: /etc/loki/runtime-config
            - name: tmp
              mountPath: /tmp
            - name: data
              mountPath: /var/loki
            {{- if .Values.enterprise.enabled }}
            - name: license
              mountPath: /etc/loki/license
            {{- end}}
            {{- with (concat .Values.global.extraVolumeMounts .Values.read.extraVolumeMounts) | uniq }}
            {{- toYaml . | nindent 12 }}
            {{- end }}
          resources:
            {{- toYaml .Values.read.resources | nindent 12 }}
        {{- with .Values.read.extraContainers }}
        {{- toYaml . | nindent 8}}
        {{- end }}
      {{- with .Values.read.affinity }}
      affinity:
        {{- tpl ( . | toYaml) $ | nindent 8 }}
      {{- end }}
      {{- with .Values.read.dnsConfig | default .Values.loki.dnsConfig }}
      dnsConfig:
        {{- tpl . $ | nindent 8 }}
      {{- end }}
      {{- with .Values.read.nodeSelector }}
      nodeSelector:
        {{- toYaml . | nindent 8 }}
      {{- end }}
      {{- with .Values.read.topologySpreadConstraints }}
      topologySpreadConstraints:
        {{- tpl ( . | toYaml) $ | nindent 8 }}
      {{- end }}
      {{- with .Values.read.tolerations }}
      tolerations:
        {{- toYaml . | nindent 8 }}
      {{- end }}
      volumes:
        - name: tmp
          emptyDir: {}
        - name: config
          {{- include "loki.configVolume" . | nindent 10 }}
        - name: runtime-config
          configMap:
            name: {{ template "loki.name" . }}-runtime
        {{- if .Values.enterprise.enabled }}
        - name: license
          secret:
          {{- if .Values.enterprise.useExternalLicense }}
            secretName: {{ .Values.enterprise.externalLicenseName }}
          {{- else }}
            secretName: enterprise-logs-license
          {{- end }}
        {{- end }}
        {{- with (concat .Values.global.extraVolumes .Values.read.extraVolumes) | uniq }}
        {{- toYaml . | nindent 8 }}
        {{- end }}
  volumeClaimTemplates:
    - apiVersion: v1
      kind: PersistentVolumeClaim
      metadata:
        name: data
        {{- with .Values.read.persistence.annotations }}
        annotations:
          {{- toYaml . | nindent 10 }}
        {{- end }}
        {{- with .Values.read.persistence.labels }}
        labels:
          {{- toYaml . | nindent 10 }}
        {{- end }}
      spec:
        accessModes:
          {{- toYaml .Values.read.persistence.accessModes | nindent 10 }}
        {{- with .Values.read.persistence.storageClass }}
        storageClassName: {{ if (eq "-" .) }}""{{ else }}{{ . }}{{ end }}
        {{- end }}
        resources:
          requests:
            storage: {{ .Values.read.persistence.size | quote }}
        {{- with .Values.read.persistence.selector }}
        selector:
          {{- toYaml . | nindent 10 }}
        {{- end }}
{{- end }}<|MERGE_RESOLUTION|>--- conflicted
+++ resolved
@@ -111,15 +111,15 @@
             {{- toYaml .Values.loki.containerSecurityContext | nindent 12 }}
           {{- with .Values.loki.readinessProbe }}
           readinessProbe:
-<<<<<<< HEAD
-            {{- toYaml .Values.loki.readinessProbe | nindent 12 }}
-=======
-            {{- toYaml . | nindent 12 }}
-          {{- end }}
->>>>>>> b3803113
+            {{- toYaml . | nindent 12 }}
+          {{- end }}
           {{- if .Values.read.livenessProbe }}
           livenessProbe:
             {{- toYaml .Values.read.livenessProbe | nindent 12 }}
+          {{- end }}
+          {{- if .Values.read.startupProbe }}
+          startupProbe:
+            {{- toYaml .Values.read.startupProbe | nindent 12 }}
           {{- end }}
           {{- with .Values.read.lifecycle }}
           lifecycle:
