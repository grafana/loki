***********************************************************************
 Welcome to Grafana Loki
 Chart version: {{ .Chart.Version }}
 Loki version: {{ .Chart.AppVersion }}
***********************************************************************

Installed components:
{{- if eq (include "loki.deployment.isSingleBinary" .) "true" }}
* loki 
{{- else -}}
{{- if .Values.gateway.enabled }}
* gateway
{{- end }}
{{- if .Values.minio.enabled }}
* minio 
{{- end }}
* read
* write
<<<<<<< HEAD

{{- if eq .Values.loki.storage.type "filesystem" }}
This chart requires persistence and object storage to work correctly.
Queries will not work unless you provide a `loki.config.common.storage` section with
a valid object storage (and the default `filesystem` storage set to `null`), as well
as a valid `loki.config.schema_config.configs` with an `object_store` that
matches the common storage section. See the Loki Helm documentation for details.
=======
>>>>>>> 9e84648f
{{- end }}<|MERGE_RESOLUTION|>--- conflicted
+++ resolved
@@ -16,14 +16,4 @@
 {{- end }}
 * read
 * write
-<<<<<<< HEAD
-
-{{- if eq .Values.loki.storage.type "filesystem" }}
-This chart requires persistence and object storage to work correctly.
-Queries will not work unless you provide a `loki.config.common.storage` section with
-a valid object storage (and the default `filesystem` storage set to `null`), as well
-as a valid `loki.config.schema_config.configs` with an `object_store` that
-matches the common storage section. See the Loki Helm documentation for details.
-=======
->>>>>>> 9e84648f
 {{- end }}