{{- $args := dict "ctx" . "component" "ingester" "memberlist" true -}}
{{- $zonesMap := include "loki.zoneAwareReplicationMap" $args | fromYaml -}}
{{- range $zoneName, $rolloutZone := $zonesMap }}
{{- with $ -}}
{{- $_ := set $args "rolloutZoneName" $zoneName -}}
apiVersion: apps/v1
kind: StatefulSet
metadata:
  name: {{ include "loki.resourceName" $args }}
  namespace: {{ .Release.Namespace }}
  labels:
    {{- include "loki.ingesterLabels" . | nindent 4 }}
    app.kubernetes.io/part-of: memberlist
    name: {{ include "loki.resourceName" $args }}
  {{- with .Values.loki.annotations }}
  annotations:
    {{- toYaml . | nindent 4 }}
  {{- end }}
spec:
{{- if not .Values.ingester.autoscaling.enabled }}
  replicas: {{  $rolloutZone.replicas }}
{{- end }}
  podManagementPolicy: Parallel
{{- with .Values.ingester.updateStrategy }}
  updateStrategy:
<<<<<<< HEAD
    rollingUpdate:
      partition: 0
  serviceName: {{ include "loki.resourceName" $args }}-headless
=======
     {{- tpl (. | toYaml) $ | nindent 4 }}
{{- end }}
  serviceName: {{ include "loki.ingesterFullname" . }}-headless
>>>>>>> 4a22da0c
  revisionHistoryLimit: {{ .Values.loki.revisionHistoryLimit }}
  {{- if and (semverCompare ">= 1.23-0" (include "loki.kubeVersion" .)) (.Values.ingester.persistence.enableStatefulSetAutoDeletePVC)  }}
  {{/*
    Data on the read nodes is easy to replace, so we want to always delete PVCs to make
    operation easier, and will rely on re-fetching data when needed.
  */}}
  persistentVolumeClaimRetentionPolicy:
    whenDeleted: {{ .Values.ingester.persistence.whenDeleted }}
    whenScaled: {{ .Values.ingester.persistence.whenScaled }}
  {{- end }}
  selector:
    matchLabels:
      {{- include "loki.ingesterSelectorLabels" . | nindent 6 }}
  template:
    metadata:
      annotations:
        {{- include "loki.config.checksum" . | nindent 8 }}
        {{- with .Values.loki.podAnnotations }}
        {{- toYaml . | nindent 8 }}
        {{- end }}
        {{- with .Values.ingester.podAnnotations }}
        {{- toYaml . | nindent 8 }}
        {{- end }}
      labels:
        {{- include "loki.ingesterSelectorLabels" . | nindent 8 }}
        app.kubernetes.io/part-of: memberlist
        name: {{ include "loki.resourceName" $args }}
        {{- with .Values.loki.podLabels }}
        {{- toYaml . | nindent 8 }}
        {{- end }}
        {{- with .Values.ingester.podLabels }}
        {{- toYaml . | nindent 8 }}
        {{- end }}
    spec:
      {{- if semverCompare ">=1.19-0" .Capabilities.KubeVersion.GitVersion }}
      {{- with .Values.ingester.topologySpreadConstraints }}
      topologySpreadConstraints:
        {{- toYaml . | nindent 8 }}
      {{- end }}
      {{- end }}
      serviceAccountName: {{ include "loki.serviceAccountName" . }}
      {{- with .Values.imagePullSecrets }}
      imagePullSecrets:
        {{- toYaml . | nindent 8 }}
      {{- end }}
      {{- with .Values.ingester.hostAliases }}
      hostAliases:
        {{- toYaml . | nindent 8 }}
      {{- end }}
      {{- include "loki.ingesterPriorityClassName" . | nindent 6 }}
      securityContext:
        {{- toYaml .Values.loki.podSecurityContext | nindent 8 }}
      terminationGracePeriodSeconds: {{ .Values.ingester.terminationGracePeriodSeconds }}
      {{- with .Values.ingester.initContainers }}
      initContainers:
        {{- toYaml . | nindent 8 }}
      {{- end }}
      containers:
        - name: ingester
          image: {{ include "loki.image" . }}
          imagePullPolicy: {{ .Values.loki.image.pullPolicy }}
          {{- if or .Values.loki.command .Values.ingester.command }}
          command:
            - {{ coalesce .Values.ingester.command .Values.loki.command | quote }}
          {{- end }}
          args:
            - -config.file=/etc/loki/config/config.yaml
            - -ingester.availability-zone=zone-default
            - -target=ingester
            {{ include "loki.templateArgs" .Values.loki.extraArgs }}
            {{ include "loki.templateArgs" .Values.ingester.extraArgs }}
          ports:
            - name: http-metrics
              containerPort: 3100
              protocol: TCP
            - name: grpc
              containerPort: 9095
              protocol: TCP
            - name: http-memberlist
              containerPort: 7946
              protocol: TCP
          env:
            {{ include "loki.templateEnv" .Values.loki.extraEnv }}
            {{ include "loki.templateEnv" .Values.ingester.extraEnv }}
          envFrom:
            {{ include "loki.templateEnv" .Values.loki.extraEnvFrom }}
            {{ include "loki.templateEnv" .Values.ingester.extraEnvFrom }}
          securityContext:
            {{- toYaml .Values.loki.containerSecurityContext | nindent 12 }}
          {{- include "loki.ingester.readinessProbe" . | nindent 10 }}
          {{- include "loki.ingester.livenessProbe" . | nindent 10 }}
          volumeMounts:
            - name: config
              mountPath: /etc/loki/config
            - name: runtime-config
              mountPath: /etc/loki/runtime-config
            - name: data
              mountPath: /var/loki
            {{- if .Values.enterprise.enabled }}
            - name: license
              mountPath: /etc/loki/license
            {{- end }}
            {{- with .Values.ingester.extraVolumeMounts }}
            {{- toYaml . | nindent 12 }}
            {{- end }}
          {{- with .Values.ingester.resources }}
          resources:
            {{- toYaml . | nindent 12 }}
          {{- end }}
          {{- with .Values.ingester.lifecycle }}
          lifecycle:
            {{- toYaml . | nindent 12 }}
          {{- end }}
        {{- if .Values.ingester.extraContainers }}
        {{- toYaml .Values.ingester.extraContainers | nindent 8}}
        {{- end }}
      {{- with $rolloutZone.affinity }}
      affinity:
        {{- toYaml . | nindent 8 }}
      {{- end }}
      {{- with $rolloutZone.nodeSelector }}
      nodeSelector:
        {{- toYaml . | nindent 8 }}
      {{- end }}
      {{- with .Values.ingester.tolerations }}
      tolerations:
        {{- toYaml . | nindent 8 }}
      {{- end }}
      volumes:
        - name: config
          {{- include "loki.configVolume" . | nindent 10 }}
        - name: runtime-config
          configMap:
            name: {{ template "loki.name" . }}-runtime
        {{- if .Values.enterprise.enabled }}
        - name: license
          secret:
          {{- if .Values.enterprise.useExternalLicense }}
            secretName: {{ .Values.enterprise.externalLicenseName }}
          {{- else }}
            secretName: enterprise-logs-license
          {{- end }}
        {{- end }}
        {{- with .Values.ingester.extraVolumes }}
        {{- toYaml . | nindent 8 }}
        {{- end }}
  {{- if not .Values.ingester.persistence.enabled }}
        - name: data
          emptyDir: { }
  {{- else if .Values.ingester.persistence.inMemory }}
        - name: data
        {{- if .Values.ingester.persistence.inMemory }}
          emptyDir:
            medium: Memory
        {{- end }}
        {{- if .Values.ingester.persistence.size }}
            sizeLimit: {{ .Values.ingester.persistence.size }}
        {{- end }}
  {{- else }}
  volumeClaimTemplates:
    - apiVersion: v1
      kind: PersistentVolumeClaim
      metadata:
        name: data
        {{- if .Values.ingester.persistence.annotations }}
        annotations:
          {{- toYaml .Values.ingester.persistence.annotations | nindent 10 }}
        {{- end }}
      spec:
        {{- $storageClass := default .Values.ingester.persistence.storageClass $rolloutZone.storageClass }}
        {{- if $storageClass }}
        {{- if (eq "-" $storageClass) }}
        storageClassName: ""
        {{- else }}
        storageClassName: {{ $storageClass }}
        {{- end }}
        {{- end }}
        accessModes:
          {{- toYaml .Values.ingester.persistence.accessModes | nindent 10 }}
        resources:
          requests:
            storage: "{{ .Values.ingester.persistence.size }}"
  {{- end }}
---
{{ end }}
{{ end }}<|MERGE_RESOLUTION|>--- conflicted
+++ resolved
@@ -23,15 +23,9 @@
   podManagementPolicy: Parallel
 {{- with .Values.ingester.updateStrategy }}
   updateStrategy:
-<<<<<<< HEAD
-    rollingUpdate:
-      partition: 0
-  serviceName: {{ include "loki.resourceName" $args }}-headless
-=======
      {{- tpl (. | toYaml) $ | nindent 4 }}
 {{- end }}
-  serviceName: {{ include "loki.ingesterFullname" . }}-headless
->>>>>>> 4a22da0c
+  serviceName: {{ include "loki.resourceName" $args }}-headless
   revisionHistoryLimit: {{ .Values.loki.revisionHistoryLimit }}
   {{- if and (semverCompare ">= 1.23-0" (include "loki.kubeVersion" .)) (.Values.ingester.persistence.enableStatefulSetAutoDeletePVC)  }}
   {{/*
