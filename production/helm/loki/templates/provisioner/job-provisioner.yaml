--- conflicted
+++ resolved
@@ -89,51 +89,6 @@
             {{ toYaml . | nindent 12 }}
           {{- end }}
           securityContext: {{- toYaml .Values.enterprise.provisioner.containerSecurityContext | nindent 12 }}
-<<<<<<< HEAD
-      containers:
-        - name: create-secret
-          image: {{ include "loki.kubectlImage" . }}
-          imagePullPolicy: {{ .Values.kubectlImage.pullPolicy }}
-          command:
-            - /bin/bash
-            - -euc
-            - |
-              # In case, the admin resources have already been created, the provisioner job
-              # does not write the token files to the bootstrap mount.
-              # Therefore, secrets are only created if the respective token files exist.
-              # Note: the following bash commands should always return a success status code. 
-              # Therefore, in case the token file does not exist, the first clause of the 
-              # or-operation is successful.
-              {{- $prefix := tpl (default "" $.Values.enterprise.provisioner.provisionedSecretPrefix) $ -}}  // defaults to empty string in case the value is not set in a deployed config
-              {{- range .Values.enterprise.provisioner.additionalTenants }}
-              ! test -s /bootstrap/token-write-{{ .name }} || \
-                kubectl --namespace "{{ .secretNamespace }}" create secret generic "{{- if $prefix }}{{ $prefix }}-{{ end }}{{ .name }}" \
-                  --from-literal=token-write="$(cat /bootstrap/token-write-{{ .name }})" \
-                  --from-literal=token-read="$(cat /bootstrap/token-read-{{ .name }})"
-              {{- end }}
-              {{- $namespace := include "loki.namespace" $ }}
-              {{- with .Values.monitoring.selfMonitoring.tenant }}
-              {{- $secretNamespace := tpl .secretNamespace $ }}
-              ! test -s /bootstrap/token-self-monitoring || \
-                kubectl --namespace "{{ $namespace }}" create secret generic "{{ include "enterprise-logs.selfMonitoringTenantSecret" $ }}" \
-                  --from-literal=username="{{ .name }}" \
-                  --from-literal=password="$(cat /bootstrap/token-self-monitoring)"
-              {{- if not (eq $secretNamespace $namespace) }}
-              ! test -s /bootstrap/token-self-monitoring || \
-                kubectl --namespace "{{ $secretNamespace }}" create secret generic "{{ include "enterprise-logs.selfMonitoringTenantSecret" $ }}" \
-                  --from-literal=username="{{ .name }}" \
-                  --from-literal=password="$(cat /bootstrap/token-self-monitoring)"
-              {{- end }}
-              {{- end }}
-          volumeMounts:
-            {{- with .Values.enterprise.provisioner.extraVolumeMounts }}
-              {{ toYaml . | nindent 12 }}
-            {{- end }}
-            - name: bootstrap
-              mountPath: /bootstrap
-          securityContext: {{- toYaml .Values.enterprise.provisioner.containerSecurityContext | nindent 12 }}
-=======
->>>>>>> f311846a
       {{- with .Values.enterprise.provisioner.affinity }}
       affinity:
         {{- toYaml . | nindent 8 }}
