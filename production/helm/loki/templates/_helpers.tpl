{{/*
Enforce valid label value.
See https://kubernetes.io/docs/concepts/overview/working-with-objects/labels/#syntax-and-character-set
*/}}
{{- define "loki.validLabelValue" -}}
{{- (regexReplaceAllLiteral "[^a-zA-Z0-9._-]" . "-") | trunc 63 | trimSuffix "-" | trimSuffix "_" | trimSuffix "." }}
{{- end }}

{{/*
Expand the name of the chart.
*/}}
{{- define "loki.name" -}}
{{- $default := ternary "enterprise-logs" "loki" .Values.enterprise.enabled }}
{{- coalesce .Values.nameOverride $default | trunc 63 | trimSuffix "-" }}
{{- end }}

{{/*
singleBinary fullname
*/}}
{{- define "loki.singleBinaryFullname" -}}
{{- if .Values.fullnameOverride -}}
{{- .Values.fullnameOverride | trunc 63 | trimSuffix "-" -}}
{{- else -}}
{{- $name := default .Chart.Name .Values.nameOverride -}}
{{- if contains $name .Release.Name -}}
{{- .Release.Name | trunc 63 | trimSuffix "-" -}}
{{- else -}}
{{- printf "%s-%s" .Release.Name $name | trunc 63 | trimSuffix "-" -}}
{{- end -}}
{{- end -}}
{{- end -}}

{{/*
Resource name template
Params:
  ctx = . context
  component = component name (optional)
  rolloutZoneName = rollout zone name (optional)
*/}}
{{- define "loki.resourceName" -}}
{{- $resourceName := include "loki.fullname" .ctx -}}
{{- if .component -}}{{- $resourceName = printf "%s-%s" $resourceName .component -}}{{- end -}}
{{- if and (not .component) .rolloutZoneName -}}{{- printf "Component name cannot be empty if rolloutZoneName (%s) is set" .rolloutZoneName | fail -}}{{- end -}}
{{- if .rolloutZoneName -}}{{- $resourceName = printf "%s-%s" $resourceName .rolloutZoneName -}}{{- end -}}
{{- if gt (len $resourceName) 253 -}}{{- printf "Resource name (%s) exceeds kubernetes limit of 253 character. To fix: shorten release name if this will be a fresh install or shorten zone names (e.g. \"a\" instead of \"zone-a\") if using zone-awareness." $resourceName | fail -}}{{- end -}}
{{- $resourceName -}}
{{- end -}}

{{/*
Return if deployment mode is simple scalable
*/}}
{{- define "loki.deployment.isScalable" -}}
  {{- and (eq (include "loki.isUsingObjectStorage" . ) "true") (or (eq .Values.deploymentMode "SingleBinary<->SimpleScalable") (eq .Values.deploymentMode "SimpleScalable") (eq .Values.deploymentMode "SimpleScalable<->Distributed")) }}
{{- end -}}

{{/*
Return if deployment mode is single binary
*/}}
{{- define "loki.deployment.isSingleBinary" -}}
  {{- or (eq .Values.deploymentMode "SingleBinary") (eq .Values.deploymentMode "SingleBinary<->SimpleScalable") }}
{{- end -}}

{{/*
Return if deployment mode is distributed
*/}}
{{- define "loki.deployment.isDistributed" -}}
  {{- and (eq (include "loki.isUsingObjectStorage" . ) "true") (or (eq .Values.deploymentMode "Distributed") (eq .Values.deploymentMode "SimpleScalable<->Distributed")) }}
{{- end -}}


{{/*
Create a default fully qualified app name.
We truncate at 63 chars because some Kubernetes name fields are limited to this (by the DNS naming spec).
If release name contains chart name it will be used as a full name.
*/}}
{{- define "loki.fullname" -}}
{{- if .Values.fullnameOverride }}
{{- .Values.fullnameOverride | trunc 63 | trimSuffix "-" }}
{{- else }}
{{- $name := include "loki.name" . }}
{{- if contains $name .Release.Name }}
{{- .Release.Name | trunc 63 | trimSuffix "-" }}
{{- else }}
{{- printf "%s-%s" .Release.Name $name | trunc 63 | trimSuffix "-" }}
{{- end }}
{{- end }}
{{- end }}

{{/*
Cluster label for rules and alerts.
*/}}
{{- define "loki.clusterLabel" -}}
{{- if .Values.clusterLabelOverride }}
{{- .Values.clusterLabelOverride | trunc 63 | trimSuffix "-" }}
{{- else }}
{{- if .Values.fullnameOverride }}
{{- .Values.fullnameOverride | trunc 63 | trimSuffix "-" }}
{{- else }}
{{- $name := include "loki.name" . }}
{{- if contains $name .Release.Name }}
{{- .Release.Name | trunc 63 | trimSuffix "-" }}
{{- else }}
{{- printf "%s-%s" .Release.Name $name | trunc 63 | trimSuffix "-" }}
{{- end }}
{{- end }}
{{- end }}
{{- end }}

{{/* Create a default storage config that uses filesystem storage
This is required for CI, but Loki will not be queryable with this default
applied, thus it is encouraged that users override this.
*/}}
{{- define "loki.storageConfig" -}}
{{- if .Values.loki.storageConfig -}}
{{- .Values.loki.storageConfig | toYaml | nindent 4 -}}
{{- else }}
{{- .Values.loki.defaultStorageConfig | toYaml | nindent 4 }}
{{- end}}
{{- end}}

{{/*
Create chart name and version as used by the chart label.
*/}}
{{- define "loki.chart" -}}
{{- printf "%s-%s" .Chart.Name .Chart.Version | replace "+" "_" | trunc 63 | trimSuffix "-" }}
{{- end }}

{{/*
Common labels
*/}}
{{- define "loki.labels" -}}
helm.sh/chart: {{ include "loki.chart" . }}
{{ include "loki.selectorLabels" . }}
{{- if or (.Chart.AppVersion) (.Values.loki.image.tag) }}
app.kubernetes.io/version: {{ include "loki.validLabelValue" (.Values.loki.image.tag | default .Chart.AppVersion) | quote }}
{{- end }}
{{- end }}

{{/*
Selector labels
*/}}
{{- define "loki.selectorLabels" -}}
app.kubernetes.io/name: {{ include "loki.name" . }}
app.kubernetes.io/instance: {{ .Release.Name }}
{{- end }}

{{/*
Create the name of the service account to use
*/}}
{{- define "loki.serviceAccountName" -}}
{{- if .Values.serviceAccount.create -}}
    {{ default (include "loki.name" .) .Values.serviceAccount.name }}
{{- else -}}
    {{ default "default" .Values.serviceAccount.name }}
{{- end -}}
{{- end -}}

{{/*
Base template for building docker image reference
*/}}
{{- define "loki.baseImage" }}
{{- $registry := .global.registry | default .service.registry | default "" -}}
{{- $repository := .service.repository | default "" -}}
{{- $ref := ternary (printf ":%s" (.service.tag | default .defaultVersion | toString)) (printf "@%s" .service.digest) (empty .service.digest) -}}
{{- if and $registry $repository -}}
  {{- printf "%s/%s%s" $registry $repository $ref -}}
{{- else -}}
  {{- printf "%s%s%s" $registry $repository $ref -}}
{{- end -}}
{{- end -}}

{{/*
Docker image name for Loki
*/}}
{{- define "loki.lokiImage" -}}
{{- $dict := dict "service" .Values.loki.image "global" .Values.global.image "defaultVersion" .Chart.AppVersion -}}
{{- include "loki.baseImage" $dict -}}
{{- end -}}

{{/*
Docker image name for enterprise logs
*/}}
{{- define "loki.enterpriseImage" -}}
{{- $dict := dict "service" .Values.enterprise.image "global" .Values.global.image "defaultVersion" .Values.enterprise.version -}}
{{- include "loki.baseImage" $dict -}}
{{- end -}}

{{/*
Docker image name
*/}}
{{- define "loki.image" -}}
{{- if .Values.enterprise.enabled -}}{{- include "loki.enterpriseImage" . -}}{{- else -}}{{- include "loki.lokiImage" . -}}{{- end -}}
{{- end -}}

{{/*
Docker image name for kubectl container
*/}}
{{- define "loki.kubectlImage" -}}
{{- $dict := dict "service" .Values.kubectlImage "global" .Values.global.image "defaultVersion" "latest" -}}
{{- include "loki.baseImage" $dict -}}
{{- end -}}

{{/*
Generated storage config for loki common config
*/}}
{{- define "loki.commonStorageConfig" -}}
<<<<<<< HEAD
{{- $bucketNames := .Values.loki.storage.bucketNames -}}
=======
{{- if .Values.loki.storage.use_thanos_objstore -}}
object_store:
  {{- include "loki.thanosStorageConfig" (dict "ctx" . "bucketName" .Values.loki.storage.bucketNames.chunks) | nindent 2 }}
{{- else }}
>>>>>>> fd64d940
{{- if .Values.minio.enabled -}}
s3:
  endpoint: {{ include "loki.minio" $ }}
  bucketnames: chunks
  secret_access_key: {{ $.Values.minio.rootPassword }}
  access_key_id: {{ $.Values.minio.rootUser }}
  s3forcepathstyle: true
  insecure: true
{{- else if eq .Values.loki.storage.type "s3" -}}
{{- with .Values.loki.storage.s3 }}
s3:
  {{- with .s3 }}
  s3: {{ . }}
  {{- end }}
  {{- with .endpoint }}
  endpoint: {{ . }}
  {{- end }}
  {{- with .region }}
  region: {{ . }}
  {{- end}}
  bucketnames: {{ $bucketNames.chunks | required "loki.storage.bucketNames.chunks must be defined" }}
  {{- with .secretAccessKey }}
  secret_access_key: {{ . }}
  {{- end }}
  {{- with .accessKeyId }}
  access_key_id: {{ . }}
  {{- end }}
  {{- with .signatureVersion }}
  signature_version: {{ . }}
  {{- end }}
  s3forcepathstyle: {{ .s3ForcePathStyle }}
  insecure: {{ .insecure }}
  {{- with .disable_dualstack }}
  disable_dualstack: {{ . }}
  {{- end }}
  {{- with .http_config}}
  http_config:
{{ toYaml . | indent 4 }}
  {{- end }}
  {{- with .backoff_config}}
  backoff_config:
{{ toYaml . | indent 4 }}
  {{- end }}
  {{- with .sse }}
  sse:
{{ toYaml . | indent 4 }}
  {{- end }}
{{- end -}}

{{- else if eq .Values.loki.storage.type "gcs" -}}
{{- with .Values.loki.storage.gcs }}
gcs:
  bucket_name: {{ $bucketNames.chunks | required "loki.storage.bucketNames.chunks must be defined" }}
  chunk_buffer_size: {{ .chunkBufferSize }}
  request_timeout: {{ .requestTimeout }}
  enable_http2: {{ .enableHttp2 }}
{{- end -}}
{{- else if eq .Values.loki.storage.type "azure" -}}
{{- with .Values.loki.storage.azure }}
azure:
  account_name: {{ .accountName }}
  {{- with .accountKey }}
  account_key: {{ . }}
  {{- end }}
  {{- with .connectionString }}
  connection_string: {{ . }}
  {{- end }}
  container_name: {{ $bucketNames.chunks | required "loki.storage.bucketNames.chunks must be defined" }}
  use_managed_identity: {{ .useManagedIdentity }}
  use_federated_token: {{ .useFederatedToken }}
  {{- with .userAssignedId }}
  user_assigned_id: {{ . }}
  {{- end }}
  {{- with .requestTimeout }}
  request_timeout: {{ . }}
  {{- end }}
  {{- with .endpointSuffix }}
  endpoint_suffix: {{ . }}
  {{- end }}
  {{- with .chunkDelimiter }}
  chunk_delimiter: {{ . }}
  {{- end }}
{{- end -}}
{{- else if eq .Values.loki.storage.type "alibabacloud" -}}
{{- with .Values.loki.storage.alibabacloud }}
alibabacloud:
  bucket: {{ $bucketNames.chunks | required "loki.storage.bucketNames.chunks must be defined" }}
  endpoint: {{ .endpoint }}
  access_key_id: {{ .accessKeyId }}
  secret_access_key: {{ .secretAccessKey }}
{{- end -}}
{{- else if eq .Values.loki.storage.type "swift" -}}
{{- with .Values.loki.storage.swift }}
swift:
{{ toYaml . | indent 2 }}
{{- end -}}
{{- else -}}
{{- with .Values.loki.storage.filesystem }}
filesystem:
  chunks_directory: {{ .chunks_directory }}
  rules_directory: {{ .rules_directory }}
{{- end -}}
{{- end -}}
{{- end -}}
{{- end -}}

{{/*
Storage config for ruler
*/}}
{{- define "loki.rulerStorageConfig" -}}
{{- $bucketNames := .Values.loki.storage.bucketNames -}}
{{- if .Values.minio.enabled -}}
type: "s3"
s3:
  bucketnames: ruler
{{- else if eq .Values.loki.storage.type "s3" -}}
{{- with .Values.loki.storage.s3 }}
type: "s3"
s3:
  {{- with .s3 }}
  s3: {{ . }}
  {{- end }}
  {{- with .endpoint }}
  endpoint: {{ . }}
  {{- end }}
  {{- with .region }}
  region: {{ . }}
  {{- end}}
  bucketnames: {{ $bucketNames.ruler | required "loki.storage.bucketNames.ruler must be defined" }}
  {{- with .secretAccessKey }}
  secret_access_key: {{ . }}
  {{- end }}
  {{- with .accessKeyId }}
  access_key_id: {{ . }}
  {{- end }}
  s3forcepathstyle: {{ .s3ForcePathStyle }}
  insecure: {{ .insecure }}
  {{- with .http_config }}
  http_config: {{ toYaml . | nindent 6 }}
  {{- end }}
{{- end -}}
{{- else if eq .Values.loki.storage.type "gcs" -}}
{{- with .Values.loki.storage.gcs }}
type: "gcs"
gcs:
  bucket_name: {{ $bucketNames.ruler | required "loki.storage.bucketNames.ruler must be defined" }}
  chunk_buffer_size: {{ .chunkBufferSize }}
  request_timeout: {{ .requestTimeout }}
  enable_http2: {{ .enableHttp2 }}
{{- end -}}
{{- else if eq .Values.loki.storage.type "azure" -}}
{{- with .Values.loki.storage.azure }}
type: "azure"
azure:
  account_name: {{ .accountName }}
  {{- with .accountKey }}
  account_key: {{ . }}
  {{- end }}
  {{- with .connectionString }}
  connection_string: {{ . }}
  {{- end }}
  container_name: {{ $bucketNames.ruler | required "loki.storage.bucketNames.ruler must be defined" }}
  use_managed_identity: {{ .useManagedIdentity }}
  use_federated_token: {{ .useFederatedToken }}
  {{- with .userAssignedId }}
  user_assigned_id: {{ . }}
  {{- end }}
  {{- with .requestTimeout }}
  request_timeout: {{ . }}
  {{- end }}
  {{- with .endpointSuffix }}
  endpoint_suffix: {{ . }}
  {{- end }}
{{- end -}}
{{- else if eq .Values.loki.storage.type "swift" -}}
{{- with .Values.loki.storage.swift }}
swift:
  {{- with .auth_version }}
  auth_version: {{ . }}
  {{- end }}
  auth_url: {{ .auth_url }}
  {{- with .internal }}
  internal: {{ . }}
  {{- end }}
  username: {{ .username }}
  user_domain_name: {{ .user_domain_name }}
  {{- with .user_domain_id }}
  user_domain_id: {{ . }}
  {{- end }}
  {{- with .user_id }}
  user_id: {{ . }}
  {{- end }}
  password: {{ .password }}
  {{- with .domain_id }}
  domain_id: {{ . }}
  {{- end }}
  domain_name: {{ .domain_name }}
  project_id: {{ .project_id }}
  project_name: {{ .project_name }}
  project_domain_id: {{ .project_domain_id }}
  project_domain_name: {{ .project_domain_name }}
  region_name: {{ .region_name }}
  container_name: {{ .container_name }}
  max_retries: {{ .max_retries | default 3 }}
  connect_timeout: {{ .connect_timeout | default "10s" }}
  request_timeout: {{ .request_timeout | default "5s" }}
{{- end -}}
{{- else }}
type: "local"
{{- end -}}
{{- end -}}

{{/* Loki ruler config */}}
{{- define "loki.rulerConfig" }}
ruler:
  storage:
    {{- include "loki.rulerStorageConfig" . | nindent 4}}
{{- if (not (empty .Values.loki.rulerConfig)) }}
{{- toYaml .Values.loki.rulerConfig | nindent 2}}
{{- end }}
{{- end }}

{{/* Ruler Thanos Storage Config */}}
{{- define "loki.rulerThanosStorageConfig" -}}
{{- if and .Values.loki.storage.use_thanos_objstore .Values.ruler.enabled}}
  backend: {{ .Values.loki.storage.object_store.type }}
  {{- include "loki.thanosStorageConfig" (dict "ctx" . "bucketName" .Values.loki.storage.bucketNames.ruler) | nindent 2 }}
{{- end }}
{{- end }}

{{/* Enterprise Logs Admin API storage config */}}
{{- define "enterprise-logs.adminAPIStorageConfig" }}
{{- $bucketNames := .Values.loki.storage.bucketNames -}}
storage:
  {{- if .Values.loki.storage.use_thanos_objstore }}
  backend: {{ .Values.loki.storage.object_store.type }}
    {{- include "loki.thanosStorageConfig" (dict "ctx" . "bucketName" .Values.loki.storage.bucketNames.admin) | nindent 2 }}
  {{- else if .Values.minio.enabled }}
  backend: "s3"
  s3:
    bucket_name: admin
  {{- else if eq .Values.loki.storage.type "s3" -}}
  {{- with .Values.loki.storage.s3 }}
  backend: "s3"
  s3:
    bucket_name: {{ $bucketNames.admin | required "loki.storage.bucketNames.admin must be defined" }}
  {{- end -}}
  {{- else if eq .Values.loki.storage.type "gcs" -}}
  {{- with .Values.loki.storage.gcs }}
  backend: "gcs"
  gcs:
    bucket_name: {{ $bucketNames.admin | required "loki.storage.bucketNames.admin must be defined" }}
  {{- end -}}
  {{- else if eq .Values.loki.storage.type "azure" -}}
  {{- with .Values.loki.storage.azure }}
  backend: "azure"
  azure:
    account_name: {{ .accountName }}
    {{- with .accountKey }}
    account_key: {{ . }}
    {{- end }}
    {{- with .connectionString }}
    connection_string: {{ . }}
    {{- end }}
    container_name: {{ $bucketNames.admin | required "loki.storage.bucketNames.admin must be defined" }}
    {{- with .endpointSuffix }}
    endpoint_suffix: {{ . }}
    {{- end }}
  {{- end -}}
  {{- else if eq .Values.loki.storage.type "swift" -}}
  {{- with .Values.loki.storage.swift }}
  backend: "swift"
  swift:
    {{- with .auth_version }}
    auth_version: {{ . }}
    {{- end }}
    auth_url: {{ .auth_url }}
    {{- with .internal }}
    internal: {{ . }}
    {{- end }}
    username: {{ .username }}
    user_domain_name: {{ .user_domain_name }}
    {{- with .user_domain_id }}
    user_domain_id: {{ . }}
    {{- end }}
    {{- with .user_id }}
    user_id: {{ . }}
    {{- end }}
    password: {{ .password }}
    {{- with .domain_id }}
    domain_id: {{ . }}
    {{- end }}
    domain_name: {{ .domain_name }}
    project_id: {{ .project_id }}
    project_name: {{ .project_name }}
    project_domain_id: {{ .project_domain_id }}
    project_domain_name: {{ .project_domain_name }}
    region_name: {{ .region_name }}
    container_name: {{ .container_name }}
    max_retries: {{ .max_retries | default 3 }}
    connect_timeout: {{ .connect_timeout | default "10s" }}
    request_timeout: {{ .request_timeout | default "5s" }}
  {{- end -}}
  {{- else }}
  backend: "filesystem"
  filesystem:
    dir: {{ .Values.loki.storage.filesystem.admin_api_directory }}
  {{- end -}}
{{- end }}

{{/*
Calculate the config from structured and unstructured text input
*/}}
{{- define "loki.calculatedConfig" -}}
{{ tpl (mergeOverwrite (tpl .Values.loki.config . | fromYaml) .Values.loki.structuredConfig | toYaml) . }}
{{- end }}

{{/*
The volume to mount for loki configuration
*/}}
{{- define "loki.configVolume" -}}
{{- if eq .Values.loki.configStorageType "Secret" -}}
secret:
  secretName: {{ tpl .Values.loki.configObjectName . }}
{{- else -}}
configMap:
  name: {{ tpl .Values.loki.configObjectName . }}
  items:
    - key: "config.yaml"
      path: "config.yaml"
{{- end -}}
{{- end -}}

{{/*
Memcached Docker image
*/}}
{{- define "loki.memcachedImage" -}}
{{- $dict := dict "service" .Values.memcached.image "global" .Values.global.image -}}
{{- include "loki.image" $dict -}}
{{- end }}

{{/*
Memcached Exporter Docker image
*/}}
{{- define "loki.memcachedExporterImage" -}}
{{- $dict := dict "service" .Values.memcachedExporter.image "global" .Values.global.image -}}
{{- include "loki.image" $dict -}}
{{- end }}

{{/* Allow KubeVersion to be overridden. */}}
{{- define "loki.kubeVersion" -}}
  {{- default .Capabilities.KubeVersion.Version .Values.kubeVersionOverride -}}
{{- end -}}

{{/*
Return the appropriate apiVersion for ingress.
*/}}
{{- define "loki.ingress.apiVersion" -}}
  {{- if and (.Capabilities.APIVersions.Has "networking.k8s.io/v1") (semverCompare ">= 1.19-0" (include "loki.kubeVersion" .)) -}}
      {{- print "networking.k8s.io/v1" -}}
  {{- else if .Capabilities.APIVersions.Has "networking.k8s.io/v1beta1" -}}
    {{- print "networking.k8s.io/v1beta1" -}}
  {{- else -}}
    {{- print "extensions/v1beta1" -}}
  {{- end -}}
{{- end -}}

{{/*
Return if ingress is stable.
*/}}
{{- define "loki.ingress.isStable" -}}
  {{- eq (include "loki.ingress.apiVersion" .) "networking.k8s.io/v1" -}}
{{- end -}}

{{/*
Return if ingress supports ingressClassName.
*/}}
{{- define "loki.ingress.supportsIngressClassName" -}}
  {{- or (eq (include "loki.ingress.isStable" .) "true") (and (eq (include "loki.ingress.apiVersion" .) "networking.k8s.io/v1beta1") (semverCompare ">= 1.18-0" (include "loki.kubeVersion" .))) -}}
{{- end -}}

{{/*
Return if ingress supports pathType.
*/}}
{{- define "loki.ingress.supportsPathType" -}}
  {{- or (eq (include "loki.ingress.isStable" .) "true") (and (eq (include "loki.ingress.apiVersion" .) "networking.k8s.io/v1beta1") (semverCompare ">= 1.18-0" (include "loki.kubeVersion" .))) -}}
{{- end -}}

{{/*
Generate list of ingress service paths based on deployment type
*/}}
{{- define "loki.ingress.servicePaths" -}}
{{- if (eq (include "loki.deployment.isSingleBinary" .) "true") -}}
{{- include "loki.ingress.singleBinaryServicePaths" . }}
{{- else if (eq (include "loki.deployment.isDistributed" .) "true") -}}
{{- include "loki.ingress.distributedServicePaths" . }}
{{- else if and (eq (include "loki.deployment.isScalable" .) "true") (not .Values.read.legacyReadTarget ) -}}
{{- include "loki.ingress.scalableServicePaths" . }}
{{- else -}}
{{- include "loki.ingress.legacyScalableServicePaths" . }}
{{- end -}}
{{- end -}}

{{/*
Ingress service paths for distributed deployment
*/}}
{{- define "loki.ingress.distributedServicePaths" -}}
{{- $distributorServiceName := include "loki.distributorFullname" . }}
{{- include "loki.ingress.servicePath" (dict "ctx" . "serviceName" $distributorServiceName "paths" .Values.ingress.paths.distributor )}}
{{- $queryFrontendServiceName := include "loki.queryFrontendFullname" . }}
{{- include "loki.ingress.servicePath" (dict "ctx" . "serviceName" $queryFrontendServiceName "paths" .Values.ingress.paths.queryFrontend )}}
{{- $rulerServiceName := include "loki.rulerFullname" . }}
{{- include "loki.ingress.servicePath" (dict "ctx" . "serviceName" $rulerServiceName "paths" .Values.ingress.paths.ruler)}}
{{- end -}}

{{/*
Ingress service paths for legacy simple scalable deployment when backend components were part of read component.
*/}}
{{- define "loki.ingress.scalableServicePaths" -}}
{{- $readServiceName := include "loki.readFullname" . }}
{{- include "loki.ingress.servicePath" (dict "ctx" . "serviceName" $readServiceName "paths" .Values.ingress.paths.queryFrontend )}}
{{- $writeServiceName := include "loki.writeFullname" . }}
{{- include "loki.ingress.servicePath" (dict "ctx" . "serviceName" $writeServiceName "paths" .Values.ingress.paths.distributor )}}
{{- $backendServiceName := include "loki.backendFullname" . }}
{{- include "loki.ingress.servicePath" (dict "ctx" . "serviceName" $backendServiceName "paths" .Values.ingress.paths.ruler )}}
{{- end -}}

{{/*
Ingress service paths for legacy simple scalable deployment
*/}}
{{- define "loki.ingress.legacyScalableServicePaths" -}}
{{- $readServiceName := include "loki.readFullname" . }}
{{- include "loki.ingress.servicePath" (dict "ctx" . "serviceName" $readServiceName "paths" .Values.ingress.paths.queryFrontend )}}
{{- include "loki.ingress.servicePath" (dict "ctx" . "serviceName" $readServiceName "paths" .Values.ingress.paths.ruler )}}
{{- $writeServiceName := include "loki.writeFullname" . }}
{{- include "loki.ingress.servicePath" (dict "ctx" . "serviceName" $writeServiceName "paths" .Values.ingress.paths.distributor )}}
{{- end -}}

{{/*
Ingress service paths for single binary deployment
*/}}
{{- define "loki.ingress.singleBinaryServicePaths" -}}
{{- $serviceName := include "loki.singleBinaryFullname" . }}
{{- include "loki.ingress.servicePath" (dict "ctx" . "serviceName" $serviceName "paths" .Values.ingress.paths.distributor )}}
{{- include "loki.ingress.servicePath" (dict "ctx" . "serviceName" $serviceName "paths" .Values.ingress.paths.queryFrontend )}}
{{- include "loki.ingress.servicePath" (dict "ctx" . "serviceName" $serviceName "paths" .Values.ingress.paths.ruler )}}
{{- end -}}

{{/*
Ingress service path helper function
Params:
  ctx = . context
  serviceName = fully qualified k8s service name
  paths = list of url paths to allow ingress for
*/}}
{{- define "loki.ingress.servicePath" -}}
{{- $ingressApiIsStable := eq (include "loki.ingress.isStable" .ctx) "true" -}}
{{- $ingressSupportsPathType := eq (include "loki.ingress.supportsPathType" .ctx) "true" -}}
{{- range .paths }}
- path: {{ . }}
  {{- if $ingressSupportsPathType }}
  pathType: Prefix
  {{- end }}
  backend:
    {{- if $ingressApiIsStable }}
    service:
      name: {{ $.serviceName }}
      port:
        number: {{ $.ctx.Values.loki.server.http_listen_port }}
    {{- else }}
    serviceName: {{ $.serviceName }}
    servicePort: {{ $.ctx.Values.loki.server.http_listen_port }}
    {{- end -}}
{{- end -}}
{{- end -}}

{{/*
Create the service endpoint including port for MinIO.
*/}}
{{- define "loki.minio" -}}
{{- if .Values.minio.enabled -}}
{{- .Values.minio.address | default (printf "%s-%s.%s.svc:%s" .Release.Name "minio" .Release.Namespace (.Values.minio.service.port | toString)) -}}
{{- end -}}
{{- end -}}

{{/* Determine if deployment is using object storage */}}
{{- define "loki.isUsingObjectStorage" -}}
{{- or (eq .Values.loki.storage.type "gcs") (eq .Values.loki.storage.type "s3") (eq .Values.loki.storage.type "azure") (eq .Values.loki.storage.type "swift") (eq .Values.loki.storage.type "alibabacloud") -}}
{{- end -}}

{{/* Configure the correct name for the memberlist service */}}
{{- define "loki.memberlist" -}}
{{ include "loki.name" . }}-memberlist
{{- end -}}

{{/* Determine the public host for the Loki cluster */}}
{{- define "loki.host" -}}
{{- $isSingleBinary := eq (include "loki.deployment.isSingleBinary" .) "true" -}}
{{- $url := printf "%s.%s.svc.%s.:%s" (include "loki.gatewayFullname" .) .Release.Namespace .Values.global.clusterDomain (.Values.gateway.service.port | toString)  }}
{{- if and $isSingleBinary (not .Values.gateway.enabled)  }}
  {{- $url = printf "%s.%s.svc.%s.:%s" (include "loki.singleBinaryFullname" .) .Release.Namespace .Values.global.clusterDomain (.Values.loki.server.http_listen_port | toString) }}
{{- end }}
{{- printf "%s" $url -}}
{{- end -}}

{{/* Determine the public endpoint for the Loki cluster */}}
{{- define "loki.address" -}}
{{- printf "http://%s" (include "loki.host" . ) -}}
{{- end -}}

{{/* Name of the cluster */}}
{{- define "loki.clusterName" -}}
{{- $name := .Values.enterprise.cluster_name | default .Release.Name }}
{{- printf "%s" $name -}}
{{- end -}}

{{/* Name of kubernetes secret to persist GEL admin token to */}}
{{- define "enterprise-logs.adminTokenSecret" }}
{{- .Values.enterprise.adminToken.secret | default (printf "%s-admin-token" (include "loki.name" . )) -}}
{{- end -}}

{{/* Prefix for provisioned secrets created for each provisioned tenant */}}
{{- define "enterprise-logs.provisionedSecretPrefix" }}
{{- .Values.enterprise.provisioner.provisionedSecretPrefix | default (printf "%s-provisioned" (include "loki.name" . )) -}}
{{- end -}}

{{/* Name of kubernetes secret to persist canary credentials in */}}
{{- define "enterprise-logs.selfMonitoringTenantSecret" }}
{{- .Values.enterprise.canarySecret | default (printf "%s-%s" (include "enterprise-logs.provisionedSecretPrefix" . ) .Values.monitoring.selfMonitoring.tenant.name) -}}
{{- end -}}

{{/* Snippet for the nginx file used by gateway */}}
{{- define "loki.nginxFile" }}
worker_processes  5;  ## Default: 1
error_log  /dev/stderr;
pid        /tmp/nginx.pid;
worker_rlimit_nofile 8192;

events {
  worker_connections  4096;  ## Default: 1024
}

http {
  client_body_temp_path /tmp/client_temp;
  proxy_temp_path       /tmp/proxy_temp_path;
  fastcgi_temp_path     /tmp/fastcgi_temp;
  uwsgi_temp_path       /tmp/uwsgi_temp;
  scgi_temp_path        /tmp/scgi_temp;

  client_max_body_size  {{ .Values.gateway.nginxConfig.clientMaxBodySize }};

  proxy_read_timeout    600; ## 10 minutes
  proxy_send_timeout    600;
  proxy_connect_timeout 600;

  proxy_http_version    1.1;

  default_type application/octet-stream;
  log_format   {{ .Values.gateway.nginxConfig.logFormat }}

  {{- if .Values.gateway.verboseLogging }}
  access_log   /dev/stderr  main;
  {{- else }}

  map $status $loggable {
    ~^[23]  0;
    default 1;
  }
  access_log   /dev/stderr  main  if=$loggable;
  {{- end }}

  sendfile     on;
  tcp_nopush   on;
  {{- if .Values.gateway.nginxConfig.resolver }}
  resolver {{ .Values.gateway.nginxConfig.resolver }};
  {{- else }}
  resolver {{ .Values.global.dnsService }}.{{ .Values.global.dnsNamespace }}.svc.{{ .Values.global.clusterDomain }}.;
  {{- end }}

  {{- with .Values.gateway.nginxConfig.httpSnippet }}
  {{- tpl . $ | nindent 2 }}
  {{- end }}

  server {
    {{- if (.Values.gateway.nginxConfig.ssl) }}
    listen             8080 ssl;
    {{- if .Values.gateway.nginxConfig.enableIPv6 }}
    listen             [::]:8080 ssl;
    {{- end }}
    {{- else }}
    listen             8080;
    {{- if .Values.gateway.nginxConfig.enableIPv6 }}
    listen             [::]:8080;
    {{- end }}
    {{- end }}

    {{- if .Values.gateway.basicAuth.enabled }}
    auth_basic           "Loki";
    auth_basic_user_file /etc/nginx/secrets/.htpasswd;
    {{- end }}

    location = / {
      return 200 'OK';
      auth_basic off;
    }

    ########################################################
    # Configure backend targets

    {{- $backendHost := include "loki.backendFullname" .}}
    {{- $readHost := include "loki.readFullname" .}}
    {{- $writeHost := include "loki.writeFullname" .}}

    {{- if .Values.read.legacyReadTarget }}
    {{- $backendHost = include "loki.readFullname" . }}
    {{- end }}

    {{- $httpSchema := .Values.gateway.nginxConfig.schema }}

    {{- $writeUrl    := printf "%s://%s.%s.svc.%s:%s" $httpSchema $writeHost   .Release.Namespace .Values.global.clusterDomain (.Values.loki.server.http_listen_port | toString) }}
    {{- $readUrl     := printf "%s://%s.%s.svc.%s:%s" $httpSchema $readHost    .Release.Namespace .Values.global.clusterDomain (.Values.loki.server.http_listen_port | toString) }}
    {{- $backendUrl  := printf "%s://%s.%s.svc.%s:%s" $httpSchema $backendHost .Release.Namespace .Values.global.clusterDomain (.Values.loki.server.http_listen_port | toString) }}

    {{- if .Values.gateway.nginxConfig.customWriteUrl }}
    {{- $writeUrl  = .Values.gateway.nginxConfig.customWriteUrl }}
    {{- end }}
    {{- if .Values.gateway.nginxConfig.customReadUrl }}
    {{- $readUrl = .Values.gateway.nginxConfig.customReadUrl }}
    {{- end }}
    {{- if .Values.gateway.nginxConfig.customBackendUrl }}
    {{- $backendUrl = .Values.gateway.nginxConfig.customBackendUrl }}
    {{- end }}

    {{- $singleBinaryHost := include "loki.singleBinaryFullname" . }}
    {{- $singleBinaryUrl  := printf "%s://%s.%s.svc.%s:%s" $httpSchema $singleBinaryHost .Release.Namespace .Values.global.clusterDomain (.Values.loki.server.http_listen_port | toString) }}

    {{- $distributorHost := include "loki.distributorFullname" .}}
    {{- $ingesterHost := include "loki.ingesterFullname" .}}
    {{- $queryFrontendHost := include "loki.queryFrontendFullname" .}}
    {{- $indexGatewayHost := include "loki.indexGatewayFullname" .}}
    {{- $rulerHost := include "loki.rulerFullname" .}}
    {{- $compactorHost := include "loki.compactorFullname" .}}
    {{- $schedulerHost := include "loki.querySchedulerFullname" .}}


    {{- $distributorUrl := printf "%s://%s.%s.svc.%s:%s" $httpSchema $distributorHost .Release.Namespace .Values.global.clusterDomain (.Values.loki.server.http_listen_port | toString) -}}
    {{- $ingesterUrl := printf "%s://%s.%s.svc.%s:%s" $httpSchema $ingesterHost .Release.Namespace .Values.global.clusterDomain (.Values.loki.server.http_listen_port | toString) }}
    {{- $queryFrontendUrl := printf "%s://%s.%s.svc.%s:%s" $httpSchema $queryFrontendHost .Release.Namespace .Values.global.clusterDomain (.Values.loki.server.http_listen_port | toString) }}
    {{- $indexGatewayUrl := printf "%s://%s.%s.svc.%s:%s" $httpSchema $indexGatewayHost .Release.Namespace .Values.global.clusterDomain (.Values.loki.server.http_listen_port | toString) }}
    {{- $rulerUrl := printf "%s://%s.%s.svc.%s:%s" $httpSchema $rulerHost .Release.Namespace .Values.global.clusterDomain (.Values.loki.server.http_listen_port | toString) }}
    {{- $compactorUrl := printf "%s://%s.%s.svc.%s:%s" $httpSchema $compactorHost .Release.Namespace .Values.global.clusterDomain (.Values.loki.server.http_listen_port | toString) }}
    {{- $schedulerUrl := printf "%s://%s.%s.svc.%s:%s" $httpSchema $schedulerHost .Release.Namespace .Values.global.clusterDomain (.Values.loki.server.http_listen_port | toString) }}

    {{- if eq (include "loki.deployment.isSingleBinary" .) "true"}}
    {{- $distributorUrl = $singleBinaryUrl }}
    {{- $ingesterUrl = $singleBinaryUrl }}
    {{- $queryFrontendUrl = $singleBinaryUrl }}
    {{- $indexGatewayUrl = $singleBinaryUrl }}
    {{- $rulerUrl = $singleBinaryUrl }}
    {{- $compactorUrl = $singleBinaryUrl }}
    {{- $schedulerUrl = $singleBinaryUrl }}
    {{- else if eq (include "loki.deployment.isScalable" .) "true"}}
    {{- $distributorUrl = $writeUrl }}
    {{- $ingesterUrl = $writeUrl }}
    {{- $queryFrontendUrl = $readUrl }}
    {{- $indexGatewayUrl = $backendUrl }}
    {{- $rulerUrl = $backendUrl }}
    {{- $compactorUrl = $backendUrl }}
    {{- $schedulerUrl = $backendUrl }}
    {{- end -}}

    {{- if .Values.loki.ui.gateway.enabled }}
    location ^~ /ui {
      proxy_pass       {{ $distributorUrl }}$request_uri;
    }
    {{- end }}

    # Distributor
    location = /api/prom/push {
      proxy_pass       {{ $distributorUrl }}$request_uri;
    }
    location = /loki/api/v1/push {
      proxy_pass       {{ $distributorUrl }}$request_uri;
    }
    location = /distributor/ring {
      proxy_pass       {{ $distributorUrl }}$request_uri;
    }
    location = /otlp/v1/logs {
      proxy_pass       {{ $distributorUrl }}$request_uri;
    }

    # Ingester
    location = /flush {
      proxy_pass       {{ $ingesterUrl }}$request_uri;
    }
    location ^~ /ingester/ {
      proxy_pass       {{ $ingesterUrl }}$request_uri;
    }
    location = /ingester {
      internal;        # to suppress 301
    }

    # Ring
    location = /ring {
      proxy_pass       {{ $ingesterUrl }}$request_uri;
    }

    # MemberListKV
    location = /memberlist {
      proxy_pass       {{ $ingesterUrl }}$request_uri;
    }

    # Ruler
    location = /ruler/ring {
      proxy_pass       {{ $rulerUrl }}$request_uri;
    }
    location = /api/prom/rules {
      proxy_pass       {{ $rulerUrl }}$request_uri;
    }
    location ^~ /api/prom/rules/ {
      proxy_pass       {{ $rulerUrl }}$request_uri;
    }
    location = /loki/api/v1/rules {
      proxy_pass       {{ $rulerUrl }}$request_uri;
    }
    location ^~ /loki/api/v1/rules/ {
      proxy_pass       {{ $rulerUrl }}$request_uri;
    }
    location = /prometheus/api/v1/alerts {
      proxy_pass       {{ $rulerUrl }}$request_uri;
    }
    location = /prometheus/api/v1/rules {
      proxy_pass       {{ $rulerUrl }}$request_uri;
    }

    # Compactor
    location = /compactor/ring {
      proxy_pass       {{ $compactorUrl }}$request_uri;
    }
    location = /loki/api/v1/delete {
      proxy_pass       {{ $compactorUrl }}$request_uri;
    }
    location = /loki/api/v1/cache/generation_numbers {
      proxy_pass       {{ $compactorUrl }}$request_uri;
    }

    # IndexGateway
    location = /indexgateway/ring {
      proxy_pass       {{ $indexGatewayUrl }}$request_uri;
    }

    # QueryScheduler
    location = /scheduler/ring {
      proxy_pass       {{ $schedulerUrl }}$request_uri;
    }

    # Config
    location = /config {
      proxy_pass       {{ $ingesterUrl }}$request_uri;
    }

    {{- if and .Values.enterprise.enabled .Values.enterprise.adminApi.enabled }}
    # Admin API
    location ^~ /admin/api/ {
      proxy_pass       {{ $backendUrl }}$request_uri;
    }
    location = /admin/api {
      internal;        # to suppress 301
    }
    {{- end }}


    # QueryFrontend, Querier
    location = /api/prom/tail {
      proxy_pass       {{ $queryFrontendUrl }}$request_uri;
      proxy_set_header Upgrade $http_upgrade;
      proxy_set_header Connection "upgrade";
    }
    location = /loki/api/v1/tail {
      proxy_pass       {{ $queryFrontendUrl }}$request_uri;
      proxy_set_header Upgrade $http_upgrade;
      proxy_set_header Connection "upgrade";
    }
    location ^~ /api/prom/ {
      proxy_pass       {{ $queryFrontendUrl }}$request_uri;
    }
    location = /api/prom {
      internal;        # to suppress 301
    }
    # if the X-Query-Tags header is empty, set a noop= without a value as empty values are not logged
    set $query_tags $http_x_query_tags;
    if ($query_tags !~* '') {
      set $query_tags "noop=";
    }
    location ^~ /loki/api/v1/ {
      # pass custom headers set by Grafana as X-Query-Tags which are logged as key/value pairs in metrics.go log messages
      proxy_set_header X-Query-Tags "${query_tags},user=${http_x_grafana_user},dashboard_id=${http_x_dashboard_uid},dashboard_title=${http_x_dashboard_title},panel_id=${http_x_panel_id},panel_title=${http_x_panel_title},source_rule_uid=${http_x_rule_uid},rule_name=${http_x_rule_name},rule_folder=${http_x_rule_folder},rule_version=${http_x_rule_version},rule_source=${http_x_rule_source},rule_type=${http_x_rule_type}";
      proxy_pass       {{ $queryFrontendUrl }}$request_uri;
    }
    location = /loki/api/v1 {
      internal;        # to suppress 301
    }

    {{- with .Values.gateway.nginxConfig.serverSnippet }}
    {{ . | nindent 4 }}
    {{- end }}
  }
}
{{- end }}

{{/* Configure enableServiceLinks in pod */}}
{{- define "loki.enableServiceLinks" -}}
{{- if semverCompare ">=1.13-0" (include "loki.kubeVersion" .) -}}
{{- if or (.Values.loki.enableServiceLinks) (ne .Values.loki.enableServiceLinks false) -}}
enableServiceLinks: true
{{- else -}}
enableServiceLinks: false
{{- end -}}
{{- end -}}
{{- end -}}

{{/* Determine compactor address based on target configuration */}}
{{- define "loki.compactorAddress" -}}
{{- $isSimpleScalable := eq (include "loki.deployment.isScalable" .) "true" -}}
{{- $isDistributed := eq (include "loki.deployment.isDistributed" .) "true" -}}
{{- $isSingleBinary := eq (include "loki.deployment.isSingleBinary" .) "true" -}}
{{- $compactorAddress := include "loki.backendFullname" . -}}
{{- if and $isSimpleScalable .Values.read.legacyReadTarget -}}
{{/* 2 target configuration */}}
{{- $compactorAddress = include "loki.readFullname" . -}}
{{- else if $isSingleBinary -}}
{{/* single binary */}}
{{- $compactorAddress = include "loki.singleBinaryFullname" . -}}
{{/* distributed */}}
{{- else if $isDistributed -}}
{{- $compactorAddress = include "loki.compactorFullname" . -}}
{{- end -}}
{{- printf "http://%s:%s" $compactorAddress (.Values.loki.server.http_listen_port | toString) }}
{{- end }}

{{/* Determine query-scheduler address */}}
{{- define "loki.querySchedulerAddress" -}}
{{- $schedulerAddress := ""}}
{{- $isDistributed := eq (include "loki.deployment.isDistributed" .) "true" -}}
{{- if $isDistributed -}}
{{- $schedulerAddress = printf "%s.%s.svc.%s:%s" (include "loki.querySchedulerFullname" .) .Release.Namespace .Values.global.clusterDomain (.Values.loki.server.grpc_listen_port | toString) -}}
{{- end -}}
{{- printf "%s" $schedulerAddress }}
{{- end }}

{{/* Determine querier address */}}
{{- define "loki.querierAddress" -}}
{{- $querierAddress := "" }}
{{- $isDistributed := eq (include "loki.deployment.isDistributed" .) "true" -}}
{{- if $isDistributed -}}
{{- $querierHost := include "loki.querierFullname" .}}
{{- $querierUrl := printf "http://%s.%s.svc.%s:3100" $querierHost .Release.Namespace .Values.global.clusterDomain }}
{{- $querierAddress = $querierUrl }}
{{- end -}}
{{- printf "%s" $querierAddress }}
{{- end }}

{{/* Determine index-gateway address */}}
{{- define "loki.indexGatewayAddress" -}}
{{- $idxGatewayAddress := ""}}
{{- $isDistributed := eq (include "loki.deployment.isDistributed" .) "true" -}}
{{- $isScalable := eq (include "loki.deployment.isScalable" .) "true" -}}
{{- if $isDistributed -}}
{{- $idxGatewayAddress = printf "dns+%s-headless.%s.svc.%s:%s" (include "loki.indexGatewayFullname" .) .Release.Namespace .Values.global.clusterDomain (.Values.loki.server.grpc_listen_port | toString) -}}
{{- end -}}
{{- if $isScalable -}}
{{- $idxGatewayAddress = printf "dns+%s-headless.%s.svc.%s:%s" (include "loki.backendFullname" .) .Release.Namespace .Values.global.clusterDomain (.Values.loki.server.grpc_listen_port | toString) -}}
{{- end -}}
{{- printf "%s" $idxGatewayAddress }}
{{- end }}

{{/* Determine bloom-planner address */}}
{{- define "loki.bloomPlannerAddress" -}}
{{- $bloomPlannerAddress := ""}}
{{- $isDistributed := eq (include "loki.deployment.isDistributed" .) "true" -}}
{{- $isScalable := eq (include "loki.deployment.isScalable" .) "true" -}}
{{- if $isDistributed -}}
{{- $bloomPlannerAddress = printf "%s-headless.%s.svc.%s:%s" (include "loki.bloomPlannerFullname" .) .Release.Namespace .Values.global.clusterDomain (.Values.loki.server.grpc_listen_port | toString) -}}
{{- end -}}
{{- if $isScalable -}}
{{- $bloomPlannerAddress = printf "%s-headless.%s.svc.%s:%s" (include "loki.backendFullname" .) .Release.Namespace .Values.global.clusterDomain (.Values.loki.server.grpc_listen_port | toString) -}}
{{- end -}}
{{- printf "%s" $bloomPlannerAddress}}
{{- end }}

{{/* Determine bloom-gateway address */}}
{{- define "loki.bloomGatewayAddresses" -}}
{{- $bloomGatewayAddresses := ""}}
{{- $isDistributed := eq (include "loki.deployment.isDistributed" .) "true" -}}
{{- $isScalable := eq (include "loki.deployment.isScalable" .) "true" -}}
{{- if $isDistributed -}}
{{- $bloomGatewayAddresses = printf "dnssrvnoa+_grpc._tcp.%s-headless.%s.svc.%s" (include "loki.bloomGatewayFullname" .) .Release.Namespace .Values.global.clusterDomain -}}
{{- end -}}
{{- if $isScalable -}}
{{- $bloomGatewayAddresses = printf "dnssrvnoa+_grpc._tcp.%s-headless.%s.svc.%s" (include "loki.backendFullname" .) .Release.Namespace .Values.global.clusterDomain -}}
{{- end -}}
{{- printf "%s" $bloomGatewayAddresses}}
{{- end }}

{{- define "loki.config.checksum" -}}
checksum/config: {{ include "loki.configMapOrSecretContentHash" (dict "ctx" . "name" "/config.yaml") }}
{{- end -}}

{{/*
Return the appropriate apiVersion for PodDisruptionBudget.
*/}}
{{- define "loki.pdb.apiVersion" -}}
  {{- if and (.Capabilities.APIVersions.Has "policy/v1") (semverCompare ">=1.21-0" (include "loki.kubeVersion" .)) -}}
    {{- print "policy/v1" -}}
  {{- else -}}
    {{- print "policy/v1beta1" -}}
  {{- end -}}
{{- end -}}

{{/*
Return the object store type for use with the test schema.
*/}}
{{- define "loki.testSchemaObjectStore" -}}
  {{- if .Values.minio.enabled -}}
    s3
  {{- else -}}
    filesystem
  {{- end -}}
{{- end -}}

{{/*
Return the appropriate apiVersion for HorizontalPodAutoscaler.
*/}}
{{- define "loki.hpa.apiVersion" -}}
  {{- if and (.Capabilities.APIVersions.Has "autoscaling/v2") (semverCompare ">= 1.19-0" (include "loki.kubeVersion" .)) -}}
      {{- print "autoscaling/v2" -}}
  {{- else if .Capabilities.APIVersions.Has "autoscaling/v2beta2" -}}
    {{- print "autoscaling/v2beta2" -}}
  {{- else -}}
    {{- print "autoscaling/v2beta1" -}}
  {{- end -}}
{{- end -}}

{{/*
compute a ConfigMap or Secret checksum only based on its .data content.
This function needs to be called with a context object containing the following keys:
- ctx: the current Helm context (what '.' is at the call site)
- name: the file name of the ConfigMap or Secret
*/}}
{{- define "loki.configMapOrSecretContentHash" -}}
{{ get (include (print .ctx.Template.BasePath .name) .ctx | fromYaml) "data" | toYaml | sha256sum }}
{{- end }}

{{/* Thanos object storage configuration helper to build
the thanos_storage_config model*/}}
{{- define "loki.thanosStorageConfig" -}}
{{- $bucketName := .bucketName }}
{{- with .ctx.Values.loki.storage.object_store }}
{{- if eq .type "s3" }}
s3:
  {{- with .s3 }}
  bucket_name: {{ $bucketName }}
  endpoint: {{ .endpoint }}
  access_key_id: {{ .access_key_id }}
  secret_access_key: {{ .secret_access_key }}
  region: {{ .region }}
  insecure: {{ .insecure }}
  http:
    {{ toYaml .http | nindent 4 }}
  sse:
    {{ toYaml .sse | nindent 4 }}
  {{- end }}
{{- else if eq .type "gcs" }}
gcs:
  {{- with .gcs }}
  bucket_name: {{ $bucketName }}
  service_account: {{ .service_account }}
  {{- end }}
{{- else if eq .type "azure" }}
azure:
  {{- with .azure }}
  container_name: {{ $bucketName }}
  account_name: {{ .account_name }}
  account_key: {{ .account_key }}
  {{- end }}
{{- end }}
storage_prefix: {{ .storage_prefix }}
{{- end }}
{{- end }}<|MERGE_RESOLUTION|>--- conflicted
+++ resolved
@@ -204,14 +204,11 @@
 Generated storage config for loki common config
 */}}
 {{- define "loki.commonStorageConfig" -}}
-<<<<<<< HEAD
 {{- $bucketNames := .Values.loki.storage.bucketNames -}}
-=======
 {{- if .Values.loki.storage.use_thanos_objstore -}}
 object_store:
-  {{- include "loki.thanosStorageConfig" (dict "ctx" . "bucketName" .Values.loki.storage.bucketNames.chunks) | nindent 2 }}
+  {{- include "loki.thanosStorageConfig" (dict "ctx" . "bucketName" ($bucketNames.chunks | required "loki.storage.bucketNames.chunks must be defined")) | nindent 2 }}
 {{- else }}
->>>>>>> fd64d940
 {{- if .Values.minio.enabled -}}
 s3:
   endpoint: {{ include "loki.minio" $ }}
