--- conflicted
+++ resolved
@@ -181,13 +181,13 @@
       {{- tpl (. | toYaml) $ | nindent 4 }}
     {{- end }}
 
-<<<<<<< HEAD
     {{- with .Values.loki.ingester_client }}
     ingester_client:
-=======
+      {{- tpl (. | toYaml) $ | nindent 4 }}
+    {{- end }}
+
     {{- with .Values.loki.block_builder }}
     block_builder:
->>>>>>> 56e7318b
       {{- tpl (. | toYaml) $ | nindent 4 }}
     {{- end }}
 
