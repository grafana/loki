--- conflicted
+++ resolved
@@ -284,15 +284,11 @@
       signatureVersion: null
       s3ForcePathStyle: false
       insecure: false
-<<<<<<< HEAD
       http_config:
       # -- Set to true to skip tls verification
         insecure_skip_verify: true
-=======
-      http_config: {}
       # -- Check https://grafana.com/docs/loki/latest/configure/#s3_storage_config for more info on how to provide a backoff_config
       backoff_config: {}
->>>>>>> e7b782b1
     gcs:
       chunkBufferSize: 0
       requestTimeout: "0s"
