global:
  image:
    # -- Overrides the Docker registry globally for all images
    registry: null
  # -- Overrides the priorityClassName for all pods
  priorityClassName: null
  # -- configures cluster domain ("cluster.local" by default)
  clusterDomain: "cluster.local"
  # -- configures DNS service name
  dnsService: "kube-dns"
  # -- configures DNS service namespace
  dnsNamespace: "kube-system"
# -- Overrides the chart's name
nameOverride: null
# -- Overrides the chart's computed fullname
fullnameOverride: null
# -- Overrides the chart's cluster label
clusterLabelOverride: null
# -- Image pull secrets for Docker images
imagePullSecrets: []
# -- Deployment mode lets you specify how to deploy Loki.
# There are 3 options:
# - SingleBinary: Loki is deployed as a single binary, useful for small installs typically without HA, up to a few tens of GB/day.
# - SimpleScalable: Loki is deployed as 3 targets: read, write, and backend. Useful for medium installs easier to manage than distributed, up to a about 1TB/day.
# - Distributed: Loki is deployed as individual microservices. The most complicated but most capable, useful for large installs, typically over 1TB/day.
# There are also 2 additional modes used for migrating between deployment modes:
# - SingleBinary<->SimpleScalable: Migrate from SingleBinary to SimpleScalable (or vice versa)
# - SimpleScalable<->Distributed: Migrate from SimpleScalable to Distributed (or vice versa)
# Note: SimpleScalable and Distributed REQUIRE the use of object storage.
deploymentMode: SimpleScalable
######################################################################################################################
#
# Base Loki Configs including kubernetes configurations and configurations for Loki itself,
# see below for more specifics on Loki's configuration.
#
######################################################################################################################
# -- Configuration for running Loki
loki:
  # Configures the readiness probe for all of the Loki pods
  readinessProbe:
    httpGet:
      path: /ready
      port: http-metrics
    initialDelaySeconds: 30
    timeoutSeconds: 1
  image:
    # -- The Docker registry
    registry: docker.io
    # -- Docker image repository
    repository: grafana/loki
    # -- Overrides the image tag whose default is the chart's appVersion
    # TODO: needed for 3rd target backend functionality
    # revert to null or latest once this behavior is relased
    tag: null
    # -- Overrides the image tag with an image digest
    digest: null
    # -- Docker image pull policy
    pullPolicy: IfNotPresent
  # -- Common annotations for all deployments/StatefulSets
  annotations: {}
  # -- Common annotations for all pods
  podAnnotations: {}
  # -- Common labels for all pods
  podLabels: {}
  # -- Common annotations for all services
  serviceAnnotations: {}
  # -- Common labels for all services
  serviceLabels: {}
  # -- The number of old ReplicaSets to retain to allow rollback
  revisionHistoryLimit: 10
  # -- The SecurityContext for Loki pods
  podSecurityContext:
    fsGroup: 10001
    runAsGroup: 10001
    runAsNonRoot: true
    runAsUser: 10001
  # -- The SecurityContext for Loki containers
  containerSecurityContext:
    readOnlyRootFilesystem: true
    capabilities:
      drop:
        - ALL
    allowPrivilegeEscalation: false
  # -- Should enableServiceLinks be enabled. Default to enable
  enableServiceLinks: true
  ######################################################################################################################
  #
  # Loki Configuration
  #
  # There are several ways to pass configuration to Loki, listing them here in order of our preference for how
  # you should use this chart.
  # 1. Use the templated value of loki.config below and the corresponding override sections which follow.
  #    This allows us to set a lot of important Loki configurations and defaults and also allows us to maintain them
  #    over time as Loki changes and evolves.
  # 2. Use the loki.structuredConfig section.
  #    This will completely override the templated value of loki.config, so you MUST provide the entire Loki config
  #    including any configuration that we set in loki.config unless you explicitly are trying to change one of those
  #    values and are not able to do so with the templated sections.
  #    If you choose this approach the burden is on you to maintain any changes we make to the templated config.
  # 3. Use an existing secret or configmap to provide the configuration.
  #    This option is mostly provided for folks who have external processes which provide or modify the configuration.
  #    When using this option you can specify a different name for loki.generatedConfigObjectName and configObjectName
  #    if you have a process which takes the generated config and modifies it, or you can stop the chart from generating
  #    a config entirely by setting loki.generatedConfigObjectName to
  #
  ######################################################################################################################

  # -- Defines what kind of object stores the configuration, a ConfigMap or a Secret.
  # In order to move sensitive information (such as credentials) from the ConfigMap/Secret to a more secure location (e.g. vault), it is possible to use [environment variables in the configuration](https://grafana.com/docs/loki/latest/configuration/#use-environment-variables-in-the-configuration).
  # Such environment variables can be then stored in a separate Secret and injected via the global.extraEnvFrom value. For details about environment injection from a Secret please see [Secrets](https://kubernetes.io/docs/concepts/configuration/secret/#use-case-as-container-environment-variables).
  configStorageType: ConfigMap
  # -- The name of the object which Loki will mount as a volume containing the config.
  # If the configStorageType is Secret, this will be the name of the Secret, if it is ConfigMap, this will be the name of the ConfigMap.
  # The value will be passed through tpl.
  configObjectName: '{{ include "loki.name" . }}'
  # -- The name of the Secret or ConfigMap that will be created by this chart.
  # If empty, no configmap or secret will be created.
  # The value will be passed through tpl.
  generatedConfigObjectName: '{{ include "loki.name" . }}'
<<<<<<< HEAD
=======

>>>>>>> fcb2b0a1
  # -- Config file contents for Loki
  # @default -- See values.yaml
  config: |
    {{- if .Values.enterprise.enabled}}
    {{- tpl .Values.enterprise.config . }}
    {{- else }}
    auth_enabled: {{ .Values.loki.auth_enabled }}
    {{- end }}

    {{- with .Values.loki.server }}
    server:
      {{- toYaml . | nindent 2}}
    {{- end}}

    pattern_ingester:
      enabled: {{ .Values.loki.pattern_ingester.enabled }}

    memberlist:
    {{- if .Values.loki.memberlistConfig }}
      {{- toYaml .Values.loki.memberlistConfig | nindent 2 }}
    {{- else }}
    {{- if .Values.loki.extraMemberlistConfig}}
    {{- toYaml .Values.loki.extraMemberlistConfig | nindent 2}}
    {{- end }}
      join_members:
        - {{ include "loki.memberlist" . }}
        {{- with .Values.migrate.fromDistributed }}
        {{- if .enabled }}
        - {{ .memberlistService }}
        {{- end }}
        {{- end }}
    {{- end }}

    {{- with .Values.loki.ingester }}
    ingester:
      {{- tpl (. | toYaml) $ | nindent 4 }}
    {{- end }}

    {{- if .Values.loki.commonConfig}}
    common:
    {{- toYaml .Values.loki.commonConfig | nindent 2}}
      storage:
      {{- include "loki.commonStorageConfig" . | nindent 4}}
    {{- end}}

    {{- with .Values.loki.limits_config }}
    limits_config:
      {{- tpl (. | toYaml) $ | nindent 4 }}
    {{- end }}

    runtime_config:
      file: /etc/loki/runtime-config/runtime-config.yaml

    {{- with .Values.chunksCache }}
    {{- if .enabled }}
    chunk_store_config:
      chunk_cache_config:
        default_validity: {{ .defaultValidity }}
        background:
          writeback_goroutines: {{ .writebackParallelism }}
          writeback_buffer: {{ .writebackBuffer }}
          writeback_size_limit: {{ .writebackSizeLimit }}
        memcached:
          batch_size: {{ .batchSize }}
          parallelism: {{ .parallelism }}
        memcached_client:
          addresses: dnssrvnoa+_memcached-client._tcp.{{ template "loki.fullname" $ }}-chunks-cache.{{ $.Release.Namespace }}.svc
          consistent_hash: true
          timeout: {{ .timeout }}
          max_idle_conns: 72
    {{- end }}
    {{- end }}

    {{- if .Values.loki.schemaConfig }}
    schema_config:
    {{- toYaml .Values.loki.schemaConfig | nindent 2}}
    {{- end }}

    {{- if .Values.loki.useTestSchema }}
    schema_config:
    {{- toYaml .Values.loki.testSchemaConfig | nindent 2}}
    {{- end }}

    {{ include "loki.rulerConfig" . }}

    {{- if or .Values.tableManager.retention_deletes_enabled .Values.tableManager.retention_period }}
    table_manager:
      retention_deletes_enabled: {{ .Values.tableManager.retention_deletes_enabled }}
      retention_period: {{ .Values.tableManager.retention_period }}
    {{- end }}

    query_range:
      align_queries_with_step: true
      {{- with .Values.loki.query_range }}
      {{- tpl (. | toYaml) $ | nindent 4 }}
      {{- end }}
      {{- if .Values.resultsCache.enabled }}
      {{- with .Values.resultsCache }}
      cache_results: true
      results_cache:
        cache:
          default_validity: {{ .defaultValidity }}
          background:
            writeback_goroutines: {{ .writebackParallelism }}
            writeback_buffer: {{ .writebackBuffer }}
            writeback_size_limit: {{ .writebackSizeLimit }}
          memcached_client:
            consistent_hash: true
            addresses: dnssrvnoa+_memcached-client._tcp.{{ template "loki.fullname" $ }}-results-cache.{{ $.Release.Namespace }}.svc
            timeout: {{ .timeout }}
            update_interval: 1m
      {{- end }}
      {{- end }}

    {{- with .Values.loki.storage_config }}
    storage_config:
      {{- tpl (. | toYaml) $ | nindent 4 }}
    {{- end }}

    {{- with .Values.loki.query_scheduler }}
    query_scheduler:
      {{- tpl (. | toYaml) $ | nindent 4 }}
    {{- end }}

    {{- with .Values.loki.compactor }}
    compactor:
      {{- tpl (. | toYaml) $ | nindent 4 }}
    {{- end }}

    {{- with .Values.loki.analytics }}
    analytics:
      {{- tpl (. | toYaml) $ | nindent 4 }}
    {{- end }}

    {{- with .Values.loki.querier }}
    querier:
      {{- tpl (. | toYaml) $ | nindent 4 }}
    {{- end }}

    {{- with .Values.loki.index_gateway }}
    index_gateway:
      {{- tpl (. | toYaml) $ | nindent 4 }}
    {{- end }}

    {{- with .Values.loki.frontend }}
    frontend:
      {{- tpl (. | toYaml) $ | nindent 4 }}
    {{- end }}

    {{- with .Values.loki.frontend_worker }}
    frontend_worker:
      {{- tpl (. | toYaml) $ | nindent 4 }}
    {{- end }}

    {{- with .Values.loki.distributor }}
    distributor:
      {{- tpl (. | toYaml) $ | nindent 4 }}
    {{- end }}

    tracing:
      enabled: {{ .Values.loki.tracing.enabled }}
  # Should authentication be enabled
  auth_enabled: true
  # -- memberlist configuration (overrides embedded default)
  memberlistConfig: {}
  # -- Extra memberlist configuration
  extraMemberlistConfig: {}
  # -- Tenants list to be created on nginx htpasswd file, with name and password keys
  tenants: []
  # -- Check https://grafana.com/docs/loki/latest/configuration/#server for more info on the server configuration.
  server:
    http_listen_port: 3100
    grpc_listen_port: 9095
    http_server_read_timeout: 600s
    http_server_write_timeout: 600s
  # -- Limits config
  limits_config:
    reject_old_samples: true
    reject_old_samples_max_age: 168h
    max_cache_freshness_per_query: 10m
    split_queries_by_interval: 15m
    query_timeout: 300s
    volume_enabled: true
  # -- Provides a reloadable runtime configuration file for some specific configuration
  runtimeConfig: {}
  # -- Check https://grafana.com/docs/loki/latest/configuration/#common_config for more info on how to provide a common configuration
  commonConfig:
    path_prefix: /var/loki
    replication_factor: 3
    compactor_address: '{{ include "loki.compactorAddress" . }}'
  # -- Storage config. Providing this will automatically populate all necessary storage configs in the templated config.
  storage:
    # Loki requires a bucket for chunks and the ruler. GEL requires a third bucket for the admin API.
    # Please provide these values if you are using object storage.
    # bucketNames:
    #   chunks: FIXME
    #   ruler: FIXME
    #   admin: FIXME
    type: s3
    s3:
      s3: null
      endpoint: null
      region: null
      secretAccessKey: null
      accessKeyId: null
      signatureVersion: null
      s3ForcePathStyle: false
      insecure: false
      http_config: {}
      # -- Check https://grafana.com/docs/loki/latest/configure/#s3_storage_config for more info on how to provide a backoff_config
      backoff_config: {}
    gcs:
      chunkBufferSize: 0
      requestTimeout: "0s"
      enableHttp2: true
    azure:
      accountName: null
      accountKey: null
      connectionString: null
      useManagedIdentity: false
      useFederatedToken: false
      userAssignedId: null
      requestTimeout: null
      endpointSuffix: null
    swift:
      auth_version: null
      auth_url: null
      internal: null
      username: null
      user_domain_name: null
      user_domain_id: null
      user_id: null
      password: null
      domain_id: null
      domain_name: null
      project_id: null
      project_name: null
      project_domain_id: null
      project_domain_name: null
      region_name: null
      container_name: null
      max_retries: null
      connect_timeout: null
      request_timeout: null
    filesystem:
      chunks_directory: /var/loki/chunks
      rules_directory: /var/loki/rules
  # -- Configure memcached as an external cache for chunk and results cache. Disabled by default
  # must enable and specify a host for each cache you would like to use.
  memcached:
    chunk_cache:
      enabled: false
      host: ""
      service: "memcached-client"
      batch_size: 256
      parallelism: 10
    results_cache:
      enabled: false
      host: ""
      service: "memcached-client"
      timeout: "500ms"
      default_validity: "12h"
  # -- Check https://grafana.com/docs/loki/latest/configuration/#schema_config for more info on how to configure schemas
  schemaConfig: {}
  # -- a real Loki install requires a proper schemaConfig defined above this, however for testing or playing around
  # you can enable useTestSchema
  useTestSchema: false
  testSchemaConfig:
    configs:
      - from: 2024-04-01
        store: tsdb
        object_store: '{{ include "loki.testSchemaObjectStore" . }}'
        schema: v13
        index:
          prefix: index_
          period: 24h
  # -- Check https://grafana.com/docs/loki/latest/configuration/#ruler for more info on configuring ruler
  rulerConfig: {}
  # -- Structured loki configuration, takes precedence over `loki.config`, `loki.schemaConfig`, `loki.storageConfig`
  structuredConfig: {}
  # -- Additional query scheduler config
  query_scheduler: {}
  # -- Additional storage config
  storage_config:
    boltdb_shipper:
      index_gateway_client:
        server_address: '{{ include "loki.indexGatewayAddress" . }}'
    tsdb_shipper:
      index_gateway_client:
        server_address: '{{ include "loki.indexGatewayAddress" . }}'
    hedging:
      at: "250ms"
      max_per_second: 20
      up_to: 3
  # --  Optional compactor configuration
  compactor: {}
  # --  Optional pattern ingester configuration
  pattern_ingester:
    enabled: false
  # --  Optional analytics configuration
  analytics: {}
  # --  Optional querier configuration
  query_range: {}
  # --  Optional querier configuration
  querier: {}
  # --  Optional ingester configuration
  ingester: {}
  # --  Optional index gateway configuration
  index_gateway:
    mode: simple
  frontend:
    scheduler_address: '{{ include "loki.querySchedulerAddress" . }}'
    tail_proxy_url: '{{ include "loki.querierAddress" . }}'
  frontend_worker:
    scheduler_address: '{{ include "loki.querySchedulerAddress" . }}'
  # -- Optional distributor configuration
  distributor: {}
  # -- Enable tracing
  tracing:
    enabled: false
######################################################################################################################
#
# Enterprise Loki Configs
#
######################################################################################################################

# -- Configuration for running Enterprise Loki
enterprise:
  # Enable enterprise features, license must be provided
  enabled: false
  # Default verion of GEL to deploy
  version: v3.0.0
  # -- Optional name of the GEL cluster, otherwise will use .Release.Name
  # The cluster name must match what is in your GEL license
  cluster_name: null
  # -- Grafana Enterprise Logs license
  # In order to use Grafana Enterprise Logs features, you will need to provide
  # the contents of your Grafana Enterprise Logs license, either by providing the
  # contents of the license.jwt, or the name Kubernetes Secret that contains your
  # license.jwt.
  # To set the license contents, use the flag `--set-file 'enterprise.license.contents=./license.jwt'`
  license:
    contents: "NOTAVALIDLICENSE"
  # -- Set to true when providing an external license
  useExternalLicense: false
  # -- Name of external license secret to use
  externalLicenseName: null
  # -- Name of the external config secret to use
  externalConfigName: ""
  # -- Use GEL gateway, if false will use the default nginx gateway
  gelGateway: true
  # -- If enabled, the correct admin_client storage will be configured. If disabled while running enterprise,
  # make sure auth is set to `type: trust`, or that `auth_enabled` is set to `false`.
  adminApi:
    enabled: true
  # enterprise specific sections of the config.yaml file
  config: |
    {{- if .Values.enterprise.adminApi.enabled }}
    {{- if or .Values.minio.enabled (eq .Values.loki.storage.type "s3") (eq .Values.loki.storage.type "gcs") (eq .Values.loki.storage.type "azure") }}
    admin_client:
      storage:
        s3:
          bucket_name: admin
    {{- end }}
    {{- end }}
    auth:
      type: {{ .Values.enterprise.adminApi.enabled | ternary "enterprise" "trust" }}
    auth_enabled: {{ .Values.loki.auth_enabled }}
    cluster_name: {{ include "loki.clusterName" . }}
    license:
      path: /etc/loki/license/license.jwt
  image:
    # -- The Docker registry
    registry: docker.io
    # -- Docker image repository
    repository: grafana/enterprise-logs
    # -- Docker image tag
    tag: null
    # -- Overrides the image tag with an image digest
    digest: null
    # -- Docker image pull policy
    pullPolicy: IfNotPresent
  adminToken:
    # -- Alternative name for admin token secret, needed by tokengen and provisioner jobs
    secret: null
    # -- Additional namespace to also create the token in. Useful if your Grafana instance
    # is in a different namespace
    additionalNamespaces: []
  # -- Alternative name of the secret to store token for the canary
  canarySecret: null
  # -- Configuration for `tokengen` target
  tokengen:
    # -- Whether the job should be part of the deployment
    enabled: true
    # -- Comma-separated list of Loki modules to load for tokengen
    targetModule: "tokengen"
    # -- Additional CLI arguments for the `tokengen` target
    extraArgs: []
    # -- Additional Kubernetes environment
    env: []
    # -- Additional labels for the `tokengen` Job
    labels: {}
    # -- Additional annotations for the `tokengen` Job
    annotations: {}
    # -- Tolerations for tokengen Job
    tolerations: []
    # -- Additional volumes for Pods
    extraVolumes: []
    # -- Additional volume mounts for Pods
    extraVolumeMounts: []
    # -- Run containers as user `enterprise-logs(uid=10001)`
    securityContext:
      runAsNonRoot: true
      runAsGroup: 10001
      runAsUser: 10001
      fsGroup: 10001
    # -- Environment variables from secrets or configmaps to add to the tokengen pods
    extraEnvFrom: []
    # -- The name of the PriorityClass for tokengen Pods
    priorityClassName: ""
  # -- Configuration for `provisioner` target
  provisioner:
    # -- Whether the job should be part of the deployment
    enabled: true
    # -- Name of the secret to store provisioned tokens in
    provisionedSecretPrefix: null
    # -- Additional tenants to be created. Each tenant will get a read and write policy
    # and associated token. Tenant must have a name and a namespace for the secret containting
    # the token to be created in. For example
    # additionalTenants:
    #   - name: loki
    #     secretNamespace: grafana
    additionalTenants: []
    # -- Additional Kubernetes environment
    env: []
    # -- Additional labels for the `provisioner` Job
    labels: {}
    # -- Additional annotations for the `provisioner` Job
    annotations: {}
    # -- The name of the PriorityClass for provisioner Job
    priorityClassName: null
    # -- Run containers as user `enterprise-logs(uid=10001)`
    securityContext:
      runAsNonRoot: true
      runAsGroup: 10001
      runAsUser: 10001
      fsGroup: 10001
    # -- Provisioner image to Utilize
    image:
      # -- The Docker registry
      registry: docker.io
      # -- Docker image repository
      repository: grafana/enterprise-logs-provisioner
      # -- Overrides the image tag whose default is the chart's appVersion
      tag: null
      # -- Overrides the image tag with an image digest
      digest: null
      # -- Docker image pull policy
      pullPolicy: IfNotPresent
    # -- Volume mounts to add to the provisioner pods
    extraVolumeMounts: []
# -- kubetclImage is used in the enterprise provisioner and tokengen jobs
kubectlImage:
  # -- The Docker registry
  registry: docker.io
  # -- Docker image repository
  repository: bitnami/kubectl
  # -- Overrides the image tag whose default is the chart's appVersion
  tag: null
  # -- Overrides the image tag with an image digest
  digest: null
  # -- Docker image pull policy
  pullPolicy: IfNotPresent
######################################################################################################################
#
# Chart Testing
#
######################################################################################################################

# -- Section for configuring optional Helm test
test:
  enabled: true
  # -- Used to directly query the metrics endpoint of the canary for testing, this approach avoids needing prometheus for testing.
  # This in a newer approach to using prometheusAddress such that tests do not have a dependency on prometheus
  canaryServiceAddress: "http://loki-canary:3500/metrics"
  # -- Address of the prometheus server to query for the test. This overrides any value set for canaryServiceAddress.
  # This is kept for backward compatibility and may be removed in future releases. Previous value was 'http://prometheus:9090'
  prometheusAddress: ""
  # -- Number of times to retry the test before failing
  timeout: 1m
  # -- Additional labels for the test pods
  labels: {}
  # -- Additional annotations for test pods
  annotations: {}
  # -- Image to use for loki canary
  image:
    # -- The Docker registry
    registry: docker.io
    # -- Docker image repository
    repository: grafana/loki-helm-test
    # -- Overrides the image tag whose default is the chart's appVersion
    tag: "ewelch-distributed-helm-chart-17db5ee"
    # -- Overrides the image tag with an image digest
    digest: null
    # -- Docker image pull policy
    pullPolicy: IfNotPresent
# The Loki canary pushes logs to and queries from this loki installation to test
# that it's working correctly
lokiCanary:
  enabled: true
  # -- If true, the canary will send directly to Loki via the address configured for verification --
  # -- If false, it will write to stdout and an Agent will be needed to scrape and send the logs --
  push: true
  # -- The name of the label to look for at loki when doing the checks.
  labelname: pod
  # -- Additional annotations for the `loki-canary` Daemonset
  annotations: {}
  # -- Additional labels for each `loki-canary` pod
  podLabels: {}
  service:
    # -- Annotations for loki-canary Service
    annotations: {}
    # -- Additional labels for loki-canary Service
    labels: {}
  # -- Additional CLI arguments for the `loki-canary' command
  extraArgs: []
  # -- Environment variables to add to the canary pods
  extraEnv: []
  # -- Environment variables from secrets or configmaps to add to the canary pods
  extraEnvFrom: []
  # -- Volume mounts to add to the canary pods
  extraVolumeMounts: []
  # -- Volumes to add to the canary pods
  extraVolumes: []
  # -- Resource requests and limits for the canary
  resources: {}
  # -- DNS config for canary pods
  dnsConfig: {}
  # -- Node selector for canary pods
  nodeSelector: {}
  # -- Tolerations for canary pods
  tolerations: []
  # -- The name of the PriorityClass for loki-canary pods
  priorityClassName: null
  # -- Image to use for loki canary
  image:
    # -- The Docker registry
    registry: docker.io
    # -- Docker image repository
    repository: grafana/loki-canary
    # -- Overrides the image tag whose default is the chart's appVersion
    tag: null
    # -- Overrides the image tag with an image digest
    digest: null
    # -- Docker image pull policy
    pullPolicy: IfNotPresent
  # -- Update strategy for the `loki-canary` Daemonset pods
  updateStrategy:
    type: RollingUpdate
    rollingUpdate:
      maxUnavailable: 1
######################################################################################################################
#
# Service Accounts and Kubernetes RBAC
#
######################################################################################################################
serviceAccount:
  # -- Specifies whether a ServiceAccount should be created
  create: true
  # -- The name of the ServiceAccount to use.
  # If not set and create is true, a name is generated using the fullname template
  name: null
  # -- Image pull secrets for the service account
  imagePullSecrets: []
  # -- Annotations for the service account
  annotations: {}
  # -- Labels for the service account
  labels: {}
  # -- Set this toggle to false to opt out of automounting API credentials for the service account
  automountServiceAccountToken: true
# RBAC configuration
rbac:
  # -- If pspEnabled true, a PodSecurityPolicy is created for K8s that use psp.
  pspEnabled: false
  # -- For OpenShift set pspEnabled to 'false' and sccEnabled to 'true' to use the SecurityContextConstraints.
  sccEnabled: false
  # -- Specify PSP annotations
  # Ref: https://kubernetes.io/docs/reference/access-authn-authz/psp-to-pod-security-standards/#podsecuritypolicy-annotations
  pspAnnotations: {}
  # seccomp.security.alpha.kubernetes.io/allowedProfileNames: '*'
  # seccomp.security.alpha.kubernetes.io/defaultProfileName: 'docker/default'
  # apparmor.security.beta.kubernetes.io/defaultProfileName: 'runtime/default'
  # -- Whether to install RBAC in the namespace only or cluster-wide. Useful if you want to watch ConfigMap globally.
  namespaced: false
######################################################################################################################
#
# Network Policy configuration
#
######################################################################################################################
networkPolicy:
  # -- Specifies whether Network Policies should be created
  enabled: false
  # -- Specifies whether the policies created will be standard Network Policies (flavor: kubernetes)
  # or Cilium Network Policies (flavor: cilium)
  flavor: kubernetes
  metrics:
    # -- Specifies the Pods which are allowed to access the metrics port.
    # As this is cross-namespace communication, you also need the namespaceSelector.
    podSelector: {}
    # -- Specifies the namespaces which are allowed to access the metrics port
    namespaceSelector: {}
    # -- Specifies specific network CIDRs which are allowed to access the metrics port.
    # In case you use namespaceSelector, you also have to specify your kubelet networks here.
    # The metrics ports are also used for probes.
    cidrs: []
  ingress:
    # -- Specifies the Pods which are allowed to access the http port.
    # As this is cross-namespace communication, you also need the namespaceSelector.
    podSelector: {}
    # -- Specifies the namespaces which are allowed to access the http port
    namespaceSelector: {}
  alertmanager:
    # -- Specify the alertmanager port used for alerting
    port: 9093
    # -- Specifies the alertmanager Pods.
    # As this is cross-namespace communication, you also need the namespaceSelector.
    podSelector: {}
    # -- Specifies the namespace the alertmanager is running in
    namespaceSelector: {}
  externalStorage:
    # -- Specify the port used for external storage, e.g. AWS S3
    ports: []
    # -- Specifies specific network CIDRs you want to limit access to
    cidrs: []
  discovery:
    # -- (int) Specify the port used for discovery
    port: null
    # -- Specifies the Pods labels used for discovery.
    # As this is cross-namespace communication, you also need the namespaceSelector.
    podSelector: {}
    # -- Specifies the namespace the discovery Pods are running in
    namespaceSelector: {}
  egressWorld:
    # -- Enable additional cilium egress rules to external world for write, read and backend.
    enabled: false
  egressKubeApiserver:
    # -- Enable additional cilium egress rules to kube-apiserver for backend.
    enabled: false
######################################################################################################################
#
# Global memberlist configuration
#
######################################################################################################################

# Configuration for the memberlist service
memberlist:
  service:
    publishNotReadyAddresses: false
######################################################################################################################
#
# adminAPI configuration, enterprise only.
#
######################################################################################################################

# -- Configuration for the `admin-api` target
adminApi:
  # -- Define the amount of instances
  replicas: 1
  # -- hostAliases to add
  hostAliases: []
  #  - ip: 1.2.3.4
  #    hostnames:
  #      - domain.tld
  # -- Additional CLI arguments for the `admin-api` target
  extraArgs: {}
  # -- Additional labels for the `admin-api` Deployment
  labels: {}
  # -- Additional annotations for the `admin-api` Deployment
  annotations: {}
  # -- Additional labels and annotations for the `admin-api` Service
  service:
    labels: {}
    annotations: {}
  # -- Run container as user `enterprise-logs(uid=10001)`
  # `fsGroup` must not be specified, because these security options are applied
  # on container level not on Pod level.
  podSecurityContext:
    runAsNonRoot: true
    runAsGroup: 10001
    runAsUser: 10001
  containerSecurityContext:
    readOnlyRootFilesystem: true
    capabilities:
      drop:
        - ALL
    allowPrivilegeEscalation: false
  # -- Update strategy
  strategy:
    type: RollingUpdate
  # -- Readiness probe
  readinessProbe:
    httpGet:
      path: /ready
      port: http-metrics
    initialDelaySeconds: 45
  # -- Request and limit Kubernetes resources
  # -- Values are defined in small.yaml and large.yaml
  resources: {}
  # -- Configure optional environment variables
  env: []
  # -- Configure optional initContainers
  initContainers: []
  # -- Conifgure optional extraContainers
  extraContainers: []
  # -- Additional volumes for Pods
  extraVolumes: []
  # -- Additional volume mounts for Pods
  extraVolumeMounts: []
  # -- Affinity for admin-api Pods
  affinity: {}
  # -- Node selector for admin-api Pods
  nodeSelector: {}
  # -- Tolerations for admin-api Pods
  tolerations: []
  # -- Grace period to allow the admin-api to shutdown before it is killed
  terminationGracePeriodSeconds: 60
<<<<<<< HEAD
=======

>>>>>>> fcb2b0a1
######################################################################################################################
#
# Gateway and Ingress
#
# By default this chart will deploy a Nginx container to act as a gateway which handles routing of traffic
# and can also do auth.
#
# If you would prefer you can optionally disable this and enable using k8s ingress to do the incoming routing.
#
######################################################################################################################

# Configuration for the gateway
gateway:
  # -- Specifies whether the gateway should be enabled
  enabled: true
  # -- Number of replicas for the gateway
  replicas: 1
  # -- Enable logging of 2xx and 3xx HTTP requests
  verboseLogging: true
  autoscaling:
    # -- Enable autoscaling for the gateway
    enabled: false
    # -- Minimum autoscaling replicas for the gateway
    minReplicas: 1
    # -- Maximum autoscaling replicas for the gateway
    maxReplicas: 3
    # -- Target CPU utilisation percentage for the gateway
    targetCPUUtilizationPercentage: 60
    # -- Target memory utilisation percentage for the gateway
    targetMemoryUtilizationPercentage:
    # -- See `kubectl explain deployment.spec.strategy` for more
    # -- ref: https://kubernetes.io/docs/concepts/workloads/controllers/deployment/#strategy
    # -- Behavior policies while scaling.
    behavior: {}
    #    scaleUp:
    #     stabilizationWindowSeconds: 300
    #     policies:
    #     - type: Pods
    #       value: 1
    #       periodSeconds: 60
    #    scaleDown:
    #     stabilizationWindowSeconds: 300
    #     policies:
    #     - type: Pods
    #       value: 1
    #       periodSeconds: 180
  deploymentStrategy:
    type: RollingUpdate
  image:
    # -- The Docker registry for the gateway image
    registry: docker.io
    # -- The gateway image repository
    repository: nginxinc/nginx-unprivileged
    # -- The gateway image tag
    tag: 1.24-alpine
    # -- Overrides the gateway image tag with an image digest
    digest: null
    # -- The gateway image pull policy
    pullPolicy: IfNotPresent
  # -- The name of the PriorityClass for gateway pods
  priorityClassName: null
  # -- Annotations for gateway deployment
  annotations: {}
  # -- Annotations for gateway pods
  podAnnotations: {}
  # -- Additional labels for gateway pods
  podLabels: {}
  # -- Additional CLI args for the gateway
  extraArgs: []
  # -- Environment variables to add to the gateway pods
  extraEnv: []
  # -- Environment variables from secrets or configmaps to add to the gateway pods
  extraEnvFrom: []
  # -- Lifecycle for the gateway container
  lifecycle: {}
  # -- Volumes to add to the gateway pods
  extraVolumes: []
  # -- Volume mounts to add to the gateway pods
  extraVolumeMounts: []
  # -- The SecurityContext for gateway containers
  podSecurityContext:
    fsGroup: 101
    runAsGroup: 101
    runAsNonRoot: true
    runAsUser: 101
  # -- The SecurityContext for gateway containers
  containerSecurityContext:
    readOnlyRootFilesystem: true
    capabilities:
      drop:
        - ALL
    allowPrivilegeEscalation: false
  # -- Resource requests and limits for the gateway
  resources: {}
  # -- Containers to add to the gateway pods
  extraContainers: []
  # -- Grace period to allow the gateway to shutdown before it is killed
  terminationGracePeriodSeconds: 30
  # -- Affinity for gateway pods.
  # @default -- Hard node anti-affinity
  affinity:
    podAntiAffinity:
      requiredDuringSchedulingIgnoredDuringExecution:
        - labelSelector:
            matchLabels:
              app.kubernetes.io/component: gateway
          topologyKey: kubernetes.io/hostname
  # -- DNS config for gateway pods
  dnsConfig: {}
  # -- Node selector for gateway pods
  nodeSelector: {}
  # -- Topology Spread Constraints for gateway pods
  topologySpreadConstraints: []
  # -- Tolerations for gateway pods
  tolerations: []
  # Gateway service configuration
  service:
    # -- Port of the gateway service
    port: 80
    # -- Type of the gateway service
    type: ClusterIP
    # -- ClusterIP of the gateway service
    clusterIP: null
    # -- (int) Node port if service type is NodePort
    nodePort: null
    # -- Load balancer IPO address if service type is LoadBalancer
    loadBalancerIP: null
    # -- Annotations for the gateway service
    annotations: {}
    # -- Labels for gateway service
    labels: {}
  # Gateway ingress configuration
  ingress:
    # -- Specifies whether an ingress for the gateway should be created
    enabled: false
    # -- Ingress Class Name. MAY be required for Kubernetes versions >= 1.18
    ingressClassName: ""
    # -- Annotations for the gateway ingress
    annotations: {}
    # -- Labels for the gateway ingress
    labels: {}
    # -- Hosts configuration for the gateway ingress, passed through the `tpl` function to allow templating
    hosts:
      - host: gateway.loki.example.com
        paths:
          - path: /
            # -- pathType (e.g. ImplementationSpecific, Prefix, .. etc.) might also be required by some Ingress Controllers
            # pathType: Prefix
    # -- TLS configuration for the gateway ingress. Hosts passed through the `tpl` function to allow templating
    tls:
      - secretName: loki-gateway-tls
        hosts:
          - gateway.loki.example.com
  # Basic auth configuration
  basicAuth:
    # -- Enables basic authentication for the gateway
    enabled: false
    # -- The basic auth username for the gateway
    username: null
    # -- The basic auth password for the gateway
    password: null
    # -- Uses the specified users from the `loki.tenants` list to create the htpasswd file
    # if `loki.tenants` is not set, the `gateway.basicAuth.username` and `gateway.basicAuth.password` are used
    # The value is templated using `tpl`. Override this to use a custom htpasswd, e.g. in case the default causes
    # high CPU load.
    htpasswd: >-
      {{ if .Values.loki.tenants }}


        {{- range $t := .Values.loki.tenants }}
      {{ htpasswd (required "All tenants must have a 'name' set" $t.name) (required "All tenants must have a 'password' set" $t.password) }}


        {{- end }}
      {{ else }} {{ htpasswd (required "'gateway.basicAuth.username' is required" .Values.gateway.basicAuth.username) (required "'gateway.basicAuth.password' is required" .Values.gateway.basicAuth.password) }} {{ end }}
    # -- Existing basic auth secret to use. Must contain '.htpasswd'
    existingSecret: null
  # Configures the readiness probe for the gateway
  readinessProbe:
    httpGet:
      path: /
      port: http-metrics
    initialDelaySeconds: 15
    timeoutSeconds: 1
  nginxConfig:
    # -- Which schema to be used when building URLs. Can be 'http' or 'https'.
    schema: http
    # -- Enable listener for IPv6, disable on IPv4-only systems
    enableIPv6: true
    # -- NGINX log format
    logFormat: |-
      main '$remote_addr - $remote_user [$time_local]  $status '
              '"$request" $body_bytes_sent "$http_referer" '
              '"$http_user_agent" "$http_x_forwarded_for"';
    # -- Allows appending custom configuration to the server block
    serverSnippet: ""
    # -- Allows appending custom configuration to the http block, passed through the `tpl` function to allow templating
    httpSnippet: >-
      {{ if .Values.loki.tenants }}proxy_set_header X-Scope-OrgID $remote_user;{{ end }}
    # -- Whether ssl should be appended to the listen directive of the server block or not.
    ssl: false
    # -- Override Read URL
    customReadUrl: null
    # -- Override Write URL
    customWriteUrl: null
    # -- Override Backend URL
    customBackendUrl: null
    # -- Allows overriding the DNS resolver address nginx will use.
    resolver: ""
    # -- Config file contents for Nginx. Passed through the `tpl` function to allow templating
    # @default -- See values.yaml
    file: |
      {{- include "loki.nginxFile" . | indent 2 -}}
# -- If running enterprise and using the default enterprise gateway, configs go here.
enterpriseGateway:
  # -- Define the amount of instances
  replicas: 1
  # -- hostAliases to add
  hostAliases: []
  #  - ip: 1.2.3.4
  #    hostnames:
  #      - domain.tld
  # -- Additional CLI arguments for the `gateway` target
  extraArgs: {}
  # -- Additional labels for the `gateway` Pod
  labels: {}
  # -- Additional annotations for the `gateway` Pod
  annotations: {}
  # -- Additional labels and annotations for the `gateway` Service
  # -- Service overriding service type
  service:
    type: ClusterIP
    labels: {}
    annotations: {}
  # -- Run container as user `enterprise-logs(uid=10001)`
  podSecurityContext:
    runAsNonRoot: true
    runAsGroup: 10001
    runAsUser: 10001
    fsGroup: 10001
  containerSecurityContext:
    readOnlyRootFilesystem: true
    capabilities:
      drop:
        - ALL
    allowPrivilegeEscalation: false
  # -- If you want to use your own proxy URLs, set this to false.
  useDefaultProxyURLs: true
  # -- update strategy
  strategy:
    type: RollingUpdate
  # -- Readiness probe
  readinessProbe:
    httpGet:
      path: /ready
      port: http-metrics
    initialDelaySeconds: 45
  # -- Request and limit Kubernetes resources
  # -- Values are defined in small.yaml and large.yaml
  resources: {}
  # -- Configure optional environment variables
  env: []
  # -- Configure optional initContainers
  initContainers: []
  # -- Conifgure optional extraContainers
  extraContainers: []
  # -- Additional volumes for Pods
  extraVolumes: []
  # -- Additional volume mounts for Pods
  extraVolumeMounts: []
  # -- Affinity for gateway Pods
  affinity: {}
  # -- Node selector for gateway Pods
  nodeSelector: {}
  # -- Tolerations for gateway Pods
  tolerations: []
  # -- Grace period to allow the gateway to shutdown before it is killed
  terminationGracePeriodSeconds: 60
# -- Ingress configuration Use either this ingress or the gateway, but not both at once.
# If you enable this, make sure to disable the gateway.
# You'll need to supply authn configuration for your ingress controller.
ingress:
  enabled: false
  ingressClassName: ""
  annotations: {}
  #    nginx.ingress.kubernetes.io/auth-type: basic
  #    nginx.ingress.kubernetes.io/auth-secret: loki-distributed-basic-auth
  #    nginx.ingress.kubernetes.io/auth-secret-type: auth-map
  #    nginx.ingress.kubernetes.io/configuration-snippet: |
  #      proxy_set_header X-Scope-OrgID $remote_user;
  labels: {}
  #    blackbox.monitoring.exclude: "true"
  paths:
    write:
      - /api/prom/push
      - /loki/api/v1/push
    read:
      - /api/prom/tail
      - /loki/api/v1/tail
      - /loki/api
      - /api/prom/rules
      - /loki/api/v1/rules
      - /prometheus/api/v1/rules
      - /prometheus/api/v1/alerts
    singleBinary:
      - /api/prom/push
      - /loki/api/v1/push
      - /api/prom/tail
      - /loki/api/v1/tail
      - /loki/api
      - /api/prom/rules
      - /loki/api/v1/rules
      - /prometheus/api/v1/rules
      - /prometheus/api/v1/alerts
  # -- Hosts configuration for the ingress, passed through the `tpl` function to allow templating
  hosts:
    - loki.example.com
  # -- TLS configuration for the ingress. Hosts passed through the `tpl` function to allow templating
  tls: []
#    - hosts:
#       - loki.example.com
#      secretName: loki-distributed-tls

######################################################################################################################
#
# Migration
#
######################################################################################################################

# -- Options that may be necessary when performing a migration from another helm chart
migrate:
  # -- When migrating from a distributed chart like loki-distributed or enterprise-logs
  fromDistributed:
    # -- Set to true if migrating from a distributed helm chart
    enabled: false
    # -- If migrating from a distributed service, provide the distributed deployment's
    # memberlist service DNS so the new deployment can join its ring.
    memberlistService: ""
<<<<<<< HEAD
=======

>>>>>>> fcb2b0a1
######################################################################################################################
#
# Single Binary Deployment
#
# For small Loki installations up to a few 10's of GB per day, or for testing and development.
#
######################################################################################################################

# Configuration for the single binary node(s)
singleBinary:
  # -- Number of replicas for the single binary
  replicas: 0
  autoscaling:
    # -- Enable autoscaling
    enabled: false
    # -- Minimum autoscaling replicas for the single binary
    minReplicas: 1
    # -- Maximum autoscaling replicas for the single binary
    maxReplicas: 3
    # -- Target CPU utilisation percentage for the single binary
    targetCPUUtilizationPercentage: 60
    # -- Target memory utilisation percentage for the single binary
    targetMemoryUtilizationPercentage:
  image:
    # -- The Docker registry for the single binary image. Overrides `loki.image.registry`
    registry: null
    # -- Docker image repository for the single binary image. Overrides `loki.image.repository`
    repository: null
    # -- Docker image tag for the single binary image. Overrides `loki.image.tag`
    tag: null
  # -- The name of the PriorityClass for single binary pods
  priorityClassName: null
  # -- Annotations for single binary StatefulSet
  annotations: {}
  # -- Annotations for single binary pods
  podAnnotations: {}
  # -- Additional labels for each `single binary` pod
  podLabels: {}
  # -- Additional selector labels for each `single binary` pod
  selectorLabels: {}
  service:
    # -- Annotations for single binary Service
    annotations: {}
    # -- Additional labels for single binary Service
    labels: {}
  # -- Comma-separated list of Loki modules to load for the single binary
  targetModule: "all"
  # -- Labels for single binary service
  extraArgs: []
  # -- Environment variables to add to the single binary pods
  extraEnv: []
  # -- Environment variables from secrets or configmaps to add to the single binary pods
  extraEnvFrom: []
  # -- Extra containers to add to the single binary loki pod
  extraContainers: []
  # -- Init containers to add to the single binary pods
  initContainers: []
  # -- Volume mounts to add to the single binary pods
  extraVolumeMounts: []
  # -- Volumes to add to the single binary pods
  extraVolumes: []
  # -- Resource requests and limits for the single binary
  resources: {}
  # -- Grace period to allow the single binary to shutdown before it is killed
  terminationGracePeriodSeconds: 30
  # -- Affinity for single binary pods.
  # @default -- Hard node anti-affinity
  affinity:
    podAntiAffinity:
      requiredDuringSchedulingIgnoredDuringExecution:
        - labelSelector:
            matchLabels:
              app.kubernetes.io/component: single-binary
          topologyKey: kubernetes.io/hostname
  # -- DNS config for single binary pods
  dnsConfig: {}
  # -- Node selector for single binary pods
  nodeSelector: {}
  # -- Tolerations for single binary pods
  tolerations: []
  persistence:
    # -- Enable StatefulSetAutoDeletePVC feature
    enableStatefulSetAutoDeletePVC: true
    # -- Enable persistent disk
    enabled: true
    # -- Size of persistent disk
    size: 10Gi
    # -- Storage class to be used.
    # If defined, storageClassName: <storageClass>.
    # If set to "-", storageClassName: "", which disables dynamic provisioning.
    # If empty or set to null, no storageClassName spec is
    # set, choosing the default provisioner (gp2 on AWS, standard on GKE, AWS, and OpenStack).
    storageClass: null
    # -- Selector for persistent disk
    selector: null
######################################################################################################################
#
# Simple Scalable Deployment (SSD) Mode
#
# For small to medium size Loki deployments up to around 1 TB/day, this is the default mode for this helm chart
#
######################################################################################################################

# Configuration for the write pod(s)
write:
  # -- Number of replicas for the write
  replicas: 3
  autoscaling:
    # -- Enable autoscaling for the write.
    enabled: false
    # -- Minimum autoscaling replicas for the write.
    minReplicas: 2
    # -- Maximum autoscaling replicas for the write.
    maxReplicas: 6
    # -- Target CPU utilisation percentage for the write.
    targetCPUUtilizationPercentage: 60
    # -- Target memory utilization percentage for the write.
    targetMemoryUtilizationPercentage:
    # -- Behavior policies while scaling.
    behavior:
      # -- see https://github.com/grafana/loki/blob/main/docs/sources/operations/storage/wal.md#how-to-scale-updown for scaledown details
      scaleUp:
        policies:
          - type: Pods
            value: 1
            periodSeconds: 900
      scaleDown:
        policies:
          - type: Pods
            value: 1
            periodSeconds: 1800
        stabilizationWindowSeconds: 3600
  image:
    # -- The Docker registry for the write image. Overrides `loki.image.registry`
    registry: null
    # -- Docker image repository for the write image. Overrides `loki.image.repository`
    repository: null
    # -- Docker image tag for the write image. Overrides `loki.image.tag`
    tag: null
  # -- The name of the PriorityClass for write pods
  priorityClassName: null
  # -- Annotations for write StatefulSet
  annotations: {}
  # -- Annotations for write pods
  podAnnotations: {}
  # -- Additional labels for each `write` pod
  podLabels: {}
  # -- Additional selector labels for each `write` pod
  selectorLabels: {}
  service:
    # -- Annotations for write Service
    annotations: {}
    # -- Additional labels for write Service
    labels: {}
  # -- Comma-separated list of Loki modules to load for the write
  targetModule: "write"
  # -- Additional CLI args for the write
  extraArgs: []
  # -- Environment variables to add to the write pods
  extraEnv: []
  # -- Environment variables from secrets or configmaps to add to the write pods
  extraEnvFrom: []
  # -- Lifecycle for the write container
  lifecycle: {}
  # -- The default /flush_shutdown preStop hook is recommended as part of the ingester
  # scaledown process so it's added to the template by default when autoscaling is enabled,
  # but it's disabled to optimize rolling restarts in instances that will never be scaled
  # down or when using chunks storage with WAL disabled.
  # https://github.com/grafana/loki/blob/main/docs/sources/operations/storage/wal.md#how-to-scale-updown
  # -- Init containers to add to the write pods
  initContainers: []
  # -- Containers to add to the write pods
  extraContainers: []
  # -- Volume mounts to add to the write pods
  extraVolumeMounts: []
  # -- Volumes to add to the write pods
  extraVolumes: []
  # -- volumeClaimTemplates to add to StatefulSet
  extraVolumeClaimTemplates: []
  # -- Resource requests and limits for the write
  resources: {}
  # -- Grace period to allow the write to shutdown before it is killed. Especially for the ingester,
  # this must be increased. It must be long enough so writes can be gracefully shutdown flushing/transferring
  # all data and to successfully leave the member ring on shutdown.
  terminationGracePeriodSeconds: 300
  # -- Affinity for write pods.
  # @default -- Hard node anti-affinity
  affinity:
    podAntiAffinity:
      requiredDuringSchedulingIgnoredDuringExecution:
        - labelSelector:
            matchLabels:
              app.kubernetes.io/component: write
          topologyKey: kubernetes.io/hostname
  # -- DNS config for write pods
  dnsConfig: {}
  # -- Node selector for write pods
  nodeSelector: {}
  # -- Topology Spread Constraints for write pods
  topologySpreadConstraints: []
  # -- Tolerations for write pods
  tolerations: []
  # -- The default is to deploy all pods in parallel.
  podManagementPolicy: "Parallel"
  persistence:
    # -- Enable volume claims in pod spec
    volumeClaimsEnabled: true
    # -- Parameters used for the `data` volume when volumeClaimEnabled if false
    dataVolumeParameters:
      emptyDir: {}
    # -- Enable StatefulSetAutoDeletePVC feature
    enableStatefulSetAutoDeletePVC: false
    # -- Size of persistent disk
    size: 10Gi
    # -- Storage class to be used.
    # If defined, storageClassName: <storageClass>.
    # If set to "-", storageClassName: "", which disables dynamic provisioning.
    # If empty or set to null, no storageClassName spec is
    # set, choosing the default provisioner (gp2 on AWS, standard on GKE, AWS, and OpenStack).
    storageClass: null
    # -- Selector for persistent disk
    selector: null
# --  Configuration for the read pod(s)
read:
  # -- Number of replicas for the read
  replicas: 3
  autoscaling:
    # -- Enable autoscaling for the read, this is only used if `queryIndex.enabled: true`
    enabled: false
    # -- Minimum autoscaling replicas for the read
    minReplicas: 2
    # -- Maximum autoscaling replicas for the read
    maxReplicas: 6
    # -- Target CPU utilisation percentage for the read
    targetCPUUtilizationPercentage: 60
    # -- Target memory utilisation percentage for the read
    targetMemoryUtilizationPercentage:
    # -- Behavior policies while scaling.
    behavior: {}
    #  scaleUp:
    #   stabilizationWindowSeconds: 300
    #   policies:
    #   - type: Pods
    #     value: 1
    #     periodSeconds: 60
    #  scaleDown:
    #   stabilizationWindowSeconds: 300
    #   policies:
    #   - type: Pods
    #     value: 1
    #     periodSeconds: 180
  image:
    # -- The Docker registry for the read image. Overrides `loki.image.registry`
    registry: null
    # -- Docker image repository for the read image. Overrides `loki.image.repository`
    repository: null
    # -- Docker image tag for the read image. Overrides `loki.image.tag`
    tag: null
  # -- The name of the PriorityClass for read pods
  priorityClassName: null
  # -- Annotations for read deployment
  annotations: {}
  # -- Annotations for read pods
  podAnnotations: {}
  # -- Additional labels for each `read` pod
  podLabels: {}
  # -- Additional selector labels for each `read` pod
  selectorLabels: {}
  service:
    # -- Annotations for read Service
    annotations: {}
    # -- Additional labels for read Service
    labels: {}
  # -- Comma-separated list of Loki modules to load for the read
  targetModule: "read"
  # -- Whether or not to use the 2 target type simple scalable mode (read, write) or the
  # 3 target type (read, write, backend). Legacy refers to the 2 target type, so true will
  # run two targets, false will run 3 targets.
  legacyReadTarget: false
  # -- Additional CLI args for the read
  extraArgs: []
  # -- Containers to add to the read pods
  extraContainers: []
  # -- Environment variables to add to the read pods
  extraEnv: []
  # -- Environment variables from secrets or configmaps to add to the read pods
  extraEnvFrom: []
  # -- Lifecycle for the read container
  lifecycle: {}
  # -- Volume mounts to add to the read pods
  extraVolumeMounts: []
  # -- Volumes to add to the read pods
  extraVolumes: []
  # -- Resource requests and limits for the read
  resources: {}
  # -- Grace period to allow the read to shutdown before it is killed
  terminationGracePeriodSeconds: 30
  # -- Affinity for read pods.
  # @default -- Hard node anti-affinity
  affinity:
    podAntiAffinity:
      requiredDuringSchedulingIgnoredDuringExecution:
        - labelSelector:
            matchLabels:
              app.kubernetes.io/component: read
          topologyKey: kubernetes.io/hostname
  # -- DNS config for read pods
  dnsConfig: {}
  # -- Node selector for read pods
  nodeSelector: {}
  # -- Topology Spread Constraints for read pods
  topologySpreadConstraints: []
  # -- Tolerations for read pods
  tolerations: []
  # -- The default is to deploy all pods in parallel.
  podManagementPolicy: "Parallel"
  persistence:
    # -- Enable StatefulSetAutoDeletePVC feature
    enableStatefulSetAutoDeletePVC: true
    # -- Size of persistent disk
    size: 10Gi
    # -- Storage class to be used.
    # If defined, storageClassName: <storageClass>.
    # If set to "-", storageClassName: "", which disables dynamic provisioning.
    # If empty or set to null, no storageClassName spec is
    # set, choosing the default provisioner (gp2 on AWS, standard on GKE, AWS, and OpenStack).
    storageClass: null
    # -- Selector for persistent disk
    selector: null
# --  Configuration for the backend pod(s)
backend:
  # -- Number of replicas for the backend
  replicas: 3
  autoscaling:
    # -- Enable autoscaling for the backend.
    enabled: false
    # -- Minimum autoscaling replicas for the backend.
    minReplicas: 3
    # -- Maximum autoscaling replicas for the backend.
    maxReplicas: 6
    # -- Target CPU utilization percentage for the backend.
    targetCPUUtilizationPercentage: 60
    # -- Target memory utilization percentage for the backend.
    targetMemoryUtilizationPercentage:
    # -- Behavior policies while scaling.
    behavior: {}
    #    scaleUp:
    #     stabilizationWindowSeconds: 300
    #     policies:
    #     - type: Pods
    #       value: 1
    #       periodSeconds: 60
    #    scaleDown:
    #     stabilizationWindowSeconds: 300
    #     policies:
    #     - type: Pods
    #       value: 1
    #       periodSeconds: 180
  image:
    # -- The Docker registry for the backend image. Overrides `loki.image.registry`
    registry: null
    # -- Docker image repository for the backend image. Overrides `loki.image.repository`
    repository: null
    # -- Docker image tag for the backend image. Overrides `loki.image.tag`
    tag: null
  # -- The name of the PriorityClass for backend pods
  priorityClassName: null
  # -- Annotations for backend StatefulSet
  annotations: {}
  # -- Annotations for backend pods
  podAnnotations: {}
  # -- Additional labels for each `backend` pod
  podLabels: {}
  # -- Additional selector labels for each `backend` pod
  selectorLabels: {}
  service:
    # -- Annotations for backend Service
    annotations: {}
    # -- Additional labels for backend Service
    labels: {}
  # -- Comma-separated list of Loki modules to load for the read
  targetModule: "backend"
  # -- Additional CLI args for the backend
  extraArgs: []
  # -- Environment variables to add to the backend pods
  extraEnv: []
  # -- Environment variables from secrets or configmaps to add to the backend pods
  extraEnvFrom: []
  # -- Init containers to add to the backend pods
  initContainers: []
  # -- Volume mounts to add to the backend pods
  extraVolumeMounts: []
  # -- Volumes to add to the backend pods
  extraVolumes: []
  # -- Resource requests and limits for the backend
  resources: {}
  # -- Grace period to allow the backend to shutdown before it is killed. Especially for the ingester,
  # this must be increased. It must be long enough so backends can be gracefully shutdown flushing/transferring
  # all data and to successfully leave the member ring on shutdown.
  terminationGracePeriodSeconds: 300
  # -- Affinity for backend pods.
  # @default -- Hard node anti-affinity
  affinity:
    podAntiAffinity:
      requiredDuringSchedulingIgnoredDuringExecution:
        - labelSelector:
            matchLabels:
              app.kubernetes.io/component: backend
          topologyKey: kubernetes.io/hostname
  # -- DNS config for backend pods
  dnsConfig: {}
  # -- Node selector for backend pods
  nodeSelector: {}
  # -- Topology Spread Constraints for backend pods
  topologySpreadConstraints: []
  # -- Tolerations for backend pods
  tolerations: []
  # -- The default is to deploy all pods in parallel.
  podManagementPolicy: "Parallel"
  persistence:
    # -- Enable volume claims in pod spec
    volumeClaimsEnabled: true
    # -- Parameters used for the `data` volume when volumeClaimEnabled if false
    dataVolumeParameters:
      emptyDir: {}
    # -- Enable StatefulSetAutoDeletePVC feature
    enableStatefulSetAutoDeletePVC: true
    # -- Size of persistent disk
    size: 10Gi
    # -- Storage class to be used.
    # If defined, storageClassName: <storageClass>.
    # If set to "-", storageClassName: "", which disables dynamic provisioning.
    # If empty or set to null, no storageClassName spec is
    # set, choosing the default provisioner (gp2 on AWS, standard on GKE, AWS, and OpenStack).
    storageClass: null
    # -- Selector for persistent disk
    selector: null
######################################################################################################################
#
# Microservices Mode
#
# For large Loki deployments ingesting more than 1 TB/day
#
######################################################################################################################

# -- Configuration for the ingester
ingester:
  # -- Number of replicas for the ingester, when zoneAwareReplication.enabled is true, the total
  # number of replicas will match this value with each zone having 1/3rd of the total replicas.
  replicas: 0
  # -- hostAliases to add
  hostAliases: []
  #  - ip: 1.2.3.4
  #    hostnames:
  #      - domain.tld
  autoscaling:
    # -- Enable autoscaling for the ingester
    enabled: false
    # -- Minimum autoscaling replicas for the ingester
    minReplicas: 1
    # -- Maximum autoscaling replicas for the ingester
    maxReplicas: 3
    # -- Target CPU utilisation percentage for the ingester
    targetCPUUtilizationPercentage: 60
    # -- Target memory utilisation percentage for the ingester
    targetMemoryUtilizationPercentage: null
    # -- Allows one to define custom metrics using the HPA/v2 schema (for example, Pods, Object or External metrics)
    customMetrics: []
    # - type: Pods
    #   pods:
    #     metric:
    #       name: loki_lines_total
    #     target:
    #       type: AverageValue
    #       averageValue: 10k
    behavior:
      # -- Enable autoscaling behaviours
      enabled: false
      # -- define scale down policies, must conform to HPAScalingRules
      scaleDown: {}
      # -- define scale up policies, must conform to HPAScalingRules
      scaleUp: {}
  image:
    # -- The Docker registry for the ingester image. Overrides `loki.image.registry`
    registry: null
    # -- Docker image repository for the ingester image. Overrides `loki.image.repository`
    repository: null
    # -- Docker image tag for the ingester image. Overrides `loki.image.tag`
    tag: null
  # -- Command to execute instead of defined in Docker image
  command: null
  priorityClassName: null
  # -- Labels for ingester pods
  podLabels: {}
  # -- Annotations for ingester pods
  podAnnotations: {}
  # -- The name of the PriorityClass for ingester pods
  # -- Labels for ingestor service
  serviceLabels: {}
  # -- Additional CLI args for the ingester
  extraArgs: []
  # -- Environment variables to add to the ingester pods
  extraEnv: []
  # -- Environment variables from secrets or configmaps to add to the ingester pods
  extraEnvFrom: []
  # -- Volume mounts to add to the ingester pods
  extraVolumeMounts: []
  # -- Volumes to add to the ingester pods
  extraVolumes: []
  # -- Resource requests and limits for the ingester
  resources: {}
  # -- Containers to add to the ingester pods
  extraContainers: []
  # -- Init containers to add to the ingester pods
  initContainers: []
  # -- Grace period to allow the ingester to shutdown before it is killed. Especially for the ingestor,
  # this must be increased. It must be long enough so ingesters can be gracefully shutdown flushing/transferring
  # all data and to successfully leave the member ring on shutdown.
  terminationGracePeriodSeconds: 300
  # -- Lifecycle for the ingester container
  lifecycle: {}
  # -- topologySpread for ingester pods.
  # @default -- Defaults to allow skew no more than 1 node
  topologySpreadConstraints:
    - maxSkew: 1
      topologyKey: kubernetes.io/hostname
      whenUnsatisfiable: ScheduleAnyway
      labelSelector:
        matchLabels:
          app.kubernetes.io/component: ingester
  # -- Affinity for ingester pods. Ignored if zoneAwareReplication is enabled.
  # @default -- Hard node anti-affinity
  affinity:
    podAntiAffinity:
      requiredDuringSchedulingIgnoredDuringExecution:
        - labelSelector:
            matchLabels:
              app.kubernetes.io/component: ingester
          topologyKey: kubernetes.io/hostname
  # -- Pod Disruption Budget maxUnavailable
  maxUnavailable: 1
  # -- Node selector for ingester pods
  nodeSelector: {}
  # -- Tolerations for ingester pods
  tolerations: []
  # -- readiness probe settings for ingester pods. If empty, use `loki.readinessProbe`
  readinessProbe: {}
  # -- liveness probe settings for ingester pods. If empty use `loki.livenessProbe`
  livenessProbe: {}
  persistence:
    # -- Enable creating PVCs which is required when using boltdb-shipper
    enabled: false
    # -- Use emptyDir with ramdisk for storage. **Please note that all data in ingester will be lost on pod restart**
    inMemory: false
    # -- List of the ingester PVCs
    # @notationType -- list
    claims:
      - name: data
        size: 10Gi
        #   -- Storage class to be used.
        #   If defined, storageClassName: <storageClass>.
        #   If set to "-", storageClassName: "", which disables dynamic provisioning.
        #   If empty or set to null, no storageClassName spec is
        #   set, choosing the default provisioner (gp2 on AWS, standard on GKE, AWS, and OpenStack).
        storageClass: null
        # - name: wal
        #   size: 150Gi
    # -- Enable StatefulSetAutoDeletePVC feature
    enableStatefulSetAutoDeletePVC: false
    whenDeleted: Retain
    whenScaled: Retain
  # -- Adds the appProtocol field to the ingester service. This allows ingester to work with istio protocol selection.
  appProtocol:
    # -- Set the optional grpc service protocol. Ex: "grpc", "http2" or "https"
    grpc: ""
  # -- Enabling zone awareness on ingesters will create 3 statefulests where all writes will send a replica to each zone.
  # This is primarily intended to accelerate rollout operations by allowing for multiple ingesters within a single
  # zone to be shutdown and restart simultaneously (the remaining 2 zones will be guaranteed to have at least one copy
  # of the data).
  # Note: This can be used to run Loki over multiple cloud provider availability zones however this is not currently
  # recommended as Loki is not optimized for this and cross zone network traffic costs can become extremely high
  # extremely quickly. Even with zone awareness enabled, it is recommended to run Loki in a single availability zone.
  zoneAwareReplication:
    # -- Enable zone awareness.
    enabled: true
    # -- The percent of replicas in each zone that will be restarted at once. In a value of 0-100
    maxUnavailablePct: 33
    # -- zoneA configuration
    zoneA:
      # -- optionally define a node selector for this zone
      nodeSelector: null
      # -- optionally define extra affinity rules, by default different zones are not allowed to schedule on the same host
      extraAffinity: {}
      # -- Specific annotations to add to zone A statefulset
      annotations: {}
      # -- Specific annotations to add to zone A pods
      podAnnotations: {}
    zoneB:
      # -- optionally define a node selector for this zone
      nodeSelector: null
      # -- optionally define extra affinity rules, by default different zones are not allowed to schedule on the same host
      extraAffinity: {}
      # -- Specific annotations to add to zone B statefulset
      annotations: {}
      # -- Specific annotations to add to zone B pods
      podAnnotations: {}
    zoneC:
      # -- optionally define a node selector for this zone
      nodeSelector: null
      # -- optionally define extra affinity rules, by default different zones are not allowed to schedule on the same host
      extraAffinity: {}
      # -- Specific annotations to add to zone C statefulset
      annotations: {}
      # -- Specific annotations to add to zone C pods
      podAnnotations: {}
    # -- The migration block allows migrating non zone aware ingesters to zone aware ingesters.
    migration:
      enabled: false
      excludeDefaultZone: false
      readPath: false
      writePath: false
# --  Configuration for the distributor
distributor:
  # -- Number of replicas for the distributor
  replicas: 0
  # -- hostAliases to add
  hostAliases: []
  #  - ip: 1.2.3.4
  #    hostnames:
  #      - domain.tld
  autoscaling:
    # -- Enable autoscaling for the distributor
    enabled: false
    # -- Minimum autoscaling replicas for the distributor
    minReplicas: 1
    # -- Maximum autoscaling replicas for the distributor
    maxReplicas: 3
    # -- Target CPU utilisation percentage for the distributor
    targetCPUUtilizationPercentage: 60
    # -- Target memory utilisation percentage for the distributor
    targetMemoryUtilizationPercentage: null
    # -- Allows one to define custom metrics using the HPA/v2 schema (for example, Pods, Object or External metrics)
    customMetrics: []
    # - type: Pods
    #   pods:
    #     metric:
    #       name: loki_lines_total
    #     target:
    #       type: AverageValue
    #       averageValue: 10k
    behavior:
      # -- Enable autoscaling behaviours
      enabled: false
      # -- define scale down policies, must conform to HPAScalingRules
      scaleDown: {}
      # -- define scale up policies, must conform to HPAScalingRules
      scaleUp: {}
  image:
    # -- The Docker registry for the distributor image. Overrides `loki.image.registry`
    registry: null
    # -- Docker image repository for the distributor image. Overrides `loki.image.repository`
    repository: null
    # -- Docker image tag for the distributor image. Overrides `loki.image.tag`
    tag: null
  # -- Command to execute instead of defined in Docker image
  command: null
  # -- The name of the PriorityClass for distributor pods
  priorityClassName: null
  # -- Labels for distributor pods
  podLabels: {}
  # -- Annotations for distributor pods
  podAnnotations: {}
  # -- Labels for distributor service
  serviceLabels: {}
  # -- Additional CLI args for the distributor
  extraArgs: []
  # -- Environment variables to add to the distributor pods
  extraEnv: []
  # -- Environment variables from secrets or configmaps to add to the distributor pods
  extraEnvFrom: []
  # -- Volume mounts to add to the distributor pods
  extraVolumeMounts: []
  # -- Volumes to add to the distributor pods
  extraVolumes: []
  # -- Resource requests and limits for the distributor
  resources: {}
  # -- Containers to add to the distributor pods
  extraContainers: []
  # -- Grace period to allow the distributor to shutdown before it is killed
  terminationGracePeriodSeconds: 30
  # -- Affinity for distributor pods.
  # @default -- Hard node anti-affinity
  affinity:
    podAntiAffinity:
      requiredDuringSchedulingIgnoredDuringExecution:
        - labelSelector:
            matchLabels:
              app.kubernetes.io/component: distributor
          topologyKey: kubernetes.io/hostname
  # -- Pod Disruption Budget maxUnavailable
  maxUnavailable: null
  # -- Max Surge for distributor pods
  maxSurge: 0
  # -- Node selector for distributor pods
  nodeSelector: {}
  # -- Tolerations for distributor pods
  tolerations: []
  # -- Adds the appProtocol field to the distributor service. This allows distributor to work with istio protocol selection.
  appProtocol:
    # -- Set the optional grpc service protocol. Ex: "grpc", "http2" or "https"
    grpc: ""
# --  Configuration for the querier
querier:
  # -- Number of replicas for the querier
  replicas: 0
  # -- hostAliases to add
  hostAliases: []
  #  - ip: 1.2.3.4
  #    hostnames:
  #      - domain.tld
  autoscaling:
    # -- Enable autoscaling for the querier, this is only used if `indexGateway.enabled: true`
    enabled: false
    # -- Minimum autoscaling replicas for the querier
    minReplicas: 1
    # -- Maximum autoscaling replicas for the querier
    maxReplicas: 3
    # -- Target CPU utilisation percentage for the querier
    targetCPUUtilizationPercentage: 60
    # -- Target memory utilisation percentage for the querier
    targetMemoryUtilizationPercentage: null
    # -- Allows one to define custom metrics using the HPA/v2 schema (for example, Pods, Object or External metrics)
    customMetrics: []
    # - type: External
    #   external:
    #     metric:
    #       name: loki_inflight_queries
    #     target:
    #       type: AverageValue
    #       averageValue: 12
    behavior:
      # -- Enable autoscaling behaviours
      enabled: false
      # -- define scale down policies, must conform to HPAScalingRules
      scaleDown: {}
      # -- define scale up policies, must conform to HPAScalingRules
      scaleUp: {}
  image:
    # -- The Docker registry for the querier image. Overrides `loki.image.registry`
    registry: null
    # -- Docker image repository for the querier image. Overrides `loki.image.repository`
    repository: null
    # -- Docker image tag for the querier image. Overrides `loki.image.tag`
    tag: null
  # -- Command to execute instead of defined in Docker image
  command: null
  # -- The name of the PriorityClass for querier pods
  priorityClassName: null
  # -- Labels for querier pods
  podLabels: {}
  # -- Annotations for querier pods
  podAnnotations: {}
  # -- Labels for querier service
  serviceLabels: {}
  # -- Additional CLI args for the querier
  extraArgs: []
  # -- Environment variables to add to the querier pods
  extraEnv: []
  # -- Environment variables from secrets or configmaps to add to the querier pods
  extraEnvFrom: []
  # -- Volume mounts to add to the querier pods
  extraVolumeMounts: []
  # -- Volumes to add to the querier pods
  extraVolumes: []
  # -- Resource requests and limits for the querier
  resources: {}
  # -- Containers to add to the querier pods
  extraContainers: []
  # -- Init containers to add to the querier pods
  initContainers: []
  # -- Grace period to allow the querier to shutdown before it is killed
  terminationGracePeriodSeconds: 30
  # -- topologySpread for querier pods.
  # @default -- Defaults to allow skew no more then 1 node
  topologySpreadConstraints:
    - maxSkew: 1
      topologyKey: kubernetes.io/hostname
      whenUnsatisfiable: ScheduleAnyway
      labelSelector:
        matchLabels:
          app.kubernetes.io/component: querier
  # -- Affinity for querier pods.
  # @default -- Hard node anti-affinity
  affinity:
    podAntiAffinity:
      requiredDuringSchedulingIgnoredDuringExecution:
        - labelSelector:
            matchLabels:
              app.kubernetes.io/component: querier
          topologyKey: kubernetes.io/hostname
  # -- Pod Disruption Budget maxUnavailable
  maxUnavailable: null
  # -- Max Surge for querier pods
  maxSurge: 0
  # -- Node selector for querier pods
  nodeSelector: {}
  # -- Tolerations for querier pods
  tolerations: []
  # -- DNSConfig for querier pods
  dnsConfig: {}
  persistence:
    # -- Enable creating PVCs for the querier cache
    enabled: false
    # -- Size of persistent disk
    size: 10Gi
    # -- Storage class to be used.
    # If defined, storageClassName: <storageClass>.
    # If set to "-", storageClassName: "", which disables dynamic provisioning.
    # If empty or set to null, no storageClassName spec is
    # set, choosing the default provisioner (gp2 on AWS, standard on GKE, AWS, and OpenStack).
    storageClass: null
    # -- Annotations for querier PVCs
    annotations: {}
  # -- Adds the appProtocol field to the querier service. This allows querier to work with istio protocol selection.
  appProtocol:
    # -- Set the optional grpc service protocol. Ex: "grpc", "http2" or "https"
    grpc: ""
# -- Configuration for the query-frontend
queryFrontend:
  # -- Number of replicas for the query-frontend
  replicas: 0
  # -- hostAliases to add
  hostAliases: []
  #  - ip: 1.2.3.4
  #    hostnames:
  #      - domain.tld
  autoscaling:
    # -- Enable autoscaling for the query-frontend
    enabled: false
    # -- Minimum autoscaling replicas for the query-frontend
    minReplicas: 1
    # -- Maximum autoscaling replicas for the query-frontend
    maxReplicas: 3
    # -- Target CPU utilisation percentage for the query-frontend
    targetCPUUtilizationPercentage: 60
    # -- Target memory utilisation percentage for the query-frontend
    targetMemoryUtilizationPercentage: null
    # -- Allows one to define custom metrics using the HPA/v2 schema (for example, Pods, Object or External metrics)
    customMetrics: []
    # - type: Pods
    #   pods:
    #     metric:
    #       name: loki_query_rate
    #     target:
    #       type: AverageValue
    #       averageValue: 100
    behavior:
      # -- Enable autoscaling behaviours
      enabled: false
      # -- define scale down policies, must conform to HPAScalingRules
      scaleDown: {}
      # -- define scale up policies, must conform to HPAScalingRules
      scaleUp: {}
  image:
    # -- The Docker registry for the query-frontend image. Overrides `loki.image.registry`
    registry: null
    # -- Docker image repository for the query-frontend image. Overrides `loki.image.repository`
    repository: null
    # -- Docker image tag for the query-frontend image. Overrides `loki.image.tag`
    tag: null
  # -- Command to execute instead of defined in Docker image
  command: null
  # -- The name of the PriorityClass for query-frontend pods
  priorityClassName: null
  # -- Labels for query-frontend pods
  podLabels: {}
  # -- Annotations for query-frontend pods
  podAnnotations: {}
  # -- Labels for query-frontend service
  serviceLabels: {}
  # -- Additional CLI args for the query-frontend
  extraArgs: []
  # -- Environment variables to add to the query-frontend pods
  extraEnv: []
  # -- Environment variables from secrets or configmaps to add to the query-frontend pods
  extraEnvFrom: []
  # -- Volume mounts to add to the query-frontend pods
  extraVolumeMounts: []
  # -- Volumes to add to the query-frontend pods
  extraVolumes: []
  # -- Resource requests and limits for the query-frontend
  resources: {}
  # -- Containers to add to the query-frontend pods
  extraContainers: []
  # -- Grace period to allow the query-frontend to shutdown before it is killed
  terminationGracePeriodSeconds: 30
  # -- Affinity for query-frontend pods.
  # @default -- Hard node anti-affinity
  affinity:
    podAntiAffinity:
      requiredDuringSchedulingIgnoredDuringExecution:
        - labelSelector:
            matchLabels:
              app.kubernetes.io/component: query-frontend
          topologyKey: kubernetes.io/hostname
  # -- Pod Disruption Budget maxUnavailable
  maxUnavailable: null
  # -- Node selector for query-frontend pods
  nodeSelector: {}
  # -- Tolerations for query-frontend pods
  tolerations: []
  # -- Adds the appProtocol field to the queryFrontend service. This allows queryFrontend to work with istio protocol selection.
  appProtocol:
    # -- Set the optional grpc service protocol. Ex: "grpc", "http2" or "https"
    grpc: ""
# -- Configuration for the query-scheduler
queryScheduler:
  # -- Number of replicas for the query-scheduler.
  # It should be lower than `-querier.max-concurrent` to avoid generating back-pressure in queriers;
  # it's also recommended that this value evenly divides the latter
  replicas: 0
  # -- hostAliases to add
  hostAliases: []
  #  - ip: 1.2.3.4
  #    hostnames:
  #      - domain.tld
  image:
    # -- The Docker registry for the query-scheduler image. Overrides `loki.image.registry`
    registry: null
    # -- Docker image repository for the query-scheduler image. Overrides `loki.image.repository`
    repository: null
    # -- Docker image tag for the query-scheduler image. Overrides `loki.image.tag`
    tag: null
  # -- The name of the PriorityClass for query-scheduler pods
  priorityClassName: null
  # -- Labels for query-scheduler pods
  podLabels: {}
  # -- Annotations for query-scheduler pods
  podAnnotations: {}
  # -- Labels for query-scheduler service
  serviceLabels: {}
  # -- Additional CLI args for the query-scheduler
  extraArgs: []
  # -- Environment variables to add to the query-scheduler pods
  extraEnv: []
  # -- Environment variables from secrets or configmaps to add to the query-scheduler pods
  extraEnvFrom: []
  # -- Volume mounts to add to the query-scheduler pods
  extraVolumeMounts: []
  # -- Volumes to add to the query-scheduler pods
  extraVolumes: []
  # -- Resource requests and limits for the query-scheduler
  resources: {}
  # -- Containers to add to the query-scheduler pods
  extraContainers: []
  # -- Grace period to allow the query-scheduler to shutdown before it is killed
  terminationGracePeriodSeconds: 30
  # -- Affinity for query-scheduler pods.
  # @default -- Hard node anti-affinity
  affinity:
    podAntiAffinity:
      requiredDuringSchedulingIgnoredDuringExecution:
        - labelSelector:
            matchLabels:
              app.kubernetes.io/component: query-scheduler
          topologyKey: kubernetes.io/hostname
  # -- Pod Disruption Budget maxUnavailable
  maxUnavailable: 1
  # -- Node selector for query-scheduler pods
  nodeSelector: {}
  # -- Tolerations for query-scheduler pods
  tolerations: []
  # -- Set the optional grpc service protocol. Ex: "grpc", "http2" or "https"
  appProtocol:
    grpc: ""
# -- Configuration for the index-gateway
indexGateway:
  # -- Number of replicas for the index-gateway
  replicas: 0
  # -- Whether the index gateway should join the memberlist hashring
  joinMemberlist: true
  # -- hostAliases to add
  hostAliases: []
  #  - ip: 1.2.3.4
  #    hostnames:
  #      - domain.tld
  image:
    # -- The Docker registry for the index-gateway image. Overrides `loki.image.registry`
    registry: null
    # -- Docker image repository for the index-gateway image. Overrides `loki.image.repository`
    repository: null
    # -- Docker image tag for the index-gateway image. Overrides `loki.image.tag`
    tag: null
  # -- The name of the PriorityClass for index-gateway pods
  priorityClassName: null
  # -- Labels for index-gateway pods
  podLabels: {}
  # -- Annotations for index-gateway pods
  podAnnotations: {}
  # -- Labels for index-gateway service
  serviceLabels: {}
  # -- Additional CLI args for the index-gateway
  extraArgs: []
  # -- Environment variables to add to the index-gateway pods
  extraEnv: []
  # -- Environment variables from secrets or configmaps to add to the index-gateway pods
  extraEnvFrom: []
  # -- Volume mounts to add to the index-gateway pods
  extraVolumeMounts: []
  # -- Volumes to add to the index-gateway pods
  extraVolumes: []
  # -- Resource requests and limits for the index-gateway
  resources: {}
  # -- Containers to add to the index-gateway pods
  extraContainers: []
  # -- Init containers to add to the index-gateway pods
  initContainers: []
  # -- Grace period to allow the index-gateway to shutdown before it is killed.
  terminationGracePeriodSeconds: 300
  # -- Affinity for index-gateway pods.
  # @default -- Hard node anti-affinity
  affinity:
    podAntiAffinity:
      requiredDuringSchedulingIgnoredDuringExecution:
        - labelSelector:
            matchLabels:
              app.kubernetes.io/component: index-gateway
          topologyKey: kubernetes.io/hostname
  # -- Pod Disruption Budget maxUnavailable
  maxUnavailable: null
  # -- Node selector for index-gateway pods
  nodeSelector: {}
  # -- Tolerations for index-gateway pods
  tolerations: []
  persistence:
    # -- Enable creating PVCs which is required when using boltdb-shipper
    enabled: false
    # -- Use emptyDir with ramdisk for storage. **Please note that all data in indexGateway will be lost on pod restart**
    inMemory: false
    # -- Size of persistent or memory disk
    size: 10Gi
    # -- Storage class to be used.
    # If defined, storageClassName: <storageClass>.
    # If set to "-", storageClassName: "", which disables dynamic provisioning.
    # If empty or set to null, no storageClassName spec is
    # set, choosing the default provisioner (gp2 on AWS, standard on GKE, AWS, and OpenStack).
    storageClass: null
    # -- Annotations for index gateway PVCs
    annotations: {}
    # -- Enable StatefulSetAutoDeletePVC feature
    enableStatefulSetAutoDeletePVC: false
    whenDeleted: Retain
    whenScaled: Retain
  # -- Set the optional grpc service protocol. Ex: "grpc", "http2" or "https"
  appProtocol:
    grpc: ""
# -- Configuration for the compactor
compactor:
  # -- Number of replicas for the compactor
  replicas: 0
  # -- hostAliases to add
  hostAliases: []
  #  - ip: 1.2.3.4
  #    hostnames:
  #      - domain.tld
  image:
    # -- The Docker registry for the compactor image. Overrides `loki.image.registry`
    registry: null
    # -- Docker image repository for the compactor image. Overrides `loki.image.repository`
    repository: null
    # -- Docker image tag for the compactor image. Overrides `loki.image.tag`
    tag: null
  # -- Command to execute instead of defined in Docker image
  command: null
  # -- The name of the PriorityClass for compactor pods
  priorityClassName: null
  # -- Labels for compactor pods
  podLabels: {}
  # -- Annotations for compactor pods
  podAnnotations: {}
  # -- Affinity for compactor pods.
  # @default -- Hard node anti-affinity
  affinity:
    podAntiAffinity:
      requiredDuringSchedulingIgnoredDuringExecution:
        - labelSelector:
            matchLabels:
              app.kubernetes.io/component: compactor
          topologyKey: kubernetes.io/hostname
  # -- Labels for compactor service
  serviceLabels: {}
  # -- Additional CLI args for the compactor
  extraArgs: []
  # -- Environment variables to add to the compactor pods
  extraEnv: []
  # -- Environment variables from secrets or configmaps to add to the compactor pods
  extraEnvFrom: []
  # -- Volume mounts to add to the compactor pods
  extraVolumeMounts: []
  # -- Volumes to add to the compactor pods
  extraVolumes: []
  # -- readiness probe settings for ingester pods. If empty, use `loki.readinessProbe`
  readinessProbe: {}
  # -- liveness probe settings for ingester pods. If empty use `loki.livenessProbe`
  livenessProbe: {}
  # -- Resource requests and limits for the compactor
  resources: {}
  # -- Containers to add to the compactor pods
  extraContainers: []
  # -- Init containers to add to the compactor pods
  initContainers: []
  # -- Grace period to allow the compactor to shutdown before it is killed
  terminationGracePeriodSeconds: 30
  # -- Node selector for compactor pods
  nodeSelector: {}
  # -- Tolerations for compactor pods
  tolerations: []
  # -- Set the optional grpc service protocol. Ex: "grpc", "http2" or "https"
  appProtocol:
    grpc: ""
  persistence:
    # -- Enable creating PVCs for the compactor
    enabled: false
    # -- Size of persistent disk
    size: 10Gi
    # -- Storage class to be used.
    # If defined, storageClassName: <storageClass>.
    # If set to "-", storageClassName: "", which disables dynamic provisioning.
    # If empty or set to null, no storageClassName spec is
    # set, choosing the default provisioner (gp2 on AWS, standard on GKE, AWS, and OpenStack).
    storageClass: null
    # -- Annotations for compactor PVCs
    annotations: {}
    # -- List of the compactor PVCs
    # @notationType -- list
    claims:
      - name: data
        size: 10Gi
        #   -- Storage class to be used.
        #   If defined, storageClassName: <storageClass>.
        #   If set to "-", storageClassName: "", which disables dynamic provisioning.
        #   If empty or set to null, no storageClassName spec is
        #   set, choosing the default provisioner (gp2 on AWS, standard on GKE, AWS, and OpenStack).
        storageClass: null
        # - name: wal
        #   size: 150Gi
    # -- Enable StatefulSetAutoDeletePVC feature
    enableStatefulSetAutoDeletePVC: false
    whenDeleted: Retain
    whenScaled: Retain
  serviceAccount:
    create: false
    # -- The name of the ServiceAccount to use for the compactor.
    # If not set and create is true, a name is generated by appending
    # "-compactor" to the common ServiceAccount.
    name: null
    # -- Image pull secrets for the compactor service account
    imagePullSecrets: []
    # -- Annotations for the compactor service account
    annotations: {}
    # -- Set this toggle to false to opt out of automounting API credentials for the service account
    automountServiceAccountToken: true
# -- Configuration for the bloom gateway
bloomGateway:
  # -- Number of replicas for the bloom gateway
  replicas: 0
  # -- hostAliases to add
  hostAliases: []
  #  - ip: 1.2.3.4
  #    hostnames:
  #      - domain.tld
  image:
    # -- The Docker registry for the bloom gateway image. Overrides `loki.image.registry`
    registry: null
    # -- Docker image repository for the bloom gateway image. Overrides `loki.image.repository`
    repository: null
    # -- Docker image tag for the bloom gateway image. Overrides `loki.image.tag`
    tag: null
  # -- Command to execute instead of defined in Docker image
  command: null
  # -- The name of the PriorityClass for bloom gateway pods
  priorityClassName: null
  # -- Labels for bloom gateway pods
  podLabels: {}
  # -- Annotations for bloom gateway pods
  podAnnotations: {}
  # -- Affinity for bloom gateway pods.
  # @default -- Hard node anti-affinity
  affinity:
    podAntiAffinity:
      requiredDuringSchedulingIgnoredDuringExecution:
        - labelSelector:
            matchLabels:
              app.kubernetes.io/component: bloom-gateway
          topologyKey: kubernetes.io/hostname
  # -- Labels for bloom gateway service
  serviceLabels: {}
  # -- Additional CLI args for the bloom gateway
  extraArgs: []
  # -- Environment variables to add to the bloom gateway pods
  extraEnv: []
  # -- Environment variables from secrets or configmaps to add to the bloom gateway pods
  extraEnvFrom: []
  # -- Volume mounts to add to the bloom gateway pods
  extraVolumeMounts: []
  # -- Volumes to add to the bloom gateway pods
  extraVolumes: []
  # -- readiness probe settings for ingester pods. If empty, use `loki.readinessProbe`
  readinessProbe: {}
  # -- liveness probe settings for ingester pods. If empty use `loki.livenessProbe`
  livenessProbe: {}
  # -- Resource requests and limits for the bloom gateway
  resources: {}
  # -- Containers to add to the bloom gateway pods
  extraContainers: []
  # -- Init containers to add to the bloom gateway pods
  initContainers: []
  # -- Grace period to allow the bloom gateway to shutdown before it is killed
  terminationGracePeriodSeconds: 30
  # -- Node selector for bloom gateway pods
  nodeSelector: {}
  # -- Tolerations for bloom gateway pods
  tolerations: []
  # -- Set the optional grpc service protocol. Ex: "grpc", "http2" or "https"
  appProtocol:
    grpc: ""
  persistence:
    # -- Enable creating PVCs for the bloom gateway
    enabled: false
    # -- Size of persistent disk
    size: 10Gi
    # -- Storage class to be used.
    # If defined, storageClassName: <storageClass>.
    # If set to "-", storageClassName: "", which disables dynamic provisioning.
    # If empty or set to null, no storageClassName spec is
    # set, choosing the default provisioner (gp2 on AWS, standard on GKE, AWS, and OpenStack).
    storageClass: null
    # -- Annotations for bloom gateway PVCs
    annotations: {}
    # -- List of the bloom gateway PVCs
    # @notationType -- list
    claims:
      - name: data
        size: 10Gi
        #   -- Storage class to be used.
        #   If defined, storageClassName: <storageClass>.
        #   If set to "-", storageClassName: "", which disables dynamic provisioning.
        #   If empty or set to null, no storageClassName spec is
        #   set, choosing the default provisioner (gp2 on AWS, standard on GKE, AWS, and OpenStack).
        storageClass: null
        # - name: wal
        #   size: 150Gi
    # -- Enable StatefulSetAutoDeletePVC feature
    enableStatefulSetAutoDeletePVC: false
    whenDeleted: Retain
    whenScaled: Retain
  serviceAccount:
    create: false
    # -- The name of the ServiceAccount to use for the bloom gateway.
    # If not set and create is true, a name is generated by appending
    # "-bloom-gateway" to the common ServiceAccount.
    name: null
    # -- Image pull secrets for the bloom gateway service account
    imagePullSecrets: []
    # -- Annotations for the bloom gateway service account
    annotations: {}
    # -- Set this toggle to false to opt out of automounting API credentials for the service account
    automountServiceAccountToken: true
# -- Configuration for the bloom compactor
bloomCompactor:
  # -- Number of replicas for the bloom compactor
  replicas: 0
  # -- hostAliases to add
  hostAliases: []
  #  - ip: 1.2.3.4
  #    hostnames:
  #      - domain.tld
  image:
    # -- The Docker registry for the bloom compactor image. Overrides `loki.image.registry`
    registry: null
    # -- Docker image repository for the bloom compactor image. Overrides `loki.image.repository`
    repository: null
    # -- Docker image tag for the bloom compactor image. Overrides `loki.image.tag`
    tag: null
  # -- Command to execute instead of defined in Docker image
  command: null
  # -- The name of the PriorityClass for bloom compactor pods
  priorityClassName: null
  # -- Labels for bloom compactor pods
  podLabels: {}
  # -- Annotations for bloom compactor pods
  podAnnotations: {}
  # -- Affinity for bloom compactor pods.
  # @default -- Hard node anti-affinity
  affinity:
    podAntiAffinity:
      requiredDuringSchedulingIgnoredDuringExecution:
        - labelSelector:
            matchLabels:
              app.kubernetes.io/component: bloom-compactor
          topologyKey: kubernetes.io/hostname
  # -- Labels for bloom compactor service
  serviceLabels: {}
  # -- Additional CLI args for the bloom compactor
  extraArgs: []
  # -- Environment variables to add to the bloom compactor pods
  extraEnv: []
  # -- Environment variables from secrets or configmaps to add to the bloom compactor pods
  extraEnvFrom: []
  # -- Volume mounts to add to the bloom compactor pods
  extraVolumeMounts: []
  # -- Volumes to add to the bloom compactor pods
  extraVolumes: []
  # -- readiness probe settings for ingester pods. If empty, use `loki.readinessProbe`
  readinessProbe: {}
  # -- liveness probe settings for ingester pods. If empty use `loki.livenessProbe`
  livenessProbe: {}
  # -- Resource requests and limits for the bloom compactor
  resources: {}
  # -- Containers to add to the bloom compactor pods
  extraContainers: []
  # -- Init containers to add to the bloom compactor pods
  initContainers: []
  # -- Grace period to allow the bloom compactor to shutdown before it is killed
  terminationGracePeriodSeconds: 30
  # -- Node selector for bloom compactor pods
  nodeSelector: {}
  # -- Tolerations for bloom compactor pods
  tolerations: []
  # -- Set the optional grpc service protocol. Ex: "grpc", "http2" or "https"
  appProtocol:
    grpc: ""
  persistence:
    # -- Enable creating PVCs for the bloom compactor
    enabled: false
    # -- Size of persistent disk
    size: 10Gi
    # -- Storage class to be used.
    # If defined, storageClassName: <storageClass>.
    # If set to "-", storageClassName: "", which disables dynamic provisioning.
    # If empty or set to null, no storageClassName spec is
    # set, choosing the default provisioner (gp2 on AWS, standard on GKE, AWS, and OpenStack).
    storageClass: null
    # -- Annotations for bloom compactor PVCs
    annotations: {}
    # -- List of the bloom compactor PVCs
    # @notationType -- list
    claims:
      - name: data
        size: 10Gi
        #   -- Storage class to be used.
        #   If defined, storageClassName: <storageClass>.
        #   If set to "-", storageClassName: "", which disables dynamic provisioning.
        #   If empty or set to null, no storageClassName spec is
        #   set, choosing the default provisioner (gp2 on AWS, standard on GKE, AWS, and OpenStack).
        storageClass: null
        # - name: wal
        #   size: 150Gi
    # -- Enable StatefulSetAutoDeletePVC feature
    enableStatefulSetAutoDeletePVC: false
    whenDeleted: Retain
    whenScaled: Retain
  serviceAccount:
    create: false
    # -- The name of the ServiceAccount to use for the bloom compactor.
    # If not set and create is true, a name is generated by appending
    # "-bloom-compactor" to the common ServiceAccount.
    name: null
    # -- Image pull secrets for the bloom compactor service account
    imagePullSecrets: []
    # -- Annotations for the bloom compactor service account
    annotations: {}
    # -- Set this toggle to false to opt out of automounting API credentials for the service account
    automountServiceAccountToken: true
# -- Configuration for the pattern ingester
patternIngester:
  # -- Number of replicas for the pattern ingester
  replicas: 0
  # -- hostAliases to add
  hostAliases: []
  #  - ip: 1.2.3.4
  #    hostnames:
  #      - domain.tld
  image:
    # -- The Docker registry for the pattern ingester image. Overrides `loki.image.registry`
    registry: null
    # -- Docker image repository for the pattern ingester image. Overrides `loki.image.repository`
    repository: null
    # -- Docker image tag for the pattern ingester image. Overrides `loki.image.tag`
    tag: null
  # -- Command to execute instead of defined in Docker image
  command: null
  # -- The name of the PriorityClass for pattern ingester pods
  priorityClassName: null
  # -- Labels for pattern ingester pods
  podLabels: {}
  # -- Annotations for pattern ingester pods
  podAnnotations: {}
  # -- Affinity for pattern ingester pods.
  # @default -- Hard node anti-affinity
  affinity:
    podAntiAffinity:
      requiredDuringSchedulingIgnoredDuringExecution:
        - labelSelector:
            matchLabels:
              app.kubernetes.io/component: pattern-ingester
          topologyKey: kubernetes.io/hostname
  # -- Labels for pattern ingester service
  serviceLabels: {}
  # -- Additional CLI args for the pattern ingester
  extraArgs: []
  # -- Environment variables to add to the pattern ingester pods
  extraEnv: []
  # -- Environment variables from secrets or configmaps to add to the pattern ingester pods
  extraEnvFrom: []
  # -- Volume mounts to add to the pattern ingester pods
  extraVolumeMounts: []
  # -- Volumes to add to the pattern ingester pods
  extraVolumes: []
  # -- readiness probe settings for ingester pods. If empty, use `loki.readinessProbe`
  readinessProbe: {}
  # -- liveness probe settings for ingester pods. If empty use `loki.livenessProbe`
  livenessProbe: {}
  # -- Resource requests and limits for the pattern ingester
  resources: {}
  # -- Containers to add to the pattern ingester pods
  extraContainers: []
  # -- Init containers to add to the pattern ingester pods
  initContainers: []
  # -- Grace period to allow the pattern ingester to shutdown before it is killed
  terminationGracePeriodSeconds: 30
  # -- Node selector for pattern ingester pods
  nodeSelector: {}
  # -- Tolerations for pattern ingester pods
  tolerations: []
  # -- Set the optional grpc service protocol. Ex: "grpc", "http2" or "https"
  appProtocol:
    grpc: ""
  persistence:
    # -- Enable creating PVCs for the pattern ingester
    enabled: false
    # -- Size of persistent disk
    size: 10Gi
    # -- Storage class to be used.
    # If defined, storageClassName: <storageClass>.
    # If set to "-", storageClassName: "", which disables dynamic provisioning.
    # If empty or set to null, no storageClassName spec is
    # set, choosing the default provisioner (gp2 on AWS, standard on GKE, AWS, and OpenStack).
    storageClass: null
    # -- Annotations for pattern ingester PVCs
    annotations: {}
    # -- List of the pattern ingester PVCs
    # @notationType -- list
    claims:
      - name: data
        size: 10Gi
        #   -- Storage class to be used.
        #   If defined, storageClassName: <storageClass>.
        #   If set to "-", storageClassName: "", which disables dynamic provisioning.
        #   If empty or set to null, no storageClassName spec is
        #   set, choosing the default provisioner (gp2 on AWS, standard on GKE, AWS, and OpenStack).
        storageClass: null
        # - name: wal
        #   size: 150Gi
    # -- Enable StatefulSetAutoDeletePVC feature
    enableStatefulSetAutoDeletePVC: false
    whenDeleted: Retain
    whenScaled: Retain
  serviceAccount:
    create: false
    # -- The name of the ServiceAccount to use for the pattern ingester.
    # If not set and create is true, a name is generated by appending
    # "-pattern-ingester" to the common ServiceAccount.
    name: null
    # -- Image pull secrets for the pattern ingester service account
    imagePullSecrets: []
    # -- Annotations for the pattern ingester service account
    annotations: {}
    # -- Set this toggle to false to opt out of automounting API credentials for the service account
    automountServiceAccountToken: true
# -- Configuration for the ruler
ruler:
  # -- The ruler component is optional and can be disabled if desired.
  enabled: true
  # -- Number of replicas for the ruler
  replicas: 0
  # -- hostAliases to add
  hostAliases: []
  #  - ip: 1.2.3.4
  #    hostnames:
  #      - domain.tld
  image:
    # -- The Docker registry for the ruler image. Overrides `loki.image.registry`
    registry: null
    # -- Docker image repository for the ruler image. Overrides `loki.image.repository`
    repository: null
    # -- Docker image tag for the ruler image. Overrides `loki.image.tag`
    tag: null
  # -- Command to execute instead of defined in Docker image
  command: null
  # -- The name of the PriorityClass for ruler pods
  priorityClassName: null
  # -- Labels for compactor pods
  podLabels: {}
  # -- Annotations for ruler pods
  podAnnotations: {}
  # -- Labels for ruler service
  serviceLabels: {}
  # -- Additional CLI args for the ruler
  extraArgs: []
  # -- Environment variables to add to the ruler pods
  extraEnv: []
  # -- Environment variables from secrets or configmaps to add to the ruler pods
  extraEnvFrom: []
  # -- Volume mounts to add to the ruler pods
  extraVolumeMounts: []
  # -- Volumes to add to the ruler pods
  extraVolumes: []
  # -- Resource requests and limits for the ruler
  resources: {}
  # -- Containers to add to the ruler pods
  extraContainers: []
  # -- Init containers to add to the ruler pods
  initContainers: []
  # -- Grace period to allow the ruler to shutdown before it is killed
  terminationGracePeriodSeconds: 300
  # -- Affinity for ruler pods.
  # @default -- Hard node anti-affinity
  affinity:
    podAntiAffinity:
      requiredDuringSchedulingIgnoredDuringExecution:
        - labelSelector:
            matchLabels:
              app.kubernetes.io/component: ruler
          topologyKey: kubernetes.io/hostname
  # -- Pod Disruption Budget maxUnavailable
  maxUnavailable: null
  # -- Node selector for ruler pods
  nodeSelector: {}
  # -- Tolerations for ruler pods
  tolerations: []
  # -- DNSConfig for ruler pods
  dnsConfig: {}
  persistence:
    # -- Enable creating PVCs which is required when using recording rules
    enabled: false
    # -- Size of persistent disk
    size: 10Gi
    # -- Storage class to be used.
    # If defined, storageClassName: <storageClass>.
    # If set to "-", storageClassName: "", which disables dynamic provisioning.
    # If empty or set to null, no storageClassName spec is
    # set, choosing the default provisioner (gp2 on AWS, standard on GKE, AWS, and OpenStack).
    storageClass: null
    # -- Annotations for ruler PVCs
    annotations: {}
  # -- Set the optional grpc service protocol. Ex: "grpc", "http2" or "https"
  appProtocol:
    grpc: ""
  # -- Directories containing rules files
  directories: {}
  # tenant_foo:
  #   rules1.txt: |
  #     groups:
  #       - name: should_fire
  #         rules:
  #           - alert: HighPercentageError
  #             expr: |
  #               sum(rate({app="foo", env="production"} |= "error" [5m])) by (job)
  #                 /
  #               sum(rate({app="foo", env="production"}[5m])) by (job)
  #                 > 0.05
  #             for: 10m
  #             labels:
  #               severity: warning
  #             annotations:
  #               summary: High error rate
  #       - name: credentials_leak
  #         rules:
  #           - alert: http-credentials-leaked
  #             annotations:
  #               message: "{{ $labels.job }} is leaking http basic auth credentials."
  #             expr: 'sum by (cluster, job, pod) (count_over_time({namespace="prod"} |~ "http(s?)://(\\w+):(\\w+)@" [5m]) > 0)'
  #             for: 10m
  #             labels:
  #               severity: critical
  #   rules2.txt: |
  #     groups:
  #       - name: example
  #         rules:
  #         - alert: HighThroughputLogStreams
  #           expr: sum by(container) (rate({job=~"loki-dev/.*"}[1m])) > 1000
  #           for: 2m
  # tenant_bar:
  #   rules1.txt: |
  #     groups:
  #       - name: should_fire
  #         rules:
  #           - alert: HighPercentageError
  #             expr: |
  #               sum(rate({app="foo", env="production"} |= "error" [5m])) by (job)
  #                 /
  #               sum(rate({app="foo", env="production"}[5m])) by (job)
  #                 > 0.05
  #             for: 10m
  #             labels:
  #               severity: warning
  #             annotations:
  #               summary: High error rate
  #       - name: credentials_leak
  #         rules:
  #           - alert: http-credentials-leaked
  #             annotations:
  #               message: "{{ $labels.job }} is leaking http basic auth credentials."
  #             expr: 'sum by (cluster, job, pod) (count_over_time({namespace="prod"} |~ "http(s?)://(\\w+):(\\w+)@" [5m]) > 0)'
  #             for: 10m
  #             labels:
  #               severity: critical
  #   rules2.txt: |
  #     groups:
  #       - name: example
  #         rules:
  #         - alert: HighThroughputLogStreams
  #           expr: sum by(container) (rate({job=~"loki-dev/.*"}[1m])) > 1000
  #           for: 2m
memcached:
  image:
    # -- Memcached Docker image repository
    repository: memcached
    # -- Memcached Docker image tag
    tag: 1.6.23-alpine
    # -- Memcached Docker image pull policy
    pullPolicy: IfNotPresent
  # -- The SecurityContext override for memcached pods
  podSecurityContext: {}
  # -- The name of the PriorityClass for memcached pods
  priorityClassName: null
  # -- The SecurityContext for memcached containers
  containerSecurityContext:
    readOnlyRootFilesystem: true
    capabilities:
      drop: [ALL]
    allowPrivilegeEscalation: false
memcachedExporter:
  # -- Whether memcached metrics should be exported
  enabled: true
  image:
    repository: prom/memcached-exporter
    tag: v0.14.2
    pullPolicy: IfNotPresent
  resources:
    requests: {}
    limits: {}
  # -- The SecurityContext for memcached exporter containers
  containerSecurityContext:
    readOnlyRootFilesystem: true
    capabilities:
      drop: [ALL]
    allowPrivilegeEscalation: false
  # -- Extra args to add to the exporter container.
  # Example:
  # extraArgs:
  #   memcached.tls.enable: true
  #   memcached.tls.cert-file: /certs/cert.crt
  #   memcached.tls.key-file: /certs/cert.key
  #   memcached.tls.ca-file: /certs/ca.crt
  #   memcached.tls.insecure-skip-verify: false
  #   memcached.tls.server-name: memcached
  extraArgs: {}
resultsCache:
  # -- Specifies whether memcached based results-cache should be enabled
  enabled: true
  # -- Specify how long cached results should be stored in the results-cache before being expired
  defaultValidity: 12h
  # -- Memcached operation timeout
  timeout: 500ms
  # -- Total number of results-cache replicas
  replicas: 1
  # -- Port of the results-cache service
  port: 11211
  # -- Amount of memory allocated to results-cache for object storage (in MB).
  allocatedMemory: 1024
  # -- Maximum item results-cache for memcached (in MB).
  maxItemMemory: 5
  # -- Maximum number of connections allowed
  connectionLimit: 16384
  # -- Max memory to use for cache write back
  writebackSizeLimit: 500MB
  # -- Max number of objects to use for cache write back
  writebackBuffer: 500000
  # -- Number of parallel threads for cache write back
  writebackParallelism: 1
  # -- Extra init containers for results-cache pods
  initContainers: []
  # -- Annotations for the results-cache pods
  annotations: {}
  # -- Node selector for results-cache pods
  nodeSelector: {}
  # -- Affinity for results-cache pods
  affinity: {}
  # -- topologySpreadConstraints allows to customize the default topologySpreadConstraints. This can be either a single dict as shown below or a slice of topologySpreadConstraints.
  # labelSelector is taken from the constraint itself (if it exists) or is generated by the chart using the same selectors as for services.
  topologySpreadConstraints: []
  #  maxSkew: 1
  #  topologyKey: kubernetes.io/hostname
  #  whenUnsatisfiable: ScheduleAnyway
  # -- Tolerations for results-cache pods
  tolerations: []
  # -- Pod Disruption Budget
  podDisruptionBudget:
    maxUnavailable: 1
  # -- The name of the PriorityClass for results-cache pods
  priorityClassName: null
  # -- Labels for results-cache pods
  podLabels: {}
  # -- Annotations for results-cache pods
  podAnnotations: {}
  # -- Management policy for results-cache pods
  podManagementPolicy: Parallel
  # -- Grace period to allow the results-cache to shutdown before it is killed
  terminationGracePeriodSeconds: 60
  # -- Stateful results-cache strategy
  statefulStrategy:
    type: RollingUpdate
  # -- Add extended options for results-cache memcached container. The format is the same as for the memcached -o/--extend flag.
  # Example:
  # extraExtendedOptions: 'tls,modern,track_sizes'
  extraExtendedOptions: ""
  # -- Additional CLI args for results-cache
  extraArgs: {}
  # -- Additional containers to be added to the results-cache pod.
  extraContainers: []
  # -- Additional volumes to be added to the results-cache pod (applies to both memcached and exporter containers).
  # Example:
  # extraVolumes:
  # - name: extra-volume
  #   secret:
  #    secretName: extra-volume-secret
  extraVolumes: []
  # -- Additional volume mounts to be added to the results-cache pod (applies to both memcached and exporter containers).
  # Example:
  # extraVolumeMounts:
  # - name: extra-volume
  #   mountPath: /etc/extra-volume
  #   readOnly: true
  extraVolumeMounts: []
  # -- Resource requests and limits for the results-cache
  # By default a safe memory limit will be requested based on allocatedMemory value (floor (* 1.2 allocatedMemory)).
  resources: null
  # -- Service annotations and labels
  service:
    annotations: {}
    labels: {}
chunksCache:
  # -- Specifies whether memcached based chunks-cache should be enabled
  enabled: true
  # -- Batchsize for sending and receiving chunks from chunks cache
  batchSize: 4
  # -- Parallel threads for sending and receiving chunks from chunks cache
  parallelism: 5
  # -- Memcached operation timeout
  timeout: 2000ms
  # -- Specify how long cached chunks should be stored in the chunks-cache before being expired
  defaultValidity: 0s
  # -- Total number of chunks-cache replicas
  replicas: 1
  # -- Port of the chunks-cache service
  port: 11211
  # -- Amount of memory allocated to chunks-cache for object storage (in MB).
  allocatedMemory: 8192
  # -- Maximum item memory for chunks-cache (in MB).
  maxItemMemory: 5
  # -- Maximum number of connections allowed
  connectionLimit: 16384
  # -- Max memory to use for cache write back
  writebackSizeLimit: 500MB
  # -- Max number of objects to use for cache write back
  writebackBuffer: 500000
  # -- Number of parallel threads for cache write back
  writebackParallelism: 1
  # -- Extra init containers for chunks-cache pods
  initContainers: []
  # -- Annotations for the chunks-cache pods
  annotations: {}
  # -- Node selector for chunks-cache pods
  nodeSelector: {}
  # -- Affinity for chunks-cache pods
  affinity: {}
  # -- topologySpreadConstraints allows to customize the default topologySpreadConstraints. This can be either a single dict as shown below or a slice of topologySpreadConstraints.
  # labelSelector is taken from the constraint itself (if it exists) or is generated by the chart using the same selectors as for services.
  topologySpreadConstraints: []
  #  maxSkew: 1
  #  topologyKey: kubernetes.io/hostname
  #  whenUnsatisfiable: ScheduleAnyway
  # -- Tolerations for chunks-cache pods
  tolerations: []
  # -- Pod Disruption Budget
  podDisruptionBudget:
    maxUnavailable: 1
  # -- The name of the PriorityClass for chunks-cache pods
  priorityClassName: null
  # -- Labels for chunks-cache pods
  podLabels: {}
  # -- Annotations for chunks-cache pods
  podAnnotations: {}
  # -- Management policy for chunks-cache pods
  podManagementPolicy: Parallel
  # -- Grace period to allow the chunks-cache to shutdown before it is killed
  terminationGracePeriodSeconds: 60
  # -- Stateful chunks-cache strategy
  statefulStrategy:
    type: RollingUpdate
  # -- Add extended options for chunks-cache memcached container. The format is the same as for the memcached -o/--extend flag.
  # Example:
  # extraExtendedOptions: 'tls,no_hashexpand'
  extraExtendedOptions: ""
  # -- Additional CLI args for chunks-cache
  extraArgs: {}
  # -- Additional containers to be added to the chunks-cache pod.
  extraContainers: []
  # -- Additional volumes to be added to the chunks-cache pod (applies to both memcached and exporter containers).
  # Example:
  # extraVolumes:
  # - name: extra-volume
  #   secret:
  #    secretName: extra-volume-secret
  extraVolumes: []
  # -- Additional volume mounts to be added to the chunks-cache pod (applies to both memcached and exporter containers).
  # Example:
  # extraVolumeMounts:
  # - name: extra-volume
  #   mountPath: /etc/extra-volume
  #   readOnly: true
  extraVolumeMounts: []
  # -- Resource requests and limits for the chunks-cache
  # By default a safe memory limit will be requested based on allocatedMemory value (floor (* 1.2 allocatedMemory)).
  resources: null
  # -- Service annotations and labels
  service:
    annotations: {}
    labels: {}
######################################################################################################################
#
# Subchart configurations
#
######################################################################################################################
# -- Setting for the Grafana Rollout Operator https://github.com/grafana/helm-charts/tree/main/charts/rollout-operator
rollout_operator:
  enabled: false
  # -- podSecurityContext is the pod security context for the rollout operator.
  # When installing on OpenShift, override podSecurityContext settings with
  #
  # rollout_operator:
  #   podSecurityContext:
  #     fsGroup: null
  #     runAsGroup: null
  #     runAsUser: null
  podSecurityContext:
    fsGroup: 10001
    runAsGroup: 10001
    runAsNonRoot: true
    runAsUser: 10001
    seccompProfile:
      type: RuntimeDefault
  # Set the container security context
  securityContext:
    readOnlyRootFilesystem: true
    capabilities:
      drop: [ALL]
    allowPrivilegeEscalation: false
# -- Configuration for the minio subchart
minio:
  enabled: false
  replicas: 1
  # Minio requires 2 to 16 drives for erasure code (drivesPerNode * replicas)
  # https://docs.min.io/docs/minio-erasure-code-quickstart-guide
  # Since we only have 1 replica, that means 2 drives must be used.
  drivesPerNode: 2
  rootUser: enterprise-logs
  rootPassword: supersecret
  buckets:
    - name: chunks
      policy: none
      purge: false
    - name: ruler
      policy: none
      purge: false
    - name: admin
      policy: none
      purge: false
  persistence:
    size: 5Gi
  resources:
    requests:
      cpu: 100m
      memory: 128Mi
  # Allow the address used by Loki to refer to Minio to be overridden
  address: null
# Create extra manifests via values. Would be passed through `tpl` for templating
extraObjects: []
# - apiVersion: v1
#   kind: ConfigMap
#   metadata:
#     name: loki-alerting-rules
#   data:
#     loki-alerting-rules.yaml: |-
#       groups:
#         - name: example
#           rules:
#           - alert: example
#             expr: |
#               sum(count_over_time({app="loki"} |~ "error")) > 0
#             for: 3m
#             labels:
#               severity: warning
#               category: logs
#             annotations:
#               message: "loki has encountered errors"

sidecar:
  image:
    # -- The Docker registry and image for the k8s sidecar
    repository: kiwigrid/k8s-sidecar
    # -- Docker image tag
    tag: 1.24.3
    # -- Docker image sha. If empty, no sha will be used
    sha: ""
    # -- Docker image pull policy
    pullPolicy: IfNotPresent
  # -- Resource requests and limits for the sidecar
  resources: {}
  #   limits:
  #     cpu: 100m
  #     memory: 100Mi
  #   requests:
  #     cpu: 50m
  #     memory: 50Mi
  # -- The SecurityContext for the sidecar.
  securityContext: {}
  # -- Set to true to skip tls verification for kube api calls.
  skipTlsVerify: false
  # -- Ensure that rule files aren't conflicting and being overwritten by prefixing their name with the namespace they are defined in.
  enableUniqueFilenames: false
  # -- Readiness probe definition. Probe is disabled on the sidecar by default.
  readinessProbe: {}
  # -- Liveness probe definition. Probe is disabled on the sidecar by default.
  livenessProbe: {}
  rules:
    # -- Whether or not to create a sidecar to ingest rule from specific ConfigMaps and/or Secrets.
    enabled: true
    # -- Label that the configmaps/secrets with rules will be marked with.
    label: loki_rule
    # -- Label value that the configmaps/secrets with rules will be set to.
    labelValue: ""
    # -- Folder into which the rules will be placed.
    folder: /rules
    # -- Comma separated list of namespaces. If specified, the sidecar will search for config-maps/secrets inside these namespaces.
    # Otherwise the namespace in which the sidecar is running will be used.
    # It's also possible to specify 'ALL' to search in all namespaces.
    searchNamespace: null
    # -- Method to use to detect ConfigMap changes. With WATCH the sidecar will do a WATCH request, with SLEEP it will list all ConfigMaps, then sleep for 60 seconds.
    watchMethod: WATCH
    # -- Search in configmap, secret, or both.
    resource: both
    # -- Absolute path to the shell script to execute after a configmap or secret has been reloaded.
    script: null
    # -- WatchServerTimeout: request to the server, asking it to cleanly close the connection after that.
    # defaults to 60sec; much higher values like 3600 seconds (1h) are feasible for non-Azure K8S.
    watchServerTimeout: 60
    #
    # -- WatchClientTimeout: is a client-side timeout, configuring your local socket.
    # If you have a network outage dropping all packets with no RST/FIN,
    # this is how long your client waits before realizing & dropping the connection.
    # Defaults to 66sec.
    watchClientTimeout: 60
    # -- Log level of the sidecar container.
    logLevel: INFO
############################################## WARNING ###############################################################
#
# DEPRECATED VALUES
#
# The following values are deprecated and will be removed in a future version of the helm chart!
#
############################################## WARNING ##############################################################

# -- DEPRECATED Monitoring section determines which monitoring features to enable, this section is being replaced
# by https://github.com/grafana/meta-monitoring-chart
monitoring:
  # Dashboards for monitoring Loki
  dashboards:
    # -- If enabled, create configmap with dashboards for monitoring Loki
    enabled: false
    # -- Alternative namespace to create dashboards ConfigMap in
    namespace: null
    # -- Additional annotations for the dashboards ConfigMap
    annotations: {}
    # -- Labels for the dashboards ConfigMap
    labels:
      grafana_dashboard: "1"
  # Recording rules for monitoring Loki, required for some dashboards
  rules:
    # -- If enabled, create PrometheusRule resource with Loki recording rules
    enabled: false
    # -- Include alerting rules
    alerting: true
    # -- Specify which individual alerts should be disabled
    # -- Instead of turning off each alert one by one, set the .monitoring.rules.alerting value to false instead.
    # -- If you disable all the alerts and keep .monitoring.rules.alerting set to true, the chart will fail to render.
    disabled: {}
    #  LokiRequestErrors: true
    #  LokiRequestPanics: true
    # -- Alternative namespace to create PrometheusRule resources in
    namespace: null
    # -- Additional annotations for the rules PrometheusRule resource
    annotations: {}
    # -- Additional labels for the rules PrometheusRule resource
    labels: {}
    # -- Additional labels for PrometheusRule alerts
    additionalRuleLabels: {}
    # -- Additional groups to add to the rules file
    additionalGroups: []
    # - name: additional-loki-rules
    #   rules:
    #     - record: job:loki_request_duration_seconds_bucket:sum_rate
    #       expr: sum(rate(loki_request_duration_seconds_bucket[1m])) by (le, job)
    #     - record: job_route:loki_request_duration_seconds_bucket:sum_rate
    #       expr: sum(rate(loki_request_duration_seconds_bucket[1m])) by (le, job, route)
    #     - record: node_namespace_pod_container:container_cpu_usage_seconds_total:sum_rate
    #       expr: sum(rate(container_cpu_usage_seconds_total[1m])) by (node, namespace, pod, container)
  # ServiceMonitor configuration
  serviceMonitor:
    # -- If enabled, ServiceMonitor resources for Prometheus Operator are created
    enabled: false
    # -- Namespace selector for ServiceMonitor resources
    namespaceSelector: {}
    # -- ServiceMonitor annotations
    annotations: {}
    # -- Additional ServiceMonitor labels
    labels: {}
    # -- ServiceMonitor scrape interval
    # Default is 15s because included recording rules use a 1m rate, and scrape interval needs to be at
    # least 1/4 rate interval.
    interval: 15s
    # -- ServiceMonitor scrape timeout in Go duration format (e.g. 15s)
    scrapeTimeout: null
    # -- ServiceMonitor relabel configs to apply to samples before scraping
    # https://github.com/prometheus-operator/prometheus-operator/blob/master/Documentation/api.md#relabelconfig
    relabelings: []
    # -- ServiceMonitor metric relabel configs to apply to samples before ingestion
    # https://github.com/prometheus-operator/prometheus-operator/blob/main/Documentation/api.md#endpoint
    metricRelabelings: []
    # -- ServiceMonitor will use http by default, but you can pick https as well
    scheme: http
    # -- ServiceMonitor will use these tlsConfig settings to make the health check requests
    tlsConfig: null
    # -- If defined, will create a MetricsInstance for the Grafana Agent Operator.
    metricsInstance:
      # -- If enabled, MetricsInstance resources for Grafana Agent Operator are created
      enabled: true
      # -- MetricsInstance annotations
      annotations: {}
      # -- Additional MetricsInstance labels
      labels: {}
      # -- If defined a MetricsInstance will be created to remote write metrics.
      remoteWrite: null
  # Self monitoring determines whether Loki should scrape its own logs.
  # This feature currently relies on the Grafana Agent Operator being installed,
  # which is installed by default using the grafana-agent-operator sub-chart.
  # It will create custom resources for GrafanaAgent, LogsInstance, and PodLogs to configure
  # scrape configs to scrape its own logs with the labels expected by the included dashboards.
  selfMonitoring:
    enabled: false
    # -- Tenant to use for self monitoring
    tenant:
      # -- Name of the tenant
      name: "self-monitoring"
      # -- Namespace to create additional tenant token secret in. Useful if your Grafana instance
      # is in a separate namespace. Token will still be created in the canary namespace.
      secretNamespace: "{{ .Release.Namespace }}"
    # Grafana Agent configuration
    grafanaAgent:
      # -- Controls whether to install the Grafana Agent Operator and its CRDs.
      # Note that helm will not install CRDs if this flag is enabled during an upgrade.
      # In that case install the CRDs manually from https://github.com/grafana/agent/tree/main/production/operator/crds
      installOperator: false
      # -- Grafana Agent annotations
      annotations: {}
      # -- Additional Grafana Agent labels
      labels: {}
      # -- Enable the config read api on port 8080 of the agent
      enableConfigReadAPI: false
      # -- The name of the PriorityClass for GrafanaAgent pods
      priorityClassName: null
      # -- Resource requests and limits for the grafanaAgent pods
      resources: {}
      #   limits:
      #     memory: 200Mi
      #   requests:
      #     cpu: 50m
      #     memory: 100Mi
      # -- Tolerations for GrafanaAgent pods
      tolerations: []
    # PodLogs configuration
    podLogs:
      # -- PodLogs version
      apiVersion: monitoring.grafana.com/v1alpha1
      # -- PodLogs annotations
      annotations: {}
      # -- Additional PodLogs labels
      labels: {}
      # -- PodLogs relabel configs to apply to samples before scraping
      # https://github.com/prometheus-operator/prometheus-operator/blob/master/Documentation/api.md#relabelconfig
      relabelings: []
      # -- Additional pipeline stages to process logs after scraping
      # https://grafana.com/docs/agent/latest/operator/api/#pipelinestagespec-a-namemonitoringgrafanacomv1alpha1pipelinestagespeca
      additionalPipelineStages: []
    # LogsInstance configuration
    logsInstance:
      # -- LogsInstance annotations
      annotations: {}
      # -- Additional LogsInstance labels
      labels: {}
      # -- Additional clients for remote write
      clients: null
# -- DEPRECATED Configuration for the table-manager. The table-manager is only necessary when using a deprecated
# index type such as Cassandra, Bigtable, or DynamoDB, it has not been necessary since loki introduced self-
# contained index types like 'boltdb-shipper' and 'tsdb'. This will be removed in a future helm chart.
tableManager:
  # -- Specifies whether the table-manager should be enabled
  enabled: false
  image:
    # -- The Docker registry for the table-manager image. Overrides `loki.image.registry`
    registry: null
    # -- Docker image repository for the table-manager image. Overrides `loki.image.repository`
    repository: null
    # -- Docker image tag for the table-manager image. Overrides `loki.image.tag`
    tag: null
  # -- Command to execute instead of defined in Docker image
  command: null
  # -- The name of the PriorityClass for table-manager pods
  priorityClassName: null
  # -- Labels for table-manager pods
  podLabels: {}
  # -- Annotations for table-manager deployment
  annotations: {}
  # -- Annotations for table-manager pods
  podAnnotations: {}
  service:
    # -- Annotations for table-manager Service
    annotations: {}
    # -- Additional labels for table-manager Service
    labels: {}
  # -- Additional CLI args for the table-manager
  extraArgs: []
  # -- Environment variables to add to the table-manager pods
  extraEnv: []
  # -- Environment variables from secrets or configmaps to add to the table-manager pods
  extraEnvFrom: []
  # -- Volume mounts to add to the table-manager pods
  extraVolumeMounts: []
  # -- Volumes to add to the table-manager pods
  extraVolumes: []
  # -- Resource requests and limits for the table-manager
  resources: {}
  # -- Containers to add to the table-manager pods
  extraContainers: []
  # -- Grace period to allow the table-manager to shutdown before it is killed
  terminationGracePeriodSeconds: 30
  # -- Affinity for table-manager pods.
  # @default -- Hard node and anti-affinity
  affinity:
    podAntiAffinity:
      requiredDuringSchedulingIgnoredDuringExecution:
        - labelSelector:
            matchLabels:
              app.kubernetes.io/component: table-manager
          topologyKey: kubernetes.io/hostname
  # -- DNS config table-manager pods
  dnsConfig: {}
  # -- Node selector for table-manager pods
  nodeSelector: {}
  # -- Tolerations for table-manager pods
  tolerations: []
  # -- Enable deletes by retention
  retention_deletes_enabled: false
  # -- Set retention period
  retention_period: 0<|MERGE_RESOLUTION|>--- conflicted
+++ resolved
@@ -117,10 +117,7 @@
   # If empty, no configmap or secret will be created.
   # The value will be passed through tpl.
   generatedConfigObjectName: '{{ include "loki.name" . }}'
-<<<<<<< HEAD
-=======
-
->>>>>>> fcb2b0a1
+
   # -- Config file contents for Loki
   # @default -- See values.yaml
   config: |
@@ -847,10 +844,8 @@
   tolerations: []
   # -- Grace period to allow the admin-api to shutdown before it is killed
   terminationGracePeriodSeconds: 60
-<<<<<<< HEAD
-=======
-
->>>>>>> fcb2b0a1
+
+
 ######################################################################################################################
 #
 # Gateway and Ingress
@@ -1189,10 +1184,7 @@
     # -- If migrating from a distributed service, provide the distributed deployment's
     # memberlist service DNS so the new deployment can join its ring.
     memberlistService: ""
-<<<<<<< HEAD
-=======
-
->>>>>>> fcb2b0a1
+
 ######################################################################################################################
 #
 # Single Binary Deployment
