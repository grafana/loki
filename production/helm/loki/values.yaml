# -- Overrides the version used to determine compatibility of resources with the target Kubernetes cluster.
# This is useful when using `helm template`, because then helm will use the client version of kubectl as the Kubernetes version,
# which may or may not match your cluster's server version. Example: 'v1.24.4'. Set to null to use the version that helm
# devises.
kubeVersionOverride: null

global:
  image:
    # -- Overrides the Docker registry globally for all images
    registry: null
  # -- Overrides the priorityClassName for all pods
  priorityClassName: null
  # -- configures cluster domain ("cluster.local" by default)
  clusterDomain: "cluster.local"
  # -- configures DNS service name
  dnsService: "kube-dns"
  # -- configures DNS service namespace
  dnsNamespace: "kube-system"
  # -- Common additional CLI arguments for all jobs (that is, -log.level debug, -config.expand-env=true or -log-config-reverse-order)
  # scope: admin-api, backend, bloom-builder, bloom-gateway, bloom-planner, compactor, distributor, index-gateway, ingester, overrides-exporter, pattern-ingester, querier, query-frontend, query-scheduler, read, ruler, write.
  extraArgs: []
  # -- Common environment variables to add to all pods directly managed by this chart.
  # scope: admin-api, backend, bloom-builder, bloom-gateway, bloom-planner, compactor, distributor, index-gateway, ingester, overrides-exporter, pattern-ingester, querier, query-frontend, query-scheduler, read, ruler, write.
  extraEnv: []
  # -- Common source of environment injections to add to all pods directly managed by this chart.
  # scope: admin-api, backend, bloom-builder, bloom-gateway, bloom-planner, compactor, distributor, index-gateway, ingester, overrides-exporter, pattern-ingester, querier, query-frontend, query-scheduler, read, ruler, write.
  # For example to inject values from a Secret, use:
  # extraEnvFrom:
  #   - secretRef:
  #       name: mysecret
  extraEnvFrom: []
  # -- Common volumes to add to all pods directly managed by this chart.
  # scope: admin-api, backend, bloom-builder, bloom-gateway, bloom-planner, compactor, distributor, index-gateway, ingester, overrides-exporter, pattern-ingester, querier, query-frontend, query-scheduler, read, ruler, write.
  extraVolumes: []
  # -- Common mount points to add to all pods directly managed by this chart.
  # scope: admin-api, backend, bloom-builder, bloom-gateway, bloom-planner, compactor, distributor, index-gateway, ingester, overrides-exporter, pattern-ingester, querier, query-frontend, query-scheduler, read, ruler, write.
  extraVolumeMounts: []
# -- Overrides the chart's name
nameOverride: null
# -- Overrides the chart's computed fullname
fullnameOverride: null
# -- Overrides the chart's cluster label
clusterLabelOverride: null
# -- Image pull secrets for Docker images
imagePullSecrets: []
# -- Deployment mode lets you specify how to deploy Loki.
# There are 3 options:
# - SingleBinary: Loki is deployed as a single binary, useful for small installs typically without HA, up to a few tens of GB/day.
# - SimpleScalable: Loki is deployed as 3 targets: read, write, and backend. Useful for medium installs easier to manage than distributed, up to a about 1TB/day.
# - Distributed: Loki is deployed as individual microservices. The most complicated but most capable, useful for large installs, typically over 1TB/day.
# There are also 2 additional modes used for migrating between deployment modes:
# - SingleBinary<->SimpleScalable: Migrate from SingleBinary to SimpleScalable (or vice versa)
# - SimpleScalable<->Distributed: Migrate from SimpleScalable to Distributed (or vice versa)
# Note: SimpleScalable and Distributed REQUIRE the use of object storage.
deploymentMode: SimpleScalable
######################################################################################################################
#
# Base Loki Configs including kubernetes configurations and configurations for Loki itself,
# see below for more specifics on Loki's configuration.
#
######################################################################################################################
# -- Configuration for running Loki
# @default -- See values.yaml
loki:
  # Configures the readiness probe for all of the Loki pods
  readinessProbe:
    httpGet:
      path: /ready
      port: http-metrics
    initialDelaySeconds: 30
    timeoutSeconds: 1
  image:
    # -- The Docker registry
    registry: docker.io
    # -- Docker image repository
    repository: grafana/loki
    # -- Overrides the image tag whose default is the chart's appVersion
    tag: 3.5.2
    # -- Overrides the image tag with an image digest
    digest: null
    # -- Docker image pull policy
    pullPolicy: IfNotPresent
  # -- Common annotations for all deployments/StatefulSets
  annotations: {}
  # -- Common annotations for all pods
  podAnnotations: {}
  # -- Common labels for all pods
  podLabels: {}
  # -- Common annotations for all services
  serviceAnnotations: {}
  # -- Common labels for all services
  serviceLabels: {}
  # -- The number of old ReplicaSets to retain to allow rollback
  revisionHistoryLimit: 10
  # -- The SecurityContext for Loki pods
  podSecurityContext:
    fsGroup: 10001
    runAsGroup: 10001
    runAsNonRoot: true
    runAsUser: 10001
  # -- The SecurityContext for Loki containers
  containerSecurityContext:
    readOnlyRootFilesystem: true
    capabilities:
      drop:
        - ALL
    allowPrivilegeEscalation: false
  # -- Should enableServiceLinks be enabled. Default to enable
  enableServiceLinks: true
  ######################################################################################################################
  #
  # Loki Configuration
  #
  # There are several ways to pass configuration to Loki, listing them here in order of our preference for how
  # you should use this chart.
  # 1. Use the templated value of loki.config below and the corresponding override sections which follow.
  #    This allows us to set a lot of important Loki configurations and defaults and also allows us to maintain them
  #    over time as Loki changes and evolves.
  # 2. Use the loki.structuredConfig section.
  #    This will completely override the templated value of loki.config, so you MUST provide the entire Loki config
  #    including any configuration that we set in loki.config unless you explicitly are trying to change one of those
  #    values and are not able to do so with the templated sections.
  #    If you choose this approach the burden is on you to maintain any changes we make to the templated config.
  # 3. Use an existing secret or configmap to provide the configuration.
  #    This option is mostly provided for folks who have external processes which provide or modify the configuration.
  #    When using this option you can specify a different name for loki.generatedConfigObjectName and configObjectName
  #    if you have a process which takes the generated config and modifies it, or you can stop the chart from generating
  #    a config entirely by setting loki.generatedConfigObjectName to
  #
  ######################################################################################################################

  # -- Defines what kind of object stores the configuration, a ConfigMap or a Secret.
  # In order to move sensitive information (such as credentials) from the ConfigMap/Secret to a more secure location (e.g. vault), it is possible to use [environment variables in the configuration](https://grafana.com/docs/loki/latest/configuration/#use-environment-variables-in-the-configuration).
  # Such environment variables can be then stored in a separate Secret and injected via the global.extraEnvFrom value. For details about environment injection from a Secret please see [Secrets](https://kubernetes.io/docs/concepts/configuration/secret/#use-case-as-container-environment-variables).
  configStorageType: ConfigMap
  # -- The name of the object which Loki will mount as a volume containing the config.
  # If the configStorageType is Secret, this will be the name of the Secret, if it is ConfigMap, this will be the name of the ConfigMap.
  # The value will be passed through tpl.
  configObjectName: '{{ include "loki.name" . }}'
  # -- The name of the Secret or ConfigMap that will be created by this chart.
  # If empty, no configmap or secret will be created.
  # The value will be passed through tpl.
  generatedConfigObjectName: '{{ include "loki.name" . }}'
  # -- Config file contents for Loki
  # @default -- See values.yaml
  config: |
    {{- if .Values.enterprise.enabled}}
    {{- tpl .Values.enterprise.config . }}
    {{- else }}
    auth_enabled: {{ .Values.loki.auth_enabled }}
    {{- end }}

    {{- with .Values.loki.server }}
    server:
      {{- toYaml . | nindent 2}}
    {{- end}}

    pattern_ingester:
      enabled: {{ .Values.loki.pattern_ingester.enabled }}

    memberlist:
    {{- if .Values.loki.memberlistConfig }}
      {{- toYaml .Values.loki.memberlistConfig | nindent 2 }}
    {{- else }}
    {{- if .Values.loki.extraMemberlistConfig}}
    {{- toYaml .Values.loki.extraMemberlistConfig | nindent 2}}
    {{- end }}
      join_members:
        - {{ include "loki.memberlist" . }}
        {{- with .Values.migrate.fromDistributed }}
        {{- if .enabled }}
        - {{ .memberlistService }}
        {{- end }}
        {{- end }}
    {{- end }}

    {{- with .Values.loki.ingester }}
    ingester:
      {{- tpl (. | toYaml) $ | nindent 4 }}
    {{- end }}

    {{- with .Values.loki.block_builder }}
    block_builder:
      {{- tpl (. | toYaml) $ | nindent 4 }}
    {{- end }}

    {{- if .Values.loki.commonConfig}}
    common:
    {{- toYaml .Values.loki.commonConfig | nindent 2}}
      storage:
      {{- include "loki.commonStorageConfig" . | nindent 4}}
    {{- end}}

    {{- with .Values.loki.limits_config }}
    limits_config:
      {{- tpl (. | toYaml) $ | nindent 4 }}
    {{- end }}

    runtime_config:
      file: /etc/loki/runtime-config/runtime-config.yaml

    {{- if .Values.chunksCache.enabled }}
    {{- with .Values.chunksCache }}
    chunk_store_config:
      chunk_cache_config:
        default_validity: {{ .defaultValidity }}
        background:
          writeback_goroutines: {{ .writebackParallelism }}
          writeback_buffer: {{ .writebackBuffer }}
          writeback_size_limit: {{ .writebackSizeLimit }}
        memcached:
          batch_size: {{ .batchSize }}
          parallelism: {{ .parallelism }}
        memcached_client:
          addresses: {{ .addresses }}
          consistent_hash: true
          timeout: {{ .timeout }}
          max_idle_conns: 72
      {{- end }}
      {{- with .Values.chunksCache.l2 }}
      {{- if .enabled }}
      l2_chunk_cache_handoff: {{ .l2ChunkCacheHandoff }}
      chunk_cache_config_l2:
        default_validity: {{ .defaultValidity }}
        background:
          writeback_goroutines: {{ .writebackParallelism }}
          writeback_buffer: {{ .writebackBuffer }}
          writeback_size_limit: {{ .writebackSizeLimit }}
        memcached:
          batch_size: {{ .batchSize }}
          parallelism: {{ .parallelism }}
        memcached_client:
          addresses: {{ .addresses }}
          consistent_hash: true
          timeout: {{ .timeout }}
          max_idle_conns: 72
      {{- end }}
      {{- end }}
    {{- end }}

    {{- if .Values.loki.schemaConfig }}
    schema_config:
    {{- toYaml .Values.loki.schemaConfig | nindent 2}}
    {{- end }}

    {{- if .Values.loki.useTestSchema }}
    schema_config:
    {{- toYaml .Values.loki.testSchemaConfig | nindent 2}}
    {{- end }}

    {{- if .Values.ruler.enabled }}
    {{ include "loki.rulerConfig" . }}
    {{- end }}

    {{- if and .Values.loki.storage.use_thanos_objstore .Values.ruler.enabled}}
    ruler_storage:
      {{- include "loki.rulerThanosStorageConfig" . | nindent 2 }}
    {{- end }}

    {{- if or .Values.tableManager.retention_deletes_enabled .Values.tableManager.retention_period }}
    table_manager:
      retention_deletes_enabled: {{ .Values.tableManager.retention_deletes_enabled }}
      retention_period: {{ .Values.tableManager.retention_period }}
    {{- end }}

    query_range:
      align_queries_with_step: true
      {{- with .Values.loki.query_range }}
      {{- tpl (. | toYaml) $ | nindent 2 }}
      {{- end }}
      {{- if .Values.resultsCache.enabled }}
      {{- with .Values.resultsCache }}
      cache_results: true
      results_cache:
        cache:
          default_validity: {{ .defaultValidity }}
          background:
            writeback_goroutines: {{ .writebackParallelism }}
            writeback_buffer: {{ .writebackBuffer }}
            writeback_size_limit: {{ .writebackSizeLimit }}
          memcached_client:
            addresses: {{ .addresses }}
            consistent_hash: true
            timeout: {{ .timeout }}
            update_interval: 1m
      {{- end }}
      {{- end }}

    {{- with .Values.loki.storage_config }}
    storage_config:
        {{- if not (hasKey $.Values.loki.storage_config "use_thanos_objstore") }}
        use_thanos_objstore: {{ $.Values.loki.storage.use_thanos_objstore }}
        {{- end }}
        {{- tpl (. | toYaml) $ | nindent 4 }}
    {{- end }}

    {{- with .Values.loki.query_scheduler }}
    query_scheduler:
      {{- tpl (. | toYaml) $ | nindent 4 }}
    {{- end }}

    {{- with .Values.loki.compactor }}
    compactor:
      {{- tpl (. | toYaml) $ | nindent 4 }}
    {{- end }}

    {{- with .Values.loki.analytics }}
    analytics:
      {{- tpl (. | toYaml) $ | nindent 4 }}
    {{- end }}

    {{- if .Values.loki.ui.enabled }}
    ui:
      enabled: true
      discovery:
        join_peers:
          - '{{ include "loki.queryFrontendFullname" . }}.{{ $.Release.Namespace }}.svc.{{ .Values.global.clusterDomain }}'
    {{- end }}
    {{- with .Values.loki.querier }}
    querier:
      {{- tpl (. | toYaml) $ | nindent 4 }}
    {{- end }}

    {{- with .Values.loki.index_gateway }}
    index_gateway:
      {{- tpl (. | toYaml) $ | nindent 4 }}
    {{- end }}

    {{- with .Values.loki.frontend }}
    frontend:
      {{- tpl (. | toYaml) $ | nindent 4 }}
    {{- end }}

    {{- with .Values.loki.frontend_worker }}
    frontend_worker:
      {{- tpl (. | toYaml) $ | nindent 4 }}
    {{- end }}

    {{- with .Values.loki.distributor }}
    distributor:
      {{- tpl (. | toYaml) $ | nindent 4 }}
    {{- end }}

    tracing:
      enabled: {{ .Values.loki.tracing.enabled }}

    {{- with .Values.loki.bloom_build }}
    bloom_build:
      {{- tpl (. | toYaml) $ | nindent 4 }}
    {{- end }}

    {{- with .Values.loki.bloom_gateway }}
    bloom_gateway:
      {{- tpl (. | toYaml) $ | nindent 4 }}
    {{- end }}

    {{- with .Values.loki.operational_config }}
    operational_config:
      {{- tpl (. | toYaml) $ | nindent 4 }}
    {{- end }}
  # Should authentication be enabled
  auth_enabled: true
  # -- memberlist configuration (overrides embedded default)
  memberlistConfig: {}
  # -- Extra memberlist configuration
  extraMemberlistConfig: {}
  # -- Tenants list to be created on nginx htpasswd file, with name and password or passwordHash keys<br><br>
  # Example:
  # <pre>
  # tenants:<br>
  #   - name: "test-user-1"<br>
  #     password: "test-password-1"<br>
  #   - name: "test-user-2"<br>
  #     passwordHash: "$2y$10$7O40CaY1yz7fu9O24k2/u.ct/wELYHRBsn25v/7AyuQ8E8hrLqpva" # generated using `htpasswd -nbBC10 test-user-2 test-password-2`
  # </pre>
  tenants: []
  # -- Check https://grafana.com/docs/loki/latest/configuration/#server for more info on the server configuration.
  server:
    http_listen_port: 3100
    grpc_listen_port: 9095
    http_server_read_timeout: 600s
    http_server_write_timeout: 600s
  # -- Limits config
  limits_config:
    reject_old_samples: true
    reject_old_samples_max_age: 168h
    max_cache_freshness_per_query: 10m
    split_queries_by_interval: 15m
    query_timeout: 300s
    volume_enabled: true
  # -- Provides a reloadable runtime configuration file for some specific configuration
  runtimeConfig: {}
  # -- Check https://grafana.com/docs/loki/latest/configuration/#common_config for more info on how to provide a common configuration
  commonConfig:
    path_prefix: /var/loki
    replication_factor: 3
    compactor_address: '{{ include "loki.compactorAddress" . }}'
  # -- Storage config. Providing this will automatically populate all necessary storage configs in the templated config.
  # -- In case of using thanos storage, enable use_thanos_objstore and the configuration should be done inside the object_store section.
  storage:
    # Loki requires a bucket for chunks and the ruler. GEL requires a third bucket for the admin API.
    # Please provide these values if you are using object storage.
    # bucketNames:
    #   chunks: FIXME
    #   ruler: FIXME
    #   admin: FIXME
    type: s3
    s3:
      s3: null
      endpoint: null
      region: null
      secretAccessKey: null
      accessKeyId: null
      signatureVersion: null
      s3ForcePathStyle: false
      insecure: false
      http_config: {}
      # -- Check https://grafana.com/docs/loki/latest/configure/#s3_storage_config for more info on how to provide a backoff_config
      backoff_config: {}
      disable_dualstack: false
    gcs:
      chunkBufferSize: 0
      requestTimeout: "0s"
      enableHttp2: true
    azure:
      accountName: null
      accountKey: null
      connectionString: null
      useManagedIdentity: false
      useFederatedToken: false
      userAssignedId: null
      requestTimeout: null
      endpointSuffix: null
      chunkDelimiter: null
    swift:
      auth_version: null
      auth_url: null
      internal: null
      username: null
      user_domain_name: null
      user_domain_id: null
      user_id: null
      password: null
      domain_id: null
      domain_name: null
      project_id: null
      project_name: null
      project_domain_id: null
      project_domain_name: null
      region_name: null
      container_name: null
      max_retries: null
      connect_timeout: null
      request_timeout: null
    filesystem:
      chunks_directory: /var/loki/chunks
      rules_directory: /var/loki/rules
      admin_api_directory: /var/loki/admin

    # Loki now supports using thanos storage clients for connecting to object storage backend.
    # This will become the default way to configure storage in a future releases.
    use_thanos_objstore: false

    object_store:
      # Type of object store. Valid options are: s3, gcs, azure
      type: s3
      # Optional prefix for storage keys
      storage_prefix: null
      # S3 configuration (when type is "s3")
      s3:
        # S3 endpoint URL
        endpoint: null
        # Optional region
        region: null
        # Optional access key
        access_key_id: null
        # Optional secret key
        secret_access_key: null
        # Optional. Enable if using self-signed TLS
        insecure: false
        # Optional server-side encryption configuration
        sse: {}
        # Optional HTTP client configuration
        http: {}

      # GCS configuration (when type is "gcs")
      gcs:
        # Name of the bucket
        bucket_name: null
        # Optional service account JSON
        service_account: null

      # Azure configuration (when type is "azure")
      azure:
        # Storage account name
        account_name: null
        # Optional storage account key
        account_key: null

  # -- Check https://grafana.com/docs/loki/latest/configuration/#schema_config for more info on how to configure schemas
  schemaConfig: {}
  # -- a real Loki install requires a proper schemaConfig defined above this, however for testing or playing around
  # you can enable useTestSchema
  useTestSchema: false
  testSchemaConfig:
    configs:
      - from: 2024-04-01
        store: tsdb
        object_store: '{{ include "loki.testSchemaObjectStore" . }}'
        schema: v13
        index:
          prefix: index_
          period: 24h
  # -- Check https://grafana.com/docs/loki/latest/configuration/#ruler for more info on configuring ruler
  rulerConfig:
    wal:
      dir: /var/loki/ruler-wal
  # -- Structured loki configuration, takes precedence over `loki.config`, `loki.schemaConfig`, `loki.storageConfig`
  structuredConfig: {}
  # -- Additional query scheduler config
  query_scheduler: {}
  # -- Additional storage config
  storage_config:
    boltdb_shipper:
      index_gateway_client:
        server_address: '{{ include "loki.indexGatewayAddress" . }}'
    tsdb_shipper:
      index_gateway_client:
        server_address: '{{ include "loki.indexGatewayAddress" . }}'
    bloom_shipper:
      working_directory: /var/loki/data/bloomshipper
    hedging:
      at: "250ms"
      max_per_second: 20
      up_to: 3
  # --  Optional compactor configuration
  compactor: {}
  # --  Optional pattern ingester configuration
  pattern_ingester:
    enabled: false
  # --  Optional analytics configuration
  analytics: {}
  # --  Optional Loki UI: Provides access to a operators UI for Loki distributed. When enabled UI will be available at /ui/ of loki-gateway
  ui:
    # Disabled by default for backwards compatibility. Enable to use the Loki UI.
    enabled: false
    gateway:
      # enable gateway proxying to UI under /ui
      enabled: true
  # --  Optional querier configuration
  query_range: {}
  # --  Optional querier configuration
  querier: {}
  # --  Optional ingester configuration
  ingester: {}
  # --  Optional block builder configuration
  block_builder: {}
  # --  Optional index gateway configuration
  index_gateway:
    mode: simple
  frontend:
    scheduler_address: '{{ include "loki.querySchedulerAddress" . }}'
    tail_proxy_url: '{{ include "loki.querierAddress" . }}'
  frontend_worker:
    scheduler_address: '{{ include "loki.querySchedulerAddress" . }}'
  # -- Optional distributor configuration
  distributor: {}
  # -- Enable tracing
  tracing:
    enabled: false
  bloom_build:
    enabled: false
    builder:
      planner_address: '{{ include "loki.bloomPlannerAddress" . }}'
  bloom_gateway:
    enabled: false
    client:
      addresses: '{{ include "loki.bloomGatewayAddresses" . }}'
  # -- Optional operational configuration
  operational_config: {}
######################################################################################################################
#
# Enterprise Loki Configs
#
######################################################################################################################

# -- Configuration for running Enterprise Loki
enterprise:
  # Enable enterprise features, license must be provided
  enabled: false
  # Default verion of GEL to deploy
  version: 3.5.2
  # -- Optional name of the GEL cluster, otherwise will use .Release.Name
  # The cluster name must match what is in your GEL license
  cluster_name: null
  # -- Grafana Enterprise Logs license
  # In order to use Grafana Enterprise Logs features, you will need to provide
  # the contents of your Grafana Enterprise Logs license, either by providing the
  # contents of the license.jwt, or the name Kubernetes Secret that contains your
  # license.jwt.
  # To set the license contents, use the flag `--set-file 'enterprise.license.contents=./license.jwt'`
  license:
    contents: "NOTAVALIDLICENSE"
  # -- Set to true when providing an external license
  useExternalLicense: false
  # -- Name of external license secret to use
  externalLicenseName: null
  # -- Name of the external config secret to use
  externalConfigName: ""
  # -- Use GEL gateway, if false will use the default nginx gateway
  gelGateway: true
  # -- If enabled, the correct admin_client storage will be configured. If disabled while running enterprise,
  # make sure auth is set to `type: trust`, or that `auth_enabled` is set to `false`.
  adminApi:
    enabled: true
  # enterprise specific sections of the config.yaml file
  config: |
    {{- if .Values.enterprise.adminApi.enabled }}
    admin_client:
      {{ include "enterprise-logs.adminAPIStorageConfig" . | nindent 2 }}
    {{ end }}
    auth:
      type: {{ .Values.enterprise.adminApi.enabled | ternary "enterprise" "trust" }}
    auth_enabled: {{ .Values.loki.auth_enabled }}
    cluster_name: {{ include "loki.clusterName" . }}
    license:
      path: /etc/loki/license/license.jwt
  image:
    # -- The Docker registry
    registry: docker.io
    # -- Docker image repository
    repository: grafana/enterprise-logs
    # -- Docker image tag
    tag: 3.5.2
    # -- Overrides the image tag with an image digest
    digest: null
    # -- Docker image pull policy
    pullPolicy: IfNotPresent
  adminToken:
    # -- Alternative name for admin token secret, needed by tokengen and provisioner jobs
    secret: null
    # -- Additional namespace to also create the token in. Useful if your Grafana instance
    # is in a different namespace
    additionalNamespaces: []
  # -- Alternative name of the secret to store token for the canary
  canarySecret: null
  # -- Configuration for `tokengen` target
  tokengen:
    # -- Whether the job should be part of the deployment
    enabled: true
    # -- Comma-separated list of Loki modules to load for tokengen
    targetModule: "tokengen"
    # -- Name of the secret to store the admin token.
    adminTokenSecret: null
    # -- Additional CLI arguments for the `tokengen` target
    extraArgs: []
    # -- Additional Kubernetes environment
    env: []
    # -- Additional labels for the `tokengen` Job
    labels: {}
    # -- Additional annotations for the `tokengen` Job
    annotations: {}
    # -- Affinity for tokengen Pods
    affinity: {}
    # -- Node selector for tokengen Pods
    nodeSelector: {}
    # -- Tolerations for tokengen Job
    tolerations: []
    # -- Additional volumes for Pods
    extraVolumes: []
    # -- Additional volume mounts for Pods
    extraVolumeMounts: []
    # -- Run containers as user `enterprise-logs(uid=10001)`
    securityContext:
      runAsNonRoot: true
      runAsGroup: 10001
      runAsUser: 10001
      fsGroup: 10001
    # -- Environment variables from secrets or configmaps to add to the tokengen pods
    extraEnvFrom: []
    # -- The name of the PriorityClass for tokengen Pods
    priorityClassName: ""
  # -- Configuration for `provisioner` target
  # Note: Uses tokengenJob.adminTokenSecret value to mount the admin token used to call the admin api.
  provisioner:
    # -- Whether the job should be part of the deployment
    enabled: true
    # -- Name of the secret to store provisioned tokens in
    provisionedSecretPrefix: null
    # -- Hook type(s) to customize when the job runs.  defaults to post-install
    hookType: "post-install"
    # -- url of the admin api to use for the provisioner
    apiUrl: '{{ include "loki.address" . }}'
    # -- Additional tenants to be created. Each tenant will get a read and write policy
    # and associated token. Tenant must have a name and a namespace for the secret containting
    # the token to be created in. For example
    # additionalTenants:
    #   - name: loki
    #     secretNamespace: grafana
    additionalTenants: []
    # -- Additional Kubernetes environment
    env: []
    # -- Additional labels for the `provisioner` Job
    labels: {}
    # -- Additional annotations for the `provisioner` Job
    annotations: {}
    # -- Affinity for tokengen Pods
    affinity: {}
    # -- Node selector for tokengen Pods
    nodeSelector: {}
    # -- Tolerations for tokengen Pods
    tolerations: []
    # -- The name of the PriorityClass for provisioner Job
    priorityClassName: null
    # -- Run containers as user `enterprise-logs(uid=10001)`
    securityContext:
      runAsNonRoot: true
      runAsGroup: 10001
      runAsUser: 10001
      fsGroup: 10001
    # -- Provisioner image to Utilize
    image:
      # -- The Docker registry
      registry: us-docker.pkg.dev
      # -- Docker image repository
      repository: grafanalabs-global/docker-enterprise-provisioner-prod/enterprise-provisioner
      # -- Overrides the image tag whose default is the chart's appVersion
      tag: latest
      # -- Overrides the image tag with an image digest
      digest: null
      # -- Docker image pull policy
      pullPolicy: IfNotPresent
    # -- Volume mounts to add to the provisioner pods
    extraVolumeMounts: []
    # -- Additional volumes for Pods
    extraVolumes: []
# -- kubetclImage is used in the enterprise provisioner and tokengen jobs
kubectlImage:
  # -- The Docker registry
  registry: docker.io
  # -- Docker image repository
  repository: bitnami/kubectl
  # -- Overrides the image tag whose default is the chart's appVersion
  tag: null
  # -- Overrides the image tag with an image digest
  digest: null
  # -- Docker image pull policy
  pullPolicy: IfNotPresent
######################################################################################################################
#
# Chart Testing
#
######################################################################################################################

# -- Section for configuring optional Helm test
test:
  enabled: true
  # -- Used to directly query the metrics endpoint of the canary for testing, this approach avoids needing prometheus for testing.
  # This in a newer approach to using prometheusAddress such that tests do not have a dependency on prometheus
  canaryServiceAddress: "http://loki-canary:3500/metrics"
  # -- Address of the prometheus server to query for the test. This overrides any value set for canaryServiceAddress.
  # This is kept for backward compatibility and may be removed in future releases. Previous value was 'http://prometheus:9090'
  prometheusAddress: ""
  # -- Number of times to retry the test before failing
  timeout: 1m
  # -- Additional labels for the test pods
  labels: {}
  # -- Additional annotations for test pods
  annotations: {}
  # -- Image to use for loki canary
  image:
    # -- The Docker registry
    registry: docker.io
    # -- Docker image repository
    repository: grafana/loki-helm-test
    # -- Overrides the image tag whose default is the chart's appVersion
    tag: "ewelch-distributed-helm-chart-17db5ee"
    # -- Overrides the image tag with an image digest
    digest: null
    # -- Docker image pull policy
    pullPolicy: IfNotPresent
# The Loki canary pushes logs to and queries from this loki installation to test
# that it's working correctly
lokiCanary:
  enabled: true
  # -- The type of the loki canary k8s rollout. This can be a DaemonSet or Deployment.
  kind: DaemonSet
  # -- If true, the canary will send directly to Loki via the address configured for verification --
  # -- If false, it will write to stdout and an Agent will be needed to scrape and send the logs --
  push: true
  # -- If set overwrites the default value set by loki.host helper function. Use this if gateway not enabled.
  lokiurl: null
  # -- The name of the label to look for at loki when doing the checks.
  labelname: pod
  # -- Additional annotations for the `loki-canary` Daemonset
  annotations: {}
  # -- Additional labels for each `loki-canary` pod
  podLabels: {}
  service:
    # -- Annotations for loki-canary Service
    annotations: {}
    # -- Additional labels for loki-canary Service
    labels: {}
  # -- Additional CLI arguments for the `loki-canary' command
  extraArgs: []
  # -- Environment variables to add to the canary pods
  extraEnv: []
  # -- Environment variables from secrets or configmaps to add to the canary pods
  extraEnvFrom: []
  # -- Volume mounts to add to the canary pods
  extraVolumeMounts: []
  # -- Volumes to add to the canary pods
  extraVolumes: []
  # -- Resource requests and limits for the canary
  resources: {}
  # -- DNS config for canary pods
  dnsConfig: {}
  # -- Node selector for canary pods
  nodeSelector: {}
  # -- Tolerations for canary pods
  tolerations: []
  # -- Affinity for canary pods
  affinity: {}
  # -- The name of the PriorityClass for loki-canary pods
  priorityClassName: null
  # -- Image to use for loki canary
  image:
    # -- The Docker registry
    registry: docker.io
    # -- Docker image repository
    repository: grafana/loki-canary
    # -- Overrides the image tag whose default is the chart's appVersion
    tag: null
    # -- Overrides the image tag with an image digest
    digest: null
    # -- Docker image pull policy
    pullPolicy: IfNotPresent
  # -- Update strategy for the `loki-canary` Daemonset pods
  updateStrategy:
    type: RollingUpdate
    rollingUpdate:
      maxUnavailable: 1
######################################################################################################################
#
# Service Accounts and Kubernetes RBAC
#
######################################################################################################################
serviceAccount:
  # -- Specifies whether a ServiceAccount should be created
  create: true
  # -- The name of the ServiceAccount to use.
  # If not set and create is true, a name is generated using the fullname template
  name: null
  # -- Image pull secrets for the service account
  imagePullSecrets: []
  # -- Annotations for the service account
  annotations: {}
  # -- Labels for the service account
  labels: {}
  # -- Set this toggle to false to opt out of automounting API credentials for the service account
  automountServiceAccountToken: true
# RBAC configuration
rbac:
  # -- If pspEnabled true, a PodSecurityPolicy is created for K8s that use psp.
  pspEnabled: false
  # -- For OpenShift set pspEnabled to 'false' and sccEnabled to 'true' to use the SecurityContextConstraints.
  sccEnabled: false
  # -- Specify PSP annotations
  # Ref: https://kubernetes.io/docs/reference/access-authn-authz/psp-to-pod-security-standards/#podsecuritypolicy-annotations
  pspAnnotations: {}
  # seccomp.security.alpha.kubernetes.io/allowedProfileNames: '*'
  # seccomp.security.alpha.kubernetes.io/defaultProfileName: 'docker/default'
  # apparmor.security.beta.kubernetes.io/defaultProfileName: 'runtime/default'
  # -- Whether to install RBAC in the namespace only or cluster-wide. Useful if you want to watch ConfigMap globally.
  namespaced: false
######################################################################################################################
#
# Network Policy configuration
#
######################################################################################################################
networkPolicy:
  # -- Specifies whether Network Policies should be created
  enabled: false
  # -- Specifies whether the policies created will be standard Network Policies (flavor: kubernetes)
  # or Cilium Network Policies (flavor: cilium)
  flavor: kubernetes
  metrics:
    # -- Specifies the Pods which are allowed to access the metrics port.
    # As this is cross-namespace communication, you also need the namespaceSelector.
    podSelector: {}
    # -- Specifies the namespaces which are allowed to access the metrics port
    namespaceSelector: {}
    # -- Specifies specific network CIDRs which are allowed to access the metrics port.
    # In case you use namespaceSelector, you also have to specify your kubelet networks here.
    # The metrics ports are also used for probes.
    cidrs: []
  ingress:
    # -- Specifies the Pods which are allowed to access the http port.
    # As this is cross-namespace communication, you also need the namespaceSelector.
    podSelector: {}
    # -- Specifies the namespaces which are allowed to access the http port
    namespaceSelector: {}
  alertmanager:
    # -- Specify the alertmanager port used for alerting
    port: 9093
    # -- Specifies the alertmanager Pods.
    # As this is cross-namespace communication, you also need the namespaceSelector.
    podSelector: {}
    # -- Specifies the namespace the alertmanager is running in
    namespaceSelector: {}
  externalStorage:
    # -- Specify the port used for external storage, e.g. AWS S3
    ports: []
    # -- Specifies specific network CIDRs you want to limit access to
    cidrs: []
  discovery:
    # -- (int) Specify the port used for discovery
    port: null
    # -- Specifies the Pods labels used for discovery.
    # As this is cross-namespace communication, you also need the namespaceSelector.
    podSelector: {}
    # -- Specifies the namespace the discovery Pods are running in
    namespaceSelector: {}
  egressWorld:
    # -- Enable additional cilium egress rules to external world for write, read and backend.
    enabled: false
  egressKubeApiserver:
    # -- Enable additional cilium egress rules to kube-apiserver for backend.
    enabled: false
######################################################################################################################
#
# Global memberlist configuration
#
######################################################################################################################

# Configuration for the memberlist service
memberlist:
  service:
    publishNotReadyAddresses: false
    annotations: {}
######################################################################################################################
#
# adminAPI configuration, enterprise only.
#
######################################################################################################################

# -- Configuration for the `admin-api` target
adminApi:
  # -- Define the amount of instances
  replicas: 1
  # -- hostAliases to add
  hostAliases: []
  #  - ip: 1.2.3.4
  #    hostnames:
  #      - domain.tld
  # -- Additional CLI arguments for the `admin-api` target
  extraArgs: {}
  # -- Environment variables to add to the admin-api pods
  extraEnv: []
  # -- Environment variables from secrets or configmaps to add to the admin-api pods
  extraEnvFrom: []
  # -- Additional labels for the `admin-api` Deployment
  labels: {}
  # -- Additional annotations for the `admin-api` Deployment
  annotations: {}
  # -- Additional labels and annotations for the `admin-api` Service
  service:
    labels: {}
    annotations: {}
  # -- Run container as user `enterprise-logs(uid=10001)`
  # `fsGroup` must not be specified, because these security options are applied
  # on container level not on Pod level.
  podSecurityContext:
    runAsNonRoot: true
    runAsGroup: 10001
    runAsUser: 10001
  containerSecurityContext:
    readOnlyRootFilesystem: true
    capabilities:
      drop:
        - ALL
    allowPrivilegeEscalation: false
  # -- Update strategy
  strategy:
    type: RollingUpdate
  # -- Readiness probe
  readinessProbe:
    httpGet:
      path: /ready
      port: http-metrics
    initialDelaySeconds: 45
  # -- Request and limit Kubernetes resources
  # -- Values are defined in small.yaml and large.yaml
  resources: {}
  # -- Configure optional environment variables
  env: []
  # -- Configure optional initContainers
  initContainers: []
  # -- Conifgure optional extraContainers
  extraContainers: []
  # -- Additional volumes for Pods
  extraVolumes: []
  # -- Additional volume mounts for Pods
  extraVolumeMounts: []
  # -- Affinity for admin-api Pods
  affinity: {}
  # -- Node selector for admin-api Pods
  nodeSelector: {}
  # -- Topology Spread Constraints for admin-api pods
  topologySpreadConstraints: []
  # -- Tolerations for admin-api Pods
  tolerations: []
  # -- Grace period to allow the admin-api to shutdown before it is killed
  terminationGracePeriodSeconds: 60
######################################################################################################################
#
# Gateway and Ingress
#
# By default this chart will deploy a Nginx container to act as a gateway which handles routing of traffic
# and can also do auth.
#
# If you would prefer you can optionally disable this and enable using k8s ingress to do the incoming routing.
#
######################################################################################################################

# Configuration for the gateway
gateway:
  # -- Specifies whether the gateway should be enabled
  enabled: true
  # -- Number of replicas for the gateway
  replicas: 1
  # -- Default container port
  containerPort: 8080
  # -- Enable logging of 2xx and 3xx HTTP requests
  verboseLogging: true
  autoscaling:
    # -- Enable autoscaling for the gateway
    enabled: false
    # -- Minimum autoscaling replicas for the gateway
    minReplicas: 1
    # -- Maximum autoscaling replicas for the gateway
    maxReplicas: 3
    # -- Target CPU utilisation percentage for the gateway
    targetCPUUtilizationPercentage: 60
    # -- Target memory utilisation percentage for the gateway
    targetMemoryUtilizationPercentage:
    # -- See `kubectl explain deployment.spec.strategy` for more
    # -- ref: https://kubernetes.io/docs/concepts/workloads/controllers/deployment/#strategy
    # -- Behavior policies while scaling.
    behavior: {}
    #    scaleUp:
    #     stabilizationWindowSeconds: 300
    #     policies:
    #     - type: Pods
    #       value: 1
    #       periodSeconds: 60
    #    scaleDown:
    #     stabilizationWindowSeconds: 300
    #     policies:
    #     - type: Pods
    #       value: 1
    #       periodSeconds: 180
  deploymentStrategy:
    type: RollingUpdate
  image:
    # -- The Docker registry for the gateway image
    registry: docker.io
    # -- The gateway image repository
    repository: nginxinc/nginx-unprivileged
    # -- The gateway image tag
    tag: 1.29-alpine
    # -- Overrides the gateway image tag with an image digest
    digest: null
    # -- The gateway image pull policy
    pullPolicy: IfNotPresent
  # -- The name of the PriorityClass for gateway pods
  priorityClassName: null
  # -- Annotations for gateway deployment
  annotations: {}
  # -- Annotations for gateway pods
  podAnnotations: {}
  # -- Additional labels for gateway pods
  podLabels: {}
  # -- Additional CLI args for the gateway
  extraArgs: []
  # -- Environment variables to add to the gateway pods
  extraEnv: []
  # -- Environment variables from secrets or configmaps to add to the gateway pods
  extraEnvFrom: []
  # -- Lifecycle for the gateway container
  lifecycle: {}
  # -- Volumes to add to the gateway pods
  extraVolumes: []
  # -- Volume mounts to add to the gateway pods
  extraVolumeMounts: []
  # -- The SecurityContext for gateway containers
  podSecurityContext:
    fsGroup: 101
    runAsGroup: 101
    runAsNonRoot: true
    runAsUser: 101
  # -- The SecurityContext for gateway containers
  containerSecurityContext:
    readOnlyRootFilesystem: true
    capabilities:
      drop:
        - ALL
    allowPrivilegeEscalation: false
  # -- Resource requests and limits for the gateway
  resources: {}
  # -- Containers to add to the gateway pods
  extraContainers: []
  # -- Grace period to allow the gateway to shutdown before it is killed
  terminationGracePeriodSeconds: 30
  # -- Affinity for gateway pods.
  # @default -- Hard node anti-affinity
  affinity:
    podAntiAffinity:
      requiredDuringSchedulingIgnoredDuringExecution:
        - labelSelector:
            matchLabels:
              app.kubernetes.io/component: gateway
          topologyKey: kubernetes.io/hostname
  # -- DNS config for gateway pods
  dnsConfig: {}
  # -- Node selector for gateway pods
  nodeSelector: {}
  # -- Topology Spread Constraints for gateway pods
  topologySpreadConstraints: []
  # -- Tolerations for gateway pods
  tolerations: []
  # Gateway service configuration
  service:
    # -- Port of the gateway service
    port: 80
    # -- Type of the gateway service
    type: ClusterIP
    # -- ClusterIP of the gateway service
    clusterIP: null
    # -- (int) Node port if service type is NodePort
    nodePort: null
    # -- Load balancer IPO address if service type is LoadBalancer
    loadBalancerIP: null
    # -- Annotations for the gateway service
    annotations: {}
    # -- Labels for gateway service
    labels: {}
  # Gateway ingress configuration
  ingress:
    # -- Specifies whether an ingress for the gateway should be created
    enabled: false
    # -- Ingress Class Name. MAY be required for Kubernetes versions >= 1.18
    ingressClassName: ""
    # -- Annotations for the gateway ingress
    annotations: {}
    # -- Labels for the gateway ingress
    labels: {}
    # -- Hosts configuration for the gateway ingress, passed through the `tpl` function to allow templating
    hosts:
      - host: gateway.loki.example.com
        paths:
          - path: /
            # -- pathType (e.g. ImplementationSpecific, Prefix, .. etc.) might also be required by some Ingress Controllers
            # pathType: Prefix
    # -- TLS configuration for the gateway ingress. Hosts passed through the `tpl` function to allow templating
    tls:
      - secretName: loki-gateway-tls
        hosts:
          - gateway.loki.example.com
  # Basic auth configuration
  basicAuth:
    # -- Enables basic authentication for the gateway
    enabled: false
    # -- The basic auth username for the gateway
    username: null
    # -- The basic auth password for the gateway
    password: null
    # -- Uses the specified users from the `loki.tenants` list to create the htpasswd file.
    # if `loki.tenants` is not set, the `gateway.basicAuth.username` and `gateway.basicAuth.password` are used.
    # The value is templated using `tpl`. Override this to use a custom htpasswd, e.g. in case the default causes
    # high CPU load.
    # @default -- Either `loki.tenants` or `gateway.basicAuth.username` and `gateway.basicAuth.password`.
    htpasswd: |
      {{- with $tenants := .Values.loki.tenants }}
        {{- range $t := $tenants }}
          {{- $username := required "All tenants must have a 'name' set" $t.name }}
          {{- if $passwordHash := $t.passwordHash }}
            {{- printf "%s:%s\n" $username $passwordHash }}
          {{- else if $password := $t.password }}
            {{- printf "%s\n" (htpasswd $username $password) }}
          {{- else }}
            {{- fail "All tenants must have a 'password' or 'passwordHash' set" }}
          {{- end }}
        {{- end }}
      {{- else }}
        {{- printf "%s\n" (htpasswd (required "'gateway.basicAuth.username' is required" .Values.gateway.basicAuth.username) (required "'gateway.basicAuth.password' is required" .Values.gateway.basicAuth.password)) }}
      {{- end }}
    # -- Existing basic auth secret to use. Must contain '.htpasswd'
    existingSecret: null
  # Configures the readiness probe for the gateway
  readinessProbe:
    httpGet:
      path: /
      port: http-metrics
    initialDelaySeconds: 15
    timeoutSeconds: 1
  nginxConfig:
    # -- Which schema to be used when building URLs. Can be 'http' or 'https'.
    schema: http
    # -- Enable listener for IPv6, disable on IPv4-only systems
    enableIPv6: true
    # -- NGINX log format
    logFormat: |-
      main '$remote_addr - $remote_user [$time_local]  $status '
              '"$request" $body_bytes_sent "$http_referer" '
              '"$http_user_agent" "$http_x_forwarded_for"';
    # -- Allows appending custom configuration to the server block
    serverSnippet: ""
    # -- Allows appending custom configuration to the http block, passed through the `tpl` function to allow templating
    httpSnippet: >-
      {{ if .Values.loki.tenants }}proxy_set_header X-Scope-OrgID $remote_user;{{ end }}
    # -- Allows appending custom configuration inside every location block, useful for authentication or setting headers that are not inherited from the server block, passed through the `tpl` function to allow templating.
    locationSnippet: ""
    # -- Allows customizing the `client_max_body_size` directive
    clientMaxBodySize: 4M
    # -- Whether ssl should be appended to the listen directive of the server block or not.
    ssl: false
    # -- Override Read URL
    customReadUrl: null
    # -- Override Write URL
    customWriteUrl: null
    # -- Override Backend URL
    customBackendUrl: null
    # -- Allows overriding the DNS resolver address nginx will use.
    resolver: ""
    # -- Config file contents for Nginx. Passed through the `tpl` function to allow templating
    # @default -- See values.yaml
    file: |
      {{- include "loki.nginxFile" . -}}
# -- If running enterprise and using the default enterprise gateway, configs go here.
enterpriseGateway:
  # -- Define the amount of instances
  replicas: 1
  # -- hostAliases to add
  hostAliases: []
  #  - ip: 1.2.3.4
  #    hostnames:
  #      - domain.tld
  # -- Additional CLI arguments for the `gateway` target
  extraArgs: {}
  # -- Environment variables from secrets or configmaps to add to the enterprise gateway pods
  extraEnvFrom: []
  # -- Additional labels for the `gateway` Pod
  labels: {}
  # -- Additional annotations for the `gateway` Pod
  annotations: {}
  # -- Additional labels and annotations for the `gateway` Service
  # -- Service overriding service type
  service:
    type: ClusterIP
    labels: {}
    annotations: {}
  # -- Run container as user `enterprise-logs(uid=10001)`
  podSecurityContext:
    runAsNonRoot: true
    runAsGroup: 10001
    runAsUser: 10001
    fsGroup: 10001
  containerSecurityContext:
    readOnlyRootFilesystem: true
    capabilities:
      drop:
        - ALL
    allowPrivilegeEscalation: false
  # -- If you want to use your own proxy URLs, set this to false.
  useDefaultProxyURLs: true
  # -- update strategy
  strategy:
    type: RollingUpdate
  # -- Readiness probe
  readinessProbe:
    httpGet:
      path: /ready
      port: http-metrics
    initialDelaySeconds: 45
  # -- Request and limit Kubernetes resources
  # -- Values are defined in small.yaml and large.yaml
  resources: {}
  # -- Configure optional environment variables
  env: []
  # -- Configure optional initContainers
  initContainers: []
  # -- Conifgure optional extraContainers
  extraContainers: []
  # -- Additional volumes for Pods
  extraVolumes: []
  # -- Additional volume mounts for Pods
  extraVolumeMounts: []
  # -- Affinity for gateway Pods
  affinity: {}
  # -- Node selector for gateway Pods
  nodeSelector: {}
  # -- Topology Spread Constraints for enterprise-gateway pods
  topologySpreadConstraints: []
  # -- Tolerations for gateway Pods
  tolerations: []
  # -- Grace period to allow the gateway to shutdown before it is killed
  terminationGracePeriodSeconds: 60
# -- Ingress configuration Use either this ingress or the gateway, but not both at once.
# If you enable this, make sure to disable the gateway.
# You'll need to supply authn configuration for your ingress controller.
ingress:
  enabled: false
  ingressClassName: ""
  annotations: {}
  #    nginx.ingress.kubernetes.io/auth-type: basic
  #    nginx.ingress.kubernetes.io/auth-secret: loki-distributed-basic-auth
  #    nginx.ingress.kubernetes.io/auth-secret-type: auth-map
  #    nginx.ingress.kubernetes.io/configuration-snippet: |
  #      proxy_set_header X-Scope-OrgID $remote_user;
  labels: {}
  #    blackbox.monitoring.exclude: "true"
  paths:
    # -- Paths that are exposed by Loki Distributor.
    # If deployment mode is Distributed, the requests are forwarded to the service: `{{"loki.distributorFullname"}}`.
    # If deployment mode is SimpleScalable, the requests are forwarded to write k8s service: `{{"loki.writeFullname"}}`.
    # If deployment mode is SingleBinary, the requests are forwarded to the central/single k8s service: `{{"loki.singleBinaryFullname"}}`
    distributor:
      - /api/prom/push
      - /loki/api/v1/push
      - /otlp/v1/logs
    # -- Paths that are exposed by Loki Query Frontend.
    # If deployment mode is Distributed, the requests are forwarded to the service: `{{"loki.queryFrontendFullname"}}`.
    # If deployment mode is SimpleScalable, the requests are forwarded to write k8s service: `{{"loki.readFullname"}}`.
    # If deployment mode is SingleBinary, the requests are forwarded to the central/single k8s service: `{{"loki.singleBinaryFullname"}}`
    queryFrontend:
      - /api/prom/query
      # this path covers labels and labelValues endpoints
      - /api/prom/label
      - /api/prom/series
      - /api/prom/tail
      - /loki/api/v1/query
      - /loki/api/v1/query_range
      - /loki/api/v1/tail
      # this path covers labels and labelValues endpoints
      - /loki/api/v1/label
      - /loki/api/v1/labels
      - /loki/api/v1/series
      - /loki/api/v1/index/stats
      - /loki/api/v1/index/volume
      - /loki/api/v1/index/volume_range
      - /loki/api/v1/format_query
      - /loki/api/v1/detected_field
      - /loki/api/v1/detected_fields
      - /loki/api/v1/detected_labels
      - /loki/api/v1/patterns
    # -- Paths that are exposed by Loki Ruler.
    # If deployment mode is Distributed, the requests are forwarded to the service: `{{"loki.rulerFullname"}}`.
    # If deployment mode is SimpleScalable, the requests are forwarded to k8s service: `{{"loki.backendFullname"}}`.
    # If deployment mode is SimpleScalable but `read.legacyReadTarget` is `true`, the requests are forwarded to k8s service: `{{"loki.readFullname"}}`.
    # If deployment mode is SingleBinary, the requests are forwarded to the central/single k8s service: `{{"loki.singleBinaryFullname"}}`
    ruler:
      - /api/prom/rules
      - /api/prom/api/v1/rules
      - /api/prom/api/v1/alerts
      - /loki/api/v1/rules
      - /prometheus/api/v1/rules
      - /prometheus/api/v1/alerts
    # -- Paths that are exposed by Loki Compactor.
    # If deployment mode is Distributed, the requests are forwarded to the service: `{{"loki.compactorFullname"}}`.
    # If deployment mode is SimpleScalable, the requests are forwarded to k8s service: `{{"loki.backendFullname"}}`.
    # If deployment mode is SingleBinary, the requests are forwarded to the central/single k8s service: `{{"loki.singleBinaryFullname"}}`
    compactor:
      - /loki/api/v1/delete
  # -- Hosts configuration for the ingress, passed through the `tpl` function to allow templating
  hosts:
    - loki.example.com
  # -- TLS configuration for the ingress. Hosts passed through the `tpl` function to allow templating
  tls: []
#    - hosts:
#       - loki.example.com
#      secretName: loki-distributed-tls

######################################################################################################################
#
# Migration
#
######################################################################################################################

# -- Options that may be necessary when performing a migration from another helm chart
migrate:
  # -- When migrating from a distributed chart like loki-distributed or enterprise-logs
  fromDistributed:
    # -- Set to true if migrating from a distributed helm chart
    enabled: false
    # -- If migrating from a distributed service, provide the distributed deployment's
    # memberlist service DNS so the new deployment can join its ring.
    memberlistService: ""
######################################################################################################################
#
# Single Binary Deployment
#
# For small Loki installations up to a few 10's of GB per day, or for testing and development.
#
######################################################################################################################

# Configuration for the single binary node(s)
singleBinary:
  # -- Number of replicas for the single binary
  replicas: 0
  autoscaling:
    # -- Enable autoscaling
    enabled: false
    # -- Minimum autoscaling replicas for the single binary
    minReplicas: 1
    # -- Maximum autoscaling replicas for the single binary
    maxReplicas: 3
    # -- Target CPU utilisation percentage for the single binary
    targetCPUUtilizationPercentage: 60
    # -- Target memory utilisation percentage for the single binary
    targetMemoryUtilizationPercentage:
  image:
    # -- The Docker registry for the single binary image. Overrides `loki.image.registry`
    registry: null
    # -- Docker image repository for the single binary image. Overrides `loki.image.repository`
    repository: null
    # -- Docker image tag for the single binary image. Overrides `loki.image.tag`
    tag: null
  # -- The name of the PriorityClass for single binary pods
  priorityClassName: null
  # -- Annotations for single binary StatefulSet
  annotations: {}
  # -- Annotations for single binary pods
  podAnnotations: {}
  # -- Additional labels for each `single binary` pod
  podLabels: {}
  # -- Additional selector labels for each `single binary` pod
  selectorLabels: {}
  service:
    # -- Annotations for single binary Service
    annotations: {}
    # -- Additional labels for single binary Service
    labels: {}
  # -- Comma-separated list of Loki modules to load for the single binary
  targetModule: "all"
  # -- Labels for single binary service
  extraArgs: []
  # -- Environment variables to add to the single binary pods
  extraEnv: []
  # -- Environment variables from secrets or configmaps to add to the single binary pods
  extraEnvFrom: []
  # -- Extra containers to add to the single binary loki pod
  extraContainers: []
  # -- Init containers to add to the single binary pods
  initContainers: []
  # -- Volume mounts to add to the single binary pods
  extraVolumeMounts: []
  # -- Volumes to add to the single binary pods
  extraVolumes: []
  # -- Resource requests and limits for the single binary
  resources: {}
  # -- Grace period to allow the single binary to shutdown before it is killed
  terminationGracePeriodSeconds: 30
  # -- Affinity for single binary pods.
  # @default -- Hard node anti-affinity
  affinity:
    podAntiAffinity:
      requiredDuringSchedulingIgnoredDuringExecution:
        - labelSelector:
            matchLabels:
              app.kubernetes.io/component: single-binary
          topologyKey: kubernetes.io/hostname
  # -- DNS config for single binary pods
  dnsConfig: {}
  # -- Node selector for single binary pods
  nodeSelector: {}
  # -- Tolerations for single binary pods
  tolerations: []
  persistence:
    # -- Enable StatefulSetAutoDeletePVC feature
    enableStatefulSetAutoDeletePVC: true
    # -- Enable persistent disk
    enabled: true
    # -- Size of persistent disk
    size: 10Gi
    # -- Storage class to be used.
    # If defined, storageClassName: <storageClass>.
    # If set to "-", storageClassName: "", which disables dynamic provisioning.
    # If empty or set to null, no storageClassName spec is
    # set, choosing the default provisioner (gp2 on AWS, standard on GKE, AWS, and OpenStack).
    storageClass: null
    # -- Selector for persistent disk
    selector: null
    # -- Annotations for volume claim
    annotations: {}
######################################################################################################################
#
# Simple Scalable Deployment (SSD) Mode
#
# For small to medium size Loki deployments up to around 1 TB/day, this is the default mode for this helm chart
#
######################################################################################################################

# Configuration for the write pod(s)
write:
  # -- Number of replicas for the write
  replicas: 3
  autoscaling:
    # -- Enable autoscaling for the write.
    enabled: false
    # -- Minimum autoscaling replicas for the write.
    minReplicas: 2
    # -- Maximum autoscaling replicas for the write.
    maxReplicas: 6
    # -- Target CPU utilisation percentage for the write.
    targetCPUUtilizationPercentage: 60
    # -- Target memory utilization percentage for the write.
    targetMemoryUtilizationPercentage:
    # -- Behavior policies while scaling.
    behavior:
      # -- see https://github.com/grafana/loki/blob/main/docs/sources/operations/storage/wal.md#how-to-scale-updown for scaledown details
      scaleUp:
        policies:
          - type: Pods
            value: 1
            periodSeconds: 900
      scaleDown:
        policies:
          - type: Pods
            value: 1
            periodSeconds: 1800
        stabilizationWindowSeconds: 3600
  image:
    # -- The Docker registry for the write image. Overrides `loki.image.registry`
    registry: null
    # -- Docker image repository for the write image. Overrides `loki.image.repository`
    repository: null
    # -- Docker image tag for the write image. Overrides `loki.image.tag`
    tag: null
  # -- The name of the PriorityClass for write pods
  priorityClassName: null
  # -- Annotations for write StatefulSet
  annotations: {}
  # -- Annotations for write pods
  podAnnotations: {}
  # -- Additional labels for each `write` pod
  podLabels: {}
  # -- Additional selector labels for each `write` pod
  selectorLabels: {}
  service:
    # -- Annotations for write Service
    annotations: {}
    # -- Additional labels for write Service
    labels: {}
  # -- Comma-separated list of Loki modules to load for the write
  targetModule: "write"
  # -- Additional CLI args for the write
  extraArgs: []
  # -- Environment variables to add to the write pods
  extraEnv: []
  # -- Environment variables from secrets or configmaps to add to the write pods
  extraEnvFrom: []
  # -- Lifecycle for the write container
  lifecycle: {}
  # -- The default /flush_shutdown preStop hook is recommended as part of the ingester
  # scaledown process so it's added to the template by default when autoscaling is enabled,
  # but it's disabled to optimize rolling restarts in instances that will never be scaled
  # down or when using chunks storage with WAL disabled.
  # https://github.com/grafana/loki/blob/main/docs/sources/operations/storage/wal.md#how-to-scale-updown
  # -- Init containers to add to the write pods
  initContainers: []
  # -- Containers to add to the write pods
  extraContainers: []
  # -- Volume mounts to add to the write pods
  extraVolumeMounts: []
  # -- Volumes to add to the write pods
  extraVolumes: []
  # -- volumeClaimTemplates to add to StatefulSet
  extraVolumeClaimTemplates: []
  # -- Resource requests and limits for the write
  resources: {}
  # -- Grace period to allow the write to shutdown before it is killed. Especially for the ingester,
  # this must be increased. It must be long enough so writes can be gracefully shutdown flushing/transferring
  # all data and to successfully leave the member ring on shutdown.
  terminationGracePeriodSeconds: 300
  # -- Affinity for write pods.
  # @default -- Hard node anti-affinity
  affinity:
    podAntiAffinity:
      requiredDuringSchedulingIgnoredDuringExecution:
        - labelSelector:
            matchLabels:
              app.kubernetes.io/component: write
          topologyKey: kubernetes.io/hostname
  # -- DNS config for write pods
  dnsConfig: {}
  # -- Node selector for write pods
  nodeSelector: {}
  # -- Topology Spread Constraints for write pods
  topologySpreadConstraints: []
  # -- Tolerations for write pods
  tolerations: []
  # -- The default is to deploy all pods in parallel.
  podManagementPolicy: "Parallel"
  persistence:
    # -- Enable volume claims in pod spec
    volumeClaimsEnabled: true
    # -- Parameters used for the `data` volume when volumeClaimEnabled if false
    dataVolumeParameters:
      emptyDir: {}
    # -- Enable StatefulSetAutoDeletePVC feature
    enableStatefulSetAutoDeletePVC: false
    # -- Size of persistent disk
    size: 10Gi
    # -- Storage class to be used.
    # If defined, storageClassName: <storageClass>.
    # If set to "-", storageClassName: "", which disables dynamic provisioning.
    # If empty or set to null, no storageClassName spec is
    # set, choosing the default provisioner (gp2 on AWS, standard on GKE, AWS, and OpenStack).
    storageClass: null
    # -- Selector for persistent disk
    selector: null
    # -- Annotations for volume claim
    annotations: {}
# --  Configuration for the read pod(s)
read:
  # -- Number of replicas for the read
  replicas: 3
  autoscaling:
    # -- Enable autoscaling for the read, this is only used if `queryIndex.enabled: true`
    enabled: false
    # -- Minimum autoscaling replicas for the read
    minReplicas: 2
    # -- Maximum autoscaling replicas for the read
    maxReplicas: 6
    # -- Target CPU utilisation percentage for the read
    targetCPUUtilizationPercentage: 60
    # -- Target memory utilisation percentage for the read
    targetMemoryUtilizationPercentage:
    # -- Behavior policies while scaling.
    behavior: {}
    #  scaleUp:
    #   stabilizationWindowSeconds: 300
    #   policies:
    #   - type: Pods
    #     value: 1
    #     periodSeconds: 60
    #  scaleDown:
    #   stabilizationWindowSeconds: 300
    #   policies:
    #   - type: Pods
    #     value: 1
    #     periodSeconds: 180
  image:
    # -- The Docker registry for the read image. Overrides `loki.image.registry`
    registry: null
    # -- Docker image repository for the read image. Overrides `loki.image.repository`
    repository: null
    # -- Docker image tag for the read image. Overrides `loki.image.tag`
    tag: null
  # -- The name of the PriorityClass for read pods
  priorityClassName: null
  # -- Annotations for read deployment
  annotations: {}
  # -- Annotations for read pods
  podAnnotations: {}
  # -- Additional labels for each `read` pod
  podLabels: {}
  # -- Additional selector labels for each `read` pod
  selectorLabels: {}
  service:
    # -- Annotations for read Service
    annotations: {}
    # -- Additional labels for read Service
    labels: {}
  # -- Comma-separated list of Loki modules to load for the read
  targetModule: "read"
  # -- Whether or not to use the 2 target type simple scalable mode (read, write) or the
  # 3 target type (read, write, backend). Legacy refers to the 2 target type, so true will
  # run two targets, false will run 3 targets.
  legacyReadTarget: false
  # -- Additional CLI args for the read
  extraArgs: []
  # -- Containers to add to the read pods
  extraContainers: []
  # -- Environment variables to add to the read pods
  extraEnv: []
  # -- Environment variables from secrets or configmaps to add to the read pods
  extraEnvFrom: []
  # -- Lifecycle for the read container
  lifecycle: {}
  # -- Volume mounts to add to the read pods
  extraVolumeMounts: []
  # -- Volumes to add to the read pods
  extraVolumes: []
  # -- Resource requests and limits for the read
  resources: {}
  # -- liveness probe settings for read pods. If empty, applies no livenessProbe
  livenessProbe: {}
  # -- Grace period to allow the read to shutdown before it is killed
  terminationGracePeriodSeconds: 30
  # -- Affinity for read pods.
  # @default -- Hard node anti-affinity
  affinity:
    podAntiAffinity:
      requiredDuringSchedulingIgnoredDuringExecution:
        - labelSelector:
            matchLabels:
              app.kubernetes.io/component: read
          topologyKey: kubernetes.io/hostname
  # -- DNS config for read pods
  dnsConfig: {}
  # -- Node selector for read pods
  nodeSelector: {}
  # -- Topology Spread Constraints for read pods
  topologySpreadConstraints: []
  # -- Tolerations for read pods
  tolerations: []
  # -- The default is to deploy all pods in parallel.
  podManagementPolicy: "Parallel"
  # -- read.persistence is used only if legacyReadTarget is set to true
  persistence:
    # -- Enable StatefulSetAutoDeletePVC feature
    enableStatefulSetAutoDeletePVC: true
    # -- Size of persistent disk
    size: 10Gi
    # -- Storage class to be used.
    # If defined, storageClassName: <storageClass>.
    # If set to "-", storageClassName: "", which disables dynamic provisioning.
    # If empty or set to null, no storageClassName spec is
    # set, choosing the default provisioner (gp2 on AWS, standard on GKE, AWS, and OpenStack).
    storageClass: null
    # -- Selector for persistent disk
    selector: null
    # -- Annotations for volume claim
    annotations: {}
# --  Configuration for the backend pod(s)
backend:
  # -- Number of replicas for the backend
  replicas: 3
  autoscaling:
    # -- Enable autoscaling for the backend.
    enabled: false
    # -- Minimum autoscaling replicas for the backend.
    minReplicas: 3
    # -- Maximum autoscaling replicas for the backend.
    maxReplicas: 6
    # -- Target CPU utilization percentage for the backend.
    targetCPUUtilizationPercentage: 60
    # -- Target memory utilization percentage for the backend.
    targetMemoryUtilizationPercentage:
    # -- Behavior policies while scaling.
    behavior: {}
    #    scaleUp:
    #     stabilizationWindowSeconds: 300
    #     policies:
    #     - type: Pods
    #       value: 1
    #       periodSeconds: 60
    #    scaleDown:
    #     stabilizationWindowSeconds: 300
    #     policies:
    #     - type: Pods
    #       value: 1
    #       periodSeconds: 180
  image:
    # -- The Docker registry for the backend image. Overrides `loki.image.registry`
    registry: null
    # -- Docker image repository for the backend image. Overrides `loki.image.repository`
    repository: null
    # -- Docker image tag for the backend image. Overrides `loki.image.tag`
    tag: null
  # -- The name of the PriorityClass for backend pods
  priorityClassName: null
  # -- Annotations for backend StatefulSet
  annotations: {}
  # -- Annotations for backend pods
  podAnnotations: {}
  # -- Additional labels for each `backend` pod
  podLabels: {}
  # -- Additional selector labels for each `backend` pod
  selectorLabels: {}
  service:
    # -- Annotations for backend Service
    annotations: {}
    # -- Additional labels for backend Service
    labels: {}
  # -- Comma-separated list of Loki modules to load for the backend
  targetModule: "backend"
  # -- Additional CLI args for the backend
  extraArgs: []
  # -- Environment variables to add to the backend pods
  extraEnv: []
  # -- Environment variables from secrets or configmaps to add to the backend pods
  extraEnvFrom: []
  # -- Init containers to add to the backend pods
  initContainers: []
  # -- Containers to add to the backend pods
  extraContainers: []
  # -- Volume mounts to add to the backend pods
  extraVolumeMounts: []
  # -- Volumes to add to the backend pods
  extraVolumes: []
  # -- Resource requests and limits for the backend
  resources: {}
  # -- Grace period to allow the backend to shutdown before it is killed. Especially for the ingester,
  # this must be increased. It must be long enough so backends can be gracefully shutdown flushing/transferring
  # all data and to successfully leave the member ring on shutdown.
  terminationGracePeriodSeconds: 300
  # -- Affinity for backend pods.
  # @default -- Hard node anti-affinity
  affinity:
    podAntiAffinity:
      requiredDuringSchedulingIgnoredDuringExecution:
        - labelSelector:
            matchLabels:
              app.kubernetes.io/component: backend
          topologyKey: kubernetes.io/hostname
  # -- DNS config for backend pods
  dnsConfig: {}
  # -- Node selector for backend pods
  nodeSelector: {}
  # -- Topology Spread Constraints for backend pods
  topologySpreadConstraints: []
  # -- Tolerations for backend pods
  tolerations: []
  # -- The default is to deploy all pods in parallel.
  podManagementPolicy: "Parallel"
  persistence:
    # -- Enable volume claims in pod spec
    volumeClaimsEnabled: true
    # -- Parameters used for the `data` volume when volumeClaimEnabled if false
    dataVolumeParameters:
      emptyDir: {}
    # -- Enable StatefulSetAutoDeletePVC feature
    enableStatefulSetAutoDeletePVC: true
    # -- Size of persistent disk
    size: 10Gi
    # -- Storage class to be used.
    # If defined, storageClassName: <storageClass>.
    # If set to "-", storageClassName: "", which disables dynamic provisioning.
    # If empty or set to null, no storageClassName spec is
    # set, choosing the default provisioner (gp2 on AWS, standard on GKE, AWS, and OpenStack).
    storageClass: null
    # -- Selector for persistent disk
    selector: null
    # -- Annotations for volume claim
    annotations: {}
######################################################################################################################
#
# Microservices Mode
#
# For large Loki deployments ingesting more than 1 TB/day
#
######################################################################################################################

# -- Configuration for the ingester
ingester:
  # -- Number of replicas for the ingester, when zoneAwareReplication.enabled is true, the total
  # number of replicas will match this value with each zone having 1/3rd of the total replicas.
  replicas: 0
  # -- hostAliases to add
  hostAliases: []
  #  - ip: 1.2.3.4
  #    hostnames:
  #      - domain.tld
  autoscaling:
    # -- Enable autoscaling for the ingester
    enabled: false
    # -- Minimum autoscaling replicas for the ingester
    minReplicas: 1
    # -- Maximum autoscaling replicas for the ingester
    maxReplicas: 3
    # -- Target CPU utilisation percentage for the ingester
    targetCPUUtilizationPercentage: 60
    # -- Target memory utilisation percentage for the ingester
    targetMemoryUtilizationPercentage: null
    # -- Allows one to define custom metrics using the HPA/v2 schema (for example, Pods, Object or External metrics)
    customMetrics: []
    # - type: Pods
    #   pods:
    #     metric:
    #       name: loki_lines_total
    #     target:
    #       type: AverageValue
    #       averageValue: 10k
    behavior:
      # -- Enable autoscaling behaviours
      enabled: false
      # -- define scale down policies, must conform to HPAScalingRules
      scaleDown: {}
      # -- define scale up policies, must conform to HPAScalingRules
      scaleUp: {}
  image:
    # -- The Docker registry for the ingester image. Overrides `loki.image.registry`
    registry: null
    # -- Docker image repository for the ingester image. Overrides `loki.image.repository`
    repository: null
    # -- Docker image tag for the ingester image. Overrides `loki.image.tag`
    tag: null
  # -- Command to execute instead of defined in Docker image
  command: null
  priorityClassName: null
  # -- Labels for ingester pods
  podLabels: {}
  # -- Annotations for ingester pods
  podAnnotations: {}
  # -- The name of the PriorityClass for ingester pods
  # -- Labels for ingestor service
  serviceLabels: {}
  # -- Annotations for ingestor service
  serviceAnnotations: {}
  # -- Additional CLI args for the ingester
  extraArgs: []
  # -- Environment variables to add to the ingester pods
  extraEnv: []
  # -- Environment variables from secrets or configmaps to add to the ingester pods
  extraEnvFrom: []
  # -- Volume mounts to add to the ingester pods
  extraVolumeMounts: []
  # -- Volumes to add to the ingester pods
  extraVolumes: []
  # -- Resource requests and limits for the ingester
  resources: {}
  # -- Containers to add to the ingester pods
  extraContainers: []
  # -- Init containers to add to the ingester pods
  initContainers: []
  # -- Grace period to allow the ingester to shutdown before it is killed. Especially for the ingestor,
  # this must be increased. It must be long enough so ingesters can be gracefully shutdown flushing/transferring
  # all data and to successfully leave the member ring on shutdown.
  terminationGracePeriodSeconds: 300
  # -- Lifecycle for the ingester container
  lifecycle: {}
  # -- topologySpread for ingester pods.
  # @default -- Defaults to allow skew no more than 1 node
  topologySpreadConstraints:
    - maxSkew: 1
      topologyKey: kubernetes.io/hostname
      whenUnsatisfiable: ScheduleAnyway
      labelSelector:
        matchLabels:
          app.kubernetes.io/component: ingester
  # -- Affinity for ingester pods. Ignored if zoneAwareReplication is enabled.
  # @default -- Hard node anti-affinity
  affinity:
    podAntiAffinity:
      requiredDuringSchedulingIgnoredDuringExecution:
        - labelSelector:
            matchLabels:
              app.kubernetes.io/component: ingester
          topologyKey: kubernetes.io/hostname
  # -- Pod Disruption Budget maxUnavailable
  maxUnavailable: 1
  # -- Node selector for ingester pods
  nodeSelector: {}
  # -- Tolerations for ingester pods
  tolerations: []
  # -- readiness probe settings for ingester pods. If empty, use `loki.readinessProbe`
  readinessProbe: {}
  # -- liveness probe settings for ingester pods. If empty use `loki.livenessProbe`
  livenessProbe: {}
  # -- UpdateStrategy for the ingester StatefulSets.
  updateStrategy:
    # -- One of  'OnDelete' or 'RollingUpdate'
    type: RollingUpdate
    # -- Optional for updateStrategy.type=RollingUpdate. See [Partitioned rolling updates](https://kubernetes.io/docs/concepts/workloads/controllers/statefulset/#partitions) in the StatefulSet docs for details.
    # rollingUpdate:
    #   partition: 0
  persistence:
    # -- Enable creating PVCs which is required when using boltdb-shipper
    enabled: false
    # -- Use emptyDir with ramdisk for storage. **Please note that all data in ingester will be lost on pod restart**
    inMemory: false
    # -- List of the ingester PVCs
    # @notationType -- list
    claims:
      - name: data
        size: 10Gi
        #   -- Storage class to be used.
        #   If defined, storageClassName: <storageClass>.
        #   If set to "-", storageClassName: "", which disables dynamic provisioning.
        #   If empty or set to null, no storageClassName spec is
        #   set, choosing the default provisioner (gp2 on AWS, standard on GKE, AWS, and OpenStack).
        storageClass: null
        # - name: wal
        #   size: 150Gi
    # -- Enable StatefulSetAutoDeletePVC feature
    enableStatefulSetAutoDeletePVC: false
    whenDeleted: Retain
    whenScaled: Retain
  # -- Adds the appProtocol field to the ingester service. This allows ingester to work with istio protocol selection.
  appProtocol:
    # -- Set the optional grpc service protocol. Ex: "grpc", "http2" or "https"
    grpc: ""
  # -- Enabling zone awareness on ingesters will create 3 statefulests where all writes will send a replica to each zone.
  # This is primarily intended to accelerate rollout operations by allowing for multiple ingesters within a single
  # zone to be shutdown and restart simultaneously (the remaining 2 zones will be guaranteed to have at least one copy
  # of the data).
  # Note: This can be used to run Loki over multiple cloud provider availability zones however this is not currently
  # recommended as Loki is not optimized for this and cross zone network traffic costs can become extremely high
  # extremely quickly. Even with zone awareness enabled, it is recommended to run Loki in a single availability zone.
  zoneAwareReplication:
    # -- Enable zone awareness.
    enabled: true
    # -- The percent of replicas in each zone that will be restarted at once. In a value of 0-100
    maxUnavailablePct: 33
    # -- zoneA configuration
    zoneA:
      # -- optionally define a node selector for this zone
      nodeSelector: null
      # -- optionally define extra affinity rules, by default different zones are not allowed to schedule on the same host
      extraAffinity: {}
      # -- Specific annotations to add to zone A statefulset
      annotations: {}
      # -- Specific annotations to add to zone A pods
      podAnnotations: {}
    zoneB:
      # -- optionally define a node selector for this zone
      nodeSelector: null
      # -- optionally define extra affinity rules, by default different zones are not allowed to schedule on the same host
      extraAffinity: {}
      # -- Specific annotations to add to zone B statefulset
      annotations: {}
      # -- Specific annotations to add to zone B pods
      podAnnotations: {}
    zoneC:
      # -- optionally define a node selector for this zone
      nodeSelector: null
      # -- optionally define extra affinity rules, by default different zones are not allowed to schedule on the same host
      extraAffinity: {}
      # -- Specific annotations to add to zone C statefulset
      annotations: {}
      # -- Specific annotations to add to zone C pods
      podAnnotations: {}
    # -- The migration block allows migrating non zone aware ingesters to zone aware ingesters.
    migration:
      enabled: false
      excludeDefaultZone: false
      readPath: false
      writePath: false

  # optionally allow adding arbitrary prefix to the ingester rollout-group label
  rolloutGroupPrefix: null
  # optionally allow adding 'loki-' prefix to ingester name label
  addIngesterNamePrefix: false

# --  Configuration for the distributor
distributor:
  # -- Number of replicas for the distributor
  replicas: 0
  # -- hostAliases to add
  hostAliases: []
  #  - ip: 1.2.3.4
  #    hostnames:
  #      - domain.tld
  autoscaling:
    # -- Enable autoscaling for the distributor
    enabled: false
    # -- Minimum autoscaling replicas for the distributor
    minReplicas: 1
    # -- Maximum autoscaling replicas for the distributor
    maxReplicas: 3
    # -- Target CPU utilisation percentage for the distributor
    targetCPUUtilizationPercentage: 60
    # -- Target memory utilisation percentage for the distributor
    targetMemoryUtilizationPercentage: null
    # -- Allows one to define custom metrics using the HPA/v2 schema (for example, Pods, Object or External metrics)
    customMetrics: []
    # - type: Pods
    #   pods:
    #     metric:
    #       name: loki_lines_total
    #     target:
    #       type: AverageValue
    #       averageValue: 10k
    behavior:
      # -- Enable autoscaling behaviours
      enabled: false
      # -- define scale down policies, must conform to HPAScalingRules
      scaleDown: {}
      # -- define scale up policies, must conform to HPAScalingRules
      scaleUp: {}
  image:
    # -- The Docker registry for the distributor image. Overrides `loki.image.registry`
    registry: null
    # -- Docker image repository for the distributor image. Overrides `loki.image.repository`
    repository: null
    # -- Docker image tag for the distributor image. Overrides `loki.image.tag`
    tag: null
  # -- Command to execute instead of defined in Docker image
  command: null
  # -- The name of the PriorityClass for distributor pods
  priorityClassName: null
  # -- Labels for distributor pods
  podLabels: {}
  # -- Annotations for distributor pods
  podAnnotations: {}
  # -- Labels for distributor service
  serviceLabels: {}
  # -- Annotations for distributor service
  serviceAnnotations: {}
  # -- Additional CLI args for the distributor
  extraArgs: []
  # -- Environment variables to add to the distributor pods
  extraEnv: []
  # -- Environment variables from secrets or configmaps to add to the distributor pods
  extraEnvFrom: []
  # -- Volume mounts to add to the distributor pods
  extraVolumeMounts: []
  # -- Volumes to add to the distributor pods
  extraVolumes: []
  # -- Resource requests and limits for the distributor
  resources: {}
  # -- Containers to add to the distributor pods
  extraContainers: []
  # -- Grace period to allow the distributor to shutdown before it is killed
  terminationGracePeriodSeconds: 30
  # -- Affinity for distributor pods.
  # @default -- Hard node anti-affinity
  affinity:
    podAntiAffinity:
      requiredDuringSchedulingIgnoredDuringExecution:
        - labelSelector:
            matchLabels:
              app.kubernetes.io/component: distributor
          topologyKey: kubernetes.io/hostname
  # -- Pod Disruption Budget maxUnavailable
  maxUnavailable: null
  # -- Max Surge for distributor pods
  maxSurge: 0
  # -- Node selector for distributor pods
  nodeSelector: {}
  # -- Topology Spread Constraints for distributor pods
  topologySpreadConstraints: []
  # -- Tolerations for distributor pods
  tolerations: []
  # -- Adds the appProtocol field to the distributor service. This allows distributor to work with istio protocol selection.
  appProtocol:
    # -- Set the optional grpc service protocol. Ex: "grpc", "http2" or "https"
    grpc: ""
  # -- trafficDistribution for distributor service
  trafficDistribution: ""
# --  Configuration for the querier
querier:
  # -- Number of replicas for the querier
  replicas: 0
  # -- hostAliases to add
  hostAliases: []
  #  - ip: 1.2.3.4
  #    hostnames:
  #      - domain.tld
  autoscaling:
    # -- Enable autoscaling for the querier, this is only used if `indexGateway.enabled: true`
    enabled: false
    # -- Minimum autoscaling replicas for the querier
    minReplicas: 1
    # -- Maximum autoscaling replicas for the querier
    maxReplicas: 3
    # -- Target CPU utilisation percentage for the querier
    targetCPUUtilizationPercentage: 60
    # -- Target memory utilisation percentage for the querier
    targetMemoryUtilizationPercentage: null
    # -- Allows one to define custom metrics using the HPA/v2 schema (for example, Pods, Object or External metrics)
    customMetrics: []
    # - type: External
    #   external:
    #     metric:
    #       name: loki_inflight_queries
    #     target:
    #       type: AverageValue
    #       averageValue: 12
    behavior:
      # -- Enable autoscaling behaviours
      enabled: false
      # -- define scale down policies, must conform to HPAScalingRules
      scaleDown: {}
      # -- define scale up policies, must conform to HPAScalingRules
      scaleUp: {}
  image:
    # -- The Docker registry for the querier image. Overrides `loki.image.registry`
    registry: null
    # -- Docker image repository for the querier image. Overrides `loki.image.repository`
    repository: null
    # -- Docker image tag for the querier image. Overrides `loki.image.tag`
    tag: null
  # -- Command to execute instead of defined in Docker image
  command: null
  # -- The name of the PriorityClass for querier pods
  priorityClassName: null
  # -- Labels for querier pods
  podLabels: {}
  # -- Annotations for querier pods
  podAnnotations: {}
  # -- Labels for querier service
  serviceLabels: {}
  # -- Annotations for querier service
  serviceAnnotations: {}
  # -- Additional CLI args for the querier
  extraArgs: []
  # -- Environment variables to add to the querier pods
  extraEnv: []
  # -- Environment variables from secrets or configmaps to add to the querier pods
  extraEnvFrom: []
  # -- Volume mounts to add to the querier pods
  extraVolumeMounts: []
  # -- Volumes to add to the querier pods
  extraVolumes: []
  # -- Resource requests and limits for the querier
  resources: {}
  # -- Containers to add to the querier pods
  extraContainers: []
  # -- Init containers to add to the querier pods
  initContainers: []
  # -- Grace period to allow the querier to shutdown before it is killed
  terminationGracePeriodSeconds: 30
  # -- topologySpread for querier pods.
  # @default -- Defaults to allow skew no more then 1 node
  topologySpreadConstraints:
    - maxSkew: 1
      topologyKey: kubernetes.io/hostname
      whenUnsatisfiable: ScheduleAnyway
      labelSelector:
        matchLabels:
          app.kubernetes.io/component: querier
  # -- Affinity for querier pods.
  # @default -- Hard node anti-affinity
  affinity:
    podAntiAffinity:
      requiredDuringSchedulingIgnoredDuringExecution:
        - labelSelector:
            matchLabels:
              app.kubernetes.io/component: querier
          topologyKey: kubernetes.io/hostname
  # -- Pod Disruption Budget maxUnavailable
  maxUnavailable: null
  # -- Max Surge for querier pods
  maxSurge: 0
  # -- Node selector for querier pods
  nodeSelector: {}
  # -- Tolerations for querier pods
  tolerations: []
  # -- DNSConfig for querier pods
  dnsConfig: {}
  persistence:
    # -- Enable creating PVCs for the querier cache
    enabled: false
    # -- Size of persistent disk
    size: 10Gi
    # -- Storage class to be used.
    # If defined, storageClassName: <storageClass>.
    # If set to "-", storageClassName: "", which disables dynamic provisioning.
    # If empty or set to null, no storageClassName spec is
    # set, choosing the default provisioner (gp2 on AWS, standard on GKE, AWS, and OpenStack).
    storageClass: null
    # -- Annotations for querier PVCs
    annotations: {}
  # -- Adds the appProtocol field to the querier service. This allows querier to work with istio protocol selection.
  appProtocol:
    # -- Set the optional grpc service protocol. Ex: "grpc", "http2" or "https"
    grpc: ""
# -- Configuration for the query-frontend
queryFrontend:
  # -- Number of replicas for the query-frontend
  replicas: 0
  # -- hostAliases to add
  hostAliases: []
  #  - ip: 1.2.3.4
  #    hostnames:
  #      - domain.tld
  autoscaling:
    # -- Enable autoscaling for the query-frontend
    enabled: false
    # -- Minimum autoscaling replicas for the query-frontend
    minReplicas: 1
    # -- Maximum autoscaling replicas for the query-frontend
    maxReplicas: 3
    # -- Target CPU utilisation percentage for the query-frontend
    targetCPUUtilizationPercentage: 60
    # -- Target memory utilisation percentage for the query-frontend
    targetMemoryUtilizationPercentage: null
    # -- Allows one to define custom metrics using the HPA/v2 schema (for example, Pods, Object or External metrics)
    customMetrics: []
    # - type: Pods
    #   pods:
    #     metric:
    #       name: loki_query_rate
    #     target:
    #       type: AverageValue
    #       averageValue: 100
    behavior:
      # -- Enable autoscaling behaviours
      enabled: false
      # -- define scale down policies, must conform to HPAScalingRules
      scaleDown: {}
      # -- define scale up policies, must conform to HPAScalingRules
      scaleUp: {}
  image:
    # -- The Docker registry for the query-frontend image. Overrides `loki.image.registry`
    registry: null
    # -- Docker image repository for the query-frontend image. Overrides `loki.image.repository`
    repository: null
    # -- Docker image tag for the query-frontend image. Overrides `loki.image.tag`
    tag: null
  # -- Command to execute instead of defined in Docker image
  command: null
  # -- The name of the PriorityClass for query-frontend pods
  priorityClassName: null
  # -- Labels for query-frontend pods
  podLabels: {}
  # -- Annotations for query-frontend pods
  podAnnotations: {}
  # -- Labels for query-frontend service
  serviceLabels: {}
  # -- Annotations for query-frontend service
  serviceAnnotations: {}
  # -- Additional CLI args for the query-frontend
  extraArgs: []
  # -- Environment variables to add to the query-frontend pods
  extraEnv: []
  # -- Environment variables from secrets or configmaps to add to the query-frontend pods
  extraEnvFrom: []
  # -- Volume mounts to add to the query-frontend pods
  extraVolumeMounts: []
  # -- Volumes to add to the query-frontend pods
  extraVolumes: []
  # -- Resource requests and limits for the query-frontend
  resources: {}
  # -- Containers to add to the query-frontend pods
  extraContainers: []
  # -- Grace period to allow the query-frontend to shutdown before it is killed
  terminationGracePeriodSeconds: 30
  # -- Affinity for query-frontend pods.
  # @default -- Hard node anti-affinity
  affinity:
    podAntiAffinity:
      requiredDuringSchedulingIgnoredDuringExecution:
        - labelSelector:
            matchLabels:
              app.kubernetes.io/component: query-frontend
          topologyKey: kubernetes.io/hostname
  # -- Pod Disruption Budget maxUnavailable
  maxUnavailable: null
  # -- Node selector for query-frontend pods
  nodeSelector: {}
  # -- Topology Spread Constraints for query-frontend pods
  topologySpreadConstraints: []
  # -- Tolerations for query-frontend pods
  tolerations: []
  # -- Adds the appProtocol field to the queryFrontend service. This allows queryFrontend to work with istio protocol selection.
  appProtocol:
    # -- Set the optional grpc service protocol. Ex: "grpc", "http2" or "https"
    grpc: ""
# -- Configuration for the query-scheduler
queryScheduler:
  # -- Number of replicas for the query-scheduler.
  # It should be lower than `-querier.max-concurrent` to avoid generating back-pressure in queriers;
  # it's also recommended that this value evenly divides the latter
  replicas: 0
  # -- hostAliases to add
  hostAliases: []
  #  - ip: 1.2.3.4
  #    hostnames:
  #      - domain.tld
  image:
    # -- The Docker registry for the query-scheduler image. Overrides `loki.image.registry`
    registry: null
    # -- Docker image repository for the query-scheduler image. Overrides `loki.image.repository`
    repository: null
    # -- Docker image tag for the query-scheduler image. Overrides `loki.image.tag`
    tag: null
  # -- The name of the PriorityClass for query-scheduler pods
  priorityClassName: null
  # -- Labels for query-scheduler pods
  podLabels: {}
  # -- Annotations for query-scheduler pods
  podAnnotations: {}
  # -- Labels for query-scheduler service
  serviceLabels: {}
  # -- Annotations for query-scheduler service
  serviceAnnotations: {}
  # -- Additional CLI args for the query-scheduler
  extraArgs: []
  # -- Environment variables to add to the query-scheduler pods
  extraEnv: []
  # -- Environment variables from secrets or configmaps to add to the query-scheduler pods
  extraEnvFrom: []
  # -- Volume mounts to add to the query-scheduler pods
  extraVolumeMounts: []
  # -- Volumes to add to the query-scheduler pods
  extraVolumes: []
  # -- Resource requests and limits for the query-scheduler
  resources: {}
  # -- Containers to add to the query-scheduler pods
  extraContainers: []
  # -- Grace period to allow the query-scheduler to shutdown before it is killed
  terminationGracePeriodSeconds: 30
  # -- Affinity for query-scheduler pods.
  # @default -- Hard node anti-affinity
  affinity:
    podAntiAffinity:
      requiredDuringSchedulingIgnoredDuringExecution:
        - labelSelector:
            matchLabels:
              app.kubernetes.io/component: query-scheduler
          topologyKey: kubernetes.io/hostname
  # -- Pod Disruption Budget maxUnavailable
  maxUnavailable: 1
  # -- Node selector for query-scheduler pods
  nodeSelector: {}
  # -- Topology Spread Constraints for query-scheduler pods
  topologySpreadConstraints: []
  # -- Tolerations for query-scheduler pods
  tolerations: []
  # -- Set the optional grpc service protocol. Ex: "grpc", "http2" or "https"
  appProtocol:
    grpc: ""
# -- Configuration for the index-gateway
indexGateway:
  # -- Number of replicas for the index-gateway
  replicas: 0
  # -- Whether the index gateway should join the memberlist hashring
  joinMemberlist: true
  # -- hostAliases to add
  hostAliases: []
  #  - ip: 1.2.3.4
  #    hostnames:
  #      - domain.tld
  image:
    # -- The Docker registry for the index-gateway image. Overrides `loki.image.registry`
    registry: null
    # -- Docker image repository for the index-gateway image. Overrides `loki.image.repository`
    repository: null
    # -- Docker image tag for the index-gateway image. Overrides `loki.image.tag`
    tag: null
  # -- The name of the PriorityClass for index-gateway pods
  priorityClassName: null
  # -- Labels for index-gateway pods
  podLabels: {}
  # -- Annotations for index-gateway pods
  podAnnotations: {}
  # -- Labels for index-gateway service
  serviceLabels: {}
  # -- Annotations for index-gateway service
  serviceAnnotations: {}
  # -- Additional CLI args for the index-gateway
  extraArgs: []
  # -- Environment variables to add to the index-gateway pods
  extraEnv: []
  # -- Environment variables from secrets or configmaps to add to the index-gateway pods
  extraEnvFrom: []
  # -- Volume mounts to add to the index-gateway pods
  extraVolumeMounts: []
  # -- Volumes to add to the index-gateway pods
  extraVolumes: []
  # -- Resource requests and limits for the index-gateway
  resources: {}
  # -- Containers to add to the index-gateway pods
  extraContainers: []
  # -- Init containers to add to the index-gateway pods
  initContainers: []
  # -- Grace period to allow the index-gateway to shutdown before it is killed.
  terminationGracePeriodSeconds: 300
  # -- Affinity for index-gateway pods.
  # @default -- Hard node anti-affinity
  affinity:
    podAntiAffinity:
      requiredDuringSchedulingIgnoredDuringExecution:
        - labelSelector:
            matchLabels:
              app.kubernetes.io/component: index-gateway
          topologyKey: kubernetes.io/hostname
  # -- Pod Disruption Budget maxUnavailable
  maxUnavailable: null
  # -- Node selector for index-gateway pods
  nodeSelector: {}
  # -- Topology Spread Constraints for index-gateway pods
  topologySpreadConstraints: []
  # -- Tolerations for index-gateway pods
  tolerations: []
  persistence:
    # -- Enable creating PVCs which is required when using boltdb-shipper
    enabled: false
    # -- Use emptyDir with ramdisk for storage. **Please note that all data in indexGateway will be lost on pod restart**
    inMemory: false
    # -- Size of persistent or memory disk
    size: 10Gi
    # -- Storage class to be used.
    # If defined, storageClassName: <storageClass>.
    # If set to "-", storageClassName: "", which disables dynamic provisioning.
    # If empty or set to null, no storageClassName spec is
    # set, choosing the default provisioner (gp2 on AWS, standard on GKE, AWS, and OpenStack).
    storageClass: null
    # -- Annotations for index gateway PVCs
    annotations: {}
    # -- Enable StatefulSetAutoDeletePVC feature
    enableStatefulSetAutoDeletePVC: false
    whenDeleted: Retain
    whenScaled: Retain
  # -- Set the optional grpc service protocol. Ex: "grpc", "http2" or "https"
  appProtocol:
    grpc: ""
  # -- UpdateStrategy for the indexGateway StatefulSet.
  updateStrategy:
    # -- One of  'OnDelete' or 'RollingUpdate'
    type: RollingUpdate
    # -- Optional for updateStrategy.type=RollingUpdate. See [Partitioned rolling updates](https://kubernetes.io/docs/concepts/workloads/controllers/statefulset/#partitions) in the StatefulSet docs for details.
    # rollingUpdate:
    #   partition: 0
# -- Configuration for the compactor
compactor:
  # -- Number of replicas for the compactor
  replicas: 0
  # -- hostAliases to add
  hostAliases: []
  #  - ip: 1.2.3.4
  #    hostnames:
  #      - domain.tld
  image:
    # -- The Docker registry for the compactor image. Overrides `loki.image.registry`
    registry: null
    # -- Docker image repository for the compactor image. Overrides `loki.image.repository`
    repository: null
    # -- Docker image tag for the compactor image. Overrides `loki.image.tag`
    tag: null
  # -- Command to execute instead of defined in Docker image
  command: null
  # -- The name of the PriorityClass for compactor pods
  priorityClassName: null
  # -- Labels for compactor pods
  podLabels: {}
  # -- Annotations for compactor pods
  podAnnotations: {}
  # -- Affinity for compactor pods.
  # @default -- Hard node anti-affinity
  affinity:
    podAntiAffinity:
      requiredDuringSchedulingIgnoredDuringExecution:
        - labelSelector:
            matchLabels:
              app.kubernetes.io/component: compactor
          topologyKey: kubernetes.io/hostname
  # -- Labels for compactor service
  serviceLabels: {}
  # -- Annotations for compactor service
  serviceAnnotations: {}
  # -- Additional CLI args for the compactor
  extraArgs: []
  # -- Environment variables to add to the compactor pods
  extraEnv: []
  # -- Environment variables from secrets or configmaps to add to the compactor pods
  extraEnvFrom: []
  # -- Volume mounts to add to the compactor pods
  extraVolumeMounts: []
  # -- Volumes to add to the compactor pods
  extraVolumes: []
  # -- readiness probe settings for ingester pods. If empty, use `loki.readinessProbe`
  readinessProbe: {}
  # -- liveness probe settings for ingester pods. If empty use `loki.livenessProbe`
  livenessProbe: {}
  # -- Resource requests and limits for the compactor
  resources: {}
  # -- Containers to add to the compactor pods
  extraContainers: []
  # -- Init containers to add to the compactor pods
  initContainers: []
  # -- Grace period to allow the compactor to shutdown before it is killed
  terminationGracePeriodSeconds: 30
  # -- Node selector for compactor pods
  nodeSelector: {}
  # -- Tolerations for compactor pods
  tolerations: []
  # -- Set the optional grpc service protocol. Ex: "grpc", "http2" or "https"
  appProtocol:
    grpc: ""
  persistence:
    # -- Enable creating PVCs for the compactor
    enabled: false
    # -- Size of persistent disk
    size: 10Gi
    # -- Storage class to be used.
    # If defined, storageClassName: <storageClass>.
    # If set to "-", storageClassName: "", which disables dynamic provisioning.
    # If empty or set to null, no storageClassName spec is
    # set, choosing the default provisioner (gp2 on AWS, standard on GKE, AWS, and OpenStack).
    storageClass: null
    # -- Annotations for compactor PVCs
    annotations: {}
    # -- List of the compactor PVCs
    # @notationType -- list
    claims:
      - name: data
        size: 10Gi
        #   -- Storage class to be used.
        #   If defined, storageClassName: <storageClass>.
        #   If set to "-", storageClassName: "", which disables dynamic provisioning.
        #   If empty or set to null, no storageClassName spec is
        #   set, choosing the default provisioner (gp2 on AWS, standard on GKE, AWS, and OpenStack).
        storageClass: null
        # - name: wal
        #   size: 150Gi
    # -- Enable StatefulSetAutoDeletePVC feature
    enableStatefulSetAutoDeletePVC: false
    whenDeleted: Retain
    whenScaled: Retain
  serviceAccount:
    create: false
    # -- The name of the ServiceAccount to use for the compactor.
    # If not set and create is true, a name is generated by appending
    # "-compactor" to the common ServiceAccount.
    name: null
    # -- Image pull secrets for the compactor service account
    imagePullSecrets: []
    # -- Annotations for the compactor service account
    annotations: {}
    # -- Set this toggle to false to opt out of automounting API credentials for the service account
    automountServiceAccountToken: true
# -- Configuration for the bloom-gateway
bloomGateway:
  # -- Number of replicas for the bloom-gateway
  replicas: 0
  # -- hostAliases to add
  hostAliases: []
  #  - ip: 1.2.3.4
  #    hostnames:
  #      - domain.tld
  image:
    # -- The Docker registry for the bloom-gateway image. Overrides `loki.image.registry`
    registry: null
    # -- Docker image repository for the bloom-gateway image. Overrides `loki.image.repository`
    repository: null
    # -- Docker image tag for the bloom-gateway image. Overrides `loki.image.tag`
    tag: null
  # -- Command to execute instead of defined in Docker image
  command: null
  # -- The name of the PriorityClass for bloom-gateway pods
  priorityClassName: null
  # -- Labels for bloom-gateway pods
  podLabels: {}
  # -- Annotations for bloom-gateway pods
  podAnnotations: {}
  # -- Affinity for bloom-gateway pods.
  # @default -- Hard node anti-affinity
  affinity:
    podAntiAffinity:
      requiredDuringSchedulingIgnoredDuringExecution:
        - labelSelector:
            matchLabels:
              app.kubernetes.io/component: bloom-gateway
          topologyKey: kubernetes.io/hostname
  # -- Labels for bloom-gateway service
  serviceLabels: {}
  # -- Annotations for bloom-gateway service
  serviceAnnotations: {}
  # -- Additional CLI args for the bloom-gateway
  extraArgs: []
  # -- Environment variables to add to the bloom-gateway pods
  extraEnv: []
  # -- Environment variables from secrets or configmaps to add to the bloom-gateway pods
  extraEnvFrom: []
  # -- Volume mounts to add to the bloom-gateway pods
  extraVolumeMounts: []
  # -- Volumes to add to the bloom-gateway pods
  extraVolumes: []
  # -- readiness probe settings for ingester pods. If empty, use `loki.readinessProbe`
  readinessProbe: {}
  # -- liveness probe settings for ingester pods. If empty use `loki.livenessProbe`
  livenessProbe: {}
  # -- Resource requests and limits for the bloom-gateway
  resources: {}
  # -- Containers to add to the bloom-gateway pods
  extraContainers: []
  # -- Init containers to add to the bloom-gateway pods
  initContainers: []
  # -- Grace period to allow the bloom-gateway to shutdown before it is killed
  terminationGracePeriodSeconds: 30
  # -- Node selector for bloom-gateway pods
  nodeSelector: {}
  # -- Tolerations for bloom-gateway pods
  tolerations: []
  # -- Set the optional grpc service protocol. Ex: "grpc", "http2" or "https"
  appProtocol:
    grpc: ""
  persistence:
    # -- Enable creating PVCs for the bloom-gateway
    enabled: false
    # -- Annotations for bloom-gateway PVCs
    annotations: {}
    # -- List of the bloom-gateway PVCs
    # @notationType -- list
    claims:
      - name: data
        # -- Size of persistent disk
        size: 10Gi
        #   -- Storage class to be used.
        #   If defined, storageClassName: <storageClass>.
        #   If set to "-", storageClassName: "", which disables dynamic provisioning.
        #   If empty or set to null, no storageClassName spec is
        #   set, choosing the default provisioner (gp2 on AWS, standard on GKE, AWS, and OpenStack).
        storageClass: null
    # -- Enable StatefulSetAutoDeletePVC feature
    enableStatefulSetAutoDeletePVC: false
    whenDeleted: Retain
    whenScaled: Retain
  serviceAccount:
    create: false
    # -- The name of the ServiceAccount to use for the bloom-gateway.
    # If not set and create is true, a name is generated by appending
    # "-bloom-gateway" to the common ServiceAccount.
    name: null
    # -- Image pull secrets for the bloom-gateway service account
    imagePullSecrets: []
    # -- Annotations for the bloom-gateway service account
    annotations: {}
    # -- Set this toggle to false to opt out of automounting API credentials for the service account
    automountServiceAccountToken: true
# -- Configuration for the bloom-planner
bloomPlanner:
  # -- Number of replicas for the bloom-planner
  replicas: 0
  # -- hostAliases to add
  hostAliases: []
  #  - ip: 1.2.3.4
  #    hostnames:
  #      - domain.tld
  image:
    # -- The Docker registry for the bloom-planner image. Overrides `loki.image.registry`
    registry: null
    # -- Docker image repository for the bloom-planner image. Overrides `loki.image.repository`
    repository: null
    # -- Docker image tag for the bloom-planner image. Overrides `loki.image.tag`
    tag: null
  # -- Command to execute instead of defined in Docker image
  command: null
  # -- The name of the PriorityClass for bloom-planner pods
  priorityClassName: null
  # -- Labels for bloom-planner pods
  podLabels: {}
  # -- Annotations for bloom-planner pods
  podAnnotations: {}
  # -- Affinity for bloom-planner pods.
  # @default -- Hard node anti-affinity
  affinity:
    podAntiAffinity:
      requiredDuringSchedulingIgnoredDuringExecution:
        - labelSelector:
            matchLabels:
              app.kubernetes.io/component: bloom-planner
          topologyKey: kubernetes.io/hostname
  # -- Labels for bloom-planner service
  serviceLabels: {}
  # -- Annotations for bloom-planner service
  serviceAnnotations: {}
  # -- Additional CLI args for the bloom-planner
  extraArgs: []
  # -- Environment variables to add to the bloom-planner pods
  extraEnv: []
  # -- Environment variables from secrets or configmaps to add to the bloom-planner pods
  extraEnvFrom: []
  # -- Volume mounts to add to the bloom-planner pods
  extraVolumeMounts: []
  # -- Volumes to add to the bloom-planner pods
  extraVolumes: []
  # -- readiness probe settings for ingester pods. If empty, use `loki.readinessProbe`
  readinessProbe: {}
  # -- liveness probe settings for ingester pods. If empty use `loki.livenessProbe`
  livenessProbe: {}
  # -- Resource requests and limits for the bloom-planner
  resources: {}
  # -- Containers to add to the bloom-planner pods
  extraContainers: []
  # -- Init containers to add to the bloom-planner pods
  initContainers: []
  # -- Grace period to allow the bloom-planner to shutdown before it is killed
  terminationGracePeriodSeconds: 30
  # -- Node selector for bloom-planner pods
  nodeSelector: {}
  # -- Tolerations for bloom-planner pods
  tolerations: []
  # -- Set the optional grpc service protocol. Ex: "grpc", "http2" or "https"
  appProtocol:
    grpc: ""
  persistence:
    # -- Enable creating PVCs for the bloom-planner
    enabled: false
    # -- Annotations for bloom-planner PVCs
    annotations: {}
    # -- List of the bloom-planner PVCs
    # @notationType -- list
    claims:
      - name: data
        # -- Size of persistent disk
        size: 10Gi
        #   -- Storage class to be used.
        #   If defined, storageClassName: <storageClass>.
        #   If set to "-", storageClassName: "", which disables dynamic provisioning.
        #   If empty or set to null, no storageClassName spec is
        #   set, choosing the default provisioner (gp2 on AWS, standard on GKE, AWS, and OpenStack).
        storageClass: null
    # -- Enable StatefulSetAutoDeletePVC feature
    enableStatefulSetAutoDeletePVC: false
    whenDeleted: Retain
    whenScaled: Retain
  serviceAccount:
    create: false
    # -- The name of the ServiceAccount to use for the bloom-planner.
    # If not set and create is true, a name is generated by appending
    # "-bloom-planner" to the common ServiceAccount.
    name: null
    # -- Image pull secrets for the bloom-planner service account
    imagePullSecrets: []
    # -- Annotations for the bloom-planner service account
    annotations: {}
    # -- Set this toggle to false to opt out of automounting API credentials for the service account
    automountServiceAccountToken: true
# -- Configuration for the bloom-builder
bloomBuilder:
  # -- Number of replicas for the bloom-builder
  replicas: 0
  # -- hostAliases to add
  hostAliases: []
  #  - ip: 1.2.3.4
  #    hostnames:
  #      - domain.tld
  autoscaling:
    # -- Enable autoscaling for the bloom-builder
    enabled: false
    # -- Minimum autoscaling replicas for the bloom-builder
    minReplicas: 1
    # -- Maximum autoscaling replicas for the bloom-builder
    maxReplicas: 3
    # -- Target CPU utilisation percentage for the bloom-builder
    targetCPUUtilizationPercentage: 60
    # -- Target memory utilisation percentage for the bloom-builder
    targetMemoryUtilizationPercentage: null
    # -- Allows one to define custom metrics using the HPA/v2 schema (for example, Pods, Object or External metrics)
    customMetrics: []
    # - type: Pods
    #   pods:
    #     metric:
    #       name: loki_query_rate
    #     target:
    #       type: AverageValue
    #       averageValue: 100
    behavior:
      # -- Enable autoscaling behaviours
      enabled: false
      # -- define scale down policies, must conform to HPAScalingRules
      scaleDown: {}
      # -- define scale up policies, must conform to HPAScalingRules
      scaleUp: {}
  image:
    # -- The Docker registry for the bloom-builder image. Overrides `loki.image.registry`
    registry: null
    # -- Docker image repository for the bloom-builder image. Overrides `loki.image.repository`
    repository: null
    # -- Docker image tag for the bloom-builder image. Overrides `loki.image.tag`
    tag: null
  # -- Command to execute instead of defined in Docker image
  command: null
  # -- The name of the PriorityClass for bloom-builder pods
  priorityClassName: null
  # -- Labels for bloom-builder pods
  podLabels: {}
  # -- Annotations for bloom-builder pods
  podAnnotations: {}
  # -- Labels for bloom-builder service
  serviceLabels: {}
  # -- Annotations for bloom-builder service
  serviceAnnotations: {}
  # -- Additional CLI args for the bloom-builder
  extraArgs: []
  # -- Environment variables to add to the bloom-builder pods
  extraEnv: []
  # -- Environment variables from secrets or configmaps to add to the bloom-builder pods
  extraEnvFrom: []
  # -- Volume mounts to add to the bloom-builder pods
  extraVolumeMounts: []
  # -- Volumes to add to the bloom-builder pods
  extraVolumes: []
  # -- Resource requests and limits for the bloom-builder
  resources: {}
  # -- Containers to add to the bloom-builder pods
  extraContainers: []
  # -- Grace period to allow the bloom-builder to shutdown before it is killed
  terminationGracePeriodSeconds: 30
  # -- Affinity for bloom-builder pods.
  # @default -- Hard node anti-affinity
  affinity:
    podAntiAffinity:
      requiredDuringSchedulingIgnoredDuringExecution:
        - labelSelector:
            matchLabels:
              app.kubernetes.io/component: bloom-builder
          topologyKey: kubernetes.io/hostname
  # -- Pod Disruption Budget maxUnavailable
  maxUnavailable: null
  # -- Node selector for bloom-builder pods
  nodeSelector: {}
  # -- Tolerations for bloom-builder pods
  tolerations: []
  # -- Adds the appProtocol field to the queryFrontend service. This allows bloomBuilder to work with istio protocol selection.
  appProtocol:
    # -- Set the optional grpc service protocol. Ex: "grpc", "http2" or "https"
    grpc: ""
# -- Configuration for the pattern ingester
patternIngester:
  # -- Number of replicas for the pattern ingester
  replicas: 0
  # -- hostAliases to add
  hostAliases: []
  #  - ip: 1.2.3.4
  #    hostnames:
  #      - domain.tld
  image:
    # -- The Docker registry for the pattern ingester image. Overrides `loki.image.registry`
    registry: null
    # -- Docker image repository for the pattern ingester image. Overrides `loki.image.repository`
    repository: null
    # -- Docker image tag for the pattern ingester image. Overrides `loki.image.tag`
    tag: null
  # -- Command to execute instead of defined in Docker image
  command: null
  # -- The name of the PriorityClass for pattern ingester pods
  priorityClassName: null
  # -- Labels for pattern ingester pods
  podLabels: {}
  # -- Annotations for pattern ingester pods
  podAnnotations: {}
  # -- Affinity for pattern ingester pods.
  # @default -- Hard node anti-affinity
  affinity:
    podAntiAffinity:
      requiredDuringSchedulingIgnoredDuringExecution:
        - labelSelector:
            matchLabels:
              app.kubernetes.io/component: pattern-ingester
          topologyKey: kubernetes.io/hostname
  # -- Pod Disruption Budget maxUnavailable
  maxUnavailable: null
  # -- Labels for pattern ingester service
  serviceLabels: {}
  # -- Annotations for pattern ingester service
  serviceAnnotations: {}
  # -- Additional CLI args for the pattern ingester
  extraArgs: []
  # -- Environment variables to add to the pattern ingester pods
  extraEnv: []
  # -- Environment variables from secrets or configmaps to add to the pattern ingester pods
  extraEnvFrom: []
  # -- Volume mounts to add to the pattern ingester pods
  extraVolumeMounts: []
  # -- Volumes to add to the pattern ingester pods
  extraVolumes: []
  # -- readiness probe settings for ingester pods. If empty, use `loki.readinessProbe`
  readinessProbe: {}
  # -- liveness probe settings for ingester pods. If empty use `loki.livenessProbe`
  livenessProbe: {}
  # -- Resource requests and limits for the pattern ingester
  resources: {}
  # -- Containers to add to the pattern ingester pods
  extraContainers: []
  # -- Init containers to add to the pattern ingester pods
  initContainers: []
  # -- Grace period to allow the pattern ingester to shutdown before it is killed
  terminationGracePeriodSeconds: 30
  # -- Node selector for pattern ingester pods
  nodeSelector: {}
  # -- Topology Spread Constraints for pattern ingester pods
  topologySpreadConstraints: []
  # -- Tolerations for pattern ingester pods
  tolerations: []
  # -- Set the optional grpc service protocol. Ex: "grpc", "http2" or "https"
  appProtocol:
    grpc: ""
  persistence:
    # -- Enable creating PVCs for the pattern ingester
    enabled: false
    # -- Size of persistent disk
    size: 10Gi
    # -- Storage class to be used.
    # If defined, storageClassName: <storageClass>.
    # If set to "-", storageClassName: "", which disables dynamic provisioning.
    # If empty or set to null, no storageClassName spec is
    # set, choosing the default provisioner (gp2 on AWS, standard on GKE, AWS, and OpenStack).
    storageClass: null
    # -- Annotations for pattern ingester PVCs
    annotations: {}
    # -- List of the pattern ingester PVCs
    # @notationType -- list
    claims:
      - name: data
        size: 10Gi
        #   -- Storage class to be used.
        #   If defined, storageClassName: <storageClass>.
        #   If set to "-", storageClassName: "", which disables dynamic provisioning.
        #   If empty or set to null, no storageClassName spec is
        #   set, choosing the default provisioner (gp2 on AWS, standard on GKE, AWS, and OpenStack).
        storageClass: null
        # - name: wal
        #   size: 150Gi
    # -- Enable StatefulSetAutoDeletePVC feature
    enableStatefulSetAutoDeletePVC: false
    whenDeleted: Retain
    whenScaled: Retain
  serviceAccount:
    create: false
    # -- The name of the ServiceAccount to use for the pattern ingester.
    # If not set and create is true, a name is generated by appending
    # "-pattern-ingester" to the common ServiceAccount.
    name: null
    # -- Image pull secrets for the pattern ingester service account
    imagePullSecrets: []
    # -- Annotations for the pattern ingester service account
    annotations: {}
    # -- Set this toggle to false to opt out of automounting API credentials for the service account
    automountServiceAccountToken: true
# -- Configuration for the ruler
ruler:
  # -- The ruler component is optional and can be disabled if desired.
  enabled: true
  # -- Whether to enable the rules sidecar
  sidecar: false
  # -- Number of replicas for the ruler
  replicas: 0
  # -- hostAliases to add
  hostAliases: []
  #  - ip: 1.2.3.4
  #    hostnames:
  #      - domain.tld
  image:
    # -- The Docker registry for the ruler image. Overrides `loki.image.registry`
    registry: null
    # -- Docker image repository for the ruler image. Overrides `loki.image.repository`
    repository: null
    # -- Docker image tag for the ruler image. Overrides `loki.image.tag`
    tag: null
  # -- Command to execute instead of defined in Docker image
  command: null
  # -- The name of the PriorityClass for ruler pods
  priorityClassName: null
  # -- Labels for compactor pods
  podLabels: {}
  # -- Annotations for ruler pods
  podAnnotations: {}
  # -- Labels for ruler service
  serviceLabels: {}
  # -- Annotations for ruler service
  serviceAnnotations: {}
  # -- Additional CLI args for the ruler
  extraArgs: []
  # -- Environment variables to add to the ruler pods
  extraEnv: []
  # -- Environment variables from secrets or configmaps to add to the ruler pods
  extraEnvFrom: []
  # -- Volume mounts to add to the ruler pods
  extraVolumeMounts: []
  # -- Volumes to add to the ruler pods
  extraVolumes: []
  # -- Resource requests and limits for the ruler
  resources: {}
  # -- Containers to add to the ruler pods
  extraContainers: []
  # -- Init containers to add to the ruler pods
  initContainers: []
  # -- Grace period to allow the ruler to shutdown before it is killed
  terminationGracePeriodSeconds: 300
  # -- Affinity for ruler pods.
  # @default -- Hard node anti-affinity
  affinity:
    podAntiAffinity:
      requiredDuringSchedulingIgnoredDuringExecution:
        - labelSelector:
            matchLabels:
              app.kubernetes.io/component: ruler
          topologyKey: kubernetes.io/hostname
  # -- Pod Disruption Budget maxUnavailable
  maxUnavailable: null
  # -- Node selector for ruler pods
  nodeSelector: {}
  # -- Topology Spread Constraints for ruler pods
  topologySpreadConstraints: []
  # -- Tolerations for ruler pods
  tolerations: []
  # -- DNSConfig for ruler pods
  dnsConfig: {}
  persistence:
    # -- Enable creating PVCs which is required when using recording rules
    enabled: false
    # -- Size of persistent disk
    size: 10Gi
    # -- Storage class to be used.
    # If defined, storageClassName: <storageClass>.
    # If set to "-", storageClassName: "", which disables dynamic provisioning.
    # If empty or set to null, no storageClassName spec is
    # set, choosing the default provisioner (gp2 on AWS, standard on GKE, AWS, and OpenStack).
    storageClass: null
    # -- Annotations for ruler PVCs
    annotations: {}
  # -- Set the optional grpc service protocol. Ex: "grpc", "http2" or "https"
  appProtocol:
    grpc: ""
  # -- Directories containing rules files
  directories: {}
  # tenant_foo:
  #   rules1.txt: |
  #     groups:
  #       - name: should_fire
  #         rules:
  #           - alert: HighPercentageError
  #             expr: |
  #               sum(rate({app="foo", env="production"} |= "error" [5m])) by (job)
  #                 /
  #               sum(rate({app="foo", env="production"}[5m])) by (job)
  #                 > 0.05
  #             for: 10m
  #             labels:
  #               severity: warning
  #             annotations:
  #               summary: High error rate
  #       - name: credentials_leak
  #         rules:
  #           - alert: http-credentials-leaked
  #             annotations:
  #               message: "{{ $labels.job }} is leaking http basic auth credentials."
  #             expr: 'sum by (cluster, job, pod) (count_over_time({namespace="prod"} |~ "http(s?)://(\\w+):(\\w+)@" [5m]) > 0)'
  #             for: 10m
  #             labels:
  #               severity: critical
  #   rules2.txt: |
  #     groups:
  #       - name: example
  #         rules:
  #         - alert: HighThroughputLogStreams
  #           expr: sum by(container) (rate({job=~"loki-dev/.*"}[1m])) > 1000
  #           for: 2m
  # tenant_bar:
  #   rules1.txt: |
  #     groups:
  #       - name: should_fire
  #         rules:
  #           - alert: HighPercentageError
  #             expr: |
  #               sum(rate({app="foo", env="production"} |= "error" [5m])) by (job)
  #                 /
  #               sum(rate({app="foo", env="production"}[5m])) by (job)
  #                 > 0.05
  #             for: 10m
  #             labels:
  #               severity: warning
  #             annotations:
  #               summary: High error rate
  #       - name: credentials_leak
  #         rules:
  #           - alert: http-credentials-leaked
  #             annotations:
  #               message: "{{ $labels.job }} is leaking http basic auth credentials."
  #             expr: 'sum by (cluster, job, pod) (count_over_time({namespace="prod"} |~ "http(s?)://(\\w+):(\\w+)@" [5m]) > 0)'
  #             for: 10m
  #             labels:
  #               severity: critical
  #   rules2.txt: |
  #     groups:
  #       - name: example
  #         rules:
  #         - alert: HighThroughputLogStreams
  #           expr: sum by(container) (rate({job=~"loki-dev/.*"}[1m])) > 1000
  #           for: 2m

# -- Configuration for the overrides-exporter
overridesExporter:
  # -- The overrides-exporter component is optional and can be disabled if desired.
  enabled: false
  # -- Number of replicas for the overrides-exporter
  replicas: 0
  # -- hostAliases to add
  hostAliases: []
  #  - ip: 1.2.3.4
  #    hostnames:
  #      - domain.tld
  image:
    # -- The Docker registry for the overrides-exporter image. Overrides `loki.image.registry`
    registry: null
    # -- Docker image repository for the overrides-exporter image. Overrides `loki.image.repository`
    repository: null
    # -- Docker image tag for the overrides-exporter image. Overrides `loki.image.tag`
    tag: null
  # -- Command to execute instead of defined in Docker image
  command: null
  # -- The name of the PriorityClass for overrides-exporter pods
  priorityClassName: null
  # -- Labels for overrides-exporter pods
  podLabels: {}
  # -- Annotations for overrides-exporter pods
  podAnnotations: {}
  # -- Labels for overrides-exporter service
  serviceLabels: {}
  # -- Annotations for overrides-exporter service
  serviceAnnotations: {}
  # -- Additional CLI args for the overrides-exporter
  extraArgs: []
  # -- Environment variables to add to the overrides-exporter pods
  extraEnv: []
  # -- Environment variables from secrets or configmaps to add to the overrides-exporter pods
  extraEnvFrom: []
  # -- Volume mounts to add to the overrides-exporter pods
  extraVolumeMounts: []
  # -- Volumes to add to the overrides-exporter pods
  extraVolumes: []
  # -- Resource requests and limits for the overrides-exporter
  resources: {}
  # -- Containers to add to the overrides-exporter pods
  extraContainers: []
  # -- Init containers to add to the overrides-exporter pods
  initContainers: []
  # -- Grace period to allow the overrides-exporter to shutdown before it is killed
  terminationGracePeriodSeconds: 300
  # -- Affinity for overrides-exporter pods.
  # @default -- Hard node anti-affinity
  affinity:
    podAntiAffinity:
      requiredDuringSchedulingIgnoredDuringExecution:
        - labelSelector:
            matchLabels:
              app.kubernetes.io/component: overrides-exporter
          topologyKey: kubernetes.io/hostname
  # -- Pod Disruption Budget maxUnavailable
  maxUnavailable: null
  # -- Node selector for overrides-exporter pods
  nodeSelector: {}
  # -- Topology Spread Constraints for overrides-exporter pods
  topologySpreadConstraints: []
  # -- Tolerations for overrides-exporter pods
  tolerations: []
  # -- Set the optional grpc service protocol. Ex: "grpc", "http2" or "https"
  appProtocol:
    grpc: ""

# You can use a self hosted memcached by setting enabled to false and providing addresses.
memcached:
  # -- Enable the built in memcached server provided by the chart
  enabled: true
  image:
    # -- Memcached Docker image repository
    repository: memcached
    # -- Memcached Docker image tag
    tag: 1.6.38-alpine
    # -- Memcached Docker image pull policy
    pullPolicy: IfNotPresent
  # -- The SecurityContext override for memcached pods
  podSecurityContext:
    runAsNonRoot: true
    runAsUser: 11211
    runAsGroup: 11211
    fsGroup: 11211
  # -- The name of the PriorityClass for memcached pods
  priorityClassName: null
  # -- The SecurityContext for memcached containers
  containerSecurityContext:
    readOnlyRootFilesystem: true
    capabilities:
      drop: [ALL]
    allowPrivilegeEscalation: false
  # -- Readiness probe for memcached pods (probe port defaults to container port)
  readinessProbe:
    tcpSocket:
      port: client
    initialDelaySeconds: 5
    periodSeconds: 5
    timeoutSeconds: 3
    failureThreshold: 6
  # -- Liveness probe for memcached pods
  livenessProbe:
    tcpSocket:
      port: client
    initialDelaySeconds: 30
    periodSeconds: 10
    timeoutSeconds: 5
    failureThreshold: 3

memcachedExporter:
  # -- Whether memcached metrics should be exported
  enabled: true
  image:
    repository: prom/memcached-exporter
    tag: v0.15.3
    pullPolicy: IfNotPresent
  resources:
    requests: {}
    limits: {}
  # -- The SecurityContext for memcached exporter containers
  containerSecurityContext:
    readOnlyRootFilesystem: true
    capabilities:
      drop: [ALL]
    allowPrivilegeEscalation: false
  # -- Extra args to add to the exporter container.
  # Example:
  # extraArgs:
  #   memcached.tls.enable: true
  #   memcached.tls.cert-file: /certs/cert.crt
  #   memcached.tls.key-file: /certs/cert.key
  #   memcached.tls.ca-file: /certs/ca.crt
  #   memcached.tls.insecure-skip-verify: false
  #   memcached.tls.server-name: memcached
  extraArgs: {}
  # -- Liveness probe for memcached exporter
  livenessProbe:
    httpGet:
      path: /metrics
      port: 9150
    initialDelaySeconds: 30
    periodSeconds: 10
    timeoutSeconds: 5
    failureThreshold: 3
  # -- Readiness probe for memcached exporter
  readinessProbe:
    httpGet:
      path: /metrics
      port: 9150
    initialDelaySeconds: 5
    periodSeconds: 5
    timeoutSeconds: 3
    failureThreshold: 3

resultsCache:
  # -- Specifies whether memcached based results-cache should be enabled
  enabled: true
  # -- Comma separated addresses list in DNS Service Discovery format
  addresses: dnssrvnoa+_memcached-client._tcp.{{ include "loki.resourceName" (dict "ctx" $ "component" "results-cache") }}.{{ $.Release.Namespace }}.svc
  # -- Specify how long cached results should be stored in the results-cache before being expired
  defaultValidity: 12h
  # -- Memcached operation timeout
  timeout: 500ms
  # -- Total number of results-cache replicas
  replicas: 1
  # -- Port of the results-cache service
  port: 11211
  # -- Amount of memory allocated to results-cache for object storage (in MB).
  allocatedMemory: 1024
  # -- Maximum item results-cache for memcached (in MB).
  maxItemMemory: 5
  # -- Maximum number of connections allowed
  connectionLimit: 16384
  # -- Max memory to use for cache write back
  writebackSizeLimit: 500MB
  # -- Max number of objects to use for cache write back
  writebackBuffer: 500000
  # -- Number of parallel threads for cache write back
  writebackParallelism: 1
  # -- Extra init containers for results-cache pods
  initContainers: []
  # -- Annotations for the results-cache pods
  annotations: {}
  # -- Node selector for results-cache pods
  nodeSelector: {}
  # -- Affinity for results-cache pods
  affinity: {}
  # -- topologySpreadConstraints allows to customize the default topologySpreadConstraints. This can be either a single dict as shown below or a slice of topologySpreadConstraints.
  # labelSelector is taken from the constraint itself (if it exists) or is generated by the chart using the same selectors as for services.
  topologySpreadConstraints: []
  #  maxSkew: 1
  #  topologyKey: kubernetes.io/hostname
  #  whenUnsatisfiable: ScheduleAnyway
  # -- Tolerations for results-cache pods
  tolerations: []
  # -- Pod Disruption Budget maxUnavailable
  maxUnavailable: 1
  # -- The name of the PriorityClass for results-cache pods
  priorityClassName: null
  # -- Labels for results-cache pods
  podLabels: {}
  # -- Annotations for results-cache pods
  podAnnotations: {}
  # -- Management policy for results-cache pods
  podManagementPolicy: Parallel
  # -- Grace period to allow the results-cache to shutdown before it is killed
  terminationGracePeriodSeconds: 60
  # -- Stateful results-cache strategy
  statefulStrategy:
    type: RollingUpdate
  # -- Add extended options for results-cache memcached container. The format is the same as for the memcached -o/--extend flag.
  # Example:
  # extraExtendedOptions: 'tls,modern,track_sizes'
  extraExtendedOptions: ""
  # -- Additional CLI args for results-cache
  extraArgs: {}
  # -- Additional containers to be added to the results-cache pod.
  extraContainers: []
  # -- Additional volumes to be added to the results-cache pod (applies to both memcached and exporter containers).
  # Example:
  # extraVolumes:
  # - name: extra-volume
  #   secret:
  #    secretName: extra-volume-secret
  extraVolumes: []
  # -- Additional volume mounts to be added to the results-cache pod (applies to both memcached and exporter containers).
  # Example:
  # extraVolumeMounts:
  # - name: extra-volume
  #   mountPath: /etc/extra-volume
  #   readOnly: true
  extraVolumeMounts: []
  # -- Resource requests and limits for the results-cache
  # By default a safe memory limit will be requested based on allocatedMemory value (floor (* 1.2 allocatedMemory)).
  resources: null
  # -- Service annotations and labels
  service:
    annotations: {}
    labels: {}
  # -- Persistence settings for the results-cache
  persistence:
    # -- Enable creating PVCs for the results-cache
    enabled: false
    # -- Size of persistent disk, must be in G or Gi
    storageSize: 10G
    # -- Storage class to be used.
    # If defined, storageClassName: <storageClass>.
    # If set to "-", storageClassName: "", which disables dynamic provisioning.
    # If empty or set to null, no storageClassName spec is
    # set, choosing the default provisioner (gp2 on AWS, standard on GKE, AWS, and OpenStack).
    storageClass: null
    # -- Volume mount path
    mountPath: /data
    # -- PVC additional labels
    labels: {}
  # -- Allow overriding memcached probes for results cache
  memcachedProbes:
    # Override global memcached livenessProbe for results cache
    livenessProbe: {}
    # Override global memcached readinessProbe for results cache
    readinessProbe: {}
  # -- Allow overriding exporter probes for results cache
  exporterProbes:
    # Override global exporter livenessProbe for results cache
    livenessProbe: {}
    # Override global exporter readinessProbe for results cache
    readinessProbe: {}

chunksCache:
  # -- Append to the name of the resources to make names different for l1 and l2
  suffix: ""
  # -- Specifies whether memcached based chunks-cache should be enabled
  enabled: true
  # -- Comma separated addresses list in DNS Service Discovery format
  addresses: dnssrvnoa+_memcached-client._tcp.{{ include "loki.resourceName" (dict "ctx" $ "component" "chunks-cache" "suffix" $.Values.chunksCache.suffix ) }}.{{ $.Release.Namespace }}.svc
  # -- Batchsize for sending and receiving chunks from chunks cache
  batchSize: 4
  # -- Parallel threads for sending and receiving chunks from chunks cache
  parallelism: 5
  # -- Memcached operation timeout
  timeout: 2000ms
  # -- Specify how long cached chunks should be stored in the chunks-cache before being expired
  defaultValidity: 0s
  # -- Specify how long cached chunks should be stored in the chunks-cache before being expired
  replicas: 1
  # -- Port of the chunks-cache service
  port: 11211
  # -- Amount of memory allocated to chunks-cache for object storage (in MB).
  allocatedMemory: 8192
  # -- Maximum item memory for chunks-cache (in MB).
  maxItemMemory: 5
  # -- Maximum number of connections allowed
  connectionLimit: 16384
  # -- Max memory to use for cache write back
  writebackSizeLimit: 500MB
  # -- Max number of objects to use for cache write back
  writebackBuffer: 500000
  # -- Number of parallel threads for cache write back
  writebackParallelism: 1
  # -- Extra init containers for chunks-cache pods
  initContainers: []
  # -- Annotations for the chunks-cache pods
  annotations: {}
  # -- Node selector for chunks-cache pods
  nodeSelector: {}
  # -- Affinity for chunks-cache pods
  affinity: {}
  # -- topologySpreadConstraints allows to customize the default topologySpreadConstraints. This can be either a single dict as shown below or a slice of topologySpreadConstraints.
  # labelSelector is taken from the constraint itself (if it exists) or is generated by the chart using the same selectors as for services.
  topologySpreadConstraints: []
  #  maxSkew: 1
  #  topologyKey: kubernetes.io/hostname
  #  whenUnsatisfiable: ScheduleAnyway
  # -- Tolerations for chunks-cache pods
  tolerations: []
  # -- Pod Disruption Budget maxUnavailable
  maxUnavailable: 1
  # -- The name of the PriorityClass for chunks-cache pods
  priorityClassName: null
  # -- Labels for chunks-cache pods
  podLabels: {}
  # -- Annotations for chunks-cache pods
  podAnnotations: {}
  # -- Management policy for chunks-cache pods
  podManagementPolicy: Parallel
  # -- Grace period to allow the chunks-cache to shutdown before it is killed
  terminationGracePeriodSeconds: 60
  # -- Stateful chunks-cache strategy
  statefulStrategy:
    type: RollingUpdate
  # -- Add extended options for chunks-cache memcached container. The format is the same as for the memcached -o/--extend flag.
  # Example:
  # extraExtendedOptions: 'tls,no_hashexpand'
  extraExtendedOptions: ""
  # -- Additional CLI args for chunks-cache
  extraArgs: {}
  # -- Additional containers to be added to the chunks-cache pod.
  extraContainers: []
  # -- Additional volumes to be added to the chunks-cache pod (applies to both memcached and exporter containers).
  # Example:
  # extraVolumes:
  # - name: extra-volume
  #   secret:
  #    secretName: extra-volume-secret
  extraVolumes: []
  # -- Additional volume mounts to be added to the chunks-cache pod (applies to both memcached and exporter containers).
  # Example:
  # extraVolumeMounts:
  # - name: extra-volume
  #   mountPath: /etc/extra-volume
  #   readOnly: true
  extraVolumeMounts: []
  # -- Resource requests and limits for the chunks-cache
  # By default a safe memory limit will be requested based on allocatedMemory value (floor (* 1.2 allocatedMemory)).
  resources: null
  # -- Service annotations and labels
  service:
    annotations: {}
    labels: {}
  # -- Persistence settings for the chunks-cache
  persistence:
    # -- Enable creating PVCs for the chunks-cache
    enabled: false
    # -- Size of persistent disk, must be in G or Gi
    storageSize: 10G
    # -- Storage class to be used.
    # If defined, storageClassName: <storageClass>.
    # If set to "-", storageClassName: "", which disables dynamic provisioning.
    # If empty or set to null, no storageClassName spec is
    # set, choosing the default provisioner (gp2 on AWS, standard on GKE, AWS, and OpenStack).
    storageClass: null
    # -- Volume mount path
    mountPath: /data
    labels: {}
<<<<<<< HEAD
  # -- Allow overriding memcached probes for chunks cache
  memcachedProbes:
    # Override global memcached livenessProbe for chunks cache
    livenessProbe: {}
    # Override global memcached readinessProbe for chunks cache
    readinessProbe: {}
  # -- Allow overriding exporter probes for chunks cache
  exporterProbes:
    # Override global exporter livenessProbe for chunks cache
    livenessProbe: {}
    # Override global exporter readinessProbe for chunks cache
    readinessProbe: {}

=======
  # -- l2 memcache configuration
  l2:
    # -- Append to the name of the resources to make names different for l1 and l2
    suffix: "l2"
    # -- The age of chunks should be transfered from l1 cache to l2
    # 4 days
    l2ChunkCacheHandoff: 345600s
    # -- Specifies whether memcached based chunks-cache-l2 should be enabled
    enabled: false
    # -- Comma separated addresses list in DNS Service Discovery format
    addresses: dnssrvnoa+_memcached-client._tcp.{{ include "loki.resourceName" (dict "ctx" $ "component" "chunks-cache" "suffix" $.Values.chunksCache.l2.suffix ) }}.{{ $.Release.Namespace }}.svc
    # -- Batchsize for sending and receiving chunks from chunks cache
    batchSize: 4
    # -- Parallel threads for sending and receiving chunks from chunks cache
    parallelism: 5
    # -- Memcached operation timeout
    timeout: 2000ms
    # -- Specify how long cached chunks should be stored in the chunks-cache-l2 before being expired
    defaultValidity: 0s
    # -- Specify how long cached chunks should be stored in the chunks-cache-l2 before being expired
    replicas: 1
    # -- Port of the chunks-cache-l2 service
    port: 11211
    # -- Amount of memory allocated to chunks-cache-l2 for object storage (in MB).
    allocatedMemory: 8192
    # -- Maximum item memory for chunks-cache-l2 (in MB).
    maxItemMemory: 5
    # -- Maximum number of connections allowed
    connectionLimit: 16384
    # -- Max memory to use for cache write back
    writebackSizeLimit: 500MB
    # -- Max number of objects to use for cache write back
    writebackBuffer: 500000
    # -- Number of parallel threads for cache write back
    writebackParallelism: 1
    # -- Extra init containers for chunks-cache-l2 pods
    initContainers: []
    # -- Annotations for the chunks-cache-l2 pods
    annotations: {}
    # -- Node selector for chunks-cach-l2 pods
    nodeSelector: {}
    # -- Affinity for chunks-cache-l2 pods
    affinity: {}
    # -- topologySpreadConstraints allows to customize the default topologySpreadConstraints. This can be either a single dict as shown below or a slice of topologySpreadConstraints.
    # labelSelector is taken from the constraint itself (if it exists) or is generated by the chart using the same selectors as for services.
    topologySpreadConstraints: []
    #  maxSkew: 1
    #  topologyKey: kubernetes.io/hostname
    #  whenUnsatisfiable: ScheduleAnyway
    # -- Tolerations for chunks-cache-l2 pods
    tolerations: []
    # -- Pod Disruption Budget maxUnavailable
    maxUnavailable: 1
    # -- The name of the PriorityClass for chunks-cache-l2 pods
    priorityClassName: null
    # -- Labels for chunks-cache-l2 pods
    podLabels: {}
    # -- Annotations for chunks-cache-l2 pods
    podAnnotations: {}
    # -- Management policy for chunks-cache-l2 pods
    podManagementPolicy: Parallel
    # -- Grace period to allow the chunks-cache-l2 to shutdown before it is killed
    terminationGracePeriodSeconds: 60
    # -- Stateful chunks-cache strategy
    statefulStrategy:
      type: RollingUpdate
    # -- Add extended options for chunks-cache-l2 memcached container. The format is the same as for the memcached -o/--extend flag.
    # Example:
    # extraExtendedOptions: 'tls,no_hashexpand'
    extraExtendedOptions: ""
    # -- Additional CLI args for chunks-cache-l2
    extraArgs: {}
    # -- Additional containers to be added to the chunks-cache-l2 pod.
    extraContainers: []
    # -- Additional volumes to be added to the chunks-cache-l2 pod (applies to both memcached and exporter containers).
    # Example:
    # extraVolumes:
    # - name: extra-volume
    #   secret:
    #    secretName: extra-volume-secret
    extraVolumes: []
    # -- Additional volume mounts to be added to the chunks-cache-l2 pod (applies to both memcached and exporter containers).
    # Example:
    # extraVolumeMounts:
    # - name: extra-volume
    #   mountPath: /etc/extra-volume
    #   readOnly: true
    extraVolumeMounts: []
    # -- Resource requests and limits for the chunks-cache-l2
    # By default a safe memory limit will be requested based on allocatedMemory value (floor (* 1.2 allocatedMemory)).
    resources: null
    # -- Service annotations and labels
    service:
      annotations: {}
      labels: {}
    # -- Persistence settings for the chunks-cache-l2
    persistence:
      # -- Enable creating PVCs for the chunks-cache-l2
      enabled: false
      # -- Size of persistent disk, must be in G or Gi
      storageSize: 10G
      # -- Storage class to be used.
      # If defined, storageClassName: <storageClass>.
      # If set to "-", storageClassName: "", which disables dynamic provisioning.
      # If empty or set to null, no storageClassName spec is
      # set, choosing the default provisioner (gp2 on AWS, standard on GKE, AWS, and OpenStack).
      storageClass: null
      # -- Volume mount path
      mountPath: /data
      labels: {}
>>>>>>> 039e7c11
######################################################################################################################
#
# Subchart configurations
#
######################################################################################################################
# -- Setting for the Grafana Rollout Operator https://github.com/grafana/helm-charts/tree/main/charts/rollout-operator
rollout_operator:
  enabled: false
  # -- podSecurityContext is the pod security context for the rollout operator.
  # When installing on OpenShift, override podSecurityContext settings with
  #
  # rollout_operator:
  #   podSecurityContext:
  #     fsGroup: null
  #     runAsGroup: null
  #     runAsUser: null
  podSecurityContext:
    fsGroup: 10001
    runAsGroup: 10001
    runAsNonRoot: true
    runAsUser: 10001
    seccompProfile:
      type: RuntimeDefault
  # Set the container security context
  securityContext:
    readOnlyRootFilesystem: true
    capabilities:
      drop: [ALL]
    allowPrivilegeEscalation: false
# -- Configuration for the minio subchart
minio:
  enabled: false
  replicas: 1
  # Minio requires 2 to 16 drives for erasure code (drivesPerNode * replicas)
  # https://docs.min.io/docs/minio-erasure-code-quickstart-guide
  # Since we only have 1 replica, that means 2 drives must be used.
  drivesPerNode: 2
  # root user; not used for GEL authentication
  rootUser: root-user
  rootPassword: supersecretpassword
  # The first user in the list below is used for Loki/GEL authentication.
  # You can add additional users if desired; they will not impact Loki/GEL.
  # `accessKey` = username, `secretKey` = password
  users:
    - accessKey: logs-user
      secretKey: supersecretpassword
      policy: readwrite
  buckets:
    - name: chunks
      policy: none
      purge: false
    - name: ruler
      policy: none
      purge: false
    - name: admin
      policy: none
      purge: false
  persistence:
    size: 5Gi
    annotations: {}
  resources:
    requests:
      cpu: 100m
      memory: 128Mi
  # Allow the address used by Loki to refer to Minio to be overridden
  address: null
# Create extra manifests via values. Would be passed through `tpl` for templating
# objects can also be provided as multiline strings, useful for templating field names
extraObjects: []
# - apiVersion: v1
#   kind: ConfigMap
#   metadata:
#     name: loki-alerting-rules
#   data:
#     loki-alerting-rules.yaml: |-
#       groups:
#         - name: example
#           rules:
#           - alert: example
#             expr: |
#               sum(count_over_time({app="loki"} |~ "error")) > 0
#             for: 3m
#             labels:
#               severity: warning
#               category: logs
#             annotations:
#               message: "loki has encountered errors"
# - |
#     apiVersion: v1
#     kind: Secret
#     type: Opaque
#     metadata:
#       name: loki-distributed-basic-auth
#     data:
#       {{- range .Values.loki.tenants }}
#       {{ .name }}: {{ b64enc .password | quote }}
#       {{- end }}

sidecar:
  image:
    # -- The Docker registry and image for the k8s sidecar
    repository: kiwigrid/k8s-sidecar
    # -- Docker image tag
    tag: 1.30.7
    # -- Docker image sha. If empty, no sha will be used
    sha: ""
    # -- Docker image pull policy
    pullPolicy: IfNotPresent
  # -- Resource requests and limits for the sidecar
  resources: {}
  #   limits:
  #     cpu: 100m
  #     memory: 100Mi
  #   requests:
  #     cpu: 50m
  #     memory: 50Mi
  # -- The SecurityContext for the sidecar.
  securityContext:
    readOnlyRootFilesystem: true
    capabilities:
      drop:
        - ALL
    allowPrivilegeEscalation: false
  # -- Set to true to skip tls verification for kube api calls.
  skipTlsVerify: false
  # -- Ensure that rule files aren't conflicting and being overwritten by prefixing their name with the namespace they are defined in.
  enableUniqueFilenames: false
  # -- Readiness probe definition. Probe is disabled on the sidecar by default.
  readinessProbe: {}
  # -- Liveness probe definition. Probe is disabled on the sidecar by default.
  livenessProbe: {}
  rules:
    # -- Whether or not to create a sidecar to ingest rule from specific ConfigMaps and/or Secrets.
    enabled: true
    # -- Label that the configmaps/secrets with rules will be marked with.
    label: loki_rule
    # -- Label value that the configmaps/secrets with rules will be set to.
    labelValue: ""
    # -- Folder into which the rules will be placed.
    folder: /rules
    # -- The annotation overwriting the folder value.
    # The annotation value can be either an absolute or a relative path. Relative paths will be relative to FOLDER.
    # Useful for multi-tenancy setups.
    folderAnnotation: null
    # -- Comma separated list of namespaces. If specified, the sidecar will search for config-maps/secrets inside these namespaces.
    # Otherwise the namespace in which the sidecar is running will be used.
    # It's also possible to specify 'ALL' to search in all namespaces.
    searchNamespace: null
    # -- Method to use to detect ConfigMap changes. With WATCH the sidecar will do a WATCH request, with SLEEP it will list all ConfigMaps, then sleep for 60 seconds.
    watchMethod: WATCH
    # -- Search in configmap, secret, or both.
    resource: both
    # -- Absolute path to the shell script to execute after a configmap or secret has been reloaded.
    script: null
    # -- WatchServerTimeout: request to the server, asking it to cleanly close the connection after that.
    # defaults to 60sec; much higher values like 3600 seconds (1h) are feasible for non-Azure K8S.
    watchServerTimeout: 60
    #
    # -- WatchClientTimeout: is a client-side timeout, configuring your local socket.
    # If you have a network outage dropping all packets with no RST/FIN,
    # this is how long your client waits before realizing & dropping the connection.
    # Defaults to 66sec.
    watchClientTimeout: 60
    # -- Log level of the sidecar container.
    logLevel: INFO
############################################## WARNING ###############################################################
#
# DEPRECATED VALUES
#
# The following values are deprecated and will be removed in a future version of the helm chart!
#
############################################## WARNING ##############################################################

# -- DEPRECATED Monitoring section determines which monitoring features to enable, this section is being replaced
# by https://github.com/grafana/meta-monitoring-chart
monitoring:
  # Dashboards for monitoring Loki
  dashboards:
    # -- If enabled, create configmap with dashboards for monitoring Loki
    enabled: false
    # -- Alternative namespace to create dashboards ConfigMap in
    namespace: null
    # -- Additional annotations for the dashboards ConfigMap
    annotations: {}
    # -- Labels for the dashboards ConfigMap
    labels:
      grafana_dashboard: "1"
  # -- DEPRECATED Recording rules for monitoring Loki, required for some dashboards
  rules:
    # -- If enabled, create PrometheusRule resource with Loki recording rules
    enabled: false
    # -- Include alerting rules
    alerting: true
    # -- Specify which individual alerts should be disabled
    # -- Instead of turning off each alert one by one, set the .monitoring.rules.alerting value to false instead.
    # -- If you disable all the alerts and keep .monitoring.rules.alerting set to true, the chart will fail to render.
    disabled: {}
    #  LokiRequestErrors: true
    #  LokiRequestPanics: true
    # -- Alternative namespace to create PrometheusRule resources in
    namespace: null
    # -- Additional annotations for the rules PrometheusRule resource
    annotations: {}
    # -- Additional labels for the rules PrometheusRule resource
    labels: {}
    # -- Additional labels for PrometheusRule alerts
    additionalRuleLabels: {}
    # -- Additional groups to add to the rules file
    additionalGroups: []
    # - name: additional-loki-rules
    #   rules:
    #     - record: job:loki_request_duration_seconds_bucket:sum_rate
    #       expr: sum(rate(loki_request_duration_seconds_bucket[1m])) by (le, job)
    #     - record: job_route:loki_request_duration_seconds_bucket:sum_rate
    #       expr: sum(rate(loki_request_duration_seconds_bucket[1m])) by (le, job, route)
    #     - record: node_namespace_pod_container:container_cpu_usage_seconds_total:sum_rate
    #       expr: sum(rate(container_cpu_usage_seconds_total[1m])) by (node, namespace, pod, container)
  #  -- DEPRECATED ServiceMonitor configuration
  serviceMonitor:
    # -- If enabled, ServiceMonitor resources for Prometheus Operator are created
    enabled: false
    # -- Namespace selector for ServiceMonitor resources
    namespaceSelector: {}
    # -- ServiceMonitor annotations
    annotations: {}
    # -- Additional ServiceMonitor labels
    labels: {}
    # -- ServiceMonitor scrape interval
    # Default is 15s because included recording rules use a 1m rate, and scrape interval needs to be at
    # least 1/4 rate interval.
    interval: 15s
    # -- ServiceMonitor scrape timeout in Go duration format (e.g. 15s)
    scrapeTimeout: null
    # -- ServiceMonitor relabel configs to apply to samples before scraping
    # https://github.com/prometheus-operator/prometheus-operator/blob/master/Documentation/api.md#relabelconfig
    relabelings: []
    # -- ServiceMonitor metric relabel configs to apply to samples before ingestion
    # https://github.com/prometheus-operator/prometheus-operator/blob/main/Documentation/api.md#endpoint
    metricRelabelings: []
    # -- ServiceMonitor will use http by default, but you can pick https as well
    scheme: http
    # -- ServiceMonitor will use these tlsConfig settings to make the health check requests
    tlsConfig: null
    # -- If defined, will create a MetricsInstance for the Grafana Agent Operator.
    metricsInstance:
      # -- If enabled, MetricsInstance resources for Grafana Agent Operator are created
      enabled: true
      # -- MetricsInstance annotations
      annotations: {}
      # -- Additional MetricsInstance labels
      labels: {}
      # -- If defined a MetricsInstance will be created to remote write metrics.
      remoteWrite: null
  # -- DEPRECATED Self monitoring determines whether Loki should scrape its own logs.
  # This feature currently relies on the Grafana Agent Operator being installed,
  # which is installed by default using the grafana-agent-operator sub-chart.
  # It will create custom resources for GrafanaAgent, LogsInstance, and PodLogs to configure
  # scrape configs to scrape its own logs with the labels expected by the included dashboards.
  selfMonitoring:
    enabled: false
    # -- Tenant to use for self monitoring
    tenant:
      # -- Name of the tenant
      name: "self-monitoring"
      # -- Password of the gateway for Basic auth
      password: null
      # -- Namespace to create additional tenant token secret in. Useful if your Grafana instance
      # is in a separate namespace. Token will still be created in the canary namespace.
      secretNamespace: "{{ .Release.Namespace }}"
    # -- DEPRECATED Grafana Agent configuration
    grafanaAgent:
      # -- DEPRECATED Controls whether to install the Grafana Agent Operator and its CRDs.
      # Note that helm will not install CRDs if this flag is enabled during an upgrade.
      # In that case install the CRDs manually from https://github.com/grafana/agent/tree/main/production/operator/crds
      installOperator: false
      # -- Grafana Agent annotations
      annotations: {}
      # -- Additional Grafana Agent labels
      labels: {}
      # -- Enable the config read api on port 8080 of the agent
      enableConfigReadAPI: false
      # -- The name of the PriorityClass for GrafanaAgent pods
      priorityClassName: null
      # -- Resource requests and limits for the grafanaAgent pods
      resources: {}
      #   limits:
      #     memory: 200Mi
      #   requests:
      #     cpu: 50m
      #     memory: 100Mi
      # -- Tolerations for GrafanaAgent pods
      tolerations: []
    # PodLogs configuration
    podLogs:
      # -- PodLogs version
      apiVersion: monitoring.grafana.com/v1alpha1
      # -- PodLogs annotations
      annotations: {}
      # -- Additional PodLogs labels
      labels: {}
      # -- PodLogs relabel configs to apply to samples before scraping
      # https://github.com/prometheus-operator/prometheus-operator/blob/master/Documentation/api.md#relabelconfig
      relabelings: []
      # -- Additional pipeline stages to process logs after scraping
      # https://grafana.com/docs/agent/latest/operator/api/#pipelinestagespec-a-namemonitoringgrafanacomv1alpha1pipelinestagespeca
      additionalPipelineStages: []
    # LogsInstance configuration
    logsInstance:
      # -- LogsInstance annotations
      annotations: {}
      # -- Additional LogsInstance labels
      labels: {}
      # -- Additional clients for remote write
      clients: null
# -- DEPRECATED Configuration for the table-manager. The table-manager is only necessary when using a deprecated
# index type such as Cassandra, Bigtable, or DynamoDB, it has not been necessary since loki introduced self-
# contained index types like 'boltdb-shipper' and 'tsdb'. This will be removed in a future helm chart.
tableManager:
  # -- Specifies whether the table-manager should be enabled
  enabled: false
  image:
    # -- The Docker registry for the table-manager image. Overrides `loki.image.registry`
    registry: null
    # -- Docker image repository for the table-manager image. Overrides `loki.image.repository`
    repository: null
    # -- Docker image tag for the table-manager image. Overrides `loki.image.tag`
    tag: null
  # -- Command to execute instead of defined in Docker image
  command: null
  # -- The name of the PriorityClass for table-manager pods
  priorityClassName: null
  # -- Labels for table-manager pods
  podLabels: {}
  # -- Annotations for table-manager deployment
  annotations: {}
  # -- Annotations for table-manager pods
  podAnnotations: {}
  service:
    # -- Annotations for table-manager Service
    annotations: {}
    # -- Additional labels for table-manager Service
    labels: {}
  # -- Additional CLI args for the table-manager
  extraArgs: []
  # -- Environment variables to add to the table-manager pods
  extraEnv: []
  # -- Environment variables from secrets or configmaps to add to the table-manager pods
  extraEnvFrom: []
  # -- Volume mounts to add to the table-manager pods
  extraVolumeMounts: []
  # -- Volumes to add to the table-manager pods
  extraVolumes: []
  # -- Resource requests and limits for the table-manager
  resources: {}
  # -- Containers to add to the table-manager pods
  extraContainers: []
  # -- Grace period to allow the table-manager to shutdown before it is killed
  terminationGracePeriodSeconds: 30
  # -- Affinity for table-manager pods.
  # @default -- Hard node and anti-affinity
  affinity:
    podAntiAffinity:
      requiredDuringSchedulingIgnoredDuringExecution:
        - labelSelector:
            matchLabels:
              app.kubernetes.io/component: table-manager
          topologyKey: kubernetes.io/hostname
  # -- DNS config table-manager pods
  dnsConfig: {}
  # -- Node selector for table-manager pods
  nodeSelector: {}
  # -- Tolerations for table-manager pods
  tolerations: []
  # -- Enable deletes by retention
  retention_deletes_enabled: false
  # -- Set retention period
  retention_period: 0<|MERGE_RESOLUTION|>--- conflicted
+++ resolved
@@ -3543,7 +3543,6 @@
     # -- Volume mount path
     mountPath: /data
     labels: {}
-<<<<<<< HEAD
   # -- Allow overriding memcached probes for chunks cache
   memcachedProbes:
     # Override global memcached livenessProbe for chunks cache
@@ -3557,7 +3556,6 @@
     # Override global exporter readinessProbe for chunks cache
     readinessProbe: {}
 
-=======
   # -- l2 memcache configuration
   l2:
     # -- Append to the name of the resources to make names different for l1 and l2
@@ -3668,7 +3666,19 @@
       # -- Volume mount path
       mountPath: /data
       labels: {}
->>>>>>> 039e7c11
+    # -- Allow overriding memcached probes for l2 chunks cache
+    memcachedProbes:
+      # Override global memcached livenessProbe for l2 chunks cache
+      livenessProbe: {}
+      # Override global memcached readinessProbe for l2 chunks cache
+      readinessProbe: {}
+    # -- Allow overriding exporter probes for chunks l2 cache
+    exporterProbes:
+      # Override global exporter livenessProbe for l2 chunks cache
+      livenessProbe: {}
+      # Override global exporter readinessProbe for l2 chunks cache
+      readinessProbe: {}
+
 ######################################################################################################################
 #
 # Subchart configurations
