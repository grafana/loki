--- conflicted
+++ resolved
@@ -423,11 +423,7 @@
     object_store:
       # Type of object store. Valid options are: s3, gcs, azure
       type: s3
-<<<<<<< HEAD
-      prefix: null # Optional prefix for storage keys
-=======
-      storage_prefix: null  # Optional prefix for storage keys
->>>>>>> 96b4e8fd
+      storage_prefix: null # Optional prefix for storage keys
 
       # S3 configuration (when type is "s3")
       s3:
