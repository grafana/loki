--- conflicted
+++ resolved
@@ -1200,13 +1200,9 @@
     # -- The gateway image repository
     repository: nginxinc/nginx-unprivileged
     # -- The gateway image tag
-<<<<<<< HEAD
     tag: 1.23-alpine
-=======
-    tag: 1.19-alpine
     # -- Overrides the gateway image tag with an image digest
     digest: null
->>>>>>> 954df433
     # -- The gateway image pull policy
     pullPolicy: IfNotPresent
   # -- The name of the PriorityClass for gateway pods
