# -- Overrides the version used to determine compatibility of resources with the target Kubernetes cluster.
# This is useful when using `helm template`, because then helm will use the client version of kubectl as the Kubernetes version,
# which may or may not match your cluster's server version. Example: 'v1.24.4'. Set to null to use the version that helm
# devises.
kubeVersionOverride: null

global:
  # -- Overrides the Docker registry globally for all images (standard format)
  imageRegistry: null
  image:
    # -- Overrides the Docker registry globally for all images (deprecated, use global.imageRegistry)
    registry: null
  # -- Overrides the priorityClassName for all pods
  priorityClassName: null
  # -- configures cluster domain ("cluster.local" by default)
  clusterDomain: "cluster.local"
  # -- configures DNS service name
  dnsService: "kube-dns"
  # -- configures DNS service namespace
  dnsNamespace: "kube-system"
  # -- Common additional CLI arguments for all jobs (that is, -log.level debug, -config.expand-env=true or -log-config-reverse-order)
  # scope: admin-api, backend, bloom-builder, bloom-gateway, bloom-planner, compactor, distributor, index-gateway, ingester, overrides-exporter, pattern-ingester, querier, query-frontend, query-scheduler, read, ruler, write.
  extraArgs: []
  # -- Common environment variables to add to all pods directly managed by this chart.
  # scope: admin-api, backend, bloom-builder, bloom-gateway, bloom-planner, compactor, distributor, index-gateway, ingester, overrides-exporter, pattern-ingester, querier, query-frontend, query-scheduler, read, ruler, write.
  extraEnv: []
  # -- Common source of environment injections to add to all pods directly managed by this chart.
  # scope: admin-api, backend, bloom-builder, bloom-gateway, bloom-planner, compactor, distributor, index-gateway, ingester, overrides-exporter, pattern-ingester, querier, query-frontend, query-scheduler, read, ruler, write.
  # For example to inject values from a Secret, use:
  # extraEnvFrom:
  #   - secretRef:
  #       name: mysecret
  extraEnvFrom: []
  # -- Common volumes to add to all pods directly managed by this chart.
  # scope: admin-api, backend, bloom-builder, bloom-gateway, bloom-planner, compactor, distributor, index-gateway, ingester, overrides-exporter, pattern-ingester, querier, query-frontend, query-scheduler, read, ruler, write.
  extraVolumes: []
  # -- Common mount points to add to all pods directly managed by this chart.
  # scope: admin-api, backend, bloom-builder, bloom-gateway, bloom-planner, compactor, distributor, index-gateway, ingester, overrides-exporter, pattern-ingester, querier, query-frontend, query-scheduler, read, ruler, write.
  extraVolumeMounts: []
# -- Overrides the chart's name
nameOverride: null
# -- Overrides the chart's computed fullname
fullnameOverride: null
# -- Overrides the chart's namespace
namespaceOverride: null
# -- Overrides the chart's cluster label
clusterLabelOverride: null
# -- Image pull secrets for Docker images
imagePullSecrets: []
# -- Deployment mode lets you specify how to deploy Loki.
# There are 3 options:
# - SingleBinary: Loki is deployed as a single binary, useful for small installs typically without HA, up to a few tens of GB/day.
# - SimpleScalable: Loki is deployed as 3 targets: read, write, and backend. Useful for medium installs easier to manage than distributed, up to a about 1TB/day.
# - Distributed: Loki is deployed as individual microservices. The most complicated but most capable, useful for large installs, typically over 1TB/day.
# There are also 2 additional modes used for migrating between deployment modes:
# - SingleBinary<->SimpleScalable: Migrate from SingleBinary to SimpleScalable (or vice versa)
# - SimpleScalable<->Distributed: Migrate from SimpleScalable to Distributed (or vice versa)
# Note: SimpleScalable and Distributed REQUIRE the use of object storage.
deploymentMode: SimpleScalable
######################################################################################################################
#
# Base Loki Configs including kubernetes configurations and configurations for Loki itself,
# see below for more specifics on Loki's configuration.
#
######################################################################################################################
# -- Configuration for running Loki
# @default -- See values.yaml
loki:
  # Configures the liveness probe for all of the Loki pods
  livenessProbe: {}
  # Configures the readiness probe for all of the Loki pods
  readinessProbe:
    httpGet:
      path: /ready
      port: http-metrics
    periodSeconds: 10
    initialDelaySeconds: 15
    successThreshold: 1
    failureThreshold: 3
    timeoutSeconds: 1
  # Configures the startup probe for all of the Loki pods
  startupProbe: {}
  image:
    # -- The Docker registry
    registry: docker.io
    # -- Docker image repository
    repository: grafana/loki
    # -- Overrides the image tag whose default is the chart's appVersion
    tag: 3.5.7
    # -- Overrides the image tag with an image digest
    digest: null
    # -- Docker image pull policy
    pullPolicy: IfNotPresent
  # -- Common annotations for all deployments/StatefulSets
  annotations: {}
  # -- Common annotations for all pods
  podAnnotations: {}
  # -- Common labels for all pods
  podLabels: {}
  # -- Common annotations for all services
  serviceAnnotations: {}
  # -- Common labels for all services
  serviceLabels: {}
  # -- The number of old ReplicaSets to retain to allow rollback
  revisionHistoryLimit: 10
  # -- The SecurityContext for Loki pods
  podSecurityContext:
    fsGroup: 10001
    runAsGroup: 10001
    runAsNonRoot: true
    runAsUser: 10001
  # -- The SecurityContext for Loki containers
  containerSecurityContext:
    readOnlyRootFilesystem: true
    capabilities:
      drop:
        - ALL
    allowPrivilegeEscalation: false
  # -- Should enableServiceLinks be enabled. Default to enable
  enableServiceLinks: true
  # -- DNS config for Loki pods
  dnsConfig: {}
  ######################################################################################################################
  #
  # Loki Configuration
  #
  # There are several ways to pass configuration to Loki, listing them here in order of our preference for how
  # you should use this chart.
  # 1. Use the templated value of loki.config below and the corresponding override sections which follow.
  #    This allows us to set a lot of important Loki configurations and defaults and also allows us to maintain them
  #    over time as Loki changes and evolves.
  # 2. Use the loki.structuredConfig section.
  #    This will completely override the templated value of loki.config, so you MUST provide the entire Loki config
  #    including any configuration that we set in loki.config unless you explicitly are trying to change one of those
  #    values and are not able to do so with the templated sections.
  #    If you choose this approach the burden is on you to maintain any changes we make to the templated config.
  # 3. Use an existing secret or configmap to provide the configuration.
  #    This option is mostly provided for folks who have external processes which provide or modify the configuration.
  #    When using this option you can specify a different name for loki.generatedConfigObjectName and configObjectName
  #    if you have a process which takes the generated config and modifies it, or you can stop the chart from generating
  #    a config entirely by setting loki.generatedConfigObjectName to
  #
  ######################################################################################################################

  # -- Defines what kind of object stores the configuration, a ConfigMap or a Secret.
  # In order to move sensitive information (such as credentials) from the ConfigMap/Secret to a more secure location (e.g. vault), it is possible to use [environment variables in the configuration](https://grafana.com/docs/loki/latest/configuration/#use-environment-variables-in-the-configuration).
  # Such environment variables can be then stored in a separate Secret and injected via the global.extraEnvFrom value. For details about environment injection from a Secret please see [Secrets](https://kubernetes.io/docs/concepts/configuration/secret/#use-case-as-container-environment-variables).
  configStorageType: ConfigMap
  # -- The name of the object which Loki will mount as a volume containing the config.
  # If the configStorageType is Secret, this will be the name of the Secret, if it is ConfigMap, this will be the name of the ConfigMap.
  # The value will be passed through tpl.
  configObjectName: '{{ include "loki.name" . }}'
  # -- The name of the Secret or ConfigMap that will be created by this chart.
  # If empty, no configmap or secret will be created.
  # The value will be passed through tpl.
  generatedConfigObjectName: '{{ include "loki.name" . }}'
  # -- Config file contents for Loki
  # @default -- See values.yaml
  config: |
    {{- if .Values.enterprise.enabled}}
    {{- tpl .Values.enterprise.config . }}
    {{- else }}
    auth_enabled: {{ .Values.loki.auth_enabled }}
    {{- end }}

    {{- with .Values.loki.server }}
    server:
      {{- toYaml . | nindent 2}}
    {{- end}}

    {{- with .Values.loki.pattern_ingester }}
    pattern_ingester:
      {{- tpl (. | toYaml) $ | nindent 4 }}
    {{- end }}

    memberlist:
    {{- if .Values.loki.memberlistConfig }}
      {{- toYaml .Values.loki.memberlistConfig | nindent 2 }}
    {{- else }}
    {{- if .Values.loki.extraMemberlistConfig}}
    {{- toYaml .Values.loki.extraMemberlistConfig | nindent 2}}
    {{- end }}
      join_members:
        - {{ include "loki.memberlist" . }}.{{ include "loki.namespace" $ }}.svc.{{ .Values.global.clusterDomain }}
        {{- with .Values.migrate.fromDistributed }}
        {{- if .enabled }}
        - {{ .memberlistService }}
        {{- end }}
        {{- end }}
    {{- end }}

    {{- with .Values.loki.ingester }}
    ingester:
      {{- tpl (. | toYaml) $ | nindent 4 }}
    {{- end }}

    {{- with .Values.loki.ingester_client }}
    ingester_client:
      {{- tpl (. | toYaml) $ | nindent 4 }}
    {{- end }}

    {{- with .Values.loki.block_builder }}
    block_builder:
      {{- tpl (. | toYaml) $ | nindent 4 }}
    {{- end }}

    {{- if .Values.loki.commonConfig}}
    common:
    {{- toYaml .Values.loki.commonConfig | nindent 2}}
      storage:
      {{- include "loki.commonStorageConfig" . | nindent 4}}
    {{- end}}

    {{- with .Values.loki.limits_config }}
    limits_config:
      {{- tpl (. | toYaml) $ | nindent 4 }}
    {{- end }}

    runtime_config:
      file: /etc/loki/runtime-config/runtime-config.yaml

    {{- if .Values.chunksCache.enabled }}
    {{- with .Values.chunksCache }}
    chunk_store_config:
      chunk_cache_config:
        default_validity: {{ .defaultValidity }}
        background:
          writeback_goroutines: {{ .writebackParallelism }}
          writeback_buffer: {{ .writebackBuffer }}
          writeback_size_limit: {{ .writebackSizeLimit }}
        memcached:
          batch_size: {{ .batchSize }}
          parallelism: {{ .parallelism }}
        memcached_client:
          addresses: {{ .addresses }}
          consistent_hash: true
          timeout: {{ .timeout }}
          max_idle_conns: 72
      {{- end }}
      {{- with .Values.chunksCache.l2 }}
      {{- if .enabled }}
      l2_chunk_cache_handoff: {{ .l2ChunkCacheHandoff }}
      chunk_cache_config_l2:
        default_validity: {{ .defaultValidity }}
        background:
          writeback_goroutines: {{ .writebackParallelism }}
          writeback_buffer: {{ .writebackBuffer }}
          writeback_size_limit: {{ .writebackSizeLimit }}
        memcached:
          batch_size: {{ .batchSize }}
          parallelism: {{ .parallelism }}
        memcached_client:
          addresses: {{ .addresses }}
          consistent_hash: true
          timeout: {{ .timeout }}
          max_idle_conns: 72
      {{- end }}
      {{- end }}
    {{- end }}

    {{- if .Values.loki.schemaConfig }}
    schema_config:
    {{- toYaml .Values.loki.schemaConfig | nindent 2}}
    {{- end }}

    {{- if .Values.loki.useTestSchema }}
    schema_config:
    {{- toYaml .Values.loki.testSchemaConfig | nindent 2}}
    {{- end }}

    {{- if .Values.ruler.enabled }}
    {{ include "loki.rulerConfig" . }}
    {{- end }}

    {{- if and .Values.loki.storage.use_thanos_objstore .Values.ruler.enabled}}
    ruler_storage:
      {{- include "loki.rulerThanosStorageConfig" . | nindent 2 }}
    {{- end }}

    {{- if or .Values.tableManager.retention_deletes_enabled .Values.tableManager.retention_period }}
    table_manager:
      retention_deletes_enabled: {{ .Values.tableManager.retention_deletes_enabled }}
      retention_period: {{ .Values.tableManager.retention_period }}
    {{- end }}

    query_range:
      align_queries_with_step: true
      {{- with .Values.loki.query_range }}
      {{- tpl (. | toYaml) $ | nindent 2 }}
      {{- end }}
      {{- if .Values.resultsCache.enabled }}
      {{- with .Values.resultsCache }}
      cache_results: true
      results_cache:
        cache:
          default_validity: {{ .defaultValidity }}
          background:
            writeback_goroutines: {{ .writebackParallelism }}
            writeback_buffer: {{ .writebackBuffer }}
            writeback_size_limit: {{ .writebackSizeLimit }}
          memcached_client:
            addresses: {{ .addresses }}
            consistent_hash: true
            timeout: {{ .timeout }}
            update_interval: 1m
      {{- end }}
      {{- end }}

    {{- with .Values.loki.storage_config }}
    storage_config:
        {{- if not (hasKey $.Values.loki.storage_config "use_thanos_objstore") }}
        use_thanos_objstore: {{ $.Values.loki.storage.use_thanos_objstore }}
        {{- end }}
        {{- tpl (. | toYaml) $ | nindent 4 }}
    {{- end }}

    {{- with .Values.loki.query_scheduler }}
    query_scheduler:
      {{- tpl (. | toYaml) $ | nindent 4 }}
    {{- end }}

    {{- with .Values.loki.compactor }}
    compactor:
      {{- tpl (. | toYaml) $ | nindent 4 }}
    {{- end }}

    {{- with .Values.loki.compactor_grpc_client }}
    compactor_grpc_client:
      {{- tpl (. | toYaml) $ | nindent 4 }}
    {{- end }}

    {{- with .Values.loki.analytics }}
    analytics:
      {{- tpl (. | toYaml) $ | nindent 4 }}
    {{- end }}

    {{- if .Values.loki.ui.enabled }}
    ui:
      enabled: true
    {{- end }}
    {{- with .Values.loki.querier }}
    querier:
      {{- tpl (. | toYaml) $ | nindent 4 }}
    {{- end }}

    {{- with .Values.loki.index_gateway }}
    index_gateway:
      {{- tpl (. | toYaml) $ | nindent 4 }}
    {{- end }}

    {{- with .Values.loki.frontend }}
    frontend:
      {{- tpl (. | toYaml) $ | nindent 4 }}
    {{- end }}

    {{- with .Values.loki.frontend_worker }}
    frontend_worker:
      {{- tpl (. | toYaml) $ | nindent 4 }}
    {{- end }}

    {{- with .Values.loki.distributor }}
    distributor:
      {{- tpl (. | toYaml) $ | nindent 4 }}
    {{- end }}

    tracing:
      enabled: {{ .Values.loki.tracing.enabled }}

    {{- with .Values.loki.bloom_build }}
    bloom_build:
      {{- tpl (. | toYaml) $ | nindent 4 }}
    {{- end }}

    {{- with .Values.loki.bloom_gateway }}
    bloom_gateway:
      {{- tpl (. | toYaml) $ | nindent 4 }}
    {{- end }}

    {{- with .Values.loki.operational_config }}
    operational_config:
      {{- tpl (. | toYaml) $ | nindent 4 }}
    {{- end }}
  # Should authentication be enabled
  auth_enabled: true
  # -- memberlist configuration (overrides embedded default)
  memberlistConfig: {}
  # -- Extra memberlist configuration
  extraMemberlistConfig: {}
  # -- Tenants list to be created on nginx htpasswd file, with name and password or passwordHash keys<br><br>
  # Example:
  # <pre>
  # tenants:<br>
  #   - name: "test-user-1"<br>
  #     password: "test-password-1"<br>
  #   - name: "test-user-2"<br>
  #     passwordHash: "$2y$10$7O40CaY1yz7fu9O24k2/u.ct/wELYHRBsn25v/7AyuQ8E8hrLqpva" # generated using `htpasswd -nbBC10 test-user-2 test-password-2`
  # </pre>
  tenants: []
  # -- Check https://grafana.com/docs/loki/latest/configuration/#server for more info on the server configuration.
  server:
    http_listen_port: 3100
    grpc_listen_port: 9095
    http_server_read_timeout: 600s
    http_server_write_timeout: 600s
  # -- Limits config
  limits_config:
    reject_old_samples: true
    reject_old_samples_max_age: 168h
    max_cache_freshness_per_query: 10m
    split_queries_by_interval: 15m
    query_timeout: 300s
    volume_enabled: true
  # -- Provides a reloadable runtime configuration file for some specific configuration
  runtimeConfig: {}
  # -- Check https://grafana.com/docs/loki/latest/configuration/#common_config for more info on how to provide a common configuration
  commonConfig:
    path_prefix: /var/loki
    replication_factor: 3
    # -- The gRPC address of the compactor. The use of compactor_grpc_address is prefered over compactor_address.
    # If a customized compactor_address is set, compactor_grpc_address should be set to an empty string.
    compactor_grpc_address: '{{ include "loki.compactorAddress" . }}'
  # -- Storage config. Providing this will automatically populate all necessary storage configs in the templated config.
  # -- In case of using thanos storage, enable use_thanos_objstore and the configuration should be done inside the object_store section.
  storage:
    # Loki requires a bucket for chunks and the ruler. GEL requires a third bucket for the admin API.
    # Please provide these values if you are using object storage.
    # bucketNames:
    #   chunks: FIXME
    #   ruler: FIXME
    #   admin: FIXME
    type: s3
    s3:
      s3: null
      endpoint: null
      region: null
      secretAccessKey: null
      accessKeyId: null
      signatureVersion: null
      s3ForcePathStyle: false
      insecure: false
      http_config: {}
      # -- Check https://grafana.com/docs/loki/latest/configure/#s3_storage_config for more info on how to provide a backoff_config
      backoff_config: {}
      disable_dualstack: false
    gcs:
      chunkBufferSize: 0
      requestTimeout: "0s"
      enableHttp2: true
    azure:
      accountName: null
      accountKey: null
      connectionString: null
      useManagedIdentity: false
      useFederatedToken: false
      userAssignedId: null
      requestTimeout: null
      endpointSuffix: null
      chunkDelimiter: null
    swift:
      auth_version: null
      auth_url: null
      internal: null
      username: null
      user_domain_name: null
      user_domain_id: null
      user_id: null
      password: null
      domain_id: null
      domain_name: null
      project_id: null
      project_name: null
      project_domain_id: null
      project_domain_name: null
      region_name: null
      container_name: null
      max_retries: null
      connect_timeout: null
      request_timeout: null
    filesystem:
      chunks_directory: /var/loki/chunks
      rules_directory: /var/loki/rules

    # Loki now supports using thanos storage clients for connecting to object storage backend.
    # This will become the default way to configure storage in a future releases.
    use_thanos_objstore: false

    object_store:
      # Type of object store. Valid options are: s3, gcs, azure
      type: s3
      # Optional prefix for storage keys
      storage_prefix: null
      # S3 configuration (when type is "s3")
      s3:
        # S3 endpoint URL
        endpoint: null
        # Optional region
        region: null
        # Optional access key
        access_key_id: null
        # Optional secret key
        secret_access_key: null
        # Optional. Enable if using self-signed TLS
        insecure: false
        # Optional server-side encryption configuration
        sse: {}
        # Optional HTTP client configuration
        http: {}

      # GCS configuration (when type is "gcs")
      gcs:
        # Name of the bucket
        bucket_name: null
        # Optional service account JSON
        service_account: null

      # Azure configuration (when type is "azure")
      azure:
        # Storage account name
        account_name: null
        # Optional storage account key
        account_key: null

  # -- Check https://grafana.com/docs/loki/latest/configuration/#schema_config for more info on how to configure schemas
  schemaConfig: {}
  # -- a real Loki install requires a proper schemaConfig defined above this, however for testing or playing around
  # you can enable useTestSchema
  useTestSchema: false
  testSchemaConfig:
    configs:
      - from: 2024-04-01
        store: tsdb
        object_store: '{{ include "loki.testSchemaObjectStore" . }}'
        schema: v13
        index:
          prefix: index_
          period: 24h
  ## A separate loki ruler storage configuration can be provided via rulerStorage.storage section:
  ##  rulerConfig:
  ##    storage:
  ##      type: local
  # -- Check https://grafana.com/docs/loki/latest/configuration/#ruler for more info on configuring ruler
  rulerConfig:
    wal:
      dir: /var/loki/ruler-wal
    # -- Storage for the ruler. If defining rules in `ruler.directories`, this must be configured to use local storage as shown below.
    # storage:
    #   type: local
    #   local:
    #     directory: /etc/loki/rules
  # -- Structured loki configuration, takes precedence over `loki.config`, `loki.schemaConfig`, `loki.storageConfig`
  structuredConfig: {}
  # -- Additional query scheduler config
  query_scheduler: {}
  # -- Additional storage config
  storage_config:
    boltdb_shipper:
      index_gateway_client:
        server_address: '{{ include "loki.indexGatewayAddress" . }}'
    tsdb_shipper:
      index_gateway_client:
        server_address: '{{ include "loki.indexGatewayAddress" . }}'
    bloom_shipper:
      working_directory: /var/loki/data/bloomshipper
    hedging:
      at: "250ms"
      max_per_second: 20
      up_to: 3
  # --  Optional compactor configuration
  compactor: {}
  # --  Optional compactor grpc client configuration
  compactor_grpc_client: {}
  # --  Optional pattern ingester configuration
  pattern_ingester:
    enabled: false
  # --  Optional analytics configuration
  analytics: {}
  # --  Optional Loki UI: Provides access to a operators UI for Loki distributed. When enabled UI will be available at /ui/ of loki-gateway
  ui:
    # Disabled by default for backwards compatibility. Enable to use the Loki UI.
    enabled: false
    gateway:
      # enable gateway proxying to UI under /ui
      enabled: true
  # --  Optional querier configuration
  query_range: {}
  # --  Optional querier configuration
  querier: {}
  # --  Optional ingester configuration
  ingester: {}
  # --  Optional ingester client configuration
  ingester_client: {}
  # --  Optional block builder configuration
  block_builder: {}
  # --  Optional index gateway configuration
  index_gateway:
    mode: simple
  frontend:
    scheduler_address: '{{ include "loki.querySchedulerAddress" . }}'
    tail_proxy_url: '{{ include "loki.querierAddress" . }}'
  frontend_worker:
    scheduler_address: '{{ include "loki.querySchedulerAddress" . }}'
  # -- Optional distributor configuration
  distributor: {}
  # -- Enable tracing
  tracing:
    enabled: false
  bloom_build:
    enabled: false
    builder:
      planner_address: '{{ include "loki.bloomPlannerAddress" . }}'
  bloom_gateway:
    enabled: false
    client:
      addresses: '{{ include "loki.bloomGatewayAddresses" . }}'
  # -- Optional operational configuration
  operational_config: {}
######################################################################################################################
#
# Enterprise Loki Configs
#
######################################################################################################################

# -- Configuration for running Enterprise Loki
enterprise:
  # Enable enterprise features, license must be provided
  enabled: false
  # Default version of GEL to deploy
  version: 3.5.4
  # -- Optional name of the GEL cluster, otherwise will use .Release.Name
  # The cluster name must match what is in your GEL license
  cluster_name: null
  # -- Grafana Enterprise Logs license
  # In order to use Grafana Enterprise Logs features, you will need to provide
  # the contents of your Grafana Enterprise Logs license, either by providing the
  # contents of the license.jwt, or the name Kubernetes Secret that contains your
  # license.jwt.
  # To set the license contents, use the flag `--set-file 'enterprise.license.contents=./license.jwt'`
  license:
    contents: "NOTAVALIDLICENSE"
  # -- Set to true when providing an external license
  useExternalLicense: false
  # -- Name of external license secret to use
  externalLicenseName: null
  # -- Name of the external config secret to use
  externalConfigName: ""
  # -- Use GEL gateway, if false will use the default nginx gateway
  gelGateway: true
  # -- If enabled, the correct admin_client storage will be configured. If disabled while running enterprise,
  # make sure auth is set to `type: trust`, or that `auth_enabled` is set to `false`.
  adminApi:
    enabled: true
  # enterprise specific sections of the config.yaml file
  config: |
    {{- if .Values.enterprise.adminApi.enabled }}
    admin_client:
      {{ include "enterprise-logs.adminAPIStorageConfig" . | nindent 2 }}
    {{ end }}
    auth:
      type: {{ .Values.enterprise.adminApi.enabled | ternary "enterprise" "trust" }}
    auth_enabled: {{ .Values.loki.auth_enabled }}
    cluster_name: {{ include "loki.clusterName" . }}
    license:
      path: /etc/loki/license/license.jwt
  image:
    # -- The Docker registry
    registry: docker.io
    # -- Docker image repository
    repository: grafana/enterprise-logs
    # -- Docker image tag
    tag: 3.5.4
    # -- Overrides the image tag with an image digest
    digest: null
    # -- Docker image pull policy
    pullPolicy: IfNotPresent
  adminToken:
    # -- Name of external secret containing the admin token for enterprise provisioner
    # This secret must exist before deploying and must contain a key named 'token'
    secret: null
  # -- Alternative name of the secret to store token for the canary
  canarySecret: null
  # -- Configuration for `provisioner` target
  # Note: Uses enterprise.adminToken.secret value to mount the admin token used to call the admin api.
  provisioner:
    # -- Whether the job should be part of the deployment
    enabled: true
    # -- Name of the secret to store provisioned tokens in
    provisionedSecretPrefix: null
    # -- Hook type(s) to customize when the job runs.  defaults to post-install
    hookType: "post-install"
    # -- url of the admin api to use for the provisioner
    apiUrl: '{{ include "loki.address" . }}'
    # -- Additional tenants to be created. Each tenant will get a read and write policy
    # and associated token. Tenant must have a name and a namespace for the secret containting
    # the token to be created in. For example
    # additionalTenants:
    #   - name: loki
    #     secretNamespace: grafana
    additionalTenants: []
    # -- Additional Kubernetes environment
    env: []
    # -- Additional labels for the `provisioner` Job
    labels: {}
    # -- Additional annotations for the `provisioner` Job
    annotations: {}
    # -- Affinity for provisioner Pods
    # The value will be passed through tpl.
    affinity: {}
    # -- Node selector for provisioner Pods
    nodeSelector: {}
    # -- Tolerations for provisioner Pods
    tolerations: []
    # -- The name of the PriorityClass for provisioner Job
    priorityClassName: null
    # -- Use the host's user namespace in provisioner pods
    hostUsers: nil
    # -- Run containers as user `enterprise-logs(uid=10001)`
    securityContext:
      runAsNonRoot: true
      runAsGroup: 10001
      runAsUser: 10001
      fsGroup: 10001
    # -- Provisioner image to Utilize
    image:
      # -- The Docker registry
      registry: us-docker.pkg.dev
      # -- Docker image repository
      repository: grafanalabs-global/docker-enterprise-provisioner-prod/enterprise-provisioner
      # -- Overrides the image tag whose default is the chart's appVersion
      tag: latest
      # -- Overrides the image tag with an image digest
      digest: null
      # -- Docker image pull policy
      pullPolicy: IfNotPresent
    # -- Volume mounts to add to the provisioner pods
    extraVolumeMounts: []
    # -- Additional volumes for Pods
    extraVolumes: []
######################################################################################################################
#
# Chart Testing
#
######################################################################################################################

# -- Section for configuring optional Helm test
test:
  enabled: true
  # -- Used to directly query the metrics endpoint of the canary for testing, this approach avoids needing prometheus for testing.
  # This in a newer approach to using prometheusAddress such that tests do not have a dependency on prometheus
  canaryServiceAddress: 'http://{{ include "loki-canary.fullname" $ }}.{{ include "loki.namespace" $ }}.svc.{{ .Values.global.clusterDomain }}:3500/metrics'
  # -- Address of the prometheus server to query for the test. This overrides any value set for canaryServiceAddress.
  # This is kept for backward compatibility and may be removed in future releases. Previous value was 'http://prometheus:9090'
  prometheusAddress: ""
  # -- Number of times to retry the test before failing
  timeout: 1m
  # -- Additional labels for the test pods
  labels: {}
  # -- Additional annotations for test pods
  annotations: {}
  # -- Image to use for loki canary
  image:
    # -- The Docker registry
    registry: docker.io
    # -- Docker image repository
    repository: grafana/loki-helm-test
    # -- Overrides the image tag whose default is the chart's appVersion
    tag: "latest"
    # -- Overrides the image tag with an image digest
    digest: null
    # -- Docker image pull policy
    pullPolicy: IfNotPresent
  # -- Use the host's user namespace in test pods
  hostUsers: nil
# The Loki canary pushes logs to and queries from this loki installation to test
# that it's working correctly
lokiCanary:
  enabled: true
  # -- The type of the loki canary k8s rollout. This can be a DaemonSet or Deployment.
  kind: DaemonSet
  # -- If true, the canary will send directly to Loki via the address configured for verification --
  # -- If false, it will write to stdout and an Agent will be needed to scrape and send the logs --
  push: true
  # -- If set overwrites the default value set by loki.host helper function. Use this if gateway not enabled.
  lokiurl: null
  # -- The name of the label to look for at loki when doing the checks.
  labelname: pod
  # -- Additional annotations for the `loki-canary` Daemonset
  annotations: {}
  # -- Additional labels for each `loki-canary` pod
  podLabels: {}
  service:
    # -- Annotations for loki-canary Service
    annotations: {}
    # -- Additional labels for loki-canary Service
    labels: {}
  # -- Additional CLI arguments for the `loki-canary' command
  extraArgs: []
  # -- Environment variables to add to the canary pods
  extraEnv: []
  # -- Environment variables from secrets or configmaps to add to the canary pods
  extraEnvFrom: []
  # -- Volume mounts to add to the canary pods
  extraVolumeMounts: []
  # -- Volumes to add to the canary pods
  extraVolumes: []
  # -- Resource requests and limits for the canary
  resources: {}
  # -- DNS config for canary pods
  dnsConfig: {}
  # -- Node selector for canary pods
  nodeSelector: {}
  # -- Tolerations for canary pods
  tolerations: []
  # -- Affinity for canary pods
  affinity: {}
  # -- The name of the PriorityClass for loki-canary pods
  priorityClassName: null
  # -- Use the host's user namespace in loki-canary pods
  hostUsers: nil
  # -- Image to use for loki canary
  image:
    # -- The Docker registry
    registry: docker.io
    # -- Docker image repository
    repository: grafana/loki-canary
    # -- Overrides the image tag whose default is the chart's appVersion
    tag: null
    # -- Overrides the image tag with an image digest
    digest: null
    # -- Docker image pull policy
    pullPolicy: IfNotPresent
  # -- Readiness probe
  readinessProbe:
    httpGet:
      path: /metrics
      port: http-metrics
    initialDelaySeconds: 15
    timeoutSeconds: 1
  # -- Update strategy for the `loki-canary` Daemonset pods
  updateStrategy:
    type: RollingUpdate
    rollingUpdate:
      maxUnavailable: 1
  # -- Replicas for `loki-canary` when using a Deployment
  replicas: 1
######################################################################################################################
#
# Service Accounts and Kubernetes RBAC
#
######################################################################################################################
serviceAccount:
  # -- Specifies whether a ServiceAccount should be created
  create: true
  # -- The name of the ServiceAccount to use.
  # If not set and create is true, a name is generated using the fullname template
  name: null
  # -- Image pull secrets for the service account
  imagePullSecrets: []
  # -- Annotations for the service account
  annotations: {}
  # -- Labels for the service account
  labels: {}
  # -- Set this toggle to false to opt out of automounting API credentials for the service account
  automountServiceAccountToken: true
# RBAC configuration
rbac:
  # -- If pspEnabled true, a PodSecurityPolicy is created for K8s that use psp.
  pspEnabled: false
  # -- For OpenShift set pspEnabled to 'false' and sccEnabled to 'true' to use the SecurityContextConstraints.
  sccEnabled: false
  # -- Toggle this to true to allow the use of hostPath volumes on OpenShift
  sccAllowHostDirVolumePlugin: false
  # -- Specify PSP annotations
  # Ref: https://kubernetes.io/docs/reference/access-authn-authz/psp-to-pod-security-standards/#podsecuritypolicy-annotations
  pspAnnotations: {}
  # seccomp.security.alpha.kubernetes.io/allowedProfileNames: '*'
  # seccomp.security.alpha.kubernetes.io/defaultProfileName: 'docker/default'
  # apparmor.security.beta.kubernetes.io/defaultProfileName: 'runtime/default'
  # -- Whether to install RBAC in the namespace only or cluster-wide. Useful if you want to watch ConfigMap globally.
  namespaced: false
######################################################################################################################
#
# Network Policy configuration
#
######################################################################################################################
networkPolicy:
  # -- Specifies whether Network Policies should be created
  enabled: false
  # -- Specifies whether the policies created will be standard Network Policies (flavor: kubernetes)
  # or Cilium Network Policies (flavor: cilium)
  flavor: kubernetes
  metrics:
    # -- Specifies the Pods which are allowed to access the metrics port.
    # As this is cross-namespace communication, you also need the namespaceSelector.
    podSelector: {}
    # -- Specifies the namespaces which are allowed to access the metrics port
    namespaceSelector: {}
    # -- Specifies specific network CIDRs which are allowed to access the metrics port.
    # In case you use namespaceSelector, you also have to specify your kubelet networks here.
    # The metrics ports are also used for probes.
    cidrs: []
  ingress:
    # -- Specifies the Pods which are allowed to access the http port.
    # As this is cross-namespace communication, you also need the namespaceSelector.
    podSelector: {}
    # -- Specifies the namespaces which are allowed to access the http port
    namespaceSelector: {}
  alertmanager:
    # -- Specify the alertmanager port used for alerting
    port: 9093
    # -- Specifies the alertmanager Pods.
    # As this is cross-namespace communication, you also need the namespaceSelector.
    podSelector: {}
    # -- Specifies the namespace the alertmanager is running in
    namespaceSelector: {}
  externalStorage:
    # -- Specify the port used for external storage, e.g. AWS S3
    ports: []
    # -- Specifies specific network CIDRs you want to limit access to
    cidrs: []
  discovery:
    # -- (int) Specify the port used for discovery
    port: null
    # -- Specifies the Pods labels used for discovery.
    # As this is cross-namespace communication, you also need the namespaceSelector.
    podSelector: {}
    # -- Specifies the namespace the discovery Pods are running in
    namespaceSelector: {}
  egressWorld:
    # -- Enable additional cilium egress rules to external world for write, read and backend.
    enabled: false
  egressKubeApiserver:
    # -- Enable additional cilium egress rules to kube-apiserver for backend.
    enabled: false
######################################################################################################################
#
# Global memberlist configuration
#
######################################################################################################################

# Configuration for the memberlist service
memberlist:
  service:
    publishNotReadyAddresses: false
    annotations: {}
######################################################################################################################
#
# adminAPI configuration, enterprise only.
#
######################################################################################################################

# -- Configuration for the `admin-api` target
adminApi:
  # -- Define the amount of instances
  replicas: 1
  # -- hostAliases to add
  hostAliases: []
  #  - ip: 1.2.3.4
  #    hostnames:
  #      - domain.tld
  # -- Additional CLI arguments for the `admin-api` target
  extraArgs: {}
  # -- Environment variables to add to the admin-api pods
  extraEnv: []
  # -- Environment variables from secrets or configmaps to add to the admin-api pods
  extraEnvFrom: []
  # -- Additional labels for the `admin-api` Deployment
  labels: {}
  # -- Additional annotations for the `admin-api` Deployment
  annotations: {}
  # -- DNSConfig for `admin-api` pods
  dnsConfig: {}
  # -- Additional labels and annotations for the `admin-api` Service
  service:
    labels: {}
    annotations: {}
  # -- Run container as user `enterprise-logs(uid=10001)`
  # `fsGroup` must not be specified, because these security options are applied
  # on container level not on Pod level.
  podSecurityContext:
    runAsNonRoot: true
    runAsGroup: 10001
    runAsUser: 10001
  containerSecurityContext:
    readOnlyRootFilesystem: true
    capabilities:
      drop:
        - ALL
    allowPrivilegeEscalation: false
  # -- Update strategy
  strategy:
    type: RollingUpdate
  # -- Liveness probe
  livenessProbe: {}
  # -- Readiness probe
  readinessProbe:
    httpGet:
      path: /ready
      port: http-metrics
    initialDelaySeconds: 45
  # -- Startup probe
  startupProbe: {}
  # -- Request and limit Kubernetes resources
  # -- Values are defined in small.yaml and large.yaml
  resources: {}
  # -- Configure optional environment variables
  env: []
  # -- Configure optional initContainers
  initContainers: []
  # -- Configure optional extraContainers
  extraContainers: []
  # -- Additional volumes for Pods
  extraVolumes: []
  # -- Additional volume mounts for Pods
  extraVolumeMounts: []
  # -- Affinity for admin-api Pods
  # The value will be passed through tpl.
  affinity: {}
  # -- Node selector for admin-api Pods
  nodeSelector: {}
  # -- Topology Spread Constraints for admin-api pods
  # The value will be passed through tpl.
  topologySpreadConstraints: []
  # -- Tolerations for admin-api Pods
  tolerations: []
  # -- Grace period to allow the admin-api to shutdown before it is killed
  terminationGracePeriodSeconds: 60
  # -- Use the host's user namespace in admin-api pods
  hostUsers: nil
######################################################################################################################
#
# Gateway and Ingress
#
# By default this chart will deploy a Nginx container to act as a gateway which handles routing of traffic
# and can also do auth.
#
# If you would prefer you can optionally disable this and enable using k8s ingress to do the incoming routing.
#
######################################################################################################################

# Configuration for the gateway
gateway:
  # -- Specifies whether the gateway should be enabled
  enabled: true
  # -- Number of replicas for the gateway
  replicas: 1
  # -- Default container port
  containerPort: 8080
  # -- Enable logging of 2xx and 3xx HTTP requests
  verboseLogging: true
  autoscaling:
    # -- Enable autoscaling for the gateway
    enabled: false
    # -- Minimum autoscaling replicas for the gateway
    minReplicas: 1
    # -- Maximum autoscaling replicas for the gateway
    maxReplicas: 3
    # -- Target CPU utilisation percentage for the gateway
    targetCPUUtilizationPercentage: 60
    # -- Target memory utilisation percentage for the gateway
    targetMemoryUtilizationPercentage:
    # -- See `kubectl explain deployment.spec.strategy` for more
    # -- ref: https://kubernetes.io/docs/concepts/workloads/controllers/deployment/#strategy
    # -- Behavior policies while scaling.
    behavior: {}
    #    scaleUp:
    #     stabilizationWindowSeconds: 300
    #     policies:
    #     - type: Pods
    #       value: 1
    #       periodSeconds: 60
    #    scaleDown:
    #     stabilizationWindowSeconds: 300
    #     policies:
    #     - type: Pods
    #       value: 1
    #       periodSeconds: 180
  deploymentStrategy:
    type: RollingUpdate
  image:
    # -- The Docker registry for the gateway image
    registry: docker.io
    # -- The gateway image repository
    repository: nginxinc/nginx-unprivileged
    # -- The gateway image tag
    tag: 1.29-alpine
    # -- Overrides the gateway image tag with an image digest
    digest: null
    # -- The gateway image pull policy
    pullPolicy: IfNotPresent
  # -- The name of the PriorityClass for gateway pods
  priorityClassName: null
  # -- Annotations for gateway deployment
  annotations: {}
  # -- Annotations for gateway pods
  podAnnotations: {}
  # -- Additional labels for gateway pods
  podLabels: {}
  # -- Additional CLI args for the gateway
  extraArgs: []
  # -- Environment variables to add to the gateway pods
  extraEnv: []
  # -- Environment variables from secrets or configmaps to add to the gateway pods
  extraEnvFrom: []
  # -- Lifecycle for the gateway container
  lifecycle: {}
  # -- Volumes to add to the gateway pods
  extraVolumes: []
  # -- Volume mounts to add to the gateway pods
  extraVolumeMounts: []
  # -- The SecurityContext for gateway containers
  podSecurityContext:
    fsGroup: 101
    runAsGroup: 101
    runAsNonRoot: true
    runAsUser: 101
  # -- The SecurityContext for gateway containers
  containerSecurityContext:
    readOnlyRootFilesystem: true
    capabilities:
      drop:
        - ALL
    allowPrivilegeEscalation: false
  # -- Use the host's user namespace in the gateway
  hostUsers: nil
  # -- Resource requests and limits for the gateway
  resources: {}
  # -- Containers to add to the gateway pods
  extraContainers: []
  # -- Grace period to allow the gateway to shutdown before it is killed
  terminationGracePeriodSeconds: 30
  # -- Affinity for gateway pods.
  # @default -- Hard node anti-affinity
  # The value will be passed through tpl.
  affinity:
    podAntiAffinity:
      requiredDuringSchedulingIgnoredDuringExecution:
        - labelSelector:
            matchLabels:
              app.kubernetes.io/component: gateway
              app.kubernetes.io/name: '{{ include "loki.name" . }}'
              app.kubernetes.io/instance: '{{ .Release.Name }}'
          topologyKey: kubernetes.io/hostname
  # -- DNS config for gateway pods
  dnsConfig: {}
  # -- Node selector for gateway pods
  nodeSelector: {}
  # -- Topology Spread Constraints for gateway pods
  # The value will be passed through tpl.
  topologySpreadConstraints: []
  # -- Tolerations for gateway pods
  tolerations: []
  # Gateway service configuration
  service:
    # -- Port of the gateway service
    port: 80
    # -- Type of the gateway service
    type: ClusterIP
    # -- ClusterIP of the gateway service
    clusterIP: null
    # -- (int) Node port if service type is NodePort
    nodePort: null
    # -- Load balancer IPO address if service type is LoadBalancer
    loadBalancerIP: null
    # -- Annotations for the gateway service
    annotations: {}
    # -- Labels for gateway service
    labels: {}
  # Gateway ingress configuration
  ingress:
    # -- Specifies whether an ingress for the gateway should be created
    enabled: false
    # -- Ingress Class Name. MAY be required for Kubernetes versions >= 1.18
    ingressClassName: ""
    # -- Annotations for the gateway ingress
    annotations: {}
    # -- Labels for the gateway ingress
    labels: {}
    # -- Hosts configuration for the gateway ingress, passed through the `tpl` function to allow templating
    hosts:
      - host: gateway.loki.example.com
        paths:
          - path: /
            # -- pathType (e.g. ImplementationSpecific, Prefix, .. etc.) might also be required by some Ingress Controllers
            # pathType: Prefix
    # -- TLS configuration for the gateway ingress. Hosts passed through the `tpl` function to allow templating
    tls:
      - secretName: loki-gateway-tls
        hosts:
          - gateway.loki.example.com
  # Basic auth configuration
  basicAuth:
    # -- Enables basic authentication for the gateway
    enabled: false
    # -- The basic auth username for the gateway
    username: null
    # -- The basic auth password for the gateway
    password: null
    # -- Uses the specified users from the `loki.tenants` list to create the htpasswd file.
    # if `loki.tenants` is not set, the `gateway.basicAuth.username` and `gateway.basicAuth.password` are used.
    # The value is templated using `tpl`. Override this to use a custom htpasswd, e.g. in case the default causes
    # high CPU load.
    # @default -- Either `loki.tenants` or `gateway.basicAuth.username` and `gateway.basicAuth.password`.
    htpasswd: |
      {{- with $tenants := .Values.loki.tenants }}
        {{- range $t := $tenants }}
          {{- $username := required "All tenants must have a 'name' set" $t.name }}
          {{- if $passwordHash := $t.passwordHash }}
            {{- printf "%s:%s\n" $username $passwordHash }}
          {{- else if $password := $t.password }}
            {{- printf "%s\n" (htpasswd $username $password) }}
          {{- else }}
            {{- fail "All tenants must have a 'password' or 'passwordHash' set" }}
          {{- end }}
        {{- end }}
      {{- else }}
        {{- printf "%s\n" (htpasswd (required "'gateway.basicAuth.username' is required" .Values.gateway.basicAuth.username) (required "'gateway.basicAuth.password' is required" .Values.gateway.basicAuth.password)) }}
      {{- end }}
    # -- Existing basic auth secret to use. Must contain '.htpasswd'
    existingSecret: null
  # -- liveness probe for the nginx container in the gateway pods.
  livenessProbe: {}
  # Configures the readiness probe for the gateway
  readinessProbe:
    httpGet:
      path: /
      port: http-metrics
    initialDelaySeconds: 15
    timeoutSeconds: 1
  # -- startup probe for the nginx container in the gateway pods.
  startupProbe: {}
  nginxConfig:
    # -- Which schema to be used when building URLs. Can be 'http' or 'https'.
    schema: http
    # -- Enable listener for IPv6, disable on IPv4-only systems
    enableIPv6: true
    # -- NGINX log format
    logFormat: |-
      main '$remote_addr - $remote_user [$time_local]  $status '
              '"$request" $body_bytes_sent "$http_referer" '
              '"$http_user_agent" "$http_x_forwarded_for"';
    # -- Allows appending custom configuration to the server block
    serverSnippet: ""
    # -- Allows appending custom configuration to the http block, passed through the `tpl` function to allow templating
    httpSnippet: ""
    # -- Allows appending custom configuration inside every location block, useful for authentication or setting headers that are not inherited from the server block, passed through the `tpl` function to allow templating.
    locationSnippet: >-
      {{ if .Values.loki.tenants }}proxy_set_header X-Scope-OrgID $remote_user;{{ end }}
    # -- Allows customizing the `client_max_body_size` directive
    clientMaxBodySize: 4M
    # -- Whether ssl should be appended to the listen directive of the server block or not.
    ssl: false
    # -- Override Read URL
    customReadUrl: null
    # -- Override Write URL
    customWriteUrl: null
    # -- Override Backend URL
    customBackendUrl: null
    # -- Allows overriding the DNS resolver address nginx will use.
    resolver: ""
    # -- Config file contents for Nginx. Passed through the `tpl` function to allow templating
    # @default -- See values.yaml
    file: |
      {{- include "loki.nginxFile" . -}}
# -- If running enterprise and using the default enterprise gateway, configs go here.
enterpriseGateway:
  # -- Define the amount of instances
  replicas: 1
  # -- hostAliases to add
  hostAliases: []
  #  - ip: 1.2.3.4
  #    hostnames:
  #      - domain.tld
  # -- Use the host's user namespace in the `gateway` pod
  hostUsers: nil
  # -- Additional CLI arguments for the `gateway` target
  extraArgs: {}
  # -- Environment variables from secrets or configmaps to add to the enterprise gateway pods
  extraEnvFrom: []
  # -- Additional labels for the `gateway` Pod
  labels: {}
  # -- Additional annotations for the `gateway` Pod
  annotations: {}
  # -- Additional labels and annotations for the `gateway` Service
  # -- Service overriding service type
  service:
    type: ClusterIP
    labels: {}
    annotations: {}
  # -- Run container as user `enterprise-logs(uid=10001)`
  podSecurityContext:
    runAsNonRoot: true
    runAsGroup: 10001
    runAsUser: 10001
    fsGroup: 10001
  containerSecurityContext:
    readOnlyRootFilesystem: true
    capabilities:
      drop:
        - ALL
    allowPrivilegeEscalation: false
  # -- If you want to use your own proxy URLs, set this to false.
  useDefaultProxyURLs: true
  # -- update strategy
  strategy:
    type: RollingUpdate
  # -- Readiness probe
  readinessProbe:
    httpGet:
      path: /ready
      port: http-metrics
    initialDelaySeconds: 45
  # -- Request and limit Kubernetes resources
  # -- Values are defined in small.yaml and large.yaml
  resources: {}
  # -- Configure optional environment variables
  env: []
  # -- Configure optional initContainers
  initContainers: []
  # -- Conifgure optional extraContainers
  extraContainers: []
  # -- Additional volumes for Pods
  extraVolumes: []
  # -- Additional volume mounts for Pods
  extraVolumeMounts: []
  # -- Affinity for gateway Pods
  # The value will be passed through tpl.
  affinity: {}
  # -- Node selector for gateway Pods
  nodeSelector: {}
  # -- Topology Spread Constraints for enterprise-gateway pods
  # The value will be passed through tpl.
  topologySpreadConstraints: []
  # -- Tolerations for gateway Pods
  tolerations: []
  # -- Grace period to allow the gateway to shutdown before it is killed
  terminationGracePeriodSeconds: 60
# -- Ingress configuration Use either this ingress or the gateway, but not both at once.
# If you enable this, make sure to disable the gateway.
# You'll need to supply authn configuration for your ingress controller.
ingress:
  enabled: false
  ingressClassName: ""
  annotations: {}
  #    nginx.ingress.kubernetes.io/auth-type: basic
  #    nginx.ingress.kubernetes.io/auth-secret: loki-distributed-basic-auth
  #    nginx.ingress.kubernetes.io/auth-secret-type: auth-map
  #    nginx.ingress.kubernetes.io/configuration-snippet: |
  #      proxy_set_header X-Scope-OrgID $remote_user;
  labels: {}
  #    blackbox.monitoring.exclude: "true"
  paths:
    # -- Paths that are exposed by Loki Distributor.
    # If deployment mode is Distributed, the requests are forwarded to the service: `{{"loki.distributorFullname"}}`.
    # If deployment mode is SimpleScalable, the requests are forwarded to write k8s service: `{{"loki.writeFullname"}}`.
    # If deployment mode is SingleBinary, the requests are forwarded to the central/single k8s service: `{{"loki.singleBinaryFullname"}}`
    distributor:
      - /api/prom/push
      - /loki/api/v1/push
      - /otlp/v1/logs
      - /ui
    # -- Paths that are exposed by Loki Query Frontend.
    # If deployment mode is Distributed, the requests are forwarded to the service: `{{"loki.queryFrontendFullname"}}`.
    # If deployment mode is SimpleScalable, the requests are forwarded to write k8s service: `{{"loki.readFullname"}}`.
    # If deployment mode is SingleBinary, the requests are forwarded to the central/single k8s service: `{{"loki.singleBinaryFullname"}}`
    queryFrontend:
      - /api/prom/query
      # this path covers labels and labelValues endpoints
      - /api/prom/label
      - /api/prom/series
      - /api/prom/tail
      - /loki/api/v1/query
      - /loki/api/v1/query_range
      - /loki/api/v1/tail
      # this path covers labels and labelValues endpoints
      - /loki/api/v1/label
      - /loki/api/v1/labels
      - /loki/api/v1/series
      - /loki/api/v1/index/stats
      - /loki/api/v1/index/volume
      - /loki/api/v1/index/volume_range
      - /loki/api/v1/format_query
      - /loki/api/v1/detected_field
      - /loki/api/v1/detected_fields
      - /loki/api/v1/detected_labels
      - /loki/api/v1/patterns
    # -- Paths that are exposed by Loki Ruler.
    # If deployment mode is Distributed, the requests are forwarded to the service: `{{"loki.rulerFullname"}}`.
    # If deployment mode is SimpleScalable, the requests are forwarded to k8s service: `{{"loki.backendFullname"}}`.
    # If deployment mode is SimpleScalable but `read.legacyReadTarget` is `true`, the requests are forwarded to k8s service: `{{"loki.readFullname"}}`.
    # If deployment mode is SingleBinary, the requests are forwarded to the central/single k8s service: `{{"loki.singleBinaryFullname"}}`
    ruler:
      - /api/prom/rules
      - /api/prom/api/v1/rules
      - /api/prom/api/v1/alerts
      - /loki/api/v1/rules
      - /prometheus/api/v1/rules
      - /prometheus/api/v1/alerts
    # -- Paths that are exposed by Loki Compactor.
    # If deployment mode is Distributed, the requests are forwarded to the service: `{{"loki.compactorFullname"}}`.
    # If deployment mode is SimpleScalable, the requests are forwarded to k8s service: `{{"loki.backendFullname"}}`.
    # If deployment mode is SingleBinary, the requests are forwarded to the central/single k8s service: `{{"loki.singleBinaryFullname"}}`
    compactor:
      - /loki/api/v1/delete
  # -- Hosts configuration for the ingress, passed through the `tpl` function to allow templating
  hosts:
    - loki.example.com
  # -- TLS configuration for the ingress. Hosts passed through the `tpl` function to allow templating
  tls: []
#    - hosts:
#       - loki.example.com
#      secretName: loki-distributed-tls

######################################################################################################################
#
# Migration
#
######################################################################################################################

# -- Options that may be necessary when performing a migration from another helm chart
migrate:
  # -- When migrating from a distributed chart like loki-distributed or enterprise-logs
  fromDistributed:
    # -- Set to true if migrating from a distributed helm chart
    enabled: false
    # -- If migrating from a distributed service, provide the distributed deployment's
    # memberlist service DNS so the new deployment can join its ring.
    memberlistService: ""
######################################################################################################################
#
# Single Binary Deployment
#
# For small Loki installations up to a few 10's of GB per day, or for testing and development.
#
######################################################################################################################

# Configuration for the single binary node(s)
singleBinary:
  # -- Number of replicas for the single binary
  replicas: 0
  autoscaling:
    # -- Enable autoscaling
    enabled: false
    # -- Minimum autoscaling replicas for the single binary
    minReplicas: 1
    # -- Maximum autoscaling replicas for the single binary
    maxReplicas: 3
    # -- Target CPU utilisation percentage for the single binary
    targetCPUUtilizationPercentage: 60
    # -- Target memory utilisation percentage for the single binary
    targetMemoryUtilizationPercentage:
  image:
    # -- The Docker registry for the single binary image. Overrides `loki.image.registry`
    registry: null
    # -- Docker image repository for the single binary image. Overrides `loki.image.repository`
    repository: null
    # -- Docker image tag for the single binary image. Overrides `loki.image.tag`
    tag: null
  # -- The name of the PriorityClass for single binary pods
  priorityClassName: null
  # -- Annotations for single binary StatefulSet
  annotations: {}
  # -- Annotations for single binary pods
  podAnnotations: {}
  # -- Additional labels for each `single binary` pod
  podLabels: {}
  # -- Additional selector labels for each `single binary` pod
  selectorLabels: {}
  service:
    # -- Annotations for single binary Service
    annotations: {}
    # -- Additional labels for single binary Service
    labels: {}
    # -- Service Type for single binary Service
    type: "ClusterIP"
  # -- Comma-separated list of Loki modules to load for the single binary
  targetModule: "all"
  # -- Labels for single binary service
  extraArgs: []
  # -- Environment variables to add to the single binary pods
  extraEnv: []
  # -- Environment variables from secrets or configmaps to add to the single binary pods
  extraEnvFrom: []
  # -- Extra containers to add to the single binary loki pod
  extraContainers: []
  # -- Init containers to add to the single binary pods
  initContainers: []
  # -- Volume mounts to add to the single binary pods
  extraVolumeMounts: []
  # -- Volumes to add to the single binary pods
  extraVolumes: []
  # -- Resource requests and limits for the single binary
  resources: {}
  # -- Grace period to allow the single binary to shutdown before it is killed
  terminationGracePeriodSeconds: 30
  # -- Use the host's user namespace in the single binary pods
  hostUsers: nil
  # -- Affinity for single binary pods.
  # @default -- Hard node anti-affinity
  # The value will be passed through tpl.
  affinity:
    podAntiAffinity:
      requiredDuringSchedulingIgnoredDuringExecution:
        - labelSelector:
            matchLabels:
              app.kubernetes.io/component: single-binary
              app.kubernetes.io/name: '{{ include "loki.name" . }}'
              app.kubernetes.io/instance: '{{ .Release.Name }}'
          topologyKey: kubernetes.io/hostname
  # -- Topology Spread Constraints for single binary pods
  # The value will be passed through tpl.
  topologySpreadConstraints: []
  # -- DNS config for single binary pods
  dnsConfig: {}
  # -- Node selector for single binary pods
  nodeSelector: {}
  # -- Tolerations for single binary pods
  tolerations: []
  persistence:
    # -- What to do with the volume when the StatefulSet is scaled down.
    whenScaled: Delete
    # -- What to do with the volumes when the StatefulSet is deleted.
    whenDeleted: Delete
    # -- Enable StatefulSetAutoDeletePVC feature
    enableStatefulSetAutoDeletePVC: true
    # -- Enable StatefulSetRecreation for changes to PVC size.
    # This means that the StatefulSet will be deleted, recreated (with the same name) and rolled when a change to the
    # PVC size is detected. That way the PVC can be resized without manual intervention.
    enableStatefulSetRecreationForSizeChange: false
    # -- Enable persistent disk
    enabled: true
    # -- Set access modes on the PersistentVolumeClaim
    accessModes:
      - ReadWriteOnce
    # -- Size of persistent disk
    size: 10Gi
    # -- Storage class to be used.
    # If defined, storageClassName: <storageClass>.
    # If set to "-", storageClassName: "", which disables dynamic provisioning.
    # If empty or set to null, no storageClassName spec is
    # set, choosing the default provisioner (gp2 on AWS, standard on GKE, AWS, and OpenStack).
    storageClass: null
    # -- Selector for persistent disk
    selector: null
    # -- Annotations for volume claim
    annotations: {}
    # -- Labels for volume claim
    labels: {}
######################################################################################################################
#
# Simple Scalable Deployment (SSD) Mode
#
# For small to medium size Loki deployments up to around 1 TB/day, this is the default mode for this helm chart
#
######################################################################################################################

# Configuration for the write pod(s)
write:
  # -- Number of replicas for the write
  replicas: 3
  autoscaling:
    # -- Enable autoscaling for the write.
    enabled: false
    # -- Minimum autoscaling replicas for the write.
    minReplicas: 2
    # -- Maximum autoscaling replicas for the write.
    maxReplicas: 6
    # -- Target CPU utilisation percentage for the write.
    targetCPUUtilizationPercentage: 60
    # -- Target memory utilization percentage for the write.
    targetMemoryUtilizationPercentage:
    # -- Behavior policies while scaling.
    behavior:
      # -- see https://github.com/grafana/loki/blob/main/docs/sources/operations/storage/wal.md#how-to-scale-updown for scaledown details
      scaleUp:
        policies:
          - type: Pods
            value: 1
            periodSeconds: 900
      scaleDown:
        policies:
          - type: Pods
            value: 1
            periodSeconds: 1800
        stabilizationWindowSeconds: 3600
  image:
    # -- The Docker registry for the write image. Overrides `loki.image.registry`
    registry: null
    # -- Docker image repository for the write image. Overrides `loki.image.repository`
    repository: null
    # -- Docker image tag for the write image. Overrides `loki.image.tag`
    tag: null
  # -- The name of the PriorityClass for write pods
  priorityClassName: null
  # -- Annotations for write StatefulSet
  annotations: {}
  # -- Annotations for write pods
  podAnnotations: {}
  # -- Additional labels for each `write` pod
  podLabels: {}
  # -- Additional selector labels for each `write` pod
  selectorLabels: {}
  service:
    # -- Annotations for write Service
    annotations: {}
    # -- Additional labels for write Service
    labels: {}
    # -- Service Type for write Service
    type: "ClusterIP"
  # -- Comma-separated list of Loki modules to load for the write
  targetModule: "write"
  # -- Additional CLI args for the write
  extraArgs: []
  # -- Environment variables to add to the write pods
  extraEnv: []
  # -- Environment variables from secrets or configmaps to add to the write pods
  extraEnvFrom: []
  # -- Lifecycle for the write container
  lifecycle: {}
  # -- The default /flush_shutdown preStop hook is recommended as part of the ingester
  # scaledown process so it's added to the template by default when autoscaling is enabled,
  # but it's disabled to optimize rolling restarts in instances that will never be scaled
  # down or when using chunks storage with WAL disabled.
  # https://github.com/grafana/loki/blob/main/docs/sources/operations/storage/wal.md#how-to-scale-updown
  # -- Init containers to add to the write pods
  initContainers: []
  # -- Containers to add to the write pods
  extraContainers: []
  # -- Volume mounts to add to the write pods
  extraVolumeMounts: []
  # -- Volumes to add to the write pods
  extraVolumes: []
  # -- volumeClaimTemplates to add to StatefulSet
  extraVolumeClaimTemplates: []
  # -- Resource requests and limits for the write
  resources: {}
  # -- Grace period to allow the write to shutdown before it is killed. Especially for the ingester,
  # this must be increased. It must be long enough so writes can be gracefully shutdown flushing/transferring
  # all data and to successfully leave the member ring on shutdown.
  terminationGracePeriodSeconds: 300
  # -- Use the host's user namespace in the write pods.
  hostUsers: nil
  # -- Affinity for write pods.
  # @default -- Hard node anti-affinity
  # The value will be passed through tpl.
  affinity:
    podAntiAffinity:
      requiredDuringSchedulingIgnoredDuringExecution:
        - labelSelector:
            matchLabels:
              app.kubernetes.io/component: write
              app.kubernetes.io/name: '{{ include "loki.name" . }}'
              app.kubernetes.io/instance: '{{ .Release.Name }}'
          topologyKey: kubernetes.io/hostname
  # -- DNS config for write pods
  dnsConfig: {}
  # -- Node selector for write pods
  nodeSelector: {}
  # -- Topology Spread Constraints for write pods
  # The value will be passed through tpl.
  topologySpreadConstraints: []
  # -- Tolerations for write pods
  tolerations: []
  # -- The default is to deploy all pods in parallel.
  podManagementPolicy: "Parallel"
  persistence:
    # -- Enable volume claims in pod spec
    volumeClaimsEnabled: true
    # -- Set access modes on the PersistentVolumeClaim
    accessModes:
      - ReadWriteOnce
    # -- Parameters used for the `data` volume when volumeClaimEnabled if false
    dataVolumeParameters:
      emptyDir: {}
    # -- Enable StatefulSetAutoDeletePVC feature
    enableStatefulSetAutoDeletePVC: false
    # -- Size of persistent disk
    size: 10Gi
    # -- Storage class to be used.
    # If defined, storageClassName: <storageClass>.
    # If set to "-", storageClassName: "", which disables dynamic provisioning.
    # If empty or set to null, no storageClassName spec is
    # set, choosing the default provisioner (gp2 on AWS, standard on GKE, AWS, and OpenStack).
    storageClass: null
    # -- Selector for persistent disk
    selector: null
    # -- Annotations for volume claim
    annotations: {}
    # -- Labels for volume claim
    labels: {}
# --  Configuration for the read pod(s)
read:
  # -- Number of replicas for the read
  replicas: 3
  autoscaling:
    # -- Enable autoscaling for the read, this is only used if `queryIndex.enabled: true`
    enabled: false
    # -- Minimum autoscaling replicas for the read
    minReplicas: 2
    # -- Maximum autoscaling replicas for the read
    maxReplicas: 6
    # -- Target CPU utilisation percentage for the read
    targetCPUUtilizationPercentage: 60
    # -- Target memory utilisation percentage for the read
    targetMemoryUtilizationPercentage:
    # -- Behavior policies while scaling.
    behavior: {}
    #  scaleUp:
    #   stabilizationWindowSeconds: 300
    #   policies:
    #   - type: Pods
    #     value: 1
    #     periodSeconds: 60
    #  scaleDown:
    #   stabilizationWindowSeconds: 300
    #   policies:
    #   - type: Pods
    #     value: 1
    #     periodSeconds: 180
  image:
    # -- The Docker registry for the read image. Overrides `loki.image.registry`
    registry: null
    # -- Docker image repository for the read image. Overrides `loki.image.repository`
    repository: null
    # -- Docker image tag for the read image. Overrides `loki.image.tag`
    tag: null
  # -- The name of the PriorityClass for read pods
  priorityClassName: null
  # -- Annotations for read deployment
  annotations: {}
  # -- Annotations for read pods
  podAnnotations: {}
  # -- Additional labels for each `read` pod
  podLabels: {}
  # -- Additional selector labels for each `read` pod
  selectorLabels: {}
  service:
    # -- Annotations for read Service
    annotations: {}
    # -- Additional labels for read Service
    labels: {}
    # -- Service Type for read Service
    type: ClusterIP
  # -- Comma-separated list of Loki modules to load for the read
  targetModule: "read"
  # -- Whether or not to use the 2 target type simple scalable mode (read, write) or the
  # 3 target type (read, write, backend). Legacy refers to the 2 target type, so true will
  # run two targets, false will run 3 targets.
  legacyReadTarget: false
  # -- Additional CLI args for the read
  extraArgs: []
  # -- init containers to add to the read pods
  initContainers: []
  # -- Containers to add to the read pods
  extraContainers: []
  # -- Environment variables to add to the read pods
  extraEnv: []
  # -- Environment variables from secrets or configmaps to add to the read pods
  extraEnvFrom: []
  # -- Lifecycle for the read container
  lifecycle: {}
  # -- Volume mounts to add to the read pods
  extraVolumeMounts: []
  # -- Volumes to add to the read pods
  extraVolumes: []
  # -- Resource requests and limits for the read
  resources: {}
  # -- liveness probe settings for read pods. If empty, applies no livenessProbe
  livenessProbe: {}
<<<<<<< HEAD
  # -- statup probe for the read pods. Default is set to this because of this issue: https://github.com/grafana/loki/issues/15191
  startupProbe:
    httpGet:
      path: /loki/api/v1/labels?since=1h
      port: 3100
      scheme: HTTP
    initialDelaySeconds: 60
    timeoutSeconds: 1
    periodSeconds: 30
    successThreshold: 1
    failureThreshold: 3
=======
>>>>>>> b3803113
  # -- Grace period to allow the read to shutdown before it is killed
  terminationGracePeriodSeconds: 30
  # -- Use the host's user namespace in the read pods.
  hostUsers: nil
  # -- Affinity for read pods.
  # @default -- Hard node anti-affinity
  # The value will be passed through tpl.
  affinity:
    podAntiAffinity:
      requiredDuringSchedulingIgnoredDuringExecution:
        - labelSelector:
            matchLabels:
              app.kubernetes.io/component: read
              app.kubernetes.io/name: '{{ include "loki.name" . }}'
              app.kubernetes.io/instance: '{{ .Release.Name }}'
          topologyKey: kubernetes.io/hostname
  # -- DNS config for read pods
  dnsConfig: {}
  # -- Node selector for read pods
  nodeSelector: {}
  # -- Topology Spread Constraints for read pods
  # The value will be passed through tpl.
  topologySpreadConstraints: []
  # -- Tolerations for read pods
  tolerations: []
  # -- The default is to deploy all pods in parallel.
  podManagementPolicy: "Parallel"
  # -- read.persistence is used only if legacyReadTarget is set to true
  persistence:
    # -- Enable StatefulSetAutoDeletePVC feature
    enableStatefulSetAutoDeletePVC: true
    # -- Set access modes on the PersistentVolumeClaim
    accessModes:
      - ReadWriteOnce
    # -- Size of persistent disk
    size: 10Gi
    # -- Storage class to be used.
    # If defined, storageClassName: <storageClass>.
    # If set to "-", storageClassName: "", which disables dynamic provisioning.
    # If empty or set to null, no storageClassName spec is
    # set, choosing the default provisioner (gp2 on AWS, standard on GKE, AWS, and OpenStack).
    storageClass: null
    # -- Selector for persistent disk
    selector: null
    # -- Annotations for volume claim
    annotations: {}
    # -- Labels for volume claim
    labels: {}
# --  Configuration for the backend pod(s)
backend:
  # -- Number of replicas for the backend
  replicas: 3
  autoscaling:
    # -- Enable autoscaling for the backend.
    enabled: false
    # -- Minimum autoscaling replicas for the backend.
    minReplicas: 3
    # -- Maximum autoscaling replicas for the backend.
    maxReplicas: 6
    # -- Target CPU utilization percentage for the backend.
    targetCPUUtilizationPercentage: 60
    # -- Target memory utilization percentage for the backend.
    targetMemoryUtilizationPercentage:
    # -- Behavior policies while scaling.
    behavior: {}
    #    scaleUp:
    #     stabilizationWindowSeconds: 300
    #     policies:
    #     - type: Pods
    #       value: 1
    #       periodSeconds: 60
    #    scaleDown:
    #     stabilizationWindowSeconds: 300
    #     policies:
    #     - type: Pods
    #       value: 1
    #       periodSeconds: 180
  image:
    # -- The Docker registry for the backend image. Overrides `loki.image.registry`
    registry: null
    # -- Docker image repository for the backend image. Overrides `loki.image.repository`
    repository: null
    # -- Docker image tag for the backend image. Overrides `loki.image.tag`
    tag: null
  # -- The name of the PriorityClass for backend pods
  priorityClassName: null
  # -- Annotations for backend StatefulSet
  annotations: {}
  # -- Annotations for backend pods
  podAnnotations: {}
  # -- Additional labels for each `backend` pod
  podLabels: {}
  # -- Additional selector labels for each `backend` pod
  selectorLabels: {}
  service:
    # -- Annotations for backend Service
    annotations: {}
    # -- Additional labels for backend Service
    labels: {}
    # -- Service type for backend Service
    type: ClusterIP
  # -- Comma-separated list of Loki modules to load for the backend
  targetModule: "backend"
  # -- Additional CLI args for the backend
  extraArgs: []
  # -- Environment variables to add to the backend pods
  extraEnv: []
  # -- Environment variables from secrets or configmaps to add to the backend pods
  extraEnvFrom: []
  # -- Init containers to add to the backend pods
  initContainers: []
  # -- Containers to add to the backend pods
  extraContainers: []
  # -- Volume mounts to add to the backend pods
  extraVolumeMounts: []
  # -- Volumes to add to the backend pods
  extraVolumes: []
  # -- Resource requests and limits for the backend
  resources: {}
  # -- Grace period to allow the backend to shutdown before it is killed. Especially for the ingester,
  # this must be increased. It must be long enough so backends can be gracefully shutdown flushing/transferring
  # all data and to successfully leave the member ring on shutdown.
  terminationGracePeriodSeconds: 300
  # -- Use the host's user namespace in the backend pods.
  hostUsers: nil
  # -- Affinity for backend pods.
  # @default -- Hard node anti-affinity
  # The value will be passed through tpl.
  affinity:
    podAntiAffinity:
      requiredDuringSchedulingIgnoredDuringExecution:
        - labelSelector:
            matchLabels:
              app.kubernetes.io/component: backend
              app.kubernetes.io/name: '{{ include "loki.name" . }}'
              app.kubernetes.io/instance: '{{ .Release.Name }}'
          topologyKey: kubernetes.io/hostname
  # -- DNS config for backend pods
  dnsConfig: {}
  # -- Node selector for backend pods
  nodeSelector: {}
  # -- Topology Spread Constraints for backend pods
  # The value will be passed through tpl.
  topologySpreadConstraints: []
  # -- Tolerations for backend pods
  tolerations: []
  # -- The default is to deploy all pods in parallel.
  podManagementPolicy: "Parallel"
  persistence:
    # -- Enable volume claims in pod spec
    volumeClaimsEnabled: true
    # -- Set access modes on the PersistentVolumeClaim
    accessModes:
      - ReadWriteOnce
    # -- Parameters used for the `data` volume when volumeClaimEnabled if false
    dataVolumeParameters:
      emptyDir: {}
    # -- Enable StatefulSetAutoDeletePVC feature
    enableStatefulSetAutoDeletePVC: true
    # -- Size of persistent disk
    size: 10Gi
    # -- Storage class to be used.
    # If defined, storageClassName: <storageClass>.
    # If set to "-", storageClassName: "", which disables dynamic provisioning.
    # If empty or set to null, no storageClassName spec is
    # set, choosing the default provisioner (gp2 on AWS, standard on GKE, AWS, and OpenStack).
    storageClass: null
    # -- Selector for persistent disk
    selector: null
    # -- Annotations for volume claim
    annotations: {}
    # -- Labels for volume claim
    labels: {}
######################################################################################################################
#
# Microservices Mode
#
# For large Loki deployments ingesting more than 1 TB/day
#
######################################################################################################################

# -- Configuration for the ingester
ingester:
  # -- Number of replicas for the ingester, when zoneAwareReplication.enabled is true, the total
  # number of replicas will match this value with each zone having 1/3rd of the total replicas.
  replicas: 0
  # -- DNSConfig for ingester pods
  dnsConfig: {}
  # -- hostAliases to add
  hostAliases: []
  #  - ip: 1.2.3.4
  #    hostnames:
  #      - domain.tld
  # -- Use the host's user namespace in the ingester
  hostUsers: nil
  autoscaling:
    # -- Enable autoscaling for the ingester
    enabled: false
    # -- Minimum autoscaling replicas for the ingester
    minReplicas: 1
    # -- Maximum autoscaling replicas for the ingester
    maxReplicas: 3
    # -- Target CPU utilisation percentage for the ingester
    targetCPUUtilizationPercentage: 60
    # -- Target memory utilisation percentage for the ingester
    targetMemoryUtilizationPercentage: null
    # -- Allows one to define custom metrics using the HPA/v2 schema (for example, Pods, Object or External metrics)
    customMetrics: []
    # - type: Pods
    #   pods:
    #     metric:
    #       name: loki_lines_total
    #     target:
    #       type: AverageValue
    #       averageValue: 10k
    behavior:
      # -- Enable autoscaling behaviours
      enabled: false
      # -- define scale down policies, must conform to HPAScalingRules
      scaleDown: {}
      # -- define scale up policies, must conform to HPAScalingRules
      scaleUp: {}
  image:
    # -- The Docker registry for the ingester image. Overrides `loki.image.registry`
    registry: null
    # -- Docker image repository for the ingester image. Overrides `loki.image.repository`
    repository: null
    # -- Docker image tag for the ingester image. Overrides `loki.image.tag`
    tag: null
  # -- Command to execute instead of defined in Docker image
  command: null
  labels: {}
  priorityClassName: null
  # -- Labels for ingester pods
  podLabels: {}
  # -- Annotations for ingester pods
  podAnnotations: {}
  # -- The name of the PriorityClass for ingester pods
  # -- Labels for ingestor service
  serviceLabels: {}
  # -- Annotations for ingestor service
  serviceAnnotations: {}
  # -- Service type for ingestor service
  serviceType: "ClusterIP"
  # -- Additional CLI args for the ingester
  extraArgs: []
  # -- Environment variables to add to the ingester pods
  extraEnv: []
  # -- Environment variables from secrets or configmaps to add to the ingester pods
  extraEnvFrom: []
  # -- Volume mounts to add to the ingester pods
  extraVolumeMounts: []
  # -- Volumes to add to the ingester pods
  extraVolumes: []
  # -- Resource requests and limits for the ingester
  resources: {}
  # -- Containers to add to the ingester pods
  extraContainers: []
  # -- Init containers to add to the ingester pods
  initContainers: []
  # -- Grace period to allow the ingester to shutdown before it is killed. Especially for the ingestor,
  # this must be increased. It must be long enough so ingesters can be gracefully shutdown flushing/transferring
  # all data and to successfully leave the member ring on shutdown.
  terminationGracePeriodSeconds: 300
  # -- Lifecycle for the ingester container
  lifecycle: {}
  # -- topologySpread for ingester pods.
  # @default -- Defaults to allow skew no more than 1 node
  # The value will be passed through tpl.
  topologySpreadConstraints:
    - maxSkew: 1
      topologyKey: kubernetes.io/hostname
      whenUnsatisfiable: ScheduleAnyway
      labelSelector:
        matchLabels:
          app.kubernetes.io/component: ingester
          app.kubernetes.io/name: '{{ include "loki.name" . }}'
          app.kubernetes.io/instance: '{{ .Release.Name }}'
  # -- Affinity for ingester pods. Ignored if zoneAwareReplication is enabled.
  # @default -- Hard node anti-affinity
  # The value will be passed through tpl.
  affinity:
    podAntiAffinity:
      requiredDuringSchedulingIgnoredDuringExecution:
        - labelSelector:
            matchLabels:
              app.kubernetes.io/component: ingester
              app.kubernetes.io/name: '{{ include "loki.name" . }}'
              app.kubernetes.io/instance: '{{ .Release.Name }}'
          topologyKey: kubernetes.io/hostname
  # -- Pod Disruption Budget maxUnavailable
  maxUnavailable: 1
  # -- Node selector for ingester pods
  nodeSelector: {}
  # -- Tolerations for ingester pods
  tolerations: []
  # -- readiness probe settings for ingester pods. If empty, use `loki.readinessProbe`
  readinessProbe: {}
  # -- liveness probe settings for ingester pods. If empty use `loki.livenessProbe`
  livenessProbe: {}
  # -- UpdateStrategy for the ingester StatefulSets.
  updateStrategy:
    # -- One of  'OnDelete' or 'RollingUpdate'
    type: RollingUpdate
    # -- Optional for updateStrategy.type=RollingUpdate. See [Partitioned rolling updates](https://kubernetes.io/docs/concepts/workloads/controllers/statefulset/#partitions) in the StatefulSet docs for details.
    # rollingUpdate:
    #   partition: 0
  persistence:
    # -- Enable creating PVCs which is required when using boltdb-shipper
    enabled: false
    # -- Use emptyDir with ramdisk for storage. **Please note that all data in ingester will be lost on pod restart**
    inMemory: false
    # -- List of the ingester PVCs
    # @notationType -- list
    claims:
      - name: data
        # -- Set access modes on the PersistentVolumeClaim
        accessModes:
          - ReadWriteOnce
        size: 10Gi
        #   -- Storage class to be used.
        #   If defined, storageClassName: <storageClass>.
        #   If set to "-", storageClassName: "", which disables dynamic provisioning.
        #   If empty or set to null, no storageClassName spec is
        #   set, choosing the default provisioner (gp2 on AWS, standard on GKE, AWS, and OpenStack).
        storageClass: null
        # - name: wal
        #   size: 150Gi
    # -- Enable StatefulSetAutoDeletePVC feature
    enableStatefulSetAutoDeletePVC: false
    whenDeleted: Retain
    whenScaled: Retain
  # -- Adds the appProtocol field to the ingester service. This allows ingester to work with istio protocol selection.
  appProtocol:
    # -- Set the optional grpc service protocol. Ex: "grpc", "http2" or "https"
    grpc: ""
  # -- Enabling zone awareness on ingesters will create 3 statefulests where all writes will send a replica to each zone.
  # This is primarily intended to accelerate rollout operations by allowing for multiple ingesters within a single
  # zone to be shutdown and restart simultaneously (the remaining 2 zones will be guaranteed to have at least one copy
  # of the data).
  # Note: This can be used to run Loki over multiple cloud provider availability zones however this is not currently
  # recommended as Loki is not optimized for this and cross zone network traffic costs can become extremely high
  # extremely quickly. Even with zone awareness enabled, it is recommended to run Loki in a single availability zone.
  zoneAwareReplication:
    # -- Enable zone awareness.
    enabled: true
    # -- The percent of replicas in each zone that will be restarted at once. In a value of 0-100
    maxUnavailablePct: 33
    # -- zoneA configuration
    zoneA:
      # -- optionally define a node selector for this zone
      nodeSelector: null
      # -- optionally define extra affinity rules, by default different zones are not allowed to schedule on the same host
      # The value will be passed through tpl.
      extraAffinity: {}
      # -- Specific annotations to add to zone A statefulset
      annotations: {}
      # -- Specific annotations to add to zone A pods
      podAnnotations: {}
    zoneB:
      # -- optionally define a node selector for this zone
      nodeSelector: null
      # -- optionally define extra affinity rules, by default different zones are not allowed to schedule on the same host
      # The value will be passed through tpl.
      extraAffinity: {}
      # -- Specific annotations to add to zone B statefulset
      annotations: {}
      # -- Specific annotations to add to zone B pods
      podAnnotations: {}
    zoneC:
      # -- optionally define a node selector for this zone
      nodeSelector: null
      # -- optionally define extra affinity rules, by default different zones are not allowed to schedule on the same host
      # The value will be passed through tpl.
      extraAffinity: {}
      # -- Specific annotations to add to zone C statefulset
      annotations: {}
      # -- Specific annotations to add to zone C pods
      podAnnotations: {}
    # -- The migration block allows migrating non zone aware ingesters to zone aware ingesters.
    migration:
      enabled: false
      excludeDefaultZone: false
      readPath: false
      writePath: false

  # optionally allow adding arbitrary prefix to the ingester rollout-group label
  rolloutGroupPrefix: null
  # optionally allow adding 'loki-' prefix to ingester name label
  addIngesterNamePrefix: false

# --  Configuration for the distributor
distributor:
  # -- Number of replicas for the distributor
  replicas: 0
  # -- hostAliases to add
  hostAliases: []
  #  - ip: 1.2.3.4
  #    hostnames:
  #      - domain.tld
  # -- Use the host's user namespace in the distributor
  hostUsers: nil
  # -- DNSConfig for distributor pods
  dnsConfig: {}
  autoscaling:
    # -- Enable autoscaling for the distributor
    enabled: false
    # -- Minimum autoscaling replicas for the distributor
    minReplicas: 1
    # -- Maximum autoscaling replicas for the distributor
    maxReplicas: 3
    # -- Target CPU utilisation percentage for the distributor
    targetCPUUtilizationPercentage: 60
    # -- Target memory utilisation percentage for the distributor
    targetMemoryUtilizationPercentage: null
    # -- Allows one to define custom metrics using the HPA/v2 schema (for example, Pods, Object or External metrics)
    customMetrics: []
    # - type: Pods
    #   pods:
    #     metric:
    #       name: loki_lines_total
    #     target:
    #       type: AverageValue
    #       averageValue: 10k
    behavior:
      # -- Enable autoscaling behaviours
      enabled: false
      # -- define scale down policies, must conform to HPAScalingRules
      scaleDown: {}
      # -- define scale up policies, must conform to HPAScalingRules
      scaleUp: {}
  image:
    # -- The Docker registry for the distributor image. Overrides `loki.image.registry`
    registry: null
    # -- Docker image repository for the distributor image. Overrides `loki.image.repository`
    repository: null
    # -- Docker image tag for the distributor image. Overrides `loki.image.tag`
    tag: null
  # -- Command to execute instead of defined in Docker image
  command: null
  # -- The name of the PriorityClass for distributor pods
  priorityClassName: null
  # -- Labels for distributor pods
  podLabels: {}
  # -- Annotations for distributor pods
  podAnnotations: {}
  # -- Labels for distributor service
  serviceLabels: {}
  # -- Annotations for distributor service
  serviceAnnotations: {}
  # -- Service type for distributor service
  serviceType: ClusterIP
  # -- Additional CLI args for the distributor
  extraArgs: []
  # -- Environment variables to add to the distributor pods
  extraEnv: []
  # -- Environment variables from secrets or configmaps to add to the distributor pods
  extraEnvFrom: []
  # -- Volume mounts to add to the distributor pods
  extraVolumeMounts: []
  # -- Volumes to add to the distributor pods
  extraVolumes: []
  # -- Resource requests and limits for the distributor
  resources: {}
  # -- Init containers to add to the distributor pods
  initContainers: []
  # -- Containers to add to the distributor pods
  extraContainers: []
  # -- Grace period to allow the distributor to shutdown before it is killed
  terminationGracePeriodSeconds: 30
  # -- Affinity for distributor pods.
  # @default -- Hard node anti-affinity
  # The value will be passed through tpl.
  affinity:
    podAntiAffinity:
      requiredDuringSchedulingIgnoredDuringExecution:
        - labelSelector:
            matchLabels:
              app.kubernetes.io/component: distributor
              app.kubernetes.io/name: '{{ include "loki.name" . }}'
              app.kubernetes.io/instance: '{{ .Release.Name }}'
          topologyKey: kubernetes.io/hostname
  # -- Pod Disruption Budget maxUnavailable
  maxUnavailable: null
  # -- Max Surge for distributor pods
  maxSurge: 0
  # -- Node selector for distributor pods
  nodeSelector: {}
  # -- Topology Spread Constraints for distributor pods
  # The value will be passed through tpl.
  topologySpreadConstraints: []
  # -- Tolerations for distributor pods
  tolerations: []
  # -- Adds the appProtocol field to the distributor service. This allows distributor to work with istio protocol selection.
  appProtocol:
    # -- Set the optional grpc service protocol. Ex: "grpc", "http2" or "https"
    grpc: ""
  # -- trafficDistribution for distributor service
  trafficDistribution: ""
# --  Configuration for the querier
querier:
  # -- Number of replicas for the querier
  replicas: 0
  # -- hostAliases to add
  hostAliases: []
  #  - ip: 1.2.3.4
  #    hostnames:
  #      - domain.tld
  # -- Use the host's user namespace in the querier
  hostUsers: nil
  autoscaling:
    # -- Enable autoscaling for the querier, this is only used if `indexGateway.enabled: true`
    enabled: false
    # -- Minimum autoscaling replicas for the querier
    minReplicas: 1
    # -- Maximum autoscaling replicas for the querier
    maxReplicas: 3
    # -- Target CPU utilisation percentage for the querier
    targetCPUUtilizationPercentage: 60
    # -- Target memory utilisation percentage for the querier
    targetMemoryUtilizationPercentage: null
    # -- Allows one to define custom metrics using the HPA/v2 schema (for example, Pods, Object or External metrics)
    customMetrics: []
    # - type: External
    #   external:
    #     metric:
    #       name: loki_inflight_queries
    #     target:
    #       type: AverageValue
    #       averageValue: 12
    behavior:
      # -- Enable autoscaling behaviours
      enabled: false
      # -- define scale down policies, must conform to HPAScalingRules
      scaleDown: {}
      # -- define scale up policies, must conform to HPAScalingRules
      scaleUp: {}
  image:
    # -- The Docker registry for the querier image. Overrides `loki.image.registry`
    registry: null
    # -- Docker image repository for the querier image. Overrides `loki.image.repository`
    repository: null
    # -- Docker image tag for the querier image. Overrides `loki.image.tag`
    tag: null
  # -- Command to execute instead of defined in Docker image
  command: null
  # -- The name of the PriorityClass for querier pods
  priorityClassName: null
  # -- Labels for querier pods
  podLabels: {}
  # -- Annotations for querier pods
  podAnnotations: {}
  # -- Labels for querier service
  serviceLabels: {}
  # -- Annotations for querier service
  serviceAnnotations: {}
  # -- Service Type for querier service
  serviceType: "ClusterIP"
  # -- Additional CLI args for the querier
  extraArgs: []
  # -- Environment variables to add to the querier pods
  extraEnv: []
  # -- Environment variables from secrets or configmaps to add to the querier pods
  extraEnvFrom: []
  # -- Volume mounts to add to the querier pods
  extraVolumeMounts: []
  # -- Volumes to add to the querier pods
  extraVolumes: []
  # -- Resource requests and limits for the querier
  resources: {}
  # -- Containers to add to the querier pods
  extraContainers: []
  # -- Init containers to add to the querier pods
  initContainers: []
  # -- Grace period to allow the querier to shutdown before it is killed
  terminationGracePeriodSeconds: 30
  # -- topologySpread for querier pods.
  # @default -- Defaults to allow skew no more then 1 node
  # The value will be passed through tpl.
  topologySpreadConstraints:
    - maxSkew: 1
      topologyKey: kubernetes.io/hostname
      whenUnsatisfiable: ScheduleAnyway
      labelSelector:
        matchLabels:
          app.kubernetes.io/component: querier
          app.kubernetes.io/name: '{{ include "loki.name" . }}'
          app.kubernetes.io/instance: '{{ .Release.Name }}'
  # -- Affinity for querier pods.
  # @default -- Hard node anti-affinity
  # The value will be passed through tpl.
  affinity:
    podAntiAffinity:
      requiredDuringSchedulingIgnoredDuringExecution:
        - labelSelector:
            matchLabels:
              app.kubernetes.io/component: querier
              app.kubernetes.io/name: '{{ include "loki.name" . }}'
              app.kubernetes.io/instance: '{{ .Release.Name }}'
          topologyKey: kubernetes.io/hostname
  # -- Pod Disruption Budget maxUnavailable
  maxUnavailable: null
  # -- Max Surge for querier pods
  maxSurge: 0
  # -- Node selector for querier pods
  nodeSelector: {}
  # -- Tolerations for querier pods
  tolerations: []
  # -- DNSConfig for querier pods
  dnsConfig: {}
  # -- Adds the appProtocol field to the querier service. This allows querier to work with istio protocol selection.
  appProtocol:
    # -- Set the optional grpc service protocol. Ex: "grpc", "http2" or "https"
    grpc: ""
# -- Configuration for the query-frontend
queryFrontend:
  # -- Number of replicas for the query-frontend
  replicas: 0
  # -- hostAliases to add
  hostAliases: []
  #  - ip: 1.2.3.4
  #    hostnames:
  #      - domain.tld
  # -- Use the host's user namespace in the query-frontend
  hostUsers: nil
  autoscaling:
    # -- Enable autoscaling for the query-frontend
    enabled: false
    # -- Minimum autoscaling replicas for the query-frontend
    minReplicas: 1
    # -- Maximum autoscaling replicas for the query-frontend
    maxReplicas: 3
    # -- Target CPU utilisation percentage for the query-frontend
    targetCPUUtilizationPercentage: 60
    # -- Target memory utilisation percentage for the query-frontend
    targetMemoryUtilizationPercentage: null
    # -- Allows one to define custom metrics using the HPA/v2 schema (for example, Pods, Object or External metrics)
    customMetrics: []
    # - type: Pods
    #   pods:
    #     metric:
    #       name: loki_query_rate
    #     target:
    #       type: AverageValue
    #       averageValue: 100
    behavior:
      # -- Enable autoscaling behaviours
      enabled: false
      # -- define scale down policies, must conform to HPAScalingRules
      scaleDown: {}
      # -- define scale up policies, must conform to HPAScalingRules
      scaleUp: {}
  image:
    # -- The Docker registry for the query-frontend image. Overrides `loki.image.registry`
    registry: null
    # -- Docker image repository for the query-frontend image. Overrides `loki.image.repository`
    repository: null
    # -- Docker image tag for the query-frontend image. Overrides `loki.image.tag`
    tag: null
  # -- Command to execute instead of defined in Docker image
  command: null
  # -- The name of the PriorityClass for query-frontend pods
  priorityClassName: null
  # -- Labels for query-frontend pods
  podLabels: {}
  # -- Annotations for query-frontend pods
  podAnnotations: {}
  # -- Labels for query-frontend service
  serviceLabels: {}
  # -- Annotations for query-frontend service
  serviceAnnotations: {}
  # -- Service Type for query-frontend service
  serviceType: ClusterIP
  # -- Additional CLI args for the query-frontend
  extraArgs: []
  # -- Environment variables to add to the query-frontend pods
  extraEnv: []
  # -- Environment variables from secrets or configmaps to add to the query-frontend pods
  extraEnvFrom: []
  # -- Volume mounts to add to the query-frontend pods
  extraVolumeMounts: []
  # -- Volumes to add to the query-frontend pods
  extraVolumes: []
  # -- Resource requests and limits for the query-frontend
  resources: {}
  # -- init containers to add to the query-frontend pods
  initContainers: []
  # -- Containers to add to the query-frontend pods
  extraContainers: []
  # -- Grace period to allow the query-frontend to shutdown before it is killed
  terminationGracePeriodSeconds: 30
  # -- Affinity for query-frontend pods.
  # @default -- Hard node anti-affinity
  # The value will be passed through tpl.
  affinity:
    podAntiAffinity:
      requiredDuringSchedulingIgnoredDuringExecution:
        - labelSelector:
            matchLabels:
              app.kubernetes.io/component: query-frontend
              app.kubernetes.io/name: '{{ include "loki.name" . }}'
              app.kubernetes.io/instance: '{{ .Release.Name }}'
          topologyKey: kubernetes.io/hostname
  # -- Pod Disruption Budget maxUnavailable
  maxUnavailable: null
  # -- Node selector for query-frontend pods
  nodeSelector: {}
  # -- Topology Spread Constraints for query-frontend pods
  # The value will be passed through tpl.
  topologySpreadConstraints: []
  # -- Tolerations for query-frontend pods
  tolerations: []
  # -- Adds the appProtocol field to the queryFrontend service. This allows queryFrontend to work with istio protocol selection.
  appProtocol:
    # -- Set the optional grpc service protocol. Ex: "grpc", "http2" or "https"
    grpc: ""
  # -- Enable load balancer port for query-frontend
  loadBalancer:
    enabled: true
# -- Configuration for the query-scheduler
queryScheduler:
  # -- Number of replicas for the query-scheduler.
  # It should be lower than `-querier.max-concurrent` to avoid generating back-pressure in queriers;
  # it's also recommended that this value evenly divides the latter
  replicas: 0
  # -- DNSConfig for query-scheduler
  dnsConfig: {}
  # -- hostAliases to add
  hostAliases: []
  #  - ip: 1.2.3.4
  #    hostnames:
  #      - domain.tld
  # -- Use the host's user namespace in the query-scheduler
  hostUsers: nil
  image:
    # -- The Docker registry for the query-scheduler image. Overrides `loki.image.registry`
    registry: null
    # -- Docker image repository for the query-scheduler image. Overrides `loki.image.repository`
    repository: null
    # -- Docker image tag for the query-scheduler image. Overrides `loki.image.tag`
    tag: null
  # -- The name of the PriorityClass for query-scheduler pods
  priorityClassName: null
  # -- Labels for query-scheduler pods
  podLabels: {}
  # -- Annotations for query-scheduler pods
  podAnnotations: {}
  # -- Labels for query-scheduler service
  serviceLabels: {}
  # -- Annotations for query-scheduler service
  serviceAnnotations: {}
  # -- Additional CLI args for the query-scheduler
  extraArgs: []
  # -- Environment variables to add to the query-scheduler pods
  extraEnv: []
  # -- Environment variables from secrets or configmaps to add to the query-scheduler pods
  extraEnvFrom: []
  # -- Volume mounts to add to the query-scheduler pods
  extraVolumeMounts: []
  # -- Volumes to add to the query-scheduler pods
  extraVolumes: []
  # -- Resource requests and limits for the query-scheduler
  resources: {}
  # -- init containers to add to the query-scheduler pods
  initContainers: []
  # -- Containers to add to the query-scheduler pods
  extraContainers: []
  # -- Grace period to allow the query-scheduler to shutdown before it is killed
  terminationGracePeriodSeconds: 30
  # -- Affinity for query-scheduler pods.
  # @default -- Hard node anti-affinity
  # The value will be passed through tpl.
  affinity:
    podAntiAffinity:
      requiredDuringSchedulingIgnoredDuringExecution:
        - labelSelector:
            matchLabels:
              app.kubernetes.io/component: query-scheduler
              app.kubernetes.io/name: '{{ include "loki.name" . }}'
              app.kubernetes.io/instance: '{{ .Release.Name }}'
          topologyKey: kubernetes.io/hostname
  # -- Pod Disruption Budget maxUnavailable
  maxUnavailable: 1
  # -- Node selector for query-scheduler pods
  nodeSelector: {}
  # -- Topology Spread Constraints for query-scheduler pods
  # The value will be passed through tpl.
  topologySpreadConstraints: []
  # -- Tolerations for query-scheduler pods
  tolerations: []
  # -- Set the optional grpc service protocol. Ex: "grpc", "http2" or "https"
  appProtocol:
    grpc: ""
# -- Configuration for the index-gateway
indexGateway:
  # -- Number of replicas for the index-gateway
  replicas: 0
  # -- Whether the index gateway should join the memberlist hashring
  joinMemberlist: true
  # -- DNSConfig for index-gateway pods
  dnsConfig: {}
  # -- hostAliases to add
  hostAliases: []
  #  - ip: 1.2.3.4
  #    hostnames:
  #      - domain.tld
  # -- Use the host's user namespace in the index-gateway
  hostUsers: nil
  image:
    # -- The Docker registry for the index-gateway image. Overrides `loki.image.registry`
    registry: null
    # -- Docker image repository for the index-gateway image. Overrides `loki.image.repository`
    repository: null
    # -- Docker image tag for the index-gateway image. Overrides `loki.image.tag`
    tag: null
  # -- The name of the PriorityClass for index-gateway pods
  priorityClassName: null
  # -- Labels for index-gateway pods
  podLabels: {}
  # -- Annotations for index-gateway pods
  podAnnotations: {}
  # -- Labels for index-gateway service
  serviceLabels: {}
  # -- Annotations for index-gateway service
  serviceAnnotations: {}
  # -- Service type for index-gateway service
  serviceType: "ClusterIP"
  # -- Additional CLI args for the index-gateway
  extraArgs: []
  # -- Environment variables to add to the index-gateway pods
  extraEnv: []
  # -- Environment variables from secrets or configmaps to add to the index-gateway pods
  extraEnvFrom: []
  # -- Volume mounts to add to the index-gateway pods
  extraVolumeMounts: []
  # -- Volumes to add to the index-gateway pods
  extraVolumes: []
  # -- Resource requests and limits for the index-gateway
  resources: {}
  # -- Containers to add to the index-gateway pods
  extraContainers: []
  # -- Init containers to add to the index-gateway pods
  initContainers: []
  # -- Grace period to allow the index-gateway to shutdown before it is killed.
  terminationGracePeriodSeconds: 300
  # -- Lifecycle for the index-gateway container
  lifecycle: {}
  # -- Affinity for index-gateway pods.
  # @default -- Hard node anti-affinity
  # The value will be passed through tpl.
  affinity:
    podAntiAffinity:
      requiredDuringSchedulingIgnoredDuringExecution:
        - labelSelector:
            matchLabels:
              app.kubernetes.io/component: index-gateway
              app.kubernetes.io/name: '{{ include "loki.name" . }}'
              app.kubernetes.io/instance: '{{ .Release.Name }}'
          topologyKey: kubernetes.io/hostname
  # -- Pod Disruption Budget maxUnavailable
  maxUnavailable: null
  # -- Node selector for index-gateway pods
  nodeSelector: {}
  # -- Topology Spread Constraints for index-gateway pods
  # The value will be passed through tpl.
  topologySpreadConstraints: []
  # -- Tolerations for index-gateway pods
  tolerations: []
  persistence:
    # -- Enable creating PVCs which is required when using boltdb-shipper
    enabled: false
    # -- Set access modes on the PersistentVolumeClaim
    accessModes:
      - ReadWriteOnce
    # -- Use emptyDir with ramdisk for storage. **Please note that all data in indexGateway will be lost on pod restart**
    inMemory: false
    # -- Size of persistent or memory disk
    size: 10Gi
    # -- Storage class to be used.
    # If defined, storageClassName: <storageClass>.
    # If set to "-", storageClassName: "", which disables dynamic provisioning.
    # If empty or set to null, no storageClassName spec is
    # set, choosing the default provisioner (gp2 on AWS, standard on GKE, AWS, and OpenStack).
    storageClass: null
    # -- Annotations for index gateway PVCs
    annotations: {}
    # -- Labels for index gateway PVCs
    labels: {}
    # -- Enable StatefulSetAutoDeletePVC feature
    enableStatefulSetAutoDeletePVC: false
    whenDeleted: Retain
    whenScaled: Retain
  # -- Set the optional grpc service protocol. Ex: "grpc", "http2" or "https"
  appProtocol:
    grpc: ""
  # -- UpdateStrategy for the indexGateway StatefulSet.
  updateStrategy:
    # -- One of  'OnDelete' or 'RollingUpdate'
    type: RollingUpdate
    # -- Optional for updateStrategy.type=RollingUpdate. See [Partitioned rolling updates](https://kubernetes.io/docs/concepts/workloads/controllers/statefulset/#partitions) in the StatefulSet docs for details.
    # rollingUpdate:
    #   partition: 0
# -- Configuration for the compactor
compactor:
  # -- Number of replicas for the compactor
  replicas: 0
  # -- hostAliases to add
  hostAliases: []
  #  - ip: 1.2.3.4
  #    hostnames:
  #      - domain.tld
  # -- Use the host's user namespace in the compactor
  hostUsers: nil
  # -- DNSConfig for compactor pods
  dnsConfig: {}
  image:
    # -- The Docker registry for the compactor image. Overrides `loki.image.registry`
    registry: null
    # -- Docker image repository for the compactor image. Overrides `loki.image.repository`
    repository: null
    # -- Docker image tag for the compactor image. Overrides `loki.image.tag`
    tag: null
  # -- Command to execute instead of defined in Docker image
  command: null
  # -- The name of the PriorityClass for compactor pods
  priorityClassName: null
  # -- Labels for compactor pods
  podLabels: {}
  # -- Annotations for compactor pods
  podAnnotations: {}
  # -- Affinity for compactor pods.
  # @default -- Hard node anti-affinity
  # The value will be passed through tpl.
  affinity:
    podAntiAffinity:
      requiredDuringSchedulingIgnoredDuringExecution:
        - labelSelector:
            matchLabels:
              app.kubernetes.io/component: compactor
              app.kubernetes.io/name: '{{ include "loki.name" . }}'
              app.kubernetes.io/instance: '{{ .Release.Name }}'
          topologyKey: kubernetes.io/hostname
  # -- Labels for compactor service
  serviceLabels: {}
  # -- Annotations for compactor service
  serviceAnnotations: {}
  # -- Service type for compactor service
  serviceType: "ClusterIP"
  # -- Additional CLI args for the compactor
  extraArgs: []
  # -- Environment variables to add to the compactor pods
  extraEnv: []
  # -- Environment variables from secrets or configmaps to add to the compactor pods
  extraEnvFrom: []
  # -- Volume mounts to add to the compactor pods
  extraVolumeMounts: []
  # -- Volumes to add to the compactor pods
  extraVolumes: []
  # -- readiness probe settings for ingester pods. If empty, use `loki.readinessProbe`
  readinessProbe: {}
  # -- liveness probe settings for ingester pods. If empty use `loki.livenessProbe`
  livenessProbe: {}
  # -- Resource requests and limits for the compactor
  resources: {}
  # -- Containers to add to the compactor pods
  extraContainers: []
  # -- Init containers to add to the compactor pods
  initContainers: []
  # -- Grace period to allow the compactor to shutdown before it is killed
  terminationGracePeriodSeconds: 30
  # -- Node selector for compactor pods
  nodeSelector: {}
  # -- Tolerations for compactor pods
  tolerations: []
  # -- Set the optional grpc service protocol. Ex: "grpc", "http2" or "https"
  appProtocol:
    grpc: ""
  persistence:
    # -- Enable creating PVCs for the compactor
    enabled: false
    # -- List of the compactor PVCs
    # @notationType -- list
    claims:
      - name: data
        # -- Set access modes on the PersistentVolumeClaim
        accessModes:
          - ReadWriteOnce
        size: 10Gi
        #   -- Storage class to be used.
        #   If defined, storageClassName: <storageClass>.
        #   If set to "-", storageClassName: "", which disables dynamic provisioning.
        #   If empty or set to null, no storageClassName spec is
        #   set, choosing the default provisioner (gp2 on AWS, standard on GKE, AWS, and OpenStack).
        storageClass: null
        # -- Annotations for compactor PVCs
        annotations: {}
        # -- Labels for compactor PVCs
        labels: {}
        # - name: wal
        #   size: 150Gi
    # -- Enable StatefulSetAutoDeletePVC feature
    enableStatefulSetAutoDeletePVC: false
    whenDeleted: Retain
    whenScaled: Retain
  serviceAccount:
    create: false
    # -- The name of the ServiceAccount to use for the compactor.
    # If not set and create is true, a name is generated by appending
    # "-compactor" to the common ServiceAccount.
    name: null
    # -- Image pull secrets for the compactor service account
    imagePullSecrets: []
    # -- Annotations for the compactor service account
    annotations: {}
    # -- Set this toggle to false to opt out of automounting API credentials for the service account
    automountServiceAccountToken: true
# -- Configuration for the bloom-gateway
bloomGateway:
  # -- Number of replicas for the bloom-gateway
  replicas: 0
  # -- hostAliases to add
  hostAliases: []
  #  - ip: 1.2.3.4
  #    hostnames:
  #      - domain.tld
  # -- Use the host's user namespace in the bloom-gateway
  hostUsers: nil
  # -- DNSConfig for bloom-gateway pods
  dnsConfig: {}
  image:
    # -- The Docker registry for the bloom-gateway image. Overrides `loki.image.registry`
    registry: null
    # -- Docker image repository for the bloom-gateway image. Overrides `loki.image.repository`
    repository: null
    # -- Docker image tag for the bloom-gateway image. Overrides `loki.image.tag`
    tag: null
  # -- Command to execute instead of defined in Docker image
  command: null
  # -- The name of the PriorityClass for bloom-gateway pods
  priorityClassName: null
  # -- Labels for bloom-gateway pods
  podLabels: {}
  # -- Annotations for bloom-gateway pods
  podAnnotations: {}
  # -- Affinity for bloom-gateway pods.
  # @default -- Hard node anti-affinity
  # The value will be passed through tpl.
  affinity:
    podAntiAffinity:
      requiredDuringSchedulingIgnoredDuringExecution:
        - labelSelector:
            matchLabels:
              app.kubernetes.io/component: bloom-gateway
              app.kubernetes.io/name: '{{ include "loki.name" . }}'
              app.kubernetes.io/instance: '{{ .Release.Name }}'
          topologyKey: kubernetes.io/hostname
  # -- Labels for bloom-gateway service
  serviceLabels: {}
  # -- Annotations for bloom-gateway service
  serviceAnnotations: {}
  # -- Additional CLI args for the bloom-gateway
  extraArgs: []
  # -- Environment variables to add to the bloom-gateway pods
  extraEnv: []
  # -- Environment variables from secrets or configmaps to add to the bloom-gateway pods
  extraEnvFrom: []
  # -- Volume mounts to add to the bloom-gateway pods
  extraVolumeMounts: []
  # -- Volumes to add to the bloom-gateway pods
  extraVolumes: []
  # -- readiness probe settings for ingester pods. If empty, use `loki.readinessProbe`
  readinessProbe: {}
  # -- liveness probe settings for ingester pods. If empty use `loki.livenessProbe`
  livenessProbe: {}
  # -- startup probe settings for ingester pods. If empty, use `loki.startupProbe`
  startupProbe: {}
  # -- Resource requests and limits for the bloom-gateway
  resources: {}
  # -- Containers to add to the bloom-gateway pods
  extraContainers: []
  # -- Init containers to add to the bloom-gateway pods
  initContainers: []
  # -- Grace period to allow the bloom-gateway to shutdown before it is killed
  terminationGracePeriodSeconds: 30
  # -- Node selector for bloom-gateway pods
  nodeSelector: {}
  # -- Tolerations for bloom-gateway pods
  tolerations: []
  # -- Set the optional grpc service protocol. Ex: "grpc", "http2" or "https"
  appProtocol:
    grpc: ""
  persistence:
    # -- Enable creating PVCs for the bloom-gateway
    enabled: false
    # -- Annotations for bloom-gateway PVCs
    annotations: {}
    # -- Labels for bloom gateway PVCs
    labels: {}
    # -- List of the bloom-gateway PVCs
    # @notationType -- list
    claims:
      - name: data
        # -- Set access modes on the PersistentVolumeClaim
        accessModes:
          - ReadWriteOnce
        # -- Size of persistent disk
        size: 10Gi
        #   -- Storage class to be used.
        #   If defined, storageClassName: <storageClass>.
        #   If set to "-", storageClassName: "", which disables dynamic provisioning.
        #   If empty or set to null, no storageClassName spec is
        #   set, choosing the default provisioner (gp2 on AWS, standard on GKE, AWS, and OpenStack).
        storageClass: null
    # -- Enable StatefulSetAutoDeletePVC feature
    enableStatefulSetAutoDeletePVC: false
    whenDeleted: Retain
    whenScaled: Retain
  serviceAccount:
    create: false
    # -- The name of the ServiceAccount to use for the bloom-gateway.
    # If not set and create is true, a name is generated by appending
    # "-bloom-gateway" to the common ServiceAccount.
    name: null
    # -- Image pull secrets for the bloom-gateway service account
    imagePullSecrets: []
    # -- Annotations for the bloom-gateway service account
    annotations: {}
    # -- Set this toggle to false to opt out of automounting API credentials for the service account
    automountServiceAccountToken: true

# -- Configuration for the bloom-planner
bloomPlanner:
  # -- Number of replicas for the bloom-planner
  replicas: 0
  # -- hostAliases to add
  hostAliases: []
  #  - ip: 1.2.3.4
  #    hostnames:
  #      - domain.tld
  # -- Use the host's user namespace in the bloom-planner
  hostUsers: nil
  # -- DNSConfig for bloom-planner pods
  dnsConfig: {}
  image:
    # -- The Docker registry for the bloom-planner image. Overrides `loki.image.registry`
    registry: null
    # -- Docker image repository for the bloom-planner image. Overrides `loki.image.repository`
    repository: null
    # -- Docker image tag for the bloom-planner image. Overrides `loki.image.tag`
    tag: null
  # -- Command to execute instead of defined in Docker image
  command: null
  # -- The name of the PriorityClass for bloom-planner pods
  priorityClassName: null
  # -- Labels for bloom-planner pods
  podLabels: {}
  # -- Annotations for bloom-planner pods
  podAnnotations: {}
  # -- Affinity for bloom-planner pods.
  # @default -- Hard node anti-affinity
  # The value will be passed through tpl.
  affinity:
    podAntiAffinity:
      requiredDuringSchedulingIgnoredDuringExecution:
        - labelSelector:
            matchLabels:
              app.kubernetes.io/component: bloom-planner
              app.kubernetes.io/name: '{{ include "loki.name" . }}'
              app.kubernetes.io/instance: '{{ .Release.Name }}'
          topologyKey: kubernetes.io/hostname
  # -- Labels for bloom-planner service
  serviceLabels: {}
  # -- Annotations for bloom-planner service
  serviceAnnotations: {}
  # -- Additional CLI args for the bloom-planner
  extraArgs: []
  # -- Environment variables to add to the bloom-planner pods
  extraEnv: []
  # -- Environment variables from secrets or configmaps to add to the bloom-planner pods
  extraEnvFrom: []
  # -- Volume mounts to add to the bloom-planner pods
  extraVolumeMounts: []
  # -- Volumes to add to the bloom-planner pods
  extraVolumes: []
  # -- readiness probe settings for ingester pods. If empty, use `loki.readinessProbe`
  readinessProbe: {}
  # -- liveness probe settings for ingester pods. If empty use `loki.livenessProbe`
  livenessProbe: {}
  # -- startup probe settings for ingester pods. If empty use `loki.startupProbe`
  startupProbe: {}
  # -- Resource requests and limits for the bloom-planner
  resources: {}
  # -- Containers to add to the bloom-planner pods
  extraContainers: []
  # -- Init containers to add to the bloom-planner pods
  initContainers: []
  # -- Grace period to allow the bloom-planner to shutdown before it is killed
  terminationGracePeriodSeconds: 30
  # -- Node selector for bloom-planner pods
  nodeSelector: {}
  # -- Tolerations for bloom-planner pods
  tolerations: []
  # -- Set the optional grpc service protocol. Ex: "grpc", "http2" or "https"
  appProtocol:
    grpc: ""
  persistence:
    # -- Enable creating PVCs for the bloom-planner
    enabled: false
    # -- List of the bloom-planner PVCs
    # @notationType -- list
    claims:
      - name: data
        # -- Set access modes on the PersistentVolumeClaim
        accessModes:
          - ReadWriteOnce
        # -- Size of persistent disk
        size: 10Gi
        #   -- Storage class to be used.
        #   If defined, storageClassName: <storageClass>.
        #   If set to "-", storageClassName: "", which disables dynamic provisioning.
        #   If empty or set to null, no storageClassName spec is
        #   set, choosing the default provisioner (gp2 on AWS, standard on GKE, AWS, and OpenStack).
        storageClass: null
        # -- Annotations for bloom-planner PVCs
        annotations: {}
        # -- Labels for bloom planner PVCs
        labels: {}
    # -- Enable StatefulSetAutoDeletePVC feature
    enableStatefulSetAutoDeletePVC: false
    whenDeleted: Retain
    whenScaled: Retain
  serviceAccount:
    create: false
    # -- The name of the ServiceAccount to use for the bloom-planner.
    # If not set and create is true, a name is generated by appending
    # "-bloom-planner" to the common ServiceAccount.
    name: null
    # -- Image pull secrets for the bloom-planner service account
    imagePullSecrets: []
    # -- Annotations for the bloom-planner service account
    annotations: {}
    # -- Set this toggle to false to opt out of automounting API credentials for the service account
    automountServiceAccountToken: true

# -- Configuration for the bloom-builder
bloomBuilder:
  # -- Number of replicas for the bloom-builder
  replicas: 0
  # -- hostAliases to add
  hostAliases: []
  #  - ip: 1.2.3.4
  #    hostnames:
  #      - domain.tld
  # -- Use the host's user namespace in the boom-builder
  hostUsers: nil
  # -- DNSConfig for bloom-builder pods
  dnsConfig: {}
  autoscaling:
    # -- Enable autoscaling for the bloom-builder
    enabled: false
    # -- Minimum autoscaling replicas for the bloom-builder
    minReplicas: 1
    # -- Maximum autoscaling replicas for the bloom-builder
    maxReplicas: 3
    # -- Target CPU utilisation percentage for the bloom-builder
    targetCPUUtilizationPercentage: 60
    # -- Target memory utilisation percentage for the bloom-builder
    targetMemoryUtilizationPercentage: null
    # -- Allows one to define custom metrics using the HPA/v2 schema (for example, Pods, Object or External metrics)
    customMetrics: []
    # - type: Pods
    #   pods:
    #     metric:
    #       name: loki_query_rate
    #     target:
    #       type: AverageValue
    #       averageValue: 100
    behavior:
      # -- Enable autoscaling behaviours
      enabled: false
      # -- define scale down policies, must conform to HPAScalingRules
      scaleDown: {}
      # -- define scale up policies, must conform to HPAScalingRules
      scaleUp: {}
  image:
    # -- The Docker registry for the bloom-builder image. Overrides `loki.image.registry`
    registry: null
    # -- Docker image repository for the bloom-builder image. Overrides `loki.image.repository`
    repository: null
    # -- Docker image tag for the bloom-builder image. Overrides `loki.image.tag`
    tag: null
  # -- Command to execute instead of defined in Docker image
  command: null
  # -- The name of the PriorityClass for bloom-builder pods
  priorityClassName: null
  # -- Labels for bloom-builder pods
  podLabels: {}
  # -- Annotations for bloom-builder pods
  podAnnotations: {}
  # -- Labels for bloom-builder service
  serviceLabels: {}
  # -- Annotations for bloom-builder service
  serviceAnnotations: {}
  # -- Additional CLI args for the bloom-builder
  extraArgs: []
  # -- Environment variables to add to the bloom-builder pods
  extraEnv: []
  # -- Environment variables from secrets or configmaps to add to the bloom-builder pods
  extraEnvFrom: []
  # -- Volume mounts to add to the bloom-builder pods
  extraVolumeMounts: []
  # -- Volumes to add to the bloom-builder pods
  extraVolumes: []
  # -- Resource requests and limits for the bloom-builder
  resources: {}
  # -- Init containers to add to the bloom-builder pods
  initContainers: []
  # -- Containers to add to the bloom-builder pods
  extraContainers: []
  # -- Grace period to allow the bloom-builder to shutdown before it is killed
  terminationGracePeriodSeconds: 30
  # -- Affinity for bloom-builder pods.
  # @default -- Hard node anti-affinity
  # The value will be passed through tpl.
  affinity:
    podAntiAffinity:
      requiredDuringSchedulingIgnoredDuringExecution:
        - labelSelector:
            matchLabels:
              app.kubernetes.io/component: bloom-builder
              app.kubernetes.io/name: '{{ include "loki.name" . }}'
              app.kubernetes.io/instance: '{{ .Release.Name }}'
          topologyKey: kubernetes.io/hostname
  # -- Pod Disruption Budget maxUnavailable
  maxUnavailable: null
  # -- Node selector for bloom-builder pods
  nodeSelector: {}
  # -- Tolerations for bloom-builder pods
  tolerations: []
  # -- Adds the appProtocol field to the queryFrontend service. This allows bloomBuilder to work with istio protocol selection.
  appProtocol:
    # -- Set the optional grpc service protocol. Ex: "grpc", "http2" or "https"
    grpc: ""

# -- Configuration for the pattern ingester
patternIngester:
  # -- Number of replicas for the pattern ingester
  replicas: 0
  # -- DNSConfig for pattern ingester pods
  dnsConfig: {}
  # -- hostAliases to add
  hostAliases: []
  #  - ip: 1.2.3.4
  #    hostnames:
  #      - domain.tld
  # -- Use the host's user namespace in the pattern ingester
  hostUsers: nil
  image:
    # -- The Docker registry for the pattern ingester image. Overrides `loki.image.registry`
    registry: null
    # -- Docker image repository for the pattern ingester image. Overrides `loki.image.repository`
    repository: null
    # -- Docker image tag for the pattern ingester image. Overrides `loki.image.tag`
    tag: null
  # -- Command to execute instead of defined in Docker image
  command: null
  # -- The name of the PriorityClass for pattern ingester pods
  priorityClassName: null
  # -- Labels for pattern ingester pods
  podLabels: {}
  # -- Annotations for pattern ingester pods
  podAnnotations: {}
  # -- Affinity for pattern ingester pods.
  # @default -- Hard node anti-affinity
  # The value will be passed through tpl.
  affinity:
    podAntiAffinity:
      requiredDuringSchedulingIgnoredDuringExecution:
        - labelSelector:
            matchLabels:
              app.kubernetes.io/component: pattern-ingester
              app.kubernetes.io/name: '{{ include "loki.name" . }}'
              app.kubernetes.io/instance: '{{ .Release.Name }}'
          topologyKey: kubernetes.io/hostname
  # -- Pod Disruption Budget maxUnavailable
  maxUnavailable: null
  # -- Labels for pattern ingester service
  serviceLabels: {}
  # -- Annotations for pattern ingester service
  serviceAnnotations: {}
  # -- Additional CLI args for the pattern ingester
  extraArgs: []
  # -- Environment variables to add to the pattern ingester pods
  extraEnv: []
  # -- Environment variables from secrets or configmaps to add to the pattern ingester pods
  extraEnvFrom: []
  # -- Volume mounts to add to the pattern ingester pods
  extraVolumeMounts: []
  # -- Volumes to add to the pattern ingester pods
  extraVolumes: []
  # -- readiness probe settings for ingester pods. If empty, use `loki.readinessProbe`
  readinessProbe: {}
  # -- liveness probe settings for ingester pods. If empty use `loki.livenessProbe`
  livenessProbe: {}
  # -- Resource requests and limits for the pattern ingester
  resources: {}
  # -- Containers to add to the pattern ingester pods
  extraContainers: []
  # -- Init containers to add to the pattern ingester pods
  initContainers: []
  # -- Grace period to allow the pattern ingester to shutdown before it is killed
  terminationGracePeriodSeconds: 30
  # -- Node selector for pattern ingester pods
  nodeSelector: {}
  # -- Topology Spread Constraints for pattern ingester pods
  # The value will be passed through tpl.
  topologySpreadConstraints: []
  # -- Tolerations for pattern ingester pods
  tolerations: []
  # -- Set the optional grpc service protocol. Ex: "grpc", "http2" or "https"
  appProtocol:
    grpc: ""
  persistence:
    # -- Enable creating PVCs for the pattern ingester
    enabled: false
    # -- Size of persistent disk
    size: 10Gi
    # -- Storage class to be used.
    # If defined, storageClassName: <storageClass>.
    # If set to "-", storageClassName: "", which disables dynamic provisioning.
    # If empty or set to null, no storageClassName spec is
    # set, choosing the default provisioner (gp2 on AWS, standard on GKE, AWS, and OpenStack).
    storageClass: null
    # -- List of the pattern ingester PVCs
    # @notationType -- list
    claims:
      - name: data
        # -- Set access modes on the PersistentVolumeClaim
        accessModes:
          - ReadWriteOnce
        size: 10Gi
        #   -- Storage class to be used.
        #   If defined, storageClassName: <storageClass>.
        #   If set to "-", storageClassName: "", which disables dynamic provisioning.
        #   If empty or set to null, no storageClassName spec is
        #   set, choosing the default provisioner (gp2 on AWS, standard on GKE, AWS, and OpenStack).
        storageClass: null
        # -- Annotations for pattern ingester PVCs
        annotations: {}
        # -- Labels for pattern ingester PVCs
        labels: {}
        # - name: wal
        #   size: 150Gi
    # -- Enable StatefulSetAutoDeletePVC feature
    enableStatefulSetAutoDeletePVC: false
    whenDeleted: Retain
    whenScaled: Retain
  serviceAccount:
    create: false
    # -- The name of the ServiceAccount to use for the pattern ingester.
    # If not set and create is true, a name is generated by appending
    # "-pattern-ingester" to the common ServiceAccount.
    name: null
    # -- Image pull secrets for the pattern ingester service account
    imagePullSecrets: []
    # -- Annotations for the pattern ingester service account
    annotations: {}
    # -- Set this toggle to false to opt out of automounting API credentials for the service account
    automountServiceAccountToken: true
# -- Configuration for the ruler
ruler:
  # -- The ruler component is optional and can be disabled if desired.
  enabled: true
  # -- Whether to enable the rules sidecar
  sidecar: false
  # -- Number of replicas for the ruler
  replicas: 0
  # -- hostAliases to add
  hostAliases: []
  #  - ip: 1.2.3.4
  #    hostnames:
  #      - domain.tld
  # -- Use the host's user namespace in the ruler
  hostUsers: nil
  image:
    # -- The Docker registry for the ruler image. Overrides `loki.image.registry`
    registry: null
    # -- Docker image repository for the ruler image. Overrides `loki.image.repository`
    repository: null
    # -- Docker image tag for the ruler image. Overrides `loki.image.tag`
    tag: null
  # -- Command to execute instead of defined in Docker image
  command: null
  # -- The name of the PriorityClass for ruler pods
  priorityClassName: null
  # -- Labels for compactor pods
  podLabels: {}
  # -- Annotations for ruler pods
  podAnnotations: {}
  # -- Labels for ruler service
  serviceLabels: {}
  # -- Annotations for ruler service
  serviceAnnotations: {}
  # -- Additional CLI args for the ruler
  extraArgs: []
  # -- Environment variables to add to the ruler pods
  extraEnv: []
  # -- Environment variables from secrets or configmaps to add to the ruler pods
  extraEnvFrom: []
  # -- Volume mounts to add to the ruler pods
  extraVolumeMounts: []
  # -- Volumes to add to the ruler pods
  extraVolumes: []
  # -- Resource requests and limits for the ruler
  resources: {}
  # -- Containers to add to the ruler pods
  extraContainers: []
  # -- Init containers to add to the ruler pods
  initContainers: []
  # -- Grace period to allow the ruler to shutdown before it is killed
  terminationGracePeriodSeconds: 300
  # -- Affinity for ruler pods.
  # @default -- Hard node anti-affinity
  # The value will be passed through tpl.
  affinity:
    podAntiAffinity:
      requiredDuringSchedulingIgnoredDuringExecution:
        - labelSelector:
            matchLabels:
              app.kubernetes.io/component: ruler
              app.kubernetes.io/name: '{{ include "loki.name" . }}'
              app.kubernetes.io/instance: '{{ .Release.Name }}'
          topologyKey: kubernetes.io/hostname
  # -- Pod Disruption Budget maxUnavailable
  maxUnavailable: null
  # -- Node selector for ruler pods
  nodeSelector: {}
  # -- Topology Spread Constraints for ruler pods
  # The value will be passed through tpl.
  topologySpreadConstraints: []
  # -- Tolerations for ruler pods
  tolerations: []
  # -- DNSConfig for ruler pods
  dnsConfig: {}
  persistence:
    # -- Enable creating PVCs which is required when using recording rules
    enabled: false
    # -- Set access modes on the PersistentVolumeClaim
    accessModes:
      - ReadWriteOnce
    # -- Size of persistent disk
    size: 10Gi
    # -- Storage class to be used.
    # If defined, storageClassName: <storageClass>.
    # If set to "-", storageClassName: "", which disables dynamic provisioning.
    # If empty or set to null, no storageClassName spec is
    # set, choosing the default provisioner (gp2 on AWS, standard on GKE, AWS, and OpenStack).
    storageClass: null
    # -- Annotations for ruler PVCs
    annotations: {}
    # -- Labels for ruler PVCs
    labels: {}
  # -- Set the optional grpc service protocol. Ex: "grpc", "http2" or "https"
  appProtocol:
    grpc: ""
  # -- Directories containing rules files. If used, you must also configure `loki.rulerConfig.storage` to use local storage.
  directories: {}
  # tenant_foo:
  #   rules1.txt: |
  #     groups:
  #       - name: should_fire
  #         rules:
  #           - alert: HighPercentageError
  #             expr: |
  #               sum(rate({app="foo", env="production"} |= "error" [5m])) by (job)
  #                 /
  #               sum(rate({app="foo", env="production"}[5m])) by (job)
  #                 > 0.05
  #             for: 10m
  #             labels:
  #               severity: warning
  #             annotations:
  #               summary: High error rate
  #       - name: credentials_leak
  #         rules:
  #           - alert: http-credentials-leaked
  #             annotations:
  #               message: "{{ $labels.job }} is leaking http basic auth credentials."
  #             expr: 'sum by (cluster, job, pod) (count_over_time({namespace="prod"} |~ "http(s?)://(\\w+):(\\w+)@" [5m]) > 0)'
  #             for: 10m
  #             labels:
  #               severity: critical
  #   rules2.txt: |
  #     groups:
  #       - name: example
  #         rules:
  #         - alert: HighThroughputLogStreams
  #           expr: sum by(container) (rate({job=~"loki-dev/.*"}[1m])) > 1000
  #           for: 2m
  # tenant_bar:
  #   rules1.txt: |
  #     groups:
  #       - name: should_fire
  #         rules:
  #           - alert: HighPercentageError
  #             expr: |
  #               sum(rate({app="foo", env="production"} |= "error" [5m])) by (job)
  #                 /
  #               sum(rate({app="foo", env="production"}[5m])) by (job)
  #                 > 0.05
  #             for: 10m
  #             labels:
  #               severity: warning
  #             annotations:
  #               summary: High error rate
  #       - name: credentials_leak
  #         rules:
  #           - alert: http-credentials-leaked
  #             annotations:
  #               message: "{{ $labels.job }} is leaking http basic auth credentials."
  #             expr: 'sum by (cluster, job, pod) (count_over_time({namespace="prod"} |~ "http(s?)://(\\w+):(\\w+)@" [5m]) > 0)'
  #             for: 10m
  #             labels:
  #               severity: critical
  #   rules2.txt: |
  #     groups:
  #       - name: example
  #         rules:
  #         - alert: HighThroughputLogStreams
  #           expr: sum by(container) (rate({job=~"loki-dev/.*"}[1m])) > 1000
  #           for: 2m

# -- Configuration for the overrides-exporter
overridesExporter:
  # -- The overrides-exporter component is optional and can be disabled if desired.
  enabled: false
  # -- Number of replicas for the overrides-exporter
  replicas: 0
  # -- DNSConfig for overrides-exporter
  dnsConfig: {}
  # -- hostAliases to add
  hostAliases: []
  #  - ip: 1.2.3.4
  #    hostnames:
  #      - domain.tld
  # -- Use the host's user namespace in the overrides-exporter
  hostUsers: nil
  image:
    # -- The Docker registry for the overrides-exporter image. Overrides `loki.image.registry`
    registry: null
    # -- Docker image repository for the overrides-exporter image. Overrides `loki.image.repository`
    repository: null
    # -- Docker image tag for the overrides-exporter image. Overrides `loki.image.tag`
    tag: null
  # -- Command to execute instead of defined in Docker image
  command: null
  # -- The name of the PriorityClass for overrides-exporter pods
  priorityClassName: null
  # -- Labels for overrides-exporter pods
  podLabels: {}
  # -- Annotations for overrides-exporter pods
  podAnnotations: {}
  # -- Labels for overrides-exporter service
  serviceLabels: {}
  # -- Annotations for overrides-exporter service
  serviceAnnotations: {}
  # -- Additional CLI args for the overrides-exporter
  extraArgs: []
  # -- Environment variables to add to the overrides-exporter pods
  extraEnv: []
  # -- Environment variables from secrets or configmaps to add to the overrides-exporter pods
  extraEnvFrom: []
  # -- Volume mounts to add to the overrides-exporter pods
  extraVolumeMounts: []
  # -- Volumes to add to the overrides-exporter pods
  extraVolumes: []
  # -- Resource requests and limits for the overrides-exporter
  resources: {}
  # -- Containers to add to the overrides-exporter pods
  extraContainers: []
  # -- Init containers to add to the overrides-exporter pods
  initContainers: []
  # -- Grace period to allow the overrides-exporter to shutdown before it is killed
  terminationGracePeriodSeconds: 300
  # -- Affinity for overrides-exporter pods.
  # @default -- Hard node anti-affinity
  # The value will be passed through tpl.
  affinity:
    podAntiAffinity:
      requiredDuringSchedulingIgnoredDuringExecution:
        - labelSelector:
            matchLabels:
              app.kubernetes.io/component: overrides-exporter
              app.kubernetes.io/name: '{{ include "loki.name" . }}'
              app.kubernetes.io/instance: '{{ .Release.Name }}'
          topologyKey: kubernetes.io/hostname
  # -- Pod Disruption Budget maxUnavailable
  maxUnavailable: null
  # -- Node selector for overrides-exporter pods
  nodeSelector: {}
  # -- Topology Spread Constraints for overrides-exporter pods
  # The value will be passed through tpl.
  topologySpreadConstraints: []
  # -- Tolerations for overrides-exporter pods
  tolerations: []
  # -- Set the optional grpc service protocol. Ex: "grpc", "http2" or "https"
  appProtocol:
    grpc: ""

# You can use a self hosted memcached by setting enabled to false and providing addresses.
memcached:
  # -- Enable the built in memcached server provided by the chart
  enabled: true
  image:
    # -- Memcached Docker image repository
    repository: memcached
    # -- Memcached Docker image tag
    tag: 1.6.39-alpine
    # -- Memcached Docker image pull policy
    pullPolicy: IfNotPresent
  # -- The SecurityContext override for memcached pods
  podSecurityContext:
    runAsNonRoot: true
    runAsUser: 11211
    runAsGroup: 11211
    fsGroup: 11211
  # -- The name of the PriorityClass for memcached pods
  priorityClassName: null
  # -- The SecurityContext for memcached containers
  containerSecurityContext:
    readOnlyRootFilesystem: true
    capabilities:
      drop: [ALL]
    allowPrivilegeEscalation: false
  # -- Readiness probe for memcached pods (probe port defaults to container port)
  readinessProbe:
    tcpSocket:
      port: client
    initialDelaySeconds: 5
    periodSeconds: 5
    timeoutSeconds: 3
    failureThreshold: 6
  # -- Liveness probe for memcached pods
  livenessProbe:
    tcpSocket:
      port: client
    initialDelaySeconds: 30
    periodSeconds: 10
    timeoutSeconds: 5
    failureThreshold: 3
  # -- Startup probe for memcached pods
  startupProbe: {}

memcachedExporter:
  # -- Whether memcached metrics should be exported
  enabled: true
  image:
    repository: prom/memcached-exporter
    tag: v0.15.3
    pullPolicy: IfNotPresent
  resources:
    requests: {}
    limits: {}
  # -- The SecurityContext for memcached exporter containers
  containerSecurityContext:
    readOnlyRootFilesystem: true
    capabilities:
      drop: [ALL]
    allowPrivilegeEscalation: false
  # -- Extra args to add to the exporter container.
  # Example:
  # extraArgs:
  #   memcached.tls.enable: true
  #   memcached.tls.cert-file: /certs/cert.crt
  #   memcached.tls.key-file: /certs/cert.key
  #   memcached.tls.ca-file: /certs/ca.crt
  #   memcached.tls.insecure-skip-verify: false
  #   memcached.tls.server-name: memcached
  extraArgs: {}
  # -- Liveness probe for memcached exporter
  livenessProbe:
    httpGet:
      path: /metrics
      port: http-metrics
    initialDelaySeconds: 30
    periodSeconds: 10
    timeoutSeconds: 5
    failureThreshold: 3
  # -- Readiness probe for memcached exporter
  readinessProbe:
    httpGet:
      path: /metrics
      port: http-metrics
    initialDelaySeconds: 5
    periodSeconds: 5
    timeoutSeconds: 3
    failureThreshold: 3
  # -- Startup probe for memcached exporter
  startupProbe: {}

resultsCache:
  # -- Specifies whether memcached based results-cache should be enabled
  enabled: true
  # -- Comma separated addresses list in DNS Service Discovery format
  addresses: dnssrvnoa+_memcached-client._tcp.{{ include "loki.resourceName" (dict "ctx" $ "component" "results-cache") }}.{{ include "loki.namespace" $ }}.svc.{{ .Values.global.clusterDomain }}
  # -- Specify how long cached results should be stored in the results-cache before being expired
  defaultValidity: 12h
  # -- Memcached operation timeout
  timeout: 500ms
  # -- Total number of results-cache replicas
  replicas: 1
  # -- Port of the results-cache service
  port: 11211
  # -- Amount of memory allocated to results-cache for object storage (in MB).
  allocatedMemory: 1024
  # -- Maximum item results-cache for memcached (in MB).
  maxItemMemory: 5
  # -- Maximum number of connections allowed
  connectionLimit: 16384
  # -- Max memory to use for cache write back
  writebackSizeLimit: 500MB
  # -- Max number of objects to use for cache write back
  writebackBuffer: 500000
  # -- Number of parallel threads for cache write back
  writebackParallelism: 1
  # -- Extra init containers for results-cache pods
  initContainers: []
  # -- Annotations for the results-cache pods
  annotations: {}
  # -- Node selector for results-cache pods
  nodeSelector: {}
  # -- Affinity for results-cache pods
  affinity: {}
  # -- topologySpreadConstraints allows to customize the default topologySpreadConstraints. This can be either a single dict as shown below or a slice of topologySpreadConstraints.
  # labelSelector is taken from the constraint itself (if it exists) or is generated by the chart using the same selectors as for services.
  topologySpreadConstraints: []
  #  maxSkew: 1
  #  topologyKey: kubernetes.io/hostname
  #  whenUnsatisfiable: ScheduleAnyway
  # -- Tolerations for results-cache pods
  tolerations: []
  # -- Pod Disruption Budget maxUnavailable
  maxUnavailable: 1
  # -- DNSConfig for results-cache
  dnsConfig: {}
  # -- The name of the PriorityClass for results-cache pods
  priorityClassName: null
  # -- Use the host's user namespace in results-cache pods
  hostUsers: nil
  # -- Labels for results-cache pods
  podLabels: {}
  # -- Annotations for results-cache pods
  podAnnotations: {}
  # -- Management policy for results-cache pods
  podManagementPolicy: Parallel
  # -- Grace period to allow the results-cache to shutdown before it is killed
  terminationGracePeriodSeconds: 60
  # -- Stateful results-cache strategy
  statefulStrategy:
    type: RollingUpdate
  # -- Add extended options for results-cache memcached container. The format is the same as for the memcached -o/--extend flag.
  # Example:
  # extraExtendedOptions: 'tls,modern,track_sizes'
  extraExtendedOptions: ""
  # -- Additional CLI args for results-cache
  extraArgs: {}
  # -- Additional containers to be added to the results-cache pod.
  extraContainers: []
  # -- Additional volumes to be added to the results-cache pod (applies to both memcached and exporter containers).
  # Example:
  # extraVolumes:
  # - name: extra-volume
  #   secret:
  #    secretName: extra-volume-secret
  extraVolumes: []
  # -- Additional volume mounts to be added to the results-cache pod (applies to both memcached and exporter containers).
  # Example:
  # extraVolumeMounts:
  # - name: extra-volume
  #   mountPath: /etc/extra-volume
  #   readOnly: true
  extraVolumeMounts: []
  # -- Resource requests and limits for the results-cache
  # By default a safe memory limit will be requested based on allocatedMemory value (floor (* 1.2 allocatedMemory)).
  resources: null
  # -- Service annotations and labels
  service:
    annotations: {}
    labels: {}
  # -- Persistence settings for the results-cache
  persistence:
    # -- Enable creating PVCs for the results-cache
    enabled: false
    # -- Size of persistent disk, must be in G or Gi
    storageSize: 10G
    # -- Storage class to be used.
    # If defined, storageClassName: <storageClass>.
    # If set to "-", storageClassName: "", which disables dynamic provisioning.
    # If empty or set to null, no storageClassName spec is
    # set, choosing the default provisioner (gp2 on AWS, standard on GKE, AWS, and OpenStack).
    storageClass: null
    # -- Volume mount path
    mountPath: /data
    # -- PVC additional labels
    labels: {}
chunksCache:
  # -- Append to the name of the resources to make names different for l1 and l2
  suffix: ""
  # -- Specifies whether memcached based chunks-cache should be enabled
  enabled: true
  # -- Comma separated addresses list in DNS Service Discovery format
  addresses: 'dnssrvnoa+_memcached-client._tcp.{{ include "loki.resourceName" (dict "ctx" $ "component" "chunks-cache" "suffix" $.Values.chunksCache.suffix ) }}.{{ include "loki.namespace" $ }}.svc.{{ .Values.global.clusterDomain }}'
  # -- Batchsize for sending and receiving chunks from chunks cache
  batchSize: 4
  # -- Parallel threads for sending and receiving chunks from chunks cache
  parallelism: 5
  # -- Memcached operation timeout
  timeout: 2000ms
  # -- Specify how long cached chunks should be stored in the chunks-cache before being expired
  defaultValidity: 0s
  # -- Specify how long cached chunks should be stored in the chunks-cache before being expired
  replicas: 1
  # -- Port of the chunks-cache service
  port: 11211
  # -- Amount of memory allocated to chunks-cache for object storage (in MB).
  allocatedMemory: 8192
  # -- Maximum item memory for chunks-cache (in MB).
  maxItemMemory: 5
  # -- Maximum number of connections allowed
  connectionLimit: 16384
  # -- Max memory to use for cache write back
  writebackSizeLimit: 500MB
  # -- Max number of objects to use for cache write back
  writebackBuffer: 500000
  # -- Number of parallel threads for cache write back
  writebackParallelism: 1
  # -- Extra init containers for chunks-cache pods
  initContainers: []
  # -- Annotations for the chunks-cache pods
  annotations: {}
  # -- Node selector for chunks-cache pods
  nodeSelector: {}
  # -- Affinity for chunks-cache pods
  affinity: {}
  # -- topologySpreadConstraints allows to customize the default topologySpreadConstraints. This can be either a single dict as shown below or a slice of topologySpreadConstraints.
  # labelSelector is taken from the constraint itself (if it exists) or is generated by the chart using the same selectors as for services.
  topologySpreadConstraints: []
  #  maxSkew: 1
  #  topologyKey: kubernetes.io/hostname
  #  whenUnsatisfiable: ScheduleAnyway
  # -- Tolerations for chunks-cache pods
  tolerations: []
  # -- Pod Disruption Budget maxUnavailable
  maxUnavailable: 1
  # -- DNSConfig for chunks-cache
  dnsConfig: {}
  # -- The name of the PriorityClass for chunks-cache pods
  priorityClassName: null
  # -- Use the host's user namespace in chunks-cache pods
  hostUsers: nil
  # -- Labels for chunks-cache pods
  podLabels: {}
  # -- Annotations for chunks-cache pods
  podAnnotations: {}
  # -- Management policy for chunks-cache pods
  podManagementPolicy: Parallel
  # -- Grace period to allow the chunks-cache to shutdown before it is killed
  terminationGracePeriodSeconds: 60
  # -- Stateful chunks-cache strategy
  statefulStrategy:
    type: RollingUpdate
  # -- Add extended options for chunks-cache memcached container. The format is the same as for the memcached -o/--extend flag.
  # Example:
  # extraExtendedOptions: 'tls,no_hashexpand'
  extraExtendedOptions: ""
  # -- Additional CLI args for chunks-cache
  extraArgs: {}
  # -- Additional containers to be added to the chunks-cache pod.
  extraContainers: []
  # -- Additional volumes to be added to the chunks-cache pod (applies to both memcached and exporter containers).
  # Example:
  # extraVolumes:
  # - name: extra-volume
  #   secret:
  #    secretName: extra-volume-secret
  extraVolumes: []
  # -- Additional volume mounts to be added to the chunks-cache pod (applies to both memcached and exporter containers).
  # Example:
  # extraVolumeMounts:
  # - name: extra-volume
  #   mountPath: /etc/extra-volume
  #   readOnly: true
  extraVolumeMounts: []
  # -- Resource requests and limits for the chunks-cache
  # By default a safe memory limit will be requested based on allocatedMemory value (floor (* 1.2 allocatedMemory)).
  resources: null
  # -- Service annotations and labels
  service:
    annotations: {}
    labels: {}
  # -- Persistence settings for the chunks-cache
  persistence:
    # -- Enable creating PVCs for the chunks-cache
    enabled: false
    # -- Size of persistent disk, must be in G or Gi
    storageSize: 10G
    # -- Storage class to be used.
    # If defined, storageClassName: <storageClass>.
    # If set to "-", storageClassName: "", which disables dynamic provisioning.
    # If empty or set to null, no storageClassName spec is
    # set, choosing the default provisioner (gp2 on AWS, standard on GKE, AWS, and OpenStack).
    storageClass: null
    # -- Volume mount path
    mountPath: /data
    labels: {}
  # -- l2 memcache configuration
  l2:
    # -- Append to the name of the resources to make names different for l1 and l2
    suffix: "l2"
    # -- The age of chunks should be transfered from l1 cache to l2
    # 4 days
    l2ChunkCacheHandoff: 345600s
    # -- Specifies whether memcached based chunks-cache-l2 should be enabled
    enabled: false
    # -- Comma separated addresses list in DNS Service Discovery format
    addresses: 'dnssrvnoa+_memcached-client._tcp.{{ include "loki.resourceName" (dict "ctx" $ "component" "chunks-cache" "suffix" $.Values.chunksCache.l2.suffix ) }}.{{ include "loki.namespace" $ }}.svc.{{ .Values.global.clusterDomain }}'
    # -- Batchsize for sending and receiving chunks from chunks cache
    batchSize: 4
    # -- Parallel threads for sending and receiving chunks from chunks cache
    parallelism: 5
    # -- Memcached operation timeout
    timeout: 2000ms
    # -- Specify how long cached chunks should be stored in the chunks-cache-l2 before being expired
    defaultValidity: 0s
    # -- Specify how long cached chunks should be stored in the chunks-cache-l2 before being expired
    replicas: 1
    # -- Port of the chunks-cache-l2 service
    port: 11211
    # -- Amount of memory allocated to chunks-cache-l2 for object storage (in MB).
    allocatedMemory: 8192
    # -- Maximum item memory for chunks-cache-l2 (in MB).
    maxItemMemory: 5
    # -- Maximum number of connections allowed
    connectionLimit: 16384
    # -- Max memory to use for cache write back
    writebackSizeLimit: 500MB
    # -- Max number of objects to use for cache write back
    writebackBuffer: 500000
    # -- Number of parallel threads for cache write back
    writebackParallelism: 1
    # -- Extra init containers for chunks-cache-l2 pods
    initContainers: []
    # -- Annotations for the chunks-cache-l2 pods
    annotations: {}
    # -- Node selector for chunks-cach-l2 pods
    nodeSelector: {}
    # -- Affinity for chunks-cache-l2 pods
    affinity: {}
    # -- topologySpreadConstraints allows to customize the default topologySpreadConstraints. This can be either a single dict as shown below or a slice of topologySpreadConstraints.
    # labelSelector is taken from the constraint itself (if it exists) or is generated by the chart using the same selectors as for services.
    topologySpreadConstraints: []
    #  maxSkew: 1
    #  topologyKey: kubernetes.io/hostname
    #  whenUnsatisfiable: ScheduleAnyway
    # -- Tolerations for chunks-cache-l2 pods
    tolerations: []
    # -- Pod Disruption Budget maxUnavailable
    maxUnavailable: 1
    # -- DNSConfig for chunks-cache-l2
    dnsConfig: {}
    # -- The name of the PriorityClass for chunks-cache-l2 pods
    priorityClassName: null
    # -- Use the host's user namespace in chunks-cache-l2 pods
    hostUsers: nil
    # -- Labels for chunks-cache-l2 pods
    podLabels: {}
    # -- Annotations for chunks-cache-l2 pods
    podAnnotations: {}
    # -- Management policy for chunks-cache-l2 pods
    podManagementPolicy: Parallel
    # -- Grace period to allow the chunks-cache-l2 to shutdown before it is killed
    terminationGracePeriodSeconds: 60
    # -- Stateful chunks-cache strategy
    statefulStrategy:
      type: RollingUpdate
    # -- Add extended options for chunks-cache-l2 memcached container. The format is the same as for the memcached -o/--extend flag.
    # Example:
    # extraExtendedOptions: 'tls,no_hashexpand'
    extraExtendedOptions: ""
    # -- Additional CLI args for chunks-cache-l2
    extraArgs: {}
    # -- Additional containers to be added to the chunks-cache-l2 pod.
    extraContainers: []
    # -- Additional volumes to be added to the chunks-cache-l2 pod (applies to both memcached and exporter containers).
    # Example:
    # extraVolumes:
    # - name: extra-volume
    #   secret:
    #    secretName: extra-volume-secret
    extraVolumes: []
    # -- Additional volume mounts to be added to the chunks-cache-l2 pod (applies to both memcached and exporter containers).
    # Example:
    # extraVolumeMounts:
    # - name: extra-volume
    #   mountPath: /etc/extra-volume
    #   readOnly: true
    extraVolumeMounts: []
    # -- Resource requests and limits for the chunks-cache-l2
    # By default a safe memory limit will be requested based on allocatedMemory value (floor (* 1.2 allocatedMemory)).
    resources: null
    # -- Service annotations and labels
    service:
      annotations: {}
      labels: {}
    # -- Persistence settings for the chunks-cache-l2
    persistence:
      # -- Enable creating PVCs for the chunks-cache-l2
      enabled: false
      # -- Size of persistent disk, must be in G or Gi
      storageSize: 10G
      # -- Storage class to be used.
      # If defined, storageClassName: <storageClass>.
      # If set to "-", storageClassName: "", which disables dynamic provisioning.
      # If empty or set to null, no storageClassName spec is
      # set, choosing the default provisioner (gp2 on AWS, standard on GKE, AWS, and OpenStack).
      storageClass: null
      # -- Volume mount path
      mountPath: /data
      labels: {}
######################################################################################################################
#
# Subchart configurations
#
######################################################################################################################
# -- Setting for the Grafana Rollout Operator https://github.com/grafana/helm-charts/tree/main/charts/rollout-operator
rollout_operator:
  enabled: false
  # -- podSecurityContext is the pod security context for the rollout operator.
  # When installing on OpenShift, override podSecurityContext settings with
  #
  # rollout_operator:
  #   podSecurityContext:
  #     fsGroup: null
  #     runAsGroup: null
  #     runAsUser: null
  podSecurityContext:
    fsGroup: 10001
    runAsGroup: 10001
    runAsNonRoot: true
    runAsUser: 10001
    seccompProfile:
      type: RuntimeDefault
  # Set the container security context
  securityContext:
    readOnlyRootFilesystem: true
    capabilities:
      drop: [ALL]
    allowPrivilegeEscalation: false
# -- Configuration for the minio subchart
minio:
  enabled: false
  replicas: 1
  # Minio requires 2 to 16 drives for erasure code (drivesPerNode * replicas)
  # https://docs.min.io/docs/minio-erasure-code-quickstart-guide
  # Since we only have 1 replica, that means 2 drives must be used.
  drivesPerNode: 2
  # root user; not used for GEL authentication
  rootUser: root-user
  rootPassword: supersecretpassword
  # The first user in the list below is used for Loki/GEL authentication.
  # You can add additional users if desired; they will not impact Loki/GEL.
  # `accessKey` = username, `secretKey` = password
  users:
    - accessKey: logs-user
      secretKey: supersecretpassword
      policy: readwrite
  buckets:
    - name: chunks
      policy: none
      purge: false
    - name: ruler
      policy: none
      purge: false
    - name: admin
      policy: none
      purge: false
  persistence:
    size: 5Gi
    annotations: {}
  resources:
    requests:
      cpu: 100m
      memory: 128Mi
  # Allow the address used by Loki to refer to Minio to be overridden
  address: null

# Create extra manifests via values
# Can be a list or dictionary, both are passed through `tpl`.  If dict, keys are ignored and only values are used.
# Objects can also be defined as multiline strings, useful for templating field names
extraObjects: null
# - apiVersion: v1
#   kind: ConfigMap
#   metadata:
#     name: loki-alerting-rules
#   data:
#     loki-alerting-rules.yaml: |-
#       groups:
#         - name: example
#           rules:
#           - alert: example
#             expr: |
#               sum(count_over_time({app="loki"} |~ "error")) > 0
#             for: 3m
#             labels:
#               severity: warning
#               category: logs
#             annotations:
#               message: "loki has encountered errors"
# - |
#     apiVersion: v1
#     kind: Secret
#     type: Opaque
#     metadata:
#       name: loki-distributed-basic-auth
#     data:
#       {{- range .Values.loki.tenants }}
#       {{ .name }}: {{ b64enc .password | quote }}
#       {{- end }}

sidecar:
  image:
    # -- The Docker registry and image for the k8s sidecar
    repository: docker.io/kiwigrid/k8s-sidecar
    # -- Docker image tag
    tag: 1.30.10
    # -- Docker image sha. If empty, no sha will be used
    sha: ""
    # -- Docker image pull policy
    pullPolicy: IfNotPresent
  # -- Resource requests and limits for the sidecar
  resources: {}
  #   limits:
  #     cpu: 100m
  #     memory: 100Mi
  #   requests:
  #     cpu: 50m
  #     memory: 50Mi
  # -- The SecurityContext for the sidecar.
  securityContext:
    readOnlyRootFilesystem: true
    capabilities:
      drop:
        - ALL
    allowPrivilegeEscalation: false
  # -- Set to true to skip tls verification for kube api calls.
  skipTlsVerify: false
  # -- Ensure that rule files aren't conflicting and being overwritten by prefixing their name with the namespace they are defined in.
  enableUniqueFilenames: false
  # -- Readiness probe definition. Probe is disabled on the sidecar by default.
  readinessProbe: {}
  # -- Liveness probe definition. Probe is disabled on the sidecar by default.
  livenessProbe: {}
  # -- Startup probe definition. Probe is disabled on the sidecar by default.
  startupProbe: {}
  rules:
    # -- Whether or not to create a sidecar to ingest rule from specific ConfigMaps and/or Secrets.
    enabled: true
    # -- Label that the configmaps/secrets with rules will be marked with.
    label: loki_rule
    # -- Label value that the configmaps/secrets with rules will be set to.
    labelValue: ""
    # -- Folder into which the rules will be placed.
    folder: /rules
    # -- The annotation overwriting the folder value.
    # The annotation value can be either an absolute or a relative path. Relative paths will be relative to FOLDER.
    # Useful for multi-tenancy setups.
    folderAnnotation: null
    # -- Comma separated list of namespaces. If specified, the sidecar will search for config-maps/secrets inside these namespaces.
    # Otherwise the namespace in which the sidecar is running will be used.
    # It's also possible to specify 'ALL' to search in all namespaces.
    searchNamespace: null
    # -- Method to use to detect ConfigMap changes. With WATCH the sidecar will do a WATCH request, with SLEEP it will list all ConfigMaps, then sleep for 60 seconds.
    watchMethod: WATCH
    # -- Search in configmap, secret, or both.
    resource: both
    # -- Absolute path to the shell script to execute after a configmap or secret has been reloaded.
    script: null
    # -- WatchServerTimeout: request to the server, asking it to cleanly close the connection after that.
    # defaults to 60sec; much higher values like 3600 seconds (1h) are feasible for non-Azure K8S.
    watchServerTimeout: 60
    #
    # -- WatchClientTimeout: is a client-side timeout, configuring your local socket.
    # If you have a network outage dropping all packets with no RST/FIN,
    # this is how long your client waits before realizing & dropping the connection.
    # Defaults to 66sec.
    watchClientTimeout: 60
    # -- Log level of the sidecar container.
    logLevel: INFO

# -- Monitoring section determines which monitoring features to enable
monitoring:
  # Dashboards for monitoring Loki
  dashboards:
    # -- If enabled, create configmap with dashboards for monitoring Loki
    enabled: false
    # -- Alternative namespace to create dashboards ConfigMap in
    namespace: null
    # -- Additional annotations for the dashboards ConfigMap
    annotations: {}
    # -- Labels for the dashboards ConfigMap
    labels:
      grafana_dashboard: "1"
  # -- Recording rules for monitoring Loki, required for some dashboards
  rules:
    # -- If enabled, create PrometheusRule resource with Loki recording rules
    enabled: false
    # -- Include alerting rules
    alerting: true
    # -- Specify which individual alerts should be disabled
    # -- Instead of turning off each alert one by one, set the .monitoring.rules.alerting value to false instead.
    # -- If you disable all the alerts and keep .monitoring.rules.alerting set to true, the chart will fail to render.
    #
    # -- DEPRECATED: use monitoring.rules.configs.*.enabled instead
    disabled: {}
    #  LokiRequestErrors: true
    #  LokiRequestPanics: true

    configs:
      LokiRequestErrors:
        enabled: true
        for: 15m
        lookbackPeriod: 2m
        severity: critical
        threshold: 10
      LokiRequestPanics:
        enabled: true
        lookbackPeriod: 10m
        severity: critical
        threshold: 0
      LokiRequestLatency:
        enabled: true
        for: 15m
        severity: critical
        threshold: 1
      LokiTooManyCompactorsRunning:
        enabled: true
        for: 5m
        severity: warning
      LokiCanaryLatency:
        enabled: true
        for: 15m
        lookbackPeriod: 5m
        severity: warning
        threshold: 5

    # -- Alternative namespace to create PrometheusRule resources in
    namespace: null
    # -- Additional annotations for the rules PrometheusRule resource
    annotations: {}
    # -- Additional labels for the rules PrometheusRule resource
    labels: {}
    # -- Additional annotations for PrometheusRule alerts
    additionalRuleAnnotations: {}
    # e.g.:
    # additionalRuleAnnotations:
    #   runbook_url: "https://runbooks.example.com/oncall/loki"
    #   summary: "What this alert means and how to respond"
    # -- Additional labels for PrometheusRule alerts
    additionalRuleLabels: {}
    # -- Additional groups to add to the rules file
    additionalGroups: []
    # - name: additional-loki-rules
    #   rules:
    #     - record: job:loki_request_duration_seconds_bucket:sum_rate
    #       expr: sum(rate(loki_request_duration_seconds_bucket[1m])) by (le, job)
    #     - record: job_route:loki_request_duration_seconds_bucket:sum_rate
    #       expr: sum(rate(loki_request_duration_seconds_bucket[1m])) by (le, job, route)
    #     - record: node_namespace_pod_container:container_cpu_usage_seconds_total:sum_rate
    #       expr: sum(rate(container_cpu_usage_seconds_total[1m])) by (node, namespace, pod, container)
  # -- ServiceMonitor configuration
  serviceMonitor:
    # -- If enabled, ServiceMonitor resources for Prometheus Operator are created
    enabled: false
    # -- Namespace selector for ServiceMonitor resources
    namespaceSelector: {}
    # -- ServiceMonitor annotations
    annotations: {}
    # -- Additional ServiceMonitor labels
    labels: {}
    # -- ServiceMonitor scrape interval
    # Default is 15s because included recording rules use a 1m rate, and scrape interval needs to be at
    # least 1/4 rate interval.
    interval: 15s
    # -- ServiceMonitor scrape timeout in Go duration format (e.g. 15s)
    scrapeTimeout: null
    # -- ServiceMonitor relabel configs to apply to samples before scraping
    # https://github.com/prometheus-operator/prometheus-operator/blob/master/Documentation/api.md#relabelconfig
    relabelings: []
    # -- ServiceMonitor metric relabel configs to apply to samples before ingestion
    # https://github.com/prometheus-operator/prometheus-operator/blob/main/Documentation/api.md#endpoint
    metricRelabelings: []
    # -- ServiceMonitor will use http by default, but you can pick https as well
    scheme: http
    # -- ServiceMonitor will use these tlsConfig settings to make the health check requests
    tlsConfig: null
    # -- DEPRECATED If defined, will create a MetricsInstance for the Grafana Agent Operator.
    metricsInstance:
      # -- If enabled, MetricsInstance resources for Grafana Agent Operator are created
      enabled: true
      # -- MetricsInstance annotations
      annotations: {}
      # -- Additional MetricsInstance labels
      labels: {}
      # -- If defined a MetricsInstance will be created to remote write metrics.
      remoteWrite: null
  # -- DEPRECATED Self monitoring determines whether Loki should scrape its own logs.
  # This feature relies on Grafana Agent Operator, which is deprecated.
  # It will create custom resources for GrafanaAgent, LogsInstance, and PodLogs to configure
  # scrape configs to scrape its own logs with the labels expected by the included dashboards.
  selfMonitoring:
    enabled: false
    # -- Tenant to use for self monitoring
    tenant:
      # -- Name of the tenant
      name: "self-monitoring"
      # -- Password of the gateway for Basic auth
      password: null
      # -- Namespace to create additional tenant token secret in. Useful if your Grafana instance
      # is in a separate namespace. Token will still be created in the canary namespace.
      # @default -- The same namespace as the loki chart is installed in.
      secretNamespace: '{{ include "loki.namespace" . }}'
    # -- DEPRECATED Grafana Agent configuration
    grafanaAgent:
      # -- DEPRECATED Controls whether to install the Grafana Agent Operator and its CRDs.
      # Note that helm will not install CRDs if this flag is enabled during an upgrade.
      # In that case install the CRDs manually from https://github.com/grafana/agent/tree/main/production/operator/crds
      installOperator: false
      # -- Grafana Agent annotations
      annotations: {}
      # -- Additional Grafana Agent labels
      labels: {}
      # -- Enable the config read api on port 8080 of the agent
      enableConfigReadAPI: false
      # -- The name of the PriorityClass for GrafanaAgent pods
      priorityClassName: null
      # -- Resource requests and limits for the grafanaAgent pods
      resources: {}
      #   limits:
      #     memory: 200Mi
      #   requests:
      #     cpu: 50m
      #     memory: 100Mi
      # -- Tolerations for GrafanaAgent pods
      tolerations: []
    # PodLogs configuration
    podLogs:
      # -- PodLogs version
      apiVersion: monitoring.grafana.com/v1alpha1
      # -- PodLogs annotations
      annotations: {}
      # -- Additional PodLogs labels
      labels: {}
      # -- PodLogs relabel configs to apply to samples before scraping
      # https://github.com/prometheus-operator/prometheus-operator/blob/master/Documentation/api.md#relabelconfig
      relabelings: []
      # -- Additional pipeline stages to process logs after scraping
      # https://grafana.com/docs/agent/latest/operator/api/#pipelinestagespec-a-namemonitoringgrafanacomv1alpha1pipelinestagespeca
      additionalPipelineStages: []
    # LogsInstance configuration
    logsInstance:
      # -- LogsInstance annotations
      annotations: {}
      # -- Additional LogsInstance labels
      labels: {}
      # -- Additional clients for remote write
      clients: null

# -- DEPRECATED Configuration for the table-manager. The table-manager is only necessary when using a deprecated
# index type such as Cassandra, Bigtable, or DynamoDB, it has not been necessary since loki introduced self-
# contained index types like 'boltdb-shipper' and 'tsdb'. This will be removed in a future helm chart.
tableManager:
  # -- Specifies whether the table-manager should be enabled
  enabled: false
  image:
    # -- The Docker registry for the table-manager image. Overrides `loki.image.registry`
    registry: null
    # -- Docker image repository for the table-manager image. Overrides `loki.image.repository`
    repository: null
    # -- Docker image tag for the table-manager image. Overrides `loki.image.tag`
    tag: null
  # -- Command to execute instead of defined in Docker image
  command: null
  # -- The name of the PriorityClass for table-manager pods
  priorityClassName: null
  # -- Labels for table-manager pods
  podLabels: {}
  # -- Annotations for table-manager deployment
  annotations: {}
  # -- Annotations for table-manager pods
  podAnnotations: {}
  service:
    # -- Annotations for table-manager Service
    annotations: {}
    # -- Additional labels for table-manager Service
    labels: {}
  # -- Additional CLI args for the table-manager
  extraArgs: []
  # -- Environment variables to add to the table-manager pods
  extraEnv: []
  # -- Environment variables from secrets or configmaps to add to the table-manager pods
  extraEnvFrom: []
  # -- Volume mounts to add to the table-manager pods
  extraVolumeMounts: []
  # -- Volumes to add to the table-manager pods
  extraVolumes: []
  # -- Resource requests and limits for the table-manager
  resources: {}
  # -- Containers to add to the table-manager pods
  extraContainers: []
  # -- Grace period to allow the table-manager to shutdown before it is killed
  terminationGracePeriodSeconds: 30
  # -- Use the host's user namespace in table-manager pods
  hostUsers: nil
  # -- Affinity for table-manager pods.
  # @default -- Hard node and anti-affinity
  # The value will be passed through tpl.
  affinity:
    podAntiAffinity:
      requiredDuringSchedulingIgnoredDuringExecution:
        - labelSelector:
            matchLabels:
              app.kubernetes.io/component: table-manager
              app.kubernetes.io/name: '{{ include "loki.name" . }}'
              app.kubernetes.io/instance: '{{ .Release.Name }}'
          topologyKey: kubernetes.io/hostname
  # -- DNS config table-manager pods
  dnsConfig: {}
  # -- Node selector for table-manager pods
  nodeSelector: {}
  # -- Tolerations for table-manager pods
  tolerations: []
  # -- Enable deletes by retention
  retention_deletes_enabled: false
  # -- Set retention period
  retention_period: 0<|MERGE_RESOLUTION|>--- conflicted
+++ resolved
@@ -1766,8 +1766,7 @@
   resources: {}
   # -- liveness probe settings for read pods. If empty, applies no livenessProbe
   livenessProbe: {}
-<<<<<<< HEAD
-  # -- statup probe for the read pods. Default is set to this because of this issue: https://github.com/grafana/loki/issues/15191
+    # -- statup probe for the read pods. Default is set to this because of this issue: https://github.com/grafana/loki/issues/15191
   startupProbe:
     httpGet:
       path: /loki/api/v1/labels?since=1h
@@ -1778,8 +1777,6 @@
     periodSeconds: 30
     successThreshold: 1
     failureThreshold: 3
-=======
->>>>>>> b3803113
   # -- Grace period to allow the read to shutdown before it is killed
   terminationGracePeriodSeconds: 30
   # -- Use the host's user namespace in the read pods.
