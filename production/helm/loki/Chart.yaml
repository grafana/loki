--- conflicted
+++ resolved
@@ -2,13 +2,8 @@
 name: loki
 description: Helm chart for Grafana Loki and Grafana Enterprise Logs supporting monolithic, simple scalable, and microservices modes.
 type: application
-<<<<<<< HEAD
-appVersion: 3.0.0
-version: 6.6.7
-=======
 appVersion: 3.5.2
-version: 6.32.0
->>>>>>> 4fdae629
+version: 6.32.1
 home: https://grafana.github.io/helm-charts
 sources:
   - https://github.com/grafana/loki
