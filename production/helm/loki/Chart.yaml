--- conflicted
+++ resolved
@@ -3,11 +3,7 @@
 description: Helm chart for Grafana Loki in simple, scalable mode
 type: application
 appVersion: 2.8.2
-<<<<<<< HEAD
-version: 5.7.0
-=======
-version: 5.7.1
->>>>>>> 8391e557
+version: 5.8.0
 home: https://grafana.github.io/helm-charts
 sources:
   - https://github.com/grafana/loki
