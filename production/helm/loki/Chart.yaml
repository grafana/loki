apiVersion: v2
name: loki
description: Helm chart for Grafana Loki and Grafana Enterprise Logs supporting both simple, scalable and distributed modes.
type: application
appVersion: 3.0.0
<<<<<<< HEAD
version: 6.6.4
=======
version: 6.6.5
>>>>>>> 1a508b0a
home: https://grafana.github.io/helm-charts
sources:
  - https://github.com/grafana/loki
  - https://grafana.com/oss/loki/
  - https://grafana.com/docs/loki/latest/
icon: https://grafana.com/docs/loki/latest/logo_and_name.png
dependencies:
  - name: minio
    alias: minio
    version: 4.0.15
    repository: https://charts.min.io/
    condition: minio.enabled
  - name: grafana-agent-operator
    alias: grafana-agent-operator
    version: 0.3.15
    repository: https://grafana.github.io/helm-charts
    condition: monitoring.selfMonitoring.grafanaAgent.installOperator
  - name: rollout-operator
    alias: rollout_operator
    repository: https://grafana.github.io/helm-charts
    version: 0.13.0
    condition: rollout_operator.enabled
maintainers:
  - name: trevorwhitney
  - name: jeschkies<|MERGE_RESOLUTION|>--- conflicted
+++ resolved
@@ -3,11 +3,7 @@
 description: Helm chart for Grafana Loki and Grafana Enterprise Logs supporting both simple, scalable and distributed modes.
 type: application
 appVersion: 3.0.0
-<<<<<<< HEAD
-version: 6.6.4
-=======
-version: 6.6.5
->>>>>>> 1a508b0a
+version: 6.6.6
 home: https://grafana.github.io/helm-charts
 sources:
   - https://github.com/grafana/loki
