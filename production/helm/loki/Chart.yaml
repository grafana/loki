apiVersion: v2
name: loki
description: Helm chart for Grafana Loki in simple, scalable mode
type: application
appVersion: 2.6.1
<<<<<<< HEAD
version: 3.0.4
=======
version: 3.0.7
>>>>>>> 12ebd33f
home: https://grafana.github.io/helm-charts
sources:
  - https://github.com/grafana/loki
  - https://grafana.com/oss/loki/
  - https://grafana.com/docs/loki/latest/
icon: https://grafana.com/docs/loki/latest/logo_and_name.png
dependencies:
  - name: minio
    alias: minio
    version: 4.0.12
    repository: https://charts.min.io/
    condition: minio.enabled
  - name: grafana-agent-operator
    alias: grafana-agent-operator
    version: 0.2.3
    repository: https://grafana.github.io/helm-charts
    condition: monitoring.selfMonitoring.grafanaAgent.installOperator
maintainers:
  - name: trevorwhitney<|MERGE_RESOLUTION|>--- conflicted
+++ resolved
@@ -3,11 +3,7 @@
 description: Helm chart for Grafana Loki in simple, scalable mode
 type: application
 appVersion: 2.6.1
-<<<<<<< HEAD
-version: 3.0.4
-=======
-version: 3.0.7
->>>>>>> 12ebd33f
+version: 3.0.8
 home: https://grafana.github.io/helm-charts
 sources:
   - https://github.com/grafana/loki
