apiVersion: v2
name: loki
description: Helm chart for Grafana Loki in simple, scalable mode
type: application
<<<<<<< HEAD
appVersion: 2.9.5
version: 5.47.0
=======
appVersion: 2.9.6
version: 5.47.1
>>>>>>> 51c54adc
home: https://grafana.github.io/helm-charts
sources:
  - https://github.com/grafana/loki
  - https://grafana.com/oss/loki/
  - https://grafana.com/docs/loki/latest/
icon: https://grafana.com/docs/loki/latest/logo_and_name.png
dependencies:
  - name: minio
    alias: minio
    version: 4.0.15
    repository: https://charts.min.io/
    condition: minio.enabled
  - name: grafana-agent-operator
    alias: grafana-agent-operator
    version: 0.3.15
    repository: https://grafana.github.io/helm-charts
    condition: monitoring.selfMonitoring.grafanaAgent.installOperator
maintainers:
  - name: trevorwhitney
  - name: jeschkies<|MERGE_RESOLUTION|>--- conflicted
+++ resolved
@@ -2,13 +2,8 @@
 name: loki
 description: Helm chart for Grafana Loki in simple, scalable mode
 type: application
-<<<<<<< HEAD
-appVersion: 2.9.5
-version: 5.47.0
-=======
 appVersion: 2.9.6
-version: 5.47.1
->>>>>>> 51c54adc
+version: 5.48.0
 home: https://grafana.github.io/helm-charts
 sources:
   - https://github.com/grafana/loki
