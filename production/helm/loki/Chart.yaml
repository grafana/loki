apiVersion: v2
name: loki
description: Helm chart for Grafana Loki in simple, scalable mode
type: application
appVersion: 2.9.4
<<<<<<< HEAD
version: 5.44.2
=======
version: 5.44.3
>>>>>>> 06e5dad7
home: https://grafana.github.io/helm-charts
sources:
  - https://github.com/grafana/loki
  - https://grafana.com/oss/loki/
  - https://grafana.com/docs/loki/latest/
icon: https://grafana.com/docs/loki/latest/logo_and_name.png
dependencies:
  - name: minio
    alias: minio
    version: 4.0.15
    repository: https://charts.min.io/
    condition: minio.enabled
  - name: grafana-agent-operator
    alias: grafana-agent-operator
    version: 0.3.15
    repository: https://grafana.github.io/helm-charts
    condition: monitoring.selfMonitoring.grafanaAgent.installOperator
maintainers:
  - name: trevorwhitney
  - name: jeschkies<|MERGE_RESOLUTION|>--- conflicted
+++ resolved
@@ -3,11 +3,7 @@
 description: Helm chart for Grafana Loki in simple, scalable mode
 type: application
 appVersion: 2.9.4
-<<<<<<< HEAD
-version: 5.44.2
-=======
-version: 5.44.3
->>>>>>> 06e5dad7
+version: 5.44.4
 home: https://grafana.github.io/helm-charts
 sources:
   - https://github.com/grafana/loki
