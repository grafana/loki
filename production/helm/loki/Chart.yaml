--- conflicted
+++ resolved
@@ -3,11 +3,7 @@
 description: Helm chart for Grafana Loki in simple, scalable mode
 type: application
 appVersion: 2.9.1
-<<<<<<< HEAD
-version: 5.26.1
-=======
-version: 5.27.0
->>>>>>> 7ccec839
+version: 5.27.1
 home: https://grafana.github.io/helm-charts
 sources:
   - https://github.com/grafana/loki
