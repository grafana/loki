--- conflicted
+++ resolved
@@ -3,11 +3,7 @@
 description: Helm chart for Grafana Loki in simple, scalable mode
 type: application
 appVersion: 2.8.0
-<<<<<<< HEAD
-version: 5.2.1
-=======
-version: 5.3.0
->>>>>>> 2cec818a
+version: 5.3.1
 home: https://grafana.github.io/helm-charts
 sources:
   - https://github.com/grafana/loki
