apiVersion: v2
name: loki
description: Helm chart for Grafana Loki in simple, scalable mode
type: application
<<<<<<< HEAD
appVersion: 2.9.0
version: 5.20.1
=======
appVersion: 2.9.1
version: 5.22.0
>>>>>>> ca43a6ba
home: https://grafana.github.io/helm-charts
sources:
  - https://github.com/grafana/loki
  - https://grafana.com/oss/loki/
  - https://grafana.com/docs/loki/latest/
icon: https://grafana.com/docs/loki/latest/logo_and_name.png
dependencies:
  - name: minio
    alias: minio
    version: 4.0.12
    repository: https://charts.min.io/
    condition: minio.enabled
  - name: grafana-agent-operator
    alias: grafana-agent-operator
    version: 0.2.16
    repository: https://grafana.github.io/helm-charts
    condition: monitoring.selfMonitoring.grafanaAgent.installOperator
maintainers:
  - name: trevorwhitney
  - name: jeschkies<|MERGE_RESOLUTION|>--- conflicted
+++ resolved
@@ -2,13 +2,8 @@
 name: loki
 description: Helm chart for Grafana Loki in simple, scalable mode
 type: application
-<<<<<<< HEAD
-appVersion: 2.9.0
-version: 5.20.1
-=======
 appVersion: 2.9.1
-version: 5.22.0
->>>>>>> ca43a6ba
+version: 5.22.1
 home: https://grafana.github.io/helm-charts
 sources:
   - https://github.com/grafana/loki
