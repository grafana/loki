--- conflicted
+++ resolved
@@ -3,11 +3,7 @@
 description: Helm chart for Grafana Loki in simple, scalable mode
 type: application
 appVersion: 2.9.1
-<<<<<<< HEAD
-version: 5.27.1
-=======
 version: 5.30.0
->>>>>>> 09927db7
 home: https://grafana.github.io/helm-charts
 sources:
   - https://github.com/grafana/loki
