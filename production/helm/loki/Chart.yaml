apiVersion: v2
name: loki
description: Helm chart for Grafana Loki in simple, scalable mode
type: application
<<<<<<< HEAD
appVersion: 2.8.4
version: 5.16.1
=======
appVersion: 2.9.0
version: 5.19.0
>>>>>>> dbfd81b8
home: https://grafana.github.io/helm-charts
sources:
  - https://github.com/grafana/loki
  - https://grafana.com/oss/loki/
  - https://grafana.com/docs/loki/latest/
icon: https://grafana.com/docs/loki/latest/logo_and_name.png
dependencies:
  - name: minio
    alias: minio
    version: 4.0.12
    repository: https://charts.min.io/
    condition: minio.enabled
  - name: grafana-agent-operator
    alias: grafana-agent-operator
    version: 0.3.2
    repository: https://grafana.github.io/helm-charts
    condition: monitoring.selfMonitoring.grafanaAgent.installOperator
maintainers:
  - name: trevorwhitney
  - name: jeschkies<|MERGE_RESOLUTION|>--- conflicted
+++ resolved
@@ -2,13 +2,8 @@
 name: loki
 description: Helm chart for Grafana Loki in simple, scalable mode
 type: application
-<<<<<<< HEAD
-appVersion: 2.8.4
-version: 5.16.1
-=======
 appVersion: 2.9.0
-version: 5.19.0
->>>>>>> dbfd81b8
+version: 5.19.1
 home: https://grafana.github.io/helm-charts
 sources:
   - https://github.com/grafana/loki
