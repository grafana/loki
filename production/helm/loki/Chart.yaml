--- conflicted
+++ resolved
@@ -3,11 +3,7 @@
 description: Helm chart for Grafana Loki in simple, scalable mode
 type: application
 appVersion: 2.9.2
-<<<<<<< HEAD
-version: 5.34.1
-=======
-version: 5.35.0
->>>>>>> 9d9b05ad
+version: 5.35.1
 home: https://grafana.github.io/helm-charts
 sources:
   - https://github.com/grafana/loki
