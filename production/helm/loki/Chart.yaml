apiVersion: v2
name: loki
description: Helm chart for Grafana Loki and Grafana Enterprise Logs supporting both simple, scalable and distributed modes.
type: application
<<<<<<< HEAD
appVersion: 3.1.0
version: 6.8.0
=======
appVersion: 3.1.1
version: 6.10.0
>>>>>>> c3a5141d
home: https://grafana.github.io/helm-charts
sources:
  - https://github.com/grafana/loki
  - https://grafana.com/oss/loki/
  - https://grafana.com/docs/loki/latest/
icon: https://grafana.com/docs/loki/latest/logo_and_name.png
dependencies:
  - name: minio
    alias: minio
    version: 4.0.15
    repository: https://charts.min.io/
    condition: minio.enabled
  - name: grafana-agent-operator
    alias: grafana-agent-operator
    version: 0.3.15
    repository: https://grafana.github.io/helm-charts
    condition: monitoring.selfMonitoring.grafanaAgent.installOperator
  - name: rollout-operator
    alias: rollout_operator
    repository: https://grafana.github.io/helm-charts
    version: 0.13.0
    condition: rollout_operator.enabled
maintainers:
  - name: trevorwhitney
  - name: jeschkies<|MERGE_RESOLUTION|>--- conflicted
+++ resolved
@@ -2,13 +2,8 @@
 name: loki
 description: Helm chart for Grafana Loki and Grafana Enterprise Logs supporting both simple, scalable and distributed modes.
 type: application
-<<<<<<< HEAD
-appVersion: 3.1.0
-version: 6.8.0
-=======
 appVersion: 3.1.1
-version: 6.10.0
->>>>>>> c3a5141d
+version: 6.11.0
 home: https://grafana.github.io/helm-charts
 sources:
   - https://github.com/grafana/loki
