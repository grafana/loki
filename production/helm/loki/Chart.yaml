apiVersion: v2
name: loki
description: Helm chart for Grafana Loki and Grafana Enterprise Logs supporting monolithic, simple scalable, and microservices modes.
type: application
<<<<<<< HEAD
appVersion: 3.5.0
version: 6.30.2
=======
appVersion: 3.5.7
version: 6.46.0
>>>>>>> b3803113
home: https://grafana.github.io/helm-charts
sources:
  - https://github.com/grafana/loki
  - https://grafana.com/oss/loki/
  - https://grafana.com/docs/loki/latest/
icon: https://grafana.com/docs/loki/latest/logo_and_name.png
dependencies:
  - name: minio
    alias: minio
    version: 5.4.0
    repository: https://charts.min.io/
    condition: minio.enabled
  - name: grafana-agent-operator
    alias: grafana-agent-operator
    version: 0.5.1
    repository: https://grafana.github.io/helm-charts
    condition: monitoring.selfMonitoring.grafanaAgent.installOperator
  - name: rollout-operator
    alias: rollout_operator
    repository: https://grafana.github.io/helm-charts
    version: 0.33.2
    condition: rollout_operator.enabled
maintainers:
  - name: trevorwhitney
  - name: jeschkies<|MERGE_RESOLUTION|>--- conflicted
+++ resolved
@@ -2,13 +2,8 @@
 name: loki
 description: Helm chart for Grafana Loki and Grafana Enterprise Logs supporting monolithic, simple scalable, and microservices modes.
 type: application
-<<<<<<< HEAD
-appVersion: 3.5.0
-version: 6.30.2
-=======
 appVersion: 3.5.7
-version: 6.46.0
->>>>>>> b3803113
+version: 6.46.1
 home: https://grafana.github.io/helm-charts
 sources:
   - https://github.com/grafana/loki
