apiVersion: v2
name: loki
description: Helm chart for Grafana Loki in simple, scalable mode
type: application
<<<<<<< HEAD
appVersion: 2.9.4
=======
appVersion: 2.9.3
>>>>>>> 012cf92d
version: 5.42.0
home: https://grafana.github.io/helm-charts
sources:
  - https://github.com/grafana/loki
  - https://grafana.com/oss/loki/
  - https://grafana.com/docs/loki/latest/
icon: https://grafana.com/docs/loki/latest/logo_and_name.png
dependencies:
  - name: minio
    alias: minio
    version: 4.0.15
    repository: https://charts.min.io/
    condition: minio.enabled
  - name: grafana-agent-operator
    alias: grafana-agent-operator
    version: 0.3.15
    repository: https://grafana.github.io/helm-charts
    condition: monitoring.selfMonitoring.grafanaAgent.installOperator
maintainers:
  - name: trevorwhitney
  - name: jeschkies<|MERGE_RESOLUTION|>--- conflicted
+++ resolved
@@ -2,11 +2,7 @@
 name: loki
 description: Helm chart for Grafana Loki in simple, scalable mode
 type: application
-<<<<<<< HEAD
 appVersion: 2.9.4
-=======
-appVersion: 2.9.3
->>>>>>> 012cf92d
 version: 5.42.0
 home: https://grafana.github.io/helm-charts
 sources:
