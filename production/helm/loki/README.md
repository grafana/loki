--- conflicted
+++ resolved
@@ -6,22 +6,17 @@
 
 ## Source Code
 
-* <https://github.com/grafana/loki>
-* <https://grafana.com/oss/loki/>
-* <https://grafana.com/docs/loki/latest/>
+- <https://github.com/grafana/loki>
+- <https://grafana.com/oss/loki/>
+- <https://grafana.com/docs/loki/latest/>
 
 ## Requirements
 
-| Repository | Name | Version |
-|------------|------|---------|
-<<<<<<< HEAD
-| https://charts.min.io/ | minio(minio) | 5.3.0 |
-| https://grafana.github.io/helm-charts | grafana-agent-operator(grafana-agent-operator) | 0.3.15 |
-=======
-| https://charts.min.io/ | minio(minio) | 4.1.0 |
-| https://grafana.github.io/helm-charts | grafana-agent-operator(grafana-agent-operator) | 0.5.0 |
->>>>>>> df7a8e42
-| https://grafana.github.io/helm-charts | rollout_operator(rollout-operator) | 0.19.1 |
+| Repository                            | Name                                           | Version |
+| ------------------------------------- | ---------------------------------------------- | ------- |
+| https://charts.min.io/                | minio(minio)                                   | 5.3.0   |
+| https://grafana.github.io/helm-charts | grafana-agent-operator(grafana-agent-operator) | 0.5.0   |
+| https://grafana.github.io/helm-charts | rollout_operator(rollout-operator)             | 0.19.1  |
 
 Find more information in the Loki Helm Chart [documentation](https://grafana.com/docs/loki/next/installation/helm).
 
@@ -29,11 +24,11 @@
 
 If you made any changes to the [Chart.yaml](https://github.com/grafana/loki/blob/main/production/helm/loki/Chart.yaml) or [values.yaml](https://github.com/grafana/loki/blob/main/production/helm/loki/values.yaml) run `make helm-docs` from the root of the repository to update the documentation and commit the changed files.
 
-Futhermore, please add an entry to the [CHANGELOG.md](./CHANGELOG.md) file about what you changed.  This file has a header that looks like this:
+Futhermore, please add an entry to the [CHANGELOG.md](./CHANGELOG.md) file about what you changed. This file has a header that looks like this:
 
 ```
 [//]: # (<AUTOMATED_UPDATES_LOCATOR> : do not remove this line. This locator is used by the CI pipeline to automatically create a changelog entry for each new Loki release. Add other chart versions and respective changelog entries bellow this line.)
-````
+```
 
 Place your changes as a bulleted list below this header. The helm chart is automatically released once a week, at which point the `CHANGELOG.md` file will be updated to reflect the release of all changes between this header the the header of the previous version as the changes for that weeks release. For example, if the weekly release will be `1.21.0`, and the `CHANGELOG.md` file has the following entries:
 
@@ -49,6 +44,7 @@
 ```
 
 Then the weekly release will create a `CHANGELOG.md` with the following content:
+
 ```
 [//]: # (<AUTOMATED_UPDATES_LOCATOR> : do not remove this line. This locator is used by the CI pipeline to automatically create a changelog entry for each new Loki release. Add other chart versions and respective changelog entries bellow this line.)
 
@@ -65,6 +61,7 @@
 #### Versioning
 
 Normally contributors need _not_ bump the version nor update the [CHANGELOG.md](https://github.com/grafana/loki/blob/main/production/helm/loki/CHANGELOG.md). A new version of the Chart will follow this cadence:
+
 - Automatic weekly releases
 - Releases that coincide with Loki/GEL releases
 - Manual releases when necessary (ie. to address a CVE or critical bug)