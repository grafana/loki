--- conflicted
+++ resolved
@@ -1,12 +1,7 @@
 apiVersion: "v1"
 name: fluent-bit
-<<<<<<< HEAD
 version: 0.1.3
-appVersion: v1.4.1
-=======
-version: 0.1.2
 appVersion: v1.5.0
->>>>>>> b9f276cf
 kubeVersion: "^1.10.0-0"
 description: "Uses fluent-bit Loki go plugin for gathering logs and sending them to Loki"
 home: https://grafana.com/loki
