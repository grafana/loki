# Fluent Bit Loki chart

This chart install the Fluent Bit application to ship logs to Loki. It defines daemonset on a [Kubernetes](http://kubernetes.io) cluster using the [Helm](https://helm.sh) package manager.

## Installing the Chart

> If you don't have `Helm` installed locally, or `Tiller` installed in your Kubernetes cluster, read the [Using Helm](https://docs.helm.sh/using_helm/) documentation to get started.
To install the chart with the release name `my-release` using our helm repository:

```bash
helm repo add loki https://grafana.github.io/loki/charts
helm upgrade --install my-release loki/fluent-bit \
    --set loki.serviceName=loki.default.svc.cluster.local
```

<<<<<<< HEAD
If you deploy Loki with a custom namespace or service name, you must change the value above for `loki.serviceName` to the appropriate value.

The command deploys fluent-bit on the Kubernetes cluster with the default configuration. The [configuration](#configuration) section lists the parameters that can be configured during installation.
=======
The command deploys Fluent Bit on the Kubernetes cluster with the default configuration. The [configuration](#configuration) section lists the parameters that can be configured during installation.
>>>>>>> 0f7f200c

To configure the chart to send to [Grafana Cloud](https://grafana.com/products/cloud) use:

```bash
helm upgrade --install my-release loki/fluent-bit \
    --set loki.serviceName=logs-us-west1.grafana.net,loki.servicePort=80,loki.serviceScheme=https \
    --set loki.user=2830,loki.password=1234
```

> **Tip**: List all releases using `helm list`

To install a custom tag use the following command:

```bash
helm upgrade --install my-release loki/fluent-bit \
    --set image.tag=<custom tag>
```

The full list of available tags on [docker hub](https://cloud.docker.com/u/grafana/repository/docker/grafana/fluent-bit-plugin-loki).

Alternatively you can install the full [Loki stack](../loki-stack) (Loki + Fluent Bit) using:

```bash
helm upgrade --install my-release loki/loki-stack \
    --set fluent-bit.enabled=true,promtail.enabled=false
```

This will automatically configured the `loki.serviceName` configuration field to the newly created Loki instance.

## RBAC

By default, `rbac.create` is set to true. This enable RBAC support in Fluent Bit and must be true if RBAC is enabled in your cluster.

The chart will take care of creating the required service accounts and roles for Fluent Bit.

If you have RBAC disabled, or to put it another way, ABAC enabled, you should set this value to `false`.

## Uninstalling the Chart

To uninstall/delete the `my-release` deployment:

```bash
helm delete my-release
```

The command removes all the Kubernetes components associated with the chart and deletes the release.

## Configuration

The following tables lists the configurable parameters of the Fluent Bit chart and their default values.

For more details, read the [Fluent Bit documentation](../../../cmd/fluent-bit/README.md)

| Parameter                | Description                                                                                        | Default                          |
|--------------------------|----------------------------------------------------------------------------------------------------|----------------------------------|
| `loki.serviceName`       | The address of the Loki service.                                                                   | `"${RELEASE}-loki"`              |
| `loki.servicePort`       | The port of the Loki service.                                                                      | `3100`                           |
| `loki.serviceScheme`     | The scheme of the Loki service.                                                                    | `http`                           |
| `loki.user`              | The http basic auth username to access the Loki service.                                           |                                  |
| `loki.password`          | The http basic auth password to access the Loki service.                                           |                                  |
| `config.port`            | the Fluent Bit port to listen. (This is mainly used to serve metrics)                              | `2020`                           |
| `config.loglevel`        | the Fluent Bit log level (debug,info,warn,error).                                                  | `warn`                           |
| `config.lineFormat`      | The line format to use to send a record (json/key_value)                                           | `json`                           |
| `config.removeKeys`      | The list of key to remove from each record                                                         | `[removeKeys,stream]`            |
| `config.labels`          | A set of labels to send for every log                                                              | `'{job="fluent-bit"}'`           |
| `config.labelMap`        | Mapping of labels from a record. See [Fluent Bit documentation](../../../cmd/fluent-bit/README.md) |                                  |
| `affinity`               | [affinity][affinity] settings for pod assignment                                                   | `{}`                             |
| `annotations`            | Annotations to add to Kubernetes resources.                                                        | `{}`                             |
| `deploymentStrategy`     | The deployment strategy to use with the daemonset                                                  | `RollingUpdate`                  |
| `image.repository`       | The Fluent Bit docker image repository                                                             | `grafana/fluent-bit-plugin-loki` |
| `image.tag`              | The Fluent Bit docker image tag                                                                    | `0.1`                            |
| `image.pullPolicy`       | The Fluent Bit docker image pull policy                                                            | `IfNotPresent`                   |
| `nodeSelector`           | Fluent Bit [node labels][nodeSelector] for pod assignment                                          | `{}`                             |
| `podLabels`              | additional Fluent Bit pod labels                                                                   | `{}`                             |
| `podAnnotations`         | additional Fluent Bit pod annotations                                                              | `Prometheus discovery`           |
| `rbac.create`            | Activate support for RBAC                                                                          | `true`                           |
| `resources`              | Resource requests/limit                                                                            |                                  |
| `tolerations`            | [Toleration][toleration] labels for pod assignment                                                 | `no schedule on master nodes`    |
| `volumes`                | [Volume]([volumes]) to mount                                                                       | `host containers log`            |
| `volumeMounts`           | Volume mount mapping                                                                               |                                  |
| `serviceMonitor.enabled` | Create a [Prometheus Operator](operator) serviceMonitor resource for Fluent Bit                    | `false`                          |


[toleration]: https://kubernetes.io/docs/concepts/configuration/taint-and-toleration/
[nodeSelector]: https://kubernetes.io/docs/concepts/configuration/assign-pod-node/#nodeselector
[affinity]: https://kubernetes.io/docs/concepts/configuration/assign-pod-node/#affinity-and-anti-affinity
[volumes]: https://kubernetes.io/docs/concepts/storage/volumes/
[operator]: https://github.com/coreos/prometheus-operator<|MERGE_RESOLUTION|>--- conflicted
+++ resolved
@@ -13,13 +13,9 @@
     --set loki.serviceName=loki.default.svc.cluster.local
 ```
 
-<<<<<<< HEAD
 If you deploy Loki with a custom namespace or service name, you must change the value above for `loki.serviceName` to the appropriate value.
 
-The command deploys fluent-bit on the Kubernetes cluster with the default configuration. The [configuration](#configuration) section lists the parameters that can be configured during installation.
-=======
 The command deploys Fluent Bit on the Kubernetes cluster with the default configuration. The [configuration](#configuration) section lists the parameters that can be configured during installation.
->>>>>>> 0f7f200c
 
 To configure the chart to send to [Grafana Cloud](https://grafana.com/products/cloud) use:
 
