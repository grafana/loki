apiVersion: "v1"
name: loki-stack
<<<<<<< HEAD
version: 0.37.4
=======
version: 0.38.0
>>>>>>> d307a0b1
appVersion: v1.5.0
kubeVersion: "^1.10.0-0"
description: "Loki: like Prometheus, but for logs."
home: https://grafana.com/loki
icon: https://github.com/grafana/loki/raw/master/docs/logo.png
sources:
- https://github.com/grafana/loki
maintainers:
- name: Loki Maintainers
  email: lokiproject@googlegroups.com
engine: gotpl<|MERGE_RESOLUTION|>--- conflicted
+++ resolved
@@ -1,10 +1,6 @@
 apiVersion: "v1"
 name: loki-stack
-<<<<<<< HEAD
-version: 0.37.4
-=======
-version: 0.38.0
->>>>>>> d307a0b1
+version: 0.38.1
 appVersion: v1.5.0
 kubeVersion: "^1.10.0-0"
 description: "Loki: like Prometheus, but for logs."
