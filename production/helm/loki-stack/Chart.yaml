apiVersion: "v1"
name: loki-stack
<<<<<<< HEAD
version: 0.37.1
=======
version: 0.37.2
>>>>>>> a69a8309
appVersion: v1.5.0
kubeVersion: "^1.10.0-0"
description: "Loki: like Prometheus, but for logs."
home: https://grafana.com/loki
icon: https://github.com/grafana/loki/raw/master/docs/logo.png
sources:
- https://github.com/grafana/loki
maintainers:
- name: Loki Maintainers
  email: lokiproject@googlegroups.com
engine: gotpl<|MERGE_RESOLUTION|>--- conflicted
+++ resolved
@@ -1,10 +1,6 @@
 apiVersion: "v1"
 name: loki-stack
-<<<<<<< HEAD
-version: 0.37.1
-=======
-version: 0.37.2
->>>>>>> a69a8309
+version: 0.37.3
 appVersion: v1.5.0
 kubeVersion: "^1.10.0-0"
 description: "Loki: like Prometheus, but for logs."
