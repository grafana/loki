apiVersion: "v1"
name: loki-stack
<<<<<<< HEAD
version: 0.36.3
appVersion: v1.4.1
=======
version: 0.37.0
appVersion: v1.5.0
>>>>>>> 5e0fe09f
kubeVersion: "^1.10.0-0"
description: "Loki: like Prometheus, but for logs."
home: https://grafana.com/loki
icon: https://github.com/grafana/loki/raw/master/docs/logo.png
sources:
- https://github.com/grafana/loki
maintainers:
- name: Loki Maintainers
  email: lokiproject@googlegroups.com
engine: gotpl<|MERGE_RESOLUTION|>--- conflicted
+++ resolved
@@ -1,12 +1,7 @@
 apiVersion: "v1"
 name: loki-stack
-<<<<<<< HEAD
-version: 0.36.3
-appVersion: v1.4.1
-=======
-version: 0.37.0
+version: 0.37.1
 appVersion: v1.5.0
->>>>>>> 5e0fe09f
 kubeVersion: "^1.10.0-0"
 description: "Loki: like Prometheus, but for logs."
 home: https://grafana.com/loki
