apiVersion: "v1"
name: loki-stack
<<<<<<< HEAD
version: 0.41.0
=======
version: 0.41.2
>>>>>>> dd5fceb3
appVersion: v1.6.0
kubeVersion: "^1.10.0-0"
description: "Loki: like Prometheus, but for logs."
home: https://grafana.com/loki
icon: https://github.com/grafana/loki/raw/master/docs/logo.png
sources:
- https://github.com/grafana/loki
maintainers:
- name: Loki Maintainers
  email: lokiproject@googlegroups.com
engine: gotpl<|MERGE_RESOLUTION|>--- conflicted
+++ resolved
@@ -1,10 +1,6 @@
 apiVersion: "v1"
 name: loki-stack
-<<<<<<< HEAD
-version: 0.41.0
-=======
 version: 0.41.2
->>>>>>> dd5fceb3
 appVersion: v1.6.0
 kubeVersion: "^1.10.0-0"
 description: "Loki: like Prometheus, but for logs."
