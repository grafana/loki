apiVersion: "v1"
name: promtail
<<<<<<< HEAD
version: 0.25.0
=======
version: 0.25.1
>>>>>>> dd5fceb3
appVersion: v1.6.0
kubeVersion: "^1.10.0-0"
description: "Responsible for gathering logs and sending them to Loki"
home: https://grafana.com/loki
icon: https://github.com/grafana/loki/raw/master/docs/logo.png
sources:
- https://github.com/grafana/loki
maintainers:
- name: Loki Maintainers
  email: lokiproject@googlegroups.com
engine: gotpl<|MERGE_RESOLUTION|>--- conflicted
+++ resolved
@@ -1,10 +1,6 @@
 apiVersion: "v1"
 name: promtail
-<<<<<<< HEAD
-version: 0.25.0
-=======
 version: 0.25.1
->>>>>>> dd5fceb3
 appVersion: v1.6.0
 kubeVersion: "^1.10.0-0"
 description: "Responsible for gathering logs and sending them to Loki"
