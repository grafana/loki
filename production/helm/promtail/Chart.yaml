--- conflicted
+++ resolved
@@ -1,10 +1,6 @@
 apiVersion: "v1"
 name: promtail
-<<<<<<< HEAD
-version: 0.20.2
-=======
-version: 0.22.0
->>>>>>> c0a28cbf
+version: 0.22.1
 appVersion: v1.4.1
 kubeVersion: "^1.10.0-0"
 description: "Responsible for gathering logs and sending them to Loki"
