apiVersion: "v1"
name: promtail
<<<<<<< HEAD
version: 0.23.3
=======
version: 0.23.4
>>>>>>> 5a8bc848
appVersion: v1.5.0
kubeVersion: "^1.10.0-0"
description: "Responsible for gathering logs and sending them to Loki"
home: https://grafana.com/loki
icon: https://github.com/grafana/loki/raw/master/docs/logo.png
sources:
- https://github.com/grafana/loki
maintainers:
- name: Loki Maintainers
  email: lokiproject@googlegroups.com
engine: gotpl<|MERGE_RESOLUTION|>--- conflicted
+++ resolved
@@ -1,10 +1,6 @@
 apiVersion: "v1"
 name: promtail
-<<<<<<< HEAD
-version: 0.23.3
-=======
-version: 0.23.4
->>>>>>> 5a8bc848
+version: 0.23.5
 appVersion: v1.5.0
 kubeVersion: "^1.10.0-0"
 description: "Responsible for gathering logs and sending them to Loki"
