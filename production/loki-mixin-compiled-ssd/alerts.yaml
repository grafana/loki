--- conflicted
+++ resolved
@@ -3,14 +3,9 @@
       rules:
         - alert: LokiRequestErrors
           annotations:
-<<<<<<< HEAD
-            message: |
-                {{ $labels.job }} {{ $labels.route }} is experiencing {{ printf "%.2f" $value }}% errors.
-=======
             description: |
                 {{ $labels.job }} {{ $labels.route }} is experiencing {{ printf "%.2f" $value }}% errors.
             summary: Loki request error rate is high.
->>>>>>> c1415c52
           expr: |
             100 * sum(rate(loki_request_duration_seconds_count{status_code=~"5.."}[2m])) by (namespace, job, route)
               /
@@ -21,28 +16,18 @@
             severity: critical
         - alert: LokiRequestPanics
           annotations:
-<<<<<<< HEAD
-            message: |
-                {{ $labels.job }} is experiencing {{ printf "%.2f" $value }}% increase of panics.
-=======
             description: |
                 {{ $labels.job }} is experiencing {{ printf "%.2f" $value }}% increase of panics.
             summary: Loki requests are causing code panics.
->>>>>>> c1415c52
           expr: |
             sum(increase(loki_panic_total[10m])) by (namespace, job) > 0
           labels:
             severity: critical
         - alert: LokiRequestLatency
           annotations:
-<<<<<<< HEAD
-            message: |
-                {{ $labels.job }} {{ $labels.route }} is experiencing {{ printf "%.2f" $value }}s 99th percentile latency.
-=======
             description: |
                 {{ $labels.job }} {{ $labels.route }} is experiencing {{ printf "%.2f" $value }}s 99th percentile latency.
             summary: Loki request error latency is high.
->>>>>>> c1415c52
           expr: |
             cluster_namespace_job_route:loki_request_duration_seconds:99quantile{route!~"(?i).*tail.*|/schedulerpb.SchedulerForQuerier/QuerierLoop"} > 1
           for: 15m
@@ -50,14 +35,9 @@
             severity: critical
         - alert: LokiTooManyCompactorsRunning
           annotations:
-<<<<<<< HEAD
-            message: |
-                {{ $labels.cluster }} {{ $labels.namespace }} has had {{ printf "%.0f" $value }} compactors running for more than 5m. Only one compactor should run at a time.
-=======
             description: |
                 {{ $labels.cluster }} {{ $labels.namespace }} has had {{ printf "%.0f" $value }} compactors running for more than 5m. Only one compactor should run at a time.
             summary: Loki deployment is running more than one compactor.
->>>>>>> c1415c52
           expr: |
             sum(loki_boltdb_shipper_compactor_running) by (namespace, cluster) > 1
           for: 5m
