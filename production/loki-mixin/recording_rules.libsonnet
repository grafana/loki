--- conflicted
+++ resolved
@@ -5,15 +5,9 @@
     groups+: [{
       name: 'loki_rules',
       rules:
-<<<<<<< HEAD
-        utils.histogramRules('loki_request_duration_seconds', [$._config.per_cluster_label, 'job']) +
-        utils.histogramRules('loki_request_duration_seconds', [$._config.per_cluster_label, 'job', 'route']) +
-        utils.histogramRules('loki_request_duration_seconds', $._config.job_labels + ['route']),
-=======
         utils.histogramRules('loki_request_duration_seconds', [$._config.per_cluster_label, 'job'], $._config.recording_rules_range_interval) +
         utils.histogramRules('loki_request_duration_seconds', [$._config.per_cluster_label, 'job', 'route'], $._config.recording_rules_range_interval) +
         utils.histogramRules('loki_request_duration_seconds', [$._config.per_cluster_label, 'namespace', 'job', 'route'], $._config.recording_rules_range_interval),
->>>>>>> f52f8ad5
     }],
   },
 }