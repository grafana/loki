{
  prometheusAlerts+:: {
    groups+: [
      {
        name: 'loki_alerts',
        rules: [
          {
            alert: 'LokiRequestErrors',
<<<<<<< HEAD
            expr: |||
              100 * sum(rate(loki_request_duration_seconds_count{status_code=~"5.."}[2m])) by (%(group_by_cluster)s, job, route)
                /
              sum(rate(loki_request_duration_seconds_count[2m])) by (%(group_by_cluster)s, job, route)
                > 10
            ||| % $._config,
=======
            expr: std.strReplace(|||
              100 * sum(rate(loki_request_duration_seconds_count{status_code=~"5.."}[2m])) by (cluster, namespace, job, route)
                /
              sum(rate(loki_request_duration_seconds_count[2m])) by (cluster, namespace, job, route)
                > 10
            |||, 'cluster', $._config.per_cluster_label),
>>>>>>> f52f8ad5
            'for': '15m',
            labels: {
              severity: 'critical',
            },
            annotations: {
              summary: 'Loki request error rate is high.',
              description: std.strReplace(|||
                {{ $labels.cluster }} {{ $labels.job }} {{ $labels.route }} is experiencing {{ printf "%.2f" $value }}% errors.
              |||, 'cluster', $._config.per_cluster_label),
            },
          },
          {
            alert: 'LokiRequestPanics',
            expr: |||
<<<<<<< HEAD
              sum(increase(loki_panic_total[10m])) by (%(group_by_cluster)s, job) > 0
            ||| % $._config,
=======
              sum(increase(loki_panic_total[10m])) by (%s, namespace, job) > 0
            ||| % $._config.per_cluster_label,
>>>>>>> f52f8ad5
            labels: {
              severity: 'critical',
            },
            annotations: {
              summary: 'Loki requests are causing code panics.',
              description: std.strReplace(|||
                {{ $labels.cluster }} {{ $labels.job }} is experiencing {{ printf "%.2f" $value }}% increase of panics.
              |||, 'cluster', $._config.per_cluster_label),
            },
          },
          {
            alert: 'LokiRequestLatency',
            expr: |||
              %(group_prefix_jobs)s_route:loki_request_duration_seconds:99quantile{route!~"(?i).*tail.*|/schedulerpb.SchedulerForQuerier/QuerierLoop"} > 1
            ||| % $._config,
            'for': '15m',
            labels: {
              severity: 'critical',
            },
            annotations: {
              summary: 'Loki request error latency is high.',
              description: std.strReplace(|||
                {{ $labels.cluster }} {{ $labels.job }} {{ $labels.route }} is experiencing {{ printf "%.2f" $value }}s 99th percentile latency.
              |||, 'cluster', $._config.per_cluster_label),
            },
          },
          {
            alert: 'LokiTooManyCompactorsRunning',
            expr: |||
<<<<<<< HEAD
              sum(loki_boltdb_shipper_compactor_running) by (%(group_by_cluster)s) > 1
            ||| % $._config,
=======
              sum(loki_boltdb_shipper_compactor_running) by (%s, namespace) > 1
            ||| % $._config.per_cluster_label,
>>>>>>> f52f8ad5
            'for': '5m',
            labels: {
              severity: 'warning',
            },
            annotations: {
              summary: 'Loki deployment is running more than one compactor.',
              description: std.strReplace(|||
                {{ $labels.cluster }} {{ $labels.namespace }} has had {{ printf "%.0f" $value }} compactors running for more than 5m. Only one compactor should run at a time.
              |||, 'cluster', $._config.per_cluster_label),
            },
          },
        ],
      },
    ],
  },
}<|MERGE_RESOLUTION|>--- conflicted
+++ resolved
@@ -6,21 +6,12 @@
         rules: [
           {
             alert: 'LokiRequestErrors',
-<<<<<<< HEAD
             expr: |||
               100 * sum(rate(loki_request_duration_seconds_count{status_code=~"5.."}[2m])) by (%(group_by_cluster)s, job, route)
                 /
               sum(rate(loki_request_duration_seconds_count[2m])) by (%(group_by_cluster)s, job, route)
                 > 10
             ||| % $._config,
-=======
-            expr: std.strReplace(|||
-              100 * sum(rate(loki_request_duration_seconds_count{status_code=~"5.."}[2m])) by (cluster, namespace, job, route)
-                /
-              sum(rate(loki_request_duration_seconds_count[2m])) by (cluster, namespace, job, route)
-                > 10
-            |||, 'cluster', $._config.per_cluster_label),
->>>>>>> f52f8ad5
             'for': '15m',
             labels: {
               severity: 'critical',
@@ -35,13 +26,8 @@
           {
             alert: 'LokiRequestPanics',
             expr: |||
-<<<<<<< HEAD
               sum(increase(loki_panic_total[10m])) by (%(group_by_cluster)s, job) > 0
             ||| % $._config,
-=======
-              sum(increase(loki_panic_total[10m])) by (%s, namespace, job) > 0
-            ||| % $._config.per_cluster_label,
->>>>>>> f52f8ad5
             labels: {
               severity: 'critical',
             },
@@ -71,13 +57,8 @@
           {
             alert: 'LokiTooManyCompactorsRunning',
             expr: |||
-<<<<<<< HEAD
               sum(loki_boltdb_shipper_compactor_running) by (%(group_by_cluster)s) > 1
             ||| % $._config,
-=======
-              sum(loki_boltdb_shipper_compactor_running) by (%s, namespace) > 1
-            ||| % $._config.per_cluster_label,
->>>>>>> f52f8ad5
             'for': '5m',
             labels: {
               severity: 'warning',
