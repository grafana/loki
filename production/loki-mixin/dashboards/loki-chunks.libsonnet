--- conflicted
+++ resolved
@@ -44,13 +44,8 @@
                         .addRow(
                           $.row('Flush Stats')
                           .addPanel(
-<<<<<<< HEAD
-                            $.panel('Size') +
+                            $.panel('Log Entries Per Chunk') +
                             $.latencyPanel('loki_ingester_chunk_entries', '{%s}' % dashboards['loki-chunks.json'].labelsSelector, multiplier='1') +
-=======
-                            $.panel('Log Entries Per Chunk') +
-                            $.latencyPanel('loki_ingester_chunk_entries', '{%s}' % labelsSelector, multiplier='1') +
->>>>>>> 305b41ae
                             { yaxes: $.yaxes('short') },
                           )
                           .addPanel(
