--- conflicted
+++ resolved
@@ -17,16 +17,7 @@
     container.mixin.readinessProbe.httpGet.withPort($._config.http_listen_port) +
     container.mixin.readinessProbe.withInitialDelaySeconds(15) +
     container.mixin.readinessProbe.withTimeoutSeconds(1) +
-<<<<<<< HEAD
-    $.util.resourcesRequests($._config.querier.CPURequests, $._config.querier.memoryRequests),
-
-  local deployment = $.apps.v1.deployment,
-
-  querier_deployment:
-    deployment.new('querier', $._config.querier.replicas, [$.querier_container]) +
-    $.extra_tolerations +
-=======
-    $.util.resourcesRequests('4', '2Gi') +
+    $.util.resourcesRequests($._config.querier.CPURequests, $._config.querier.memoryRequests) +
     if $._config.stateful_queriers then
       container.withVolumeMountsMixin([
         volumeMount.new('querier-data', '/data'),
@@ -35,8 +26,8 @@
   local deployment = $.apps.v1.deployment,
 
   querier_deployment: if !$._config.stateful_queriers then
-    deployment.new('querier', 3, [$.querier_container]) +
->>>>>>> 1765d7fe
+    deployment.new('querier', $._config.querier.replicas, [$.querier_container]) +
+    $.extra_tolerations +
     $.config_hash_mixin +
     $.extra_annotations +
     $.util.configVolumeMount('loki', '/etc/loki/config') +
