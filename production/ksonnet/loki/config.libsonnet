--- conflicted
+++ resolved
@@ -83,16 +83,9 @@
       topology_spread_max_skew: 1,
     },
 
-<<<<<<< HEAD
     // Use thanos object store clients
     use_thanos_objstore: false,
 
-    // Bigtable variables
-    bigtable_instance: error 'must specify bigtable instance',
-    bigtable_project: error 'must specify bigtable project',
-
-=======
->>>>>>> 76183fa9
     // GCS variables
     gcs_bucket_name: error 'must specify GCS bucket name',
 
@@ -293,44 +286,6 @@
         remote_timeout: '1s',
       },
 
-<<<<<<< HEAD
-      storage_config: {
-                        index_queries_cache_config: {
-                          memcached: {
-                            batch_size: 100,
-                            parallelism: 100,
-                          },
-
-                          memcached_client: {
-                            host: 'memcached-index-queries.%s.svc.cluster.local' % $._config.namespace,
-                            service: 'memcached-client',
-                            consistent_hash: true,
-                          },
-                        },
-                      } +
-                      (if std.count($._config.enabledBackends, 'gcs') > 0 then {
-                         gcs: $._config.client_configs.gcs,
-                       } else {}) +
-                      (if std.count($._config.enabledBackends, 's3') > 0 then {
-                         aws+: $._config.client_configs.s3,
-                       } else {}) +
-                      (if std.count($._config.enabledBackends, 'bigtable') > 0 then {
-                         bigtable: $._config.client_configs.gcp,
-                       } else {}) +
-                      (if std.count($._config.enabledBackends, 'cassandra') > 0 then {
-                         cassandra: $._config.client_configs.cassandra,
-                       } else {}) +
-                      (if std.count($._config.enabledBackends, 'dynamodb') > 0 then {
-                         aws+: $._config.client_configs.dynamo,
-                       } else {}) +
-                      (
-                        if $._config.use_thanos_objstore then {
-                          use_thanos_objstore: true,
-                          object_store: $._config.object_store,
-                        } else {}
-                      ),
-
-=======
       storage_config:
         {
           index_queries_cache_config: {
@@ -358,8 +313,13 @@
           if $._config.storage_backend == 'azure' then {
             azure: $._config.client_configs.azure,
           } else {}
+        ) +
+        (
+          if $._config.use_thanos_objstore then {
+            use_thanos_objstore: true,
+            object_store: $._config.object_store,
+          } else {}
         ),
->>>>>>> 76183fa9
 
       chunk_store_config: {
         chunk_cache_config: {
