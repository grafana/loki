--- conflicted
+++ resolved
@@ -9,11 +9,6 @@
 
     grpc_server_max_msg_size: 100 << 20,  // 100MB
 
-<<<<<<< HEAD
-    annotations: {},
-
-    tolerations: [{},],
-=======
     // flag for tuning things when boltdb-shipper is current or upcoming index type.
     using_boltdb_shipper: false,
 
@@ -23,7 +18,10 @@
 
     stateful_queriers: false,
     querier_pvc_size: '10Gi',
->>>>>>> 1765d7fe
+
+    annotations: {},
+
+    tolerations: [{},],
 
     querier: {
       // This value should be set equal to (or less than) the CPU cores of the system the querier runs.
