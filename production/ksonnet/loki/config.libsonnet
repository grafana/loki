{
  _config+: {
    namespace: error 'must define namespace',
    cluster: error 'must define cluster',
    http_listen_port: 3100,

    replication_factor: 3,
    memcached_replicas: 3,

    grpc_server_max_msg_size: 100 << 20,  // 100MB

    // flag for tuning things when boltdb-shipper is current or upcoming index type.
    using_boltdb_shipper: true,

    // flags for running ingesters/queriers as a statefulset instead of deployment type.
    stateful_ingesters: false,
    ingester_pvc_size: '5Gi',

    stateful_queriers: false,
    querier_pvc_size: '10Gi',

    annotations: {},

    labels: {},

    tolerations: [{
      key: 'GrafanaLokiDeployOnly',
      operator: 'Equal',
      value: 'true',
      effect: 'NoSchedule'
    }],

    compactor: {
      replicas: 1,
      cpuRequests: '4',
      memoryRequests: '2Gi',
    },

    querier: {
      // This value should be set equal to (or less than) the CPU cores of the system the querier runs.
      // A higher value will lead to a querier trying to process more requests than there are available
      // cores and will result in scheduling delays.
      replicas: 3,
      concurrency: 4,
      cpuRequests: '4',
      memoryRequests: '2Gi',
    },

    queryFrontend: {
      replicas: 2,
      shard_factor: 16,  // v10 schema shard factor
      sharded_queries_enabled: false,
      cpuRequests: '2',
      memoryRequests: '2Gi',
      memoryLimits: '6Gi',
      // only when sharded_queries_enabled was false
      memoryRequestsSharded: '600Mi',
      memoryLimitsSharded: '1200Mi',
      // Queries can technically be sharded an arbitrary number of times. Thus query_split_factor is used
      // as a coefficient to multiply the frontend tenant queues by. The idea is that this
      // yields a bit of headroom so tenant queues aren't underprovisioned. Therefore the split factor
      // should represent the highest reasonable split factor for a query. If too low, a long query
      // (i.e. 30d) with a high split factor (i.e. 5) would result in
      // (day_splits * shard_factor * split_factor) or 30 * 16 * 5 = 2400 sharded queries, which may be
      // more than the max queue size and thus would always error.
      query_split_factor:: 3,
    },

    distributor: {
      replicas: 3,
      cpuRequests: '500m',
      memoryRequests: '500Mi',
      cpuLimits: '1',
      memoryLimits: '1Gi',
    },

    ingester: {
      replicas: 3,
      cpuRequests: '1',
      memoryRequests: '5Gi',
      cpuLimits: '2',
      memoryLimits: '10Gi',
    },

    ruler: {
      replicas: 2,
      cpuRequests: '1',
      memoryRequests: '6Gi',
      cpuLimits: '16',
      memoryLimits: '16Gi',
    },

    tableManager: {
      replicas: 1,
      cpuRequests: '100m',
      memoryRequests: '100Mi',
      cpuLimits: '200m',
      memoryLimits: '200Mi',
    },

    gateway: {
      replicas: 3, 
      cpuRequests: '50m',
      memoryRequests: '100Mi',
    },

    storage_backend: error 'must define storage_backend as a comma separated list of backends in use,\n    valid entries: dynamodb,s3,gcs,bigtable,cassandra. Typically this would be two entries, e.g. `gcs,bigtable`',

    enabledBackends: [
      backend
      for backend in std.split($._config.storage_backend, ',')
    ],

    table_prefix: $._config.namespace,
    index_period_hours: 24,  // 1 day

    ruler_enabled: false,
    ruler_storage: 'gcs',
    ruler_alertmanager_url: 'http://alertmanager.%s.svc.cluster.local/alertmanager' % $._config.namespace,
    ruler_bucket_name: '%(cluster)s-%(namespace)s-ruler' % $._config,
    schema_store: 'bigtable',
    schema_object_store: 'gcs',

    // Bigtable variables
    bigtable_instance: error 'must specify bigtable instance',
    bigtable_project: error 'must specify bigtable project',

    // GCS variables
    gcs_bucket_name: error 'must specify GCS bucket name',

    // Cassandra variables
    cassandra_keyspace: 'lokiindex',
    cassandra_username: '',
    cassandra_password: '',
    cassandra_addresses: error 'must specify cassandra_addresses',

    // S3 variables
    s3_access_key: '',
    s3_secret_access_key: '',
    s3_address: error 'must specify s3_address',
    s3_bucket_name: error 'must specify s3_bucket_name',
    s3_path_style: false,

    // Dynamodb variables
    dynamodb_access_key: '',
    dynamodb_secret_access_key: '',
    dynamodb_region: error 'must specify dynamodb_region',

    // ruler extra config
    ruler_s3_region: '%s' % $._config.s3_address, 

    client_configs: {
      dynamo: {
        dynamodb: {} + if $._config.dynamodb_access_key != '' then {
          dynamodb_url: 'dynamodb://' + $._config.dynamodb_access_key + ':' + $._config.dynamodb_secret_access_key + '@' + $._config.dynamodb_region,
        } else {
          dynamodb_url: 'dynamodb://' + $._config.dynamodb_region,
        },
      },
      s3: {
        s3forcepathstyle: $._config.s3_path_style,
      } + (
        if $._config.s3_access_key != '' then {
          s3: 's3://' + $._config.s3_access_key + ':' + $._config.s3_secret_access_key + '@' + $._config.s3_address + '/' + $._config.s3_bucket_name,
        } else {
          s3: 's3://' + $._config.s3_address + '/' + $._config.s3_bucket_name,
        }
      ),
      cassandra: {
        auth: false,
        addresses: $._config.cassandra_addresses,
        keyspace: $._config.cassandra_keyspace,
      } + (
        if $._config.cassandra_username != '' then {
          auth: true,
          username: $._config.cassandra_username,
          password: $._config.cassandra_password,
        } else {}
      ),
      gcp: {
        instance: $._config.bigtable_instance,
        project: $._config.bigtable_project,
      },
      gcs: {
        bucket_name: $._config.gcs_bucket_name,
      },
    },

    // December 11 is when we first launched to the public.
    // Assume we can ingest logs that are 5months old.
    schema_start_date: '2018-07-11',

    commonArgs: {
      'config.file': '/etc/loki/config/config.yaml',
      'limits.per-user-override-config': '/etc/loki/overrides/overrides.yaml',
    },

    loki: {
      server: {
        graceful_shutdown_timeout: '5s',
        http_server_idle_timeout: '120s',
        grpc_server_max_recv_msg_size: $._config.grpc_server_max_msg_size,
        grpc_server_max_send_msg_size: $._config.grpc_server_max_msg_size,
        grpc_server_max_concurrent_streams: 1000,
        http_server_write_timeout: '1m',
        http_listen_port: $._config.http_listen_port,
      },
      frontend: {
        compress_responses: true,
      } + if $._config.queryFrontend.sharded_queries_enabled then {
        // In process tenant queues on frontends. We divide by the number of frontends;
        // 2 in this case in order to apply the global limit in aggregate.
        // This is basically base * shard_factor * query_split_factor / num_frontends where
        max_outstanding_per_tenant: std.floor(200 * $._config.queryFrontend.shard_factor * $._config.queryFrontend.query_split_factor / $._config.queryFrontend.replicas),
      }
      else {
        max_outstanding_per_tenant: 200,
        log_queries_longer_than: '5s',
      },
      frontend_worker: {
        frontend_address: 'query-frontend.%s.svc.cluster.local:9095' % $._config.namespace,
        // Limit to N/2 worker threads per frontend, as we have two frontends.
        parallelism: std.floor($._config.querier.concurrency / $._config.queryFrontend.replicas),
        grpc_client_config: {
          max_send_msg_size: $._config.grpc_server_max_msg_size,
        },
      },
      query_range: {
        split_queries_by_interval: '30m',
        align_queries_with_step: true,
        cache_results: true,
        max_retries: 5,
        results_cache: {
          cache: {
            memcached_client: {
              timeout: '500ms',
              consistent_hash: true,
              service: 'memcached-client',
              host: 'memcached-frontend.%s.svc.cluster.local' % $._config.namespace,
              update_interval: '1m',
              max_idle_conns: 16,
            },
          },
        },
      } + if $._config.queryFrontend.sharded_queries_enabled then {
        parallelise_shardable_queries: true,
      } else {},
      querier: {
        query_ingesters_within: '2h',  // twice the max-chunk age (1h default) for safety buffer
      },
      limits_config: {
        enforce_metric_name: false,
        // align middleware parallelism with shard factor to optimize one-legged sharded queries.
        max_query_parallelism: $._config.queryFrontend.shard_factor,
        reject_old_samples: true,
        reject_old_samples_max_age: '168h',
        max_query_length: '12000h',  // 500 days
        max_streams_per_user: 0,  // Disabled in favor of the global limit
        max_global_streams_per_user: 10000,  // 10k
        ingestion_rate_strategy: 'global',
        ingestion_rate_mb: 10,
        ingestion_burst_size_mb: 20,
        max_cache_freshness_per_query: '10m',
      },

      ingester: {
        chunk_idle_period: '15m',
        chunk_block_size: 262144,
        max_transfer_retries: 60,

        lifecycler: {
          ring: {
            heartbeat_timeout: '1m',
            replication_factor: $._config.replication_factor,
            kvstore: {
              store: 'consul',
              consul: {
                host: 'consul.%s.svc.cluster.local:8500' % $._config.namespace,
                http_client_timeout: '20s',
                consistent_reads: true,
              },
            },
          },

          num_tokens: 512,
          heartbeat_period: '5s',
          join_after: '30s',
          interface_names: ['eth0'],
        },
      },

      ingester_client: {
        grpc_client_config: {
          max_recv_msg_size: 1024 * 1024 * 64,
        },
        remote_timeout: '1s',
      },

      storage_config: {
                        index_queries_cache_config: {
                          memcached: {
                            batch_size: 100,
                            parallelism: 100,
                          },

                          memcached_client: {
                            host: 'memcached-index-queries.%s.svc.cluster.local' % $._config.namespace,
                            service: 'memcached-client',
                            consistent_hash: true,
                          },
                        },
                      } +
                      (if std.count($._config.enabledBackends, 'gcs') > 0 then {
                         gcs: $._config.client_configs.gcs,
                       } else {}) +
                      (if std.count($._config.enabledBackends, 's3') > 0 then {
                         aws+: $._config.client_configs.s3,
                       } else {}) +
                      (if std.count($._config.enabledBackends, 'bigtable') > 0 then {
                         bigtable: $._config.client_configs.gcp,
                       } else {}) +
                      (if std.count($._config.enabledBackends, 'cassandra') > 0 then {
                         cassandra: $._config.client_configs.cassandra,
                       } else {}) +
                      (if std.count($._config.enabledBackends, 'dynamodb') > 0 then {
                         aws+: $._config.client_configs.dynamo,
                       } else {}),

      chunk_store_config: {
        chunk_cache_config: {
          memcached: {
            batch_size: 100,
            parallelism: 100,
          },

          memcached_client: {
            host: 'memcached.%s.svc.cluster.local' % $._config.namespace,
            service: 'memcached-client',
            consistent_hash: true,
          },
        },

        write_dedupe_cache_config: {
          memcached: {
            batch_size: 100,
            parallelism: 100,
          },

          memcached_client: {
            host: 'memcached-index-writes.%s.svc.cluster.local' % $._config.namespace,
            service: 'memcached-client',
            consistent_hash: true,
          },
        },
        max_look_back_period: 0,
      },

      // Default schema config is boltdb-shipper/gcs, this will need to be overridden for other stores
      schema_config: {
        configs: [{
<<<<<<< HEAD
          from: '%s' % $._config.schema_start_date,
          store: '%s' % $._config.schema_store,
          object_store: '%s' % $._config.schema_object_store,
=======
          from: '2020-10-24',
          store: 'boltdb-shipper',
          object_store: 'gcs',
>>>>>>> 9ccfeca4
          schema: 'v11',
          index: {
            prefix: '%s_index_' % $._config.table_prefix,
            period: '%dh' % $._config.index_period_hours,
          },
        }],
      },

      table_manager: {
        retention_period: 0,
        retention_deletes_enabled: false,
        poll_interval: '10m',
        creation_grace_period: '3h',
      },

      distributor: {
        // Creates a ring between distributors, required by the ingestion rate global limit.
        ring: {
          kvstore: {
            store: 'consul',
            consul: {
              host: 'consul.%s.svc.cluster.local:8500' % $._config.namespace,
              http_client_timeout: '20s',
              consistent_reads: false,
              watch_rate_limit: 1,
              watch_burst_size: 1,
            },
          },
        },
      },

      ruler: if $._config.ruler_enabled then {
        rule_path: '/tmp/rules',
        enable_api: true,
        alertmanager_url: '%s' % $._config.ruler_alertmanager_url,
        enable_sharding: true,
        enable_alertmanager_v2: true,
        ring: {
          kvstore: {
            store: 'consul',
            consul: {
              host: 'consul.%s.svc.cluster.local:8500' % $._config.namespace,
            },
          },
        },
      } +
      (if $._config.ruler_storage == 'gcs' then {
        storage+: {
          type: 'gcs',
          gcs+: {
            bucket_name: '%s' % $._config.ruler_bucket_name,
          },
        },
        } else {}) +
        (if $._config.ruler_storage == 's3' then {
        storage+: {
          type: 's3',
          s3+: {
            s3: 's3://%(ruler_s3_region)s/%(ruler_bucket_name)s' % $._config,
          },
        },
        } else {}) +
        (if $._config.ruler_storage == 'azure' then {
        storage+: {
          type: 'azure',
          azure+: {
            container_name: '%s' % $._config.ruler_bucket_name,
          },
        },
        } else {}) +
        (if $._config.ruler_storage == 'swift' then {
        storage+: {
          type: 'swift',
          swift+: {
            container_name: '%s' % $._config.ruler_bucket_name,
          },
        },
        } else {}) +
        (if $._config.ruler_storage == 'local' then {
        storage+: {
          type: 'local',
          'local'+: {
            directory: '%s' % $._config.ruler_bucket_name,
          },
        },
        } else {})
      else {},

    },
  },

  local configMap = $.core.v1.configMap,

  config_file:
    configMap.new('loki') +
    configMap.withData({
      'config.yaml': $.util.manifestYaml($._config.loki),
    }),

  local deployment = $.apps.v1.deployment,

  config_hash_mixin::
    deployment.mixin.spec.template.metadata.withAnnotationsMixin({
      config_hash: std.md5(std.toString($._config.loki)),
    }),

}<|MERGE_RESOLUTION|>--- conflicted
+++ resolved
@@ -358,15 +358,9 @@
       // Default schema config is boltdb-shipper/gcs, this will need to be overridden for other stores
       schema_config: {
         configs: [{
-<<<<<<< HEAD
           from: '%s' % $._config.schema_start_date,
           store: '%s' % $._config.schema_store,
           object_store: '%s' % $._config.schema_object_store,
-=======
-          from: '2020-10-24',
-          store: 'boltdb-shipper',
-          object_store: 'gcs',
->>>>>>> 9ccfeca4
           schema: 'v11',
           index: {
             prefix: '%s_index_' % $._config.table_prefix,
