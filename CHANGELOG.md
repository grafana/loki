## Main/Unreleased

### All Changes

#### Loki

##### Enhancements

* [10613](https://github.com/grafana/loki/pull/10613) **ngc4579**: Helm: allow GrafanaAgent tolerations
* [10295](https://github.com/grafana/loki/pull/10295) **changhyuni**: Storage: remove signatureversionv2 from s3.
* [10140](https://github.com/grafana/loki/pull/10140) **dannykopping**: Dynamic client-side throttling to avoid object storage rate-limits (GCS only)
* [10302](https://github.com/grafana/loki/pull/10302) **ashwanthgoli**: Removes already deprecated `-querier.engine.timeout` CLI flag and corresponding YAML setting as well as the `querier.query_timeout` YAML setting.
* [10308](https://github.com/grafana/loki/pull/10308) **bboreham** Tracing: elide small traces for Stats call.
* [10373](https://github.com/grafana/loki/pull/10373) **jeschkies** Shard `avg_over_time` range aggregations.
* [10377](https://github.com/grafana/loki/pull/10377) **shantanualsi** Remove deprecated config `-s3.sse-encryption` in favor or `-s3.sse.*` settings.
* [10378](https://github.com/grafana/loki/pull/10378) **shantanualsi** Remove deprecated `ruler.wal-cleaer.period`
* [10380](https://github.com/grafana/loki/pull/10380) **shantanualsi** Remove `experimental.ruler.enable-api` in favour of `ruler.enable-api`
* [10395](https://github.com/grafana/loki/pull/10395/) **shantanualshi** Remove deprecated `split_queries_by_interval` and `forward_headers_list` configuration options in the `query_range` section
* [10456](https://github.com/grafana/loki/pull/10456) **dannykopping** Add `loki_distributor_ingester_append_timeouts_total` metric, remove `loki_distributor_ingester_append_failures_total` metric
* [10534](https://github.com/grafana/loki/pull/10534) **chaudum** Remove configuration `use_boltdb_shipper_as_backup`
* [10620](https://github.com/grafana/loki/pull/10620) **ashwanthgoli** Enable embedded cache if no other cache is explicitly enabled.
* [10655](https://github.com/grafana/loki/pull/10655) **chaudum** Remove legacy ingester shutdown handler `/ingester/flush_shutdown`.
* [10709](https://github.com/grafana/loki/pull/10709) **chaudum**/**salvacorts** Remove `ingester.max-transfer-retries` configuration option in favor of using the WAL.
* [10736](https://github.com/grafana/loki/pull/10736) **ashwanthgoli** Deprecate write dedupe cache as this is not required by the newer single store indexes (tsdb and boltdb-shipper).
* [10693](https://github.com/grafana/loki/pull/10693) **ashwanthgoli** Embedded cache: Updates the metric prefix from `querier_cache_` to `loki_embeddedcache_` and removes duplicate metrics.
* [10793](https://github.com/grafana/loki/pull/10793) **ashwanthgoli** Config: Better configuration defaults to provide a better experience for users out of the box.
* [10785](https://github.com/grafana/loki/pull/10785) **ashwanthgoli** Config: Removes `querier.worker-parallelism` and updates default value of `querier.max-concurrent` to 4.
* [10733](https://github.com/grafana/loki/pull/10733) **shantanualsi** Add support for case-insensitive logql funtions

##### Fixes

##### Changes

* [10366](https://github.com/grafana/loki/pull/10366) **shantanualsi** Upgrade thanos objstore, dskit and other modules
* [10451](https://github.com/grafana/loki/pull/10451) **shantanualsi** Upgrade thanos `objstore`
* [10814](https://github.com/grafana/loki/pull/10814) **shantanualsi,kaviraj** Upgrade prometheus to v0.47.1 and dskit

#### Promtail

##### Enhancements

* [10416](https://github.com/grafana/loki/pull/10416) **lpugoy**: Lambda-Promtail: Add support for WAF logs in S3
* [10301](https://github.com/grafana/loki/pull/10301) **wildum**: users can now define `additional_fields` in cloudflare configuration.

##### Changes

* [10677](https://github.com/grafana/loki/pull/10677) **chaudum** Remove deprecated `stream_lag_labels` setting from both the `options` and `client` configuration sections.
* [10689](https://github.com/grafana/loki/pull/10689) **dylanguedes**: Ingester: Make jitter to be 20% of flush check period instead of 1%.

##### Fixes

* [10631](https://github.com/grafana/loki/pull/10631) **thampiotr**: Fix race condition in cleaning up metrics when stopping to tail files.
<<<<<<< HEAD
* [10848](https://github.com/grafana/loki/pull/10848) **rgroothuijsen**: Correctly parse list of drop stage sources from YAML.
=======
* [10798](https://github.com/grafana/loki/pull/10798) **hainenber**: Fix agent panicking after reloaded due to duplicate metric collector registration.
>>>>>>> 47e2c588

#### LogCLI

##### Fixes

#### Mixins

#### Enhancements

#### Fixes

#### FluentD

##### Enhancements

#### Jsonnet
## Unreleased



## 2.9.1 (2023-09-14)

### All Changes

#### Loki

##### Security

* [10573](https://github.com/grafana/loki/pull/10573) **DylanGuedes**: Bump Docker base images to Alpine version 3.18.3 to mitigate CVE-2022-48174

##### Fixes

* [10585](https://github.com/grafana/loki/pull/10585) **ashwanthgoli** / **chaudum**: Fix bug in index object client that could result in not showing all ingested logs in query results.
* [10314](https://github.com/grafana/loki/pull/10314) **bboreham**: Fix race conditions in indexshipper.


## 2.9.0 (2023-09-06)

### All Changes

##### Security

* [10188](https://github.com/grafana/loki/pull/10188) **shantanualsi**: Bump alpine version from 3.16.5 -> 3.16.7

#### Loki

##### Enhancements

* [10101](https://github.com/grafana/loki/pull/10101) **owen-d**: Sharding optimizations and fix bug on `<aggr> by|without ()` groupings which removed the grouping while downstreaming
* [10324](https://github.com/grafana/loki/pull/10324) **ashwanthgoli**: Deprecate ingester.unordered-writes and a few unused configs(log.use-buffered, log.use-sync, frontend.forward-headers-list)
* [10322](https://github.com/grafana/loki/pull/10322) **chaudum**: Deprecate misleading setting `-ruler.evaluation-delay-duration`.
* [10295](https://github.com/grafana/loki/pull/10295) **changhyuni**: Storage: remove signatureversionv2 from s3.
* [10109](https://github.com/grafana/loki/pull/10109) **vardhaman-surana**: Ruler: add limit parameter in rulegroup
* [10187](https://github.com/grafana/loki/pull/10187) **roelarents**: Add connection-string option for Azure Blob Storage.
* [9621](https://github.com/grafana/loki/pull/9621) **DylanGuedes**: Introduce TSDB postings cache.
* [10010](https://github.com/grafana/loki/pull/10010) **rasta-rocket**: feat(promtail): retrieve BotTags field from cloudflare
* [9995](https://github.com/grafana/loki/pull/9995) **chaudum**: Add jitter to the flush interval to prevent multiple ingesters to flush at the same time.
* [9797](https://github.com/grafana/loki/pull/9797) **chaudum**: Add new `loki_index_gateway_requests_total` counter metric to observe per-tenant RPS
* [9710](https://github.com/grafana/loki/pull/9710) **chaudum**: Add shuffle sharding to index gateway
* [9573](https://github.com/grafana/loki/pull/9573) **CCOLLOT**: Lambda-Promtail: Add support for AWS CloudFront log ingestion.
* [9497](https://github.com/grafana/loki/pull/9497) **CCOLLOT**: Lambda-Promtail: Add support for AWS CloudTrail log ingestion.
* [8886](https://github.com/grafana/loki/pull/8886) **MichelHollands**: Add new logql template function `unixToTime`
* [8067](https://github.com/grafana/loki/pull/9497) **CCOLLOT**: Lambda-Promtail: Add support for AWS CloudTrail log ingestion.
* [9515](https://github.com/grafana/loki/pull/9515) **MichelHollands**: Fix String() on vector aggregation LogQL expressions that contain `without ()`.
* [8067](https://github.com/grafana/loki/pull/8067) **DylanGuedes**: Distributor: Add auto-forget unhealthy members support.
* [9175](https://github.com/grafana/loki/pull/9175) **MichelHollands**: Ingester: update the `prepare_shutdown` endpoint so it supports GET and DELETE and stores the state on disk.
* [8953](https://github.com/grafana/loki/pull/8953) **dannykopping**: Querier: block queries by hash.
* [8851](https://github.com/grafana/loki/pull/8851) **jeschkies**: Introduce limit to require a set of labels for selecting streams.
* [9016](https://github.com/grafana/loki/pull/9016) **kavirajk**: Change response type of `format_query` handler to `application/json`
* [8972](https://github.com/grafana/loki/pull/8972) **salvacorts** Index stat requests are now cached in the results cache.
* [9177](https://github.com/grafana/loki/pull/9177) **salvacorts** Index stat cache can be enabled or disabled with the new `cache_index_stats_results` flag. Disabled by default.
* [9096](https://github.com/grafana/loki/pull/9096) **salvacorts**: Compute proportional TSDB index stats for chunks that doesn't fit fully in the queried time range.
* [8939](https://github.com/grafana/loki/pull/8939) **Suruthi-G-K**: Loki: Add support for trusted profile authentication in COS client.
* [8852](https://github.com/grafana/loki/pull/8852) **wtchangdm**: Loki: Add `route_randomly` to Redis options.
* [8848](https://github.com/grafana/loki/pull/8848) **dannykopping**: Ruler: add configurable rule evaluation jitter.
* [8826](https://github.com/grafana/loki/pull/8826) **amankrsingh2000**: Loki: Add support for IBM cloud object storage as storage client.
* [8752](https://github.com/grafana/loki/pull/8752) **chaudum**: Add query fairness control across actors within a tenant to scheduler, which can be enabled by passing the `X-Loki-Actor-Path` header to the HTTP request of the query.
* [8786](https://github.com/grafana/loki/pull/8786) **DylanGuedes**: Ingester: add new /ingester/prepare_shutdown endpoint.
* [8744](https://github.com/grafana/loki/pull/8744) **dannykopping**: Ruler: remote rule evaluation.
* [8670](https://github.com/grafana/loki/pull/8670) **salvacorts** Introduce two new limits to refuse log and metric queries that would read too much data.
* [8918](https://github.com/grafana/loki/pull/8918) **salvacorts** Introduce limit to require at least a number label matchers on metric and log queries.
* [8909](https://github.com/grafana/loki/pull/8909) **salvacorts** Requests to `/loki/api/v1/index/stats` are split in 24h intervals.
* [8732](https://github.com/grafana/loki/pull/8732) **abaguas**: azure: respect retry config before cancelling the context
* [9206](https://github.com/grafana/loki/pull/9206) **dannykopping**: Ruler: log rule evaluation detail.
* [9184](https://github.com/grafana/loki/pull/9184) **periklis**: Bump dskit to introduce IPv6 support for memberlist
* [9357](https://github.com/grafana/loki/pull/9357) **Indransh**: Add HTTP API to change the log level at runtime
* [9431](https://github.com/grafana/loki/pull/9431) **dannykopping**: Add more buckets to `loki_memcache_request_duration_seconds` metric; latencies can increase if using memcached with NVMe
* [8684](https://github.com/grafana/loki/pull/8684) **oleksii-boiko-ua**: Helm: Add hpa templates for read, write and backend components.
* [9535](https://github.com/grafana/loki/pull/9535) **salvacorts** Index stats cache can be configured independently of the results cache. If it's not configured, but it's enabled, it will use the results cache configuration.
* [9626](https://github.com/grafana/loki/pull/9626) **ashwanthgoli** logfmt: add --strict flag to enable strict parsing, perform nostrict parsing by default
* [9672](https://github.com/grafana/loki/pull/9672) **zeitlinger**: Add `alignLeft` and `alignRight` line formatting functions.
* [9693](https://github.com/grafana/loki/pull/9693) **salvacorts** Add `keep` stage to LogQL.
* [7447](https://github.com/grafana/loki/pull/7447) **ashwanthgoli** compactor: multi-store support.
* [7754](https://github.com/grafana/loki/pull/7754) **ashwanthgoli** index-shipper: add support for multiple stores.
* [9813](https://github.com/grafana/loki/pull/9813) **jeschkies**: Enable Protobuf encoding via content negotiation between querier and query frontend.
* [10281](https://github.com/grafana/loki/pull/10281) **dannykopping**: Track effectiveness of hedged requests.
* [10341](https://github.com/grafana/loki/pull/10341) **ashwanthgoli** Deprecate older index types and non-object stores - `aws-dynamo, gcp, gcp-columnkey, bigtable, bigtable-hashed, cassandra, grpc`
* [10344](https://github.com/grafana/loki/pull/10344) **ashwanthgoli**  Compactor: deprecate `-boltdb.shipper.compactor.` prefix in favor of `-compactor.`.
* [10073](https://github.com/grafana/loki/pull/10073) **sandeepsukhani,salvacorts,vlad-diachenko** Support attaching structured metadata to log lines.

##### Fixes

* [10026](https://github.com/grafana/loki/pull/10026) **aminesnow**: Add support for Alibaba Cloud as storage backend for the ruler.
* [10065](https://github.com/grafana/loki/pull/10065) **fgouteroux**: Fix the syntax error message when parsing expression rule.
* [8979](https://github.com/grafana/loki/pull/8979) **slim-bean**: Fix the case where a logs query with start time == end time was returning logs when none should be returned.
* [9099](https://github.com/grafana/loki/pull/9099) **salvacorts**: Fix the estimated size of chunks when writing a new TSDB file during compaction.
* [9130](https://github.com/grafana/loki/pull/9130) **salvacorts**: Pass LogQL engine options down to the _split by range_, _sharding_, and _query size limiter_ middlewares.
* [9252](https://github.com/grafana/loki/pull/9252) **jeschkies**: Use un-escaped regex literal for string matching.
* [9176](https://github.com/grafana/loki/pull/9176) **DylanGuedes**: Fix incorrect association of per-stream rate limit when sharding is enabled.
* [9463](https://github.com/grafana/loki/pull/9463) **Totalus**: Fix OpenStack Swift client object listing to fetch all the objects properly.
* [9495](https://github.com/grafana/loki/pull/9495) **thampiotr**: Promtail: Fix potential goroutine leak in file tailer.
* [9650](https://github.com/grafana/loki/pull/9650) **ashwanthgoli**: Config: ensure storage config defaults apply to named stores.
* [9757](https://github.com/grafana/loki/pull/9757) **sandeepsukhani**: Frontend Caching: Fix a bug in negative logs results cache causing Loki to unexpectedly send empty/incorrect results.
* [9754](https://github.com/grafana/loki/pull/9754) **ashwanthgoli**: Fixes an issue with indexes becoming unqueriable if the index prefix is different from the one configured in the latest period config.
* [9763](https://github.com/grafana/loki/pull/9763) **ssncferreira**: Fix the logic of the `offset` operator for downstream queries on instant query splitting of (range) vector aggregation expressions containing an offset.
* [9773](https://github.com/grafana/loki/pull/9773) **ssncferreira**: Fix instant query summary statistic's `splits` corresponding to the number of subqueries a query is split into based on `split_queries_by_interval`.
* [9949](https://github.com/grafana/loki/pull/9949) **masslessparticle**: Fix pipelines to clear caches when tailing to avoid resource exhaustion.
* [9936](https://github.com/grafana/loki/pull/9936) **masslessparticle**: Fix the way query stages are reordered when `unpack` is present.
* [10309](https://github.com/grafana/loki/pull/10309) **akhilanarayanan**: Fix race condition in series index store.
* [10221](https://github.com/grafana/loki/pull/10221) **periklis**: Allow using the forget button when access via the internal server

##### Changes

* [9857](https://github.com/grafana/loki/pull/9857) **DylanGuedes**: Stop emitting spans for every `AWS.S3` or `Azure.Blob` call.
* [9212](https://github.com/grafana/loki/pull/9212) **trevorwhitney**: Rename UsageReport to Analytics. The only external impact of this change is a change in the `-list-targets` output.

#### Promtail

##### Enhancements

* [8474](https://github.com/grafana/loki/pull/8787) **andriikushch**: Promtail: Add a new target for the Azure Event Hubs
* [8874](https://github.com/grafana/loki/pull/8874) **rfratto**: Promtail: Support expoential backoff when polling unchanged files for logs.
* [9508](https://github.com/grafana/loki/pull/9508) **farodin91**: Promtail: improve behavior of partial lines.
* [9986](https://github.com/grafana/loki/pull/9986) **vlad-diachenko**: Promtail: Add `structured_metadata` stage to attach metadata to each log line.

##### Fixes

* [8987](https://github.com/grafana/loki/pull/8987) **darxriggs**: Promtail: Fix file descriptor leak.
* [9863](https://github.com/grafana/loki/pull/9863) **ashwanthgoli**: Promtail: Apply defaults to HTTP client config. This ensures follow_redirects is set to true.
* [9915](https://github.com/grafana/loki/pull/9915) **frittentheke**: Promtail: Update grafana/tail to address issue in retry logic

#### LogCLI

##### Fixes

* [9597](https://github.com/grafana/loki/pull/9597) **vlad-diachenko**: Set TSDB shipper mode to ReadOnly and disabled indexGatewayClient during local query run and changed index downloading timeout from `5s` to `1m`.
* [8566](https://github.com/grafana/loki/pull/8566) **ndrpnt**: Allow queries to start with negative filters (`!=` and `!~`) when omitting stream selector with `--stdin` flag

#### Mixins

#### Enhancements

#### Fixes

* [9684](https://github.com/grafana/loki/pull/9684) **thampiotr**: Mixins: Fix promtail cluster template not finding all clusters.
* [8995](https://github.com/grafana/loki/pull/8995) **dannykopping**: Mixins: Fix Jsonnet `RUNTIME ERROR` that occurs when you try to use the mixins with `use_boltdb_shipper: false`.

#### FluentD

##### Enhancements
* [LOG-4012](https://issues.redhat.com/browse/LOG-4012) **jcantril**: fluent-plugin-grapha-loki: Add config to support tls: ciphers, min_versio

#### Jsonnet

* [9790](https://github.com/grafana/loki/pull/9790) **manohar-koukuntla**: Add TSDB equivalent of `use_boltdb_shipper` flag to be able to configure `tsdb_shipper` section.
* [8855](https://github.com/grafana/loki/pull/8855) **JoaoBraveCoding**: Add gRPC port to loki compactor mixin
* [8880](https://github.com/grafana/loki/pull/8880) **JoaoBraveCoding**: Normalize headless service name for query-frontend/scheduler
* [9978](https://github.com/grafana/loki/pull/9978) ****vlad-diachenko****: replaced deprecated `policy.v1beta1` with `policy.v1`.

## 2.8.5 (2023-09-14)

#### Loki

##### Security

* [10573](https://github.com/grafana/loki/pull/10573) **DylanGuedes**: Bump Docker base images to Alpine version 3.18.3 to mitigate CVE-2022-48174

## 2.8.3 (2023-07-21)

#### Loki

##### Security

* [9913](https://github.com/grafana/loki/pull/9913) **MichelHollands**: Upgrade go version to 1.20.6

##### Enhancements

* [9604](https://github.com/grafana/loki/pull/9604) **dannykopping**: Querier: configurable writeback queue bytes size

##### Fixes

* [9471](https://github.com/grafana/loki/pull/9471) **sandeepsukhani**: query-scheduler: fix query distribution in SSD mode.
* [9629](https://github.com/grafana/loki/pull/9629) **periklis**: Fix duplicate label values from ingester streams.

#### Promtail

##### Fixes

* [9155](https://github.com/grafana/loki/pull/9155) **farodin91**: Promtail: Break on iterate journal failure.
* [8988](https://github.com/grafana/loki/pull/8988) **darxriggs**: Promtail: Prevent logging errors on normal shutdown.

## 2.8.2 (2023-05-03)

#### Loki

##### Security

* [9370](https://github.com/grafana/loki/pull/9370) **dannykopping**: upgrade to go1.20.4

#### Promtail

##### Enhancements

* [8994](https://github.com/grafana/loki/pull/8994) **DylanGuedes**: Promtail: Add new `decompression` configuration to customize the decompressor behavior.

## 2.8.1 (2023-04-24)

#### Loki

##### Fixes

* [9156](https://github.com/grafana/loki/pull/9156) **ashwanthgoli**: Expiration: do not drop index if period is a zero value.
* [8971](https://github.com/grafana/loki/pull/8971) **dannykopping**: Stats: fix `Cache.Chunk.BytesSent` statistic and loki_chunk_fetcher_fetched_size_bytes metric with correct chunk size.
* [9185](https://github.com/grafana/loki/pull/9185) **dannykopping**: Prevent redis client from incorrectly choosing cluster mode with local address.

##### Changes

* [9106](https://github.com/grafana/loki/pull/9106) **trevorwhitney**: Update go to 1.20.3.

##### Build

* [9264](https://github.com/grafana/loki/pull/9264) **trevorwhitney**: Update build and other docker image to alpine 3.16.5.

#### Promtail

##### Fixes

* [9095](https://github.com/grafana/loki/pull/9095) **JordanRushing** Fix journald support in amd64 binary build.

## 2.8.0 (2023-04-04)

#### Loki

##### Enhancements

* [8824](https://github.com/grafana/loki/pull/8824) **periklis**: Expose optional label matcher for label values handler
* [8727](https://github.com/grafana/loki/pull/8727) **cstyan** **jeschkies**: Propagate per-request limit header to querier.
* [8682](https://github.com/grafana/loki/pull/8682) **dannykopping**: Add fetched chunk size distribution metric `loki_chunk_fetcher_fetched_size_bytes`.
* [8532](https://github.com/grafana/loki/pull/8532) **justcompile**: Adds Storage Class option to S3 objects
* [7951](https://github.com/grafana/loki/pull/7951) **MichelHollands**: Add a count template function to line_format and label_format.
* [7380](https://github.com/grafana/loki/pull/7380) **liguozhong**: metrics query: range vector support streaming agg when no overlap.
* [7731](https://github.com/grafana/loki/pull/7731) **bitkill**: Add healthchecks to the docker-compose example.
* [7759](https://github.com/grafana/loki/pull/7759) **kavirajk**: Improve error message for loading config with ENV variables.
* [7785](https://github.com/grafana/loki/pull/7785) **dannykopping**: Add query blocker for queries and rules.
* [7817](https://github.com/grafana/loki/pull/7817) **kavirajk**: fix(memcached): panic on send on closed channel.
* [7916](https://github.com/grafana/loki/pull/7916) **ssncferreira**: Add `doc-generator` tool to generate configuration flags documentation.
* [7964](https://github.com/grafana/loki/pull/7964) **slim-bean**: Add a `since` query parameter to allow querying based on relative time.
* [7989](https://github.com/grafana/loki/pull/7989) **liguozhong**: logql support `sort` and `sort_desc`.
* [7997](https://github.com/grafana/loki/pull/7997) **kavirajk**: fix(promtail): Fix cri tags extra new lines when joining partial lines
* [7975](https://github.com/grafana/loki/pull/7975) **adityacs**: Support drop labels in logql
* [7946](https://github.com/grafana/loki/pull/7946) **ashwanthgoli** config: Add support for named stores
* [8027](https://github.com/grafana/loki/pull/8027) **kavirajk**: chore(promtail): Make `batchwait` and `batchsize` config explicit with yaml tags
* [7978](https://github.com/grafana/loki/pull/7978) **chaudum**: Shut down query frontend gracefully to allow inflight requests to complete.
* [8047](https://github.com/grafana/loki/pull/8047) **bboreham**: Dashboards: add k8s resource requests to CPU and memory panels.
* [8061](https://github.com/grafana/loki/pull/8061) **kavirajk**: Remove circle from Loki OSS
* [8092](https://github.com/grafana/loki/pull/8092) **dannykopping**: add rule-based sharding to ruler.
* [8131](https://github.com/grafana/loki/pull/8131) **jeschkies**: Compile Promtail ARM and ARM64 with journald support.
* [8212](https://github.com/grafana/loki/pull/8212) **kavirajk**: ingester: Add `ingester_memory_streams_labels_bytes metric` for more visibility of size of metadata of in-memory streams.
* [8271](https://github.com/grafana/loki/pull/8271) **kavirajk**: logql: Support urlencode and urldecode template functions
* [8259](https://github.com/grafana/loki/pull/8259) **mar4uk**: Extract push.proto from the logproto package to the separate module.
* [7906](https://github.com/grafana/loki/pull/7906) **kavirajk**: Add API endpoint that formats LogQL expressions and support new `fmt` subcommand in `logcli` to format LogQL query.
* [6675](https://github.com/grafana/loki/pull/6675) **btaani**: Add logfmt expression parser for selective extraction of labels from logfmt formatted logs
* [8474](https://github.com/grafana/loki/pull/8474) **farodin91**: Add support for short-lived S3 session tokens
* [8774](https://github.com/grafana/loki/pull/8774) **slim-bean**: Add new logql template functions `bytes`, `duration`, `unixEpochMillis`, `unixEpochNanos`, `toDateInZone`, `b64Enc`, and `b64Dec`

##### Fixes

* [7784](https://github.com/grafana/loki/pull/7784) **isodude**: Fix default values of connect addresses for compactor and querier workers to work with IPv6.
* [7880](https://github.com/grafana/loki/pull/7880) **sandeepsukhani**: consider range and offset in queries while looking for schema config for query sharding.
* [7937](https://github.com/grafana/loki/pull/7937) **ssncferreira**: Deprecate CLI flag `-ruler.wal-cleaer.period` and replace it with `-ruler.wal-cleaner.period`.
* [7966](https://github.com/grafana/loki/pull/7966) **sandeepsukhani**: Fix query-frontend request load balancing when using k8s service.
* [8251](https://github.com/grafana/loki/pull/8251) **sandeepsukhani** index-store: fix indexing of chunks overlapping multiple schemas.
* [8151](https://github.com/grafana/loki/pull/8151) **sandeepsukhani** fix log deletion with line filters.
* [8448](https://github.com/grafana/loki/pull/8448) **chaudum**: Fix bug in LogQL parser that caused certain queries that contain a vector expression to fail.
* [8775](https://github.com/grafana/loki/pull/8755) **sandeepsukhani**: index-gateway: fix failure in initializing index gateway when boltdb-shipper is not being used.
* [8448](https://github.com/grafana/loki/pull/8665) **sandeepsukhani**: deletion: fix issue in processing delete requests with tsdb index
* [8753](https://github.com/grafana/loki/pull/8753) **slim-bean** A zero value for retention_period will now disable retention.
* [8959](https://github.com/grafana/loki/pull/8959) **periklis**: Align common instance_addr with memberlist advertise_addr

##### Changes

* [8315](https://github.com/grafana/loki/pull/8315) **thepalbi** Relicense and export `pkg/ingester` WAL code to be used in Promtail's WAL.
* [8761](https://github.com/grafana/loki/pull/8761) **slim-bean** Remove "subqueries" from the metrics.go log line and instead provide `splits` and `shards`
* [8887](https://github.com/grafana/loki/issues/8887) **3deep5me** Helm: Removed support for PodDisruptionBudget in policy/v1alpha1 and upgraded it to policy/v1.

##### Build

#### Promtail

##### Enhancements

* [8231](https://github.com/grafana/loki/pull/8231) **CCOLLOT**: Lambda-promtail: add support for AWS SQS message ingestion.
* [7619](https://github.com/grafana/loki/pull/7619) **cadrake**: Add ability to pass query params to heroku drain targets for relabelling.
* [7973](https://github.com/grafana/loki/pull/7973) **chodges15**: Add configuration to drop rate limited batches in Loki client and new metric label for drop reason.
* [8153](https://github.com/grafana/loki/pull/8153) **kavirajk**: promtail: Add `max-line-size` limit to drop on client side
* [8096](https://github.com/grafana/loki/pull/8096) **kavirajk**: doc(promtail): Doc about how log rotate works with promtail
* [8233](https://github.com/grafana/loki/pull/8233) **nicoche**: promtail: Add `max-line-size-truncate` limit to truncate too long lines on client side
* [7462](https://github.com/grafana/loki/pull/7462) **MarNicGit**: Allow excluding event message from Windows Event Log entries.
* [7597](https://github.com/grafana/loki/pull/7597) **redbaron**: allow ratelimiting by label
* [3493](https://github.com/grafana/loki/pull/3493) **adityacs** Support geoip stage.
* [8382](https://github.com/grafana/loki/pull/8382) **kelnage**: Promtail: Add event log message stage

##### Fixes

* [8231](https://github.com/grafana/loki/pull/8231) **CCOLLOT**: Lambda-promtail: fix flushing behavior of batches, leading to a significant increase in performance.

##### Changes

#### LogCLI

##### Enhancement

* [8413](https://github.com/grafana/loki/pull/8413) **chaudum**: Try to load tenant-specific `schemaconfig-{orgID}.yaml` when using `--remote-schema` argument and fallback to global `schemaconfig.yaml`.
* [8537](https://github.com/grafana/loki/pull/8537) **jeschkies**: Allow fetching all entries with `--limit=0`.

#### Fluent Bit

#### Loki Canary

##### Enhancements

* [8024](https://github.com/grafana/loki/pull/8024) **jijotj**: Support passing loki address as environment variable

#### Jsonnet

* [7923](https://github.com/grafana/loki/pull/7923) **manohar-koukuntla**: Add zone aware ingesters in jsonnet deployment

##### Fixes

* [8247](https://github.com/grafana/loki/pull/8247) **Whyeasy** fix usage of cluster label within Mixin.

#### Build

* [7938](https://github.com/grafana/loki/pull/7938) **ssncferreira**: Add DroneCI pipeline step to validate configuration flags documentation generation.

### Notes

### Dependencies

## 2.7.6 (2023-07-24)

#### Loki

##### Fixes

* [10028](https://github.com/grafana/loki/pull/10028) **MichelHollands**: Use go 1.20.6
* [9185](https://github.com/grafana/loki/pull/9185) **dannykopping**: Prevent redis client from incorrectly choosing cluster mode with local address.
* [8824](https://github.com/grafana/loki/pull/8824) **periklis**: Expose optional label matcher for label values handler

## 2.7.5 (2023-03-28)

#### Loki

##### Fixes

* [7924](https://github.com/grafana/loki/pull/7924) **jeschkies**: Flush buffered logger on exit

## 2.7.4 (2023-02-24)

#### Loki

##### Fixes

* [8531](https://github.com/grafana/loki/pull/8531) **garrettlish**: logql: fix panics when cloning a special query
* [8120](https://github.com/grafana/loki/pull/8120) **ashwanthgoli**: fix panic on hitting /scheduler/ring when ring is disabled.
* [7988](https://github.com/grafana/loki/pull/7988) **ashwanthgoli**: store: write overlapping chunks to multiple stores.
* [7925](https://github.com/grafana/loki/pull/7925) **sandeepsukhani**: Fix bugs in logs results caching causing query-frontend to return logs outside of query window.

##### Build

* [8575](https://github.com/grafana/loki/pull/8575) **MichelHollands**: Update build image to go 1.20.1 and alpine 3.16.4.
* [8583](https://github.com/grafana/loki/pull/8583) **MichelHollands**: Use 0.28.1 build image and update go and alpine versions.

#### Promtail

##### Enhancements

##### Fixes

* [8497](https://github.com/grafana/loki/pull/8497) **kavirajk**: Fix `cri` tags treating different streams as the same
* [7771](https://github.com/grafana/loki/pull/7771) **GeorgeTsilias**: Handle nil error on target Details() call.
* [7461](https://github.com/grafana/loki/pull/7461) **MarNicGit**: Promtail: Fix collecting userdata field from Windows Event Log

## 2.7.3 (2023-02-01)

#### Loki

##### Fixes

* [8340](https://github.com/grafana/loki/pull/8340) **MasslessParticle** Fix bug in compactor that caused panics when `startTime` and `endTime` of a delete request are equal.

#### Build

* [8232](https://github.com/grafana/loki/pull/8232) **TaehyunHwang** Fix build issue that caused `--version` to show wrong version for Loki and Promtail binaries.

## 2.7.2 (2023-01-25)

#### Loki

##### Fixes

* [7926](https://github.com/grafana/loki/pull/7926) **MichelHollands**: Fix bug in validation of `pattern` and `regexp` parsers where missing or empty parameters caused panics.
* [7720](https://github.com/grafana/loki/pull/7720) **sandeepsukhani**: Fix bugs in processing delete requests with line filters.
* [7708](https://github.com/grafana/loki/pull/7708) **DylanGuedes**: Fix bug in multi-tenant querying.

### Notes

This release was created from a branch starting at commit `706c22e9e40b0156031f214b63dc6ed4e210abc1` but it may also contain backported changes from main.

Check the history of the branch `release-2.7.x`.

### Dependencies

* Go version: 1.19.5

## 2.7.1 (2022-12-09)

#### Loki

##### Enhancements

* [6360](https://github.com/grafana/loki/pull/6360) **liguozhong**: Hide error message when context timeout occurs in `s3.getObject`
* [7602](https://github.com/grafana/loki/pull/7602) **vmax**: Add decolorize filter to easily parse colored logs.
* [7804](https://github.com/grafana/loki/pull/7804) **sandeepsukhani**: Use grpc for communicating with compactor for query time filtering of data requested for deletion.
* [7684](https://github.com/grafana/loki/pull/7684) **kavirajk**: Add missing `embedded-cache` config under `cache_config` reference documentation.

##### Fixes

* [7453](https://github.com/grafana/loki/pull/7453) **periklis**: Add single compactor http client for delete and gennumber clients

##### Changes

* [7877](https://github.com/grafana/loki/pull/7877)A **trevorwhitney**: Due to a known bug with experimental new delete mode feature, the default delete mode has been changed to `filter-only`.

#### Promtail

##### Enhancements

* [7602](https://github.com/grafana/loki/pull/7602) **vmax**: Add decolorize stage to Promtail to easily parse colored logs.

##### Fixes

##### Changes

* [7587](https://github.com/grafana/loki/pull/7587) **mar4uk**: Add go build tag `promtail_journal_enabled` to include/exclude Promtail journald code from binary.

## 2.7.0

#### Loki

##### Enhancements
* [7436](https://github.com/grafana/loki/pull/7436) **periklis**: Expose ring and memberlist handlers through internal server listener
* [7227](https://github.com/grafana/loki/pull/7227) **Red-GV**: Add ability to configure tls minimum version and cipher suites
* [7179](https://github.com/grafana/loki/pull/7179) **vlad-diachenko**: Add ability to use Azure Service Principals credentials to authenticate to Azure Blob Storage.
* [7063](https://github.com/grafana/loki/pull/7063) **kavirajk**: Add additional `push` mode to Loki canary that can directly push logs to given Loki URL.
* [7069](https://github.com/grafana/loki/pull/7069) **periklis**: Add support for custom internal server listener for readiness probes.
* [7023](https://github.com/grafana/loki/pull/7023) **liguozhong**: logql engine support exec `vector(0)` grammar.
* [6983](https://github.com/grafana/loki/pull/6983) **slim-bean**: `__timestamp__` and `__line__` are now available in the logql `label_format` query stage.
* [6821](https://github.com/grafana/loki/pull/6821) **kavirajk**: Introduce new cache type `embedded-cache` which is an in-process cache system that runs loki without the need for an external cache (like memcached, redis, etc). It can be run in two modes `distributed: false` (default, and same as old `fifocache`) and `distributed: true` which runs cache in distributed fashion sharding keys across peers if Loki is run in microservices or SSD mode.
* [6691](https://github.com/grafana/loki/pull/6691) **dannykopping**: Update production-ready Loki cluster in docker-compose
* [6317](https://github.com/grafana/loki/pull/6317) **dannykoping**: General: add cache usage statistics
* [6444](https://github.com/grafana/loki/pull/6444) **aminesnow** Add TLS config to query frontend.
* [6179](https://github.com/grafana/loki/pull/6179) **chaudum**: Add new HTTP endpoint to delete ingester ring token file and shutdown process gracefully
* [5997](https://github.com/grafana/loki/pull/5997) **simonswine**: Querier: parallize label queries to both stores.
* [5406](https://github.com/grafana/loki/pull/5406) **ctovena**: Revise the configuration parameters that configure the usage report to grafana.com.
* [7264](https://github.com/grafana/loki/pull/7264) **bboreham**: Chunks: decode varints directly from byte buffer, for speed.
* [7263](https://github.com/grafana/loki/pull/7263) **bboreham**: Dependencies: klauspost/compress package to v1.15.11; improves performance.
* [7270](https://github.com/grafana/loki/pull/7270) **wilfriedroset**: Add support for `username` to redis cache configuration.
* [6952](https://github.com/grafana/loki/pull/6952) **DylanGuedes**: Experimental: Introduce a new feature named stream sharding.

##### Fixes
* [7426](https://github.com/grafana/loki/pull/7426) **periklis**: Add missing compactor delete client tls client config
* [7238](https://github.com/grafana/loki/pull/7328) **periklis**: Fix internal server bootstrap for query frontend
* [7288](https://github.com/grafana/loki/pull/7288) **ssncferreira**: Fix query mapping in AST mapper `rangemapper` to support the new `VectorExpr` expression.
* [7040](https://github.com/grafana/loki/pull/7040) **bakunowski**: Remove duplicated `loki_boltdb_shipper` prefix from `tables_upload_operation_total` metric.
* [6937](https://github.com/grafana/loki/pull/6937) **ssncferreira**: Fix topk and bottomk expressions with parameter <= 0.
* [6780](https://github.com/grafana/loki/pull/6780) **periklis**:  Attach the panic recovery handler on all HTTP handlers
* [6358](https://github.com/grafana/loki/pull/6358) **taharah**: Fixes sigv4 authentication for the Ruler's remote write configuration by allowing both a global and per tenant configuration.
* [6375](https://github.com/grafana/loki/pull/6375) **dannykopping**: Fix bug that prevented users from using the `json` parser after a `line_format` pipeline stage.
* [6505](https://github.com/grafana/loki/pull/6375) **dmitri-lerko** Fixes `failed to receive pubsub messages` error with promtail GCPLog client.
* [6372](https://github.com/grafana/loki/pull/6372) **splitice**: Add support for numbers in JSON fields.

##### Changes
* [6726](https://github.com/grafana/loki/pull/6726) **kavirajk**: upgrades go from 1.17.9 -> 1.18.4
* [6415](https://github.com/grafana/loki/pull/6415) **salvacorts**: Evenly spread queriers across kubernetes nodes.
* [6349](https://github.com/grafana/loki/pull/6349) **simonswine**: Update the default HTTP listen port from 80 to 3100. Make sure to configure the port explicitly if you are using port 80.
* [6835](https://github.com/grafana/loki/pull/6835) **DylanGuedes**: Add new per-tenant query timeout configuration and remove engine query timeout.
* [7212](https://github.com/grafana/loki/pull/7212) **Juneezee**: Replaces deprecated `io/ioutil` with `io` and `os`.
* [7292](https://github.com/grafana/loki/pull/7292) **jmherbst**: Add string conversion to value based drops to more intuitively match numeric fields. String conversion failure will result in no lines being dropped.
* [7361](https://github.com/grafana/loki/pull/7361) **szczepad**: Renames metric `loki_log_messages_total` to `loki_internal_log_messages_total`
* [7416](https://github.com/grafana/loki/pull/7416) **mstrzele**: Use the stable `HorizontalPodAutoscaler` v2, if possible, when installing using Helm
* [7510](https://github.com/grafana/loki/pull/7510) **slim-bean**: Limited queries (queries without filter expressions) will now be split and sharded.
* [5400](https://github.com/grafana/loki/pull/5400) **BenoitKnecht**: promtail/server: Disable profiling by default

#### Promtail
* [7470](https://github.com/grafana/loki/pull/7470) **Jack-King**: Add configuration for adding custom HTTP headers to push requests

##### Enhancements
* [7593](https://github.com/grafana/loki/pull/7593) **chodges15**: Promtail: Add tenant label to client drop metrics and logs
* [7101](https://github.com/grafana/loki/pull/7101) **liguozhong**: Promtail: Add support for max stream limit.
* [7247](https://github.com/grafana/loki/pull/7247) **liguozhong**: Add config reload endpoint / signal to promtail.
* [6708](https://github.com/grafana/loki/pull/6708) **DylanGuedes**: Add compressed files support to Promtail.
* [5977](https://github.com/grafana/loki/pull/5977) **juissi-t** lambda-promtail: Add support for Kinesis data stream events
* [6828](https://github.com/grafana/loki/pull/6828) **alexandre1984rj** Add the BotScore and BotScoreSrc fields once the Cloudflare API returns those two fields on the list of all available log fields.
* [6656](https://github.com/grafana/loki/pull/6656) **carlospeon**: Allow promtail to add matches to the journal reader
* [7401](https://github.com/grafana/loki/pull/7401) **thepalbi**: Add timeout to GCP Logs push target
* [7414](https://github.com/grafana/loki/pull/7414) **thepalbi**: Add basic tracing support

##### Fixes
* [7394](https://github.com/grafana/loki/pull/7394) **liguozhong**: Fix issue with the Cloudflare target that caused it to stop working after it received an error in the logpull request as explained in issue https://github.com/grafana/loki/issues/6150
* [6766](https://github.com/grafana/loki/pull/6766) **kavirajk**: fix(logql): Make `LabelSampleExtractor` ignore processing the line if it doesn't contain that specific label. Fixes unwrap behavior explained in the issue https://github.com/grafana/loki/issues/6713
* [7016](https://github.com/grafana/loki/pull/7016) **chodges15**: Fix issue with dropping logs when a file based SD target's labels are updated

##### Changes
* **quodlibetor**: Change Docker target discovery log level from `Error` to `Info`


#### Logcli
* [7325](https://github.com/grafana/loki/pull/7325) **dbirks**: Document setting up command completion
* [8518](https://github.com/grafana/loki/pull/8518) **SN9NV**: Add parallel flags

#### Fluent Bit

#### Loki Canary
* [7398](https://github.com/grafana/loki/pull/7398) **verejoel**: Allow insecure TLS connections

#### Jsonnet
* [6189](https://github.com/grafana/loki/pull/6189) **irizzant**: Add creation of a `ServiceMonitor` object for Prometheus scraping through configuration parameter `create_service_monitor`. Simplify mixin usage by adding (https://github.com/prometheus-operator/kube-prometheus) library.
* [6662](https://github.com/grafana/loki/pull/6662) **Whyeasy**: Fixes memberlist error when using a stateful ruler.


### Notes

This release was created from a branch starting at commit `706c22e9e40b0156031f214b63dc6ed4e210abc1` but it may also contain backported changes from main.

Check the history of the branch `release-2.7.x`.

### Dependencies

* Go Version:     FIXME

# 2.6.1 (2022/07/18)

### All Changes

* [6658](https://github.com/grafana/loki/pull/6658) Updated the versions of [dskit](https://github.com/grafana/dskit) and [memberlist](https://github.com/grafana/memberlist) to allow configuring cluster labels for memberlist. Cluster labels prevent mixing the members between two consistent hash rings of separate applications that are run in the same Kubernetes cluster.
* [6681](https://github.com/grafana/loki/pull/6681) Fixed an HTTP connection leak between the querier and the compactor when the log entry deletion feature is enabled.
* [6583](https://github.com/grafana/loki/pull/6583) Fixed noisy error messages when the log entry deletion feature is disabled for a tenant.

# 2.6.0 (2022/07/08)

### All Changes
Here is the list with the changes that were produced since the previous release.

#### Loki

##### Enhancements
* [5662](https://github.com/grafana/loki/pull/5662) **ssncferreira** **chaudum** Improve performance of instant queries by splitting range into multiple subqueries that are executed in parallel.
* [5848](https://github.com/grafana/loki/pull/5848) **arcosx**: Add Baidu AI Cloud as a storage backend choice.
* [6410](https://github.com/grafana/loki/pull/6410) **MichelHollands**: Add support for per tenant delete API access enabling.
* [5879](https://github.com/grafana/loki/pull/5879) **MichelHollands**: Remove lines matching delete request expression when using "filter-and-delete" deletion mode.
* [5984](https://github.com/grafana/loki/pull/5984) **dannykopping** and **salvacorts**: Improve query performance by preventing unnecessary querying of ingesters when the query data is old enough to be in object storage.
* [5971](https://github.com/grafana/loki/pull/5971) **kavirajk**: Extend the `metrics.go` recording of statistics about metadata queries to include labels and series queries.
* [6136](https://github.com/grafana/loki/pull/6136) **periklis**: Add support for alertmanager header authorization.
* [6163](https://github.com/grafana/loki/pull/6163) **jburnham**: LogQL: Add a `default` sprig template function in LogQL label/line formatter.

##### Fixes
* [6152](https://github.com/grafana/loki/pull/6152) **slim-bean**: Fixes unbounded ingester memory growth when live tailing under specific circumstances.
* [5685](https://github.com/grafana/loki/pull/5685) **chaudum**: Fix bug in push request parser that allowed users to send arbitrary non-string data as "log line".
* [5799](https://github.com/grafana/loki/pull/5799) **cyriltovena** Fix deduping issues when multiple entries with the same timestamp exist. !hide or not hide (bugfix Loki)
* [5888](https://github.com/grafana/loki/pull/5888) **Papawy** Fix common configuration block net interface name when overwritten by ring common configuration.

##### Changes
* [6361](https://github.com/grafana/loki/pull/6361) **chaudum**: Sum values in unwrapped rate aggregation instead of treating them as counter.
* [6412](https://github.com/grafana/loki/pull/6412) **chaudum**: Add new unwrapped range aggregation `rate_counter()` to LogQL
* [6042](https://github.com/grafana/loki/pull/6042) **slim-bean**: Add a new configuration to allow fudging of ingested timestamps to guarantee sort order of duplicate timestamps at query time.
* [6120](https://github.com/grafana/loki/pull/6120) **KMiller-Grafana**: Rename configuration parameter fudge_duplicate_timestamp to be increment_duplicate_timestamp.
* [5777](https://github.com/grafana/loki/pull/5777) **tatchiuleung**: storage: make Azure blobID chunk delimiter configurable
* [5650](https://github.com/grafana/loki/pull/5650) **cyriltovena**: Remove more chunkstore and schema version below v9
* [5643](https://github.com/grafana/loki/pull/5643) **simonswine**: Introduce a ChunkRef type as part of logproto
* [6435](https://github.com/grafana/loki/pull/6435) **MichelHollands**: Remove the `whole-stream-deletion` mode.
* [5899](https://github.com/grafana/loki/pull/5899) **simonswine**: Update go image to 1.17.9.

#### Promtail

##### Enhancements
* [6105](https://github.com/grafana/loki/pull/6105) **rutgerke** Export metrics for the Promtail journal target.
* [5943](https://github.com/grafana/loki/pull/5943) **tpaschalis**: Add configuration support for excluding configuration files when instantiating Promtail.
* [5790](https://github.com/grafana/loki/pull/5790) **chaudum**: Add UDP support for Promtail's syslog target.
* [6102](https://github.com/grafana/loki/pull/6102) **timchenko-a**: Add multi-tenancy support to lambda-promtail.
* [6099](https://github.com/grafana/loki/pull/6099) **cstyan**: Drop lines with malformed JSON in Promtail JSON pipeline stage.
* [5715](https://github.com/grafana/loki/pull/5715) **chaudum**: Allow promtail to push RFC5424 formatted syslog messages
* [6395](https://github.com/grafana/loki/pull/6395) **DylanGuedes**: Add encoding support

##### Fixes
* [6034](https://github.com/grafana/loki/pull/6034) **DylanGuedes**: Promtail: Fix symlink tailing behavior.
##### Changes
* [6371](https://github.com/grafana/loki/pull/6371) **witalisoft**: BREAKING: Support more complex match based on multiple extracted data fields in drop stage
* [5686](https://github.com/grafana/loki/pull/5686) **ssncferreira**: Move promtail StreamLagLabels config to upper level config.Config
* [5839](https://github.com/grafana/loki/pull/5839) **marctc**: Add ActiveTargets method to promtail
* [5661](https://github.com/grafana/loki/pull/5661) **masslessparticle**: Invalidate caches on deletes
#### Fluent Bit
* [5711](https://github.com/grafana/loki/pull/5711) **MichelHollands**: Update fluent-bit output name

#### Loki Canary
* [6310](https://github.com/grafana/loki/pull/6310) **chodges15**: Add support for client-side TLS certs in loki-canary for Loki connection
### Notes

This release was created from a branch starting at commit `1794a766134f07b54386b1a431b58e1d44e6d7f7` but it may also contain backported changes from main.

Check the history of the branch `release-2.6.x`.

### Dependencies

* Go Version:     1.17.9

# 2.5.0 (2022/04/07)

Release notes for 2.5.0 can be found on the [release notes page](https://grafana.com/docs/loki/latest/release-notes/v2-5/)

### All Changes

Here is a list of all significant changes, in the past we have included all changes
but with over 500 PR's merged since the last release we decided to curate the list
to include only the most relevant.

#### Loki

##### Enhancements
* [5542](https://github.com/grafana/loki/pull/5542) **bboreham**: regexp filter: use modified package with optimisations
* [5318](https://github.com/grafana/loki/pull/5318) **jeschkies**: Speed up `EntrySortIterator` by 20%.
* [5317](https://github.com/grafana/loki/pull/5317) **owen-d**: Logql/parallel binop
* [5315](https://github.com/grafana/loki/pull/5315) **bboreham**: filters: use faster regexp package
* [5311](https://github.com/grafana/loki/pull/5311) **vlad-diachenko**: Removed redundant memory allocations in parsers
* [5291](https://github.com/grafana/loki/pull/5291) **owen-d**: less opaque chunk keys on fs with v12
* [5275](https://github.com/grafana/loki/pull/5275) **SasSwart**: Parse duration expressions in accordance with promql
* [5249](https://github.com/grafana/loki/pull/5249) **3JIou-home**: Push: add deflate compression in post requests
* [5160](https://github.com/grafana/loki/pull/5160) **sandeepsukhani**: add objects list caching for boltdb-shipper index store to reduce object storage list api calls
* [5148](https://github.com/grafana/loki/pull/5148) **chaudum**: Auto-expire old items from FIFO cache
* [5093](https://github.com/grafana/loki/pull/5093) **liguozhong**: [enhancement] querier : Add "query_memory_only" to make loki have option to rely only on memory availability.
* [5078](https://github.com/grafana/loki/pull/5078) **ssncferreira**: Loki: Implement custom /config handler (#4785)
* [5054](https://github.com/grafana/loki/pull/5054) **JordanRushing**: new v12 schema optimized to better handle S3 prefix rate limits
* [5013](https://github.com/grafana/loki/pull/5013) **liguozhong**: [new feature] logql: extrapolate unwrapped rate function
* [4947](https://github.com/grafana/loki/pull/4947) **siavashs**: Support Redis Cluster Configuration Endpoint
* [4938](https://github.com/grafana/loki/pull/4938) **DylanGuedes**: Add distributor ring page
* [4879](https://github.com/grafana/loki/pull/4879) **cyriltovena**: LogQL: add __line__ function to | line_format template
* [4858](https://github.com/grafana/loki/pull/4858) **sandy2008**: feat(): add ManagedIdentity in Azure Blob Storage
## Main
* [5789](https://github.com/grafana/loki/pull/5789) **bboreham**: Production config: add dot to some DNS address to reduce lookups.
* [5780](https://github.com/grafana/loki/pull/5780) **simonswine**: Update alpine image to 3.15.4.
* [5715](https://github.com/grafana/loki/pull/5715) **chaudum** Add option to push RFC5424 syslog messages from Promtail in syslog scrape target.
* [5696](https://github.com/grafana/loki/pull/5696) **paullryan** don't block scraping of new logs from cloudflare within promtail if an error is received from cloudflare about too early logs.
* [5685](https://github.com/grafana/loki/pull/5625) **chaudum** Fix bug in push request parser that allowed users to send arbitrary non-string data as "log line".
* [5707](https://github.com/grafana/loki/pull/5707) **franzwong** Promtail: Rename config name limit_config to limits_config.
* [5626](https://github.com/grafana/loki/pull/5626) **jeschkies** Apply query limits to multi-tenant queries by choosing the most restrictive limit from the set of tenant limits.
* [5622](https://github.com/grafana/loki/pull/5622) **chaudum**: Fix bug in query splitter that caused `interval` query parameter to be ignored and therefore returning more logs than expected.
* [5521](https://github.com/grafana/loki/pull/5521) **cstyan**: Move stream lag configuration to top level clients config struct and refactor stream lag metric, this resolves a bug with duplicate metric collection when a single Promtail binary is running multiple Promtail clients.
* [5568](https://github.com/grafana/loki/pull/5568) **afayngelerindbx**: Fix canary panics due to concurrent execution of `confirmMissing`
* [5552](https://github.com/grafana/loki/pull/5552) **jiachengxu**: Loki mixin: add `DiskSpaceUtilizationPanel`
* [5541](https://github.com/grafana/loki/pull/5541) **bboreham**: Queries: reject very deeply nested regexps which could crash Loki.
* [5536](https://github.com/grafana/loki/pull/5536) **jiachengxu**: Loki mixin: make labelsSelector in loki chunks dashboards configurable
* [5535](https://github.com/grafana/loki/pull/5535) **jiachengxu**: Loki mixins: use labels selector for loki chunks dashboard
* [5507](https://github.com/grafana/loki/pull/5507) **MichelHollands**: Remove extra param in call for inflightRequests metric.
* [5481](https://github.com/grafana/loki/pull/5481) **MichelHollands**: Add a DeletionMode config variable to specify the delete mode and validate match parameters.
* [5356](https://github.com/grafana/loki/pull/5356) **jbschami**: Enhance lambda-promtail to support adding extra labels from an environment variable value
* [5409](https://github.com/grafana/loki/pull/5409) **ldb**: Enable best effort parsing for Syslog messages
* [5392](https://github.com/grafana/loki/pull/5392) **MichelHollands**: Etcd credentials are parsed as secrets instead of plain text now.
* [5361](https://github.com/grafana/loki/pull/5361) **ctovena**: Add usage report to grafana.com.
* [5354](https://github.com/grafana/loki/pull/5354) **tlinhart**: Add support for ARM64 to lambda-promtail drone build job.
* [5289](https://github.com/grafana/loki/pull/5289) **ctovena**: Fix deduplication bug in queries when mutating labels.
* [5302](https://github.com/grafana/loki/pull/5302) **MasslessParticle** Update azure blobstore client to use new sdk.
* [5243](https://github.com/grafana/loki/pull/5290) **ssncferreira**: Update Promtail to support duration string formats.
* [5266](https://github.com/grafana/loki/pull/5266) **jeschkies**: Write Promtail position file atomically on Unix.
* [5280](https://github.com/grafana/loki/pull/5280) **jeschkies**: Fix Docker target connection loss.
* [5243](https://github.com/grafana/loki/pull/5243) **owen-d**: moves `querier.split-queries-by-interval` to limits code only.
* [5139](https://github.com/grafana/loki/pull/5139) **DylanGuedes**: Drop support for legacy configuration rules format.
* [5262](https://github.com/grafana/loki/pull/5262) **MichelHollands**: Remove the labelFilter field
* [4911](https://github.com/grafana/loki/pull/4911) **jeschkies**: Support Docker service discovery in Promtail.
* [5107](https://github.com/grafana/loki/pull/5107) **chaudum** Fix bug in fluentd plugin that caused log lines containing non UTF-8 characters to be dropped.
* [5148](https://github.com/grafana/loki/pull/5148) **chaudum** Add periodic task to prune old expired items from the FIFO cache to free up memory.
* [5187](https://github.com/grafana/loki/pull/5187) **aknuds1** Rename metric `cortex_experimental_features_in_use_total` to `loki_experimental_features_in_use_total` and metric `log_messages_total` to `loki_log_messages_total`.
* [5170](https://github.com/grafana/loki/pull/5170) **chaudum** Fix deadlock in Promtail caused when targets got removed from a target group by the discovery manager.
* [5163](https://github.com/grafana/loki/pull/5163) **chaudum** Fix regression in fluentd plugin introduced with #5107 that caused `NoMethodError` when parsing non-string values of log lines.
* [5144](https://github.com/grafana/loki/pull/5144) **dannykopping** Ruler: fix remote write basic auth credentials.
* [5091](https://github.com/grafana/loki/pull/5091) **owen-d**: Changes `ingester.concurrent-flushes` default to 32
* [5031](https://github.com/grafana/loki/pull/5031) **liguozhong**: Promtail: Add global read rate limiting.
* [4879](https://github.com/grafana/loki/pull/4879) **cyriltovena**: LogQL: add __line__ function to | line_format template.
* [5081](https://github.com/grafana/loki/pull/5081) **SasSwart**: Add the option to configure memory ballast for Loki
* [5085](https://github.com/grafana/loki/pull/5085) **aknuds1**: Upgrade Cortex to [e0807c4eb487](https://github.com/cortexproject/cortex/compare/4e9fc3a2b5ab..e0807c4eb487) and Prometheus to [692a54649ed7](https://github.com/prometheus/prometheus/compare/2a3d62ac8456..692a54649ed7)
* [5067](https://github.com/grafana/loki/pull/5057) **cstyan**: Add a metric to Azure Blob Storage client to track total egress bytes
* [5065](https://github.com/grafana/loki/pull/5065) **AndreZiviani**: lambda-promtail: Add ability to ingest logs from S3
* [4950](https://github.com/grafana/loki/pull/4950) **DylanGuedes**: Implement common instance addr/net interface
* [4949](https://github.com/grafana/loki/pull/4949) **ssncferreira**: Add query `queueTime` metric to statistics and metrics.go
* [4938](https://github.com/grafana/loki/pull/4938) **DylanGuedes**: Implement ring status page for the distributor
* [5023](https://github.com/grafana/loki/pull/5023) **ssncferreira**: Move `querier.split-queries-by-interval` to a per-tenant configuration
* [4993](https://github.com/grafana/loki/pull/4926) **thejosephstevens**: Fix parent of wal and wal_cleaner in loki ruler config docs
* [4933](https://github.com/grafana/loki/pull/4933) **jeschkies**: Support matchers in series label values query.
* [4926](https://github.com/grafana/loki/pull/4926) **thejosephstevens**: Fix comment in Loki module loading for accuracy
* [4920](https://github.com/grafana/loki/pull/4920) **chaudum**: Add `-list-targets` command line flag to list all available run targets
* [4860](https://github.com/grafana/loki/pull/4860) **cyriltovena**: Add rate limiting and metrics to hedging
* [4865](https://github.com/grafana/loki/pull/4865) **taisho6339**: Fix duplicate registry.MustRegister call in Promtail Kafka
* [4845](https://github.com/grafana/loki/pull/4845) **chaudum** Return error responses consistently as JSON
* [4826](https://github.com/grafana/loki/pull/4826) **cyriltovena**: Adds the ability to hedge storage requests.
* [4785](https://github.com/grafana/loki/pull/4785) **DylanGuedes**: Loki: Print current config by calling /config
* [4775](https://github.com/grafana/loki/pull/4775) **jeschkies**: Make `*` and `+` non-greedy to double regex filter speed.
* [4769](https://github.com/grafana/loki/pull/4769) **cyriltovena**: Improve LogQL format stages requireLabel
* [4731](https://github.com/grafana/loki/pull/4731) **cyriltovena**: Improve heap iterators.
* [4394](https://github.com/grafana/loki/pull/4394) **cyriltovena**: Improve case insensitive search to avoid allocations.


##### Fixes

* [5768](https://github.com/grafana/loki/pull/5768) **slim-bean**: Loki: Increase flush_op_timeout default from 10s to 10m
* [5761](https://github.com/grafana/loki/pull/5761) **slim-bean**: Promtil: Fix a panic when using the loki push api target.
* [5622](https://github.com/grafana/loki/pull/5622) **chaudum**: Preserve interval parameter when splitting queries by time
* [5541](https://github.com/grafana/loki/pull/5541) **bboreham**: Queries: update package to reject very deeply nested regexps which could crash Loki
* [5527](https://github.com/grafana/loki/pull/5527) **liguozhong**: [bugfix] fix nil pointer
* [5474](https://github.com/grafana/loki/pull/5474) **cyriltovena**: Disable sharding of count/avg when labels are mutated
* [5472](https://github.com/grafana/loki/pull/5472) **MasslessParticle**: Fix potential deadlock in the table manager
* [5444](https://github.com/grafana/loki/pull/5444) **cyriltovena**: Do not insert missing point when sharding
* [5425](https://github.com/grafana/loki/pull/5425) **cyriltovena**: Do not use WaitGroup context for StepEvaluator
* [5423](https://github.com/grafana/loki/pull/5423) **cyriltovena**: Correctly sets hash value for headblock iterator
* [5418](https://github.com/grafana/loki/pull/5418) **RangerCD**: Fix two remote_timeout configs in ingester_client block
* [5413](https://github.com/grafana/loki/pull/5413) **MasslessParticle**: Fix a deadlock in the Azure Blob client
* [5399](https://github.com/grafana/loki/pull/5399) **MasslessParticle**: Fix Azure issue where 404 not recognized
* [5362](https://github.com/grafana/loki/pull/5362) **gotjosh**: Ruler: Rule group not found API message
* [5342](https://github.com/grafana/loki/pull/5342) **sandeepsukhani**: Fix apply retention issue
* [5334](https://github.com/grafana/loki/pull/5334) **kavirajk**: Makes `tailer.droppedStreams` slice bounded.
* [5324](https://github.com/grafana/loki/pull/5324) **owen-d**: Release entryBufferPool once
* [5303](https://github.com/grafana/loki/pull/5303) **owen-d**: Better logic for when to shard wrt disabled lookback
* [5298](https://github.com/grafana/loki/pull/5298) **sandeepsukhani**: fix a panic in index-gateway caused by double closing of a channel
* [5297](https://github.com/grafana/loki/pull/5297) **vlad-diachenko**: Changed logic of handling RPC error with code Cancelled
* [5289](https://github.com/grafana/loki/pull/5289) **cyriltovena**: Fixes log deduplication when mutating Labels using LogQL
* [5261](https://github.com/grafana/loki/pull/5261) **sandeepsukhani**: use default retention period to check user index may have expired chunks when user does not have custom retention
* [5234](https://github.com/grafana/loki/pull/5234) **RangerCD**: Ignore missing stream while querying from ingester
* [5168](https://github.com/grafana/loki/pull/5168) **kavirajk**: Add `nil` check for Ruler BasicAuth config.
* [5144](https://github.com/grafana/loki/pull/5144) **dannykopping**: Ruler: Fix remote write basic auth credentials
* [5113](https://github.com/grafana/loki/pull/5113) **kavirajk**: Fix cancel issue between Query Frontend and Query Schdeduler
* [5080](https://github.com/grafana/loki/pull/5080) **kavirajk**: Handle `context` cancellation in some of the `querier` downstream requests
* [5075](https://github.com/grafana/loki/pull/5075) **cyriltovena**: Fixes a possible cancellation issue in the frontend
* [5063](https://github.com/grafana/loki/pull/5063) **cyriltovena**: Fix deadlock in disconnecting querier
* [5060](https://github.com/grafana/loki/pull/5060) **cyriltovena**: Fix race conditions in frontend_scheduler_worker.
* [5006](https://github.com/grafana/loki/pull/5006) **sandeepsukhani**: fix splitting of queries when step is larger than split interval
* [4904](https://github.com/grafana/loki/pull/4904) **bboreham**: ingester: use consistent set of instances to avoid panic
* [4902](https://github.com/grafana/loki/pull/4902) **cyriltovena**: Fixes 500 when query is outside of max_query_lookback
* [4828](https://github.com/grafana/loki/pull/4828) **chaudum**: Set correct `Content-Type` header in query response
* [4761](https://github.com/grafana/loki/pull/4761) **slim-bean**: Loki: Set querier worker max concurrent regardless of run configuration.
* [4741](https://github.com/grafana/loki/pull/4741) **sandeepsukhani**: index cleanup fixes while applying retention

##### Changes
* [5544](https://github.com/grafana/loki/pull/5544) **ssncferreira**: Update vectorAggEvaluator to fail for expressions without grouping
* [5543](https://github.com/grafana/loki/pull/5543) **cyriltovena**: update loki go version to 1.17.8
* [5450](https://github.com/grafana/loki/pull/5450) **BenoitKnecht**: pkg/ruler/base: Add external_labels option
* [5522](https://github.com/grafana/loki/pull/5522) **liguozhong**: chunk backend: Integrate Alibaba Cloud oss
* [5484](https://github.com/grafana/loki/pull/5484) **sandeepsukhani**: Add support for per user index query readiness with limits overrides
* [5719](https://github.com/grafana/loki/pull/5719) **kovaxur**: Loki can use both basic-auth and tenant-id
* [5358](https://github.com/grafana/loki/pull/5358) **DylanGuedes**: Add `RingMode` support to `IndexGateway`
* [5435](https://github.com/grafana/loki/pull/5435) **slim-bean**: set match_max_concurrent true by default
* [5361](https://github.com/grafana/loki/pull/5361) **cyriltovena**: Add usage report into Loki.
* [5243](https://github.com/grafana/loki/pull/5243) **owen-d**: Refactor/remove global splitby
* [5229](https://github.com/grafana/loki/pull/5229) **chaudum**: Return early if push payload does not contain data
* [5217](https://github.com/grafana/loki/pull/5217) **sandeepsukhani**: step align start and end time of the original query while splitting it
* [5204](https://github.com/grafana/loki/pull/5204) **trevorwhitney**: Default max_outstanding_per_tenant to 2048
* [5181](https://github.com/grafana/loki/pull/5181) **sandeepsukhani**: align metric queries by step and other queries by split interval
* [5178](https://github.com/grafana/loki/pull/5178) **liguozhong**: Handle `context` cancellation in some of the `querier` store.index-cache-read.
* [5172](https://github.com/grafana/loki/pull/5172) **cyriltovena**: Avoid splitting large range vector aggregation.
* [5125](https://github.com/grafana/loki/pull/5125) **sasagarw**: Remove split-queries-by-interval validation
* [5091](https://github.com/grafana/loki/pull/5091) **owen-d**: better defaults for flush queue parallelism
* [5083](https://github.com/grafana/loki/pull/5083) **liguozhong**: [enhancement] querier cache: WriteBackCache should be off query path
* [5081](https://github.com/grafana/loki/pull/5081) **SasSwart**: Add the option to configure memory ballast for Loki
* [5077](https://github.com/grafana/loki/pull/5077) **trevorwhitney**: improve default config values
* [5067](https://github.com/grafana/loki/pull/5067) **cstyan**: Add an egress bytes total metric to the azure client.
* [5026](https://github.com/grafana/loki/pull/5026) **sandeepsukhani**: compactor changes for building per user index files in boltdb shipper
* [5023](https://github.com/grafana/loki/pull/5023) **ssncferreira**: Move querier.split-queries-by-interval to a per-tenant configuration
* [5022](https://github.com/grafana/loki/pull/5022) **owen-d**: adds instrumentation to azure object client
* [4942](https://github.com/grafana/loki/pull/4942) **cyriltovena**: Allow to disable http2 for GCS.
* [4891](https://github.com/grafana/loki/pull/4891) **liguozhong**: [optimization] cache prometheus : fix "loki_cache_request_duration_seconds_bucket" ‘status_code’ label always equals "200"
* [4737](https://github.com/grafana/loki/pull/4737) **owen-d**: ensures components with required SRV lookups use the correct port
* [4736](https://github.com/grafana/loki/pull/4736) **sandeepsukhani**: allow applying retention at different interval than compaction with a config
* [4656](https://github.com/grafana/loki/pull/4656) **ssncferreira**: Fix dskit/ring metric with 'cortex_' prefix


#### Promtail

##### Enhancements
* [5359](https://github.com/grafana/loki/pull/5359) **JBSchami**: Lambda-promtail: Enhance lambda-promtail to support adding extra labels from an environment variable value
* [5290](https://github.com/grafana/loki/pull/5290) **ssncferreira**: Update promtail to support duration string formats
* [5051](https://github.com/grafana/loki/pull/5051) **liguozhong**: [new] promtail pipeline:  Promtail Rate Limit stage #5048
* [5031](https://github.com/grafana/loki/pull/5031) **liguozhong**: [new] promtail: add readline rate limit
* [4911](https://github.com/grafana/loki/pull/4911) **jeschkies**: Provide Docker target and discovery in Promtail.
* [4813](https://github.com/grafana/loki/pull/4813) **cyriltovena**: Promtail pull cloudflare logs
* [4744](https://github.com/grafana/loki/pull/4744) **cyriltovena**: Add GELF support for Promtail.
* [4663](https://github.com/grafana/loki/pull/4663) **taisho6339**: Add SASL&mTLS authentication support for Kafka in Promtail

##### Fixes
* [5497](https://github.com/grafana/loki/pull/5497) **MasslessParticle**: Fix orphaned metrics in the file tailer
* [5409](https://github.com/grafana/loki/pull/5409) **ldb**: promtail/targets/syslog: Enable best effort parsing for Syslog messages
* [5246](https://github.com/grafana/loki/pull/5246) **rsteneteg**: Promtail: skip glob search if filetarget path is an existing file and not a directory
* [5238](https://github.com/grafana/loki/pull/5238) **littlepangdi**: Promtail: fix TargetManager.run() not exit after stop is called
* [4874](https://github.com/grafana/loki/pull/4874) **Alan01252**: Promtail: Fix replace missing adjacent capture groups
* [4832](https://github.com/grafana/loki/pull/4832) **taisho6339**: Use http prefix path correctly in promtail
* [4716](https://github.com/grafana/loki/pull/4716) **cyriltovena**: Fixes Promtail User-Agent.
* [5698](https://github.com/grafana/loki/pull/5698) **paullryan**: Promtail: Fix retry/stop when erroring for out of cloudflare retention range (e.g. over 168 hours old)

##### Changes
* [5377](https://github.com/grafana/loki/pull/5377) **slim-bean**: Promtail: Remove promtail_log_entries_bytes_bucket histogram
* [5266](https://github.com/grafana/loki/pull/5266) **jeschkies**: Write Promtail position file atomically.
* [4794](https://github.com/grafana/loki/pull/4794) **taisho6339**: Aggregate inotify watcher to file target manager
* [4745](https://github.com/grafana/loki/pull/4745) **taisho6339**: Expose Kafka message key in labels

#### Logcli
* [5477](https://github.com/grafana/loki/pull/5477) **atomic77**: logcli: Remove port from TLS server name when provided in --addr
* [4667](https://github.com/grafana/loki/pull/4667) **jeschkies**: Package logcli as rpm and deb.
* [4606](https://github.com/grafana/loki/pull/4606) **kavirajk**: Execute Loki queries on raw log data piped to stdin

#### Lambda-Promtail
* [5065](https://github.com/grafana/loki/pull/5065) **AndreZiviani**: lambda-promtail: Add ability to ingest logs from S3
* [7632](https://github.com/grafana/loki/pull/7632) **changhyuni**: lambda-promtail: Add kinesis data stream to use in terraform

#### Fluent Bit
* [5223](https://github.com/grafana/loki/pull/5223) **cyriltovena**: fluent-bit: Attempt to unmarshal nested json.

#### FluentD
* [6240](https://github.com/grafana/loki/pull/6240) **taharah**: Add the feature flag `include_thread_label` to allow the `fluentd_thread` label included when using multiple threads for flushing to be configurable
* [5107](https://github.com/grafana/loki/pull/5107) **chaudum**: fluentd: Fix bug that caused lines to be dropped when containing non utf-8 characters
* [5163](https://github.com/grafana/loki/pull/5163) **chaudum**: Fix encoding error in fluentd client

### Notes

This release was created from a branch starting at commit 614912181e6f3988b2b22791053278cfb64e169c but it may also contain backported changes from main.

Check the history of the branch `release-2.5.x`.

### Dependencies

* Go Version:     1.17.8

# 2.4.1 (2021/11/07)

Release notes for 2.4.1 can be found on the [release notes page](https://grafana.com/docs/loki/latest/release-notes/v2-4/)

### All Changes

* [4687](https://github.com/grafana/loki/pull/4687) **owen-d**: overrides checks for nil tenant limits on AllByUserID
* [4683](https://github.com/grafana/loki/pull/4683) **owen-d**: Adds replication_factor doc to common config
* [4681](https://github.com/grafana/loki/pull/4681) **slim-bean**: Loki: check new Read target when initializing boltdb-shipper store

# 2.4.0 (2021/11/05)

Release notes for 2.4.0 can be found on the [release notes page](https://grafana.com/docs/loki/latest/release-notes/v2-4/)

### All Changes

Here is a list of all changes included in 2.4.0.

#### Loki

* [4649](https://github.com/grafana/loki/pull/4649) **cstyan**: Instrument s3 client DeleteObject requests.
* [4643](https://github.com/grafana/loki/pull/4643) **trevorwhitney**: compactor depends on memberlist for memberlist ring option
* [4642](https://github.com/grafana/loki/pull/4642) **slim-bean**: Loki: fix handling of tail requests when using target `all` or `read`
* [4641](https://github.com/grafana/loki/pull/4641) **ssncferreira**: Migration to dskit/ring
* [4638](https://github.com/grafana/loki/pull/4638) **DylanGuedes**: Loki: Revert distributor defaulting to `inmemory`
* [4635](https://github.com/grafana/loki/pull/4635) **owen-d**: dont try to use the scheduler ring when a downstream url is configured
* [4630](https://github.com/grafana/loki/pull/4630) **chaudum**: Allow HTTP POST requests on ring pages
* [4627](https://github.com/grafana/loki/pull/4627) **slim-bean**: Loki: Explicitly define allowed HTTP methods on HTTP endpoints
* [4625](https://github.com/grafana/loki/pull/4625) **sandeepsukhani**: Logs deletion fixes
* [4617](https://github.com/grafana/loki/pull/4617) **trevorwhitney**: Add common ring configuration
* [4615](https://github.com/grafana/loki/pull/4615) **owen-d**: uses ring.Write instead of ring.WriteNoExtend for compactor ring checks
* [4614](https://github.com/grafana/loki/pull/4614) **slim-bean**: Loki: query scheduler should send shutdown to frontends when ReplicationSet changes
* [4608](https://github.com/grafana/loki/pull/4608) **trevorwhitney**: default ingester final sleep to 0 unless otherwise specified
* [4607](https://github.com/grafana/loki/pull/4607) **owen-d**: improves scheduler & compactor ringwatcher checks
* [4603](https://github.com/grafana/loki/pull/4603) **garrettlish**: add date time sprig template functions in logql label/line formatter
* [4598](https://github.com/grafana/loki/pull/4598) **kavirajk**: Fix `ip` matcher lexer to differentiate filter from identifier
* [4596](https://github.com/grafana/loki/pull/4596) **owen-d**: Ignore validity window during wal replay
* [4595](https://github.com/grafana/loki/pull/4595) **owen-d**: Cleans up redundant setting of stream.unorderedWrites=true during replay
* [4594](https://github.com/grafana/loki/pull/4594) **owen-d**: Enable unordered_writes by default
* [4593](https://github.com/grafana/loki/pull/4593) **taisho6339**: Respect gRPC context error when handling errors
* [4592](https://github.com/grafana/loki/pull/4592) **owen-d**: introduces "entry too far behind" instrumentation for unordered writes
* [4589](https://github.com/grafana/loki/pull/4589) **owen-d**: replaces fallthrough statement in InitFrontend
* [4586](https://github.com/grafana/loki/pull/4586) **dannykopping**: Configuring query-frontend interface names with loopback device
* [4585](https://github.com/grafana/loki/pull/4585) **sandeepsukhani**: set wal dir to /loki/wal in docker config
* [4577](https://github.com/grafana/loki/pull/4577) **taisho6339**: Respect shard number in series api
* [4574](https://github.com/grafana/loki/pull/4574) **slim-bean**: Loki: Add a ring to the compactor used to control concurrency when not running standalone
* [4573](https://github.com/grafana/loki/pull/4573) **sandeepsukhani**: validate default limits config with other configs at startup
* [4570](https://github.com/grafana/loki/pull/4570) **DylanGuedes**: Loki: Append loopback to ingester net interface default list
* [4569](https://github.com/grafana/loki/pull/4569) **DylanGuedes**: Config: Change default RejectOldSamplesMaxAge from 14d to 7d
* [4563](https://github.com/grafana/loki/pull/4563) **cyriltovena**: Fixes the Series function to handle properly sharding.
* [4554](https://github.com/grafana/loki/pull/4554) **cyriltovena**: Fixes a panic in the labels API when no parameters are supplied.
* [4550](https://github.com/grafana/loki/pull/4550) **cyriltovena**: Fixes an edge case in the batch chunk iterator.
* [4546](https://github.com/grafana/loki/pull/4546) **slim-bean**: Loki: Apply the ingester ring config to all other rings (distributor, ruler, query-scheduler)
* [4545](https://github.com/grafana/loki/pull/4545) **trevorwhitney**: Fix race condition in Query Scheduler ring with frontend/worker
* [4543](https://github.com/grafana/loki/pull/4543) **trevorwhitney**: Change a few default config values and improve application of common storage config
* [4542](https://github.com/grafana/loki/pull/4542) **owen-d**: only exports tenant limits which differ from defaults and export defa…
* [4531](https://github.com/grafana/loki/pull/4531) **JordanRushing**: Add quick nil check in TenantLimits for runtime_config
* [4529](https://github.com/grafana/loki/pull/4529) **owen-d**: correctly sets subservicesWatcher on scheduler
* [4525](https://github.com/grafana/loki/pull/4525) **owen-d**: Safely checks read ring for potentially nil scheduler
* [4524](https://github.com/grafana/loki/pull/4524) **dannykopping**: Clarify error message when no valid target scrape config is defined for `promtail` job
* [4520](https://github.com/grafana/loki/pull/4520) **JordanRushing**: Introduce `overrides-exporter` module to Loki
* [4519](https://github.com/grafana/loki/pull/4519) **DylanGuedes**: Loki: Enable FIFO cache by default
* [4518](https://github.com/grafana/loki/pull/4518) **slim-bean**: Loki: Fix bug where items are returned to a sync.Pool incorrectly
* [4510](https://github.com/grafana/loki/pull/4510) **lingpeng0314**: add group_{left,right} to LogQL
* [4508](https://github.com/grafana/loki/pull/4508) **trevorwhitney**: Apply better defaults when boltdb shipper is being used
* [4498](https://github.com/grafana/loki/pull/4498) **trevorwhitney**: Feature: add virtual read and write targets
* [4487](https://github.com/grafana/loki/pull/4487) **cstyan**: Update go.mod to go 1.17
* [4484](https://github.com/grafana/loki/pull/4484) **dannykopping**: Replacing go-kit/kit/log with go-kit/log
* [4482](https://github.com/grafana/loki/pull/4482) **owen-d**: always expose loki_build_info
* [4479](https://github.com/grafana/loki/pull/4479) **owen-d**: restores for state at seconds(now-forDuration)
* [4478](https://github.com/grafana/loki/pull/4478) **replay**: Update cortex to newer version
* [4473](https://github.com/grafana/loki/pull/4473) **trevorwhitney**: Configuration: add a common config section for object storage
* [4457](https://github.com/grafana/loki/pull/4457) **kavirajk**: Fix return values of Matrix and Vector during query range in QueryShardingMiddleware
* [4453](https://github.com/grafana/loki/pull/4453) **liguozhong**: [querier] s3: add getObject retry
* [4446](https://github.com/grafana/loki/pull/4446) **garrettlish**: make LogQL syntax scope from private to public
* [4443](https://github.com/grafana/loki/pull/4443) **DylanGuedes**: Loki: Change how push API checks for contentType
* [4440](https://github.com/grafana/loki/pull/4440) **DylanGuedes**: Loki: Override distributor's default ring KV store
* [4437](https://github.com/grafana/loki/pull/4437) **dannykopping**: Ruler: Do not clear remote-write HTTP client config
* [4436](https://github.com/grafana/loki/pull/4436) **JordanRushing**: Add metric prefix changes for chunk store and runtime config to upgrading.md
* [4435](https://github.com/grafana/loki/pull/4435) **trevorwhitney**: Change default values for two GRPC setting we have to set so the queriers can connect to a frontend or scheduler
* [4433](https://github.com/grafana/loki/pull/4433) **trevorwhitney**: Add more tests around config parsing changes from common config PR
* [4432](https://github.com/grafana/loki/pull/4432) **owen-d**: tests checkpoints immediately and gives more of a time buffer
* [4431](https://github.com/grafana/loki/pull/4431) **dannykopping**: Ruler: Overwrite instead of merge remote-write headers
* [4429](https://github.com/grafana/loki/pull/4429) **dannykopping**: Ruler: Refactoring remote-write config overrides
* [4424](https://github.com/grafana/loki/pull/4424) **slim-bean**: Loki: Add a ring to the query scheduler to allow discovery via the ring as an alternative to DNS
* [4421](https://github.com/grafana/loki/pull/4421) **owen-d**: Safe per tenant overrides loading
* [4415](https://github.com/grafana/loki/pull/4415) **DylanGuedes**: Loki: Change default limits to common values
* [4413](https://github.com/grafana/loki/pull/4413) **trevorwhitney**: add compactor working dir to auto-configured file paths
* [4411](https://github.com/grafana/loki/pull/4411) **slim-bean**: Loki: Bug: frontend waiting on results which would never come
* [4400](https://github.com/grafana/loki/pull/4400) **trevorwhitney**: auto-apply memberlist ring config when join_members provided
* [4391](https://github.com/grafana/loki/pull/4391) **garrettlish**: add on and ignoring clauses in binOpExpr
* [4388](https://github.com/grafana/loki/pull/4388) **trevorwhitney**: default chunk target size to ~1MB~ 1.5MB
* [4367](https://github.com/grafana/loki/pull/4367) **owen-d**: removes deprecated duplicate per stream rate limit fields
* [4364](https://github.com/grafana/loki/pull/4364) **dannykopping**: Ruler: improve control over marshaling relabel.Config
* [4354](https://github.com/grafana/loki/pull/4354) **dannykopping**: Ruler: adding `pkg/metrics` from agent
* [4349](https://github.com/grafana/loki/pull/4349) **JordanRushing**: Add recovery middleware to Ingester; re-add recovery middleware to Querier when not running in standalone mode
* [4348](https://github.com/grafana/loki/pull/4348) **trevorwhitney**: allow ingester and distributor to run on same instance
* [4347](https://github.com/grafana/loki/pull/4347) **slim-bean**: Loki: Common Config
* [4344](https://github.com/grafana/loki/pull/4344) **dannykopping**: Ruler: per-tenant WAL
* [4327](https://github.com/grafana/loki/pull/4327) **aknuds1**: Chore: Use dskit/limiter
* [4322](https://github.com/grafana/loki/pull/4322) **owen-d**: Hotfix #4308 into k62
* [4321](https://github.com/grafana/loki/pull/4321) **owen-d**: Hotfix #4308 into k61
* [4313](https://github.com/grafana/loki/pull/4313) **aknuds1**: Chore: Use middleware package from dskit
* [4312](https://github.com/grafana/loki/pull/4312) **aknuds1**: Chore: Use dskit/grpcclient
* [4308](https://github.com/grafana/loki/pull/4308) **cyriltovena**: Fixes the pattern parser validation.
* [4304](https://github.com/grafana/loki/pull/4304) **aknuds1**: Chore: Reformat Go files
* [4302](https://github.com/grafana/loki/pull/4302) **cyriltovena**: Fixes a bug in the block cache code.
* [4301](https://github.com/grafana/loki/pull/4301) **trevorwhitney**: Feature: allow querier and query frontend targets to run on same process
* [4295](https://github.com/grafana/loki/pull/4295) **aknuds1**: Chore: Upgrade dskit
* [4289](https://github.com/grafana/loki/pull/4289) **kavirajk**: Add custom UnmarshalJSON for bytesize type
* [4282](https://github.com/grafana/loki/pull/4282) **chaudum**: Chore: Update Cortex and use kv package from grafana/dskit
* [4276](https://github.com/grafana/loki/pull/4276) **chaudum**: Export MemberlistKV field on Loki struct
* [4272](https://github.com/grafana/loki/pull/4272) **taisho6339**: Add count to 'loki_ingester_memory_chunks' when recovery from wal
* [4265](https://github.com/grafana/loki/pull/4265) **owen-d**: remove empty streams after wal replay
* [4255](https://github.com/grafana/loki/pull/4255) **owen-d**: replaces old cortex_chunk_store prefix with loki_chunk_store
* [4253](https://github.com/grafana/loki/pull/4253) **JordanRushing**: Change prefix for `runtimeconfig` metrics from `cortex_` to `loki_`
* [4251](https://github.com/grafana/loki/pull/4251) **dannykopping**: Runtime config: do not validate nil limits
* [4246](https://github.com/grafana/loki/pull/4246) **JordanRushing**:     Add missing `Inc()` to correctly increment the `dropStage.dropCount` metric on valid dropped log line; update related docs
* [4240](https://github.com/grafana/loki/pull/4240) **bboreham**: Simplify Distributor.push
* [4238](https://github.com/grafana/loki/pull/4238) **liguozhong**: [fix] distributor: fix goroutine leak
* [4236](https://github.com/grafana/loki/pull/4236) **owen-d**: better per stream rate limits configuration options
* [4228](https://github.com/grafana/loki/pull/4228) **owen-d**: bumps per stream default rate limits
* [4227](https://github.com/grafana/loki/pull/4227) **aknuds1**: Chore: Use runtimeconfig from dskit
* [4225](https://github.com/grafana/loki/pull/4225) **aknuds1**: Flagext: Use flagext package from dskit
* [4213](https://github.com/grafana/loki/pull/4213) **owen-d**: Refactor per stream rate limit
* [4212](https://github.com/grafana/loki/pull/4212) **owen-d**: WAL replay discard metrics
* [4211](https://github.com/grafana/loki/pull/4211) **BenoitKnecht**: pkg/storage/chunk/aws: Add s3.http.ca-file option
* [4207](https://github.com/grafana/loki/pull/4207) **cstyan**: Improve error message for stream rate limit.
* [4196](https://github.com/grafana/loki/pull/4196) **56quarters**: Chore: Use services and modules from grafana/dskit
* [4193](https://github.com/grafana/loki/pull/4193) **owen-d**: adds loki_ingester_wal_replay_active metric and records this more acc…
* [4192](https://github.com/grafana/loki/pull/4192) **owen-d**: Cleanup/unordered writes ingester config
* [4191](https://github.com/grafana/loki/pull/4191) **cstyan**: [ingester/stream]: Add a byte stream rate limit.
* [4188](https://github.com/grafana/loki/pull/4188) **aknuds1**: Chore: Upgrade to latest Cortex
* [4185](https://github.com/grafana/loki/pull/4185) **sandeepsukhani**: Canary: allow setting tenant id for querying logs from loki
* [4181](https://github.com/grafana/loki/pull/4181) **owen-d**: initiate grpc health check always
* [4176](https://github.com/grafana/loki/pull/4176) **sokoide**: Authc/z: Enable grpc_client_config to allow mTLS
* [4172](https://github.com/grafana/loki/pull/4172) **sandeepsukhani**: Retention speedup
* [4160](https://github.com/grafana/loki/pull/4160) **owen-d**: safely close nonOverlapping iterators
* [4155](https://github.com/grafana/loki/pull/4155) **owen-d**: Auth followup - Remove unused
* [4153](https://github.com/grafana/loki/pull/4153) **owen-d**: uses more fleshed out cortex auth utility & adds new auth-ignored routes
* [4149](https://github.com/grafana/loki/pull/4149) **owen-d**: add unordered writes to local config
* [4141](https://github.com/grafana/loki/pull/4141) **dannykopping**: Ruler: write meaningful logs when remote-write is disabled or is misconfigured
* [4135](https://github.com/grafana/loki/pull/4135) **slim-bean**: Build: Fix build version info
* [4132](https://github.com/grafana/loki/pull/4132) **owen-d**: Promote/ruler api
* [4130](https://github.com/grafana/loki/pull/4130) **owen-d**: Tenant/unordered
* [4128](https://github.com/grafana/loki/pull/4128) **sandeepsukhani**: add a storage client for boltdb-shipper which would do all the object key management for storage operations
* [4126](https://github.com/grafana/loki/pull/4126) **cstyan**: Allow for loki-canary to generate a percentage of out of order log lines
* [4114](https://github.com/grafana/loki/pull/4114) **owen-d**: Stream iterators account for unordered data
* [4111](https://github.com/grafana/loki/pull/4111) **owen-d**: ingester.index-shards config
* [4107](https://github.com/grafana/loki/pull/4107) **sandeepsukhani**: fix finding tables which would have out of retention data
* [4104](https://github.com/grafana/loki/pull/4104) **owen-d**: Discard/ooo
* [4071](https://github.com/grafana/loki/pull/4071) **jeschkies**: Support frontend V2 with query scheduler.

#### Promtail
* [4599](https://github.com/grafana/loki/pull/4599) **rsteneteg**: [Promtail] resolve issue with promtail not scraping target if only path changed in a simpler way that dont need mutex to sync threads
* [4588](https://github.com/grafana/loki/pull/4588) **owen-d**: regenerates assets from current vfsgen dependency
* [4568](https://github.com/grafana/loki/pull/4568) **cyriltovena**: Promtail Kafka target
* [4567](https://github.com/grafana/loki/pull/4567) **cyriltovena**: Refactor client configs in Promtail.
* [4556](https://github.com/grafana/loki/pull/4556) **james-callahan**: promtail: no need for GCP promtail_instance label now that loki supports out-of-order writes
* [4516](https://github.com/grafana/loki/pull/4516) **lizzzcai**: promtail: update promtail base image to debian:bullseye-slim
* [4507](https://github.com/grafana/loki/pull/4507) **dannykopping**: Promtail: allow for customisable stream lag labels
* [4495](https://github.com/grafana/loki/pull/4495) **sankalp-r**: Promtail: add static labels in stage
* [4461](https://github.com/grafana/loki/pull/4461) **rsteneteg**: Promtail: fix filetarget to not be stuck if no files was detected on startup
* [4346](https://github.com/grafana/loki/pull/4346) **sandeepsukhani**: add logfmt promtail stage to be able to extract data from logfmt formatted log
* [4336](https://github.com/grafana/loki/pull/4336) **ldb**: clients/promtail: Add ndjson and plaintext formats to loki_push
* [4235](https://github.com/grafana/loki/pull/4235) **kavirajk**: Add metrics for gcplog scrape.
* [3907](https://github.com/grafana/loki/pull/3907) **johanfleury**: promtail: add support for TLS/mTLS in syslog receiver

#### Logcli
* [4303](https://github.com/grafana/loki/pull/4303) **cyriltovena**: Allow to run local boltdb queries with logcli.
* [4242](https://github.com/grafana/loki/pull/4242) **chaudum**: cli: Register configuration option `store.max-look-back-period` as CLI argument
* [4203](https://github.com/grafana/loki/pull/4203) **invidian**: cmd/logcli: add --follow flag as an alias for --tail

#### Build
* [4639](https://github.com/grafana/loki/pull/4639) **slim-bean**: Build: simplify how protos are built
* [4609](https://github.com/grafana/loki/pull/4609) **slim-bean**: Build: Update CODEOWNERS to put Karen back in charge of the docs
* [4541](https://github.com/grafana/loki/pull/4541) **cstyan**: Fix drone ECR publish.
* [4481](https://github.com/grafana/loki/pull/4481) **cstyan**: Update golang and loki-build-image image versions.
* [4480](https://github.com/grafana/loki/pull/4480) **cstyan**: Add drone build job for lambda-promtail images.
* [4462](https://github.com/grafana/loki/pull/4462) **cstyan**: Update loki-build-image to drone 1.4.0
* [4373](https://github.com/grafana/loki/pull/4373) **jeschkies**: Instruct how to sign `drone.yml`.
* [4358](https://github.com/grafana/loki/pull/4358) **JordanRushing**: Add DroneCI pipeline stage to validate loki example configs; create example configuration files
* [4353](https://github.com/grafana/loki/pull/4353) **dannykopping**: CI: Fixing linter deprecations
* [4286](https://github.com/grafana/loki/pull/4286) **slim-bean**: Build: Tweak stalebot message
* [4252](https://github.com/grafana/loki/pull/4252) **slim-bean**: Build: update stalebot message to be more descriptive and friendlier
* [4226](https://github.com/grafana/loki/pull/4226) **aknuds1**: Makefile: Add format target
* [4220](https://github.com/grafana/loki/pull/4220) **slim-bean**: Build: Add github action backport workflow
* [4189](https://github.com/grafana/loki/pull/4189) **mathew-fleisch**: Makefile: Add darwin/arm64 build to release binaries

#### Project
* [4535](https://github.com/grafana/loki/pull/4535) **carlpett**: Fix branch reference in PR template
* [4604](https://github.com/grafana/loki/pull/4604) **kavirajk**: Update PR template to include `changelog` update in the checklist
* [4494](https://github.com/grafana/loki/pull/4494) **cstyan**: Add a a parameter to keep/drop the stream label from cloudwatch.
* [4315](https://github.com/grafana/loki/pull/4315) **cstyan**: Rewrite lambda-promtail to use subscription filters.

#### Dashboards
* [4634](https://github.com/grafana/loki/pull/4634) **cyriltovena**: Fixes the operational dashboard using an old metric.
* [4618](https://github.com/grafana/loki/pull/4618) **cstyan**: loki-mixin: fix label selectors + logs dashboard
* [4575](https://github.com/grafana/loki/pull/4575) **dannykopping**: Adding recording rules dashboard
* [4441](https://github.com/grafana/loki/pull/4441) **owen-d**: Revert "loki-mixin: use centralized configuration for dashboard matchers / selectors"
* [4438](https://github.com/grafana/loki/pull/4438) **dannykopping**: Dashboards: adding "logs" into regex
* [4423](https://github.com/grafana/loki/pull/4423) **cstyan**: Add tag/link fix to operational dashboard and promtail mixin dashboard.
* [4401](https://github.com/grafana/loki/pull/4401) **cstyan**: Minor dashboard fixes


#### Docker-driver
* [4396](https://github.com/grafana/loki/pull/4396) **owen-d**: Removes docker driver empty log line message
* [4190](https://github.com/grafana/loki/pull/4190) **jeschkies**: Document known Docker driver issues.

#### FluentD
* [4261](https://github.com/grafana/loki/pull/4261) **MrWong99**: FluentD output plugin: Remove an unused variable when processing chunks

#### Docs
* [4646](https://github.com/grafana/loki/pull/4646) **KMiller-Grafana**: Docs: revise modes of operation section
* [4631](https://github.com/grafana/loki/pull/4631) **kavirajk**: Add changelog and upgrade guide for #4556
* [4616](https://github.com/grafana/loki/pull/4616) **owen-d**: index-gw sts doc fix. closes #4583
* [4612](https://github.com/grafana/loki/pull/4612) **surdaft**: Docs: Fix typo in docs
* [4611](https://github.com/grafana/loki/pull/4611) **KMiller-Grafana**: Docs: revise incendiary language added in PR 4507
* [4601](https://github.com/grafana/loki/pull/4601) **mustafacansevinc**: docs: fix promtail docs links in loki installation page
* [4597](https://github.com/grafana/loki/pull/4597) **owen-d**: a few doc fixes in preparation for 2.4
* [4590](https://github.com/grafana/loki/pull/4590) **owen-d**: improves grouping docs examples
* [4579](https://github.com/grafana/loki/pull/4579) **DylanGuedes**: Docs: Modify modes of operation image
* [4576](https://github.com/grafana/loki/pull/4576) **DylanGuedes**: Rename hybrid mode to simple scalable mode
* [4566](https://github.com/grafana/loki/pull/4566) **dannykopping**: Documenting recording rules per-tenant WAL
* [4565](https://github.com/grafana/loki/pull/4565) **DylanGuedes**: Docs: Add virtual targets docs
* [4559](https://github.com/grafana/loki/pull/4559) **chri2547**: docs: Update curl POST  example in docs
* [4548](https://github.com/grafana/loki/pull/4548) **cstyan**: Improve lambda-promtail docs based on Owens review.
* [4540](https://github.com/grafana/loki/pull/4540) **JordanRushing**: Update CHANGELOG.md and /docs with info on new `overrides-exporter` module for Loki
* [4539](https://github.com/grafana/loki/pull/4539) **cstyan**: Modify lambda-promtail docs based on rewrite.
* [4527](https://github.com/grafana/loki/pull/4527) **yangkb09**: Docs: add missing quote to log_queries.md
* [4521](https://github.com/grafana/loki/pull/4521) **owen-d**: brings storage architecture up to date
* [4499](https://github.com/grafana/loki/pull/4499) **vdm**: Docs: Remove ListObjects S3 permission
* [4493](https://github.com/grafana/loki/pull/4493) **DylanGuedes**: Docs: Move rule storages configs to their own sections
* [4486](https://github.com/grafana/loki/pull/4486) **KMiller-Grafana**: Docs: correct the page parameter in the Grafana Cloud advertisement
* [4485](https://github.com/grafana/loki/pull/4485) **DylanGuedes**: Document the common config section
* [4422](https://github.com/grafana/loki/pull/4422) **KMiller-Grafana**: Docs: revise wording of Grafana Cloud advertisement
* [4417](https://github.com/grafana/loki/pull/4417) **KMiller-Grafana**: Docs: remove empty section "Generic placeholders"
* [4416](https://github.com/grafana/loki/pull/4416) **KMiller-Grafana**: Docs: correctly represent product name
* [4403](https://github.com/grafana/loki/pull/4403) **KMiller-Grafana**: Docs: introduce a fundamentals section
* [4399](https://github.com/grafana/loki/pull/4399) **KMiller-Grafana**: Docs: prominently advertise free Grafana Cloud availability
* [4374](https://github.com/grafana/loki/pull/4374) **KMiller-Grafana**: Docs: clarify distinction between single binary and microservices.
* [4363](https://github.com/grafana/loki/pull/4363) **KMiller-Grafana**: Docs: Remove wording like "As of version 1.6, you can..."
* [4361](https://github.com/grafana/loki/pull/4361) **JasonGiedymin**: fix(docs): spelling mistake
* [4357](https://github.com/grafana/loki/pull/4357) **carehart**: Correct typo
* [4345](https://github.com/grafana/loki/pull/4345) **pr0PM**: Deduplicating the compactor docs
* [4342](https://github.com/grafana/loki/pull/4342) **KMiller-Grafana**: Docs: Organize and edit the LogQL section
* [4324](https://github.com/grafana/loki/pull/4324) **lingenavd**: Docs: Update _index.md to add value boltdb-shipper for the key store
* [4320](https://github.com/grafana/loki/pull/4320) **KMiller-Grafana**: Docs: improve spelling, grammar, and formatting.
* [4310](https://github.com/grafana/loki/pull/4310) **dannykopping**: Correcting documentation example for `/api/prom/query`
* [4309](https://github.com/grafana/loki/pull/4309) **GneyHabub**: Docs: Fix a link
* [4294](https://github.com/grafana/loki/pull/4294) **mr-karan**: docs:  (logs-deletion.md) URL Encode curl command
* [4293](https://github.com/grafana/loki/pull/4293) **Birdi7**: docs: fix link to Promtail documentation
* [4283](https://github.com/grafana/loki/pull/4283) **SeriousM**: Correct the indention for azure storage configuration
* [4277](https://github.com/grafana/loki/pull/4277) **ivanahuckova**: Update example for /series endpoint in _index.md
* [4247](https://github.com/grafana/loki/pull/4247) **KMiller-Grafana**: Docs: inject newlines for configuration section readability
* [4245](https://github.com/grafana/loki/pull/4245) **KMiller-Grafana**: Docs: revise max_query_lookback knob definition
* [4244](https://github.com/grafana/loki/pull/4244) **JordanRushing**: Update limits_config docs to include querier.max_query_lookback flag
* [4237](https://github.com/grafana/loki/pull/4237) **KMiller-Grafana**: Docs: first draft, Loki accepts out-of-order writes
* [4231](https://github.com/grafana/loki/pull/4231) **Aletor93**: doc: fix typo on loki-external-labels for docker client labels
* [4222](https://github.com/grafana/loki/pull/4222) **KMiller-Grafana**: Docs: minor improvements to Loki Canary docs
* [4208](https://github.com/grafana/loki/pull/4208) **cstyan**: Update tanka installation docs to refer to tanka section about `jb`
* [4206](https://github.com/grafana/loki/pull/4206) **jeschkies**: Link Kubernetes service discovery configuration.
* [4199](https://github.com/grafana/loki/pull/4199) **owen-d**: fixes typo
* [4184](https://github.com/grafana/loki/pull/4184) **mcdeck**: Update docker.md
* [4175](https://github.com/grafana/loki/pull/4175) **KMiller-Grafana**: Docs: correct path to Promtail configuration file
* [4163](https://github.com/grafana/loki/pull/4163) **smuth4**: Docs: Update docker install to work out of the box
* [4152](https://github.com/grafana/loki/pull/4152) **charles-woshicai**: Docs: example about using azure storage account as storage
* [4147](https://github.com/grafana/loki/pull/4147) **KMiller-Grafana**: Docs: fluentd client phrasing and formatting
* [4145](https://github.com/grafana/loki/pull/4145) **KMiller-Grafana**: Docs: improve LogQL section
* [4134](https://github.com/grafana/loki/pull/4134) **KMiller-Grafana**: Docs: revise section header (out of order writes)
* [4131](https://github.com/grafana/loki/pull/4131) **owen-d**: updates unordered writes config docs
* [4125](https://github.com/grafana/loki/pull/4125) **owen-d**: Initial out of order docs
* [4122](https://github.com/grafana/loki/pull/4122) **yasharne**: update boltdb-shipper index period
* [4120](https://github.com/grafana/loki/pull/4120) **vitaliyf**: Docs: Fix broken "Upgrading" link
* [4113](https://github.com/grafana/loki/pull/4113) **KMiller-Grafana**: Docs: Fix typos and grammar. Inject newlines for readability.
* [4112](https://github.com/grafana/loki/pull/4112) **slim-bean**: Docs: updated changelog and references to 2.3
* [4100](https://github.com/grafana/loki/pull/4100) **jeschkies**: Document operation with the query scheduler.
* [4088](https://github.com/grafana/loki/pull/4088) **KMiller-Grafana**: Update Loki README with better links and descriptions
* [3880](https://github.com/grafana/loki/pull/3880) **timothydlister**: Update fluent-plugin-loki documentation URLs

#### Jsonnet
* [4629](https://github.com/grafana/loki/pull/4629) **owen-d**: Default wal to enabled in jsonnet lib
* [4624](https://github.com/grafana/loki/pull/4624) **chaudum**: Disable chunk transfers in jsonnet lib
* [4530](https://github.com/grafana/loki/pull/4530) **owen-d**: Jsonnet/overrides exporter
* [4496](https://github.com/grafana/loki/pull/4496) **jeschkies**: Use different metrics for `PromtailFileLagging`.
* [4405](https://github.com/grafana/loki/pull/4405) **jdbaldry**: fix: Correct grafana-token creation command
* [4279](https://github.com/grafana/loki/pull/4279) **kevinschoonover**: loki-mixin: use centralized configuration for dashboard matchers / selectors
* [4259](https://github.com/grafana/loki/pull/4259) **eamonryan**: Jsonnet: Update license path argument name
* [4217](https://github.com/grafana/loki/pull/4217) **Duologic**: fix(rules): upstream recording rule switched to sum_irate
* [4182](https://github.com/grafana/loki/pull/4182) **owen-d**: fine tune grpc configs jsonnet
* [4180](https://github.com/grafana/loki/pull/4180) **owen-d**: corrects query scheduler image
* [4165](https://github.com/grafana/loki/pull/4165) **jdbaldry**: Jsonnet: Add Grafana Enterprise Logs library
* [4154](https://github.com/grafana/loki/pull/4154) **owen-d**: updates scheduler libsonnet
* [4102](https://github.com/grafana/loki/pull/4102) **jeschkies**: Define ksonnet lib for query scheduler.


### Notes

This release was created from a branch starting at commit e95d193acf1633a6ec33a328b8a4a3d844e8e5f9 but it may also contain backported changes from main.

Check the history of the branch `release-2.4`.

### Dependencies

* Go Version:     1.17.2
* Cortex Version: 3f329a21cad432325268717eecf2b77c8d95150f

# 2.3.0 (2021/08/06)

Release notes for 2.3.0 can be found on the [release notes page](https://grafana.com/docs/loki/latest/release-notes/v2-3/)

### All Changes

#### Loki
* [4048](https://github.com/grafana/loki/pull/4048) **dannykopping**: Ruler: implementing write relabelling on recording rule samples
* [4091](https://github.com/grafana/loki/pull/4091) **cyriltovena**: Fixes instant queries in the frontend.
* [4087](https://github.com/grafana/loki/pull/4087) **cyriltovena**: Fixes unaligned shards between ingesters and storage.
* [4047](https://github.com/grafana/loki/pull/4047) **cyriltovena**: Add min_sharding_lookback limits to the frontends
* [4027](https://github.com/grafana/loki/pull/4027) **jdbaldry**: fix: Restore /config endpoint and correct handlerFunc for buildinfo
* [4020](https://github.com/grafana/loki/pull/4020) **simonswine**: Restrict path segments in TenantIDs (CVE-2021-36156 CVE-2021-36157)
* [4019](https://github.com/grafana/loki/pull/4019) **cyriltovena**: Improve decoding of JSON responses.
* [4018](https://github.com/grafana/loki/pull/4018) **sandeepsukhani**: Compactor improvements
* [4017](https://github.com/grafana/loki/pull/4017) **aknuds1**: Chore: Upgrade Prometheus and Cortex
* [3996](https://github.com/grafana/loki/pull/3996) **owen-d**: fixes a badly referenced variable name in StepEvaluator code
* [3995](https://github.com/grafana/loki/pull/3995) **owen-d**: Headblock interop
* [3992](https://github.com/grafana/loki/pull/3992) **MichelHollands**: Update Cortex version
* [3991](https://github.com/grafana/loki/pull/3991) **periklis**: Add LogQL AST walker
* [3990](https://github.com/grafana/loki/pull/3990) **cyriltovena**: Intern label keys for LogQL parser.
* [3986](https://github.com/grafana/loki/pull/3986) **kavirajk**: Ip matcher for LogQL
* [3984](https://github.com/grafana/loki/pull/3984) **jeschkies**: Filter instant queries and shard them.
* [3983](https://github.com/grafana/loki/pull/3983) **cyriltovena**: Reject labels with invalid runes when using implicit extraction parser.
* [3981](https://github.com/grafana/loki/pull/3981) **owen-d**: fixes chunk size method in facade
* [3979](https://github.com/grafana/loki/pull/3979) **MichelHollands**: Add a chunk filterer field to the config
* [3977](https://github.com/grafana/loki/pull/3977) **sandeepsukhani**: add a metric for counting number of failures in opening existing active index files
* [3976](https://github.com/grafana/loki/pull/3976) **sandeepsukhani**: fix flaky retention tests
* [3974](https://github.com/grafana/loki/pull/3974) **owen-d**: WAL Replay counter
* [3973](https://github.com/grafana/loki/pull/3973) **56quarters**: Use the Cortex wrapper for getting tenant ID from a context
* [3972](https://github.com/grafana/loki/pull/3972) **jeschkies**: Return build info under `/loki/api/v1/status/buildinfo`.
* [3970](https://github.com/grafana/loki/pull/3970) **sandeepsukhani**: log name of the file failed to open during startup by ingester
* [3969](https://github.com/grafana/loki/pull/3969) **sandeepsukhani**: add some tests in compactor and fix a bug in IntervalHasExpiredChunks check in retention with tests
* [3968](https://github.com/grafana/loki/pull/3968) **cyriltovena**: Improve head chunk allocations when reading samples.
* [3967](https://github.com/grafana/loki/pull/3967) **sandeepsukhani**: fix a panic in compactor when retention is not enabled
* [3966](https://github.com/grafana/loki/pull/3966) **sandeepsukhani**: fix panic in compactor when retention is not enabled
* [3957](https://github.com/grafana/loki/pull/3957) **owen-d**: Unordered head block
* [3949](https://github.com/grafana/loki/pull/3949) **cyriltovena**: Allow no overrides config for tenants.
* [3946](https://github.com/grafana/loki/pull/3946) **cyriltovena**: Improve marker file current time metrics.
* [3934](https://github.com/grafana/loki/pull/3934) **sandeepsukhani**: optimize table retetion
* [3932](https://github.com/grafana/loki/pull/3932) **Timbus**: Parser: Allow literal control chars in logfmt decoder
* [3929](https://github.com/grafana/loki/pull/3929) **sandeepsukhani**: remove boltdb files from ingesters on startup which do not have a index bucket
* [3928](https://github.com/grafana/loki/pull/3928) **dannykopping**: Querier/Ingester: Fixing json expression parser bug
* [3919](https://github.com/grafana/loki/pull/3919) **github-vincent-miszczak**: Add ingester.autoforget-unhealthy-timeout opt-in feature
* [3888](https://github.com/grafana/loki/pull/3888) **kavirajk**: Make `overrides` configmap names and mount path as variables.
* [3871](https://github.com/grafana/loki/pull/3871) **kavirajk**: Add explict syntax for using `pattern` parser
* [3865](https://github.com/grafana/loki/pull/3865) **sandeepsukhani**: feat: index-gateway for boltdb-shipper index store
* [3856](https://github.com/grafana/loki/pull/3856) **cyriltovena**: Shards Series API.
* [3852](https://github.com/grafana/loki/pull/3852) **cyriltovena**: Shard ingester queries.
* [3849](https://github.com/grafana/loki/pull/3849) **cyriltovena**: Logs ingester and store queries boundaries.
* [3840](https://github.com/grafana/loki/pull/3840) **cyriltovena**: Add retention label to loki_distributor_bytes_received_total metrics
* [3837](https://github.com/grafana/loki/pull/3837) **cyriltovena**: LogQL: Pattern Parser
* [3835](https://github.com/grafana/loki/pull/3835) **sesky4**: lz4: update lz4 version to v4.1.7 to avoid possibly panic
* [3833](https://github.com/grafana/loki/pull/3833) **cyriltovena**: Fixes a flaky retention test.
* [3827](https://github.com/grafana/loki/pull/3827) **sandeepsukhani**: Logs deletion fixes
* [3816](https://github.com/grafana/loki/pull/3816) **dannykopping**: Extracting queue interface
* [3807](https://github.com/grafana/loki/pull/3807) **dannykopping**: Loki: allow for multiple targets
* [3797](https://github.com/grafana/loki/pull/3797) **dannykopping**: Exposing remote writer for use in integration tests
* [3792](https://github.com/grafana/loki/pull/3792) **MichelHollands**: Add a QueryFrontendTripperware module
* [3785](https://github.com/grafana/loki/pull/3785) **sandeepsukhani**: just log a warning when a store type other than boltdb-shipper is detected when custom retention is enabled
* [3772](https://github.com/grafana/loki/pull/3772) **sandeepsukhani**: initialize retention and deletion components only when they are enabled
* [3771](https://github.com/grafana/loki/pull/3771) **sandeepsukhani**: revendor cortex to latest master
* [3769](https://github.com/grafana/loki/pull/3769) **sandeepsukhani**: reduce allocs in delete requests manager by reusing slice for tracing non-deleted intervals for chunks
* [3766](https://github.com/grafana/loki/pull/3766) **dannykopping**: Ruler: Recording Rules
* [3763](https://github.com/grafana/loki/pull/3763) **cyriltovena**: Fixes parser labels hint for grouping.
* [3762](https://github.com/grafana/loki/pull/3762) **cyriltovena**: Improve mark file processing.
* [3758](https://github.com/grafana/loki/pull/3758) **owen-d**: exposes loki codec
* [3746](https://github.com/grafana/loki/pull/3746) **sandeepsukhani**: Boltdb shipper deletion fixes
* [3743](https://github.com/grafana/loki/pull/3743) **cyriltovena**: Replace satori.uuid with gofrs/uuid
* [3736](https://github.com/grafana/loki/pull/3736) **cyriltovena**: Add fromJson to the template stage.
* [3733](https://github.com/grafana/loki/pull/3733) **cyriltovena**: Fixes a goroutine leak in the store when doing cancellation.
* [3706](https://github.com/grafana/loki/pull/3706) **cyriltovena**: Improve retention mark files.
* [3700](https://github.com/grafana/loki/pull/3700) **slim-bean**: Loki: Add a flag for queriers to run standalone and only query store
* [3693](https://github.com/grafana/loki/pull/3693) **cyriltovena**: Removes file sync syscall for compaction.
* [3688](https://github.com/grafana/loki/pull/3688) **sandeepsukhani**: Logs deletion support for boltdb-shipper store
* [3687](https://github.com/grafana/loki/pull/3687) **cyriltovena**: Use model.Duration for easy yaml/json marshalling.
* [3686](https://github.com/grafana/loki/pull/3686) **cyriltovena**: Fixes a panic with the frontend when use with downstream URL.
* [3677](https://github.com/grafana/loki/pull/3677) **cyriltovena**: Deprecate max_look_back_period in the chunk storage.
* [3673](https://github.com/grafana/loki/pull/3673) **cyriltovena**: Pass in the now value to the retention.
* [3672](https://github.com/grafana/loki/pull/3672) **cyriltovena**: Use pgzip in the compactor.
* [3665](https://github.com/grafana/loki/pull/3665) **cyriltovena**: Trigger compaction prior retention.
* [3664](https://github.com/grafana/loki/pull/3664) **owen-d**: revendor compatibility: various prom+k8s+cortex
* [3643](https://github.com/grafana/loki/pull/3643) **cyriltovena**: Rejects push requests with  streams without labels.
* [3642](https://github.com/grafana/loki/pull/3642) **cyriltovena**: Custom Retention
* [3641](https://github.com/grafana/loki/pull/3641) **owen-d**: removes naming collision
* [3632](https://github.com/grafana/loki/pull/3632) **kavirajk**: replace `time.Duration` -> `model.Duration` for `Limits`.
* [3628](https://github.com/grafana/loki/pull/3628) **kavirajk**: Add json struct tags to limits.
* [3627](https://github.com/grafana/loki/pull/3627) **MichelHollands**: Update cortex to 1.8
* [3623](https://github.com/grafana/loki/pull/3623) **slim-bean**: Loki/Promtail: Client Refactor
* [3619](https://github.com/grafana/loki/pull/3619) **liguozhong**: [ui] add '/config' page
* [3618](https://github.com/grafana/loki/pull/3618) **MichelHollands**: Add interceptor override and make ingester and cfg public
* [3605](https://github.com/grafana/loki/pull/3605) **sandeepsukhani**: cleanup boltdb files failing to open during loading tables which are possibly corrupt
* [3603](https://github.com/grafana/loki/pull/3603) **cyriltovena**: Adds chunk filter hook for ingesters.
* [3602](https://github.com/grafana/loki/pull/3602) **MichelHollands**: Loli: Make the store field public
* [3595](https://github.com/grafana/loki/pull/3595) **owen-d**: locks trailers during iteration
* [3594](https://github.com/grafana/loki/pull/3594) **owen-d**: adds distributor replication factor metric
* [3573](https://github.com/grafana/loki/pull/3573) **cyriltovena**: Fixes a race when using specific tenant and multi-client.
* [3569](https://github.com/grafana/loki/pull/3569) **cyriltovena**: Add a chunk filter hook in the store.
* [3566](https://github.com/grafana/loki/pull/3566) **cyriltovena**: Properly release the ticker in Loki client.
* [3564](https://github.com/grafana/loki/pull/3564) **cyriltovena**: Improve matchers validations.
* [3563](https://github.com/grafana/loki/pull/3563) **sandeepsukhani**: ignore download of missing boltdb files possibly removed during compaction
* [3562](https://github.com/grafana/loki/pull/3562) **cyriltovena**: Fixes a test from #3216.
* [3553](https://github.com/grafana/loki/pull/3553) **cyriltovena**: Add a target to reproduce fuzz testcase
* [3550](https://github.com/grafana/loki/pull/3550) **cyriltovena**: Fixes a bug in MatrixStepper when sharding queries.
* [3549](https://github.com/grafana/loki/pull/3549) **MichelHollands**: LBAC changes
* [3544](https://github.com/grafana/loki/pull/3544) **alrs**: single import of jsoniter in logql subpackages
* [3540](https://github.com/grafana/loki/pull/3540) **cyriltovena**: Support for single step metric query.
* [3532](https://github.com/grafana/loki/pull/3532) **MichelHollands**: Loki: Update cortex version and fix resulting changes
* [3530](https://github.com/grafana/loki/pull/3530) **sandeepsukhani**: split series api queries by day in query-frontend
* [3517](https://github.com/grafana/loki/pull/3517) **cyriltovena**: Fixes a race introduced by #3434.
* [3515](https://github.com/grafana/loki/pull/3515) **cyriltovena**: Add sprig text/template functions to template stage.
* [3509](https://github.com/grafana/loki/pull/3509) **sandeepsukhani**: fix live tailing of logs from Loki
* [3572](https://github.com/grafana/loki/pull/3572) **slim-bean**: Loki: Distributor log message bodySize should always reflect the compressed size
* [3496](https://github.com/grafana/loki/pull/3496) **owen-d**: reduce replay flush threshold
* [3491](https://github.com/grafana/loki/pull/3491) **sandeepsukhani**: make prefix for keys of objects created by boltdb-shipper configurable
* [3487](https://github.com/grafana/loki/pull/3487) **cyriltovena**: Set the byte slice cap correctly when unsafely converting string.
* [3471](https://github.com/grafana/loki/pull/3471) **cyriltovena**: Set a max size for the logql parser to 5k.
* [3470](https://github.com/grafana/loki/pull/3470) **cyriltovena**: Fixes Issue 28593: loki:fuzz_parse_expr: Timeout in fuzz_parse_expr.
* [3469](https://github.com/grafana/loki/pull/3469) **cyriltovena**: Fixes out-of-memory fuzzing issue.
* [3466](https://github.com/grafana/loki/pull/3466) **pracucci**: Upgrade Cortex
* [3455](https://github.com/grafana/loki/pull/3455) **garrettlish**: Implement offset modifier for range vector aggregation in LogQL
* [3434](https://github.com/grafana/loki/pull/3434) **adityacs**: support math functions in line_format and label_format
* [3216](https://github.com/grafana/loki/pull/3216) **sandeepsukhani**: check for stream selectors to have atleast one equality matcher
* [3050](https://github.com/grafana/loki/pull/3050) **cyriltovena**: first_over_time and last_over_time

#### Docs
* [4031](https://github.com/grafana/loki/pull/4031) **KMiller-Grafana**: Docs: add weights to YAML metadata to order the LogQL subsections
* [4029](https://github.com/grafana/loki/pull/4029) **bearice**: Docs: Update S3 permissions list
* [4026](https://github.com/grafana/loki/pull/4026) **KMiller-Grafana**: Docs: correct fluentbit config value for DqueSync
* [4024](https://github.com/grafana/loki/pull/4024) **KMiller-Grafana**: Docs: fix bad links
* [4016](https://github.com/grafana/loki/pull/4016) **lizzzcai**: <docs>:fix typo in remote debugging docs
* [4012](https://github.com/grafana/loki/pull/4012) **KMiller-Grafana**: Revise portions of the docs LogQL section
* [3998](https://github.com/grafana/loki/pull/3998) **owen-d**: Fixes regexReplaceAll docs
* [3980](https://github.com/grafana/loki/pull/3980) **KMiller-Grafana**: Docs: Revise/update the overview section.
* [3965](https://github.com/grafana/loki/pull/3965) **mamil**: fix typos
* [3962](https://github.com/grafana/loki/pull/3962) **KMiller-Grafana**: Docs: added new target (docs-next) to the docs' Makefile.
* [3956](https://github.com/grafana/loki/pull/3956) **sandeepsukhani**: add config and documentation about index-gateway
* [3938](https://github.com/grafana/loki/pull/3938) **seiffert**: Doc: List 'compactor' as valid value for target option
* [3936](https://github.com/grafana/loki/pull/3936) **lukahartwig**: Fix typo
* [3921](https://github.com/grafana/loki/pull/3921) **KMiller-Grafana**: Docs: revise the LogCLI subsection
* [3911](https://github.com/grafana/loki/pull/3911) **KMiller-Grafana**: Docs: Make identification of experimental items consistent and obvious
* [3910](https://github.com/grafana/loki/pull/3910) **KMiller-Grafana**: Docs: add structure for a release notes section
* [3909](https://github.com/grafana/loki/pull/3909) **kavirajk**: Sync `main` branch docs to `next` folder
* [3899](https://github.com/grafana/loki/pull/3899) **KMiller-Grafana**: Docs: correct “ and ” with " and same with single quote mark.
* [3897](https://github.com/grafana/loki/pull/3897) **kavirajk**: Update steps to release versioned docs
* [3882](https://github.com/grafana/loki/pull/3882) **KMiller-Grafana**: Docs: improve section on building from source
* [3876](https://github.com/grafana/loki/pull/3876) **ivanahuckova**: Documentation: Unify spelling of backtick in documentation
* [3873](https://github.com/grafana/loki/pull/3873) **KMiller-Grafana**: Docs: remove duplicated arch info from the overview section
* [3875](https://github.com/grafana/loki/pull/3875) **kavirajk**: Add missing `-querier.max-concurrent` config in the doc
* [3868](https://github.com/grafana/loki/pull/3868) **sanadhis**: docs: http_path_prefix as correct item of server_config
* [3860](https://github.com/grafana/loki/pull/3860) **KMiller-Grafana**: Docs: Correct capitalization and formatting of "Promtail"
* [3851](https://github.com/grafana/loki/pull/3851) **dannykopping**: Ruler: documentation for recording rules
* [3846](https://github.com/grafana/loki/pull/3846) **crockk**: Docs: Minor syntax tweaks for consistency
* [3843](https://github.com/grafana/loki/pull/3843) **azuwis**: multiline: Add regex stage example and note
* [3829](https://github.com/grafana/loki/pull/3829) **arempter**: Add oauth2 docs options for promtail client
* [3828](https://github.com/grafana/loki/pull/3828) **julienduchesne**: Fix broken link in `Windows Event Log` scraping docs
* [3826](https://github.com/grafana/loki/pull/3826) **sandeepsukhani**: docs for logs deletion feature
* [3824](https://github.com/grafana/loki/pull/3824) **KMiller-Grafana**: Docs: add and order missing design docs
* [3823](https://github.com/grafana/loki/pull/3823) **KMiller-Grafana**: Docs: updates
* [3815](https://github.com/grafana/loki/pull/3815) **paketb0te**: Docs: fixed typo in "Loki compared to other log systems" (levels -> labels)
* [3810](https://github.com/grafana/loki/pull/3810) **alegmal**: documentation:  corrected double "the the" in index.md
* [3799](https://github.com/grafana/loki/pull/3799) **bt909**: docs: Add memached_client parameter "addresses" list
* [3798](https://github.com/grafana/loki/pull/3798) **bt909**: docs: Change redis configuration value for enabling TLS to correct syntax
* [3790](https://github.com/grafana/loki/pull/3790) **KMiller-Grafana**: Docs: remove unnecessary lists of sections
* [3775](https://github.com/grafana/loki/pull/3775) **cyriltovena**: Retention doc
* [3764](https://github.com/grafana/loki/pull/3764) **slim-bean**: Docs: fix makefile
* [3757](https://github.com/grafana/loki/pull/3757) **fionaliao**: [docs] Remove unnecessary backtick from example
* [3756](https://github.com/grafana/loki/pull/3756) **fredrikekre**: [docs] add LokiLogger.jl to unofficial clients.
* [3723](https://github.com/grafana/loki/pull/3723) **oddlittlebird**: Docs: Update _index.md
* [3720](https://github.com/grafana/loki/pull/3720) **fredrikekre**: [docs/clients] fix header for "Unofficial clients" and add a reference to said section.
* [3715](https://github.com/grafana/loki/pull/3715) **jaddqiu**: Update troubleshooting.md
* [3714](https://github.com/grafana/loki/pull/3714) **kavirajk**: Fluent-bit git repo link fix
* [3713](https://github.com/grafana/loki/pull/3713) **cyriltovena**: Add a target to find dead links in our documentation.
* [3690](https://github.com/grafana/loki/pull/3690) **atxviking**: API Documentation: Fix document links for /loki/api/v1/push example
* [3655](https://github.com/grafana/loki/pull/3655) **trevorwhitney**: Documentation: add note about wildcard log patterns and log rotation
* [3648](https://github.com/grafana/loki/pull/3648) **Ruppsn**: Update labels.md in Loki Docs
* [3647](https://github.com/grafana/loki/pull/3647) **3Xpl0it3r**: fix the promtail-default-config download link in doc
* [3644](https://github.com/grafana/loki/pull/3644) **periklis**: Add Red Hat to adopters
* [3633](https://github.com/grafana/loki/pull/3633) **osg-grafana**: Fix wget link.
* [3596](https://github.com/grafana/loki/pull/3596) **timazet**: documentation: typo correction
* [3578](https://github.com/grafana/loki/pull/3578) **liguozhong**: [doc] mtric -> metric
* [3576](https://github.com/grafana/loki/pull/3576) **sergeykranga**: Promtail documentation: fix template example for regexReplaceAll function
* [3568](https://github.com/grafana/loki/pull/3568) **MichelHollands**: docs: some small docs fixes
* [3559](https://github.com/grafana/loki/pull/3559) **klausenbusk**: Doc: Remove removed --ingester.recover-from-wal option and fix out-of-date defaults
* [3555](https://github.com/grafana/loki/pull/3555) **samjewell**: LogQL Docs: Remove key-value pair missing from logfmt output
* [3552](https://github.com/grafana/loki/pull/3552) **lkokila**: Update README.md
* [3551](https://github.com/grafana/loki/pull/3551) **cyriltovena**: Fixes doc w/r/t grpc compression.
* [3542](https://github.com/grafana/loki/pull/3542) **kavirajk**: Remove memberlist config from ring config.
* [3529](https://github.com/grafana/loki/pull/3529) **Whyeasy**: Added docs for GCP internal labels.
* [3525](https://github.com/grafana/loki/pull/3525) **robbymilo**: docs: add title to Lambda Promtail
* [3516](https://github.com/grafana/loki/pull/3516) **cyriltovena**: Fixes broken link in the documentation.
* [3513](https://github.com/grafana/loki/pull/3513) **owen-d**: fixes broken link
* [3543](https://github.com/grafana/loki/pull/3543) **owen-d**: compactor docs
* [3526](https://github.com/grafana/loki/pull/3526) **wardbekker**: Added Architecture Diagram
* [3518](https://github.com/grafana/loki/pull/3518) **wardbekker**: fix spelling in doc
* [3503](https://github.com/grafana/loki/pull/3503) **cyriltovena**: Update README.md
* [3484](https://github.com/grafana/loki/pull/3484) **thomasrockhu**: Add Codecov badge to README
* [3478](https://github.com/grafana/loki/pull/3478) **chancez**: docs/upgrading: Fix typo
* [3477](https://github.com/grafana/loki/pull/3477) **slim-bean**: Jsonnet/Docs: update for 2.2 release
* [3472](https://github.com/grafana/loki/pull/3472) **aronisstav**: Docs: Fix markdown for promtail's output stage
* [3464](https://github.com/grafana/loki/pull/3464) **camilleryr**: Documentation: Update boltdb-shipper.md to fix typo
* [3442](https://github.com/grafana/loki/pull/3442) **owen-d**: adds deprecation notice for chunk transfers
* [3430](https://github.com/grafana/loki/pull/3430) **kavirajk**: doc(gcplog): Add note on scraping multiple GCP projects

#### Promtail
* [4011](https://github.com/grafana/loki/pull/4011) **dannykopping**: Promtail: adding pipeline stage inspector
* [4006](https://github.com/grafana/loki/pull/4006) **dannykopping**: Promtail: output timestamp with nanosecond precision in dry-run mode
* [3971](https://github.com/grafana/loki/pull/3971) **cyriltovena**: Fixes negative gauge in Promtail.
* [3834](https://github.com/grafana/loki/pull/3834) **trevorwhitney**: Promtail: add consul agent service discovery
* [3711](https://github.com/grafana/loki/pull/3711) **3Xpl0it3r**: add debug information for extracted data
* [3683](https://github.com/grafana/loki/pull/3683) **kbudde**: promtail: added timezone to logger in dry-run mode #3679"
* [3654](https://github.com/grafana/loki/pull/3654) **cyriltovena**: Adds the ability to provide a tripperware to Promtail client.
* [3587](https://github.com/grafana/loki/pull/3587) **rsteneteg**: Promtail: Remove non-ready filemanager targets
* [3501](https://github.com/grafana/loki/pull/3501) **kavirajk**: Add unique promtail_instance id to labels for gcptarget
* [3457](https://github.com/grafana/loki/pull/3457) **nmiculinic**: Promtail: Added path information to deleted tailed file
* [3400](https://github.com/grafana/loki/pull/3400) **adityacs**: support max_message_length configuration for syslog parser


#### Logcli
* [3879](https://github.com/grafana/loki/pull/3879) **vyzigold**: logcli: Add retries to unsuccessful log queries
* [3749](https://github.com/grafana/loki/pull/3749) **dbluxo**: logcli: add support for bearer token authentication
* [3739](https://github.com/grafana/loki/pull/3739) **rsteneteg**: correct logcli instant query timestamp param name
* [3678](https://github.com/grafana/loki/pull/3678) **cyriltovena**: Add the ability to wrap the roundtripper of the logcli client.


#### Build
* [4034](https://github.com/grafana/loki/pull/4034) **aknuds1**: loki-build-image: Fix building
* [4028](https://github.com/grafana/loki/pull/4028) **aknuds1**: loki-build-image: Upgrade golangci-lint and Go
* [4007](https://github.com/grafana/loki/pull/4007) **dannykopping**: Adding @grafana/loki-team as default CODEOWNERS
* [3997](https://github.com/grafana/loki/pull/3997) **owen-d**: aligns rule path in docker img with bundled config. closes #3952
* [3950](https://github.com/grafana/loki/pull/3950) **julienduchesne**: Sign drone.yml file
* [3944](https://github.com/grafana/loki/pull/3944) **jeschkies**: Lint script files.
* [3941](https://github.com/grafana/loki/pull/3941) **cyriltovena**: Development Docker Compose Setup
* [3935](https://github.com/grafana/loki/pull/3935) **ecraven**: Makefile: Only set PROMTAIL_CGO if CGO_ENABLED is not 0.
* [3832](https://github.com/grafana/loki/pull/3832) **julienduchesne**: Add step to identify windows Drone runner
* [3731](https://github.com/grafana/loki/pull/3731) **cyriltovena**: Fix website branch to trigger update.
* [3708](https://github.com/grafana/loki/pull/3708) **julienduchesne**: Deploy loki with Drone plugin instead of CircleCI job
* [3703](https://github.com/grafana/loki/pull/3703) **darkn3rd**: Update docker.md for 2.2.1
* [3625](https://github.com/grafana/loki/pull/3625) **slim-bean**: Build: Update CI for branch rename to main
* [3624](https://github.com/grafana/loki/pull/3624) **slim-bean**: Build: Fix drone dependencies on manifest step
* [3615](https://github.com/grafana/loki/pull/3615) **slim-bean**: Remove codecov
* [3481](https://github.com/grafana/loki/pull/3481) **slim-bean**: Update Go and Alpine versions


#### Jsonnet
* [4030](https://github.com/grafana/loki/pull/4030) **cyriltovena**: Improve the sweep lag panel in the retention dashboard.
* [3917](https://github.com/grafana/loki/pull/3917) **jvrplmlmn**: refactor(production/ksonnet): Remove kausal from the root element
* [3893](https://github.com/grafana/loki/pull/3893) **sandeepsukhani**: update uid of loki-deletion dashboard
* [3891](https://github.com/grafana/loki/pull/3891) **sandeepsukhani**: add index-gateway to reads and reads-resources dashboards
* [3877](https://github.com/grafana/loki/pull/3877) **sandeepsukhani**: Fix jsonnet for index-gateway
* [3854](https://github.com/grafana/loki/pull/3854) **cyriltovena**: Fixes Loki reads dashboard.
* [3848](https://github.com/grafana/loki/pull/3848) **kavirajk**: Add explicit `main` to pull loki and promtail to install it via Tanka
* [3794](https://github.com/grafana/loki/pull/3794) **sandeepsukhani**: add a dashboard for log deletion requests in loki
* [3697](https://github.com/grafana/loki/pull/3697) **owen-d**: better operational dashboard annotations via diff logger
* [3658](https://github.com/grafana/loki/pull/3658) **cyriltovena**: Add a dashboard for retention to the loki-mixin.
* [3601](https://github.com/grafana/loki/pull/3601) **owen-d**: Dashboard/fix operational vars
* [3584](https://github.com/grafana/loki/pull/3584) **sandeepsukhani**: add loki resource usage dashboard for read and write path

#### Project
* [3963](https://github.com/grafana/loki/pull/3963) **rfratto**: Remove Robert Fratto from list of team members
* [3926](https://github.com/grafana/loki/pull/3926) **cyriltovena**: Add Danny Kopping to the Loki Team.
* [3732](https://github.com/grafana/loki/pull/3732) **dannykopping**: Issue Templates: Improve wording and add warnings
* [3722](https://github.com/grafana/loki/pull/3722) **oddlittlebird**: Update CODEOWNERS
* [3951](https://github.com/grafana/loki/pull/3951) **owen-d**: update sizing calc
* [3931](https://github.com/grafana/loki/pull/3931) **owen-d**: Hackathon/cluster
* [3920](https://github.com/grafana/loki/pull/3920) **owen-d**: adds replication &  deduping into cost
* [3630](https://github.com/grafana/loki/pull/3630) **slim-bean**: Re-license to AGPLv3

#### Docker-driver
* [3814](https://github.com/grafana/loki/pull/3814) **kavirajk**: Update the docker-driver doc about default labels
* [3727](https://github.com/grafana/loki/pull/3727) **3Xpl0it3r**: docker-driver: remove duplicated code
* [3709](https://github.com/grafana/loki/pull/3709) **cyriltovena**: Fixes docker driver that would panic when closed.

### Notes

This release was created from revision 8012362674568379a3871ff8c4a2bfd1ddba7ad1 (Which was PR 3460)

### Dependencies

* Go Version:     1.16.2
* Cortex Version: 485474c9afb2614fb89af3f48803c37d016bbaed

## 2.2.1 (2021/04/05)

2.2.1 fixes several important bugs, it is recommended everyone running 2.2.0 upgrade to 2.2.1

2.2.1 also adds the `labelallow` pipeline stage in Promtail which lets an allowlist be created for what labels will be sent by Promtail to Loki.

* [3468](https://github.com/grafana/loki/pull/3468) **adityacs**: Support labelallow stage in Promtail
* [3502](https://github.com/grafana/loki/pull/3502) **cyriltovena**: Fixes a bug where unpack would mutate log line.
* [3540](https://github.com/grafana/loki/pull/3540) **cyriltovena**: Support for single step metric query.
* [3550](https://github.com/grafana/loki/pull/3550) **cyriltovena**: Fixes a bug in MatrixStepper when sharding queries.
* [3566](https://github.com/grafana/loki/pull/3566) **cyriltovena**: Properly release the ticker in Loki client.
* [3573](https://github.com/grafana/loki/pull/3573) **cyriltovena**: Fixes a race when using specific tenant and multi-client.

## 2.2.0 (2021/03/10)

With over 200 PR's 2.2 includes significant features, performance improvements, and bug fixes!

The most upvoted issue for Loki was closed in this release! [Issue 74](https://github.com/grafana/loki/issues/74) requesting support for handling multi-line logs in Promtail was implemented in [PR 3024](https://github.com/grafana/loki/pull/3024). Thanks @jeschkies!

Other exciting news for Promtail, [PR 3246](https://github.com/grafana/loki/pull/3246) by @cyriltovena introduces support for reading Windows Events!

Switching to Loki, @owen-d has added a write ahead log to Loki! [PR 2981](https://github.com/grafana/loki/pull/2981) was the first of many as we have spent the last several months using and abusing our write ahead logs to flush out any bugs!

A significant number of the PR's in this release have gone to improving the features introduced in Loki 2.0. @cyriltovena overhauled the JSON parser in [PR 3163](https://github.com/grafana/loki/pull/3163) (and a few other PR's), to provide both a faster and smarter parsing to only extract JSON content which is used in the query output.  The newest Loki squad member @dannykopping fine tuned the JSON parser options in [PR 3280](https://github.com/grafana/loki/pull/3280) allowing you to specific individual JSON elements, including support now for accessing elements in an array.  Many, many other additional improvements have been made, as well as several fixes to the new LogQL features added some months ago, this upgrade should have everyone seeing improvements in their queries.

@cyriltovena also set his PPROF skills loose on the Loki write path which resulted in about 8x less memory usage on our distributors and a much more stable memory usage when ingesters are flushing a lot of chunks at the same time.

There are many other noteworthy additions and fixes, too many to list, but we should call out one more feature all you Google Cloud Platform users might be excited about: in [PR 3083](https://github.com/grafana/loki/pull/3083) @kavirajk added support to Promtail for listening on Google Pub/Sub topics, letting you setup log sinks for your GCP logs to be ingested by Promtail and sent to Loki!

Thanks to everyone for another exciting Loki release!!

Please read the [Upgrade Guide](https://github.com/grafana/loki/blob/master/docs/sources/setup/upgrade/_index.md#220) before upgrading for a smooth experience.

TL;DR Loki 2.2 changes the internal chunk format which limits what versions you can downgrade to, a bug in how many queries were allowed to be scheduled per tenant was fixed which might affect your `max_query_parallelism` and `max_outstanding_per_tenant` settings, and we fixed a mistake related `scrape_configs` which do not have a `pipeline_stages` defined. If you have any Promtail `scrape_configs` which do not specify `pipeline_stages` you should go read the upgrade notes!

### All Changes

#### Loki

* [3460](https://github.com/grafana/loki/pull/3460) **slim-bean**: Loki: Per Tenant Runtime Configs
* [3459](https://github.com/grafana/loki/pull/3459) **cyriltovena**: Fixes split interval for metrics queries.
* [3432](https://github.com/grafana/loki/pull/3432) **slim-bean**: Loki: change ReadStringAsSlice to ReadString so it doesn't parse quotes inside the packed _entry
* [3429](https://github.com/grafana/loki/pull/3429) **cyriltovena**: Improve the parser hint tests.
* [3426](https://github.com/grafana/loki/pull/3426) **cyriltovena**: Only unpack entry if the key `_entry` exist.
* [3424](https://github.com/grafana/loki/pull/3424) **cyriltovena**: Add fgprof to Loki and Promtail.
* [3423](https://github.com/grafana/loki/pull/3423) **cyriltovena**: Add limit and line_returned in the query log.
* [3420](https://github.com/grafana/loki/pull/3420) **cyriltovena**: Introduce a unpack parser.
* [3417](https://github.com/grafana/loki/pull/3417) **cyriltovena**: Fixes a race in the scheduling limits.
* [3416](https://github.com/grafana/loki/pull/3416) **ukolovda**: Distributor: append several tests for HTTP parser.
* [3411](https://github.com/grafana/loki/pull/3411) **slim-bean**: Loki: fix alignment of atomic 64 bit to work with 32 bit OS
* [3409](https://github.com/grafana/loki/pull/3409) **gotjosh**: Instrumentation: Add histogram for request duration on gRPC client to Ingesters
* [3408](https://github.com/grafana/loki/pull/3408) **jgehrcke**: distributor: fix snappy-compressed protobuf POST request handling (#3407)
* [3388](https://github.com/grafana/loki/pull/3388) **owen-d**: prevents duplicate log lines from being replayed. closes #3378
* [3383](https://github.com/grafana/loki/pull/3383) **cyriltovena**: Fixes head chunk iterator direction.
* [3380](https://github.com/grafana/loki/pull/3380) **slim-bean**: Loki: Fix parser hint for extracted labels which collide with stream labels
* [3372](https://github.com/grafana/loki/pull/3372) **cyriltovena**: Fixes a panic with whitespace key.
* [3350](https://github.com/grafana/loki/pull/3350) **cyriltovena**: Fixes ingester stats.
* [3348](https://github.com/grafana/loki/pull/3348) **cyriltovena**: Fixes 500 in the querier when returning multiple errors.
* [3347](https://github.com/grafana/loki/pull/3347) **cyriltovena**: Fixes a tight loop in the Engine with LogQL parser.
* [3344](https://github.com/grafana/loki/pull/3344) **cyriltovena**: Fixes some 500 returned by querier when storage cancellation happens.
* [3342](https://github.com/grafana/loki/pull/3342) **cyriltovena**: Bound parallelism frontend
* [3340](https://github.com/grafana/loki/pull/3340) **owen-d**: Adds some flushing instrumentation/logs
* [3339](https://github.com/grafana/loki/pull/3339) **owen-d**: adds Start() method to WAL interface to delay checkpointing until aft…
* [3338](https://github.com/grafana/loki/pull/3338) **sandeepsukhani**: dedupe index on all the queries for a table instead of query batches
* [3326](https://github.com/grafana/loki/pull/3326) **owen-d**: removes wal recover flag
* [3307](https://github.com/grafana/loki/pull/3307) **slim-bean**: Loki: fix validation error and metrics
* [3306](https://github.com/grafana/loki/pull/3306) **cyriltovena**: Add finalizer to zstd.
* [3300](https://github.com/grafana/loki/pull/3300) **sandeepsukhani**: increase db retain period in ingesters to cover index cache validity period as well
* [3299](https://github.com/grafana/loki/pull/3299) **owen-d**: Logql/absent label optimization
* [3295](https://github.com/grafana/loki/pull/3295) **jtlisi**: chore: update cortex to latest and fix refs
* [3291](https://github.com/grafana/loki/pull/3291) **ukolovda**: Distributor: Loki API can receive gzipped JSON
* [3280](https://github.com/grafana/loki/pull/3280) **dannykopping**: LogQL: Simple JSON expressions
* [3279](https://github.com/grafana/loki/pull/3279) **cyriltovena**: Fixes logfmt parser hints.
* [3278](https://github.com/grafana/loki/pull/3278) **owen-d**: Testware/ rate-unwrap-multi
* [3274](https://github.com/grafana/loki/pull/3274) **liguozhong**: [ingester_query] change var "clients" to "reps"
* [3267](https://github.com/grafana/loki/pull/3267) **jeschkies**: Update vendored Cortex to 0976147451ee
* [3263](https://github.com/grafana/loki/pull/3263) **cyriltovena**: Fix a bug with  metric queries and label_format.
* [3261](https://github.com/grafana/loki/pull/3261) **sandeepsukhani**: fix broken json logs push path
* [3256](https://github.com/grafana/loki/pull/3256) **jtlisi**: update vendored cortex and add new replace overrides
* [3251](https://github.com/grafana/loki/pull/3251) **cyriltovena**: Ensure we have parentheses for bin ops.
* [3249](https://github.com/grafana/loki/pull/3249) **cyriltovena**: Fixes a bug where slice of Entries where not zeroed
* [3241](https://github.com/grafana/loki/pull/3241) **cyriltovena**: Allocate entries array with correct size  while decoding WAL entries.
* [3237](https://github.com/grafana/loki/pull/3237) **cyriltovena**: Fixes unmarshalling of tailing responses.
* [3236](https://github.com/grafana/loki/pull/3236) **slim-bean**: Loki: Log a crude lag metric for how far behind a client is.
* [3234](https://github.com/grafana/loki/pull/3234) **cyriltovena**: Fixes previous commit not using the new sized body.
* [3233](https://github.com/grafana/loki/pull/3233) **cyriltovena**: Re-introduce https://github.com/grafana/loki/pull/3178.
* [3228](https://github.com/grafana/loki/pull/3228) **MichelHollands**: Add config endpoint
* [3218](https://github.com/grafana/loki/pull/3218) **owen-d**: WAL backpressure
* [3217](https://github.com/grafana/loki/pull/3217) **cyriltovena**: Rename checkpoint proto package to avoid conflict with cortex.
* [3215](https://github.com/grafana/loki/pull/3215) **cyriltovena**: Cortex update pre 1.7
* [3211](https://github.com/grafana/loki/pull/3211) **cyriltovena**: Fixes tail api marshalling for v1.
* [3210](https://github.com/grafana/loki/pull/3210) **cyriltovena**: Reverts flush buffer pooling.
* [3201](https://github.com/grafana/loki/pull/3201) **sandeepsukhani**: limit query range in async store for ingesters when query-ingesters-within flag is set
* [3200](https://github.com/grafana/loki/pull/3200) **cyriltovena**: Improve ingester flush memory usage.
* [3195](https://github.com/grafana/loki/pull/3195) **owen-d**: Ignore flushed chunks during checkpointing
* [3194](https://github.com/grafana/loki/pull/3194) **cyriltovena**: Fixes unwrap expressions from  last optimization.
* [3193](https://github.com/grafana/loki/pull/3193) **cyriltovena**: Improve checkpoint series iterator.
* [3188](https://github.com/grafana/loki/pull/3188) **cyriltovena**: Improves checkpointerWriter memory usage
* [3180](https://github.com/grafana/loki/pull/3180) **owen-d**: moves boltdb flags to config file
* [3178](https://github.com/grafana/loki/pull/3178) **cyriltovena**: Logs PushRequest data.
* [3163](https://github.com/grafana/loki/pull/3163) **cyriltovena**: Uses custom json-iter decoder for log entries.
* [3159](https://github.com/grafana/loki/pull/3159) **MichelHollands**: Make httpAuthMiddleware field public
* [3153](https://github.com/grafana/loki/pull/3153) **cyriltovena**: Improve wal entries encoding.
* [3152](https://github.com/grafana/loki/pull/3152) **AllenzhLi**: update github.com/gorilla/websocket to fixes a potential denial-of-service (DoS) vector
* [3146](https://github.com/grafana/loki/pull/3146) **owen-d**: More semantically correct flush shutdown
* [3143](https://github.com/grafana/loki/pull/3143) **cyriltovena**: Fixes absent_over_time to work with all log selector.
* [3141](https://github.com/grafana/loki/pull/3141) **owen-d**: Swaps mutex for atomic in ingester's OnceSwitch
* [3137](https://github.com/grafana/loki/pull/3137) **owen-d**: label_format no longer shardable and introduces the Shardable() metho…
* [3136](https://github.com/grafana/loki/pull/3136) **owen-d**: Don't fail writes due to full WAL disk
* [3134](https://github.com/grafana/loki/pull/3134) **cyriltovena**: Improve distributors validation and apply in-place filtering.
* [3132](https://github.com/grafana/loki/pull/3132) **owen-d**: Integrates label replace into sharding code
* [3131](https://github.com/grafana/loki/pull/3131) **MichelHollands**: Update cortex to 1 6
* [3126](https://github.com/grafana/loki/pull/3126) **dannykopping**: Implementing line comments
* [3122](https://github.com/grafana/loki/pull/3122) **owen-d**: Self documenting pipeline process interface
* [3117](https://github.com/grafana/loki/pull/3117) **owen-d**: Wal/recover corruption
* [3114](https://github.com/grafana/loki/pull/3114) **owen-d**: Disables the stream limiter until wal has recovered
* [3092](https://github.com/grafana/loki/pull/3092) **liguozhong**: lru cache logql.ParseLabels
* [3090](https://github.com/grafana/loki/pull/3090) **cyriltovena**: Improve tailer matching by using the index.
* [3087](https://github.com/grafana/loki/pull/3087) **MichelHollands**: feature: make server publicly available
* [3080](https://github.com/grafana/loki/pull/3080) **cyriltovena**: Improve JSON parser and add labels parser hints.
* [3077](https://github.com/grafana/loki/pull/3077) **MichelHollands**: Make the moduleManager field public
* [3065](https://github.com/grafana/loki/pull/3065) **cyriltovena**: Optimizes SampleExpr to remove unnecessary line_format.
* [3064](https://github.com/grafana/loki/pull/3064) **cyriltovena**: Add zstd and flate compressions algorithms.
* [3053](https://github.com/grafana/loki/pull/3053) **cyriltovena**: Add absent_over_time
* [3048](https://github.com/grafana/loki/pull/3048) **cyriltovena**: Support rate for unwrapped expressions.
* [3047](https://github.com/grafana/loki/pull/3047) **cyriltovena**: Add function label_replace.
* [3030](https://github.com/grafana/loki/pull/3030) **cyriltovena**: Allows by/without to be empty and available for max/min_over_time
* [3025](https://github.com/grafana/loki/pull/3025) **cyriltovena**: Fixes a swallowed context err in the batch storage.
* [3013](https://github.com/grafana/loki/pull/3013) **owen-d**: headblock checkpointing up to v3
* [3008](https://github.com/grafana/loki/pull/3008) **cyriltovena**: Fixes the ruler storage with  the boltdb store.
* [3000](https://github.com/grafana/loki/pull/3000) **owen-d**: Introduces per stream chunks mutex
* [2981](https://github.com/grafana/loki/pull/2981) **owen-d**: Adds WAL support (experimental)
* [2960](https://github.com/grafana/loki/pull/2960) **sandeepsukhani**: fix table deletion in table client for boltdb-shipper

#### Promtail

* [3422](https://github.com/grafana/loki/pull/3422) **kavirajk**: Modify script to accept inclusion and exclustion filters as variables
* [3404](https://github.com/grafana/loki/pull/3404) **dannykopping**: Remove default docker pipeline stage
* [3401](https://github.com/grafana/loki/pull/3401) **slim-bean**: Promtail: Add pack stage
* [3381](https://github.com/grafana/loki/pull/3381) **adityacs**: fix nested captured groups indexing in replace stage
* [3332](https://github.com/grafana/loki/pull/3332) **cyriltovena**: Embed timezone data in Promtail.
* [3304](https://github.com/grafana/loki/pull/3304) **kavirajk**: Use project-id from the variables. Remove hardcoding
* [3303](https://github.com/grafana/loki/pull/3303) **cyriltovena**: Increase the windows bookmark buffer.
* [3302](https://github.com/grafana/loki/pull/3302) **cyriltovena**: Fixes races in multiline stage and promtail.
* [3298](https://github.com/grafana/loki/pull/3298) **gregorybrzeski**: Promtail: fix typo in config variable name - BookmarkPath
* [3285](https://github.com/grafana/loki/pull/3285) **kavirajk**: Make incoming labels from gcp into Loki internal labels.
* [3284](https://github.com/grafana/loki/pull/3284) **kavirajk**: Avoid putting all the GCP labels into loki labels
* [3246](https://github.com/grafana/loki/pull/3246) **cyriltovena**: Windows events
* [3224](https://github.com/grafana/loki/pull/3224) **veltmanj**: Fix(pkg/promtail)  CVE-2020-11022 JQuery vulnerability
* [3207](https://github.com/grafana/loki/pull/3207) **cyriltovena**: Fixes panic when using multiple clients
* [3191](https://github.com/grafana/loki/pull/3191) **rfratto**: promtail: pass registerer to gcplog
* [3175](https://github.com/grafana/loki/pull/3175) **rfratto**: Promtail: pass a prometheus registerer to promtail components
* [3083](https://github.com/grafana/loki/pull/3083) **kavirajk**: Gcplog targetmanager
* [3024](https://github.com/grafana/loki/pull/3024) **jeschkies**: Collapse multiline logs based on a start line.
* [3015](https://github.com/grafana/loki/pull/3015) **cyriltovena**: Add more information about why a tailer would stop.
* [2996](https://github.com/grafana/loki/pull/2996) **cyriltovena**: Asynchronous Promtail stages
* [2898](https://github.com/grafana/loki/pull/2898) **kavirajk**: fix(docker-driver): Propagate promtail's `client.Stop` properly

#### Logcli

* [3325](https://github.com/grafana/loki/pull/3325) **cyriltovena**: Fixes step encoding in logcli.
* [3271](https://github.com/grafana/loki/pull/3271) **chancez**: Refactor logcli Client interface to use time objects for LiveTailQueryConn
* [3270](https://github.com/grafana/loki/pull/3270) **chancez**: logcli: Fix handling of logcli query using --since/--from and --tail
* [3229](https://github.com/grafana/loki/pull/3229) **dethi**: logcli: support --include-label when not using --tail


#### Jsonnet

* [3447](https://github.com/grafana/loki/pull/3447) **owen-d**: Use better memory metric on operational dashboard
* [3439](https://github.com/grafana/loki/pull/3439) **owen-d**: simplifies jsonnet sharding
* [3357](https://github.com/grafana/loki/pull/3357) **owen-d**: Libsonnet/better sharding parallelism defaults
* [3356](https://github.com/grafana/loki/pull/3356) **owen-d**: removes sharding queue math after global concurrency PR
* [3329](https://github.com/grafana/loki/pull/3329) **sandeepsukhani**: fix config for statefulset rulers when using boltdb-shipper
* [3297](https://github.com/grafana/loki/pull/3297) **owen-d**: adds stateful ruler clause for boltdb shipper jsonnet
* [3254](https://github.com/grafana/loki/pull/3254) **hairyhenderson**: ksonnet: Remove invalid hostname from default promtail configuration
* [3181](https://github.com/grafana/loki/pull/3181) **owen-d**: remaining sts use parallel mgmt policy
* [3179](https://github.com/grafana/loki/pull/3179) **owen-d**: Ruler statefulsets
* [3156](https://github.com/grafana/loki/pull/3156) **slim-bean**: Jsonnet: Changes ingester PVC from 5Gi to 10Gi
* [3139](https://github.com/grafana/loki/pull/3139) **owen-d**: Less confusing jsonnet error message when using boltdb shipper defaults.
* [3079](https://github.com/grafana/loki/pull/3079) **rajatvig**: Fix ingester PVC data declaration to use configured value
* [3074](https://github.com/grafana/loki/pull/3074) **c0ffeec0der**: Ksonnet: Assign appropriate pvc size and class to compactor and ingester
* [3062](https://github.com/grafana/loki/pull/3062) **cyriltovena**: Remove regexes in the operational dashboard.
* [3014](https://github.com/grafana/loki/pull/3014) **owen-d**: loki wal libsonnet
* [3010](https://github.com/grafana/loki/pull/3010) **cyriltovena**: Fixes promtail mixin dashboard.

#### fluentd

* [3358](https://github.com/grafana/loki/pull/3358) **fpob**: Fix fluentd plugin when kubernetes labels were missing

#### fluent bit

* [3240](https://github.com/grafana/loki/pull/3240) **sbaier1**: fix fluent-bit output plugin generating invalid JSON


#### Docker Logging Driver

* [3331](https://github.com/grafana/loki/pull/3331) **cyriltovena**: Add pprof endpoint to docker-driver.
* [3225](https://github.com/grafana/loki/pull/3225) **Le0tk0k**: (fix: cmd/docker-driver): Insert a space in the error message

#### Docs
* [5934](https://github.com/grafana/loki/pull/5934) **johgsc**: Docs: revise modes of operation section
* [3437](https://github.com/grafana/loki/pull/3437) **caleb15**: docs: add note about regex
* [3421](https://github.com/grafana/loki/pull/3421) **kavirajk**: doc(gcplog): Advanced log export filter example
* [3419](https://github.com/grafana/loki/pull/3419) **suitupalex**: docs: promtail: Fix typo w/ windows_events hyperlink.
* [3418](https://github.com/grafana/loki/pull/3418) **dannykopping**: Adding upgrade documentation for promtail pipeline_stages change
* [3385](https://github.com/grafana/loki/pull/3385) **paaacman**: Documentation: enable environment variable in configuration
* [3373](https://github.com/grafana/loki/pull/3373) **StMarian**: Documentation: Fix configuration description
* [3371](https://github.com/grafana/loki/pull/3371) **owen-d**: Distributor overview docs
* [3370](https://github.com/grafana/loki/pull/3370) **tkowalcz**: documentation: Add Tjahzi to the list of unofficial clients
* [3352](https://github.com/grafana/loki/pull/3352) **kavirajk**: Remove extra space between broken link
* [3351](https://github.com/grafana/loki/pull/3351) **kavirajk**: Add some operation details to gcplog doc
* [3316](https://github.com/grafana/loki/pull/3316) **kavirajk**: docs(fix): Make best practices docs look better
* [3292](https://github.com/grafana/loki/pull/3292) **wapmorgan**: Patch 2 - fix link to another documentation files
* [3265](https://github.com/grafana/loki/pull/3265) **sandeepsukhani**: Boltdb shipper doc fixes
* [3239](https://github.com/grafana/loki/pull/3239) **owen-d**: updates tanka installation docs
* [3235](https://github.com/grafana/loki/pull/3235) **scoof**: docs: point to latest release for docker installation
* [3220](https://github.com/grafana/loki/pull/3220) **liguozhong**: [doc] fix err. "loki_frontend" is invalid
* [3212](https://github.com/grafana/loki/pull/3212) **nvtkaszpir**: Fix: Update docs for logcli
* [3190](https://github.com/grafana/loki/pull/3190) **kavirajk**: doc(gcplog): Fix titles for Cloud provisioning for GCP logs
* [3165](https://github.com/grafana/loki/pull/3165) **liguozhong**: [doc] fix:querier do not handle "/flush" api
* [3164](https://github.com/grafana/loki/pull/3164) **owen-d**: updates alerting docs post 2.0
* [3162](https://github.com/grafana/loki/pull/3162) **huikang**: Doc: Add missing wal in configuration
* [3148](https://github.com/grafana/loki/pull/3148) **huikang**: Doc: add missing type supported by table manager
* [3147](https://github.com/grafana/loki/pull/3147) **marionxue**: Markdown Code highlighting
* [3138](https://github.com/grafana/loki/pull/3138) **jeschkies**: Give another example for multiline.
* [3128](https://github.com/grafana/loki/pull/3128) **cyriltovena**: Fixes LogQL documentation links.
* [3124](https://github.com/grafana/loki/pull/3124) **wujie1993**: fix time duration unit
* [3123](https://github.com/grafana/loki/pull/3123) **scoren-gl**: Update getting-in-touch.md
* [3115](https://github.com/grafana/loki/pull/3115) **valmack**: Docs: Include instruction to enable variable expansion
* [3109](https://github.com/grafana/loki/pull/3109) **nileshcs**: Documentation fix for downstream_url
* [3102](https://github.com/grafana/loki/pull/3102) **slim-bean**: Docs: Changelog: fix indentation and add helm repo url
* [3094](https://github.com/grafana/loki/pull/3094) **benjaminhuo**: Fix storage guide links
* [3088](https://github.com/grafana/loki/pull/3088) **cyriltovena**: Small fixes for the documentation.
* [3084](https://github.com/grafana/loki/pull/3084) **ilpianista**: Update reference to old helm chart repo
* [3078](https://github.com/grafana/loki/pull/3078) **kavirajk**: mention the use of `config.expand-env` flag in the doc.
* [3049](https://github.com/grafana/loki/pull/3049) **vitalets**: [Docs] Clarify docker-driver configuration options
* [3039](https://github.com/grafana/loki/pull/3039) **jdbaldry**: doc: logql formatting fixes
* [3035](https://github.com/grafana/loki/pull/3035) **unguiculus**: Fix multiline docs
* [3033](https://github.com/grafana/loki/pull/3033) **RichiH**: docs: Create ADOPTERS.md
* [3032](https://github.com/grafana/loki/pull/3032) **oddlittlebird**: Docs: Update _index.md
* [3029](https://github.com/grafana/loki/pull/3029) **jeschkies**: Correct `multiline` documentation.
* [3027](https://github.com/grafana/loki/pull/3027) **nop33**: Fix docs header inconsistency
* [3026](https://github.com/grafana/loki/pull/3026) **owen-d**: wal docs
* [3017](https://github.com/grafana/loki/pull/3017) **jdbaldry**: doc: Cleanup formatting
* [3009](https://github.com/grafana/loki/pull/3009) **jdbaldry**: doc: Fix query-frontend typo
* [3002](https://github.com/grafana/loki/pull/3002) **keyolk**: Fix typo
* [2991](https://github.com/grafana/loki/pull/2991) **jontg**: Documentation:  Add a missing field to the extended config s3 example
* [2956](https://github.com/grafana/loki/pull/2956) **owen-d**: Updates chunkenc doc for V3

#### Build

* [3412](https://github.com/grafana/loki/pull/3412) **rfratto**: Remove unneeded prune-ci-tags drone job
* [3390](https://github.com/grafana/loki/pull/3390) **wardbekker**: Don't auto-include pod labels as loki labels as a sane default
* [3321](https://github.com/grafana/loki/pull/3321) **owen-d**: defaults promtail to 2.1.0 in install script
* [3277](https://github.com/grafana/loki/pull/3277) **kavirajk**: Add step to version Loki docs during public release process.
* [3243](https://github.com/grafana/loki/pull/3243) **chancez**: dist: Build promtail for windows/386 to support 32 bit windows hosts
* [3206](https://github.com/grafana/loki/pull/3206) **kavirajk**: Terraform script to automate GCP provisioning for gcplog
* [3149](https://github.com/grafana/loki/pull/3149) **jlosito**: Allow dependabot to keep github actions up-to-date
* [3072](https://github.com/grafana/loki/pull/3072) **slim-bean**: Helm: Disable CI
* [3031](https://github.com/grafana/loki/pull/3031) **AdamKorcz**: Testing: Introduced continuous fuzzing
* [3006](https://github.com/grafana/loki/pull/3006) **huikang**: Fix the docker image version in compose deployment


#### Tooling

* [3377](https://github.com/grafana/loki/pull/3377) **slim-bean**: Tooling: Update chunks-inspect to understand the new chunk format as well as new compression algorithms
* [3151](https://github.com/grafana/loki/pull/3151) **slim-bean**: Loki migrate-tool


### Notes

This release was created from revision 8012362674568379a3871ff8c4a2bfd1ddba7ad1 (Which was PR 3460)

### Dependencies

* Go Version:     1.15.3
* Cortex Version: 7dac81171c665be071bd167becd1f55528a9db32


## 2.1.0 (2020/12/23)

Happy Holidays from the Loki team! Please enjoy a new Loki release to welcome in the New Year!

2.1.0 Contains a number of fixes, performance improvements and enhancements to the 2.0.0 release!

### Notable changes

#### Helm users read this!

The Helm charts have moved!

* [2720](https://github.com/grafana/loki/pull/2720) **torstenwalter**: Deprecate Charts as they have been moved

This was done to consolidate Grafana's helm charts for all Grafana projects in one place: https://github.com/grafana/helm-charts/

**From now moving forward, please use the new Helm repo url: https://grafana.github.io/helm-charts**

The charts in the Loki repo will soon be removed so please update your Helm repo to the new URL and submit your PR's over there as well

Special thanks to @torstenwalter, @unguiculus, and @scottrigby for their initiative and amazing work to make this happen!

Also go check out the microservices helm chart contributed by @unguiculus in the new repo!

#### Fluent bit plugin users read this!

Fluent bit officially supports Loki as an output plugin now! WoooHOOO!

However this created a naming conflict with our existing output plugin (the new native output uses the name `loki`) so we have renamed our plugin.

* [2974](https://github.com/grafana/loki/pull/2974) **hedss**: fluent-bit: Rename Fluent Bit plugin output name.

In time our plan is to deprecate and eliminate our output plugin in favor of the native Loki support. However until then you can continue using the plugin with the following change:

Old:

```
[Output]
    Name loki
```

New:

```
[Output]
    Name grafana-loki
```

#### Fixes

A lot of work went into 2.0 with a lot of new code and rewrites to existing, this introduced and uncovered some bugs which are fixed in 2.1:

* [2807](https://github.com/grafana/loki/pull/2807) **cyriltovena**: Fix error swallowed in the frontend.
* [2805](https://github.com/grafana/loki/pull/2805) **cyriltovena**: Improve pipeline stages ast errors.
* [2824](https://github.com/grafana/loki/pull/2824) **owen-d**: Fix/validate compactor config
* [2830](https://github.com/grafana/loki/pull/2830) **sandeepsukhani**: fix panic in ingester when not running with boltdb shipper while queriers does
* [2850](https://github.com/grafana/loki/pull/2850) **owen-d**: Only applies entry limits to non-SampleExprs.
* [2855](https://github.com/grafana/loki/pull/2855) **sandeepsukhani**: fix query intervals when running boltdb-shipper in single binary
* [2895](https://github.com/grafana/loki/pull/2895) **shokada**: Fix error 'Unexpected: ("$", "$") while parsing field definition'
* [2902](https://github.com/grafana/loki/pull/2902) **cyriltovena**: Fixes metric query issue with no grouping.
* [2901](https://github.com/grafana/loki/pull/2901) **cyriltovena**: Fixes a panic with the logql.NoopPipeline.
* [2913](https://github.com/grafana/loki/pull/2913) **cyriltovena**: Fixes logql.QueryType.
* [2917](https://github.com/grafana/loki/pull/2917) **cyriltovena**: Fixes race condition in tailer since logql v2.
* [2960](https://github.com/grafana/loki/pull/2960) **sandeepsukhani**: fix table deletion in table client for boltdb-shipper

#### Enhancements

A number of performance and resource improvements have been made as well!

* [2911](https://github.com/grafana/loki/pull/2911) **sandeepsukhani**: Boltdb shipper query readiness
* [2875](https://github.com/grafana/loki/pull/2875) **cyriltovena**: Labels computation LogQLv2
* [2927](https://github.com/grafana/loki/pull/2927) **cyriltovena**: Improve logql parser allocations.
* [2926](https://github.com/grafana/loki/pull/2926) **cyriltovena**: Cache label strings in ingester to improve memory usage.
* [2931](https://github.com/grafana/loki/pull/2931) **cyriltovena**: Only append tailed entries if needed.
* [2973](https://github.com/grafana/loki/pull/2973) **cyriltovena**: Avoid parsing labels when tailer is sending from a stream.
* [2959](https://github.com/grafana/loki/pull/2959) **cyriltovena**: Improve tailer matcher function.
* [2876](https://github.com/grafana/loki/pull/2876) **jkellerer**: LogQL: Add unwrap bytes() conversion function


#### Notable mentions

Thanks to @timbyr for adding an often requested feature, the ability to support environment variable expansion in config files!

* [2837](https://github.com/grafana/loki/pull/2837) **timbyr**: Configuration: Support environment expansion in configuration

Thanks to @huikang for adding a new docker-compose file for running Loki as microservices!

* [2740](https://github.com/grafana/loki/pull/2740) **huikang**: Deploy: add docker-compose cluster deployment file

### All Changes

#### Loki
* [2988](https://github.com/grafana/loki/pull/2988) **slim-bean**: Loki: handle faults when opening boltdb files
* [2984](https://github.com/grafana/loki/pull/2984) **owen-d**: adds the ability to read chunkFormatV3 while writing v2
* [2983](https://github.com/grafana/loki/pull/2983) **slim-bean**: Loki: recover from panic opening boltdb files
* [2975](https://github.com/grafana/loki/pull/2975) **cyriltovena**: Fixes vector grouping injection.
* [2972](https://github.com/grafana/loki/pull/2972) **cyriltovena**: Add ProcessString to Pipeline.
* [2962](https://github.com/grafana/loki/pull/2962) **cyriltovena**: Implement io.WriteTo by chunks.
* [2951](https://github.com/grafana/loki/pull/2951) **owen-d**: bumps rules-action ref to logqlv2+ version
* [2946](https://github.com/grafana/loki/pull/2946) **cyriltovena**: Fixes the Stringer of the byte label operator.
* [2945](https://github.com/grafana/loki/pull/2945) **cyriltovena**: Fixes iota unexpected behaviour with bytes for chunk encoding.
* [2941](https://github.com/grafana/loki/pull/2941) **jeschkies**: Test label filter for bytes.
* [2934](https://github.com/grafana/loki/pull/2934) **owen-d**: chunk schema v3
* [2930](https://github.com/grafana/loki/pull/2930) **cyriltovena**: Fixes all in one grpc registrations.
* [2929](https://github.com/grafana/loki/pull/2929) **cyriltovena**: Cleanup labels parsing.
* [2922](https://github.com/grafana/loki/pull/2922) **codewithcheese**: Distributor registers logproto.Pusher service to receive logs via GRPC
* [2918](https://github.com/grafana/loki/pull/2918) **owen-d**: Includes delete routes for ruler namespaces
* [2903](https://github.com/grafana/loki/pull/2903) **cyriltovena**: Limit series for metric queries.
* [2892](https://github.com/grafana/loki/pull/2892) **cyriltovena**: Improve the chunksize test.
* [2891](https://github.com/grafana/loki/pull/2891) **sandeepsukhani**: fix flaky load tables test for boltdb-shipper uploads table-manager
* [2836](https://github.com/grafana/loki/pull/2836) **andir**: tests: fix quoting issues in test output when building with Go 1.15
* [2831](https://github.com/grafana/loki/pull/2831) **sandeepsukhani**: fix flaky tests in boltdb-shipper
* [2822](https://github.com/grafana/loki/pull/2822) **cyriltovena**: LogQL: Improve template format
* [2794](https://github.com/grafana/loki/pull/2794) **sandeepsukhani**: Revendor cortex to latest master
* [2764](https://github.com/grafana/loki/pull/2764) **owen-d**: WAL/marshalable chunks
* [2751](https://github.com/grafana/loki/pull/2751) **jeschkies**: Logging: Log throughput and total bytes human readable.

#### Helm
* [2986](https://github.com/grafana/loki/pull/2986) **cyriltovena**: Move CI to helm3.
* [2967](https://github.com/grafana/loki/pull/2967) **czunker**: Remove `helm init`
* [2965](https://github.com/grafana/loki/pull/2965) **czunker**: [Helm Chart Loki] Add needed k8s objects for alerting config
* [2940](https://github.com/grafana/loki/pull/2940) **slim-bean**: Helm: Update logstash to new chart and newer version
* [2835](https://github.com/grafana/loki/pull/2835) **tracyde**: Iss2734
* [2789](https://github.com/grafana/loki/pull/2789) **bewiwi**: Allows service targetPort modificaion
* [2651](https://github.com/grafana/loki/pull/2651) **scottrigby**: helm chart: Fix broken logo

#### Jsonnet
* [2976](https://github.com/grafana/loki/pull/2976) **beorn7**: Improve promtail alerts to retain the namespace label
* [2961](https://github.com/grafana/loki/pull/2961) **sandeepsukhani**: add missing ingester query routes in loki reads and operational dashboard
* [2899](https://github.com/grafana/loki/pull/2899) **halcyondude**: gateway: fix regression in tanka jsonnet
* [2873](https://github.com/grafana/loki/pull/2873) **Duologic**: fix(loki-mixin): refer to super.annotations
* [2852](https://github.com/grafana/loki/pull/2852) **chancez**: production/ksonnet: Add config_hash annotation to gateway deployment based on gateway configmap
* [2820](https://github.com/grafana/loki/pull/2820) **owen-d**: fixes promtail libsonnet tag. closes #2818
* [2718](https://github.com/grafana/loki/pull/2718) **halcyondude**: parameterize PVC storage class (ingester, querier, compactor)


#### Docs
* [2969](https://github.com/grafana/loki/pull/2969) **simonswine**: Add community forum to README.md
* [2968](https://github.com/grafana/loki/pull/2968) **yuichi10**: logcli: Fix logcli logql document URL
* [2942](https://github.com/grafana/loki/pull/2942) **hedss**: Docs: Corrects Fluent Bit documentation link to build the plugin.
* [2933](https://github.com/grafana/loki/pull/2933) **oddlittlebird**: Update CODEOWNERS
* [2909](https://github.com/grafana/loki/pull/2909) **fredr**: Docs: Add max_cache_freshness_per_query to limit_config
* [2890](https://github.com/grafana/loki/pull/2890) **dfang**: Fix typo
* [2888](https://github.com/grafana/loki/pull/2888) **oddlittlebird**: Update CODEOWNERS
* [2879](https://github.com/grafana/loki/pull/2879) **zhanghjster**: documentation: add tail_proxy_url option to query_frontend_config section
* [2869](https://github.com/grafana/loki/pull/2869) **nehaev**: documentation: Add loki4j to the list of unofficial clients
* [2853](https://github.com/grafana/loki/pull/2853) **RangerCD**: Fix typos in promtail
* [2848](https://github.com/grafana/loki/pull/2848) **dminca**: documentation: fix broken link in Best Practices section
* [2833](https://github.com/grafana/loki/pull/2833) **siavashs**: Docs: -querier.split-queries-by-day deprecation
* [2819](https://github.com/grafana/loki/pull/2819) **owen-d**: updates docs with delete permissions notice
* [2817](https://github.com/grafana/loki/pull/2817) **scoof**: Documentation: Add S3 IAM policy to be able to run Compactor
* [2811](https://github.com/grafana/loki/pull/2811) **slim-bean**: Docs: improve the helm upgrade section
* [2810](https://github.com/grafana/loki/pull/2810) **hedss**: CHANGELOG: Update update document links to point to the right place.
* [2704](https://github.com/grafana/loki/pull/2704) **owen-d**: WAL design doc
* [2636](https://github.com/grafana/loki/pull/2636) **LTek-online**: promtail documentation: changing the headers of the configuration docu to reflect configuration code

#### Promtail
* [2957](https://github.com/grafana/loki/pull/2957) **slim-bean**: Promtail: Update debian image and use a newer libsystemd
* [2928](https://github.com/grafana/loki/pull/2928) **cyriltovena**: Skip journald bad message.
* [2914](https://github.com/grafana/loki/pull/2914) **chancez**: promtail: Add support for using syslog message timestamp
* [2910](https://github.com/grafana/loki/pull/2910) **rfratto**: Expose underlying promtail client


#### Logcli
* [2948](https://github.com/grafana/loki/pull/2948) **tomwilkie**: Add a few more instructions to logcli --help.

#### Build
* [2877](https://github.com/grafana/loki/pull/2877) **cyriltovena**: Update to go 1.15
* [2814](https://github.com/grafana/loki/pull/2814) **torkelo**: Stats: Adding metrics collector GitHub action

#### Fluentd
* [2825](https://github.com/grafana/loki/pull/2825) **cyriltovena**: Bump fluentd plugin
* [2434](https://github.com/grafana/loki/pull/2434) **andsens**: fluent-plugin: Improve escaping in key_value format


### Notes

This release was created from revision ae9c4b82ec4a5d21267da50d6a1a8170e0ef82ff (Which was PR 2960) and the following PR's were cherry-picked
* [2984](https://github.com/grafana/loki/pull/2984) **owen-d**: adds the ability to read chunkFormatV3 while writing v2
* [2974](https://github.com/grafana/loki/pull/2974) **hedss**: fluent-bit: Rename Fluent Bit plugin output name.

### Dependencies

* Go Version:     1.15.3
* Cortex Version: 85942c5703cf22b64cecfd291e7e7c42d1b8c30c

## 2.0.1 (2020/12/10)

2.0.1 is a special release, it only exists to add the v3 support to Loki's chunk format.

**There is no reason to upgrade from 2.0.0 to 2.0.1**

This chunk version is internal to Loki and not configurable, and in a future version v3 will become the default (Likely 2.2.0).

We are creating this to enable users to roll back from a future release which was writing v3 chunks, back as far as 2.0.0 and still be able to read chunks.

This is mostly a safety measure to help if someone upgrades from 2.0.0 and skips versions to a future version which is writing v3 chunks and they encounter an issue which they would like to roll back. They would be able to then roll back to 2.0.1 and still read v3 chunks.

It should be noted this does not help anyone upgrading from a version older than 2.0.0, that is you should at least upgrade to 2.0.0 before going to a newer version if you are on a version older than 2.0.0.

## 2.0.0 (2020/10/26)

2.0.0 is here!!

We are extremely excited about the new features in 2.0.0, unlocking a whole new world of observability of our logs.

Thanks again for the many incredible contributions and improvements from the wonderful Loki community, we are very excited for the future!

### Important Notes

**Please Note** There are several changes in this release which require your attention!

* Anyone using a docker image please go read the [upgrade guide](https://github.com/grafana/loki/blob/master/docs/sources/setup/upgrade/_index.md#200)!! There is one important consideration around a potentially breaking schema change depending on your configuration.
* MAJOR changes have been made to the boltdb-shipper index, breaking changes are not expected but extra precautions are highly recommended, more details in the [upgrade guide](https://github.com/grafana/loki/blob/master/docs/sources/setup/upgrade/_index.md#200).
* The long deprecated `entry_parser` config in Promtail has been removed, use [pipeline_stages](https://grafana.com/docs/loki/latest/clients/promtail/configuration/#pipeline_stages) instead.

Check the [upgrade guide](https://github.com/grafana/loki/blob/master/docs/sources/setup/upgrade/_index.md#200) for detailed information on all these changes.

### 2.0!!!!

There are too many PR's to list individually for the major improvements which we thought justified a 2.0 but here is the high level:

* Significant enhancements to the [LogQL query language](https://grafana.com/docs/loki/latest/logql/)!
* [Parse](https://grafana.com/docs/loki/latest/logql/#parser-expression) your logs to extract labels at query time.
* [Filter](https://grafana.com/docs/loki/latest/logql/#label-filter-expression) on query time extracted labels.
* [Format](https://grafana.com/docs/loki/latest/logql/#line-format-expression) your log lines any way you please!
* [Graph](https://grafana.com/docs/loki/latest/logql/#unwrapped-range-aggregations) the contents of your log lines as metrics, including support for many more of your favorite PromQL functions.
* Generate prometheus [alerts directly from your logs](https://grafana.com/docs/loki/latest/alerting/)!
* Create alerts using the same prometheus alert rule syntax and let Loki send alerts directly to your Prometheus Alertmanager!
* [boltdb-shipper](https://grafana.com/docs/loki/latest/operations/storage/boltdb-shipper/) is now production ready!
* This is it! Now Loki only needs a single object store (S3,GCS,Filesystem...) to store all the data, no more Cassandra, DynamoDB or Bigtable!

We are extremely excited about these new features, expect some talks, webinars, and blogs where we explain all this new functionality in detail.

### Notable mention

This is a small change but very helpful!

* [2737](https://github.com/grafana/loki/pull/2737) **dlemel8**: cmd/loki: add "verify-config" flag

Thank you @dlemel8 for this PR! Now you can start Loki with `-verify-config` to make sure your config is valid and Loki will exit with a status code 0 if it is!

### All Changes

#### Loki
* [2804](https://github.com/grafana/loki/pull/2804) **slim-bean**: Loki: log any chunk fetch failure
* [2803](https://github.com/grafana/loki/pull/2803) **slim-bean**: Update local and docker default config files to use boltdb-shipper with a few other config changes
* [2796](https://github.com/grafana/loki/pull/2796) **cyriltovena**: Fixes a bug that would add __error__ label incorrectly.
* [2793](https://github.com/grafana/loki/pull/2793) **cyriltovena**: Improve the way we reverse iterator for backward queries.
* [2790](https://github.com/grafana/loki/pull/2790) **sandeepsukhani**: Boltdb shipper metrics changes
* [2788](https://github.com/grafana/loki/pull/2788) **sandeepsukhani**: add a metric in compactor to record timestamp of last successful run
* [2786](https://github.com/grafana/loki/pull/2786) **cyriltovena**: Logqlv2 pushes groups down to edge
* [2778](https://github.com/grafana/loki/pull/2778) **cyriltovena**: Logqv2 optimization
* [2774](https://github.com/grafana/loki/pull/2774) **cyriltovena**: Handle panic in the store goroutine.
* [2773](https://github.com/grafana/loki/pull/2773) **cyriltovena**: Fixes race conditions in the batch iterator.
* [2770](https://github.com/grafana/loki/pull/2770) **sandeepsukhani**: Boltdb shipper query performance improvements
* [2769](https://github.com/grafana/loki/pull/2769) **cyriltovena**: LogQL: Labels and Metrics Extraction
* [2768](https://github.com/grafana/loki/pull/2768) **cyriltovena**: Fixes all lint errors.
* [2761](https://github.com/grafana/loki/pull/2761) **owen-d**: Service discovery refactor
* [2755](https://github.com/grafana/loki/pull/2755) **owen-d**: Revendor Cortex
* [2752](https://github.com/grafana/loki/pull/2752) **kavirajk**: fix: Remove depricated `entry_parser` from scrapeconfig
* [2741](https://github.com/grafana/loki/pull/2741) **owen-d**: better tenant logging in ruler memstore
* [2737](https://github.com/grafana/loki/pull/2737) **dlemel8**: cmd/loki: add "verify-config" flag
* [2735](https://github.com/grafana/loki/pull/2735) **cyriltovena**: Fixes the frontend logs to include org_id.
* [2732](https://github.com/grafana/loki/pull/2732) **sandeepsukhani**: set timestamp in instant query done by canaries
* [2726](https://github.com/grafana/loki/pull/2726) **dvrkps**: hack: clean getStore
* [2711](https://github.com/grafana/loki/pull/2711) **owen-d**: removes r/w pools from block/chunk types
* [2709](https://github.com/grafana/loki/pull/2709) **cyriltovena**: Bypass sharding middleware when a query can't be sharded.
* [2671](https://github.com/grafana/loki/pull/2671) **alrs**: pkg/querier: fix dropped error
* [2665](https://github.com/grafana/loki/pull/2665) **cnbailian**: Loki: Querier APIs respond JSON Content-Type
* [2663](https://github.com/grafana/loki/pull/2663) **owen-d**: improves numeric literal stringer impl
* [2662](https://github.com/grafana/loki/pull/2662) **owen-d**: exposes rule group validation fn
* [2661](https://github.com/grafana/loki/pull/2661) **owen-d**: Enable local rules backend & disallow configdb.
* [2656](https://github.com/grafana/loki/pull/2656) **sandeepsukhani**: run multiple queries per table at once with boltdb-shipper
* [2655](https://github.com/grafana/loki/pull/2655) **sandeepsukhani**: fix store query bug when running loki in single binary mode with boltdb-shipper
* [2650](https://github.com/grafana/loki/pull/2650) **owen-d**: Adds prometheus ruler routes
* [2647](https://github.com/grafana/loki/pull/2647) **arl**: pkg/chunkenc: fix test using string(int) conversion
* [2645](https://github.com/grafana/loki/pull/2645) **arl**: Tests: fix issue 2356: distributor_test.go fails when the system has no interface name in [eth0, en0, lo0]
* [2642](https://github.com/grafana/loki/pull/2642) **sandeepsukhani**: fix an issue with building loki
* [2640](https://github.com/grafana/loki/pull/2640) **sandeepsukhani**: improvements for boltdb-shipper compactor
* [2637](https://github.com/grafana/loki/pull/2637) **owen-d**: Ruler docs + single binary inclusion
* [2627](https://github.com/grafana/loki/pull/2627) **sandeepsukhani**: revendor cortex to latest master
* [2620](https://github.com/grafana/loki/pull/2620) **alrs**: pkg/storage/stores/shipper/uploads: fix test error
* [2614](https://github.com/grafana/loki/pull/2614) **cyriltovena**: Improve lz4 compression
* [2613](https://github.com/grafana/loki/pull/2613) **sandeepsukhani**: fix a panic when trying to stop boltdb-shipper multiple times using sync.once
* [2610](https://github.com/grafana/loki/pull/2610) **slim-bean**: Loki: Fix query-frontend ready handler
* [2601](https://github.com/grafana/loki/pull/2601) **sandeepsukhani**: rpc for querying ingesters to get chunk ids from its store
* [2589](https://github.com/grafana/loki/pull/2589) **owen-d**: Ruler/loki rule validator
* [2582](https://github.com/grafana/loki/pull/2582) **yeya24**: Add _total suffix to ruler counter metrics
* [2580](https://github.com/grafana/loki/pull/2580) **owen-d**: strict rule unmarshaling
* [2578](https://github.com/grafana/loki/pull/2578) **owen-d**: exports grouploader
* [2576](https://github.com/grafana/loki/pull/2576) **owen-d**: Better rule loading
* [2574](https://github.com/grafana/loki/pull/2574) **sandeepsukhani**: fix closing of compressed file from boltdb-shipper compactor
* [2572](https://github.com/grafana/loki/pull/2572) **adityacs**: Validate max_query_length in Labels API
* [2564](https://github.com/grafana/loki/pull/2564) **owen-d**: Error on no schema configs
* [2559](https://github.com/grafana/loki/pull/2559) **sandeepsukhani**: fix dir setup based on which mode it is running
* [2558](https://github.com/grafana/loki/pull/2558) **sandeepsukhani**: cleanup boltdb files in queriers during startup/shutdown
* [2552](https://github.com/grafana/loki/pull/2552) **owen-d**: fixes batch metrics help text & corrects bucketing
* [2550](https://github.com/grafana/loki/pull/2550) **sandeepsukhani**: fix a flaky test in boltdb shipper
* [2548](https://github.com/grafana/loki/pull/2548) **sandeepsukhani**: add some metrics for monitoring compactor
* [2546](https://github.com/grafana/loki/pull/2546) **sandeepsukhani**: register boltdb shipper compactor cli flags
* [2543](https://github.com/grafana/loki/pull/2543) **sandeepsukhani**: revendor cortex to latest master
* [2534](https://github.com/grafana/loki/pull/2534) **owen-d**: Consistent chunk metrics
* [2530](https://github.com/grafana/loki/pull/2530) **sandeepsukhani**: minor fixes and improvements for boltdb shipper
* [2526](https://github.com/grafana/loki/pull/2526) **sandeepsukhani**: compactor for compacting boltdb files uploaded by shipper
* [2510](https://github.com/grafana/loki/pull/2510) **owen-d**: adds batch based metrics
* [2507](https://github.com/grafana/loki/pull/2507) **sandeepsukhani**: compress boltdb files to gzip while uploading from shipper
* [2458](https://github.com/grafana/loki/pull/2458) **owen-d**: Feature/ruler (take 2)
* [2487](https://github.com/grafana/loki/pull/2487) **sandeepsukhani**: upload boltdb files from shipper only when they are not expected to be modified or during shutdown

#### Docs
* [2797](https://github.com/grafana/loki/pull/2797) **cyriltovena**: Logqlv2 docs
* [2772](https://github.com/grafana/loki/pull/2772) **DesistDaydream**: reapir Retention Example Configuration
* [2762](https://github.com/grafana/loki/pull/2762) **PabloCastellano**: fix: typo in upgrade.md
* [2750](https://github.com/grafana/loki/pull/2750) **owen-d**: fixes path in prom rules api docs
* [2733](https://github.com/grafana/loki/pull/2733) **owen-d**: Removes wrong capitalizations
* [2728](https://github.com/grafana/loki/pull/2728) **vishesh92**: Docs: Update docs for redis
* [2725](https://github.com/grafana/loki/pull/2725) **dvrkps**: fix some misspells
* [2724](https://github.com/grafana/loki/pull/2724) **MadhavJivrajani**: DOCS: change format of unordered lists in technical docs
* [2716](https://github.com/grafana/loki/pull/2716) **huikang**: Doc: fixing parameter name in configuration
* [2705](https://github.com/grafana/loki/pull/2705) **owen-d**: shows cortextool lint command for loki in alerting docs
* [2702](https://github.com/grafana/loki/pull/2702) **huikang**: Doc: fix broken links in production/README.md
* [2699](https://github.com/grafana/loki/pull/2699) **sandangel**: docs: use repetitive numbering
* [2698](https://github.com/grafana/loki/pull/2698) **bemasher**: Doc: Vague link text.
* [2697](https://github.com/grafana/loki/pull/2697) **owen-d**: updates alerting docs with new cortex tool loki linting support
* [2692](https://github.com/grafana/loki/pull/2692) **philnichol**: Docs: Corrected incorrect instances of (setup|set up)
* [2691](https://github.com/grafana/loki/pull/2691) **UniqueTokens**: Update metrics.md
* [2689](https://github.com/grafana/loki/pull/2689) **pgassmann**: docker plugin documentation update
* [2686](https://github.com/grafana/loki/pull/2686) **demon**: docs: Fix link to code of conduct
* [2657](https://github.com/grafana/loki/pull/2657) **owen-d**: fixes ruler docs & includes ruler configs in cmd/configs + docker img
* [2622](https://github.com/grafana/loki/pull/2622) **sandeepsukhani**: add compactor details and other boltdb-shipper doc improvments
* [2621](https://github.com/grafana/loki/pull/2621) **cyriltovena**: Fixes links in aws tutorials.
* [2606](https://github.com/grafana/loki/pull/2606) **cyriltovena**: More template stage examples.
* [2605](https://github.com/grafana/loki/pull/2605) **Decad**: Update docs to use raw link
* [2600](https://github.com/grafana/loki/pull/2600) **slim-bean**: Docs: Fix broken links on generated site
* [2597](https://github.com/grafana/loki/pull/2597) **nek-00-ken**: Fixup: url to access promtail config sample
* [2595](https://github.com/grafana/loki/pull/2595) **sh0rez**: docs: fix broken links
* [2594](https://github.com/grafana/loki/pull/2594) **wardbekker**: Update README.md
* [2592](https://github.com/grafana/loki/pull/2592) **owen-d**: fixes some doc links
* [2591](https://github.com/grafana/loki/pull/2591) **woodsaj**: Docs: fix links in installation docs
* [2586](https://github.com/grafana/loki/pull/2586) **ms42Q**: Doc fixes: remove typos and long sentence
* [2579](https://github.com/grafana/loki/pull/2579) **oddlittlebird**: Update CODEOWNERS
* [2566](https://github.com/grafana/loki/pull/2566) **owen-d**: Website doc link fixes
* [2528](https://github.com/grafana/loki/pull/2528) **owen-d**: Update tanka.md with steps for using k8s-alpha lib
* [2512](https://github.com/grafana/loki/pull/2512) **palemtnrider**: Documentation: Fixes  install and getting-started links in the readme
* [2508](https://github.com/grafana/loki/pull/2508) **owen-d**: memberlist correct yaml path. closes #2499
* [2506](https://github.com/grafana/loki/pull/2506) **ferdikurniawan**: Docs: fix dead link
* [2505](https://github.com/grafana/loki/pull/2505) **sh0rez**: doc: close code block
* [2501](https://github.com/grafana/loki/pull/2501) **tivvit**: fix incorrect upgrade link
* [2500](https://github.com/grafana/loki/pull/2500) **oddlittlebird**: Docs: Update README.md

#### Helm
* [2746](https://github.com/grafana/loki/pull/2746) **marcosartori**: helm/fluentbit K8S-Logging.Exclude &  and Mem_Buf_Limit toggle
* [2742](https://github.com/grafana/loki/pull/2742) **steven-sheehy**: Fix linting errors and use of deprecated repositories
* [2659](https://github.com/grafana/loki/pull/2659) **rskrishnar**: [Promtail] enables configuring psp in helm chart
* [2554](https://github.com/grafana/loki/pull/2554) **alexandre-allard-scality**: production/helm: add support for PV selector in Loki statefulset

#### FluentD
* [2739](https://github.com/grafana/loki/pull/2739) **jgehrcke**: FluentD loki plugin: add support for bearer_token_file parameter

#### Fluent Bit
* [2568](https://github.com/grafana/loki/pull/2568) **zjj2wry**: fluent-bit plugin support TLS

#### Promtail
* [2723](https://github.com/grafana/loki/pull/2723) **carlpett**: Promtail: Add counter promtail_batch_retries_total
* [2717](https://github.com/grafana/loki/pull/2717) **slim-bean**: Promtail: Fix deadlock on tailer shutdown.
* [2710](https://github.com/grafana/loki/pull/2710) **slim-bean**: Promtail: (and also fluent-bit) change the max batch size to 1MB
* [2708](https://github.com/grafana/loki/pull/2708) **Falco20019**: Promtail: Fix timestamp parser for short year format
* [2658](https://github.com/grafana/loki/pull/2658) **slim-bean**: Promtail: do not mark the position if the file is removed
* [2618](https://github.com/grafana/loki/pull/2618) **slim-bean**: Promtail: Add a stream lagging metric
* [2615](https://github.com/grafana/loki/pull/2615) **aminjam**: Add fallback_formats for timestamp stage
* [2603](https://github.com/grafana/loki/pull/2603) **rfratto**: Expose UserAgent and fix User-Agent version source
* [2575](https://github.com/grafana/loki/pull/2575) **unguiculus**: Promtail: Fix docker-compose.yaml
* [2571](https://github.com/grafana/loki/pull/2571) **rsteneteg**: Promtail: adding pipeline stage for dropping labels
* [2570](https://github.com/grafana/loki/pull/2570) **slim-bean**: Promtail: Fix concurrent map iteration when using stdin
* [2565](https://github.com/grafana/loki/pull/2565) **carlpett**: Add a counter for empty syslog messages
* [2542](https://github.com/grafana/loki/pull/2542) **slim-bean**: Promtail: implement shutdown for the no-op server
* [2532](https://github.com/grafana/loki/pull/2532) **slim-bean**: Promtail: Restart the tailer if we fail to read and upate current position

#### Ksonnet
* [2719](https://github.com/grafana/loki/pull/2719) **halcyondude**: nit: fix formatting for ksonnet/loki
* [2677](https://github.com/grafana/loki/pull/2677) **sandeepsukhani**: fix jsonnet for memcached-writes when using boltdb-shipper
* [2617](https://github.com/grafana/loki/pull/2617) **periklis**: Add config options for loki dashboards
* [2612](https://github.com/grafana/loki/pull/2612) **fredr**: Dashboard: typo in Loki Operational dashboard
* [2599](https://github.com/grafana/loki/pull/2599) **sandeepsukhani**: fix closing bracket in dashboards from loki-mixin
* [2584](https://github.com/grafana/loki/pull/2584) **sandeepsukhani**: Read, Write and operational dashboard improvements
* [2560](https://github.com/grafana/loki/pull/2560) **owen-d**: Jsonnet/ruler
* [2547](https://github.com/grafana/loki/pull/2547) **sandeepsukhani**: jsonnet for running loki using boltdb-shipper
* [2525](https://github.com/grafana/loki/pull/2525) **Duologic**: fix(ksonnet): don't depend on specific k8s version
* [2521](https://github.com/grafana/loki/pull/2521) **charandas**: fix: broken links in Tanka documentation
* [2503](https://github.com/grafana/loki/pull/2503) **owen-d**: Ksonnet docs
* [2494](https://github.com/grafana/loki/pull/2494) **primeroz**: Jsonnet Promtail: Change function for mounting configmap in promtail daemonset

#### Logstash
* [2607](https://github.com/grafana/loki/pull/2607) **adityacs**: Logstash cpu usage fix

#### Build
* [2602](https://github.com/grafana/loki/pull/2602) **sandeepsukhani**: add support for building querytee
* [2561](https://github.com/grafana/loki/pull/2561) **tharun208**: Added logcli docker image
* [2549](https://github.com/grafana/loki/pull/2549) **simnv**: Ignore .exe files build for Windows
* [2527](https://github.com/grafana/loki/pull/2527) **owen-d**: Update docker-compose.yaml to use 1.6.0

#### Docker Logging Driver
* [2459](https://github.com/grafana/loki/pull/2459) **RaitoBezarius**: Docker logging driver: Add a keymod for the extra attributes from the Docker logging driver

### Dependencies

* Go Version:     1.14.2
* Cortex Version: 85942c5703cf22b64cecfd291e7e7c42d1b8c30c

## 1.6.1 (2020-08-24)

This is a small release and only contains two fixes for Promtail:

* [2542](https://github.com/grafana/loki/pull/2542) **slim-bean**: Promtail: implement shutdown for the no-op server
* [2532](https://github.com/grafana/loki/pull/2532) **slim-bean**: Promtail: Restart the tailer if we fail to read and upate current position

The first only applies if you are running Promtail with both `--stdin` and `--server.disabled=true` flags.

The second is a minor rework to how Promtail handles a very specific error when attempting to read the size of a file and failing to do so.

Upgrading Promtail from 1.6.0 to 1.6.1 is only necessary if you have logs full of `msg="error getting tail position and/or size"`,
the code changed in this release has been unchanged for a long time and we suspect very few people are seeing this issue.

No changes to any other components (Loki, Logcli, etc) are included in this release.

## 1.6.0 (2020-08-13)

It's the second thursday of the eighth month of the year which means it's time for another Loki Release!!

Before we highlight important features and changes, congratulations to [@adityacs](https://github.com/adityacs), who is the newest member of the Loki team!
Aditya has been regularly contributing to the Loki project for the past year, with each contribution better than the last.
Many of the items on the following list were thanks to his hard work. Thank you, Aditya, and welcome to the team!

I think we might have set a new record with 189 PR's in this release!

### Important Notes

**Please Note** There are several changes in this release which might require your attention!

* The NET_BIND_SERVICE capability was removed from the Loki process in the docker image, it's no longer possible to run Loki with the supplied image on a port less than 1024
* If you run microservices, there is an important rollout sequence to prevent query errors.
* Scrape configs have changed for Promtail in both Helm and Ksonnet affecting two labels: `instance` -> `pod` and `container_name` -> `container`.
* Almost all of the Loki Canary metrics were renamed.
* A few command line flags where changed (although they are likely not commonly used)
* If you use ksonnet and run on GCS and Bigtable you may see an error in your config as a default value was removed.
* If you are using boltdb-shipper, you will likekly need to add a new schema_config entry.

Check the [upgrade guide](https://github.com/grafana/loki/blob/master/docs/sources/operations/upgrade.md#160) for detailed information on all these changes.

### Notable Features and Fixes

#### Query language enhancements

* [2150](https://github.com/grafana/loki/pull/2150) introduces `bytes_rate`, which calculates the per second byte rate of a log stream, and `bytes_over_time`, which returns the byte size of a log stream.
* [2182](https://github.com/grafana/loki/pull/2182) introduces a long list of comparison operators, which will let you write queries like `count_over_time({foo="bar"}[1m]) > 10`. Check out the PR for a more detailed description.

#### Loki performance improvements

* [2216](https://github.com/grafana/loki/pull/2216), [2218](https://github.com/grafana/loki/pull/2218), and [2219](https://github.com/grafana/loki/pull/2219) all improve how memory is allocated and reused for queries.
* [2239](https://github.com/grafana/loki/pull/2239) is a huge improvement for certain cases in which a query covers a large number of streams that all overlap in time. Overlapping data is now internally cached while Loki works to sort all the streams into the proper time order.
* [2293](https://github.com/grafana/loki/pull/2293) was a big refactor to how Loki internally processes log queries vs. metric queries, creating separate code paths to further optimize metric queries. Metric query performance is now 2 to 10 times faster.

If you are using the query-frontend:

* [2441](https://github.com/grafana/loki/pull/2441) improves how label queries can be split and queried in parallel
* [2123](https://github.com/grafana/loki/pull/2123) allows queries to the `series` API to be split by time and parallelized; and last but most significant
* [1927](https://github.com/grafana/loki/pull/1927) allows for a much larger range of queries to be sharded and performed in parallel. Query sharding is a topic in itself, but as a rough summary, this type of sharding is not time dependent and leverages how data is already stored by Loki to be able to split queries up into 16 separate pieces to be queried at the same time.

#### Promtail

* [2296](https://github.com/grafana/loki/pull/2296) allows Promtail to expose the Loki Push API. With this, you can push from any client to Promtail as if it were Loki, and Promtail can then forward those logs to another Promtail or to Loki. There are some good use cases for this with the Loki Docker Logging Driver; if you want an easier way to configure pipelines or expose metrics collection, point your Docker drivers at a Promtail instance.
* [2282](https://github.com/grafana/loki/pull/2282) contains an example Amazon Lambda where you can use a fan-in approach and ingestion timestamping in Promtail to work around `out of order` issues with multiple Lambdas processing the same log stream. This is one way to get logs from a high-cardinality source without adding a high-cardinality label.
* [2060](https://github.com/grafana/loki/pull/2060) introduces the `Replace` stage, which lets you find and replace or remove text inside a log line. Combined with [2422](https://github.com/grafana/loki/pull/2422) and [2480](https://github.com/grafana/loki/pull/2480), you can now find and replace sensitive data in a log line like a password or email address and replace it with ****, or hash the value to prevent readability, while still being able to trace the value through your logs. Last on the list of pipeline additions,
* [2496](https://github.com/grafana/loki/pull/2496) adds a `Drop` pipeline stage, which lets you drop log lines based on several criteria options including regex matching content, line length, or the age of the log line. The last two are useful to prevent sending to Loki logs that you know would be rejected based on configured limits in the Loki server.

#### Logstash output plugin

* [1822](https://github.com/grafana/loki/pull/1822) added a Logstash output plugin for Loki. If you have an existing Logstash install, you can now use this plugin to send your logs to Loki to make it easier to try out, or use Loki alongside an existing logging installation.

#### Loki Canary

* [2344](https://github.com/grafana/loki/pull/2344) improved the canaries capabilities for checking for data integrity, including spot checking for logs over a longer time window and running metric queries to verify count_over_time accuracy.

#### Logcli

* [2470](https://github.com/grafana/loki/pull/2470) allows you to color code your log lines based on their stream labels for a nice visual indicator of streams.
* [2497](https://github.com/grafana/loki/pull/2497) expands on the series API query to Loki with the`--analyze-labels` flag, which can show you a detailed breakdown of your label key and value combinations. This is very useful for finding improper label usage in Loki or labels with high cardinality.
* [2482](https://github.com/grafana/loki/pull/2482), in which LogCLI will automatically batch requests to Loki to allow making queries with a `--limit=` far larger than the server side limit defined in Loki. LogCLI will dispatch the request in a series of queries configured by the `--batch=` parameter (which defaults to 1000) until the requested limit is reached!

#### Misc

* [2453](https://github.com/grafana/loki/pull/2453) improves the error messages when a query times out, as `Context Deadline Exceeded` wasn’t the most intuitive.
* [2336](https://github.com/grafana/loki/pull/2336) provides two new flags that will print the entire Loki config object at startup. Be warned there are a lot of config options, and many won’t apply to your setup (such as storage configs you aren’t using), but this can be a really useful tool when troubleshooting. Sticking with the theme of best for last,
* [2224](https://github.com/grafana/loki/pull/2224) and [2288](https://github.com/grafana/loki/pull/2288) improve support for running Loki with a shared Ring using memberlist while not requiring Consul or Etcd. We need to follow up soon with some better documentation or a blog post on this!


### Dependencies

* Go Version:     1.14.2
* Cortex Version: 7014ff11ed70d9d59ad29d0a95e73999c436c47c

### All Changes

#### Loki
* [2484](https://github.com/grafana/loki/pull/2484) **slim-bean**: Loki: fix batch iterator error when all chunks overlap and chunk time ranges are greater than query time range
* [2483](https://github.com/grafana/loki/pull/2483) **sandeepsukhani**: download boltdb files parallelly during reads
* [2472](https://github.com/grafana/loki/pull/2472) **owen-d**: series endpoint uses normal splits
* [2466](https://github.com/grafana/loki/pull/2466) **owen-d**: BatchIter edge cases
* [2463](https://github.com/grafana/loki/pull/2463) **sandeepsukhani**: revendor cortex to latest master
* [2457](https://github.com/grafana/loki/pull/2457) **adityacs**: Fix panic in cassandra storage while registering metrics
* [2453](https://github.com/grafana/loki/pull/2453) **slim-bean**: Loki: Improve error messages on query timeout or cancel
* [2450](https://github.com/grafana/loki/pull/2450) **adityacs**: Fixes panic in runtime_config
* [2449](https://github.com/grafana/loki/pull/2449) **jvrplmlmn**: Replace usage of sync/atomic with uber-go/atomic
* [2441](https://github.com/grafana/loki/pull/2441) **cyriltovena**: Split label names queries in the frontend.
* [2427](https://github.com/grafana/loki/pull/2427) **owen-d**: Revendor cortex
* [2392](https://github.com/grafana/loki/pull/2392) **owen-d**: avoid mutating config while parsing -config.file
* [2346](https://github.com/grafana/loki/pull/2346) **cyriltovena**: Fixes LogQL grouping
* [2336](https://github.com/grafana/loki/pull/2336) **slim-bean**: Loki: add -print-config-stderr flag to dump loki's runtime config to stderr
* [2330](https://github.com/grafana/loki/pull/2330) **slim-bean**: Loki: Use a new context to update the ring state after a failed chunk transfer
* [2328](https://github.com/grafana/loki/pull/2328) **slim-bean**: Loki: Transfer one chunk at a time per series during chunk transfers
* [2327](https://github.com/grafana/loki/pull/2327) **adityacs**: Fix data race in ingester
* [2323](https://github.com/grafana/loki/pull/2323) **cyriltovena**: Improve object key parsing for boltdb shipper.
* [2306](https://github.com/grafana/loki/pull/2306) **cyriltovena**: Fixes buffered iterator skipping very long lines.
* [2302](https://github.com/grafana/loki/pull/2302) **cyriltovena**: Improve entry deduplication.
* [2294](https://github.com/grafana/loki/pull/2294) **cyriltovena**: Remove NET_BIND_SERVICE capability requirement.
* [2293](https://github.com/grafana/loki/pull/2293) **cyriltovena**: Improve metric queries by computing samples at the edges.
* [2288](https://github.com/grafana/loki/pull/2288) **periklis**: Add support for memberlist dns-based discovery
* [2268](https://github.com/grafana/loki/pull/2268) **owen-d**: lock fix for flaky test
* [2266](https://github.com/grafana/loki/pull/2266) **cyriltovena**: Update to latest cortex.
* [2264](https://github.com/grafana/loki/pull/2264) **adityacs**: Fix ingester results for series query
* [2261](https://github.com/grafana/loki/pull/2261) **sandeepsukhani**: create smaller unique files from boltdb shipper and other code refactorings
* [2254](https://github.com/grafana/loki/pull/2254) **slim-bean**: Loki: Series API will return all series with no match or empty matcher
* [2252](https://github.com/grafana/loki/pull/2252) **owen-d**: avoids further time splitting in querysharding mware
* [2250](https://github.com/grafana/loki/pull/2250) **slim-bean**: Loki: Remove redundant log warning
* [2249](https://github.com/grafana/loki/pull/2249) **owen-d**: avoids recording stats in the sharded engine
* [2248](https://github.com/grafana/loki/pull/2248) **cyriltovena**: Add performance profile flags for logcli.
* [2239](https://github.com/grafana/loki/pull/2239) **cyriltovena**: Cache overlapping blocks
* [2224](https://github.com/grafana/loki/pull/2224) **periklis**: Replace memberlist service in favor of cortex provided service
* [2223](https://github.com/grafana/loki/pull/2223) **adityacs**: Add Error method for step evaluators
* [2219](https://github.com/grafana/loki/pull/2219) **cyriltovena**: Reuse slice for the range vector allocations.
* [2218](https://github.com/grafana/loki/pull/2218) **cyriltovena**: Reuse buffer for hash computation in the engine.
* [2216](https://github.com/grafana/loki/pull/2216) **cyriltovena**: Improve point allocations for each steps in the logql engine.
* [2211](https://github.com/grafana/loki/pull/2211) **sandeepsukhani**: query tee proxy with support for comparison of responses
* [2206](https://github.com/grafana/loki/pull/2206) **sandeepsukhani**: disable index dedupe when rf > 1 and current or upcoming index type is boltdb-shipper
* [2204](https://github.com/grafana/loki/pull/2204) **owen-d**: bumps cortex & fixes conflicts
* [2191](https://github.com/grafana/loki/pull/2191) **periklis**: Add flag to disable tracing activation
* [2189](https://github.com/grafana/loki/pull/2189) **owen-d**: Fix vector-scalar comparisons
* [2182](https://github.com/grafana/loki/pull/2182) **owen-d**: Logql comparison ops
* [2178](https://github.com/grafana/loki/pull/2178) **cyriltovena**: Fixes path prefix in the querier.
* [2166](https://github.com/grafana/loki/pull/2166) **sandeepsukhani**: enforce requirment for periodic config for index tables to be 24h when using boltdb shipper
* [2161](https://github.com/grafana/loki/pull/2161) **cyriltovena**: Fix error message for max tail connections.
* [2156](https://github.com/grafana/loki/pull/2156) **sandeepsukhani**: boltdb shipper download failure handling and some refactorings
* [2150](https://github.com/grafana/loki/pull/2150) **cyriltovena**: Bytes aggregations
* [2136](https://github.com/grafana/loki/pull/2136) **cyriltovena**: Fixes Iterator boundaries
* [2123](https://github.com/grafana/loki/pull/2123) **adityacs**: Fix Series API slowness
* [1927](https://github.com/grafana/loki/pull/1927) **owen-d**: Feature/querysharding ii
* [2032](https://github.com/grafana/loki/pull/2032) **tivvit**: Added support for tail to query frontend

#### Promtail
* [2496](https://github.com/grafana/loki/pull/2496) **slim-bean**: Promtail: Drop stage
* [2475](https://github.com/grafana/loki/pull/2475) **slim-bean**: Promtail: force the log level on any Loki Push API target servers to match Promtail's log level.
* [2474](https://github.com/grafana/loki/pull/2474) **slim-bean**: Promtail: use --client.external-labels for all clients
* [2471](https://github.com/grafana/loki/pull/2471) **owen-d**: Fix/promtail yaml config
* [2464](https://github.com/grafana/loki/pull/2464) **slim-bean**: Promtail: Bug: loki push api, clone labels before handling
* [2438](https://github.com/grafana/loki/pull/2438) **rfratto**: pkg/promtail: propagate a logger rather than using util.Logger globally
* [2432](https://github.com/grafana/loki/pull/2432) **pyr0hu**: Promtail: Allow empty replace values for replace stage
* [2422](https://github.com/grafana/loki/pull/2422) **wardbekker**: Template: Added a sha256 template function for obfuscating / anonymize PII data in e.g. the replace stage
* [2414](https://github.com/grafana/loki/pull/2414) **rfratto**: Add RegisterFlagsWithPrefix to config structs
* [2386](https://github.com/grafana/loki/pull/2386) **cyriltovena**: Add regex function to promtail template stage.
* [2345](https://github.com/grafana/loki/pull/2345) **adityacs**: Refactor Promtail target manager code
* [2301](https://github.com/grafana/loki/pull/2301) **flixr**: Promtail: support unix timestamps with fractional seconds
* [2296](https://github.com/grafana/loki/pull/2296) **slim-bean**: Promtail: Loki Push API
* [2282](https://github.com/grafana/loki/pull/2282) **owen-d**: Lambda-Promtail
* [2242](https://github.com/grafana/loki/pull/2242) **carlpett**: Set user agent on outgoing http requests
* [2196](https://github.com/grafana/loki/pull/2196) **cyriltovena**: Adds default -config.file for the promtail docker images.
* [2127](https://github.com/grafana/loki/pull/2127) **bastjan**: Update go-syslog to accept non-UTF8 encoding in syslog message
* [2111](https://github.com/grafana/loki/pull/2111) **adityacs**: Fix Promtail journal seeking known position
* [2105](https://github.com/grafana/loki/pull/2105) **fatpat**: promtail: Add Entry variable to template
* [1118](https://github.com/grafana/loki/pull/1118) **shuttie**: promtail: fix high CPU usage on large kubernetes clusters.
* [2060](https://github.com/grafana/loki/pull/2060) **adityacs**: Feature: Replace stage in pipeline
* [2087](https://github.com/grafana/loki/pull/2087) **adityacs**: Set JournalTarget Priority value to keyword

#### Logcli
* [2497](https://github.com/grafana/loki/pull/2497) **slim-bean**: logcli: adds --analyize-labels to logcli series command and changes how labels are provided to the command
* [2482](https://github.com/grafana/loki/pull/2482) **slim-bean**: Logcli: automatically batch requests
* [2470](https://github.com/grafana/loki/pull/2470) **adityacs**: colored labels output for logcli
* [2235](https://github.com/grafana/loki/pull/2235) **pstibrany**: logcli: Remove single newline from the raw line before printing.
* [2126](https://github.com/grafana/loki/pull/2126) **cyriltovena**: Validate local storage config for the logcli
* [2083](https://github.com/grafana/loki/pull/2083) **adityacs**: Support querying labels on time range in logcli

#### Docs
* [2473](https://github.com/grafana/loki/pull/2473) **owen-d**: fixes lambda-promtail relative doc link
* [2454](https://github.com/grafana/loki/pull/2454) **oddlittlebird**: Create CODEOWNERS
* [2439](https://github.com/grafana/loki/pull/2439) **till**: Docs: updated "Upgrading" for docker driver
* [2437](https://github.com/grafana/loki/pull/2437) **wardbekker**: DOCS: clarified globbing behaviour of __path__ of the doublestar library
* [2431](https://github.com/grafana/loki/pull/2431) **endu**: fix dead link
* [2425](https://github.com/grafana/loki/pull/2425) **RichiH**: Change conduct contact email address
* [2420](https://github.com/grafana/loki/pull/2420) **petuhovskiy**: Fix docker driver doc
* [2418](https://github.com/grafana/loki/pull/2418) **cyriltovena**: Add logstash to clients page with FrontMatter.
* [2402](https://github.com/grafana/loki/pull/2402) **cyriltovena**: More fixes for the website.
* [2400](https://github.com/grafana/loki/pull/2400) **tontongg**: Fix URL to LogQL documentation
* [2398](https://github.com/grafana/loki/pull/2398) **robbymilo**: Docs - update links, readme
* [2397](https://github.com/grafana/loki/pull/2397) **coderanger**: 📝 Note that entry_parser is deprecated.
* [2396](https://github.com/grafana/loki/pull/2396) **dnsmichi**: Docs: Fix Fluentd title (visible in menu)
* [2391](https://github.com/grafana/loki/pull/2391) **cyriltovena**: Update fluentd docs and fixes links for the website.
* [2390](https://github.com/grafana/loki/pull/2390) **cyriltovena**: Fluent bit docs
* [2389](https://github.com/grafana/loki/pull/2389) **cyriltovena**: Docker driver doc
* [2385](https://github.com/grafana/loki/pull/2385) **abowloflrf**: Update logo link in README.md
* [2378](https://github.com/grafana/loki/pull/2378) **robbymilo**: Sync docs to website
* [2360](https://github.com/grafana/loki/pull/2360) **owen-d**: Makes timestamp parsing docs clearer
* [2358](https://github.com/grafana/loki/pull/2358) **rille111**: Documentation: Add example for having separate pvc for loki, using helm
* [2357](https://github.com/grafana/loki/pull/2357) **owen-d**: Storage backend examples
* [2338](https://github.com/grafana/loki/pull/2338) **cyriltovena**: Add a complete tutorial on how to ship logs from AWS EKS.
* [2335](https://github.com/grafana/loki/pull/2335) **cyriltovena**: Improve documentation of the metric stage.
* [2331](https://github.com/grafana/loki/pull/2331) **cyriltovena**: Add a tutorial to forward AWS ECS logs to Loki.
* [2321](https://github.com/grafana/loki/pull/2321) **cyriltovena**: Tutorial to run Promtail on AWS EC2
* [2318](https://github.com/grafana/loki/pull/2318) **adityacs**: Configuration documentation improvements
* [2317](https://github.com/grafana/loki/pull/2317) **owen-d**: remove DynamoDB chunk store doc
* [2308](https://github.com/grafana/loki/pull/2308) **wardbekker**: Added a link to the replace parsing stage
* [2305](https://github.com/grafana/loki/pull/2305) **rafaelpissolatto**: Fix schema_config store value
* [2285](https://github.com/grafana/loki/pull/2285) **adityacs**: Fix local.md doc
* [2284](https://github.com/grafana/loki/pull/2284) **owen-d**: Update local.md
* [2279](https://github.com/grafana/loki/pull/2279) **Fra-nk**: Documentation: Refine LogQL documentation
* [2273](https://github.com/grafana/loki/pull/2273) **RichiH**: Fix typo
* [2247](https://github.com/grafana/loki/pull/2247) **carlpett**: docs: Fix missing quotes
* [2233](https://github.com/grafana/loki/pull/2233) **vyzigold**: docs: Add readmes to individual helm charts
* [2220](https://github.com/grafana/loki/pull/2220) **oddlittlebird**: Docs: Local install edits
* [2217](https://github.com/grafana/loki/pull/2217) **fredr**: docs: BoltDB typo
* [2215](https://github.com/grafana/loki/pull/2215) **fredr**: docs: Correct loki address for docker-compose
* [2172](https://github.com/grafana/loki/pull/2172) **cyriltovena**: Update old link for pipeline stages.
* [2163](https://github.com/grafana/loki/pull/2163) **slim-bean**: docs: fix an error in the example log line and byte counter metrics
* [2160](https://github.com/grafana/loki/pull/2160) **slim-bean**: Fix some errors in the upgrade guide to 1.5.0 and add some missing notes discovered by users.
* [2152](https://github.com/grafana/loki/pull/2152) **eamonryan**: Fix typo in promtail ClusterRole
* [2139](https://github.com/grafana/loki/pull/2139) **adityacs**: Fix configuration docs
* [2137](https://github.com/grafana/loki/pull/2137) **RichiH**: Propose new governance
* [2136](https://github.com/grafana/loki/pull/2136) **cyriltovena**: Fixes Iterator boundaries
* [2125](https://github.com/grafana/loki/pull/2125) **theMercedes**: Update logql.md
* [2112](https://github.com/grafana/loki/pull/2112) **nileshcs**: Documentation: Outdated fluentd image name, UID details, link update
* [2092](https://github.com/grafana/loki/pull/2092) **i-takizawa**: docs: make <placeholders> visible

#### Build
* [2467](https://github.com/grafana/loki/pull/2467) **slim-bean**: Update Loki build image

#### Ksonnet
* [2460](https://github.com/grafana/loki/pull/2460) **Duologic**: refactor: use $.core.v1.envVar
* [2452](https://github.com/grafana/loki/pull/2452) **slim-bean**: ksonnet: Reduce querier parallelism to a more sane default value and remove the default setting for storage_backend
* [2377](https://github.com/grafana/loki/pull/2377) **Duologic**: refactor: moved jaeger-agent-mixin
* [2373](https://github.com/grafana/loki/pull/2373) **slim-bean**: Ksonnet: Add a Pod Disruption Budget to Loki Ingesters
* [2185](https://github.com/grafana/loki/pull/2185) **cyriltovena**: Refactor mixin routes and add series API.
* [2162](https://github.com/grafana/loki/pull/2162) **slim-bean**: ksonnet: Fix up datasources and variables in Loki Operational
* [2091](https://github.com/grafana/loki/pull/2091) **beorn7**: Keep scrape config in line with the new Prometheus scrape config

#### Docker logging driver
* [2435](https://github.com/grafana/loki/pull/2435) **cyriltovena**: Add more precisions on the docker driver installed on the daemon.
* [2343](https://github.com/grafana/loki/pull/2343) **jdfalk**: loki-docker-driver: Change "ignoring empty line" to debug logging
* [2295](https://github.com/grafana/loki/pull/2295) **cyriltovena**: Remove mount in the docker driver.
* [2199](https://github.com/grafana/loki/pull/2199) **cyriltovena**: Docker driver relabeling
* [2116](https://github.com/grafana/loki/pull/2116) **cyriltovena**: Allows to change the log driver mode and buffer size.

#### Logstash output plugin
* [2415](https://github.com/grafana/loki/pull/2415) **cyriltovena**: Set service values via --set for logstash.
* [2410](https://github.com/grafana/loki/pull/2410) **adityacs**: logstash code refactor and doc improvements
* [1822](https://github.com/grafana/loki/pull/1822) **adityacs**: Loki Logstash Plugin

#### Loki canary
* [2413](https://github.com/grafana/loki/pull/2413) **slim-bean**: Loki-Canary: Backoff retries on query failures, add histograms for query performance.
* [2369](https://github.com/grafana/loki/pull/2369) **slim-bean**: Loki Canary: One more round of improvements to query for missing websocket entries up to max-wait
* [2350](https://github.com/grafana/loki/pull/2350) **slim-bean**: Canary tweaks
* [2344](https://github.com/grafana/loki/pull/2344) **slim-bean**: Loki-Canary: Add query spot checking and metric count checking
* [2259](https://github.com/grafana/loki/pull/2259) **ombre8**: Canary: make stream configurable

#### Fluentd
* [2407](https://github.com/grafana/loki/pull/2407) **cyriltovena**: bump fluentd version to release a new gem.
* [2399](https://github.com/grafana/loki/pull/2399) **tarokkk**: fluentd: Make fluentd version requirements permissive
* [2179](https://github.com/grafana/loki/pull/2179) **takanabe**: Improve fluentd plugin development experience
* [2171](https://github.com/grafana/loki/pull/2171) **takanabe**: Add server TLS certificate verification

#### Fluent Bit
* [2375](https://github.com/grafana/loki/pull/2375) **cyriltovena**: Fixes the fluentbit batchwait  backward compatiblity.
* [2367](https://github.com/grafana/loki/pull/2367) **dojci**: fluent-bit: Add more loki client configuration options
* [2365](https://github.com/grafana/loki/pull/2365) **dojci**: fluent-bit: Fix fluent-bit exit callback when buffering is enabled
* [2290](https://github.com/grafana/loki/pull/2290) **cyriltovena**: Fixes the lint issue merged to master.
* [2286](https://github.com/grafana/loki/pull/2286) **adityacs**: Fix fluent-bit newline and tab characters
* [2142](https://github.com/grafana/loki/pull/2142) **dojci**: Add FIFO queue persistent buffering for fluent bit output plugin
* [2089](https://github.com/grafana/loki/pull/2089) **FrederikNS**: Allow configuring more options for output configuration

#### Helm
* [2406](https://github.com/grafana/loki/pull/2406) **steven-sheehy**: Helm: Fix regression in chart name
* [2379](https://github.com/grafana/loki/pull/2379) **StevenReitsma**: production/helm: Add emptyDir volume type to promtail PSP
* [2366](https://github.com/grafana/loki/pull/2366) **StevenReitsma**: production/helm: Add projected and downwardAPI volume types to PodSecurityPolicy (#2355)
* [2258](https://github.com/grafana/loki/pull/2258) **Synehan**: helm: add annotations to service monitor
* [2241](https://github.com/grafana/loki/pull/2241) **chauffer**: Kubernetes manifests: Remove namespace from cluster-wide resources
* [2238](https://github.com/grafana/loki/pull/2238) **vhrosales**: helm: Add loadBalancerIP option to loki chart
* [2205](https://github.com/grafana/loki/pull/2205) **joschi36**: BUG: add missing namespace in ingress object
* [2197](https://github.com/grafana/loki/pull/2197) **cyriltovena**: Render loki datasources even if Grafana is disabled.
* [2141](https://github.com/grafana/loki/pull/2141) **cyriltovena**: Adds the ability to have a pull secrets for Promtail.
* [2099](https://github.com/grafana/loki/pull/2099) **allout58**: helm/loki-stack: Support Prometheus on a sub-path in Grafana config
* [2086](https://github.com/grafana/loki/pull/2086) **osela**: helm/loki-stack: render loki datasource only if grafana is enabled
* [2091](https://github.com/grafana/loki/pull/2091) **beorn7**: Keep scrape config in line with the new Prometheus scrape config

#### Build
* [2371](https://github.com/grafana/loki/pull/2371) **cyriltovena**: Fixes helm publish that needs now to add repo.
* [2341](https://github.com/grafana/loki/pull/2341) **slim-bean**: Build: Fix CI helm test
* [2309](https://github.com/grafana/loki/pull/2309) **cyriltovena**: Test again arm32 on internal ci.
* [2307](https://github.com/grafana/loki/pull/2307) **cyriltovena**: Removes arm32 for now as we're migrating the CI.
* [2287](https://github.com/grafana/loki/pull/2287) **wardbekker**: Change the Grafana image to latest
* [2212](https://github.com/grafana/loki/pull/2212) **roidelapluie**: Remove unhelpful/problematic term in circleci.yml


## 1.5.0 (2020-05-20)

It's been a busy month and a half since 1.4.0 was released, and a lot of new improvements have been added to Loki since!

Be prepared for some configuration changes that may cause some bumps when upgrading,
we apologize for this but are always striving to reach the right compromise of code simplicity and user/operating experience.

In this case we opted to keep a simplified configuration inline with Cortex rather than a more complicated and error prone internal config mapping or difficult to implement support for multiple config names for the same feature.

This does result in breaking config changes for some configurations, however, these will fail fast and with the [list of diffs](https://cortexmetrics.io/docs/changelog/#config-file-breaking-changes) from the Cortex project should be quick to fix.

### Important Notes

**Be prepared for breaking config changes.**  Loki 1.5.0 vendors cortex [v1.0.1-0.20200430170006-3462eb63f324](https://github.com/cortexproject/cortex/commit/3462eb63f324c649bbaa122933bc591b710f4e48),
there were substantial breaking config changes in Cortex 1.0 which standardized config options, and fixed typos.

**The Loki docker image user has changed to no longer be root**

Check the [upgrade guide](https://github.com/grafana/loki/blob/master/docs/sources/operations/upgrade.md#150) for more detailed information on these changes.

### Notable Features and Fixes

There are quite a few we want to mention listed in order they were merged (mostly)

* [1837](https://github.com/grafana/loki/pull/1837) **sandeepsukhani**: flush boltdb to object store

This is perhaps the most exciting feature of 1.5.0, the first steps in removing a dependency on a separate index store!  This feature is still very new and experimental, however, we want this to be the future for Loki.  Only requiring just an object store.

If you want to test this new feature, and help us find any bugs, check out the [docs](docs/operations/storage/boltdb-shipper.md) to learn more and get started.

* [2073](https://github.com/grafana/loki/pull/2073) **slim-bean**: Loki: Allow configuring query_store_max_look_back_period when running a filesystem store and boltdb-shipper

This is even more experimental than the previous feature mentioned however also pretty exciting for Loki users who use the filesystem storage. We can leverage changes made in [1837](https://github.com/grafana/loki/pull/1837) to now allow Loki to run in a clustered mode with individual filesystem stores!

Please check out the last section in the [filesystem docs](docs/operations/storage/filesystem.md) for more details on how this works and how to use it!

* [2095](https://github.com/grafana/loki/pull/2095) **cyriltovena**: Adds backtick for the quoted string token lexer.

This will come as a big win to anyone who is writing complicated reqular expressions in either their Label matchers or Filter Expressions.  Starting now you can use the backtick to encapsulate your regex **and not have to do any escaping of special characters!!**

Examples:

```
{name="cassandra"} |~ `error=\w+`
{name!~`mysql-\d+`}
```

* [2055](https://github.com/grafana/loki/pull/2055) **aknuds1**: Chore: Fix spelling of per second in code

This is technically a breaking change for anyone who wrote code to processes the new statistics output in the query result added in 1.4.0, we apologize to anyone in this situation but if we don't fix this kind of error now it will be there forever.
And at the same time we didn't feel it was appropriate to make any major api revision changes for such a new feature and simple change.  We are always trying to use our best judgement in cases like this.

* [2031](https://github.com/grafana/loki/pull/2031) **cyriltovena**: Improve protobuf serialization

Thanks @cyriltovena for another big performance improvement in Loki, this time around protbuf's!

* [2021](https://github.com/grafana/loki/pull/2021) **slim-bean**: Loki: refactor validation and improve error messages
* [2012](https://github.com/grafana/loki/pull/2012) **slim-bean**: Loki: Improve logging and add metrics to streams dropped by stream limit

These two changes standardize the metrics used to report when a tenant hits a limit, now all discarded samples should be reported under `loki_discarded_samples_total` and you no longer need to also reference `cortex_discarded_samples_total`.
Additionally error messages were improved to help clients take better action when hitting limits.

* [1970](https://github.com/grafana/loki/pull/1970) **cyriltovena**: Allow to aggregate binary operations.

Another nice improvement to the query language which allows queries like this to work now:

```
sum by (job) (count_over_time({namespace="tns"}[5m] |= "level=error") / count_over_time({namespace="tns"}[5m]))
```

* [1713](https://github.com/grafana/loki/pull/1713) **adityacs**: Log error message for invalid checksum

In the event something went wrong with a stored chunk, rather than fail the query we ignore the chunk and return the rest.

* [2066](https://github.com/grafana/loki/pull/2066) **slim-bean**: Promtail: metrics stage can also count line bytes

This is a nice extension to a previous feature which let you add a metric to count log lines per stream, you can now count log bytes per stream.

Check out [this example](docs/clients/promtail/configuration.md#counter) to configure this in your promtail pipelines.

* [1935](https://github.com/grafana/loki/pull/1935) **cyriltovena**: Support stdin target via flag instead of automatic detection.

Third times a charm!  With 1.4.0 we allowed sending logs directly to promtail via stdin, with 1.4.1 we released a patch for this feature which wasn't detecting stdin correctly on some operating systems.
Unfortunately after a few more bug reports it seems this change caused some more undesired side effects so we decided to not try to autodetect stdin at all, instead now you must pass the `--stdin` flag if you want Promtail to listen for logs on stdin.

* [2076](https://github.com/grafana/loki/pull/2076) **cyriltovena**: Allows to pass inlined pipeline stages to the docker driver.
* [1906](https://github.com/grafana/loki/pull/1906) **cyriltovena**: Add no-file and keep-file log option for docker driver.

The docker logging driver received a couple very nice updates, it's always been challenging to configure pipeline stages for the docker driver, with the first PR there are now a few easier ways to do this!
In the second PR we added config options to control keeping any log files on the host when using the docker logging driver, allowing you to run with no disk access if you would like, as well as allowing you to control keeping log files available after container restarts.

* [1864](https://github.com/grafana/loki/pull/1864) **cyriltovena**: Sign helm package with GPG.

We now GPG sign helm packages!

### All Changes

#### Loki

* [2097](https://github.com/grafana/loki/pull/2097) **owen-d**: simplifies/updates some of our configuration examples
* [2095](https://github.com/grafana/loki/pull/2095) **cyriltovena**: Adds backtick for the quoted string token lexer.
* [2093](https://github.com/grafana/loki/pull/2093) **cyriltovena**: Fixes unit in stats request log.
* [2088](https://github.com/grafana/loki/pull/2088) **slim-bean**: Loki: allow no encoding/compression on chunks
* [2078](https://github.com/grafana/loki/pull/2078) **owen-d**: removes yolostring
* [2073](https://github.com/grafana/loki/pull/2073) **slim-bean**: Loki: Allow configuring query_store_max_look_back_period when running a filesystem store and boltdb-shipper
* [2064](https://github.com/grafana/loki/pull/2064) **cyriltovena**: Reverse entry iterator pool
* [2059](https://github.com/grafana/loki/pull/2059) **cyriltovena**: Recover from panic in http and grpc handlers.
* [2058](https://github.com/grafana/loki/pull/2058) **cyriltovena**: Fix a bug in range vector skipping data.
* [2055](https://github.com/grafana/loki/pull/2055) **aknuds1**: Chore: Fix spelling of per second in code
* [2046](https://github.com/grafana/loki/pull/2046) **gouthamve**: Fix bug in logql parsing that leads to crash.
* [2050](https://github.com/grafana/loki/pull/2050) **aknuds1**: Chore: Correct typo "per seconds"
* [2034](https://github.com/grafana/loki/pull/2034) **sandeepsukhani**: some metrics for measuring performance and failures in boltdb shipper
* [2031](https://github.com/grafana/loki/pull/2031) **cyriltovena**: Improve protobuf serialization
* [2030](https://github.com/grafana/loki/pull/2030) **adityacs**: Update loki to cortex master
* [2023](https://github.com/grafana/loki/pull/2023) **cyriltovena**: Support post requests in the frontend queryrange handler.
* [2021](https://github.com/grafana/loki/pull/2021) **slim-bean**: Loki: refactor validation and improve error messages
* [2019](https://github.com/grafana/loki/pull/2019) **slim-bean**: make `loki_ingester_memory_streams` Gauge per tenant.
* [2012](https://github.com/grafana/loki/pull/2012) **slim-bean**: Loki: Improve logging and add metrics to streams dropped by stream limit
* [2010](https://github.com/grafana/loki/pull/2010) **cyriltovena**: Update lz4 library to latest to ensure deterministic output.
* [2001](https://github.com/grafana/loki/pull/2001) **sandeepsukhani**: table client for boltdb shipper to enforce retention
* [1995](https://github.com/grafana/loki/pull/1995) **sandeepsukhani**: make boltdb shipper singleton and some other minor refactoring
* [1987](https://github.com/grafana/loki/pull/1987) **slim-bean**: Loki: Add a missing method to facade which is called by the metrics storage client in cortex
* [1982](https://github.com/grafana/loki/pull/1982) **cyriltovena**: Update cortex to latest.
* [1977](https://github.com/grafana/loki/pull/1977) **cyriltovena**: Ensure trace propagation in our logs.
* [1976](https://github.com/grafana/loki/pull/1976) **slim-bean**: incorporate some better defaults into table-manager configs
* [1975](https://github.com/grafana/loki/pull/1975) **slim-bean**: Update cortex vendoring to latest master
* [1970](https://github.com/grafana/loki/pull/1970) **cyriltovena**: Allow to aggregate binary operations.
* [1965](https://github.com/grafana/loki/pull/1965) **slim-bean**: Loki: Adds an `interval` paramater to query_range queries allowing a sampling of events to be returned based on the provided interval
* [1964](https://github.com/grafana/loki/pull/1964) **owen-d**: chunk bounds metric now records 8h range in 1h increments
* [1963](https://github.com/grafana/loki/pull/1963) **cyriltovena**: Improve the local config to work locally and inside docker.
* [1961](https://github.com/grafana/loki/pull/1961) **jpmcb**: [Bug] Workaround for broken etcd gomod import
* [1958](https://github.com/grafana/loki/pull/1958) **owen-d**: chunk lifespan histogram
* [1956](https://github.com/grafana/loki/pull/1956) **sandeepsukhani**: update cortex to latest master
* [1953](https://github.com/grafana/loki/pull/1953) **jpmcb**: Go mod: explicit golang.org/x/net replace
* [1950](https://github.com/grafana/loki/pull/1950) **cyriltovena**: Fixes case handling in regex simplification.
* [1949](https://github.com/grafana/loki/pull/1949) **SerialVelocity**: [Loki]: Cleanup dockerfile
* [1946](https://github.com/grafana/loki/pull/1946) **slim-bean**: Loki Update the cut block size counter when creating a memchunk from byte slice
* [1939](https://github.com/grafana/loki/pull/1939) **owen-d**: adds config validation, similar to cortex
* [1916](https://github.com/grafana/loki/pull/1916) **cyriltovena**: Add cap_net_bind_service linux capabilities to Loki.
* [1914](https://github.com/grafana/loki/pull/1914) **owen-d**: only fetches one chunk per series in /series
* [1875](https://github.com/grafana/loki/pull/1875) **owen-d**: support `match[]` encoding
* [1869](https://github.com/grafana/loki/pull/1869) **pstibrany**: Update Cortex to latest master
* [1846](https://github.com/grafana/loki/pull/1846) **owen-d**: Sharding optimizations I: AST mapping
* [1838](https://github.com/grafana/loki/pull/1838) **cyriltovena**: Move default port for Loki to 3100 everywhere.
* [1837](https://github.com/grafana/loki/pull/1837) **sandeepsukhani**: flush boltdb to object store
* [1834](https://github.com/grafana/loki/pull/1834) **Mario-Hofstaetter**: Loki/Change local storage directory to /loki/ and fix permissions (#1833)
* [1819](https://github.com/grafana/loki/pull/1819) **cyriltovena**: Adds a counter for total flushed chunks per reason.
* [1816](https://github.com/grafana/loki/pull/1816) **sdojjy**: loki can not be started with loki-local-config.yaml
* [1810](https://github.com/grafana/loki/pull/1810) **cyriltovena**: Optimize empty filter queries.
* [1809](https://github.com/grafana/loki/pull/1809) **cyriltovena**: Test stats memchunk
* [1804](https://github.com/grafana/loki/pull/1804) **pstibrany**: Convert Loki modules to services
* [1799](https://github.com/grafana/loki/pull/1799) **pstibrany**: loki: update Cortex to master
* [1798](https://github.com/grafana/loki/pull/1798) **adityacs**: Support configurable maximum of the limits parameter
* [1713](https://github.com/grafana/loki/pull/1713) **adityacs**: Log error message for invalid checksum
* [1706](https://github.com/grafana/loki/pull/1706) **cyriltovena**: Non-root user docker image for Loki.

#### Logcli
* [2027](https://github.com/grafana/loki/pull/2027) **pstibrany**: logcli: Query needs to be stored into url.RawQuery, and not url.Path
* [2000](https://github.com/grafana/loki/pull/2000) **cyriltovena**: Improve URL building in the logcli to strip trailing /.
* [1922](https://github.com/grafana/loki/pull/1922) **bavarianbidi**: logcli: org-id/tls-skip-verify set via env var
* [1861](https://github.com/grafana/loki/pull/1861) **yeya24**: Support series API in logcli
* [1850](https://github.com/grafana/loki/pull/1850) **chrischdi**: BugFix: Fix logcli client to use OrgID in LiveTail
* [1814](https://github.com/grafana/loki/pull/1814) **cyriltovena**: Logcli remote storage.
* [1712](https://github.com/grafana/loki/pull/1712) **rfratto**: clarify logcli commands and output

#### Promtail
* [2069](https://github.com/grafana/loki/pull/2069) **slim-bean**: Promtail: log at debug level when nothing matches the specified path for a file target
* [2066](https://github.com/grafana/loki/pull/2066) **slim-bean**: Promtail: metrics stage can also count line bytes
* [2049](https://github.com/grafana/loki/pull/2049) **adityacs**: Fix promtail client default values
* [2075](https://github.com/grafana/loki/pull/2075) **cyriltovena**: Fixes a panic in dry-run when using external labels.
* [2026](https://github.com/grafana/loki/pull/2026) **adityacs**: Targets not required in promtail config
* [2004](https://github.com/grafana/loki/pull/2004) **cyriltovena**: Adds config to disable HTTP and GRPC server in Promtail.
* [1935](https://github.com/grafana/loki/pull/1935) **cyriltovena**: Support stdin target via flag instead of automatic detection.
* [1920](https://github.com/grafana/loki/pull/1920) **alexanderGalushka**: feat: tms readiness check bypass implementation
* [1894](https://github.com/grafana/loki/pull/1894) **cyriltovena**: Fixes possible panic in json pipeline stage.
* [1865](https://github.com/grafana/loki/pull/1865) **adityacs**: Fix flaky promtail test
* [1815](https://github.com/grafana/loki/pull/1815) **adityacs**: Log error message when source does not exist in extracted values
* [1627](https://github.com/grafana/loki/pull/1627) **rfratto**: Proposal: Promtail Push API

#### Docker Driver
* [2076](https://github.com/grafana/loki/pull/2076) **cyriltovena**: Allows to pass inlined pipeline stages to the docker driver.
* [2054](https://github.com/grafana/loki/pull/2054) **bkmit**: Docker driver: Allow to provision external pipeline files to plugin
* [1906](https://github.com/grafana/loki/pull/1906) **cyriltovena**: Add no-file and keep-file log option for docker driver.
* [1903](https://github.com/grafana/loki/pull/1903) **cyriltovena**: Log docker driver config map.

#### Fluentd
* [2074](https://github.com/grafana/loki/pull/2074) **osela**: fluentd plugin: support placeholders in tenant field
* [2006](https://github.com/grafana/loki/pull/2006) **Skeen**: fluent-plugin-loki: Restructuring and CI
* [1909](https://github.com/grafana/loki/pull/1909) **jgehrcke**: fluentd loki plugin README: add note about labels
* [1853](https://github.com/grafana/loki/pull/1853) **wardbekker**: bump gem version
* [1811](https://github.com/grafana/loki/pull/1811) **JamesJJ**: Error handling: Show data stream at "debug" level, not "warn"

#### Fluent Bit
* [2040](https://github.com/grafana/loki/pull/2040) **avii-ridge**: Add extraOutputs variable to support multiple outputs for fluent-bit
* [1915](https://github.com/grafana/loki/pull/1915) **DirtyCajunRice**: Fix fluent-bit metrics
* [1890](https://github.com/grafana/loki/pull/1890) **dottedmag**: fluentbit: JSON encoding: avoid base64 encoding of []byte inside other slices
* [1791](https://github.com/grafana/loki/pull/1791) **cyriltovena**: Improve fluentbit logfmt.

#### Ksonnet
* [1980](https://github.com/grafana/loki/pull/1980) **cyriltovena**: Log slow query from the frontend by default in ksonnet.

##### Mixins
* [2080](https://github.com/grafana/loki/pull/2080) **beorn7**: mixin: Accept suffixes to pod name in instance labels
* [2044](https://github.com/grafana/loki/pull/2044) **slim-bean**: Dashboards: fixes the cpu usage graphs
* [2043](https://github.com/grafana/loki/pull/2043) **joe-elliott**: Swapped to container restarts over terminated reasons
* [2041](https://github.com/grafana/loki/pull/2041) **slim-bean**: Dashboard: Loki Operational improvements
* [1934](https://github.com/grafana/loki/pull/1934) **tomwilkie**: Put loki-mixin and promtail-mixin dashboards in a folder.
* [1913](https://github.com/grafana/loki/pull/1913) **tomwilkie**: s/dashboards/grafanaDashboards.

#### Helm
* [2038](https://github.com/grafana/loki/pull/2038) **oke-py**: Docs: update Loki Helm Chart document to support Helm 3
* [2015](https://github.com/grafana/loki/pull/2015) **etashsingh**: Change image tag from 1.4.1 to 1.4.0 in Helm chart
* [1981](https://github.com/grafana/loki/pull/1981) **sshah90**: added extraCommandlineArgs in values file
* [1967](https://github.com/grafana/loki/pull/1967) **rdxmb**: helm chart: add missing line feed
* [1898](https://github.com/grafana/loki/pull/1898) **stefanandres**: [helm loki/promtail] make UpdateStrategy configurable
* [1871](https://github.com/grafana/loki/pull/1871) **stefanandres**: [helm loki/promtail] Add systemd-journald example with extraMount, extraVolumeMount
* [1864](https://github.com/grafana/loki/pull/1864) **cyriltovena**: Sign helm package with GPG.
* [1825](https://github.com/grafana/loki/pull/1825) **polar3130**: Helm/loki-stack: refresh default grafana.image.tag to 6.7.0
* [1817](https://github.com/grafana/loki/pull/1817) **bclermont**: Helm chart: Prevent prometheus to scrape both services

#### Loki Canary
* [1891](https://github.com/grafana/loki/pull/1891) **joe-elliott**: Addition of a `/suspend` endpoint to Loki Canary

#### Docs
* [2056](https://github.com/grafana/loki/pull/2056) **cyriltovena**: Update api.md
* [2014](https://github.com/grafana/loki/pull/2014) **jsoref**: Spelling
* [1999](https://github.com/grafana/loki/pull/1999) **oddlittlebird**: Docs: Added labels content
* [1974](https://github.com/grafana/loki/pull/1974) **rfratto**: fix stores for chunk and index in documentation for period_config
* [1966](https://github.com/grafana/loki/pull/1966) **oddlittlebird**: Docs: Update docker.md
* [1951](https://github.com/grafana/loki/pull/1951) **cstyan**: Move build from source instructions to root readme.
* [1945](https://github.com/grafana/loki/pull/1945) **FlorianLudwig**: docs: version pin the docker image in docker-compose
* [1925](https://github.com/grafana/loki/pull/1925) **wardbekker**: Clarified that the api push path needs to be specified.
* [1905](https://github.com/grafana/loki/pull/1905) **sshah90**: updating typo for end time parameter in api docs
* [1888](https://github.com/grafana/loki/pull/1888) **slim-bean**: docs: cleaning up the comments for the cache_config, default_validity option
* [1887](https://github.com/grafana/loki/pull/1887) **slim-bean**: docs: Adding a config change in release 1.4 upgrade doc, updating readme with new doc links
* [1881](https://github.com/grafana/loki/pull/1881) **cyriltovena**: Add precision about the range notation for LogQL.
* [1879](https://github.com/grafana/loki/pull/1879) **slim-bean**: docs: update promtail docs for backoff
* [1873](https://github.com/grafana/loki/pull/1873) **owen-d**: documents frontend worker
* [1870](https://github.com/grafana/loki/pull/1870) **ushuz**: Docs: Keep plugin install command example in one line
* [1856](https://github.com/grafana/loki/pull/1856) **slim-bean**: docs: tweak the doc section of the readme a little
* [1852](https://github.com/grafana/loki/pull/1852) **slim-bean**: docs: clean up schema recommendations
* [1843](https://github.com/grafana/loki/pull/1843) **vishesh92**: Docs: Update configuration docs for redis

#### Build
* [2042](https://github.com/grafana/loki/pull/2042) **rfratto**: Fix drone
* [2009](https://github.com/grafana/loki/pull/2009) **cyriltovena**: Adds :delegated flags to speed up build experience on MacOS.
* [1942](https://github.com/grafana/loki/pull/1942) **owen-d**: delete tag script filters by prefix instead of substring
* [1918](https://github.com/grafana/loki/pull/1918) **slim-bean**: build: This Dockerfile is a remnant from a long time ago, not needed.
* [1911](https://github.com/grafana/loki/pull/1911) **slim-bean**: build: push images for `k` branches
* [1849](https://github.com/grafana/loki/pull/1849) **cyriltovena**: Pin helm version in circle-ci helm testing workflow.


## 1.4.1 (2020-04-06)

We realized after the release last week that piping data into promtail was not working on Linux or Windows, this should fix this issue for both platforms:

* [1893](https://github.com/grafana/loki/pull/1893) **cyriltovena**: Removes file size check for pipe, not provided by linux.

Also thanks to @dottedmag for providing this fix for Fluent Bit!

* [1890](https://github.com/grafana/loki/pull/1890) **dottedmag**: fluentbit: JSON encoding: avoid base64 encoding of []byte inside other slices

## 1.4.0 (2020-04-01)

Over 130 PR's merged for this release, from 40 different contributors!!  We continue to be humbled and thankful for the growing community of contributors and users of Loki.  Thank you all so much.

### Important Notes

**Really, this is important**

Before we get into new features, version 1.4.0 brings with it the first (that we are aware of) upgrade dependency.

We have created a dedicated page for upgrading Loki in the [operations section of the docs](https://github.com/grafana/loki/blob/master/docs/sources/operations/upgrade.md#140)

The docker image tag naming was changed, the starting in 1.4.0 docker images no longer have the `v` prefix: `grafana/loki:1.4.0`

Also you should be aware we are now pruning old `master-xxxxx` docker images from docker hub, currently anything older than 90 days is removed.  **We will never remove released versions of Loki**

### Notable Features

* [1661](https://github.com/grafana/loki/pull/1661) **cyriltovena**: Frontend & Querier query statistics instrumentation.

The API now returns a plethora of stats into the work Loki performed to execute your query, eventually this will be displayed in some form in Grafana to help users better understand how "expensive" their queries are.  Our goal here initially was to better instrument the recent work done in v1.3.0 on query parallelization and to better understand the performance of each part of Loki.  In the future we are looking at additional ideas to provide feedback to users to tailor their queries for better performance.

* [1652](https://github.com/grafana/loki/pull/1652) **cyriltovena**: --dry-run Promtail.
* [1649](https://github.com/grafana/loki/pull/1649) **cyriltovena**: Pipe data to Promtail

This is a long overdue addition to Promtail which can help setup and debug pipelines, with these new features you can do this to feed a single log line into Promtail:

```bash
echo -n 'level=debug msg="test log (200)"' | cmd/promtail/promtail -config.file=cmd/promtail/promtail-local-config.yaml --dry-run -log.level=debug 2>&1 | sed 's/^.*stage/stage/g'
```

`-log.level=debug 2>&1 | sed 's/^.*stage/stage/g` are added to enable debug output, direct the output to stdout, and a sed filter to remove some noise from the log lines.

The `stdin` functionality also works without `--dry-run` allowing you to feed any logs into Promtail via `stdin` and send them to Loki

* [1677](https://github.com/grafana/loki/pull/1677) **owen-d**: Literal Expressions in LogQL
* [1662](https://github.com/grafana/loki/pull/1662) **owen-d**: Binary operators in LogQL

These two extensions to LogQL now let you execute queries like this:

    * `sum(rate({app="foo"}[5m])) * 2`
    * `sum(rate({app="foo"}[5m]))/1e6`

* [1678](https://github.com/grafana/loki/pull/1678) **slim-bean**: promtail: metrics pipeline count all log lines

Now you can get per-stream line counts as a metric from promtail, useful for seeing which applications log the most

```yaml
- metrics:
    line_count_total:
      config:
        action: inc
        match_all: true
      description: A running counter of all lines with their corresponding
        labels
      type: Counter
```

* [1558](https://github.com/grafana/loki/pull/1558) **owen-d**: ingester.max-chunk-age
* [1572](https://github.com/grafana/loki/pull/1572) **owen-d**: Feature/query ingesters within

These two configs let you set the max time a chunk can stay in memory in Loki, this is useful to keep memory usage down as well as limit potential loss of data if ingesters crash.  Combine this with the `query_ingesters_within` config and you can have your queriers skip asking the ingesters for data which you know won't still be in memory (older than max_chunk_age).

**NOTE** Do not set the `max_chunk_age` too small, the default of 1h is probably a good point for most people.  Loki does not perform well when you flush many small chunks (such as when your logs have too much cardinality), setting this lower than 1h risks flushing too many small chunks.

* [1581](https://github.com/grafana/loki/pull/1581) **slim-bean**: Add sleep to canary reconnect on error

This isn't a feature but it's an important fix, this is the second time our canaries have tried to DDOS our Loki clusters so you should update to prevent them from trying to attack you.  Aggressive little things these canaries...

* [1840](https://github.com/grafana/loki/pull/1840) **slim-bean**: promtail: Retry 429 rate limit errors from Loki, increase default retry limits
* [1845](https://github.com/grafana/loki/pull/1845) **wardbekker**: throw exceptions on HTTPTooManyRequests and HTTPServerError so Fluentd will retry

These two PR's change how 429 HTTP Response codes are handled (Rate Limiting), previously these responses were dropped, now they will be retried for these clients

    * Promtail
    * Docker logging driver
    * Fluent Bit
    * Fluentd

This pushes the failure to send logs to two places. First is the retry limits. The defaults in promtail (and thus also the Docker logging driver and Fluent Bit, which share the same underlying code) will retry 429s (and 500s) on an exponential backoff for up to about 8.5 mins on the default configurations. (This can be changed; see the [config docs](https://github.com/grafana/loki/blob/v1.4.0/docs/clients/promtail/configuration.md#client_config) for more info.)

The second place would be the log file itself. At some point, most log files roll based on size or time. Promtail makes an attempt to read a rolled log file but will only try once. If you are very sensitive to lost logs, give yourself really big log files with size-based rolling rules and increase those retry timeouts. This should protect you from Loki server outages or network issues.

### All Changes

There are many other important fixes and improvements to Loki, way too many to call out in individual detail, so take a look!

#### Loki
* [1810](https://github.com/grafana/loki/pull/1810) **cyriltovena**: Optimize empty filter queries.
* [1809](https://github.com/grafana/loki/pull/1809) **cyriltovena**: Test stats memchunk
* [1807](https://github.com/grafana/loki/pull/1807) **pracucci**: Enable global limits by default in production mixin
* [1802](https://github.com/grafana/loki/pull/1802) **cyriltovena**: Add a test for duplicates count in the heap iterator and fixes it.
* [1799](https://github.com/grafana/loki/pull/1799) **pstibrany**: loki: update Cortex to master
* [1797](https://github.com/grafana/loki/pull/1797) **cyriltovena**: Use ingester client GRPC call options from config.
* [1794](https://github.com/grafana/loki/pull/1794) **pstibrany**: loki: Convert module names to string
* [1793](https://github.com/grafana/loki/pull/1793) **johncming**: pkg/chunkenc: fix leak of pool.
* [1789](https://github.com/grafana/loki/pull/1789) **adityacs**: Fix loki exit on jaeger agent not being present
* [1787](https://github.com/grafana/loki/pull/1787) **cyriltovena**: Regexp simplification
* [1785](https://github.com/grafana/loki/pull/1785) **pstibrany**: Update Cortex to master
* [1758](https://github.com/grafana/loki/pull/1758) **cyriltovena**: Query range should not support date where start == end.
* [1750](https://github.com/grafana/loki/pull/1750) **talham7391**: Clearer error response from push endpoint when labels are malformed
* [1746](https://github.com/grafana/loki/pull/1746) **cyriltovena**: Update cortex vendoring to include frontend status code improvement.
* [1745](https://github.com/grafana/loki/pull/1745) **cyriltovena**: Refactor querier http error handling.
* [1736](https://github.com/grafana/loki/pull/1736) **adityacs**: Add /ready endpoint to table-manager
* [1733](https://github.com/grafana/loki/pull/1733) **cyriltovena**: This logs queries with latency tag when  recording stats.
* [1730](https://github.com/grafana/loki/pull/1730) **adityacs**: Fix nil pointer dereference in ingester client
* [1719](https://github.com/grafana/loki/pull/1719) **cyriltovena**: Expose QueryType function.
* [1718](https://github.com/grafana/loki/pull/1718) **cyriltovena**: Better logql metric status code.
* [1708](https://github.com/grafana/loki/pull/1708) **cyriltovena**: Increase discarded samples when line is too long.
* [1704](https://github.com/grafana/loki/pull/1704) **owen-d**: api support for scalars
* [1686](https://github.com/grafana/loki/pull/1686) **owen-d**: max line lengths (component + tenant overrides)
* [1684](https://github.com/grafana/loki/pull/1684) **cyriltovena**: Ensure status codes are set correctly in the frontend.
* [1677](https://github.com/grafana/loki/pull/1677) **owen-d**: Literal Expressions in LogQL
* [1662](https://github.com/grafana/loki/pull/1662) **owen-d**: Binary operators in LogQL
* [1661](https://github.com/grafana/loki/pull/1661) **cyriltovena**: Frontend & Querier query statistics instrumentation.
* [1651](https://github.com/grafana/loki/pull/1651) **owen-d**: removes duplicate logRangeExprExt grammar
* [1636](https://github.com/grafana/loki/pull/1636) **cyriltovena**: Fixes stats summary computation.
* [1630](https://github.com/grafana/loki/pull/1630) **owen-d**: adds stringer methods for all ast expr types
* [1626](https://github.com/grafana/loki/pull/1626) **owen-d**: compiler guarantees for logql exprs
* [1616](https://github.com/grafana/loki/pull/1616) **owen-d**: cache key cant be reused when an interval changes
* [1615](https://github.com/grafana/loki/pull/1615) **cyriltovena**: Add statistics to query_range and instant_query API.
* [1612](https://github.com/grafana/loki/pull/1612) **owen-d**: bumps cortex to 0.6.1 master
* [1605](https://github.com/grafana/loki/pull/1605) **owen-d**: Decouple logql engine/AST from execution context
* [1582](https://github.com/grafana/loki/pull/1582) **slim-bean**: Change new stats names
* [1579](https://github.com/grafana/loki/pull/1579) **rfratto**: Disable transfers in loki-local-config.yaml
* [1572](https://github.com/grafana/loki/pull/1572) **owen-d**: Feature/query ingesters within
* [1677](https://github.com/grafana/loki/pull/1677) **owen-d**: Introduces numeric literals in LogQL
* [1569](https://github.com/grafana/loki/pull/1569) **owen-d**: refactors splitby to not require buffered channels
* [1567](https://github.com/grafana/loki/pull/1567) **owen-d**: adds span metadata for split queries
* [1565](https://github.com/grafana/loki/pull/1565) **owen-d**: Feature/per tenant splitby
* [1562](https://github.com/grafana/loki/pull/1562) **sandeepsukhani**: limit for concurrent tail requests
* [1558](https://github.com/grafana/loki/pull/1558) **owen-d**: ingester.max-chunk-age
* [1484](https://github.com/grafana/loki/pull/1484) **pstibrany**: loki: use new runtimeconfig package from Cortex

#### Promtail
* [1840](https://github.com/grafana/loki/pull/1840) **slim-bean**: promtail: Retry 429 rate limit errors from Loki, increase default retry limits
* [1775](https://github.com/grafana/loki/pull/1775) **slim-bean**: promtail: remove the read lines counter when the log file stops being tailed
* [1770](https://github.com/grafana/loki/pull/1770) **adityacs**: Fix single job with multiple service discovery elements
* [1765](https://github.com/grafana/loki/pull/1765) **adityacs**: Fix error in templating when extracted key has nil value
* [1743](https://github.com/grafana/loki/pull/1743) **dtennander**: Promtail: Ignore dropped entries in subsequent metric-stages in pipelines.
* [1687](https://github.com/grafana/loki/pull/1687) **adityacs**: Fix panic in labels debug message
* [1683](https://github.com/grafana/loki/pull/1683) **slim-bean**: promtail: auto-prune stale metrics
* [1678](https://github.com/grafana/loki/pull/1678) **slim-bean**: promtail: metrics pipeline count all log lines
* [1666](https://github.com/grafana/loki/pull/1666) **adityacs**: Support entire extracted value map in template pipeline stage
* [1664](https://github.com/grafana/loki/pull/1664) **adityacs**: Support custom prefix name in metrics stage
* [1660](https://github.com/grafana/loki/pull/1660) **rfratto**: pkg/promtail/positions: handle empty positions file
* [1652](https://github.com/grafana/loki/pull/1652) **cyriltovena**: --dry-run Promtail.
* [1649](https://github.com/grafana/loki/pull/1649) **cyriltovena**: Pipe data to Promtail
* [1602](https://github.com/grafana/loki/pull/1602) **slim-bean**: Improve promtail configuration docs

#### Helm
* [1731](https://github.com/grafana/loki/pull/1731) **billimek**: [promtail helm chart] - Expand promtail syslog svc to support values
* [1688](https://github.com/grafana/loki/pull/1688) **fredgate**: Loki stack helm chart can deploy datasources without Grafana
* [1632](https://github.com/grafana/loki/pull/1632) **lukipro**: Added support for imagePullSecrets in Loki Helm chart
* [1620](https://github.com/grafana/loki/pull/1620) **rsteneteg**: [promtail helm chart] option to set fs.inotify.max_user_instances with init container
* [1617](https://github.com/grafana/loki/pull/1617) **billimek**: [promtail helm chart] Enable support for syslog service
* [1590](https://github.com/grafana/loki/pull/1590) **polar3130**: Helm/loki-stack: refresh default grafana.image.tag to 6.6.0
* [1587](https://github.com/grafana/loki/pull/1587) **polar3130**: Helm/loki-stack: add template for the service name to connect to loki
* [1585](https://github.com/grafana/loki/pull/1585) **monotek**: [loki helm chart] added ingress
* [1553](https://github.com/grafana/loki/pull/1553) **got-root**: helm: Allow setting 'loadBalancerSourceRanges' for the loki service
* [1529](https://github.com/grafana/loki/pull/1529) **tourea**: Promtail Helm Chart: Add support for passing environment variables

#### Jsonnet
* [1776](https://github.com/grafana/loki/pull/1776) **Eraac**: fix typo: Not a binary operator: =
* [1767](https://github.com/grafana/loki/pull/1767) **joe-elliott**: Dashboard Cleanup
* [1766](https://github.com/grafana/loki/pull/1766) **joe-elliott**: Move dashboards out into their own json files
* [1757](https://github.com/grafana/loki/pull/1757) **slim-bean**: promtail-mixin: Allow choosing promtail name
* [1756](https://github.com/grafana/loki/pull/1756) **sh0rez**: fix(ksonnet): named parameters for containerPort
* [1749](https://github.com/grafana/loki/pull/1749) **slim-bean**: Increasing the threshold for a file lag and reducing the severity to warning
* [1748](https://github.com/grafana/loki/pull/1748) **slim-bean**: jsonnet: Breakout promtail mixin.
* [1739](https://github.com/grafana/loki/pull/1739) **cyriltovena**: Fixes frontend args in libsonnet.
* [1735](https://github.com/grafana/loki/pull/1735) **cyriltovena**: Allow to configure global limits via the jsonnet deployment.
* [1705](https://github.com/grafana/loki/pull/1705) **cyriltovena**: Add overrides file for our jsonnet library.
* [1699](https://github.com/grafana/loki/pull/1699) **pracucci**: Increased production distributors memory request and limit
* [1689](https://github.com/grafana/loki/pull/1689) **shokada**: Add headers for WebSocket
* [1665](https://github.com/grafana/loki/pull/1665) **cyriltovena**: Query frontend service should be headless.
* [1613](https://github.com/grafana/loki/pull/1613) **cyriltovena**: Fixes config change in the result cache

#### Fluent Bit
* [1791](https://github.com/grafana/loki/pull/1791) **cyriltovena**: Improve fluentbit logfmt.
* [1717](https://github.com/grafana/loki/pull/1717) **adityacs**: Fluent-bit: Fix panic error when AutoKubernetesLabels is true

#### Fluentd
* [1811](https://github.com/grafana/loki/pull/1811) **JamesJJ**: Error handling: Show data stream at "debug" level, not "warn"
* [1728](https://github.com/grafana/loki/pull/1728) **irake99**: docs: fix outdated link to fluentd
* [1703](https://github.com/grafana/loki/pull/1703) **Skeen**:  fluent-plugin-grafana-loki: Update fluentd base image to current images (edge)
* [1656](https://github.com/grafana/loki/pull/1656) **takanabe**: Convert second(Integer class) to nanosecond precision
* [1646](https://github.com/grafana/loki/pull/1646) **takanabe**: Fix rubocop violation for fluentd/fluent-plugin-loki
* [1603](https://github.com/grafana/loki/pull/1603) **tarokkk**: fluentd-plugin: add URI validation

#### Docs
* [1781](https://github.com/grafana/loki/pull/1781) **candlerb**: Docs: Recommended schema is now v11
* [1771](https://github.com/grafana/loki/pull/1771) **rfratto**: change slack url to slack.grafana.com and use https
* [1738](https://github.com/grafana/loki/pull/1738) **jgehrcke**: docs: observability.md: clarify lines vs. entries
* [1707](https://github.com/grafana/loki/pull/1707) **dangoodman**: Fix regex in pipeline-example.yml
* [1697](https://github.com/grafana/loki/pull/1697) **oke-py**: fix promtail/templates/NOTES.txt to show correctly port-forward command
* [1675](https://github.com/grafana/loki/pull/1675) **owen-d**: maintainer links & usernames
* [1673](https://github.com/grafana/loki/pull/1673) **cyriltovena**: Add Owen to the maintainer team.
* [1671](https://github.com/grafana/loki/pull/1671) **shokada**: Update tanka.md so that promtail.yml is the correct format
* [1648](https://github.com/grafana/loki/pull/1648) **ShotaKitazawa**: loki-canary: fix indent of DaemonSet manifest written in .md file
* [1642](https://github.com/grafana/loki/pull/1642) **slim-bean**: Improve systemd field docs
* [1641](https://github.com/grafana/loki/pull/1641) **pastatopf**: Correct syntax of rate example
* [1634](https://github.com/grafana/loki/pull/1634) **takanabe**: Unite docs for fluentd plugin
* [1619](https://github.com/grafana/loki/pull/1619) **shaikatz**: PeriodConfig documentation fix dynamodb -> aws-dynamo
* [1611](https://github.com/grafana/loki/pull/1611) **owen-d**: loki frontend docs additions
* [1609](https://github.com/grafana/loki/pull/1609) **Lusitaniae**: Fix wget syntax in documentation
* [1608](https://github.com/grafana/loki/pull/1608) **PabloCastellano**: Documentation: Recommend using the latest schema version (v11)
* [1601](https://github.com/grafana/loki/pull/1601) **rfratto**: Clarify regex escaping rules
* [1598](https://github.com/grafana/loki/pull/1598) **cyriltovena**: Update tanka.md doc.
* [1586](https://github.com/grafana/loki/pull/1586) **MrSaints**: Fix typo in changelog for 1.3.0
* [1504](https://github.com/grafana/loki/pull/1504) **hsraju**: Updated configuration.md

#### Logcli
* [1808](https://github.com/grafana/loki/pull/1808) **slim-bean**: logcli: log the full stats and send to stderr instead of stdout
* [1682](https://github.com/grafana/loki/pull/1682) **adityacs**: BugFix: Fix logcli --quiet parameter parsing issue
* [1644](https://github.com/grafana/loki/pull/1644) **cyriltovena**: This improves the log output for statistics in the logcli.
* [1638](https://github.com/grafana/loki/pull/1638) **owen-d**: adds query stats and org id options in logcli
* [1573](https://github.com/grafana/loki/pull/1573) **cyriltovena**: Improve logql query statistics collection.

#### Loki Canary
* [1653](https://github.com/grafana/loki/pull/1653) **slim-bean**: Canary needs its logo
* [1581](https://github.com/grafana/loki/pull/1581) **slim-bean**: Add sleep to canary reconnect on error

#### Build
* [1780](https://github.com/grafana/loki/pull/1780) **slim-bean**: build: Update the CD deploy task name
* [1762](https://github.com/grafana/loki/pull/1762) **dgzlopes**: Bump testify to 1.5.1
* [1742](https://github.com/grafana/loki/pull/1742) **slim-bean**: build: fix deploy on tagged build
* [1741](https://github.com/grafana/loki/pull/1741) **slim-bean**: add darwin and freebsd binaries to release output
* [1740](https://github.com/grafana/loki/pull/1740) **rfratto**: Fix 32-bit Promtail ARM docker builds from Drone
* [1710](https://github.com/grafana/loki/pull/1710) **adityacs**: Add goimport local-prefixes configuration to .golangci.yml
* [1647](https://github.com/grafana/loki/pull/1647) **mattmendick**: Attempting to add `informational` only feedback for codecov
* [1640](https://github.com/grafana/loki/pull/1640) **rfratto**: ci: print error messages when an API request fails
* [1639](https://github.com/grafana/loki/pull/1639) **rfratto**: ci: prune docker tags prefixed with "master-" older than 90 days
* [1637](https://github.com/grafana/loki/pull/1637) **rfratto**: ci: pin plugins/manifest image tag
* [1633](https://github.com/grafana/loki/pull/1633) **rfratto**: ci: make manifest publishing run in serial
* [1629](https://github.com/grafana/loki/pull/1629) **slim-bean**: Ignore markdown files in codecoverage
* [1628](https://github.com/grafana/loki/pull/1628) **rfratto**: Exempt proposals from stale bot
* [1614](https://github.com/grafana/loki/pull/1614) **mattmendick**: Codecov: Update config to add informational flag
* [1600](https://github.com/grafana/loki/pull/1600) **mattmendick**: Codecov circleci test [WIP]

#### Tooling
* [1577](https://github.com/grafana/loki/pull/1577) **pstibrany**: Move chunks-inspect tool to Loki repo

## 1.3.0 (2020-01-16)

### What's New?? ###

With 1.3.0 we are excited to announce several improvements focusing on performance!

First and most significant is the Query Frontend:

* [1442](https://github.com/grafana/loki/pull/1442) **cyriltovena**: Loki Query Frontend

The query frontend allows for sharding queries by time and dispatching them in parallel to multiple queriers, giving true horizontal scaling ability for queries.  Take a look at the [jsonnet changes](https://github.com/grafana/loki/pull/1442/files?file-filters%5B%5D=.libsonnet) to see how we are deploying this in our production setup.  Keep an eye out for a blog post with more information on how the frontend works and more information on this exciting new feature.

In our quest to improve query performance, we discovered that gzip, while good for compression ratio, is not the best for speed.  So we introduced the ability to select from several different compression algorithms:

* [1411](https://github.com/grafana/loki/pull/1411) **cyriltovena**: Adds configurable compression algorithms for chunks

We are currently testing out LZ4 and snappy, LZ4 seemed like a good fit however we found that it didn't always compress the same data to the same output which was causing some troubles for another important improvement:

* [1438](https://github.com/grafana/loki/pull/1438) **pstibrany**: pkg/ingester: added sync period flags

Extending on the work done by @bboreham on Cortex, @pstibrany added a few new flags and code to synchronize chunks between ingesters, which reduces the number of chunks persisted to object stores and therefore also reduces the number of chunks loaded on queries and the amount of de-duplication work which needs to be done.

As mentioned above, LZ4 was in some cases compressing the same data with a different result which was interfering with this change, we are still investigating the cause of this issue (It may be in how we implemented something, or may be in the compression code itself).  For now we have switched to snappy which has seen a reduction in data written to the object store from almost 3x the source data (with a replication factor of 3) to about 1.5x, saving a lot of duplicated log storage!

Another valuable change related to chunks:

* [1406](https://github.com/grafana/loki/pull/1406) **slim-bean**: allow configuring a target chunk size in compressed bytes

With this change you can set a `chunk_target_size` and Loki will attempt to fill a chunk to approx that size before flushing (previously a chunk size was a hard coded 10 blocks where the default block size is 262144 bytes).  Larger chunks are beneficial for a few reasons, mainly on reducing API calls to your object store when performing queries, but also in reducing overhead in a few places, especially when processing very high volume log streams.

Another big improvement is the introduction of accurate rate limiting when running microservices:

* [1486](https://github.com/grafana/loki/pull/1486) **pracucci**: Add ingestion rate global limit support

Previously the rate limit was applied at each distributor, however with traffic split over many distributors the limit would need to be adjusted accordingly.  This meant that scaling up distributors required changing the limit.  Now this information is communicated between distributors such that the limit should be applied accurately regardless of the number of distributors.

And last but not least on the notable changes list is a new feature for Promtail:

* [1275](https://github.com/grafana/loki/pull/1275) **bastjan**: pkg/promtail: IETF Syslog (RFC5424) Support

With this change Promtail can receive syslogs via TCP!  Thanks to @bastjan for all the hard work on this submission!

### Important things to note:

* [1519](https://github.com/grafana/loki/pull/1519) Changes a core behavior in Loki regarding logs with duplicate content AND duplicate timestamps, previously Loki would store logs with duplicate timestamps and content, moving forward logs with duplicate content AND timestamps will be silently ignored.  Mainly this change is to prevent duplicates that appear when a batch is retried (the first entry in the list would be inserted again, now it will be ignored).  Logs with the same timestamp and different content will still be accepted.
* [1486](https://github.com/grafana/loki/pull/1486) Deprecated `-distributor.limiter-reload-period` flag / distributor's `limiter_reload_period` config option.

### All Changes

Once again we can't thank our community and contributors enough for the significant work that everyone is adding to Loki, the entire list of changes is long!!

#### Loki
* [1526](https://github.com/grafana/loki/pull/1526) **codesome**: Support <selector> <range> <filters> for aggregation
* [1522](https://github.com/grafana/loki/pull/1522) **cyriltovena**: Adds support for the old query string regexp in the frontend.
* [1519](https://github.com/grafana/loki/pull/1519) **rfratto**: pkg/chunkenc: ignore duplicate lines pushed to a stream
* [1511](https://github.com/grafana/loki/pull/1511) **sandlis**: querier: fix panic in tailer when max tail duration exceeds
* [1499](https://github.com/grafana/loki/pull/1499) **slim-bean**: Fix a panic in chunk prefetch
* [1495](https://github.com/grafana/loki/pull/1495) **slim-bean**: Prefetch chunks while processing
* [1496](https://github.com/grafana/loki/pull/1496) **cyriltovena**: Add duplicates info and remove timing informations.
* [1490](https://github.com/grafana/loki/pull/1490) **owen-d**: Fix/deadlock frontend queue
* [1489](https://github.com/grafana/loki/pull/1489) **owen-d**: unifies reverse iterators
* [1488](https://github.com/grafana/loki/pull/1488) **cyriltovena**: Fixes response json encoding and add regression tests.
* [1486](https://github.com/grafana/loki/pull/1486) **pracucci**: Add ingestion rate global limit support* [1493](https://github.com/grafana/loki/pull/1493) **pracucci**: Added max streams per user global limit
* [1480](https://github.com/grafana/loki/pull/1480) **cyriltovena**: Close iterator properly and check nil before releasing buffers.
* [1473](https://github.com/grafana/loki/pull/1473) **rfratto**: pkg/querier: don't query all ingesters
* [1470](https://github.com/grafana/loki/pull/1470) **cyriltovena**: Validates limit parameter.
* [1448](https://github.com/grafana/loki/pull/1448) **cyriltovena**: Improving storage benchmark
* [1445](https://github.com/grafana/loki/pull/1445) **cyriltovena**: Add decompression tracing instrumentation.
* [1442](https://github.com/grafana/loki/pull/1442) **cyriltovena**: Loki Query Frontend
* [1438](https://github.com/grafana/loki/pull/1438) **pstibrany**: pkg/ingester: added sync period flags
* [1433](https://github.com/grafana/loki/pull/1433) **zendern**: Using strict parsing for yaml configs
* [1425](https://github.com/grafana/loki/pull/1425) **pstibrany**: pkg/ingester: Added possibility to disable transfers.
* [1423](https://github.com/grafana/loki/pull/1423) **pstibrany**: pkg/chunkenc: Fix BenchmarkRead to focus on reading chunks, not converting bytes to string
* [1421](https://github.com/grafana/loki/pull/1421) **pstibrany**: pkg/chunkenc: change default LZ4 buffer size to 64k.
* [1420](https://github.com/grafana/loki/pull/1420) **cyriltovena**: Sets the chunk encoding correctly when creating chunk from bytes.
* [1419](https://github.com/grafana/loki/pull/1419) **owen-d**: Enables Series API in loki
* [1413](https://github.com/grafana/loki/pull/1413) **pstibrany**: RangeQuery benchmark optimizations
* [1411](https://github.com/grafana/loki/pull/1411) **cyriltovena**: Adds configurable compression algorithms for chunks
* [1409](https://github.com/grafana/loki/pull/1409) **slim-bean**: change the chunk size histogram to allow for bigger buckets
* [1408](https://github.com/grafana/loki/pull/1408) **slim-bean**: forgot to register the new metric for counting blocks per chunk
* [1406](https://github.com/grafana/loki/pull/1406) **slim-bean**: allow configuring a target chunk size in compressed bytes
* [1405](https://github.com/grafana/loki/pull/1405) **pstibrany**: Convert string to bytes once only when doing string filtering.
* [1396](https://github.com/grafana/loki/pull/1396) **pstibrany**: pkg/cfg: print help only when requested, and print it on stdout
* [1383](https://github.com/grafana/loki/pull/1383) **beornf**: Read websocket close in tail handler
* [1071](https://github.com/grafana/loki/pull/1071) **rfratto**: pkg/ingester: limit total number of errors a stream can return on push
* [1545](https://github.com/grafana/loki/pull/1545) **joe-elliott**: Critical n => m conversions
* [1541](https://github.com/grafana/loki/pull/1541) **owen-d**: legacy endpoint 400s metric queries

#### Promtail
* [1515](https://github.com/grafana/loki/pull/1515) **slim-bean**: Promtail: Improve position and size metrics
* [1485](https://github.com/grafana/loki/pull/1485) **p37ruh4**: Fileglob parsing fixes
* [1472](https://github.com/grafana/loki/pull/1472) **owen-d**: positions.ignore-corruptions
* [1453](https://github.com/grafana/loki/pull/1453) **chancez**: pkg/promtail: Initialize counters to 0 when creating client
* [1436](https://github.com/grafana/loki/pull/1436) **rfratto**: promtail: add support for passing through journal entries as JSON
* [1426](https://github.com/grafana/loki/pull/1426) **wphan**: Support microsecond timestamp format
* [1416](https://github.com/grafana/loki/pull/1416) **pstibrany**: pkg/promtail/client: missing URL in client returns error
* [1275](https://github.com/grafana/loki/pull/1275) **bastjan**: pkg/promtail: IETF Syslog (RFC5424) Support

#### Fluent Bit
* [1455](https://github.com/grafana/loki/pull/1455) **JensErat**: fluent-bit-plugin: re-enable failing JSON marshaller tests; pass error instead of logging and ignoring
* [1294](https://github.com/grafana/loki/pull/1294) **JensErat**: fluent-bit: multi-instance support
* [1514](https://github.com/grafana/loki/pull/1514) **shane-axiom**: fluent-plugin-grafana-loki: Add `fluentd_thread` label when `flush_thread_count` > 1

#### Fluentd
* [1500](https://github.com/grafana/loki/pull/1500) **cyriltovena**: Bump fluentd plugin to 1.2.6.
* [1475](https://github.com/grafana/loki/pull/1475) **Horkyze**: fluentd-plugin: call gsub for strings only

#### Docker Driver
* [1414](https://github.com/grafana/loki/pull/1414) **cyriltovena**: Adds tenant-id for docker driver.

#### Logcli
* [1492](https://github.com/grafana/loki/pull/1492) **sandlis**: logcli: replaced GRAFANA_* with LOKI_* in logcli env vars, set default server url for logcli to localhost

#### Helm
* [1534](https://github.com/grafana/loki/pull/1534) **olivierboudet**: helm : fix fluent-bit parser configuration syntax
* [1506](https://github.com/grafana/loki/pull/1506) **terjesannum**: helm: add podsecuritypolicy for fluent-bit
* [1431](https://github.com/grafana/loki/pull/1431) **eugene100**: Helm: fix issue with config.clients
* [1430](https://github.com/grafana/loki/pull/1430) **olivierboudet**: helm : allow to define custom parsers to use with fluentbit.io/parser annotation
* [1418](https://github.com/grafana/loki/pull/1418) **evalsocket**: Helm chart url added in helm.md
* [1336](https://github.com/grafana/loki/pull/1336) **terjesannum**: helm: support adding init containers to the loki pod
* [1530](https://github.com/grafana/loki/pull/1530) **WeiBanjo**: Allow extra command line args for external labels like hostname

#### Jsonnet
* [1518](https://github.com/grafana/loki/pull/1518) **benjaminhuo**: Fix error 'Field does not exist: jaeger_mixin' in tk show
* [1501](https://github.com/grafana/loki/pull/1501) **anarcher**: jsonnet: fix common/defaultPorts parameters
* [1497](https://github.com/grafana/loki/pull/1497) **cyriltovena**: Update Loki mixin to include frontend QPS and latency.
* [1478](https://github.com/grafana/loki/pull/1478) **cyriltovena**: Fixes the typo in the result cache config of the Loki ksonnet lib.
* [1543](https://github.com/grafana/loki/pull/1543) **sh0rez**: fix(ksonnet): use apps/v1

#### Docs
* [1531](https://github.com/grafana/loki/pull/1531) **fitzoh**: Documentation: Add note on using Loki with Amazon ECS
* [1521](https://github.com/grafana/loki/pull/1521) **rfratto**: docs: Document timestamp ordering rules
* [1516](https://github.com/grafana/loki/pull/1516) **rfratto**: Link to release docs in README.md, not master docs
* [1508](https://github.com/grafana/loki/pull/1508) **cyriltovena**: Fixes bad json in Loki API documentation.
* [1505](https://github.com/grafana/loki/pull/1505) **sandlis**: doc: fix sample yaml in docs for installing promtail to k8s
* [1481](https://github.com/grafana/loki/pull/1481) **terjesannum**: docs: fix broken promtail link
* [1474](https://github.com/grafana/loki/pull/1474) **Eraac**: <doc>: information about max_look_back_period
* [1471](https://github.com/grafana/loki/pull/1471) **cyriltovena**: Update README.md
* [1466](https://github.com/grafana/loki/pull/1466) **Eraac**: <documentation>: Update IAM requirement
* [1441](https://github.com/grafana/loki/pull/1441) **vtereso**: <Docs>: README spelling fix
* [1437](https://github.com/grafana/loki/pull/1437) **daixiang0**: fix all misspell
* [1432](https://github.com/grafana/loki/pull/1432) **joe-elliott**: Removed unsupported encodings from docs
* [1399](https://github.com/grafana/loki/pull/1399) **vishesh92**: Docs: Add configuration docs for redis
* [1394](https://github.com/grafana/loki/pull/1394) **chancez**: Documentation: Fix example AWS storage configuration
* [1227](https://github.com/grafana/loki/pull/1227) **daixiang0**: Add docker install doc
* [1560](https://github.com/grafana/loki/pull/1560) **robshep**: Promtail Docs: Update output.md
* [1546](https://github.com/grafana/loki/pull/1546) **mattmendick**: Removing third-party link
* [1539](https://github.com/grafana/loki/pull/1539) **j18e**: docs: fix syntax error in pipeline example

#### Build
* [1494](https://github.com/grafana/loki/pull/1494) **pracucci**: Fixed TOUCH_PROTOS in all DroneCI pipelines
* [1479](https://github.com/grafana/loki/pull/1479) **owen-d**: TOUCH_PROTOS build arg for dockerfile
* [1476](https://github.com/grafana/loki/pull/1476) **owen-d**: initiates docker daemon for circle windows builds
* [1469](https://github.com/grafana/loki/pull/1469) **rfratto**: Makefile: re-enable journal scraping on ARM

#### New Members!
* [1415](https://github.com/grafana/loki/pull/1415) **cyriltovena**: Add Joe as member of the team.

# 1.2.0 (2019-12-09)

One week has passed since the last Loki release, and it's time for a new one!

## Notable Changes

We have continued our work making our API Prometheus-compatible. The key
changes centered around API compatibility are:

* [1370](https://github.com/grafana/loki/pull/1370) **slim-bean**: Change `/loki/api/v1/label` to `loki/api/v1/labels`
* [1381](https://github.com/grafana/loki/pull/1381) **owen-d**: application/x-www-form-urlencoded support

Meanwhile, @pstibrany has done great work ensuring that Loki handles hash
collisions properly:

* [1247](https://github.com/grafana/loki/pull/1247) **pstibrany**: pkg/ingester: handle labels mapping to the same fast fingerprint.

## Other Changes

:heart: All PR's are important to us, thanks everyone for continuing to help support and improve Loki! :heart:

### Features

* [1372](https://github.com/grafana/loki/pull/1372) **cyriltovena**: Let Loki start when using the debug image.
* [1300](https://github.com/grafana/loki/pull/1300) **pstibrany**: pkg/ingester: check that ingester is in LEAVING state when transferring chunks and claiming tokens. Required when using memberlist client.

### Bug Fixes/Improvements

* [1376](https://github.com/grafana/loki/pull/1376) **jstaffans**: Fluentd: guard against nil values when sanitizing labels
* [1371](https://github.com/grafana/loki/pull/1371) **cyriltovena**: Logql benchmark and performance improvement.
* [1363](https://github.com/grafana/loki/pull/1363) **cyriltovena**: Fixes fluentd new push path API.
* [1353](https://github.com/grafana/loki/pull/1353) **pstibrany**: docs: Fix grpc_listen_host and http_listen_host.
* [1350](https://github.com/grafana/loki/pull/1350) **Eraac**: documentation: iam requirement for autoscaling

# 1.1.0 (2019-12-04)

It's been a busy 2 weeks since the 1.0.0 release and quite a few important PR's have been merged to Loki.

The most significant:

* [1322](https://github.com/grafana/loki/pull/1322) **rfratto**: Fix v1 label API to be Prometheus-compatible

Some might call this a **breaking change**, we are instead calling it a bug fix as our goal was to be prometheus compatible and we were not :smiley:

**But please be aware if you are using the `/loki/api/v1/label` or `/loki/api/v1/label/<name>/values` the JSON result will be different in 1.1.0**

Old result:
```json
{
  "values": [
    "label1",
    "label2",
    "labeln"
  ]
}
```
New result:

```json
{
  "status": "success",
  "data": [
    "label1",
    "label2",
    "labeln"
  ]
}
```

**ALSO IMPORTANT**

* [1160](https://github.com/grafana/loki/pull/1160) **daixiang0**: replace gzip with zip

Binaries will now be zipped instead of gzipped as many people voiced their opinion that zip is likely to be installed on more systems by default.

**If you had existing automation to download and install binaries this will have to be updated to use zip instead of gzip**

## Notable Fixes and Improvements

* Broken version info in startup log message:

    [1095](https://github.com/grafana/loki/pull/1095) **pstibrany**: Makefile changes to allow easy builds with or without vendoring. Also fixes version bug for both cases.

* The hashing algorithm used to calculate the hash for a stream was creating hash collisions in some instances.
**Please Note** this is just one part of the fix and is only in Promtail, the second part for Loki can be tracked [in PR1247](https://github.com/grafana/loki/pull/1247) which didn't quite make the cut for 1.1.0 and will be in 1.2.0:

    [1254](https://github.com/grafana/loki/pull/1254) **pstibrany**: pkg/promtail/client: Handle fingerprint hash collisions

* Thank you @putrasattvika for finding and fixing an important bug where logs were some logs were missed in a query shortly after a flush!

    [1299](https://github.com/grafana/loki/pull/1299) **putrasattvika**: storage: fix missing logs with batched chunk iterator

* Thank you @danieldabate for helping to again improve our API to be more Prometheus compatible:

    [1355](https://github.com/grafana/loki/pull/1355) **danieldabate**: HTTP API: Support duration and float formats for step parameter

* LogQL will support duration formats that are not typically handled by Go like [1d] or [1w]

    [1357](https://github.com/grafana/loki/pull/1357) **cyriltovena**: Supports same duration format in LogQL as Prometheus


## Everything Else

:heart: All PR's are important to us, thanks everyone for continuing to help support and improve Loki! :heart:

* [1349](https://github.com/grafana/loki/pull/1349) **Eraac**: documentation: using parsable value in example
* [1343](https://github.com/grafana/loki/pull/1343) **dgzlopes**: doc(configuration): Fix duration format.
* [1342](https://github.com/grafana/loki/pull/1342) **whothey**: Makefile: add debug symbols to loki and promtail debug builds
* [1341](https://github.com/grafana/loki/pull/1341) **adamjohnson01**: Update loki helm chart to support service account annotations
* [1340](https://github.com/grafana/loki/pull/1340) **adamjohnson01**: Pull in cortex changes to support IAM roles for EKS
* [1339](https://github.com/grafana/loki/pull/1339) **cyriltovena**: Update gem version.
* [1333](https://github.com/grafana/loki/pull/1333) **daixiang0**: fix broken link
* [1328](https://github.com/grafana/loki/pull/1328) **cyriltovena**: Fixes linter warning from the yacc file.
* [1326](https://github.com/grafana/loki/pull/1326) **dawidmalina**: Wrong api endpoint in fluent-plugin-grafana-loki
* [1320](https://github.com/grafana/loki/pull/1320) **roidelapluie**: Metrics: use Namespace everywhere when declaring metrics
* [1318](https://github.com/grafana/loki/pull/1318) **roidelapluie**: Use tenant as label name for discarded_samples metrics
* [1317](https://github.com/grafana/loki/pull/1317) **roidelapluie**: Expose discarded bytes metric
* [1316](https://github.com/grafana/loki/pull/1316) **slim-bean**: Removing old file needed for dep (no longer needed)
* [1312](https://github.com/grafana/loki/pull/1312) **ekeih**: Docs: Add missing ) in LogQL example
* [1311](https://github.com/grafana/loki/pull/1311) **pstibrany**: Include positions filename in the error when YAML unmarshal fails.
* [1310](https://github.com/grafana/loki/pull/1310) **JensErat**: fluent-bit: sorted JSON and properly convert []byte to string
* [1304](https://github.com/grafana/loki/pull/1304) **pstibrany**: promtail: write positions to new file first, move to target location afterwards
* [1303](https://github.com/grafana/loki/pull/1303) **zhangjianweibj**: https://github.com/grafana/loki/issues/1302
* [1298](https://github.com/grafana/loki/pull/1298) **rfratto**: pkg/promtail: remove journal target forced path
* [1279](https://github.com/grafana/loki/pull/1279) **rfratto**: Fix loki_discarded_samples_total metric
* [1278](https://github.com/grafana/loki/pull/1278) **rfratto**: docs: update limits_config to new structure from #948
* [1276](https://github.com/grafana/loki/pull/1276) **roidelapluie**: Update fluentbit README.md based on my experience
* [1274](https://github.com/grafana/loki/pull/1274) **sh0rez**: chore(ci): drone-cli
* [1273](https://github.com/grafana/loki/pull/1273) **JensErat**: fluent-bit: tenant ID configuration
* [1266](https://github.com/grafana/loki/pull/1266) **polar3130**: add description about tenant stage
* [1262](https://github.com/grafana/loki/pull/1262) **Eraac**: documentation: iam requirement for autoscaling
* [1261](https://github.com/grafana/loki/pull/1261) **rfratto**: Document systemd journal scraping
* [1249](https://github.com/grafana/loki/pull/1249) **cyriltovena**: Move to jsoniter instead of default json package
* [1223](https://github.com/grafana/loki/pull/1223) **jgehrcke**: authentication.md: replace "user" with "tenant"
* [1204](https://github.com/grafana/loki/pull/1204) **allanhung**: fluent-bit-plugin: Auto add Kubernetes labels to Loki labels



# 1.0.0 (2019-11-19)

:tada: Nearly a year since Loki was announced at KubeCon in Seattle 2018 we are very excited to announce the 1.0.0 release of Loki! :tada:

A lot has happened since the announcement, the project just recently passed 1000 commits by 138 contributors over 700+ PR's accumulating over 7700 GitHub stars!

Internally at Grafana Labs we have been using Loki to monitor all of our infrastructure and ingest around 1.5TB/10 billion log lines a day. Since the v0.2.0 release we have found Loki to be reliable and stable in our environments.

We are comfortable with the state of the project in our production environments and think it's time to promote Loki to a non-beta release to communicate to everyone that they should feel comfortable using Loki in their production environments too.

## API Stability

With the 1.0.0 release our intent is to try to follow Semver rules regarding stability with some aspects of Loki, focusing mainly on the operating experience of Loki as an application.  That is to say we are not planning any major changes to the HTTP API, and anything breaking would likely be accompanied by a major release with backwards compatibility support.

We are currently NOT planning on maintaining Go API stability with this release, if you are importing Loki as a library you should be prepared for any kind of change, including breaking, even in minor or bugfix releases.

Loki is still a young and active project and there might be some breaking config changes in non-major releases, rest assured this will be clearly communicated and backwards or overlapping compatibility will be provided if possible.

## Changes

There were not as many changes in this release as the last, mainly we wanted to make sure Loki was mostly stable before 1.0.0.  The most notable change is the inclusion of the V11 schema in PR's [1201](https://github.com/grafana/loki/pull/1201) and [1280](https://github.com/grafana/loki/pull/1280).  The V11 schema adds some more data to the index to improve label queries over large amounts of time and series.  Currently we have not updated the Helm or Ksonnet to use the new schema, this will come soon with more details on how it works.

The full list of changes:

* [1280](https://github.com/grafana/loki/pull/1280) **owen-d**: Fix duplicate labels (update cortex)
* [1260](https://github.com/grafana/loki/pull/1260) **rfratto**: pkg/loki: unmarshal module name from YAML
* [1257](https://github.com/grafana/loki/pull/1257) **rfratto**: helm: update default terminationGracePeriodSeconds to 4800
* [1251](https://github.com/grafana/loki/pull/1251) **obitech**: docs: Fix promtail releases download link
* [1248](https://github.com/grafana/loki/pull/1248) **rfratto**: docs: slightly modify language in community Loki packages section
* [1242](https://github.com/grafana/loki/pull/1242) **tarokkk**: fluentd: Suppress unread configuration warning
* [1239](https://github.com/grafana/loki/pull/1239) **pracucci**: Move ReservedLabelTenantID out from a dedicated file
* [1238](https://github.com/grafana/loki/pull/1238) **oke-py**: helm: loki-stack supports k8s 1.16
* [1237](https://github.com/grafana/loki/pull/1237) **joe-elliott**: Rollback google.golang.org/api to 0.8.0
* [1235](https://github.com/grafana/loki/pull/1235) **woodsaj**: ci: update triggers to use new deployment_tools location
* [1234](https://github.com/grafana/loki/pull/1234) **rfratto**: Standardize schema used in `match` stage
* [1233](https://github.com/grafana/loki/pull/1233) **wapmorgan**: Update docker-driver Dockerfile: add tzdb
* [1232](https://github.com/grafana/loki/pull/1232) **rfratto**: Fix drone deploy job
* [1231](https://github.com/grafana/loki/pull/1231) **joe-elliott**: Removed references to Loki free tier
* [1226](https://github.com/grafana/loki/pull/1226) **clickyotomy**: Update dependencies to use weaveworks/common upstream
* [1221](https://github.com/grafana/loki/pull/1221) **slim-bean**: use regex label matcher to not alert on any tail route latencies
* [1219](https://github.com/grafana/loki/pull/1219) **MightySCollins**: docs: Updated Kubernetes docs links in Helm charts
* [1218](https://github.com/grafana/loki/pull/1218) **slim-bean**: update dashboards to include the new /loki/api/v1/* endpoints
* [1217](https://github.com/grafana/loki/pull/1217) **slim-bean**: sum the bad words by name and level
* [1216](https://github.com/grafana/loki/pull/1216) **joe-elliott**: Remove rules that reference no longer existing metrics
* [1215](https://github.com/grafana/loki/pull/1215) **Eraac**: typo url
* [1214](https://github.com/grafana/loki/pull/1214) **takanabe**: Correct wrong document paths about querying
* [1213](https://github.com/grafana/loki/pull/1213) **slim-bean**: Fix docker latest and master tags
* [1212](https://github.com/grafana/loki/pull/1212) **joe-elliott**: Update loki operational
* [1206](https://github.com/grafana/loki/pull/1206) **sandlis**: ksonnet: fix replication always set to 3 in ksonnet
* [1203](https://github.com/grafana/loki/pull/1203) **joe-elliott**: Chunk iterator performance improvement
* [1202](https://github.com/grafana/loki/pull/1202) **beorn7**: Simplify regexp's
* [1201](https://github.com/grafana/loki/pull/1201) **cyriltovena**: Update cortex to bring v11 schema
* [1189](https://github.com/grafana/loki/pull/1189) **putrasattvika**: fluent-plugin: Add client certificate verification
* [1186](https://github.com/grafana/loki/pull/1186) **tarokkk**: fluentd: Refactor label_keys and and add extract_kubernetes_labels configuration

# 0.4.0 (2019-10-24)

A **huge** thanks to the **36 contributors** who submitted **148 PR's** since 0.3.0!

## Notable Changes

* With PR [654](https://github.com/grafana/loki/pull/654) @cyriltovena added a really exciting new capability to Loki, a Prometheus compatible API with support for running metric style queries against your logs! [Take a look at how to write metric queries for logs](https://github.com/grafana/loki/blob/master/docs/logql.md#counting-logs)
    > PLEASE NOTE: To use metric style queries in the current Grafana release 6.4.x you will need to add Loki as a Prometheus datasource in addition to having it as a Log datasource and you will have to select the correct source for querying logs vs metrics, coming soon Grafana will support both logs and metric queries directly to the Loki datasource!
* PR [1022](https://github.com/grafana/loki/pull/1022) (and a few others) @joe-elliott added a new set of HTTP endpoints in conjunction with the work @cyriltovena to create a Prometheus compatible API as well as improve how labels/timestamps are handled
    > IMPORTANT: The new `/api/v1/*` endpoints contain breaking changes on the query paths (push path is unchanged) Eventually the `/api/prom/*` endpoints will be removed
* PR [847](https://github.com/grafana/loki/pull/847) owes a big thanks to @cosmo0920 for contributing his Fluent Bit go plugin, now loki has Fluent Bit plugin support!!

* PR [982](https://github.com/grafana/loki/pull/982) was a couple weeks of painstaking work by @rfratto for a much needed improvement to Loki's docs! [Check them out!](https://github.com/grafana/loki/tree/master/docs)

* PR [980](https://github.com/grafana/loki/pull/980) by @sh0rez improved how flags and config file's are loaded to honor a more traditional order of precedence:
    1. Defaults
    2. Config file
    3. User-supplied flag values (command line arguments)
    > PLEASE NOTE: This is potentially a breaking change if you were passing command line arguments that also existed in a config file in which case the order they are given priority now has changed!

* PR [1062](https://github.com/grafana/loki/pull/1062) and [1089](https://github.com/grafana/loki/pull/1089) have moved Loki from Dep to Go Modules and to Go 1.13


## Loki

### Features/Improvements/Changes

* **Loki** [1171](https://github.com/grafana/loki/pull/1171) **cyriltovena**: Moves request parsing into the loghttp package
* **Loki** [1145](https://github.com/grafana/loki/pull/1145) **joe-elliott**: Update `/loki/api/v1/push` to use the v1 json format
* **Loki** [1128](https://github.com/grafana/loki/pull/1128) **sandlis**: bigtable-backup: list backups just before starting deletion of wanted backups
* **Loki** [1100](https://github.com/grafana/loki/pull/1100) **sandlis**: logging: removed some noise in logs from live-tailing
* **Loki/build** [1089](https://github.com/grafana/loki/pull/1089) **joe-elliott**: Go 1.13
* **Loki** [1088](https://github.com/grafana/loki/pull/1088) **pstibrany**: Updated cortex to latest master.
* **Loki** [1085](https://github.com/grafana/loki/pull/1085) **pracucci**: Do not retry chunks transferring on shutdown in the local dev env
* **Loki** [1084](https://github.com/grafana/loki/pull/1084) **pracucci**: Skip ingester tailer filtering if no filter is set
* **Loki/build**[1062](https://github.com/grafana/loki/pull/1062) **joe-elliott**: dep => go mod
* **Loki** [1049](https://github.com/grafana/loki/pull/1049) **joe-elliott**: Update loki push path
* **Loki** [1044](https://github.com/grafana/loki/pull/1044) **joe-elliott**: Fixed broken logql request filtering
* **Loki/tools** [1043](https://github.com/grafana/loki/pull/1043) **sandlis**: bigtable-backup: use latest bigtable backup docker image with fix for list backups
* **Loki** [1030](https://github.com/grafana/loki/pull/1030) **polar3130**: fix typo in error messages
* **Loki/tools** [1028](https://github.com/grafana/loki/pull/1028) **sandlis**: bigtable-backup: verify backups to work on latest list of backups
* **Loki** [1022](https://github.com/grafana/loki/pull/1022) **joe-elliott**: Loki HTTP/JSON Model Layer
* **Loki** [1016](https://github.com/grafana/loki/pull/1016) **slim-bean**: Revert "Updated stream json objects to be more parse friendly (#1010)"
* **Loki** [1010](https://github.com/grafana/loki/pull/1010) **joe-elliott**: Updated stream json objects to be more parse friendly
* **Loki** [1009](https://github.com/grafana/loki/pull/1009) **cyriltovena**: Make Loki HTTP API more compatible with Prometheus
* **Loki** [1008](https://github.com/grafana/loki/pull/1008) **wardbekker**: Improved Ingester out-of-order error for faster troubleshooting
* **Loki** [1001](https://github.com/grafana/loki/pull/1001) **slim-bean**: Update new API paths
* **Loki** [998](https://github.com/grafana/loki/pull/998) **sandlis**: Change unit of duration params to hours to align it with duration config at other places in Loki
* **Loki** [980](https://github.com/grafana/loki/pull/980) **sh0rez**: feat: configuration source precedence
* **Loki** [948](https://github.com/grafana/loki/pull/948) **sandlis**: limits: limits implementation for loki
* **Loki** [947](https://github.com/grafana/loki/pull/947) **sandlis**: added a variable for storing periodic table duration as an int to be …
* **Loki** [938](https://github.com/grafana/loki/pull/938) **sandlis**: vendoring: update cortex to latest master
* **Loki/tools** [930](https://github.com/grafana/loki/pull/930) **sandlis**: fix incrementing of bigtable_backup_job_backups_created metric
* **Loki/tools** [920](https://github.com/grafana/loki/pull/920) **sandlis**: bigtable-backup tool fix
* **Loki/tools** [895](https://github.com/grafana/loki/pull/895) **sandlis**: bigtable-backup-tool: Improvements
* **Loki** [755](https://github.com/grafana/loki/pull/755) **sandlis**: Use grpc client config from cortex for Ingester to get more control
* **Loki** [654](https://github.com/grafana/loki/pull/654) **cyriltovena**: LogQL: Vector and Range Vector Aggregation.

### Bug Fixes
* **Loki** [1114](https://github.com/grafana/loki/pull/1114) **rfratto**: pkg/ingester: prevent shutdowns from processing during joining handoff
* **Loki** [1097](https://github.com/grafana/loki/pull/1097) **joe-elliott**: Reverted cloud.google.com/go to 0.44.1
* **Loki** [986](https://github.com/grafana/loki/pull/986) **pracucci**: Fix panic in tailer due to race condition between send() and close()
* **Loki** [975](https://github.com/grafana/loki/pull/975) **sh0rez**: fix(distributor): parseError BadRequest
* **Loki** [944](https://github.com/grafana/loki/pull/944) **rfratto**: pkg/querier: fix concurrent access to querier tail clients

## Promtail

### Features/Improvements/Changes

* **Promtail/pipeline** [1179](https://github.com/grafana/loki/pull/1179) **pracucci**: promtail: fix handling of JMESPath expression returning nil while parsing JSON
* **Promtail/pipeline** [1123](https://github.com/grafana/loki/pull/1123) **pracucci**: promtail: added action_on_failure support to timestamp stage
* **Promtail/pipeline** [1122](https://github.com/grafana/loki/pull/1122) **pracucci**: promtail: initialize extracted map with initial labels
* **Promtail/pipeline** [1112](https://github.com/grafana/loki/pull/1112) **cyriltovena**: Add logql filter to match stages and drop capability
* **Promtail/journal** [1109](https://github.com/grafana/loki/pull/1109) **rfratto**: Clarify journal warning
* **Promtail** [1083](https://github.com/grafana/loki/pull/1083) **pracucci**: Increased promtail's backoff settings in prod and improved doc
* **Promtail** [1026](https://github.com/grafana/loki/pull/1026) **erwinvaneyk**: promtail: fix externalURL and path prefix issues
* **Promtail** [976](https://github.com/grafana/loki/pull/976) **slim-bean**: Wrap debug log statements in conditionals to save allocations
* **Promtail** [973](https://github.com/grafana/loki/pull/973) **ctrox**: tests: Set default value for BatchWait as ticker does not accept 0
* **Promtail** [969](https://github.com/grafana/loki/pull/969) **ctrox**: promtail: Use ticker instead of timer for batch wait
* **Promtail** [952](https://github.com/grafana/loki/pull/952) **pracucci**: promtail: add metrics on sent and dropped log entries
* **Promtail** [934](https://github.com/grafana/loki/pull/934) **pracucci**: promtail: do not send the last batch - to ingester - if empty
* **Promtail** [921](https://github.com/grafana/loki/pull/921) **rfratto**: promtail: add "max_age" field to configure cutoff for journal reading
* **Promtail** [883](https://github.com/grafana/loki/pull/883) **adityacs**: Add pipeline unit testing to promtail

### Bugfixes

* **Promtail** [1194](https://github.com/grafana/loki/pull/1194) **slim-bean**: Improve how we record file size metric to avoid a race in our file lagging alert
* **Promtail/journal** [1072](https://github.com/grafana/loki/pull/1072) **rfratto**: build: enable journal in promtail linux release build

## Docs

* **Docs** [1176](https://github.com/grafana/loki/pull/1176) **rfratto**: docs: add example and documentation about using JMESPath literals
* **Docs** [1139](https://github.com/grafana/loki/pull/1139) **joe-elliott**: Moved client docs and add serilog example
* **Docs** [1132](https://github.com/grafana/loki/pull/1132) **kailwallin**: FixedTypo.Update README.md
* **Docs** [1130](https://github.com/grafana/loki/pull/1130) **pracucci**: docs: fix Promtail / Loki capitalization
* **Docs** [1129](https://github.com/grafana/loki/pull/1129) **pracucci**: docs: clarified the relation between retention period and table period
* **Docs** [1124](https://github.com/grafana/loki/pull/1124) **geowa4**: Client recommendations documentation tweaks
* **Docs** [1106](https://github.com/grafana/loki/pull/1106) **cyriltovena**: Add fluent-bit missing link in the main documentation page.
* **Docs** [1099](https://github.com/grafana/loki/pull/1099) **pracucci**: docs: improve table manager documentation
* **Docs** [1094](https://github.com/grafana/loki/pull/1094) **rfratto**: docs: update stages README with the docker and cri stages
* **Docs** [1091](https://github.com/grafana/loki/pull/1091) **daixiang0**: docs(stage): add docker and cri
* **Docs** [1077](https://github.com/grafana/loki/pull/1077) **daixiang0**: doc(fluent-bit): add missing namespace
* **Docs** [1073](https://github.com/grafana/loki/pull/1073) **flouthoc**: Re Fix Docs: PR https://github.com/grafana/loki/pull/1053 got erased due to force push.
* **Docs** [1069](https://github.com/grafana/loki/pull/1069) **daixiang0**: doc: unify GOPATH
* **Docs** [1068](https://github.com/grafana/loki/pull/1068) **daixiang0**: doc: skip jb init when using Tanka
* **Docs** [1067](https://github.com/grafana/loki/pull/1067) **rfratto**: Fix broken links to docs in README.md
* **Docs** [1064](https://github.com/grafana/loki/pull/1064) **jonaskello**: Fix spelling of HTTP header
* **Docs** [1063](https://github.com/grafana/loki/pull/1063) **rfratto**: docs: fix deprecated warning in api.md
* **Docs** [1060](https://github.com/grafana/loki/pull/1060) **rfratto**: Add Drone CI badge to README.md
* **Docs** [1053](https://github.com/grafana/loki/pull/1053) **flouthoc**: Fix Docs: Change Imagepull policy to IfNotpresent / Add loki-canary b…
* **Docs** [1048](https://github.com/grafana/loki/pull/1048) **wassan128**: Loki: Fix README link
* **Docs** [1042](https://github.com/grafana/loki/pull/1042) **daixiang0**: doc(ksonnet): include ksonnet-lib
* **Docs** [1039](https://github.com/grafana/loki/pull/1039) **sh0rez**: doc(production): replace ksonnet with Tanka
* **Docs** [1036](https://github.com/grafana/loki/pull/1036) **sh0rez**: feat: -version flag
* **Docs** [1025](https://github.com/grafana/loki/pull/1025) **oddlittlebird**: Update CONTRIBUTING.md
* **Docs** [1024](https://github.com/grafana/loki/pull/1024) **oddlittlebird**: Update README.md
* **Docs** [1014](https://github.com/grafana/loki/pull/1014) **polar3130**: Fix a link to correct doc and fix a typo
* **Docs** [1006](https://github.com/grafana/loki/pull/1006) **slim-bean**: fixing lots of broken links and a few typos
* **Docs** [1005](https://github.com/grafana/loki/pull/1005) **SmilingNavern**: Fix links to correct doc
* **Docs** [1004](https://github.com/grafana/loki/pull/1004) **rfratto**: docs: fix example with pulling systemd logs
* **Docs** [1003](https://github.com/grafana/loki/pull/1003) **oddlittlebird**: Loki: Update README.md
* **Docs** [984](https://github.com/grafana/loki/pull/984) **tomgs**: Changing "Usage" link in main readme after docs change
* **Docs** [983](https://github.com/grafana/loki/pull/983) **daixiang0**: update positions.yaml location reference
* **Docs** [982](https://github.com/grafana/loki/pull/982) **rfratto**: Documentation Rewrite
* **Docs** [961](https://github.com/grafana/loki/pull/961) **worr**: doc: Add permissions that IAM roles for Loki need
* **Docs** [933](https://github.com/grafana/loki/pull/933) **pracucci**: doc: move promtail doc into dedicated subfolder
* **Docs** [924](https://github.com/grafana/loki/pull/924) **pracucci**: doc: promtail known failure modes
* **Docs** [910](https://github.com/grafana/loki/pull/910) **slim-bean**: docs(build): Update docs around releasing and fix bug in version updating script
* **Docs** [850](https://github.com/grafana/loki/pull/850) **sh0rez**: docs: general documentation rework

## Build

* **Build** [1157](https://github.com/grafana/loki/pull/1157) **daixiang0**: Update golint
* **Build** [1133](https://github.com/grafana/loki/pull/1133) **daixiang0**: bump up golangci to 1.20
* **Build** [1121](https://github.com/grafana/loki/pull/1121) **pracucci**: Publish loki-canary binaries on release
* **Build** [1054](https://github.com/grafana/loki/pull/1054) **pstibrany**: Fix dep check warnings by running dep ensure
* **Build/release** [1018](https://github.com/grafana/loki/pull/1018) **slim-bean**: updating the image version for loki-canary and adding the version increment to the release_prepare script
* **Build/CI** [997](https://github.com/grafana/loki/pull/997) **slim-bean**: full circle
* **Build/CI** [996](https://github.com/grafana/loki/pull/996) **rfratto**: ci/drone: fix deploy command by escaping double quotes in JSON body
* **Build/CI** [995](https://github.com/grafana/loki/pull/995) **slim-bean**: use the loki-build-image for calling circle
* **Build/CI** [994](https://github.com/grafana/loki/pull/994) **slim-bean**: Also need bash for the deploy step from drone
* **Build/CI** [993](https://github.com/grafana/loki/pull/993) **slim-bean**: Add make to the alpine image used for calling the circle deploy task from drone.
* **Build/CI** [992](https://github.com/grafana/loki/pull/992) **sh0rez**: chore(packaging): fix GOPATH being overwritten
* **Build/CI** [991](https://github.com/grafana/loki/pull/991) **sh0rez**: chore(packaging): deploy from drone
* **Build/CI** [990](https://github.com/grafana/loki/pull/990) **sh0rez**: chore(ci/cd): breaking the circle
* **Build** [989](https://github.com/grafana/loki/pull/989) **sh0rez**: chore(packaging): simplify tagging
* **Build** [981](https://github.com/grafana/loki/pull/981) **sh0rez**: chore(packaging): loki windows/amd64
* **Build** [958](https://github.com/grafana/loki/pull/958) **daixiang0**: sync release pkgs name with release note
* **Build/CI** [914](https://github.com/grafana/loki/pull/914) **rfratto**: ci: update apt-get before installing deps for rootless step
* **Build** [911](https://github.com/grafana/loki/pull/911) **daixiang0**: optimize image tag script

## Deployment

* **Ksonnet** [1023](https://github.com/grafana/loki/pull/1023) **slim-bean**: make promtail daemonset name configurable
* **Ksonnet** [1021](https://github.com/grafana/loki/pull/1021) **rfratto**: ksonnet: update memcached and memcached-exporter images
* **Ksonnet** [1020](https://github.com/grafana/loki/pull/1020) **rfratto**: ksonnet: use consistent hashing in memcached client configs
* **Ksonnet** [1017](https://github.com/grafana/loki/pull/1017) **slim-bean**: make promtail configmap name configurable
* **Ksonnet** [946](https://github.com/grafana/loki/pull/946) **rfratto**: ksonnet: remove prefix from kvstore.consul settings in loki config
* **Ksonnet** [926](https://github.com/grafana/loki/pull/926) **slim-bean**: feat(promtail): Make cluster role configurable
<!-- -->
* **Helm** [1174](https://github.com/grafana/loki/pull/1174) **rally25rs**: loki-stack: Add release name to prometheus service name.
* **Helm** [1152](https://github.com/grafana/loki/pull/1152) **nicr9**: docs(helm): fix broken link to grafana datasource
* **Helm** [1134](https://github.com/grafana/loki/pull/1134) **minhdanh**: Helm chart: Allow additional scrape_configs to be added
* **Helm** [1111](https://github.com/grafana/loki/pull/1111) **ekarlso**: helm: Add support for passing arbitrary secrets
* **Helm** [1110](https://github.com/grafana/loki/pull/1110) **marcosnils**: Bump grafana image in loki helm chart
* **Helm** [1104](https://github.com/grafana/loki/pull/1104) **marcosnils**: <Examples>: Deploy prometheus from helm chart
* **Helm** [1058](https://github.com/grafana/loki/pull/1058) **polar3130**: Helm: Remove default value of storageClassName in loki/loki helm chart
* **Helm** [1056](https://github.com/grafana/loki/pull/1056) **polar3130**: Helm: Fix the reference error of loki/loki helm chart
* **Helm** [967](https://github.com/grafana/loki/pull/967) **makocchi-git**: helm chart: Add missing operator to promtail
* **Helm** [937](https://github.com/grafana/loki/pull/937) **minhdanh**: helm chart: Add support for additional labels and scrapeTimeout for serviceMonitors
* **Helm** [909](https://github.com/grafana/loki/pull/909) **angelbarrera92**: Feature: Add extra containers to loki helm chart
* **Helm** [855](https://github.com/grafana/loki/pull/855) **ikeeip**: set helm chart appVersion while release
* **Helm** [675](https://github.com/grafana/loki/pull/675) **cyriltovena**: Helm default ingester config

## Loki Canary

* **Loki-canary** [1137](https://github.com/grafana/loki/pull/1137) **slim-bean**: Add some additional logging to the canary on queries
* **Loki-canary** [1131](https://github.com/grafana/loki/pull/1131) **rfratto**: pkg/canary: use default HTTP client when reading from Loki

## Logcli

* **Logcli** [1168](https://github.com/grafana/loki/pull/1168) **sh0rez**: feat(cli): order flags by categories
* **Logcli** [1115](https://github.com/grafana/loki/pull/1115) **pracucci**: logcli: introduced QueryStringBuilder utility to clean up query string encoding
* **Logcli** [1103](https://github.com/grafana/loki/pull/1103) **pracucci**: logcli: added --step support to query command
* **Logcli** [987](https://github.com/grafana/loki/pull/987) **joe-elliott**: Logcli: Add Support for New Query Path

## Tooling

* **Dashboards** [1188](https://github.com/grafana/loki/pull/1188) **joe-elliott**: Adding Operational dashboards
* **Dashboards** [1143](https://github.com/grafana/loki/pull/1143) **joe-elliott**: Improved compression ratio histogram
* **Dashboards** [1126](https://github.com/grafana/loki/pull/1126) **joe-elliott**: Fix Loki Chunks Dashboard
* **Tools** [1108](https://github.com/grafana/loki/pull/1108) **joe-elliott**: Updated push path to current prod

## Plugins

* **DockerDriver** [972](https://github.com/grafana/loki/pull/972) **cyriltovena**: Add stream label to docker driver
* **DockerDriver** [971](https://github.com/grafana/loki/pull/971) **cyriltovena**: Allow to pass max-size and max-file to the docker driver
* **DockerDriver** [970](https://github.com/grafana/loki/pull/970) **mindfl**: docker-driver compose labels support
<!-- -->
* **Fluentd** [928](https://github.com/grafana/loki/pull/928) **candlerb**: fluent-plugin-grafana-loki: Escape double-quotes in labels, and suppress labels with value nil
<!-- -->
* **Fluent Bit** [1155](https://github.com/grafana/loki/pull/1155) **cyriltovena**: rollback fluent-bit push path until we release 0.4
* **Fluent Bit** [1096](https://github.com/grafana/loki/pull/1096) **JensErat**: fluent-bit: edge case tests
* **Fluent Bit** [847](https://github.com/grafana/loki/pull/847) **cosmo0920**: fluent-bit shared object go plugin

## Misc

Loki is now using a Bot to help keep issues and PR's pruned based on age/relevancy.  Please don't hesitate to comment on an issue or PR that you think was closed by the stale-bot which you think should remain open!!

* **Github** [965](https://github.com/grafana/loki/pull/965) **rfratto**: Change label used to keep issues from being marked as stale to keepalive
* **Github** [964](https://github.com/grafana/loki/pull/964) **rfratto**: Add probot-stale configuration to close stale issues.











# 0.3.0 (2019-08-16)

### Features/Enhancements


* **Loki** [877](https://github.com/grafana/loki/pull/877) **pracucci**: loki: Improve Tailer loop
* **Loki** [870](https://github.com/grafana/loki/pull/870) **sandlis**: bigtable-backup: update docker image for bigtable-backup tool
* **Loki** [862](https://github.com/grafana/loki/pull/862) **sandlis**: live-tailing: preload all the historic entries before query context is cancelled
* **Loki** [858](https://github.com/grafana/loki/pull/858) **pracucci**: loki: removed unused TestGZIPCompression
* **Loki** [854](https://github.com/grafana/loki/pull/854) **adityacs**: Readiness probe for querier
* **Loki** [851](https://github.com/grafana/loki/pull/851) **cyriltovena**: Add readiness probe to distributor deployment.
* **Loki** [894](https://github.com/grafana/loki/pull/894) **rfratto**: ksonnet: update ingester config to transfer chunks on rollout
<!-- -->
* **Build** [901](https://github.com/grafana/loki/pull/901) **sh0rez**: chore(packaging): set tag length to 7
* **Build** [900](https://github.com/grafana/loki/pull/900) **sh0rez**: chore(ci/cd): fix grafanasaur credentials and CircleCI image build
* **Build** [891](https://github.com/grafana/loki/pull/891) **sh0rez**: chore(ci/cd): build containers using drone.io
* **Build** [888](https://github.com/grafana/loki/pull/888) **rfratto**: Makefile: disable building promtail with systemd support on non-amd64 platforms
* **Build** [887](https://github.com/grafana/loki/pull/887) **slim-bean**: chore(packaging): Dockerfile make avoid containers
* **Build** [886](https://github.com/grafana/loki/pull/886) **sh0rez**: chore(packaging): wrong executable format
* **Build** [855](https://github.com/grafana/loki/pull/855) **ikeeip**: set helm chart appVersion while release
<!-- -->
* **Promtail** [856](https://github.com/grafana/loki/pull/856) **martinbaillie**: promtail: Add ServiceMonitor and headless Service
* **Promtail** [809](https://github.com/grafana/loki/pull/809) **rfratto**: Makefile: build promtail with CGO_ENABLED if GOHOSTOS=GOOS=linux
* **Promtail** [730](https://github.com/grafana/loki/pull/730) **rfratto**: promtail: Add systemd journal support

> 809, 730 NOTE: Systemd journal support is currently limited to amd64 images, arm support should come in the future when the transition to building the arm image and binaries is done natively via an arm container
<!-- -->
* **Docs** [896](https://github.com/grafana/loki/pull/896) **dalance**: docs: fix link format
* **Docs** [876](https://github.com/grafana/loki/pull/876) **BouchaaraAdil**: update Docs: update Retention section on Operations doc file
* **Docs** [864](https://github.com/grafana/loki/pull/864) **temal-**: docs: Replace old values in operations.md
* **Docs** [853](https://github.com/grafana/loki/pull/853) **cyriltovena**: Add governance documentation
<!-- -->
* **Deployment** [874](https://github.com/grafana/loki/pull/874) **slim-bean**: make our ksonnet a little more modular by parameterizing the chunk and index stores
* **Deployment** [857](https://github.com/grafana/loki/pull/857) **slim-bean**: Reorder relabeling rules to prevent pod label from overwriting config define labels

> 857 POSSIBLY BREAKING: If you relied on a custom pod label to overwrite one of the labels configured by the other sections of the scrape config: `job`, `namespace`, `instance`, `container_name` and/or `__path__`, this will no longer happen, the custom pod labels are now loaded first and will be overwritten by any of these listed labels.


### Fixes

* **Loki** [897](https://github.com/grafana/loki/pull/897) **pracucci**: Fix panic in tailer when an ingester is removed from the ring while tailing
* **Loki** [880](https://github.com/grafana/loki/pull/880) **cyriltovena**: fix a bug where nil line buffer would be put back
* **Loki** [859](https://github.com/grafana/loki/pull/859) **pracucci**: loki: Fixed out of order entries allowed in a chunk on edge case
<!-- -->
* **Promtail** [893](https://github.com/grafana/loki/pull/893) **rfratto**: pkg/promtail/positions: remove executable bit from positions file
<!-- -->
* **Deployment** [867](https://github.com/grafana/loki/pull/867) **slim-bean**: Update read dashboard to include only query and label query routes
* **Deployment** [865](https://github.com/grafana/loki/pull/865) **sandlis**: fix broken jsonnet for querier
<!-- -->
* **Canary** [889](https://github.com/grafana/loki/pull/889) **slim-bean**: fix(canary): Fix Flaky Tests
<!-- -->
* **Pipeline** [869](https://github.com/grafana/loki/pull/869) **jojohappy**: Pipeline: Fixed labels process test with same objects
<!-- -->
* **Logcli** [863](https://github.com/grafana/loki/pull/863) **adityacs**: Fix Nolabels parse metrics


# 0.2.0 (2019-08-02)

There were over 100 PR's merged since 0.1.0 was released, here's a highlight:

### Features / Enhancements

* **Loki**:  [521](https://github.com/grafana/loki/pull/521) Query label values and names are now fetched from the store.
* **Loki**:  [541](https://github.com/grafana/loki/pull/541) Improvements in live tailing of logs.
* **Loki**: [713](https://github.com/grafana/loki/pull/713) Storage memory improvement.
* **Loki**: [764](https://github.com/grafana/loki/pull/764) Tailing can fetch previous logs for context.
* **Loki**: [782](https://github.com/grafana/loki/pull/782) Performance improvement: Query storage by iterating through chunks in batches.
* **Loki**: [788](https://github.com/grafana/loki/pull/788) Querier timeouts.
* **Loki**: [794](https://github.com/grafana/loki/pull/794) Support ingester chunk transfer on shutdown.
* **Loki**: [729](https://github.com/grafana/loki/pull/729) Bigtable backup tool support.
<!-- -->
* **Pipeline**: [738](https://github.com/grafana/loki/pull/738) Added a template stage for manipulating label values.
* **Pipeline**: [732](https://github.com/grafana/loki/pull/732) Support for Unix timestamps.
* **Pipeline**: [760](https://github.com/grafana/loki/pull/760) Support timestamps without year.
<!-- -->
* **Helm**:  [641](https://github.com/grafana/loki/pull/641) Helm integration testing.
* **Helm**: [824](https://github.com/grafana/loki/pull/824) Add service monitor.
* **Helm**: [830](https://github.com/grafana/loki/pull/830) Customize namespace.
<!-- -->
* **Docker-Plugin**: [663](https://github.com/grafana/loki/pull/663) Created a Docker logging driver plugin.
<!-- -->
* **Fluent-Plugin**: [669](https://github.com/grafana/loki/pull/669) Ability to specify keys to remove.
* **Fluent-Plugin**: [709](https://github.com/grafana/loki/pull/709) Multi-worker support.
* **Fluent-Plugin**: [792](https://github.com/grafana/loki/pull/792) Add prometheus for metrics and update gems.
<!-- -->
* **Build**: [668](https://github.com/grafana/loki/pull/668),[762](https://github.com/grafana/loki/pull/762) Build multiple architecture containers.
<!-- -->
* **Loki-Canary**: [772](https://github.com/grafana/loki/pull/772) Moved into Loki project.

### Bugfixes

There were many fixes, here are a few of the most important:

* **Promtail**: [650](https://github.com/grafana/loki/pull/650) Build on windows.
* **Fluent-Plugin**: [667](https://github.com/grafana/loki/pull/667) Rename fluent plugin.
* **Docker-Plugin**: [813](https://github.com/grafana/loki/pull/813) Fix panic for newer docker version (18.09.7+).


# 0.1.0 (2019-06-03)

First (beta) Release!<|MERGE_RESOLUTION|>--- conflicted
+++ resolved
@@ -50,11 +50,8 @@
 ##### Fixes
 
 * [10631](https://github.com/grafana/loki/pull/10631) **thampiotr**: Fix race condition in cleaning up metrics when stopping to tail files.
-<<<<<<< HEAD
+* [10798](https://github.com/grafana/loki/pull/10798) **hainenber**: Fix agent panicking after reloaded due to duplicate metric collector registration.
 * [10848](https://github.com/grafana/loki/pull/10848) **rgroothuijsen**: Correctly parse list of drop stage sources from YAML.
-=======
-* [10798](https://github.com/grafana/loki/pull/10798) **hainenber**: Fix agent panicking after reloaded due to duplicate metric collector registration.
->>>>>>> 47e2c588
 
 #### LogCLI
 
