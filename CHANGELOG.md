# Changelog

## [3.0.0](https://github.com/grafana/loki/compare/v2.9.6...v3.0.0) (2024-04-08)

Starting with the 3.0 release we began using [conventional commits](https://www.conventionalcommits.org/en/v1.0.0/) and [release-please](https://github.com/googleapis/release-please) to generate the changelog. As a result the format has changed slightly from previous releases.

### Features

* **helm:** configurable API version for PodLog CRD ([#10812](https://github.com/grafana/loki/issues/10812)) ([d1dee91](https://github.com/grafana/loki/commit/d1dee9150b0e69941b2bd3ce4b23afead174ea29))
* **lambda/promtail:** support dropping labels ([#10755](https://github.com/grafana/loki/issues/10755)) ([ec54c72](https://github.com/grafana/loki/commit/ec54c723ebbeeda88000dde188d539ecfe05dad8))
* **logstash:** clients logstash output structured metadata support ([#10899](https://github.com/grafana/loki/issues/10899)) ([32f1ec2](https://github.com/grafana/loki/commit/32f1ec2fda5057732a2b20b98942aafec112c4ba))
* **loki**: Allow custom usage trackers for ingested and discarded bytes metric. [11840](https://github.com/grafana/loki/pull/11840)
* **loki**: feat: Support split align and caching for instant metric query results [11814](https://github.com/grafana/loki/pull/11814)
* **loki**: Helm: Allow the definition of resources for GrafanaAgent pods. [11851](https://github.com/grafana/loki/pull/11851)
* **loki**: Ruler: Add the ability to disable the `X-Scope-OrgId` tenant identification header in remote write requests. [11819](https://github.com/grafana/loki/pull/11819)
* **loki**: Add profiling integrations to tracing instrumentation. [11633](https://github.com/grafana/loki/pull/11633)
* **loki**: Add a metrics.go log line for requests from querier to ingester [11571](https://github.com/grafana/loki/pull/11571)
* **loki**: support GET for /ingester/shutdown [11477](https://github.com/grafana/loki/pull/11477)
* **loki**: bugfix(memcached): Make memcached batch fetch truly context aware. [11363](https://github.com/grafana/loki/pull/11363)
* **loki**: Helm: Add extraContainers to the write pods. [11319](https://github.com/grafana/loki/pull/11319)
* **loki**: Inflight-logging: Add extra metadata to inflight requests logging. [11243](https://github.com/grafana/loki/pull/11243)
* **loki**: Use metrics namespace for more metrics. [11025](https://github.com/grafana/loki/pull/11025).
* **loki**: Change default of metrics.namespace. [11110](https://github.com/grafana/loki/pull/11110).
* **loki**: Helm: Allow topologySpreadConstraints [11086](https://github.com/grafana/loki/pull/11086)
* **loki**: Storage: Allow setting a constant prefix for all created keys [10096](https://github.com/grafana/loki/pull/10096)
* **loki**: Remove already deprecated `store.max-look-back-period`. [11038](https://github.com/grafana/loki/pull/11038)
* **loki**: Support Loki ruler to notify WAL writes to remote storage. [10906](https://github.com/grafana/loki/pull/10906)
* **loki**: Helm: allow GrafanaAgent tolerations [10613](https://github.com/grafana/loki/pull/10613)
* **loki**: Storage: remove signatureversionv2 from s3. [10295](https://github.com/grafana/loki/pull/10295)
* **loki**: Dynamic client-side throttling to avoid object storage rate-limits (GCS only) [10140](https://github.com/grafana/loki/pull/10140)
* **loki**: Removes already deprecated `-querier.engine.timeout` CLI flag and corresponding YAML setting as well as the `querier.query_timeout` YAML setting. [10302](https://github.com/grafana/loki/pull/10302)
* **loki** Tracing: elide small traces for Stats call. [10308](https://github.com/grafana/loki/pull/10308)
* **loki** Shard `avg_over_time` range aggregations. [10373](https://github.com/grafana/loki/pull/10373)
* **loki** Remove deprecated config `-s3.sse-encryption` in favor or `-s3.sse.*` settings. [10377](https://github.com/grafana/loki/pull/10377)
* **loki** Remove deprecated `ruler.wal-cleaer.period` [10378](https://github.com/grafana/loki/pull/10378)
* **loki** Remove `experimental.ruler.enable-api` in favour of `ruler.enable-api` [10380](https://github.com/grafana/loki/pull/10380)
* **loki** Remove deprecated `split_queries_by_interval` and `forward_headers_list` configuration options in the `query_range` section [10395](https://github.com/grafana/loki/pull/10395/)
* **loki** Add `loki_distributor_ingester_append_timeouts_total` metric, remove `loki_distributor_ingester_append_failures_total` metric [10456](https://github.com/grafana/loki/pull/10456)
* **loki** Remove configuration `use_boltdb_shipper_as_backup` [10534](https://github.com/grafana/loki/pull/10534)
* **loki** Enable embedded cache if no other cache is explicitly enabled. [10620](https://github.com/grafana/loki/pull/10620)
* **loki** Remove legacy ingester shutdown handler `/ingester/flush_shutdown`. [10655](https://github.com/grafana/loki/pull/10655)
* **loki** Remove `ingester.max-transfer-retries` configuration option in favor of using the WAL. [10709](https://github.com/grafana/loki/pull/10709)
* **loki** Deprecate write dedupe cache as this is not required by the newer single store indexes (tsdb and boltdb-shipper). [10736](https://github.com/grafana/loki/pull/10736)
* **loki** Embedded cache: Updates the metric prefix from `querier_cache_` to `loki_embeddedcache_` and removes duplicate metrics. [10693](https://github.com/grafana/loki/pull/10693)
* **loki** Removes `shared_store` and `shared_store_key_prefix` from tsdb, boltdb shipper and compactor configs and their corresponding CLI flags. [10840](https://github.com/grafana/loki/pull/10840)
* **loki** Config: Better configuration defaults to provide a better experience for users out of the box. [10793](https://github.com/grafana/loki/pull/10793)
* **loki** Config: Removes `querier.worker-parallelism` and updates default value of `querier.max-concurrent` to 4. [10785](https://github.com/grafana/loki/pull/10785)
* **loki** Add support for case-insensitive logql functions [10733](https://github.com/grafana/loki/pull/10733)
* **loki** Native otlp ingestion support [10727](https://github.com/grafana/loki/pull/10727)
* Refactor to not use global logger in modules [11051](https://github.com/grafana/loki/pull/11051)
* **loki** do not wrap requests but send pure Protobuf from frontend v2 via scheduler to querier when `-frontend.encoding=protobuf`. [10956](https://github.com/grafana/loki/pull/10956)
* **loki** shard `quantile_over_time` range queries using probabilistic data structures. [10417](https://github.com/grafana/loki/pull/10417)
* **loki** Config: Adds `frontend.max-query-capacity` to tune per-tenant query capacity. [11284](https://github.com/grafana/loki/pull/11284)
* **kaviraj,ashwanthgoli** Support caching /series and /labels query results [11539](https://github.com/grafana/loki/pull/11539)
* **loki** Force correct memcached timeout when fetching chunks. [11545](https://github.com/grafana/loki/pull/11545)
* **loki** Results Cache: Adds `query_length_served` cache stat to measure the length of the query served from cache. [11589](https://github.com/grafana/loki/pull/11589)
* **loki** Query Frontend: Allow customisable splitting of queries which overlap the `query_ingester_within` window to reduce query pressure on ingesters. [11535](https://github.com/grafana/loki/pull/11535)
* **loki** Cache: atomically check background cache size limit correctly. [11654](https://github.com/grafana/loki/pull/11654)
* **loki** Metadata cache: Adds `frontend.max-metadata-cache-freshness` to configure the time window for which metadata results are not cached. This helps avoid returning inaccurate results by not caching recent results. [11682](https://github.com/grafana/loki/pull/11682)
* **loki** Cache: extending #11535 to align custom ingester query split with cache keys for correct caching of results. [11679](https://github.com/grafana/loki/pull/11679)
* **loki** otel: Add support for per tenant configuration for mapping otlp data to loki format [11143](https://github.com/grafana/loki/pull/11143)
* **loki** Config: Adds `frontend.log-query-request-headers` to enable logging of request headers in query logs. [11499](https://github.com/grafana/loki/pull/11284)
* **loki** Ruler: Add support for filtering results of `/prometheus/api/v1/rules` endpoint by rule_name, rule_group, file and type. [11817](https://github.com/grafana/loki/pull/11817)
* **loki** Metadata: Introduces a separate split interval of `split_recent_metadata_queries_by_interval` for `recent_metadata_query_window` to help with caching recent metadata query results. [11897](https://github.com/grafana/loki/pull/11897)
* **loki** Ksonnet: Introduces memory limits to the compactor configuration to avoid unbounded memory usage. [11970](https://github.com/grafana/loki/pull/11897)
* **loki** Memcached: Add mTLS support. [12318](https://github.com/grafana/loki/pull/12318)
* **loki** Detect name of service emitting logs and add it as a label. [12392](https://github.com/grafana/loki/pull/12392)
* **loki** LogQL: Introduces pattern match filter operators. [12398](https://github.com/grafana/loki/pull/12398)
* **loki**: Helm: Use `/ingester/shutdown` for `preStop` hook in write pods. [11490](https://github.com/grafana/loki/pull/11490)
* **loki** Upgrade thanos objstore, dskit and other modules [10366](https://github.com/grafana/loki/pull/10366)
* **loki** Upgrade thanos `objstore` [10451](https://github.com/grafana/loki/pull/10451)
* **loki** Upgrade prometheus to v0.47.1 and dskit [10814](https://github.com/grafana/loki/pull/10814)
* **loki** introduce a backoff wait on subquery retries. [10959](https://github.com/grafana/loki/pull/10959)
* **loki** Ensure all lifecycler cfgs ref a valid IPv6 addr and port combination [11121](https://github.com/grafana/loki/pull/11121)
* **loki** Ensure the frontend uses a valid IPv6 addr and port combination [10650](https://github.com/grafana/loki/pull/10650)
* **loki** Deprecate and flip `-legacy-read-mode` flag to `false` by default. [11665](https://github.com/grafana/loki/pull/11665)
* **loki** BREAKING CHANGE: refactor how we do defaults for runtime overrides [12448](https://github.com/grafana/loki/pull/12448/files)
* **promtail**: structured_metadata: enable structured_metadata convert labels [10752](https://github.com/grafana/loki/pull/10752)
* **promtail**: chore(promtail): Improve default configuration that is shipped with rpm/deb packages to avoid possible high CPU utilisation if there are lots of files inside `/var/log`. [11511](https://github.com/grafana/loki/pull/11511)
* **promtail**: Lambda-Promtail: Add support for WAF logs in S3 [10416](https://github.com/grafana/loki/pull/10416)
* **promtail**: users can now define `additional_fields` in cloudflare configuration. [10301](https://github.com/grafana/loki/pull/10301)
* **promtail**: Lambda-Promtail: Add support for dropping labels passed via env var [10755](https://github.com/grafana/loki/pull/10755)

### Bug Fixes

* All lifecycler cfgs ref a valid IPv6 addr and port combination ([#11121](https://github.com/grafana/loki/issues/11121)) ([6385b19](https://github.com/grafana/loki/commit/6385b195739bd7d4e9706faddd0de663d8e5331a))
* **deps:** update github.com/c2h5oh/datasize digest to 859f65c (main) ([#10820](https://github.com/grafana/loki/issues/10820)) ([c66ffd1](https://github.com/grafana/loki/commit/c66ffd125cd89f5845a75a1751186fa46d003f70))
* **deps:** update github.com/docker/go-plugins-helpers digest to 6eecb7b (main) ([#10826](https://github.com/grafana/loki/issues/10826)) ([fb9c496](https://github.com/grafana/loki/commit/fb9c496b21be62f56866ae0f92440085e7860a2a))
* **deps:** update github.com/grafana/gomemcache digest to 6947259 (main) ([#10836](https://github.com/grafana/loki/issues/10836)) ([2327789](https://github.com/grafana/loki/commit/2327789b5506d0ccc00d931195da17a2d47bf236))
* **deps:** update github.com/grafana/loki/pkg/push digest to 583aa28 (main) ([#10842](https://github.com/grafana/loki/issues/10842)) ([02d9418](https://github.com/grafana/loki/commit/02d9418270f4e615c1f78b0def635da7c0572ca4))
* **deps:** update github.com/grafana/loki/pkg/push digest to cfc4f0e (main) ([#10946](https://github.com/grafana/loki/issues/10946)) ([d27c4d2](https://github.com/grafana/loki/commit/d27c4d297dc6cce93ada98f16b962380ec933c6a))
* **deps:** update github.com/grafana/loki/pkg/push digest to e523809 (main) ([#11107](https://github.com/grafana/loki/issues/11107)) ([09cb9ae](https://github.com/grafana/loki/commit/09cb9ae76f4aef7dea477961c0c5424d7243bf2a))
* **deps:** update github.com/joncrlsn/dque digest to c2ef48c (main) ([#10947](https://github.com/grafana/loki/issues/10947)) ([1fe4885](https://github.com/grafana/loki/commit/1fe48858ae15b33646eedb85b05d6773a8bc5020))
* **deps:** update module google.golang.org/grpc [security] (main) ([#11031](https://github.com/grafana/loki/issues/11031)) ([0695424](https://github.com/grafana/loki/commit/0695424f7dd62435df3a9981276b40f3c5ef5641))
* **helm:** bump nginx-unprivilege to fix CVE ([#10754](https://github.com/grafana/loki/issues/10754)) ([dbf7dd4](https://github.com/grafana/loki/commit/dbf7dd4bac112a538a59907a8c6092504e7f4a91))
* **promtail:** correctly parse list of drop stage sources from YAML ([#10848](https://github.com/grafana/loki/issues/10848)) ([f51ee84](https://github.com/grafana/loki/commit/f51ee849b03c5f6b79f3e93cb7fd7811636bede2))
* **promtail:** prevent panic due to duplicate metric registration after reloaded ([#10798](https://github.com/grafana/loki/issues/10798)) ([47e2c58](https://github.com/grafana/loki/commit/47e2c5884f443667e64764f3fc3948f8f11abbb8))
* **loki:** respect query matcher in ingester when getting label values ([#10375](https://github.com/grafana/loki/issues/10375)) ([85e2e52](https://github.com/grafana/loki/commit/85e2e52279ecac6dc111d5c113c54d6054d2c922))
* **helm:** Sidecar configuration for Backend ([#10603](https://github.com/grafana/loki/issues/10603)) ([c29ba97](https://github.com/grafana/loki/commit/c29ba973a0b5b7b59613d210b741d5a547ea0e83))
* **tools/lambda-promtail:** Do not evaluate empty string for drop_labels ([#11074](https://github.com/grafana/loki/issues/11074)) ([94169a0](https://github.com/grafana/loki/commit/94169a0e6b5bf96426ad21e40f9583b721f35d6c))
* **lambda-promtail** Fix panic in lambda-promtail due to mishandling of empty DROP_LABELS env var. [11074](https://github.com/grafana/loki/pull/11074)
* **loki** Generate tsdb_shipper storage_config even if using_boltdb_shipper is false [11195](https://github.com/grafana/loki/pull/11195)
* **promtail**: Fix Promtail excludepath not evaluated on newly added files. [9831](https://github.com/grafana/loki/pull/9831)
* **loki** Do not reflect label names in request metrics' "route" label. [11551](https://github.com/grafana/loki/pull/11551)
* **loki** Fix duplicate logs from docker containers. [11563](https://github.com/grafana/loki/pull/11563)
* **loki** Ruler: Fixed a panic that can be caused by concurrent read-write access of tenant configs when there are a large amount of rules. [11601](https://github.com/grafana/loki/pull/11601)
* **loki** Fixed regression adding newlines to HTTP error response bodies which may break client integrations. [11606](https://github.com/grafana/loki/pull/11606)
* **loki** Log results cache: compose empty response based on the request being served to avoid returning incorrect limit or direction. [11657](https://github.com/grafana/loki/pull/11657)
* **loki** Fix semantics of label parsing logic of metrics and logs queries. Both only parse the first label if multiple extractions into the same label are requested. [11587](https://github.com/grafana/loki/pull/11587)
* **loki** Background Cache: Fixes a bug that is causing the background queue size to be incremented twice for each enqueued item. [11776](https://github.com/grafana/loki/pull/11776)
* **loki**: Parsing: String array elements were not being parsed correctly in JSON processing [11921](https://github.com/grafana/loki/pull/11921)

## [2.9.7](https://github.com/grafana/loki/compare/v2.9.6...v2.9.7) (2024-04-10)


### Bug Fixes

* Bump go to 1.21.9 and build image to 0.33.1 ([#12542](https://github.com/grafana/loki/issues/12542)) ([efc4d2f](https://github.com/grafana/loki/commit/efc4d2f009e04ecb1db58a637b89b33aa234de34))

## [2.9.6](https://github.com/grafana/loki/compare/v2.9.5...v2.9.6) (2024-03-21)

### Bug Fixes

* promtail failures connecting to local loki installation [release-2.9.x]  ([#12184](https://github.com/grafana/loki/issues/12184)) ([8585e35](https://github.com/grafana/loki/commit/8585e3537375c0deb11462d7256f5da23228f5e1))
* **release-2.9.x:** frontend: Use `net.JoinHostPort` to support IPv6 addresses ([#10650](https://github.com/grafana/loki/issues/10650)) ([#11870](https://github.com/grafana/loki/issues/11870)) ([7def3b4](https://github.com/grafana/loki/commit/7def3b4e774252e13ba154ca13f72816a84da7dd))
* update google.golang.org/protobuf to v1.33.0 ([#12269](https://github.com/grafana/loki/issues/12269)) ([#12287](https://github.com/grafana/loki/issues/12287)) ([3186520](https://github.com/grafana/loki/commit/318652035059fdaa40405f263fc9e37b4d38b157))

## [2.9.5](https://github.com/grafana/loki/compare/v2.9.4...v2.9.5) (2024-02-28)

##### Changes

* [10677](https://github.com/grafana/loki/pull/10677) **chaudum** Remove deprecated `stream_lag_labels` setting from both the `options` and `client` configuration sections.
* [10689](https://github.com/grafana/loki/pull/10689) **dylanguedes**: Ingester: Make jitter to be 20% of flush check period instead of 1%.
* [11420](https://github.com/grafana/loki/pull/11420) **zry98**: Show a clearer reason in "disable watchConfig" log message when server is disabled.

##### Fixes

* [10631](https://github.com/grafana/loki/pull/10631) **thampiotr**: Fix race condition in cleaning up metrics when stopping to tail files.
<<<<<<< HEAD
* [10708](https://github.com/grafana/loki/pull/10708) **joshuapare**: Fix UDP receiver on syslog transport
=======
* [10798](https://github.com/grafana/loki/pull/10798) **hainenber**: Fix agent panicking after reloaded due to duplicate metric collector registration.
* [10848](https://github.com/grafana/loki/pull/10848) **rgroothuijsen**: Correctly parse list of drop stage sources from YAML.
>>>>>>> c4ac8cc0

#### LogCLI

* [11852](https://github.com/grafana/loki/pull/11852) **MichelHollands**: feat: update logcli so it tries to load the latest version of the schemaconfig

#### Mixins

* [11087](https://github.com/grafana/loki/pull/11087) **JoaoBraveCoding**: Adds structured metadata panels for ingested data
* [11637](https://github.com/grafana/loki/pull/11637) **JoaoBraveCoding**: Add route to write Distributor Latency dashboard

#### Fixes

#### FluentD

#### Jsonnet

* [11312](https://github.com/grafana/loki/pull/11312) **sentoz**: Loki ksonnet: Do not generate configMap for consul if you are using memberlist

* [11020](https://github.com/grafana/loki/pull/11020) **ashwanthgoli**: Loki ksonnet: Do not generate table-manager manifests if shipper store is in-use.

* [10784](https://github.com/grafana/loki/pull/10894) **slim-bean** Update index gateway client to use a headless service.

* [10542](https://github.com/grafana/loki/pull/10542) **chaudum**: Remove legacy deployment mode for ingester (Deployment, without WAL) and instead always run them as StatefulSet.

## [2.8.11](https://github.com/grafana/loki/compare/v2.8.10...v2.8.11) (2024-03-22)

### Bug Fixes

* update google.golang.org/protobuf to v1.33.0 ([#12276](https://github.com/grafana/loki/issues/12276)) ([3c05724](https://github.com/grafana/loki/commit/3c05724ac9d7ea9b6048c6e67cd13dc55fa72782))

## [2.8.10](https://github.com/grafana/loki/compare/v2.8.9...v2.8.10) (2024-02-28)

### Bug Fixes

* image tag from env and pin release to v1.11.5 ([#12073](https://github.com/grafana/loki/issues/12073)) ([8e11cd7](https://github.com/grafana/loki/commit/8e11cd7a8222a64d60bff30a41e399ddbda3372e))

## [2.8.9](https://github.com/grafana/loki/compare/v2.8.8...v2.8.9) (2024-02-23)

### Bug Fixes

* bump alpine base image and go to fix CVEs ([#12026](https://github.com/grafana/loki/issues/12026)) ([196650e](https://github.com/grafana/loki/commit/196650e4c119249016df85a50a2cced521cbe9be))

## 2.9.2 (2023-10-16)

### All Changes

##### Security

* [10879](https://github.com/grafana/loki/pull/10879) **DylanGuedes**: Upgrade golang.org/x/net to v0.17.0 to patch CVE-2023-39325 / CVE-2023-44487
* [10871](https://github.com/grafana/loki/pull/10871) **ashwanthgoli**: Upgrade go to v1.21.3 and grpc-go to v1.56.3 to patch CVE-2023-39325 / CVE-2023-44487

## 2.9.1 (2023-09-14)

### All Changes

#### Loki

##### Security

* [10573](https://github.com/grafana/loki/pull/10573) **DylanGuedes**: Bump Docker base images to Alpine version 3.18.3 to mitigate CVE-2022-48174

##### Fixes

* [10585](https://github.com/grafana/loki/pull/10585) **ashwanthgoli** / **chaudum**: Fix bug in index object client that could result in not showing all ingested logs in query results.
* [10314](https://github.com/grafana/loki/pull/10314) **bboreham**: Fix race conditions in indexshipper.

## 2.9.0 (2023-09-06)

### All Changes

##### Security

* [10188](https://github.com/grafana/loki/pull/10188) **shantanualsi**: Bump alpine version from 3.16.5 -> 3.16.7

#### Loki

##### Enhancements

* [10101](https://github.com/grafana/loki/pull/10101) **owen-d**: Sharding optimizations and fix bug on `<aggr> by|without ()` groupings which removed the grouping while downstreaming
* [10324](https://github.com/grafana/loki/pull/10324) **ashwanthgoli**: Deprecate ingester.unordered-writes and a few unused configs(log.use-buffered, log.use-sync, frontend.forward-headers-list)
* [10322](https://github.com/grafana/loki/pull/10322) **chaudum**: Deprecate misleading setting `-ruler.evaluation-delay-duration`.
* [10295](https://github.com/grafana/loki/pull/10295) **changhyuni**: Storage: remove signatureversionv2 from s3.
* [10109](https://github.com/grafana/loki/pull/10109) **vardhaman-surana**: Ruler: add limit parameter in rulegroup
* [10187](https://github.com/grafana/loki/pull/10187) **roelarents**: Add connection-string option for Azure Blob Storage.
* [9621](https://github.com/grafana/loki/pull/9621) **DylanGuedes**: Introduce TSDB postings cache.
* [10010](https://github.com/grafana/loki/pull/10010) **rasta-rocket**: feat(promtail): retrieve BotTags field from cloudflare
* [9995](https://github.com/grafana/loki/pull/9995) **chaudum**: Add jitter to the flush interval to prevent multiple ingesters to flush at the same time.
* [9797](https://github.com/grafana/loki/pull/9797) **chaudum**: Add new `loki_index_gateway_requests_total` counter metric to observe per-tenant RPS
* [9710](https://github.com/grafana/loki/pull/9710) **chaudum**: Add shuffle sharding to index gateway
* [9573](https://github.com/grafana/loki/pull/9573) **CCOLLOT**: Lambda-Promtail: Add support for AWS CloudFront log ingestion.
* [9497](https://github.com/grafana/loki/pull/9497) **CCOLLOT**: Lambda-Promtail: Add support for AWS CloudTrail log ingestion.
* [8886](https://github.com/grafana/loki/pull/8886) **MichelHollands**: Add new logql template function `unixToTime`
* [8067](https://github.com/grafana/loki/pull/9497) **CCOLLOT**: Lambda-Promtail: Add support for AWS CloudTrail log ingestion.
* [9515](https://github.com/grafana/loki/pull/9515) **MichelHollands**: Fix String() on vector aggregation LogQL expressions that contain `without ()`.
* [8067](https://github.com/grafana/loki/pull/8067) **DylanGuedes**: Distributor: Add auto-forget unhealthy members support.
* [9175](https://github.com/grafana/loki/pull/9175) **MichelHollands**: Ingester: update the `prepare_shutdown` endpoint so it supports GET and DELETE and stores the state on disk.
* [8953](https://github.com/grafana/loki/pull/8953) **dannykopping**: Querier: block queries by hash.
* [8851](https://github.com/grafana/loki/pull/8851) **jeschkies**: Introduce limit to require a set of labels for selecting streams.
* [9016](https://github.com/grafana/loki/pull/9016) **kavirajk**: Change response type of `format_query` handler to `application/json`
* [8972](https://github.com/grafana/loki/pull/8972) **salvacorts** Index stat requests are now cached in the results cache.
* [9177](https://github.com/grafana/loki/pull/9177) **salvacorts** Index stat cache can be enabled or disabled with the new `cache_index_stats_results` flag. Disabled by default.
* [9096](https://github.com/grafana/loki/pull/9096) **salvacorts**: Compute proportional TSDB index stats for chunks that doesn't fit fully in the queried time range.
* [8939](https://github.com/grafana/loki/pull/8939) **Suruthi-G-K**: Loki: Add support for trusted profile authentication in COS client.
* [8852](https://github.com/grafana/loki/pull/8852) **wtchangdm**: Loki: Add `route_randomly` to Redis options.
* [8848](https://github.com/grafana/loki/pull/8848) **dannykopping**: Ruler: add configurable rule evaluation jitter.
* [8826](https://github.com/grafana/loki/pull/8826) **amankrsingh2000**: Loki: Add support for IBM cloud object storage as storage client.
* [8752](https://github.com/grafana/loki/pull/8752) **chaudum**: Add query fairness control across actors within a tenant to scheduler, which can be enabled by passing the `X-Loki-Actor-Path` header to the HTTP request of the query.
* [8786](https://github.com/grafana/loki/pull/8786) **DylanGuedes**: Ingester: add new /ingester/prepare_shutdown endpoint.
* [8744](https://github.com/grafana/loki/pull/8744) **dannykopping**: Ruler: remote rule evaluation.
* [8670](https://github.com/grafana/loki/pull/8670) **salvacorts** Introduce two new limits to refuse log and metric queries that would read too much data.
* [8918](https://github.com/grafana/loki/pull/8918) **salvacorts** Introduce limit to require at least a number label matchers on metric and log queries.
* [8909](https://github.com/grafana/loki/pull/8909) **salvacorts** Requests to `/loki/api/v1/index/stats` are split in 24h intervals.
* [8732](https://github.com/grafana/loki/pull/8732) **abaguas**: azure: respect retry config before cancelling the context
* [9206](https://github.com/grafana/loki/pull/9206) **dannykopping**: Ruler: log rule evaluation detail.
* [9184](https://github.com/grafana/loki/pull/9184) **periklis**: Bump dskit to introduce IPv6 support for memberlist
* [9357](https://github.com/grafana/loki/pull/9357) **Indransh**: Add HTTP API to change the log level at runtime
* [9431](https://github.com/grafana/loki/pull/9431) **dannykopping**: Add more buckets to `loki_memcache_request_duration_seconds` metric; latencies can increase if using memcached with NVMe
* [8684](https://github.com/grafana/loki/pull/8684) **oleksii-boiko-ua**: Helm: Add hpa templates for read, write and backend components.
* [9535](https://github.com/grafana/loki/pull/9535) **salvacorts** Index stats cache can be configured independently of the results cache. If it's not configured, but it's enabled, it will use the results cache configuration.
* [9626](https://github.com/grafana/loki/pull/9626) **ashwanthgoli** logfmt: add --strict flag to enable strict parsing, perform nostrict parsing by default
* [9672](https://github.com/grafana/loki/pull/9672) **zeitlinger**: Add `alignLeft` and `alignRight` line formatting functions.
* [9693](https://github.com/grafana/loki/pull/9693) **salvacorts** Add `keep` stage to LogQL.
* [7447](https://github.com/grafana/loki/pull/7447) **ashwanthgoli** compactor: multi-store support.
* [7754](https://github.com/grafana/loki/pull/7754) **ashwanthgoli** index-shipper: add support for multiple stores.
* [9813](https://github.com/grafana/loki/pull/9813) **jeschkies**: Enable Protobuf encoding via content negotiation between querier and query frontend.
* [10281](https://github.com/grafana/loki/pull/10281) **dannykopping**: Track effectiveness of hedged requests.
* [10341](https://github.com/grafana/loki/pull/10341) **ashwanthgoli** Deprecate older index types and non-object stores - `aws-dynamo, gcp, gcp-columnkey, bigtable, bigtable-hashed, cassandra, grpc`
* [10344](https://github.com/grafana/loki/pull/10344) **ashwanthgoli**  Compactor: deprecate `-boltdb.shipper.compactor.` prefix in favor of `-compactor.`.
* [10073](https://github.com/grafana/loki/pull/10073) **sandeepsukhani,salvacorts,vlad-diachenko** Support attaching structured metadata to log lines.
* [11151](https://github.com/grafana/loki/pull/11151) **ashwanthgoli**: Removes already deprecated configs: `ruler.evaluation-delay-duration`, `boltdb.shipper.compactor.deletion-mode`, `validation.enforce-metric-name` and flags with prefix `-boltdb.shipper.compactor.*`.

##### Fixes

* [10026](https://github.com/grafana/loki/pull/10026) **aminesnow**: Add support for Alibaba Cloud as storage backend for the ruler.
* [10065](https://github.com/grafana/loki/pull/10065) **fgouteroux**: Fix the syntax error message when parsing expression rule.
* [8979](https://github.com/grafana/loki/pull/8979) **slim-bean**: Fix the case where a logs query with start time == end time was returning logs when none should be returned.
* [9099](https://github.com/grafana/loki/pull/9099) **salvacorts**: Fix the estimated size of chunks when writing a new TSDB file during compaction.
* [9130](https://github.com/grafana/loki/pull/9130) **salvacorts**: Pass LogQL engine options down to the _split by range_, _sharding_, and _query size limiter_ middlewares.
* [9252](https://github.com/grafana/loki/pull/9252) **jeschkies**: Use un-escaped regex literal for string matching.
* [9176](https://github.com/grafana/loki/pull/9176) **DylanGuedes**: Fix incorrect association of per-stream rate limit when sharding is enabled.
* [9463](https://github.com/grafana/loki/pull/9463) **Totalus**: Fix OpenStack Swift client object listing to fetch all the objects properly.
* [9495](https://github.com/grafana/loki/pull/9495) **thampiotr**: Promtail: Fix potential goroutine leak in file tailer.
* [9650](https://github.com/grafana/loki/pull/9650) **ashwanthgoli**: Config: ensure storage config defaults apply to named stores.
* [9757](https://github.com/grafana/loki/pull/9757) **sandeepsukhani**: Frontend Caching: Fix a bug in negative logs results cache causing Loki to unexpectedly send empty/incorrect results.
* [9754](https://github.com/grafana/loki/pull/9754) **ashwanthgoli**: Fixes an issue with indexes becoming unqueriable if the index prefix is different from the one configured in the latest period config.
* [9763](https://github.com/grafana/loki/pull/9763) **ssncferreira**: Fix the logic of the `offset` operator for downstream queries on instant query splitting of (range) vector aggregation expressions containing an offset.
* [9773](https://github.com/grafana/loki/pull/9773) **ssncferreira**: Fix instant query summary statistic's `splits` corresponding to the number of subqueries a query is split into based on `split_queries_by_interval`.
* [9949](https://github.com/grafana/loki/pull/9949) **masslessparticle**: Fix pipelines to clear caches when tailing to avoid resource exhaustion.
* [9936](https://github.com/grafana/loki/pull/9936) **masslessparticle**: Fix the way query stages are reordered when `unpack` is present.
* [10309](https://github.com/grafana/loki/pull/10309) **akhilanarayanan**: Fix race condition in series index store.
* [10221](https://github.com/grafana/loki/pull/10221) **periklis**: Allow using the forget button when access via the internal server

##### Changes

* [9857](https://github.com/grafana/loki/pull/9857) **DylanGuedes**: Stop emitting spans for every `AWS.S3` or `Azure.Blob` call.
* [9212](https://github.com/grafana/loki/pull/9212) **trevorwhitney**: Rename UsageReport to Analytics. The only external impact of this change is a change in the `-list-targets` output.

#### Promtail

##### Enhancements

* [8474](https://github.com/grafana/loki/pull/8787) **andriikushch**: Promtail: Add a new target for the Azure Event Hubs
* [8874](https://github.com/grafana/loki/pull/8874) **rfratto**: Promtail: Support expoential backoff when polling unchanged files for logs.
* [9508](https://github.com/grafana/loki/pull/9508) **farodin91**: Promtail: improve behavior of partial lines.
* [9986](https://github.com/grafana/loki/pull/9986) **vlad-diachenko**: Promtail: Add `structured_metadata` stage to attach metadata to each log line.

##### Fixes

* [8987](https://github.com/grafana/loki/pull/8987) **darxriggs**: Promtail: Fix file descriptor leak.
* [9863](https://github.com/grafana/loki/pull/9863) **ashwanthgoli**: Promtail: Apply defaults to HTTP client config. This ensures follow_redirects is set to true.
* [9915](https://github.com/grafana/loki/pull/9915) **frittentheke**: Promtail: Update grafana/tail to address issue in retry logic

#### LogCLI

##### Fixes

* [9597](https://github.com/grafana/loki/pull/9597) **vlad-diachenko**: Set TSDB shipper mode to ReadOnly and disabled indexGatewayClient during local query run and changed index downloading timeout from `5s` to `1m`.
* [8566](https://github.com/grafana/loki/pull/8566) **ndrpnt**: Allow queries to start with negative filters (`!=` and `!~`) when omitting stream selector with `--stdin` flag

#### Mixins

#### Enhancements

#### Fixes

* [9684](https://github.com/grafana/loki/pull/9684) **thampiotr**: Mixins: Fix promtail cluster template not finding all clusters.
* [8995](https://github.com/grafana/loki/pull/8995) **dannykopping**: Mixins: Fix Jsonnet `RUNTIME ERROR` that occurs when you try to use the mixins with `use_boltdb_shipper: false`.

#### FluentD

##### Enhancements

* [LOG-4012](https://issues.redhat.com/browse/LOG-4012) **jcantril**: fluent-plugin-grapha-loki: Add config to support tls: ciphers, min_versio

#### Jsonnet

* [9790](https://github.com/grafana/loki/pull/9790) **manohar-koukuntla**: Add TSDB equivalent of `use_boltdb_shipper` flag to be able to configure `tsdb_shipper` section.
* [8855](https://github.com/grafana/loki/pull/8855) **JoaoBraveCoding**: Add gRPC port to loki compactor mixin
* [8880](https://github.com/grafana/loki/pull/8880) **JoaoBraveCoding**: Normalize headless service name for query-frontend/scheduler
* [9978](https://github.com/grafana/loki/pull/9978) ****vlad-diachenko****: replaced deprecated `policy.v1beta1` with `policy.v1`.

## 2.8.6 (2023-10-17)

#### Loki

##### Security

* [10887](https://github.com/grafana/loki/pull/10887) upgrade go-grpc to v1.56.3 and golang.org/x/net to v0.17.0 to patch CVE-2023-39325 / CVE-2023-44487
* [10889](https://github.com/grafana/loki/pull/10889) upgrade go to v1.20.10 to patch CVE-2023-39325 / CVE-2023-44487

## 2.8.5 (2023-09-14)

#### Loki

##### Security

* [10573](https://github.com/grafana/loki/pull/10573) **DylanGuedes**: Bump Docker base images to Alpine version 3.18.3 to mitigate CVE-2022-48174

## 2.8.3 (2023-07-21)

#### Loki

##### Security

* [9913](https://github.com/grafana/loki/pull/9913) **MichelHollands**: Upgrade go version to 1.20.6

##### Enhancements

* [9604](https://github.com/grafana/loki/pull/9604) **dannykopping**: Querier: configurable writeback queue bytes size

##### Fixes

* [9471](https://github.com/grafana/loki/pull/9471) **sandeepsukhani**: query-scheduler: fix query distribution in SSD mode.
* [9629](https://github.com/grafana/loki/pull/9629) **periklis**: Fix duplicate label values from ingester streams.

#### Promtail

##### Fixes

* [9155](https://github.com/grafana/loki/pull/9155) **farodin91**: Promtail: Break on iterate journal failure.
* [8988](https://github.com/grafana/loki/pull/8988) **darxriggs**: Promtail: Prevent logging errors on normal shutdown.

## 2.8.2 (2023-05-03)

#### Loki

##### Security

* [9370](https://github.com/grafana/loki/pull/9370) **dannykopping**: upgrade to go1.20.4

#### Promtail

##### Enhancements

* [8994](https://github.com/grafana/loki/pull/8994) **DylanGuedes**: Promtail: Add new `decompression` configuration to customize the decompressor behavior.

## 2.8.1 (2023-04-24)

#### Loki

##### Fixes

* [9156](https://github.com/grafana/loki/pull/9156) **ashwanthgoli**: Expiration: do not drop index if period is a zero value.
* [8971](https://github.com/grafana/loki/pull/8971) **dannykopping**: Stats: fix `Cache.Chunk.BytesSent` statistic and loki_chunk_fetcher_fetched_size_bytes metric with correct chunk size.
* [9185](https://github.com/grafana/loki/pull/9185) **dannykopping**: Prevent redis client from incorrectly choosing cluster mode with local address.

##### Changes

* [9106](https://github.com/grafana/loki/pull/9106) **trevorwhitney**: Update go to 1.20.3.

##### Build

* [9264](https://github.com/grafana/loki/pull/9264) **trevorwhitney**: Update build and other docker image to alpine 3.16.5.

#### Promtail

##### Fixes

* [9095](https://github.com/grafana/loki/pull/9095) **JordanRushing** Fix journald support in amd64 binary build.

## 2.8.0 (2023-04-04)

#### Loki

##### Enhancements

* [8824](https://github.com/grafana/loki/pull/8824) **periklis**: Expose optional label matcher for label values handler
* [8727](https://github.com/grafana/loki/pull/8727) **cstyan** **jeschkies**: Propagate per-request limit header to querier.
* [8682](https://github.com/grafana/loki/pull/8682) **dannykopping**: Add fetched chunk size distribution metric `loki_chunk_fetcher_fetched_size_bytes`.
* [8532](https://github.com/grafana/loki/pull/8532) **justcompile**: Adds Storage Class option to S3 objects
* [7951](https://github.com/grafana/loki/pull/7951) **MichelHollands**: Add a count template function to line_format and label_format.
* [7380](https://github.com/grafana/loki/pull/7380) **liguozhong**: metrics query: range vector support streaming agg when no overlap.
* [7731](https://github.com/grafana/loki/pull/7731) **bitkill**: Add healthchecks to the docker-compose example.
* [7759](https://github.com/grafana/loki/pull/7759) **kavirajk**: Improve error message for loading config with ENV variables.
* [7785](https://github.com/grafana/loki/pull/7785) **dannykopping**: Add query blocker for queries and rules.
* [7817](https://github.com/grafana/loki/pull/7817) **kavirajk**: fix(memcached): panic on send on closed channel.
* [7916](https://github.com/grafana/loki/pull/7916) **ssncferreira**: Add `doc-generator` tool to generate configuration flags documentation.
* [7964](https://github.com/grafana/loki/pull/7964) **slim-bean**: Add a `since` query parameter to allow querying based on relative time.
* [7989](https://github.com/grafana/loki/pull/7989) **liguozhong**: logql support `sort` and `sort_desc`.
* [7997](https://github.com/grafana/loki/pull/7997) **kavirajk**: fix(promtail): Fix cri tags extra new lines when joining partial lines
* [7975](https://github.com/grafana/loki/pull/7975) **adityacs**: Support drop labels in logql
* [7946](https://github.com/grafana/loki/pull/7946) **ashwanthgoli** config: Add support for named stores
* [8027](https://github.com/grafana/loki/pull/8027) **kavirajk**: chore(promtail): Make `batchwait` and `batchsize` config explicit with yaml tags
* [7978](https://github.com/grafana/loki/pull/7978) **chaudum**: Shut down query frontend gracefully to allow inflight requests to complete.
* [8047](https://github.com/grafana/loki/pull/8047) **bboreham**: Dashboards: add k8s resource requests to CPU and memory panels.
* [8061](https://github.com/grafana/loki/pull/8061) **kavirajk**: Remove circle from Loki OSS
* [8092](https://github.com/grafana/loki/pull/8092) **dannykopping**: add rule-based sharding to ruler.
* [8131](https://github.com/grafana/loki/pull/8131) **jeschkies**: Compile Promtail ARM and ARM64 with journald support.
* [8212](https://github.com/grafana/loki/pull/8212) **kavirajk**: ingester: Add `ingester_memory_streams_labels_bytes metric` for more visibility of size of metadata of in-memory streams.
* [8271](https://github.com/grafana/loki/pull/8271) **kavirajk**: logql: Support urlencode and urldecode template functions
* [8259](https://github.com/grafana/loki/pull/8259) **mar4uk**: Extract push.proto from the logproto package to the separate module.
* [7906](https://github.com/grafana/loki/pull/7906) **kavirajk**: Add API endpoint that formats LogQL expressions and support new `fmt` subcommand in `logcli` to format LogQL query.
* [6675](https://github.com/grafana/loki/pull/6675) **btaani**: Add logfmt expression parser for selective extraction of labels from logfmt formatted logs
* [8474](https://github.com/grafana/loki/pull/8474) **farodin91**: Add support for short-lived S3 session tokens
* [8774](https://github.com/grafana/loki/pull/8774) **slim-bean**: Add new logql template functions `bytes`, `duration`, `unixEpochMillis`, `unixEpochNanos`, `toDateInZone`, `b64Enc`, and `b64Dec`

##### Fixes

* [7784](https://github.com/grafana/loki/pull/7784) **isodude**: Fix default values of connect addresses for compactor and querier workers to work with IPv6.
* [7880](https://github.com/grafana/loki/pull/7880) **sandeepsukhani**: consider range and offset in queries while looking for schema config for query sharding.
* [7937](https://github.com/grafana/loki/pull/7937) **ssncferreira**: Deprecate CLI flag `-ruler.wal-cleaer.period` and replace it with `-ruler.wal-cleaner.period`.
* [7966](https://github.com/grafana/loki/pull/7966) **sandeepsukhani**: Fix query-frontend request load balancing when using k8s service.
* [8251](https://github.com/grafana/loki/pull/8251) **sandeepsukhani** index-store: fix indexing of chunks overlapping multiple schemas.
* [8151](https://github.com/grafana/loki/pull/8151) **sandeepsukhani** fix log deletion with line filters.
* [8448](https://github.com/grafana/loki/pull/8448) **chaudum**: Fix bug in LogQL parser that caused certain queries that contain a vector expression to fail.
* [8775](https://github.com/grafana/loki/pull/8755) **sandeepsukhani**: index-gateway: fix failure in initializing index gateway when boltdb-shipper is not being used.
* [8448](https://github.com/grafana/loki/pull/8665) **sandeepsukhani**: deletion: fix issue in processing delete requests with tsdb index
* [8753](https://github.com/grafana/loki/pull/8753) **slim-bean** A zero value for retention_period will now disable retention.
* [8959](https://github.com/grafana/loki/pull/8959) **periklis**: Align common instance_addr with memberlist advertise_addr

##### Changes

* [8315](https://github.com/grafana/loki/pull/8315) **thepalbi** Relicense and export `pkg/ingester` WAL code to be used in Promtail's WAL.
* [8761](https://github.com/grafana/loki/pull/8761) **slim-bean** Remove "subqueries" from the metrics.go log line and instead provide `splits` and `shards`
* [8887](https://github.com/grafana/loki/issues/8887) **3deep5me** Helm: Removed support for PodDisruptionBudget in policy/v1alpha1 and upgraded it to policy/v1.

##### Build

#### Promtail

##### Enhancements

* [8231](https://github.com/grafana/loki/pull/8231) **CCOLLOT**: Lambda-promtail: add support for AWS SQS message ingestion.
* [7619](https://github.com/grafana/loki/pull/7619) **cadrake**: Add ability to pass query params to heroku drain targets for relabelling.
* [7973](https://github.com/grafana/loki/pull/7973) **chodges15**: Add configuration to drop rate limited batches in Loki client and new metric label for drop reason.
* [8153](https://github.com/grafana/loki/pull/8153) **kavirajk**: promtail: Add `max-line-size` limit to drop on client side
* [8096](https://github.com/grafana/loki/pull/8096) **kavirajk**: doc(promtail): Doc about how log rotate works with promtail
* [8233](https://github.com/grafana/loki/pull/8233) **nicoche**: promtail: Add `max-line-size-truncate` limit to truncate too long lines on client side
* [7462](https://github.com/grafana/loki/pull/7462) **MarNicGit**: Allow excluding event message from Windows Event Log entries.
* [7597](https://github.com/grafana/loki/pull/7597) **redbaron**: allow ratelimiting by label
* [3493](https://github.com/grafana/loki/pull/3493) **adityacs** Support geoip stage.
* [8382](https://github.com/grafana/loki/pull/8382) **kelnage**: Promtail: Add event log message stage

##### Fixes

* [8231](https://github.com/grafana/loki/pull/8231) **CCOLLOT**: Lambda-promtail: fix flushing behavior of batches, leading to a significant increase in performance.

##### Changes

#### LogCLI

##### Enhancement

* [8413](https://github.com/grafana/loki/pull/8413) **chaudum**: Try to load tenant-specific `schemaconfig-{orgID}.yaml` when using `--remote-schema` argument and fallback to global `schemaconfig.yaml`.
* [8537](https://github.com/grafana/loki/pull/8537) **jeschkies**: Allow fetching all entries with `--limit=0`.

#### Fluent Bit

#### Loki Canary

##### Enhancements

* [8024](https://github.com/grafana/loki/pull/8024) **jijotj**: Support passing loki address as environment variable

#### Jsonnet

* [7923](https://github.com/grafana/loki/pull/7923) **manohar-koukuntla**: Add zone aware ingesters in jsonnet deployment

##### Fixes

* [8247](https://github.com/grafana/loki/pull/8247) **Whyeasy** fix usage of cluster label within Mixin.

#### Build

* [7938](https://github.com/grafana/loki/pull/7938) **ssncferreira**: Add DroneCI pipeline step to validate configuration flags documentation generation.

### Notes

### Dependencies

## 2.7.6 (2023-07-24)

#### Loki

##### Fixes

* [10028](https://github.com/grafana/loki/pull/10028) **MichelHollands**: Use go 1.20.6
* [9185](https://github.com/grafana/loki/pull/9185) **dannykopping**: Prevent redis client from incorrectly choosing cluster mode with local address.
* [8824](https://github.com/grafana/loki/pull/8824) **periklis**: Expose optional label matcher for label values handler

## 2.7.5 (2023-03-28)

#### Loki

##### Fixes

* [7924](https://github.com/grafana/loki/pull/7924) **jeschkies**: Flush buffered logger on exit

## 2.7.4 (2023-02-24)

#### Loki

##### Fixes

* [8531](https://github.com/grafana/loki/pull/8531) **garrettlish**: logql: fix panics when cloning a special query
* [8120](https://github.com/grafana/loki/pull/8120) **ashwanthgoli**: fix panic on hitting /scheduler/ring when ring is disabled.
* [7988](https://github.com/grafana/loki/pull/7988) **ashwanthgoli**: store: write overlapping chunks to multiple stores.
* [7925](https://github.com/grafana/loki/pull/7925) **sandeepsukhani**: Fix bugs in logs results caching causing query-frontend to return logs outside of query window.

##### Build

* [8575](https://github.com/grafana/loki/pull/8575) **MichelHollands**: Update build image to go 1.20.1 and alpine 3.16.4.
* [8583](https://github.com/grafana/loki/pull/8583) **MichelHollands**: Use 0.28.1 build image and update go and alpine versions.

#### Promtail

##### Enhancements

##### Fixes

* [8497](https://github.com/grafana/loki/pull/8497) **kavirajk**: Fix `cri` tags treating different streams as the same
* [7771](https://github.com/grafana/loki/pull/7771) **GeorgeTsilias**: Handle nil error on target Details() call.
* [7461](https://github.com/grafana/loki/pull/7461) **MarNicGit**: Promtail: Fix collecting userdata field from Windows Event Log

## 2.7.3 (2023-02-01)

#### Loki

##### Fixes

* [8340](https://github.com/grafana/loki/pull/8340) **MasslessParticle** Fix bug in compactor that caused panics when `startTime` and `endTime` of a delete request are equal.

#### Build

* [8232](https://github.com/grafana/loki/pull/8232) **TaehyunHwang** Fix build issue that caused `--version` to show wrong version for Loki and Promtail binaries.

## 2.7.2 (2023-01-25)

#### Loki

##### Fixes

* [7926](https://github.com/grafana/loki/pull/7926) **MichelHollands**: Fix bug in validation of `pattern` and `regexp` parsers where missing or empty parameters caused panics.
* [7720](https://github.com/grafana/loki/pull/7720) **sandeepsukhani**: Fix bugs in processing delete requests with line filters.
* [7708](https://github.com/grafana/loki/pull/7708) **DylanGuedes**: Fix bug in multi-tenant querying.

### Notes

This release was created from a branch starting at commit `706c22e9e40b0156031f214b63dc6ed4e210abc1` but it may also contain backported changes from main.

Check the history of the branch `release-2.7.x`.

### Dependencies

* Go version: 1.19.5

## 2.7.1 (2022-12-09)

#### Loki

##### Enhancements

* [6360](https://github.com/grafana/loki/pull/6360) **liguozhong**: Hide error message when context timeout occurs in `s3.getObject`
* [7602](https://github.com/grafana/loki/pull/7602) **vmax**: Add decolorize filter to easily parse colored logs.
* [7804](https://github.com/grafana/loki/pull/7804) **sandeepsukhani**: Use grpc for communicating with compactor for query time filtering of data requested for deletion.
* [7684](https://github.com/grafana/loki/pull/7684) **kavirajk**: Add missing `embedded-cache` config under `cache_config` reference documentation.

##### Fixes

* [7453](https://github.com/grafana/loki/pull/7453) **periklis**: Add single compactor http client for delete and gennumber clients

##### Changes

* [7877](https://github.com/grafana/loki/pull/7877)A **trevorwhitney**: Due to a known bug with experimental new delete mode feature, the default delete mode has been changed to `filter-only`.

#### Promtail

##### Enhancements

* [7602](https://github.com/grafana/loki/pull/7602) **vmax**: Add decolorize stage to Promtail to easily parse colored logs.

##### Fixes

##### Changes

* [7587](https://github.com/grafana/loki/pull/7587) **mar4uk**: Add go build tag `promtail_journal_enabled` to include/exclude Promtail journald code from binary.

## 2.7.0

#### Loki

##### Enhancements

* [7436](https://github.com/grafana/loki/pull/7436) **periklis**: Expose ring and memberlist handlers through internal server listener
* [7227](https://github.com/grafana/loki/pull/7227) **Red-GV**: Add ability to configure tls minimum version and cipher suites
* [7179](https://github.com/grafana/loki/pull/7179) **vlad-diachenko**: Add ability to use Azure Service Principals credentials to authenticate to Azure Blob Storage.
* [7063](https://github.com/grafana/loki/pull/7063) **kavirajk**: Add additional `push` mode to Loki canary that can directly push logs to given Loki URL.
* [7069](https://github.com/grafana/loki/pull/7069) **periklis**: Add support for custom internal server listener for readiness probes.
* [7023](https://github.com/grafana/loki/pull/7023) **liguozhong**: logql engine support exec `vector(0)` grammar.
* [6983](https://github.com/grafana/loki/pull/6983) **slim-bean**: `__timestamp__` and `__line__` are now available in the logql `label_format` query stage.
* [6821](https://github.com/grafana/loki/pull/6821) **kavirajk**: Introduce new cache type `embedded-cache` which is an in-process cache system that runs loki without the need for an external cache (like memcached, redis, etc). It can be run in two modes `distributed: false` (default, and same as old `fifocache`) and `distributed: true` which runs cache in distributed fashion sharding keys across peers if Loki is run in microservices or SSD mode.
* [6691](https://github.com/grafana/loki/pull/6691) **dannykopping**: Update production-ready Loki cluster in docker-compose
* [6317](https://github.com/grafana/loki/pull/6317) **dannykoping**: General: add cache usage statistics
* [6444](https://github.com/grafana/loki/pull/6444) **aminesnow** Add TLS config to query frontend.
* [6179](https://github.com/grafana/loki/pull/6179) **chaudum**: Add new HTTP endpoint to delete ingester ring token file and shutdown process gracefully
* [5997](https://github.com/grafana/loki/pull/5997) **simonswine**: Querier: parallize label queries to both stores.
* [5406](https://github.com/grafana/loki/pull/5406) **ctovena**: Revise the configuration parameters that configure the usage report to grafana.com.
* [7264](https://github.com/grafana/loki/pull/7264) **bboreham**: Chunks: decode varints directly from byte buffer, for speed.
* [7263](https://github.com/grafana/loki/pull/7263) **bboreham**: Dependencies: klauspost/compress package to v1.15.11; improves performance.
* [7270](https://github.com/grafana/loki/pull/7270) **wilfriedroset**: Add support for `username` to redis cache configuration.
* [6952](https://github.com/grafana/loki/pull/6952) **DylanGuedes**: Experimental: Introduce a new feature named stream sharding.

##### Fixes

* [7426](https://github.com/grafana/loki/pull/7426) **periklis**: Add missing compactor delete client tls client config
* [7238](https://github.com/grafana/loki/pull/7328) **periklis**: Fix internal server bootstrap for query frontend
* [7288](https://github.com/grafana/loki/pull/7288) **ssncferreira**: Fix query mapping in AST mapper `rangemapper` to support the new `VectorExpr` expression.
* [7040](https://github.com/grafana/loki/pull/7040) **bakunowski**: Remove duplicated `loki_boltdb_shipper` prefix from `tables_upload_operation_total` metric.
* [6937](https://github.com/grafana/loki/pull/6937) **ssncferreira**: Fix topk and bottomk expressions with parameter <= 0.
* [6780](https://github.com/grafana/loki/pull/6780) **periklis**:  Attach the panic recovery handler on all HTTP handlers
* [6358](https://github.com/grafana/loki/pull/6358) **taharah**: Fixes sigv4 authentication for the Ruler's remote write configuration by allowing both a global and per tenant configuration.
* [6375](https://github.com/grafana/loki/pull/6375) **dannykopping**: Fix bug that prevented users from using the `json` parser after a `line_format` pipeline stage.
* [6505](https://github.com/grafana/loki/pull/6375) **dmitri-lerko** Fixes `failed to receive pubsub messages` error with promtail GCPLog client.
* [6372](https://github.com/grafana/loki/pull/6372) **splitice**: Add support for numbers in JSON fields.

##### Changes

* [6726](https://github.com/grafana/loki/pull/6726) **kavirajk**: upgrades go from 1.17.9 -> 1.18.4
* [6415](https://github.com/grafana/loki/pull/6415) **salvacorts**: Evenly spread queriers across kubernetes nodes.
* [6349](https://github.com/grafana/loki/pull/6349) **simonswine**: Update the default HTTP listen port from 80 to 3100. Make sure to configure the port explicitly if you are using port 80.
* [6835](https://github.com/grafana/loki/pull/6835) **DylanGuedes**: Add new per-tenant query timeout configuration and remove engine query timeout.
* [7212](https://github.com/grafana/loki/pull/7212) **Juneezee**: Replaces deprecated `io/ioutil` with `io` and `os`.
* [7292](https://github.com/grafana/loki/pull/7292) **jmherbst**: Add string conversion to value based drops to more intuitively match numeric fields. String conversion failure will result in no lines being dropped.
* [7361](https://github.com/grafana/loki/pull/7361) **szczepad**: Renames metric `loki_log_messages_total` to `loki_internal_log_messages_total`
* [7416](https://github.com/grafana/loki/pull/7416) **mstrzele**: Use the stable `HorizontalPodAutoscaler` v2, if possible, when installing using Helm
* [7510](https://github.com/grafana/loki/pull/7510) **slim-bean**: Limited queries (queries without filter expressions) will now be split and sharded.
* [5400](https://github.com/grafana/loki/pull/5400) **BenoitKnecht**: promtail/server: Disable profiling by default

#### Promtail

* [7470](https://github.com/grafana/loki/pull/7470) **Jack-King**: Add configuration for adding custom HTTP headers to push requests

##### Enhancements

* [7593](https://github.com/grafana/loki/pull/7593) **chodges15**: Promtail: Add tenant label to client drop metrics and logs
* [7101](https://github.com/grafana/loki/pull/7101) **liguozhong**: Promtail: Add support for max stream limit.
* [7247](https://github.com/grafana/loki/pull/7247) **liguozhong**: Add config reload endpoint / signal to promtail.
* [6708](https://github.com/grafana/loki/pull/6708) **DylanGuedes**: Add compressed files support to Promtail.
* [5977](https://github.com/grafana/loki/pull/5977) **juissi-t** lambda-promtail: Add support for Kinesis data stream events
* [6828](https://github.com/grafana/loki/pull/6828) **alexandre1984rj** Add the BotScore and BotScoreSrc fields once the Cloudflare API returns those two fields on the list of all available log fields.
* [6656](https://github.com/grafana/loki/pull/6656) **carlospeon**: Allow promtail to add matches to the journal reader
* [7401](https://github.com/grafana/loki/pull/7401) **thepalbi**: Add timeout to GCP Logs push target
* [7414](https://github.com/grafana/loki/pull/7414) **thepalbi**: Add basic tracing support

##### Fixes

* [7394](https://github.com/grafana/loki/pull/7394) **liguozhong**: Fix issue with the Cloudflare target that caused it to stop working after it received an error in the logpull request as explained in issue <https://github.com/grafana/loki/issues/6150>
* [6766](https://github.com/grafana/loki/pull/6766) **kavirajk**: fix(logql): Make `LabelSampleExtractor` ignore processing the line if it doesn't contain that specific label. Fixes unwrap behavior explained in the issue <https://github.com/grafana/loki/issues/6713>
* [7016](https://github.com/grafana/loki/pull/7016) **chodges15**: Fix issue with dropping logs when a file based SD target's labels are updated

##### Changes

* **quodlibetor**: Change Docker target discovery log level from `Error` to `Info`

#### Logcli

* [7325](https://github.com/grafana/loki/pull/7325) **dbirks**: Document setting up command completion
* [8518](https://github.com/grafana/loki/pull/8518) **SN9NV**: Add parallel flags

#### Fluent Bit

#### Loki Canary

* [7398](https://github.com/grafana/loki/pull/7398) **verejoel**: Allow insecure TLS connections

#### Jsonnet

* [6189](https://github.com/grafana/loki/pull/6189) **irizzant**: Add creation of a `ServiceMonitor` object for Prometheus scraping through configuration parameter `create_service_monitor`. Simplify mixin usage by adding (<https://github.com/prometheus-operator/kube-prometheus>) library.
* [6662](https://github.com/grafana/loki/pull/6662) **Whyeasy**: Fixes memberlist error when using a stateful ruler.

### Notes

This release was created from a branch starting at commit `706c22e9e40b0156031f214b63dc6ed4e210abc1` but it may also contain backported changes from main.

Check the history of the branch `release-2.7.x`.

### Dependencies

* Go Version:     FIXME

# 2.6.1 (2022/07/18)

### All Changes

* [6658](https://github.com/grafana/loki/pull/6658) Updated the versions of [dskit](https://github.com/grafana/dskit) and [memberlist](https://github.com/grafana/memberlist) to allow configuring cluster labels for memberlist. Cluster labels prevent mixing the members between two consistent hash rings of separate applications that are run in the same Kubernetes cluster.
* [6681](https://github.com/grafana/loki/pull/6681) Fixed an HTTP connection leak between the querier and the compactor when the log entry deletion feature is enabled.
* [6583](https://github.com/grafana/loki/pull/6583) Fixed noisy error messages when the log entry deletion feature is disabled for a tenant.

# 2.6.0 (2022/07/08)

### All Changes

Here is the list with the changes that were produced since the previous release.

#### Loki

##### Enhancements

* [5662](https://github.com/grafana/loki/pull/5662) **ssncferreira** **chaudum** Improve performance of instant queries by splitting range into multiple subqueries that are executed in parallel.
* [5848](https://github.com/grafana/loki/pull/5848) **arcosx**: Add Baidu AI Cloud as a storage backend choice.
* [6410](https://github.com/grafana/loki/pull/6410) **MichelHollands**: Add support for per tenant delete API access enabling.
* [5879](https://github.com/grafana/loki/pull/5879) **MichelHollands**: Remove lines matching delete request expression when using "filter-and-delete" deletion mode.
* [5984](https://github.com/grafana/loki/pull/5984) **dannykopping** and **salvacorts**: Improve query performance by preventing unnecessary querying of ingesters when the query data is old enough to be in object storage.
* [5971](https://github.com/grafana/loki/pull/5971) **kavirajk**: Extend the `metrics.go` recording of statistics about metadata queries to include labels and series queries.
* [6136](https://github.com/grafana/loki/pull/6136) **periklis**: Add support for alertmanager header authorization.
* [6163](https://github.com/grafana/loki/pull/6163) **jburnham**: LogQL: Add a `default` sprig template function in LogQL label/line formatter.

##### Fixes

* [6152](https://github.com/grafana/loki/pull/6152) **slim-bean**: Fixes unbounded ingester memory growth when live tailing under specific circumstances.
* [5685](https://github.com/grafana/loki/pull/5685) **chaudum**: Fix bug in push request parser that allowed users to send arbitrary non-string data as "log line".
* [5799](https://github.com/grafana/loki/pull/5799) **cyriltovena** Fix deduping issues when multiple entries with the same timestamp exist. !hide or not hide (bugfix Loki)
* [5888](https://github.com/grafana/loki/pull/5888) **Papawy** Fix common configuration block net interface name when overwritten by ring common configuration.

##### Changes

* [6361](https://github.com/grafana/loki/pull/6361) **chaudum**: Sum values in unwrapped rate aggregation instead of treating them as counter.
* [6412](https://github.com/grafana/loki/pull/6412) **chaudum**: Add new unwrapped range aggregation `rate_counter()` to LogQL
* [6042](https://github.com/grafana/loki/pull/6042) **slim-bean**: Add a new configuration to allow fudging of ingested timestamps to guarantee sort order of duplicate timestamps at query time.
* [6120](https://github.com/grafana/loki/pull/6120) **KMiller-Grafana**: Rename configuration parameter fudge_duplicate_timestamp to be increment_duplicate_timestamp.
* [5777](https://github.com/grafana/loki/pull/5777) **tatchiuleung**: storage: make Azure blobID chunk delimiter configurable
* [5650](https://github.com/grafana/loki/pull/5650) **cyriltovena**: Remove more chunkstore and schema version below v9
* [5643](https://github.com/grafana/loki/pull/5643) **simonswine**: Introduce a ChunkRef type as part of logproto
* [6435](https://github.com/grafana/loki/pull/6435) **MichelHollands**: Remove the `whole-stream-deletion` mode.
* [5899](https://github.com/grafana/loki/pull/5899) **simonswine**: Update go image to 1.17.9.

#### Promtail

##### Enhancements

* [6105](https://github.com/grafana/loki/pull/6105) **rutgerke** Export metrics for the Promtail journal target.
* [5943](https://github.com/grafana/loki/pull/5943) **tpaschalis**: Add configuration support for excluding configuration files when instantiating Promtail.
* [5790](https://github.com/grafana/loki/pull/5790) **chaudum**: Add UDP support for Promtail's syslog target.
* [6102](https://github.com/grafana/loki/pull/6102) **timchenko-a**: Add multi-tenancy support to lambda-promtail.
* [6099](https://github.com/grafana/loki/pull/6099) **cstyan**: Drop lines with malformed JSON in Promtail JSON pipeline stage.
* [5715](https://github.com/grafana/loki/pull/5715) **chaudum**: Allow promtail to push RFC5424 formatted syslog messages
* [6395](https://github.com/grafana/loki/pull/6395) **DylanGuedes**: Add encoding support

##### Fixes

* [6034](https://github.com/grafana/loki/pull/6034) **DylanGuedes**: Promtail: Fix symlink tailing behavior.

##### Changes

* [6371](https://github.com/grafana/loki/pull/6371) **witalisoft**: BREAKING: Support more complex match based on multiple extracted data fields in drop stage
* [5686](https://github.com/grafana/loki/pull/5686) **ssncferreira**: Move promtail StreamLagLabels config to upper level config.Config
* [5839](https://github.com/grafana/loki/pull/5839) **marctc**: Add ActiveTargets method to promtail
* [5661](https://github.com/grafana/loki/pull/5661) **masslessparticle**: Invalidate caches on deletes

#### Fluent Bit

* [5711](https://github.com/grafana/loki/pull/5711) **MichelHollands**: Update fluent-bit output name

#### Loki Canary

* [6310](https://github.com/grafana/loki/pull/6310) **chodges15**: Add support for client-side TLS certs in loki-canary for Loki connection

### Notes

This release was created from a branch starting at commit `1794a766134f07b54386b1a431b58e1d44e6d7f7` but it may also contain backported changes from main.

Check the history of the branch `release-2.6.x`.

### Dependencies

* Go Version:     1.17.9

# 2.5.0 (2022/04/07)

Release notes for 2.5.0 can be found on the [release notes page](https://grafana.com/docs/loki/latest/release-notes/v2-5/)

### All Changes

Here is a list of all significant changes, in the past we have included all changes
but with over 500 PR's merged since the last release we decided to curate the list
to include only the most relevant.

#### Loki

##### Enhancements

* [5542](https://github.com/grafana/loki/pull/5542) **bboreham**: regexp filter: use modified package with optimisations
* [5318](https://github.com/grafana/loki/pull/5318) **jeschkies**: Speed up `EntrySortIterator` by 20%.
* [5317](https://github.com/grafana/loki/pull/5317) **owen-d**: Logql/parallel binop
* [5315](https://github.com/grafana/loki/pull/5315) **bboreham**: filters: use faster regexp package
* [5311](https://github.com/grafana/loki/pull/5311) **vlad-diachenko**: Removed redundant memory allocations in parsers
* [5291](https://github.com/grafana/loki/pull/5291) **owen-d**: less opaque chunk keys on fs with v12
* [5275](https://github.com/grafana/loki/pull/5275) **SasSwart**: Parse duration expressions in accordance with promql
* [5249](https://github.com/grafana/loki/pull/5249) **3JIou-home**: Push: add deflate compression in post requests
* [5160](https://github.com/grafana/loki/pull/5160) **sandeepsukhani**: add objects list caching for boltdb-shipper index store to reduce object storage list api calls
* [5148](https://github.com/grafana/loki/pull/5148) **chaudum**: Auto-expire old items from FIFO cache
* [5093](https://github.com/grafana/loki/pull/5093) **liguozhong**: [enhancement] querier : Add "query_memory_only" to make loki have option to rely only on memory availability.
* [5078](https://github.com/grafana/loki/pull/5078) **ssncferreira**: Loki: Implement custom /config handler (#4785)
* [5054](https://github.com/grafana/loki/pull/5054) **JordanRushing**: new v12 schema optimized to better handle S3 prefix rate limits
* [5013](https://github.com/grafana/loki/pull/5013) **liguozhong**: [new feature] logql: extrapolate unwrapped rate function
* [4947](https://github.com/grafana/loki/pull/4947) **siavashs**: Support Redis Cluster Configuration Endpoint
* [4938](https://github.com/grafana/loki/pull/4938) **DylanGuedes**: Add distributor ring page
* [4879](https://github.com/grafana/loki/pull/4879) **cyriltovena**: LogQL: add **line** function to | line_format template
* [4858](https://github.com/grafana/loki/pull/4858) **sandy2008**: feat(): add ManagedIdentity in Azure Blob Storage

## Main

* [5789](https://github.com/grafana/loki/pull/5789) **bboreham**: Production config: add dot to some DNS address to reduce lookups.
* [5780](https://github.com/grafana/loki/pull/5780) **simonswine**: Update alpine image to 3.15.4.
* [5715](https://github.com/grafana/loki/pull/5715) **chaudum** Add option to push RFC5424 syslog messages from Promtail in syslog scrape target.
* [5696](https://github.com/grafana/loki/pull/5696) **paullryan** don't block scraping of new logs from cloudflare within promtail if an error is received from cloudflare about too early logs.
* [5685](https://github.com/grafana/loki/pull/5625) **chaudum** Fix bug in push request parser that allowed users to send arbitrary non-string data as "log line".
* [5707](https://github.com/grafana/loki/pull/5707) **franzwong** Promtail: Rename config name limit_config to limits_config.
* [5626](https://github.com/grafana/loki/pull/5626) **jeschkies** Apply query limits to multi-tenant queries by choosing the most restrictive limit from the set of tenant limits.
* [5622](https://github.com/grafana/loki/pull/5622) **chaudum**: Fix bug in query splitter that caused `interval` query parameter to be ignored and therefore returning more logs than expected.
* [5521](https://github.com/grafana/loki/pull/5521) **cstyan**: Move stream lag configuration to top level clients config struct and refactor stream lag metric, this resolves a bug with duplicate metric collection when a single Promtail binary is running multiple Promtail clients.
* [5568](https://github.com/grafana/loki/pull/5568) **afayngelerindbx**: Fix canary panics due to concurrent execution of `confirmMissing`
* [5552](https://github.com/grafana/loki/pull/5552) **jiachengxu**: Loki mixin: add `DiskSpaceUtilizationPanel`
* [5541](https://github.com/grafana/loki/pull/5541) **bboreham**: Queries: reject very deeply nested regexps which could crash Loki.
* [5536](https://github.com/grafana/loki/pull/5536) **jiachengxu**: Loki mixin: make labelsSelector in loki chunks dashboards configurable
* [5535](https://github.com/grafana/loki/pull/5535) **jiachengxu**: Loki mixins: use labels selector for loki chunks dashboard
* [5507](https://github.com/grafana/loki/pull/5507) **MichelHollands**: Remove extra param in call for inflightRequests metric.
* [5481](https://github.com/grafana/loki/pull/5481) **MichelHollands**: Add a DeletionMode config variable to specify the delete mode and validate match parameters.
* [5356](https://github.com/grafana/loki/pull/5356) **jbschami**: Enhance lambda-promtail to support adding extra labels from an environment variable value
* [5409](https://github.com/grafana/loki/pull/5409) **ldb**: Enable best effort parsing for Syslog messages
* [5392](https://github.com/grafana/loki/pull/5392) **MichelHollands**: Etcd credentials are parsed as secrets instead of plain text now.
* [5361](https://github.com/grafana/loki/pull/5361) **ctovena**: Add usage report to grafana.com.
* [5354](https://github.com/grafana/loki/pull/5354) **tlinhart**: Add support for ARM64 to lambda-promtail drone build job.
* [5289](https://github.com/grafana/loki/pull/5289) **ctovena**: Fix deduplication bug in queries when mutating labels.
* [5302](https://github.com/grafana/loki/pull/5302) **MasslessParticle** Update azure blobstore client to use new sdk.
* [5243](https://github.com/grafana/loki/pull/5290) **ssncferreira**: Update Promtail to support duration string formats.
* [5266](https://github.com/grafana/loki/pull/5266) **jeschkies**: Write Promtail position file atomically on Unix.
* [5280](https://github.com/grafana/loki/pull/5280) **jeschkies**: Fix Docker target connection loss.
* [5243](https://github.com/grafana/loki/pull/5243) **owen-d**: moves `querier.split-queries-by-interval` to limits code only.
* [5139](https://github.com/grafana/loki/pull/5139) **DylanGuedes**: Drop support for legacy configuration rules format.
* [5262](https://github.com/grafana/loki/pull/5262) **MichelHollands**: Remove the labelFilter field
* [4911](https://github.com/grafana/loki/pull/4911) **jeschkies**: Support Docker service discovery in Promtail.
* [5107](https://github.com/grafana/loki/pull/5107) **chaudum** Fix bug in fluentd plugin that caused log lines containing non UTF-8 characters to be dropped.
* [5148](https://github.com/grafana/loki/pull/5148) **chaudum** Add periodic task to prune old expired items from the FIFO cache to free up memory.
* [5187](https://github.com/grafana/loki/pull/5187) **aknuds1** Rename metric `cortex_experimental_features_in_use_total` to `loki_experimental_features_in_use_total` and metric `log_messages_total` to `loki_log_messages_total`.
* [5170](https://github.com/grafana/loki/pull/5170) **chaudum** Fix deadlock in Promtail caused when targets got removed from a target group by the discovery manager.
* [5163](https://github.com/grafana/loki/pull/5163) **chaudum** Fix regression in fluentd plugin introduced with #5107 that caused `NoMethodError` when parsing non-string values of log lines.
* [5144](https://github.com/grafana/loki/pull/5144) **dannykopping** Ruler: fix remote write basic auth credentials.
* [5091](https://github.com/grafana/loki/pull/5091) **owen-d**: Changes `ingester.concurrent-flushes` default to 32
* [5031](https://github.com/grafana/loki/pull/5031) **liguozhong**: Promtail: Add global read rate limiting.
* [4879](https://github.com/grafana/loki/pull/4879) **cyriltovena**: LogQL: add **line** function to | line_format template.
* [5081](https://github.com/grafana/loki/pull/5081) **SasSwart**: Add the option to configure memory ballast for Loki
* [5085](https://github.com/grafana/loki/pull/5085) **aknuds1**: Upgrade Cortex to [e0807c4eb487](https://github.com/cortexproject/cortex/compare/4e9fc3a2b5ab..e0807c4eb487) and Prometheus to [692a54649ed7](https://github.com/prometheus/prometheus/compare/2a3d62ac8456..692a54649ed7)
* [5067](https://github.com/grafana/loki/pull/5057) **cstyan**: Add a metric to Azure Blob Storage client to track total egress bytes
* [5065](https://github.com/grafana/loki/pull/5065) **AndreZiviani**: lambda-promtail: Add ability to ingest logs from S3
* [4950](https://github.com/grafana/loki/pull/4950) **DylanGuedes**: Implement common instance addr/net interface
* [4949](https://github.com/grafana/loki/pull/4949) **ssncferreira**: Add query `queueTime` metric to statistics and metrics.go
* [4938](https://github.com/grafana/loki/pull/4938) **DylanGuedes**: Implement ring status page for the distributor
* [5023](https://github.com/grafana/loki/pull/5023) **ssncferreira**: Move `querier.split-queries-by-interval` to a per-tenant configuration
* [4993](https://github.com/grafana/loki/pull/4926) **thejosephstevens**: Fix parent of wal and wal_cleaner in loki ruler config docs
* [4933](https://github.com/grafana/loki/pull/4933) **jeschkies**: Support matchers in series label values query.
* [4926](https://github.com/grafana/loki/pull/4926) **thejosephstevens**: Fix comment in Loki module loading for accuracy
* [4920](https://github.com/grafana/loki/pull/4920) **chaudum**: Add `-list-targets` command line flag to list all available run targets
* [4860](https://github.com/grafana/loki/pull/4860) **cyriltovena**: Add rate limiting and metrics to hedging
* [4865](https://github.com/grafana/loki/pull/4865) **taisho6339**: Fix duplicate registry.MustRegister call in Promtail Kafka
* [4845](https://github.com/grafana/loki/pull/4845) **chaudum** Return error responses consistently as JSON
* [4826](https://github.com/grafana/loki/pull/4826) **cyriltovena**: Adds the ability to hedge storage requests.
* [4785](https://github.com/grafana/loki/pull/4785) **DylanGuedes**: Loki: Print current config by calling /config
* [4775](https://github.com/grafana/loki/pull/4775) **jeschkies**: Make `*` and `+` non-greedy to double regex filter speed.
* [4769](https://github.com/grafana/loki/pull/4769) **cyriltovena**: Improve LogQL format stages requireLabel
* [4731](https://github.com/grafana/loki/pull/4731) **cyriltovena**: Improve heap iterators.
* [4394](https://github.com/grafana/loki/pull/4394) **cyriltovena**: Improve case insensitive search to avoid allocations.

##### Fixes

* [5768](https://github.com/grafana/loki/pull/5768) **slim-bean**: Loki: Increase flush_op_timeout default from 10s to 10m
* [5761](https://github.com/grafana/loki/pull/5761) **slim-bean**: Promtil: Fix a panic when using the loki push api target.
* [5622](https://github.com/grafana/loki/pull/5622) **chaudum**: Preserve interval parameter when splitting queries by time
* [5541](https://github.com/grafana/loki/pull/5541) **bboreham**: Queries: update package to reject very deeply nested regexps which could crash Loki
* [5527](https://github.com/grafana/loki/pull/5527) **liguozhong**: [bugfix] fix nil pointer
* [5474](https://github.com/grafana/loki/pull/5474) **cyriltovena**: Disable sharding of count/avg when labels are mutated
* [5472](https://github.com/grafana/loki/pull/5472) **MasslessParticle**: Fix potential deadlock in the table manager
* [5444](https://github.com/grafana/loki/pull/5444) **cyriltovena**: Do not insert missing point when sharding
* [5425](https://github.com/grafana/loki/pull/5425) **cyriltovena**: Do not use WaitGroup context for StepEvaluator
* [5423](https://github.com/grafana/loki/pull/5423) **cyriltovena**: Correctly sets hash value for headblock iterator
* [5418](https://github.com/grafana/loki/pull/5418) **RangerCD**: Fix two remote_timeout configs in ingester_client block
* [5413](https://github.com/grafana/loki/pull/5413) **MasslessParticle**: Fix a deadlock in the Azure Blob client
* [5399](https://github.com/grafana/loki/pull/5399) **MasslessParticle**: Fix Azure issue where 404 not recognized
* [5362](https://github.com/grafana/loki/pull/5362) **gotjosh**: Ruler: Rule group not found API message
* [5342](https://github.com/grafana/loki/pull/5342) **sandeepsukhani**: Fix apply retention issue
* [5334](https://github.com/grafana/loki/pull/5334) **kavirajk**: Makes `tailer.droppedStreams` slice bounded.
* [5324](https://github.com/grafana/loki/pull/5324) **owen-d**: Release entryBufferPool once
* [5303](https://github.com/grafana/loki/pull/5303) **owen-d**: Better logic for when to shard wrt disabled lookback
* [5298](https://github.com/grafana/loki/pull/5298) **sandeepsukhani**: fix a panic in index-gateway caused by double closing of a channel
* [5297](https://github.com/grafana/loki/pull/5297) **vlad-diachenko**: Changed logic of handling RPC error with code Cancelled
* [5289](https://github.com/grafana/loki/pull/5289) **cyriltovena**: Fixes log deduplication when mutating Labels using LogQL
* [5261](https://github.com/grafana/loki/pull/5261) **sandeepsukhani**: use default retention period to check user index may have expired chunks when user does not have custom retention
* [5234](https://github.com/grafana/loki/pull/5234) **RangerCD**: Ignore missing stream while querying from ingester
* [5168](https://github.com/grafana/loki/pull/5168) **kavirajk**: Add `nil` check for Ruler BasicAuth config.
* [5144](https://github.com/grafana/loki/pull/5144) **dannykopping**: Ruler: Fix remote write basic auth credentials
* [5113](https://github.com/grafana/loki/pull/5113) **kavirajk**: Fix cancel issue between Query Frontend and Query Schdeduler
* [5080](https://github.com/grafana/loki/pull/5080) **kavirajk**: Handle `context` cancellation in some of the `querier` downstream requests
* [5075](https://github.com/grafana/loki/pull/5075) **cyriltovena**: Fixes a possible cancellation issue in the frontend
* [5063](https://github.com/grafana/loki/pull/5063) **cyriltovena**: Fix deadlock in disconnecting querier
* [5060](https://github.com/grafana/loki/pull/5060) **cyriltovena**: Fix race conditions in frontend_scheduler_worker.
* [5006](https://github.com/grafana/loki/pull/5006) **sandeepsukhani**: fix splitting of queries when step is larger than split interval
* [4904](https://github.com/grafana/loki/pull/4904) **bboreham**: ingester: use consistent set of instances to avoid panic
* [4902](https://github.com/grafana/loki/pull/4902) **cyriltovena**: Fixes 500 when query is outside of max_query_lookback
* [4828](https://github.com/grafana/loki/pull/4828) **chaudum**: Set correct `Content-Type` header in query response
* [4761](https://github.com/grafana/loki/pull/4761) **slim-bean**: Loki: Set querier worker max concurrent regardless of run configuration.
* [4741](https://github.com/grafana/loki/pull/4741) **sandeepsukhani**: index cleanup fixes while applying retention

##### Changes

* [5544](https://github.com/grafana/loki/pull/5544) **ssncferreira**: Update vectorAggEvaluator to fail for expressions without grouping
* [5543](https://github.com/grafana/loki/pull/5543) **cyriltovena**: update loki go version to 1.17.8
* [5450](https://github.com/grafana/loki/pull/5450) **BenoitKnecht**: pkg/ruler/base: Add external_labels option
* [5522](https://github.com/grafana/loki/pull/5522) **liguozhong**: chunk backend: Integrate Alibaba Cloud oss
* [5484](https://github.com/grafana/loki/pull/5484) **sandeepsukhani**: Add support for per user index query readiness with limits overrides
* [5719](https://github.com/grafana/loki/pull/5719) **kovaxur**: Loki can use both basic-auth and tenant-id
* [5358](https://github.com/grafana/loki/pull/5358) **DylanGuedes**: Add `RingMode` support to `IndexGateway`
* [5435](https://github.com/grafana/loki/pull/5435) **slim-bean**: set match_max_concurrent true by default
* [5361](https://github.com/grafana/loki/pull/5361) **cyriltovena**: Add usage report into Loki.
* [5243](https://github.com/grafana/loki/pull/5243) **owen-d**: Refactor/remove global splitby
* [5229](https://github.com/grafana/loki/pull/5229) **chaudum**: Return early if push payload does not contain data
* [5217](https://github.com/grafana/loki/pull/5217) **sandeepsukhani**: step align start and end time of the original query while splitting it
* [5204](https://github.com/grafana/loki/pull/5204) **trevorwhitney**: Default max_outstanding_per_tenant to 2048
* [5181](https://github.com/grafana/loki/pull/5181) **sandeepsukhani**: align metric queries by step and other queries by split interval
* [5178](https://github.com/grafana/loki/pull/5178) **liguozhong**: Handle `context` cancellation in some of the `querier` store.index-cache-read.
* [5172](https://github.com/grafana/loki/pull/5172) **cyriltovena**: Avoid splitting large range vector aggregation.
* [5125](https://github.com/grafana/loki/pull/5125) **sasagarw**: Remove split-queries-by-interval validation
* [5091](https://github.com/grafana/loki/pull/5091) **owen-d**: better defaults for flush queue parallelism
* [5083](https://github.com/grafana/loki/pull/5083) **liguozhong**: [enhancement] querier cache: WriteBackCache should be off query path
* [5081](https://github.com/grafana/loki/pull/5081) **SasSwart**: Add the option to configure memory ballast for Loki
* [5077](https://github.com/grafana/loki/pull/5077) **trevorwhitney**: improve default config values
* [5067](https://github.com/grafana/loki/pull/5067) **cstyan**: Add an egress bytes total metric to the azure client.
* [5026](https://github.com/grafana/loki/pull/5026) **sandeepsukhani**: compactor changes for building per user index files in boltdb shipper
* [5023](https://github.com/grafana/loki/pull/5023) **ssncferreira**: Move querier.split-queries-by-interval to a per-tenant configuration
* [5022](https://github.com/grafana/loki/pull/5022) **owen-d**: adds instrumentation to azure object client
* [4942](https://github.com/grafana/loki/pull/4942) **cyriltovena**: Allow to disable http2 for GCS.
* [4891](https://github.com/grafana/loki/pull/4891) **liguozhong**: [optimization] cache prometheus : fix "loki_cache_request_duration_seconds_bucket" ‘status_code’ label always equals "200"
* [4737](https://github.com/grafana/loki/pull/4737) **owen-d**: ensures components with required SRV lookups use the correct port
* [4736](https://github.com/grafana/loki/pull/4736) **sandeepsukhani**: allow applying retention at different interval than compaction with a config
* [4656](https://github.com/grafana/loki/pull/4656) **ssncferreira**: Fix dskit/ring metric with 'cortex_' prefix

#### Promtail

##### Enhancements

* [5359](https://github.com/grafana/loki/pull/5359) **JBSchami**: Lambda-promtail: Enhance lambda-promtail to support adding extra labels from an environment variable value
* [5290](https://github.com/grafana/loki/pull/5290) **ssncferreira**: Update promtail to support duration string formats
* [5051](https://github.com/grafana/loki/pull/5051) **liguozhong**: [new] promtail pipeline:  Promtail Rate Limit stage #5048
* [5031](https://github.com/grafana/loki/pull/5031) **liguozhong**: [new] promtail: add readline rate limit
* [4911](https://github.com/grafana/loki/pull/4911) **jeschkies**: Provide Docker target and discovery in Promtail.
* [4813](https://github.com/grafana/loki/pull/4813) **cyriltovena**: Promtail pull cloudflare logs
* [4744](https://github.com/grafana/loki/pull/4744) **cyriltovena**: Add GELF support for Promtail.
* [4663](https://github.com/grafana/loki/pull/4663) **taisho6339**: Add SASL&mTLS authentication support for Kafka in Promtail

##### Fixes

* [5497](https://github.com/grafana/loki/pull/5497) **MasslessParticle**: Fix orphaned metrics in the file tailer
* [5409](https://github.com/grafana/loki/pull/5409) **ldb**: promtail/targets/syslog: Enable best effort parsing for Syslog messages
* [5246](https://github.com/grafana/loki/pull/5246) **rsteneteg**: Promtail: skip glob search if filetarget path is an existing file and not a directory
* [5238](https://github.com/grafana/loki/pull/5238) **littlepangdi**: Promtail: fix TargetManager.run() not exit after stop is called
* [4874](https://github.com/grafana/loki/pull/4874) **Alan01252**: Promtail: Fix replace missing adjacent capture groups
* [4832](https://github.com/grafana/loki/pull/4832) **taisho6339**: Use http prefix path correctly in promtail
* [4716](https://github.com/grafana/loki/pull/4716) **cyriltovena**: Fixes Promtail User-Agent.
* [5698](https://github.com/grafana/loki/pull/5698) **paullryan**: Promtail: Fix retry/stop when erroring for out of cloudflare retention range (e.g. over 168 hours old)

##### Changes

* [5377](https://github.com/grafana/loki/pull/5377) **slim-bean**: Promtail: Remove promtail_log_entries_bytes_bucket histogram
* [5266](https://github.com/grafana/loki/pull/5266) **jeschkies**: Write Promtail position file atomically.
* [4794](https://github.com/grafana/loki/pull/4794) **taisho6339**: Aggregate inotify watcher to file target manager
* [4745](https://github.com/grafana/loki/pull/4745) **taisho6339**: Expose Kafka message key in labels

#### Logcli

* [5477](https://github.com/grafana/loki/pull/5477) **atomic77**: logcli: Remove port from TLS server name when provided in --addr
* [4667](https://github.com/grafana/loki/pull/4667) **jeschkies**: Package logcli as rpm and deb.
* [4606](https://github.com/grafana/loki/pull/4606) **kavirajk**: Execute Loki queries on raw log data piped to stdin

#### Lambda-Promtail

* [5065](https://github.com/grafana/loki/pull/5065) **AndreZiviani**: lambda-promtail: Add ability to ingest logs from S3
* [7632](https://github.com/grafana/loki/pull/7632) **changhyuni**: lambda-promtail: Add kinesis data stream to use in terraform

#### Fluent Bit

* [5223](https://github.com/grafana/loki/pull/5223) **cyriltovena**: fluent-bit: Attempt to unmarshal nested json.

#### FluentD

* [6240](https://github.com/grafana/loki/pull/6240) **taharah**: Add the feature flag `include_thread_label` to allow the `fluentd_thread` label included when using multiple threads for flushing to be configurable
* [5107](https://github.com/grafana/loki/pull/5107) **chaudum**: fluentd: Fix bug that caused lines to be dropped when containing non utf-8 characters
* [5163](https://github.com/grafana/loki/pull/5163) **chaudum**: Fix encoding error in fluentd client

### Notes

This release was created from a branch starting at commit 614912181e6f3988b2b22791053278cfb64e169c but it may also contain backported changes from main.

Check the history of the branch `release-2.5.x`.

### Dependencies

* Go Version:     1.17.8

# 2.4.1 (2021/11/07)

Release notes for 2.4.1 can be found on the [release notes page](https://grafana.com/docs/loki/latest/release-notes/v2-4/)

### All Changes

* [4687](https://github.com/grafana/loki/pull/4687) **owen-d**: overrides checks for nil tenant limits on AllByUserID
* [4683](https://github.com/grafana/loki/pull/4683) **owen-d**: Adds replication_factor doc to common config
* [4681](https://github.com/grafana/loki/pull/4681) **slim-bean**: Loki: check new Read target when initializing boltdb-shipper store

# 2.4.0 (2021/11/05)

Release notes for 2.4.0 can be found on the [release notes page](https://grafana.com/docs/loki/latest/release-notes/v2-4/)

### All Changes

Here is a list of all changes included in 2.4.0.

#### Loki

* [4649](https://github.com/grafana/loki/pull/4649) **cstyan**: Instrument s3 client DeleteObject requests.
* [4643](https://github.com/grafana/loki/pull/4643) **trevorwhitney**: compactor depends on memberlist for memberlist ring option
* [4642](https://github.com/grafana/loki/pull/4642) **slim-bean**: Loki: fix handling of tail requests when using target `all` or `read`
* [4641](https://github.com/grafana/loki/pull/4641) **ssncferreira**: Migration to dskit/ring
* [4638](https://github.com/grafana/loki/pull/4638) **DylanGuedes**: Loki: Revert distributor defaulting to `inmemory`
* [4635](https://github.com/grafana/loki/pull/4635) **owen-d**: dont try to use the scheduler ring when a downstream url is configured
* [4630](https://github.com/grafana/loki/pull/4630) **chaudum**: Allow HTTP POST requests on ring pages
* [4627](https://github.com/grafana/loki/pull/4627) **slim-bean**: Loki: Explicitly define allowed HTTP methods on HTTP endpoints
* [4625](https://github.com/grafana/loki/pull/4625) **sandeepsukhani**: Logs deletion fixes
* [4617](https://github.com/grafana/loki/pull/4617) **trevorwhitney**: Add common ring configuration
* [4615](https://github.com/grafana/loki/pull/4615) **owen-d**: uses ring.Write instead of ring.WriteNoExtend for compactor ring checks
* [4614](https://github.com/grafana/loki/pull/4614) **slim-bean**: Loki: query scheduler should send shutdown to frontends when ReplicationSet changes
* [4608](https://github.com/grafana/loki/pull/4608) **trevorwhitney**: default ingester final sleep to 0 unless otherwise specified
* [4607](https://github.com/grafana/loki/pull/4607) **owen-d**: improves scheduler & compactor ringwatcher checks
* [4603](https://github.com/grafana/loki/pull/4603) **garrettlish**: add date time sprig template functions in logql label/line formatter
* [4598](https://github.com/grafana/loki/pull/4598) **kavirajk**: Fix `ip` matcher lexer to differentiate filter from identifier
* [4596](https://github.com/grafana/loki/pull/4596) **owen-d**: Ignore validity window during wal replay
* [4595](https://github.com/grafana/loki/pull/4595) **owen-d**: Cleans up redundant setting of stream.unorderedWrites=true during replay
* [4594](https://github.com/grafana/loki/pull/4594) **owen-d**: Enable unordered_writes by default
* [4593](https://github.com/grafana/loki/pull/4593) **taisho6339**: Respect gRPC context error when handling errors
* [4592](https://github.com/grafana/loki/pull/4592) **owen-d**: introduces "entry too far behind" instrumentation for unordered writes
* [4589](https://github.com/grafana/loki/pull/4589) **owen-d**: replaces fallthrough statement in InitFrontend
* [4586](https://github.com/grafana/loki/pull/4586) **dannykopping**: Configuring query-frontend interface names with loopback device
* [4585](https://github.com/grafana/loki/pull/4585) **sandeepsukhani**: set wal dir to /loki/wal in docker config
* [4577](https://github.com/grafana/loki/pull/4577) **taisho6339**: Respect shard number in series api
* [4574](https://github.com/grafana/loki/pull/4574) **slim-bean**: Loki: Add a ring to the compactor used to control concurrency when not running standalone
* [4573](https://github.com/grafana/loki/pull/4573) **sandeepsukhani**: validate default limits config with other configs at startup
* [4570](https://github.com/grafana/loki/pull/4570) **DylanGuedes**: Loki: Append loopback to ingester net interface default list
* [4569](https://github.com/grafana/loki/pull/4569) **DylanGuedes**: Config: Change default RejectOldSamplesMaxAge from 14d to 7d
* [4563](https://github.com/grafana/loki/pull/4563) **cyriltovena**: Fixes the Series function to handle properly sharding.
* [4554](https://github.com/grafana/loki/pull/4554) **cyriltovena**: Fixes a panic in the labels API when no parameters are supplied.
* [4550](https://github.com/grafana/loki/pull/4550) **cyriltovena**: Fixes an edge case in the batch chunk iterator.
* [4546](https://github.com/grafana/loki/pull/4546) **slim-bean**: Loki: Apply the ingester ring config to all other rings (distributor, ruler, query-scheduler)
* [4545](https://github.com/grafana/loki/pull/4545) **trevorwhitney**: Fix race condition in Query Scheduler ring with frontend/worker
* [4543](https://github.com/grafana/loki/pull/4543) **trevorwhitney**: Change a few default config values and improve application of common storage config
* [4542](https://github.com/grafana/loki/pull/4542) **owen-d**: only exports tenant limits which differ from defaults and export defa…
* [4531](https://github.com/grafana/loki/pull/4531) **JordanRushing**: Add quick nil check in TenantLimits for runtime_config
* [4529](https://github.com/grafana/loki/pull/4529) **owen-d**: correctly sets subservicesWatcher on scheduler
* [4525](https://github.com/grafana/loki/pull/4525) **owen-d**: Safely checks read ring for potentially nil scheduler
* [4524](https://github.com/grafana/loki/pull/4524) **dannykopping**: Clarify error message when no valid target scrape config is defined for `promtail` job
* [4520](https://github.com/grafana/loki/pull/4520) **JordanRushing**: Introduce `overrides-exporter` module to Loki
* [4519](https://github.com/grafana/loki/pull/4519) **DylanGuedes**: Loki: Enable FIFO cache by default
* [4518](https://github.com/grafana/loki/pull/4518) **slim-bean**: Loki: Fix bug where items are returned to a sync.Pool incorrectly
* [4510](https://github.com/grafana/loki/pull/4510) **lingpeng0314**: add group_{left,right} to LogQL
* [4508](https://github.com/grafana/loki/pull/4508) **trevorwhitney**: Apply better defaults when boltdb shipper is being used
* [4498](https://github.com/grafana/loki/pull/4498) **trevorwhitney**: Feature: add virtual read and write targets
* [4487](https://github.com/grafana/loki/pull/4487) **cstyan**: Update go.mod to go 1.17
* [4484](https://github.com/grafana/loki/pull/4484) **dannykopping**: Replacing go-kit/kit/log with go-kit/log
* [4482](https://github.com/grafana/loki/pull/4482) **owen-d**: always expose loki_build_info
* [4479](https://github.com/grafana/loki/pull/4479) **owen-d**: restores for state at seconds(now-forDuration)
* [4478](https://github.com/grafana/loki/pull/4478) **replay**: Update cortex to newer version
* [4473](https://github.com/grafana/loki/pull/4473) **trevorwhitney**: Configuration: add a common config section for object storage
* [4457](https://github.com/grafana/loki/pull/4457) **kavirajk**: Fix return values of Matrix and Vector during query range in QueryShardingMiddleware
* [4453](https://github.com/grafana/loki/pull/4453) **liguozhong**: [querier] s3: add getObject retry
* [4446](https://github.com/grafana/loki/pull/4446) **garrettlish**: make LogQL syntax scope from private to public
* [4443](https://github.com/grafana/loki/pull/4443) **DylanGuedes**: Loki: Change how push API checks for contentType
* [4440](https://github.com/grafana/loki/pull/4440) **DylanGuedes**: Loki: Override distributor's default ring KV store
* [4437](https://github.com/grafana/loki/pull/4437) **dannykopping**: Ruler: Do not clear remote-write HTTP client config
* [4436](https://github.com/grafana/loki/pull/4436) **JordanRushing**: Add metric prefix changes for chunk store and runtime config to upgrading.md
* [4435](https://github.com/grafana/loki/pull/4435) **trevorwhitney**: Change default values for two GRPC setting we have to set so the queriers can connect to a frontend or scheduler
* [4433](https://github.com/grafana/loki/pull/4433) **trevorwhitney**: Add more tests around config parsing changes from common config PR
* [4432](https://github.com/grafana/loki/pull/4432) **owen-d**: tests checkpoints immediately and gives more of a time buffer
* [4431](https://github.com/grafana/loki/pull/4431) **dannykopping**: Ruler: Overwrite instead of merge remote-write headers
* [4429](https://github.com/grafana/loki/pull/4429) **dannykopping**: Ruler: Refactoring remote-write config overrides
* [4424](https://github.com/grafana/loki/pull/4424) **slim-bean**: Loki: Add a ring to the query scheduler to allow discovery via the ring as an alternative to DNS
* [4421](https://github.com/grafana/loki/pull/4421) **owen-d**: Safe per tenant overrides loading
* [4415](https://github.com/grafana/loki/pull/4415) **DylanGuedes**: Loki: Change default limits to common values
* [4413](https://github.com/grafana/loki/pull/4413) **trevorwhitney**: add compactor working dir to auto-configured file paths
* [4411](https://github.com/grafana/loki/pull/4411) **slim-bean**: Loki: Bug: frontend waiting on results which would never come
* [4400](https://github.com/grafana/loki/pull/4400) **trevorwhitney**: auto-apply memberlist ring config when join_members provided
* [4391](https://github.com/grafana/loki/pull/4391) **garrettlish**: add on and ignoring clauses in binOpExpr
* [4388](https://github.com/grafana/loki/pull/4388) **trevorwhitney**: default chunk target size to ~1MB~ 1.5MB
* [4367](https://github.com/grafana/loki/pull/4367) **owen-d**: removes deprecated duplicate per stream rate limit fields
* [4364](https://github.com/grafana/loki/pull/4364) **dannykopping**: Ruler: improve control over marshaling relabel.Config
* [4354](https://github.com/grafana/loki/pull/4354) **dannykopping**: Ruler: adding `pkg/metrics` from agent
* [4349](https://github.com/grafana/loki/pull/4349) **JordanRushing**: Add recovery middleware to Ingester; re-add recovery middleware to Querier when not running in standalone mode
* [4348](https://github.com/grafana/loki/pull/4348) **trevorwhitney**: allow ingester and distributor to run on same instance
* [4347](https://github.com/grafana/loki/pull/4347) **slim-bean**: Loki: Common Config
* [4344](https://github.com/grafana/loki/pull/4344) **dannykopping**: Ruler: per-tenant WAL
* [4327](https://github.com/grafana/loki/pull/4327) **aknuds1**: Chore: Use dskit/limiter
* [4322](https://github.com/grafana/loki/pull/4322) **owen-d**: Hotfix #4308 into k62
* [4321](https://github.com/grafana/loki/pull/4321) **owen-d**: Hotfix #4308 into k61
* [4313](https://github.com/grafana/loki/pull/4313) **aknuds1**: Chore: Use middleware package from dskit
* [4312](https://github.com/grafana/loki/pull/4312) **aknuds1**: Chore: Use dskit/grpcclient
* [4308](https://github.com/grafana/loki/pull/4308) **cyriltovena**: Fixes the pattern parser validation.
* [4304](https://github.com/grafana/loki/pull/4304) **aknuds1**: Chore: Reformat Go files
* [4302](https://github.com/grafana/loki/pull/4302) **cyriltovena**: Fixes a bug in the block cache code.
* [4301](https://github.com/grafana/loki/pull/4301) **trevorwhitney**: Feature: allow querier and query frontend targets to run on same process
* [4295](https://github.com/grafana/loki/pull/4295) **aknuds1**: Chore: Upgrade dskit
* [4289](https://github.com/grafana/loki/pull/4289) **kavirajk**: Add custom UnmarshalJSON for bytesize type
* [4282](https://github.com/grafana/loki/pull/4282) **chaudum**: Chore: Update Cortex and use kv package from grafana/dskit
* [4276](https://github.com/grafana/loki/pull/4276) **chaudum**: Export MemberlistKV field on Loki struct
* [4272](https://github.com/grafana/loki/pull/4272) **taisho6339**: Add count to 'loki_ingester_memory_chunks' when recovery from wal
* [4265](https://github.com/grafana/loki/pull/4265) **owen-d**: remove empty streams after wal replay
* [4255](https://github.com/grafana/loki/pull/4255) **owen-d**: replaces old cortex_chunk_store prefix with loki_chunk_store
* [4253](https://github.com/grafana/loki/pull/4253) **JordanRushing**: Change prefix for `runtimeconfig` metrics from `cortex_` to `loki_`
* [4251](https://github.com/grafana/loki/pull/4251) **dannykopping**: Runtime config: do not validate nil limits
* [4246](https://github.com/grafana/loki/pull/4246) **JordanRushing**:     Add missing `Inc()` to correctly increment the `dropStage.dropCount` metric on valid dropped log line; update related docs
* [4240](https://github.com/grafana/loki/pull/4240) **bboreham**: Simplify Distributor.push
* [4238](https://github.com/grafana/loki/pull/4238) **liguozhong**: [fix] distributor: fix goroutine leak
* [4236](https://github.com/grafana/loki/pull/4236) **owen-d**: better per stream rate limits configuration options
* [4228](https://github.com/grafana/loki/pull/4228) **owen-d**: bumps per stream default rate limits
* [4227](https://github.com/grafana/loki/pull/4227) **aknuds1**: Chore: Use runtimeconfig from dskit
* [4225](https://github.com/grafana/loki/pull/4225) **aknuds1**: Flagext: Use flagext package from dskit
* [4213](https://github.com/grafana/loki/pull/4213) **owen-d**: Refactor per stream rate limit
* [4212](https://github.com/grafana/loki/pull/4212) **owen-d**: WAL replay discard metrics
* [4211](https://github.com/grafana/loki/pull/4211) **BenoitKnecht**: pkg/storage/chunk/aws: Add s3.http.ca-file option
* [4207](https://github.com/grafana/loki/pull/4207) **cstyan**: Improve error message for stream rate limit.
* [4196](https://github.com/grafana/loki/pull/4196) **56quarters**: Chore: Use services and modules from grafana/dskit
* [4193](https://github.com/grafana/loki/pull/4193) **owen-d**: adds loki_ingester_wal_replay_active metric and records this more acc…
* [4192](https://github.com/grafana/loki/pull/4192) **owen-d**: Cleanup/unordered writes ingester config
* [4191](https://github.com/grafana/loki/pull/4191) **cstyan**: [ingester/stream]: Add a byte stream rate limit.
* [4188](https://github.com/grafana/loki/pull/4188) **aknuds1**: Chore: Upgrade to latest Cortex
* [4185](https://github.com/grafana/loki/pull/4185) **sandeepsukhani**: Canary: allow setting tenant id for querying logs from loki
* [4181](https://github.com/grafana/loki/pull/4181) **owen-d**: initiate grpc health check always
* [4176](https://github.com/grafana/loki/pull/4176) **sokoide**: Authc/z: Enable grpc_client_config to allow mTLS
* [4172](https://github.com/grafana/loki/pull/4172) **sandeepsukhani**: Retention speedup
* [4160](https://github.com/grafana/loki/pull/4160) **owen-d**: safely close nonOverlapping iterators
* [4155](https://github.com/grafana/loki/pull/4155) **owen-d**: Auth followup - Remove unused
* [4153](https://github.com/grafana/loki/pull/4153) **owen-d**: uses more fleshed out cortex auth utility & adds new auth-ignored routes
* [4149](https://github.com/grafana/loki/pull/4149) **owen-d**: add unordered writes to local config
* [4141](https://github.com/grafana/loki/pull/4141) **dannykopping**: Ruler: write meaningful logs when remote-write is disabled or is misconfigured
* [4135](https://github.com/grafana/loki/pull/4135) **slim-bean**: Build: Fix build version info
* [4132](https://github.com/grafana/loki/pull/4132) **owen-d**: Promote/ruler api
* [4130](https://github.com/grafana/loki/pull/4130) **owen-d**: Tenant/unordered
* [4128](https://github.com/grafana/loki/pull/4128) **sandeepsukhani**: add a storage client for boltdb-shipper which would do all the object key management for storage operations
* [4126](https://github.com/grafana/loki/pull/4126) **cstyan**: Allow for loki-canary to generate a percentage of out of order log lines
* [4114](https://github.com/grafana/loki/pull/4114) **owen-d**: Stream iterators account for unordered data
* [4111](https://github.com/grafana/loki/pull/4111) **owen-d**: ingester.index-shards config
* [4107](https://github.com/grafana/loki/pull/4107) **sandeepsukhani**: fix finding tables which would have out of retention data
* [4104](https://github.com/grafana/loki/pull/4104) **owen-d**: Discard/ooo
* [4071](https://github.com/grafana/loki/pull/4071) **jeschkies**: Support frontend V2 with query scheduler.

#### Promtail

* [4599](https://github.com/grafana/loki/pull/4599) **rsteneteg**: [Promtail] resolve issue with promtail not scraping target if only path changed in a simpler way that dont need mutex to sync threads
* [4588](https://github.com/grafana/loki/pull/4588) **owen-d**: regenerates assets from current vfsgen dependency
* [4568](https://github.com/grafana/loki/pull/4568) **cyriltovena**: Promtail Kafka target
* [4567](https://github.com/grafana/loki/pull/4567) **cyriltovena**: Refactor client configs in Promtail.
* [4556](https://github.com/grafana/loki/pull/4556) **james-callahan**: promtail: no need for GCP promtail_instance label now that loki supports out-of-order writes
* [4516](https://github.com/grafana/loki/pull/4516) **lizzzcai**: promtail: update promtail base image to debian:bullseye-slim
* [4507](https://github.com/grafana/loki/pull/4507) **dannykopping**: Promtail: allow for customisable stream lag labels
* [4495](https://github.com/grafana/loki/pull/4495) **sankalp-r**: Promtail: add static labels in stage
* [4461](https://github.com/grafana/loki/pull/4461) **rsteneteg**: Promtail: fix filetarget to not be stuck if no files was detected on startup
* [4346](https://github.com/grafana/loki/pull/4346) **sandeepsukhani**: add logfmt promtail stage to be able to extract data from logfmt formatted log
* [4336](https://github.com/grafana/loki/pull/4336) **ldb**: clients/promtail: Add ndjson and plaintext formats to loki_push
* [4235](https://github.com/grafana/loki/pull/4235) **kavirajk**: Add metrics for gcplog scrape.
* [3907](https://github.com/grafana/loki/pull/3907) **johanfleury**: promtail: add support for TLS/mTLS in syslog receiver

#### Logcli

* [4303](https://github.com/grafana/loki/pull/4303) **cyriltovena**: Allow to run local boltdb queries with logcli.
* [4242](https://github.com/grafana/loki/pull/4242) **chaudum**: cli: Register configuration option `store.max-look-back-period` as CLI argument
* [4203](https://github.com/grafana/loki/pull/4203) **invidian**: cmd/logcli: add --follow flag as an alias for --tail

#### Build

* [4639](https://github.com/grafana/loki/pull/4639) **slim-bean**: Build: simplify how protos are built
* [4609](https://github.com/grafana/loki/pull/4609) **slim-bean**: Build: Update CODEOWNERS to put Karen back in charge of the docs
* [4541](https://github.com/grafana/loki/pull/4541) **cstyan**: Fix drone ECR publish.
* [4481](https://github.com/grafana/loki/pull/4481) **cstyan**: Update golang and loki-build-image image versions.
* [4480](https://github.com/grafana/loki/pull/4480) **cstyan**: Add drone build job for lambda-promtail images.
* [4462](https://github.com/grafana/loki/pull/4462) **cstyan**: Update loki-build-image to drone 1.4.0
* [4373](https://github.com/grafana/loki/pull/4373) **jeschkies**: Instruct how to sign `drone.yml`.
* [4358](https://github.com/grafana/loki/pull/4358) **JordanRushing**: Add DroneCI pipeline stage to validate loki example configs; create example configuration files
* [4353](https://github.com/grafana/loki/pull/4353) **dannykopping**: CI: Fixing linter deprecations
* [4286](https://github.com/grafana/loki/pull/4286) **slim-bean**: Build: Tweak stalebot message
* [4252](https://github.com/grafana/loki/pull/4252) **slim-bean**: Build: update stalebot message to be more descriptive and friendlier
* [4226](https://github.com/grafana/loki/pull/4226) **aknuds1**: Makefile: Add format target
* [4220](https://github.com/grafana/loki/pull/4220) **slim-bean**: Build: Add github action backport workflow
* [4189](https://github.com/grafana/loki/pull/4189) **mathew-fleisch**: Makefile: Add darwin/arm64 build to release binaries

#### Project

* [4535](https://github.com/grafana/loki/pull/4535) **carlpett**: Fix branch reference in PR template
* [4604](https://github.com/grafana/loki/pull/4604) **kavirajk**: Update PR template to include `changelog` update in the checklist
* [4494](https://github.com/grafana/loki/pull/4494) **cstyan**: Add a a parameter to keep/drop the stream label from cloudwatch.
* [4315](https://github.com/grafana/loki/pull/4315) **cstyan**: Rewrite lambda-promtail to use subscription filters.

#### Dashboards

* [4634](https://github.com/grafana/loki/pull/4634) **cyriltovena**: Fixes the operational dashboard using an old metric.
* [4618](https://github.com/grafana/loki/pull/4618) **cstyan**: loki-mixin: fix label selectors + logs dashboard
* [4575](https://github.com/grafana/loki/pull/4575) **dannykopping**: Adding recording rules dashboard
* [4441](https://github.com/grafana/loki/pull/4441) **owen-d**: Revert "loki-mixin: use centralized configuration for dashboard matchers / selectors"
* [4438](https://github.com/grafana/loki/pull/4438) **dannykopping**: Dashboards: adding "logs" into regex
* [4423](https://github.com/grafana/loki/pull/4423) **cstyan**: Add tag/link fix to operational dashboard and promtail mixin dashboard.
* [4401](https://github.com/grafana/loki/pull/4401) **cstyan**: Minor dashboard fixes

#### Docker-driver

* [4396](https://github.com/grafana/loki/pull/4396) **owen-d**: Removes docker driver empty log line message
* [4190](https://github.com/grafana/loki/pull/4190) **jeschkies**: Document known Docker driver issues.

#### FluentD

* [4261](https://github.com/grafana/loki/pull/4261) **MrWong99**: FluentD output plugin: Remove an unused variable when processing chunks

#### Docs

* [4646](https://github.com/grafana/loki/pull/4646) **KMiller-Grafana**: Docs: revise modes of operation section
* [4631](https://github.com/grafana/loki/pull/4631) **kavirajk**: Add changelog and upgrade guide for #4556
* [4616](https://github.com/grafana/loki/pull/4616) **owen-d**: index-gw sts doc fix. closes #4583
* [4612](https://github.com/grafana/loki/pull/4612) **surdaft**: Docs: Fix typo in docs
* [4611](https://github.com/grafana/loki/pull/4611) **KMiller-Grafana**: Docs: revise incendiary language added in PR 4507
* [4601](https://github.com/grafana/loki/pull/4601) **mustafacansevinc**: docs: fix promtail docs links in loki installation page
* [4597](https://github.com/grafana/loki/pull/4597) **owen-d**: a few doc fixes in preparation for 2.4
* [4590](https://github.com/grafana/loki/pull/4590) **owen-d**: improves grouping docs examples
* [4579](https://github.com/grafana/loki/pull/4579) **DylanGuedes**: Docs: Modify modes of operation image
* [4576](https://github.com/grafana/loki/pull/4576) **DylanGuedes**: Rename hybrid mode to simple scalable mode
* [4566](https://github.com/grafana/loki/pull/4566) **dannykopping**: Documenting recording rules per-tenant WAL
* [4565](https://github.com/grafana/loki/pull/4565) **DylanGuedes**: Docs: Add virtual targets docs
* [4559](https://github.com/grafana/loki/pull/4559) **chri2547**: docs: Update curl POST  example in docs
* [4548](https://github.com/grafana/loki/pull/4548) **cstyan**: Improve lambda-promtail docs based on Owens review.
* [4540](https://github.com/grafana/loki/pull/4540) **JordanRushing**: Update CHANGELOG.md and /docs with info on new `overrides-exporter` module for Loki
* [4539](https://github.com/grafana/loki/pull/4539) **cstyan**: Modify lambda-promtail docs based on rewrite.
* [4527](https://github.com/grafana/loki/pull/4527) **yangkb09**: Docs: add missing quote to log_queries.md
* [4521](https://github.com/grafana/loki/pull/4521) **owen-d**: brings storage architecture up to date
* [4499](https://github.com/grafana/loki/pull/4499) **vdm**: Docs: Remove ListObjects S3 permission
* [4493](https://github.com/grafana/loki/pull/4493) **DylanGuedes**: Docs: Move rule storages configs to their own sections
* [4486](https://github.com/grafana/loki/pull/4486) **KMiller-Grafana**: Docs: correct the page parameter in the Grafana Cloud advertisement
* [4485](https://github.com/grafana/loki/pull/4485) **DylanGuedes**: Document the common config section
* [4422](https://github.com/grafana/loki/pull/4422) **KMiller-Grafana**: Docs: revise wording of Grafana Cloud advertisement
* [4417](https://github.com/grafana/loki/pull/4417) **KMiller-Grafana**: Docs: remove empty section "Generic placeholders"
* [4416](https://github.com/grafana/loki/pull/4416) **KMiller-Grafana**: Docs: correctly represent product name
* [4403](https://github.com/grafana/loki/pull/4403) **KMiller-Grafana**: Docs: introduce a fundamentals section
* [4399](https://github.com/grafana/loki/pull/4399) **KMiller-Grafana**: Docs: prominently advertise free Grafana Cloud availability
* [4374](https://github.com/grafana/loki/pull/4374) **KMiller-Grafana**: Docs: clarify distinction between single binary and microservices.
* [4363](https://github.com/grafana/loki/pull/4363) **KMiller-Grafana**: Docs: Remove wording like "As of version 1.6, you can..."
* [4361](https://github.com/grafana/loki/pull/4361) **JasonGiedymin**: fix(docs): spelling mistake
* [4357](https://github.com/grafana/loki/pull/4357) **carehart**: Correct typo
* [4345](https://github.com/grafana/loki/pull/4345) **pr0PM**: Deduplicating the compactor docs
* [4342](https://github.com/grafana/loki/pull/4342) **KMiller-Grafana**: Docs: Organize and edit the LogQL section
* [4324](https://github.com/grafana/loki/pull/4324) **lingenavd**: Docs: Update _index.md to add value boltdb-shipper for the key store
* [4320](https://github.com/grafana/loki/pull/4320) **KMiller-Grafana**: Docs: improve spelling, grammar, and formatting.
* [4310](https://github.com/grafana/loki/pull/4310) **dannykopping**: Correcting documentation example for `/api/prom/query`
* [4309](https://github.com/grafana/loki/pull/4309) **GneyHabub**: Docs: Fix a link
* [4294](https://github.com/grafana/loki/pull/4294) **mr-karan**: docs:  (logs-deletion.md) URL Encode curl command
* [4293](https://github.com/grafana/loki/pull/4293) **Birdi7**: docs: fix link to Promtail documentation
* [4283](https://github.com/grafana/loki/pull/4283) **SeriousM**: Correct the indention for azure storage configuration
* [4277](https://github.com/grafana/loki/pull/4277) **ivanahuckova**: Update example for /series endpoint in _index.md
* [4247](https://github.com/grafana/loki/pull/4247) **KMiller-Grafana**: Docs: inject newlines for configuration section readability
* [4245](https://github.com/grafana/loki/pull/4245) **KMiller-Grafana**: Docs: revise max_query_lookback knob definition
* [4244](https://github.com/grafana/loki/pull/4244) **JordanRushing**: Update limits_config docs to include querier.max_query_lookback flag
* [4237](https://github.com/grafana/loki/pull/4237) **KMiller-Grafana**: Docs: first draft, Loki accepts out-of-order writes
* [4231](https://github.com/grafana/loki/pull/4231) **Aletor93**: doc: fix typo on loki-external-labels for docker client labels
* [4222](https://github.com/grafana/loki/pull/4222) **KMiller-Grafana**: Docs: minor improvements to Loki Canary docs
* [4208](https://github.com/grafana/loki/pull/4208) **cstyan**: Update tanka installation docs to refer to tanka section about `jb`
* [4206](https://github.com/grafana/loki/pull/4206) **jeschkies**: Link Kubernetes service discovery configuration.
* [4199](https://github.com/grafana/loki/pull/4199) **owen-d**: fixes typo
* [4184](https://github.com/grafana/loki/pull/4184) **mcdeck**: Update docker.md
* [4175](https://github.com/grafana/loki/pull/4175) **KMiller-Grafana**: Docs: correct path to Promtail configuration file
* [4163](https://github.com/grafana/loki/pull/4163) **smuth4**: Docs: Update docker install to work out of the box
* [4152](https://github.com/grafana/loki/pull/4152) **charles-woshicai**: Docs: example about using azure storage account as storage
* [4147](https://github.com/grafana/loki/pull/4147) **KMiller-Grafana**: Docs: fluentd client phrasing and formatting
* [4145](https://github.com/grafana/loki/pull/4145) **KMiller-Grafana**: Docs: improve LogQL section
* [4134](https://github.com/grafana/loki/pull/4134) **KMiller-Grafana**: Docs: revise section header (out of order writes)
* [4131](https://github.com/grafana/loki/pull/4131) **owen-d**: updates unordered writes config docs
* [4125](https://github.com/grafana/loki/pull/4125) **owen-d**: Initial out of order docs
* [4122](https://github.com/grafana/loki/pull/4122) **yasharne**: update boltdb-shipper index period
* [4120](https://github.com/grafana/loki/pull/4120) **vitaliyf**: Docs: Fix broken "Upgrading" link
* [4113](https://github.com/grafana/loki/pull/4113) **KMiller-Grafana**: Docs: Fix typos and grammar. Inject newlines for readability.
* [4112](https://github.com/grafana/loki/pull/4112) **slim-bean**: Docs: updated changelog and references to 2.3
* [4100](https://github.com/grafana/loki/pull/4100) **jeschkies**: Document operation with the query scheduler.
* [4088](https://github.com/grafana/loki/pull/4088) **KMiller-Grafana**: Update Loki README with better links and descriptions
* [3880](https://github.com/grafana/loki/pull/3880) **timothydlister**: Update fluent-plugin-loki documentation URLs

#### Jsonnet

* [4629](https://github.com/grafana/loki/pull/4629) **owen-d**: Default wal to enabled in jsonnet lib
* [4624](https://github.com/grafana/loki/pull/4624) **chaudum**: Disable chunk transfers in jsonnet lib
* [4530](https://github.com/grafana/loki/pull/4530) **owen-d**: Jsonnet/overrides exporter
* [4496](https://github.com/grafana/loki/pull/4496) **jeschkies**: Use different metrics for `PromtailFileLagging`.
* [4405](https://github.com/grafana/loki/pull/4405) **jdbaldry**: fix: Correct grafana-token creation command
* [4279](https://github.com/grafana/loki/pull/4279) **kevinschoonover**: loki-mixin: use centralized configuration for dashboard matchers / selectors
* [4259](https://github.com/grafana/loki/pull/4259) **eamonryan**: Jsonnet: Update license path argument name
* [4217](https://github.com/grafana/loki/pull/4217) **Duologic**: fix(rules): upstream recording rule switched to sum_irate
* [4182](https://github.com/grafana/loki/pull/4182) **owen-d**: fine tune grpc configs jsonnet
* [4180](https://github.com/grafana/loki/pull/4180) **owen-d**: corrects query scheduler image
* [4165](https://github.com/grafana/loki/pull/4165) **jdbaldry**: Jsonnet: Add Grafana Enterprise Logs library
* [4154](https://github.com/grafana/loki/pull/4154) **owen-d**: updates scheduler libsonnet
* [4102](https://github.com/grafana/loki/pull/4102) **jeschkies**: Define ksonnet lib for query scheduler.

### Notes

This release was created from a branch starting at commit e95d193acf1633a6ec33a328b8a4a3d844e8e5f9 but it may also contain backported changes from main.

Check the history of the branch `release-2.4`.

### Dependencies

* Go Version:     1.17.2
* Cortex Version: 3f329a21cad432325268717eecf2b77c8d95150f

# 2.3.0 (2021/08/06)

Release notes for 2.3.0 can be found on the [release notes page](https://grafana.com/docs/loki/latest/release-notes/v2-3/)

### All Changes

#### Loki

* [4048](https://github.com/grafana/loki/pull/4048) **dannykopping**: Ruler: implementing write relabelling on recording rule samples
* [4091](https://github.com/grafana/loki/pull/4091) **cyriltovena**: Fixes instant queries in the frontend.
* [4087](https://github.com/grafana/loki/pull/4087) **cyriltovena**: Fixes unaligned shards between ingesters and storage.
* [4047](https://github.com/grafana/loki/pull/4047) **cyriltovena**: Add min_sharding_lookback limits to the frontends
* [4027](https://github.com/grafana/loki/pull/4027) **jdbaldry**: fix: Restore /config endpoint and correct handlerFunc for buildinfo
* [4020](https://github.com/grafana/loki/pull/4020) **simonswine**: Restrict path segments in TenantIDs (CVE-2021-36156 CVE-2021-36157)
* [4019](https://github.com/grafana/loki/pull/4019) **cyriltovena**: Improve decoding of JSON responses.
* [4018](https://github.com/grafana/loki/pull/4018) **sandeepsukhani**: Compactor improvements
* [4017](https://github.com/grafana/loki/pull/4017) **aknuds1**: Chore: Upgrade Prometheus and Cortex
* [3996](https://github.com/grafana/loki/pull/3996) **owen-d**: fixes a badly referenced variable name in StepEvaluator code
* [3995](https://github.com/grafana/loki/pull/3995) **owen-d**: Headblock interop
* [3992](https://github.com/grafana/loki/pull/3992) **MichelHollands**: Update Cortex version
* [3991](https://github.com/grafana/loki/pull/3991) **periklis**: Add LogQL AST walker
* [3990](https://github.com/grafana/loki/pull/3990) **cyriltovena**: Intern label keys for LogQL parser.
* [3986](https://github.com/grafana/loki/pull/3986) **kavirajk**: Ip matcher for LogQL
* [3984](https://github.com/grafana/loki/pull/3984) **jeschkies**: Filter instant queries and shard them.
* [3983](https://github.com/grafana/loki/pull/3983) **cyriltovena**: Reject labels with invalid runes when using implicit extraction parser.
* [3981](https://github.com/grafana/loki/pull/3981) **owen-d**: fixes chunk size method in facade
* [3979](https://github.com/grafana/loki/pull/3979) **MichelHollands**: Add a chunk filterer field to the config
* [3977](https://github.com/grafana/loki/pull/3977) **sandeepsukhani**: add a metric for counting number of failures in opening existing active index files
* [3976](https://github.com/grafana/loki/pull/3976) **sandeepsukhani**: fix flaky retention tests
* [3974](https://github.com/grafana/loki/pull/3974) **owen-d**: WAL Replay counter
* [3973](https://github.com/grafana/loki/pull/3973) **56quarters**: Use the Cortex wrapper for getting tenant ID from a context
* [3972](https://github.com/grafana/loki/pull/3972) **jeschkies**: Return build info under `/loki/api/v1/status/buildinfo`.
* [3970](https://github.com/grafana/loki/pull/3970) **sandeepsukhani**: log name of the file failed to open during startup by ingester
* [3969](https://github.com/grafana/loki/pull/3969) **sandeepsukhani**: add some tests in compactor and fix a bug in IntervalHasExpiredChunks check in retention with tests
* [3968](https://github.com/grafana/loki/pull/3968) **cyriltovena**: Improve head chunk allocations when reading samples.
* [3967](https://github.com/grafana/loki/pull/3967) **sandeepsukhani**: fix a panic in compactor when retention is not enabled
* [3966](https://github.com/grafana/loki/pull/3966) **sandeepsukhani**: fix panic in compactor when retention is not enabled
* [3957](https://github.com/grafana/loki/pull/3957) **owen-d**: Unordered head block
* [3949](https://github.com/grafana/loki/pull/3949) **cyriltovena**: Allow no overrides config for tenants.
* [3946](https://github.com/grafana/loki/pull/3946) **cyriltovena**: Improve marker file current time metrics.
* [3934](https://github.com/grafana/loki/pull/3934) **sandeepsukhani**: optimize table retetion
* [3932](https://github.com/grafana/loki/pull/3932) **Timbus**: Parser: Allow literal control chars in logfmt decoder
* [3929](https://github.com/grafana/loki/pull/3929) **sandeepsukhani**: remove boltdb files from ingesters on startup which do not have a index bucket
* [3928](https://github.com/grafana/loki/pull/3928) **dannykopping**: Querier/Ingester: Fixing json expression parser bug
* [3919](https://github.com/grafana/loki/pull/3919) **github-vincent-miszczak**: Add ingester.autoforget-unhealthy-timeout opt-in feature
* [3888](https://github.com/grafana/loki/pull/3888) **kavirajk**: Make `overrides` configmap names and mount path as variables.
* [3871](https://github.com/grafana/loki/pull/3871) **kavirajk**: Add explict syntax for using `pattern` parser
* [3865](https://github.com/grafana/loki/pull/3865) **sandeepsukhani**: feat: index-gateway for boltdb-shipper index store
* [3856](https://github.com/grafana/loki/pull/3856) **cyriltovena**: Shards Series API.
* [3852](https://github.com/grafana/loki/pull/3852) **cyriltovena**: Shard ingester queries.
* [3849](https://github.com/grafana/loki/pull/3849) **cyriltovena**: Logs ingester and store queries boundaries.
* [3840](https://github.com/grafana/loki/pull/3840) **cyriltovena**: Add retention label to loki_distributor_bytes_received_total metrics
* [3837](https://github.com/grafana/loki/pull/3837) **cyriltovena**: LogQL: Pattern Parser
* [3835](https://github.com/grafana/loki/pull/3835) **sesky4**: lz4: update lz4 version to v4.1.7 to avoid possibly panic
* [3833](https://github.com/grafana/loki/pull/3833) **cyriltovena**: Fixes a flaky retention test.
* [3827](https://github.com/grafana/loki/pull/3827) **sandeepsukhani**: Logs deletion fixes
* [3816](https://github.com/grafana/loki/pull/3816) **dannykopping**: Extracting queue interface
* [3807](https://github.com/grafana/loki/pull/3807) **dannykopping**: Loki: allow for multiple targets
* [3797](https://github.com/grafana/loki/pull/3797) **dannykopping**: Exposing remote writer for use in integration tests
* [3792](https://github.com/grafana/loki/pull/3792) **MichelHollands**: Add a QueryFrontendTripperware module
* [3785](https://github.com/grafana/loki/pull/3785) **sandeepsukhani**: just log a warning when a store type other than boltdb-shipper is detected when custom retention is enabled
* [3772](https://github.com/grafana/loki/pull/3772) **sandeepsukhani**: initialize retention and deletion components only when they are enabled
* [3771](https://github.com/grafana/loki/pull/3771) **sandeepsukhani**: revendor cortex to latest master
* [3769](https://github.com/grafana/loki/pull/3769) **sandeepsukhani**: reduce allocs in delete requests manager by reusing slice for tracing non-deleted intervals for chunks
* [3766](https://github.com/grafana/loki/pull/3766) **dannykopping**: Ruler: Recording Rules
* [3763](https://github.com/grafana/loki/pull/3763) **cyriltovena**: Fixes parser labels hint for grouping.
* [3762](https://github.com/grafana/loki/pull/3762) **cyriltovena**: Improve mark file processing.
* [3758](https://github.com/grafana/loki/pull/3758) **owen-d**: exposes loki codec
* [3746](https://github.com/grafana/loki/pull/3746) **sandeepsukhani**: Boltdb shipper deletion fixes
* [3743](https://github.com/grafana/loki/pull/3743) **cyriltovena**: Replace satori.uuid with gofrs/uuid
* [3736](https://github.com/grafana/loki/pull/3736) **cyriltovena**: Add fromJson to the template stage.
* [3733](https://github.com/grafana/loki/pull/3733) **cyriltovena**: Fixes a goroutine leak in the store when doing cancellation.
* [3706](https://github.com/grafana/loki/pull/3706) **cyriltovena**: Improve retention mark files.
* [3700](https://github.com/grafana/loki/pull/3700) **slim-bean**: Loki: Add a flag for queriers to run standalone and only query store
* [3693](https://github.com/grafana/loki/pull/3693) **cyriltovena**: Removes file sync syscall for compaction.
* [3688](https://github.com/grafana/loki/pull/3688) **sandeepsukhani**: Logs deletion support for boltdb-shipper store
* [3687](https://github.com/grafana/loki/pull/3687) **cyriltovena**: Use model.Duration for easy yaml/json marshalling.
* [3686](https://github.com/grafana/loki/pull/3686) **cyriltovena**: Fixes a panic with the frontend when use with downstream URL.
* [3677](https://github.com/grafana/loki/pull/3677) **cyriltovena**: Deprecate max_look_back_period in the chunk storage.
* [3673](https://github.com/grafana/loki/pull/3673) **cyriltovena**: Pass in the now value to the retention.
* [3672](https://github.com/grafana/loki/pull/3672) **cyriltovena**: Use pgzip in the compactor.
* [3665](https://github.com/grafana/loki/pull/3665) **cyriltovena**: Trigger compaction prior retention.
* [3664](https://github.com/grafana/loki/pull/3664) **owen-d**: revendor compatibility: various prom+k8s+cortex
* [3643](https://github.com/grafana/loki/pull/3643) **cyriltovena**: Rejects push requests with  streams without labels.
* [3642](https://github.com/grafana/loki/pull/3642) **cyriltovena**: Custom Retention
* [3641](https://github.com/grafana/loki/pull/3641) **owen-d**: removes naming collision
* [3632](https://github.com/grafana/loki/pull/3632) **kavirajk**: replace `time.Duration` -> `model.Duration` for `Limits`.
* [3628](https://github.com/grafana/loki/pull/3628) **kavirajk**: Add json struct tags to limits.
* [3627](https://github.com/grafana/loki/pull/3627) **MichelHollands**: Update cortex to 1.8
* [3623](https://github.com/grafana/loki/pull/3623) **slim-bean**: Loki/Promtail: Client Refactor
* [3619](https://github.com/grafana/loki/pull/3619) **liguozhong**: [ui] add '/config' page
* [3618](https://github.com/grafana/loki/pull/3618) **MichelHollands**: Add interceptor override and make ingester and cfg public
* [3605](https://github.com/grafana/loki/pull/3605) **sandeepsukhani**: cleanup boltdb files failing to open during loading tables which are possibly corrupt
* [3603](https://github.com/grafana/loki/pull/3603) **cyriltovena**: Adds chunk filter hook for ingesters.
* [3602](https://github.com/grafana/loki/pull/3602) **MichelHollands**: Loli: Make the store field public
* [3595](https://github.com/grafana/loki/pull/3595) **owen-d**: locks trailers during iteration
* [3594](https://github.com/grafana/loki/pull/3594) **owen-d**: adds distributor replication factor metric
* [3573](https://github.com/grafana/loki/pull/3573) **cyriltovena**: Fixes a race when using specific tenant and multi-client.
* [3569](https://github.com/grafana/loki/pull/3569) **cyriltovena**: Add a chunk filter hook in the store.
* [3566](https://github.com/grafana/loki/pull/3566) **cyriltovena**: Properly release the ticker in Loki client.
* [3564](https://github.com/grafana/loki/pull/3564) **cyriltovena**: Improve matchers validations.
* [3563](https://github.com/grafana/loki/pull/3563) **sandeepsukhani**: ignore download of missing boltdb files possibly removed during compaction
* [3562](https://github.com/grafana/loki/pull/3562) **cyriltovena**: Fixes a test from #3216.
* [3553](https://github.com/grafana/loki/pull/3553) **cyriltovena**: Add a target to reproduce fuzz testcase
* [3550](https://github.com/grafana/loki/pull/3550) **cyriltovena**: Fixes a bug in MatrixStepper when sharding queries.
* [3549](https://github.com/grafana/loki/pull/3549) **MichelHollands**: LBAC changes
* [3544](https://github.com/grafana/loki/pull/3544) **alrs**: single import of jsoniter in logql subpackages
* [3540](https://github.com/grafana/loki/pull/3540) **cyriltovena**: Support for single step metric query.
* [3532](https://github.com/grafana/loki/pull/3532) **MichelHollands**: Loki: Update cortex version and fix resulting changes
* [3530](https://github.com/grafana/loki/pull/3530) **sandeepsukhani**: split series api queries by day in query-frontend
* [3517](https://github.com/grafana/loki/pull/3517) **cyriltovena**: Fixes a race introduced by #3434.
* [3515](https://github.com/grafana/loki/pull/3515) **cyriltovena**: Add sprig text/template functions to template stage.
* [3509](https://github.com/grafana/loki/pull/3509) **sandeepsukhani**: fix live tailing of logs from Loki
* [3572](https://github.com/grafana/loki/pull/3572) **slim-bean**: Loki: Distributor log message bodySize should always reflect the compressed size
* [3496](https://github.com/grafana/loki/pull/3496) **owen-d**: reduce replay flush threshold
* [3491](https://github.com/grafana/loki/pull/3491) **sandeepsukhani**: make prefix for keys of objects created by boltdb-shipper configurable
* [3487](https://github.com/grafana/loki/pull/3487) **cyriltovena**: Set the byte slice cap correctly when unsafely converting string.
* [3471](https://github.com/grafana/loki/pull/3471) **cyriltovena**: Set a max size for the logql parser to 5k.
* [3470](https://github.com/grafana/loki/pull/3470) **cyriltovena**: Fixes Issue 28593: loki:fuzz_parse_expr: Timeout in fuzz_parse_expr.
* [3469](https://github.com/grafana/loki/pull/3469) **cyriltovena**: Fixes out-of-memory fuzzing issue.
* [3466](https://github.com/grafana/loki/pull/3466) **pracucci**: Upgrade Cortex
* [3455](https://github.com/grafana/loki/pull/3455) **garrettlish**: Implement offset modifier for range vector aggregation in LogQL
* [3434](https://github.com/grafana/loki/pull/3434) **adityacs**: support math functions in line_format and label_format
* [3216](https://github.com/grafana/loki/pull/3216) **sandeepsukhani**: check for stream selectors to have atleast one equality matcher
* [3050](https://github.com/grafana/loki/pull/3050) **cyriltovena**: first_over_time and last_over_time

#### Docs

* [4031](https://github.com/grafana/loki/pull/4031) **KMiller-Grafana**: Docs: add weights to YAML metadata to order the LogQL subsections
* [4029](https://github.com/grafana/loki/pull/4029) **bearice**: Docs: Update S3 permissions list
* [4026](https://github.com/grafana/loki/pull/4026) **KMiller-Grafana**: Docs: correct fluentbit config value for DqueSync
* [4024](https://github.com/grafana/loki/pull/4024) **KMiller-Grafana**: Docs: fix bad links
* [4016](https://github.com/grafana/loki/pull/4016) **lizzzcai**: <docs>:fix typo in remote debugging docs
* [4012](https://github.com/grafana/loki/pull/4012) **KMiller-Grafana**: Revise portions of the docs LogQL section
* [3998](https://github.com/grafana/loki/pull/3998) **owen-d**: Fixes regexReplaceAll docs
* [3980](https://github.com/grafana/loki/pull/3980) **KMiller-Grafana**: Docs: Revise/update the overview section.
* [3965](https://github.com/grafana/loki/pull/3965) **mamil**: fix typos
* [3962](https://github.com/grafana/loki/pull/3962) **KMiller-Grafana**: Docs: added new target (docs-next) to the docs' Makefile.
* [3956](https://github.com/grafana/loki/pull/3956) **sandeepsukhani**: add config and documentation about index-gateway
* [3938](https://github.com/grafana/loki/pull/3938) **seiffert**: Doc: List 'compactor' as valid value for target option
* [3936](https://github.com/grafana/loki/pull/3936) **lukahartwig**: Fix typo
* [3921](https://github.com/grafana/loki/pull/3921) **KMiller-Grafana**: Docs: revise the LogCLI subsection
* [3911](https://github.com/grafana/loki/pull/3911) **KMiller-Grafana**: Docs: Make identification of experimental items consistent and obvious
* [3910](https://github.com/grafana/loki/pull/3910) **KMiller-Grafana**: Docs: add structure for a release notes section
* [3909](https://github.com/grafana/loki/pull/3909) **kavirajk**: Sync `main` branch docs to `next` folder
* [3899](https://github.com/grafana/loki/pull/3899) **KMiller-Grafana**: Docs: correct “ and ” with " and same with single quote mark.
* [3897](https://github.com/grafana/loki/pull/3897) **kavirajk**: Update steps to release versioned docs
* [3882](https://github.com/grafana/loki/pull/3882) **KMiller-Grafana**: Docs: improve section on building from source
* [3876](https://github.com/grafana/loki/pull/3876) **ivanahuckova**: Documentation: Unify spelling of backtick in documentation
* [3873](https://github.com/grafana/loki/pull/3873) **KMiller-Grafana**: Docs: remove duplicated arch info from the overview section
* [3875](https://github.com/grafana/loki/pull/3875) **kavirajk**: Add missing `-querier.max-concurrent` config in the doc
* [3868](https://github.com/grafana/loki/pull/3868) **sanadhis**: docs: http_path_prefix as correct item of server_config
* [3860](https://github.com/grafana/loki/pull/3860) **KMiller-Grafana**: Docs: Correct capitalization and formatting of "Promtail"
* [3851](https://github.com/grafana/loki/pull/3851) **dannykopping**: Ruler: documentation for recording rules
* [3846](https://github.com/grafana/loki/pull/3846) **crockk**: Docs: Minor syntax tweaks for consistency
* [3843](https://github.com/grafana/loki/pull/3843) **azuwis**: multiline: Add regex stage example and note
* [3829](https://github.com/grafana/loki/pull/3829) **arempter**: Add oauth2 docs options for promtail client
* [3828](https://github.com/grafana/loki/pull/3828) **julienduchesne**: Fix broken link in `Windows Event Log` scraping docs
* [3826](https://github.com/grafana/loki/pull/3826) **sandeepsukhani**: docs for logs deletion feature
* [3824](https://github.com/grafana/loki/pull/3824) **KMiller-Grafana**: Docs: add and order missing design docs
* [3823](https://github.com/grafana/loki/pull/3823) **KMiller-Grafana**: Docs: updates
* [3815](https://github.com/grafana/loki/pull/3815) **paketb0te**: Docs: fixed typo in "Loki compared to other log systems" (levels -> labels)
* [3810](https://github.com/grafana/loki/pull/3810) **alegmal**: documentation:  corrected double "the the" in index.md
* [3799](https://github.com/grafana/loki/pull/3799) **bt909**: docs: Add memached_client parameter "addresses" list
* [3798](https://github.com/grafana/loki/pull/3798) **bt909**: docs: Change redis configuration value for enabling TLS to correct syntax
* [3790](https://github.com/grafana/loki/pull/3790) **KMiller-Grafana**: Docs: remove unnecessary lists of sections
* [3775](https://github.com/grafana/loki/pull/3775) **cyriltovena**: Retention doc
* [3764](https://github.com/grafana/loki/pull/3764) **slim-bean**: Docs: fix makefile
* [3757](https://github.com/grafana/loki/pull/3757) **fionaliao**: [docs] Remove unnecessary backtick from example
* [3756](https://github.com/grafana/loki/pull/3756) **fredrikekre**: [docs] add LokiLogger.jl to unofficial clients.
* [3723](https://github.com/grafana/loki/pull/3723) **oddlittlebird**: Docs: Update _index.md
* [3720](https://github.com/grafana/loki/pull/3720) **fredrikekre**: [docs/clients] fix header for "Unofficial clients" and add a reference to said section.
* [3715](https://github.com/grafana/loki/pull/3715) **jaddqiu**: Update troubleshooting.md
* [3714](https://github.com/grafana/loki/pull/3714) **kavirajk**: Fluent-bit git repo link fix
* [3713](https://github.com/grafana/loki/pull/3713) **cyriltovena**: Add a target to find dead links in our documentation.
* [3690](https://github.com/grafana/loki/pull/3690) **atxviking**: API Documentation: Fix document links for /loki/api/v1/push example
* [3655](https://github.com/grafana/loki/pull/3655) **trevorwhitney**: Documentation: add note about wildcard log patterns and log rotation
* [3648](https://github.com/grafana/loki/pull/3648) **Ruppsn**: Update labels.md in Loki Docs
* [3647](https://github.com/grafana/loki/pull/3647) **3Xpl0it3r**: fix the promtail-default-config download link in doc
* [3644](https://github.com/grafana/loki/pull/3644) **periklis**: Add Red Hat to adopters
* [3633](https://github.com/grafana/loki/pull/3633) **osg-grafana**: Fix wget link.
* [3596](https://github.com/grafana/loki/pull/3596) **timazet**: documentation: typo correction
* [3578](https://github.com/grafana/loki/pull/3578) **liguozhong**: [doc] mtric -> metric
* [3576](https://github.com/grafana/loki/pull/3576) **sergeykranga**: Promtail documentation: fix template example for regexReplaceAll function
* [3568](https://github.com/grafana/loki/pull/3568) **MichelHollands**: docs: some small docs fixes
* [3559](https://github.com/grafana/loki/pull/3559) **klausenbusk**: Doc: Remove removed --ingester.recover-from-wal option and fix out-of-date defaults
* [3555](https://github.com/grafana/loki/pull/3555) **samjewell**: LogQL Docs: Remove key-value pair missing from logfmt output
* [3552](https://github.com/grafana/loki/pull/3552) **lkokila**: Update README.md
* [3551](https://github.com/grafana/loki/pull/3551) **cyriltovena**: Fixes doc w/r/t grpc compression.
* [3542](https://github.com/grafana/loki/pull/3542) **kavirajk**: Remove memberlist config from ring config.
* [3529](https://github.com/grafana/loki/pull/3529) **Whyeasy**: Added docs for GCP internal labels.
* [3525](https://github.com/grafana/loki/pull/3525) **robbymilo**: docs: add title to Lambda Promtail
* [3516](https://github.com/grafana/loki/pull/3516) **cyriltovena**: Fixes broken link in the documentation.
* [3513](https://github.com/grafana/loki/pull/3513) **owen-d**: fixes broken link
* [3543](https://github.com/grafana/loki/pull/3543) **owen-d**: compactor docs
* [3526](https://github.com/grafana/loki/pull/3526) **wardbekker**: Added Architecture Diagram
* [3518](https://github.com/grafana/loki/pull/3518) **wardbekker**: fix spelling in doc
* [3503](https://github.com/grafana/loki/pull/3503) **cyriltovena**: Update README.md
* [3484](https://github.com/grafana/loki/pull/3484) **thomasrockhu**: Add Codecov badge to README
* [3478](https://github.com/grafana/loki/pull/3478) **chancez**: docs/upgrading: Fix typo
* [3477](https://github.com/grafana/loki/pull/3477) **slim-bean**: Jsonnet/Docs: update for 2.2 release
* [3472](https://github.com/grafana/loki/pull/3472) **aronisstav**: Docs: Fix markdown for promtail's output stage
* [3464](https://github.com/grafana/loki/pull/3464) **camilleryr**: Documentation: Update boltdb-shipper.md to fix typo
* [3442](https://github.com/grafana/loki/pull/3442) **owen-d**: adds deprecation notice for chunk transfers
* [3430](https://github.com/grafana/loki/pull/3430) **kavirajk**: doc(gcplog): Add note on scraping multiple GCP projects

#### Promtail

* [4011](https://github.com/grafana/loki/pull/4011) **dannykopping**: Promtail: adding pipeline stage inspector
* [4006](https://github.com/grafana/loki/pull/4006) **dannykopping**: Promtail: output timestamp with nanosecond precision in dry-run mode
* [3971](https://github.com/grafana/loki/pull/3971) **cyriltovena**: Fixes negative gauge in Promtail.
* [3834](https://github.com/grafana/loki/pull/3834) **trevorwhitney**: Promtail: add consul agent service discovery
* [3711](https://github.com/grafana/loki/pull/3711) **3Xpl0it3r**: add debug information for extracted data
* [3683](https://github.com/grafana/loki/pull/3683) **kbudde**: promtail: added timezone to logger in dry-run mode #3679"
* [3654](https://github.com/grafana/loki/pull/3654) **cyriltovena**: Adds the ability to provide a tripperware to Promtail client.
* [3587](https://github.com/grafana/loki/pull/3587) **rsteneteg**: Promtail: Remove non-ready filemanager targets
* [3501](https://github.com/grafana/loki/pull/3501) **kavirajk**: Add unique promtail_instance id to labels for gcptarget
* [3457](https://github.com/grafana/loki/pull/3457) **nmiculinic**: Promtail: Added path information to deleted tailed file
* [3400](https://github.com/grafana/loki/pull/3400) **adityacs**: support max_message_length configuration for syslog parser

#### Logcli

* [3879](https://github.com/grafana/loki/pull/3879) **vyzigold**: logcli: Add retries to unsuccessful log queries
* [3749](https://github.com/grafana/loki/pull/3749) **dbluxo**: logcli: add support for bearer token authentication
* [3739](https://github.com/grafana/loki/pull/3739) **rsteneteg**: correct logcli instant query timestamp param name
* [3678](https://github.com/grafana/loki/pull/3678) **cyriltovena**: Add the ability to wrap the roundtripper of the logcli client.

#### Build

* [4034](https://github.com/grafana/loki/pull/4034) **aknuds1**: loki-build-image: Fix building
* [4028](https://github.com/grafana/loki/pull/4028) **aknuds1**: loki-build-image: Upgrade golangci-lint and Go
* [4007](https://github.com/grafana/loki/pull/4007) **dannykopping**: Adding @grafana/loki-team as default CODEOWNERS
* [3997](https://github.com/grafana/loki/pull/3997) **owen-d**: aligns rule path in docker img with bundled config. closes #3952
* [3950](https://github.com/grafana/loki/pull/3950) **julienduchesne**: Sign drone.yml file
* [3944](https://github.com/grafana/loki/pull/3944) **jeschkies**: Lint script files.
* [3941](https://github.com/grafana/loki/pull/3941) **cyriltovena**: Development Docker Compose Setup
* [3935](https://github.com/grafana/loki/pull/3935) **ecraven**: Makefile: Only set PROMTAIL_CGO if CGO_ENABLED is not 0.
* [3832](https://github.com/grafana/loki/pull/3832) **julienduchesne**: Add step to identify windows Drone runner
* [3731](https://github.com/grafana/loki/pull/3731) **cyriltovena**: Fix website branch to trigger update.
* [3708](https://github.com/grafana/loki/pull/3708) **julienduchesne**: Deploy loki with Drone plugin instead of CircleCI job
* [3703](https://github.com/grafana/loki/pull/3703) **darkn3rd**: Update docker.md for 2.2.1
* [3625](https://github.com/grafana/loki/pull/3625) **slim-bean**: Build: Update CI for branch rename to main
* [3624](https://github.com/grafana/loki/pull/3624) **slim-bean**: Build: Fix drone dependencies on manifest step
* [3615](https://github.com/grafana/loki/pull/3615) **slim-bean**: Remove codecov
* [3481](https://github.com/grafana/loki/pull/3481) **slim-bean**: Update Go and Alpine versions

#### Jsonnet

* [4030](https://github.com/grafana/loki/pull/4030) **cyriltovena**: Improve the sweep lag panel in the retention dashboard.
* [3917](https://github.com/grafana/loki/pull/3917) **jvrplmlmn**: refactor(production/ksonnet): Remove kausal from the root element
* [3893](https://github.com/grafana/loki/pull/3893) **sandeepsukhani**: update uid of loki-deletion dashboard
* [3891](https://github.com/grafana/loki/pull/3891) **sandeepsukhani**: add index-gateway to reads and reads-resources dashboards
* [3877](https://github.com/grafana/loki/pull/3877) **sandeepsukhani**: Fix jsonnet for index-gateway
* [3854](https://github.com/grafana/loki/pull/3854) **cyriltovena**: Fixes Loki reads dashboard.
* [3848](https://github.com/grafana/loki/pull/3848) **kavirajk**: Add explicit `main` to pull loki and promtail to install it via Tanka
* [3794](https://github.com/grafana/loki/pull/3794) **sandeepsukhani**: add a dashboard for log deletion requests in loki
* [3697](https://github.com/grafana/loki/pull/3697) **owen-d**: better operational dashboard annotations via diff logger
* [3658](https://github.com/grafana/loki/pull/3658) **cyriltovena**: Add a dashboard for retention to the loki-mixin.
* [3601](https://github.com/grafana/loki/pull/3601) **owen-d**: Dashboard/fix operational vars
* [3584](https://github.com/grafana/loki/pull/3584) **sandeepsukhani**: add loki resource usage dashboard for read and write path

#### Project

* [3963](https://github.com/grafana/loki/pull/3963) **rfratto**: Remove Robert Fratto from list of team members
* [3926](https://github.com/grafana/loki/pull/3926) **cyriltovena**: Add Danny Kopping to the Loki Team.
* [3732](https://github.com/grafana/loki/pull/3732) **dannykopping**: Issue Templates: Improve wording and add warnings
* [3722](https://github.com/grafana/loki/pull/3722) **oddlittlebird**: Update CODEOWNERS
* [3951](https://github.com/grafana/loki/pull/3951) **owen-d**: update sizing calc
* [3931](https://github.com/grafana/loki/pull/3931) **owen-d**: Hackathon/cluster
* [3920](https://github.com/grafana/loki/pull/3920) **owen-d**: adds replication &  deduping into cost
* [3630](https://github.com/grafana/loki/pull/3630) **slim-bean**: Re-license to AGPLv3

#### Docker-driver

* [3814](https://github.com/grafana/loki/pull/3814) **kavirajk**: Update the docker-driver doc about default labels
* [3727](https://github.com/grafana/loki/pull/3727) **3Xpl0it3r**: docker-driver: remove duplicated code
* [3709](https://github.com/grafana/loki/pull/3709) **cyriltovena**: Fixes docker driver that would panic when closed.

### Notes

This release was created from revision 8012362674568379a3871ff8c4a2bfd1ddba7ad1 (Which was PR 3460)

### Dependencies

* Go Version:     1.16.2
* Cortex Version: 485474c9afb2614fb89af3f48803c37d016bbaed

## 2.2.1 (2021/04/05)

2.2.1 fixes several important bugs, it is recommended everyone running 2.2.0 upgrade to 2.2.1

2.2.1 also adds the `labelallow` pipeline stage in Promtail which lets an allowlist be created for what labels will be sent by Promtail to Loki.

* [3468](https://github.com/grafana/loki/pull/3468) **adityacs**: Support labelallow stage in Promtail
* [3502](https://github.com/grafana/loki/pull/3502) **cyriltovena**: Fixes a bug where unpack would mutate log line.
* [3540](https://github.com/grafana/loki/pull/3540) **cyriltovena**: Support for single step metric query.
* [3550](https://github.com/grafana/loki/pull/3550) **cyriltovena**: Fixes a bug in MatrixStepper when sharding queries.
* [3566](https://github.com/grafana/loki/pull/3566) **cyriltovena**: Properly release the ticker in Loki client.
* [3573](https://github.com/grafana/loki/pull/3573) **cyriltovena**: Fixes a race when using specific tenant and multi-client.

## 2.2.0 (2021/03/10)

With over 200 PR's 2.2 includes significant features, performance improvements, and bug fixes!

The most upvoted issue for Loki was closed in this release! [Issue 74](https://github.com/grafana/loki/issues/74) requesting support for handling multi-line logs in Promtail was implemented in [PR 3024](https://github.com/grafana/loki/pull/3024). Thanks @jeschkies!

Other exciting news for Promtail, [PR 3246](https://github.com/grafana/loki/pull/3246) by @cyriltovena introduces support for reading Windows Events!

Switching to Loki, @owen-d has added a write ahead log to Loki! [PR 2981](https://github.com/grafana/loki/pull/2981) was the first of many as we have spent the last several months using and abusing our write ahead logs to flush out any bugs!

A significant number of the PR's in this release have gone to improving the features introduced in Loki 2.0. @cyriltovena overhauled the JSON parser in [PR 3163](https://github.com/grafana/loki/pull/3163) (and a few other PR's), to provide both a faster and smarter parsing to only extract JSON content which is used in the query output.  The newest Loki squad member @dannykopping fine tuned the JSON parser options in [PR 3280](https://github.com/grafana/loki/pull/3280) allowing you to specific individual JSON elements, including support now for accessing elements in an array.  Many, many other additional improvements have been made, as well as several fixes to the new LogQL features added some months ago, this upgrade should have everyone seeing improvements in their queries.

@cyriltovena also set his PPROF skills loose on the Loki write path which resulted in about 8x less memory usage on our distributors and a much more stable memory usage when ingesters are flushing a lot of chunks at the same time.

There are many other noteworthy additions and fixes, too many to list, but we should call out one more feature all you Google Cloud Platform users might be excited about: in [PR 3083](https://github.com/grafana/loki/pull/3083) @kavirajk added support to Promtail for listening on Google Pub/Sub topics, letting you setup log sinks for your GCP logs to be ingested by Promtail and sent to Loki!

Thanks to everyone for another exciting Loki release!!

Please read the [Upgrade Guide](https://github.com/grafana/loki/blob/master/docs/sources/setup/upgrade/_index.md#220) before upgrading for a smooth experience.

TL;DR Loki 2.2 changes the internal chunk format which limits what versions you can downgrade to, a bug in how many queries were allowed to be scheduled per tenant was fixed which might affect your `max_query_parallelism` and `max_outstanding_per_tenant` settings, and we fixed a mistake related `scrape_configs` which do not have a `pipeline_stages` defined. If you have any Promtail `scrape_configs` which do not specify `pipeline_stages` you should go read the upgrade notes!

### All Changes

#### Loki

* [3460](https://github.com/grafana/loki/pull/3460) **slim-bean**: Loki: Per Tenant Runtime Configs
* [3459](https://github.com/grafana/loki/pull/3459) **cyriltovena**: Fixes split interval for metrics queries.
* [3432](https://github.com/grafana/loki/pull/3432) **slim-bean**: Loki: change ReadStringAsSlice to ReadString so it doesn't parse quotes inside the packed _entry
* [3429](https://github.com/grafana/loki/pull/3429) **cyriltovena**: Improve the parser hint tests.
* [3426](https://github.com/grafana/loki/pull/3426) **cyriltovena**: Only unpack entry if the key `_entry` exist.
* [3424](https://github.com/grafana/loki/pull/3424) **cyriltovena**: Add fgprof to Loki and Promtail.
* [3423](https://github.com/grafana/loki/pull/3423) **cyriltovena**: Add limit and line_returned in the query log.
* [3420](https://github.com/grafana/loki/pull/3420) **cyriltovena**: Introduce a unpack parser.
* [3417](https://github.com/grafana/loki/pull/3417) **cyriltovena**: Fixes a race in the scheduling limits.
* [3416](https://github.com/grafana/loki/pull/3416) **ukolovda**: Distributor: append several tests for HTTP parser.
* [3411](https://github.com/grafana/loki/pull/3411) **slim-bean**: Loki: fix alignment of atomic 64 bit to work with 32 bit OS
* [3409](https://github.com/grafana/loki/pull/3409) **gotjosh**: Instrumentation: Add histogram for request duration on gRPC client to Ingesters
* [3408](https://github.com/grafana/loki/pull/3408) **jgehrcke**: distributor: fix snappy-compressed protobuf POST request handling (#3407)
* [3388](https://github.com/grafana/loki/pull/3388) **owen-d**: prevents duplicate log lines from being replayed. closes #3378
* [3383](https://github.com/grafana/loki/pull/3383) **cyriltovena**: Fixes head chunk iterator direction.
* [3380](https://github.com/grafana/loki/pull/3380) **slim-bean**: Loki: Fix parser hint for extracted labels which collide with stream labels
* [3372](https://github.com/grafana/loki/pull/3372) **cyriltovena**: Fixes a panic with whitespace key.
* [3350](https://github.com/grafana/loki/pull/3350) **cyriltovena**: Fixes ingester stats.
* [3348](https://github.com/grafana/loki/pull/3348) **cyriltovena**: Fixes 500 in the querier when returning multiple errors.
* [3347](https://github.com/grafana/loki/pull/3347) **cyriltovena**: Fixes a tight loop in the Engine with LogQL parser.
* [3344](https://github.com/grafana/loki/pull/3344) **cyriltovena**: Fixes some 500 returned by querier when storage cancellation happens.
* [3342](https://github.com/grafana/loki/pull/3342) **cyriltovena**: Bound parallelism frontend
* [3340](https://github.com/grafana/loki/pull/3340) **owen-d**: Adds some flushing instrumentation/logs
* [3339](https://github.com/grafana/loki/pull/3339) **owen-d**: adds Start() method to WAL interface to delay checkpointing until aft…
* [3338](https://github.com/grafana/loki/pull/3338) **sandeepsukhani**: dedupe index on all the queries for a table instead of query batches
* [3326](https://github.com/grafana/loki/pull/3326) **owen-d**: removes wal recover flag
* [3307](https://github.com/grafana/loki/pull/3307) **slim-bean**: Loki: fix validation error and metrics
* [3306](https://github.com/grafana/loki/pull/3306) **cyriltovena**: Add finalizer to zstd.
* [3300](https://github.com/grafana/loki/pull/3300) **sandeepsukhani**: increase db retain period in ingesters to cover index cache validity period as well
* [3299](https://github.com/grafana/loki/pull/3299) **owen-d**: Logql/absent label optimization
* [3295](https://github.com/grafana/loki/pull/3295) **jtlisi**: chore: update cortex to latest and fix refs
* [3291](https://github.com/grafana/loki/pull/3291) **ukolovda**: Distributor: Loki API can receive gzipped JSON
* [3280](https://github.com/grafana/loki/pull/3280) **dannykopping**: LogQL: Simple JSON expressions
* [3279](https://github.com/grafana/loki/pull/3279) **cyriltovena**: Fixes logfmt parser hints.
* [3278](https://github.com/grafana/loki/pull/3278) **owen-d**: Testware/ rate-unwrap-multi
* [3274](https://github.com/grafana/loki/pull/3274) **liguozhong**: [ingester_query] change var "clients" to "reps"
* [3267](https://github.com/grafana/loki/pull/3267) **jeschkies**: Update vendored Cortex to 0976147451ee
* [3263](https://github.com/grafana/loki/pull/3263) **cyriltovena**: Fix a bug with  metric queries and label_format.
* [3261](https://github.com/grafana/loki/pull/3261) **sandeepsukhani**: fix broken json logs push path
* [3256](https://github.com/grafana/loki/pull/3256) **jtlisi**: update vendored cortex and add new replace overrides
* [3251](https://github.com/grafana/loki/pull/3251) **cyriltovena**: Ensure we have parentheses for bin ops.
* [3249](https://github.com/grafana/loki/pull/3249) **cyriltovena**: Fixes a bug where slice of Entries where not zeroed
* [3241](https://github.com/grafana/loki/pull/3241) **cyriltovena**: Allocate entries array with correct size  while decoding WAL entries.
* [3237](https://github.com/grafana/loki/pull/3237) **cyriltovena**: Fixes unmarshalling of tailing responses.
* [3236](https://github.com/grafana/loki/pull/3236) **slim-bean**: Loki: Log a crude lag metric for how far behind a client is.
* [3234](https://github.com/grafana/loki/pull/3234) **cyriltovena**: Fixes previous commit not using the new sized body.
* [3233](https://github.com/grafana/loki/pull/3233) **cyriltovena**: Re-introduce <https://github.com/grafana/loki/pull/3178>.
* [3228](https://github.com/grafana/loki/pull/3228) **MichelHollands**: Add config endpoint
* [3218](https://github.com/grafana/loki/pull/3218) **owen-d**: WAL backpressure
* [3217](https://github.com/grafana/loki/pull/3217) **cyriltovena**: Rename checkpoint proto package to avoid conflict with cortex.
* [3215](https://github.com/grafana/loki/pull/3215) **cyriltovena**: Cortex update pre 1.7
* [3211](https://github.com/grafana/loki/pull/3211) **cyriltovena**: Fixes tail api marshalling for v1.
* [3210](https://github.com/grafana/loki/pull/3210) **cyriltovena**: Reverts flush buffer pooling.
* [3201](https://github.com/grafana/loki/pull/3201) **sandeepsukhani**: limit query range in async store for ingesters when query-ingesters-within flag is set
* [3200](https://github.com/grafana/loki/pull/3200) **cyriltovena**: Improve ingester flush memory usage.
* [3195](https://github.com/grafana/loki/pull/3195) **owen-d**: Ignore flushed chunks during checkpointing
* [3194](https://github.com/grafana/loki/pull/3194) **cyriltovena**: Fixes unwrap expressions from  last optimization.
* [3193](https://github.com/grafana/loki/pull/3193) **cyriltovena**: Improve checkpoint series iterator.
* [3188](https://github.com/grafana/loki/pull/3188) **cyriltovena**: Improves checkpointerWriter memory usage
* [3180](https://github.com/grafana/loki/pull/3180) **owen-d**: moves boltdb flags to config file
* [3178](https://github.com/grafana/loki/pull/3178) **cyriltovena**: Logs PushRequest data.
* [3163](https://github.com/grafana/loki/pull/3163) **cyriltovena**: Uses custom json-iter decoder for log entries.
* [3159](https://github.com/grafana/loki/pull/3159) **MichelHollands**: Make httpAuthMiddleware field public
* [3153](https://github.com/grafana/loki/pull/3153) **cyriltovena**: Improve wal entries encoding.
* [3152](https://github.com/grafana/loki/pull/3152) **AllenzhLi**: update github.com/gorilla/websocket to fixes a potential denial-of-service (DoS) vector
* [3146](https://github.com/grafana/loki/pull/3146) **owen-d**: More semantically correct flush shutdown
* [3143](https://github.com/grafana/loki/pull/3143) **cyriltovena**: Fixes absent_over_time to work with all log selector.
* [3141](https://github.com/grafana/loki/pull/3141) **owen-d**: Swaps mutex for atomic in ingester's OnceSwitch
* [3137](https://github.com/grafana/loki/pull/3137) **owen-d**: label_format no longer shardable and introduces the Shardable() metho…
* [3136](https://github.com/grafana/loki/pull/3136) **owen-d**: Don't fail writes due to full WAL disk
* [3134](https://github.com/grafana/loki/pull/3134) **cyriltovena**: Improve distributors validation and apply in-place filtering.
* [3132](https://github.com/grafana/loki/pull/3132) **owen-d**: Integrates label replace into sharding code
* [3131](https://github.com/grafana/loki/pull/3131) **MichelHollands**: Update cortex to 1 6
* [3126](https://github.com/grafana/loki/pull/3126) **dannykopping**: Implementing line comments
* [3122](https://github.com/grafana/loki/pull/3122) **owen-d**: Self documenting pipeline process interface
* [3117](https://github.com/grafana/loki/pull/3117) **owen-d**: Wal/recover corruption
* [3114](https://github.com/grafana/loki/pull/3114) **owen-d**: Disables the stream limiter until wal has recovered
* [3092](https://github.com/grafana/loki/pull/3092) **liguozhong**: lru cache logql.ParseLabels
* [3090](https://github.com/grafana/loki/pull/3090) **cyriltovena**: Improve tailer matching by using the index.
* [3087](https://github.com/grafana/loki/pull/3087) **MichelHollands**: feature: make server publicly available
* [3080](https://github.com/grafana/loki/pull/3080) **cyriltovena**: Improve JSON parser and add labels parser hints.
* [3077](https://github.com/grafana/loki/pull/3077) **MichelHollands**: Make the moduleManager field public
* [3065](https://github.com/grafana/loki/pull/3065) **cyriltovena**: Optimizes SampleExpr to remove unnecessary line_format.
* [3064](https://github.com/grafana/loki/pull/3064) **cyriltovena**: Add zstd and flate compressions algorithms.
* [3053](https://github.com/grafana/loki/pull/3053) **cyriltovena**: Add absent_over_time
* [3048](https://github.com/grafana/loki/pull/3048) **cyriltovena**: Support rate for unwrapped expressions.
* [3047](https://github.com/grafana/loki/pull/3047) **cyriltovena**: Add function label_replace.
* [3030](https://github.com/grafana/loki/pull/3030) **cyriltovena**: Allows by/without to be empty and available for max/min_over_time
* [3025](https://github.com/grafana/loki/pull/3025) **cyriltovena**: Fixes a swallowed context err in the batch storage.
* [3013](https://github.com/grafana/loki/pull/3013) **owen-d**: headblock checkpointing up to v3
* [3008](https://github.com/grafana/loki/pull/3008) **cyriltovena**: Fixes the ruler storage with  the boltdb store.
* [3000](https://github.com/grafana/loki/pull/3000) **owen-d**: Introduces per stream chunks mutex
* [2981](https://github.com/grafana/loki/pull/2981) **owen-d**: Adds WAL support (experimental)
* [2960](https://github.com/grafana/loki/pull/2960) **sandeepsukhani**: fix table deletion in table client for boltdb-shipper

#### Promtail

* [3422](https://github.com/grafana/loki/pull/3422) **kavirajk**: Modify script to accept inclusion and exclustion filters as variables
* [3404](https://github.com/grafana/loki/pull/3404) **dannykopping**: Remove default docker pipeline stage
* [3401](https://github.com/grafana/loki/pull/3401) **slim-bean**: Promtail: Add pack stage
* [3381](https://github.com/grafana/loki/pull/3381) **adityacs**: fix nested captured groups indexing in replace stage
* [3332](https://github.com/grafana/loki/pull/3332) **cyriltovena**: Embed timezone data in Promtail.
* [3304](https://github.com/grafana/loki/pull/3304) **kavirajk**: Use project-id from the variables. Remove hardcoding
* [3303](https://github.com/grafana/loki/pull/3303) **cyriltovena**: Increase the windows bookmark buffer.
* [3302](https://github.com/grafana/loki/pull/3302) **cyriltovena**: Fixes races in multiline stage and promtail.
* [3298](https://github.com/grafana/loki/pull/3298) **gregorybrzeski**: Promtail: fix typo in config variable name - BookmarkPath
* [3285](https://github.com/grafana/loki/pull/3285) **kavirajk**: Make incoming labels from gcp into Loki internal labels.
* [3284](https://github.com/grafana/loki/pull/3284) **kavirajk**: Avoid putting all the GCP labels into loki labels
* [3246](https://github.com/grafana/loki/pull/3246) **cyriltovena**: Windows events
* [3224](https://github.com/grafana/loki/pull/3224) **veltmanj**: Fix(pkg/promtail)  CVE-2020-11022 JQuery vulnerability
* [3207](https://github.com/grafana/loki/pull/3207) **cyriltovena**: Fixes panic when using multiple clients
* [3191](https://github.com/grafana/loki/pull/3191) **rfratto**: promtail: pass registerer to gcplog
* [3175](https://github.com/grafana/loki/pull/3175) **rfratto**: Promtail: pass a prometheus registerer to promtail components
* [3083](https://github.com/grafana/loki/pull/3083) **kavirajk**: Gcplog targetmanager
* [3024](https://github.com/grafana/loki/pull/3024) **jeschkies**: Collapse multiline logs based on a start line.
* [3015](https://github.com/grafana/loki/pull/3015) **cyriltovena**: Add more information about why a tailer would stop.
* [2996](https://github.com/grafana/loki/pull/2996) **cyriltovena**: Asynchronous Promtail stages
* [2898](https://github.com/grafana/loki/pull/2898) **kavirajk**: fix(docker-driver): Propagate promtail's `client.Stop` properly

#### Logcli

* [3325](https://github.com/grafana/loki/pull/3325) **cyriltovena**: Fixes step encoding in logcli.
* [3271](https://github.com/grafana/loki/pull/3271) **chancez**: Refactor logcli Client interface to use time objects for LiveTailQueryConn
* [3270](https://github.com/grafana/loki/pull/3270) **chancez**: logcli: Fix handling of logcli query using --since/--from and --tail
* [3229](https://github.com/grafana/loki/pull/3229) **dethi**: logcli: support --include-label when not using --tail

#### Jsonnet

* [3447](https://github.com/grafana/loki/pull/3447) **owen-d**: Use better memory metric on operational dashboard
* [3439](https://github.com/grafana/loki/pull/3439) **owen-d**: simplifies jsonnet sharding
* [3357](https://github.com/grafana/loki/pull/3357) **owen-d**: Libsonnet/better sharding parallelism defaults
* [3356](https://github.com/grafana/loki/pull/3356) **owen-d**: removes sharding queue math after global concurrency PR
* [3329](https://github.com/grafana/loki/pull/3329) **sandeepsukhani**: fix config for statefulset rulers when using boltdb-shipper
* [3297](https://github.com/grafana/loki/pull/3297) **owen-d**: adds stateful ruler clause for boltdb shipper jsonnet
* [3254](https://github.com/grafana/loki/pull/3254) **hairyhenderson**: ksonnet: Remove invalid hostname from default promtail configuration
* [3181](https://github.com/grafana/loki/pull/3181) **owen-d**: remaining sts use parallel mgmt policy
* [3179](https://github.com/grafana/loki/pull/3179) **owen-d**: Ruler statefulsets
* [3156](https://github.com/grafana/loki/pull/3156) **slim-bean**: Jsonnet: Changes ingester PVC from 5Gi to 10Gi
* [3139](https://github.com/grafana/loki/pull/3139) **owen-d**: Less confusing jsonnet error message when using boltdb shipper defaults.
* [3079](https://github.com/grafana/loki/pull/3079) **rajatvig**: Fix ingester PVC data declaration to use configured value
* [3074](https://github.com/grafana/loki/pull/3074) **c0ffeec0der**: Ksonnet: Assign appropriate pvc size and class to compactor and ingester
* [3062](https://github.com/grafana/loki/pull/3062) **cyriltovena**: Remove regexes in the operational dashboard.
* [3014](https://github.com/grafana/loki/pull/3014) **owen-d**: loki wal libsonnet
* [3010](https://github.com/grafana/loki/pull/3010) **cyriltovena**: Fixes promtail mixin dashboard.

#### fluentd

* [3358](https://github.com/grafana/loki/pull/3358) **fpob**: Fix fluentd plugin when kubernetes labels were missing

#### fluent bit

* [3240](https://github.com/grafana/loki/pull/3240) **sbaier1**: fix fluent-bit output plugin generating invalid JSON

#### Docker Logging Driver

* [3331](https://github.com/grafana/loki/pull/3331) **cyriltovena**: Add pprof endpoint to docker-driver.
* [3225](https://github.com/grafana/loki/pull/3225) **Le0tk0k**: (fix: cmd/docker-driver): Insert a space in the error message

#### Docs

* [5934](https://github.com/grafana/loki/pull/5934) **johgsc**: Docs: revise modes of operation section
* [3437](https://github.com/grafana/loki/pull/3437) **caleb15**: docs: add note about regex
* [3421](https://github.com/grafana/loki/pull/3421) **kavirajk**: doc(gcplog): Advanced log export filter example
* [3419](https://github.com/grafana/loki/pull/3419) **suitupalex**: docs: promtail: Fix typo w/ windows_events hyperlink.
* [3418](https://github.com/grafana/loki/pull/3418) **dannykopping**: Adding upgrade documentation for promtail pipeline_stages change
* [3385](https://github.com/grafana/loki/pull/3385) **paaacman**: Documentation: enable environment variable in configuration
* [3373](https://github.com/grafana/loki/pull/3373) **StMarian**: Documentation: Fix configuration description
* [3371](https://github.com/grafana/loki/pull/3371) **owen-d**: Distributor overview docs
* [3370](https://github.com/grafana/loki/pull/3370) **tkowalcz**: documentation: Add Tjahzi to the list of unofficial clients
* [3352](https://github.com/grafana/loki/pull/3352) **kavirajk**: Remove extra space between broken link
* [3351](https://github.com/grafana/loki/pull/3351) **kavirajk**: Add some operation details to gcplog doc
* [3316](https://github.com/grafana/loki/pull/3316) **kavirajk**: docs(fix): Make best practices docs look better
* [3292](https://github.com/grafana/loki/pull/3292) **wapmorgan**: Patch 2 - fix link to another documentation files
* [3265](https://github.com/grafana/loki/pull/3265) **sandeepsukhani**: Boltdb shipper doc fixes
* [3239](https://github.com/grafana/loki/pull/3239) **owen-d**: updates tanka installation docs
* [3235](https://github.com/grafana/loki/pull/3235) **scoof**: docs: point to latest release for docker installation
* [3220](https://github.com/grafana/loki/pull/3220) **liguozhong**: [doc] fix err. "loki_frontend" is invalid
* [3212](https://github.com/grafana/loki/pull/3212) **nvtkaszpir**: Fix: Update docs for logcli
* [3190](https://github.com/grafana/loki/pull/3190) **kavirajk**: doc(gcplog): Fix titles for Cloud provisioning for GCP logs
* [3165](https://github.com/grafana/loki/pull/3165) **liguozhong**: [doc] fix:querier do not handle "/flush" api
* [3164](https://github.com/grafana/loki/pull/3164) **owen-d**: updates alerting docs post 2.0
* [3162](https://github.com/grafana/loki/pull/3162) **huikang**: Doc: Add missing wal in configuration
* [3148](https://github.com/grafana/loki/pull/3148) **huikang**: Doc: add missing type supported by table manager
* [3147](https://github.com/grafana/loki/pull/3147) **marionxue**: Markdown Code highlighting
* [3138](https://github.com/grafana/loki/pull/3138) **jeschkies**: Give another example for multiline.
* [3128](https://github.com/grafana/loki/pull/3128) **cyriltovena**: Fixes LogQL documentation links.
* [3124](https://github.com/grafana/loki/pull/3124) **wujie1993**: fix time duration unit
* [3123](https://github.com/grafana/loki/pull/3123) **scoren-gl**: Update getting-in-touch.md
* [3115](https://github.com/grafana/loki/pull/3115) **valmack**: Docs: Include instruction to enable variable expansion
* [3109](https://github.com/grafana/loki/pull/3109) **nileshcs**: Documentation fix for downstream_url
* [3102](https://github.com/grafana/loki/pull/3102) **slim-bean**: Docs: Changelog: fix indentation and add helm repo url
* [3094](https://github.com/grafana/loki/pull/3094) **benjaminhuo**: Fix storage guide links
* [3088](https://github.com/grafana/loki/pull/3088) **cyriltovena**: Small fixes for the documentation.
* [3084](https://github.com/grafana/loki/pull/3084) **ilpianista**: Update reference to old helm chart repo
* [3078](https://github.com/grafana/loki/pull/3078) **kavirajk**: mention the use of `config.expand-env` flag in the doc.
* [3049](https://github.com/grafana/loki/pull/3049) **vitalets**: [Docs] Clarify docker-driver configuration options
* [3039](https://github.com/grafana/loki/pull/3039) **jdbaldry**: doc: logql formatting fixes
* [3035](https://github.com/grafana/loki/pull/3035) **unguiculus**: Fix multiline docs
* [3033](https://github.com/grafana/loki/pull/3033) **RichiH**: docs: Create ADOPTERS.md
* [3032](https://github.com/grafana/loki/pull/3032) **oddlittlebird**: Docs: Update _index.md
* [3029](https://github.com/grafana/loki/pull/3029) **jeschkies**: Correct `multiline` documentation.
* [3027](https://github.com/grafana/loki/pull/3027) **nop33**: Fix docs header inconsistency
* [3026](https://github.com/grafana/loki/pull/3026) **owen-d**: wal docs
* [3017](https://github.com/grafana/loki/pull/3017) **jdbaldry**: doc: Cleanup formatting
* [3009](https://github.com/grafana/loki/pull/3009) **jdbaldry**: doc: Fix query-frontend typo
* [3002](https://github.com/grafana/loki/pull/3002) **keyolk**: Fix typo
* [2991](https://github.com/grafana/loki/pull/2991) **jontg**: Documentation:  Add a missing field to the extended config s3 example
* [2956](https://github.com/grafana/loki/pull/2956) **owen-d**: Updates chunkenc doc for V3

#### Build

* [3412](https://github.com/grafana/loki/pull/3412) **rfratto**: Remove unneeded prune-ci-tags drone job
* [3390](https://github.com/grafana/loki/pull/3390) **wardbekker**: Don't auto-include pod labels as loki labels as a sane default
* [3321](https://github.com/grafana/loki/pull/3321) **owen-d**: defaults promtail to 2.1.0 in install script
* [3277](https://github.com/grafana/loki/pull/3277) **kavirajk**: Add step to version Loki docs during public release process.
* [3243](https://github.com/grafana/loki/pull/3243) **chancez**: dist: Build promtail for windows/386 to support 32 bit windows hosts
* [3206](https://github.com/grafana/loki/pull/3206) **kavirajk**: Terraform script to automate GCP provisioning for gcplog
* [3149](https://github.com/grafana/loki/pull/3149) **jlosito**: Allow dependabot to keep github actions up-to-date
* [3072](https://github.com/grafana/loki/pull/3072) **slim-bean**: Helm: Disable CI
* [3031](https://github.com/grafana/loki/pull/3031) **AdamKorcz**: Testing: Introduced continuous fuzzing
* [3006](https://github.com/grafana/loki/pull/3006) **huikang**: Fix the docker image version in compose deployment

#### Tooling

* [3377](https://github.com/grafana/loki/pull/3377) **slim-bean**: Tooling: Update chunks-inspect to understand the new chunk format as well as new compression algorithms
* [3151](https://github.com/grafana/loki/pull/3151) **slim-bean**: Loki migrate-tool

### Notes

This release was created from revision 8012362674568379a3871ff8c4a2bfd1ddba7ad1 (Which was PR 3460)

### Dependencies

* Go Version:     1.15.3
* Cortex Version: 7dac81171c665be071bd167becd1f55528a9db32

## 2.1.0 (2020/12/23)

Happy Holidays from the Loki team! Please enjoy a new Loki release to welcome in the New Year!

2.1.0 Contains a number of fixes, performance improvements and enhancements to the 2.0.0 release!

### Notable changes

#### Helm users read this

The Helm charts have moved!

* [2720](https://github.com/grafana/loki/pull/2720) **torstenwalter**: Deprecate Charts as they have been moved

This was done to consolidate Grafana's helm charts for all Grafana projects in one place: <https://github.com/grafana/helm-charts/>

**From now moving forward, please use the new Helm repo url: <https://grafana.github.io/helm-charts>**

The charts in the Loki repo will soon be removed so please update your Helm repo to the new URL and submit your PR's over there as well

Special thanks to @torstenwalter, @unguiculus, and @scottrigby for their initiative and amazing work to make this happen!

Also go check out the microservices helm chart contributed by @unguiculus in the new repo!

#### Fluent bit plugin users read this

Fluent bit officially supports Loki as an output plugin now! WoooHOOO!

However this created a naming conflict with our existing output plugin (the new native output uses the name `loki`) so we have renamed our plugin.

* [2974](https://github.com/grafana/loki/pull/2974) **hedss**: fluent-bit: Rename Fluent Bit plugin output name.

In time our plan is to deprecate and eliminate our output plugin in favor of the native Loki support. However until then you can continue using the plugin with the following change:

Old:

```
[Output]
    Name loki
```

New:

```
[Output]
    Name grafana-loki
```

#### Fixes

A lot of work went into 2.0 with a lot of new code and rewrites to existing, this introduced and uncovered some bugs which are fixed in 2.1:

* [2807](https://github.com/grafana/loki/pull/2807) **cyriltovena**: Fix error swallowed in the frontend.
* [2805](https://github.com/grafana/loki/pull/2805) **cyriltovena**: Improve pipeline stages ast errors.
* [2824](https://github.com/grafana/loki/pull/2824) **owen-d**: Fix/validate compactor config
* [2830](https://github.com/grafana/loki/pull/2830) **sandeepsukhani**: fix panic in ingester when not running with boltdb shipper while queriers does
* [2850](https://github.com/grafana/loki/pull/2850) **owen-d**: Only applies entry limits to non-SampleExprs.
* [2855](https://github.com/grafana/loki/pull/2855) **sandeepsukhani**: fix query intervals when running boltdb-shipper in single binary
* [2895](https://github.com/grafana/loki/pull/2895) **shokada**: Fix error 'Unexpected: ("$", "$") while parsing field definition'
* [2902](https://github.com/grafana/loki/pull/2902) **cyriltovena**: Fixes metric query issue with no grouping.
* [2901](https://github.com/grafana/loki/pull/2901) **cyriltovena**: Fixes a panic with the logql.NoopPipeline.
* [2913](https://github.com/grafana/loki/pull/2913) **cyriltovena**: Fixes logql.QueryType.
* [2917](https://github.com/grafana/loki/pull/2917) **cyriltovena**: Fixes race condition in tailer since logql v2.
* [2960](https://github.com/grafana/loki/pull/2960) **sandeepsukhani**: fix table deletion in table client for boltdb-shipper

#### Enhancements

A number of performance and resource improvements have been made as well!

* [2911](https://github.com/grafana/loki/pull/2911) **sandeepsukhani**: Boltdb shipper query readiness
* [2875](https://github.com/grafana/loki/pull/2875) **cyriltovena**: Labels computation LogQLv2
* [2927](https://github.com/grafana/loki/pull/2927) **cyriltovena**: Improve logql parser allocations.
* [2926](https://github.com/grafana/loki/pull/2926) **cyriltovena**: Cache label strings in ingester to improve memory usage.
* [2931](https://github.com/grafana/loki/pull/2931) **cyriltovena**: Only append tailed entries if needed.
* [2973](https://github.com/grafana/loki/pull/2973) **cyriltovena**: Avoid parsing labels when tailer is sending from a stream.
* [2959](https://github.com/grafana/loki/pull/2959) **cyriltovena**: Improve tailer matcher function.
* [2876](https://github.com/grafana/loki/pull/2876) **jkellerer**: LogQL: Add unwrap bytes() conversion function

#### Notable mentions

Thanks to @timbyr for adding an often requested feature, the ability to support environment variable expansion in config files!

* [2837](https://github.com/grafana/loki/pull/2837) **timbyr**: Configuration: Support environment expansion in configuration

Thanks to @huikang for adding a new docker-compose file for running Loki as microservices!

* [2740](https://github.com/grafana/loki/pull/2740) **huikang**: Deploy: add docker-compose cluster deployment file

### All Changes

#### Loki

* [2988](https://github.com/grafana/loki/pull/2988) **slim-bean**: Loki: handle faults when opening boltdb files
* [2984](https://github.com/grafana/loki/pull/2984) **owen-d**: adds the ability to read chunkFormatV3 while writing v2
* [2983](https://github.com/grafana/loki/pull/2983) **slim-bean**: Loki: recover from panic opening boltdb files
* [2975](https://github.com/grafana/loki/pull/2975) **cyriltovena**: Fixes vector grouping injection.
* [2972](https://github.com/grafana/loki/pull/2972) **cyriltovena**: Add ProcessString to Pipeline.
* [2962](https://github.com/grafana/loki/pull/2962) **cyriltovena**: Implement io.WriteTo by chunks.
* [2951](https://github.com/grafana/loki/pull/2951) **owen-d**: bumps rules-action ref to logqlv2+ version
* [2946](https://github.com/grafana/loki/pull/2946) **cyriltovena**: Fixes the Stringer of the byte label operator.
* [2945](https://github.com/grafana/loki/pull/2945) **cyriltovena**: Fixes iota unexpected behaviour with bytes for chunk encoding.
* [2941](https://github.com/grafana/loki/pull/2941) **jeschkies**: Test label filter for bytes.
* [2934](https://github.com/grafana/loki/pull/2934) **owen-d**: chunk schema v3
* [2930](https://github.com/grafana/loki/pull/2930) **cyriltovena**: Fixes all in one grpc registrations.
* [2929](https://github.com/grafana/loki/pull/2929) **cyriltovena**: Cleanup labels parsing.
* [2922](https://github.com/grafana/loki/pull/2922) **codewithcheese**: Distributor registers logproto.Pusher service to receive logs via GRPC
* [2918](https://github.com/grafana/loki/pull/2918) **owen-d**: Includes delete routes for ruler namespaces
* [2903](https://github.com/grafana/loki/pull/2903) **cyriltovena**: Limit series for metric queries.
* [2892](https://github.com/grafana/loki/pull/2892) **cyriltovena**: Improve the chunksize test.
* [2891](https://github.com/grafana/loki/pull/2891) **sandeepsukhani**: fix flaky load tables test for boltdb-shipper uploads table-manager
* [2836](https://github.com/grafana/loki/pull/2836) **andir**: tests: fix quoting issues in test output when building with Go 1.15
* [2831](https://github.com/grafana/loki/pull/2831) **sandeepsukhani**: fix flaky tests in boltdb-shipper
* [2822](https://github.com/grafana/loki/pull/2822) **cyriltovena**: LogQL: Improve template format
* [2794](https://github.com/grafana/loki/pull/2794) **sandeepsukhani**: Revendor cortex to latest master
* [2764](https://github.com/grafana/loki/pull/2764) **owen-d**: WAL/marshalable chunks
* [2751](https://github.com/grafana/loki/pull/2751) **jeschkies**: Logging: Log throughput and total bytes human readable.

#### Helm

* [2986](https://github.com/grafana/loki/pull/2986) **cyriltovena**: Move CI to helm3.
* [2967](https://github.com/grafana/loki/pull/2967) **czunker**: Remove `helm init`
* [2965](https://github.com/grafana/loki/pull/2965) **czunker**: [Helm Chart Loki] Add needed k8s objects for alerting config
* [2940](https://github.com/grafana/loki/pull/2940) **slim-bean**: Helm: Update logstash to new chart and newer version
* [2835](https://github.com/grafana/loki/pull/2835) **tracyde**: Iss2734
* [2789](https://github.com/grafana/loki/pull/2789) **bewiwi**: Allows service targetPort modificaion
* [2651](https://github.com/grafana/loki/pull/2651) **scottrigby**: helm chart: Fix broken logo

#### Jsonnet

* [2976](https://github.com/grafana/loki/pull/2976) **beorn7**: Improve promtail alerts to retain the namespace label
* [2961](https://github.com/grafana/loki/pull/2961) **sandeepsukhani**: add missing ingester query routes in loki reads and operational dashboard
* [2899](https://github.com/grafana/loki/pull/2899) **halcyondude**: gateway: fix regression in tanka jsonnet
* [2873](https://github.com/grafana/loki/pull/2873) **Duologic**: fix(loki-mixin): refer to super.annotations
* [2852](https://github.com/grafana/loki/pull/2852) **chancez**: production/ksonnet: Add config_hash annotation to gateway deployment based on gateway configmap
* [2820](https://github.com/grafana/loki/pull/2820) **owen-d**: fixes promtail libsonnet tag. closes #2818
* [2718](https://github.com/grafana/loki/pull/2718) **halcyondude**: parameterize PVC storage class (ingester, querier, compactor)

#### Docs

* [2969](https://github.com/grafana/loki/pull/2969) **simonswine**: Add community forum to README.md
* [2968](https://github.com/grafana/loki/pull/2968) **yuichi10**: logcli: Fix logcli logql document URL
* [2942](https://github.com/grafana/loki/pull/2942) **hedss**: Docs: Corrects Fluent Bit documentation link to build the plugin.
* [2933](https://github.com/grafana/loki/pull/2933) **oddlittlebird**: Update CODEOWNERS
* [2909](https://github.com/grafana/loki/pull/2909) **fredr**: Docs: Add max_cache_freshness_per_query to limit_config
* [2890](https://github.com/grafana/loki/pull/2890) **dfang**: Fix typo
* [2888](https://github.com/grafana/loki/pull/2888) **oddlittlebird**: Update CODEOWNERS
* [2879](https://github.com/grafana/loki/pull/2879) **zhanghjster**: documentation: add tail_proxy_url option to query_frontend_config section
* [2869](https://github.com/grafana/loki/pull/2869) **nehaev**: documentation: Add loki4j to the list of unofficial clients
* [2853](https://github.com/grafana/loki/pull/2853) **RangerCD**: Fix typos in promtail
* [2848](https://github.com/grafana/loki/pull/2848) **dminca**: documentation: fix broken link in Best Practices section
* [2833](https://github.com/grafana/loki/pull/2833) **siavashs**: Docs: -querier.split-queries-by-day deprecation
* [2819](https://github.com/grafana/loki/pull/2819) **owen-d**: updates docs with delete permissions notice
* [2817](https://github.com/grafana/loki/pull/2817) **scoof**: Documentation: Add S3 IAM policy to be able to run Compactor
* [2811](https://github.com/grafana/loki/pull/2811) **slim-bean**: Docs: improve the helm upgrade section
* [2810](https://github.com/grafana/loki/pull/2810) **hedss**: CHANGELOG: Update update document links to point to the right place.
* [2704](https://github.com/grafana/loki/pull/2704) **owen-d**: WAL design doc
* [2636](https://github.com/grafana/loki/pull/2636) **LTek-online**: promtail documentation: changing the headers of the configuration docu to reflect configuration code

#### Promtail

* [2957](https://github.com/grafana/loki/pull/2957) **slim-bean**: Promtail: Update debian image and use a newer libsystemd
* [2928](https://github.com/grafana/loki/pull/2928) **cyriltovena**: Skip journald bad message.
* [2914](https://github.com/grafana/loki/pull/2914) **chancez**: promtail: Add support for using syslog message timestamp
* [2910](https://github.com/grafana/loki/pull/2910) **rfratto**: Expose underlying promtail client

#### Logcli

* [2948](https://github.com/grafana/loki/pull/2948) **tomwilkie**: Add a few more instructions to logcli --help.

#### Build

* [2877](https://github.com/grafana/loki/pull/2877) **cyriltovena**: Update to go 1.15
* [2814](https://github.com/grafana/loki/pull/2814) **torkelo**: Stats: Adding metrics collector GitHub action

#### Fluentd

* [2825](https://github.com/grafana/loki/pull/2825) **cyriltovena**: Bump fluentd plugin
* [2434](https://github.com/grafana/loki/pull/2434) **andsens**: fluent-plugin: Improve escaping in key_value format

### Notes

This release was created from revision ae9c4b82ec4a5d21267da50d6a1a8170e0ef82ff (Which was PR 2960) and the following PR's were cherry-picked

* [2984](https://github.com/grafana/loki/pull/2984) **owen-d**: adds the ability to read chunkFormatV3 while writing v2
* [2974](https://github.com/grafana/loki/pull/2974) **hedss**: fluent-bit: Rename Fluent Bit plugin output name.

### Dependencies

* Go Version:     1.15.3
* Cortex Version: 85942c5703cf22b64cecfd291e7e7c42d1b8c30c

## 2.0.1 (2020/12/10)

2.0.1 is a special release, it only exists to add the v3 support to Loki's chunk format.

**There is no reason to upgrade from 2.0.0 to 2.0.1**

This chunk version is internal to Loki and not configurable, and in a future version v3 will become the default (Likely 2.2.0).

We are creating this to enable users to roll back from a future release which was writing v3 chunks, back as far as 2.0.0 and still be able to read chunks.

This is mostly a safety measure to help if someone upgrades from 2.0.0 and skips versions to a future version which is writing v3 chunks and they encounter an issue which they would like to roll back. They would be able to then roll back to 2.0.1 and still read v3 chunks.

It should be noted this does not help anyone upgrading from a version older than 2.0.0, that is you should at least upgrade to 2.0.0 before going to a newer version if you are on a version older than 2.0.0.

## 2.0.0 (2020/10/26)

2.0.0 is here!!

We are extremely excited about the new features in 2.0.0, unlocking a whole new world of observability of our logs.

Thanks again for the many incredible contributions and improvements from the wonderful Loki community, we are very excited for the future!

### Important Notes

**Please Note** There are several changes in this release which require your attention!

* Anyone using a docker image please go read the [upgrade guide](https://github.com/grafana/loki/blob/master/docs/sources/setup/upgrade/_index.md#200)!! There is one important consideration around a potentially breaking schema change depending on your configuration.
* MAJOR changes have been made to the boltdb-shipper index, breaking changes are not expected but extra precautions are highly recommended, more details in the [upgrade guide](https://github.com/grafana/loki/blob/master/docs/sources/setup/upgrade/_index.md#200).
* The long deprecated `entry_parser` config in Promtail has been removed, use [pipeline_stages](https://grafana.com/docs/loki/latest/clients/promtail/configuration/#pipeline_stages) instead.

Check the [upgrade guide](https://github.com/grafana/loki/blob/master/docs/sources/setup/upgrade/_index.md#200) for detailed information on all these changes.

### 2.0

There are too many PR's to list individually for the major improvements which we thought justified a 2.0 but here is the high level:

* Significant enhancements to the [LogQL query language](https://grafana.com/docs/loki/latest/logql/)!
* [Parse](https://grafana.com/docs/loki/latest/logql/#parser-expression) your logs to extract labels at query time.
* [Filter](https://grafana.com/docs/loki/latest/logql/#label-filter-expression) on query time extracted labels.
* [Format](https://grafana.com/docs/loki/latest/logql/#line-format-expression) your log lines any way you please!
* [Graph](https://grafana.com/docs/loki/latest/logql/#unwrapped-range-aggregations) the contents of your log lines as metrics, including support for many more of your favorite PromQL functions.
* Generate prometheus [alerts directly from your logs](https://grafana.com/docs/loki/latest/alerting/)!
* Create alerts using the same prometheus alert rule syntax and let Loki send alerts directly to your Prometheus Alertmanager!
* [boltdb-shipper](https://grafana.com/docs/loki/latest/operations/storage/boltdb-shipper/) is now production ready!
* This is it! Now Loki only needs a single object store (S3,GCS,Filesystem...) to store all the data, no more Cassandra, DynamoDB or Bigtable!

We are extremely excited about these new features, expect some talks, webinars, and blogs where we explain all this new functionality in detail.

### Notable mention

This is a small change but very helpful!

* [2737](https://github.com/grafana/loki/pull/2737) **dlemel8**: cmd/loki: add "verify-config" flag

Thank you @dlemel8 for this PR! Now you can start Loki with `-verify-config` to make sure your config is valid and Loki will exit with a status code 0 if it is!

### All Changes

#### Loki

* [2804](https://github.com/grafana/loki/pull/2804) **slim-bean**: Loki: log any chunk fetch failure
* [2803](https://github.com/grafana/loki/pull/2803) **slim-bean**: Update local and docker default config files to use boltdb-shipper with a few other config changes
* [2796](https://github.com/grafana/loki/pull/2796) **cyriltovena**: Fixes a bug that would add **error** label incorrectly.
* [2793](https://github.com/grafana/loki/pull/2793) **cyriltovena**: Improve the way we reverse iterator for backward queries.
* [2790](https://github.com/grafana/loki/pull/2790) **sandeepsukhani**: Boltdb shipper metrics changes
* [2788](https://github.com/grafana/loki/pull/2788) **sandeepsukhani**: add a metric in compactor to record timestamp of last successful run
* [2786](https://github.com/grafana/loki/pull/2786) **cyriltovena**: Logqlv2 pushes groups down to edge
* [2778](https://github.com/grafana/loki/pull/2778) **cyriltovena**: Logqv2 optimization
* [2774](https://github.com/grafana/loki/pull/2774) **cyriltovena**: Handle panic in the store goroutine.
* [2773](https://github.com/grafana/loki/pull/2773) **cyriltovena**: Fixes race conditions in the batch iterator.
* [2770](https://github.com/grafana/loki/pull/2770) **sandeepsukhani**: Boltdb shipper query performance improvements
* [2769](https://github.com/grafana/loki/pull/2769) **cyriltovena**: LogQL: Labels and Metrics Extraction
* [2768](https://github.com/grafana/loki/pull/2768) **cyriltovena**: Fixes all lint errors.
* [2761](https://github.com/grafana/loki/pull/2761) **owen-d**: Service discovery refactor
* [2755](https://github.com/grafana/loki/pull/2755) **owen-d**: Revendor Cortex
* [2752](https://github.com/grafana/loki/pull/2752) **kavirajk**: fix: Remove depricated `entry_parser` from scrapeconfig
* [2741](https://github.com/grafana/loki/pull/2741) **owen-d**: better tenant logging in ruler memstore
* [2737](https://github.com/grafana/loki/pull/2737) **dlemel8**: cmd/loki: add "verify-config" flag
* [2735](https://github.com/grafana/loki/pull/2735) **cyriltovena**: Fixes the frontend logs to include org_id.
* [2732](https://github.com/grafana/loki/pull/2732) **sandeepsukhani**: set timestamp in instant query done by canaries
* [2726](https://github.com/grafana/loki/pull/2726) **dvrkps**: hack: clean getStore
* [2711](https://github.com/grafana/loki/pull/2711) **owen-d**: removes r/w pools from block/chunk types
* [2709](https://github.com/grafana/loki/pull/2709) **cyriltovena**: Bypass sharding middleware when a query can't be sharded.
* [2671](https://github.com/grafana/loki/pull/2671) **alrs**: pkg/querier: fix dropped error
* [2665](https://github.com/grafana/loki/pull/2665) **cnbailian**: Loki: Querier APIs respond JSON Content-Type
* [2663](https://github.com/grafana/loki/pull/2663) **owen-d**: improves numeric literal stringer impl
* [2662](https://github.com/grafana/loki/pull/2662) **owen-d**: exposes rule group validation fn
* [2661](https://github.com/grafana/loki/pull/2661) **owen-d**: Enable local rules backend & disallow configdb.
* [2656](https://github.com/grafana/loki/pull/2656) **sandeepsukhani**: run multiple queries per table at once with boltdb-shipper
* [2655](https://github.com/grafana/loki/pull/2655) **sandeepsukhani**: fix store query bug when running loki in single binary mode with boltdb-shipper
* [2650](https://github.com/grafana/loki/pull/2650) **owen-d**: Adds prometheus ruler routes
* [2647](https://github.com/grafana/loki/pull/2647) **arl**: pkg/chunkenc: fix test using string(int) conversion
* [2645](https://github.com/grafana/loki/pull/2645) **arl**: Tests: fix issue 2356: distributor_test.go fails when the system has no interface name in [eth0, en0, lo0]
* [2642](https://github.com/grafana/loki/pull/2642) **sandeepsukhani**: fix an issue with building loki
* [2640](https://github.com/grafana/loki/pull/2640) **sandeepsukhani**: improvements for boltdb-shipper compactor
* [2637](https://github.com/grafana/loki/pull/2637) **owen-d**: Ruler docs + single binary inclusion
* [2627](https://github.com/grafana/loki/pull/2627) **sandeepsukhani**: revendor cortex to latest master
* [2620](https://github.com/grafana/loki/pull/2620) **alrs**: pkg/storage/stores/shipper/uploads: fix test error
* [2614](https://github.com/grafana/loki/pull/2614) **cyriltovena**: Improve lz4 compression
* [2613](https://github.com/grafana/loki/pull/2613) **sandeepsukhani**: fix a panic when trying to stop boltdb-shipper multiple times using sync.once
* [2610](https://github.com/grafana/loki/pull/2610) **slim-bean**: Loki: Fix query-frontend ready handler
* [2601](https://github.com/grafana/loki/pull/2601) **sandeepsukhani**: rpc for querying ingesters to get chunk ids from its store
* [2589](https://github.com/grafana/loki/pull/2589) **owen-d**: Ruler/loki rule validator
* [2582](https://github.com/grafana/loki/pull/2582) **yeya24**: Add _total suffix to ruler counter metrics
* [2580](https://github.com/grafana/loki/pull/2580) **owen-d**: strict rule unmarshaling
* [2578](https://github.com/grafana/loki/pull/2578) **owen-d**: exports grouploader
* [2576](https://github.com/grafana/loki/pull/2576) **owen-d**: Better rule loading
* [2574](https://github.com/grafana/loki/pull/2574) **sandeepsukhani**: fix closing of compressed file from boltdb-shipper compactor
* [2572](https://github.com/grafana/loki/pull/2572) **adityacs**: Validate max_query_length in Labels API
* [2564](https://github.com/grafana/loki/pull/2564) **owen-d**: Error on no schema configs
* [2559](https://github.com/grafana/loki/pull/2559) **sandeepsukhani**: fix dir setup based on which mode it is running
* [2558](https://github.com/grafana/loki/pull/2558) **sandeepsukhani**: cleanup boltdb files in queriers during startup/shutdown
* [2552](https://github.com/grafana/loki/pull/2552) **owen-d**: fixes batch metrics help text & corrects bucketing
* [2550](https://github.com/grafana/loki/pull/2550) **sandeepsukhani**: fix a flaky test in boltdb shipper
* [2548](https://github.com/grafana/loki/pull/2548) **sandeepsukhani**: add some metrics for monitoring compactor
* [2546](https://github.com/grafana/loki/pull/2546) **sandeepsukhani**: register boltdb shipper compactor cli flags
* [2543](https://github.com/grafana/loki/pull/2543) **sandeepsukhani**: revendor cortex to latest master
* [2534](https://github.com/grafana/loki/pull/2534) **owen-d**: Consistent chunk metrics
* [2530](https://github.com/grafana/loki/pull/2530) **sandeepsukhani**: minor fixes and improvements for boltdb shipper
* [2526](https://github.com/grafana/loki/pull/2526) **sandeepsukhani**: compactor for compacting boltdb files uploaded by shipper
* [2510](https://github.com/grafana/loki/pull/2510) **owen-d**: adds batch based metrics
* [2507](https://github.com/grafana/loki/pull/2507) **sandeepsukhani**: compress boltdb files to gzip while uploading from shipper
* [2458](https://github.com/grafana/loki/pull/2458) **owen-d**: Feature/ruler (take 2)
* [2487](https://github.com/grafana/loki/pull/2487) **sandeepsukhani**: upload boltdb files from shipper only when they are not expected to be modified or during shutdown

#### Docs

* [2797](https://github.com/grafana/loki/pull/2797) **cyriltovena**: Logqlv2 docs
* [2772](https://github.com/grafana/loki/pull/2772) **DesistDaydream**: reapir Retention Example Configuration
* [2762](https://github.com/grafana/loki/pull/2762) **PabloCastellano**: fix: typo in upgrade.md
* [2750](https://github.com/grafana/loki/pull/2750) **owen-d**: fixes path in prom rules api docs
* [2733](https://github.com/grafana/loki/pull/2733) **owen-d**: Removes wrong capitalizations
* [2728](https://github.com/grafana/loki/pull/2728) **vishesh92**: Docs: Update docs for redis
* [2725](https://github.com/grafana/loki/pull/2725) **dvrkps**: fix some misspells
* [2724](https://github.com/grafana/loki/pull/2724) **MadhavJivrajani**: DOCS: change format of unordered lists in technical docs
* [2716](https://github.com/grafana/loki/pull/2716) **huikang**: Doc: fixing parameter name in configuration
* [2705](https://github.com/grafana/loki/pull/2705) **owen-d**: shows cortextool lint command for loki in alerting docs
* [2702](https://github.com/grafana/loki/pull/2702) **huikang**: Doc: fix broken links in production/README.md
* [2699](https://github.com/grafana/loki/pull/2699) **sandangel**: docs: use repetitive numbering
* [2698](https://github.com/grafana/loki/pull/2698) **bemasher**: Doc: Vague link text.
* [2697](https://github.com/grafana/loki/pull/2697) **owen-d**: updates alerting docs with new cortex tool loki linting support
* [2692](https://github.com/grafana/loki/pull/2692) **philnichol**: Docs: Corrected incorrect instances of (setup|set up)
* [2691](https://github.com/grafana/loki/pull/2691) **UniqueTokens**: Update metrics.md
* [2689](https://github.com/grafana/loki/pull/2689) **pgassmann**: docker plugin documentation update
* [2686](https://github.com/grafana/loki/pull/2686) **demon**: docs: Fix link to code of conduct
* [2657](https://github.com/grafana/loki/pull/2657) **owen-d**: fixes ruler docs & includes ruler configs in cmd/configs + docker img
* [2622](https://github.com/grafana/loki/pull/2622) **sandeepsukhani**: add compactor details and other boltdb-shipper doc improvments
* [2621](https://github.com/grafana/loki/pull/2621) **cyriltovena**: Fixes links in aws tutorials.
* [2606](https://github.com/grafana/loki/pull/2606) **cyriltovena**: More template stage examples.
* [2605](https://github.com/grafana/loki/pull/2605) **Decad**: Update docs to use raw link
* [2600](https://github.com/grafana/loki/pull/2600) **slim-bean**: Docs: Fix broken links on generated site
* [2597](https://github.com/grafana/loki/pull/2597) **nek-00-ken**: Fixup: url to access promtail config sample
* [2595](https://github.com/grafana/loki/pull/2595) **sh0rez**: docs: fix broken links
* [2594](https://github.com/grafana/loki/pull/2594) **wardbekker**: Update README.md
* [2592](https://github.com/grafana/loki/pull/2592) **owen-d**: fixes some doc links
* [2591](https://github.com/grafana/loki/pull/2591) **woodsaj**: Docs: fix links in installation docs
* [2586](https://github.com/grafana/loki/pull/2586) **ms42Q**: Doc fixes: remove typos and long sentence
* [2579](https://github.com/grafana/loki/pull/2579) **oddlittlebird**: Update CODEOWNERS
* [2566](https://github.com/grafana/loki/pull/2566) **owen-d**: Website doc link fixes
* [2528](https://github.com/grafana/loki/pull/2528) **owen-d**: Update tanka.md with steps for using k8s-alpha lib
* [2512](https://github.com/grafana/loki/pull/2512) **palemtnrider**: Documentation: Fixes  install and getting-started links in the readme
* [2508](https://github.com/grafana/loki/pull/2508) **owen-d**: memberlist correct yaml path. closes #2499
* [2506](https://github.com/grafana/loki/pull/2506) **ferdikurniawan**: Docs: fix dead link
* [2505](https://github.com/grafana/loki/pull/2505) **sh0rez**: doc: close code block
* [2501](https://github.com/grafana/loki/pull/2501) **tivvit**: fix incorrect upgrade link
* [2500](https://github.com/grafana/loki/pull/2500) **oddlittlebird**: Docs: Update README.md

#### Helm

* [2746](https://github.com/grafana/loki/pull/2746) **marcosartori**: helm/fluentbit K8S-Logging.Exclude &  and Mem_Buf_Limit toggle
* [2742](https://github.com/grafana/loki/pull/2742) **steven-sheehy**: Fix linting errors and use of deprecated repositories
* [2659](https://github.com/grafana/loki/pull/2659) **rskrishnar**: [Promtail] enables configuring psp in helm chart
* [2554](https://github.com/grafana/loki/pull/2554) **alexandre-allard-scality**: production/helm: add support for PV selector in Loki statefulset

#### FluentD

* [2739](https://github.com/grafana/loki/pull/2739) **jgehrcke**: FluentD loki plugin: add support for bearer_token_file parameter

#### Fluent Bit

* [2568](https://github.com/grafana/loki/pull/2568) **zjj2wry**: fluent-bit plugin support TLS

#### Promtail

* [2723](https://github.com/grafana/loki/pull/2723) **carlpett**: Promtail: Add counter promtail_batch_retries_total
* [2717](https://github.com/grafana/loki/pull/2717) **slim-bean**: Promtail: Fix deadlock on tailer shutdown.
* [2710](https://github.com/grafana/loki/pull/2710) **slim-bean**: Promtail: (and also fluent-bit) change the max batch size to 1MB
* [2708](https://github.com/grafana/loki/pull/2708) **Falco20019**: Promtail: Fix timestamp parser for short year format
* [2658](https://github.com/grafana/loki/pull/2658) **slim-bean**: Promtail: do not mark the position if the file is removed
* [2618](https://github.com/grafana/loki/pull/2618) **slim-bean**: Promtail: Add a stream lagging metric
* [2615](https://github.com/grafana/loki/pull/2615) **aminjam**: Add fallback_formats for timestamp stage
* [2603](https://github.com/grafana/loki/pull/2603) **rfratto**: Expose UserAgent and fix User-Agent version source
* [2575](https://github.com/grafana/loki/pull/2575) **unguiculus**: Promtail: Fix docker-compose.yaml
* [2571](https://github.com/grafana/loki/pull/2571) **rsteneteg**: Promtail: adding pipeline stage for dropping labels
* [2570](https://github.com/grafana/loki/pull/2570) **slim-bean**: Promtail: Fix concurrent map iteration when using stdin
* [2565](https://github.com/grafana/loki/pull/2565) **carlpett**: Add a counter for empty syslog messages
* [2542](https://github.com/grafana/loki/pull/2542) **slim-bean**: Promtail: implement shutdown for the no-op server
* [2532](https://github.com/grafana/loki/pull/2532) **slim-bean**: Promtail: Restart the tailer if we fail to read and upate current position

#### Ksonnet

* [2719](https://github.com/grafana/loki/pull/2719) **halcyondude**: nit: fix formatting for ksonnet/loki
* [2677](https://github.com/grafana/loki/pull/2677) **sandeepsukhani**: fix jsonnet for memcached-writes when using boltdb-shipper
* [2617](https://github.com/grafana/loki/pull/2617) **periklis**: Add config options for loki dashboards
* [2612](https://github.com/grafana/loki/pull/2612) **fredr**: Dashboard: typo in Loki Operational dashboard
* [2599](https://github.com/grafana/loki/pull/2599) **sandeepsukhani**: fix closing bracket in dashboards from loki-mixin
* [2584](https://github.com/grafana/loki/pull/2584) **sandeepsukhani**: Read, Write and operational dashboard improvements
* [2560](https://github.com/grafana/loki/pull/2560) **owen-d**: Jsonnet/ruler
* [2547](https://github.com/grafana/loki/pull/2547) **sandeepsukhani**: jsonnet for running loki using boltdb-shipper
* [2525](https://github.com/grafana/loki/pull/2525) **Duologic**: fix(ksonnet): don't depend on specific k8s version
* [2521](https://github.com/grafana/loki/pull/2521) **charandas**: fix: broken links in Tanka documentation
* [2503](https://github.com/grafana/loki/pull/2503) **owen-d**: Ksonnet docs
* [2494](https://github.com/grafana/loki/pull/2494) **primeroz**: Jsonnet Promtail: Change function for mounting configmap in promtail daemonset

#### Logstash

* [2607](https://github.com/grafana/loki/pull/2607) **adityacs**: Logstash cpu usage fix

#### Build

* [2602](https://github.com/grafana/loki/pull/2602) **sandeepsukhani**: add support for building querytee
* [2561](https://github.com/grafana/loki/pull/2561) **tharun208**: Added logcli docker image
* [2549](https://github.com/grafana/loki/pull/2549) **simnv**: Ignore .exe files build for Windows
* [2527](https://github.com/grafana/loki/pull/2527) **owen-d**: Update docker-compose.yaml to use 1.6.0

#### Docker Logging Driver

* [2459](https://github.com/grafana/loki/pull/2459) **RaitoBezarius**: Docker logging driver: Add a keymod for the extra attributes from the Docker logging driver

### Dependencies

* Go Version:     1.14.2
* Cortex Version: 85942c5703cf22b64cecfd291e7e7c42d1b8c30c

## 1.6.1 (2020-08-24)

This is a small release and only contains two fixes for Promtail:

* [2542](https://github.com/grafana/loki/pull/2542) **slim-bean**: Promtail: implement shutdown for the no-op server
* [2532](https://github.com/grafana/loki/pull/2532) **slim-bean**: Promtail: Restart the tailer if we fail to read and upate current position

The first only applies if you are running Promtail with both `--stdin` and `--server.disabled=true` flags.

The second is a minor rework to how Promtail handles a very specific error when attempting to read the size of a file and failing to do so.

Upgrading Promtail from 1.6.0 to 1.6.1 is only necessary if you have logs full of `msg="error getting tail position and/or size"`,
the code changed in this release has been unchanged for a long time and we suspect very few people are seeing this issue.

No changes to any other components (Loki, Logcli, etc) are included in this release.

## 1.6.0 (2020-08-13)

It's the second thursday of the eighth month of the year which means it's time for another Loki Release!!

Before we highlight important features and changes, congratulations to [@adityacs](https://github.com/adityacs), who is the newest member of the Loki team!
Aditya has been regularly contributing to the Loki project for the past year, with each contribution better than the last.
Many of the items on the following list were thanks to his hard work. Thank you, Aditya, and welcome to the team!

I think we might have set a new record with 189 PR's in this release!

### Important Notes

**Please Note** There are several changes in this release which might require your attention!

* The NET_BIND_SERVICE capability was removed from the Loki process in the docker image, it's no longer possible to run Loki with the supplied image on a port less than 1024
* If you run microservices, there is an important rollout sequence to prevent query errors.
* Scrape configs have changed for Promtail in both Helm and Ksonnet affecting two labels: `instance` -> `pod` and `container_name` -> `container`.
* Almost all of the Loki Canary metrics were renamed.
* A few command line flags where changed (although they are likely not commonly used)
* If you use ksonnet and run on GCS and Bigtable you may see an error in your config as a default value was removed.
* If you are using boltdb-shipper, you will likekly need to add a new schema_config entry.

Check the [upgrade guide](https://github.com/grafana/loki/blob/master/docs/sources/operations/upgrade.md#160) for detailed information on all these changes.

### Notable Features and Fixes

#### Query language enhancements

* [2150](https://github.com/grafana/loki/pull/2150) introduces `bytes_rate`, which calculates the per second byte rate of a log stream, and `bytes_over_time`, which returns the byte size of a log stream.
* [2182](https://github.com/grafana/loki/pull/2182) introduces a long list of comparison operators, which will let you write queries like `count_over_time({foo="bar"}[1m]) > 10`. Check out the PR for a more detailed description.

#### Loki performance improvements

* [2216](https://github.com/grafana/loki/pull/2216), [2218](https://github.com/grafana/loki/pull/2218), and [2219](https://github.com/grafana/loki/pull/2219) all improve how memory is allocated and reused for queries.
* [2239](https://github.com/grafana/loki/pull/2239) is a huge improvement for certain cases in which a query covers a large number of streams that all overlap in time. Overlapping data is now internally cached while Loki works to sort all the streams into the proper time order.
* [2293](https://github.com/grafana/loki/pull/2293) was a big refactor to how Loki internally processes log queries vs. metric queries, creating separate code paths to further optimize metric queries. Metric query performance is now 2 to 10 times faster.

If you are using the query-frontend:

* [2441](https://github.com/grafana/loki/pull/2441) improves how label queries can be split and queried in parallel
* [2123](https://github.com/grafana/loki/pull/2123) allows queries to the `series` API to be split by time and parallelized; and last but most significant
* [1927](https://github.com/grafana/loki/pull/1927) allows for a much larger range of queries to be sharded and performed in parallel. Query sharding is a topic in itself, but as a rough summary, this type of sharding is not time dependent and leverages how data is already stored by Loki to be able to split queries up into 16 separate pieces to be queried at the same time.

#### Promtail

* [2296](https://github.com/grafana/loki/pull/2296) allows Promtail to expose the Loki Push API. With this, you can push from any client to Promtail as if it were Loki, and Promtail can then forward those logs to another Promtail or to Loki. There are some good use cases for this with the Loki Docker Logging Driver; if you want an easier way to configure pipelines or expose metrics collection, point your Docker drivers at a Promtail instance.
* [2282](https://github.com/grafana/loki/pull/2282) contains an example Amazon Lambda where you can use a fan-in approach and ingestion timestamping in Promtail to work around `out of order` issues with multiple Lambdas processing the same log stream. This is one way to get logs from a high-cardinality source without adding a high-cardinality label.
* [2060](https://github.com/grafana/loki/pull/2060) introduces the `Replace` stage, which lets you find and replace or remove text inside a log line. Combined with [2422](https://github.com/grafana/loki/pull/2422) and [2480](https://github.com/grafana/loki/pull/2480), you can now find and replace sensitive data in a log line like a password or email address and replace it with ****, or hash the value to prevent readability, while still being able to trace the value through your logs. Last on the list of pipeline additions,
* [2496](https://github.com/grafana/loki/pull/2496) adds a `Drop` pipeline stage, which lets you drop log lines based on several criteria options including regex matching content, line length, or the age of the log line. The last two are useful to prevent sending to Loki logs that you know would be rejected based on configured limits in the Loki server.

#### Logstash output plugin

* [1822](https://github.com/grafana/loki/pull/1822) added a Logstash output plugin for Loki. If you have an existing Logstash install, you can now use this plugin to send your logs to Loki to make it easier to try out, or use Loki alongside an existing logging installation.

#### Loki Canary

* [2344](https://github.com/grafana/loki/pull/2344) improved the canaries capabilities for checking for data integrity, including spot checking for logs over a longer time window and running metric queries to verify count_over_time accuracy.

#### Logcli

* [2470](https://github.com/grafana/loki/pull/2470) allows you to color code your log lines based on their stream labels for a nice visual indicator of streams.
* [2497](https://github.com/grafana/loki/pull/2497) expands on the series API query to Loki with the`--analyze-labels` flag, which can show you a detailed breakdown of your label key and value combinations. This is very useful for finding improper label usage in Loki or labels with high cardinality.
* [2482](https://github.com/grafana/loki/pull/2482), in which LogCLI will automatically batch requests to Loki to allow making queries with a `--limit=` far larger than the server side limit defined in Loki. LogCLI will dispatch the request in a series of queries configured by the `--batch=` parameter (which defaults to 1000) until the requested limit is reached!

#### Misc

* [2453](https://github.com/grafana/loki/pull/2453) improves the error messages when a query times out, as `Context Deadline Exceeded` wasn’t the most intuitive.
* [2336](https://github.com/grafana/loki/pull/2336) provides two new flags that will print the entire Loki config object at startup. Be warned there are a lot of config options, and many won’t apply to your setup (such as storage configs you aren’t using), but this can be a really useful tool when troubleshooting. Sticking with the theme of best for last,
* [2224](https://github.com/grafana/loki/pull/2224) and [2288](https://github.com/grafana/loki/pull/2288) improve support for running Loki with a shared Ring using memberlist while not requiring Consul or Etcd. We need to follow up soon with some better documentation or a blog post on this!

### Dependencies

* Go Version:     1.14.2
* Cortex Version: 7014ff11ed70d9d59ad29d0a95e73999c436c47c

### All Changes

#### Loki

* [2484](https://github.com/grafana/loki/pull/2484) **slim-bean**: Loki: fix batch iterator error when all chunks overlap and chunk time ranges are greater than query time range
* [2483](https://github.com/grafana/loki/pull/2483) **sandeepsukhani**: download boltdb files parallelly during reads
* [2472](https://github.com/grafana/loki/pull/2472) **owen-d**: series endpoint uses normal splits
* [2466](https://github.com/grafana/loki/pull/2466) **owen-d**: BatchIter edge cases
* [2463](https://github.com/grafana/loki/pull/2463) **sandeepsukhani**: revendor cortex to latest master
* [2457](https://github.com/grafana/loki/pull/2457) **adityacs**: Fix panic in cassandra storage while registering metrics
* [2453](https://github.com/grafana/loki/pull/2453) **slim-bean**: Loki: Improve error messages on query timeout or cancel
* [2450](https://github.com/grafana/loki/pull/2450) **adityacs**: Fixes panic in runtime_config
* [2449](https://github.com/grafana/loki/pull/2449) **jvrplmlmn**: Replace usage of sync/atomic with uber-go/atomic
* [2441](https://github.com/grafana/loki/pull/2441) **cyriltovena**: Split label names queries in the frontend.
* [2427](https://github.com/grafana/loki/pull/2427) **owen-d**: Revendor cortex
* [2392](https://github.com/grafana/loki/pull/2392) **owen-d**: avoid mutating config while parsing -config.file
* [2346](https://github.com/grafana/loki/pull/2346) **cyriltovena**: Fixes LogQL grouping
* [2336](https://github.com/grafana/loki/pull/2336) **slim-bean**: Loki: add -print-config-stderr flag to dump loki's runtime config to stderr
* [2330](https://github.com/grafana/loki/pull/2330) **slim-bean**: Loki: Use a new context to update the ring state after a failed chunk transfer
* [2328](https://github.com/grafana/loki/pull/2328) **slim-bean**: Loki: Transfer one chunk at a time per series during chunk transfers
* [2327](https://github.com/grafana/loki/pull/2327) **adityacs**: Fix data race in ingester
* [2323](https://github.com/grafana/loki/pull/2323) **cyriltovena**: Improve object key parsing for boltdb shipper.
* [2306](https://github.com/grafana/loki/pull/2306) **cyriltovena**: Fixes buffered iterator skipping very long lines.
* [2302](https://github.com/grafana/loki/pull/2302) **cyriltovena**: Improve entry deduplication.
* [2294](https://github.com/grafana/loki/pull/2294) **cyriltovena**: Remove NET_BIND_SERVICE capability requirement.
* [2293](https://github.com/grafana/loki/pull/2293) **cyriltovena**: Improve metric queries by computing samples at the edges.
* [2288](https://github.com/grafana/loki/pull/2288) **periklis**: Add support for memberlist dns-based discovery
* [2268](https://github.com/grafana/loki/pull/2268) **owen-d**: lock fix for flaky test
* [2266](https://github.com/grafana/loki/pull/2266) **cyriltovena**: Update to latest cortex.
* [2264](https://github.com/grafana/loki/pull/2264) **adityacs**: Fix ingester results for series query
* [2261](https://github.com/grafana/loki/pull/2261) **sandeepsukhani**: create smaller unique files from boltdb shipper and other code refactorings
* [2254](https://github.com/grafana/loki/pull/2254) **slim-bean**: Loki: Series API will return all series with no match or empty matcher
* [2252](https://github.com/grafana/loki/pull/2252) **owen-d**: avoids further time splitting in querysharding mware
* [2250](https://github.com/grafana/loki/pull/2250) **slim-bean**: Loki: Remove redundant log warning
* [2249](https://github.com/grafana/loki/pull/2249) **owen-d**: avoids recording stats in the sharded engine
* [2248](https://github.com/grafana/loki/pull/2248) **cyriltovena**: Add performance profile flags for logcli.
* [2239](https://github.com/grafana/loki/pull/2239) **cyriltovena**: Cache overlapping blocks
* [2224](https://github.com/grafana/loki/pull/2224) **periklis**: Replace memberlist service in favor of cortex provided service
* [2223](https://github.com/grafana/loki/pull/2223) **adityacs**: Add Error method for step evaluators
* [2219](https://github.com/grafana/loki/pull/2219) **cyriltovena**: Reuse slice for the range vector allocations.
* [2218](https://github.com/grafana/loki/pull/2218) **cyriltovena**: Reuse buffer for hash computation in the engine.
* [2216](https://github.com/grafana/loki/pull/2216) **cyriltovena**: Improve point allocations for each steps in the logql engine.
* [2211](https://github.com/grafana/loki/pull/2211) **sandeepsukhani**: query tee proxy with support for comparison of responses
* [2206](https://github.com/grafana/loki/pull/2206) **sandeepsukhani**: disable index dedupe when rf > 1 and current or upcoming index type is boltdb-shipper
* [2204](https://github.com/grafana/loki/pull/2204) **owen-d**: bumps cortex & fixes conflicts
* [2191](https://github.com/grafana/loki/pull/2191) **periklis**: Add flag to disable tracing activation
* [2189](https://github.com/grafana/loki/pull/2189) **owen-d**: Fix vector-scalar comparisons
* [2182](https://github.com/grafana/loki/pull/2182) **owen-d**: Logql comparison ops
* [2178](https://github.com/grafana/loki/pull/2178) **cyriltovena**: Fixes path prefix in the querier.
* [2166](https://github.com/grafana/loki/pull/2166) **sandeepsukhani**: enforce requirment for periodic config for index tables to be 24h when using boltdb shipper
* [2161](https://github.com/grafana/loki/pull/2161) **cyriltovena**: Fix error message for max tail connections.
* [2156](https://github.com/grafana/loki/pull/2156) **sandeepsukhani**: boltdb shipper download failure handling and some refactorings
* [2150](https://github.com/grafana/loki/pull/2150) **cyriltovena**: Bytes aggregations
* [2136](https://github.com/grafana/loki/pull/2136) **cyriltovena**: Fixes Iterator boundaries
* [2123](https://github.com/grafana/loki/pull/2123) **adityacs**: Fix Series API slowness
* [1927](https://github.com/grafana/loki/pull/1927) **owen-d**: Feature/querysharding ii
* [2032](https://github.com/grafana/loki/pull/2032) **tivvit**: Added support for tail to query frontend

#### Promtail

* [2496](https://github.com/grafana/loki/pull/2496) **slim-bean**: Promtail: Drop stage
* [2475](https://github.com/grafana/loki/pull/2475) **slim-bean**: Promtail: force the log level on any Loki Push API target servers to match Promtail's log level.
* [2474](https://github.com/grafana/loki/pull/2474) **slim-bean**: Promtail: use --client.external-labels for all clients
* [2471](https://github.com/grafana/loki/pull/2471) **owen-d**: Fix/promtail yaml config
* [2464](https://github.com/grafana/loki/pull/2464) **slim-bean**: Promtail: Bug: loki push api, clone labels before handling
* [2438](https://github.com/grafana/loki/pull/2438) **rfratto**: pkg/promtail: propagate a logger rather than using util.Logger globally
* [2432](https://github.com/grafana/loki/pull/2432) **pyr0hu**: Promtail: Allow empty replace values for replace stage
* [2422](https://github.com/grafana/loki/pull/2422) **wardbekker**: Template: Added a sha256 template function for obfuscating / anonymize PII data in e.g. the replace stage
* [2414](https://github.com/grafana/loki/pull/2414) **rfratto**: Add RegisterFlagsWithPrefix to config structs
* [2386](https://github.com/grafana/loki/pull/2386) **cyriltovena**: Add regex function to promtail template stage.
* [2345](https://github.com/grafana/loki/pull/2345) **adityacs**: Refactor Promtail target manager code
* [2301](https://github.com/grafana/loki/pull/2301) **flixr**: Promtail: support unix timestamps with fractional seconds
* [2296](https://github.com/grafana/loki/pull/2296) **slim-bean**: Promtail: Loki Push API
* [2282](https://github.com/grafana/loki/pull/2282) **owen-d**: Lambda-Promtail
* [2242](https://github.com/grafana/loki/pull/2242) **carlpett**: Set user agent on outgoing http requests
* [2196](https://github.com/grafana/loki/pull/2196) **cyriltovena**: Adds default -config.file for the promtail docker images.
* [2127](https://github.com/grafana/loki/pull/2127) **bastjan**: Update go-syslog to accept non-UTF8 encoding in syslog message
* [2111](https://github.com/grafana/loki/pull/2111) **adityacs**: Fix Promtail journal seeking known position
* [2105](https://github.com/grafana/loki/pull/2105) **fatpat**: promtail: Add Entry variable to template
* [1118](https://github.com/grafana/loki/pull/1118) **shuttie**: promtail: fix high CPU usage on large kubernetes clusters.
* [2060](https://github.com/grafana/loki/pull/2060) **adityacs**: Feature: Replace stage in pipeline
* [2087](https://github.com/grafana/loki/pull/2087) **adityacs**: Set JournalTarget Priority value to keyword

#### Logcli

* [2497](https://github.com/grafana/loki/pull/2497) **slim-bean**: logcli: adds --analyize-labels to logcli series command and changes how labels are provided to the command
* [2482](https://github.com/grafana/loki/pull/2482) **slim-bean**: Logcli: automatically batch requests
* [2470](https://github.com/grafana/loki/pull/2470) **adityacs**: colored labels output for logcli
* [2235](https://github.com/grafana/loki/pull/2235) **pstibrany**: logcli: Remove single newline from the raw line before printing.
* [2126](https://github.com/grafana/loki/pull/2126) **cyriltovena**: Validate local storage config for the logcli
* [2083](https://github.com/grafana/loki/pull/2083) **adityacs**: Support querying labels on time range in logcli

#### Docs

* [2473](https://github.com/grafana/loki/pull/2473) **owen-d**: fixes lambda-promtail relative doc link
* [2454](https://github.com/grafana/loki/pull/2454) **oddlittlebird**: Create CODEOWNERS
* [2439](https://github.com/grafana/loki/pull/2439) **till**: Docs: updated "Upgrading" for docker driver
* [2437](https://github.com/grafana/loki/pull/2437) **wardbekker**: DOCS: clarified globbing behaviour of **path** of the doublestar library
* [2431](https://github.com/grafana/loki/pull/2431) **endu**: fix dead link
* [2425](https://github.com/grafana/loki/pull/2425) **RichiH**: Change conduct contact email address
* [2420](https://github.com/grafana/loki/pull/2420) **petuhovskiy**: Fix docker driver doc
* [2418](https://github.com/grafana/loki/pull/2418) **cyriltovena**: Add logstash to clients page with FrontMatter.
* [2402](https://github.com/grafana/loki/pull/2402) **cyriltovena**: More fixes for the website.
* [2400](https://github.com/grafana/loki/pull/2400) **tontongg**: Fix URL to LogQL documentation
* [2398](https://github.com/grafana/loki/pull/2398) **robbymilo**: Docs - update links, readme
* [2397](https://github.com/grafana/loki/pull/2397) **coderanger**: 📝 Note that entry_parser is deprecated.
* [2396](https://github.com/grafana/loki/pull/2396) **dnsmichi**: Docs: Fix Fluentd title (visible in menu)
* [2391](https://github.com/grafana/loki/pull/2391) **cyriltovena**: Update fluentd docs and fixes links for the website.
* [2390](https://github.com/grafana/loki/pull/2390) **cyriltovena**: Fluent bit docs
* [2389](https://github.com/grafana/loki/pull/2389) **cyriltovena**: Docker driver doc
* [2385](https://github.com/grafana/loki/pull/2385) **abowloflrf**: Update logo link in README.md
* [2378](https://github.com/grafana/loki/pull/2378) **robbymilo**: Sync docs to website
* [2360](https://github.com/grafana/loki/pull/2360) **owen-d**: Makes timestamp parsing docs clearer
* [2358](https://github.com/grafana/loki/pull/2358) **rille111**: Documentation: Add example for having separate pvc for loki, using helm
* [2357](https://github.com/grafana/loki/pull/2357) **owen-d**: Storage backend examples
* [2338](https://github.com/grafana/loki/pull/2338) **cyriltovena**: Add a complete tutorial on how to ship logs from AWS EKS.
* [2335](https://github.com/grafana/loki/pull/2335) **cyriltovena**: Improve documentation of the metric stage.
* [2331](https://github.com/grafana/loki/pull/2331) **cyriltovena**: Add a tutorial to forward AWS ECS logs to Loki.
* [2321](https://github.com/grafana/loki/pull/2321) **cyriltovena**: Tutorial to run Promtail on AWS EC2
* [2318](https://github.com/grafana/loki/pull/2318) **adityacs**: Configuration documentation improvements
* [2317](https://github.com/grafana/loki/pull/2317) **owen-d**: remove DynamoDB chunk store doc
* [2308](https://github.com/grafana/loki/pull/2308) **wardbekker**: Added a link to the replace parsing stage
* [2305](https://github.com/grafana/loki/pull/2305) **rafaelpissolatto**: Fix schema_config store value
* [2285](https://github.com/grafana/loki/pull/2285) **adityacs**: Fix local.md doc
* [2284](https://github.com/grafana/loki/pull/2284) **owen-d**: Update local.md
* [2279](https://github.com/grafana/loki/pull/2279) **Fra-nk**: Documentation: Refine LogQL documentation
* [2273](https://github.com/grafana/loki/pull/2273) **RichiH**: Fix typo
* [2247](https://github.com/grafana/loki/pull/2247) **carlpett**: docs: Fix missing quotes
* [2233](https://github.com/grafana/loki/pull/2233) **vyzigold**: docs: Add readmes to individual helm charts
* [2220](https://github.com/grafana/loki/pull/2220) **oddlittlebird**: Docs: Local install edits
* [2217](https://github.com/grafana/loki/pull/2217) **fredr**: docs: BoltDB typo
* [2215](https://github.com/grafana/loki/pull/2215) **fredr**: docs: Correct loki address for docker-compose
* [2172](https://github.com/grafana/loki/pull/2172) **cyriltovena**: Update old link for pipeline stages.
* [2163](https://github.com/grafana/loki/pull/2163) **slim-bean**: docs: fix an error in the example log line and byte counter metrics
* [2160](https://github.com/grafana/loki/pull/2160) **slim-bean**: Fix some errors in the upgrade guide to 1.5.0 and add some missing notes discovered by users.
* [2152](https://github.com/grafana/loki/pull/2152) **eamonryan**: Fix typo in promtail ClusterRole
* [2139](https://github.com/grafana/loki/pull/2139) **adityacs**: Fix configuration docs
* [2137](https://github.com/grafana/loki/pull/2137) **RichiH**: Propose new governance
* [2136](https://github.com/grafana/loki/pull/2136) **cyriltovena**: Fixes Iterator boundaries
* [2125](https://github.com/grafana/loki/pull/2125) **theMercedes**: Update logql.md
* [2112](https://github.com/grafana/loki/pull/2112) **nileshcs**: Documentation: Outdated fluentd image name, UID details, link update
* [2092](https://github.com/grafana/loki/pull/2092) **i-takizawa**: docs: make <placeholders> visible

#### Build

* [2467](https://github.com/grafana/loki/pull/2467) **slim-bean**: Update Loki build image

#### Ksonnet

* [2460](https://github.com/grafana/loki/pull/2460) **Duologic**: refactor: use $.core.v1.envVar
* [2452](https://github.com/grafana/loki/pull/2452) **slim-bean**: ksonnet: Reduce querier parallelism to a more sane default value and remove the default setting for storage_backend
* [2377](https://github.com/grafana/loki/pull/2377) **Duologic**: refactor: moved jaeger-agent-mixin
* [2373](https://github.com/grafana/loki/pull/2373) **slim-bean**: Ksonnet: Add a Pod Disruption Budget to Loki Ingesters
* [2185](https://github.com/grafana/loki/pull/2185) **cyriltovena**: Refactor mixin routes and add series API.
* [2162](https://github.com/grafana/loki/pull/2162) **slim-bean**: ksonnet: Fix up datasources and variables in Loki Operational
* [2091](https://github.com/grafana/loki/pull/2091) **beorn7**: Keep scrape config in line with the new Prometheus scrape config

#### Docker logging driver

* [2435](https://github.com/grafana/loki/pull/2435) **cyriltovena**: Add more precisions on the docker driver installed on the daemon.
* [2343](https://github.com/grafana/loki/pull/2343) **jdfalk**: loki-docker-driver: Change "ignoring empty line" to debug logging
* [2295](https://github.com/grafana/loki/pull/2295) **cyriltovena**: Remove mount in the docker driver.
* [2199](https://github.com/grafana/loki/pull/2199) **cyriltovena**: Docker driver relabeling
* [2116](https://github.com/grafana/loki/pull/2116) **cyriltovena**: Allows to change the log driver mode and buffer size.

#### Logstash output plugin

* [2415](https://github.com/grafana/loki/pull/2415) **cyriltovena**: Set service values via --set for logstash.
* [2410](https://github.com/grafana/loki/pull/2410) **adityacs**: logstash code refactor and doc improvements
* [1822](https://github.com/grafana/loki/pull/1822) **adityacs**: Loki Logstash Plugin

#### Loki canary

* [2413](https://github.com/grafana/loki/pull/2413) **slim-bean**: Loki-Canary: Backoff retries on query failures, add histograms for query performance.
* [2369](https://github.com/grafana/loki/pull/2369) **slim-bean**: Loki Canary: One more round of improvements to query for missing websocket entries up to max-wait
* [2350](https://github.com/grafana/loki/pull/2350) **slim-bean**: Canary tweaks
* [2344](https://github.com/grafana/loki/pull/2344) **slim-bean**: Loki-Canary: Add query spot checking and metric count checking
* [2259](https://github.com/grafana/loki/pull/2259) **ombre8**: Canary: make stream configurable

#### Fluentd

* [2407](https://github.com/grafana/loki/pull/2407) **cyriltovena**: bump fluentd version to release a new gem.
* [2399](https://github.com/grafana/loki/pull/2399) **tarokkk**: fluentd: Make fluentd version requirements permissive
* [2179](https://github.com/grafana/loki/pull/2179) **takanabe**: Improve fluentd plugin development experience
* [2171](https://github.com/grafana/loki/pull/2171) **takanabe**: Add server TLS certificate verification

#### Fluent Bit

* [2375](https://github.com/grafana/loki/pull/2375) **cyriltovena**: Fixes the fluentbit batchwait  backward compatiblity.
* [2367](https://github.com/grafana/loki/pull/2367) **dojci**: fluent-bit: Add more loki client configuration options
* [2365](https://github.com/grafana/loki/pull/2365) **dojci**: fluent-bit: Fix fluent-bit exit callback when buffering is enabled
* [2290](https://github.com/grafana/loki/pull/2290) **cyriltovena**: Fixes the lint issue merged to master.
* [2286](https://github.com/grafana/loki/pull/2286) **adityacs**: Fix fluent-bit newline and tab characters
* [2142](https://github.com/grafana/loki/pull/2142) **dojci**: Add FIFO queue persistent buffering for fluent bit output plugin
* [2089](https://github.com/grafana/loki/pull/2089) **FrederikNS**: Allow configuring more options for output configuration

#### Helm

* [2406](https://github.com/grafana/loki/pull/2406) **steven-sheehy**: Helm: Fix regression in chart name
* [2379](https://github.com/grafana/loki/pull/2379) **StevenReitsma**: production/helm: Add emptyDir volume type to promtail PSP
* [2366](https://github.com/grafana/loki/pull/2366) **StevenReitsma**: production/helm: Add projected and downwardAPI volume types to PodSecurityPolicy (#2355)
* [2258](https://github.com/grafana/loki/pull/2258) **Synehan**: helm: add annotations to service monitor
* [2241](https://github.com/grafana/loki/pull/2241) **chauffer**: Kubernetes manifests: Remove namespace from cluster-wide resources
* [2238](https://github.com/grafana/loki/pull/2238) **vhrosales**: helm: Add loadBalancerIP option to loki chart
* [2205](https://github.com/grafana/loki/pull/2205) **joschi36**: BUG: add missing namespace in ingress object
* [2197](https://github.com/grafana/loki/pull/2197) **cyriltovena**: Render loki datasources even if Grafana is disabled.
* [2141](https://github.com/grafana/loki/pull/2141) **cyriltovena**: Adds the ability to have a pull secrets for Promtail.
* [2099](https://github.com/grafana/loki/pull/2099) **allout58**: helm/loki-stack: Support Prometheus on a sub-path in Grafana config
* [2086](https://github.com/grafana/loki/pull/2086) **osela**: helm/loki-stack: render loki datasource only if grafana is enabled
* [2091](https://github.com/grafana/loki/pull/2091) **beorn7**: Keep scrape config in line with the new Prometheus scrape config

#### Build

* [2371](https://github.com/grafana/loki/pull/2371) **cyriltovena**: Fixes helm publish that needs now to add repo.
* [2341](https://github.com/grafana/loki/pull/2341) **slim-bean**: Build: Fix CI helm test
* [2309](https://github.com/grafana/loki/pull/2309) **cyriltovena**: Test again arm32 on internal ci.
* [2307](https://github.com/grafana/loki/pull/2307) **cyriltovena**: Removes arm32 for now as we're migrating the CI.
* [2287](https://github.com/grafana/loki/pull/2287) **wardbekker**: Change the Grafana image to latest
* [2212](https://github.com/grafana/loki/pull/2212) **roidelapluie**: Remove unhelpful/problematic term in circleci.yml

## 1.5.0 (2020-05-20)

It's been a busy month and a half since 1.4.0 was released, and a lot of new improvements have been added to Loki since!

Be prepared for some configuration changes that may cause some bumps when upgrading,
we apologize for this but are always striving to reach the right compromise of code simplicity and user/operating experience.

In this case we opted to keep a simplified configuration inline with Cortex rather than a more complicated and error prone internal config mapping or difficult to implement support for multiple config names for the same feature.

This does result in breaking config changes for some configurations, however, these will fail fast and with the [list of diffs](https://cortexmetrics.io/docs/changelog/#config-file-breaking-changes) from the Cortex project should be quick to fix.

### Important Notes

**Be prepared for breaking config changes.**  Loki 1.5.0 vendors cortex [v1.0.1-0.20200430170006-3462eb63f324](https://github.com/cortexproject/cortex/commit/3462eb63f324c649bbaa122933bc591b710f4e48),
there were substantial breaking config changes in Cortex 1.0 which standardized config options, and fixed typos.

**The Loki docker image user has changed to no longer be root**

Check the [upgrade guide](https://github.com/grafana/loki/blob/master/docs/sources/operations/upgrade.md#150) for more detailed information on these changes.

### Notable Features and Fixes

There are quite a few we want to mention listed in order they were merged (mostly)

* [1837](https://github.com/grafana/loki/pull/1837) **sandeepsukhani**: flush boltdb to object store

This is perhaps the most exciting feature of 1.5.0, the first steps in removing a dependency on a separate index store!  This feature is still very new and experimental, however, we want this to be the future for Loki.  Only requiring just an object store.

If you want to test this new feature, and help us find any bugs, check out the [docs](docs/operations/storage/boltdb-shipper.md) to learn more and get started.

* [2073](https://github.com/grafana/loki/pull/2073) **slim-bean**: Loki: Allow configuring query_store_max_look_back_period when running a filesystem store and boltdb-shipper

This is even more experimental than the previous feature mentioned however also pretty exciting for Loki users who use the filesystem storage. We can leverage changes made in [1837](https://github.com/grafana/loki/pull/1837) to now allow Loki to run in a clustered mode with individual filesystem stores!

Please check out the last section in the [filesystem docs](docs/operations/storage/filesystem.md) for more details on how this works and how to use it!

* [2095](https://github.com/grafana/loki/pull/2095) **cyriltovena**: Adds backtick for the quoted string token lexer.

This will come as a big win to anyone who is writing complicated reqular expressions in either their Label matchers or Filter Expressions.  Starting now you can use the backtick to encapsulate your regex **and not have to do any escaping of special characters!!**

Examples:

```
{name="cassandra"} |~ `error=\w+`
{name!~`mysql-\d+`}
```

* [2055](https://github.com/grafana/loki/pull/2055) **aknuds1**: Chore: Fix spelling of per second in code

This is technically a breaking change for anyone who wrote code to processes the new statistics output in the query result added in 1.4.0, we apologize to anyone in this situation but if we don't fix this kind of error now it will be there forever.
And at the same time we didn't feel it was appropriate to make any major api revision changes for such a new feature and simple change.  We are always trying to use our best judgement in cases like this.

* [2031](https://github.com/grafana/loki/pull/2031) **cyriltovena**: Improve protobuf serialization

Thanks @cyriltovena for another big performance improvement in Loki, this time around protbuf's!

* [2021](https://github.com/grafana/loki/pull/2021) **slim-bean**: Loki: refactor validation and improve error messages
* [2012](https://github.com/grafana/loki/pull/2012) **slim-bean**: Loki: Improve logging and add metrics to streams dropped by stream limit

These two changes standardize the metrics used to report when a tenant hits a limit, now all discarded samples should be reported under `loki_discarded_samples_total` and you no longer need to also reference `cortex_discarded_samples_total`.
Additionally error messages were improved to help clients take better action when hitting limits.

* [1970](https://github.com/grafana/loki/pull/1970) **cyriltovena**: Allow to aggregate binary operations.

Another nice improvement to the query language which allows queries like this to work now:

```
sum by (job) (count_over_time({namespace="tns"}[5m] |= "level=error") / count_over_time({namespace="tns"}[5m]))
```

* [1713](https://github.com/grafana/loki/pull/1713) **adityacs**: Log error message for invalid checksum

In the event something went wrong with a stored chunk, rather than fail the query we ignore the chunk and return the rest.

* [2066](https://github.com/grafana/loki/pull/2066) **slim-bean**: Promtail: metrics stage can also count line bytes

This is a nice extension to a previous feature which let you add a metric to count log lines per stream, you can now count log bytes per stream.

Check out [this example](docs/clients/promtail/configuration.md#counter) to configure this in your promtail pipelines.

* [1935](https://github.com/grafana/loki/pull/1935) **cyriltovena**: Support stdin target via flag instead of automatic detection.

Third times a charm!  With 1.4.0 we allowed sending logs directly to promtail via stdin, with 1.4.1 we released a patch for this feature which wasn't detecting stdin correctly on some operating systems.
Unfortunately after a few more bug reports it seems this change caused some more undesired side effects so we decided to not try to autodetect stdin at all, instead now you must pass the `--stdin` flag if you want Promtail to listen for logs on stdin.

* [2076](https://github.com/grafana/loki/pull/2076) **cyriltovena**: Allows to pass inlined pipeline stages to the docker driver.
* [1906](https://github.com/grafana/loki/pull/1906) **cyriltovena**: Add no-file and keep-file log option for docker driver.

The docker logging driver received a couple very nice updates, it's always been challenging to configure pipeline stages for the docker driver, with the first PR there are now a few easier ways to do this!
In the second PR we added config options to control keeping any log files on the host when using the docker logging driver, allowing you to run with no disk access if you would like, as well as allowing you to control keeping log files available after container restarts.

* [1864](https://github.com/grafana/loki/pull/1864) **cyriltovena**: Sign helm package with GPG.

We now GPG sign helm packages!

### All Changes

#### Loki

* [2097](https://github.com/grafana/loki/pull/2097) **owen-d**: simplifies/updates some of our configuration examples
* [2095](https://github.com/grafana/loki/pull/2095) **cyriltovena**: Adds backtick for the quoted string token lexer.
* [2093](https://github.com/grafana/loki/pull/2093) **cyriltovena**: Fixes unit in stats request log.
* [2088](https://github.com/grafana/loki/pull/2088) **slim-bean**: Loki: allow no encoding/compression on chunks
* [2078](https://github.com/grafana/loki/pull/2078) **owen-d**: removes yolostring
* [2073](https://github.com/grafana/loki/pull/2073) **slim-bean**: Loki: Allow configuring query_store_max_look_back_period when running a filesystem store and boltdb-shipper
* [2064](https://github.com/grafana/loki/pull/2064) **cyriltovena**: Reverse entry iterator pool
* [2059](https://github.com/grafana/loki/pull/2059) **cyriltovena**: Recover from panic in http and grpc handlers.
* [2058](https://github.com/grafana/loki/pull/2058) **cyriltovena**: Fix a bug in range vector skipping data.
* [2055](https://github.com/grafana/loki/pull/2055) **aknuds1**: Chore: Fix spelling of per second in code
* [2046](https://github.com/grafana/loki/pull/2046) **gouthamve**: Fix bug in logql parsing that leads to crash.
* [2050](https://github.com/grafana/loki/pull/2050) **aknuds1**: Chore: Correct typo "per seconds"
* [2034](https://github.com/grafana/loki/pull/2034) **sandeepsukhani**: some metrics for measuring performance and failures in boltdb shipper
* [2031](https://github.com/grafana/loki/pull/2031) **cyriltovena**: Improve protobuf serialization
* [2030](https://github.com/grafana/loki/pull/2030) **adityacs**: Update loki to cortex master
* [2023](https://github.com/grafana/loki/pull/2023) **cyriltovena**: Support post requests in the frontend queryrange handler.
* [2021](https://github.com/grafana/loki/pull/2021) **slim-bean**: Loki: refactor validation and improve error messages
* [2019](https://github.com/grafana/loki/pull/2019) **slim-bean**: make `loki_ingester_memory_streams` Gauge per tenant.
* [2012](https://github.com/grafana/loki/pull/2012) **slim-bean**: Loki: Improve logging and add metrics to streams dropped by stream limit
* [2010](https://github.com/grafana/loki/pull/2010) **cyriltovena**: Update lz4 library to latest to ensure deterministic output.
* [2001](https://github.com/grafana/loki/pull/2001) **sandeepsukhani**: table client for boltdb shipper to enforce retention
* [1995](https://github.com/grafana/loki/pull/1995) **sandeepsukhani**: make boltdb shipper singleton and some other minor refactoring
* [1987](https://github.com/grafana/loki/pull/1987) **slim-bean**: Loki: Add a missing method to facade which is called by the metrics storage client in cortex
* [1982](https://github.com/grafana/loki/pull/1982) **cyriltovena**: Update cortex to latest.
* [1977](https://github.com/grafana/loki/pull/1977) **cyriltovena**: Ensure trace propagation in our logs.
* [1976](https://github.com/grafana/loki/pull/1976) **slim-bean**: incorporate some better defaults into table-manager configs
* [1975](https://github.com/grafana/loki/pull/1975) **slim-bean**: Update cortex vendoring to latest master
* [1970](https://github.com/grafana/loki/pull/1970) **cyriltovena**: Allow to aggregate binary operations.
* [1965](https://github.com/grafana/loki/pull/1965) **slim-bean**: Loki: Adds an `interval` paramater to query_range queries allowing a sampling of events to be returned based on the provided interval
* [1964](https://github.com/grafana/loki/pull/1964) **owen-d**: chunk bounds metric now records 8h range in 1h increments
* [1963](https://github.com/grafana/loki/pull/1963) **cyriltovena**: Improve the local config to work locally and inside docker.
* [1961](https://github.com/grafana/loki/pull/1961) **jpmcb**: [Bug] Workaround for broken etcd gomod import
* [1958](https://github.com/grafana/loki/pull/1958) **owen-d**: chunk lifespan histogram
* [1956](https://github.com/grafana/loki/pull/1956) **sandeepsukhani**: update cortex to latest master
* [1953](https://github.com/grafana/loki/pull/1953) **jpmcb**: Go mod: explicit golang.org/x/net replace
* [1950](https://github.com/grafana/loki/pull/1950) **cyriltovena**: Fixes case handling in regex simplification.
* [1949](https://github.com/grafana/loki/pull/1949) **SerialVelocity**: [Loki]: Cleanup dockerfile
* [1946](https://github.com/grafana/loki/pull/1946) **slim-bean**: Loki Update the cut block size counter when creating a memchunk from byte slice
* [1939](https://github.com/grafana/loki/pull/1939) **owen-d**: adds config validation, similar to cortex
* [1916](https://github.com/grafana/loki/pull/1916) **cyriltovena**: Add cap_net_bind_service linux capabilities to Loki.
* [1914](https://github.com/grafana/loki/pull/1914) **owen-d**: only fetches one chunk per series in /series
* [1875](https://github.com/grafana/loki/pull/1875) **owen-d**: support `match[]` encoding
* [1869](https://github.com/grafana/loki/pull/1869) **pstibrany**: Update Cortex to latest master
* [1846](https://github.com/grafana/loki/pull/1846) **owen-d**: Sharding optimizations I: AST mapping
* [1838](https://github.com/grafana/loki/pull/1838) **cyriltovena**: Move default port for Loki to 3100 everywhere.
* [1837](https://github.com/grafana/loki/pull/1837) **sandeepsukhani**: flush boltdb to object store
* [1834](https://github.com/grafana/loki/pull/1834) **Mario-Hofstaetter**: Loki/Change local storage directory to /loki/ and fix permissions (#1833)
* [1819](https://github.com/grafana/loki/pull/1819) **cyriltovena**: Adds a counter for total flushed chunks per reason.
* [1816](https://github.com/grafana/loki/pull/1816) **sdojjy**: loki can not be started with loki-local-config.yaml
* [1810](https://github.com/grafana/loki/pull/1810) **cyriltovena**: Optimize empty filter queries.
* [1809](https://github.com/grafana/loki/pull/1809) **cyriltovena**: Test stats memchunk
* [1804](https://github.com/grafana/loki/pull/1804) **pstibrany**: Convert Loki modules to services
* [1799](https://github.com/grafana/loki/pull/1799) **pstibrany**: loki: update Cortex to master
* [1798](https://github.com/grafana/loki/pull/1798) **adityacs**: Support configurable maximum of the limits parameter
* [1713](https://github.com/grafana/loki/pull/1713) **adityacs**: Log error message for invalid checksum
* [1706](https://github.com/grafana/loki/pull/1706) **cyriltovena**: Non-root user docker image for Loki.

#### Logcli

* [2027](https://github.com/grafana/loki/pull/2027) **pstibrany**: logcli: Query needs to be stored into url.RawQuery, and not url.Path
* [2000](https://github.com/grafana/loki/pull/2000) **cyriltovena**: Improve URL building in the logcli to strip trailing /.
* [1922](https://github.com/grafana/loki/pull/1922) **bavarianbidi**: logcli: org-id/tls-skip-verify set via env var
* [1861](https://github.com/grafana/loki/pull/1861) **yeya24**: Support series API in logcli
* [1850](https://github.com/grafana/loki/pull/1850) **chrischdi**: BugFix: Fix logcli client to use OrgID in LiveTail
* [1814](https://github.com/grafana/loki/pull/1814) **cyriltovena**: Logcli remote storage.
* [1712](https://github.com/grafana/loki/pull/1712) **rfratto**: clarify logcli commands and output

#### Promtail

* [2069](https://github.com/grafana/loki/pull/2069) **slim-bean**: Promtail: log at debug level when nothing matches the specified path for a file target
* [2066](https://github.com/grafana/loki/pull/2066) **slim-bean**: Promtail: metrics stage can also count line bytes
* [2049](https://github.com/grafana/loki/pull/2049) **adityacs**: Fix promtail client default values
* [2075](https://github.com/grafana/loki/pull/2075) **cyriltovena**: Fixes a panic in dry-run when using external labels.
* [2026](https://github.com/grafana/loki/pull/2026) **adityacs**: Targets not required in promtail config
* [2004](https://github.com/grafana/loki/pull/2004) **cyriltovena**: Adds config to disable HTTP and GRPC server in Promtail.
* [1935](https://github.com/grafana/loki/pull/1935) **cyriltovena**: Support stdin target via flag instead of automatic detection.
* [1920](https://github.com/grafana/loki/pull/1920) **alexanderGalushka**: feat: tms readiness check bypass implementation
* [1894](https://github.com/grafana/loki/pull/1894) **cyriltovena**: Fixes possible panic in json pipeline stage.
* [1865](https://github.com/grafana/loki/pull/1865) **adityacs**: Fix flaky promtail test
* [1815](https://github.com/grafana/loki/pull/1815) **adityacs**: Log error message when source does not exist in extracted values
* [1627](https://github.com/grafana/loki/pull/1627) **rfratto**: Proposal: Promtail Push API

#### Docker Driver

* [2076](https://github.com/grafana/loki/pull/2076) **cyriltovena**: Allows to pass inlined pipeline stages to the docker driver.
* [2054](https://github.com/grafana/loki/pull/2054) **bkmit**: Docker driver: Allow to provision external pipeline files to plugin
* [1906](https://github.com/grafana/loki/pull/1906) **cyriltovena**: Add no-file and keep-file log option for docker driver.
* [1903](https://github.com/grafana/loki/pull/1903) **cyriltovena**: Log docker driver config map.

#### Fluentd

* [2074](https://github.com/grafana/loki/pull/2074) **osela**: fluentd plugin: support placeholders in tenant field
* [2006](https://github.com/grafana/loki/pull/2006) **Skeen**: fluent-plugin-loki: Restructuring and CI
* [1909](https://github.com/grafana/loki/pull/1909) **jgehrcke**: fluentd loki plugin README: add note about labels
* [1853](https://github.com/grafana/loki/pull/1853) **wardbekker**: bump gem version
* [1811](https://github.com/grafana/loki/pull/1811) **JamesJJ**: Error handling: Show data stream at "debug" level, not "warn"

#### Fluent Bit

* [2040](https://github.com/grafana/loki/pull/2040) **avii-ridge**: Add extraOutputs variable to support multiple outputs for fluent-bit
* [1915](https://github.com/grafana/loki/pull/1915) **DirtyCajunRice**: Fix fluent-bit metrics
* [1890](https://github.com/grafana/loki/pull/1890) **dottedmag**: fluentbit: JSON encoding: avoid base64 encoding of []byte inside other slices
* [1791](https://github.com/grafana/loki/pull/1791) **cyriltovena**: Improve fluentbit logfmt.

#### Ksonnet

* [1980](https://github.com/grafana/loki/pull/1980) **cyriltovena**: Log slow query from the frontend by default in ksonnet.

##### Mixins

* [2080](https://github.com/grafana/loki/pull/2080) **beorn7**: mixin: Accept suffixes to pod name in instance labels
* [2044](https://github.com/grafana/loki/pull/2044) **slim-bean**: Dashboards: fixes the cpu usage graphs
* [2043](https://github.com/grafana/loki/pull/2043) **joe-elliott**: Swapped to container restarts over terminated reasons
* [2041](https://github.com/grafana/loki/pull/2041) **slim-bean**: Dashboard: Loki Operational improvements
* [1934](https://github.com/grafana/loki/pull/1934) **tomwilkie**: Put loki-mixin and promtail-mixin dashboards in a folder.
* [1913](https://github.com/grafana/loki/pull/1913) **tomwilkie**: s/dashboards/grafanaDashboards.

#### Helm

* [2038](https://github.com/grafana/loki/pull/2038) **oke-py**: Docs: update Loki Helm Chart document to support Helm 3
* [2015](https://github.com/grafana/loki/pull/2015) **etashsingh**: Change image tag from 1.4.1 to 1.4.0 in Helm chart
* [1981](https://github.com/grafana/loki/pull/1981) **sshah90**: added extraCommandlineArgs in values file
* [1967](https://github.com/grafana/loki/pull/1967) **rdxmb**: helm chart: add missing line feed
* [1898](https://github.com/grafana/loki/pull/1898) **stefanandres**: [helm loki/promtail] make UpdateStrategy configurable
* [1871](https://github.com/grafana/loki/pull/1871) **stefanandres**: [helm loki/promtail] Add systemd-journald example with extraMount, extraVolumeMount
* [1864](https://github.com/grafana/loki/pull/1864) **cyriltovena**: Sign helm package with GPG.
* [1825](https://github.com/grafana/loki/pull/1825) **polar3130**: Helm/loki-stack: refresh default grafana.image.tag to 6.7.0
* [1817](https://github.com/grafana/loki/pull/1817) **bclermont**: Helm chart: Prevent prometheus to scrape both services

#### Loki Canary

* [1891](https://github.com/grafana/loki/pull/1891) **joe-elliott**: Addition of a `/suspend` endpoint to Loki Canary

#### Docs

* [2056](https://github.com/grafana/loki/pull/2056) **cyriltovena**: Update api.md
* [2014](https://github.com/grafana/loki/pull/2014) **jsoref**: Spelling
* [1999](https://github.com/grafana/loki/pull/1999) **oddlittlebird**: Docs: Added labels content
* [1974](https://github.com/grafana/loki/pull/1974) **rfratto**: fix stores for chunk and index in documentation for period_config
* [1966](https://github.com/grafana/loki/pull/1966) **oddlittlebird**: Docs: Update docker.md
* [1951](https://github.com/grafana/loki/pull/1951) **cstyan**: Move build from source instructions to root readme.
* [1945](https://github.com/grafana/loki/pull/1945) **FlorianLudwig**: docs: version pin the docker image in docker-compose
* [1925](https://github.com/grafana/loki/pull/1925) **wardbekker**: Clarified that the api push path needs to be specified.
* [1905](https://github.com/grafana/loki/pull/1905) **sshah90**: updating typo for end time parameter in api docs
* [1888](https://github.com/grafana/loki/pull/1888) **slim-bean**: docs: cleaning up the comments for the cache_config, default_validity option
* [1887](https://github.com/grafana/loki/pull/1887) **slim-bean**: docs: Adding a config change in release 1.4 upgrade doc, updating readme with new doc links
* [1881](https://github.com/grafana/loki/pull/1881) **cyriltovena**: Add precision about the range notation for LogQL.
* [1879](https://github.com/grafana/loki/pull/1879) **slim-bean**: docs: update promtail docs for backoff
* [1873](https://github.com/grafana/loki/pull/1873) **owen-d**: documents frontend worker
* [1870](https://github.com/grafana/loki/pull/1870) **ushuz**: Docs: Keep plugin install command example in one line
* [1856](https://github.com/grafana/loki/pull/1856) **slim-bean**: docs: tweak the doc section of the readme a little
* [1852](https://github.com/grafana/loki/pull/1852) **slim-bean**: docs: clean up schema recommendations
* [1843](https://github.com/grafana/loki/pull/1843) **vishesh92**: Docs: Update configuration docs for redis

#### Build

* [2042](https://github.com/grafana/loki/pull/2042) **rfratto**: Fix drone
* [2009](https://github.com/grafana/loki/pull/2009) **cyriltovena**: Adds :delegated flags to speed up build experience on MacOS.
* [1942](https://github.com/grafana/loki/pull/1942) **owen-d**: delete tag script filters by prefix instead of substring
* [1918](https://github.com/grafana/loki/pull/1918) **slim-bean**: build: This Dockerfile is a remnant from a long time ago, not needed.
* [1911](https://github.com/grafana/loki/pull/1911) **slim-bean**: build: push images for `k` branches
* [1849](https://github.com/grafana/loki/pull/1849) **cyriltovena**: Pin helm version in circle-ci helm testing workflow.

## 1.4.1 (2020-04-06)

We realized after the release last week that piping data into promtail was not working on Linux or Windows, this should fix this issue for both platforms:

* [1893](https://github.com/grafana/loki/pull/1893) **cyriltovena**: Removes file size check for pipe, not provided by linux.

Also thanks to @dottedmag for providing this fix for Fluent Bit!

* [1890](https://github.com/grafana/loki/pull/1890) **dottedmag**: fluentbit: JSON encoding: avoid base64 encoding of []byte inside other slices

## 1.4.0 (2020-04-01)

Over 130 PR's merged for this release, from 40 different contributors!!  We continue to be humbled and thankful for the growing community of contributors and users of Loki.  Thank you all so much.

### Important Notes

**Really, this is important**

Before we get into new features, version 1.4.0 brings with it the first (that we are aware of) upgrade dependency.

We have created a dedicated page for upgrading Loki in the [operations section of the docs](https://github.com/grafana/loki/blob/master/docs/sources/operations/upgrade.md#140)

The docker image tag naming was changed, the starting in 1.4.0 docker images no longer have the `v` prefix: `grafana/loki:1.4.0`

Also you should be aware we are now pruning old `master-xxxxx` docker images from docker hub, currently anything older than 90 days is removed.  **We will never remove released versions of Loki**

### Notable Features

* [1661](https://github.com/grafana/loki/pull/1661) **cyriltovena**: Frontend & Querier query statistics instrumentation.

The API now returns a plethora of stats into the work Loki performed to execute your query, eventually this will be displayed in some form in Grafana to help users better understand how "expensive" their queries are.  Our goal here initially was to better instrument the recent work done in v1.3.0 on query parallelization and to better understand the performance of each part of Loki.  In the future we are looking at additional ideas to provide feedback to users to tailor their queries for better performance.

* [1652](https://github.com/grafana/loki/pull/1652) **cyriltovena**: --dry-run Promtail.
* [1649](https://github.com/grafana/loki/pull/1649) **cyriltovena**: Pipe data to Promtail

This is a long overdue addition to Promtail which can help setup and debug pipelines, with these new features you can do this to feed a single log line into Promtail:

```bash
echo -n 'level=debug msg="test log (200)"' | cmd/promtail/promtail -config.file=cmd/promtail/promtail-local-config.yaml --dry-run -log.level=debug 2>&1 | sed 's/^.*stage/stage/g'
```

`-log.level=debug 2>&1 | sed 's/^.*stage/stage/g` are added to enable debug output, direct the output to stdout, and a sed filter to remove some noise from the log lines.

The `stdin` functionality also works without `--dry-run` allowing you to feed any logs into Promtail via `stdin` and send them to Loki

* [1677](https://github.com/grafana/loki/pull/1677) **owen-d**: Literal Expressions in LogQL
* [1662](https://github.com/grafana/loki/pull/1662) **owen-d**: Binary operators in LogQL

These two extensions to LogQL now let you execute queries like this:

    * `sum(rate({app="foo"}[5m])) * 2`
    * `sum(rate({app="foo"}[5m]))/1e6`

* [1678](https://github.com/grafana/loki/pull/1678) **slim-bean**: promtail: metrics pipeline count all log lines

Now you can get per-stream line counts as a metric from promtail, useful for seeing which applications log the most

```yaml
- metrics:
    line_count_total:
      config:
        action: inc
        match_all: true
      description: A running counter of all lines with their corresponding
        labels
      type: Counter
```

* [1558](https://github.com/grafana/loki/pull/1558) **owen-d**: ingester.max-chunk-age
* [1572](https://github.com/grafana/loki/pull/1572) **owen-d**: Feature/query ingesters within

These two configs let you set the max time a chunk can stay in memory in Loki, this is useful to keep memory usage down as well as limit potential loss of data if ingesters crash.  Combine this with the `query_ingesters_within` config and you can have your queriers skip asking the ingesters for data which you know won't still be in memory (older than max_chunk_age).

**NOTE** Do not set the `max_chunk_age` too small, the default of 1h is probably a good point for most people.  Loki does not perform well when you flush many small chunks (such as when your logs have too much cardinality), setting this lower than 1h risks flushing too many small chunks.

* [1581](https://github.com/grafana/loki/pull/1581) **slim-bean**: Add sleep to canary reconnect on error

This isn't a feature but it's an important fix, this is the second time our canaries have tried to DDOS our Loki clusters so you should update to prevent them from trying to attack you.  Aggressive little things these canaries...

* [1840](https://github.com/grafana/loki/pull/1840) **slim-bean**: promtail: Retry 429 rate limit errors from Loki, increase default retry limits
* [1845](https://github.com/grafana/loki/pull/1845) **wardbekker**: throw exceptions on HTTPTooManyRequests and HTTPServerError so Fluentd will retry

These two PR's change how 429 HTTP Response codes are handled (Rate Limiting), previously these responses were dropped, now they will be retried for these clients

    * Promtail
    * Docker logging driver
    * Fluent Bit
    * Fluentd

This pushes the failure to send logs to two places. First is the retry limits. The defaults in promtail (and thus also the Docker logging driver and Fluent Bit, which share the same underlying code) will retry 429s (and 500s) on an exponential backoff for up to about 8.5 mins on the default configurations. (This can be changed; see the [config docs](https://github.com/grafana/loki/blob/v1.4.0/docs/clients/promtail/configuration.md#client_config) for more info.)

The second place would be the log file itself. At some point, most log files roll based on size or time. Promtail makes an attempt to read a rolled log file but will only try once. If you are very sensitive to lost logs, give yourself really big log files with size-based rolling rules and increase those retry timeouts. This should protect you from Loki server outages or network issues.

### All Changes

There are many other important fixes and improvements to Loki, way too many to call out in individual detail, so take a look!

#### Loki

* [1810](https://github.com/grafana/loki/pull/1810) **cyriltovena**: Optimize empty filter queries.
* [1809](https://github.com/grafana/loki/pull/1809) **cyriltovena**: Test stats memchunk
* [1807](https://github.com/grafana/loki/pull/1807) **pracucci**: Enable global limits by default in production mixin
* [1802](https://github.com/grafana/loki/pull/1802) **cyriltovena**: Add a test for duplicates count in the heap iterator and fixes it.
* [1799](https://github.com/grafana/loki/pull/1799) **pstibrany**: loki: update Cortex to master
* [1797](https://github.com/grafana/loki/pull/1797) **cyriltovena**: Use ingester client GRPC call options from config.
* [1794](https://github.com/grafana/loki/pull/1794) **pstibrany**: loki: Convert module names to string
* [1793](https://github.com/grafana/loki/pull/1793) **johncming**: pkg/chunkenc: fix leak of pool.
* [1789](https://github.com/grafana/loki/pull/1789) **adityacs**: Fix loki exit on jaeger agent not being present
* [1787](https://github.com/grafana/loki/pull/1787) **cyriltovena**: Regexp simplification
* [1785](https://github.com/grafana/loki/pull/1785) **pstibrany**: Update Cortex to master
* [1758](https://github.com/grafana/loki/pull/1758) **cyriltovena**: Query range should not support date where start == end.
* [1750](https://github.com/grafana/loki/pull/1750) **talham7391**: Clearer error response from push endpoint when labels are malformed
* [1746](https://github.com/grafana/loki/pull/1746) **cyriltovena**: Update cortex vendoring to include frontend status code improvement.
* [1745](https://github.com/grafana/loki/pull/1745) **cyriltovena**: Refactor querier http error handling.
* [1736](https://github.com/grafana/loki/pull/1736) **adityacs**: Add /ready endpoint to table-manager
* [1733](https://github.com/grafana/loki/pull/1733) **cyriltovena**: This logs queries with latency tag when  recording stats.
* [1730](https://github.com/grafana/loki/pull/1730) **adityacs**: Fix nil pointer dereference in ingester client
* [1719](https://github.com/grafana/loki/pull/1719) **cyriltovena**: Expose QueryType function.
* [1718](https://github.com/grafana/loki/pull/1718) **cyriltovena**: Better logql metric status code.
* [1708](https://github.com/grafana/loki/pull/1708) **cyriltovena**: Increase discarded samples when line is too long.
* [1704](https://github.com/grafana/loki/pull/1704) **owen-d**: api support for scalars
* [1686](https://github.com/grafana/loki/pull/1686) **owen-d**: max line lengths (component + tenant overrides)
* [1684](https://github.com/grafana/loki/pull/1684) **cyriltovena**: Ensure status codes are set correctly in the frontend.
* [1677](https://github.com/grafana/loki/pull/1677) **owen-d**: Literal Expressions in LogQL
* [1662](https://github.com/grafana/loki/pull/1662) **owen-d**: Binary operators in LogQL
* [1661](https://github.com/grafana/loki/pull/1661) **cyriltovena**: Frontend & Querier query statistics instrumentation.
* [1651](https://github.com/grafana/loki/pull/1651) **owen-d**: removes duplicate logRangeExprExt grammar
* [1636](https://github.com/grafana/loki/pull/1636) **cyriltovena**: Fixes stats summary computation.
* [1630](https://github.com/grafana/loki/pull/1630) **owen-d**: adds stringer methods for all ast expr types
* [1626](https://github.com/grafana/loki/pull/1626) **owen-d**: compiler guarantees for logql exprs
* [1616](https://github.com/grafana/loki/pull/1616) **owen-d**: cache key cant be reused when an interval changes
* [1615](https://github.com/grafana/loki/pull/1615) **cyriltovena**: Add statistics to query_range and instant_query API.
* [1612](https://github.com/grafana/loki/pull/1612) **owen-d**: bumps cortex to 0.6.1 master
* [1605](https://github.com/grafana/loki/pull/1605) **owen-d**: Decouple logql engine/AST from execution context
* [1582](https://github.com/grafana/loki/pull/1582) **slim-bean**: Change new stats names
* [1579](https://github.com/grafana/loki/pull/1579) **rfratto**: Disable transfers in loki-local-config.yaml
* [1572](https://github.com/grafana/loki/pull/1572) **owen-d**: Feature/query ingesters within
* [1677](https://github.com/grafana/loki/pull/1677) **owen-d**: Introduces numeric literals in LogQL
* [1569](https://github.com/grafana/loki/pull/1569) **owen-d**: refactors splitby to not require buffered channels
* [1567](https://github.com/grafana/loki/pull/1567) **owen-d**: adds span metadata for split queries
* [1565](https://github.com/grafana/loki/pull/1565) **owen-d**: Feature/per tenant splitby
* [1562](https://github.com/grafana/loki/pull/1562) **sandeepsukhani**: limit for concurrent tail requests
* [1558](https://github.com/grafana/loki/pull/1558) **owen-d**: ingester.max-chunk-age
* [1484](https://github.com/grafana/loki/pull/1484) **pstibrany**: loki: use new runtimeconfig package from Cortex

#### Promtail

* [1840](https://github.com/grafana/loki/pull/1840) **slim-bean**: promtail: Retry 429 rate limit errors from Loki, increase default retry limits
* [1775](https://github.com/grafana/loki/pull/1775) **slim-bean**: promtail: remove the read lines counter when the log file stops being tailed
* [1770](https://github.com/grafana/loki/pull/1770) **adityacs**: Fix single job with multiple service discovery elements
* [1765](https://github.com/grafana/loki/pull/1765) **adityacs**: Fix error in templating when extracted key has nil value
* [1743](https://github.com/grafana/loki/pull/1743) **dtennander**: Promtail: Ignore dropped entries in subsequent metric-stages in pipelines.
* [1687](https://github.com/grafana/loki/pull/1687) **adityacs**: Fix panic in labels debug message
* [1683](https://github.com/grafana/loki/pull/1683) **slim-bean**: promtail: auto-prune stale metrics
* [1678](https://github.com/grafana/loki/pull/1678) **slim-bean**: promtail: metrics pipeline count all log lines
* [1666](https://github.com/grafana/loki/pull/1666) **adityacs**: Support entire extracted value map in template pipeline stage
* [1664](https://github.com/grafana/loki/pull/1664) **adityacs**: Support custom prefix name in metrics stage
* [1660](https://github.com/grafana/loki/pull/1660) **rfratto**: pkg/promtail/positions: handle empty positions file
* [1652](https://github.com/grafana/loki/pull/1652) **cyriltovena**: --dry-run Promtail.
* [1649](https://github.com/grafana/loki/pull/1649) **cyriltovena**: Pipe data to Promtail
* [1602](https://github.com/grafana/loki/pull/1602) **slim-bean**: Improve promtail configuration docs

#### Helm

* [1731](https://github.com/grafana/loki/pull/1731) **billimek**: [promtail helm chart] - Expand promtail syslog svc to support values
* [1688](https://github.com/grafana/loki/pull/1688) **fredgate**: Loki stack helm chart can deploy datasources without Grafana
* [1632](https://github.com/grafana/loki/pull/1632) **lukipro**: Added support for imagePullSecrets in Loki Helm chart
* [1620](https://github.com/grafana/loki/pull/1620) **rsteneteg**: [promtail helm chart] option to set fs.inotify.max_user_instances with init container
* [1617](https://github.com/grafana/loki/pull/1617) **billimek**: [promtail helm chart] Enable support for syslog service
* [1590](https://github.com/grafana/loki/pull/1590) **polar3130**: Helm/loki-stack: refresh default grafana.image.tag to 6.6.0
* [1587](https://github.com/grafana/loki/pull/1587) **polar3130**: Helm/loki-stack: add template for the service name to connect to loki
* [1585](https://github.com/grafana/loki/pull/1585) **monotek**: [loki helm chart] added ingress
* [1553](https://github.com/grafana/loki/pull/1553) **got-root**: helm: Allow setting 'loadBalancerSourceRanges' for the loki service
* [1529](https://github.com/grafana/loki/pull/1529) **tourea**: Promtail Helm Chart: Add support for passing environment variables

#### Jsonnet

* [1776](https://github.com/grafana/loki/pull/1776) **Eraac**: fix typo: Not a binary operator: =
* [1767](https://github.com/grafana/loki/pull/1767) **joe-elliott**: Dashboard Cleanup
* [1766](https://github.com/grafana/loki/pull/1766) **joe-elliott**: Move dashboards out into their own json files
* [1757](https://github.com/grafana/loki/pull/1757) **slim-bean**: promtail-mixin: Allow choosing promtail name
* [1756](https://github.com/grafana/loki/pull/1756) **sh0rez**: fix(ksonnet): named parameters for containerPort
* [1749](https://github.com/grafana/loki/pull/1749) **slim-bean**: Increasing the threshold for a file lag and reducing the severity to warning
* [1748](https://github.com/grafana/loki/pull/1748) **slim-bean**: jsonnet: Breakout promtail mixin.
* [1739](https://github.com/grafana/loki/pull/1739) **cyriltovena**: Fixes frontend args in libsonnet.
* [1735](https://github.com/grafana/loki/pull/1735) **cyriltovena**: Allow to configure global limits via the jsonnet deployment.
* [1705](https://github.com/grafana/loki/pull/1705) **cyriltovena**: Add overrides file for our jsonnet library.
* [1699](https://github.com/grafana/loki/pull/1699) **pracucci**: Increased production distributors memory request and limit
* [1689](https://github.com/grafana/loki/pull/1689) **shokada**: Add headers for WebSocket
* [1665](https://github.com/grafana/loki/pull/1665) **cyriltovena**: Query frontend service should be headless.
* [1613](https://github.com/grafana/loki/pull/1613) **cyriltovena**: Fixes config change in the result cache

#### Fluent Bit

* [1791](https://github.com/grafana/loki/pull/1791) **cyriltovena**: Improve fluentbit logfmt.
* [1717](https://github.com/grafana/loki/pull/1717) **adityacs**: Fluent-bit: Fix panic error when AutoKubernetesLabels is true

#### Fluentd

* [1811](https://github.com/grafana/loki/pull/1811) **JamesJJ**: Error handling: Show data stream at "debug" level, not "warn"
* [1728](https://github.com/grafana/loki/pull/1728) **irake99**: docs: fix outdated link to fluentd
* [1703](https://github.com/grafana/loki/pull/1703) **Skeen**:  fluent-plugin-grafana-loki: Update fluentd base image to current images (edge)
* [1656](https://github.com/grafana/loki/pull/1656) **takanabe**: Convert second(Integer class) to nanosecond precision
* [1646](https://github.com/grafana/loki/pull/1646) **takanabe**: Fix rubocop violation for fluentd/fluent-plugin-loki
* [1603](https://github.com/grafana/loki/pull/1603) **tarokkk**: fluentd-plugin: add URI validation

#### Docs

* [1781](https://github.com/grafana/loki/pull/1781) **candlerb**: Docs: Recommended schema is now v11
* [1771](https://github.com/grafana/loki/pull/1771) **rfratto**: change slack url to slack.grafana.com and use https
* [1738](https://github.com/grafana/loki/pull/1738) **jgehrcke**: docs: observability.md: clarify lines vs. entries
* [1707](https://github.com/grafana/loki/pull/1707) **dangoodman**: Fix regex in pipeline-example.yml
* [1697](https://github.com/grafana/loki/pull/1697) **oke-py**: fix promtail/templates/NOTES.txt to show correctly port-forward command
* [1675](https://github.com/grafana/loki/pull/1675) **owen-d**: maintainer links & usernames
* [1673](https://github.com/grafana/loki/pull/1673) **cyriltovena**: Add Owen to the maintainer team.
* [1671](https://github.com/grafana/loki/pull/1671) **shokada**: Update tanka.md so that promtail.yml is the correct format
* [1648](https://github.com/grafana/loki/pull/1648) **ShotaKitazawa**: loki-canary: fix indent of DaemonSet manifest written in .md file
* [1642](https://github.com/grafana/loki/pull/1642) **slim-bean**: Improve systemd field docs
* [1641](https://github.com/grafana/loki/pull/1641) **pastatopf**: Correct syntax of rate example
* [1634](https://github.com/grafana/loki/pull/1634) **takanabe**: Unite docs for fluentd plugin
* [1619](https://github.com/grafana/loki/pull/1619) **shaikatz**: PeriodConfig documentation fix dynamodb -> aws-dynamo
* [1611](https://github.com/grafana/loki/pull/1611) **owen-d**: loki frontend docs additions
* [1609](https://github.com/grafana/loki/pull/1609) **Lusitaniae**: Fix wget syntax in documentation
* [1608](https://github.com/grafana/loki/pull/1608) **PabloCastellano**: Documentation: Recommend using the latest schema version (v11)
* [1601](https://github.com/grafana/loki/pull/1601) **rfratto**: Clarify regex escaping rules
* [1598](https://github.com/grafana/loki/pull/1598) **cyriltovena**: Update tanka.md doc.
* [1586](https://github.com/grafana/loki/pull/1586) **MrSaints**: Fix typo in changelog for 1.3.0
* [1504](https://github.com/grafana/loki/pull/1504) **hsraju**: Updated configuration.md

#### Logcli

* [1808](https://github.com/grafana/loki/pull/1808) **slim-bean**: logcli: log the full stats and send to stderr instead of stdout
* [1682](https://github.com/grafana/loki/pull/1682) **adityacs**: BugFix: Fix logcli --quiet parameter parsing issue
* [1644](https://github.com/grafana/loki/pull/1644) **cyriltovena**: This improves the log output for statistics in the logcli.
* [1638](https://github.com/grafana/loki/pull/1638) **owen-d**: adds query stats and org id options in logcli
* [1573](https://github.com/grafana/loki/pull/1573) **cyriltovena**: Improve logql query statistics collection.

#### Loki Canary

* [1653](https://github.com/grafana/loki/pull/1653) **slim-bean**: Canary needs its logo
* [1581](https://github.com/grafana/loki/pull/1581) **slim-bean**: Add sleep to canary reconnect on error

#### Build

* [1780](https://github.com/grafana/loki/pull/1780) **slim-bean**: build: Update the CD deploy task name
* [1762](https://github.com/grafana/loki/pull/1762) **dgzlopes**: Bump testify to 1.5.1
* [1742](https://github.com/grafana/loki/pull/1742) **slim-bean**: build: fix deploy on tagged build
* [1741](https://github.com/grafana/loki/pull/1741) **slim-bean**: add darwin and freebsd binaries to release output
* [1740](https://github.com/grafana/loki/pull/1740) **rfratto**: Fix 32-bit Promtail ARM docker builds from Drone
* [1710](https://github.com/grafana/loki/pull/1710) **adityacs**: Add goimport local-prefixes configuration to .golangci.yml
* [1647](https://github.com/grafana/loki/pull/1647) **mattmendick**: Attempting to add `informational` only feedback for codecov
* [1640](https://github.com/grafana/loki/pull/1640) **rfratto**: ci: print error messages when an API request fails
* [1639](https://github.com/grafana/loki/pull/1639) **rfratto**: ci: prune docker tags prefixed with "master-" older than 90 days
* [1637](https://github.com/grafana/loki/pull/1637) **rfratto**: ci: pin plugins/manifest image tag
* [1633](https://github.com/grafana/loki/pull/1633) **rfratto**: ci: make manifest publishing run in serial
* [1629](https://github.com/grafana/loki/pull/1629) **slim-bean**: Ignore markdown files in codecoverage
* [1628](https://github.com/grafana/loki/pull/1628) **rfratto**: Exempt proposals from stale bot
* [1614](https://github.com/grafana/loki/pull/1614) **mattmendick**: Codecov: Update config to add informational flag
* [1600](https://github.com/grafana/loki/pull/1600) **mattmendick**: Codecov circleci test [WIP]

#### Tooling

* [1577](https://github.com/grafana/loki/pull/1577) **pstibrany**: Move chunks-inspect tool to Loki repo

## 1.3.0 (2020-01-16)

### What's New?? ###

With 1.3.0 we are excited to announce several improvements focusing on performance!

First and most significant is the Query Frontend:

* [1442](https://github.com/grafana/loki/pull/1442) **cyriltovena**: Loki Query Frontend

The query frontend allows for sharding queries by time and dispatching them in parallel to multiple queriers, giving true horizontal scaling ability for queries.  Take a look at the [jsonnet changes](https://github.com/grafana/loki/pull/1442/files?file-filters%5B%5D=.libsonnet) to see how we are deploying this in our production setup.  Keep an eye out for a blog post with more information on how the frontend works and more information on this exciting new feature.

In our quest to improve query performance, we discovered that gzip, while good for compression ratio, is not the best for speed.  So we introduced the ability to select from several different compression algorithms:

* [1411](https://github.com/grafana/loki/pull/1411) **cyriltovena**: Adds configurable compression algorithms for chunks

We are currently testing out LZ4 and snappy, LZ4 seemed like a good fit however we found that it didn't always compress the same data to the same output which was causing some troubles for another important improvement:

* [1438](https://github.com/grafana/loki/pull/1438) **pstibrany**: pkg/ingester: added sync period flags

Extending on the work done by @bboreham on Cortex, @pstibrany added a few new flags and code to synchronize chunks between ingesters, which reduces the number of chunks persisted to object stores and therefore also reduces the number of chunks loaded on queries and the amount of de-duplication work which needs to be done.

As mentioned above, LZ4 was in some cases compressing the same data with a different result which was interfering with this change, we are still investigating the cause of this issue (It may be in how we implemented something, or may be in the compression code itself).  For now we have switched to snappy which has seen a reduction in data written to the object store from almost 3x the source data (with a replication factor of 3) to about 1.5x, saving a lot of duplicated log storage!

Another valuable change related to chunks:

* [1406](https://github.com/grafana/loki/pull/1406) **slim-bean**: allow configuring a target chunk size in compressed bytes

With this change you can set a `chunk_target_size` and Loki will attempt to fill a chunk to approx that size before flushing (previously a chunk size was a hard coded 10 blocks where the default block size is 262144 bytes).  Larger chunks are beneficial for a few reasons, mainly on reducing API calls to your object store when performing queries, but also in reducing overhead in a few places, especially when processing very high volume log streams.

Another big improvement is the introduction of accurate rate limiting when running microservices:

* [1486](https://github.com/grafana/loki/pull/1486) **pracucci**: Add ingestion rate global limit support

Previously the rate limit was applied at each distributor, however with traffic split over many distributors the limit would need to be adjusted accordingly.  This meant that scaling up distributors required changing the limit.  Now this information is communicated between distributors such that the limit should be applied accurately regardless of the number of distributors.

And last but not least on the notable changes list is a new feature for Promtail:

* [1275](https://github.com/grafana/loki/pull/1275) **bastjan**: pkg/promtail: IETF Syslog (RFC5424) Support

With this change Promtail can receive syslogs via TCP!  Thanks to @bastjan for all the hard work on this submission!

### Important things to note

* [1519](https://github.com/grafana/loki/pull/1519) Changes a core behavior in Loki regarding logs with duplicate content AND duplicate timestamps, previously Loki would store logs with duplicate timestamps and content, moving forward logs with duplicate content AND timestamps will be silently ignored.  Mainly this change is to prevent duplicates that appear when a batch is retried (the first entry in the list would be inserted again, now it will be ignored).  Logs with the same timestamp and different content will still be accepted.
* [1486](https://github.com/grafana/loki/pull/1486) Deprecated `-distributor.limiter-reload-period` flag / distributor's `limiter_reload_period` config option.

### All Changes

Once again we can't thank our community and contributors enough for the significant work that everyone is adding to Loki, the entire list of changes is long!!

#### Loki

* [1526](https://github.com/grafana/loki/pull/1526) **codesome**: Support <selector> <range> <filters> for aggregation
* [1522](https://github.com/grafana/loki/pull/1522) **cyriltovena**: Adds support for the old query string regexp in the frontend.
* [1519](https://github.com/grafana/loki/pull/1519) **rfratto**: pkg/chunkenc: ignore duplicate lines pushed to a stream
* [1511](https://github.com/grafana/loki/pull/1511) **sandlis**: querier: fix panic in tailer when max tail duration exceeds
* [1499](https://github.com/grafana/loki/pull/1499) **slim-bean**: Fix a panic in chunk prefetch
* [1495](https://github.com/grafana/loki/pull/1495) **slim-bean**: Prefetch chunks while processing
* [1496](https://github.com/grafana/loki/pull/1496) **cyriltovena**: Add duplicates info and remove timing informations.
* [1490](https://github.com/grafana/loki/pull/1490) **owen-d**: Fix/deadlock frontend queue
* [1489](https://github.com/grafana/loki/pull/1489) **owen-d**: unifies reverse iterators
* [1488](https://github.com/grafana/loki/pull/1488) **cyriltovena**: Fixes response json encoding and add regression tests.
* [1486](https://github.com/grafana/loki/pull/1486) **pracucci**: Add ingestion rate global limit support* [1493](https://github.com/grafana/loki/pull/1493) **pracucci**: Added max streams per user global limit
* [1480](https://github.com/grafana/loki/pull/1480) **cyriltovena**: Close iterator properly and check nil before releasing buffers.
* [1473](https://github.com/grafana/loki/pull/1473) **rfratto**: pkg/querier: don't query all ingesters
* [1470](https://github.com/grafana/loki/pull/1470) **cyriltovena**: Validates limit parameter.
* [1448](https://github.com/grafana/loki/pull/1448) **cyriltovena**: Improving storage benchmark
* [1445](https://github.com/grafana/loki/pull/1445) **cyriltovena**: Add decompression tracing instrumentation.
* [1442](https://github.com/grafana/loki/pull/1442) **cyriltovena**: Loki Query Frontend
* [1438](https://github.com/grafana/loki/pull/1438) **pstibrany**: pkg/ingester: added sync period flags
* [1433](https://github.com/grafana/loki/pull/1433) **zendern**: Using strict parsing for yaml configs
* [1425](https://github.com/grafana/loki/pull/1425) **pstibrany**: pkg/ingester: Added possibility to disable transfers.
* [1423](https://github.com/grafana/loki/pull/1423) **pstibrany**: pkg/chunkenc: Fix BenchmarkRead to focus on reading chunks, not converting bytes to string
* [1421](https://github.com/grafana/loki/pull/1421) **pstibrany**: pkg/chunkenc: change default LZ4 buffer size to 64k.
* [1420](https://github.com/grafana/loki/pull/1420) **cyriltovena**: Sets the chunk encoding correctly when creating chunk from bytes.
* [1419](https://github.com/grafana/loki/pull/1419) **owen-d**: Enables Series API in loki
* [1413](https://github.com/grafana/loki/pull/1413) **pstibrany**: RangeQuery benchmark optimizations
* [1411](https://github.com/grafana/loki/pull/1411) **cyriltovena**: Adds configurable compression algorithms for chunks
* [1409](https://github.com/grafana/loki/pull/1409) **slim-bean**: change the chunk size histogram to allow for bigger buckets
* [1408](https://github.com/grafana/loki/pull/1408) **slim-bean**: forgot to register the new metric for counting blocks per chunk
* [1406](https://github.com/grafana/loki/pull/1406) **slim-bean**: allow configuring a target chunk size in compressed bytes
* [1405](https://github.com/grafana/loki/pull/1405) **pstibrany**: Convert string to bytes once only when doing string filtering.
* [1396](https://github.com/grafana/loki/pull/1396) **pstibrany**: pkg/cfg: print help only when requested, and print it on stdout
* [1383](https://github.com/grafana/loki/pull/1383) **beornf**: Read websocket close in tail handler
* [1071](https://github.com/grafana/loki/pull/1071) **rfratto**: pkg/ingester: limit total number of errors a stream can return on push
* [1545](https://github.com/grafana/loki/pull/1545) **joe-elliott**: Critical n => m conversions
* [1541](https://github.com/grafana/loki/pull/1541) **owen-d**: legacy endpoint 400s metric queries

#### Promtail

* [1515](https://github.com/grafana/loki/pull/1515) **slim-bean**: Promtail: Improve position and size metrics
* [1485](https://github.com/grafana/loki/pull/1485) **p37ruh4**: Fileglob parsing fixes
* [1472](https://github.com/grafana/loki/pull/1472) **owen-d**: positions.ignore-corruptions
* [1453](https://github.com/grafana/loki/pull/1453) **chancez**: pkg/promtail: Initialize counters to 0 when creating client
* [1436](https://github.com/grafana/loki/pull/1436) **rfratto**: promtail: add support for passing through journal entries as JSON
* [1426](https://github.com/grafana/loki/pull/1426) **wphan**: Support microsecond timestamp format
* [1416](https://github.com/grafana/loki/pull/1416) **pstibrany**: pkg/promtail/client: missing URL in client returns error
* [1275](https://github.com/grafana/loki/pull/1275) **bastjan**: pkg/promtail: IETF Syslog (RFC5424) Support

#### Fluent Bit

* [1455](https://github.com/grafana/loki/pull/1455) **JensErat**: fluent-bit-plugin: re-enable failing JSON marshaller tests; pass error instead of logging and ignoring
* [1294](https://github.com/grafana/loki/pull/1294) **JensErat**: fluent-bit: multi-instance support
* [1514](https://github.com/grafana/loki/pull/1514) **shane-axiom**: fluent-plugin-grafana-loki: Add `fluentd_thread` label when `flush_thread_count` > 1

#### Fluentd

* [1500](https://github.com/grafana/loki/pull/1500) **cyriltovena**: Bump fluentd plugin to 1.2.6.
* [1475](https://github.com/grafana/loki/pull/1475) **Horkyze**: fluentd-plugin: call gsub for strings only

#### Docker Driver

* [1414](https://github.com/grafana/loki/pull/1414) **cyriltovena**: Adds tenant-id for docker driver.

#### Logcli

* [1492](https://github.com/grafana/loki/pull/1492) **sandlis**: logcli: replaced GRAFANA_*with LOKI_* in logcli env vars, set default server url for logcli to localhost

#### Helm

* [1534](https://github.com/grafana/loki/pull/1534) **olivierboudet**: helm : fix fluent-bit parser configuration syntax
* [1506](https://github.com/grafana/loki/pull/1506) **terjesannum**: helm: add podsecuritypolicy for fluent-bit
* [1431](https://github.com/grafana/loki/pull/1431) **eugene100**: Helm: fix issue with config.clients
* [1430](https://github.com/grafana/loki/pull/1430) **olivierboudet**: helm : allow to define custom parsers to use with fluentbit.io/parser annotation
* [1418](https://github.com/grafana/loki/pull/1418) **evalsocket**: Helm chart url added in helm.md
* [1336](https://github.com/grafana/loki/pull/1336) **terjesannum**: helm: support adding init containers to the loki pod
* [1530](https://github.com/grafana/loki/pull/1530) **WeiBanjo**: Allow extra command line args for external labels like hostname

#### Jsonnet

* [1518](https://github.com/grafana/loki/pull/1518) **benjaminhuo**: Fix error 'Field does not exist: jaeger_mixin' in tk show
* [1501](https://github.com/grafana/loki/pull/1501) **anarcher**: jsonnet: fix common/defaultPorts parameters
* [1497](https://github.com/grafana/loki/pull/1497) **cyriltovena**: Update Loki mixin to include frontend QPS and latency.
* [1478](https://github.com/grafana/loki/pull/1478) **cyriltovena**: Fixes the typo in the result cache config of the Loki ksonnet lib.
* [1543](https://github.com/grafana/loki/pull/1543) **sh0rez**: fix(ksonnet): use apps/v1

#### Docs

* [1531](https://github.com/grafana/loki/pull/1531) **fitzoh**: Documentation: Add note on using Loki with Amazon ECS
* [1521](https://github.com/grafana/loki/pull/1521) **rfratto**: docs: Document timestamp ordering rules
* [1516](https://github.com/grafana/loki/pull/1516) **rfratto**: Link to release docs in README.md, not master docs
* [1508](https://github.com/grafana/loki/pull/1508) **cyriltovena**: Fixes bad json in Loki API documentation.
* [1505](https://github.com/grafana/loki/pull/1505) **sandlis**: doc: fix sample yaml in docs for installing promtail to k8s
* [1481](https://github.com/grafana/loki/pull/1481) **terjesannum**: docs: fix broken promtail link
* [1474](https://github.com/grafana/loki/pull/1474) **Eraac**: <doc>: information about max_look_back_period
* [1471](https://github.com/grafana/loki/pull/1471) **cyriltovena**: Update README.md
* [1466](https://github.com/grafana/loki/pull/1466) **Eraac**: <documentation>: Update IAM requirement
* [1441](https://github.com/grafana/loki/pull/1441) **vtereso**: <Docs>: README spelling fix
* [1437](https://github.com/grafana/loki/pull/1437) **daixiang0**: fix all misspell
* [1432](https://github.com/grafana/loki/pull/1432) **joe-elliott**: Removed unsupported encodings from docs
* [1399](https://github.com/grafana/loki/pull/1399) **vishesh92**: Docs: Add configuration docs for redis
* [1394](https://github.com/grafana/loki/pull/1394) **chancez**: Documentation: Fix example AWS storage configuration
* [1227](https://github.com/grafana/loki/pull/1227) **daixiang0**: Add docker install doc
* [1560](https://github.com/grafana/loki/pull/1560) **robshep**: Promtail Docs: Update output.md
* [1546](https://github.com/grafana/loki/pull/1546) **mattmendick**: Removing third-party link
* [1539](https://github.com/grafana/loki/pull/1539) **j18e**: docs: fix syntax error in pipeline example

#### Build

* [1494](https://github.com/grafana/loki/pull/1494) **pracucci**: Fixed TOUCH_PROTOS in all DroneCI pipelines
* [1479](https://github.com/grafana/loki/pull/1479) **owen-d**: TOUCH_PROTOS build arg for dockerfile
* [1476](https://github.com/grafana/loki/pull/1476) **owen-d**: initiates docker daemon for circle windows builds
* [1469](https://github.com/grafana/loki/pull/1469) **rfratto**: Makefile: re-enable journal scraping on ARM

#### New Members

* [1415](https://github.com/grafana/loki/pull/1415) **cyriltovena**: Add Joe as member of the team.

# 1.2.0 (2019-12-09)

One week has passed since the last Loki release, and it's time for a new one!

## Notable Changes

We have continued our work making our API Prometheus-compatible. The key
changes centered around API compatibility are:

* [1370](https://github.com/grafana/loki/pull/1370) **slim-bean**: Change `/loki/api/v1/label` to `loki/api/v1/labels`
* [1381](https://github.com/grafana/loki/pull/1381) **owen-d**: application/x-www-form-urlencoded support

Meanwhile, @pstibrany has done great work ensuring that Loki handles hash
collisions properly:

* [1247](https://github.com/grafana/loki/pull/1247) **pstibrany**: pkg/ingester: handle labels mapping to the same fast fingerprint.

## Other Changes

:heart: All PR's are important to us, thanks everyone for continuing to help support and improve Loki! :heart:

### Features

* [1372](https://github.com/grafana/loki/pull/1372) **cyriltovena**: Let Loki start when using the debug image.
* [1300](https://github.com/grafana/loki/pull/1300) **pstibrany**: pkg/ingester: check that ingester is in LEAVING state when transferring chunks and claiming tokens. Required when using memberlist client.

### Bug Fixes/Improvements

* [1376](https://github.com/grafana/loki/pull/1376) **jstaffans**: Fluentd: guard against nil values when sanitizing labels
* [1371](https://github.com/grafana/loki/pull/1371) **cyriltovena**: Logql benchmark and performance improvement.
* [1363](https://github.com/grafana/loki/pull/1363) **cyriltovena**: Fixes fluentd new push path API.
* [1353](https://github.com/grafana/loki/pull/1353) **pstibrany**: docs: Fix grpc_listen_host and http_listen_host.
* [1350](https://github.com/grafana/loki/pull/1350) **Eraac**: documentation: iam requirement for autoscaling

# 1.1.0 (2019-12-04)

It's been a busy 2 weeks since the 1.0.0 release and quite a few important PR's have been merged to Loki.

The most significant:

* [1322](https://github.com/grafana/loki/pull/1322) **rfratto**: Fix v1 label API to be Prometheus-compatible

Some might call this a **breaking change**, we are instead calling it a bug fix as our goal was to be prometheus compatible and we were not :smiley:

**But please be aware if you are using the `/loki/api/v1/label` or `/loki/api/v1/label/<name>/values` the JSON result will be different in 1.1.0**

Old result:

```json
{
  "values": [
    "label1",
    "label2",
    "labeln"
  ]
}
```

New result:

```json
{
  "status": "success",
  "data": [
    "label1",
    "label2",
    "labeln"
  ]
}
```

**ALSO IMPORTANT**

* [1160](https://github.com/grafana/loki/pull/1160) **daixiang0**: replace gzip with zip

Binaries will now be zipped instead of gzipped as many people voiced their opinion that zip is likely to be installed on more systems by default.

**If you had existing automation to download and install binaries this will have to be updated to use zip instead of gzip**

## Notable Fixes and Improvements

* Broken version info in startup log message:

    [1095](https://github.com/grafana/loki/pull/1095) **pstibrany**: Makefile changes to allow easy builds with or without vendoring. Also fixes version bug for both cases.

* The hashing algorithm used to calculate the hash for a stream was creating hash collisions in some instances.
**Please Note** this is just one part of the fix and is only in Promtail, the second part for Loki can be tracked [in PR1247](https://github.com/grafana/loki/pull/1247) which didn't quite make the cut for 1.1.0 and will be in 1.2.0:

    [1254](https://github.com/grafana/loki/pull/1254) **pstibrany**: pkg/promtail/client: Handle fingerprint hash collisions

* Thank you @putrasattvika for finding and fixing an important bug where logs were some logs were missed in a query shortly after a flush!

    [1299](https://github.com/grafana/loki/pull/1299) **putrasattvika**: storage: fix missing logs with batched chunk iterator

* Thank you @danieldabate for helping to again improve our API to be more Prometheus compatible:

    [1355](https://github.com/grafana/loki/pull/1355) **danieldabate**: HTTP API: Support duration and float formats for step parameter

* LogQL will support duration formats that are not typically handled by Go like [1d] or [1w]

    [1357](https://github.com/grafana/loki/pull/1357) **cyriltovena**: Supports same duration format in LogQL as Prometheus

## Everything Else

:heart: All PR's are important to us, thanks everyone for continuing to help support and improve Loki! :heart:

* [1349](https://github.com/grafana/loki/pull/1349) **Eraac**: documentation: using parsable value in example
* [1343](https://github.com/grafana/loki/pull/1343) **dgzlopes**: doc(configuration): Fix duration format.
* [1342](https://github.com/grafana/loki/pull/1342) **whothey**: Makefile: add debug symbols to loki and promtail debug builds
* [1341](https://github.com/grafana/loki/pull/1341) **adamjohnson01**: Update loki helm chart to support service account annotations
* [1340](https://github.com/grafana/loki/pull/1340) **adamjohnson01**: Pull in cortex changes to support IAM roles for EKS
* [1339](https://github.com/grafana/loki/pull/1339) **cyriltovena**: Update gem version.
* [1333](https://github.com/grafana/loki/pull/1333) **daixiang0**: fix broken link
* [1328](https://github.com/grafana/loki/pull/1328) **cyriltovena**: Fixes linter warning from the yacc file.
* [1326](https://github.com/grafana/loki/pull/1326) **dawidmalina**: Wrong api endpoint in fluent-plugin-grafana-loki
* [1320](https://github.com/grafana/loki/pull/1320) **roidelapluie**: Metrics: use Namespace everywhere when declaring metrics
* [1318](https://github.com/grafana/loki/pull/1318) **roidelapluie**: Use tenant as label name for discarded_samples metrics
* [1317](https://github.com/grafana/loki/pull/1317) **roidelapluie**: Expose discarded bytes metric
* [1316](https://github.com/grafana/loki/pull/1316) **slim-bean**: Removing old file needed for dep (no longer needed)
* [1312](https://github.com/grafana/loki/pull/1312) **ekeih**: Docs: Add missing ) in LogQL example
* [1311](https://github.com/grafana/loki/pull/1311) **pstibrany**: Include positions filename in the error when YAML unmarshal fails.
* [1310](https://github.com/grafana/loki/pull/1310) **JensErat**: fluent-bit: sorted JSON and properly convert []byte to string
* [1304](https://github.com/grafana/loki/pull/1304) **pstibrany**: promtail: write positions to new file first, move to target location afterwards
* [1303](https://github.com/grafana/loki/pull/1303) **zhangjianweibj**: <https://github.com/grafana/loki/issues/1302>
* [1298](https://github.com/grafana/loki/pull/1298) **rfratto**: pkg/promtail: remove journal target forced path
* [1279](https://github.com/grafana/loki/pull/1279) **rfratto**: Fix loki_discarded_samples_total metric
* [1278](https://github.com/grafana/loki/pull/1278) **rfratto**: docs: update limits_config to new structure from #948
* [1276](https://github.com/grafana/loki/pull/1276) **roidelapluie**: Update fluentbit README.md based on my experience
* [1274](https://github.com/grafana/loki/pull/1274) **sh0rez**: chore(ci): drone-cli
* [1273](https://github.com/grafana/loki/pull/1273) **JensErat**: fluent-bit: tenant ID configuration
* [1266](https://github.com/grafana/loki/pull/1266) **polar3130**: add description about tenant stage
* [1262](https://github.com/grafana/loki/pull/1262) **Eraac**: documentation: iam requirement for autoscaling
* [1261](https://github.com/grafana/loki/pull/1261) **rfratto**: Document systemd journal scraping
* [1249](https://github.com/grafana/loki/pull/1249) **cyriltovena**: Move to jsoniter instead of default json package
* [1223](https://github.com/grafana/loki/pull/1223) **jgehrcke**: authentication.md: replace "user" with "tenant"
* [1204](https://github.com/grafana/loki/pull/1204) **allanhung**: fluent-bit-plugin: Auto add Kubernetes labels to Loki labels

# 1.0.0 (2019-11-19)

:tada: Nearly a year since Loki was announced at KubeCon in Seattle 2018 we are very excited to announce the 1.0.0 release of Loki! :tada:

A lot has happened since the announcement, the project just recently passed 1000 commits by 138 contributors over 700+ PR's accumulating over 7700 GitHub stars!

Internally at Grafana Labs we have been using Loki to monitor all of our infrastructure and ingest around 1.5TB/10 billion log lines a day. Since the v0.2.0 release we have found Loki to be reliable and stable in our environments.

We are comfortable with the state of the project in our production environments and think it's time to promote Loki to a non-beta release to communicate to everyone that they should feel comfortable using Loki in their production environments too.

## API Stability

With the 1.0.0 release our intent is to try to follow Semver rules regarding stability with some aspects of Loki, focusing mainly on the operating experience of Loki as an application.  That is to say we are not planning any major changes to the HTTP API, and anything breaking would likely be accompanied by a major release with backwards compatibility support.

We are currently NOT planning on maintaining Go API stability with this release, if you are importing Loki as a library you should be prepared for any kind of change, including breaking, even in minor or bugfix releases.

Loki is still a young and active project and there might be some breaking config changes in non-major releases, rest assured this will be clearly communicated and backwards or overlapping compatibility will be provided if possible.

## Changes

There were not as many changes in this release as the last, mainly we wanted to make sure Loki was mostly stable before 1.0.0.  The most notable change is the inclusion of the V11 schema in PR's [1201](https://github.com/grafana/loki/pull/1201) and [1280](https://github.com/grafana/loki/pull/1280).  The V11 schema adds some more data to the index to improve label queries over large amounts of time and series.  Currently we have not updated the Helm or Ksonnet to use the new schema, this will come soon with more details on how it works.

The full list of changes:

* [1280](https://github.com/grafana/loki/pull/1280) **owen-d**: Fix duplicate labels (update cortex)
* [1260](https://github.com/grafana/loki/pull/1260) **rfratto**: pkg/loki: unmarshal module name from YAML
* [1257](https://github.com/grafana/loki/pull/1257) **rfratto**: helm: update default terminationGracePeriodSeconds to 4800
* [1251](https://github.com/grafana/loki/pull/1251) **obitech**: docs: Fix promtail releases download link
* [1248](https://github.com/grafana/loki/pull/1248) **rfratto**: docs: slightly modify language in community Loki packages section
* [1242](https://github.com/grafana/loki/pull/1242) **tarokkk**: fluentd: Suppress unread configuration warning
* [1239](https://github.com/grafana/loki/pull/1239) **pracucci**: Move ReservedLabelTenantID out from a dedicated file
* [1238](https://github.com/grafana/loki/pull/1238) **oke-py**: helm: loki-stack supports k8s 1.16
* [1237](https://github.com/grafana/loki/pull/1237) **joe-elliott**: Rollback google.golang.org/api to 0.8.0
* [1235](https://github.com/grafana/loki/pull/1235) **woodsaj**: ci: update triggers to use new deployment_tools location
* [1234](https://github.com/grafana/loki/pull/1234) **rfratto**: Standardize schema used in `match` stage
* [1233](https://github.com/grafana/loki/pull/1233) **wapmorgan**: Update docker-driver Dockerfile: add tzdb
* [1232](https://github.com/grafana/loki/pull/1232) **rfratto**: Fix drone deploy job
* [1231](https://github.com/grafana/loki/pull/1231) **joe-elliott**: Removed references to Loki free tier
* [1226](https://github.com/grafana/loki/pull/1226) **clickyotomy**: Update dependencies to use weaveworks/common upstream
* [1221](https://github.com/grafana/loki/pull/1221) **slim-bean**: use regex label matcher to not alert on any tail route latencies
* [1219](https://github.com/grafana/loki/pull/1219) **MightySCollins**: docs: Updated Kubernetes docs links in Helm charts
* [1218](https://github.com/grafana/loki/pull/1218) **slim-bean**: update dashboards to include the new /loki/api/v1/* endpoints
* [1217](https://github.com/grafana/loki/pull/1217) **slim-bean**: sum the bad words by name and level
* [1216](https://github.com/grafana/loki/pull/1216) **joe-elliott**: Remove rules that reference no longer existing metrics
* [1215](https://github.com/grafana/loki/pull/1215) **Eraac**: typo url
* [1214](https://github.com/grafana/loki/pull/1214) **takanabe**: Correct wrong document paths about querying
* [1213](https://github.com/grafana/loki/pull/1213) **slim-bean**: Fix docker latest and master tags
* [1212](https://github.com/grafana/loki/pull/1212) **joe-elliott**: Update loki operational
* [1206](https://github.com/grafana/loki/pull/1206) **sandlis**: ksonnet: fix replication always set to 3 in ksonnet
* [1203](https://github.com/grafana/loki/pull/1203) **joe-elliott**: Chunk iterator performance improvement
* [1202](https://github.com/grafana/loki/pull/1202) **beorn7**: Simplify regexp's
* [1201](https://github.com/grafana/loki/pull/1201) **cyriltovena**: Update cortex to bring v11 schema
* [1189](https://github.com/grafana/loki/pull/1189) **putrasattvika**: fluent-plugin: Add client certificate verification
* [1186](https://github.com/grafana/loki/pull/1186) **tarokkk**: fluentd: Refactor label_keys and and add extract_kubernetes_labels configuration

# 0.4.0 (2019-10-24)

A **huge** thanks to the **36 contributors** who submitted **148 PR's** since 0.3.0!

## Notable Changes

* With PR [654](https://github.com/grafana/loki/pull/654) @cyriltovena added a really exciting new capability to Loki, a Prometheus compatible API with support for running metric style queries against your logs! [Take a look at how to write metric queries for logs](https://github.com/grafana/loki/blob/master/docs/logql.md#counting-logs)
    > PLEASE NOTE: To use metric style queries in the current Grafana release 6.4.x you will need to add Loki as a Prometheus datasource in addition to having it as a Log datasource and you will have to select the correct source for querying logs vs metrics, coming soon Grafana will support both logs and metric queries directly to the Loki datasource!
* PR [1022](https://github.com/grafana/loki/pull/1022) (and a few others) @joe-elliott added a new set of HTTP endpoints in conjunction with the work @cyriltovena to create a Prometheus compatible API as well as improve how labels/timestamps are handled
    > IMPORTANT: The new `/api/v1/*` endpoints contain breaking changes on the query paths (push path is unchanged) Eventually the `/api/prom/*` endpoints will be removed
* PR [847](https://github.com/grafana/loki/pull/847) owes a big thanks to @cosmo0920 for contributing his Fluent Bit go plugin, now loki has Fluent Bit plugin support!!

* PR [982](https://github.com/grafana/loki/pull/982) was a couple weeks of painstaking work by @rfratto for a much needed improvement to Loki's docs! [Check them out!](https://github.com/grafana/loki/tree/master/docs)

* PR [980](https://github.com/grafana/loki/pull/980) by @sh0rez improved how flags and config file's are loaded to honor a more traditional order of precedence:
    1. Defaults
    2. Config file
    3. User-supplied flag values (command line arguments)
    > PLEASE NOTE: This is potentially a breaking change if you were passing command line arguments that also existed in a config file in which case the order they are given priority now has changed!

* PR [1062](https://github.com/grafana/loki/pull/1062) and [1089](https://github.com/grafana/loki/pull/1089) have moved Loki from Dep to Go Modules and to Go 1.13

## Loki

### Features/Improvements/Changes

* **Loki** [1171](https://github.com/grafana/loki/pull/1171) **cyriltovena**: Moves request parsing into the loghttp package
* **Loki** [1145](https://github.com/grafana/loki/pull/1145) **joe-elliott**: Update `/loki/api/v1/push` to use the v1 json format
* **Loki** [1128](https://github.com/grafana/loki/pull/1128) **sandlis**: bigtable-backup: list backups just before starting deletion of wanted backups
* **Loki** [1100](https://github.com/grafana/loki/pull/1100) **sandlis**: logging: removed some noise in logs from live-tailing
* **Loki/build** [1089](https://github.com/grafana/loki/pull/1089) **joe-elliott**: Go 1.13
* **Loki** [1088](https://github.com/grafana/loki/pull/1088) **pstibrany**: Updated cortex to latest master.
* **Loki** [1085](https://github.com/grafana/loki/pull/1085) **pracucci**: Do not retry chunks transferring on shutdown in the local dev env
* **Loki** [1084](https://github.com/grafana/loki/pull/1084) **pracucci**: Skip ingester tailer filtering if no filter is set
* **Loki/build**[1062](https://github.com/grafana/loki/pull/1062) **joe-elliott**: dep => go mod
* **Loki** [1049](https://github.com/grafana/loki/pull/1049) **joe-elliott**: Update loki push path
* **Loki** [1044](https://github.com/grafana/loki/pull/1044) **joe-elliott**: Fixed broken logql request filtering
* **Loki/tools** [1043](https://github.com/grafana/loki/pull/1043) **sandlis**: bigtable-backup: use latest bigtable backup docker image with fix for list backups
* **Loki** [1030](https://github.com/grafana/loki/pull/1030) **polar3130**: fix typo in error messages
* **Loki/tools** [1028](https://github.com/grafana/loki/pull/1028) **sandlis**: bigtable-backup: verify backups to work on latest list of backups
* **Loki** [1022](https://github.com/grafana/loki/pull/1022) **joe-elliott**: Loki HTTP/JSON Model Layer
* **Loki** [1016](https://github.com/grafana/loki/pull/1016) **slim-bean**: Revert "Updated stream json objects to be more parse friendly (#1010)"
* **Loki** [1010](https://github.com/grafana/loki/pull/1010) **joe-elliott**: Updated stream json objects to be more parse friendly
* **Loki** [1009](https://github.com/grafana/loki/pull/1009) **cyriltovena**: Make Loki HTTP API more compatible with Prometheus
* **Loki** [1008](https://github.com/grafana/loki/pull/1008) **wardbekker**: Improved Ingester out-of-order error for faster troubleshooting
* **Loki** [1001](https://github.com/grafana/loki/pull/1001) **slim-bean**: Update new API paths
* **Loki** [998](https://github.com/grafana/loki/pull/998) **sandlis**: Change unit of duration params to hours to align it with duration config at other places in Loki
* **Loki** [980](https://github.com/grafana/loki/pull/980) **sh0rez**: feat: configuration source precedence
* **Loki** [948](https://github.com/grafana/loki/pull/948) **sandlis**: limits: limits implementation for loki
* **Loki** [947](https://github.com/grafana/loki/pull/947) **sandlis**: added a variable for storing periodic table duration as an int to be …
* **Loki** [938](https://github.com/grafana/loki/pull/938) **sandlis**: vendoring: update cortex to latest master
* **Loki/tools** [930](https://github.com/grafana/loki/pull/930) **sandlis**: fix incrementing of bigtable_backup_job_backups_created metric
* **Loki/tools** [920](https://github.com/grafana/loki/pull/920) **sandlis**: bigtable-backup tool fix
* **Loki/tools** [895](https://github.com/grafana/loki/pull/895) **sandlis**: bigtable-backup-tool: Improvements
* **Loki** [755](https://github.com/grafana/loki/pull/755) **sandlis**: Use grpc client config from cortex for Ingester to get more control
* **Loki** [654](https://github.com/grafana/loki/pull/654) **cyriltovena**: LogQL: Vector and Range Vector Aggregation.

### Bug Fixes

* **Loki** [1114](https://github.com/grafana/loki/pull/1114) **rfratto**: pkg/ingester: prevent shutdowns from processing during joining handoff
* **Loki** [1097](https://github.com/grafana/loki/pull/1097) **joe-elliott**: Reverted cloud.google.com/go to 0.44.1
* **Loki** [986](https://github.com/grafana/loki/pull/986) **pracucci**: Fix panic in tailer due to race condition between send() and close()
* **Loki** [975](https://github.com/grafana/loki/pull/975) **sh0rez**: fix(distributor): parseError BadRequest
* **Loki** [944](https://github.com/grafana/loki/pull/944) **rfratto**: pkg/querier: fix concurrent access to querier tail clients

## Promtail

### Features/Improvements/Changes

* **Promtail/pipeline** [1179](https://github.com/grafana/loki/pull/1179) **pracucci**: promtail: fix handling of JMESPath expression returning nil while parsing JSON
* **Promtail/pipeline** [1123](https://github.com/grafana/loki/pull/1123) **pracucci**: promtail: added action_on_failure support to timestamp stage
* **Promtail/pipeline** [1122](https://github.com/grafana/loki/pull/1122) **pracucci**: promtail: initialize extracted map with initial labels
* **Promtail/pipeline** [1112](https://github.com/grafana/loki/pull/1112) **cyriltovena**: Add logql filter to match stages and drop capability
* **Promtail/journal** [1109](https://github.com/grafana/loki/pull/1109) **rfratto**: Clarify journal warning
* **Promtail** [1083](https://github.com/grafana/loki/pull/1083) **pracucci**: Increased promtail's backoff settings in prod and improved doc
* **Promtail** [1026](https://github.com/grafana/loki/pull/1026) **erwinvaneyk**: promtail: fix externalURL and path prefix issues
* **Promtail** [976](https://github.com/grafana/loki/pull/976) **slim-bean**: Wrap debug log statements in conditionals to save allocations
* **Promtail** [973](https://github.com/grafana/loki/pull/973) **ctrox**: tests: Set default value for BatchWait as ticker does not accept 0
* **Promtail** [969](https://github.com/grafana/loki/pull/969) **ctrox**: promtail: Use ticker instead of timer for batch wait
* **Promtail** [952](https://github.com/grafana/loki/pull/952) **pracucci**: promtail: add metrics on sent and dropped log entries
* **Promtail** [934](https://github.com/grafana/loki/pull/934) **pracucci**: promtail: do not send the last batch - to ingester - if empty
* **Promtail** [921](https://github.com/grafana/loki/pull/921) **rfratto**: promtail: add "max_age" field to configure cutoff for journal reading
* **Promtail** [883](https://github.com/grafana/loki/pull/883) **adityacs**: Add pipeline unit testing to promtail

### Bugfixes

* **Promtail** [1194](https://github.com/grafana/loki/pull/1194) **slim-bean**: Improve how we record file size metric to avoid a race in our file lagging alert
* **Promtail/journal** [1072](https://github.com/grafana/loki/pull/1072) **rfratto**: build: enable journal in promtail linux release build

## Docs

* **Docs** [1176](https://github.com/grafana/loki/pull/1176) **rfratto**: docs: add example and documentation about using JMESPath literals
* **Docs** [1139](https://github.com/grafana/loki/pull/1139) **joe-elliott**: Moved client docs and add serilog example
* **Docs** [1132](https://github.com/grafana/loki/pull/1132) **kailwallin**: FixedTypo.Update README.md
* **Docs** [1130](https://github.com/grafana/loki/pull/1130) **pracucci**: docs: fix Promtail / Loki capitalization
* **Docs** [1129](https://github.com/grafana/loki/pull/1129) **pracucci**: docs: clarified the relation between retention period and table period
* **Docs** [1124](https://github.com/grafana/loki/pull/1124) **geowa4**: Client recommendations documentation tweaks
* **Docs** [1106](https://github.com/grafana/loki/pull/1106) **cyriltovena**: Add fluent-bit missing link in the main documentation page.
* **Docs** [1099](https://github.com/grafana/loki/pull/1099) **pracucci**: docs: improve table manager documentation
* **Docs** [1094](https://github.com/grafana/loki/pull/1094) **rfratto**: docs: update stages README with the docker and cri stages
* **Docs** [1091](https://github.com/grafana/loki/pull/1091) **daixiang0**: docs(stage): add docker and cri
* **Docs** [1077](https://github.com/grafana/loki/pull/1077) **daixiang0**: doc(fluent-bit): add missing namespace
* **Docs** [1073](https://github.com/grafana/loki/pull/1073) **flouthoc**: Re Fix Docs: PR <https://github.com/grafana/loki/pull/1053> got erased due to force push.
* **Docs** [1069](https://github.com/grafana/loki/pull/1069) **daixiang0**: doc: unify GOPATH
* **Docs** [1068](https://github.com/grafana/loki/pull/1068) **daixiang0**: doc: skip jb init when using Tanka
* **Docs** [1067](https://github.com/grafana/loki/pull/1067) **rfratto**: Fix broken links to docs in README.md
* **Docs** [1064](https://github.com/grafana/loki/pull/1064) **jonaskello**: Fix spelling of HTTP header
* **Docs** [1063](https://github.com/grafana/loki/pull/1063) **rfratto**: docs: fix deprecated warning in api.md
* **Docs** [1060](https://github.com/grafana/loki/pull/1060) **rfratto**: Add Drone CI badge to README.md
* **Docs** [1053](https://github.com/grafana/loki/pull/1053) **flouthoc**: Fix Docs: Change Imagepull policy to IfNotpresent / Add loki-canary b…
* **Docs** [1048](https://github.com/grafana/loki/pull/1048) **wassan128**: Loki: Fix README link
* **Docs** [1042](https://github.com/grafana/loki/pull/1042) **daixiang0**: doc(ksonnet): include ksonnet-lib
* **Docs** [1039](https://github.com/grafana/loki/pull/1039) **sh0rez**: doc(production): replace ksonnet with Tanka
* **Docs** [1036](https://github.com/grafana/loki/pull/1036) **sh0rez**: feat: -version flag
* **Docs** [1025](https://github.com/grafana/loki/pull/1025) **oddlittlebird**: Update CONTRIBUTING.md
* **Docs** [1024](https://github.com/grafana/loki/pull/1024) **oddlittlebird**: Update README.md
* **Docs** [1014](https://github.com/grafana/loki/pull/1014) **polar3130**: Fix a link to correct doc and fix a typo
* **Docs** [1006](https://github.com/grafana/loki/pull/1006) **slim-bean**: fixing lots of broken links and a few typos
* **Docs** [1005](https://github.com/grafana/loki/pull/1005) **SmilingNavern**: Fix links to correct doc
* **Docs** [1004](https://github.com/grafana/loki/pull/1004) **rfratto**: docs: fix example with pulling systemd logs
* **Docs** [1003](https://github.com/grafana/loki/pull/1003) **oddlittlebird**: Loki: Update README.md
* **Docs** [984](https://github.com/grafana/loki/pull/984) **tomgs**: Changing "Usage" link in main readme after docs change
* **Docs** [983](https://github.com/grafana/loki/pull/983) **daixiang0**: update positions.yaml location reference
* **Docs** [982](https://github.com/grafana/loki/pull/982) **rfratto**: Documentation Rewrite
* **Docs** [961](https://github.com/grafana/loki/pull/961) **worr**: doc: Add permissions that IAM roles for Loki need
* **Docs** [933](https://github.com/grafana/loki/pull/933) **pracucci**: doc: move promtail doc into dedicated subfolder
* **Docs** [924](https://github.com/grafana/loki/pull/924) **pracucci**: doc: promtail known failure modes
* **Docs** [910](https://github.com/grafana/loki/pull/910) **slim-bean**: docs(build): Update docs around releasing and fix bug in version updating script
* **Docs** [850](https://github.com/grafana/loki/pull/850) **sh0rez**: docs: general documentation rework

## Build

* **Build** [1157](https://github.com/grafana/loki/pull/1157) **daixiang0**: Update golint
* **Build** [1133](https://github.com/grafana/loki/pull/1133) **daixiang0**: bump up golangci to 1.20
* **Build** [1121](https://github.com/grafana/loki/pull/1121) **pracucci**: Publish loki-canary binaries on release
* **Build** [1054](https://github.com/grafana/loki/pull/1054) **pstibrany**: Fix dep check warnings by running dep ensure
* **Build/release** [1018](https://github.com/grafana/loki/pull/1018) **slim-bean**: updating the image version for loki-canary and adding the version increment to the release_prepare script
* **Build/CI** [997](https://github.com/grafana/loki/pull/997) **slim-bean**: full circle
* **Build/CI** [996](https://github.com/grafana/loki/pull/996) **rfratto**: ci/drone: fix deploy command by escaping double quotes in JSON body
* **Build/CI** [995](https://github.com/grafana/loki/pull/995) **slim-bean**: use the loki-build-image for calling circle
* **Build/CI** [994](https://github.com/grafana/loki/pull/994) **slim-bean**: Also need bash for the deploy step from drone
* **Build/CI** [993](https://github.com/grafana/loki/pull/993) **slim-bean**: Add make to the alpine image used for calling the circle deploy task from drone.
* **Build/CI** [992](https://github.com/grafana/loki/pull/992) **sh0rez**: chore(packaging): fix GOPATH being overwritten
* **Build/CI** [991](https://github.com/grafana/loki/pull/991) **sh0rez**: chore(packaging): deploy from drone
* **Build/CI** [990](https://github.com/grafana/loki/pull/990) **sh0rez**: chore(ci/cd): breaking the circle
* **Build** [989](https://github.com/grafana/loki/pull/989) **sh0rez**: chore(packaging): simplify tagging
* **Build** [981](https://github.com/grafana/loki/pull/981) **sh0rez**: chore(packaging): loki windows/amd64
* **Build** [958](https://github.com/grafana/loki/pull/958) **daixiang0**: sync release pkgs name with release note
* **Build/CI** [914](https://github.com/grafana/loki/pull/914) **rfratto**: ci: update apt-get before installing deps for rootless step
* **Build** [911](https://github.com/grafana/loki/pull/911) **daixiang0**: optimize image tag script

## Deployment

* **Ksonnet** [1023](https://github.com/grafana/loki/pull/1023) **slim-bean**: make promtail daemonset name configurable
* **Ksonnet** [1021](https://github.com/grafana/loki/pull/1021) **rfratto**: ksonnet: update memcached and memcached-exporter images
* **Ksonnet** [1020](https://github.com/grafana/loki/pull/1020) **rfratto**: ksonnet: use consistent hashing in memcached client configs
* **Ksonnet** [1017](https://github.com/grafana/loki/pull/1017) **slim-bean**: make promtail configmap name configurable
* **Ksonnet** [946](https://github.com/grafana/loki/pull/946) **rfratto**: ksonnet: remove prefix from kvstore.consul settings in loki config
* **Ksonnet** [926](https://github.com/grafana/loki/pull/926) **slim-bean**: feat(promtail): Make cluster role configurable
<!-- -->
* **Helm** [1174](https://github.com/grafana/loki/pull/1174) **rally25rs**: loki-stack: Add release name to prometheus service name.
* **Helm** [1152](https://github.com/grafana/loki/pull/1152) **nicr9**: docs(helm): fix broken link to grafana datasource
* **Helm** [1134](https://github.com/grafana/loki/pull/1134) **minhdanh**: Helm chart: Allow additional scrape_configs to be added
* **Helm** [1111](https://github.com/grafana/loki/pull/1111) **ekarlso**: helm: Add support for passing arbitrary secrets
* **Helm** [1110](https://github.com/grafana/loki/pull/1110) **marcosnils**: Bump grafana image in loki helm chart
* **Helm** [1104](https://github.com/grafana/loki/pull/1104) **marcosnils**: <Examples>: Deploy prometheus from helm chart
* **Helm** [1058](https://github.com/grafana/loki/pull/1058) **polar3130**: Helm: Remove default value of storageClassName in loki/loki helm chart
* **Helm** [1056](https://github.com/grafana/loki/pull/1056) **polar3130**: Helm: Fix the reference error of loki/loki helm chart
* **Helm** [967](https://github.com/grafana/loki/pull/967) **makocchi-git**: helm chart: Add missing operator to promtail
* **Helm** [937](https://github.com/grafana/loki/pull/937) **minhdanh**: helm chart: Add support for additional labels and scrapeTimeout for serviceMonitors
* **Helm** [909](https://github.com/grafana/loki/pull/909) **angelbarrera92**: Feature: Add extra containers to loki helm chart
* **Helm** [855](https://github.com/grafana/loki/pull/855) **ikeeip**: set helm chart appVersion while release
* **Helm** [675](https://github.com/grafana/loki/pull/675) **cyriltovena**: Helm default ingester config

## Loki Canary

* **Loki-canary** [1137](https://github.com/grafana/loki/pull/1137) **slim-bean**: Add some additional logging to the canary on queries
* **Loki-canary** [1131](https://github.com/grafana/loki/pull/1131) **rfratto**: pkg/canary: use default HTTP client when reading from Loki

## Logcli

* **Logcli** [1168](https://github.com/grafana/loki/pull/1168) **sh0rez**: feat(cli): order flags by categories
* **Logcli** [1115](https://github.com/grafana/loki/pull/1115) **pracucci**: logcli: introduced QueryStringBuilder utility to clean up query string encoding
* **Logcli** [1103](https://github.com/grafana/loki/pull/1103) **pracucci**: logcli: added --step support to query command
* **Logcli** [987](https://github.com/grafana/loki/pull/987) **joe-elliott**: Logcli: Add Support for New Query Path

## Tooling

* **Dashboards** [1188](https://github.com/grafana/loki/pull/1188) **joe-elliott**: Adding Operational dashboards
* **Dashboards** [1143](https://github.com/grafana/loki/pull/1143) **joe-elliott**: Improved compression ratio histogram
* **Dashboards** [1126](https://github.com/grafana/loki/pull/1126) **joe-elliott**: Fix Loki Chunks Dashboard
* **Tools** [1108](https://github.com/grafana/loki/pull/1108) **joe-elliott**: Updated push path to current prod

## Plugins

* **DockerDriver** [972](https://github.com/grafana/loki/pull/972) **cyriltovena**: Add stream label to docker driver
* **DockerDriver** [971](https://github.com/grafana/loki/pull/971) **cyriltovena**: Allow to pass max-size and max-file to the docker driver
* **DockerDriver** [970](https://github.com/grafana/loki/pull/970) **mindfl**: docker-driver compose labels support
<!-- -->
* **Fluentd** [928](https://github.com/grafana/loki/pull/928) **candlerb**: fluent-plugin-grafana-loki: Escape double-quotes in labels, and suppress labels with value nil
<!-- -->
* **Fluent Bit** [1155](https://github.com/grafana/loki/pull/1155) **cyriltovena**: rollback fluent-bit push path until we release 0.4
* **Fluent Bit** [1096](https://github.com/grafana/loki/pull/1096) **JensErat**: fluent-bit: edge case tests
* **Fluent Bit** [847](https://github.com/grafana/loki/pull/847) **cosmo0920**: fluent-bit shared object go plugin

## Misc

Loki is now using a Bot to help keep issues and PR's pruned based on age/relevancy.  Please don't hesitate to comment on an issue or PR that you think was closed by the stale-bot which you think should remain open!!

* **Github** [965](https://github.com/grafana/loki/pull/965) **rfratto**: Change label used to keep issues from being marked as stale to keepalive
* **Github** [964](https://github.com/grafana/loki/pull/964) **rfratto**: Add probot-stale configuration to close stale issues.

# 0.3.0 (2019-08-16)

### Features/Enhancements

* **Loki** [877](https://github.com/grafana/loki/pull/877) **pracucci**: loki: Improve Tailer loop
* **Loki** [870](https://github.com/grafana/loki/pull/870) **sandlis**: bigtable-backup: update docker image for bigtable-backup tool
* **Loki** [862](https://github.com/grafana/loki/pull/862) **sandlis**: live-tailing: preload all the historic entries before query context is cancelled
* **Loki** [858](https://github.com/grafana/loki/pull/858) **pracucci**: loki: removed unused TestGZIPCompression
* **Loki** [854](https://github.com/grafana/loki/pull/854) **adityacs**: Readiness probe for querier
* **Loki** [851](https://github.com/grafana/loki/pull/851) **cyriltovena**: Add readiness probe to distributor deployment.
* **Loki** [894](https://github.com/grafana/loki/pull/894) **rfratto**: ksonnet: update ingester config to transfer chunks on rollout
<!-- -->
* **Build** [901](https://github.com/grafana/loki/pull/901) **sh0rez**: chore(packaging): set tag length to 7
* **Build** [900](https://github.com/grafana/loki/pull/900) **sh0rez**: chore(ci/cd): fix grafanasaur credentials and CircleCI image build
* **Build** [891](https://github.com/grafana/loki/pull/891) **sh0rez**: chore(ci/cd): build containers using drone.io
* **Build** [888](https://github.com/grafana/loki/pull/888) **rfratto**: Makefile: disable building promtail with systemd support on non-amd64 platforms
* **Build** [887](https://github.com/grafana/loki/pull/887) **slim-bean**: chore(packaging): Dockerfile make avoid containers
* **Build** [886](https://github.com/grafana/loki/pull/886) **sh0rez**: chore(packaging): wrong executable format
* **Build** [855](https://github.com/grafana/loki/pull/855) **ikeeip**: set helm chart appVersion while release
<!-- -->
* **Promtail** [856](https://github.com/grafana/loki/pull/856) **martinbaillie**: promtail: Add ServiceMonitor and headless Service
* **Promtail** [809](https://github.com/grafana/loki/pull/809) **rfratto**: Makefile: build promtail with CGO_ENABLED if GOHOSTOS=GOOS=linux
* **Promtail** [730](https://github.com/grafana/loki/pull/730) **rfratto**: promtail: Add systemd journal support

> 809, 730 NOTE: Systemd journal support is currently limited to amd64 images, arm support should come in the future when the transition to building the arm image and binaries is done natively via an arm container
<!-- -->
* **Docs** [896](https://github.com/grafana/loki/pull/896) **dalance**: docs: fix link format
* **Docs** [876](https://github.com/grafana/loki/pull/876) **BouchaaraAdil**: update Docs: update Retention section on Operations doc file
* **Docs** [864](https://github.com/grafana/loki/pull/864) **temal-**: docs: Replace old values in operations.md
* **Docs** [853](https://github.com/grafana/loki/pull/853) **cyriltovena**: Add governance documentation
<!-- -->
* **Deployment** [874](https://github.com/grafana/loki/pull/874) **slim-bean**: make our ksonnet a little more modular by parameterizing the chunk and index stores
* **Deployment** [857](https://github.com/grafana/loki/pull/857) **slim-bean**: Reorder relabeling rules to prevent pod label from overwriting config define labels

> 857 POSSIBLY BREAKING: If you relied on a custom pod label to overwrite one of the labels configured by the other sections of the scrape config: `job`, `namespace`, `instance`, `container_name` and/or `__path__`, this will no longer happen, the custom pod labels are now loaded first and will be overwritten by any of these listed labels.

### Fixes

* **Loki** [897](https://github.com/grafana/loki/pull/897) **pracucci**: Fix panic in tailer when an ingester is removed from the ring while tailing
* **Loki** [880](https://github.com/grafana/loki/pull/880) **cyriltovena**: fix a bug where nil line buffer would be put back
* **Loki** [859](https://github.com/grafana/loki/pull/859) **pracucci**: loki: Fixed out of order entries allowed in a chunk on edge case
<!-- -->
* **Promtail** [893](https://github.com/grafana/loki/pull/893) **rfratto**: pkg/promtail/positions: remove executable bit from positions file
<!-- -->
* **Deployment** [867](https://github.com/grafana/loki/pull/867) **slim-bean**: Update read dashboard to include only query and label query routes
* **Deployment** [865](https://github.com/grafana/loki/pull/865) **sandlis**: fix broken jsonnet for querier
<!-- -->
* **Canary** [889](https://github.com/grafana/loki/pull/889) **slim-bean**: fix(canary): Fix Flaky Tests
<!-- -->
* **Pipeline** [869](https://github.com/grafana/loki/pull/869) **jojohappy**: Pipeline: Fixed labels process test with same objects
<!-- -->
* **Logcli** [863](https://github.com/grafana/loki/pull/863) **adityacs**: Fix Nolabels parse metrics

# 0.2.0 (2019-08-02)

There were over 100 PR's merged since 0.1.0 was released, here's a highlight:

### Features / Enhancements

* **Loki**:  [521](https://github.com/grafana/loki/pull/521) Query label values and names are now fetched from the store.
* **Loki**:  [541](https://github.com/grafana/loki/pull/541) Improvements in live tailing of logs.
* **Loki**: [713](https://github.com/grafana/loki/pull/713) Storage memory improvement.
* **Loki**: [764](https://github.com/grafana/loki/pull/764) Tailing can fetch previous logs for context.
* **Loki**: [782](https://github.com/grafana/loki/pull/782) Performance improvement: Query storage by iterating through chunks in batches.
* **Loki**: [788](https://github.com/grafana/loki/pull/788) Querier timeouts.
* **Loki**: [794](https://github.com/grafana/loki/pull/794) Support ingester chunk transfer on shutdown.
* **Loki**: [729](https://github.com/grafana/loki/pull/729) Bigtable backup tool support.
<!-- -->
* **Pipeline**: [738](https://github.com/grafana/loki/pull/738) Added a template stage for manipulating label values.
* **Pipeline**: [732](https://github.com/grafana/loki/pull/732) Support for Unix timestamps.
* **Pipeline**: [760](https://github.com/grafana/loki/pull/760) Support timestamps without year.
<!-- -->
* **Helm**:  [641](https://github.com/grafana/loki/pull/641) Helm integration testing.
* **Helm**: [824](https://github.com/grafana/loki/pull/824) Add service monitor.
* **Helm**: [830](https://github.com/grafana/loki/pull/830) Customize namespace.
<!-- -->
* **Docker-Plugin**: [663](https://github.com/grafana/loki/pull/663) Created a Docker logging driver plugin.
<!-- -->
* **Fluent-Plugin**: [669](https://github.com/grafana/loki/pull/669) Ability to specify keys to remove.
* **Fluent-Plugin**: [709](https://github.com/grafana/loki/pull/709) Multi-worker support.
* **Fluent-Plugin**: [792](https://github.com/grafana/loki/pull/792) Add prometheus for metrics and update gems.
<!-- -->
* **Build**: [668](https://github.com/grafana/loki/pull/668),[762](https://github.com/grafana/loki/pull/762) Build multiple architecture containers.
<!-- -->
* **Loki-Canary**: [772](https://github.com/grafana/loki/pull/772) Moved into Loki project.

### Bugfixes

There were many fixes, here are a few of the most important:

* **Promtail**: [650](https://github.com/grafana/loki/pull/650) Build on windows.
* **Fluent-Plugin**: [667](https://github.com/grafana/loki/pull/667) Rename fluent plugin.
* **Docker-Plugin**: [813](https://github.com/grafana/loki/pull/813) Fix panic for newer docker version (18.09.7+).

# 0.1.0 (2019-06-03)

First (beta) Release!<|MERGE_RESOLUTION|>--- conflicted
+++ resolved
@@ -135,13 +135,10 @@
 
 ##### Fixes
 
+* [10708](https://github.com/grafana/loki/pull/10708) **joshuapare**: Fix UDP receiver on syslog transport
 * [10631](https://github.com/grafana/loki/pull/10631) **thampiotr**: Fix race condition in cleaning up metrics when stopping to tail files.
-<<<<<<< HEAD
-* [10708](https://github.com/grafana/loki/pull/10708) **joshuapare**: Fix UDP receiver on syslog transport
-=======
 * [10798](https://github.com/grafana/loki/pull/10798) **hainenber**: Fix agent panicking after reloaded due to duplicate metric collector registration.
 * [10848](https://github.com/grafana/loki/pull/10848) **rgroothuijsen**: Correctly parse list of drop stage sources from YAML.
->>>>>>> c4ac8cc0
 
 #### LogCLI
 
