## Main/Unreleased

#### Loki

##### Enhancements

* [8851](https://github.com/grafana/loki/pull/8851) **jeschkies**: Introduce limit to require a set of labels for selecting streams.

### All Changes

#### Promtail

##### Enhancements
* [8474](https://github.com/grafana/loki/pull/8787) **andriikushch**: Promtail: Add a new target for the Azure Event Hubs

## 2.8.0 (2023-03-??)

#### Loki

##### Enhancements

* [8852](https://github.com/grafana/loki/pull/8852) **wtchangdm**: Loki: Add `route_randomly` to Redis options.
* [8848](https://github.com/grafana/loki/pull/8848) **dannykopping**: Ruler: add configurable rule evaluation jitter.
* [8752](https://github.com/grafana/loki/pull/8752) **chaudum**: Add query fairness control across actors within a tenant to scheduler, which can be enabled by passing the `X-Loki-Actor-Path` header to the HTTP request of the query.
* [8786](https://github.com/grafana/loki/pull/8786) **DylanGuedes**: Ingester: add new /ingester/prepare_shutdown endpoint.
* [8744](https://github.com/grafana/loki/pull/8744) **dannykopping**: Ruler: remote rule evaluation.
* [8727](https://github.com/grafana/loki/pull/8727) **cstyan** **jeschkies**: Propagate per-request limit header to querier.
* [8682](https://github.com/grafana/loki/pull/8682) **dannykopping**: Add fetched chunk size distribution metric `loki_chunk_fetcher_fetched_size_bytes`.
* [8532](https://github.com/grafana/loki/pull/8532) **justcompile**: Adds Storage Class option to S3 objects
* [7951](https://github.com/grafana/loki/pull/7951) **MichelHollands**: Add a count template function to line_format and label_format.
* [7380](https://github.com/grafana/loki/pull/7380) **liguozhong**: metrics query: range vector support streaming agg when no overlap.
* [7731](https://github.com/grafana/loki/pull/7731) **bitkill**: Add healthchecks to the docker-compose example.
* [7759](https://github.com/grafana/loki/pull/7759) **kavirajk**: Improve error message for loading config with ENV variables.
* [7785](https://github.com/grafana/loki/pull/7785) **dannykopping**: Add query blocker for queries and rules.
* [7817](https://github.com/grafana/loki/pull/7817) **kavirajk**: fix(memcached): panic on send on closed channel.
* [7916](https://github.com/grafana/loki/pull/7916) **ssncferreira**: Add `doc-generator` tool to generate configuration flags documentation.
* [7964](https://github.com/grafana/loki/pull/7964) **slim-bean**: Add a `since` query parameter to allow querying based on relative time.
* [7989](https://github.com/grafana/loki/pull/7989) **liguozhong**: logql support `sort` and `sort_desc`.
* [7997](https://github.com/grafana/loki/pull/7997) **kavirajk**: fix(promtail): Fix cri tags extra new lines when joining partial lines
* [7975](https://github.com/grafana/loki/pull/7975) **adityacs**: Support drop labels in logql
* [7946](https://github.com/grafana/loki/pull/7946) **ashwanthgoli** config: Add support for named stores
* [8027](https://github.com/grafana/loki/pull/8027) **kavirajk**: chore(promtail): Make `batchwait` and `batchsize` config explicit with yaml tags
* [7978](https://github.com/grafana/loki/pull/7978) **chaudum**: Shut down query frontend gracefully to allow inflight requests to complete.
* [8047](https://github.com/grafana/loki/pull/8047) **bboreham**: Dashboards: add k8s resource requests to CPU and memory panels.
* [8061](https://github.com/grafana/loki/pull/8061) **kavirajk**: Remove circle from Loki OSS
* [8092](https://github.com/grafana/loki/pull/8092) **dannykopping**: add rule-based sharding to ruler.
* [8131](https://github.com/grafana/loki/pull/8131) **jeschkies**: Compile Promtail ARM and ARM64 with journald support.
* [8212](https://github.com/grafana/loki/pull/8212) **kavirajk**: ingester: Add `ingester_memory_streams_labels_bytes metric` for more visibility of size of metadata of in-memory streams.
* [8271](https://github.com/grafana/loki/pull/8271) **kavirajk**: logql: Support urlencode and urldecode template functions
* [8259](https://github.com/grafana/loki/pull/8259) **mar4uk**: Extract push.proto from the logproto package to the separate module.
* [7906](https://github.com/grafana/loki/pull/7906) **kavirajk**: Add API endpoint that formats LogQL expressions and support new `fmt` subcommand in `logcli` to format LogQL query.
* [6675](https://github.com/grafana/loki/pull/6675) **btaani**: Add logfmt expression parser for selective extraction of labels from logfmt formatted logs
* [8474](https://github.com/grafana/loki/pull/8474) **farodin91**: Add support for short-lived S3 session tokens
* [8774](https://github.com/grafana/loki/pull/8774) **slim-bean**: Add new logql template functions `bytes`, `duration`, `unixEpochMillis`, `unixEpochNanos`, `toDateInZone`, `b64Enc`, and `b64Dec`
* [8670](https://github.com/grafana/loki/pull/8670) **salvacorts** Introduce two new limits to refuse log and metric queries that would read too much data.
<<<<<<< HEAD
* [8918](https://github.com/grafana/loki/pull/8918) **salvacorts** Introduce limit to require at least a number label matchers on metric and log queries.
=======
* [8909](https://github.com/grafana/loki/pull/8909) **salvacorts** Requests to `/loki/api/v1/index/stats` are split in 24h intervals.
>>>>>>> ee69f2bd

##### Fixes

* [7784](https://github.com/grafana/loki/pull/7784) **isodude**: Fix default values of connect addresses for compactor and querier workers to work with IPv6.
* [7880](https://github.com/grafana/loki/pull/7880) **sandeepsukhani**: consider range and offset in queries while looking for schema config for query sharding.
* [7937](https://github.com/grafana/loki/pull/7937) **ssncferreira**: Deprecate CLI flag `-ruler.wal-cleaer.period` and replace it with `-ruler.wal-cleaner.period`.
* [7966](https://github.com/grafana/loki/pull/7966) **sandeepsukhani**: Fix query-frontend request load balancing when using k8s service.
* [8251](https://github.com/grafana/loki/pull/8251) **sandeepsukhani** index-store: fix indexing of chunks overlapping multiple schemas.
* [8151](https://github.com/grafana/loki/pull/8151) **sandeepsukhani** fix log deletion with line filters.
* [8448](https://github.com/grafana/loki/pull/8448) **chaudum**: Fix bug in LogQL parser that caused certain queries that contain a vector expression to fail.
* [8448](https://github.com/grafana/loki/pull/8665) **sandeepsukhani**: deletion: fix issue in processing delete requests with tsdb index
* [8753](https://github.com/grafana/loki/pull/8753) **slim-bean** A zero value for retention_period will now disable retention.
* [8732](https://github.com/grafana/loki/pull/8732) **abaguas**: azure: respect retry config before cancelling the context

##### Changes

* [8315](https://github.com/grafana/loki/pull/8315) **thepalbi** Relicense and export `pkg/ingester` WAL code to be used in Promtail's WAL.
* [8761](https://github.com/grafana/loki/pull/8761) **slim-bean** Remove "subqueries" from the metrics.go log line and instead provide `splits` and `shards`

##### Build

#### Promtail

##### Enhancements

* [8231](https://github.com/grafana/loki/pull/8231) **CCOLLOT**: Lambda-promtail: add support for AWS SQS message ingestion.
* [7619](https://github.com/grafana/loki/pull/7619) **cadrake**: Add ability to pass query params to heroku drain targets for relabelling.
* [7973](https://github.com/grafana/loki/pull/7973) **chodges15**: Add configuration to drop rate limited batches in Loki client and new metric label for drop reason.
* [8153](https://github.com/grafana/loki/pull/8153) **kavirajk**: promtail: Add `max-line-size` limit to drop on client side
* [8096](https://github.com/grafana/loki/pull/8096) **kavirajk**: doc(promtail): Doc about how log rotate works with promtail
* [8233](https://github.com/grafana/loki/pull/8233) **nicoche**: promtail: Add `max-line-size-truncate` limit to truncate too long lines on client side
* [7462](https://github.com/grafana/loki/pull/7462) **MarNicGit**: Allow excluding event message from Windows Event Log entries.
* [7597](https://github.com/grafana/loki/pull/7597) **redbaron**: allow ratelimiting by label
* [3493](https://github.com/grafana/loki/pull/3493) **adityacs** Support geoip stage.
* [8382](https://github.com/grafana/loki/pull/8382) **kelnage**: Promtail: Add event log message stage

##### Fixes

* [8231](https://github.com/grafana/loki/pull/8231) **CCOLLOT**: Lambda-promtail: fix flushing behavior of batches, leading to a significant increase in performance.

##### Changes

#### LogCLI

##### Enhancement

* [8413](https://github.com/grafana/loki/pull/8413) **chaudum**: Try to load tenant-specific `schemaconfig-{orgID}.yaml` when using `--remote-schema` argument and fallback to global `schemaconfig.yaml`.
* [8537](https://github.com/grafana/loki/pull/8537) **jeschkies**: Allow fetching all entries with `--limit=0`.

#### Fluent Bit

#### Loki Canary

##### Enhancements

* [8024](https://github.com/grafana/loki/pull/8024) **jijotj**: Support passing loki address as environment variable

#### Jsonnet

* [7923](https://github.com/grafana/loki/pull/7923) **manohar-koukuntla**: Add zone aware ingesters in jsonnet deployment
* [8855](https://github.com/grafana/loki/pull/8855) **JoaoBraveCoding**: Add gRPC port to loki compactor mixin
* [8880](https://github.com/grafana/loki/pull/8880) **JoaoBraveCoding**: Normalize headless service name for query-frontend/scheduler

##### Fixes

* [8247](https://github.com/grafana/loki/pull/8247) **Whyeasy** fix usage of cluster label within Mixin.

#### Build

* [7938](https://github.com/grafana/loki/pull/7938) **ssncferreira**: Add DroneCI pipeline step to validate configuration flags documentation generation.

### Notes

### Dependencies

## 2.7.5 (2023-03-28)

#### Loki

##### Fixes

* [7924](https://github.com/grafana/loki/pull/7924) **jeschkies**: Flush buffered logger on exit

## 2.7.4 (2023-02-24)

#### Loki

##### Fixes

* [8531](https://github.com/grafana/loki/pull/8531) **garrettlish**: logql: fix panics when cloning a special query
* [8120](https://github.com/grafana/loki/pull/8120) **ashwanthgoli**: fix panic on hitting /scheduler/ring when ring is disabled.
* [7988](https://github.com/grafana/loki/pull/7988) **ashwanthgoli**: store: write overlapping chunks to multiple stores.
* [7925](https://github.com/grafana/loki/pull/7925) **sandeepsukhani**: Fix bugs in logs results caching causing query-frontend to return logs outside of query window.

##### Build

* [8575](https://github.com/grafana/loki/pull/8575) **MichelHollands**: Update build image to go 1.20.1 and alpine 3.16.4.
* [8583](https://github.com/grafana/loki/pull/8583) **MichelHollands**: Use 0.28.1 build image and update go and alpine versions.

#### Promtail

##### Enhancements

##### Fixes

* [8497](https://github.com/grafana/loki/pull/8497) **kavirajk**: Fix `cri` tags treating different streams as the same
* [7771](https://github.com/grafana/loki/pull/7771) **GeorgeTsilias**: Handle nil error on target Details() call.
* [7461](https://github.com/grafana/loki/pull/7461) **MarNicGit**: Promtail: Fix collecting userdata field from Windows Event Log

## 2.7.3 (2023-02-01)

#### Loki

##### Fixes

* [8340](https://github.com/grafana/loki/pull/8340) **MasslessParticle** Fix bug in compactor that caused panics when `startTime` and `endTime` of a delete request are equal.

#### Build

* [8232](https://github.com/grafana/loki/pull/8232) **TaehyunHwang** Fix build issue that caused `--version` to show wrong version for Loki and Promtail binaries.

## 2.7.2 (2023-01-25)

#### Loki

##### Fixes

* [7926](https://github.com/grafana/loki/pull/7926) **MichelHollands**: Fix bug in validation of `pattern` and `regexp` parsers where missing or empty parameters caused panics.
* [7720](https://github.com/grafana/loki/pull/7720) **sandeepsukhani**: Fix bugs in processing delete requests with line filters.
* [7708](https://github.com/grafana/loki/pull/7708) **DylanGuedes**: Fix bug in multi-tenant querying.

### Notes

This release was created from a branch starting at commit `706c22e9e40b0156031f214b63dc6ed4e210abc1` but it may also contain backported changes from main.

Check the history of the branch `release-2.7.x`.

### Dependencies

* Go version: 1.19.5

## 2.7.1 (2022-12-09)

#### Loki

##### Enhancements

* [6360](https://github.com/grafana/loki/pull/6360) **liguozhong**: Hide error message when context timeout occurs in `s3.getObject`
* [7602](https://github.com/grafana/loki/pull/7602) **vmax**: Add decolorize filter to easily parse colored logs.
* [7804](https://github.com/grafana/loki/pull/7804) **sandeepsukhani**: Use grpc for communicating with compactor for query time filtering of data requested for deletion.
* [7684](https://github.com/grafana/loki/pull/7684) **kavirajk**: Add missing `embedded-cache` config under `cache_config` reference documentation.

##### Fixes

* [7453](https://github.com/grafana/loki/pull/7453) **periklis**: Add single compactor http client for delete and gennumber clients

##### Changes

* [7877](https://github.com/grafana/loki/pull/7877)A **trevorwhitney**: Due to a known bug with experimental new delete mode feature, the default delete mode has been changed to `filter-only`.

#### Promtail

##### Enhancements

* [7602](https://github.com/grafana/loki/pull/7602) **vmax**: Add decolorize stage to Promtail to easily parse colored logs.

##### Fixes

##### Changes

* [7587](https://github.com/grafana/loki/pull/7587) **mar4uk**: Add go build tag `promtail_journal_enabled` to include/exclude Promtail journald code from binary.

## 2.7.0

#### Loki

##### Enhancements
* [7436](https://github.com/grafana/loki/pull/7436) **periklis**: Expose ring and memberlist handlers through internal server listener
* [7227](https://github.com/grafana/loki/pull/7227) **Red-GV**: Add ability to configure tls minimum version and cipher suites
* [7179](https://github.com/grafana/loki/pull/7179) **vlad-diachenko**: Add ability to use Azure Service Principals credentials to authenticate to Azure Blob Storage.
* [7063](https://github.com/grafana/loki/pull/7063) **kavirajk**: Add additional `push` mode to Loki canary that can directly push logs to given Loki URL.
* [7069](https://github.com/grafana/loki/pull/7069) **periklis**: Add support for custom internal server listener for readiness probes.
* [7023](https://github.com/grafana/loki/pull/7023) **liguozhong**: logql engine support exec `vector(0)` grammar.
* [6983](https://github.com/grafana/loki/pull/6983) **slim-bean**: `__timestamp__` and `__line__` are now available in the logql `label_format` query stage.
* [6821](https://github.com/grafana/loki/pull/6821) **kavirajk**: Introduce new cache type `embedded-cache` which is an in-process cache system that runs loki without the need for an external cache (like memcached, redis, etc). It can be run in two modes `distributed: false` (default, and same as old `fifocache`) and `distributed: true` which runs cache in distributed fashion sharding keys across peers if Loki is run in microservices or SSD mode.
* [6691](https://github.com/grafana/loki/pull/6691) **dannykopping**: Update production-ready Loki cluster in docker-compose
* [6317](https://github.com/grafana/loki/pull/6317) **dannykoping**: General: add cache usage statistics
* [6444](https://github.com/grafana/loki/pull/6444) **aminesnow** Add TLS config to query frontend.
* [6179](https://github.com/grafana/loki/pull/6179) **chaudum**: Add new HTTP endpoint to delete ingester ring token file and shutdown process gracefully
* [5997](https://github.com/grafana/loki/pull/5997) **simonswine**: Querier: parallize label queries to both stores.
* [5406](https://github.com/grafana/loki/pull/5406) **ctovena**: Revise the configuration parameters that configure the usage report to grafana.com.
* [7264](https://github.com/grafana/loki/pull/7264) **bboreham**: Chunks: decode varints directly from byte buffer, for speed.
* [7263](https://github.com/grafana/loki/pull/7263) **bboreham**: Dependencies: klauspost/compress package to v1.15.11; improves performance.
* [7270](https://github.com/grafana/loki/pull/7270) **wilfriedroset**: Add support for `username` to redis cache configuration.
* [6952](https://github.com/grafana/loki/pull/6952) **DylanGuedes**: Experimental: Introduce a new feature named stream sharding.

##### Fixes
* [7426](https://github.com/grafana/loki/pull/7426) **periklis**: Add missing compactor delete client tls client config
* [7238](https://github.com/grafana/loki/pull/7328) **periklis**: Fix internal server bootstrap for query frontend
* [7288](https://github.com/grafana/loki/pull/7288) **ssncferreira**: Fix query mapping in AST mapper `rangemapper` to support the new `VectorExpr` expression.
* [7040](https://github.com/grafana/loki/pull/7040) **bakunowski**: Remove duplicated `loki_boltdb_shipper` prefix from `tables_upload_operation_total` metric.
* [6937](https://github.com/grafana/loki/pull/6937) **ssncferreira**: Fix topk and bottomk expressions with parameter <= 0.
* [6780](https://github.com/grafana/loki/pull/6780) **periklis**:  Attach the panic recovery handler on all HTTP handlers
* [6358](https://github.com/grafana/loki/pull/6358) **taharah**: Fixes sigv4 authentication for the Ruler's remote write configuration by allowing both a global and per tenant configuration.
* [6375](https://github.com/grafana/loki/pull/6375) **dannykopping**: Fix bug that prevented users from using the `json` parser after a `line_format` pipeline stage.
* [6505](https://github.com/grafana/loki/pull/6375) **dmitri-lerko** Fixes `failed to receive pubsub messages` error with promtail GCPLog client.
* [6372](https://github.com/grafana/loki/pull/6372) **splitice**: Add support for numbers in JSON fields.

##### Changes
* [6726](https://github.com/grafana/loki/pull/6726) **kavirajk**: upgrades go from 1.17.9 -> 1.18.4
* [6415](https://github.com/grafana/loki/pull/6415) **salvacorts**: Evenly spread queriers across kubernetes nodes.
* [6349](https://github.com/grafana/loki/pull/6349) **simonswine**: Update the default HTTP listen port from 80 to 3100. Make sure to configure the port explicitly if you are using port 80.
* [6835](https://github.com/grafana/loki/pull/6835) **DylanGuedes**: Add new per-tenant query timeout configuration and remove engine query timeout.
* [7212](https://github.com/grafana/loki/pull/7212) **Juneezee**: Replaces deprecated `io/ioutil` with `io` and `os`.
* [7292](https://github.com/grafana/loki/pull/7292) **jmherbst**: Add string conversion to value based drops to more intuitively match numeric fields. String conversion failure will result in no lines being dropped.
* [7361](https://github.com/grafana/loki/pull/7361) **szczepad**: Renames metric `loki_log_messages_total` to `loki_internal_log_messages_total`
* [7416](https://github.com/grafana/loki/pull/7416) **mstrzele**: Use the stable `HorizontalPodAutoscaler` v2, if possible, when installing using Helm
* [7510](https://github.com/grafana/loki/pull/7510) **slim-bean**: Limited queries (queries without filter expressions) will now be split and sharded.
* [5400](https://github.com/grafana/loki/pull/5400) **BenoitKnecht**: promtail/server: Disable profiling by default

#### Promtail
* [7470](https://github.com/grafana/loki/pull/7470) **Jack-King**: Add configuration for adding custom HTTP headers to push requests

##### Enhancements
* [7593](https://github.com/grafana/loki/pull/7593) **chodges15**: Promtail: Add tenant label to client drop metrics and logs
* [7101](https://github.com/grafana/loki/pull/7101) **liguozhong**: Promtail: Add support for max stream limit.
* [7247](https://github.com/grafana/loki/pull/7247) **liguozhong**: Add config reload endpoint / signal to promtail.
* [6708](https://github.com/grafana/loki/pull/6708) **DylanGuedes**: Add compressed files support to Promtail.
* [5977](https://github.com/grafana/loki/pull/5977) **juissi-t** lambda-promtail: Add support for Kinesis data stream events
* [6828](https://github.com/grafana/loki/pull/6828) **alexandre1984rj** Add the BotScore and BotScoreSrc fields once the Cloudflare API returns those two fields on the list of all available log fields.
* [6656](https://github.com/grafana/loki/pull/6656) **carlospeon**: Allow promtail to add matches to the journal reader
* [7401](https://github.com/grafana/loki/pull/7401) **thepalbi**: Add timeout to GCP Logs push target
* [7414](https://github.com/grafana/loki/pull/7414) **thepalbi**: Add basic tracing support

##### Fixes
* [7394](https://github.com/grafana/loki/pull/7394) **liguozhong**: Fix issue with the Cloudflare target that caused it to stop working after it received an error in the logpull request as explained in issue https://github.com/grafana/loki/issues/6150
* [6766](https://github.com/grafana/loki/pull/6766) **kavirajk**: fix(logql): Make `LabelSampleExtractor` ignore processing the line if it doesn't contain that specific label. Fixes unwrap behavior explained in the issue https://github.com/grafana/loki/issues/6713
* [7016](https://github.com/grafana/loki/pull/7016) **chodges15**: Fix issue with dropping logs when a file based SD target's labels are updated

##### Changes
* **quodlibetor**: Change Docker target discovery log level from `Error` to `Info`


#### Logcli
* [7325](https://github.com/grafana/loki/pull/7325) **dbirks**: Document setting up command completion
* [8518](https://github.com/grafana/loki/pull/8518) **SN9NV**: Add parallel flags

#### Fluent Bit

#### Loki Canary
* [7398](https://github.com/grafana/loki/pull/7398) **verejoel**: Allow insecure TLS connections

#### Jsonnet
* [6189](https://github.com/grafana/loki/pull/6189) **irizzant**: Add creation of a `ServiceMonitor` object for Prometheus scraping through configuration parameter `create_service_monitor`. Simplify mixin usage by adding (https://github.com/prometheus-operator/kube-prometheus) library.
* [6662](https://github.com/grafana/loki/pull/6662) **Whyeasy**: Fixes memberlist error when using a stateful ruler.


### Notes

This release was created from a branch starting at commit `706c22e9e40b0156031f214b63dc6ed4e210abc1` but it may also contain backported changes from main.

Check the history of the branch `release-2.7.x`.

### Dependencies

* Go Version:     FIXME

# 2.6.1 (2022/07/18)

### All Changes

* [6658](https://github.com/grafana/loki/pull/6658) Updated the versions of [dskit](https://github.com/grafana/dskit) and [memberlist](https://github.com/grafana/memberlist) to allow configuring cluster labels for memberlist. Cluster labels prevent mixing the members between two consistent hash rings of separate applications that are run in the same Kubernetes cluster.
* [6681](https://github.com/grafana/loki/pull/6681) Fixed an HTTP connection leak between the querier and the compactor when the log entry deletion feature is enabled.
* [6583](https://github.com/grafana/loki/pull/6583) Fixed noisy error messages when the log entry deletion feature is disabled for a tenant.

# 2.6.0 (2022/07/08)

### All Changes
Here is the list with the changes that were produced since the previous release.

#### Loki

##### Enhancements
* [5662](https://github.com/grafana/loki/pull/5662) **ssncferreira** **chaudum** Improve performance of instant queries by splitting range into multiple subqueries that are executed in parallel.
* [5848](https://github.com/grafana/loki/pull/5848) **arcosx**: Add Baidu AI Cloud as a storage backend choice.
* [6410](https://github.com/grafana/loki/pull/6410) **MichelHollands**: Add support for per tenant delete API access enabling.
* [5879](https://github.com/grafana/loki/pull/5879) **MichelHollands**: Remove lines matching delete request expression when using "filter-and-delete" deletion mode.
* [5984](https://github.com/grafana/loki/pull/5984) **dannykopping** and **salvacorts**: Improve query performance by preventing unnecessary querying of ingesters when the query data is old enough to be in object storage.
* [5971](https://github.com/grafana/loki/pull/5971) **kavirajk**: Extend the `metrics.go` recording of statistics about metadata queries to include labels and series queries.
* [6136](https://github.com/grafana/loki/pull/6136) **periklis**: Add support for alertmanager header authorization.
* [6163](https://github.com/grafana/loki/pull/6163) **jburnham**: LogQL: Add a `default` sprig template function in LogQL label/line formatter.

##### Fixes
* [6152](https://github.com/grafana/loki/pull/6152) **slim-bean**: Fixes unbounded ingester memory growth when live tailing under specific circumstances.
* [5685](https://github.com/grafana/loki/pull/5685) **chaudum**: Fix bug in push request parser that allowed users to send arbitrary non-string data as "log line".
* [5799](https://github.com/grafana/loki/pull/5799) **cyriltovena** Fix deduping issues when multiple entries with the same timestamp exist. !hide or not hide (bugfix Loki)
* [5888](https://github.com/grafana/loki/pull/5888) **Papawy** Fix common configuration block net interface name when overwritten by ring common configuration.

##### Changes
* [6361](https://github.com/grafana/loki/pull/6361) **chaudum**: Sum values in unwrapped rate aggregation instead of treating them as counter.
* [6412](https://github.com/grafana/loki/pull/6412) **chaudum**: Add new unwrapped range aggregation `rate_counter()` to LogQL
* [6042](https://github.com/grafana/loki/pull/6042) **slim-bean**: Add a new configuration to allow fudging of ingested timestamps to guarantee sort order of duplicate timestamps at query time.
* [6120](https://github.com/grafana/loki/pull/6120) **KMiller-Grafana**: Rename configuration parameter fudge_duplicate_timestamp to be increment_duplicate_timestamp.
* [5777](https://github.com/grafana/loki/pull/5777) **tatchiuleung**: storage: make Azure blobID chunk delimiter configurable
* [5650](https://github.com/grafana/loki/pull/5650) **cyriltovena**: Remove more chunkstore and schema version below v9
* [5643](https://github.com/grafana/loki/pull/5643) **simonswine**: Introduce a ChunkRef type as part of logproto
* [6435](https://github.com/grafana/loki/pull/6435) **MichelHollands**: Remove the `whole-stream-deletion` mode.
* [5899](https://github.com/grafana/loki/pull/5899) **simonswine**: Update go image to 1.17.9.

#### Promtail

##### Enhancements
* [6105](https://github.com/grafana/loki/pull/6105) **rutgerke** Export metrics for the Promtail journal target.
* [5943](https://github.com/grafana/loki/pull/5943) **tpaschalis**: Add configuration support for excluding configuration files when instantiating Promtail.
* [5790](https://github.com/grafana/loki/pull/5790) **chaudum**: Add UDP support for Promtail's syslog target.
* [6102](https://github.com/grafana/loki/pull/6102) **timchenko-a**: Add multi-tenancy support to lambda-promtail.
* [6099](https://github.com/grafana/loki/pull/6099) **cstyan**: Drop lines with malformed JSON in Promtail JSON pipeline stage.
* [5715](https://github.com/grafana/loki/pull/5715) **chaudum**: Allow promtail to push RFC5424 formatted syslog messages
* [6395](https://github.com/grafana/loki/pull/6395) **DylanGuedes**: Add encoding support

##### Fixes
* [6034](https://github.com/grafana/loki/pull/6034) **DylanGuedes**: Promtail: Fix symlink tailing behavior.
##### Changes
* [6371](https://github.com/grafana/loki/pull/6371) **witalisoft**: BREAKING: Support more complex match based on multiple extracted data fields in drop stage
* [5686](https://github.com/grafana/loki/pull/5686) **ssncferreira**: Move promtail StreamLagLabels config to upper level config.Config
* [5839](https://github.com/grafana/loki/pull/5839) **marctc**: Add ActiveTargets method to promtail
* [5661](https://github.com/grafana/loki/pull/5661) **masslessparticle**: Invalidate caches on deletes
#### Fluent Bit
* [5711](https://github.com/grafana/loki/pull/5711) **MichelHollands**: Update fluent-bit output name

#### Loki Canary
* [6310](https://github.com/grafana/loki/pull/6310) **chodges15**: Add support for client-side TLS certs in loki-canary for Loki connection
### Notes

This release was created from a branch starting at commit `1794a766134f07b54386b1a431b58e1d44e6d7f7` but it may also contain backported changes from main.

Check the history of the branch `release-2.6.x`.

### Dependencies

* Go Version:     1.17.9

# 2.5.0 (2022/04/07)

Release notes for 2.5.0 can be found on the [release notes page](https://grafana.com/docs/loki/latest/release-notes/v2-5/)

### All Changes

Here is a list of all significant changes, in the past we have included all changes
but with over 500 PR's merged since the last release we decided to curate the list
to include only the most relevant.

#### Loki

##### Enhancements
* [5542](https://github.com/grafana/loki/pull/5542) **bboreham**: regexp filter: use modified package with optimisations
* [5318](https://github.com/grafana/loki/pull/5318) **jeschkies**: Speed up `EntrySortIterator` by 20%.
* [5317](https://github.com/grafana/loki/pull/5317) **owen-d**: Logql/parallel binop
* [5315](https://github.com/grafana/loki/pull/5315) **bboreham**: filters: use faster regexp package
* [5311](https://github.com/grafana/loki/pull/5311) **vlad-diachenko**: Removed redundant memory allocations in parsers
* [5291](https://github.com/grafana/loki/pull/5291) **owen-d**: less opaque chunk keys on fs with v12
* [5275](https://github.com/grafana/loki/pull/5275) **SasSwart**: Parse duration expressions in accordance with promql
* [5249](https://github.com/grafana/loki/pull/5249) **3JIou-home**: Push: add deflate compression in post requests
* [5160](https://github.com/grafana/loki/pull/5160) **sandeepsukhani**: add objects list caching for boltdb-shipper index store to reduce object storage list api calls
* [5148](https://github.com/grafana/loki/pull/5148) **chaudum**: Auto-expire old items from FIFO cache
* [5093](https://github.com/grafana/loki/pull/5093) **liguozhong**: [enhancement] querier : Add "query_memory_only" to make loki have option to rely only on memory availability.
* [5078](https://github.com/grafana/loki/pull/5078) **ssncferreira**: Loki: Implement custom /config handler (#4785)
* [5054](https://github.com/grafana/loki/pull/5054) **JordanRushing**: new v12 schema optimized to better handle S3 prefix rate limits
* [5013](https://github.com/grafana/loki/pull/5013) **liguozhong**: [new feature] logql: extrapolate unwrapped rate function
* [4947](https://github.com/grafana/loki/pull/4947) **siavashs**: Support Redis Cluster Configuration Endpoint
* [4938](https://github.com/grafana/loki/pull/4938) **DylanGuedes**: Add distributor ring page
* [4879](https://github.com/grafana/loki/pull/4879) **cyriltovena**: LogQL: add __line__ function to | line_format template
* [4858](https://github.com/grafana/loki/pull/4858) **sandy2008**: feat(): add ManagedIdentity in Azure Blob Storage
## Main
* [5789](https://github.com/grafana/loki/pull/5789) **bboreham**: Production config: add dot to some DNS address to reduce lookups.
* [5780](https://github.com/grafana/loki/pull/5780) **simonswine**: Update alpine image to 3.15.4.
* [5715](https://github.com/grafana/loki/pull/5715) **chaudum** Add option to push RFC5424 syslog messages from Promtail in syslog scrape target.
* [5696](https://github.com/grafana/loki/pull/5696) **paullryan** don't block scraping of new logs from cloudflare within promtail if an error is received from cloudflare about too early logs.
* [5685](https://github.com/grafana/loki/pull/5625) **chaudum** Fix bug in push request parser that allowed users to send arbitrary non-string data as "log line".
* [5707](https://github.com/grafana/loki/pull/5707) **franzwong** Promtail: Rename config name limit_config to limits_config.
* [5626](https://github.com/grafana/loki/pull/5626) **jeschkies** Apply query limits to multi-tenant queries by choosing the most restrictive limit from the set of tenant limits.
* [5622](https://github.com/grafana/loki/pull/5622) **chaudum**: Fix bug in query splitter that caused `interval` query parameter to be ignored and therefore returning more logs than expected.
* [5521](https://github.com/grafana/loki/pull/5521) **cstyan**: Move stream lag configuration to top level clients config struct and refactor stream lag metric, this resolves a bug with duplicate metric collection when a single Promtail binary is running multiple Promtail clients.
* [5568](https://github.com/grafana/loki/pull/5568) **afayngelerindbx**: Fix canary panics due to concurrent execution of `confirmMissing`
* [5552](https://github.com/grafana/loki/pull/5552) **jiachengxu**: Loki mixin: add `DiskSpaceUtilizationPanel`
* [5541](https://github.com/grafana/loki/pull/5541) **bboreham**: Queries: reject very deeply nested regexps which could crash Loki.
* [5536](https://github.com/grafana/loki/pull/5536) **jiachengxu**: Loki mixin: make labelsSelector in loki chunks dashboards configurable
* [5535](https://github.com/grafana/loki/pull/5535) **jiachengxu**: Loki mixins: use labels selector for loki chunks dashboard
* [5507](https://github.com/grafana/loki/pull/5507) **MichelHollands**: Remove extra param in call for inflightRequests metric.
* [5481](https://github.com/grafana/loki/pull/5481) **MichelHollands**: Add a DeletionMode config variable to specify the delete mode and validate match parameters.
* [5356](https://github.com/grafana/loki/pull/5356) **jbschami**: Enhance lambda-promtail to support adding extra labels from an environment variable value
* [5409](https://github.com/grafana/loki/pull/5409) **ldb**: Enable best effort parsing for Syslog messages
* [5392](https://github.com/grafana/loki/pull/5392) **MichelHollands**: Etcd credentials are parsed as secrets instead of plain text now.
* [5361](https://github.com/grafana/loki/pull/5361) **ctovena**: Add usage report to grafana.com.
* [5354](https://github.com/grafana/loki/pull/5354) **tlinhart**: Add support for ARM64 to lambda-promtail drone build job.
* [5289](https://github.com/grafana/loki/pull/5289) **ctovena**: Fix deduplication bug in queries when mutating labels.
* [5302](https://github.com/grafana/loki/pull/5302) **MasslessParticle** Update azure blobstore client to use new sdk.
* [5243](https://github.com/grafana/loki/pull/5290) **ssncferreira**: Update Promtail to support duration string formats.
* [5266](https://github.com/grafana/loki/pull/5266) **jeschkies**: Write Promtail position file atomically on Unix.
* [5280](https://github.com/grafana/loki/pull/5280) **jeschkies**: Fix Docker target connection loss.
* [5243](https://github.com/grafana/loki/pull/5243) **owen-d**: moves `querier.split-queries-by-interval` to limits code only.
* [5139](https://github.com/grafana/loki/pull/5139) **DylanGuedes**: Drop support for legacy configuration rules format.
* [5262](https://github.com/grafana/loki/pull/5262) **MichelHollands**: Remove the labelFilter field
* [4911](https://github.com/grafana/loki/pull/4911) **jeschkies**: Support Docker service discovery in Promtail.
* [5107](https://github.com/grafana/loki/pull/5107) **chaudum** Fix bug in fluentd plugin that caused log lines containing non UTF-8 characters to be dropped.
* [5148](https://github.com/grafana/loki/pull/5148) **chaudum** Add periodic task to prune old expired items from the FIFO cache to free up memory.
* [5187](https://github.com/grafana/loki/pull/5187) **aknuds1** Rename metric `cortex_experimental_features_in_use_total` to `loki_experimental_features_in_use_total` and metric `log_messages_total` to `loki_log_messages_total`.
* [5170](https://github.com/grafana/loki/pull/5170) **chaudum** Fix deadlock in Promtail caused when targets got removed from a target group by the discovery manager.
* [5163](https://github.com/grafana/loki/pull/5163) **chaudum** Fix regression in fluentd plugin introduced with #5107 that caused `NoMethodError` when parsing non-string values of log lines.
* [5144](https://github.com/grafana/loki/pull/5144) **dannykopping** Ruler: fix remote write basic auth credentials.
* [5091](https://github.com/grafana/loki/pull/5091) **owen-d**: Changes `ingester.concurrent-flushes` default to 32
* [5031](https://github.com/grafana/loki/pull/5031) **liguozhong**: Promtail: Add global read rate limiting.
* [4879](https://github.com/grafana/loki/pull/4879) **cyriltovena**: LogQL: add __line__ function to | line_format template.
* [5081](https://github.com/grafana/loki/pull/5081) **SasSwart**: Add the option to configure memory ballast for Loki
* [5085](https://github.com/grafana/loki/pull/5085) **aknuds1**: Upgrade Cortex to [e0807c4eb487](https://github.com/cortexproject/cortex/compare/4e9fc3a2b5ab..e0807c4eb487) and Prometheus to [692a54649ed7](https://github.com/prometheus/prometheus/compare/2a3d62ac8456..692a54649ed7)
* [5067](https://github.com/grafana/loki/pull/5057) **cstyan**: Add a metric to Azure Blob Storage client to track total egress bytes
* [5065](https://github.com/grafana/loki/pull/5065) **AndreZiviani**: lambda-promtail: Add ability to ingest logs from S3
* [4950](https://github.com/grafana/loki/pull/4950) **DylanGuedes**: Implement common instance addr/net interface
* [4949](https://github.com/grafana/loki/pull/4949) **ssncferreira**: Add query `queueTime` metric to statistics and metrics.go
* [4938](https://github.com/grafana/loki/pull/4938) **DylanGuedes**: Implement ring status page for the distributor
* [5023](https://github.com/grafana/loki/pull/5023) **ssncferreira**: Move `querier.split-queries-by-interval` to a per-tenant configuration
* [4993](https://github.com/grafana/loki/pull/4926) **thejosephstevens**: Fix parent of wal and wal_cleaner in loki ruler config docs
* [4933](https://github.com/grafana/loki/pull/4933) **jeschkies**: Support matchers in series label values query.
* [4926](https://github.com/grafana/loki/pull/4926) **thejosephstevens**: Fix comment in Loki module loading for accuracy
* [4920](https://github.com/grafana/loki/pull/4920) **chaudum**: Add `-list-targets` command line flag to list all available run targets
* [4860](https://github.com/grafana/loki/pull/4860) **cyriltovena**: Add rate limiting and metrics to hedging
* [4865](https://github.com/grafana/loki/pull/4865) **taisho6339**: Fix duplicate registry.MustRegister call in Promtail Kafka
* [4845](https://github.com/grafana/loki/pull/4845) **chaudum** Return error responses consistently as JSON
* [4826](https://github.com/grafana/loki/pull/4826) **cyriltovena**: Adds the ability to hedge storage requests.
* [4785](https://github.com/grafana/loki/pull/4785) **DylanGuedes**: Loki: Print current config by calling /config
* [4775](https://github.com/grafana/loki/pull/4775) **jeschkies**: Make `*` and `+` non-greedy to double regex filter speed.
* [4769](https://github.com/grafana/loki/pull/4769) **cyriltovena**: Improve LogQL format stages requireLabel
* [4731](https://github.com/grafana/loki/pull/4731) **cyriltovena**: Improve heap iterators.
* [4394](https://github.com/grafana/loki/pull/4394) **cyriltovena**: Improve case insensitive search to avoid allocations.


##### Fixes

* [5768](https://github.com/grafana/loki/pull/5768) **slim-bean**: Loki: Increase flush_op_timeout default from 10s to 10m
* [5761](https://github.com/grafana/loki/pull/5761) **slim-bean**: Promtil: Fix a panic when using the loki push api target.
* [5622](https://github.com/grafana/loki/pull/5622) **chaudum**: Preserve interval parameter when splitting queries by time
* [5541](https://github.com/grafana/loki/pull/5541) **bboreham**: Queries: update package to reject very deeply nested regexps which could crash Loki
* [5527](https://github.com/grafana/loki/pull/5527) **liguozhong**: [bugfix] fix nil pointer
* [5474](https://github.com/grafana/loki/pull/5474) **cyriltovena**: Disable sharding of count/avg when labels are mutated
* [5472](https://github.com/grafana/loki/pull/5472) **MasslessParticle**: Fix potential deadlock in the table manager
* [5444](https://github.com/grafana/loki/pull/5444) **cyriltovena**: Do not insert missing point when sharding
* [5425](https://github.com/grafana/loki/pull/5425) **cyriltovena**: Do not use WaitGroup context for StepEvaluator
* [5423](https://github.com/grafana/loki/pull/5423) **cyriltovena**: Correctly sets hash value for headblock iterator
* [5418](https://github.com/grafana/loki/pull/5418) **RangerCD**: Fix two remote_timeout configs in ingester_client block
* [5413](https://github.com/grafana/loki/pull/5413) **MasslessParticle**: Fix a deadlock in the Azure Blob client
* [5399](https://github.com/grafana/loki/pull/5399) **MasslessParticle**: Fix Azure issue where 404 not recognized
* [5362](https://github.com/grafana/loki/pull/5362) **gotjosh**: Ruler: Rule group not found API message
* [5342](https://github.com/grafana/loki/pull/5342) **sandeepsukhani**: Fix apply retention issue
* [5334](https://github.com/grafana/loki/pull/5334) **kavirajk**: Makes `tailer.droppedStreams` slice bounded.
* [5324](https://github.com/grafana/loki/pull/5324) **owen-d**: Release entryBufferPool once
* [5303](https://github.com/grafana/loki/pull/5303) **owen-d**: Better logic for when to shard wrt disabled lookback
* [5298](https://github.com/grafana/loki/pull/5298) **sandeepsukhani**: fix a panic in index-gateway caused by double closing of a channel
* [5297](https://github.com/grafana/loki/pull/5297) **vlad-diachenko**: Changed logic of handling RPC error with code Cancelled
* [5289](https://github.com/grafana/loki/pull/5289) **cyriltovena**: Fixes log deduplication when mutating Labels using LogQL
* [5261](https://github.com/grafana/loki/pull/5261) **sandeepsukhani**: use default retention period to check user index may have expired chunks when user does not have custom retention
* [5234](https://github.com/grafana/loki/pull/5234) **RangerCD**: Ignore missing stream while querying from ingester
* [5168](https://github.com/grafana/loki/pull/5168) **kavirajk**: Add `nil` check for Ruler BasicAuth config.
* [5144](https://github.com/grafana/loki/pull/5144) **dannykopping**: Ruler: Fix remote write basic auth credentials
* [5113](https://github.com/grafana/loki/pull/5113) **kavirajk**: Fix cancel issue between Query Frontend and Query Schdeduler
* [5080](https://github.com/grafana/loki/pull/5080) **kavirajk**: Handle `context` cancellation in some of the `querier` downstream requests
* [5075](https://github.com/grafana/loki/pull/5075) **cyriltovena**: Fixes a possible cancellation issue in the frontend
* [5063](https://github.com/grafana/loki/pull/5063) **cyriltovena**: Fix deadlock in disconnecting querier
* [5060](https://github.com/grafana/loki/pull/5060) **cyriltovena**: Fix race conditions in frontend_scheduler_worker.
* [5006](https://github.com/grafana/loki/pull/5006) **sandeepsukhani**: fix splitting of queries when step is larger than split interval
* [4904](https://github.com/grafana/loki/pull/4904) **bboreham**: ingester: use consistent set of instances to avoid panic
* [4902](https://github.com/grafana/loki/pull/4902) **cyriltovena**: Fixes 500 when query is outside of max_query_lookback
* [4828](https://github.com/grafana/loki/pull/4828) **chaudum**: Set correct `Content-Type` header in query response
* [4761](https://github.com/grafana/loki/pull/4761) **slim-bean**: Loki: Set querier worker max concurrent regardless of run configuration.
* [4741](https://github.com/grafana/loki/pull/4741) **sandeepsukhani**: index cleanup fixes while applying retention

##### Changes
* [5544](https://github.com/grafana/loki/pull/5544) **ssncferreira**: Update vectorAggEvaluator to fail for expressions without grouping
* [5543](https://github.com/grafana/loki/pull/5543) **cyriltovena**: update loki go version to 1.17.8
* [5450](https://github.com/grafana/loki/pull/5450) **BenoitKnecht**: pkg/ruler/base: Add external_labels option
* [5522](https://github.com/grafana/loki/pull/5522) **liguozhong**: chunk backend: Integrate Alibaba Cloud oss
* [5484](https://github.com/grafana/loki/pull/5484) **sandeepsukhani**: Add support for per user index query readiness with limits overrides
* [5719](https://github.com/grafana/loki/pull/5719) **kovaxur**: Loki can use both basic-auth and tenant-id
* [5358](https://github.com/grafana/loki/pull/5358) **DylanGuedes**: Add `RingMode` support to `IndexGateway`
* [5435](https://github.com/grafana/loki/pull/5435) **slim-bean**: set match_max_concurrent true by default
* [5361](https://github.com/grafana/loki/pull/5361) **cyriltovena**: Add usage report into Loki.
* [5243](https://github.com/grafana/loki/pull/5243) **owen-d**: Refactor/remove global splitby
* [5229](https://github.com/grafana/loki/pull/5229) **chaudum**: Return early if push payload does not contain data
* [5217](https://github.com/grafana/loki/pull/5217) **sandeepsukhani**: step align start and end time of the original query while splitting it
* [5204](https://github.com/grafana/loki/pull/5204) **trevorwhitney**: Default max_outstanding_per_tenant to 2048
* [5181](https://github.com/grafana/loki/pull/5181) **sandeepsukhani**: align metric queries by step and other queries by split interval
* [5178](https://github.com/grafana/loki/pull/5178) **liguozhong**: Handle `context` cancellation in some of the `querier` store.index-cache-read.
* [5172](https://github.com/grafana/loki/pull/5172) **cyriltovena**: Avoid splitting large range vector aggregation.
* [5125](https://github.com/grafana/loki/pull/5125) **sasagarw**: Remove split-queries-by-interval validation
* [5091](https://github.com/grafana/loki/pull/5091) **owen-d**: better defaults for flush queue parallelism
* [5083](https://github.com/grafana/loki/pull/5083) **liguozhong**: [enhancement] querier cache: WriteBackCache should be off query path
* [5081](https://github.com/grafana/loki/pull/5081) **SasSwart**: Add the option to configure memory ballast for Loki
* [5077](https://github.com/grafana/loki/pull/5077) **trevorwhitney**: improve default config values
* [5067](https://github.com/grafana/loki/pull/5067) **cstyan**: Add an egress bytes total metric to the azure client.
* [5026](https://github.com/grafana/loki/pull/5026) **sandeepsukhani**: compactor changes for building per user index files in boltdb shipper
* [5023](https://github.com/grafana/loki/pull/5023) **ssncferreira**: Move querier.split-queries-by-interval to a per-tenant configuration
* [5022](https://github.com/grafana/loki/pull/5022) **owen-d**: adds instrumentation to azure object client
* [4942](https://github.com/grafana/loki/pull/4942) **cyriltovena**: Allow to disable http2 for GCS.
* [4891](https://github.com/grafana/loki/pull/4891) **liguozhong**: [optimization] cache prometheus : fix "loki_cache_request_duration_seconds_bucket" ‘status_code’ label always equals "200"
* [4737](https://github.com/grafana/loki/pull/4737) **owen-d**: ensures components with required SRV lookups use the correct port
* [4736](https://github.com/grafana/loki/pull/4736) **sandeepsukhani**: allow applying retention at different interval than compaction with a config
* [4656](https://github.com/grafana/loki/pull/4656) **ssncferreira**: Fix dskit/ring metric with 'cortex_' prefix


#### Promtail

##### Enhancements
* [5359](https://github.com/grafana/loki/pull/5359) **JBSchami**: Lambda-promtail: Enhance lambda-promtail to support adding extra labels from an environment variable value
* [5290](https://github.com/grafana/loki/pull/5290) **ssncferreira**: Update promtail to support duration string formats
* [5051](https://github.com/grafana/loki/pull/5051) **liguozhong**: [new] promtail pipeline:  Promtail Rate Limit stage #5048
* [5031](https://github.com/grafana/loki/pull/5031) **liguozhong**: [new] promtail: add readline rate limit
* [4911](https://github.com/grafana/loki/pull/4911) **jeschkies**: Provide Docker target and discovery in Promtail.
* [4813](https://github.com/grafana/loki/pull/4813) **cyriltovena**: Promtail pull cloudflare logs
* [4744](https://github.com/grafana/loki/pull/4744) **cyriltovena**: Add GELF support for Promtail.
* [4663](https://github.com/grafana/loki/pull/4663) **taisho6339**: Add SASL&mTLS authentication support for Kafka in Promtail

##### Fixes
* [5497](https://github.com/grafana/loki/pull/5497) **MasslessParticle**: Fix orphaned metrics in the file tailer
* [5409](https://github.com/grafana/loki/pull/5409) **ldb**: promtail/targets/syslog: Enable best effort parsing for Syslog messages
* [5246](https://github.com/grafana/loki/pull/5246) **rsteneteg**: Promtail: skip glob search if filetarget path is an existing file and not a directory
* [5238](https://github.com/grafana/loki/pull/5238) **littlepangdi**: Promtail: fix TargetManager.run() not exit after stop is called
* [4874](https://github.com/grafana/loki/pull/4874) **Alan01252**: Promtail: Fix replace missing adjacent capture groups
* [4832](https://github.com/grafana/loki/pull/4832) **taisho6339**: Use http prefix path correctly in promtail
* [4716](https://github.com/grafana/loki/pull/4716) **cyriltovena**: Fixes Promtail User-Agent.
* [5698](https://github.com/grafana/loki/pull/5698) **paullryan**: Promtail: Fix retry/stop when erroring for out of cloudflare retention range (e.g. over 168 hours old)

##### Changes
* [5377](https://github.com/grafana/loki/pull/5377) **slim-bean**: Promtail: Remove promtail_log_entries_bytes_bucket histogram
* [5266](https://github.com/grafana/loki/pull/5266) **jeschkies**: Write Promtail position file atomically.
* [4794](https://github.com/grafana/loki/pull/4794) **taisho6339**: Aggregate inotify watcher to file target manager
* [4745](https://github.com/grafana/loki/pull/4745) **taisho6339**: Expose Kafka message key in labels

#### Logcli
* [5477](https://github.com/grafana/loki/pull/5477) **atomic77**: logcli: Remove port from TLS server name when provided in --addr
* [4667](https://github.com/grafana/loki/pull/4667) **jeschkies**: Package logcli as rpm and deb.
* [4606](https://github.com/grafana/loki/pull/4606) **kavirajk**: Execute Loki queries on raw log data piped to stdin

#### Lambda-Promtail
* [5065](https://github.com/grafana/loki/pull/5065) **AndreZiviani**: lambda-promtail: Add ability to ingest logs from S3
* [7632](https://github.com/grafana/loki/pull/7632) **changhyuni**: lambda-promtail: Add kinesis data stream to use in terraform

#### Fluent Bit
* [5223](https://github.com/grafana/loki/pull/5223) **cyriltovena**: fluent-bit: Attempt to unmarshal nested json.

#### FluentD
* [6240](https://github.com/grafana/loki/pull/6240) **taharah**: Add the feature flag `include_thread_label` to allow the `fluentd_thread` label included when using multiple threads for flushing to be configurable
* [5107](https://github.com/grafana/loki/pull/5107) **chaudum**: fluentd: Fix bug that caused lines to be dropped when containing non utf-8 characters
* [5163](https://github.com/grafana/loki/pull/5163) **chaudum**: Fix encoding error in fluentd client

### Notes

This release was created from a branch starting at commit 614912181e6f3988b2b22791053278cfb64e169c but it may also contain backported changes from main.

Check the history of the branch `release-2.5.x`.

### Dependencies

* Go Version:     1.17.8

# 2.4.1 (2021/11/07)

Release notes for 2.4.1 can be found on the [release notes page](https://grafana.com/docs/loki/latest/release-notes/v2-4/)

### All Changes

* [4687](https://github.com/grafana/loki/pull/4687) **owen-d**: overrides checks for nil tenant limits on AllByUserID
* [4683](https://github.com/grafana/loki/pull/4683) **owen-d**: Adds replication_factor doc to common config
* [4681](https://github.com/grafana/loki/pull/4681) **slim-bean**: Loki: check new Read target when initializing boltdb-shipper store

# 2.4.0 (2021/11/05)

Release notes for 2.4.0 can be found on the [release notes page](https://grafana.com/docs/loki/latest/release-notes/v2-4/)

### All Changes

Here is a list of all changes included in 2.4.0.

#### Loki

* [4649](https://github.com/grafana/loki/pull/4649) **cstyan**: Instrument s3 client DeleteObject requests.
* [4643](https://github.com/grafana/loki/pull/4643) **trevorwhitney**: compactor depends on memberlist for memberlist ring option
* [4642](https://github.com/grafana/loki/pull/4642) **slim-bean**: Loki: fix handling of tail requests when using target `all` or `read`
* [4641](https://github.com/grafana/loki/pull/4641) **ssncferreira**: Migration to dskit/ring
* [4638](https://github.com/grafana/loki/pull/4638) **DylanGuedes**: Loki: Revert distributor defaulting to `inmemory`
* [4635](https://github.com/grafana/loki/pull/4635) **owen-d**: dont try to use the scheduler ring when a downstream url is configured
* [4630](https://github.com/grafana/loki/pull/4630) **chaudum**: Allow HTTP POST requests on ring pages
* [4627](https://github.com/grafana/loki/pull/4627) **slim-bean**: Loki: Explicitly define allowed HTTP methods on HTTP endpoints
* [4625](https://github.com/grafana/loki/pull/4625) **sandeepsukhani**: Logs deletion fixes
* [4617](https://github.com/grafana/loki/pull/4617) **trevorwhitney**: Add common ring configuration
* [4615](https://github.com/grafana/loki/pull/4615) **owen-d**: uses ring.Write instead of ring.WriteNoExtend for compactor ring checks
* [4614](https://github.com/grafana/loki/pull/4614) **slim-bean**: Loki: query scheduler should send shutdown to frontends when ReplicationSet changes
* [4608](https://github.com/grafana/loki/pull/4608) **trevorwhitney**: default ingester final sleep to 0 unless otherwise specified
* [4607](https://github.com/grafana/loki/pull/4607) **owen-d**: improves scheduler & compactor ringwatcher checks
* [4603](https://github.com/grafana/loki/pull/4603) **garrettlish**: add date time sprig template functions in logql label/line formatter
* [4598](https://github.com/grafana/loki/pull/4598) **kavirajk**: Fix `ip` matcher lexer to differentiate filter from identifier
* [4596](https://github.com/grafana/loki/pull/4596) **owen-d**: Ignore validity window during wal replay
* [4595](https://github.com/grafana/loki/pull/4595) **owen-d**: Cleans up redundant setting of stream.unorderedWrites=true during replay
* [4594](https://github.com/grafana/loki/pull/4594) **owen-d**: Enable unordered_writes by default
* [4593](https://github.com/grafana/loki/pull/4593) **taisho6339**: Respect gRPC context error when handling errors
* [4592](https://github.com/grafana/loki/pull/4592) **owen-d**: introduces "entry too far behind" instrumentation for unordered writes
* [4589](https://github.com/grafana/loki/pull/4589) **owen-d**: replaces fallthrough statement in InitFrontend
* [4586](https://github.com/grafana/loki/pull/4586) **dannykopping**: Configuring query-frontend interface names with loopback device
* [4585](https://github.com/grafana/loki/pull/4585) **sandeepsukhani**: set wal dir to /loki/wal in docker config
* [4577](https://github.com/grafana/loki/pull/4577) **taisho6339**: Respect shard number in series api
* [4574](https://github.com/grafana/loki/pull/4574) **slim-bean**: Loki: Add a ring to the compactor used to control concurrency when not running standalone
* [4573](https://github.com/grafana/loki/pull/4573) **sandeepsukhani**: validate default limits config with other configs at startup
* [4570](https://github.com/grafana/loki/pull/4570) **DylanGuedes**: Loki: Append loopback to ingester net interface default list
* [4569](https://github.com/grafana/loki/pull/4569) **DylanGuedes**: Config: Change default RejectOldSamplesMaxAge from 14d to 7d
* [4563](https://github.com/grafana/loki/pull/4563) **cyriltovena**: Fixes the Series function to handle properly sharding.
* [4554](https://github.com/grafana/loki/pull/4554) **cyriltovena**: Fixes a panic in the labels API when no parameters are supplied.
* [4550](https://github.com/grafana/loki/pull/4550) **cyriltovena**: Fixes an edge case in the batch chunk iterator.
* [4546](https://github.com/grafana/loki/pull/4546) **slim-bean**: Loki: Apply the ingester ring config to all other rings (distributor, ruler, query-scheduler)
* [4545](https://github.com/grafana/loki/pull/4545) **trevorwhitney**: Fix race condition in Query Scheduler ring with frontend/worker
* [4543](https://github.com/grafana/loki/pull/4543) **trevorwhitney**: Change a few default config values and improve application of common storage config
* [4542](https://github.com/grafana/loki/pull/4542) **owen-d**: only exports tenant limits which differ from defaults and export defa…
* [4531](https://github.com/grafana/loki/pull/4531) **JordanRushing**: Add quick nil check in TenantLimits for runtime_config
* [4529](https://github.com/grafana/loki/pull/4529) **owen-d**: correctly sets subservicesWatcher on scheduler
* [4525](https://github.com/grafana/loki/pull/4525) **owen-d**: Safely checks read ring for potentially nil scheduler
* [4524](https://github.com/grafana/loki/pull/4524) **dannykopping**: Clarify error message when no valid target scrape config is defined for `promtail` job
* [4520](https://github.com/grafana/loki/pull/4520) **JordanRushing**: Introduce `overrides-exporter` module to Loki
* [4519](https://github.com/grafana/loki/pull/4519) **DylanGuedes**: Loki: Enable FIFO cache by default
* [4518](https://github.com/grafana/loki/pull/4518) **slim-bean**: Loki: Fix bug where items are returned to a sync.Pool incorrectly
* [4510](https://github.com/grafana/loki/pull/4510) **lingpeng0314**: add group_{left,right} to LogQL
* [4508](https://github.com/grafana/loki/pull/4508) **trevorwhitney**: Apply better defaults when boltdb shipper is being used
* [4498](https://github.com/grafana/loki/pull/4498) **trevorwhitney**: Feature: add virtual read and write targets
* [4487](https://github.com/grafana/loki/pull/4487) **cstyan**: Update go.mod to go 1.17
* [4484](https://github.com/grafana/loki/pull/4484) **dannykopping**: Replacing go-kit/kit/log with go-kit/log
* [4482](https://github.com/grafana/loki/pull/4482) **owen-d**: always expose loki_build_info
* [4479](https://github.com/grafana/loki/pull/4479) **owen-d**: restores for state at seconds(now-forDuration)
* [4478](https://github.com/grafana/loki/pull/4478) **replay**: Update cortex to newer version
* [4473](https://github.com/grafana/loki/pull/4473) **trevorwhitney**: Configuration: add a common config section for object storage
* [4457](https://github.com/grafana/loki/pull/4457) **kavirajk**: Fix return values of Matrix and Vector during query range in QueryShardingMiddleware
* [4453](https://github.com/grafana/loki/pull/4453) **liguozhong**: [querier] s3: add getObject retry
* [4446](https://github.com/grafana/loki/pull/4446) **garrettlish**: make LogQL syntax scope from private to public
* [4443](https://github.com/grafana/loki/pull/4443) **DylanGuedes**: Loki: Change how push API checks for contentType
* [4440](https://github.com/grafana/loki/pull/4440) **DylanGuedes**: Loki: Override distributor's default ring KV store
* [4437](https://github.com/grafana/loki/pull/4437) **dannykopping**: Ruler: Do not clear remote-write HTTP client config
* [4436](https://github.com/grafana/loki/pull/4436) **JordanRushing**: Add metric prefix changes for chunk store and runtime config to upgrading.md
* [4435](https://github.com/grafana/loki/pull/4435) **trevorwhitney**: Change default values for two GRPC setting we have to set so the queriers can connect to a frontend or scheduler
* [4433](https://github.com/grafana/loki/pull/4433) **trevorwhitney**: Add more tests around config parsing changes from common config PR
* [4432](https://github.com/grafana/loki/pull/4432) **owen-d**: tests checkpoints immediately and gives more of a time buffer
* [4431](https://github.com/grafana/loki/pull/4431) **dannykopping**: Ruler: Overwrite instead of merge remote-write headers
* [4429](https://github.com/grafana/loki/pull/4429) **dannykopping**: Ruler: Refactoring remote-write config overrides
* [4424](https://github.com/grafana/loki/pull/4424) **slim-bean**: Loki: Add a ring to the query scheduler to allow discovery via the ring as an alternative to DNS
* [4421](https://github.com/grafana/loki/pull/4421) **owen-d**: Safe per tenant overrides loading
* [4415](https://github.com/grafana/loki/pull/4415) **DylanGuedes**: Loki: Change default limits to common values
* [4413](https://github.com/grafana/loki/pull/4413) **trevorwhitney**: add compactor working dir to auto-configured file paths
* [4411](https://github.com/grafana/loki/pull/4411) **slim-bean**: Loki: Bug: frontend waiting on results which would never come
* [4400](https://github.com/grafana/loki/pull/4400) **trevorwhitney**: auto-apply memberlist ring config when join_members provided
* [4391](https://github.com/grafana/loki/pull/4391) **garrettlish**: add on and ignoring clauses in binOpExpr
* [4388](https://github.com/grafana/loki/pull/4388) **trevorwhitney**: default chunk target size to ~1MB~ 1.5MB
* [4367](https://github.com/grafana/loki/pull/4367) **owen-d**: removes deprecated duplicate per stream rate limit fields
* [4364](https://github.com/grafana/loki/pull/4364) **dannykopping**: Ruler: improve control over marshaling relabel.Config
* [4354](https://github.com/grafana/loki/pull/4354) **dannykopping**: Ruler: adding `pkg/metrics` from agent
* [4349](https://github.com/grafana/loki/pull/4349) **JordanRushing**: Add recovery middleware to Ingester; re-add recovery middleware to Querier when not running in standalone mode
* [4348](https://github.com/grafana/loki/pull/4348) **trevorwhitney**: allow ingester and distributor to run on same instance
* [4347](https://github.com/grafana/loki/pull/4347) **slim-bean**: Loki: Common Config
* [4344](https://github.com/grafana/loki/pull/4344) **dannykopping**: Ruler: per-tenant WAL
* [4327](https://github.com/grafana/loki/pull/4327) **aknuds1**: Chore: Use dskit/limiter
* [4322](https://github.com/grafana/loki/pull/4322) **owen-d**: Hotfix #4308 into k62
* [4321](https://github.com/grafana/loki/pull/4321) **owen-d**: Hotfix #4308 into k61
* [4313](https://github.com/grafana/loki/pull/4313) **aknuds1**: Chore: Use middleware package from dskit
* [4312](https://github.com/grafana/loki/pull/4312) **aknuds1**: Chore: Use dskit/grpcclient
* [4308](https://github.com/grafana/loki/pull/4308) **cyriltovena**: Fixes the pattern parser validation.
* [4304](https://github.com/grafana/loki/pull/4304) **aknuds1**: Chore: Reformat Go files
* [4302](https://github.com/grafana/loki/pull/4302) **cyriltovena**: Fixes a bug in the block cache code.
* [4301](https://github.com/grafana/loki/pull/4301) **trevorwhitney**: Feature: allow querier and query frontend targets to run on same process
* [4295](https://github.com/grafana/loki/pull/4295) **aknuds1**: Chore: Upgrade dskit
* [4289](https://github.com/grafana/loki/pull/4289) **kavirajk**: Add custom UnmarshalJSON for bytesize type
* [4282](https://github.com/grafana/loki/pull/4282) **chaudum**: Chore: Update Cortex and use kv package from grafana/dskit
* [4276](https://github.com/grafana/loki/pull/4276) **chaudum**: Export MemberlistKV field on Loki struct
* [4272](https://github.com/grafana/loki/pull/4272) **taisho6339**: Add count to 'loki_ingester_memory_chunks' when recovery from wal
* [4265](https://github.com/grafana/loki/pull/4265) **owen-d**: remove empty streams after wal replay
* [4255](https://github.com/grafana/loki/pull/4255) **owen-d**: replaces old cortex_chunk_store prefix with loki_chunk_store
* [4253](https://github.com/grafana/loki/pull/4253) **JordanRushing**: Change prefix for `runtimeconfig` metrics from `cortex_` to `loki_`
* [4251](https://github.com/grafana/loki/pull/4251) **dannykopping**: Runtime config: do not validate nil limits
* [4246](https://github.com/grafana/loki/pull/4246) **JordanRushing**:     Add missing `Inc()` to correctly increment the `dropStage.dropCount` metric on valid dropped log line; update related docs
* [4240](https://github.com/grafana/loki/pull/4240) **bboreham**: Simplify Distributor.push
* [4238](https://github.com/grafana/loki/pull/4238) **liguozhong**: [fix] distributor: fix goroutine leak
* [4236](https://github.com/grafana/loki/pull/4236) **owen-d**: better per stream rate limits configuration options
* [4228](https://github.com/grafana/loki/pull/4228) **owen-d**: bumps per stream default rate limits
* [4227](https://github.com/grafana/loki/pull/4227) **aknuds1**: Chore: Use runtimeconfig from dskit
* [4225](https://github.com/grafana/loki/pull/4225) **aknuds1**: Flagext: Use flagext package from dskit
* [4213](https://github.com/grafana/loki/pull/4213) **owen-d**: Refactor per stream rate limit
* [4212](https://github.com/grafana/loki/pull/4212) **owen-d**: WAL replay discard metrics
* [4211](https://github.com/grafana/loki/pull/4211) **BenoitKnecht**: pkg/storage/chunk/aws: Add s3.http.ca-file option
* [4207](https://github.com/grafana/loki/pull/4207) **cstyan**: Improve error message for stream rate limit.
* [4196](https://github.com/grafana/loki/pull/4196) **56quarters**: Chore: Use services and modules from grafana/dskit
* [4193](https://github.com/grafana/loki/pull/4193) **owen-d**: adds loki_ingester_wal_replay_active metric and records this more acc…
* [4192](https://github.com/grafana/loki/pull/4192) **owen-d**: Cleanup/unordered writes ingester config
* [4191](https://github.com/grafana/loki/pull/4191) **cstyan**: [ingester/stream]: Add a byte stream rate limit.
* [4188](https://github.com/grafana/loki/pull/4188) **aknuds1**: Chore: Upgrade to latest Cortex
* [4185](https://github.com/grafana/loki/pull/4185) **sandeepsukhani**: Canary: allow setting tenant id for querying logs from loki
* [4181](https://github.com/grafana/loki/pull/4181) **owen-d**: initiate grpc health check always
* [4176](https://github.com/grafana/loki/pull/4176) **sokoide**: Authc/z: Enable grpc_client_config to allow mTLS
* [4172](https://github.com/grafana/loki/pull/4172) **sandeepsukhani**: Retention speedup
* [4160](https://github.com/grafana/loki/pull/4160) **owen-d**: safely close nonOverlapping iterators
* [4155](https://github.com/grafana/loki/pull/4155) **owen-d**: Auth followup - Remove unused
* [4153](https://github.com/grafana/loki/pull/4153) **owen-d**: uses more fleshed out cortex auth utility & adds new auth-ignored routes
* [4149](https://github.com/grafana/loki/pull/4149) **owen-d**: add unordered writes to local config
* [4141](https://github.com/grafana/loki/pull/4141) **dannykopping**: Ruler: write meaningful logs when remote-write is disabled or is misconfigured
* [4135](https://github.com/grafana/loki/pull/4135) **slim-bean**: Build: Fix build version info
* [4132](https://github.com/grafana/loki/pull/4132) **owen-d**: Promote/ruler api
* [4130](https://github.com/grafana/loki/pull/4130) **owen-d**: Tenant/unordered
* [4128](https://github.com/grafana/loki/pull/4128) **sandeepsukhani**: add a storage client for boltdb-shipper which would do all the object key management for storage operations
* [4126](https://github.com/grafana/loki/pull/4126) **cstyan**: Allow for loki-canary to generate a percentage of out of order log lines
* [4114](https://github.com/grafana/loki/pull/4114) **owen-d**: Stream iterators account for unordered data
* [4111](https://github.com/grafana/loki/pull/4111) **owen-d**: ingester.index-shards config
* [4107](https://github.com/grafana/loki/pull/4107) **sandeepsukhani**: fix finding tables which would have out of retention data
* [4104](https://github.com/grafana/loki/pull/4104) **owen-d**: Discard/ooo
* [4071](https://github.com/grafana/loki/pull/4071) **jeschkies**: Support frontend V2 with query scheduler.

#### Promtail
* [4599](https://github.com/grafana/loki/pull/4599) **rsteneteg**: [Promtail] resolve issue with promtail not scraping target if only path changed in a simpler way that dont need mutex to sync threads
* [4588](https://github.com/grafana/loki/pull/4588) **owen-d**: regenerates assets from current vfsgen dependency
* [4568](https://github.com/grafana/loki/pull/4568) **cyriltovena**: Promtail Kafka target
* [4567](https://github.com/grafana/loki/pull/4567) **cyriltovena**: Refactor client configs in Promtail.
* [4556](https://github.com/grafana/loki/pull/4556) **james-callahan**: promtail: no need for GCP promtail_instance label now that loki supports out-of-order writes
* [4516](https://github.com/grafana/loki/pull/4516) **lizzzcai**: promtail: update promtail base image to debian:bullseye-slim
* [4507](https://github.com/grafana/loki/pull/4507) **dannykopping**: Promtail: allow for customisable stream lag labels
* [4495](https://github.com/grafana/loki/pull/4495) **sankalp-r**: Promtail: add static labels in stage
* [4461](https://github.com/grafana/loki/pull/4461) **rsteneteg**: Promtail: fix filetarget to not be stuck if no files was detected on startup
* [4346](https://github.com/grafana/loki/pull/4346) **sandeepsukhani**: add logfmt promtail stage to be able to extract data from logfmt formatted log
* [4336](https://github.com/grafana/loki/pull/4336) **ldb**: clients/promtail: Add ndjson and plaintext formats to loki_push
* [4235](https://github.com/grafana/loki/pull/4235) **kavirajk**: Add metrics for gcplog scrape.
* [3907](https://github.com/grafana/loki/pull/3907) **johanfleury**: promtail: add support for TLS/mTLS in syslog receiver

#### Logcli
* [4303](https://github.com/grafana/loki/pull/4303) **cyriltovena**: Allow to run local boltdb queries with logcli.
* [4242](https://github.com/grafana/loki/pull/4242) **chaudum**: cli: Register configuration option `store.max-look-back-period` as CLI argument
* [4203](https://github.com/grafana/loki/pull/4203) **invidian**: cmd/logcli: add --follow flag as an alias for --tail

#### Build
* [4639](https://github.com/grafana/loki/pull/4639) **slim-bean**: Build: simplify how protos are built
* [4609](https://github.com/grafana/loki/pull/4609) **slim-bean**: Build: Update CODEOWNERS to put Karen back in charge of the docs
* [4541](https://github.com/grafana/loki/pull/4541) **cstyan**: Fix drone ECR publish.
* [4481](https://github.com/grafana/loki/pull/4481) **cstyan**: Update golang and loki-build-image image versions.
* [4480](https://github.com/grafana/loki/pull/4480) **cstyan**: Add drone build job for lambda-promtail images.
* [4462](https://github.com/grafana/loki/pull/4462) **cstyan**: Update loki-build-image to drone 1.4.0
* [4373](https://github.com/grafana/loki/pull/4373) **jeschkies**: Instruct how to sign `drone.yml`.
* [4358](https://github.com/grafana/loki/pull/4358) **JordanRushing**: Add DroneCI pipeline stage to validate loki example configs; create example configuration files
* [4353](https://github.com/grafana/loki/pull/4353) **dannykopping**: CI: Fixing linter deprecations
* [4286](https://github.com/grafana/loki/pull/4286) **slim-bean**: Build: Tweak stalebot message
* [4252](https://github.com/grafana/loki/pull/4252) **slim-bean**: Build: update stalebot message to be more descriptive and friendlier
* [4226](https://github.com/grafana/loki/pull/4226) **aknuds1**: Makefile: Add format target
* [4220](https://github.com/grafana/loki/pull/4220) **slim-bean**: Build: Add github action backport workflow
* [4189](https://github.com/grafana/loki/pull/4189) **mathew-fleisch**: Makefile: Add darwin/arm64 build to release binaries

#### Project
* [4535](https://github.com/grafana/loki/pull/4535) **carlpett**: Fix branch reference in PR template
* [4604](https://github.com/grafana/loki/pull/4604) **kavirajk**: Update PR template to include `changelog` update in the checklist
* [4494](https://github.com/grafana/loki/pull/4494) **cstyan**: Add a a parameter to keep/drop the stream label from cloudwatch.
* [4315](https://github.com/grafana/loki/pull/4315) **cstyan**: Rewrite lambda-promtail to use subscription filters.

#### Dashboards
* [4634](https://github.com/grafana/loki/pull/4634) **cyriltovena**: Fixes the operational dashboard using an old metric.
* [4618](https://github.com/grafana/loki/pull/4618) **cstyan**: loki-mixin: fix label selectors + logs dashboard
* [4575](https://github.com/grafana/loki/pull/4575) **dannykopping**: Adding recording rules dashboard
* [4441](https://github.com/grafana/loki/pull/4441) **owen-d**: Revert "loki-mixin: use centralized configuration for dashboard matchers / selectors"
* [4438](https://github.com/grafana/loki/pull/4438) **dannykopping**: Dashboards: adding "logs" into regex
* [4423](https://github.com/grafana/loki/pull/4423) **cstyan**: Add tag/link fix to operational dashboard and promtail mixin dashboard.
* [4401](https://github.com/grafana/loki/pull/4401) **cstyan**: Minor dashboard fixes


#### Docker-driver
* [4396](https://github.com/grafana/loki/pull/4396) **owen-d**: Removes docker driver empty log line message
* [4190](https://github.com/grafana/loki/pull/4190) **jeschkies**: Document known Docker driver issues.

#### FluentD
* [4261](https://github.com/grafana/loki/pull/4261) **MrWong99**: FluentD output plugin: Remove an unused variable when processing chunks

#### Docs
* [4646](https://github.com/grafana/loki/pull/4646) **KMiller-Grafana**: Docs: revise modes of operation section
* [4631](https://github.com/grafana/loki/pull/4631) **kavirajk**: Add changelog and upgrade guide for #4556
* [4616](https://github.com/grafana/loki/pull/4616) **owen-d**: index-gw sts doc fix. closes #4583
* [4612](https://github.com/grafana/loki/pull/4612) **surdaft**: Docs: Fix typo in docs
* [4611](https://github.com/grafana/loki/pull/4611) **KMiller-Grafana**: Docs: revise incendiary language added in PR 4507
* [4601](https://github.com/grafana/loki/pull/4601) **mustafacansevinc**: docs: fix promtail docs links in loki installation page
* [4597](https://github.com/grafana/loki/pull/4597) **owen-d**: a few doc fixes in preparation for 2.4
* [4590](https://github.com/grafana/loki/pull/4590) **owen-d**: improves grouping docs examples
* [4579](https://github.com/grafana/loki/pull/4579) **DylanGuedes**: Docs: Modify modes of operation image
* [4576](https://github.com/grafana/loki/pull/4576) **DylanGuedes**: Rename hybrid mode to simple scalable mode
* [4566](https://github.com/grafana/loki/pull/4566) **dannykopping**: Documenting recording rules per-tenant WAL
* [4565](https://github.com/grafana/loki/pull/4565) **DylanGuedes**: Docs: Add virtual targets docs
* [4559](https://github.com/grafana/loki/pull/4559) **chri2547**: docs: Update curl POST  example in docs
* [4548](https://github.com/grafana/loki/pull/4548) **cstyan**: Improve lambda-promtail docs based on Owens review.
* [4540](https://github.com/grafana/loki/pull/4540) **JordanRushing**: Update CHANGELOG.md and /docs with info on new `overrides-exporter` module for Loki
* [4539](https://github.com/grafana/loki/pull/4539) **cstyan**: Modify lambda-promtail docs based on rewrite.
* [4527](https://github.com/grafana/loki/pull/4527) **yangkb09**: Docs: add missing quote to log_queries.md
* [4521](https://github.com/grafana/loki/pull/4521) **owen-d**: brings storage architecture up to date
* [4499](https://github.com/grafana/loki/pull/4499) **vdm**: Docs: Remove ListObjects S3 permission
* [4493](https://github.com/grafana/loki/pull/4493) **DylanGuedes**: Docs: Move rule storages configs to their own sections
* [4486](https://github.com/grafana/loki/pull/4486) **KMiller-Grafana**: Docs: correct the page parameter in the Grafana Cloud advertisement
* [4485](https://github.com/grafana/loki/pull/4485) **DylanGuedes**: Document the common config section
* [4422](https://github.com/grafana/loki/pull/4422) **KMiller-Grafana**: Docs: revise wording of Grafana Cloud advertisement
* [4417](https://github.com/grafana/loki/pull/4417) **KMiller-Grafana**: Docs: remove empty section "Generic placeholders"
* [4416](https://github.com/grafana/loki/pull/4416) **KMiller-Grafana**: Docs: correctly represent product name
* [4403](https://github.com/grafana/loki/pull/4403) **KMiller-Grafana**: Docs: introduce a fundamentals section
* [4399](https://github.com/grafana/loki/pull/4399) **KMiller-Grafana**: Docs: prominently advertise free Grafana Cloud availability
* [4374](https://github.com/grafana/loki/pull/4374) **KMiller-Grafana**: Docs: clarify distinction between single binary and microservices.
* [4363](https://github.com/grafana/loki/pull/4363) **KMiller-Grafana**: Docs: Remove wording like "As of version 1.6, you can..."
* [4361](https://github.com/grafana/loki/pull/4361) **JasonGiedymin**: fix(docs): spelling mistake
* [4357](https://github.com/grafana/loki/pull/4357) **carehart**: Correct typo
* [4345](https://github.com/grafana/loki/pull/4345) **pr0PM**: Deduplicating the compactor docs
* [4342](https://github.com/grafana/loki/pull/4342) **KMiller-Grafana**: Docs: Organize and edit the LogQL section
* [4324](https://github.com/grafana/loki/pull/4324) **lingenavd**: Docs: Update _index.md to add value boltdb-shipper for the key store
* [4320](https://github.com/grafana/loki/pull/4320) **KMiller-Grafana**: Docs: improve spelling, grammar, and formatting.
* [4310](https://github.com/grafana/loki/pull/4310) **dannykopping**: Correcting documentation example for `/api/prom/query`
* [4309](https://github.com/grafana/loki/pull/4309) **GneyHabub**: Docs: Fix a link
* [4294](https://github.com/grafana/loki/pull/4294) **mr-karan**: docs:  (logs-deletion.md) URL Encode curl command
* [4293](https://github.com/grafana/loki/pull/4293) **Birdi7**: docs: fix link to Promtail documentation
* [4283](https://github.com/grafana/loki/pull/4283) **SeriousM**: Correct the indention for azure storage configuration
* [4277](https://github.com/grafana/loki/pull/4277) **ivanahuckova**: Update example for /series endpoint in _index.md
* [4247](https://github.com/grafana/loki/pull/4247) **KMiller-Grafana**: Docs: inject newlines for configuration section readability
* [4245](https://github.com/grafana/loki/pull/4245) **KMiller-Grafana**: Docs: revise max_query_lookback knob definition
* [4244](https://github.com/grafana/loki/pull/4244) **JordanRushing**: Update limits_config docs to include querier.max_query_lookback flag
* [4237](https://github.com/grafana/loki/pull/4237) **KMiller-Grafana**: Docs: first draft, Loki accepts out-of-order writes
* [4231](https://github.com/grafana/loki/pull/4231) **Aletor93**: doc: fix typo on loki-external-labels for docker client labels
* [4222](https://github.com/grafana/loki/pull/4222) **KMiller-Grafana**: Docs: minor improvements to Loki Canary docs
* [4208](https://github.com/grafana/loki/pull/4208) **cstyan**: Update tanka installation docs to refer to tanka section about `jb`
* [4206](https://github.com/grafana/loki/pull/4206) **jeschkies**: Link Kubernetes service discovery configuration.
* [4199](https://github.com/grafana/loki/pull/4199) **owen-d**: fixes typo
* [4184](https://github.com/grafana/loki/pull/4184) **mcdeck**: Update docker.md
* [4175](https://github.com/grafana/loki/pull/4175) **KMiller-Grafana**: Docs: correct path to Promtail configuration file
* [4163](https://github.com/grafana/loki/pull/4163) **smuth4**: Docs: Update docker install to work out of the box
* [4152](https://github.com/grafana/loki/pull/4152) **charles-woshicai**: Docs: example about using azure storage account as storage
* [4147](https://github.com/grafana/loki/pull/4147) **KMiller-Grafana**: Docs: fluentd client phrasing and formatting
* [4145](https://github.com/grafana/loki/pull/4145) **KMiller-Grafana**: Docs: improve LogQL section
* [4134](https://github.com/grafana/loki/pull/4134) **KMiller-Grafana**: Docs: revise section header (out of order writes)
* [4131](https://github.com/grafana/loki/pull/4131) **owen-d**: updates unordered writes config docs
* [4125](https://github.com/grafana/loki/pull/4125) **owen-d**: Initial out of order docs
* [4122](https://github.com/grafana/loki/pull/4122) **yasharne**: update boltdb-shipper index period
* [4120](https://github.com/grafana/loki/pull/4120) **vitaliyf**: Docs: Fix broken "Upgrading" link
* [4113](https://github.com/grafana/loki/pull/4113) **KMiller-Grafana**: Docs: Fix typos and grammar. Inject newlines for readability.
* [4112](https://github.com/grafana/loki/pull/4112) **slim-bean**: Docs: updated changelog and references to 2.3
* [4100](https://github.com/grafana/loki/pull/4100) **jeschkies**: Document operation with the query scheduler.
* [4088](https://github.com/grafana/loki/pull/4088) **KMiller-Grafana**: Update Loki README with better links and descriptions
* [3880](https://github.com/grafana/loki/pull/3880) **timothydlister**: Update fluent-plugin-loki documentation URLs

#### Jsonnet
* [4629](https://github.com/grafana/loki/pull/4629) **owen-d**: Default wal to enabled in jsonnet lib
* [4624](https://github.com/grafana/loki/pull/4624) **chaudum**: Disable chunk transfers in jsonnet lib
* [4530](https://github.com/grafana/loki/pull/4530) **owen-d**: Jsonnet/overrides exporter
* [4496](https://github.com/grafana/loki/pull/4496) **jeschkies**: Use different metrics for `PromtailFileLagging`.
* [4405](https://github.com/grafana/loki/pull/4405) **jdbaldry**: fix: Correct grafana-token creation command
* [4279](https://github.com/grafana/loki/pull/4279) **kevinschoonover**: loki-mixin: use centralized configuration for dashboard matchers / selectors
* [4259](https://github.com/grafana/loki/pull/4259) **eamonryan**: Jsonnet: Update license path argument name
* [4217](https://github.com/grafana/loki/pull/4217) **Duologic**: fix(rules): upstream recording rule switched to sum_irate
* [4182](https://github.com/grafana/loki/pull/4182) **owen-d**: fine tune grpc configs jsonnet
* [4180](https://github.com/grafana/loki/pull/4180) **owen-d**: corrects query scheduler image
* [4165](https://github.com/grafana/loki/pull/4165) **jdbaldry**: Jsonnet: Add Grafana Enterprise Logs library
* [4154](https://github.com/grafana/loki/pull/4154) **owen-d**: updates scheduler libsonnet
* [4102](https://github.com/grafana/loki/pull/4102) **jeschkies**: Define ksonnet lib for query scheduler.


### Notes

This release was created from a branch starting at commit e95d193acf1633a6ec33a328b8a4a3d844e8e5f9 but it may also contain backported changes from main.

Check the history of the branch `release-2.4`.

### Dependencies

* Go Version:     1.17.2
* Cortex Version: 3f329a21cad432325268717eecf2b77c8d95150f

# 2.3.0 (2021/08/06)

Release notes for 2.3.0 can be found on the [release notes page](https://grafana.com/docs/loki/latest/release-notes/v2-3/)

### All Changes

#### Loki
* [4048](https://github.com/grafana/loki/pull/4048) **dannykopping**: Ruler: implementing write relabelling on recording rule samples
* [4091](https://github.com/grafana/loki/pull/4091) **cyriltovena**: Fixes instant queries in the frontend.
* [4087](https://github.com/grafana/loki/pull/4087) **cyriltovena**: Fixes unaligned shards between ingesters and storage.
* [4047](https://github.com/grafana/loki/pull/4047) **cyriltovena**: Add min_sharding_lookback limits to the frontends
* [4027](https://github.com/grafana/loki/pull/4027) **jdbaldry**: fix: Restore /config endpoint and correct handlerFunc for buildinfo
* [4020](https://github.com/grafana/loki/pull/4020) **simonswine**: Restrict path segments in TenantIDs (CVE-2021-36156 CVE-2021-36157)
* [4019](https://github.com/grafana/loki/pull/4019) **cyriltovena**: Improve decoding of JSON responses.
* [4018](https://github.com/grafana/loki/pull/4018) **sandeepsukhani**: Compactor improvements
* [4017](https://github.com/grafana/loki/pull/4017) **aknuds1**: Chore: Upgrade Prometheus and Cortex
* [3996](https://github.com/grafana/loki/pull/3996) **owen-d**: fixes a badly referenced variable name in StepEvaluator code
* [3995](https://github.com/grafana/loki/pull/3995) **owen-d**: Headblock interop
* [3992](https://github.com/grafana/loki/pull/3992) **MichelHollands**: Update Cortex version
* [3991](https://github.com/grafana/loki/pull/3991) **periklis**: Add LogQL AST walker
* [3990](https://github.com/grafana/loki/pull/3990) **cyriltovena**: Intern label keys for LogQL parser.
* [3986](https://github.com/grafana/loki/pull/3986) **kavirajk**: Ip matcher for LogQL
* [3984](https://github.com/grafana/loki/pull/3984) **jeschkies**: Filter instant queries and shard them.
* [3983](https://github.com/grafana/loki/pull/3983) **cyriltovena**: Reject labels with invalid runes when using implicit extraction parser.
* [3981](https://github.com/grafana/loki/pull/3981) **owen-d**: fixes chunk size method in facade
* [3979](https://github.com/grafana/loki/pull/3979) **MichelHollands**: Add a chunk filterer field to the config
* [3977](https://github.com/grafana/loki/pull/3977) **sandeepsukhani**: add a metric for counting number of failures in opening existing active index files
* [3976](https://github.com/grafana/loki/pull/3976) **sandeepsukhani**: fix flaky retention tests
* [3974](https://github.com/grafana/loki/pull/3974) **owen-d**: WAL Replay counter
* [3973](https://github.com/grafana/loki/pull/3973) **56quarters**: Use the Cortex wrapper for getting tenant ID from a context
* [3972](https://github.com/grafana/loki/pull/3972) **jeschkies**: Return build info under `/loki/api/v1/status/buildinfo`.
* [3970](https://github.com/grafana/loki/pull/3970) **sandeepsukhani**: log name of the file failed to open during startup by ingester
* [3969](https://github.com/grafana/loki/pull/3969) **sandeepsukhani**: add some tests in compactor and fix a bug in IntervalHasExpiredChunks check in retention with tests
* [3968](https://github.com/grafana/loki/pull/3968) **cyriltovena**: Improve head chunk allocations when reading samples.
* [3967](https://github.com/grafana/loki/pull/3967) **sandeepsukhani**: fix a panic in compactor when retention is not enabled
* [3966](https://github.com/grafana/loki/pull/3966) **sandeepsukhani**: fix panic in compactor when retention is not enabled
* [3957](https://github.com/grafana/loki/pull/3957) **owen-d**: Unordered head block
* [3949](https://github.com/grafana/loki/pull/3949) **cyriltovena**: Allow no overrides config for tenants.
* [3946](https://github.com/grafana/loki/pull/3946) **cyriltovena**: Improve marker file current time metrics.
* [3934](https://github.com/grafana/loki/pull/3934) **sandeepsukhani**: optimize table retetion
* [3932](https://github.com/grafana/loki/pull/3932) **Timbus**: Parser: Allow literal control chars in logfmt decoder
* [3929](https://github.com/grafana/loki/pull/3929) **sandeepsukhani**: remove boltdb files from ingesters on startup which do not have a index bucket
* [3928](https://github.com/grafana/loki/pull/3928) **dannykopping**: Querier/Ingester: Fixing json expression parser bug
* [3919](https://github.com/grafana/loki/pull/3919) **github-vincent-miszczak**: Add ingester.autoforget-unhealthy-timeout opt-in feature
* [3888](https://github.com/grafana/loki/pull/3888) **kavirajk**: Make `overrides` configmap names and mount path as variables.
* [3871](https://github.com/grafana/loki/pull/3871) **kavirajk**: Add explict syntax for using `pattern` parser
* [3865](https://github.com/grafana/loki/pull/3865) **sandeepsukhani**: feat: index-gateway for boltdb-shipper index store
* [3856](https://github.com/grafana/loki/pull/3856) **cyriltovena**: Shards Series API.
* [3852](https://github.com/grafana/loki/pull/3852) **cyriltovena**: Shard ingester queries.
* [3849](https://github.com/grafana/loki/pull/3849) **cyriltovena**: Logs ingester and store queries boundaries.
* [3840](https://github.com/grafana/loki/pull/3840) **cyriltovena**: Add retention label to loki_distributor_bytes_received_total metrics
* [3837](https://github.com/grafana/loki/pull/3837) **cyriltovena**: LogQL: Pattern Parser
* [3835](https://github.com/grafana/loki/pull/3835) **sesky4**: lz4: update lz4 version to v4.1.7 to avoid possibly panic
* [3833](https://github.com/grafana/loki/pull/3833) **cyriltovena**: Fixes a flaky retention test.
* [3827](https://github.com/grafana/loki/pull/3827) **sandeepsukhani**: Logs deletion fixes
* [3816](https://github.com/grafana/loki/pull/3816) **dannykopping**: Extracting queue interface
* [3807](https://github.com/grafana/loki/pull/3807) **dannykopping**: Loki: allow for multiple targets
* [3797](https://github.com/grafana/loki/pull/3797) **dannykopping**: Exposing remote writer for use in integration tests
* [3792](https://github.com/grafana/loki/pull/3792) **MichelHollands**: Add a QueryFrontendTripperware module
* [3785](https://github.com/grafana/loki/pull/3785) **sandeepsukhani**: just log a warning when a store type other than boltdb-shipper is detected when custom retention is enabled
* [3772](https://github.com/grafana/loki/pull/3772) **sandeepsukhani**: initialize retention and deletion components only when they are enabled
* [3771](https://github.com/grafana/loki/pull/3771) **sandeepsukhani**: revendor cortex to latest master
* [3769](https://github.com/grafana/loki/pull/3769) **sandeepsukhani**: reduce allocs in delete requests manager by reusing slice for tracing non-deleted intervals for chunks
* [3766](https://github.com/grafana/loki/pull/3766) **dannykopping**: Ruler: Recording Rules
* [3763](https://github.com/grafana/loki/pull/3763) **cyriltovena**: Fixes parser labels hint for grouping.
* [3762](https://github.com/grafana/loki/pull/3762) **cyriltovena**: Improve mark file processing.
* [3758](https://github.com/grafana/loki/pull/3758) **owen-d**: exposes loki codec
* [3746](https://github.com/grafana/loki/pull/3746) **sandeepsukhani**: Boltdb shipper deletion fixes
* [3743](https://github.com/grafana/loki/pull/3743) **cyriltovena**: Replace satori.uuid with gofrs/uuid
* [3736](https://github.com/grafana/loki/pull/3736) **cyriltovena**: Add fromJson to the template stage.
* [3733](https://github.com/grafana/loki/pull/3733) **cyriltovena**: Fixes a goroutine leak in the store when doing cancellation.
* [3706](https://github.com/grafana/loki/pull/3706) **cyriltovena**: Improve retention mark files.
* [3700](https://github.com/grafana/loki/pull/3700) **slim-bean**: Loki: Add a flag for queriers to run standalone and only query store
* [3693](https://github.com/grafana/loki/pull/3693) **cyriltovena**: Removes file sync syscall for compaction.
* [3688](https://github.com/grafana/loki/pull/3688) **sandeepsukhani**: Logs deletion support for boltdb-shipper store
* [3687](https://github.com/grafana/loki/pull/3687) **cyriltovena**: Use model.Duration for easy yaml/json marshalling.
* [3686](https://github.com/grafana/loki/pull/3686) **cyriltovena**: Fixes a panic with the frontend when use with downstream URL.
* [3677](https://github.com/grafana/loki/pull/3677) **cyriltovena**: Deprecate max_look_back_period in the chunk storage.
* [3673](https://github.com/grafana/loki/pull/3673) **cyriltovena**: Pass in the now value to the retention.
* [3672](https://github.com/grafana/loki/pull/3672) **cyriltovena**: Use pgzip in the compactor.
* [3665](https://github.com/grafana/loki/pull/3665) **cyriltovena**: Trigger compaction prior retention.
* [3664](https://github.com/grafana/loki/pull/3664) **owen-d**: revendor compatibility: various prom+k8s+cortex
* [3643](https://github.com/grafana/loki/pull/3643) **cyriltovena**: Rejects push requests with  streams without labels.
* [3642](https://github.com/grafana/loki/pull/3642) **cyriltovena**: Custom Retention
* [3641](https://github.com/grafana/loki/pull/3641) **owen-d**: removes naming collision
* [3632](https://github.com/grafana/loki/pull/3632) **kavirajk**: replace `time.Duration` -> `model.Duration` for `Limits`.
* [3628](https://github.com/grafana/loki/pull/3628) **kavirajk**: Add json struct tags to limits.
* [3627](https://github.com/grafana/loki/pull/3627) **MichelHollands**: Update cortex to 1.8
* [3623](https://github.com/grafana/loki/pull/3623) **slim-bean**: Loki/Promtail: Client Refactor
* [3619](https://github.com/grafana/loki/pull/3619) **liguozhong**: [ui] add '/config' page
* [3618](https://github.com/grafana/loki/pull/3618) **MichelHollands**: Add interceptor override and make ingester and cfg public
* [3605](https://github.com/grafana/loki/pull/3605) **sandeepsukhani**: cleanup boltdb files failing to open during loading tables which are possibly corrupt
* [3603](https://github.com/grafana/loki/pull/3603) **cyriltovena**: Adds chunk filter hook for ingesters.
* [3602](https://github.com/grafana/loki/pull/3602) **MichelHollands**: Loli: Make the store field public
* [3595](https://github.com/grafana/loki/pull/3595) **owen-d**: locks trailers during iteration
* [3594](https://github.com/grafana/loki/pull/3594) **owen-d**: adds distributor replication factor metric
* [3573](https://github.com/grafana/loki/pull/3573) **cyriltovena**: Fixes a race when using specific tenant and multi-client.
* [3569](https://github.com/grafana/loki/pull/3569) **cyriltovena**: Add a chunk filter hook in the store.
* [3566](https://github.com/grafana/loki/pull/3566) **cyriltovena**: Properly release the ticker in Loki client.
* [3564](https://github.com/grafana/loki/pull/3564) **cyriltovena**: Improve matchers validations.
* [3563](https://github.com/grafana/loki/pull/3563) **sandeepsukhani**: ignore download of missing boltdb files possibly removed during compaction
* [3562](https://github.com/grafana/loki/pull/3562) **cyriltovena**: Fixes a test from #3216.
* [3553](https://github.com/grafana/loki/pull/3553) **cyriltovena**: Add a target to reproduce fuzz testcase
* [3550](https://github.com/grafana/loki/pull/3550) **cyriltovena**: Fixes a bug in MatrixStepper when sharding queries.
* [3549](https://github.com/grafana/loki/pull/3549) **MichelHollands**: LBAC changes
* [3544](https://github.com/grafana/loki/pull/3544) **alrs**: single import of jsoniter in logql subpackages
* [3540](https://github.com/grafana/loki/pull/3540) **cyriltovena**: Support for single step metric query.
* [3532](https://github.com/grafana/loki/pull/3532) **MichelHollands**: Loki: Update cortex version and fix resulting changes
* [3530](https://github.com/grafana/loki/pull/3530) **sandeepsukhani**: split series api queries by day in query-frontend
* [3517](https://github.com/grafana/loki/pull/3517) **cyriltovena**: Fixes a race introduced by #3434.
* [3515](https://github.com/grafana/loki/pull/3515) **cyriltovena**: Add sprig text/template functions to template stage.
* [3509](https://github.com/grafana/loki/pull/3509) **sandeepsukhani**: fix live tailing of logs from Loki
* [3572](https://github.com/grafana/loki/pull/3572) **slim-bean**: Loki: Distributor log message bodySize should always reflect the compressed size
* [3496](https://github.com/grafana/loki/pull/3496) **owen-d**: reduce replay flush threshold
* [3491](https://github.com/grafana/loki/pull/3491) **sandeepsukhani**: make prefix for keys of objects created by boltdb-shipper configurable
* [3487](https://github.com/grafana/loki/pull/3487) **cyriltovena**: Set the byte slice cap correctly when unsafely converting string.
* [3471](https://github.com/grafana/loki/pull/3471) **cyriltovena**: Set a max size for the logql parser to 5k.
* [3470](https://github.com/grafana/loki/pull/3470) **cyriltovena**: Fixes Issue 28593: loki:fuzz_parse_expr: Timeout in fuzz_parse_expr.
* [3469](https://github.com/grafana/loki/pull/3469) **cyriltovena**: Fixes out-of-memory fuzzing issue.
* [3466](https://github.com/grafana/loki/pull/3466) **pracucci**: Upgrade Cortex
* [3455](https://github.com/grafana/loki/pull/3455) **garrettlish**: Implement offset modifier for range vector aggregation in LogQL
* [3434](https://github.com/grafana/loki/pull/3434) **adityacs**: support math functions in line_format and label_format
* [3216](https://github.com/grafana/loki/pull/3216) **sandeepsukhani**: check for stream selectors to have atleast one equality matcher
* [3050](https://github.com/grafana/loki/pull/3050) **cyriltovena**: first_over_time and last_over_time

#### Docs
* [4031](https://github.com/grafana/loki/pull/4031) **KMiller-Grafana**: Docs: add weights to YAML metadata to order the LogQL subsections
* [4029](https://github.com/grafana/loki/pull/4029) **bearice**: Docs: Update S3 permissions list
* [4026](https://github.com/grafana/loki/pull/4026) **KMiller-Grafana**: Docs: correct fluentbit config value for DqueSync
* [4024](https://github.com/grafana/loki/pull/4024) **KMiller-Grafana**: Docs: fix bad links
* [4016](https://github.com/grafana/loki/pull/4016) **lizzzcai**: <docs>:fix typo in remote debugging docs
* [4012](https://github.com/grafana/loki/pull/4012) **KMiller-Grafana**: Revise portions of the docs LogQL section
* [3998](https://github.com/grafana/loki/pull/3998) **owen-d**: Fixes regexReplaceAll docs
* [3980](https://github.com/grafana/loki/pull/3980) **KMiller-Grafana**: Docs: Revise/update the overview section.
* [3965](https://github.com/grafana/loki/pull/3965) **mamil**: fix typos
* [3962](https://github.com/grafana/loki/pull/3962) **KMiller-Grafana**: Docs: added new target (docs-next) to the docs' Makefile.
* [3956](https://github.com/grafana/loki/pull/3956) **sandeepsukhani**: add config and documentation about index-gateway
* [3938](https://github.com/grafana/loki/pull/3938) **seiffert**: Doc: List 'compactor' as valid value for target option
* [3936](https://github.com/grafana/loki/pull/3936) **lukahartwig**: Fix typo
* [3921](https://github.com/grafana/loki/pull/3921) **KMiller-Grafana**: Docs: revise the LogCLI subsection
* [3911](https://github.com/grafana/loki/pull/3911) **KMiller-Grafana**: Docs: Make identification of experimental items consistent and obvious
* [3910](https://github.com/grafana/loki/pull/3910) **KMiller-Grafana**: Docs: add structure for a release notes section
* [3909](https://github.com/grafana/loki/pull/3909) **kavirajk**: Sync `main` branch docs to `next` folder
* [3899](https://github.com/grafana/loki/pull/3899) **KMiller-Grafana**: Docs: correct “ and ” with " and same with single quote mark.
* [3897](https://github.com/grafana/loki/pull/3897) **kavirajk**: Update steps to release versioned docs
* [3882](https://github.com/grafana/loki/pull/3882) **KMiller-Grafana**: Docs: improve section on building from source
* [3876](https://github.com/grafana/loki/pull/3876) **ivanahuckova**: Documentation: Unify spelling of backtick in documentation
* [3873](https://github.com/grafana/loki/pull/3873) **KMiller-Grafana**: Docs: remove duplicated arch info from the overview section
* [3875](https://github.com/grafana/loki/pull/3875) **kavirajk**: Add missing `-querier.max-concurrent` config in the doc
* [3868](https://github.com/grafana/loki/pull/3868) **sanadhis**: docs: http_path_prefix as correct item of server_config
* [3860](https://github.com/grafana/loki/pull/3860) **KMiller-Grafana**: Docs: Correct capitalization and formatting of "Promtail"
* [3851](https://github.com/grafana/loki/pull/3851) **dannykopping**: Ruler: documentation for recording rules
* [3846](https://github.com/grafana/loki/pull/3846) **crockk**: Docs: Minor syntax tweaks for consistency
* [3843](https://github.com/grafana/loki/pull/3843) **azuwis**: multiline: Add regex stage example and note
* [3829](https://github.com/grafana/loki/pull/3829) **arempter**: Add oauth2 docs options for promtail client
* [3828](https://github.com/grafana/loki/pull/3828) **julienduchesne**: Fix broken link in `Windows Event Log` scraping docs
* [3826](https://github.com/grafana/loki/pull/3826) **sandeepsukhani**: docs for logs deletion feature
* [3824](https://github.com/grafana/loki/pull/3824) **KMiller-Grafana**: Docs: add and order missing design docs
* [3823](https://github.com/grafana/loki/pull/3823) **KMiller-Grafana**: Docs: updates
* [3815](https://github.com/grafana/loki/pull/3815) **paketb0te**: Docs: fixed typo in "Loki compared to other log systems" (levels -> labels)
* [3810](https://github.com/grafana/loki/pull/3810) **alegmal**: documentation:  corrected double "the the" in index.md
* [3799](https://github.com/grafana/loki/pull/3799) **bt909**: docs: Add memached_client parameter "addresses" list
* [3798](https://github.com/grafana/loki/pull/3798) **bt909**: docs: Change redis configuration value for enabling TLS to correct syntax
* [3790](https://github.com/grafana/loki/pull/3790) **KMiller-Grafana**: Docs: remove unnecessary lists of sections
* [3775](https://github.com/grafana/loki/pull/3775) **cyriltovena**: Retention doc
* [3764](https://github.com/grafana/loki/pull/3764) **slim-bean**: Docs: fix makefile
* [3757](https://github.com/grafana/loki/pull/3757) **fionaliao**: [docs] Remove unnecessary backtick from example
* [3756](https://github.com/grafana/loki/pull/3756) **fredrikekre**: [docs] add LokiLogger.jl to unofficial clients.
* [3723](https://github.com/grafana/loki/pull/3723) **oddlittlebird**: Docs: Update _index.md
* [3720](https://github.com/grafana/loki/pull/3720) **fredrikekre**: [docs/clients] fix header for "Unofficial clients" and add a reference to said section.
* [3715](https://github.com/grafana/loki/pull/3715) **jaddqiu**: Update troubleshooting.md
* [3714](https://github.com/grafana/loki/pull/3714) **kavirajk**: Fluent-bit git repo link fix
* [3713](https://github.com/grafana/loki/pull/3713) **cyriltovena**: Add a target to find dead links in our documentation.
* [3690](https://github.com/grafana/loki/pull/3690) **atxviking**: API Documentation: Fix document links for /loki/api/v1/push example
* [3655](https://github.com/grafana/loki/pull/3655) **trevorwhitney**: Documentation: add note about wildcard log patterns and log rotation
* [3648](https://github.com/grafana/loki/pull/3648) **Ruppsn**: Update labels.md in Loki Docs
* [3647](https://github.com/grafana/loki/pull/3647) **3Xpl0it3r**: fix the promtail-default-config download link in doc
* [3644](https://github.com/grafana/loki/pull/3644) **periklis**: Add Red Hat to adopters
* [3633](https://github.com/grafana/loki/pull/3633) **osg-grafana**: Fix wget link.
* [3596](https://github.com/grafana/loki/pull/3596) **timazet**: documentation: typo correction
* [3578](https://github.com/grafana/loki/pull/3578) **liguozhong**: [doc] mtric -> metric
* [3576](https://github.com/grafana/loki/pull/3576) **sergeykranga**: Promtail documentation: fix template example for regexReplaceAll function
* [3568](https://github.com/grafana/loki/pull/3568) **MichelHollands**: docs: some small docs fixes
* [3559](https://github.com/grafana/loki/pull/3559) **klausenbusk**: Doc: Remove removed --ingester.recover-from-wal option and fix out-of-date defaults
* [3555](https://github.com/grafana/loki/pull/3555) **samjewell**: LogQL Docs: Remove key-value pair missing from logfmt output
* [3552](https://github.com/grafana/loki/pull/3552) **lkokila**: Update README.md
* [3551](https://github.com/grafana/loki/pull/3551) **cyriltovena**: Fixes doc w/r/t grpc compression.
* [3542](https://github.com/grafana/loki/pull/3542) **kavirajk**: Remove memberlist config from ring config.
* [3529](https://github.com/grafana/loki/pull/3529) **Whyeasy**: Added docs for GCP internal labels.
* [3525](https://github.com/grafana/loki/pull/3525) **robbymilo**: docs: add title to Lambda Promtail
* [3516](https://github.com/grafana/loki/pull/3516) **cyriltovena**: Fixes broken link in the documentation.
* [3513](https://github.com/grafana/loki/pull/3513) **owen-d**: fixes broken link
* [3543](https://github.com/grafana/loki/pull/3543) **owen-d**: compactor docs
* [3526](https://github.com/grafana/loki/pull/3526) **wardbekker**: Added Architecture Diagram
* [3518](https://github.com/grafana/loki/pull/3518) **wardbekker**: fix spelling in doc
* [3503](https://github.com/grafana/loki/pull/3503) **cyriltovena**: Update README.md
* [3484](https://github.com/grafana/loki/pull/3484) **thomasrockhu**: Add Codecov badge to README
* [3478](https://github.com/grafana/loki/pull/3478) **chancez**: docs/upgrading: Fix typo
* [3477](https://github.com/grafana/loki/pull/3477) **slim-bean**: Jsonnet/Docs: update for 2.2 release
* [3472](https://github.com/grafana/loki/pull/3472) **aronisstav**: Docs: Fix markdown for promtail's output stage
* [3464](https://github.com/grafana/loki/pull/3464) **camilleryr**: Documentation: Update boltdb-shipper.md to fix typo
* [3442](https://github.com/grafana/loki/pull/3442) **owen-d**: adds deprecation notice for chunk transfers
* [3430](https://github.com/grafana/loki/pull/3430) **kavirajk**: doc(gcplog): Add note on scraping multiple GCP projects

#### Promtail
* [4011](https://github.com/grafana/loki/pull/4011) **dannykopping**: Promtail: adding pipeline stage inspector
* [4006](https://github.com/grafana/loki/pull/4006) **dannykopping**: Promtail: output timestamp with nanosecond precision in dry-run mode
* [3971](https://github.com/grafana/loki/pull/3971) **cyriltovena**: Fixes negative gauge in Promtail.
* [3834](https://github.com/grafana/loki/pull/3834) **trevorwhitney**: Promtail: add consul agent service discovery
* [3711](https://github.com/grafana/loki/pull/3711) **3Xpl0it3r**: add debug information for extracted data
* [3683](https://github.com/grafana/loki/pull/3683) **kbudde**: promtail: added timezone to logger in dry-run mode #3679"
* [3654](https://github.com/grafana/loki/pull/3654) **cyriltovena**: Adds the ability to provide a tripperware to Promtail client.
* [3587](https://github.com/grafana/loki/pull/3587) **rsteneteg**: Promtail: Remove non-ready filemanager targets
* [3501](https://github.com/grafana/loki/pull/3501) **kavirajk**: Add unique promtail_instance id to labels for gcptarget
* [3457](https://github.com/grafana/loki/pull/3457) **nmiculinic**: Promtail: Added path information to deleted tailed file
* [3400](https://github.com/grafana/loki/pull/3400) **adityacs**: support max_message_length configuration for syslog parser


#### Logcli
* [3879](https://github.com/grafana/loki/pull/3879) **vyzigold**: logcli: Add retries to unsuccessful log queries
* [3749](https://github.com/grafana/loki/pull/3749) **dbluxo**: logcli: add support for bearer token authentication
* [3739](https://github.com/grafana/loki/pull/3739) **rsteneteg**: correct logcli instant query timestamp param name
* [3678](https://github.com/grafana/loki/pull/3678) **cyriltovena**: Add the ability to wrap the roundtripper of the logcli client.


#### Build
* [4034](https://github.com/grafana/loki/pull/4034) **aknuds1**: loki-build-image: Fix building
* [4028](https://github.com/grafana/loki/pull/4028) **aknuds1**: loki-build-image: Upgrade golangci-lint and Go
* [4007](https://github.com/grafana/loki/pull/4007) **dannykopping**: Adding @grafana/loki-team as default CODEOWNERS
* [3997](https://github.com/grafana/loki/pull/3997) **owen-d**: aligns rule path in docker img with bundled config. closes #3952
* [3950](https://github.com/grafana/loki/pull/3950) **julienduchesne**: Sign drone.yml file
* [3944](https://github.com/grafana/loki/pull/3944) **jeschkies**: Lint script files.
* [3941](https://github.com/grafana/loki/pull/3941) **cyriltovena**: Development Docker Compose Setup
* [3935](https://github.com/grafana/loki/pull/3935) **ecraven**: Makefile: Only set PROMTAIL_CGO if CGO_ENABLED is not 0.
* [3832](https://github.com/grafana/loki/pull/3832) **julienduchesne**: Add step to identify windows Drone runner
* [3731](https://github.com/grafana/loki/pull/3731) **cyriltovena**: Fix website branch to trigger update.
* [3708](https://github.com/grafana/loki/pull/3708) **julienduchesne**: Deploy loki with Drone plugin instead of CircleCI job
* [3703](https://github.com/grafana/loki/pull/3703) **darkn3rd**: Update docker.md for 2.2.1
* [3625](https://github.com/grafana/loki/pull/3625) **slim-bean**: Build: Update CI for branch rename to main
* [3624](https://github.com/grafana/loki/pull/3624) **slim-bean**: Build: Fix drone dependencies on manifest step
* [3615](https://github.com/grafana/loki/pull/3615) **slim-bean**: Remove codecov
* [3481](https://github.com/grafana/loki/pull/3481) **slim-bean**: Update Go and Alpine versions


#### Jsonnet
* [4030](https://github.com/grafana/loki/pull/4030) **cyriltovena**: Improve the sweep lag panel in the retention dashboard.
* [3917](https://github.com/grafana/loki/pull/3917) **jvrplmlmn**: refactor(production/ksonnet): Remove kausal from the root element
* [3893](https://github.com/grafana/loki/pull/3893) **sandeepsukhani**: update uid of loki-deletion dashboard
* [3891](https://github.com/grafana/loki/pull/3891) **sandeepsukhani**: add index-gateway to reads and reads-resources dashboards
* [3877](https://github.com/grafana/loki/pull/3877) **sandeepsukhani**: Fix jsonnet for index-gateway
* [3854](https://github.com/grafana/loki/pull/3854) **cyriltovena**: Fixes Loki reads dashboard.
* [3848](https://github.com/grafana/loki/pull/3848) **kavirajk**: Add explicit `main` to pull loki and promtail to install it via Tanka
* [3794](https://github.com/grafana/loki/pull/3794) **sandeepsukhani**: add a dashboard for log deletion requests in loki
* [3697](https://github.com/grafana/loki/pull/3697) **owen-d**: better operational dashboard annotations via diff logger
* [3658](https://github.com/grafana/loki/pull/3658) **cyriltovena**: Add a dashboard for retention to the loki-mixin.
* [3601](https://github.com/grafana/loki/pull/3601) **owen-d**: Dashboard/fix operational vars
* [3584](https://github.com/grafana/loki/pull/3584) **sandeepsukhani**: add loki resource usage dashboard for read and write path

#### Project
* [3963](https://github.com/grafana/loki/pull/3963) **rfratto**: Remove Robert Fratto from list of team members
* [3926](https://github.com/grafana/loki/pull/3926) **cyriltovena**: Add Danny Kopping to the Loki Team.
* [3732](https://github.com/grafana/loki/pull/3732) **dannykopping**: Issue Templates: Improve wording and add warnings
* [3722](https://github.com/grafana/loki/pull/3722) **oddlittlebird**: Update CODEOWNERS
* [3951](https://github.com/grafana/loki/pull/3951) **owen-d**: update sizing calc
* [3931](https://github.com/grafana/loki/pull/3931) **owen-d**: Hackathon/cluster
* [3920](https://github.com/grafana/loki/pull/3920) **owen-d**: adds replication &  deduping into cost
* [3630](https://github.com/grafana/loki/pull/3630) **slim-bean**: Re-license to AGPLv3

#### Docker-driver
* [3814](https://github.com/grafana/loki/pull/3814) **kavirajk**: Update the docker-driver doc about default labels
* [3727](https://github.com/grafana/loki/pull/3727) **3Xpl0it3r**: docker-driver: remove duplicated code
* [3709](https://github.com/grafana/loki/pull/3709) **cyriltovena**: Fixes docker driver that would panic when closed.

### Notes

This release was created from revision 8012362674568379a3871ff8c4a2bfd1ddba7ad1 (Which was PR 3460)

### Dependencies

* Go Version:     1.16.2
* Cortex Version: 485474c9afb2614fb89af3f48803c37d016bbaed

## 2.2.1 (2021/04/05)

2.2.1 fixes several important bugs, it is recommended everyone running 2.2.0 upgrade to 2.2.1

2.2.1 also adds the `labelallow` pipeline stage in Promtail which lets an allowlist be created for what labels will be sent by Promtail to Loki.

* [3468](https://github.com/grafana/loki/pull/3468) **adityacs**: Support labelallow stage in Promtail
* [3502](https://github.com/grafana/loki/pull/3502) **cyriltovena**: Fixes a bug where unpack would mutate log line.
* [3540](https://github.com/grafana/loki/pull/3540) **cyriltovena**: Support for single step metric query.
* [3550](https://github.com/grafana/loki/pull/3550) **cyriltovena**: Fixes a bug in MatrixStepper when sharding queries.
* [3566](https://github.com/grafana/loki/pull/3566) **cyriltovena**: Properly release the ticker in Loki client.
* [3573](https://github.com/grafana/loki/pull/3573) **cyriltovena**: Fixes a race when using specific tenant and multi-client.

## 2.2.0 (2021/03/10)

With over 200 PR's 2.2 includes significant features, performance improvements, and bug fixes!

The most upvoted issue for Loki was closed in this release! [Issue 74](https://github.com/grafana/loki/issues/74) requesting support for handling multi-line logs in Promtail was implemented in [PR 3024](https://github.com/grafana/loki/pull/3024). Thanks @jeschkies!

Other exciting news for Promtail, [PR 3246](https://github.com/grafana/loki/pull/3246) by @cyriltovena introduces support for reading Windows Events!

Switching to Loki, @owen-d has added a write ahead log to Loki! [PR 2981](https://github.com/grafana/loki/pull/2981) was the first of many as we have spent the last several months using and abusing our write ahead logs to flush out any bugs!

A significant number of the PR's in this release have gone to improving the features introduced in Loki 2.0. @cyriltovena overhauled the JSON parser in [PR 3163](https://github.com/grafana/loki/pull/3163) (and a few other PR's), to provide both a faster and smarter parsing to only extract JSON content which is used in the query output.  The newest Loki squad member @dannykopping fine tuned the JSON parser options in [PR 3280](https://github.com/grafana/loki/pull/3280) allowing you to specific individual JSON elements, including support now for accessing elements in an array.  Many, many other additional improvements have been made, as well as several fixes to the new LogQL features added some months ago, this upgrade should have everyone seeing improvements in their queries.

@cyriltovena also set his PPROF skills loose on the Loki write path which resulted in about 8x less memory usage on our distributors and a much more stable memory usage when ingesters are flushing a lot of chunks at the same time.

There are many other noteworthy additions and fixes, too many to list, but we should call out one more feature all you Google Cloud Platform users might be excited about: in [PR 3083](https://github.com/grafana/loki/pull/3083) @kavirajk added support to Promtail for listening on Google Pub/Sub topics, letting you setup log sinks for your GCP logs to be ingested by Promtail and sent to Loki!

Thanks to everyone for another exciting Loki release!!

Please read the [Upgrade Guide](https://github.com/grafana/loki/blob/master/docs/sources/upgrading/_index.md#220) before upgrading for a smooth experience.

TL;DR Loki 2.2 changes the internal chunk format which limits what versions you can downgrade to, a bug in how many queries were allowed to be scheduled per tenant was fixed which might affect your `max_query_parallelism` and `max_outstanding_per_tenant` settings, and we fixed a mistake related `scrape_configs` which do not have a `pipeline_stages` defined. If you have any Promtail `scrape_configs` which do not specify `pipeline_stages` you should go read the upgrade notes!

### All Changes

#### Loki

* [3460](https://github.com/grafana/loki/pull/3460) **slim-bean**: Loki: Per Tenant Runtime Configs
* [3459](https://github.com/grafana/loki/pull/3459) **cyriltovena**: Fixes split interval for metrics queries.
* [3432](https://github.com/grafana/loki/pull/3432) **slim-bean**: Loki: change ReadStringAsSlice to ReadString so it doesn't parse quotes inside the packed _entry
* [3429](https://github.com/grafana/loki/pull/3429) **cyriltovena**: Improve the parser hint tests.
* [3426](https://github.com/grafana/loki/pull/3426) **cyriltovena**: Only unpack entry if the key `_entry` exist.
* [3424](https://github.com/grafana/loki/pull/3424) **cyriltovena**: Add fgprof to Loki and Promtail.
* [3423](https://github.com/grafana/loki/pull/3423) **cyriltovena**: Add limit and line_returned in the query log.
* [3420](https://github.com/grafana/loki/pull/3420) **cyriltovena**: Introduce a unpack parser.
* [3417](https://github.com/grafana/loki/pull/3417) **cyriltovena**: Fixes a race in the scheduling limits.
* [3416](https://github.com/grafana/loki/pull/3416) **ukolovda**: Distributor: append several tests for HTTP parser.
* [3411](https://github.com/grafana/loki/pull/3411) **slim-bean**: Loki: fix alignment of atomic 64 bit to work with 32 bit OS
* [3409](https://github.com/grafana/loki/pull/3409) **gotjosh**: Instrumentation: Add histogram for request duration on gRPC client to Ingesters
* [3408](https://github.com/grafana/loki/pull/3408) **jgehrcke**: distributor: fix snappy-compressed protobuf POST request handling (#3407)
* [3388](https://github.com/grafana/loki/pull/3388) **owen-d**: prevents duplicate log lines from being replayed. closes #3378
* [3383](https://github.com/grafana/loki/pull/3383) **cyriltovena**: Fixes head chunk iterator direction.
* [3380](https://github.com/grafana/loki/pull/3380) **slim-bean**: Loki: Fix parser hint for extracted labels which collide with stream labels
* [3372](https://github.com/grafana/loki/pull/3372) **cyriltovena**: Fixes a panic with whitespace key.
* [3350](https://github.com/grafana/loki/pull/3350) **cyriltovena**: Fixes ingester stats.
* [3348](https://github.com/grafana/loki/pull/3348) **cyriltovena**: Fixes 500 in the querier when returning multiple errors.
* [3347](https://github.com/grafana/loki/pull/3347) **cyriltovena**: Fixes a tight loop in the Engine with LogQL parser.
* [3344](https://github.com/grafana/loki/pull/3344) **cyriltovena**: Fixes some 500 returned by querier when storage cancellation happens.
* [3342](https://github.com/grafana/loki/pull/3342) **cyriltovena**: Bound parallelism frontend
* [3340](https://github.com/grafana/loki/pull/3340) **owen-d**: Adds some flushing instrumentation/logs
* [3339](https://github.com/grafana/loki/pull/3339) **owen-d**: adds Start() method to WAL interface to delay checkpointing until aft…
* [3338](https://github.com/grafana/loki/pull/3338) **sandeepsukhani**: dedupe index on all the queries for a table instead of query batches
* [3326](https://github.com/grafana/loki/pull/3326) **owen-d**: removes wal recover flag
* [3307](https://github.com/grafana/loki/pull/3307) **slim-bean**: Loki: fix validation error and metrics
* [3306](https://github.com/grafana/loki/pull/3306) **cyriltovena**: Add finalizer to zstd.
* [3300](https://github.com/grafana/loki/pull/3300) **sandeepsukhani**: increase db retain period in ingesters to cover index cache validity period as well
* [3299](https://github.com/grafana/loki/pull/3299) **owen-d**: Logql/absent label optimization
* [3295](https://github.com/grafana/loki/pull/3295) **jtlisi**: chore: update cortex to latest and fix refs
* [3291](https://github.com/grafana/loki/pull/3291) **ukolovda**: Distributor: Loki API can receive gzipped JSON
* [3280](https://github.com/grafana/loki/pull/3280) **dannykopping**: LogQL: Simple JSON expressions
* [3279](https://github.com/grafana/loki/pull/3279) **cyriltovena**: Fixes logfmt parser hints.
* [3278](https://github.com/grafana/loki/pull/3278) **owen-d**: Testware/ rate-unwrap-multi
* [3274](https://github.com/grafana/loki/pull/3274) **liguozhong**: [ingester_query] change var "clients" to "reps"
* [3267](https://github.com/grafana/loki/pull/3267) **jeschkies**: Update vendored Cortex to 0976147451ee
* [3263](https://github.com/grafana/loki/pull/3263) **cyriltovena**: Fix a bug with  metric queries and label_format.
* [3261](https://github.com/grafana/loki/pull/3261) **sandeepsukhani**: fix broken json logs push path
* [3256](https://github.com/grafana/loki/pull/3256) **jtlisi**: update vendored cortex and add new replace overrides
* [3251](https://github.com/grafana/loki/pull/3251) **cyriltovena**: Ensure we have parentheses for bin ops.
* [3249](https://github.com/grafana/loki/pull/3249) **cyriltovena**: Fixes a bug where slice of Entries where not zeroed
* [3241](https://github.com/grafana/loki/pull/3241) **cyriltovena**: Allocate entries array with correct size  while decoding WAL entries.
* [3237](https://github.com/grafana/loki/pull/3237) **cyriltovena**: Fixes unmarshalling of tailing responses.
* [3236](https://github.com/grafana/loki/pull/3236) **slim-bean**: Loki: Log a crude lag metric for how far behind a client is.
* [3234](https://github.com/grafana/loki/pull/3234) **cyriltovena**: Fixes previous commit not using the new sized body.
* [3233](https://github.com/grafana/loki/pull/3233) **cyriltovena**: Re-introduce https://github.com/grafana/loki/pull/3178.
* [3228](https://github.com/grafana/loki/pull/3228) **MichelHollands**: Add config endpoint
* [3218](https://github.com/grafana/loki/pull/3218) **owen-d**: WAL backpressure
* [3217](https://github.com/grafana/loki/pull/3217) **cyriltovena**: Rename checkpoint proto package to avoid conflict with cortex.
* [3215](https://github.com/grafana/loki/pull/3215) **cyriltovena**: Cortex update pre 1.7
* [3211](https://github.com/grafana/loki/pull/3211) **cyriltovena**: Fixes tail api marshalling for v1.
* [3210](https://github.com/grafana/loki/pull/3210) **cyriltovena**: Reverts flush buffer pooling.
* [3201](https://github.com/grafana/loki/pull/3201) **sandeepsukhani**: limit query range in async store for ingesters when query-ingesters-within flag is set
* [3200](https://github.com/grafana/loki/pull/3200) **cyriltovena**: Improve ingester flush memory usage.
* [3195](https://github.com/grafana/loki/pull/3195) **owen-d**: Ignore flushed chunks during checkpointing
* [3194](https://github.com/grafana/loki/pull/3194) **cyriltovena**: Fixes unwrap expressions from  last optimization.
* [3193](https://github.com/grafana/loki/pull/3193) **cyriltovena**: Improve checkpoint series iterator.
* [3188](https://github.com/grafana/loki/pull/3188) **cyriltovena**: Improves checkpointerWriter memory usage
* [3180](https://github.com/grafana/loki/pull/3180) **owen-d**: moves boltdb flags to config file
* [3178](https://github.com/grafana/loki/pull/3178) **cyriltovena**: Logs PushRequest data.
* [3163](https://github.com/grafana/loki/pull/3163) **cyriltovena**: Uses custom json-iter decoder for log entries.
* [3159](https://github.com/grafana/loki/pull/3159) **MichelHollands**: Make httpAuthMiddleware field public
* [3153](https://github.com/grafana/loki/pull/3153) **cyriltovena**: Improve wal entries encoding.
* [3152](https://github.com/grafana/loki/pull/3152) **AllenzhLi**: update github.com/gorilla/websocket to fixes a potential denial-of-service (DoS) vector
* [3146](https://github.com/grafana/loki/pull/3146) **owen-d**: More semantically correct flush shutdown
* [3143](https://github.com/grafana/loki/pull/3143) **cyriltovena**: Fixes absent_over_time to work with all log selector.
* [3141](https://github.com/grafana/loki/pull/3141) **owen-d**: Swaps mutex for atomic in ingester's OnceSwitch
* [3137](https://github.com/grafana/loki/pull/3137) **owen-d**: label_format no longer shardable and introduces the Shardable() metho…
* [3136](https://github.com/grafana/loki/pull/3136) **owen-d**: Don't fail writes due to full WAL disk
* [3134](https://github.com/grafana/loki/pull/3134) **cyriltovena**: Improve distributors validation and apply in-place filtering.
* [3132](https://github.com/grafana/loki/pull/3132) **owen-d**: Integrates label replace into sharding code
* [3131](https://github.com/grafana/loki/pull/3131) **MichelHollands**: Update cortex to 1 6
* [3126](https://github.com/grafana/loki/pull/3126) **dannykopping**: Implementing line comments
* [3122](https://github.com/grafana/loki/pull/3122) **owen-d**: Self documenting pipeline process interface
* [3117](https://github.com/grafana/loki/pull/3117) **owen-d**: Wal/recover corruption
* [3114](https://github.com/grafana/loki/pull/3114) **owen-d**: Disables the stream limiter until wal has recovered
* [3092](https://github.com/grafana/loki/pull/3092) **liguozhong**: lru cache logql.ParseLabels
* [3090](https://github.com/grafana/loki/pull/3090) **cyriltovena**: Improve tailer matching by using the index.
* [3087](https://github.com/grafana/loki/pull/3087) **MichelHollands**: feature: make server publicly available
* [3080](https://github.com/grafana/loki/pull/3080) **cyriltovena**: Improve JSON parser and add labels parser hints.
* [3077](https://github.com/grafana/loki/pull/3077) **MichelHollands**: Make the moduleManager field public
* [3065](https://github.com/grafana/loki/pull/3065) **cyriltovena**: Optimizes SampleExpr to remove unnecessary line_format.
* [3064](https://github.com/grafana/loki/pull/3064) **cyriltovena**: Add zstd and flate compressions algorithms.
* [3053](https://github.com/grafana/loki/pull/3053) **cyriltovena**: Add absent_over_time
* [3048](https://github.com/grafana/loki/pull/3048) **cyriltovena**: Support rate for unwrapped expressions.
* [3047](https://github.com/grafana/loki/pull/3047) **cyriltovena**: Add function label_replace.
* [3030](https://github.com/grafana/loki/pull/3030) **cyriltovena**: Allows by/without to be empty and available for max/min_over_time
* [3025](https://github.com/grafana/loki/pull/3025) **cyriltovena**: Fixes a swallowed context err in the batch storage.
* [3013](https://github.com/grafana/loki/pull/3013) **owen-d**: headblock checkpointing up to v3
* [3008](https://github.com/grafana/loki/pull/3008) **cyriltovena**: Fixes the ruler storage with  the boltdb store.
* [3000](https://github.com/grafana/loki/pull/3000) **owen-d**: Introduces per stream chunks mutex
* [2981](https://github.com/grafana/loki/pull/2981) **owen-d**: Adds WAL support (experimental)
* [2960](https://github.com/grafana/loki/pull/2960) **sandeepsukhani**: fix table deletion in table client for boltdb-shipper

#### Promtail

* [3422](https://github.com/grafana/loki/pull/3422) **kavirajk**: Modify script to accept inclusion and exclustion filters as variables
* [3404](https://github.com/grafana/loki/pull/3404) **dannykopping**: Remove default docker pipeline stage
* [3401](https://github.com/grafana/loki/pull/3401) **slim-bean**: Promtail: Add pack stage
* [3381](https://github.com/grafana/loki/pull/3381) **adityacs**: fix nested captured groups indexing in replace stage
* [3332](https://github.com/grafana/loki/pull/3332) **cyriltovena**: Embed timezone data in Promtail.
* [3304](https://github.com/grafana/loki/pull/3304) **kavirajk**: Use project-id from the variables. Remove hardcoding
* [3303](https://github.com/grafana/loki/pull/3303) **cyriltovena**: Increase the windows bookmark buffer.
* [3302](https://github.com/grafana/loki/pull/3302) **cyriltovena**: Fixes races in multiline stage and promtail.
* [3298](https://github.com/grafana/loki/pull/3298) **gregorybrzeski**: Promtail: fix typo in config variable name - BookmarkPath
* [3285](https://github.com/grafana/loki/pull/3285) **kavirajk**: Make incoming labels from gcp into Loki internal labels.
* [3284](https://github.com/grafana/loki/pull/3284) **kavirajk**: Avoid putting all the GCP labels into loki labels
* [3246](https://github.com/grafana/loki/pull/3246) **cyriltovena**: Windows events
* [3224](https://github.com/grafana/loki/pull/3224) **veltmanj**: Fix(pkg/promtail)  CVE-2020-11022 JQuery vulnerability
* [3207](https://github.com/grafana/loki/pull/3207) **cyriltovena**: Fixes panic when using multiple clients
* [3191](https://github.com/grafana/loki/pull/3191) **rfratto**: promtail: pass registerer to gcplog
* [3175](https://github.com/grafana/loki/pull/3175) **rfratto**: Promtail: pass a prometheus registerer to promtail components
* [3083](https://github.com/grafana/loki/pull/3083) **kavirajk**: Gcplog targetmanager
* [3024](https://github.com/grafana/loki/pull/3024) **jeschkies**: Collapse multiline logs based on a start line.
* [3015](https://github.com/grafana/loki/pull/3015) **cyriltovena**: Add more information about why a tailer would stop.
* [2996](https://github.com/grafana/loki/pull/2996) **cyriltovena**: Asynchronous Promtail stages
* [2898](https://github.com/grafana/loki/pull/2898) **kavirajk**: fix(docker-driver): Propagate promtail's `client.Stop` properly

#### Logcli

* [3325](https://github.com/grafana/loki/pull/3325) **cyriltovena**: Fixes step encoding in logcli.
* [3271](https://github.com/grafana/loki/pull/3271) **chancez**: Refactor logcli Client interface to use time objects for LiveTailQueryConn
* [3270](https://github.com/grafana/loki/pull/3270) **chancez**: logcli: Fix handling of logcli query using --since/--from and --tail
* [3229](https://github.com/grafana/loki/pull/3229) **dethi**: logcli: support --include-label when not using --tail


#### Jsonnet

* [3447](https://github.com/grafana/loki/pull/3447) **owen-d**: Use better memory metric on operational dashboard
* [3439](https://github.com/grafana/loki/pull/3439) **owen-d**: simplifies jsonnet sharding
* [3357](https://github.com/grafana/loki/pull/3357) **owen-d**: Libsonnet/better sharding parallelism defaults
* [3356](https://github.com/grafana/loki/pull/3356) **owen-d**: removes sharding queue math after global concurrency PR
* [3329](https://github.com/grafana/loki/pull/3329) **sandeepsukhani**: fix config for statefulset rulers when using boltdb-shipper
* [3297](https://github.com/grafana/loki/pull/3297) **owen-d**: adds stateful ruler clause for boltdb shipper jsonnet
* [3254](https://github.com/grafana/loki/pull/3254) **hairyhenderson**: ksonnet: Remove invalid hostname from default promtail configuration
* [3181](https://github.com/grafana/loki/pull/3181) **owen-d**: remaining sts use parallel mgmt policy
* [3179](https://github.com/grafana/loki/pull/3179) **owen-d**: Ruler statefulsets
* [3156](https://github.com/grafana/loki/pull/3156) **slim-bean**: Jsonnet: Changes ingester PVC from 5Gi to 10Gi
* [3139](https://github.com/grafana/loki/pull/3139) **owen-d**: Less confusing jsonnet error message when using boltdb shipper defaults.
* [3079](https://github.com/grafana/loki/pull/3079) **rajatvig**: Fix ingester PVC data declaration to use configured value
* [3074](https://github.com/grafana/loki/pull/3074) **c0ffeec0der**: Ksonnet: Assign appropriate pvc size and class to compactor and ingester
* [3062](https://github.com/grafana/loki/pull/3062) **cyriltovena**: Remove regexes in the operational dashboard.
* [3014](https://github.com/grafana/loki/pull/3014) **owen-d**: loki wal libsonnet
* [3010](https://github.com/grafana/loki/pull/3010) **cyriltovena**: Fixes promtail mixin dashboard.

#### fluentd

* [3358](https://github.com/grafana/loki/pull/3358) **fpob**: Fix fluentd plugin when kubernetes labels were missing

#### fluent bit

* [3240](https://github.com/grafana/loki/pull/3240) **sbaier1**: fix fluent-bit output plugin generating invalid JSON


#### Docker Logging Driver

* [3331](https://github.com/grafana/loki/pull/3331) **cyriltovena**: Add pprof endpoint to docker-driver.
* [3225](https://github.com/grafana/loki/pull/3225) **Le0tk0k**: (fix: cmd/docker-driver): Insert a space in the error message

#### Docs
* [5934](https://github.com/grafana/loki/pull/5934) **johgsc**: Docs: revise modes of operation section
* [3437](https://github.com/grafana/loki/pull/3437) **caleb15**: docs: add note about regex
* [3421](https://github.com/grafana/loki/pull/3421) **kavirajk**: doc(gcplog): Advanced log export filter example
* [3419](https://github.com/grafana/loki/pull/3419) **suitupalex**: docs: promtail: Fix typo w/ windows_events hyperlink.
* [3418](https://github.com/grafana/loki/pull/3418) **dannykopping**: Adding upgrade documentation for promtail pipeline_stages change
* [3385](https://github.com/grafana/loki/pull/3385) **paaacman**: Documentation: enable environment variable in configuration
* [3373](https://github.com/grafana/loki/pull/3373) **StMarian**: Documentation: Fix configuration description
* [3371](https://github.com/grafana/loki/pull/3371) **owen-d**: Distributor overview docs
* [3370](https://github.com/grafana/loki/pull/3370) **tkowalcz**: documentation: Add Tjahzi to the list of unofficial clients
* [3352](https://github.com/grafana/loki/pull/3352) **kavirajk**: Remove extra space between broken link
* [3351](https://github.com/grafana/loki/pull/3351) **kavirajk**: Add some operation details to gcplog doc
* [3316](https://github.com/grafana/loki/pull/3316) **kavirajk**: docs(fix): Make best practices docs look better
* [3292](https://github.com/grafana/loki/pull/3292) **wapmorgan**: Patch 2 - fix link to another documentation files
* [3265](https://github.com/grafana/loki/pull/3265) **sandeepsukhani**: Boltdb shipper doc fixes
* [3239](https://github.com/grafana/loki/pull/3239) **owen-d**: updates tanka installation docs
* [3235](https://github.com/grafana/loki/pull/3235) **scoof**: docs: point to latest release for docker installation
* [3220](https://github.com/grafana/loki/pull/3220) **liguozhong**: [doc] fix err. "loki_frontend" is invalid
* [3212](https://github.com/grafana/loki/pull/3212) **nvtkaszpir**: Fix: Update docs for logcli
* [3190](https://github.com/grafana/loki/pull/3190) **kavirajk**: doc(gcplog): Fix titles for Cloud provisioning for GCP logs
* [3165](https://github.com/grafana/loki/pull/3165) **liguozhong**: [doc] fix:querier do not handle "/flush" api
* [3164](https://github.com/grafana/loki/pull/3164) **owen-d**: updates alerting docs post 2.0
* [3162](https://github.com/grafana/loki/pull/3162) **huikang**: Doc: Add missing wal in configuration
* [3148](https://github.com/grafana/loki/pull/3148) **huikang**: Doc: add missing type supported by table manager
* [3147](https://github.com/grafana/loki/pull/3147) **marionxue**: Markdown Code highlighting
* [3138](https://github.com/grafana/loki/pull/3138) **jeschkies**: Give another example for multiline.
* [3128](https://github.com/grafana/loki/pull/3128) **cyriltovena**: Fixes LogQL documentation links.
* [3124](https://github.com/grafana/loki/pull/3124) **wujie1993**: fix time duration unit
* [3123](https://github.com/grafana/loki/pull/3123) **scoren-gl**: Update getting-in-touch.md
* [3115](https://github.com/grafana/loki/pull/3115) **valmack**: Docs: Include instruction to enable variable expansion
* [3109](https://github.com/grafana/loki/pull/3109) **nileshcs**: Documentation fix for downstream_url
* [3102](https://github.com/grafana/loki/pull/3102) **slim-bean**: Docs: Changelog: fix indentation and add helm repo url
* [3094](https://github.com/grafana/loki/pull/3094) **benjaminhuo**: Fix storage guide links
* [3088](https://github.com/grafana/loki/pull/3088) **cyriltovena**: Small fixes for the documentation.
* [3084](https://github.com/grafana/loki/pull/3084) **ilpianista**: Update reference to old helm chart repo
* [3078](https://github.com/grafana/loki/pull/3078) **kavirajk**: mention the use of `config.expand-env` flag in the doc.
* [3049](https://github.com/grafana/loki/pull/3049) **vitalets**: [Docs] Clarify docker-driver configuration options
* [3039](https://github.com/grafana/loki/pull/3039) **jdbaldry**: doc: logql formatting fixes
* [3035](https://github.com/grafana/loki/pull/3035) **unguiculus**: Fix multiline docs
* [3033](https://github.com/grafana/loki/pull/3033) **RichiH**: docs: Create ADOPTERS.md
* [3032](https://github.com/grafana/loki/pull/3032) **oddlittlebird**: Docs: Update _index.md
* [3029](https://github.com/grafana/loki/pull/3029) **jeschkies**: Correct `multiline` documentation.
* [3027](https://github.com/grafana/loki/pull/3027) **nop33**: Fix docs header inconsistency
* [3026](https://github.com/grafana/loki/pull/3026) **owen-d**: wal docs
* [3017](https://github.com/grafana/loki/pull/3017) **jdbaldry**: doc: Cleanup formatting
* [3009](https://github.com/grafana/loki/pull/3009) **jdbaldry**: doc: Fix query-frontend typo
* [3002](https://github.com/grafana/loki/pull/3002) **keyolk**: Fix typo
* [2991](https://github.com/grafana/loki/pull/2991) **jontg**: Documentation:  Add a missing field to the extended config s3 example
* [2956](https://github.com/grafana/loki/pull/2956) **owen-d**: Updates chunkenc doc for V3

#### Build

* [3412](https://github.com/grafana/loki/pull/3412) **rfratto**: Remove unneeded prune-ci-tags drone job
* [3390](https://github.com/grafana/loki/pull/3390) **wardbekker**: Don't auto-include pod labels as loki labels as a sane default
* [3321](https://github.com/grafana/loki/pull/3321) **owen-d**: defaults promtail to 2.1.0 in install script
* [3277](https://github.com/grafana/loki/pull/3277) **kavirajk**: Add step to version Loki docs during public release process.
* [3243](https://github.com/grafana/loki/pull/3243) **chancez**: dist: Build promtail for windows/386 to support 32 bit windows hosts
* [3206](https://github.com/grafana/loki/pull/3206) **kavirajk**: Terraform script to automate GCP provisioning for gcplog
* [3149](https://github.com/grafana/loki/pull/3149) **jlosito**: Allow dependabot to keep github actions up-to-date
* [3072](https://github.com/grafana/loki/pull/3072) **slim-bean**: Helm: Disable CI
* [3031](https://github.com/grafana/loki/pull/3031) **AdamKorcz**: Testing: Introduced continuous fuzzing
* [3006](https://github.com/grafana/loki/pull/3006) **huikang**: Fix the docker image version in compose deployment


#### Tooling

* [3377](https://github.com/grafana/loki/pull/3377) **slim-bean**: Tooling: Update chunks-inspect to understand the new chunk format as well as new compression algorithms
* [3151](https://github.com/grafana/loki/pull/3151) **slim-bean**: Loki migrate-tool


### Notes

This release was created from revision 8012362674568379a3871ff8c4a2bfd1ddba7ad1 (Which was PR 3460)

### Dependencies

* Go Version:     1.15.3
* Cortex Version: 7dac81171c665be071bd167becd1f55528a9db32


## 2.1.0 (2020/12/23)

Happy Holidays from the Loki team! Please enjoy a new Loki release to welcome in the New Year!

2.1.0 Contains a number of fixes, performance improvements and enhancements to the 2.0.0 release!

### Notable changes

#### Helm users read this!

The Helm charts have moved!

* [2720](https://github.com/grafana/loki/pull/2720) **torstenwalter**: Deprecate Charts as they have been moved

This was done to consolidate Grafana's helm charts for all Grafana projects in one place: https://github.com/grafana/helm-charts/

**From now moving forward, please use the new Helm repo url: https://grafana.github.io/helm-charts**

The charts in the Loki repo will soon be removed so please update your Helm repo to the new URL and submit your PR's over there as well

Special thanks to @torstenwalter, @unguiculus, and @scottrigby for their initiative and amazing work to make this happen!

Also go check out the microservices helm chart contributed by @unguiculus in the new repo!

#### Fluent bit plugin users read this!

Fluent bit officially supports Loki as an output plugin now! WoooHOOO!

However this created a naming conflict with our existing output plugin (the new native output uses the name `loki`) so we have renamed our plugin.

* [2974](https://github.com/grafana/loki/pull/2974) **hedss**: fluent-bit: Rename Fluent Bit plugin output name.

In time our plan is to deprecate and eliminate our output plugin in favor of the native Loki support. However until then you can continue using the plugin with the following change:

Old:

```
[Output]
    Name loki
```

New:

```
[Output]
    Name grafana-loki
```

#### Fixes

A lot of work went into 2.0 with a lot of new code and rewrites to existing, this introduced and uncovered some bugs which are fixed in 2.1:

* [2807](https://github.com/grafana/loki/pull/2807) **cyriltovena**: Fix error swallowed in the frontend.
* [2805](https://github.com/grafana/loki/pull/2805) **cyriltovena**: Improve pipeline stages ast errors.
* [2824](https://github.com/grafana/loki/pull/2824) **owen-d**: Fix/validate compactor config
* [2830](https://github.com/grafana/loki/pull/2830) **sandeepsukhani**: fix panic in ingester when not running with boltdb shipper while queriers does
* [2850](https://github.com/grafana/loki/pull/2850) **owen-d**: Only applies entry limits to non-SampleExprs.
* [2855](https://github.com/grafana/loki/pull/2855) **sandeepsukhani**: fix query intervals when running boltdb-shipper in single binary
* [2895](https://github.com/grafana/loki/pull/2895) **shokada**: Fix error 'Unexpected: ("$", "$") while parsing field definition'
* [2902](https://github.com/grafana/loki/pull/2902) **cyriltovena**: Fixes metric query issue with no grouping.
* [2901](https://github.com/grafana/loki/pull/2901) **cyriltovena**: Fixes a panic with the logql.NoopPipeline.
* [2913](https://github.com/grafana/loki/pull/2913) **cyriltovena**: Fixes logql.QueryType.
* [2917](https://github.com/grafana/loki/pull/2917) **cyriltovena**: Fixes race condition in tailer since logql v2.
* [2960](https://github.com/grafana/loki/pull/2960) **sandeepsukhani**: fix table deletion in table client for boltdb-shipper

#### Enhancements

A number of performance and resource improvements have been made as well!

* [2911](https://github.com/grafana/loki/pull/2911) **sandeepsukhani**: Boltdb shipper query readiness
* [2875](https://github.com/grafana/loki/pull/2875) **cyriltovena**: Labels computation LogQLv2
* [2927](https://github.com/grafana/loki/pull/2927) **cyriltovena**: Improve logql parser allocations.
* [2926](https://github.com/grafana/loki/pull/2926) **cyriltovena**: Cache label strings in ingester to improve memory usage.
* [2931](https://github.com/grafana/loki/pull/2931) **cyriltovena**: Only append tailed entries if needed.
* [2973](https://github.com/grafana/loki/pull/2973) **cyriltovena**: Avoid parsing labels when tailer is sending from a stream.
* [2959](https://github.com/grafana/loki/pull/2959) **cyriltovena**: Improve tailer matcher function.
* [2876](https://github.com/grafana/loki/pull/2876) **jkellerer**: LogQL: Add unwrap bytes() conversion function


#### Notable mentions

Thanks to @timbyr for adding an often requested feature, the ability to support environment variable expansion in config files!

* [2837](https://github.com/grafana/loki/pull/2837) **timbyr**: Configuration: Support environment expansion in configuration

Thanks to @huikang for adding a new docker-compose file for running Loki as microservices!

* [2740](https://github.com/grafana/loki/pull/2740) **huikang**: Deploy: add docker-compose cluster deployment file

### All Changes

#### Loki
* [2988](https://github.com/grafana/loki/pull/2988) **slim-bean**: Loki: handle faults when opening boltdb files
* [2984](https://github.com/grafana/loki/pull/2984) **owen-d**: adds the ability to read chunkFormatV3 while writing v2
* [2983](https://github.com/grafana/loki/pull/2983) **slim-bean**: Loki: recover from panic opening boltdb files
* [2975](https://github.com/grafana/loki/pull/2975) **cyriltovena**: Fixes vector grouping injection.
* [2972](https://github.com/grafana/loki/pull/2972) **cyriltovena**: Add ProcessString to Pipeline.
* [2962](https://github.com/grafana/loki/pull/2962) **cyriltovena**: Implement io.WriteTo by chunks.
* [2951](https://github.com/grafana/loki/pull/2951) **owen-d**: bumps rules-action ref to logqlv2+ version
* [2946](https://github.com/grafana/loki/pull/2946) **cyriltovena**: Fixes the Stringer of the byte label operator.
* [2945](https://github.com/grafana/loki/pull/2945) **cyriltovena**: Fixes iota unexpected behaviour with bytes for chunk encoding.
* [2941](https://github.com/grafana/loki/pull/2941) **jeschkies**: Test label filter for bytes.
* [2934](https://github.com/grafana/loki/pull/2934) **owen-d**: chunk schema v3
* [2930](https://github.com/grafana/loki/pull/2930) **cyriltovena**: Fixes all in one grpc registrations.
* [2929](https://github.com/grafana/loki/pull/2929) **cyriltovena**: Cleanup labels parsing.
* [2922](https://github.com/grafana/loki/pull/2922) **codewithcheese**: Distributor registers logproto.Pusher service to receive logs via GRPC
* [2918](https://github.com/grafana/loki/pull/2918) **owen-d**: Includes delete routes for ruler namespaces
* [2903](https://github.com/grafana/loki/pull/2903) **cyriltovena**: Limit series for metric queries.
* [2892](https://github.com/grafana/loki/pull/2892) **cyriltovena**: Improve the chunksize test.
* [2891](https://github.com/grafana/loki/pull/2891) **sandeepsukhani**: fix flaky load tables test for boltdb-shipper uploads table-manager
* [2836](https://github.com/grafana/loki/pull/2836) **andir**: tests: fix quoting issues in test output when building with Go 1.15
* [2831](https://github.com/grafana/loki/pull/2831) **sandeepsukhani**: fix flaky tests in boltdb-shipper
* [2822](https://github.com/grafana/loki/pull/2822) **cyriltovena**: LogQL: Improve template format
* [2794](https://github.com/grafana/loki/pull/2794) **sandeepsukhani**: Revendor cortex to latest master
* [2764](https://github.com/grafana/loki/pull/2764) **owen-d**: WAL/marshalable chunks
* [2751](https://github.com/grafana/loki/pull/2751) **jeschkies**: Logging: Log throughput and total bytes human readable.

#### Helm
* [2986](https://github.com/grafana/loki/pull/2986) **cyriltovena**: Move CI to helm3.
* [2967](https://github.com/grafana/loki/pull/2967) **czunker**: Remove `helm init`
* [2965](https://github.com/grafana/loki/pull/2965) **czunker**: [Helm Chart Loki] Add needed k8s objects for alerting config
* [2940](https://github.com/grafana/loki/pull/2940) **slim-bean**: Helm: Update logstash to new chart and newer version
* [2835](https://github.com/grafana/loki/pull/2835) **tracyde**: Iss2734
* [2789](https://github.com/grafana/loki/pull/2789) **bewiwi**: Allows service targetPort modificaion
* [2651](https://github.com/grafana/loki/pull/2651) **scottrigby**: helm chart: Fix broken logo

#### Jsonnet
* [2976](https://github.com/grafana/loki/pull/2976) **beorn7**: Improve promtail alerts to retain the namespace label
* [2961](https://github.com/grafana/loki/pull/2961) **sandeepsukhani**: add missing ingester query routes in loki reads and operational dashboard
* [2899](https://github.com/grafana/loki/pull/2899) **halcyondude**: gateway: fix regression in tanka jsonnet
* [2873](https://github.com/grafana/loki/pull/2873) **Duologic**: fix(loki-mixin): refer to super.annotations
* [2852](https://github.com/grafana/loki/pull/2852) **chancez**: production/ksonnet: Add config_hash annotation to gateway deployment based on gateway configmap
* [2820](https://github.com/grafana/loki/pull/2820) **owen-d**: fixes promtail libsonnet tag. closes #2818
* [2718](https://github.com/grafana/loki/pull/2718) **halcyondude**: parameterize PVC storage class (ingester, querier, compactor)


#### Docs
* [2969](https://github.com/grafana/loki/pull/2969) **simonswine**: Add community forum to README.md
* [2968](https://github.com/grafana/loki/pull/2968) **yuichi10**: logcli: Fix logcli logql document URL
* [2942](https://github.com/grafana/loki/pull/2942) **hedss**: Docs: Corrects Fluent Bit documentation link to build the plugin.
* [2933](https://github.com/grafana/loki/pull/2933) **oddlittlebird**: Update CODEOWNERS
* [2909](https://github.com/grafana/loki/pull/2909) **fredr**: Docs: Add max_cache_freshness_per_query to limit_config
* [2890](https://github.com/grafana/loki/pull/2890) **dfang**: Fix typo
* [2888](https://github.com/grafana/loki/pull/2888) **oddlittlebird**: Update CODEOWNERS
* [2879](https://github.com/grafana/loki/pull/2879) **zhanghjster**: documentation: add tail_proxy_url option to query_frontend_config section
* [2869](https://github.com/grafana/loki/pull/2869) **nehaev**: documentation: Add loki4j to the list of unofficial clients
* [2853](https://github.com/grafana/loki/pull/2853) **RangerCD**: Fix typos in promtail
* [2848](https://github.com/grafana/loki/pull/2848) **dminca**: documentation: fix broken link in Best Practices section
* [2833](https://github.com/grafana/loki/pull/2833) **siavashs**: Docs: -querier.split-queries-by-day deprecation
* [2819](https://github.com/grafana/loki/pull/2819) **owen-d**: updates docs with delete permissions notice
* [2817](https://github.com/grafana/loki/pull/2817) **scoof**: Documentation: Add S3 IAM policy to be able to run Compactor
* [2811](https://github.com/grafana/loki/pull/2811) **slim-bean**: Docs: improve the helm upgrade section
* [2810](https://github.com/grafana/loki/pull/2810) **hedss**: CHANGELOG: Update update document links to point to the right place.
* [2704](https://github.com/grafana/loki/pull/2704) **owen-d**: WAL design doc
* [2636](https://github.com/grafana/loki/pull/2636) **LTek-online**: promtail documentation: changing the headers of the configuration docu to reflect configuration code

#### Promtail
* [2957](https://github.com/grafana/loki/pull/2957) **slim-bean**: Promtail: Update debian image and use a newer libsystemd
* [2928](https://github.com/grafana/loki/pull/2928) **cyriltovena**: Skip journald bad message.
* [2914](https://github.com/grafana/loki/pull/2914) **chancez**: promtail: Add support for using syslog message timestamp
* [2910](https://github.com/grafana/loki/pull/2910) **rfratto**: Expose underlying promtail client


#### Logcli
* [2948](https://github.com/grafana/loki/pull/2948) **tomwilkie**: Add a few more instructions to logcli --help.

#### Build
* [2877](https://github.com/grafana/loki/pull/2877) **cyriltovena**: Update to go 1.15
* [2814](https://github.com/grafana/loki/pull/2814) **torkelo**: Stats: Adding metrics collector GitHub action

#### Fluentd
* [2825](https://github.com/grafana/loki/pull/2825) **cyriltovena**: Bump fluentd plugin
* [2434](https://github.com/grafana/loki/pull/2434) **andsens**: fluent-plugin: Improve escaping in key_value format


### Notes

This release was created from revision ae9c4b82ec4a5d21267da50d6a1a8170e0ef82ff (Which was PR 2960) and the following PR's were cherry-picked
* [2984](https://github.com/grafana/loki/pull/2984) **owen-d**: adds the ability to read chunkFormatV3 while writing v2
* [2974](https://github.com/grafana/loki/pull/2974) **hedss**: fluent-bit: Rename Fluent Bit plugin output name.

### Dependencies

* Go Version:     1.15.3
* Cortex Version: 85942c5703cf22b64cecfd291e7e7c42d1b8c30c

## 2.0.1 (2020/12/10)

2.0.1 is a special release, it only exists to add the v3 support to Loki's chunk format.

**There is no reason to upgrade from 2.0.0 to 2.0.1**

This chunk version is internal to Loki and not configurable, and in a future version v3 will become the default (Likely 2.2.0).

We are creating this to enable users to roll back from a future release which was writing v3 chunks, back as far as 2.0.0 and still be able to read chunks.

This is mostly a safety measure to help if someone upgrades from 2.0.0 and skips versions to a future version which is writing v3 chunks and they encounter an issue which they would like to roll back. They would be able to then roll back to 2.0.1 and still read v3 chunks.

It should be noted this does not help anyone upgrading from a version older than 2.0.0, that is you should at least upgrade to 2.0.0 before going to a newer version if you are on a version older than 2.0.0.

## 2.0.0 (2020/10/26)

2.0.0 is here!!

We are extremely excited about the new features in 2.0.0, unlocking a whole new world of observability of our logs.

Thanks again for the many incredible contributions and improvements from the wonderful Loki community, we are very excited for the future!

### Important Notes

**Please Note** There are several changes in this release which require your attention!

* Anyone using a docker image please go read the [upgrade guide](https://github.com/grafana/loki/blob/master/docs/sources/upgrading/_index.md#200)!! There is one important consideration around a potentially breaking schema change depending on your configuration.
* MAJOR changes have been made to the boltdb-shipper index, breaking changes are not expected but extra precautions are highly recommended, more details in the [upgrade guide](https://github.com/grafana/loki/blob/master/docs/sources/upgrading/_index.md#200).
* The long deprecated `entry_parser` config in Promtail has been removed, use [pipeline_stages](https://grafana.com/docs/loki/latest/clients/promtail/configuration/#pipeline_stages) instead.

Check the [upgrade guide](https://github.com/grafana/loki/blob/master/docs/sources/upgrading/_index.md#200) for detailed information on all these changes.

### 2.0!!!!

There are too many PR's to list individually for the major improvements which we thought justified a 2.0 but here is the high level:

* Significant enhancements to the [LogQL query language](https://grafana.com/docs/loki/latest/logql/)!
* [Parse](https://grafana.com/docs/loki/latest/logql/#parser-expression) your logs to extract labels at query time.
* [Filter](https://grafana.com/docs/loki/latest/logql/#label-filter-expression) on query time extracted labels.
* [Format](https://grafana.com/docs/loki/latest/logql/#line-format-expression) your log lines any way you please!
* [Graph](https://grafana.com/docs/loki/latest/logql/#unwrapped-range-aggregations) the contents of your log lines as metrics, including support for many more of your favorite PromQL functions.
* Generate prometheus [alerts directly from your logs](https://grafana.com/docs/loki/latest/alerting/)!
* Create alerts using the same prometheus alert rule syntax and let Loki send alerts directly to your Prometheus Alertmanager!
* [boltdb-shipper](https://grafana.com/docs/loki/latest/operations/storage/boltdb-shipper/) is now production ready!
* This is it! Now Loki only needs a single object store (S3,GCS,Filesystem...) to store all the data, no more Cassandra, DynamoDB or Bigtable!

We are extremely excited about these new features, expect some talks, webinars, and blogs where we explain all this new functionality in detail.

### Notable mention

This is a small change but very helpful!

* [2737](https://github.com/grafana/loki/pull/2737) **dlemel8**: cmd/loki: add "verify-config" flag

Thank you @dlemel8 for this PR! Now you can start Loki with `-verify-config` to make sure your config is valid and Loki will exit with a status code 0 if it is!

### All Changes

#### Loki
* [2804](https://github.com/grafana/loki/pull/2804) **slim-bean**: Loki: log any chunk fetch failure
* [2803](https://github.com/grafana/loki/pull/2803) **slim-bean**: Update local and docker default config files to use boltdb-shipper with a few other config changes
* [2796](https://github.com/grafana/loki/pull/2796) **cyriltovena**: Fixes a bug that would add __error__ label incorrectly.
* [2793](https://github.com/grafana/loki/pull/2793) **cyriltovena**: Improve the way we reverse iterator for backward queries.
* [2790](https://github.com/grafana/loki/pull/2790) **sandeepsukhani**: Boltdb shipper metrics changes
* [2788](https://github.com/grafana/loki/pull/2788) **sandeepsukhani**: add a metric in compactor to record timestamp of last successful run
* [2786](https://github.com/grafana/loki/pull/2786) **cyriltovena**: Logqlv2 pushes groups down to edge
* [2778](https://github.com/grafana/loki/pull/2778) **cyriltovena**: Logqv2 optimization
* [2774](https://github.com/grafana/loki/pull/2774) **cyriltovena**: Handle panic in the store goroutine.
* [2773](https://github.com/grafana/loki/pull/2773) **cyriltovena**: Fixes race conditions in the batch iterator.
* [2770](https://github.com/grafana/loki/pull/2770) **sandeepsukhani**: Boltdb shipper query performance improvements
* [2769](https://github.com/grafana/loki/pull/2769) **cyriltovena**: LogQL: Labels and Metrics Extraction
* [2768](https://github.com/grafana/loki/pull/2768) **cyriltovena**: Fixes all lint errors.
* [2761](https://github.com/grafana/loki/pull/2761) **owen-d**: Service discovery refactor
* [2755](https://github.com/grafana/loki/pull/2755) **owen-d**: Revendor Cortex
* [2752](https://github.com/grafana/loki/pull/2752) **kavirajk**: fix: Remove depricated `entry_parser` from scrapeconfig
* [2741](https://github.com/grafana/loki/pull/2741) **owen-d**: better tenant logging in ruler memstore
* [2737](https://github.com/grafana/loki/pull/2737) **dlemel8**: cmd/loki: add "verify-config" flag
* [2735](https://github.com/grafana/loki/pull/2735) **cyriltovena**: Fixes the frontend logs to include org_id.
* [2732](https://github.com/grafana/loki/pull/2732) **sandeepsukhani**: set timestamp in instant query done by canaries
* [2726](https://github.com/grafana/loki/pull/2726) **dvrkps**: hack: clean getStore
* [2711](https://github.com/grafana/loki/pull/2711) **owen-d**: removes r/w pools from block/chunk types
* [2709](https://github.com/grafana/loki/pull/2709) **cyriltovena**: Bypass sharding middleware when a query can't be sharded.
* [2671](https://github.com/grafana/loki/pull/2671) **alrs**: pkg/querier: fix dropped error
* [2665](https://github.com/grafana/loki/pull/2665) **cnbailian**: Loki: Querier APIs respond JSON Content-Type
* [2663](https://github.com/grafana/loki/pull/2663) **owen-d**: improves numeric literal stringer impl
* [2662](https://github.com/grafana/loki/pull/2662) **owen-d**: exposes rule group validation fn
* [2661](https://github.com/grafana/loki/pull/2661) **owen-d**: Enable local rules backend & disallow configdb.
* [2656](https://github.com/grafana/loki/pull/2656) **sandeepsukhani**: run multiple queries per table at once with boltdb-shipper
* [2655](https://github.com/grafana/loki/pull/2655) **sandeepsukhani**: fix store query bug when running loki in single binary mode with boltdb-shipper
* [2650](https://github.com/grafana/loki/pull/2650) **owen-d**: Adds prometheus ruler routes
* [2647](https://github.com/grafana/loki/pull/2647) **arl**: pkg/chunkenc: fix test using string(int) conversion
* [2645](https://github.com/grafana/loki/pull/2645) **arl**: Tests: fix issue 2356: distributor_test.go fails when the system has no interface name in [eth0, en0, lo0]
* [2642](https://github.com/grafana/loki/pull/2642) **sandeepsukhani**: fix an issue with building loki
* [2640](https://github.com/grafana/loki/pull/2640) **sandeepsukhani**: improvements for boltdb-shipper compactor
* [2637](https://github.com/grafana/loki/pull/2637) **owen-d**: Ruler docs + single binary inclusion
* [2627](https://github.com/grafana/loki/pull/2627) **sandeepsukhani**: revendor cortex to latest master
* [2620](https://github.com/grafana/loki/pull/2620) **alrs**: pkg/storage/stores/shipper/uploads: fix test error
* [2614](https://github.com/grafana/loki/pull/2614) **cyriltovena**: Improve lz4 compression
* [2613](https://github.com/grafana/loki/pull/2613) **sandeepsukhani**: fix a panic when trying to stop boltdb-shipper multiple times using sync.once
* [2610](https://github.com/grafana/loki/pull/2610) **slim-bean**: Loki: Fix query-frontend ready handler
* [2601](https://github.com/grafana/loki/pull/2601) **sandeepsukhani**: rpc for querying ingesters to get chunk ids from its store
* [2589](https://github.com/grafana/loki/pull/2589) **owen-d**: Ruler/loki rule validator
* [2582](https://github.com/grafana/loki/pull/2582) **yeya24**: Add _total suffix to ruler counter metrics
* [2580](https://github.com/grafana/loki/pull/2580) **owen-d**: strict rule unmarshaling
* [2578](https://github.com/grafana/loki/pull/2578) **owen-d**: exports grouploader
* [2576](https://github.com/grafana/loki/pull/2576) **owen-d**: Better rule loading
* [2574](https://github.com/grafana/loki/pull/2574) **sandeepsukhani**: fix closing of compressed file from boltdb-shipper compactor
* [2572](https://github.com/grafana/loki/pull/2572) **adityacs**: Validate max_query_length in Labels API
* [2564](https://github.com/grafana/loki/pull/2564) **owen-d**: Error on no schema configs
* [2559](https://github.com/grafana/loki/pull/2559) **sandeepsukhani**: fix dir setup based on which mode it is running
* [2558](https://github.com/grafana/loki/pull/2558) **sandeepsukhani**: cleanup boltdb files in queriers during startup/shutdown
* [2552](https://github.com/grafana/loki/pull/2552) **owen-d**: fixes batch metrics help text & corrects bucketing
* [2550](https://github.com/grafana/loki/pull/2550) **sandeepsukhani**: fix a flaky test in boltdb shipper
* [2548](https://github.com/grafana/loki/pull/2548) **sandeepsukhani**: add some metrics for monitoring compactor
* [2546](https://github.com/grafana/loki/pull/2546) **sandeepsukhani**: register boltdb shipper compactor cli flags
* [2543](https://github.com/grafana/loki/pull/2543) **sandeepsukhani**: revendor cortex to latest master
* [2534](https://github.com/grafana/loki/pull/2534) **owen-d**: Consistent chunk metrics
* [2530](https://github.com/grafana/loki/pull/2530) **sandeepsukhani**: minor fixes and improvements for boltdb shipper
* [2526](https://github.com/grafana/loki/pull/2526) **sandeepsukhani**: compactor for compacting boltdb files uploaded by shipper
* [2510](https://github.com/grafana/loki/pull/2510) **owen-d**: adds batch based metrics
* [2507](https://github.com/grafana/loki/pull/2507) **sandeepsukhani**: compress boltdb files to gzip while uploading from shipper
* [2458](https://github.com/grafana/loki/pull/2458) **owen-d**: Feature/ruler (take 2)
* [2487](https://github.com/grafana/loki/pull/2487) **sandeepsukhani**: upload boltdb files from shipper only when they are not expected to be modified or during shutdown

#### Docs
* [2797](https://github.com/grafana/loki/pull/2797) **cyriltovena**: Logqlv2 docs
* [2772](https://github.com/grafana/loki/pull/2772) **DesistDaydream**: reapir Retention Example Configuration
* [2762](https://github.com/grafana/loki/pull/2762) **PabloCastellano**: fix: typo in upgrade.md
* [2750](https://github.com/grafana/loki/pull/2750) **owen-d**: fixes path in prom rules api docs
* [2733](https://github.com/grafana/loki/pull/2733) **owen-d**: Removes wrong capitalizations
* [2728](https://github.com/grafana/loki/pull/2728) **vishesh92**: Docs: Update docs for redis
* [2725](https://github.com/grafana/loki/pull/2725) **dvrkps**: fix some misspells
* [2724](https://github.com/grafana/loki/pull/2724) **MadhavJivrajani**: DOCS: change format of unordered lists in technical docs
* [2716](https://github.com/grafana/loki/pull/2716) **huikang**: Doc: fixing parameter name in configuration
* [2705](https://github.com/grafana/loki/pull/2705) **owen-d**: shows cortextool lint command for loki in alerting docs
* [2702](https://github.com/grafana/loki/pull/2702) **huikang**: Doc: fix broken links in production/README.md
* [2699](https://github.com/grafana/loki/pull/2699) **sandangel**: docs: use repetitive numbering
* [2698](https://github.com/grafana/loki/pull/2698) **bemasher**: Doc: Vague link text.
* [2697](https://github.com/grafana/loki/pull/2697) **owen-d**: updates alerting docs with new cortex tool loki linting support
* [2692](https://github.com/grafana/loki/pull/2692) **philnichol**: Docs: Corrected incorrect instances of (setup|set up)
* [2691](https://github.com/grafana/loki/pull/2691) **UniqueTokens**: Update metrics.md
* [2689](https://github.com/grafana/loki/pull/2689) **pgassmann**: docker plugin documentation update
* [2686](https://github.com/grafana/loki/pull/2686) **demon**: docs: Fix link to code of conduct
* [2657](https://github.com/grafana/loki/pull/2657) **owen-d**: fixes ruler docs & includes ruler configs in cmd/configs + docker img
* [2622](https://github.com/grafana/loki/pull/2622) **sandeepsukhani**: add compactor details and other boltdb-shipper doc improvments
* [2621](https://github.com/grafana/loki/pull/2621) **cyriltovena**: Fixes links in aws tutorials.
* [2606](https://github.com/grafana/loki/pull/2606) **cyriltovena**: More template stage examples.
* [2605](https://github.com/grafana/loki/pull/2605) **Decad**: Update docs to use raw link
* [2600](https://github.com/grafana/loki/pull/2600) **slim-bean**: Docs: Fix broken links on generated site
* [2597](https://github.com/grafana/loki/pull/2597) **nek-00-ken**: Fixup: url to access promtail config sample
* [2595](https://github.com/grafana/loki/pull/2595) **sh0rez**: docs: fix broken links
* [2594](https://github.com/grafana/loki/pull/2594) **wardbekker**: Update README.md
* [2592](https://github.com/grafana/loki/pull/2592) **owen-d**: fixes some doc links
* [2591](https://github.com/grafana/loki/pull/2591) **woodsaj**: Docs: fix links in installation docs
* [2586](https://github.com/grafana/loki/pull/2586) **ms42Q**: Doc fixes: remove typos and long sentence
* [2579](https://github.com/grafana/loki/pull/2579) **oddlittlebird**: Update CODEOWNERS
* [2566](https://github.com/grafana/loki/pull/2566) **owen-d**: Website doc link fixes
* [2528](https://github.com/grafana/loki/pull/2528) **owen-d**: Update tanka.md with steps for using k8s-alpha lib
* [2512](https://github.com/grafana/loki/pull/2512) **palemtnrider**: Documentation: Fixes  install and getting-started links in the readme
* [2508](https://github.com/grafana/loki/pull/2508) **owen-d**: memberlist correct yaml path. closes #2499
* [2506](https://github.com/grafana/loki/pull/2506) **ferdikurniawan**: Docs: fix dead link
* [2505](https://github.com/grafana/loki/pull/2505) **sh0rez**: doc: close code block
* [2501](https://github.com/grafana/loki/pull/2501) **tivvit**: fix incorrect upgrade link
* [2500](https://github.com/grafana/loki/pull/2500) **oddlittlebird**: Docs: Update README.md

#### Helm
* [2746](https://github.com/grafana/loki/pull/2746) **marcosartori**: helm/fluentbit K8S-Logging.Exclude &  and Mem_Buf_Limit toggle
* [2742](https://github.com/grafana/loki/pull/2742) **steven-sheehy**: Fix linting errors and use of deprecated repositories
* [2659](https://github.com/grafana/loki/pull/2659) **rskrishnar**: [Promtail] enables configuring psp in helm chart
* [2554](https://github.com/grafana/loki/pull/2554) **alexandre-allard-scality**: production/helm: add support for PV selector in Loki statefulset

#### FluentD
* [2739](https://github.com/grafana/loki/pull/2739) **jgehrcke**: FluentD loki plugin: add support for bearer_token_file parameter

#### Fluent Bit
* [2568](https://github.com/grafana/loki/pull/2568) **zjj2wry**: fluent-bit plugin support TLS

#### Promtail
* [2723](https://github.com/grafana/loki/pull/2723) **carlpett**: Promtail: Add counter promtail_batch_retries_total
* [2717](https://github.com/grafana/loki/pull/2717) **slim-bean**: Promtail: Fix deadlock on tailer shutdown.
* [2710](https://github.com/grafana/loki/pull/2710) **slim-bean**: Promtail: (and also fluent-bit) change the max batch size to 1MB
* [2708](https://github.com/grafana/loki/pull/2708) **Falco20019**: Promtail: Fix timestamp parser for short year format
* [2658](https://github.com/grafana/loki/pull/2658) **slim-bean**: Promtail: do not mark the position if the file is removed
* [2618](https://github.com/grafana/loki/pull/2618) **slim-bean**: Promtail: Add a stream lagging metric
* [2615](https://github.com/grafana/loki/pull/2615) **aminjam**: Add fallback_formats for timestamp stage
* [2603](https://github.com/grafana/loki/pull/2603) **rfratto**: Expose UserAgent and fix User-Agent version source
* [2575](https://github.com/grafana/loki/pull/2575) **unguiculus**: Promtail: Fix docker-compose.yaml
* [2571](https://github.com/grafana/loki/pull/2571) **rsteneteg**: Promtail: adding pipeline stage for dropping labels
* [2570](https://github.com/grafana/loki/pull/2570) **slim-bean**: Promtail: Fix concurrent map iteration when using stdin
* [2565](https://github.com/grafana/loki/pull/2565) **carlpett**: Add a counter for empty syslog messages
* [2542](https://github.com/grafana/loki/pull/2542) **slim-bean**: Promtail: implement shutdown for the no-op server
* [2532](https://github.com/grafana/loki/pull/2532) **slim-bean**: Promtail: Restart the tailer if we fail to read and upate current position

#### Ksonnet
* [2719](https://github.com/grafana/loki/pull/2719) **halcyondude**: nit: fix formatting for ksonnet/loki
* [2677](https://github.com/grafana/loki/pull/2677) **sandeepsukhani**: fix jsonnet for memcached-writes when using boltdb-shipper
* [2617](https://github.com/grafana/loki/pull/2617) **periklis**: Add config options for loki dashboards
* [2612](https://github.com/grafana/loki/pull/2612) **fredr**: Dashboard: typo in Loki Operational dashboard
* [2599](https://github.com/grafana/loki/pull/2599) **sandeepsukhani**: fix closing bracket in dashboards from loki-mixin
* [2584](https://github.com/grafana/loki/pull/2584) **sandeepsukhani**: Read, Write and operational dashboard improvements
* [2560](https://github.com/grafana/loki/pull/2560) **owen-d**: Jsonnet/ruler
* [2547](https://github.com/grafana/loki/pull/2547) **sandeepsukhani**: jsonnet for running loki using boltdb-shipper
* [2525](https://github.com/grafana/loki/pull/2525) **Duologic**: fix(ksonnet): don't depend on specific k8s version
* [2521](https://github.com/grafana/loki/pull/2521) **charandas**: fix: broken links in Tanka documentation
* [2503](https://github.com/grafana/loki/pull/2503) **owen-d**: Ksonnet docs
* [2494](https://github.com/grafana/loki/pull/2494) **primeroz**: Jsonnet Promtail: Change function for mounting configmap in promtail daemonset

#### Logstash
* [2607](https://github.com/grafana/loki/pull/2607) **adityacs**: Logstash cpu usage fix

#### Build
* [2602](https://github.com/grafana/loki/pull/2602) **sandeepsukhani**: add support for building querytee
* [2561](https://github.com/grafana/loki/pull/2561) **tharun208**: Added logcli docker image
* [2549](https://github.com/grafana/loki/pull/2549) **simnv**: Ignore .exe files build for Windows
* [2527](https://github.com/grafana/loki/pull/2527) **owen-d**: Update docker-compose.yaml to use 1.6.0

#### Docker Logging Driver
* [2459](https://github.com/grafana/loki/pull/2459) **RaitoBezarius**: Docker logging driver: Add a keymod for the extra attributes from the Docker logging driver

### Dependencies

* Go Version:     1.14.2
* Cortex Version: 85942c5703cf22b64cecfd291e7e7c42d1b8c30c

## 1.6.1 (2020-08-24)

This is a small release and only contains two fixes for Promtail:

* [2542](https://github.com/grafana/loki/pull/2542) **slim-bean**: Promtail: implement shutdown for the no-op server
* [2532](https://github.com/grafana/loki/pull/2532) **slim-bean**: Promtail: Restart the tailer if we fail to read and upate current position

The first only applies if you are running Promtail with both `--stdin` and `--server.disabled=true` flags.

The second is a minor rework to how Promtail handles a very specific error when attempting to read the size of a file and failing to do so.

Upgrading Promtail from 1.6.0 to 1.6.1 is only necessary if you have logs full of `msg="error getting tail position and/or size"`,
the code changed in this release has been unchanged for a long time and we suspect very few people are seeing this issue.

No changes to any other components (Loki, Logcli, etc) are included in this release.

## 1.6.0 (2020-08-13)

It's the second thursday of the eighth month of the year which means it's time for another Loki Release!!

Before we highlight important features and changes, congratulations to [@adityacs](https://github.com/adityacs), who is the newest member of the Loki team!
Aditya has been regularly contributing to the Loki project for the past year, with each contribution better than the last.
Many of the items on the following list were thanks to his hard work. Thank you, Aditya, and welcome to the team!

I think we might have set a new record with 189 PR's in this release!

### Important Notes

**Please Note** There are several changes in this release which might require your attention!

* The NET_BIND_SERVICE capability was removed from the Loki process in the docker image, it's no longer possible to run Loki with the supplied image on a port less than 1024
* If you run microservices, there is an important rollout sequence to prevent query errors.
* Scrape configs have changed for Promtail in both Helm and Ksonnet affecting two labels: `instance` -> `pod` and `container_name` -> `container`.
* Almost all of the Loki Canary metrics were renamed.
* A few command line flags where changed (although they are likely not commonly used)
* If you use ksonnet and run on GCS and Bigtable you may see an error in your config as a default value was removed.
* If you are using boltdb-shipper, you will likekly need to add a new schema_config entry.

Check the [upgrade guide](https://github.com/grafana/loki/blob/master/docs/sources/operations/upgrade.md#160) for detailed information on all these changes.

### Notable Features and Fixes

#### Query language enhancements

* [2150](https://github.com/grafana/loki/pull/2150) introduces `bytes_rate`, which calculates the per second byte rate of a log stream, and `bytes_over_time`, which returns the byte size of a log stream.
* [2182](https://github.com/grafana/loki/pull/2182) introduces a long list of comparison operators, which will let you write queries like `count_over_time({foo="bar"}[1m]) > 10`. Check out the PR for a more detailed description.

#### Loki performance improvements

* [2216](https://github.com/grafana/loki/pull/2216), [2218](https://github.com/grafana/loki/pull/2218), and [2219](https://github.com/grafana/loki/pull/2219) all improve how memory is allocated and reused for queries.
* [2239](https://github.com/grafana/loki/pull/2239) is a huge improvement for certain cases in which a query covers a large number of streams that all overlap in time. Overlapping data is now internally cached while Loki works to sort all the streams into the proper time order.
* [2293](https://github.com/grafana/loki/pull/2293) was a big refactor to how Loki internally processes log queries vs. metric queries, creating separate code paths to further optimize metric queries. Metric query performance is now 2 to 10 times faster.

If you are using the query-frontend:

* [2441](https://github.com/grafana/loki/pull/2441) improves how label queries can be split and queried in parallel
* [2123](https://github.com/grafana/loki/pull/2123) allows queries to the `series` API to be split by time and parallelized; and last but most significant
* [1927](https://github.com/grafana/loki/pull/1927) allows for a much larger range of queries to be sharded and performed in parallel. Query sharding is a topic in itself, but as a rough summary, this type of sharding is not time dependent and leverages how data is already stored by Loki to be able to split queries up into 16 separate pieces to be queried at the same time.

#### Promtail

* [2296](https://github.com/grafana/loki/pull/2296) allows Promtail to expose the Loki Push API. With this, you can push from any client to Promtail as if it were Loki, and Promtail can then forward those logs to another Promtail or to Loki. There are some good use cases for this with the Loki Docker Logging Driver; if you want an easier way to configure pipelines or expose metrics collection, point your Docker drivers at a Promtail instance.
* [2282](https://github.com/grafana/loki/pull/2282) contains an example Amazon Lambda where you can use a fan-in approach and ingestion timestamping in Promtail to work around `out of order` issues with multiple Lambdas processing the same log stream. This is one way to get logs from a high-cardinality source without adding a high-cardinality label.
* [2060](https://github.com/grafana/loki/pull/2060) introduces the `Replace` stage, which lets you find and replace or remove text inside a log line. Combined with [2422](https://github.com/grafana/loki/pull/2422) and [2480](https://github.com/grafana/loki/pull/2480), you can now find and replace sensitive data in a log line like a password or email address and replace it with ****, or hash the value to prevent readability, while still being able to trace the value through your logs. Last on the list of pipeline additions,
* [2496](https://github.com/grafana/loki/pull/2496) adds a `Drop` pipeline stage, which lets you drop log lines based on several criteria options including regex matching content, line length, or the age of the log line. The last two are useful to prevent sending to Loki logs that you know would be rejected based on configured limits in the Loki server.

#### Logstash output plugin

* [1822](https://github.com/grafana/loki/pull/1822) added a Logstash output plugin for Loki. If you have an existing Logstash install, you can now use this plugin to send your logs to Loki to make it easier to try out, or use Loki alongside an existing logging installation.

#### Loki Canary

* [2344](https://github.com/grafana/loki/pull/2344) improved the canaries capabilities for checking for data integrity, including spot checking for logs over a longer time window and running metric queries to verify count_over_time accuracy.

#### Logcli

* [2470](https://github.com/grafana/loki/pull/2470) allows you to color code your log lines based on their stream labels for a nice visual indicator of streams.
* [2497](https://github.com/grafana/loki/pull/2497) expands on the series API query to Loki with the`--analyze-labels` flag, which can show you a detailed breakdown of your label key and value combinations. This is very useful for finding improper label usage in Loki or labels with high cardinality.
* [2482](https://github.com/grafana/loki/pull/2482), in which LogCLI will automatically batch requests to Loki to allow making queries with a `--limit=` far larger than the server side limit defined in Loki. LogCLI will dispatch the request in a series of queries configured by the `--batch=` parameter (which defaults to 1000) until the requested limit is reached!

#### Misc

* [2453](https://github.com/grafana/loki/pull/2453) improves the error messages when a query times out, as `Context Deadline Exceeded` wasn’t the most intuitive.
* [2336](https://github.com/grafana/loki/pull/2336) provides two new flags that will print the entire Loki config object at startup. Be warned there are a lot of config options, and many won’t apply to your setup (such as storage configs you aren’t using), but this can be a really useful tool when troubleshooting. Sticking with the theme of best for last,
* [2224](https://github.com/grafana/loki/pull/2224) and [2288](https://github.com/grafana/loki/pull/2288) improve support for running Loki with a shared Ring using memberlist while not requiring Consul or Etcd. We need to follow up soon with some better documentation or a blog post on this!


### Dependencies

* Go Version:     1.14.2
* Cortex Version: 7014ff11ed70d9d59ad29d0a95e73999c436c47c

### All Changes

#### Loki
* [2484](https://github.com/grafana/loki/pull/2484) **slim-bean**: Loki: fix batch iterator error when all chunks overlap and chunk time ranges are greater than query time range
* [2483](https://github.com/grafana/loki/pull/2483) **sandeepsukhani**: download boltdb files parallelly during reads
* [2472](https://github.com/grafana/loki/pull/2472) **owen-d**: series endpoint uses normal splits
* [2466](https://github.com/grafana/loki/pull/2466) **owen-d**: BatchIter edge cases
* [2463](https://github.com/grafana/loki/pull/2463) **sandeepsukhani**: revendor cortex to latest master
* [2457](https://github.com/grafana/loki/pull/2457) **adityacs**: Fix panic in cassandra storage while registering metrics
* [2453](https://github.com/grafana/loki/pull/2453) **slim-bean**: Loki: Improve error messages on query timeout or cancel
* [2450](https://github.com/grafana/loki/pull/2450) **adityacs**: Fixes panic in runtime_config
* [2449](https://github.com/grafana/loki/pull/2449) **jvrplmlmn**: Replace usage of sync/atomic with uber-go/atomic
* [2441](https://github.com/grafana/loki/pull/2441) **cyriltovena**: Split label names queries in the frontend.
* [2427](https://github.com/grafana/loki/pull/2427) **owen-d**: Revendor cortex
* [2392](https://github.com/grafana/loki/pull/2392) **owen-d**: avoid mutating config while parsing -config.file
* [2346](https://github.com/grafana/loki/pull/2346) **cyriltovena**: Fixes LogQL grouping
* [2336](https://github.com/grafana/loki/pull/2336) **slim-bean**: Loki: add -print-config-stderr flag to dump loki's runtime config to stderr
* [2330](https://github.com/grafana/loki/pull/2330) **slim-bean**: Loki: Use a new context to update the ring state after a failed chunk transfer
* [2328](https://github.com/grafana/loki/pull/2328) **slim-bean**: Loki: Transfer one chunk at a time per series during chunk transfers
* [2327](https://github.com/grafana/loki/pull/2327) **adityacs**: Fix data race in ingester
* [2323](https://github.com/grafana/loki/pull/2323) **cyriltovena**: Improve object key parsing for boltdb shipper.
* [2306](https://github.com/grafana/loki/pull/2306) **cyriltovena**: Fixes buffered iterator skipping very long lines.
* [2302](https://github.com/grafana/loki/pull/2302) **cyriltovena**: Improve entry deduplication.
* [2294](https://github.com/grafana/loki/pull/2294) **cyriltovena**: Remove NET_BIND_SERVICE capability requirement.
* [2293](https://github.com/grafana/loki/pull/2293) **cyriltovena**: Improve metric queries by computing samples at the edges.
* [2288](https://github.com/grafana/loki/pull/2288) **periklis**: Add support for memberlist dns-based discovery
* [2268](https://github.com/grafana/loki/pull/2268) **owen-d**: lock fix for flaky test
* [2266](https://github.com/grafana/loki/pull/2266) **cyriltovena**: Update to latest cortex.
* [2264](https://github.com/grafana/loki/pull/2264) **adityacs**: Fix ingester results for series query
* [2261](https://github.com/grafana/loki/pull/2261) **sandeepsukhani**: create smaller unique files from boltdb shipper and other code refactorings
* [2254](https://github.com/grafana/loki/pull/2254) **slim-bean**: Loki: Series API will return all series with no match or empty matcher
* [2252](https://github.com/grafana/loki/pull/2252) **owen-d**: avoids further time splitting in querysharding mware
* [2250](https://github.com/grafana/loki/pull/2250) **slim-bean**: Loki: Remove redundant log warning
* [2249](https://github.com/grafana/loki/pull/2249) **owen-d**: avoids recording stats in the sharded engine
* [2248](https://github.com/grafana/loki/pull/2248) **cyriltovena**: Add performance profile flags for logcli.
* [2239](https://github.com/grafana/loki/pull/2239) **cyriltovena**: Cache overlapping blocks
* [2224](https://github.com/grafana/loki/pull/2224) **periklis**: Replace memberlist service in favor of cortex provided service
* [2223](https://github.com/grafana/loki/pull/2223) **adityacs**: Add Error method for step evaluators
* [2219](https://github.com/grafana/loki/pull/2219) **cyriltovena**: Reuse slice for the range vector allocations.
* [2218](https://github.com/grafana/loki/pull/2218) **cyriltovena**: Reuse buffer for hash computation in the engine.
* [2216](https://github.com/grafana/loki/pull/2216) **cyriltovena**: Improve point allocations for each steps in the logql engine.
* [2211](https://github.com/grafana/loki/pull/2211) **sandeepsukhani**: query tee proxy with support for comparison of responses
* [2206](https://github.com/grafana/loki/pull/2206) **sandeepsukhani**: disable index dedupe when rf > 1 and current or upcoming index type is boltdb-shipper
* [2204](https://github.com/grafana/loki/pull/2204) **owen-d**: bumps cortex & fixes conflicts
* [2191](https://github.com/grafana/loki/pull/2191) **periklis**: Add flag to disable tracing activation
* [2189](https://github.com/grafana/loki/pull/2189) **owen-d**: Fix vector-scalar comparisons
* [2182](https://github.com/grafana/loki/pull/2182) **owen-d**: Logql comparison ops
* [2178](https://github.com/grafana/loki/pull/2178) **cyriltovena**: Fixes path prefix in the querier.
* [2166](https://github.com/grafana/loki/pull/2166) **sandeepsukhani**: enforce requirment for periodic config for index tables to be 24h when using boltdb shipper
* [2161](https://github.com/grafana/loki/pull/2161) **cyriltovena**: Fix error message for max tail connections.
* [2156](https://github.com/grafana/loki/pull/2156) **sandeepsukhani**: boltdb shipper download failure handling and some refactorings
* [2150](https://github.com/grafana/loki/pull/2150) **cyriltovena**: Bytes aggregations
* [2136](https://github.com/grafana/loki/pull/2136) **cyriltovena**: Fixes Iterator boundaries
* [2123](https://github.com/grafana/loki/pull/2123) **adityacs**: Fix Series API slowness
* [1927](https://github.com/grafana/loki/pull/1927) **owen-d**: Feature/querysharding ii
* [2032](https://github.com/grafana/loki/pull/2032) **tivvit**: Added support for tail to query frontend

#### Promtail
* [2496](https://github.com/grafana/loki/pull/2496) **slim-bean**: Promtail: Drop stage
* [2475](https://github.com/grafana/loki/pull/2475) **slim-bean**: Promtail: force the log level on any Loki Push API target servers to match Promtail's log level.
* [2474](https://github.com/grafana/loki/pull/2474) **slim-bean**: Promtail: use --client.external-labels for all clients
* [2471](https://github.com/grafana/loki/pull/2471) **owen-d**: Fix/promtail yaml config
* [2464](https://github.com/grafana/loki/pull/2464) **slim-bean**: Promtail: Bug: loki push api, clone labels before handling
* [2438](https://github.com/grafana/loki/pull/2438) **rfratto**: pkg/promtail: propagate a logger rather than using util.Logger globally
* [2432](https://github.com/grafana/loki/pull/2432) **pyr0hu**: Promtail: Allow empty replace values for replace stage
* [2422](https://github.com/grafana/loki/pull/2422) **wardbekker**: Template: Added a sha256 template function for obfuscating / anonymize PII data in e.g. the replace stage
* [2414](https://github.com/grafana/loki/pull/2414) **rfratto**: Add RegisterFlagsWithPrefix to config structs
* [2386](https://github.com/grafana/loki/pull/2386) **cyriltovena**: Add regex function to promtail template stage.
* [2345](https://github.com/grafana/loki/pull/2345) **adityacs**: Refactor Promtail target manager code
* [2301](https://github.com/grafana/loki/pull/2301) **flixr**: Promtail: support unix timestamps with fractional seconds
* [2296](https://github.com/grafana/loki/pull/2296) **slim-bean**: Promtail: Loki Push API
* [2282](https://github.com/grafana/loki/pull/2282) **owen-d**: Lambda-Promtail
* [2242](https://github.com/grafana/loki/pull/2242) **carlpett**: Set user agent on outgoing http requests
* [2196](https://github.com/grafana/loki/pull/2196) **cyriltovena**: Adds default -config.file for the promtail docker images.
* [2127](https://github.com/grafana/loki/pull/2127) **bastjan**: Update go-syslog to accept non-UTF8 encoding in syslog message
* [2111](https://github.com/grafana/loki/pull/2111) **adityacs**: Fix Promtail journal seeking known position
* [2105](https://github.com/grafana/loki/pull/2105) **fatpat**: promtail: Add Entry variable to template
* [1118](https://github.com/grafana/loki/pull/1118) **shuttie**: promtail: fix high CPU usage on large kubernetes clusters.
* [2060](https://github.com/grafana/loki/pull/2060) **adityacs**: Feature: Replace stage in pipeline
* [2087](https://github.com/grafana/loki/pull/2087) **adityacs**: Set JournalTarget Priority value to keyword

#### Logcli
* [2497](https://github.com/grafana/loki/pull/2497) **slim-bean**: logcli: adds --analyize-labels to logcli series command and changes how labels are provided to the command
* [2482](https://github.com/grafana/loki/pull/2482) **slim-bean**: Logcli: automatically batch requests
* [2470](https://github.com/grafana/loki/pull/2470) **adityacs**: colored labels output for logcli
* [2235](https://github.com/grafana/loki/pull/2235) **pstibrany**: logcli: Remove single newline from the raw line before printing.
* [2126](https://github.com/grafana/loki/pull/2126) **cyriltovena**: Validate local storage config for the logcli
* [2083](https://github.com/grafana/loki/pull/2083) **adityacs**: Support querying labels on time range in logcli

#### Docs
* [2473](https://github.com/grafana/loki/pull/2473) **owen-d**: fixes lambda-promtail relative doc link
* [2454](https://github.com/grafana/loki/pull/2454) **oddlittlebird**: Create CODEOWNERS
* [2439](https://github.com/grafana/loki/pull/2439) **till**: Docs: updated "Upgrading" for docker driver
* [2437](https://github.com/grafana/loki/pull/2437) **wardbekker**: DOCS: clarified globbing behaviour of __path__ of the doublestar library
* [2431](https://github.com/grafana/loki/pull/2431) **endu**: fix dead link
* [2425](https://github.com/grafana/loki/pull/2425) **RichiH**: Change conduct contact email address
* [2420](https://github.com/grafana/loki/pull/2420) **petuhovskiy**: Fix docker driver doc
* [2418](https://github.com/grafana/loki/pull/2418) **cyriltovena**: Add logstash to clients page with FrontMatter.
* [2402](https://github.com/grafana/loki/pull/2402) **cyriltovena**: More fixes for the website.
* [2400](https://github.com/grafana/loki/pull/2400) **tontongg**: Fix URL to LogQL documentation
* [2398](https://github.com/grafana/loki/pull/2398) **robbymilo**: Docs - update links, readme
* [2397](https://github.com/grafana/loki/pull/2397) **coderanger**: 📝 Note that entry_parser is deprecated.
* [2396](https://github.com/grafana/loki/pull/2396) **dnsmichi**: Docs: Fix Fluentd title (visible in menu)
* [2391](https://github.com/grafana/loki/pull/2391) **cyriltovena**: Update fluentd docs and fixes links for the website.
* [2390](https://github.com/grafana/loki/pull/2390) **cyriltovena**: Fluent bit docs
* [2389](https://github.com/grafana/loki/pull/2389) **cyriltovena**: Docker driver doc
* [2385](https://github.com/grafana/loki/pull/2385) **abowloflrf**: Update logo link in README.md
* [2378](https://github.com/grafana/loki/pull/2378) **robbymilo**: Sync docs to website
* [2360](https://github.com/grafana/loki/pull/2360) **owen-d**: Makes timestamp parsing docs clearer
* [2358](https://github.com/grafana/loki/pull/2358) **rille111**: Documentation: Add example for having separate pvc for loki, using helm
* [2357](https://github.com/grafana/loki/pull/2357) **owen-d**: Storage backend examples
* [2338](https://github.com/grafana/loki/pull/2338) **cyriltovena**: Add a complete tutorial on how to ship logs from AWS EKS.
* [2335](https://github.com/grafana/loki/pull/2335) **cyriltovena**: Improve documentation of the metric stage.
* [2331](https://github.com/grafana/loki/pull/2331) **cyriltovena**: Add a tutorial to forward AWS ECS logs to Loki.
* [2321](https://github.com/grafana/loki/pull/2321) **cyriltovena**: Tutorial to run Promtail on AWS EC2
* [2318](https://github.com/grafana/loki/pull/2318) **adityacs**: Configuration documentation improvements
* [2317](https://github.com/grafana/loki/pull/2317) **owen-d**: remove DynamoDB chunk store doc
* [2308](https://github.com/grafana/loki/pull/2308) **wardbekker**: Added a link to the replace parsing stage
* [2305](https://github.com/grafana/loki/pull/2305) **rafaelpissolatto**: Fix schema_config store value
* [2285](https://github.com/grafana/loki/pull/2285) **adityacs**: Fix local.md doc
* [2284](https://github.com/grafana/loki/pull/2284) **owen-d**: Update local.md
* [2279](https://github.com/grafana/loki/pull/2279) **Fra-nk**: Documentation: Refine LogQL documentation
* [2273](https://github.com/grafana/loki/pull/2273) **RichiH**: Fix typo
* [2247](https://github.com/grafana/loki/pull/2247) **carlpett**: docs: Fix missing quotes
* [2233](https://github.com/grafana/loki/pull/2233) **vyzigold**: docs: Add readmes to individual helm charts
* [2220](https://github.com/grafana/loki/pull/2220) **oddlittlebird**: Docs: Local install edits
* [2217](https://github.com/grafana/loki/pull/2217) **fredr**: docs: BoltDB typo
* [2215](https://github.com/grafana/loki/pull/2215) **fredr**: docs: Correct loki address for docker-compose
* [2172](https://github.com/grafana/loki/pull/2172) **cyriltovena**: Update old link for pipeline stages.
* [2163](https://github.com/grafana/loki/pull/2163) **slim-bean**: docs: fix an error in the example log line and byte counter metrics
* [2160](https://github.com/grafana/loki/pull/2160) **slim-bean**: Fix some errors in the upgrade guide to 1.5.0 and add some missing notes discovered by users.
* [2152](https://github.com/grafana/loki/pull/2152) **eamonryan**: Fix typo in promtail ClusterRole
* [2139](https://github.com/grafana/loki/pull/2139) **adityacs**: Fix configuration docs
* [2137](https://github.com/grafana/loki/pull/2137) **RichiH**: Propose new governance
* [2136](https://github.com/grafana/loki/pull/2136) **cyriltovena**: Fixes Iterator boundaries
* [2125](https://github.com/grafana/loki/pull/2125) **theMercedes**: Update logql.md
* [2112](https://github.com/grafana/loki/pull/2112) **nileshcs**: Documentation: Outdated fluentd image name, UID details, link update
* [2092](https://github.com/grafana/loki/pull/2092) **i-takizawa**: docs: make <placeholders> visible

#### Build
* [2467](https://github.com/grafana/loki/pull/2467) **slim-bean**: Update Loki build image

#### Ksonnet
* [2460](https://github.com/grafana/loki/pull/2460) **Duologic**: refactor: use $.core.v1.envVar
* [2452](https://github.com/grafana/loki/pull/2452) **slim-bean**: ksonnet: Reduce querier parallelism to a more sane default value and remove the default setting for storage_backend
* [2377](https://github.com/grafana/loki/pull/2377) **Duologic**: refactor: moved jaeger-agent-mixin
* [2373](https://github.com/grafana/loki/pull/2373) **slim-bean**: Ksonnet: Add a Pod Disruption Budget to Loki Ingesters
* [2185](https://github.com/grafana/loki/pull/2185) **cyriltovena**: Refactor mixin routes and add series API.
* [2162](https://github.com/grafana/loki/pull/2162) **slim-bean**: ksonnet: Fix up datasources and variables in Loki Operational
* [2091](https://github.com/grafana/loki/pull/2091) **beorn7**: Keep scrape config in line with the new Prometheus scrape config

#### Docker logging driver
* [2435](https://github.com/grafana/loki/pull/2435) **cyriltovena**: Add more precisions on the docker driver installed on the daemon.
* [2343](https://github.com/grafana/loki/pull/2343) **jdfalk**: loki-docker-driver: Change "ignoring empty line" to debug logging
* [2295](https://github.com/grafana/loki/pull/2295) **cyriltovena**: Remove mount in the docker driver.
* [2199](https://github.com/grafana/loki/pull/2199) **cyriltovena**: Docker driver relabeling
* [2116](https://github.com/grafana/loki/pull/2116) **cyriltovena**: Allows to change the log driver mode and buffer size.

#### Logstash output plugin
* [2415](https://github.com/grafana/loki/pull/2415) **cyriltovena**: Set service values via --set for logstash.
* [2410](https://github.com/grafana/loki/pull/2410) **adityacs**: logstash code refactor and doc improvements
* [1822](https://github.com/grafana/loki/pull/1822) **adityacs**: Loki Logstash Plugin

#### Loki canary
* [2413](https://github.com/grafana/loki/pull/2413) **slim-bean**: Loki-Canary: Backoff retries on query failures, add histograms for query performance.
* [2369](https://github.com/grafana/loki/pull/2369) **slim-bean**: Loki Canary: One more round of improvements to query for missing websocket entries up to max-wait
* [2350](https://github.com/grafana/loki/pull/2350) **slim-bean**: Canary tweaks
* [2344](https://github.com/grafana/loki/pull/2344) **slim-bean**: Loki-Canary: Add query spot checking and metric count checking
* [2259](https://github.com/grafana/loki/pull/2259) **ombre8**: Canary: make stream configurable

#### Fluentd
* [2407](https://github.com/grafana/loki/pull/2407) **cyriltovena**: bump fluentd version to release a new gem.
* [2399](https://github.com/grafana/loki/pull/2399) **tarokkk**: fluentd: Make fluentd version requirements permissive
* [2179](https://github.com/grafana/loki/pull/2179) **takanabe**: Improve fluentd plugin development experience
* [2171](https://github.com/grafana/loki/pull/2171) **takanabe**: Add server TLS certificate verification

#### Fluent Bit
* [2375](https://github.com/grafana/loki/pull/2375) **cyriltovena**: Fixes the fluentbit batchwait  backward compatiblity.
* [2367](https://github.com/grafana/loki/pull/2367) **dojci**: fluent-bit: Add more loki client configuration options
* [2365](https://github.com/grafana/loki/pull/2365) **dojci**: fluent-bit: Fix fluent-bit exit callback when buffering is enabled
* [2290](https://github.com/grafana/loki/pull/2290) **cyriltovena**: Fixes the lint issue merged to master.
* [2286](https://github.com/grafana/loki/pull/2286) **adityacs**: Fix fluent-bit newline and tab characters
* [2142](https://github.com/grafana/loki/pull/2142) **dojci**: Add FIFO queue persistent buffering for fluent bit output plugin
* [2089](https://github.com/grafana/loki/pull/2089) **FrederikNS**: Allow configuring more options for output configuration

#### Helm
* [2406](https://github.com/grafana/loki/pull/2406) **steven-sheehy**: Helm: Fix regression in chart name
* [2379](https://github.com/grafana/loki/pull/2379) **StevenReitsma**: production/helm: Add emptyDir volume type to promtail PSP
* [2366](https://github.com/grafana/loki/pull/2366) **StevenReitsma**: production/helm: Add projected and downwardAPI volume types to PodSecurityPolicy (#2355)
* [2258](https://github.com/grafana/loki/pull/2258) **Synehan**: helm: add annotations to service monitor
* [2241](https://github.com/grafana/loki/pull/2241) **chauffer**: Kubernetes manifests: Remove namespace from cluster-wide resources
* [2238](https://github.com/grafana/loki/pull/2238) **vhrosales**: helm: Add loadBalancerIP option to loki chart
* [2205](https://github.com/grafana/loki/pull/2205) **joschi36**: BUG: add missing namespace in ingress object
* [2197](https://github.com/grafana/loki/pull/2197) **cyriltovena**: Render loki datasources even if Grafana is disabled.
* [2141](https://github.com/grafana/loki/pull/2141) **cyriltovena**: Adds the ability to have a pull secrets for Promtail.
* [2099](https://github.com/grafana/loki/pull/2099) **allout58**: helm/loki-stack: Support Prometheus on a sub-path in Grafana config
* [2086](https://github.com/grafana/loki/pull/2086) **osela**: helm/loki-stack: render loki datasource only if grafana is enabled
* [2091](https://github.com/grafana/loki/pull/2091) **beorn7**: Keep scrape config in line with the new Prometheus scrape config

#### Build
* [2371](https://github.com/grafana/loki/pull/2371) **cyriltovena**: Fixes helm publish that needs now to add repo.
* [2341](https://github.com/grafana/loki/pull/2341) **slim-bean**: Build: Fix CI helm test
* [2309](https://github.com/grafana/loki/pull/2309) **cyriltovena**: Test again arm32 on internal ci.
* [2307](https://github.com/grafana/loki/pull/2307) **cyriltovena**: Removes arm32 for now as we're migrating the CI.
* [2287](https://github.com/grafana/loki/pull/2287) **wardbekker**: Change the Grafana image to latest
* [2212](https://github.com/grafana/loki/pull/2212) **roidelapluie**: Remove unhelpful/problematic term in circleci.yml


## 1.5.0 (2020-05-20)

It's been a busy month and a half since 1.4.0 was released, and a lot of new improvements have been added to Loki since!

Be prepared for some configuration changes that may cause some bumps when upgrading,
we apologize for this but are always striving to reach the right compromise of code simplicity and user/operating experience.

In this case we opted to keep a simplified configuration inline with Cortex rather than a more complicated and error prone internal config mapping or difficult to implement support for multiple config names for the same feature.

This does result in breaking config changes for some configurations, however, these will fail fast and with the [list of diffs](https://cortexmetrics.io/docs/changelog/#config-file-breaking-changes) from the Cortex project should be quick to fix.

### Important Notes

**Be prepared for breaking config changes.**  Loki 1.5.0 vendors cortex [v1.0.1-0.20200430170006-3462eb63f324](https://github.com/cortexproject/cortex/commit/3462eb63f324c649bbaa122933bc591b710f4e48),
there were substantial breaking config changes in Cortex 1.0 which standardized config options, and fixed typos.

**The Loki docker image user has changed to no longer be root**

Check the [upgrade guide](https://github.com/grafana/loki/blob/master/docs/sources/operations/upgrade.md#150) for more detailed information on these changes.

### Notable Features and Fixes

There are quite a few we want to mention listed in order they were merged (mostly)

* [1837](https://github.com/grafana/loki/pull/1837) **sandeepsukhani**: flush boltdb to object store

This is perhaps the most exciting feature of 1.5.0, the first steps in removing a dependency on a separate index store!  This feature is still very new and experimental, however, we want this to be the future for Loki.  Only requiring just an object store.

If you want to test this new feature, and help us find any bugs, check out the [docs](docs/operations/storage/boltdb-shipper.md) to learn more and get started.

* [2073](https://github.com/grafana/loki/pull/2073) **slim-bean**: Loki: Allow configuring query_store_max_look_back_period when running a filesystem store and boltdb-shipper

This is even more experimental than the previous feature mentioned however also pretty exciting for Loki users who use the filesystem storage. We can leverage changes made in [1837](https://github.com/grafana/loki/pull/1837) to now allow Loki to run in a clustered mode with individual filesystem stores!

Please check out the last section in the [filesystem docs](docs/operations/storage/filesystem.md) for more details on how this works and how to use it!

* [2095](https://github.com/grafana/loki/pull/2095) **cyriltovena**: Adds backtick for the quoted string token lexer.

This will come as a big win to anyone who is writing complicated reqular expressions in either their Label matchers or Filter Expressions.  Starting now you can use the backtick to encapsulate your regex **and not have to do any escaping of special characters!!**

Examples:

```
{name="cassandra"} |~ `error=\w+`
{name!~`mysql-\d+`}
```

* [2055](https://github.com/grafana/loki/pull/2055) **aknuds1**: Chore: Fix spelling of per second in code

This is technically a breaking change for anyone who wrote code to processes the new statistics output in the query result added in 1.4.0, we apologize to anyone in this situation but if we don't fix this kind of error now it will be there forever.
And at the same time we didn't feel it was appropriate to make any major api revision changes for such a new feature and simple change.  We are always trying to use our best judgement in cases like this.

* [2031](https://github.com/grafana/loki/pull/2031) **cyriltovena**: Improve protobuf serialization

Thanks @cyriltovena for another big performance improvement in Loki, this time around protbuf's!

* [2021](https://github.com/grafana/loki/pull/2021) **slim-bean**: Loki: refactor validation and improve error messages
* [2012](https://github.com/grafana/loki/pull/2012) **slim-bean**: Loki: Improve logging and add metrics to streams dropped by stream limit

These two changes standardize the metrics used to report when a tenant hits a limit, now all discarded samples should be reported under `loki_discarded_samples_total` and you no longer need to also reference `cortex_discarded_samples_total`.
Additionally error messages were improved to help clients take better action when hitting limits.

* [1970](https://github.com/grafana/loki/pull/1970) **cyriltovena**: Allow to aggregate binary operations.

Another nice improvement to the query language which allows queries like this to work now:

```
sum by (job) (count_over_time({namespace="tns"}[5m] |= "level=error") / count_over_time({namespace="tns"}[5m]))
```

* [1713](https://github.com/grafana/loki/pull/1713) **adityacs**: Log error message for invalid checksum

In the event something went wrong with a stored chunk, rather than fail the query we ignore the chunk and return the rest.

* [2066](https://github.com/grafana/loki/pull/2066) **slim-bean**: Promtail: metrics stage can also count line bytes

This is a nice extension to a previous feature which let you add a metric to count log lines per stream, you can now count log bytes per stream.

Check out [this example](docs/clients/promtail/configuration.md#counter) to configure this in your promtail pipelines.

* [1935](https://github.com/grafana/loki/pull/1935) **cyriltovena**: Support stdin target via flag instead of automatic detection.

Third times a charm!  With 1.4.0 we allowed sending logs directly to promtail via stdin, with 1.4.1 we released a patch for this feature which wasn't detecting stdin correctly on some operating systems.
Unfortunately after a few more bug reports it seems this change caused some more undesired side effects so we decided to not try to autodetect stdin at all, instead now you must pass the `--stdin` flag if you want Promtail to listen for logs on stdin.

* [2076](https://github.com/grafana/loki/pull/2076) **cyriltovena**: Allows to pass inlined pipeline stages to the docker driver.
* [1906](https://github.com/grafana/loki/pull/1906) **cyriltovena**: Add no-file and keep-file log option for docker driver.

The docker logging driver received a couple very nice updates, it's always been challenging to configure pipeline stages for the docker driver, with the first PR there are now a few easier ways to do this!
In the second PR we added config options to control keeping any log files on the host when using the docker logging driver, allowing you to run with no disk access if you would like, as well as allowing you to control keeping log files available after container restarts.

* [1864](https://github.com/grafana/loki/pull/1864) **cyriltovena**: Sign helm package with GPG.

We now GPG sign helm packages!

### All Changes

#### Loki

* [2097](https://github.com/grafana/loki/pull/2097) **owen-d**: simplifies/updates some of our configuration examples
* [2095](https://github.com/grafana/loki/pull/2095) **cyriltovena**: Adds backtick for the quoted string token lexer.
* [2093](https://github.com/grafana/loki/pull/2093) **cyriltovena**: Fixes unit in stats request log.
* [2088](https://github.com/grafana/loki/pull/2088) **slim-bean**: Loki: allow no encoding/compression on chunks
* [2078](https://github.com/grafana/loki/pull/2078) **owen-d**: removes yolostring
* [2073](https://github.com/grafana/loki/pull/2073) **slim-bean**: Loki: Allow configuring query_store_max_look_back_period when running a filesystem store and boltdb-shipper
* [2064](https://github.com/grafana/loki/pull/2064) **cyriltovena**: Reverse entry iterator pool
* [2059](https://github.com/grafana/loki/pull/2059) **cyriltovena**: Recover from panic in http and grpc handlers.
* [2058](https://github.com/grafana/loki/pull/2058) **cyriltovena**: Fix a bug in range vector skipping data.
* [2055](https://github.com/grafana/loki/pull/2055) **aknuds1**: Chore: Fix spelling of per second in code
* [2046](https://github.com/grafana/loki/pull/2046) **gouthamve**: Fix bug in logql parsing that leads to crash.
* [2050](https://github.com/grafana/loki/pull/2050) **aknuds1**: Chore: Correct typo "per seconds"
* [2034](https://github.com/grafana/loki/pull/2034) **sandeepsukhani**: some metrics for measuring performance and failures in boltdb shipper
* [2031](https://github.com/grafana/loki/pull/2031) **cyriltovena**: Improve protobuf serialization
* [2030](https://github.com/grafana/loki/pull/2030) **adityacs**: Update loki to cortex master
* [2023](https://github.com/grafana/loki/pull/2023) **cyriltovena**: Support post requests in the frontend queryrange handler.
* [2021](https://github.com/grafana/loki/pull/2021) **slim-bean**: Loki: refactor validation and improve error messages
* [2019](https://github.com/grafana/loki/pull/2019) **slim-bean**: make `loki_ingester_memory_streams` Gauge per tenant.
* [2012](https://github.com/grafana/loki/pull/2012) **slim-bean**: Loki: Improve logging and add metrics to streams dropped by stream limit
* [2010](https://github.com/grafana/loki/pull/2010) **cyriltovena**: Update lz4 library to latest to ensure deterministic output.
* [2001](https://github.com/grafana/loki/pull/2001) **sandeepsukhani**: table client for boltdb shipper to enforce retention
* [1995](https://github.com/grafana/loki/pull/1995) **sandeepsukhani**: make boltdb shipper singleton and some other minor refactoring
* [1987](https://github.com/grafana/loki/pull/1987) **slim-bean**: Loki: Add a missing method to facade which is called by the metrics storage client in cortex
* [1982](https://github.com/grafana/loki/pull/1982) **cyriltovena**: Update cortex to latest.
* [1977](https://github.com/grafana/loki/pull/1977) **cyriltovena**: Ensure trace propagation in our logs.
* [1976](https://github.com/grafana/loki/pull/1976) **slim-bean**: incorporate some better defaults into table-manager configs
* [1975](https://github.com/grafana/loki/pull/1975) **slim-bean**: Update cortex vendoring to latest master
* [1970](https://github.com/grafana/loki/pull/1970) **cyriltovena**: Allow to aggregate binary operations.
* [1965](https://github.com/grafana/loki/pull/1965) **slim-bean**: Loki: Adds an `interval` paramater to query_range queries allowing a sampling of events to be returned based on the provided interval
* [1964](https://github.com/grafana/loki/pull/1964) **owen-d**: chunk bounds metric now records 8h range in 1h increments
* [1963](https://github.com/grafana/loki/pull/1963) **cyriltovena**: Improve the local config to work locally and inside docker.
* [1961](https://github.com/grafana/loki/pull/1961) **jpmcb**: [Bug] Workaround for broken etcd gomod import
* [1958](https://github.com/grafana/loki/pull/1958) **owen-d**: chunk lifespan histogram
* [1956](https://github.com/grafana/loki/pull/1956) **sandeepsukhani**: update cortex to latest master
* [1953](https://github.com/grafana/loki/pull/1953) **jpmcb**: Go mod: explicit golang.org/x/net replace
* [1950](https://github.com/grafana/loki/pull/1950) **cyriltovena**: Fixes case handling in regex simplification.
* [1949](https://github.com/grafana/loki/pull/1949) **SerialVelocity**: [Loki]: Cleanup dockerfile
* [1946](https://github.com/grafana/loki/pull/1946) **slim-bean**: Loki Update the cut block size counter when creating a memchunk from byte slice
* [1939](https://github.com/grafana/loki/pull/1939) **owen-d**: adds config validation, similar to cortex
* [1916](https://github.com/grafana/loki/pull/1916) **cyriltovena**: Add cap_net_bind_service linux capabilities to Loki.
* [1914](https://github.com/grafana/loki/pull/1914) **owen-d**: only fetches one chunk per series in /series
* [1875](https://github.com/grafana/loki/pull/1875) **owen-d**: support `match[]` encoding
* [1869](https://github.com/grafana/loki/pull/1869) **pstibrany**: Update Cortex to latest master
* [1846](https://github.com/grafana/loki/pull/1846) **owen-d**: Sharding optimizations I: AST mapping
* [1838](https://github.com/grafana/loki/pull/1838) **cyriltovena**: Move default port for Loki to 3100 everywhere.
* [1837](https://github.com/grafana/loki/pull/1837) **sandeepsukhani**: flush boltdb to object store
* [1834](https://github.com/grafana/loki/pull/1834) **Mario-Hofstaetter**: Loki/Change local storage directory to /loki/ and fix permissions (#1833)
* [1819](https://github.com/grafana/loki/pull/1819) **cyriltovena**: Adds a counter for total flushed chunks per reason.
* [1816](https://github.com/grafana/loki/pull/1816) **sdojjy**: loki can not be started with loki-local-config.yaml
* [1810](https://github.com/grafana/loki/pull/1810) **cyriltovena**: Optimize empty filter queries.
* [1809](https://github.com/grafana/loki/pull/1809) **cyriltovena**: Test stats memchunk
* [1804](https://github.com/grafana/loki/pull/1804) **pstibrany**: Convert Loki modules to services
* [1799](https://github.com/grafana/loki/pull/1799) **pstibrany**: loki: update Cortex to master
* [1798](https://github.com/grafana/loki/pull/1798) **adityacs**: Support configurable maximum of the limits parameter
* [1713](https://github.com/grafana/loki/pull/1713) **adityacs**: Log error message for invalid checksum
* [1706](https://github.com/grafana/loki/pull/1706) **cyriltovena**: Non-root user docker image for Loki.

#### Logcli
* [2027](https://github.com/grafana/loki/pull/2027) **pstibrany**: logcli: Query needs to be stored into url.RawQuery, and not url.Path
* [2000](https://github.com/grafana/loki/pull/2000) **cyriltovena**: Improve URL building in the logcli to strip trailing /.
* [1922](https://github.com/grafana/loki/pull/1922) **bavarianbidi**: logcli: org-id/tls-skip-verify set via env var
* [1861](https://github.com/grafana/loki/pull/1861) **yeya24**: Support series API in logcli
* [1850](https://github.com/grafana/loki/pull/1850) **chrischdi**: BugFix: Fix logcli client to use OrgID in LiveTail
* [1814](https://github.com/grafana/loki/pull/1814) **cyriltovena**: Logcli remote storage.
* [1712](https://github.com/grafana/loki/pull/1712) **rfratto**: clarify logcli commands and output

#### Promtail
* [2069](https://github.com/grafana/loki/pull/2069) **slim-bean**: Promtail: log at debug level when nothing matches the specified path for a file target
* [2066](https://github.com/grafana/loki/pull/2066) **slim-bean**: Promtail: metrics stage can also count line bytes
* [2049](https://github.com/grafana/loki/pull/2049) **adityacs**: Fix promtail client default values
* [2075](https://github.com/grafana/loki/pull/2075) **cyriltovena**: Fixes a panic in dry-run when using external labels.
* [2026](https://github.com/grafana/loki/pull/2026) **adityacs**: Targets not required in promtail config
* [2004](https://github.com/grafana/loki/pull/2004) **cyriltovena**: Adds config to disable HTTP and GRPC server in Promtail.
* [1935](https://github.com/grafana/loki/pull/1935) **cyriltovena**: Support stdin target via flag instead of automatic detection.
* [1920](https://github.com/grafana/loki/pull/1920) **alexanderGalushka**: feat: tms readiness check bypass implementation
* [1894](https://github.com/grafana/loki/pull/1894) **cyriltovena**: Fixes possible panic in json pipeline stage.
* [1865](https://github.com/grafana/loki/pull/1865) **adityacs**: Fix flaky promtail test
* [1815](https://github.com/grafana/loki/pull/1815) **adityacs**: Log error message when source does not exist in extracted values
* [1627](https://github.com/grafana/loki/pull/1627) **rfratto**: Proposal: Promtail Push API

#### Docker Driver
* [2076](https://github.com/grafana/loki/pull/2076) **cyriltovena**: Allows to pass inlined pipeline stages to the docker driver.
* [2054](https://github.com/grafana/loki/pull/2054) **bkmit**: Docker driver: Allow to provision external pipeline files to plugin
* [1906](https://github.com/grafana/loki/pull/1906) **cyriltovena**: Add no-file and keep-file log option for docker driver.
* [1903](https://github.com/grafana/loki/pull/1903) **cyriltovena**: Log docker driver config map.

#### Fluentd
* [2074](https://github.com/grafana/loki/pull/2074) **osela**: fluentd plugin: support placeholders in tenant field
* [2006](https://github.com/grafana/loki/pull/2006) **Skeen**: fluent-plugin-loki: Restructuring and CI
* [1909](https://github.com/grafana/loki/pull/1909) **jgehrcke**: fluentd loki plugin README: add note about labels
* [1853](https://github.com/grafana/loki/pull/1853) **wardbekker**: bump gem version
* [1811](https://github.com/grafana/loki/pull/1811) **JamesJJ**: Error handling: Show data stream at "debug" level, not "warn"

#### Fluent Bit
* [2040](https://github.com/grafana/loki/pull/2040) **avii-ridge**: Add extraOutputs variable to support multiple outputs for fluent-bit
* [1915](https://github.com/grafana/loki/pull/1915) **DirtyCajunRice**: Fix fluent-bit metrics
* [1890](https://github.com/grafana/loki/pull/1890) **dottedmag**: fluentbit: JSON encoding: avoid base64 encoding of []byte inside other slices
* [1791](https://github.com/grafana/loki/pull/1791) **cyriltovena**: Improve fluentbit logfmt.

#### Ksonnet
* [1980](https://github.com/grafana/loki/pull/1980) **cyriltovena**: Log slow query from the frontend by default in ksonnet.

##### Mixins
* [2080](https://github.com/grafana/loki/pull/2080) **beorn7**: mixin: Accept suffixes to pod name in instance labels
* [2044](https://github.com/grafana/loki/pull/2044) **slim-bean**: Dashboards: fixes the cpu usage graphs
* [2043](https://github.com/grafana/loki/pull/2043) **joe-elliott**: Swapped to container restarts over terminated reasons
* [2041](https://github.com/grafana/loki/pull/2041) **slim-bean**: Dashboard: Loki Operational improvements
* [1934](https://github.com/grafana/loki/pull/1934) **tomwilkie**: Put loki-mixin and promtail-mixin dashboards in a folder.
* [1913](https://github.com/grafana/loki/pull/1913) **tomwilkie**: s/dashboards/grafanaDashboards.

#### Helm
* [2038](https://github.com/grafana/loki/pull/2038) **oke-py**: Docs: update Loki Helm Chart document to support Helm 3
* [2015](https://github.com/grafana/loki/pull/2015) **etashsingh**: Change image tag from 1.4.1 to 1.4.0 in Helm chart
* [1981](https://github.com/grafana/loki/pull/1981) **sshah90**: added extraCommandlineArgs in values file
* [1967](https://github.com/grafana/loki/pull/1967) **rdxmb**: helm chart: add missing line feed
* [1898](https://github.com/grafana/loki/pull/1898) **stefanandres**: [helm loki/promtail] make UpdateStrategy configurable
* [1871](https://github.com/grafana/loki/pull/1871) **stefanandres**: [helm loki/promtail] Add systemd-journald example with extraMount, extraVolumeMount
* [1864](https://github.com/grafana/loki/pull/1864) **cyriltovena**: Sign helm package with GPG.
* [1825](https://github.com/grafana/loki/pull/1825) **polar3130**: Helm/loki-stack: refresh default grafana.image.tag to 6.7.0
* [1817](https://github.com/grafana/loki/pull/1817) **bclermont**: Helm chart: Prevent prometheus to scrape both services

#### Loki Canary
* [1891](https://github.com/grafana/loki/pull/1891) **joe-elliott**: Addition of a `/suspend` endpoint to Loki Canary

#### Docs
* [2056](https://github.com/grafana/loki/pull/2056) **cyriltovena**: Update api.md
* [2014](https://github.com/grafana/loki/pull/2014) **jsoref**: Spelling
* [1999](https://github.com/grafana/loki/pull/1999) **oddlittlebird**: Docs: Added labels content
* [1974](https://github.com/grafana/loki/pull/1974) **rfratto**: fix stores for chunk and index in documentation for period_config
* [1966](https://github.com/grafana/loki/pull/1966) **oddlittlebird**: Docs: Update docker.md
* [1951](https://github.com/grafana/loki/pull/1951) **cstyan**: Move build from source instructions to root readme.
* [1945](https://github.com/grafana/loki/pull/1945) **FlorianLudwig**: docs: version pin the docker image in docker-compose
* [1925](https://github.com/grafana/loki/pull/1925) **wardbekker**: Clarified that the api push path needs to be specified.
* [1905](https://github.com/grafana/loki/pull/1905) **sshah90**: updating typo for end time parameter in api docs
* [1888](https://github.com/grafana/loki/pull/1888) **slim-bean**: docs: cleaning up the comments for the cache_config, default_validity option
* [1887](https://github.com/grafana/loki/pull/1887) **slim-bean**: docs: Adding a config change in release 1.4 upgrade doc, updating readme with new doc links
* [1881](https://github.com/grafana/loki/pull/1881) **cyriltovena**: Add precision about the range notation for LogQL.
* [1879](https://github.com/grafana/loki/pull/1879) **slim-bean**: docs: update promtail docs for backoff
* [1873](https://github.com/grafana/loki/pull/1873) **owen-d**: documents frontend worker
* [1870](https://github.com/grafana/loki/pull/1870) **ushuz**: Docs: Keep plugin install command example in one line
* [1856](https://github.com/grafana/loki/pull/1856) **slim-bean**: docs: tweak the doc section of the readme a little
* [1852](https://github.com/grafana/loki/pull/1852) **slim-bean**: docs: clean up schema recommendations
* [1843](https://github.com/grafana/loki/pull/1843) **vishesh92**: Docs: Update configuration docs for redis

#### Build
* [2042](https://github.com/grafana/loki/pull/2042) **rfratto**: Fix drone
* [2009](https://github.com/grafana/loki/pull/2009) **cyriltovena**: Adds :delegated flags to speed up build experience on MacOS.
* [1942](https://github.com/grafana/loki/pull/1942) **owen-d**: delete tag script filters by prefix instead of substring
* [1918](https://github.com/grafana/loki/pull/1918) **slim-bean**: build: This Dockerfile is a remnant from a long time ago, not needed.
* [1911](https://github.com/grafana/loki/pull/1911) **slim-bean**: build: push images for `k` branches
* [1849](https://github.com/grafana/loki/pull/1849) **cyriltovena**: Pin helm version in circle-ci helm testing workflow.


## 1.4.1 (2020-04-06)

We realized after the release last week that piping data into promtail was not working on Linux or Windows, this should fix this issue for both platforms:

* [1893](https://github.com/grafana/loki/pull/1893) **cyriltovena**: Removes file size check for pipe, not provided by linux.

Also thanks to @dottedmag for providing this fix for Fluent Bit!

* [1890](https://github.com/grafana/loki/pull/1890) **dottedmag**: fluentbit: JSON encoding: avoid base64 encoding of []byte inside other slices

## 1.4.0 (2020-04-01)

Over 130 PR's merged for this release, from 40 different contributors!!  We continue to be humbled and thankful for the growing community of contributors and users of Loki.  Thank you all so much.

### Important Notes

**Really, this is important**

Before we get into new features, version 1.4.0 brings with it the first (that we are aware of) upgrade dependency.

We have created a dedicated page for upgrading Loki in the [operations section of the docs](https://github.com/grafana/loki/blob/master/docs/sources/operations/upgrade.md#140)

The docker image tag naming was changed, the starting in 1.4.0 docker images no longer have the `v` prefix: `grafana/loki:1.4.0`

Also you should be aware we are now pruning old `master-xxxxx` docker images from docker hub, currently anything older than 90 days is removed.  **We will never remove released versions of Loki**

### Notable Features

* [1661](https://github.com/grafana/loki/pull/1661) **cyriltovena**: Frontend & Querier query statistics instrumentation.

The API now returns a plethora of stats into the work Loki performed to execute your query, eventually this will be displayed in some form in Grafana to help users better understand how "expensive" their queries are.  Our goal here initially was to better instrument the recent work done in v1.3.0 on query parallelization and to better understand the performance of each part of Loki.  In the future we are looking at additional ideas to provide feedback to users to tailor their queries for better performance.

* [1652](https://github.com/grafana/loki/pull/1652) **cyriltovena**: --dry-run Promtail.
* [1649](https://github.com/grafana/loki/pull/1649) **cyriltovena**: Pipe data to Promtail

This is a long overdue addition to Promtail which can help setup and debug pipelines, with these new features you can do this to feed a single log line into Promtail:

```bash
echo -n 'level=debug msg="test log (200)"' | cmd/promtail/promtail -config.file=cmd/promtail/promtail-local-config.yaml --dry-run -log.level=debug 2>&1 | sed 's/^.*stage/stage/g'
```

`-log.level=debug 2>&1 | sed 's/^.*stage/stage/g` are added to enable debug output, direct the output to stdout, and a sed filter to remove some noise from the log lines.

The `stdin` functionality also works without `--dry-run` allowing you to feed any logs into Promtail via `stdin` and send them to Loki

* [1677](https://github.com/grafana/loki/pull/1677) **owen-d**: Literal Expressions in LogQL
* [1662](https://github.com/grafana/loki/pull/1662) **owen-d**: Binary operators in LogQL

These two extensions to LogQL now let you execute queries like this:

    * `sum(rate({app="foo"}[5m])) * 2`
    * `sum(rate({app="foo"}[5m]))/1e6`

* [1678](https://github.com/grafana/loki/pull/1678) **slim-bean**: promtail: metrics pipeline count all log lines

Now you can get per-stream line counts as a metric from promtail, useful for seeing which applications log the most

```yaml
- metrics:
    line_count_total:
      config:
        action: inc
        match_all: true
      description: A running counter of all lines with their corresponding
        labels
      type: Counter
```

* [1558](https://github.com/grafana/loki/pull/1558) **owen-d**: ingester.max-chunk-age
* [1572](https://github.com/grafana/loki/pull/1572) **owen-d**: Feature/query ingesters within

These two configs let you set the max time a chunk can stay in memory in Loki, this is useful to keep memory usage down as well as limit potential loss of data if ingesters crash.  Combine this with the `query_ingesters_within` config and you can have your queriers skip asking the ingesters for data which you know won't still be in memory (older than max_chunk_age).

**NOTE** Do not set the `max_chunk_age` too small, the default of 1h is probably a good point for most people.  Loki does not perform well when you flush many small chunks (such as when your logs have too much cardinality), setting this lower than 1h risks flushing too many small chunks.

* [1581](https://github.com/grafana/loki/pull/1581) **slim-bean**: Add sleep to canary reconnect on error

This isn't a feature but it's an important fix, this is the second time our canaries have tried to DDOS our Loki clusters so you should update to prevent them from trying to attack you.  Aggressive little things these canaries...

* [1840](https://github.com/grafana/loki/pull/1840) **slim-bean**: promtail: Retry 429 rate limit errors from Loki, increase default retry limits
* [1845](https://github.com/grafana/loki/pull/1845) **wardbekker**: throw exceptions on HTTPTooManyRequests and HTTPServerError so Fluentd will retry

These two PR's change how 429 HTTP Response codes are handled (Rate Limiting), previously these responses were dropped, now they will be retried for these clients

    * Promtail
    * Docker logging driver
    * Fluent Bit
    * Fluentd

This pushes the failure to send logs to two places. First is the retry limits. The defaults in promtail (and thus also the Docker logging driver and Fluent Bit, which share the same underlying code) will retry 429s (and 500s) on an exponential backoff for up to about 8.5 mins on the default configurations. (This can be changed; see the [config docs](https://github.com/grafana/loki/blob/v1.4.0/docs/clients/promtail/configuration.md#client_config) for more info.)

The second place would be the log file itself. At some point, most log files roll based on size or time. Promtail makes an attempt to read a rolled log file but will only try once. If you are very sensitive to lost logs, give yourself really big log files with size-based rolling rules and increase those retry timeouts. This should protect you from Loki server outages or network issues.

### All Changes

There are many other important fixes and improvements to Loki, way too many to call out in individual detail, so take a look!

#### Loki
* [1810](https://github.com/grafana/loki/pull/1810) **cyriltovena**: Optimize empty filter queries.
* [1809](https://github.com/grafana/loki/pull/1809) **cyriltovena**: Test stats memchunk
* [1807](https://github.com/grafana/loki/pull/1807) **pracucci**: Enable global limits by default in production mixin
* [1802](https://github.com/grafana/loki/pull/1802) **cyriltovena**: Add a test for duplicates count in the heap iterator and fixes it.
* [1799](https://github.com/grafana/loki/pull/1799) **pstibrany**: loki: update Cortex to master
* [1797](https://github.com/grafana/loki/pull/1797) **cyriltovena**: Use ingester client GRPC call options from config.
* [1794](https://github.com/grafana/loki/pull/1794) **pstibrany**: loki: Convert module names to string
* [1793](https://github.com/grafana/loki/pull/1793) **johncming**: pkg/chunkenc: fix leak of pool.
* [1789](https://github.com/grafana/loki/pull/1789) **adityacs**: Fix loki exit on jaeger agent not being present
* [1787](https://github.com/grafana/loki/pull/1787) **cyriltovena**: Regexp simplification
* [1785](https://github.com/grafana/loki/pull/1785) **pstibrany**: Update Cortex to master
* [1758](https://github.com/grafana/loki/pull/1758) **cyriltovena**: Query range should not support date where start == end.
* [1750](https://github.com/grafana/loki/pull/1750) **talham7391**: Clearer error response from push endpoint when labels are malformed
* [1746](https://github.com/grafana/loki/pull/1746) **cyriltovena**: Update cortex vendoring to include frontend status code improvement.
* [1745](https://github.com/grafana/loki/pull/1745) **cyriltovena**: Refactor querier http error handling.
* [1736](https://github.com/grafana/loki/pull/1736) **adityacs**: Add /ready endpoint to table-manager
* [1733](https://github.com/grafana/loki/pull/1733) **cyriltovena**: This logs queries with latency tag when  recording stats.
* [1730](https://github.com/grafana/loki/pull/1730) **adityacs**: Fix nil pointer dereference in ingester client
* [1719](https://github.com/grafana/loki/pull/1719) **cyriltovena**: Expose QueryType function.
* [1718](https://github.com/grafana/loki/pull/1718) **cyriltovena**: Better logql metric status code.
* [1708](https://github.com/grafana/loki/pull/1708) **cyriltovena**: Increase discarded samples when line is too long.
* [1704](https://github.com/grafana/loki/pull/1704) **owen-d**: api support for scalars
* [1686](https://github.com/grafana/loki/pull/1686) **owen-d**: max line lengths (component + tenant overrides)
* [1684](https://github.com/grafana/loki/pull/1684) **cyriltovena**: Ensure status codes are set correctly in the frontend.
* [1677](https://github.com/grafana/loki/pull/1677) **owen-d**: Literal Expressions in LogQL
* [1662](https://github.com/grafana/loki/pull/1662) **owen-d**: Binary operators in LogQL
* [1661](https://github.com/grafana/loki/pull/1661) **cyriltovena**: Frontend & Querier query statistics instrumentation.
* [1651](https://github.com/grafana/loki/pull/1651) **owen-d**: removes duplicate logRangeExprExt grammar
* [1636](https://github.com/grafana/loki/pull/1636) **cyriltovena**: Fixes stats summary computation.
* [1630](https://github.com/grafana/loki/pull/1630) **owen-d**: adds stringer methods for all ast expr types
* [1626](https://github.com/grafana/loki/pull/1626) **owen-d**: compiler guarantees for logql exprs
* [1616](https://github.com/grafana/loki/pull/1616) **owen-d**: cache key cant be reused when an interval changes
* [1615](https://github.com/grafana/loki/pull/1615) **cyriltovena**: Add statistics to query_range and instant_query API.
* [1612](https://github.com/grafana/loki/pull/1612) **owen-d**: bumps cortex to 0.6.1 master
* [1605](https://github.com/grafana/loki/pull/1605) **owen-d**: Decouple logql engine/AST from execution context
* [1582](https://github.com/grafana/loki/pull/1582) **slim-bean**: Change new stats names
* [1579](https://github.com/grafana/loki/pull/1579) **rfratto**: Disable transfers in loki-local-config.yaml
* [1572](https://github.com/grafana/loki/pull/1572) **owen-d**: Feature/query ingesters within
* [1677](https://github.com/grafana/loki/pull/1677) **owen-d**: Introduces numeric literals in LogQL
* [1569](https://github.com/grafana/loki/pull/1569) **owen-d**: refactors splitby to not require buffered channels
* [1567](https://github.com/grafana/loki/pull/1567) **owen-d**: adds span metadata for split queries
* [1565](https://github.com/grafana/loki/pull/1565) **owen-d**: Feature/per tenant splitby
* [1562](https://github.com/grafana/loki/pull/1562) **sandeepsukhani**: limit for concurrent tail requests
* [1558](https://github.com/grafana/loki/pull/1558) **owen-d**: ingester.max-chunk-age
* [1484](https://github.com/grafana/loki/pull/1484) **pstibrany**: loki: use new runtimeconfig package from Cortex

#### Promtail
* [1840](https://github.com/grafana/loki/pull/1840) **slim-bean**: promtail: Retry 429 rate limit errors from Loki, increase default retry limits
* [1775](https://github.com/grafana/loki/pull/1775) **slim-bean**: promtail: remove the read lines counter when the log file stops being tailed
* [1770](https://github.com/grafana/loki/pull/1770) **adityacs**: Fix single job with multiple service discovery elements
* [1765](https://github.com/grafana/loki/pull/1765) **adityacs**: Fix error in templating when extracted key has nil value
* [1743](https://github.com/grafana/loki/pull/1743) **dtennander**: Promtail: Ignore dropped entries in subsequent metric-stages in pipelines.
* [1687](https://github.com/grafana/loki/pull/1687) **adityacs**: Fix panic in labels debug message
* [1683](https://github.com/grafana/loki/pull/1683) **slim-bean**: promtail: auto-prune stale metrics
* [1678](https://github.com/grafana/loki/pull/1678) **slim-bean**: promtail: metrics pipeline count all log lines
* [1666](https://github.com/grafana/loki/pull/1666) **adityacs**: Support entire extracted value map in template pipeline stage
* [1664](https://github.com/grafana/loki/pull/1664) **adityacs**: Support custom prefix name in metrics stage
* [1660](https://github.com/grafana/loki/pull/1660) **rfratto**: pkg/promtail/positions: handle empty positions file
* [1652](https://github.com/grafana/loki/pull/1652) **cyriltovena**: --dry-run Promtail.
* [1649](https://github.com/grafana/loki/pull/1649) **cyriltovena**: Pipe data to Promtail
* [1602](https://github.com/grafana/loki/pull/1602) **slim-bean**: Improve promtail configuration docs

#### Helm
* [1731](https://github.com/grafana/loki/pull/1731) **billimek**: [promtail helm chart] - Expand promtail syslog svc to support values
* [1688](https://github.com/grafana/loki/pull/1688) **fredgate**: Loki stack helm chart can deploy datasources without Grafana
* [1632](https://github.com/grafana/loki/pull/1632) **lukipro**: Added support for imagePullSecrets in Loki Helm chart
* [1620](https://github.com/grafana/loki/pull/1620) **rsteneteg**: [promtail helm chart] option to set fs.inotify.max_user_instances with init container
* [1617](https://github.com/grafana/loki/pull/1617) **billimek**: [promtail helm chart] Enable support for syslog service
* [1590](https://github.com/grafana/loki/pull/1590) **polar3130**: Helm/loki-stack: refresh default grafana.image.tag to 6.6.0
* [1587](https://github.com/grafana/loki/pull/1587) **polar3130**: Helm/loki-stack: add template for the service name to connect to loki
* [1585](https://github.com/grafana/loki/pull/1585) **monotek**: [loki helm chart] added ingress
* [1553](https://github.com/grafana/loki/pull/1553) **got-root**: helm: Allow setting 'loadBalancerSourceRanges' for the loki service
* [1529](https://github.com/grafana/loki/pull/1529) **tourea**: Promtail Helm Chart: Add support for passing environment variables

#### Jsonnet
* [1776](https://github.com/grafana/loki/pull/1776) **Eraac**: fix typo: Not a binary operator: =
* [1767](https://github.com/grafana/loki/pull/1767) **joe-elliott**: Dashboard Cleanup
* [1766](https://github.com/grafana/loki/pull/1766) **joe-elliott**: Move dashboards out into their own json files
* [1757](https://github.com/grafana/loki/pull/1757) **slim-bean**: promtail-mixin: Allow choosing promtail name
* [1756](https://github.com/grafana/loki/pull/1756) **sh0rez**: fix(ksonnet): named parameters for containerPort
* [1749](https://github.com/grafana/loki/pull/1749) **slim-bean**: Increasing the threshold for a file lag and reducing the severity to warning
* [1748](https://github.com/grafana/loki/pull/1748) **slim-bean**: jsonnet: Breakout promtail mixin.
* [1739](https://github.com/grafana/loki/pull/1739) **cyriltovena**: Fixes frontend args in libsonnet.
* [1735](https://github.com/grafana/loki/pull/1735) **cyriltovena**: Allow to configure global limits via the jsonnet deployment.
* [1705](https://github.com/grafana/loki/pull/1705) **cyriltovena**: Add overrides file for our jsonnet library.
* [1699](https://github.com/grafana/loki/pull/1699) **pracucci**: Increased production distributors memory request and limit
* [1689](https://github.com/grafana/loki/pull/1689) **shokada**: Add headers for WebSocket
* [1665](https://github.com/grafana/loki/pull/1665) **cyriltovena**: Query frontend service should be headless.
* [1613](https://github.com/grafana/loki/pull/1613) **cyriltovena**: Fixes config change in the result cache

#### Fluent Bit
* [1791](https://github.com/grafana/loki/pull/1791) **cyriltovena**: Improve fluentbit logfmt.
* [1717](https://github.com/grafana/loki/pull/1717) **adityacs**: Fluent-bit: Fix panic error when AutoKubernetesLabels is true

#### Fluentd
* [1811](https://github.com/grafana/loki/pull/1811) **JamesJJ**: Error handling: Show data stream at "debug" level, not "warn"
* [1728](https://github.com/grafana/loki/pull/1728) **irake99**: docs: fix outdated link to fluentd
* [1703](https://github.com/grafana/loki/pull/1703) **Skeen**:  fluent-plugin-grafana-loki: Update fluentd base image to current images (edge)
* [1656](https://github.com/grafana/loki/pull/1656) **takanabe**: Convert second(Integer class) to nanosecond precision
* [1646](https://github.com/grafana/loki/pull/1646) **takanabe**: Fix rubocop violation for fluentd/fluent-plugin-loki
* [1603](https://github.com/grafana/loki/pull/1603) **tarokkk**: fluentd-plugin: add URI validation

#### Docs
* [1781](https://github.com/grafana/loki/pull/1781) **candlerb**: Docs: Recommended schema is now v11
* [1771](https://github.com/grafana/loki/pull/1771) **rfratto**: change slack url to slack.grafana.com and use https
* [1738](https://github.com/grafana/loki/pull/1738) **jgehrcke**: docs: observability.md: clarify lines vs. entries
* [1707](https://github.com/grafana/loki/pull/1707) **dangoodman**: Fix regex in pipeline-example.yml
* [1697](https://github.com/grafana/loki/pull/1697) **oke-py**: fix promtail/templates/NOTES.txt to show correctly port-forward command
* [1675](https://github.com/grafana/loki/pull/1675) **owen-d**: maintainer links & usernames
* [1673](https://github.com/grafana/loki/pull/1673) **cyriltovena**: Add Owen to the maintainer team.
* [1671](https://github.com/grafana/loki/pull/1671) **shokada**: Update tanka.md so that promtail.yml is the correct format
* [1648](https://github.com/grafana/loki/pull/1648) **ShotaKitazawa**: loki-canary: fix indent of DaemonSet manifest written in .md file
* [1642](https://github.com/grafana/loki/pull/1642) **slim-bean**: Improve systemd field docs
* [1641](https://github.com/grafana/loki/pull/1641) **pastatopf**: Correct syntax of rate example
* [1634](https://github.com/grafana/loki/pull/1634) **takanabe**: Unite docs for fluentd plugin
* [1619](https://github.com/grafana/loki/pull/1619) **shaikatz**: PeriodConfig documentation fix dynamodb -> aws-dynamo
* [1611](https://github.com/grafana/loki/pull/1611) **owen-d**: loki frontend docs additions
* [1609](https://github.com/grafana/loki/pull/1609) **Lusitaniae**: Fix wget syntax in documentation
* [1608](https://github.com/grafana/loki/pull/1608) **PabloCastellano**: Documentation: Recommend using the latest schema version (v11)
* [1601](https://github.com/grafana/loki/pull/1601) **rfratto**: Clarify regex escaping rules
* [1598](https://github.com/grafana/loki/pull/1598) **cyriltovena**: Update tanka.md doc.
* [1586](https://github.com/grafana/loki/pull/1586) **MrSaints**: Fix typo in changelog for 1.3.0
* [1504](https://github.com/grafana/loki/pull/1504) **hsraju**: Updated configuration.md

#### Logcli
* [1808](https://github.com/grafana/loki/pull/1808) **slim-bean**: logcli: log the full stats and send to stderr instead of stdout
* [1682](https://github.com/grafana/loki/pull/1682) **adityacs**: BugFix: Fix logcli --quiet parameter parsing issue
* [1644](https://github.com/grafana/loki/pull/1644) **cyriltovena**: This improves the log output for statistics in the logcli.
* [1638](https://github.com/grafana/loki/pull/1638) **owen-d**: adds query stats and org id options in logcli
* [1573](https://github.com/grafana/loki/pull/1573) **cyriltovena**: Improve logql query statistics collection.

#### Loki Canary
* [1653](https://github.com/grafana/loki/pull/1653) **slim-bean**: Canary needs its logo
* [1581](https://github.com/grafana/loki/pull/1581) **slim-bean**: Add sleep to canary reconnect on error

#### Build
* [1780](https://github.com/grafana/loki/pull/1780) **slim-bean**: build: Update the CD deploy task name
* [1762](https://github.com/grafana/loki/pull/1762) **dgzlopes**: Bump testify to 1.5.1
* [1742](https://github.com/grafana/loki/pull/1742) **slim-bean**: build: fix deploy on tagged build
* [1741](https://github.com/grafana/loki/pull/1741) **slim-bean**: add darwin and freebsd binaries to release output
* [1740](https://github.com/grafana/loki/pull/1740) **rfratto**: Fix 32-bit Promtail ARM docker builds from Drone
* [1710](https://github.com/grafana/loki/pull/1710) **adityacs**: Add goimport local-prefixes configuration to .golangci.yml
* [1647](https://github.com/grafana/loki/pull/1647) **mattmendick**: Attempting to add `informational` only feedback for codecov
* [1640](https://github.com/grafana/loki/pull/1640) **rfratto**: ci: print error messages when an API request fails
* [1639](https://github.com/grafana/loki/pull/1639) **rfratto**: ci: prune docker tags prefixed with "master-" older than 90 days
* [1637](https://github.com/grafana/loki/pull/1637) **rfratto**: ci: pin plugins/manifest image tag
* [1633](https://github.com/grafana/loki/pull/1633) **rfratto**: ci: make manifest publishing run in serial
* [1629](https://github.com/grafana/loki/pull/1629) **slim-bean**: Ignore markdown files in codecoverage
* [1628](https://github.com/grafana/loki/pull/1628) **rfratto**: Exempt proposals from stale bot
* [1614](https://github.com/grafana/loki/pull/1614) **mattmendick**: Codecov: Update config to add informational flag
* [1600](https://github.com/grafana/loki/pull/1600) **mattmendick**: Codecov circleci test [WIP]

#### Tooling
* [1577](https://github.com/grafana/loki/pull/1577) **pstibrany**: Move chunks-inspect tool to Loki repo

## 1.3.0 (2020-01-16)

### What's New?? ###

With 1.3.0 we are excited to announce several improvements focusing on performance!

First and most significant is the Query Frontend:

* [1442](https://github.com/grafana/loki/pull/1442) **cyriltovena**: Loki Query Frontend

The query frontend allows for sharding queries by time and dispatching them in parallel to multiple queriers, giving true horizontal scaling ability for queries.  Take a look at the [jsonnet changes](https://github.com/grafana/loki/pull/1442/files?file-filters%5B%5D=.libsonnet) to see how we are deploying this in our production setup.  Keep an eye out for a blog post with more information on how the frontend works and more information on this exciting new feature.

In our quest to improve query performance, we discovered that gzip, while good for compression ratio, is not the best for speed.  So we introduced the ability to select from several different compression algorithms:

* [1411](https://github.com/grafana/loki/pull/1411) **cyriltovena**: Adds configurable compression algorithms for chunks

We are currently testing out LZ4 and snappy, LZ4 seemed like a good fit however we found that it didn't always compress the same data to the same output which was causing some troubles for another important improvement:

* [1438](https://github.com/grafana/loki/pull/1438) **pstibrany**: pkg/ingester: added sync period flags

Extending on the work done by @bboreham on Cortex, @pstibrany added a few new flags and code to synchronize chunks between ingesters, which reduces the number of chunks persisted to object stores and therefore also reduces the number of chunks loaded on queries and the amount of de-duplication work which needs to be done.

As mentioned above, LZ4 was in some cases compressing the same data with a different result which was interfering with this change, we are still investigating the cause of this issue (It may be in how we implemented something, or may be in the compression code itself).  For now we have switched to snappy which has seen a reduction in data written to the object store from almost 3x the source data (with a replication factor of 3) to about 1.5x, saving a lot of duplicated log storage!

Another valuable change related to chunks:

* [1406](https://github.com/grafana/loki/pull/1406) **slim-bean**: allow configuring a target chunk size in compressed bytes

With this change you can set a `chunk_target_size` and Loki will attempt to fill a chunk to approx that size before flushing (previously a chunk size was a hard coded 10 blocks where the default block size is 262144 bytes).  Larger chunks are beneficial for a few reasons, mainly on reducing API calls to your object store when performing queries, but also in reducing overhead in a few places, especially when processing very high volume log streams.

Another big improvement is the introduction of accurate rate limiting when running microservices:

* [1486](https://github.com/grafana/loki/pull/1486) **pracucci**: Add ingestion rate global limit support

Previously the rate limit was applied at each distributor, however with traffic split over many distributors the limit would need to be adjusted accordingly.  This meant that scaling up distributors required changing the limit.  Now this information is communicated between distributors such that the limit should be applied accurately regardless of the number of distributors.

And last but not least on the notable changes list is a new feature for Promtail:

* [1275](https://github.com/grafana/loki/pull/1275) **bastjan**: pkg/promtail: IETF Syslog (RFC5424) Support

With this change Promtail can receive syslogs via TCP!  Thanks to @bastjan for all the hard work on this submission!

### Important things to note:

* [1519](https://github.com/grafana/loki/pull/1519) Changes a core behavior in Loki regarding logs with duplicate content AND duplicate timestamps, previously Loki would store logs with duplicate timestamps and content, moving forward logs with duplicate content AND timestamps will be silently ignored.  Mainly this change is to prevent duplicates that appear when a batch is retried (the first entry in the list would be inserted again, now it will be ignored).  Logs with the same timestamp and different content will still be accepted.
* [1486](https://github.com/grafana/loki/pull/1486) Deprecated `-distributor.limiter-reload-period` flag / distributor's `limiter_reload_period` config option.

### All Changes

Once again we can't thank our community and contributors enough for the significant work that everyone is adding to Loki, the entire list of changes is long!!

#### Loki
* [1526](https://github.com/grafana/loki/pull/1526) **codesome**: Support <selector> <range> <filters> for aggregation
* [1522](https://github.com/grafana/loki/pull/1522) **cyriltovena**: Adds support for the old query string regexp in the frontend.
* [1519](https://github.com/grafana/loki/pull/1519) **rfratto**: pkg/chunkenc: ignore duplicate lines pushed to a stream
* [1511](https://github.com/grafana/loki/pull/1511) **sandlis**: querier: fix panic in tailer when max tail duration exceeds
* [1499](https://github.com/grafana/loki/pull/1499) **slim-bean**: Fix a panic in chunk prefetch
* [1495](https://github.com/grafana/loki/pull/1495) **slim-bean**: Prefetch chunks while processing
* [1496](https://github.com/grafana/loki/pull/1496) **cyriltovena**: Add duplicates info and remove timing informations.
* [1490](https://github.com/grafana/loki/pull/1490) **owen-d**: Fix/deadlock frontend queue
* [1489](https://github.com/grafana/loki/pull/1489) **owen-d**: unifies reverse iterators
* [1488](https://github.com/grafana/loki/pull/1488) **cyriltovena**: Fixes response json encoding and add regression tests.
* [1486](https://github.com/grafana/loki/pull/1486) **pracucci**: Add ingestion rate global limit support* [1493](https://github.com/grafana/loki/pull/1493) **pracucci**: Added max streams per user global limit
* [1480](https://github.com/grafana/loki/pull/1480) **cyriltovena**: Close iterator properly and check nil before releasing buffers.
* [1473](https://github.com/grafana/loki/pull/1473) **rfratto**: pkg/querier: don't query all ingesters
* [1470](https://github.com/grafana/loki/pull/1470) **cyriltovena**: Validates limit parameter.
* [1448](https://github.com/grafana/loki/pull/1448) **cyriltovena**: Improving storage benchmark
* [1445](https://github.com/grafana/loki/pull/1445) **cyriltovena**: Add decompression tracing instrumentation.
* [1442](https://github.com/grafana/loki/pull/1442) **cyriltovena**: Loki Query Frontend
* [1438](https://github.com/grafana/loki/pull/1438) **pstibrany**: pkg/ingester: added sync period flags
* [1433](https://github.com/grafana/loki/pull/1433) **zendern**: Using strict parsing for yaml configs
* [1425](https://github.com/grafana/loki/pull/1425) **pstibrany**: pkg/ingester: Added possibility to disable transfers.
* [1423](https://github.com/grafana/loki/pull/1423) **pstibrany**: pkg/chunkenc: Fix BenchmarkRead to focus on reading chunks, not converting bytes to string
* [1421](https://github.com/grafana/loki/pull/1421) **pstibrany**: pkg/chunkenc: change default LZ4 buffer size to 64k.
* [1420](https://github.com/grafana/loki/pull/1420) **cyriltovena**: Sets the chunk encoding correctly when creating chunk from bytes.
* [1419](https://github.com/grafana/loki/pull/1419) **owen-d**: Enables Series API in loki
* [1413](https://github.com/grafana/loki/pull/1413) **pstibrany**: RangeQuery benchmark optimizations
* [1411](https://github.com/grafana/loki/pull/1411) **cyriltovena**: Adds configurable compression algorithms for chunks
* [1409](https://github.com/grafana/loki/pull/1409) **slim-bean**: change the chunk size histogram to allow for bigger buckets
* [1408](https://github.com/grafana/loki/pull/1408) **slim-bean**: forgot to register the new metric for counting blocks per chunk
* [1406](https://github.com/grafana/loki/pull/1406) **slim-bean**: allow configuring a target chunk size in compressed bytes
* [1405](https://github.com/grafana/loki/pull/1405) **pstibrany**: Convert string to bytes once only when doing string filtering.
* [1396](https://github.com/grafana/loki/pull/1396) **pstibrany**: pkg/cfg: print help only when requested, and print it on stdout
* [1383](https://github.com/grafana/loki/pull/1383) **beornf**: Read websocket close in tail handler
* [1071](https://github.com/grafana/loki/pull/1071) **rfratto**: pkg/ingester: limit total number of errors a stream can return on push
* [1545](https://github.com/grafana/loki/pull/1545) **joe-elliott**: Critical n => m conversions
* [1541](https://github.com/grafana/loki/pull/1541) **owen-d**: legacy endpoint 400s metric queries

#### Promtail
* [1515](https://github.com/grafana/loki/pull/1515) **slim-bean**: Promtail: Improve position and size metrics
* [1485](https://github.com/grafana/loki/pull/1485) **p37ruh4**: Fileglob parsing fixes
* [1472](https://github.com/grafana/loki/pull/1472) **owen-d**: positions.ignore-corruptions
* [1453](https://github.com/grafana/loki/pull/1453) **chancez**: pkg/promtail: Initialize counters to 0 when creating client
* [1436](https://github.com/grafana/loki/pull/1436) **rfratto**: promtail: add support for passing through journal entries as JSON
* [1426](https://github.com/grafana/loki/pull/1426) **wphan**: Support microsecond timestamp format
* [1416](https://github.com/grafana/loki/pull/1416) **pstibrany**: pkg/promtail/client: missing URL in client returns error
* [1275](https://github.com/grafana/loki/pull/1275) **bastjan**: pkg/promtail: IETF Syslog (RFC5424) Support

#### Fluent Bit
* [1455](https://github.com/grafana/loki/pull/1455) **JensErat**: fluent-bit-plugin: re-enable failing JSON marshaller tests; pass error instead of logging and ignoring
* [1294](https://github.com/grafana/loki/pull/1294) **JensErat**: fluent-bit: multi-instance support
* [1514](https://github.com/grafana/loki/pull/1514) **shane-axiom**: fluent-plugin-grafana-loki: Add `fluentd_thread` label when `flush_thread_count` > 1

#### Fluentd
* [1500](https://github.com/grafana/loki/pull/1500) **cyriltovena**: Bump fluentd plugin to 1.2.6.
* [1475](https://github.com/grafana/loki/pull/1475) **Horkyze**: fluentd-plugin: call gsub for strings only

#### Docker Driver
* [1414](https://github.com/grafana/loki/pull/1414) **cyriltovena**: Adds tenant-id for docker driver.

#### Logcli
* [1492](https://github.com/grafana/loki/pull/1492) **sandlis**: logcli: replaced GRAFANA_* with LOKI_* in logcli env vars, set default server url for logcli to localhost

#### Helm
* [1534](https://github.com/grafana/loki/pull/1534) **olivierboudet**: helm : fix fluent-bit parser configuration syntax
* [1506](https://github.com/grafana/loki/pull/1506) **terjesannum**: helm: add podsecuritypolicy for fluent-bit
* [1431](https://github.com/grafana/loki/pull/1431) **eugene100**: Helm: fix issue with config.clients
* [1430](https://github.com/grafana/loki/pull/1430) **olivierboudet**: helm : allow to define custom parsers to use with fluentbit.io/parser annotation
* [1418](https://github.com/grafana/loki/pull/1418) **evalsocket**: Helm chart url added in helm.md
* [1336](https://github.com/grafana/loki/pull/1336) **terjesannum**: helm: support adding init containers to the loki pod
* [1530](https://github.com/grafana/loki/pull/1530) **WeiBanjo**: Allow extra command line args for external labels like hostname

#### Jsonnet
* [1518](https://github.com/grafana/loki/pull/1518) **benjaminhuo**: Fix error 'Field does not exist: jaeger_mixin' in tk show
* [1501](https://github.com/grafana/loki/pull/1501) **anarcher**: jsonnet: fix common/defaultPorts parameters
* [1497](https://github.com/grafana/loki/pull/1497) **cyriltovena**: Update Loki mixin to include frontend QPS and latency.
* [1478](https://github.com/grafana/loki/pull/1478) **cyriltovena**: Fixes the typo in the result cache config of the Loki ksonnet lib.
* [1543](https://github.com/grafana/loki/pull/1543) **sh0rez**: fix(ksonnet): use apps/v1

#### Docs
* [1531](https://github.com/grafana/loki/pull/1531) **fitzoh**: Documentation: Add note on using Loki with Amazon ECS
* [1521](https://github.com/grafana/loki/pull/1521) **rfratto**: docs: Document timestamp ordering rules
* [1516](https://github.com/grafana/loki/pull/1516) **rfratto**: Link to release docs in README.md, not master docs
* [1508](https://github.com/grafana/loki/pull/1508) **cyriltovena**: Fixes bad json in Loki API documentation.
* [1505](https://github.com/grafana/loki/pull/1505) **sandlis**: doc: fix sample yaml in docs for installing promtail to k8s
* [1481](https://github.com/grafana/loki/pull/1481) **terjesannum**: docs: fix broken promtail link
* [1474](https://github.com/grafana/loki/pull/1474) **Eraac**: <doc>: information about max_look_back_period
* [1471](https://github.com/grafana/loki/pull/1471) **cyriltovena**: Update README.md
* [1466](https://github.com/grafana/loki/pull/1466) **Eraac**: <documentation>: Update IAM requirement
* [1441](https://github.com/grafana/loki/pull/1441) **vtereso**: <Docs>: README spelling fix
* [1437](https://github.com/grafana/loki/pull/1437) **daixiang0**: fix all misspell
* [1432](https://github.com/grafana/loki/pull/1432) **joe-elliott**: Removed unsupported encodings from docs
* [1399](https://github.com/grafana/loki/pull/1399) **vishesh92**: Docs: Add configuration docs for redis
* [1394](https://github.com/grafana/loki/pull/1394) **chancez**: Documentation: Fix example AWS storage configuration
* [1227](https://github.com/grafana/loki/pull/1227) **daixiang0**: Add docker install doc
* [1560](https://github.com/grafana/loki/pull/1560) **robshep**: Promtail Docs: Update output.md
* [1546](https://github.com/grafana/loki/pull/1546) **mattmendick**: Removing third-party link
* [1539](https://github.com/grafana/loki/pull/1539) **j18e**: docs: fix syntax error in pipeline example

#### Build
* [1494](https://github.com/grafana/loki/pull/1494) **pracucci**: Fixed TOUCH_PROTOS in all DroneCI pipelines
* [1479](https://github.com/grafana/loki/pull/1479) **owen-d**: TOUCH_PROTOS build arg for dockerfile
* [1476](https://github.com/grafana/loki/pull/1476) **owen-d**: initiates docker daemon for circle windows builds
* [1469](https://github.com/grafana/loki/pull/1469) **rfratto**: Makefile: re-enable journal scraping on ARM

#### New Members!
* [1415](https://github.com/grafana/loki/pull/1415) **cyriltovena**: Add Joe as member of the team.

# 1.2.0 (2019-12-09)

One week has passed since the last Loki release, and it's time for a new one!

## Notable Changes

We have continued our work making our API Prometheus-compatible. The key
changes centered around API compatibility are:

* [1370](https://github.com/grafana/loki/pull/1370) **slim-bean**: Change `/loki/api/v1/label` to `loki/api/v1/labels`
* [1381](https://github.com/grafana/loki/pull/1381) **owen-d**: application/x-www-form-urlencoded support

Meanwhile, @pstibrany has done great work ensuring that Loki handles hash
collisions properly:

* [1247](https://github.com/grafana/loki/pull/1247) **pstibrany**: pkg/ingester: handle labels mapping to the same fast fingerprint.

## Other Changes

:heart: All PR's are important to us, thanks everyone for continuing to help support and improve Loki! :heart:

### Features

* [1372](https://github.com/grafana/loki/pull/1372) **cyriltovena**: Let Loki start when using the debug image.
* [1300](https://github.com/grafana/loki/pull/1300) **pstibrany**: pkg/ingester: check that ingester is in LEAVING state when transferring chunks and claiming tokens. Required when using memberlist client.

### Bug Fixes/Improvements

* [1376](https://github.com/grafana/loki/pull/1376) **jstaffans**: Fluentd: guard against nil values when sanitizing labels
* [1371](https://github.com/grafana/loki/pull/1371) **cyriltovena**: Logql benchmark and performance improvement.
* [1363](https://github.com/grafana/loki/pull/1363) **cyriltovena**: Fixes fluentd new push path API.
* [1353](https://github.com/grafana/loki/pull/1353) **pstibrany**: docs: Fix grpc_listen_host and http_listen_host.
* [1350](https://github.com/grafana/loki/pull/1350) **Eraac**: documentation: iam requirement for autoscaling

# 1.1.0 (2019-12-04)

It's been a busy 2 weeks since the 1.0.0 release and quite a few important PR's have been merged to Loki.

The most significant:

* [1322](https://github.com/grafana/loki/pull/1322) **rfratto**: Fix v1 label API to be Prometheus-compatible

Some might call this a **breaking change**, we are instead calling it a bug fix as our goal was to be prometheus compatible and we were not :smiley:

**But please be aware if you are using the `/loki/api/v1/label` or `/loki/api/v1/label/<name>/values` the JSON result will be different in 1.1.0**

Old result:
```json
{
  "values": [
    "label1",
    "label2",
    "labeln"
  ]
}
```
New result:

```json
{
  "status": "success",
  "data": [
    "label1",
    "label2",
    "labeln"
  ]
}
```

**ALSO IMPORTANT**

* [1160](https://github.com/grafana/loki/pull/1160) **daixiang0**: replace gzip with zip

Binaries will now be zipped instead of gzipped as many people voiced their opinion that zip is likely to be installed on more systems by default.

**If you had existing automation to download and install binaries this will have to be updated to use zip instead of gzip**

## Notable Fixes and Improvements

* Broken version info in startup log message:

    [1095](https://github.com/grafana/loki/pull/1095) **pstibrany**: Makefile changes to allow easy builds with or without vendoring. Also fixes version bug for both cases.

* The hashing algorithm used to calculate the hash for a stream was creating hash collisions in some instances.
**Please Note** this is just one part of the fix and is only in Promtail, the second part for Loki can be tracked [in PR1247](https://github.com/grafana/loki/pull/1247) which didn't quite make the cut for 1.1.0 and will be in 1.2.0:

    [1254](https://github.com/grafana/loki/pull/1254) **pstibrany**: pkg/promtail/client: Handle fingerprint hash collisions

* Thank you @putrasattvika for finding and fixing an important bug where logs were some logs were missed in a query shortly after a flush!

    [1299](https://github.com/grafana/loki/pull/1299) **putrasattvika**: storage: fix missing logs with batched chunk iterator

* Thank you @danieldabate for helping to again improve our API to be more Prometheus compatible:

    [1355](https://github.com/grafana/loki/pull/1355) **danieldabate**: HTTP API: Support duration and float formats for step parameter

* LogQL will support duration formats that are not typically handled by Go like [1d] or [1w]

    [1357](https://github.com/grafana/loki/pull/1357) **cyriltovena**: Supports same duration format in LogQL as Prometheus


## Everything Else

:heart: All PR's are important to us, thanks everyone for continuing to help support and improve Loki! :heart:

* [1349](https://github.com/grafana/loki/pull/1349) **Eraac**: documentation: using parsable value in example
* [1343](https://github.com/grafana/loki/pull/1343) **dgzlopes**: doc(configuration): Fix duration format.
* [1342](https://github.com/grafana/loki/pull/1342) **whothey**: Makefile: add debug symbols to loki and promtail debug builds
* [1341](https://github.com/grafana/loki/pull/1341) **adamjohnson01**: Update loki helm chart to support service account annotations
* [1340](https://github.com/grafana/loki/pull/1340) **adamjohnson01**: Pull in cortex changes to support IAM roles for EKS
* [1339](https://github.com/grafana/loki/pull/1339) **cyriltovena**: Update gem version.
* [1333](https://github.com/grafana/loki/pull/1333) **daixiang0**: fix broken link
* [1328](https://github.com/grafana/loki/pull/1328) **cyriltovena**: Fixes linter warning from the yacc file.
* [1326](https://github.com/grafana/loki/pull/1326) **dawidmalina**: Wrong api endpoint in fluent-plugin-grafana-loki
* [1320](https://github.com/grafana/loki/pull/1320) **roidelapluie**: Metrics: use Namespace everywhere when declaring metrics
* [1318](https://github.com/grafana/loki/pull/1318) **roidelapluie**: Use tenant as label name for discarded_samples metrics
* [1317](https://github.com/grafana/loki/pull/1317) **roidelapluie**: Expose discarded bytes metric
* [1316](https://github.com/grafana/loki/pull/1316) **slim-bean**: Removing old file needed for dep (no longer needed)
* [1312](https://github.com/grafana/loki/pull/1312) **ekeih**: Docs: Add missing ) in LogQL example
* [1311](https://github.com/grafana/loki/pull/1311) **pstibrany**: Include positions filename in the error when YAML unmarshal fails.
* [1310](https://github.com/grafana/loki/pull/1310) **JensErat**: fluent-bit: sorted JSON and properly convert []byte to string
* [1304](https://github.com/grafana/loki/pull/1304) **pstibrany**: promtail: write positions to new file first, move to target location afterwards
* [1303](https://github.com/grafana/loki/pull/1303) **zhangjianweibj**: https://github.com/grafana/loki/issues/1302
* [1298](https://github.com/grafana/loki/pull/1298) **rfratto**: pkg/promtail: remove journal target forced path
* [1279](https://github.com/grafana/loki/pull/1279) **rfratto**: Fix loki_discarded_samples_total metric
* [1278](https://github.com/grafana/loki/pull/1278) **rfratto**: docs: update limits_config to new structure from #948
* [1276](https://github.com/grafana/loki/pull/1276) **roidelapluie**: Update fluentbit README.md based on my experience
* [1274](https://github.com/grafana/loki/pull/1274) **sh0rez**: chore(ci): drone-cli
* [1273](https://github.com/grafana/loki/pull/1273) **JensErat**: fluent-bit: tenant ID configuration
* [1266](https://github.com/grafana/loki/pull/1266) **polar3130**: add description about tenant stage
* [1262](https://github.com/grafana/loki/pull/1262) **Eraac**: documentation: iam requirement for autoscaling
* [1261](https://github.com/grafana/loki/pull/1261) **rfratto**: Document systemd journal scraping
* [1249](https://github.com/grafana/loki/pull/1249) **cyriltovena**: Move to jsoniter instead of default json package
* [1223](https://github.com/grafana/loki/pull/1223) **jgehrcke**: authentication.md: replace "user" with "tenant"
* [1204](https://github.com/grafana/loki/pull/1204) **allanhung**: fluent-bit-plugin: Auto add Kubernetes labels to Loki labels



# 1.0.0 (2019-11-19)

:tada: Nearly a year since Loki was announced at KubeCon in Seattle 2018 we are very excited to announce the 1.0.0 release of Loki! :tada:

A lot has happened since the announcement, the project just recently passed 1000 commits by 138 contributors over 700+ PR's accumulating over 7700 GitHub stars!

Internally at Grafana Labs we have been using Loki to monitor all of our infrastructure and ingest around 1.5TB/10 billion log lines a day. Since the v0.2.0 release we have found Loki to be reliable and stable in our environments.

We are comfortable with the state of the project in our production environments and think it's time to promote Loki to a non-beta release to communicate to everyone that they should feel comfortable using Loki in their production environments too.

## API Stability

With the 1.0.0 release our intent is to try to follow Semver rules regarding stability with some aspects of Loki, focusing mainly on the operating experience of Loki as an application.  That is to say we are not planning any major changes to the HTTP API, and anything breaking would likely be accompanied by a major release with backwards compatibility support.

We are currently NOT planning on maintaining Go API stability with this release, if you are importing Loki as a library you should be prepared for any kind of change, including breaking, even in minor or bugfix releases.

Loki is still a young and active project and there might be some breaking config changes in non-major releases, rest assured this will be clearly communicated and backwards or overlapping compatibility will be provided if possible.

## Changes

There were not as many changes in this release as the last, mainly we wanted to make sure Loki was mostly stable before 1.0.0.  The most notable change is the inclusion of the V11 schema in PR's [1201](https://github.com/grafana/loki/pull/1201) and [1280](https://github.com/grafana/loki/pull/1280).  The V11 schema adds some more data to the index to improve label queries over large amounts of time and series.  Currently we have not updated the Helm or Ksonnet to use the new schema, this will come soon with more details on how it works.

The full list of changes:

* [1280](https://github.com/grafana/loki/pull/1280) **owen-d**: Fix duplicate labels (update cortex)
* [1260](https://github.com/grafana/loki/pull/1260) **rfratto**: pkg/loki: unmarshal module name from YAML
* [1257](https://github.com/grafana/loki/pull/1257) **rfratto**: helm: update default terminationGracePeriodSeconds to 4800
* [1251](https://github.com/grafana/loki/pull/1251) **obitech**: docs: Fix promtail releases download link
* [1248](https://github.com/grafana/loki/pull/1248) **rfratto**: docs: slightly modify language in community Loki packages section
* [1242](https://github.com/grafana/loki/pull/1242) **tarokkk**: fluentd: Suppress unread configuration warning
* [1239](https://github.com/grafana/loki/pull/1239) **pracucci**: Move ReservedLabelTenantID out from a dedicated file
* [1238](https://github.com/grafana/loki/pull/1238) **oke-py**: helm: loki-stack supports k8s 1.16
* [1237](https://github.com/grafana/loki/pull/1237) **joe-elliott**: Rollback google.golang.org/api to 0.8.0
* [1235](https://github.com/grafana/loki/pull/1235) **woodsaj**: ci: update triggers to use new deployment_tools location
* [1234](https://github.com/grafana/loki/pull/1234) **rfratto**: Standardize schema used in `match` stage
* [1233](https://github.com/grafana/loki/pull/1233) **wapmorgan**: Update docker-driver Dockerfile: add tzdb
* [1232](https://github.com/grafana/loki/pull/1232) **rfratto**: Fix drone deploy job
* [1231](https://github.com/grafana/loki/pull/1231) **joe-elliott**: Removed references to Loki free tier
* [1226](https://github.com/grafana/loki/pull/1226) **clickyotomy**: Update dependencies to use weaveworks/common upstream
* [1221](https://github.com/grafana/loki/pull/1221) **slim-bean**: use regex label matcher to not alert on any tail route latencies
* [1219](https://github.com/grafana/loki/pull/1219) **MightySCollins**: docs: Updated Kubernetes docs links in Helm charts
* [1218](https://github.com/grafana/loki/pull/1218) **slim-bean**: update dashboards to include the new /loki/api/v1/* endpoints
* [1217](https://github.com/grafana/loki/pull/1217) **slim-bean**: sum the bad words by name and level
* [1216](https://github.com/grafana/loki/pull/1216) **joe-elliott**: Remove rules that reference no longer existing metrics
* [1215](https://github.com/grafana/loki/pull/1215) **Eraac**: typo url
* [1214](https://github.com/grafana/loki/pull/1214) **takanabe**: Correct wrong document paths about querying
* [1213](https://github.com/grafana/loki/pull/1213) **slim-bean**: Fix docker latest and master tags
* [1212](https://github.com/grafana/loki/pull/1212) **joe-elliott**: Update loki operational
* [1206](https://github.com/grafana/loki/pull/1206) **sandlis**: ksonnet: fix replication always set to 3 in ksonnet
* [1203](https://github.com/grafana/loki/pull/1203) **joe-elliott**: Chunk iterator performance improvement
* [1202](https://github.com/grafana/loki/pull/1202) **beorn7**: Simplify regexp's
* [1201](https://github.com/grafana/loki/pull/1201) **cyriltovena**: Update cortex to bring v11 schema
* [1189](https://github.com/grafana/loki/pull/1189) **putrasattvika**: fluent-plugin: Add client certificate verification
* [1186](https://github.com/grafana/loki/pull/1186) **tarokkk**: fluentd: Refactor label_keys and and add extract_kubernetes_labels configuration

# 0.4.0 (2019-10-24)

A **huge** thanks to the **36 contributors** who submitted **148 PR's** since 0.3.0!

## Notable Changes

* With PR [654](https://github.com/grafana/loki/pull/654) @cyriltovena added a really exciting new capability to Loki, a Prometheus compatible API with support for running metric style queries against your logs! [Take a look at how to write metric queries for logs](https://github.com/grafana/loki/blob/master/docs/logql.md#counting-logs)
    > PLEASE NOTE: To use metric style queries in the current Grafana release 6.4.x you will need to add Loki as a Prometheus datasource in addition to having it as a Log datasource and you will have to select the correct source for querying logs vs metrics, coming soon Grafana will support both logs and metric queries directly to the Loki datasource!
* PR [1022](https://github.com/grafana/loki/pull/1022) (and a few others) @joe-elliott added a new set of HTTP endpoints in conjunction with the work @cyriltovena to create a Prometheus compatible API as well as improve how labels/timestamps are handled
    > IMPORTANT: The new `/api/v1/*` endpoints contain breaking changes on the query paths (push path is unchanged) Eventually the `/api/prom/*` endpoints will be removed
* PR [847](https://github.com/grafana/loki/pull/847) owes a big thanks to @cosmo0920 for contributing his Fluent Bit go plugin, now loki has Fluent Bit plugin support!!

* PR [982](https://github.com/grafana/loki/pull/982) was a couple weeks of painstaking work by @rfratto for a much needed improvement to Loki's docs! [Check them out!](https://github.com/grafana/loki/tree/master/docs)

* PR [980](https://github.com/grafana/loki/pull/980) by @sh0rez improved how flags and config file's are loaded to honor a more traditional order of precedence:
    1. Defaults
    2. Config file
    3. User-supplied flag values (command line arguments)
    > PLEASE NOTE: This is potentially a breaking change if you were passing command line arguments that also existed in a config file in which case the order they are given priority now has changed!

* PR [1062](https://github.com/grafana/loki/pull/1062) and [1089](https://github.com/grafana/loki/pull/1089) have moved Loki from Dep to Go Modules and to Go 1.13


## Loki

### Features/Improvements/Changes

* **Loki** [1171](https://github.com/grafana/loki/pull/1171) **cyriltovena**: Moves request parsing into the loghttp package
* **Loki** [1145](https://github.com/grafana/loki/pull/1145) **joe-elliott**: Update `/loki/api/v1/push` to use the v1 json format
* **Loki** [1128](https://github.com/grafana/loki/pull/1128) **sandlis**: bigtable-backup: list backups just before starting deletion of wanted backups
* **Loki** [1100](https://github.com/grafana/loki/pull/1100) **sandlis**: logging: removed some noise in logs from live-tailing
* **Loki/build** [1089](https://github.com/grafana/loki/pull/1089) **joe-elliott**: Go 1.13
* **Loki** [1088](https://github.com/grafana/loki/pull/1088) **pstibrany**: Updated cortex to latest master.
* **Loki** [1085](https://github.com/grafana/loki/pull/1085) **pracucci**: Do not retry chunks transferring on shutdown in the local dev env
* **Loki** [1084](https://github.com/grafana/loki/pull/1084) **pracucci**: Skip ingester tailer filtering if no filter is set
* **Loki/build**[1062](https://github.com/grafana/loki/pull/1062) **joe-elliott**: dep => go mod
* **Loki** [1049](https://github.com/grafana/loki/pull/1049) **joe-elliott**: Update loki push path
* **Loki** [1044](https://github.com/grafana/loki/pull/1044) **joe-elliott**: Fixed broken logql request filtering
* **Loki/tools** [1043](https://github.com/grafana/loki/pull/1043) **sandlis**: bigtable-backup: use latest bigtable backup docker image with fix for list backups
* **Loki** [1030](https://github.com/grafana/loki/pull/1030) **polar3130**: fix typo in error messages
* **Loki/tools** [1028](https://github.com/grafana/loki/pull/1028) **sandlis**: bigtable-backup: verify backups to work on latest list of backups
* **Loki** [1022](https://github.com/grafana/loki/pull/1022) **joe-elliott**: Loki HTTP/JSON Model Layer
* **Loki** [1016](https://github.com/grafana/loki/pull/1016) **slim-bean**: Revert "Updated stream json objects to be more parse friendly (#1010)"
* **Loki** [1010](https://github.com/grafana/loki/pull/1010) **joe-elliott**: Updated stream json objects to be more parse friendly
* **Loki** [1009](https://github.com/grafana/loki/pull/1009) **cyriltovena**: Make Loki HTTP API more compatible with Prometheus
* **Loki** [1008](https://github.com/grafana/loki/pull/1008) **wardbekker**: Improved Ingester out-of-order error for faster troubleshooting
* **Loki** [1001](https://github.com/grafana/loki/pull/1001) **slim-bean**: Update new API paths
* **Loki** [998](https://github.com/grafana/loki/pull/998) **sandlis**: Change unit of duration params to hours to align it with duration config at other places in Loki
* **Loki** [980](https://github.com/grafana/loki/pull/980) **sh0rez**: feat: configuration source precedence
* **Loki** [948](https://github.com/grafana/loki/pull/948) **sandlis**: limits: limits implementation for loki
* **Loki** [947](https://github.com/grafana/loki/pull/947) **sandlis**: added a variable for storing periodic table duration as an int to be …
* **Loki** [938](https://github.com/grafana/loki/pull/938) **sandlis**: vendoring: update cortex to latest master
* **Loki/tools** [930](https://github.com/grafana/loki/pull/930) **sandlis**: fix incrementing of bigtable_backup_job_backups_created metric
* **Loki/tools** [920](https://github.com/grafana/loki/pull/920) **sandlis**: bigtable-backup tool fix
* **Loki/tools** [895](https://github.com/grafana/loki/pull/895) **sandlis**: bigtable-backup-tool: Improvements
* **Loki** [755](https://github.com/grafana/loki/pull/755) **sandlis**: Use grpc client config from cortex for Ingester to get more control
* **Loki** [654](https://github.com/grafana/loki/pull/654) **cyriltovena**: LogQL: Vector and Range Vector Aggregation.

### Bug Fixes
* **Loki** [1114](https://github.com/grafana/loki/pull/1114) **rfratto**: pkg/ingester: prevent shutdowns from processing during joining handoff
* **Loki** [1097](https://github.com/grafana/loki/pull/1097) **joe-elliott**: Reverted cloud.google.com/go to 0.44.1
* **Loki** [986](https://github.com/grafana/loki/pull/986) **pracucci**: Fix panic in tailer due to race condition between send() and close()
* **Loki** [975](https://github.com/grafana/loki/pull/975) **sh0rez**: fix(distributor): parseError BadRequest
* **Loki** [944](https://github.com/grafana/loki/pull/944) **rfratto**: pkg/querier: fix concurrent access to querier tail clients

## Promtail

### Features/Improvements/Changes

* **Promtail/pipeline** [1179](https://github.com/grafana/loki/pull/1179) **pracucci**: promtail: fix handling of JMESPath expression returning nil while parsing JSON
* **Promtail/pipeline** [1123](https://github.com/grafana/loki/pull/1123) **pracucci**: promtail: added action_on_failure support to timestamp stage
* **Promtail/pipeline** [1122](https://github.com/grafana/loki/pull/1122) **pracucci**: promtail: initialize extracted map with initial labels
* **Promtail/pipeline** [1112](https://github.com/grafana/loki/pull/1112) **cyriltovena**: Add logql filter to match stages and drop capability
* **Promtail/journal** [1109](https://github.com/grafana/loki/pull/1109) **rfratto**: Clarify journal warning
* **Promtail** [1083](https://github.com/grafana/loki/pull/1083) **pracucci**: Increased promtail's backoff settings in prod and improved doc
* **Promtail** [1026](https://github.com/grafana/loki/pull/1026) **erwinvaneyk**: promtail: fix externalURL and path prefix issues
* **Promtail** [976](https://github.com/grafana/loki/pull/976) **slim-bean**: Wrap debug log statements in conditionals to save allocations
* **Promtail** [973](https://github.com/grafana/loki/pull/973) **ctrox**: tests: Set default value for BatchWait as ticker does not accept 0
* **Promtail** [969](https://github.com/grafana/loki/pull/969) **ctrox**: promtail: Use ticker instead of timer for batch wait
* **Promtail** [952](https://github.com/grafana/loki/pull/952) **pracucci**: promtail: add metrics on sent and dropped log entries
* **Promtail** [934](https://github.com/grafana/loki/pull/934) **pracucci**: promtail: do not send the last batch - to ingester - if empty
* **Promtail** [921](https://github.com/grafana/loki/pull/921) **rfratto**: promtail: add "max_age" field to configure cutoff for journal reading
* **Promtail** [883](https://github.com/grafana/loki/pull/883) **adityacs**: Add pipeline unit testing to promtail

### Bugfixes

* **Promtail** [1194](https://github.com/grafana/loki/pull/1194) **slim-bean**: Improve how we record file size metric to avoid a race in our file lagging alert
* **Promtail/journal** [1072](https://github.com/grafana/loki/pull/1072) **rfratto**: build: enable journal in promtail linux release build

## Docs

* **Docs** [1176](https://github.com/grafana/loki/pull/1176) **rfratto**: docs: add example and documentation about using JMESPath literals
* **Docs** [1139](https://github.com/grafana/loki/pull/1139) **joe-elliott**: Moved client docs and add serilog example
* **Docs** [1132](https://github.com/grafana/loki/pull/1132) **kailwallin**: FixedTypo.Update README.md
* **Docs** [1130](https://github.com/grafana/loki/pull/1130) **pracucci**: docs: fix Promtail / Loki capitalization
* **Docs** [1129](https://github.com/grafana/loki/pull/1129) **pracucci**: docs: clarified the relation between retention period and table period
* **Docs** [1124](https://github.com/grafana/loki/pull/1124) **geowa4**: Client recommendations documentation tweaks
* **Docs** [1106](https://github.com/grafana/loki/pull/1106) **cyriltovena**: Add fluent-bit missing link in the main documentation page.
* **Docs** [1099](https://github.com/grafana/loki/pull/1099) **pracucci**: docs: improve table manager documentation
* **Docs** [1094](https://github.com/grafana/loki/pull/1094) **rfratto**: docs: update stages README with the docker and cri stages
* **Docs** [1091](https://github.com/grafana/loki/pull/1091) **daixiang0**: docs(stage): add docker and cri
* **Docs** [1077](https://github.com/grafana/loki/pull/1077) **daixiang0**: doc(fluent-bit): add missing namespace
* **Docs** [1073](https://github.com/grafana/loki/pull/1073) **flouthoc**: Re Fix Docs: PR https://github.com/grafana/loki/pull/1053 got erased due to force push.
* **Docs** [1069](https://github.com/grafana/loki/pull/1069) **daixiang0**: doc: unify GOPATH
* **Docs** [1068](https://github.com/grafana/loki/pull/1068) **daixiang0**: doc: skip jb init when using Tanka
* **Docs** [1067](https://github.com/grafana/loki/pull/1067) **rfratto**: Fix broken links to docs in README.md
* **Docs** [1064](https://github.com/grafana/loki/pull/1064) **jonaskello**: Fix spelling of HTTP header
* **Docs** [1063](https://github.com/grafana/loki/pull/1063) **rfratto**: docs: fix deprecated warning in api.md
* **Docs** [1060](https://github.com/grafana/loki/pull/1060) **rfratto**: Add Drone CI badge to README.md
* **Docs** [1053](https://github.com/grafana/loki/pull/1053) **flouthoc**: Fix Docs: Change Imagepull policy to IfNotpresent / Add loki-canary b…
* **Docs** [1048](https://github.com/grafana/loki/pull/1048) **wassan128**: Loki: Fix README link
* **Docs** [1042](https://github.com/grafana/loki/pull/1042) **daixiang0**: doc(ksonnet): include ksonnet-lib
* **Docs** [1039](https://github.com/grafana/loki/pull/1039) **sh0rez**: doc(production): replace ksonnet with Tanka
* **Docs** [1036](https://github.com/grafana/loki/pull/1036) **sh0rez**: feat: -version flag
* **Docs** [1025](https://github.com/grafana/loki/pull/1025) **oddlittlebird**: Update CONTRIBUTING.md
* **Docs** [1024](https://github.com/grafana/loki/pull/1024) **oddlittlebird**: Update README.md
* **Docs** [1014](https://github.com/grafana/loki/pull/1014) **polar3130**: Fix a link to correct doc and fix a typo
* **Docs** [1006](https://github.com/grafana/loki/pull/1006) **slim-bean**: fixing lots of broken links and a few typos
* **Docs** [1005](https://github.com/grafana/loki/pull/1005) **SmilingNavern**: Fix links to correct doc
* **Docs** [1004](https://github.com/grafana/loki/pull/1004) **rfratto**: docs: fix example with pulling systemd logs
* **Docs** [1003](https://github.com/grafana/loki/pull/1003) **oddlittlebird**: Loki: Update README.md
* **Docs** [984](https://github.com/grafana/loki/pull/984) **tomgs**: Changing "Usage" link in main readme after docs change
* **Docs** [983](https://github.com/grafana/loki/pull/983) **daixiang0**: update positions.yaml location reference
* **Docs** [982](https://github.com/grafana/loki/pull/982) **rfratto**: Documentation Rewrite
* **Docs** [961](https://github.com/grafana/loki/pull/961) **worr**: doc: Add permissions that IAM roles for Loki need
* **Docs** [933](https://github.com/grafana/loki/pull/933) **pracucci**: doc: move promtail doc into dedicated subfolder
* **Docs** [924](https://github.com/grafana/loki/pull/924) **pracucci**: doc: promtail known failure modes
* **Docs** [910](https://github.com/grafana/loki/pull/910) **slim-bean**: docs(build): Update docs around releasing and fix bug in version updating script
* **Docs** [850](https://github.com/grafana/loki/pull/850) **sh0rez**: docs: general documentation rework

## Build

* **Build** [1157](https://github.com/grafana/loki/pull/1157) **daixiang0**: Update golint
* **Build** [1133](https://github.com/grafana/loki/pull/1133) **daixiang0**: bump up golangci to 1.20
* **Build** [1121](https://github.com/grafana/loki/pull/1121) **pracucci**: Publish loki-canary binaries on release
* **Build** [1054](https://github.com/grafana/loki/pull/1054) **pstibrany**: Fix dep check warnings by running dep ensure
* **Build/release** [1018](https://github.com/grafana/loki/pull/1018) **slim-bean**: updating the image version for loki-canary and adding the version increment to the release_prepare script
* **Build/CI** [997](https://github.com/grafana/loki/pull/997) **slim-bean**: full circle
* **Build/CI** [996](https://github.com/grafana/loki/pull/996) **rfratto**: ci/drone: fix deploy command by escaping double quotes in JSON body
* **Build/CI** [995](https://github.com/grafana/loki/pull/995) **slim-bean**: use the loki-build-image for calling circle
* **Build/CI** [994](https://github.com/grafana/loki/pull/994) **slim-bean**: Also need bash for the deploy step from drone
* **Build/CI** [993](https://github.com/grafana/loki/pull/993) **slim-bean**: Add make to the alpine image used for calling the circle deploy task from drone.
* **Build/CI** [992](https://github.com/grafana/loki/pull/992) **sh0rez**: chore(packaging): fix GOPATH being overwritten
* **Build/CI** [991](https://github.com/grafana/loki/pull/991) **sh0rez**: chore(packaging): deploy from drone
* **Build/CI** [990](https://github.com/grafana/loki/pull/990) **sh0rez**: chore(ci/cd): breaking the circle
* **Build** [989](https://github.com/grafana/loki/pull/989) **sh0rez**: chore(packaging): simplify tagging
* **Build** [981](https://github.com/grafana/loki/pull/981) **sh0rez**: chore(packaging): loki windows/amd64
* **Build** [958](https://github.com/grafana/loki/pull/958) **daixiang0**: sync release pkgs name with release note
* **Build/CI** [914](https://github.com/grafana/loki/pull/914) **rfratto**: ci: update apt-get before installing deps for rootless step
* **Build** [911](https://github.com/grafana/loki/pull/911) **daixiang0**: optimize image tag script

## Deployment

* **Ksonnet** [1023](https://github.com/grafana/loki/pull/1023) **slim-bean**: make promtail daemonset name configurable
* **Ksonnet** [1021](https://github.com/grafana/loki/pull/1021) **rfratto**: ksonnet: update memcached and memcached-exporter images
* **Ksonnet** [1020](https://github.com/grafana/loki/pull/1020) **rfratto**: ksonnet: use consistent hashing in memcached client configs
* **Ksonnet** [1017](https://github.com/grafana/loki/pull/1017) **slim-bean**: make promtail configmap name configurable
* **Ksonnet** [946](https://github.com/grafana/loki/pull/946) **rfratto**: ksonnet: remove prefix from kvstore.consul settings in loki config
* **Ksonnet** [926](https://github.com/grafana/loki/pull/926) **slim-bean**: feat(promtail): Make cluster role configurable
<!-- -->
* **Helm** [1174](https://github.com/grafana/loki/pull/1174) **rally25rs**: loki-stack: Add release name to prometheus service name.
* **Helm** [1152](https://github.com/grafana/loki/pull/1152) **nicr9**: docs(helm): fix broken link to grafana datasource
* **Helm** [1134](https://github.com/grafana/loki/pull/1134) **minhdanh**: Helm chart: Allow additional scrape_configs to be added
* **Helm** [1111](https://github.com/grafana/loki/pull/1111) **ekarlso**: helm: Add support for passing arbitrary secrets
* **Helm** [1110](https://github.com/grafana/loki/pull/1110) **marcosnils**: Bump grafana image in loki helm chart
* **Helm** [1104](https://github.com/grafana/loki/pull/1104) **marcosnils**: <Examples>: Deploy prometheus from helm chart
* **Helm** [1058](https://github.com/grafana/loki/pull/1058) **polar3130**: Helm: Remove default value of storageClassName in loki/loki helm chart
* **Helm** [1056](https://github.com/grafana/loki/pull/1056) **polar3130**: Helm: Fix the reference error of loki/loki helm chart
* **Helm** [967](https://github.com/grafana/loki/pull/967) **makocchi-git**: helm chart: Add missing operator to promtail
* **Helm** [937](https://github.com/grafana/loki/pull/937) **minhdanh**: helm chart: Add support for additional labels and scrapeTimeout for serviceMonitors
* **Helm** [909](https://github.com/grafana/loki/pull/909) **angelbarrera92**: Feature: Add extra containers to loki helm chart
* **Helm** [855](https://github.com/grafana/loki/pull/855) **ikeeip**: set helm chart appVersion while release
* **Helm** [675](https://github.com/grafana/loki/pull/675) **cyriltovena**: Helm default ingester config

## Loki Canary

* **Loki-canary** [1137](https://github.com/grafana/loki/pull/1137) **slim-bean**: Add some additional logging to the canary on queries
* **Loki-canary** [1131](https://github.com/grafana/loki/pull/1131) **rfratto**: pkg/canary: use default HTTP client when reading from Loki

## Logcli

* **Logcli** [1168](https://github.com/grafana/loki/pull/1168) **sh0rez**: feat(cli): order flags by categories
* **Logcli** [1115](https://github.com/grafana/loki/pull/1115) **pracucci**: logcli: introduced QueryStringBuilder utility to clean up query string encoding
* **Logcli** [1103](https://github.com/grafana/loki/pull/1103) **pracucci**: logcli: added --step support to query command
* **Logcli** [987](https://github.com/grafana/loki/pull/987) **joe-elliott**: Logcli: Add Support for New Query Path

## Tooling

* **Dashboards** [1188](https://github.com/grafana/loki/pull/1188) **joe-elliott**: Adding Operational dashboards
* **Dashboards** [1143](https://github.com/grafana/loki/pull/1143) **joe-elliott**: Improved compression ratio histogram
* **Dashboards** [1126](https://github.com/grafana/loki/pull/1126) **joe-elliott**: Fix Loki Chunks Dashboard
* **Tools** [1108](https://github.com/grafana/loki/pull/1108) **joe-elliott**: Updated push path to current prod

## Plugins

* **DockerDriver** [972](https://github.com/grafana/loki/pull/972) **cyriltovena**: Add stream label to docker driver
* **DockerDriver** [971](https://github.com/grafana/loki/pull/971) **cyriltovena**: Allow to pass max-size and max-file to the docker driver
* **DockerDriver** [970](https://github.com/grafana/loki/pull/970) **mindfl**: docker-driver compose labels support
<!-- -->
* **Fluentd** [928](https://github.com/grafana/loki/pull/928) **candlerb**: fluent-plugin-grafana-loki: Escape double-quotes in labels, and suppress labels with value nil
<!-- -->
* **Fluent Bit** [1155](https://github.com/grafana/loki/pull/1155) **cyriltovena**: rollback fluent-bit push path until we release 0.4
* **Fluent Bit** [1096](https://github.com/grafana/loki/pull/1096) **JensErat**: fluent-bit: edge case tests
* **Fluent Bit** [847](https://github.com/grafana/loki/pull/847) **cosmo0920**: fluent-bit shared object go plugin

## Misc

Loki is now using a Bot to help keep issues and PR's pruned based on age/relevancy.  Please don't hesitate to comment on an issue or PR that you think was closed by the stale-bot which you think should remain open!!

* **Github** [965](https://github.com/grafana/loki/pull/965) **rfratto**: Change label used to keep issues from being marked as stale to keepalive
* **Github** [964](https://github.com/grafana/loki/pull/964) **rfratto**: Add probot-stale configuration to close stale issues.











# 0.3.0 (2019-08-16)

### Features/Enhancements


* **Loki** [877](https://github.com/grafana/loki/pull/877) **pracucci**: loki: Improve Tailer loop
* **Loki** [870](https://github.com/grafana/loki/pull/870) **sandlis**: bigtable-backup: update docker image for bigtable-backup tool
* **Loki** [862](https://github.com/grafana/loki/pull/862) **sandlis**: live-tailing: preload all the historic entries before query context is cancelled
* **Loki** [858](https://github.com/grafana/loki/pull/858) **pracucci**: loki: removed unused TestGZIPCompression
* **Loki** [854](https://github.com/grafana/loki/pull/854) **adityacs**: Readiness probe for querier
* **Loki** [851](https://github.com/grafana/loki/pull/851) **cyriltovena**: Add readiness probe to distributor deployment.
* **Loki** [894](https://github.com/grafana/loki/pull/894) **rfratto**: ksonnet: update ingester config to transfer chunks on rollout
<!-- -->
* **Build** [901](https://github.com/grafana/loki/pull/901) **sh0rez**: chore(packaging): set tag length to 7
* **Build** [900](https://github.com/grafana/loki/pull/900) **sh0rez**: chore(ci/cd): fix grafanasaur credentials and CircleCI image build
* **Build** [891](https://github.com/grafana/loki/pull/891) **sh0rez**: chore(ci/cd): build containers using drone.io
* **Build** [888](https://github.com/grafana/loki/pull/888) **rfratto**: Makefile: disable building promtail with systemd support on non-amd64 platforms
* **Build** [887](https://github.com/grafana/loki/pull/887) **slim-bean**: chore(packaging): Dockerfile make avoid containers
* **Build** [886](https://github.com/grafana/loki/pull/886) **sh0rez**: chore(packaging): wrong executable format
* **Build** [855](https://github.com/grafana/loki/pull/855) **ikeeip**: set helm chart appVersion while release
<!-- -->
* **Promtail** [856](https://github.com/grafana/loki/pull/856) **martinbaillie**: promtail: Add ServiceMonitor and headless Service
* **Promtail** [809](https://github.com/grafana/loki/pull/809) **rfratto**: Makefile: build promtail with CGO_ENABLED if GOHOSTOS=GOOS=linux
* **Promtail** [730](https://github.com/grafana/loki/pull/730) **rfratto**: promtail: Add systemd journal support

> 809, 730 NOTE: Systemd journal support is currently limited to amd64 images, arm support should come in the future when the transition to building the arm image and binaries is done natively via an arm container
<!-- -->
* **Docs** [896](https://github.com/grafana/loki/pull/896) **dalance**: docs: fix link format
* **Docs** [876](https://github.com/grafana/loki/pull/876) **BouchaaraAdil**: update Docs: update Retention section on Operations doc file
* **Docs** [864](https://github.com/grafana/loki/pull/864) **temal-**: docs: Replace old values in operations.md
* **Docs** [853](https://github.com/grafana/loki/pull/853) **cyriltovena**: Add governance documentation
<!-- -->
* **Deployment** [874](https://github.com/grafana/loki/pull/874) **slim-bean**: make our ksonnet a little more modular by parameterizing the chunk and index stores
* **Deployment** [857](https://github.com/grafana/loki/pull/857) **slim-bean**: Reorder relabeling rules to prevent pod label from overwriting config define labels

> 857 POSSIBLY BREAKING: If you relied on a custom pod label to overwrite one of the labels configured by the other sections of the scrape config: `job`, `namespace`, `instance`, `container_name` and/or `__path__`, this will no longer happen, the custom pod labels are now loaded first and will be overwritten by any of these listed labels.


### Fixes

* **Loki** [897](https://github.com/grafana/loki/pull/897) **pracucci**: Fix panic in tailer when an ingester is removed from the ring while tailing
* **Loki** [880](https://github.com/grafana/loki/pull/880) **cyriltovena**: fix a bug where nil line buffer would be put back
* **Loki** [859](https://github.com/grafana/loki/pull/859) **pracucci**: loki: Fixed out of order entries allowed in a chunk on edge case
<!-- -->
* **Promtail** [893](https://github.com/grafana/loki/pull/893) **rfratto**: pkg/promtail/positions: remove executable bit from positions file
<!-- -->
* **Deployment** [867](https://github.com/grafana/loki/pull/867) **slim-bean**: Update read dashboard to include only query and label query routes
* **Deployment** [865](https://github.com/grafana/loki/pull/865) **sandlis**: fix broken jsonnet for querier
<!-- -->
* **Canary** [889](https://github.com/grafana/loki/pull/889) **slim-bean**: fix(canary): Fix Flaky Tests
<!-- -->
* **Pipeline** [869](https://github.com/grafana/loki/pull/869) **jojohappy**: Pipeline: Fixed labels process test with same objects
<!-- -->
* **Logcli** [863](https://github.com/grafana/loki/pull/863) **adityacs**: Fix Nolabels parse metrics


# 0.2.0 (2019-08-02)

There were over 100 PR's merged since 0.1.0 was released, here's a highlight:

### Features / Enhancements

* **Loki**:  [521](https://github.com/grafana/loki/pull/521) Query label values and names are now fetched from the store.
* **Loki**:  [541](https://github.com/grafana/loki/pull/541) Improvements in live tailing of logs.
* **Loki**: [713](https://github.com/grafana/loki/pull/713) Storage memory improvement.
* **Loki**: [764](https://github.com/grafana/loki/pull/764) Tailing can fetch previous logs for context.
* **Loki**: [782](https://github.com/grafana/loki/pull/782) Performance improvement: Query storage by iterating through chunks in batches.
* **Loki**: [788](https://github.com/grafana/loki/pull/788) Querier timeouts.
* **Loki**: [794](https://github.com/grafana/loki/pull/794) Support ingester chunk transfer on shutdown.
* **Loki**: [729](https://github.com/grafana/loki/pull/729) Bigtable backup tool support.
<!-- -->
* **Pipeline**: [738](https://github.com/grafana/loki/pull/738) Added a template stage for manipulating label values.
* **Pipeline**: [732](https://github.com/grafana/loki/pull/732) Support for Unix timestamps.
* **Pipeline**: [760](https://github.com/grafana/loki/pull/760) Support timestamps without year.
<!-- -->
* **Helm**:  [641](https://github.com/grafana/loki/pull/641) Helm integration testing.
* **Helm**: [824](https://github.com/grafana/loki/pull/824) Add service monitor.
* **Helm**: [830](https://github.com/grafana/loki/pull/830) Customize namespace.
<!-- -->
* **Docker-Plugin**: [663](https://github.com/grafana/loki/pull/663) Created a Docker logging driver plugin.
<!-- -->
* **Fluent-Plugin**: [669](https://github.com/grafana/loki/pull/669) Ability to specify keys to remove.
* **Fluent-Plugin**: [709](https://github.com/grafana/loki/pull/709) Multi-worker support.
* **Fluent-Plugin**: [792](https://github.com/grafana/loki/pull/792) Add prometheus for metrics and update gems.
<!-- -->
* **Build**: [668](https://github.com/grafana/loki/pull/668),[762](https://github.com/grafana/loki/pull/762) Build multiple architecture containers.
<!-- -->
* **Loki-Canary**: [772](https://github.com/grafana/loki/pull/772) Moved into Loki project.

### Bugfixes

There were many fixes, here are a few of the most important:

* **Promtail**: [650](https://github.com/grafana/loki/pull/650) Build on windows.
* **Fluent-Plugin**: [667](https://github.com/grafana/loki/pull/667) Rename fluent plugin.
* **Docker-Plugin**: [813](https://github.com/grafana/loki/pull/813) Fix panic for newer docker version (18.09.7+).


# 0.1.0 (2019-06-03)

First (beta) Release!<|MERGE_RESOLUTION|>--- conflicted
+++ resolved
@@ -53,11 +53,8 @@
 * [8474](https://github.com/grafana/loki/pull/8474) **farodin91**: Add support for short-lived S3 session tokens
 * [8774](https://github.com/grafana/loki/pull/8774) **slim-bean**: Add new logql template functions `bytes`, `duration`, `unixEpochMillis`, `unixEpochNanos`, `toDateInZone`, `b64Enc`, and `b64Dec`
 * [8670](https://github.com/grafana/loki/pull/8670) **salvacorts** Introduce two new limits to refuse log and metric queries that would read too much data.
-<<<<<<< HEAD
 * [8918](https://github.com/grafana/loki/pull/8918) **salvacorts** Introduce limit to require at least a number label matchers on metric and log queries.
-=======
 * [8909](https://github.com/grafana/loki/pull/8909) **salvacorts** Requests to `/loki/api/v1/index/stats` are split in 24h intervals.
->>>>>>> ee69f2bd
 
 ##### Fixes
 
