--- conflicted
+++ resolved
@@ -21,11 +21,8 @@
 * [7708](https://github.com/grafana/loki/pull/7708) **DylanGuedes**: Fix multitenant querying.
 * [7784](https://github.com/grafana/loki/pull/7784) **isodude**: Fix default values of connect addresses for compactor and querier workers to work with IPv6.
 * [7880](https://github.com/grafana/loki/pull/7880) **sandeepsukhani**: consider range and offset in queries while looking for schema config for query sharding.
-<<<<<<< HEAD
 * [7937](https://github.com/grafana/loki/pull/7937) **ssncferreira**: Deprecate CLI flag `-ruler.wal-cleaer.period` and replace it with `-ruler.wal-cleaner.period`.
-=======
 * [7906](https://github.com/grafana/loki/pull/7906) **kavirajk**: Add API endpoint that formats LogQL expressions and support new `fmt` subcommand in `logcli` to format LogQL query.
->>>>>>> cbd6ec15
 
 ##### Changes
 
