## Main

<<<<<<< HEAD
* [4911](https://github.com/grafana/loki/pull/4911) **jeschkies**: Support Docker service discovery in Promtail.
* [5107](https://github.com/grafana/loki/pull/5107) **chaudum** Fix bug in fluentd plugin that caused log lines containing non UTF-8 characters to be dropped.
=======
* [5170](https://github.com/grafana/loki/pull/5170) **chaudum** Fix deadlock in Promtail caused when targets got removed from a target group by the discovery manager.
>>>>>>> fafa8d1e
* [5163](https://github.com/grafana/loki/pull/5163) **chaudum** Fix regression in fluentd plugin introduced with #5107 that caused `NoMethodError` when parsing non-string values of log lines.
* [5144](https://github.com/grafana/loki/pull/5144) **dannykopping** Ruler: fix remote write basic auth credentials.
* [5091](https://github.com/grafana/loki/pull/5091) **owen-d**: Changes `ingester.concurrent-flushes` default to 32
* [4879](https://github.com/grafana/loki/pull/4879) **cyriltovena**: LogQL: add __line__ function to | line_format template.
* [5081](https://github.com/grafana/loki/pull/5081) **SasSwart**: Add the option to configure memory ballast for Loki
* [5085](https://github.com/grafana/loki/pull/5085) **aknuds1**: Upgrade Cortex to [e0807c4eb487](https://github.com/cortexproject/cortex/compare/4e9fc3a2b5ab..e0807c4eb487) and Prometheus to [692a54649ed7](https://github.com/prometheus/prometheus/compare/2a3d62ac8456..692a54649ed7)
* [5067](https://github.com/grafana/loki/pull/5057) **cstyan**: Add a metric to Azure Blob Storage client to track total egress bytes
* [4950](https://github.com/grafana/loki/pull/4950) **DylanGuedes**: Implement common instance addr/net interface
* [4949](https://github.com/grafana/loki/pull/4949) **ssncferreira**: Add query `queueTime` metric to statistics and metrics.go
* [4938](https://github.com/grafana/loki/pull/4938) **DylanGuedes**: Implement ring status page for the distributor
* [5023](https://github.com/grafana/loki/pull/5023) **ssncferreira**: Move `querier.split-queries-by-interval` to a per-tenant configuration
* [4993](https://github.com/grafana/loki/pull/4926) **thejosephstevens**: Fix parent of wal and wal_cleaner in loki ruler config docs
* [4933](https://github.com/grafana/loki/pull/4933) **jeschkies**: Support matchers in series label values query.
* [4926](https://github.com/grafana/loki/pull/4926) **thejosephstevens**: Fix comment in Loki module loading for accuracy
* [4920](https://github.com/grafana/loki/pull/4920) **chaudum**: Add `-list-targets` command line flag to list all available run targets
* [4860](https://github.com/grafana/loki/pull/4860) **cyriltovena**: Add rate limiting and metrics to hedging
* [4865](https://github.com/grafana/loki/pull/4865) **taisho6339**: Fix duplicate registry.MustRegister call in Promtail Kafka
* [4845](https://github.com/grafana/loki/pull/4845) **chaudum** Return error responses consistently as JSON
* [4826](https://github.com/grafana/loki/pull/4826) **cyriltovena**: Adds the ability to hedge storage requests.
* [4828](https://github.com/grafana/loki/pull/4282) **chaudum**: Set correct `Content-Type` header in query response
* [4832](https://github.com/grafana/loki/pull/4832) **taisho6339**: Use http prefix path correctly in Promtail
* [4794](https://github.com/grafana/loki/pull/4794) **taisho6339**: Aggregate inotify watcher to file target manager
* [4663](https://github.com/grafana/loki/pull/4663) **taisho6339**: Add SASL&mTLS authentication support for Kafka in Promtail
* [4745](https://github.com/grafana/loki/pull/4745) **taisho6339**: Expose Kafka message key in labels
* [4736](https://github.com/grafana/loki/pull/4736) **sandeepsukhani**: allow applying retention at different interval than compaction
* [4744](https://github.com/grafana/loki/pull/4744) **cyriltovena**: Promtail: Adds GELF UDP support.
* [4741](https://github.com/grafana/loki/pull/4741) **sandeepsukhani**: index cleanup fixes while applying retention
* [4813](https://github.com/grafana/loki/pull/4813) **cyriltovena**: Promtail: Adds the ability to pull logs from Cloudflare.
* [4853](https://github.com/grafana/loki/pull/4853) **sandeepsukhani**: recreate compacted boltdb files from compactor to reduce storage space usage
* [4875](https://github.com/grafana/loki/pull/4875) **trevorwhitney**: Loki: fix bug where common replication factor wasn't always getting applied
* [4892](https://github.com/grafana/loki/pull/4892) **cristaloleg**: Loki: upgrade cristalhq/hedgedhttp from v0.6.0 to v0.7.0
* [4902](https://github.com/grafana/loki/pull/4902) **cyriltovena**: Fixes 500 when query is outside of max_query_lookback.
* [4904](https://github.com/grafana/loki/pull/4904) **bboreham**: Fixes rare race condition that could crash an ingester.
* [4942](https://github.com/grafana/loki/pull/4942) **cyriltovena**: Allow to disable HTTP/2 for GCS.
* [4876](https://github.com/grafana/loki/pull/4876) **trevorwhitney**: Docs: add simple, scalable example using docker-compose
* [4857](https://github.com/grafana/loki/pull/4857) **jordanrushing**: New schema v12 changes chunk key structure
* [5077](https://github.com/grafana/loki/pull/5077) **trevorwhitney**: Change some default values for better out-of-the-box performance

# 2.4.1 (2021/11/07)

Release notes for 2.4.1 can be found on the [release notes page](https://grafana.com/docs/loki/latest/release-notes/v2-4/)

### All Changes

* [4687](https://github.com/grafana/loki/pull/4687) **owen-d**: overrides checks for nil tenant limits on AllByUserID
* [4683](https://github.com/grafana/loki/pull/4683) **owen-d**: Adds replication_factor doc to common config
* [4681](https://github.com/grafana/loki/pull/4681) **slim-bean**: Loki: check new Read target when initializing boltdb-shipper store

# 2.4.0 (2021/11/05)

Release notes for 2.4.0 can be found on the [release notes page](https://grafana.com/docs/loki/latest/release-notes/v2-4/)

### All Changes

Here is a list of all changes included in 2.4.0.

#### Loki

* [4649](https://github.com/grafana/loki/pull/4649) **cstyan**: Instrument s3 client DeleteObject requests.
* [4643](https://github.com/grafana/loki/pull/4643) **trevorwhitney**: compactor depends on memberlist for memberlist ring option
* [4642](https://github.com/grafana/loki/pull/4642) **slim-bean**: Loki: fix handling of tail requests when using target `all` or `read`
* [4641](https://github.com/grafana/loki/pull/4641) **ssncferreira**: Migration to dskit/ring
* [4638](https://github.com/grafana/loki/pull/4638) **DylanGuedes**: Loki: Revert distributor defaulting to `inmemory`
* [4635](https://github.com/grafana/loki/pull/4635) **owen-d**: dont try to use the scheduler ring when a downstream url is configured
* [4630](https://github.com/grafana/loki/pull/4630) **chaudum**: Allow HTTP POST requests on ring pages
* [4627](https://github.com/grafana/loki/pull/4627) **slim-bean**: Loki: Explicitly define allowed HTTP methods on HTTP endpoints
* [4625](https://github.com/grafana/loki/pull/4625) **sandeepsukhani**: Logs deletion fixes
* [4617](https://github.com/grafana/loki/pull/4617) **trevorwhitney**: Add common ring configuration
* [4615](https://github.com/grafana/loki/pull/4615) **owen-d**: uses ring.Write instead of ring.WriteNoExtend for compactor ring checks
* [4614](https://github.com/grafana/loki/pull/4614) **slim-bean**: Loki: query scheduler should send shutdown to frontends when ReplicationSet changes
* [4608](https://github.com/grafana/loki/pull/4608) **trevorwhitney**: default ingester final sleep to 0 unless otherwise specified
* [4607](https://github.com/grafana/loki/pull/4607) **owen-d**: improves scheduler & compactor ringwatcher checks
* [4603](https://github.com/grafana/loki/pull/4603) **garrettlish**: add date time sprig template functions in logql label/line formatter
* [4598](https://github.com/grafana/loki/pull/4598) **kavirajk**: Fix `ip` matcher lexer to differentiate filter from identifier
* [4596](https://github.com/grafana/loki/pull/4596) **owen-d**: Ignore validity window during wal replay
* [4595](https://github.com/grafana/loki/pull/4595) **owen-d**: Cleans up redundant setting of stream.unorderedWrites=true during replay
* [4594](https://github.com/grafana/loki/pull/4594) **owen-d**: Enable unordered_writes by default
* [4593](https://github.com/grafana/loki/pull/4593) **taisho6339**: Respect gRPC context error when handling errors
* [4592](https://github.com/grafana/loki/pull/4592) **owen-d**: introduces "entry too far behind" instrumentation for unordered writes
* [4589](https://github.com/grafana/loki/pull/4589) **owen-d**: replaces fallthrough statement in InitFrontend
* [4586](https://github.com/grafana/loki/pull/4586) **dannykopping**: Configuring query-frontend interface names with loopback device
* [4585](https://github.com/grafana/loki/pull/4585) **sandeepsukhani**: set wal dir to /loki/wal in docker config
* [4577](https://github.com/grafana/loki/pull/4577) **taisho6339**: Respect shard number in series api
* [4574](https://github.com/grafana/loki/pull/4574) **slim-bean**: Loki: Add a ring to the compactor used to control concurrency when not running standalone
* [4573](https://github.com/grafana/loki/pull/4573) **sandeepsukhani**: validate default limits config with other configs at startup
* [4570](https://github.com/grafana/loki/pull/4570) **DylanGuedes**: Loki: Append loopback to ingester net interface default list
* [4569](https://github.com/grafana/loki/pull/4569) **DylanGuedes**: Config: Change default RejectOldSamplesMaxAge from 14d to 7d
* [4563](https://github.com/grafana/loki/pull/4563) **cyriltovena**: Fixes the Series function to handle properly sharding.
* [4554](https://github.com/grafana/loki/pull/4554) **cyriltovena**: Fixes a panic in the labels API when no parameters are supplied.
* [4550](https://github.com/grafana/loki/pull/4550) **cyriltovena**: Fixes an edge case in the batch chunk iterator.
* [4546](https://github.com/grafana/loki/pull/4546) **slim-bean**: Loki: Apply the ingester ring config to all other rings (distributor, ruler, query-scheduler)
* [4545](https://github.com/grafana/loki/pull/4545) **trevorwhitney**: Fix race condition in Query Scheduler ring with frontend/worker
* [4543](https://github.com/grafana/loki/pull/4543) **trevorwhitney**: Change a few default config values and improve application of common storage config
* [4542](https://github.com/grafana/loki/pull/4542) **owen-d**: only exports tenant limits which differ from defaults and export defa…
* [4531](https://github.com/grafana/loki/pull/4531) **JordanRushing**: Add quick nil check in TenantLimits for runtime_config
* [4529](https://github.com/grafana/loki/pull/4529) **owen-d**: correctly sets subservicesWatcher on scheduler
* [4525](https://github.com/grafana/loki/pull/4525) **owen-d**: Safely checks read ring for potentially nil scheduler
* [4524](https://github.com/grafana/loki/pull/4524) **dannykopping**: Clarify error message when no valid target scrape config is defined for `promtail` job
* [4520](https://github.com/grafana/loki/pull/4520) **JordanRushing**: Introduce `overrides-exporter` module to Loki
* [4519](https://github.com/grafana/loki/pull/4519) **DylanGuedes**: Loki: Enable FIFO cache by default
* [4518](https://github.com/grafana/loki/pull/4518) **slim-bean**: Loki: Fix bug where items are returned to a sync.Pool incorrectly
* [4510](https://github.com/grafana/loki/pull/4510) **lingpeng0314**: add group_{left,right} to LogQL
* [4508](https://github.com/grafana/loki/pull/4508) **trevorwhitney**: Apply better defaults when boltdb shipper is being used
* [4498](https://github.com/grafana/loki/pull/4498) **trevorwhitney**: Feature: add virtual read and write targets
* [4487](https://github.com/grafana/loki/pull/4487) **cstyan**: Update go.mod to go 1.17
* [4484](https://github.com/grafana/loki/pull/4484) **dannykopping**: Replacing go-kit/kit/log with go-kit/log
* [4482](https://github.com/grafana/loki/pull/4482) **owen-d**: always expose loki_build_info
* [4479](https://github.com/grafana/loki/pull/4479) **owen-d**: restores for state at seconds(now-forDuration)
* [4478](https://github.com/grafana/loki/pull/4478) **replay**: Update cortex to newer version
* [4473](https://github.com/grafana/loki/pull/4473) **trevorwhitney**: Configuration: add a common config section for object storage
* [4457](https://github.com/grafana/loki/pull/4457) **kavirajk**: Fix return values of Matrix and Vector during query range in QueryShardingMiddleware
* [4453](https://github.com/grafana/loki/pull/4453) **liguozhong**: [querier] s3: add getObject retry
* [4446](https://github.com/grafana/loki/pull/4446) **garrettlish**: make LogQL syntax scope from private to public
* [4443](https://github.com/grafana/loki/pull/4443) **DylanGuedes**: Loki: Change how push API checks for contentType
* [4440](https://github.com/grafana/loki/pull/4440) **DylanGuedes**: Loki: Override distributor's default ring KV store
* [4437](https://github.com/grafana/loki/pull/4437) **dannykopping**: Ruler: Do not clear remote-write HTTP client config
* [4436](https://github.com/grafana/loki/pull/4436) **JordanRushing**: Add metric prefix changes for chunk store and runtime config to upgrading.md
* [4435](https://github.com/grafana/loki/pull/4435) **trevorwhitney**: Change default values for two GRPC setting we have to set so the queriers can connect to a frontend or scheduler
* [4433](https://github.com/grafana/loki/pull/4433) **trevorwhitney**: Add more tests around config parsing changes from common config PR
* [4432](https://github.com/grafana/loki/pull/4432) **owen-d**: tests checkpoints immediately and gives more of a time buffer
* [4431](https://github.com/grafana/loki/pull/4431) **dannykopping**: Ruler: Overwrite instead of merge remote-write headers
* [4429](https://github.com/grafana/loki/pull/4429) **dannykopping**: Ruler: Refactoring remote-write config overrides
* [4424](https://github.com/grafana/loki/pull/4424) **slim-bean**: Loki: Add a ring to the query scheduler to allow discovery via the ring as an alternative to DNS
* [4421](https://github.com/grafana/loki/pull/4421) **owen-d**: Safe per tenant overrides loading
* [4415](https://github.com/grafana/loki/pull/4415) **DylanGuedes**: Loki: Change default limits to common values
* [4413](https://github.com/grafana/loki/pull/4413) **trevorwhitney**: add compactor working dir to auto-configured file paths
* [4411](https://github.com/grafana/loki/pull/4411) **slim-bean**: Loki: Bug: frontend waiting on results which would never come
* [4400](https://github.com/grafana/loki/pull/4400) **trevorwhitney**: auto-apply memberlist ring config when join_members provided
* [4391](https://github.com/grafana/loki/pull/4391) **garrettlish**: add on and ignoring clauses in binOpExpr
* [4388](https://github.com/grafana/loki/pull/4388) **trevorwhitney**: default chunk target size to ~1MB~ 1.5MB
* [4367](https://github.com/grafana/loki/pull/4367) **owen-d**: removes deprecated duplicate per stream rate limit fields
* [4364](https://github.com/grafana/loki/pull/4364) **dannykopping**: Ruler: improve control over marshaling relabel.Config
* [4354](https://github.com/grafana/loki/pull/4354) **dannykopping**: Ruler: adding `pkg/metrics` from agent
* [4349](https://github.com/grafana/loki/pull/4349) **JordanRushing**: Add recovery middleware to Ingester; re-add recovery middleware to Querier when not running in standalone mode
* [4348](https://github.com/grafana/loki/pull/4348) **trevorwhitney**: allow ingester and distributor to run on same instance
* [4347](https://github.com/grafana/loki/pull/4347) **slim-bean**: Loki: Common Config
* [4344](https://github.com/grafana/loki/pull/4344) **dannykopping**: Ruler: per-tenant WAL
* [4327](https://github.com/grafana/loki/pull/4327) **aknuds1**: Chore: Use dskit/limiter
* [4322](https://github.com/grafana/loki/pull/4322) **owen-d**: Hotfix #4308 into k62
* [4321](https://github.com/grafana/loki/pull/4321) **owen-d**: Hotfix #4308 into k61
* [4313](https://github.com/grafana/loki/pull/4313) **aknuds1**: Chore: Use middleware package from dskit
* [4312](https://github.com/grafana/loki/pull/4312) **aknuds1**: Chore: Use dskit/grpcclient
* [4308](https://github.com/grafana/loki/pull/4308) **cyriltovena**: Fixes the pattern parser validation.
* [4304](https://github.com/grafana/loki/pull/4304) **aknuds1**: Chore: Reformat Go files
* [4302](https://github.com/grafana/loki/pull/4302) **cyriltovena**: Fixes a bug in the block cache code.
* [4301](https://github.com/grafana/loki/pull/4301) **trevorwhitney**: Feature: allow querier and query frontend targets to run on same process
* [4295](https://github.com/grafana/loki/pull/4295) **aknuds1**: Chore: Upgrade dskit
* [4289](https://github.com/grafana/loki/pull/4289) **kavirajk**: Add custom UnmarshalJSON for bytesize type
* [4282](https://github.com/grafana/loki/pull/4282) **chaudum**: Chore: Update Cortex and use kv package from grafana/dskit
* [4276](https://github.com/grafana/loki/pull/4276) **chaudum**: Export MemberlistKV field on Loki struct
* [4272](https://github.com/grafana/loki/pull/4272) **taisho6339**: Add count to 'loki_ingester_memory_chunks' when recovery from wal
* [4265](https://github.com/grafana/loki/pull/4265) **owen-d**: remove empty streams after wal replay
* [4255](https://github.com/grafana/loki/pull/4255) **owen-d**: replaces old cortex_chunk_store prefix with loki_chunk_store
* [4253](https://github.com/grafana/loki/pull/4253) **JordanRushing**: Change prefix for `runtimeconfig` metrics from `cortex_` to `loki_`
* [4251](https://github.com/grafana/loki/pull/4251) **dannykopping**: Runtime config: do not validate nil limits
* [4246](https://github.com/grafana/loki/pull/4246) **JordanRushing**:     Add missing `Inc()` to correctly increment the `dropStage.dropCount` metric on valid dropped log line; update related docs
* [4240](https://github.com/grafana/loki/pull/4240) **bboreham**: Simplify Distributor.push
* [4238](https://github.com/grafana/loki/pull/4238) **liguozhong**: [fix] distributor: fix goroutine leak
* [4236](https://github.com/grafana/loki/pull/4236) **owen-d**: better per stream rate limits configuration options
* [4228](https://github.com/grafana/loki/pull/4228) **owen-d**: bumps per stream default rate limits
* [4227](https://github.com/grafana/loki/pull/4227) **aknuds1**: Chore: Use runtimeconfig from dskit
* [4225](https://github.com/grafana/loki/pull/4225) **aknuds1**: Flagext: Use flagext package from dskit
* [4213](https://github.com/grafana/loki/pull/4213) **owen-d**: Refactor per stream rate limit
* [4212](https://github.com/grafana/loki/pull/4212) **owen-d**: WAL replay discard metrics
* [4211](https://github.com/grafana/loki/pull/4211) **BenoitKnecht**: pkg/storage/chunk/aws: Add s3.http.ca-file option
* [4207](https://github.com/grafana/loki/pull/4207) **cstyan**: Improve error message for stream rate limit.
* [4196](https://github.com/grafana/loki/pull/4196) **56quarters**: Chore: Use services and modules from grafana/dskit
* [4193](https://github.com/grafana/loki/pull/4193) **owen-d**: adds loki_ingester_wal_replay_active metric and records this more acc…
* [4192](https://github.com/grafana/loki/pull/4192) **owen-d**: Cleanup/unordered writes ingester config
* [4191](https://github.com/grafana/loki/pull/4191) **cstyan**: [ingester/stream]: Add a byte stream rate limit.
* [4188](https://github.com/grafana/loki/pull/4188) **aknuds1**: Chore: Upgrade to latest Cortex
* [4185](https://github.com/grafana/loki/pull/4185) **sandeepsukhani**: Canary: allow setting tenant id for querying logs from loki
* [4181](https://github.com/grafana/loki/pull/4181) **owen-d**: initiate grpc health check always
* [4176](https://github.com/grafana/loki/pull/4176) **sokoide**: Authc/z: Enable grpc_client_config to allow mTLS
* [4172](https://github.com/grafana/loki/pull/4172) **sandeepsukhani**: Retention speedup
* [4160](https://github.com/grafana/loki/pull/4160) **owen-d**: safely close nonOverlapping iterators
* [4155](https://github.com/grafana/loki/pull/4155) **owen-d**: Auth followup - Remove unused
* [4153](https://github.com/grafana/loki/pull/4153) **owen-d**: uses more fleshed out cortex auth utility & adds new auth-ignored routes
* [4149](https://github.com/grafana/loki/pull/4149) **owen-d**: add unordered writes to local config
* [4141](https://github.com/grafana/loki/pull/4141) **dannykopping**: Ruler: write meaningful logs when remote-write is disabled or is misconfigured
* [4135](https://github.com/grafana/loki/pull/4135) **slim-bean**: Build: Fix build version info
* [4132](https://github.com/grafana/loki/pull/4132) **owen-d**: Promote/ruler api
* [4130](https://github.com/grafana/loki/pull/4130) **owen-d**: Tenant/unordered
* [4128](https://github.com/grafana/loki/pull/4128) **sandeepsukhani**: add a storage client for boltdb-shipper which would do all the object key management for storage operations
* [4126](https://github.com/grafana/loki/pull/4126) **cstyan**: Allow for loki-canary to generate a percentage of out of order log lines
* [4114](https://github.com/grafana/loki/pull/4114) **owen-d**: Stream iterators account for unordered data
* [4111](https://github.com/grafana/loki/pull/4111) **owen-d**: ingester.index-shards config
* [4107](https://github.com/grafana/loki/pull/4107) **sandeepsukhani**: fix finding tables which would have out of retention data
* [4104](https://github.com/grafana/loki/pull/4104) **owen-d**: Discard/ooo
* [4071](https://github.com/grafana/loki/pull/4071) **jeschkies**: Support frontend V2 with query scheduler.

#### Promtail
* [4599](https://github.com/grafana/loki/pull/4599) **rsteneteg**: [Promtail] resolve issue with promtail not scraping target if only path changed in a simpler way that dont need mutex to sync threads
* [4588](https://github.com/grafana/loki/pull/4588) **owen-d**: regenerates assets from current vfsgen dependency
* [4568](https://github.com/grafana/loki/pull/4568) **cyriltovena**: Promtail Kafka target
* [4567](https://github.com/grafana/loki/pull/4567) **cyriltovena**: Refactor client configs in Promtail.
* [4556](https://github.com/grafana/loki/pull/4556) **james-callahan**: promtail: no need for GCP promtail_instance label now that loki supports out-of-order writes
* [4516](https://github.com/grafana/loki/pull/4516) **lizzzcai**: promtail: update promtail base image to debian:bullseye-slim
* [4507](https://github.com/grafana/loki/pull/4507) **dannykopping**: Promtail: allow for customisable stream lag labels
* [4495](https://github.com/grafana/loki/pull/4495) **sankalp-r**: Promtail: add static labels in stage
* [4461](https://github.com/grafana/loki/pull/4461) **rsteneteg**: Promtail: fix filetarget to not be stuck if no files was detected on startup
* [4346](https://github.com/grafana/loki/pull/4346) **sandeepsukhani**: add logfmt promtail stage to be able to extract data from logfmt formatted log
* [4336](https://github.com/grafana/loki/pull/4336) **ldb**: clients/promtail: Add ndjson and plaintext formats to loki_push
* [4235](https://github.com/grafana/loki/pull/4235) **kavirajk**: Add metrics for gcplog scrape.
* [3907](https://github.com/grafana/loki/pull/3907) **johanfleury**: promtail: add support for TLS/mTLS in syslog receiver

#### Logcli
* [4303](https://github.com/grafana/loki/pull/4303) **cyriltovena**: Allow to run local boltdb queries with logcli.
* [4242](https://github.com/grafana/loki/pull/4242) **chaudum**: cli: Register configuration option `store.max-look-back-period` as CLI argument
* [4203](https://github.com/grafana/loki/pull/4203) **invidian**: cmd/logcli: add --follow flag as an alias for --tail

#### Build
* [4639](https://github.com/grafana/loki/pull/4639) **slim-bean**: Build: simplify how protos are built
* [4609](https://github.com/grafana/loki/pull/4609) **slim-bean**: Build: Update CODEOWNERS to put Karen back in charge of the docs
* [4541](https://github.com/grafana/loki/pull/4541) **cstyan**: Fix drone ECR publish.
* [4481](https://github.com/grafana/loki/pull/4481) **cstyan**: Update golang and loki-build-image image versions.
* [4480](https://github.com/grafana/loki/pull/4480) **cstyan**: Add drone build job for lambda-promtail images.
* [4462](https://github.com/grafana/loki/pull/4462) **cstyan**: Update loki-build-image to drone 1.4.0
* [4373](https://github.com/grafana/loki/pull/4373) **jeschkies**: Instruct how to sign `drone.yml`.
* [4358](https://github.com/grafana/loki/pull/4358) **JordanRushing**: Add DroneCI pipeline stage to validate loki example configs; create example configuration files
* [4353](https://github.com/grafana/loki/pull/4353) **dannykopping**: CI: Fixing linter deprecations
* [4286](https://github.com/grafana/loki/pull/4286) **slim-bean**: Build: Tweak stalebot message
* [4252](https://github.com/grafana/loki/pull/4252) **slim-bean**: Build: update stalebot message to be more descriptive and friendlier
* [4226](https://github.com/grafana/loki/pull/4226) **aknuds1**: Makefile: Add format target
* [4220](https://github.com/grafana/loki/pull/4220) **slim-bean**: Build: Add github action backport workflow
* [4189](https://github.com/grafana/loki/pull/4189) **mathew-fleisch**: Makefile: Add darwin/arm64 build to release binaries

#### Project
* [4535](https://github.com/grafana/loki/pull/4535) **carlpett**: Fix branch reference in PR template
* [4604](https://github.com/grafana/loki/pull/4604) **kavirajk**: Update PR template to include `changelog` update in the checklist
* [4494](https://github.com/grafana/loki/pull/4494) **cstyan**: Add a a parameter to keep/drop the stream label from cloudwatch.
* [4315](https://github.com/grafana/loki/pull/4315) **cstyan**: Rewrite lambda-promtail to use subscription filters.

#### Dashboards
* [4634](https://github.com/grafana/loki/pull/4634) **cyriltovena**: Fixes the operational dashboard using an old metric.
* [4618](https://github.com/grafana/loki/pull/4618) **cstyan**: loki-mixin: fix label selectors + logs dashboard
* [4575](https://github.com/grafana/loki/pull/4575) **dannykopping**: Adding recording rules dashboard
* [4441](https://github.com/grafana/loki/pull/4441) **owen-d**: Revert "loki-mixin: use centralized configuration for dashboard matchers / selectors"
* [4438](https://github.com/grafana/loki/pull/4438) **dannykopping**: Dashboards: adding "logs" into regex
* [4423](https://github.com/grafana/loki/pull/4423) **cstyan**: Add tag/link fix to operational dashboard and promtail mixin dashboard.
* [4401](https://github.com/grafana/loki/pull/4401) **cstyan**: Minor dashboard fixes


#### Docker-driver
* [4396](https://github.com/grafana/loki/pull/4396) **owen-d**: Removes docker driver empty log line message
* [4190](https://github.com/grafana/loki/pull/4190) **jeschkies**: Document known Docker driver issues.

#### FluentD
* [4261](https://github.com/grafana/loki/pull/4261) **MrWong99**: FluentD output plugin: Remove an unused variable when processing chunks

#### Docs
* [4646](https://github.com/grafana/loki/pull/4646) **KMiller-Grafana**: Docs: revise modes of operation section
* [4631](https://github.com/grafana/loki/pull/4631) **kavirajk**: Add changelog and upgrade guide for #4556
* [4616](https://github.com/grafana/loki/pull/4616) **owen-d**: index-gw sts doc fix. closes #4583
* [4612](https://github.com/grafana/loki/pull/4612) **surdaft**: Docs: Fix typo in docs
* [4611](https://github.com/grafana/loki/pull/4611) **KMiller-Grafana**: Docs: revise incendiary language added in PR 4507
* [4601](https://github.com/grafana/loki/pull/4601) **mustafacansevinc**: docs: fix promtail docs links in loki installation page
* [4597](https://github.com/grafana/loki/pull/4597) **owen-d**: a few doc fixes in preparation for 2.4
* [4590](https://github.com/grafana/loki/pull/4590) **owen-d**: improves grouping docs examples
* [4579](https://github.com/grafana/loki/pull/4579) **DylanGuedes**: Docs: Modify modes of operation image
* [4576](https://github.com/grafana/loki/pull/4576) **DylanGuedes**: Rename hybrid mode to simple scalable mode
* [4566](https://github.com/grafana/loki/pull/4566) **dannykopping**: Documenting recording rules per-tenant WAL
* [4565](https://github.com/grafana/loki/pull/4565) **DylanGuedes**: Docs: Add virtual targets docs
* [4559](https://github.com/grafana/loki/pull/4559) **chri2547**: docs: Update curl POST  example in docs
* [4548](https://github.com/grafana/loki/pull/4548) **cstyan**: Improve lambda-promtail docs based on Owens review.
* [4540](https://github.com/grafana/loki/pull/4540) **JordanRushing**: Update CHANGELOG.md and /docs with info on new `overrides-exporter` module for Loki
* [4539](https://github.com/grafana/loki/pull/4539) **cstyan**: Modify lambda-promtail docs based on rewrite.
* [4527](https://github.com/grafana/loki/pull/4527) **yangkb09**: Docs: add missing quote to log_queries.md
* [4521](https://github.com/grafana/loki/pull/4521) **owen-d**: brings storage architecture up to date
* [4499](https://github.com/grafana/loki/pull/4499) **vdm**: Docs: Remove ListObjects S3 permission
* [4493](https://github.com/grafana/loki/pull/4493) **DylanGuedes**: Docs: Move rule storages configs to their own sections
* [4486](https://github.com/grafana/loki/pull/4486) **KMiller-Grafana**: Docs: correct the page parameter in the Grafana Cloud advertisement
* [4485](https://github.com/grafana/loki/pull/4485) **DylanGuedes**: Document the common config section
* [4422](https://github.com/grafana/loki/pull/4422) **KMiller-Grafana**: Docs: revise wording of Grafana Cloud advertisement
* [4417](https://github.com/grafana/loki/pull/4417) **KMiller-Grafana**: Docs: remove empty section "Generic placeholders"
* [4416](https://github.com/grafana/loki/pull/4416) **KMiller-Grafana**: Docs: correctly represent product name
* [4403](https://github.com/grafana/loki/pull/4403) **KMiller-Grafana**: Docs: introduce a fundamentals section
* [4399](https://github.com/grafana/loki/pull/4399) **KMiller-Grafana**: Docs: prominently advertise free Grafana Cloud availability
* [4374](https://github.com/grafana/loki/pull/4374) **KMiller-Grafana**: Docs: clarify distinction between single binary and microservices.
* [4363](https://github.com/grafana/loki/pull/4363) **KMiller-Grafana**: Docs: Remove wording like "As of version 1.6, you can..."
* [4361](https://github.com/grafana/loki/pull/4361) **JasonGiedymin**: fix(docs): spelling mistake
* [4357](https://github.com/grafana/loki/pull/4357) **carehart**: Correct typo
* [4345](https://github.com/grafana/loki/pull/4345) **pr0PM**: Deduplicating the compactor docs
* [4342](https://github.com/grafana/loki/pull/4342) **KMiller-Grafana**: Docs: Organize and edit the LogQL section
* [4324](https://github.com/grafana/loki/pull/4324) **lingenavd**: Docs: Update _index.md to add value boltdb-shipper for the key store
* [4320](https://github.com/grafana/loki/pull/4320) **KMiller-Grafana**: Docs: improve spelling, grammar, and formatting.
* [4310](https://github.com/grafana/loki/pull/4310) **dannykopping**: Correcting documentation example for `/api/prom/query`
* [4309](https://github.com/grafana/loki/pull/4309) **GneyHabub**: Docs: Fix a link
* [4294](https://github.com/grafana/loki/pull/4294) **mr-karan**: docs:  (logs-deletion.md) URL Encode curl command
* [4293](https://github.com/grafana/loki/pull/4293) **Birdi7**: docs: fix link to Promtail documentation
* [4283](https://github.com/grafana/loki/pull/4283) **SeriousM**: Correct the indention for azure storage configuration
* [4277](https://github.com/grafana/loki/pull/4277) **ivanahuckova**: Update example for /series endpoint in _index.md
* [4247](https://github.com/grafana/loki/pull/4247) **KMiller-Grafana**: Docs: inject newlines for configuration section readability
* [4245](https://github.com/grafana/loki/pull/4245) **KMiller-Grafana**: Docs: revise max_query_lookback knob definition
* [4244](https://github.com/grafana/loki/pull/4244) **JordanRushing**: Update limits_config docs to include querier.max_query_lookback flag
* [4237](https://github.com/grafana/loki/pull/4237) **KMiller-Grafana**: Docs: first draft, Loki accepts out-of-order writes
* [4231](https://github.com/grafana/loki/pull/4231) **Aletor93**: doc: fix typo on loki-external-labels for docker client labels
* [4222](https://github.com/grafana/loki/pull/4222) **KMiller-Grafana**: Docs: minor improvements to Loki Canary docs
* [4208](https://github.com/grafana/loki/pull/4208) **cstyan**: Update tanka installation docs to refer to tanka section about `jb`
* [4206](https://github.com/grafana/loki/pull/4206) **jeschkies**: Link Kubernetes service discovery configuration.
* [4199](https://github.com/grafana/loki/pull/4199) **owen-d**: fixes typo
* [4184](https://github.com/grafana/loki/pull/4184) **mcdeck**: Update docker.md
* [4175](https://github.com/grafana/loki/pull/4175) **KMiller-Grafana**: Docs: correct path to Promtail configuration file
* [4163](https://github.com/grafana/loki/pull/4163) **smuth4**: Docs: Update docker install to work out of the box
* [4152](https://github.com/grafana/loki/pull/4152) **charles-woshicai**: Docs: example about using azure storage account as storage
* [4147](https://github.com/grafana/loki/pull/4147) **KMiller-Grafana**: Docs: fluentd client phrasing and formatting
* [4145](https://github.com/grafana/loki/pull/4145) **KMiller-Grafana**: Docs: improve LogQL section
* [4134](https://github.com/grafana/loki/pull/4134) **KMiller-Grafana**: Docs: revise section header (out of order writes)
* [4131](https://github.com/grafana/loki/pull/4131) **owen-d**: updates unordered writes config docs
* [4125](https://github.com/grafana/loki/pull/4125) **owen-d**: Initial out of order docs
* [4122](https://github.com/grafana/loki/pull/4122) **yasharne**: update boltdb-shipper index period
* [4120](https://github.com/grafana/loki/pull/4120) **vitaliyf**: Docs: Fix broken "Upgrading" link
* [4113](https://github.com/grafana/loki/pull/4113) **KMiller-Grafana**: Docs: Fix typos and grammar. Inject newlines for readability.
* [4112](https://github.com/grafana/loki/pull/4112) **slim-bean**: Docs: updated changelog and references to 2.3
* [4100](https://github.com/grafana/loki/pull/4100) **jeschkies**: Document operation with the query scheduler.
* [4088](https://github.com/grafana/loki/pull/4088) **KMiller-Grafana**: Update Loki README with better links and descriptions
* [3880](https://github.com/grafana/loki/pull/3880) **timothydlister**: Update fluent-plugin-loki documentation URLs

#### Jsonnet
* [4629](https://github.com/grafana/loki/pull/4629) **owen-d**: Default wal to enabled in jsonnet lib
* [4624](https://github.com/grafana/loki/pull/4624) **chaudum**: Disable chunk transfers in jsonnet lib
* [4530](https://github.com/grafana/loki/pull/4530) **owen-d**: Jsonnet/overrides exporter
* [4496](https://github.com/grafana/loki/pull/4496) **jeschkies**: Use different metrics for `PromtailFileLagging`.
* [4405](https://github.com/grafana/loki/pull/4405) **jdbaldry**: fix: Correct grafana-token creation command
* [4279](https://github.com/grafana/loki/pull/4279) **kevinschoonover**: loki-mixin: use centralized configuration for dashboard matchers / selectors
* [4259](https://github.com/grafana/loki/pull/4259) **eamonryan**: Jsonnet: Update license path argument name
* [4217](https://github.com/grafana/loki/pull/4217) **Duologic**: fix(rules): upstream recording rule switched to sum_irate
* [4182](https://github.com/grafana/loki/pull/4182) **owen-d**: fine tune grpc configs jsonnet
* [4180](https://github.com/grafana/loki/pull/4180) **owen-d**: corrects query scheduler image
* [4165](https://github.com/grafana/loki/pull/4165) **jdbaldry**: Jsonnet: Add Grafana Enterprise Logs library
* [4154](https://github.com/grafana/loki/pull/4154) **owen-d**: updates scheduler libsonnet
* [4102](https://github.com/grafana/loki/pull/4102) **jeschkies**: Define ksonnet lib for query scheduler.


### Notes

This release was created from a branch starting at commit e95d193acf1633a6ec33a328b8a4a3d844e8e5f9 but it may also contain backported changes from main.

Check the history of the branch `release-2.4`.

### Dependencies

* Go Version:     1.17.2
* Cortex Version: 3f329a21cad432325268717eecf2b77c8d95150f

# 2.3.0 (2021/08/06)

Release notes for 2.3.0 can be found on the [release notes page](https://grafana.com/docs/loki/latest/release-notes/v2-3/)

### All Changes

#### Loki
* [4048](https://github.com/grafana/loki/pull/4048) **dannykopping**: Ruler: implementing write relabelling on recording rule samples
* [4091](https://github.com/grafana/loki/pull/4091) **cyriltovena**: Fixes instant queries in the frontend.
* [4087](https://github.com/grafana/loki/pull/4087) **cyriltovena**: Fixes unaligned shards between ingesters and storage.
* [4047](https://github.com/grafana/loki/pull/4047) **cyriltovena**: Add min_sharding_lookback limits to the frontends
* [4027](https://github.com/grafana/loki/pull/4027) **jdbaldry**: fix: Restore /config endpoint and correct handlerFunc for buildinfo
* [4020](https://github.com/grafana/loki/pull/4020) **simonswine**: Restrict path segments in TenantIDs (CVE-2021-36156 CVE-2021-36157)
* [4019](https://github.com/grafana/loki/pull/4019) **cyriltovena**: Improve decoding of JSON responses.
* [4018](https://github.com/grafana/loki/pull/4018) **sandeepsukhani**: Compactor improvements
* [4017](https://github.com/grafana/loki/pull/4017) **aknuds1**: Chore: Upgrade Prometheus and Cortex
* [3996](https://github.com/grafana/loki/pull/3996) **owen-d**: fixes a badly referenced variable name in StepEvaluator code
* [3995](https://github.com/grafana/loki/pull/3995) **owen-d**: Headblock interop
* [3992](https://github.com/grafana/loki/pull/3992) **MichelHollands**: Update Cortex version
* [3991](https://github.com/grafana/loki/pull/3991) **periklis**: Add LogQL AST walker
* [3990](https://github.com/grafana/loki/pull/3990) **cyriltovena**: Intern label keys for LogQL parser.
* [3986](https://github.com/grafana/loki/pull/3986) **kavirajk**: Ip matcher for LogQL
* [3984](https://github.com/grafana/loki/pull/3984) **jeschkies**: Filter instant queries and shard them.
* [3983](https://github.com/grafana/loki/pull/3983) **cyriltovena**: Reject labels with invalid runes when using implicit extraction parser.
* [3981](https://github.com/grafana/loki/pull/3981) **owen-d**: fixes chunk size method in facade
* [3979](https://github.com/grafana/loki/pull/3979) **MichelHollands**: Add a chunk filterer field to the config
* [3977](https://github.com/grafana/loki/pull/3977) **sandeepsukhani**: add a metric for counting number of failures in opening existing active index files
* [3976](https://github.com/grafana/loki/pull/3976) **sandeepsukhani**: fix flaky retention tests
* [3974](https://github.com/grafana/loki/pull/3974) **owen-d**: WAL Replay counter
* [3973](https://github.com/grafana/loki/pull/3973) **56quarters**: Use the Cortex wrapper for getting tenant ID from a context
* [3972](https://github.com/grafana/loki/pull/3972) **jeschkies**: Return build info under `/loki/api/v1/status/buildinfo`.
* [3970](https://github.com/grafana/loki/pull/3970) **sandeepsukhani**: log name of the file failed to open during startup by ingester
* [3969](https://github.com/grafana/loki/pull/3969) **sandeepsukhani**: add some tests in compactor and fix a bug in IntervalHasExpiredChunks check in retention with tests
* [3968](https://github.com/grafana/loki/pull/3968) **cyriltovena**: Improve head chunk allocations when reading samples.
* [3967](https://github.com/grafana/loki/pull/3967) **sandeepsukhani**: fix a panic in compactor when retention is not enabled
* [3966](https://github.com/grafana/loki/pull/3966) **sandeepsukhani**: fix panic in compactor when retention is not enabled
* [3957](https://github.com/grafana/loki/pull/3957) **owen-d**: Unordered head block
* [3949](https://github.com/grafana/loki/pull/3949) **cyriltovena**: Allow no overrides config for tenants.
* [3946](https://github.com/grafana/loki/pull/3946) **cyriltovena**: Improve marker file current time metrics.
* [3934](https://github.com/grafana/loki/pull/3934) **sandeepsukhani**: optimize table retetion
* [3932](https://github.com/grafana/loki/pull/3932) **Timbus**: Parser: Allow literal control chars in logfmt decoder
* [3929](https://github.com/grafana/loki/pull/3929) **sandeepsukhani**: remove boltdb files from ingesters on startup which do not have a index bucket
* [3928](https://github.com/grafana/loki/pull/3928) **dannykopping**: Querier/Ingester: Fixing json expression parser bug
* [3919](https://github.com/grafana/loki/pull/3919) **github-vincent-miszczak**: Add ingester.autoforget-unhealthy-timeout opt-in feature
* [3888](https://github.com/grafana/loki/pull/3888) **kavirajk**: Make `overrides` configmap names and mount path as variables.
* [3871](https://github.com/grafana/loki/pull/3871) **kavirajk**: Add explict syntax for using `pattern` parser
* [3865](https://github.com/grafana/loki/pull/3865) **sandeepsukhani**: feat: index-gateway for boltdb-shipper index store
* [3856](https://github.com/grafana/loki/pull/3856) **cyriltovena**: Shards Series API.
* [3852](https://github.com/grafana/loki/pull/3852) **cyriltovena**: Shard ingester queries.
* [3849](https://github.com/grafana/loki/pull/3849) **cyriltovena**: Logs ingester and store queries boundaries.
* [3840](https://github.com/grafana/loki/pull/3840) **cyriltovena**: Add retention label to loki_distributor_bytes_received_total metrics
* [3837](https://github.com/grafana/loki/pull/3837) **cyriltovena**: LogQL: Pattern Parser
* [3835](https://github.com/grafana/loki/pull/3835) **sesky4**: lz4: update lz4 version to v4.1.7 to avoid possibly panic
* [3833](https://github.com/grafana/loki/pull/3833) **cyriltovena**: Fixes a flaky retention test.
* [3827](https://github.com/grafana/loki/pull/3827) **sandeepsukhani**: Logs deletion fixes
* [3816](https://github.com/grafana/loki/pull/3816) **dannykopping**: Extracting queue interface
* [3807](https://github.com/grafana/loki/pull/3807) **dannykopping**: Loki: allow for multiple targets
* [3797](https://github.com/grafana/loki/pull/3797) **dannykopping**: Exposing remote writer for use in integration tests
* [3792](https://github.com/grafana/loki/pull/3792) **MichelHollands**: Add a QueryFrontendTripperware module
* [3785](https://github.com/grafana/loki/pull/3785) **sandeepsukhani**: just log a warning when a store type other than boltdb-shipper is detected when custom retention is enabled
* [3772](https://github.com/grafana/loki/pull/3772) **sandeepsukhani**: initialize retention and deletion components only when they are enabled
* [3771](https://github.com/grafana/loki/pull/3771) **sandeepsukhani**: revendor cortex to latest master
* [3769](https://github.com/grafana/loki/pull/3769) **sandeepsukhani**: reduce allocs in delete requests manager by reusing slice for tracing non-deleted intervals for chunks
* [3766](https://github.com/grafana/loki/pull/3766) **dannykopping**: Ruler: Recording Rules
* [3763](https://github.com/grafana/loki/pull/3763) **cyriltovena**: Fixes parser labels hint for grouping.
* [3762](https://github.com/grafana/loki/pull/3762) **cyriltovena**: Improve mark file processing.
* [3758](https://github.com/grafana/loki/pull/3758) **owen-d**: exposes loki codec
* [3746](https://github.com/grafana/loki/pull/3746) **sandeepsukhani**: Boltdb shipper deletion fixes
* [3743](https://github.com/grafana/loki/pull/3743) **cyriltovena**: Replace satori.uuid with gofrs/uuid
* [3736](https://github.com/grafana/loki/pull/3736) **cyriltovena**: Add fromJson to the template stage.
* [3733](https://github.com/grafana/loki/pull/3733) **cyriltovena**: Fixes a goroutine leak in the store when doing cancellation.
* [3706](https://github.com/grafana/loki/pull/3706) **cyriltovena**: Improve retention mark files.
* [3700](https://github.com/grafana/loki/pull/3700) **slim-bean**: Loki: Add a flag for queriers to run standalone and only query store
* [3693](https://github.com/grafana/loki/pull/3693) **cyriltovena**: Removes file sync syscall for compaction.
* [3688](https://github.com/grafana/loki/pull/3688) **sandeepsukhani**: Logs deletion support for boltdb-shipper store
* [3687](https://github.com/grafana/loki/pull/3687) **cyriltovena**: Use model.Duration for easy yaml/json marshalling.
* [3686](https://github.com/grafana/loki/pull/3686) **cyriltovena**: Fixes a panic with the frontend when use with downstream URL.
* [3677](https://github.com/grafana/loki/pull/3677) **cyriltovena**: Deprecate max_look_back_period in the chunk storage.
* [3673](https://github.com/grafana/loki/pull/3673) **cyriltovena**: Pass in the now value to the retention.
* [3672](https://github.com/grafana/loki/pull/3672) **cyriltovena**: Use pgzip in the compactor.
* [3665](https://github.com/grafana/loki/pull/3665) **cyriltovena**: Trigger compaction prior retention.
* [3664](https://github.com/grafana/loki/pull/3664) **owen-d**: revendor compatibility: various prom+k8s+cortex
* [3643](https://github.com/grafana/loki/pull/3643) **cyriltovena**: Rejects push requests with  streams without labels.
* [3642](https://github.com/grafana/loki/pull/3642) **cyriltovena**: Custom Retention
* [3641](https://github.com/grafana/loki/pull/3641) **owen-d**: removes naming collision
* [3632](https://github.com/grafana/loki/pull/3632) **kavirajk**: replace `time.Duration` -> `model.Duration` for `Limits`.
* [3628](https://github.com/grafana/loki/pull/3628) **kavirajk**: Add json struct tags to limits.
* [3627](https://github.com/grafana/loki/pull/3627) **MichelHollands**: Update cortex to 1.8
* [3623](https://github.com/grafana/loki/pull/3623) **slim-bean**: Loki/Promtail: Client Refactor
* [3619](https://github.com/grafana/loki/pull/3619) **liguozhong**: [ui] add '/config' page
* [3618](https://github.com/grafana/loki/pull/3618) **MichelHollands**: Add interceptor override and make ingester and cfg public
* [3605](https://github.com/grafana/loki/pull/3605) **sandeepsukhani**: cleanup boltdb files failing to open during loading tables which are possibly corrupt
* [3603](https://github.com/grafana/loki/pull/3603) **cyriltovena**: Adds chunk filter hook for ingesters.
* [3602](https://github.com/grafana/loki/pull/3602) **MichelHollands**: Loli: Make the store field public
* [3595](https://github.com/grafana/loki/pull/3595) **owen-d**: locks trailers during iteration
* [3594](https://github.com/grafana/loki/pull/3594) **owen-d**: adds distributor replication factor metric
* [3573](https://github.com/grafana/loki/pull/3573) **cyriltovena**: Fixes a race when using specific tenant and multi-client.
* [3569](https://github.com/grafana/loki/pull/3569) **cyriltovena**: Add a chunk filter hook in the store.
* [3566](https://github.com/grafana/loki/pull/3566) **cyriltovena**: Properly release the ticker in Loki client.
* [3564](https://github.com/grafana/loki/pull/3564) **cyriltovena**: Improve matchers validations.
* [3563](https://github.com/grafana/loki/pull/3563) **sandeepsukhani**: ignore download of missing boltdb files possibly removed during compaction
* [3562](https://github.com/grafana/loki/pull/3562) **cyriltovena**: Fixes a test from #3216.
* [3553](https://github.com/grafana/loki/pull/3553) **cyriltovena**: Add a target to reproduce fuzz testcase
* [3550](https://github.com/grafana/loki/pull/3550) **cyriltovena**: Fixes a bug in MatrixStepper when sharding queries.
* [3549](https://github.com/grafana/loki/pull/3549) **MichelHollands**: LBAC changes
* [3544](https://github.com/grafana/loki/pull/3544) **alrs**: single import of jsoniter in logql subpackages
* [3540](https://github.com/grafana/loki/pull/3540) **cyriltovena**: Support for single step metric query.
* [3532](https://github.com/grafana/loki/pull/3532) **MichelHollands**: Loki: Update cortex version and fix resulting changes
* [3530](https://github.com/grafana/loki/pull/3530) **sandeepsukhani**: split series api queries by day in query-frontend
* [3517](https://github.com/grafana/loki/pull/3517) **cyriltovena**: Fixes a race introduced by #3434.
* [3515](https://github.com/grafana/loki/pull/3515) **cyriltovena**: Add sprig text/template functions to template stage.
* [3509](https://github.com/grafana/loki/pull/3509) **sandeepsukhani**: fix live tailing of logs from Loki
* [3572](https://github.com/grafana/loki/pull/3572) **slim-bean**: Loki: Distributor log message bodySize should always reflect the compressed size
* [3496](https://github.com/grafana/loki/pull/3496) **owen-d**: reduce replay flush threshold
* [3491](https://github.com/grafana/loki/pull/3491) **sandeepsukhani**: make prefix for keys of objects created by boltdb-shipper configurable
* [3487](https://github.com/grafana/loki/pull/3487) **cyriltovena**: Set the byte slice cap correctly when unsafely converting string.
* [3471](https://github.com/grafana/loki/pull/3471) **cyriltovena**: Set a max size for the logql parser to 5k.
* [3470](https://github.com/grafana/loki/pull/3470) **cyriltovena**: Fixes Issue 28593: loki:fuzz_parse_expr: Timeout in fuzz_parse_expr.
* [3469](https://github.com/grafana/loki/pull/3469) **cyriltovena**: Fixes out-of-memory fuzzing issue.
* [3466](https://github.com/grafana/loki/pull/3466) **pracucci**: Upgrade Cortex
* [3455](https://github.com/grafana/loki/pull/3455) **garrettlish**: Implement offset modifier for range vector aggregation in LogQL
* [3434](https://github.com/grafana/loki/pull/3434) **adityacs**: support math functions in line_format and label_format
* [3216](https://github.com/grafana/loki/pull/3216) **sandeepsukhani**: check for stream selectors to have atleast one equality matcher
* [3050](https://github.com/grafana/loki/pull/3050) **cyriltovena**: first_over_time and last_over_time

#### Docs
* [4031](https://github.com/grafana/loki/pull/4031) **KMiller-Grafana**: Docs: add weights to YAML metadata to order the LogQL subsections
* [4029](https://github.com/grafana/loki/pull/4029) **bearice**: Docs: Update S3 permissions list
* [4026](https://github.com/grafana/loki/pull/4026) **KMiller-Grafana**: Docs: correct fluentbit config value for DqueSync
* [4024](https://github.com/grafana/loki/pull/4024) **KMiller-Grafana**: Docs: fix bad links
* [4016](https://github.com/grafana/loki/pull/4016) **lizzzcai**: <docs>:fix typo in remote debugging docs
* [4012](https://github.com/grafana/loki/pull/4012) **KMiller-Grafana**: Revise portions of the docs LogQL section
* [3998](https://github.com/grafana/loki/pull/3998) **owen-d**: Fixes regexReplaceAll docs
* [3980](https://github.com/grafana/loki/pull/3980) **KMiller-Grafana**: Docs: Revise/update the overview section.
* [3965](https://github.com/grafana/loki/pull/3965) **mamil**: fix typos
* [3962](https://github.com/grafana/loki/pull/3962) **KMiller-Grafana**: Docs: added new target (docs-next) to the docs' Makefile.
* [3956](https://github.com/grafana/loki/pull/3956) **sandeepsukhani**: add config and documentation about index-gateway
* [3938](https://github.com/grafana/loki/pull/3938) **seiffert**: Doc: List 'compactor' as valid value for target option
* [3936](https://github.com/grafana/loki/pull/3936) **lukahartwig**: Fix typo
* [3921](https://github.com/grafana/loki/pull/3921) **KMiller-Grafana**: Docs: revise the LogCLI subsection
* [3911](https://github.com/grafana/loki/pull/3911) **KMiller-Grafana**: Docs: Make identification of experimental items consistent and obvious
* [3910](https://github.com/grafana/loki/pull/3910) **KMiller-Grafana**: Docs: add structure for a release notes section
* [3909](https://github.com/grafana/loki/pull/3909) **kavirajk**: Sync `main` branch docs to `next` folder
* [3899](https://github.com/grafana/loki/pull/3899) **KMiller-Grafana**: Docs: correct “ and ” with " and same with single quote mark.
* [3897](https://github.com/grafana/loki/pull/3897) **kavirajk**: Update steps to release versioned docs
* [3882](https://github.com/grafana/loki/pull/3882) **KMiller-Grafana**: Docs: improve section on building from source
* [3876](https://github.com/grafana/loki/pull/3876) **ivanahuckova**: Documentation: Unify spelling of backtick in documentation
* [3873](https://github.com/grafana/loki/pull/3873) **KMiller-Grafana**: Docs: remove duplicated arch info from the overview section
* [3875](https://github.com/grafana/loki/pull/3875) **kavirajk**: Add missing `-querier.max-concurrent` config in the doc
* [3868](https://github.com/grafana/loki/pull/3868) **sanadhis**: docs: http_path_prefix as correct item of server_config
* [3860](https://github.com/grafana/loki/pull/3860) **KMiller-Grafana**: Docs: Correct capitalization and formatting of "Promtail"
* [3851](https://github.com/grafana/loki/pull/3851) **dannykopping**: Ruler: documentation for recording rules
* [3846](https://github.com/grafana/loki/pull/3846) **crockk**: Docs: Minor syntax tweaks for consistency
* [3843](https://github.com/grafana/loki/pull/3843) **azuwis**: multiline: Add regex stage example and note
* [3829](https://github.com/grafana/loki/pull/3829) **arempter**: Add oauth2 docs options for promtail client
* [3828](https://github.com/grafana/loki/pull/3828) **julienduchesne**: Fix broken link in `Windows Event Log` scraping docs
* [3826](https://github.com/grafana/loki/pull/3826) **sandeepsukhani**: docs for logs deletion feature
* [3824](https://github.com/grafana/loki/pull/3824) **KMiller-Grafana**: Docs: add and order missing design docs
* [3823](https://github.com/grafana/loki/pull/3823) **KMiller-Grafana**: Docs: updates
* [3815](https://github.com/grafana/loki/pull/3815) **paketb0te**: Docs: fixed typo in "Loki compared to other log systems" (levels -> labels)
* [3810](https://github.com/grafana/loki/pull/3810) **alegmal**: documentation:  corrected double "the the" in index.md
* [3799](https://github.com/grafana/loki/pull/3799) **bt909**: docs: Add memached_client parameter "addresses" list
* [3798](https://github.com/grafana/loki/pull/3798) **bt909**: docs: Change redis configuration value for enabling TLS to correct syntax
* [3790](https://github.com/grafana/loki/pull/3790) **KMiller-Grafana**: Docs: remove unnecessary lists of sections
* [3775](https://github.com/grafana/loki/pull/3775) **cyriltovena**: Retention doc
* [3764](https://github.com/grafana/loki/pull/3764) **slim-bean**: Docs: fix makefile
* [3757](https://github.com/grafana/loki/pull/3757) **fionaliao**: [docs] Remove unnecessary backtick from example
* [3756](https://github.com/grafana/loki/pull/3756) **fredrikekre**: [docs] add LokiLogger.jl to unofficial clients.
* [3723](https://github.com/grafana/loki/pull/3723) **oddlittlebird**: Docs: Update _index.md
* [3720](https://github.com/grafana/loki/pull/3720) **fredrikekre**: [docs/clients] fix header for "Unofficial clients" and add a reference to said section.
* [3715](https://github.com/grafana/loki/pull/3715) **jaddqiu**: Update troubleshooting.md
* [3714](https://github.com/grafana/loki/pull/3714) **kavirajk**: Fluent-bit git repo link fix
* [3713](https://github.com/grafana/loki/pull/3713) **cyriltovena**: Add a target to find dead links in our documentation.
* [3690](https://github.com/grafana/loki/pull/3690) **atxviking**: API Documentation: Fix document links for /loki/api/v1/push example
* [3655](https://github.com/grafana/loki/pull/3655) **trevorwhitney**: Documentation: add note about wildcard log patterns and log rotation
* [3648](https://github.com/grafana/loki/pull/3648) **Ruppsn**: Update labels.md in Loki Docs
* [3647](https://github.com/grafana/loki/pull/3647) **3Xpl0it3r**: fix the promtail-default-config download link in doc
* [3644](https://github.com/grafana/loki/pull/3644) **periklis**: Add Red Hat to adopters
* [3633](https://github.com/grafana/loki/pull/3633) **osg-grafana**: Fix wget link.
* [3596](https://github.com/grafana/loki/pull/3596) **timazet**: documentation: typo correction
* [3578](https://github.com/grafana/loki/pull/3578) **liguozhong**: [doc] mtric -> metric
* [3576](https://github.com/grafana/loki/pull/3576) **sergeykranga**: Promtail documentation: fix template example for regexReplaceAll function
* [3568](https://github.com/grafana/loki/pull/3568) **MichelHollands**: docs: some small docs fixes
* [3559](https://github.com/grafana/loki/pull/3559) **klausenbusk**: Doc: Remove removed --ingester.recover-from-wal option and fix out-of-date defaults
* [3555](https://github.com/grafana/loki/pull/3555) **samjewell**: LogQL Docs: Remove key-value pair missing from logfmt output
* [3552](https://github.com/grafana/loki/pull/3552) **lkokila**: Update README.md
* [3551](https://github.com/grafana/loki/pull/3551) **cyriltovena**: Fixes doc w/r/t grpc compression.
* [3542](https://github.com/grafana/loki/pull/3542) **kavirajk**: Remove memberlist config from ring config.
* [3529](https://github.com/grafana/loki/pull/3529) **Whyeasy**: Added docs for GCP internal labels.
* [3525](https://github.com/grafana/loki/pull/3525) **robbymilo**: docs: add title to Lambda Promtail
* [3516](https://github.com/grafana/loki/pull/3516) **cyriltovena**: Fixes broken link in the documentation.
* [3513](https://github.com/grafana/loki/pull/3513) **owen-d**: fixes broken link
* [3543](https://github.com/grafana/loki/pull/3543) **owen-d**: compactor docs
* [3526](https://github.com/grafana/loki/pull/3526) **wardbekker**: Added Architecture Diagram
* [3518](https://github.com/grafana/loki/pull/3518) **wardbekker**: fix spelling in doc
* [3503](https://github.com/grafana/loki/pull/3503) **cyriltovena**: Update README.md
* [3484](https://github.com/grafana/loki/pull/3484) **thomasrockhu**: Add Codecov badge to README
* [3478](https://github.com/grafana/loki/pull/3478) **chancez**: docs/upgrading: Fix typo
* [3477](https://github.com/grafana/loki/pull/3477) **slim-bean**: Jsonnet/Docs: update for 2.2 release
* [3472](https://github.com/grafana/loki/pull/3472) **aronisstav**: Docs: Fix markdown for promtail's output stage
* [3464](https://github.com/grafana/loki/pull/3464) **camilleryr**: Documentation: Update boltdb-shipper.md to fix typo
* [3442](https://github.com/grafana/loki/pull/3442) **owen-d**: adds deprecation notice for chunk transfers
* [3430](https://github.com/grafana/loki/pull/3430) **kavirajk**: doc(gcplog): Add note on scraping multiple GCP projects

#### Promtail
* [4011](https://github.com/grafana/loki/pull/4011) **dannykopping**: Promtail: adding pipeline stage inspector
* [4006](https://github.com/grafana/loki/pull/4006) **dannykopping**: Promtail: output timestamp with nanosecond precision in dry-run mode
* [3971](https://github.com/grafana/loki/pull/3971) **cyriltovena**: Fixes negative gauge in Promtail.
* [3834](https://github.com/grafana/loki/pull/3834) **trevorwhitney**: Promtail: add consul agent service discovery
* [3711](https://github.com/grafana/loki/pull/3711) **3Xpl0it3r**: add debug information for extracted data
* [3683](https://github.com/grafana/loki/pull/3683) **kbudde**: promtail: added timezone to logger in dry-run mode #3679"
* [3654](https://github.com/grafana/loki/pull/3654) **cyriltovena**: Adds the ability to provide a tripperware to Promtail client.
* [3587](https://github.com/grafana/loki/pull/3587) **rsteneteg**: Promtail: Remove non-ready filemanager targets
* [3501](https://github.com/grafana/loki/pull/3501) **kavirajk**: Add unique promtail_instance id to labels for gcptarget
* [3457](https://github.com/grafana/loki/pull/3457) **nmiculinic**: Promtail: Added path information to deleted tailed file
* [3400](https://github.com/grafana/loki/pull/3400) **adityacs**: support max_message_length configuration for syslog parser


#### Logcli
* [3879](https://github.com/grafana/loki/pull/3879) **vyzigold**: logcli: Add retries to unsuccessful log queries
* [3749](https://github.com/grafana/loki/pull/3749) **dbluxo**: logcli: add support for bearer token authentication
* [3739](https://github.com/grafana/loki/pull/3739) **rsteneteg**: correct logcli instant query timestamp param name
* [3678](https://github.com/grafana/loki/pull/3678) **cyriltovena**: Add the ability to wrap the roundtripper of the logcli client.


#### Build
* [4034](https://github.com/grafana/loki/pull/4034) **aknuds1**: loki-build-image: Fix building
* [4028](https://github.com/grafana/loki/pull/4028) **aknuds1**: loki-build-image: Upgrade golangci-lint and Go
* [4007](https://github.com/grafana/loki/pull/4007) **dannykopping**: Adding @grafana/loki-team as default CODEOWNERS
* [3997](https://github.com/grafana/loki/pull/3997) **owen-d**: aligns rule path in docker img with bundled config. closes #3952
* [3950](https://github.com/grafana/loki/pull/3950) **julienduchesne**: Sign drone.yml file
* [3944](https://github.com/grafana/loki/pull/3944) **jeschkies**: Lint script files.
* [3941](https://github.com/grafana/loki/pull/3941) **cyriltovena**: Development Docker Compose Setup
* [3935](https://github.com/grafana/loki/pull/3935) **ecraven**: Makefile: Only set PROMTAIL_CGO if CGO_ENABLED is not 0.
* [3832](https://github.com/grafana/loki/pull/3832) **julienduchesne**: Add step to identify windows Drone runner
* [3731](https://github.com/grafana/loki/pull/3731) **cyriltovena**: Fix website branch to trigger update.
* [3708](https://github.com/grafana/loki/pull/3708) **julienduchesne**: Deploy loki with Drone plugin instead of CircleCI job
* [3703](https://github.com/grafana/loki/pull/3703) **darkn3rd**: Update docker.md for 2.2.1
* [3625](https://github.com/grafana/loki/pull/3625) **slim-bean**: Build: Update CI for branch rename to main
* [3624](https://github.com/grafana/loki/pull/3624) **slim-bean**: Build: Fix drone dependencies on manifest step
* [3615](https://github.com/grafana/loki/pull/3615) **slim-bean**: Remove codecov
* [3481](https://github.com/grafana/loki/pull/3481) **slim-bean**: Update Go and Alpine versions


#### Jsonnet
* [4030](https://github.com/grafana/loki/pull/4030) **cyriltovena**: Improve the sweep lag panel in the retention dashboard.
* [3917](https://github.com/grafana/loki/pull/3917) **jvrplmlmn**: refactor(production/ksonnet): Remove kausal from the root element
* [3893](https://github.com/grafana/loki/pull/3893) **sandeepsukhani**: update uid of loki-deletion dashboard
* [3891](https://github.com/grafana/loki/pull/3891) **sandeepsukhani**: add index-gateway to reads and reads-resources dashboards
* [3877](https://github.com/grafana/loki/pull/3877) **sandeepsukhani**: Fix jsonnet for index-gateway
* [3854](https://github.com/grafana/loki/pull/3854) **cyriltovena**: Fixes Loki reads dashboard.
* [3848](https://github.com/grafana/loki/pull/3848) **kavirajk**: Add explicit `main` to pull loki and promtail to install it via Tanka
* [3794](https://github.com/grafana/loki/pull/3794) **sandeepsukhani**: add a dashboard for log deletion requests in loki
* [3697](https://github.com/grafana/loki/pull/3697) **owen-d**: better operational dashboard annotations via diff logger
* [3658](https://github.com/grafana/loki/pull/3658) **cyriltovena**: Add a dashboard for retention to the loki-mixin.
* [3601](https://github.com/grafana/loki/pull/3601) **owen-d**: Dashboard/fix operational vars
* [3584](https://github.com/grafana/loki/pull/3584) **sandeepsukhani**: add loki resource usage dashboard for read and write path

#### Project
* [3963](https://github.com/grafana/loki/pull/3963) **rfratto**: Remove Robert Fratto from list of team members
* [3926](https://github.com/grafana/loki/pull/3926) **cyriltovena**: Add Danny Kopping to the Loki Team.
* [3732](https://github.com/grafana/loki/pull/3732) **dannykopping**: Issue Templates: Improve wording and add warnings
* [3722](https://github.com/grafana/loki/pull/3722) **oddlittlebird**: Update CODEOWNERS
* [3951](https://github.com/grafana/loki/pull/3951) **owen-d**: update sizing calc
* [3931](https://github.com/grafana/loki/pull/3931) **owen-d**: Hackathon/cluster
* [3920](https://github.com/grafana/loki/pull/3920) **owen-d**: adds replication &  deduping into cost
* [3630](https://github.com/grafana/loki/pull/3630) **slim-bean**: Re-license to AGPLv3

#### Docker-driver
* [3814](https://github.com/grafana/loki/pull/3814) **kavirajk**: Update the docker-driver doc about default labels
* [3727](https://github.com/grafana/loki/pull/3727) **3Xpl0it3r**: docker-driver: remove duplicated code
* [3709](https://github.com/grafana/loki/pull/3709) **cyriltovena**: Fixes docker driver that would panic when closed.

### Notes

This release was created from revision 8012362674568379a3871ff8c4a2bfd1ddba7ad1 (Which was PR 3460)

### Dependencies

* Go Version:     1.16.2
* Cortex Version: 485474c9afb2614fb89af3f48803c37d016bbaed

## 2.2.1 (2021/04/05)

2.2.1 fixes several important bugs, it is recommended everyone running 2.2.0 upgrade to 2.2.1

2.2.1 also adds the `labelallow` pipeline stage in Promtail which lets an allowlist be created for what labels will be sent by Promtail to Loki.

* [3468](https://github.com/grafana/loki/pull/3468) **adityacs**: Support labelallow stage in Promtail
* [3502](https://github.com/grafana/loki/pull/3502) **cyriltovena**: Fixes a bug where unpack would mutate log line.
* [3540](https://github.com/grafana/loki/pull/3540) **cyriltovena**: Support for single step metric query.
* [3550](https://github.com/grafana/loki/pull/3550) **cyriltovena**: Fixes a bug in MatrixStepper when sharding queries.
* [3566](https://github.com/grafana/loki/pull/3566) **cyriltovena**: Properly release the ticker in Loki client.
* [3573](https://github.com/grafana/loki/pull/3573) **cyriltovena**: Fixes a race when using specific tenant and multi-client.

## 2.2.0 (2021/03/10)

With over 200 PR's 2.2 includes significant features, performance improvements, and bug fixes!

The most upvoted issue for Loki was closed in this release! [Issue 74](https://github.com/grafana/loki/issues/74) requesting support for handling multi-line logs in Promtail was implemented in [PR 3024](https://github.com/grafana/loki/pull/3024). Thanks @jeschkies!

Other exciting news for Promtail, [PR 3246](https://github.com/grafana/loki/pull/3246) by @cyriltovena introduces support for reading Windows Events!

Switching to Loki, @owen-d has added a write ahead log to Loki! [PR 2981](https://github.com/grafana/loki/pull/2981) was the first of many as we have spent the last several months using and abusing our write ahead logs to flush out any bugs!

A significant number of the PR's in this release have gone to improving the features introduced in Loki 2.0. @cyriltovena overhauled the JSON parser in [PR 3163](https://github.com/grafana/loki/pull/3163) (and a few other PR's), to provide both a faster and smarter parsing to only extract JSON content which is used in the query output.  The newest Loki squad member @dannykopping fine tuned the JSON parser options in [PR 3280](https://github.com/grafana/loki/pull/3280) allowing you to specific individual JSON elements, including support now for accessing elements in an array.  Many, many other additional improvements have been made, as well as several fixes to the new LogQL features added some months ago, this upgrade should have everyone seeing improvements in their queries.

@cyriltovena also set his PPROF skills loose on the Loki write path which resulted in about 8x less memory usage on our distributors and a much more stable memory usage when ingesters are flushing a lot of chunks at the same time.

There are many other noteworthy additions and fixes, too many to list, but we should call out one more feature all you Google Cloud Platform users might be excited about: in [PR 3083](https://github.com/grafana/loki/pull/3083) @kavirajk added support to Promtail for listening on Google Pub/Sub topics, letting you setup log sinks for your GCP logs to be ingested by Promtail and sent to Loki!

Thanks to everyone for another exciting Loki release!!

Please read the [Upgrade Guide](https://github.com/grafana/loki/blob/master/docs/sources/upgrading/_index.md#220) before upgrading for a smooth experience.

TL;DR Loki 2.2 changes the internal chunk format which limits what versions you can downgrade to, a bug in how many queries were allowed to be scheduled per tenant was fixed which might affect your `max_query_parallelism` and `max_outstanding_per_tenant` settings, and we fixed a mistake related `scrape_configs` which do not have a `pipeline_stages` defined. If you have any Promtail `scrape_configs` which do not specify `pipeline_stages` you should go read the upgrade notes!

### All Changes

#### Loki

* [3460](https://github.com/grafana/loki/pull/3460) **slim-bean**: Loki: Per Tenant Runtime Configs
* [3459](https://github.com/grafana/loki/pull/3459) **cyriltovena**: Fixes split interval for metrics queries.
* [3432](https://github.com/grafana/loki/pull/3432) **slim-bean**: Loki: change ReadStringAsSlice to ReadString so it doesn't parse quotes inside the packed _entry
* [3429](https://github.com/grafana/loki/pull/3429) **cyriltovena**: Improve the parser hint tests.
* [3426](https://github.com/grafana/loki/pull/3426) **cyriltovena**: Only unpack entry if the key `_entry` exist.
* [3424](https://github.com/grafana/loki/pull/3424) **cyriltovena**: Add fgprof to Loki and Promtail.
* [3423](https://github.com/grafana/loki/pull/3423) **cyriltovena**: Add limit and line_returned in the query log.
* [3420](https://github.com/grafana/loki/pull/3420) **cyriltovena**: Introduce a unpack parser.
* [3417](https://github.com/grafana/loki/pull/3417) **cyriltovena**: Fixes a race in the scheduling limits.
* [3416](https://github.com/grafana/loki/pull/3416) **ukolovda**: Distributor: append several tests for HTTP parser.
* [3411](https://github.com/grafana/loki/pull/3411) **slim-bean**: Loki: fix alignment of atomic 64 bit to work with 32 bit OS
* [3409](https://github.com/grafana/loki/pull/3409) **gotjosh**: Instrumentation: Add histogram for request duration on gRPC client to Ingesters
* [3408](https://github.com/grafana/loki/pull/3408) **jgehrcke**: distributor: fix snappy-compressed protobuf POST request handling (#3407)
* [3388](https://github.com/grafana/loki/pull/3388) **owen-d**: prevents duplicate log lines from being replayed. closes #3378
* [3383](https://github.com/grafana/loki/pull/3383) **cyriltovena**: Fixes head chunk iterator direction.
* [3380](https://github.com/grafana/loki/pull/3380) **slim-bean**: Loki: Fix parser hint for extracted labels which collide with stream labels
* [3372](https://github.com/grafana/loki/pull/3372) **cyriltovena**: Fixes a panic with whitespace key.
* [3350](https://github.com/grafana/loki/pull/3350) **cyriltovena**: Fixes ingester stats.
* [3348](https://github.com/grafana/loki/pull/3348) **cyriltovena**: Fixes 500 in the querier when returning multiple errors.
* [3347](https://github.com/grafana/loki/pull/3347) **cyriltovena**: Fixes a tight loop in the Engine with LogQL parser.
* [3344](https://github.com/grafana/loki/pull/3344) **cyriltovena**: Fixes some 500 returned by querier when storage cancellation happens.
* [3342](https://github.com/grafana/loki/pull/3342) **cyriltovena**: Bound parallelism frontend
* [3340](https://github.com/grafana/loki/pull/3340) **owen-d**: Adds some flushing instrumentation/logs
* [3339](https://github.com/grafana/loki/pull/3339) **owen-d**: adds Start() method to WAL interface to delay checkpointing until aft…
* [3338](https://github.com/grafana/loki/pull/3338) **sandeepsukhani**: dedupe index on all the queries for a table instead of query batches
* [3326](https://github.com/grafana/loki/pull/3326) **owen-d**: removes wal recover flag
* [3307](https://github.com/grafana/loki/pull/3307) **slim-bean**: Loki: fix validation error and metrics
* [3306](https://github.com/grafana/loki/pull/3306) **cyriltovena**: Add finalizer to zstd.
* [3300](https://github.com/grafana/loki/pull/3300) **sandeepsukhani**: increase db retain period in ingesters to cover index cache validity period as well
* [3299](https://github.com/grafana/loki/pull/3299) **owen-d**: Logql/absent label optimization
* [3295](https://github.com/grafana/loki/pull/3295) **jtlisi**: chore: update cortex to latest and fix refs
* [3291](https://github.com/grafana/loki/pull/3291) **ukolovda**: Distributor: Loki API can receive gzipped JSON
* [3280](https://github.com/grafana/loki/pull/3280) **dannykopping**: LogQL: Simple JSON expressions
* [3279](https://github.com/grafana/loki/pull/3279) **cyriltovena**: Fixes logfmt parser hints.
* [3278](https://github.com/grafana/loki/pull/3278) **owen-d**: Testware/ rate-unwrap-multi
* [3274](https://github.com/grafana/loki/pull/3274) **liguozhong**: [ingester_query] change var "clients" to "reps"
* [3267](https://github.com/grafana/loki/pull/3267) **jeschkies**: Update vendored Cortex to 0976147451ee
* [3263](https://github.com/grafana/loki/pull/3263) **cyriltovena**: Fix a bug with  metric queries and label_format.
* [3261](https://github.com/grafana/loki/pull/3261) **sandeepsukhani**: fix broken json logs push path
* [3256](https://github.com/grafana/loki/pull/3256) **jtlisi**: update vendored cortex and add new replace overrides
* [3251](https://github.com/grafana/loki/pull/3251) **cyriltovena**: Ensure we have parentheses for bin ops.
* [3249](https://github.com/grafana/loki/pull/3249) **cyriltovena**: Fixes a bug where slice of Entries where not zeroed
* [3241](https://github.com/grafana/loki/pull/3241) **cyriltovena**: Allocate entries array with correct size  while decoding WAL entries.
* [3237](https://github.com/grafana/loki/pull/3237) **cyriltovena**: Fixes unmarshalling of tailing responses.
* [3236](https://github.com/grafana/loki/pull/3236) **slim-bean**: Loki: Log a crude lag metric for how far behind a client is.
* [3234](https://github.com/grafana/loki/pull/3234) **cyriltovena**: Fixes previous commit not using the new sized body.
* [3233](https://github.com/grafana/loki/pull/3233) **cyriltovena**: Re-introduce https://github.com/grafana/loki/pull/3178.
* [3228](https://github.com/grafana/loki/pull/3228) **MichelHollands**: Add config endpoint
* [3218](https://github.com/grafana/loki/pull/3218) **owen-d**: WAL backpressure
* [3217](https://github.com/grafana/loki/pull/3217) **cyriltovena**: Rename checkpoint proto package to avoid conflict with cortex.
* [3215](https://github.com/grafana/loki/pull/3215) **cyriltovena**: Cortex update pre 1.7
* [3211](https://github.com/grafana/loki/pull/3211) **cyriltovena**: Fixes tail api marshalling for v1.
* [3210](https://github.com/grafana/loki/pull/3210) **cyriltovena**: Reverts flush buffer pooling.
* [3201](https://github.com/grafana/loki/pull/3201) **sandeepsukhani**: limit query range in async store for ingesters when query-ingesters-within flag is set
* [3200](https://github.com/grafana/loki/pull/3200) **cyriltovena**: Improve ingester flush memory usage.
* [3195](https://github.com/grafana/loki/pull/3195) **owen-d**: Ignore flushed chunks during checkpointing
* [3194](https://github.com/grafana/loki/pull/3194) **cyriltovena**: Fixes unwrap expressions from  last optimization.
* [3193](https://github.com/grafana/loki/pull/3193) **cyriltovena**: Improve checkpoint series iterator.
* [3188](https://github.com/grafana/loki/pull/3188) **cyriltovena**: Improves checkpointerWriter memory usage
* [3180](https://github.com/grafana/loki/pull/3180) **owen-d**: moves boltdb flags to config file
* [3178](https://github.com/grafana/loki/pull/3178) **cyriltovena**: Logs PushRequest data.
* [3163](https://github.com/grafana/loki/pull/3163) **cyriltovena**: Uses custom json-iter decoder for log entries.
* [3159](https://github.com/grafana/loki/pull/3159) **MichelHollands**: Make httpAuthMiddleware field public
* [3153](https://github.com/grafana/loki/pull/3153) **cyriltovena**: Improve wal entries encoding.
* [3152](https://github.com/grafana/loki/pull/3152) **AllenzhLi**: update github.com/gorilla/websocket to fixes a potential denial-of-service (DoS) vector
* [3146](https://github.com/grafana/loki/pull/3146) **owen-d**: More semantically correct flush shutdown
* [3143](https://github.com/grafana/loki/pull/3143) **cyriltovena**: Fixes absent_over_time to work with all log selector.
* [3141](https://github.com/grafana/loki/pull/3141) **owen-d**: Swaps mutex for atomic in ingester's OnceSwitch
* [3137](https://github.com/grafana/loki/pull/3137) **owen-d**: label_format no longer shardable and introduces the Shardable() metho…
* [3136](https://github.com/grafana/loki/pull/3136) **owen-d**: Don't fail writes due to full WAL disk
* [3134](https://github.com/grafana/loki/pull/3134) **cyriltovena**: Improve distributors validation and apply in-place filtering.
* [3132](https://github.com/grafana/loki/pull/3132) **owen-d**: Integrates label replace into sharding code
* [3131](https://github.com/grafana/loki/pull/3131) **MichelHollands**: Update cortex to 1 6
* [3126](https://github.com/grafana/loki/pull/3126) **dannykopping**: Implementing line comments
* [3122](https://github.com/grafana/loki/pull/3122) **owen-d**: Self documenting pipeline process interface
* [3117](https://github.com/grafana/loki/pull/3117) **owen-d**: Wal/recover corruption
* [3114](https://github.com/grafana/loki/pull/3114) **owen-d**: Disables the stream limiter until wal has recovered
* [3092](https://github.com/grafana/loki/pull/3092) **liguozhong**: lru cache logql.ParseLabels
* [3090](https://github.com/grafana/loki/pull/3090) **cyriltovena**: Improve tailer matching by using the index.
* [3087](https://github.com/grafana/loki/pull/3087) **MichelHollands**: feature: make server publicly available
* [3080](https://github.com/grafana/loki/pull/3080) **cyriltovena**: Improve JSON parser and add labels parser hints.
* [3077](https://github.com/grafana/loki/pull/3077) **MichelHollands**: Make the moduleManager field public
* [3065](https://github.com/grafana/loki/pull/3065) **cyriltovena**: Optimizes SampleExpr to remove unnecessary line_format.
* [3064](https://github.com/grafana/loki/pull/3064) **cyriltovena**: Add zstd and flate compressions algorithms.
* [3053](https://github.com/grafana/loki/pull/3053) **cyriltovena**: Add absent_over_time
* [3048](https://github.com/grafana/loki/pull/3048) **cyriltovena**: Support rate for unwrapped expressions.
* [3047](https://github.com/grafana/loki/pull/3047) **cyriltovena**: Add function label_replace.
* [3030](https://github.com/grafana/loki/pull/3030) **cyriltovena**: Allows by/without to be empty and available for max/min_over_time
* [3025](https://github.com/grafana/loki/pull/3025) **cyriltovena**: Fixes a swallowed context err in the batch storage.
* [3013](https://github.com/grafana/loki/pull/3013) **owen-d**: headblock checkpointing up to v3
* [3008](https://github.com/grafana/loki/pull/3008) **cyriltovena**: Fixes the ruler storage with  the boltdb store.
* [3000](https://github.com/grafana/loki/pull/3000) **owen-d**: Introduces per stream chunks mutex
* [2981](https://github.com/grafana/loki/pull/2981) **owen-d**: Adds WAL support (experimental)
* [2960](https://github.com/grafana/loki/pull/2960) **sandeepsukhani**: fix table deletion in table client for boltdb-shipper

#### Promtail

* [3422](https://github.com/grafana/loki/pull/3422) **kavirajk**: Modify script to accept inclusion and exclustion filters as variables
* [3404](https://github.com/grafana/loki/pull/3404) **dannykopping**: Remove default docker pipeline stage
* [3401](https://github.com/grafana/loki/pull/3401) **slim-bean**: Promtail: Add pack stage
* [3381](https://github.com/grafana/loki/pull/3381) **adityacs**: fix nested captured groups indexing in replace stage
* [3332](https://github.com/grafana/loki/pull/3332) **cyriltovena**: Embed timezone data in Promtail.
* [3304](https://github.com/grafana/loki/pull/3304) **kavirajk**: Use project-id from the variables. Remove hardcoding
* [3303](https://github.com/grafana/loki/pull/3303) **cyriltovena**: Increase the windows bookmark buffer.
* [3302](https://github.com/grafana/loki/pull/3302) **cyriltovena**: Fixes races in multiline stage and promtail.
* [3298](https://github.com/grafana/loki/pull/3298) **gregorybrzeski**: Promtail: fix typo in config variable name - BookmarkPath
* [3285](https://github.com/grafana/loki/pull/3285) **kavirajk**: Make incoming labels from gcp into Loki internal labels.
* [3284](https://github.com/grafana/loki/pull/3284) **kavirajk**: Avoid putting all the GCP labels into loki labels
* [3246](https://github.com/grafana/loki/pull/3246) **cyriltovena**: Windows events
* [3224](https://github.com/grafana/loki/pull/3224) **veltmanj**: Fix(pkg/promtail)  CVE-2020-11022 JQuery vulnerability
* [3207](https://github.com/grafana/loki/pull/3207) **cyriltovena**: Fixes panic when using multiple clients
* [3191](https://github.com/grafana/loki/pull/3191) **rfratto**: promtail: pass registerer to gcplog
* [3175](https://github.com/grafana/loki/pull/3175) **rfratto**: Promtail: pass a prometheus registerer to promtail components
* [3083](https://github.com/grafana/loki/pull/3083) **kavirajk**: Gcplog targetmanager
* [3024](https://github.com/grafana/loki/pull/3024) **jeschkies**: Collapse multiline logs based on a start line.
* [3015](https://github.com/grafana/loki/pull/3015) **cyriltovena**: Add more information about why a tailer would stop.
* [2996](https://github.com/grafana/loki/pull/2996) **cyriltovena**: Asynchronous Promtail stages
* [2898](https://github.com/grafana/loki/pull/2898) **kavirajk**: fix(docker-driver): Propagate promtail's `client.Stop` properly

#### Logcli

* [3325](https://github.com/grafana/loki/pull/3325) **cyriltovena**: Fixes step encoding in logcli.
* [3271](https://github.com/grafana/loki/pull/3271) **chancez**: Refactor logcli Client interface to use time objects for LiveTailQueryConn
* [3270](https://github.com/grafana/loki/pull/3270) **chancez**: logcli: Fix handling of logcli query using --since/--from and --tail
* [3229](https://github.com/grafana/loki/pull/3229) **dethi**: logcli: support --include-label when not using --tail


#### Jsonnet

* [3447](https://github.com/grafana/loki/pull/3447) **owen-d**: Use better memory metric on operational dashboard
* [3439](https://github.com/grafana/loki/pull/3439) **owen-d**: simplifies jsonnet sharding
* [3357](https://github.com/grafana/loki/pull/3357) **owen-d**: Libsonnet/better sharding parallelism defaults
* [3356](https://github.com/grafana/loki/pull/3356) **owen-d**: removes sharding queue math after global concurrency PR
* [3329](https://github.com/grafana/loki/pull/3329) **sandeepsukhani**: fix config for statefulset rulers when using boltdb-shipper
* [3297](https://github.com/grafana/loki/pull/3297) **owen-d**: adds stateful ruler clause for boltdb shipper jsonnet
* [3254](https://github.com/grafana/loki/pull/3254) **hairyhenderson**: ksonnet: Remove invalid hostname from default promtail configuration
* [3181](https://github.com/grafana/loki/pull/3181) **owen-d**: remaining sts use parallel mgmt policy
* [3179](https://github.com/grafana/loki/pull/3179) **owen-d**: Ruler statefulsets
* [3156](https://github.com/grafana/loki/pull/3156) **slim-bean**: Jsonnet: Changes ingester PVC from 5Gi to 10Gi
* [3139](https://github.com/grafana/loki/pull/3139) **owen-d**: Less confusing jsonnet error message when using boltdb shipper defaults.
* [3079](https://github.com/grafana/loki/pull/3079) **rajatvig**: Fix ingester PVC data declaration to use configured value
* [3074](https://github.com/grafana/loki/pull/3074) **c0ffeec0der**: Ksonnet: Assign appropriate pvc size and class to compactor and ingester
* [3062](https://github.com/grafana/loki/pull/3062) **cyriltovena**: Remove regexes in the operational dashboard.
* [3014](https://github.com/grafana/loki/pull/3014) **owen-d**: loki wal libsonnet
* [3010](https://github.com/grafana/loki/pull/3010) **cyriltovena**: Fixes promtail mixin dashboard.

#### fluentd

* [3358](https://github.com/grafana/loki/pull/3358) **fpob**: Fix fluentd plugin when kubernetes labels were missing

#### fluent bit

* [3240](https://github.com/grafana/loki/pull/3240) **sbaier1**: fix fluent-bit output plugin generating invalid JSON


#### Docker Logging Driver

* [3331](https://github.com/grafana/loki/pull/3331) **cyriltovena**: Add pprof endpoint to docker-driver.
* [3225](https://github.com/grafana/loki/pull/3225) **Le0tk0k**: (fix: cmd/docker-driver): Insert a space in the error message

#### Docs

* [3437](https://github.com/grafana/loki/pull/3437) **caleb15**: docs: add note about regex
* [3421](https://github.com/grafana/loki/pull/3421) **kavirajk**: doc(gcplog): Advanced log export filter example
* [3419](https://github.com/grafana/loki/pull/3419) **suitupalex**: docs: promtail: Fix typo w/ windows_events hyperlink.
* [3418](https://github.com/grafana/loki/pull/3418) **dannykopping**: Adding upgrade documentation for promtail pipeline_stages change
* [3385](https://github.com/grafana/loki/pull/3385) **paaacman**: Documentation: enable environment variable in configuration
* [3373](https://github.com/grafana/loki/pull/3373) **StMarian**: Documentation: Fix configuration description
* [3371](https://github.com/grafana/loki/pull/3371) **owen-d**: Distributor overview docs
* [3370](https://github.com/grafana/loki/pull/3370) **tkowalcz**: documentation: Add Tjahzi to the list of unofficial clients
* [3352](https://github.com/grafana/loki/pull/3352) **kavirajk**: Remove extra space between broken link
* [3351](https://github.com/grafana/loki/pull/3351) **kavirajk**: Add some operation details to gcplog doc
* [3316](https://github.com/grafana/loki/pull/3316) **kavirajk**: docs(fix): Make best practices docs look better
* [3292](https://github.com/grafana/loki/pull/3292) **wapmorgan**: Patch 2 - fix link to another documentation files
* [3265](https://github.com/grafana/loki/pull/3265) **sandeepsukhani**: Boltdb shipper doc fixes
* [3239](https://github.com/grafana/loki/pull/3239) **owen-d**: updates tanka installation docs
* [3235](https://github.com/grafana/loki/pull/3235) **scoof**: docs: point to latest release for docker installation
* [3220](https://github.com/grafana/loki/pull/3220) **liguozhong**: [doc] fix err. "loki_frontend" is invalid
* [3212](https://github.com/grafana/loki/pull/3212) **nvtkaszpir**: Fix: Update docs for logcli
* [3190](https://github.com/grafana/loki/pull/3190) **kavirajk**: doc(gcplog): Fix titles for Cloud provisioning for GCP logs
* [3165](https://github.com/grafana/loki/pull/3165) **liguozhong**: [doc] fix:querier do not handle "/flush" api
* [3164](https://github.com/grafana/loki/pull/3164) **owen-d**: updates alerting docs post 2.0
* [3162](https://github.com/grafana/loki/pull/3162) **huikang**: Doc: Add missing wal in configuration
* [3148](https://github.com/grafana/loki/pull/3148) **huikang**: Doc: add missing type supported by table manager
* [3147](https://github.com/grafana/loki/pull/3147) **marionxue**: Markdown Code highlighting
* [3138](https://github.com/grafana/loki/pull/3138) **jeschkies**: Give another example for multiline.
* [3128](https://github.com/grafana/loki/pull/3128) **cyriltovena**: Fixes LogQL documentation links.
* [3124](https://github.com/grafana/loki/pull/3124) **wujie1993**: fix time duration unit
* [3123](https://github.com/grafana/loki/pull/3123) **scoren-gl**: Update getting-in-touch.md
* [3115](https://github.com/grafana/loki/pull/3115) **valmack**: Docs: Include instruction to enable variable expansion
* [3109](https://github.com/grafana/loki/pull/3109) **nileshcs**: Documentation fix for downstream_url
* [3102](https://github.com/grafana/loki/pull/3102) **slim-bean**: Docs: Changelog: fix indentation and add helm repo url
* [3094](https://github.com/grafana/loki/pull/3094) **benjaminhuo**: Fix storage guide links
* [3088](https://github.com/grafana/loki/pull/3088) **cyriltovena**: Small fixes for the documentation.
* [3084](https://github.com/grafana/loki/pull/3084) **ilpianista**: Update reference to old helm chart repo
* [3078](https://github.com/grafana/loki/pull/3078) **kavirajk**: mention the use of `config.expand-env` flag in the doc.
* [3049](https://github.com/grafana/loki/pull/3049) **vitalets**: [Docs] Clarify docker-driver configuration options
* [3039](https://github.com/grafana/loki/pull/3039) **jdbaldry**: doc: logql formatting fixes
* [3035](https://github.com/grafana/loki/pull/3035) **unguiculus**: Fix multiline docs
* [3033](https://github.com/grafana/loki/pull/3033) **RichiH**: docs: Create ADOPTERS.md
* [3032](https://github.com/grafana/loki/pull/3032) **oddlittlebird**: Docs: Update _index.md
* [3029](https://github.com/grafana/loki/pull/3029) **jeschkies**: Correct `multiline` documentation.
* [3027](https://github.com/grafana/loki/pull/3027) **nop33**: Fix docs header inconsistency
* [3026](https://github.com/grafana/loki/pull/3026) **owen-d**: wal docs
* [3017](https://github.com/grafana/loki/pull/3017) **jdbaldry**: doc: Cleanup formatting
* [3009](https://github.com/grafana/loki/pull/3009) **jdbaldry**: doc: Fix query-frontend typo
* [3002](https://github.com/grafana/loki/pull/3002) **keyolk**: Fix typo
* [2991](https://github.com/grafana/loki/pull/2991) **jontg**: Documentation:  Add a missing field to the extended config s3 example
* [2956](https://github.com/grafana/loki/pull/2956) **owen-d**: Updates chunkenc doc for V3

#### Build

* [3412](https://github.com/grafana/loki/pull/3412) **rfratto**: Remove unneeded prune-ci-tags drone job
* [3390](https://github.com/grafana/loki/pull/3390) **wardbekker**: Don't auto-include pod labels as loki labels as a sane default
* [3321](https://github.com/grafana/loki/pull/3321) **owen-d**: defaults promtail to 2.1.0 in install script
* [3277](https://github.com/grafana/loki/pull/3277) **kavirajk**: Add step to version Loki docs during public release process.
* [3243](https://github.com/grafana/loki/pull/3243) **chancez**: dist: Build promtail for windows/386 to support 32 bit windows hosts
* [3206](https://github.com/grafana/loki/pull/3206) **kavirajk**: Terraform script to automate GCP provisioning for gcplog
* [3149](https://github.com/grafana/loki/pull/3149) **jlosito**: Allow dependabot to keep github actions up-to-date
* [3072](https://github.com/grafana/loki/pull/3072) **slim-bean**: Helm: Disable CI
* [3031](https://github.com/grafana/loki/pull/3031) **AdamKorcz**: Testing: Introduced continuous fuzzing
* [3006](https://github.com/grafana/loki/pull/3006) **huikang**: Fix the docker image version in compose deployment


#### Tooling

* [3377](https://github.com/grafana/loki/pull/3377) **slim-bean**: Tooling: Update chunks-inspect to understand the new chunk format as well as new compression algorithms
* [3151](https://github.com/grafana/loki/pull/3151) **slim-bean**: Loki migrate-tool


### Notes

This release was created from revision 8012362674568379a3871ff8c4a2bfd1ddba7ad1 (Which was PR 3460)

### Dependencies

* Go Version:     1.15.3
* Cortex Version: 7dac81171c665be071bd167becd1f55528a9db32


## 2.1.0 (2020/12/23)

Happy Holidays from the Loki team! Please enjoy a new Loki release to welcome in the New Year!

2.1.0 Contains a number of fixes, performance improvements and enhancements to the 2.0.0 release!

### Notable changes

#### Helm users read this!

The Helm charts have moved!

* [2720](https://github.com/grafana/loki/pull/2720) **torstenwalter**: Deprecate Charts as they have been moved

This was done to consolidate Grafana's helm charts for all Grafana projects in one place: https://github.com/grafana/helm-charts/

**From now moving forward, please use the new Helm repo url: https://grafana.github.io/helm-charts**

The charts in the Loki repo will soon be removed so please update your Helm repo to the new URL and submit your PR's over there as well

Special thanks to @torstenwalter, @unguiculus, and @scottrigby for their initiative and amazing work to make this happen!

Also go check out the microservices helm chart contributed by @unguiculus in the new repo!

#### Fluent bit plugin users read this!

Fluent bit officially supports Loki as an output plugin now! WoooHOOO!

However this created a naming conflict with our existing output plugin (the new native output uses the name `loki`) so we have renamed our plugin.

* [2974](https://github.com/grafana/loki/pull/2974) **hedss**: fluent-bit: Rename Fluent Bit plugin output name.

In time our plan is to deprecate and eliminate our output plugin in favor of the native Loki support. However until then you can continue using the plugin with the following change:

Old:

```
[Output]
    Name loki
```

New:

```
[Output]
    Name grafana-loki
```

#### Fixes

A lot of work went into 2.0 with a lot of new code and rewrites to existing, this introduced and uncovered some bugs which are fixed in 2.1:

* [2807](https://github.com/grafana/loki/pull/2807) **cyriltovena**: Fix error swallowed in the frontend.
* [2805](https://github.com/grafana/loki/pull/2805) **cyriltovena**: Improve pipeline stages ast errors.
* [2824](https://github.com/grafana/loki/pull/2824) **owen-d**: Fix/validate compactor config
* [2830](https://github.com/grafana/loki/pull/2830) **sandeepsukhani**: fix panic in ingester when not running with boltdb shipper while queriers does
* [2850](https://github.com/grafana/loki/pull/2850) **owen-d**: Only applies entry limits to non-SampleExprs.
* [2855](https://github.com/grafana/loki/pull/2855) **sandeepsukhani**: fix query intervals when running boltdb-shipper in single binary
* [2895](https://github.com/grafana/loki/pull/2895) **shokada**: Fix error 'Unexpected: ("$", "$") while parsing field definition'
* [2902](https://github.com/grafana/loki/pull/2902) **cyriltovena**: Fixes metric query issue with no grouping.
* [2901](https://github.com/grafana/loki/pull/2901) **cyriltovena**: Fixes a panic with the logql.NoopPipeline.
* [2913](https://github.com/grafana/loki/pull/2913) **cyriltovena**: Fixes logql.QueryType.
* [2917](https://github.com/grafana/loki/pull/2917) **cyriltovena**: Fixes race condition in tailer since logql v2.
* [2960](https://github.com/grafana/loki/pull/2960) **sandeepsukhani**: fix table deletion in table client for boltdb-shipper

#### Enhancements

A number of performance and resource improvements have been made as well!

* [2911](https://github.com/grafana/loki/pull/2911) **sandeepsukhani**: Boltdb shipper query readiness
* [2875](https://github.com/grafana/loki/pull/2875) **cyriltovena**: Labels computation LogQLv2
* [2927](https://github.com/grafana/loki/pull/2927) **cyriltovena**: Improve logql parser allocations.
* [2926](https://github.com/grafana/loki/pull/2926) **cyriltovena**: Cache label strings in ingester to improve memory usage.
* [2931](https://github.com/grafana/loki/pull/2931) **cyriltovena**: Only append tailed entries if needed.
* [2973](https://github.com/grafana/loki/pull/2973) **cyriltovena**: Avoid parsing labels when tailer is sending from a stream.
* [2959](https://github.com/grafana/loki/pull/2959) **cyriltovena**: Improve tailer matcher function.
* [2876](https://github.com/grafana/loki/pull/2876) **jkellerer**: LogQL: Add unwrap bytes() conversion function


#### Notable mentions

Thanks to @timbyr for adding an often requested feature, the ability to support environment variable expansion in config files!

* [2837](https://github.com/grafana/loki/pull/2837) **timbyr**: Configuration: Support environment expansion in configuration

Thanks to @huikang for adding a new docker-compose file for running Loki as microservices!

* [2740](https://github.com/grafana/loki/pull/2740) **huikang**: Deploy: add docker-compose cluster deployment file

### All Changes

#### Loki
* [2988](https://github.com/grafana/loki/pull/2988) **slim-bean**: Loki: handle faults when opening boltdb files
* [2984](https://github.com/grafana/loki/pull/2984) **owen-d**: adds the ability to read chunkFormatV3 while writing v2
* [2983](https://github.com/grafana/loki/pull/2983) **slim-bean**: Loki: recover from panic opening boltdb files
* [2975](https://github.com/grafana/loki/pull/2975) **cyriltovena**: Fixes vector grouping injection.
* [2972](https://github.com/grafana/loki/pull/2972) **cyriltovena**: Add ProcessString to Pipeline.
* [2962](https://github.com/grafana/loki/pull/2962) **cyriltovena**: Implement io.WriteTo by chunks.
* [2951](https://github.com/grafana/loki/pull/2951) **owen-d**: bumps rules-action ref to logqlv2+ version
* [2946](https://github.com/grafana/loki/pull/2946) **cyriltovena**: Fixes the Stringer of the byte label operator.
* [2945](https://github.com/grafana/loki/pull/2945) **cyriltovena**: Fixes iota unexpected behaviour with bytes for chunk encoding.
* [2941](https://github.com/grafana/loki/pull/2941) **jeschkies**: Test label filter for bytes.
* [2934](https://github.com/grafana/loki/pull/2934) **owen-d**: chunk schema v3
* [2930](https://github.com/grafana/loki/pull/2930) **cyriltovena**: Fixes all in one grpc registrations.
* [2929](https://github.com/grafana/loki/pull/2929) **cyriltovena**: Cleanup labels parsing.
* [2922](https://github.com/grafana/loki/pull/2922) **codewithcheese**: Distributor registers logproto.Pusher service to receive logs via GRPC
* [2918](https://github.com/grafana/loki/pull/2918) **owen-d**: Includes delete routes for ruler namespaces
* [2903](https://github.com/grafana/loki/pull/2903) **cyriltovena**: Limit series for metric queries.
* [2892](https://github.com/grafana/loki/pull/2892) **cyriltovena**: Improve the chunksize test.
* [2891](https://github.com/grafana/loki/pull/2891) **sandeepsukhani**: fix flaky load tables test for boltdb-shipper uploads table-manager
* [2836](https://github.com/grafana/loki/pull/2836) **andir**: tests: fix quoting issues in test output when building with Go 1.15
* [2831](https://github.com/grafana/loki/pull/2831) **sandeepsukhani**: fix flaky tests in boltdb-shipper
* [2822](https://github.com/grafana/loki/pull/2822) **cyriltovena**: LogQL: Improve template format
* [2794](https://github.com/grafana/loki/pull/2794) **sandeepsukhani**: Revendor cortex to latest master
* [2764](https://github.com/grafana/loki/pull/2764) **owen-d**: WAL/marshalable chunks
* [2751](https://github.com/grafana/loki/pull/2751) **jeschkies**: Logging: Log throughput and total bytes human readable.

#### Helm
* [2986](https://github.com/grafana/loki/pull/2986) **cyriltovena**: Move CI to helm3.
* [2967](https://github.com/grafana/loki/pull/2967) **czunker**: Remove `helm init`
* [2965](https://github.com/grafana/loki/pull/2965) **czunker**: [Helm Chart Loki] Add needed k8s objects for alerting config
* [2940](https://github.com/grafana/loki/pull/2940) **slim-bean**: Helm: Update logstash to new chart and newer version
* [2835](https://github.com/grafana/loki/pull/2835) **tracyde**: Iss2734
* [2789](https://github.com/grafana/loki/pull/2789) **bewiwi**: Allows service targetPort modificaion
* [2651](https://github.com/grafana/loki/pull/2651) **scottrigby**: helm chart: Fix broken logo

#### Jsonnet
* [2976](https://github.com/grafana/loki/pull/2976) **beorn7**: Improve promtail alerts to retain the namespace label
* [2961](https://github.com/grafana/loki/pull/2961) **sandeepsukhani**: add missing ingester query routes in loki reads and operational dashboard
* [2899](https://github.com/grafana/loki/pull/2899) **halcyondude**: gateway: fix regression in tanka jsonnet
* [2873](https://github.com/grafana/loki/pull/2873) **Duologic**: fix(loki-mixin): refer to super.annotations
* [2852](https://github.com/grafana/loki/pull/2852) **chancez**: production/ksonnet: Add config_hash annotation to gateway deployment based on gateway configmap
* [2820](https://github.com/grafana/loki/pull/2820) **owen-d**: fixes promtail libsonnet tag. closes #2818
* [2718](https://github.com/grafana/loki/pull/2718) **halcyondude**: parameterize PVC storage class (ingester, querier, compactor)


#### Docs
* [2969](https://github.com/grafana/loki/pull/2969) **simonswine**: Add community forum to README.md
* [2968](https://github.com/grafana/loki/pull/2968) **yuichi10**: logcli: Fix logcli logql document URL
* [2942](https://github.com/grafana/loki/pull/2942) **hedss**: Docs: Corrects Fluent Bit documentation link to build the plugin.
* [2933](https://github.com/grafana/loki/pull/2933) **oddlittlebird**: Update CODEOWNERS
* [2909](https://github.com/grafana/loki/pull/2909) **fredr**: Docs: Add max_cache_freshness_per_query to limit_config
* [2890](https://github.com/grafana/loki/pull/2890) **dfang**: Fix typo
* [2888](https://github.com/grafana/loki/pull/2888) **oddlittlebird**: Update CODEOWNERS
* [2879](https://github.com/grafana/loki/pull/2879) **zhanghjster**: documentation: add tail_proxy_url option to query_frontend_config section
* [2869](https://github.com/grafana/loki/pull/2869) **nehaev**: documentation: Add loki4j to the list of unofficial clients
* [2853](https://github.com/grafana/loki/pull/2853) **RangerCD**: Fix typos in promtail
* [2848](https://github.com/grafana/loki/pull/2848) **dminca**: documentation: fix broken link in Best Practices section
* [2833](https://github.com/grafana/loki/pull/2833) **siavashs**: Docs: -querier.split-queries-by-day deprecation
* [2819](https://github.com/grafana/loki/pull/2819) **owen-d**: updates docs with delete permissions notice
* [2817](https://github.com/grafana/loki/pull/2817) **scoof**: Documentation: Add S3 IAM policy to be able to run Compactor
* [2811](https://github.com/grafana/loki/pull/2811) **slim-bean**: Docs: improve the helm upgrade section
* [2810](https://github.com/grafana/loki/pull/2810) **hedss**: CHANGELOG: Update update document links to point to the right place.
* [2704](https://github.com/grafana/loki/pull/2704) **owen-d**: WAL design doc
* [2636](https://github.com/grafana/loki/pull/2636) **LTek-online**: promtail documentation: changing the headers of the configuration docu to reflect configuration code

#### Promtail
* [2957](https://github.com/grafana/loki/pull/2957) **slim-bean**: Promtail: Update debian image and use a newer libsystemd
* [2928](https://github.com/grafana/loki/pull/2928) **cyriltovena**: Skip journald bad message.
* [2914](https://github.com/grafana/loki/pull/2914) **chancez**: promtail: Add support for using syslog message timestamp
* [2910](https://github.com/grafana/loki/pull/2910) **rfratto**: Expose underlying promtail client


#### Logcli
* [2948](https://github.com/grafana/loki/pull/2948) **tomwilkie**: Add a few more instructions to logcli --help.

#### Build
* [2877](https://github.com/grafana/loki/pull/2877) **cyriltovena**: Update to go 1.15
* [2814](https://github.com/grafana/loki/pull/2814) **torkelo**: Stats: Adding metrics collector GitHub action

#### Fluentd
* [2825](https://github.com/grafana/loki/pull/2825) **cyriltovena**: Bump fluentd plugin
* [2434](https://github.com/grafana/loki/pull/2434) **andsens**: fluent-plugin: Improve escaping in key_value format


### Notes

This release was created from revision ae9c4b82ec4a5d21267da50d6a1a8170e0ef82ff (Which was PR 2960) and the following PR's were cherry-picked
* [2984](https://github.com/grafana/loki/pull/2984) **owen-d**: adds the ability to read chunkFormatV3 while writing v2
* [2974](https://github.com/grafana/loki/pull/2974) **hedss**: fluent-bit: Rename Fluent Bit plugin output name.

### Dependencies

* Go Version:     1.15.3
* Cortex Version: 85942c5703cf22b64cecfd291e7e7c42d1b8c30c

## 2.0.1 (2020/12/10)

2.0.1 is a special release, it only exists to add the v3 support to Loki's chunk format.

**There is no reason to upgrade from 2.0.0 to 2.0.1**

This chunk version is internal to Loki and not configurable, and in a future version v3 will become the default (Likely 2.2.0).

We are creating this to enable users to roll back from a future release which was writing v3 chunks, back as far as 2.0.0 and still be able to read chunks.

This is mostly a safety measure to help if someone upgrades from 2.0.0 and skips versions to a future version which is writing v3 chunks and they encounter an issue which they would like to roll back. They would be able to then roll back to 2.0.1 and still read v3 chunks.

It should be noted this does not help anyone upgrading from a version older than 2.0.0, that is you should at least upgrade to 2.0.0 before going to a newer version if you are on a version older than 2.0.0.

## 2.0.0 (2020/10/26)

2.0.0 is here!!

We are extremely excited about the new features in 2.0.0, unlocking a whole new world of observability of our logs.

Thanks again for the many incredible contributions and improvements from the wonderful Loki community, we are very excited for the future!

### Important Notes

**Please Note** There are several changes in this release which require your attention!

* Anyone using a docker image please go read the [upgrade guide](https://github.com/grafana/loki/blob/master/docs/sources/upgrading/_index.md#200)!! There is one important consideration around a potentially breaking schema change depending on your configuration.
* MAJOR changes have been made to the boltdb-shipper index, breaking changes are not expected but extra precautions are highly recommended, more details in the [upgrade guide](https://github.com/grafana/loki/blob/master/docs/sources/upgrading/_index.md#200).
* The long deprecated `entry_parser` config in Promtail has been removed, use [pipeline_stages](https://grafana.com/docs/loki/latest/clients/promtail/configuration/#pipeline_stages) instead.

Check the [upgrade guide](https://github.com/grafana/loki/blob/master/docs/sources/upgrading/_index.md#200) for detailed information on all these changes.

### 2.0!!!!

There are too many PR's to list individually for the major improvements which we thought justified a 2.0 but here is the high level:

* Significant enhancements to the [LogQL query language](https://grafana.com/docs/loki/latest/logql/)!
* [Parse](https://grafana.com/docs/loki/latest/logql/#parser-expression) your logs to extract labels at query time.
* [Filter](https://grafana.com/docs/loki/latest/logql/#label-filter-expression) on query time extracted labels.
* [Format](https://grafana.com/docs/loki/latest/logql/#line-format-expression) your log lines any way you please!
* [Graph](https://grafana.com/docs/loki/latest/logql/#unwrapped-range-aggregations) the contents of your log lines as metrics, including support for many more of your favorite PromQL functions.
* Generate prometheus [alerts directly from your logs](https://grafana.com/docs/loki/latest/alerting/)!
* Create alerts using the same prometheus alert rule syntax and let Loki send alerts directly to your Prometheus Alertmanager!
* [boltdb-shipper](https://grafana.com/docs/loki/latest/operations/storage/boltdb-shipper/) is now production ready!
* This is it! Now Loki only needs a single object store (S3,GCS,Filesystem...) to store all the data, no more Cassandra, DynamoDB or Bigtable!

We are extremely excited about these new features, expect some talks, webinars, and blogs where we explain all this new functionality in detail.

### Notable mention

This is a small change but very helpful!

* [2737](https://github.com/grafana/loki/pull/2737) **dlemel8**: cmd/loki: add "verify-config" flag

Thank you @dlemel8 for this PR! Now you can start Loki with `-verify-config` to make sure your config is valid and Loki will exit with a status code 0 if it is!

### All Changes

#### Loki
* [2804](https://github.com/grafana/loki/pull/2804) **slim-bean**: Loki: log any chunk fetch failure
* [2803](https://github.com/grafana/loki/pull/2803) **slim-bean**: Update local and docker default config files to use boltdb-shipper with a few other config changes
* [2796](https://github.com/grafana/loki/pull/2796) **cyriltovena**: Fixes a bug that would add __error__ label incorrectly.
* [2793](https://github.com/grafana/loki/pull/2793) **cyriltovena**: Improve the way we reverse iterator for backward queries.
* [2790](https://github.com/grafana/loki/pull/2790) **sandeepsukhani**: Boltdb shipper metrics changes
* [2788](https://github.com/grafana/loki/pull/2788) **sandeepsukhani**: add a metric in compactor to record timestamp of last successful run
* [2786](https://github.com/grafana/loki/pull/2786) **cyriltovena**: Logqlv2 pushes groups down to edge
* [2778](https://github.com/grafana/loki/pull/2778) **cyriltovena**: Logqv2 optimization
* [2774](https://github.com/grafana/loki/pull/2774) **cyriltovena**: Handle panic in the store goroutine.
* [2773](https://github.com/grafana/loki/pull/2773) **cyriltovena**: Fixes race conditions in the batch iterator.
* [2770](https://github.com/grafana/loki/pull/2770) **sandeepsukhani**: Boltdb shipper query performance improvements
* [2769](https://github.com/grafana/loki/pull/2769) **cyriltovena**: LogQL: Labels and Metrics Extraction
* [2768](https://github.com/grafana/loki/pull/2768) **cyriltovena**: Fixes all lint errors.
* [2761](https://github.com/grafana/loki/pull/2761) **owen-d**: Service discovery refactor
* [2755](https://github.com/grafana/loki/pull/2755) **owen-d**: Revendor Cortex
* [2752](https://github.com/grafana/loki/pull/2752) **kavirajk**: fix: Remove depricated `entry_parser` from scrapeconfig
* [2741](https://github.com/grafana/loki/pull/2741) **owen-d**: better tenant logging in ruler memstore
* [2737](https://github.com/grafana/loki/pull/2737) **dlemel8**: cmd/loki: add "verify-config" flag
* [2735](https://github.com/grafana/loki/pull/2735) **cyriltovena**: Fixes the frontend logs to include org_id.
* [2732](https://github.com/grafana/loki/pull/2732) **sandeepsukhani**: set timestamp in instant query done by canaries
* [2726](https://github.com/grafana/loki/pull/2726) **dvrkps**: hack: clean getStore
* [2711](https://github.com/grafana/loki/pull/2711) **owen-d**: removes r/w pools from block/chunk types
* [2709](https://github.com/grafana/loki/pull/2709) **cyriltovena**: Bypass sharding middleware when a query can't be sharded.
* [2671](https://github.com/grafana/loki/pull/2671) **alrs**: pkg/querier: fix dropped error
* [2665](https://github.com/grafana/loki/pull/2665) **cnbailian**: Loki: Querier APIs respond JSON Content-Type
* [2663](https://github.com/grafana/loki/pull/2663) **owen-d**: improves numeric literal stringer impl
* [2662](https://github.com/grafana/loki/pull/2662) **owen-d**: exposes rule group validation fn
* [2661](https://github.com/grafana/loki/pull/2661) **owen-d**: Enable local rules backend & disallow configdb.
* [2656](https://github.com/grafana/loki/pull/2656) **sandeepsukhani**: run multiple queries per table at once with boltdb-shipper
* [2655](https://github.com/grafana/loki/pull/2655) **sandeepsukhani**: fix store query bug when running loki in single binary mode with boltdb-shipper
* [2650](https://github.com/grafana/loki/pull/2650) **owen-d**: Adds prometheus ruler routes
* [2647](https://github.com/grafana/loki/pull/2647) **arl**: pkg/chunkenc: fix test using string(int) conversion
* [2645](https://github.com/grafana/loki/pull/2645) **arl**: Tests: fix issue 2356: distributor_test.go fails when the system has no interface name in [eth0, en0, lo0]
* [2642](https://github.com/grafana/loki/pull/2642) **sandeepsukhani**: fix an issue with building loki
* [2640](https://github.com/grafana/loki/pull/2640) **sandeepsukhani**: improvements for boltdb-shipper compactor
* [2637](https://github.com/grafana/loki/pull/2637) **owen-d**: Ruler docs + single binary inclusion
* [2627](https://github.com/grafana/loki/pull/2627) **sandeepsukhani**: revendor cortex to latest master
* [2620](https://github.com/grafana/loki/pull/2620) **alrs**: pkg/storage/stores/shipper/uploads: fix test error
* [2614](https://github.com/grafana/loki/pull/2614) **cyriltovena**: Improve lz4 compression
* [2613](https://github.com/grafana/loki/pull/2613) **sandeepsukhani**: fix a panic when trying to stop boltdb-shipper multiple times using sync.once
* [2610](https://github.com/grafana/loki/pull/2610) **slim-bean**: Loki: Fix query-frontend ready handler
* [2601](https://github.com/grafana/loki/pull/2601) **sandeepsukhani**: rpc for querying ingesters to get chunk ids from its store
* [2589](https://github.com/grafana/loki/pull/2589) **owen-d**: Ruler/loki rule validator
* [2582](https://github.com/grafana/loki/pull/2582) **yeya24**: Add _total suffix to ruler counter metrics
* [2580](https://github.com/grafana/loki/pull/2580) **owen-d**: strict rule unmarshaling
* [2578](https://github.com/grafana/loki/pull/2578) **owen-d**: exports grouploader
* [2576](https://github.com/grafana/loki/pull/2576) **owen-d**: Better rule loading
* [2574](https://github.com/grafana/loki/pull/2574) **sandeepsukhani**: fix closing of compressed file from boltdb-shipper compactor
* [2572](https://github.com/grafana/loki/pull/2572) **adityacs**: Validate max_query_length in Labels API
* [2564](https://github.com/grafana/loki/pull/2564) **owen-d**: Error on no schema configs
* [2559](https://github.com/grafana/loki/pull/2559) **sandeepsukhani**: fix dir setup based on which mode it is running
* [2558](https://github.com/grafana/loki/pull/2558) **sandeepsukhani**: cleanup boltdb files in queriers during startup/shutdown
* [2552](https://github.com/grafana/loki/pull/2552) **owen-d**: fixes batch metrics help text & corrects bucketing
* [2550](https://github.com/grafana/loki/pull/2550) **sandeepsukhani**: fix a flaky test in boltdb shipper
* [2548](https://github.com/grafana/loki/pull/2548) **sandeepsukhani**: add some metrics for monitoring compactor
* [2546](https://github.com/grafana/loki/pull/2546) **sandeepsukhani**: register boltdb shipper compactor cli flags
* [2543](https://github.com/grafana/loki/pull/2543) **sandeepsukhani**: revendor cortex to latest master
* [2534](https://github.com/grafana/loki/pull/2534) **owen-d**: Consistent chunk metrics
* [2530](https://github.com/grafana/loki/pull/2530) **sandeepsukhani**: minor fixes and improvements for boltdb shipper
* [2526](https://github.com/grafana/loki/pull/2526) **sandeepsukhani**: compactor for compacting boltdb files uploaded by shipper
* [2510](https://github.com/grafana/loki/pull/2510) **owen-d**: adds batch based metrics
* [2507](https://github.com/grafana/loki/pull/2507) **sandeepsukhani**: compress boltdb files to gzip while uploading from shipper
* [2458](https://github.com/grafana/loki/pull/2458) **owen-d**: Feature/ruler (take 2)
* [2487](https://github.com/grafana/loki/pull/2487) **sandeepsukhani**: upload boltdb files from shipper only when they are not expected to be modified or during shutdown

#### Docs
* [2797](https://github.com/grafana/loki/pull/2797) **cyriltovena**: Logqlv2 docs
* [2772](https://github.com/grafana/loki/pull/2772) **DesistDaydream**: reapir Retention Example Configuration
* [2762](https://github.com/grafana/loki/pull/2762) **PabloCastellano**: fix: typo in upgrade.md
* [2750](https://github.com/grafana/loki/pull/2750) **owen-d**: fixes path in prom rules api docs
* [2733](https://github.com/grafana/loki/pull/2733) **owen-d**: Removes wrong capitalizations
* [2728](https://github.com/grafana/loki/pull/2728) **vishesh92**: Docs: Update docs for redis
* [2725](https://github.com/grafana/loki/pull/2725) **dvrkps**: fix some misspells
* [2724](https://github.com/grafana/loki/pull/2724) **MadhavJivrajani**: DOCS: change format of unordered lists in technical docs
* [2716](https://github.com/grafana/loki/pull/2716) **huikang**: Doc: fixing parameter name in configuration
* [2705](https://github.com/grafana/loki/pull/2705) **owen-d**: shows cortextool lint command for loki in alerting docs
* [2702](https://github.com/grafana/loki/pull/2702) **huikang**: Doc: fix broken links in production/README.md
* [2699](https://github.com/grafana/loki/pull/2699) **sandangel**: docs: use repetitive numbering
* [2698](https://github.com/grafana/loki/pull/2698) **bemasher**: Doc: Vague link text.
* [2697](https://github.com/grafana/loki/pull/2697) **owen-d**: updates alerting docs with new cortex tool loki linting support
* [2692](https://github.com/grafana/loki/pull/2692) **philnichol**: Docs: Corrected incorrect instances of (setup|set up)
* [2691](https://github.com/grafana/loki/pull/2691) **UniqueTokens**: Update metrics.md
* [2689](https://github.com/grafana/loki/pull/2689) **pgassmann**: docker plugin documentation update
* [2686](https://github.com/grafana/loki/pull/2686) **demon**: docs: Fix link to code of conduct
* [2657](https://github.com/grafana/loki/pull/2657) **owen-d**: fixes ruler docs & includes ruler configs in cmd/configs + docker img
* [2622](https://github.com/grafana/loki/pull/2622) **sandeepsukhani**: add compactor details and other boltdb-shipper doc improvments
* [2621](https://github.com/grafana/loki/pull/2621) **cyriltovena**: Fixes links in aws tutorials.
* [2606](https://github.com/grafana/loki/pull/2606) **cyriltovena**: More template stage examples.
* [2605](https://github.com/grafana/loki/pull/2605) **Decad**: Update docs to use raw link
* [2600](https://github.com/grafana/loki/pull/2600) **slim-bean**: Docs: Fix broken links on generated site
* [2597](https://github.com/grafana/loki/pull/2597) **nek-00-ken**: Fixup: url to access promtail config sample
* [2595](https://github.com/grafana/loki/pull/2595) **sh0rez**: docs: fix broken links
* [2594](https://github.com/grafana/loki/pull/2594) **wardbekker**: Update README.md
* [2592](https://github.com/grafana/loki/pull/2592) **owen-d**: fixes some doc links
* [2591](https://github.com/grafana/loki/pull/2591) **woodsaj**: Docs: fix links in installation docs
* [2586](https://github.com/grafana/loki/pull/2586) **ms42Q**: Doc fixes: remove typos and long sentence
* [2579](https://github.com/grafana/loki/pull/2579) **oddlittlebird**: Update CODEOWNERS
* [2566](https://github.com/grafana/loki/pull/2566) **owen-d**: Website doc link fixes
* [2528](https://github.com/grafana/loki/pull/2528) **owen-d**: Update tanka.md with steps for using k8s-alpha lib
* [2512](https://github.com/grafana/loki/pull/2512) **palemtnrider**: Documentation: Fixes  install and getting-started links in the readme
* [2508](https://github.com/grafana/loki/pull/2508) **owen-d**: memberlist correct yaml path. closes #2499
* [2506](https://github.com/grafana/loki/pull/2506) **ferdikurniawan**: Docs: fix dead link
* [2505](https://github.com/grafana/loki/pull/2505) **sh0rez**: doc: close code block
* [2501](https://github.com/grafana/loki/pull/2501) **tivvit**: fix incorrect upgrade link
* [2500](https://github.com/grafana/loki/pull/2500) **oddlittlebird**: Docs: Update README.md

#### Helm
* [2746](https://github.com/grafana/loki/pull/2746) **marcosartori**: helm/fluentbit K8S-Logging.Exclude &  and Mem_Buf_Limit toggle
* [2742](https://github.com/grafana/loki/pull/2742) **steven-sheehy**: Fix linting errors and use of deprecated repositories
* [2659](https://github.com/grafana/loki/pull/2659) **rskrishnar**: [Promtail] enables configuring psp in helm chart
* [2554](https://github.com/grafana/loki/pull/2554) **alexandre-allard-scality**: production/helm: add support for PV selector in Loki statefulset

#### FluentD
* [2739](https://github.com/grafana/loki/pull/2739) **jgehrcke**: FluentD loki plugin: add support for bearer_token_file parameter

#### Fluent Bit
* [2568](https://github.com/grafana/loki/pull/2568) **zjj2wry**: fluent-bit plugin support TLS

#### Promtail
* [2723](https://github.com/grafana/loki/pull/2723) **carlpett**: Promtail: Add counter promtail_batch_retries_total
* [2717](https://github.com/grafana/loki/pull/2717) **slim-bean**: Promtail: Fix deadlock on tailer shutdown.
* [2710](https://github.com/grafana/loki/pull/2710) **slim-bean**: Promtail: (and also fluent-bit) change the max batch size to 1MB
* [2708](https://github.com/grafana/loki/pull/2708) **Falco20019**: Promtail: Fix timestamp parser for short year format
* [2658](https://github.com/grafana/loki/pull/2658) **slim-bean**: Promtail: do not mark the position if the file is removed
* [2618](https://github.com/grafana/loki/pull/2618) **slim-bean**: Promtail: Add a stream lagging metric
* [2615](https://github.com/grafana/loki/pull/2615) **aminjam**: Add fallback_formats for timestamp stage
* [2603](https://github.com/grafana/loki/pull/2603) **rfratto**: Expose UserAgent and fix User-Agent version source
* [2575](https://github.com/grafana/loki/pull/2575) **unguiculus**: Promtail: Fix docker-compose.yaml
* [2571](https://github.com/grafana/loki/pull/2571) **rsteneteg**: Promtail: adding pipeline stage for dropping labels
* [2570](https://github.com/grafana/loki/pull/2570) **slim-bean**: Promtail: Fix concurrent map iteration when using stdin
* [2565](https://github.com/grafana/loki/pull/2565) **carlpett**: Add a counter for empty syslog messages
* [2542](https://github.com/grafana/loki/pull/2542) **slim-bean**: Promtail: implement shutdown for the no-op server
* [2532](https://github.com/grafana/loki/pull/2532) **slim-bean**: Promtail: Restart the tailer if we fail to read and upate current position

#### Ksonnet
* [2719](https://github.com/grafana/loki/pull/2719) **halcyondude**: nit: fix formatting for ksonnet/loki
* [2677](https://github.com/grafana/loki/pull/2677) **sandeepsukhani**: fix jsonnet for memcached-writes when using boltdb-shipper
* [2617](https://github.com/grafana/loki/pull/2617) **periklis**: Add config options for loki dashboards
* [2612](https://github.com/grafana/loki/pull/2612) **fredr**: Dashboard: typo in Loki Operational dashboard
* [2599](https://github.com/grafana/loki/pull/2599) **sandeepsukhani**: fix closing bracket in dashboards from loki-mixin
* [2584](https://github.com/grafana/loki/pull/2584) **sandeepsukhani**: Read, Write and operational dashboard improvements
* [2560](https://github.com/grafana/loki/pull/2560) **owen-d**: Jsonnet/ruler
* [2547](https://github.com/grafana/loki/pull/2547) **sandeepsukhani**: jsonnet for running loki using boltdb-shipper
* [2525](https://github.com/grafana/loki/pull/2525) **Duologic**: fix(ksonnet): don't depend on specific k8s version
* [2521](https://github.com/grafana/loki/pull/2521) **charandas**: fix: broken links in Tanka documentation
* [2503](https://github.com/grafana/loki/pull/2503) **owen-d**: Ksonnet docs
* [2494](https://github.com/grafana/loki/pull/2494) **primeroz**: Jsonnet Promtail: Change function for mounting configmap in promtail daemonset

#### Logstash
* [2607](https://github.com/grafana/loki/pull/2607) **adityacs**: Logstash cpu usage fix

#### Build
* [2602](https://github.com/grafana/loki/pull/2602) **sandeepsukhani**: add support for building querytee
* [2561](https://github.com/grafana/loki/pull/2561) **tharun208**: Added logcli docker image
* [2549](https://github.com/grafana/loki/pull/2549) **simnv**: Ignore .exe files build for Windows
* [2527](https://github.com/grafana/loki/pull/2527) **owen-d**: Update docker-compose.yaml to use 1.6.0

#### Docker Logging Driver
* [2459](https://github.com/grafana/loki/pull/2459) **RaitoBezarius**: Docker logging driver: Add a keymod for the extra attributes from the Docker logging driver

### Dependencies

* Go Version:     1.14.2
* Cortex Version: 85942c5703cf22b64cecfd291e7e7c42d1b8c30c

## 1.6.1 (2020-08-24)

This is a small release and only contains two fixes for Promtail:

* [2542](https://github.com/grafana/loki/pull/2542) **slim-bean**: Promtail: implement shutdown for the no-op server
* [2532](https://github.com/grafana/loki/pull/2532) **slim-bean**: Promtail: Restart the tailer if we fail to read and upate current position

The first only applies if you are running Promtail with both `--stdin` and `--server.disabled=true` flags.

The second is a minor rework to how Promtail handles a very specific error when attempting to read the size of a file and failing to do so.

Upgrading Promtail from 1.6.0 to 1.6.1 is only necessary if you have logs full of `msg="error getting tail position and/or size"`,
the code changed in this release has been unchanged for a long time and we suspect very few people are seeing this issue.

No changes to any other components (Loki, Logcli, etc) are included in this release.

## 1.6.0 (2020-08-13)

It's the second thursday of the eighth month of the year which means it's time for another Loki Release!!

Before we highlight important features and changes, congratulations to [@adityacs](https://github.com/adityacs), who is the newest member of the Loki team!
Aditya has been regularly contributing to the Loki project for the past year, with each contribution better than the last.
Many of the items on the following list were thanks to his hard work. Thank you, Aditya, and welcome to the team!

I think we might have set a new record with 189 PR's in this release!

### Important Notes

**Please Note** There are several changes in this release which might require your attention!

* The NET_BIND_SERVICE capability was removed from the Loki process in the docker image, it's no longer possible to run Loki with the supplied image on a port less than 1024
* If you run microservices, there is an important rollout sequence to prevent query errors.
* Scrape configs have changed for Promtail in both Helm and Ksonnet affecting two labels: `instance` -> `pod` and `container_name` -> `container`.
* Almost all of the Loki Canary metrics were renamed.
* A few command line flags where changed (although they are likely not commonly used)
* If you use ksonnet and run on GCS and Bigtable you may see an error in your config as a default value was removed.
* If you are using boltdb-shipper, you will likekly need to add a new schema_config entry.

Check the [upgrade guide](https://github.com/grafana/loki/blob/master/docs/sources/operations/upgrade.md#160) for detailed information on all these changes.

### Notable Features and Fixes

#### Query language enhancements

* [2150](https://github.com/grafana/loki/pull/2150) introduces `bytes_rate`, which calculates the per second byte rate of a log stream, and `bytes_over_time`, which returns the byte size of a log stream.
* [2182](https://github.com/grafana/loki/pull/2182) introduces a long list of comparison operators, which will let you write queries like `count_over_time({foo="bar"}[1m]) > 10`. Check out the PR for a more detailed description.

#### Loki performance improvements

* [2216](https://github.com/grafana/loki/pull/2216), [2218](https://github.com/grafana/loki/pull/2218), and [2219](https://github.com/grafana/loki/pull/2219) all improve how memory is allocated and reused for queries.
* [2239](https://github.com/grafana/loki/pull/2239) is a huge improvement for certain cases in which a query covers a large number of streams that all overlap in time. Overlapping data is now internally cached while Loki works to sort all the streams into the proper time order.
* [2293](https://github.com/grafana/loki/pull/2293) was a big refactor to how Loki internally processes log queries vs. metric queries, creating separate code paths to further optimize metric queries. Metric query performance is now 2 to 10 times faster.

If you are using the query-frontend:

* [2441](https://github.com/grafana/loki/pull/2441) improves how label queries can be split and queried in parallel
* [2123](https://github.com/grafana/loki/pull/2123) allows queries to the `series` API to be split by time and parallelized; and last but most significant
* [1927](https://github.com/grafana/loki/pull/1927) allows for a much larger range of queries to be sharded and performed in parallel. Query sharding is a topic in itself, but as a rough summary, this type of sharding is not time dependent and leverages how data is already stored by Loki to be able to split queries up into 16 separate pieces to be queried at the same time.

#### Promtail

* [2296](https://github.com/grafana/loki/pull/2296) allows Promtail to expose the Loki Push API. With this, you can push from any client to Promtail as if it were Loki, and Promtail can then forward those logs to another Promtail or to Loki. There are some good use cases for this with the Loki Docker Logging Driver; if you want an easier way to configure pipelines or expose metrics collection, point your Docker drivers at a Promtail instance.
* [2282](https://github.com/grafana/loki/pull/2282) contains an example Amazon Lambda where you can use a fan-in approach and ingestion timestamping in Promtail to work around `out of order` issues with multiple Lambdas processing the same log stream. This is one way to get logs from a high-cardinality source without adding a high-cardinality label.
* [2060](https://github.com/grafana/loki/pull/2060) introduces the `Replace` stage, which lets you find and replace or remove text inside a log line. Combined with [2422](https://github.com/grafana/loki/pull/2422) and [2480](https://github.com/grafana/loki/pull/2480), you can now find and replace sensitive data in a log line like a password or email address and replace it with ****, or hash the value to prevent readability, while still being able to trace the value through your logs. Last on the list of pipeline additions,
* [2496](https://github.com/grafana/loki/pull/2496) adds a `Drop` pipeline stage, which lets you drop log lines based on several criteria options including regex matching content, line length, or the age of the log line. The last two are useful to prevent sending to Loki logs that you know would be rejected based on configured limits in the Loki server.

#### Logstash output plugin

* [1822](https://github.com/grafana/loki/pull/1822) added a Logstash output plugin for Loki. If you have an existing Logstash install, you can now use this plugin to send your logs to Loki to make it easier to try out, or use Loki alongside an existing logging installation.

#### Loki Canary

* [2344](https://github.com/grafana/loki/pull/2344) improved the canaries capabilities for checking for data integrity, including spot checking for logs over a longer time window and running metric queries to verify count_over_time accuracy.

#### Logcli

* [2470](https://github.com/grafana/loki/pull/2470) allows you to color code your log lines based on their stream labels for a nice visual indicator of streams.
* [2497](https://github.com/grafana/loki/pull/2497) expands on the series API query to Loki with the`--analyze-labels` flag, which can show you a detailed breakdown of your label key and value combinations. This is very useful for finding improper label usage in Loki or labels with high cardinality.
* [2482](https://github.com/grafana/loki/pull/2482), in which LogCLI will automatically batch requests to Loki to allow making queries with a `--limit=` far larger than the server side limit defined in Loki. LogCLI will dispatch the request in a series of queries configured by the `--batch=` parameter (which defaults to 1000) until the requested limit is reached!

#### Misc

* [2453](https://github.com/grafana/loki/pull/2453) improves the error messages when a query times out, as `Context Deadline Exceeded` wasn’t the most intuitive.
* [2336](https://github.com/grafana/loki/pull/2336) provides two new flags that will print the entire Loki config object at startup. Be warned there are a lot of config options, and many won’t apply to your setup (such as storage configs you aren’t using), but this can be a really useful tool when troubleshooting. Sticking with the theme of best for last,
* [2224](https://github.com/grafana/loki/pull/2224) and [2288](https://github.com/grafana/loki/pull/2288) improve support for running Loki with a shared Ring using memberlist while not requiring Consul or Etcd. We need to follow up soon with some better documentation or a blog post on this!


### Dependencies

* Go Version:     1.14.2
* Cortex Version: 7014ff11ed70d9d59ad29d0a95e73999c436c47c

### All Changes

#### Loki
* [2484](https://github.com/grafana/loki/pull/2484) **slim-bean**: Loki: fix batch iterator error when all chunks overlap and chunk time ranges are greater than query time range
* [2483](https://github.com/grafana/loki/pull/2483) **sandeepsukhani**: download boltdb files parallelly during reads
* [2472](https://github.com/grafana/loki/pull/2472) **owen-d**: series endpoint uses normal splits
* [2466](https://github.com/grafana/loki/pull/2466) **owen-d**: BatchIter edge cases
* [2463](https://github.com/grafana/loki/pull/2463) **sandeepsukhani**: revendor cortex to latest master
* [2457](https://github.com/grafana/loki/pull/2457) **adityacs**: Fix panic in cassandra storage while registering metrics
* [2453](https://github.com/grafana/loki/pull/2453) **slim-bean**: Loki: Improve error messages on query timeout or cancel
* [2450](https://github.com/grafana/loki/pull/2450) **adityacs**: Fixes panic in runtime_config
* [2449](https://github.com/grafana/loki/pull/2449) **jvrplmlmn**: Replace usage of sync/atomic with uber-go/atomic
* [2441](https://github.com/grafana/loki/pull/2441) **cyriltovena**: Split label names queries in the frontend.
* [2427](https://github.com/grafana/loki/pull/2427) **owen-d**: Revendor cortex
* [2392](https://github.com/grafana/loki/pull/2392) **owen-d**: avoid mutating config while parsing -config.file
* [2346](https://github.com/grafana/loki/pull/2346) **cyriltovena**: Fixes LogQL grouping
* [2336](https://github.com/grafana/loki/pull/2336) **slim-bean**: Loki: add -print-config-stderr flag to dump loki's runtime config to stderr
* [2330](https://github.com/grafana/loki/pull/2330) **slim-bean**: Loki: Use a new context to update the ring state after a failed chunk transfer
* [2328](https://github.com/grafana/loki/pull/2328) **slim-bean**: Loki: Transfer one chunk at a time per series during chunk transfers
* [2327](https://github.com/grafana/loki/pull/2327) **adityacs**: Fix data race in ingester
* [2323](https://github.com/grafana/loki/pull/2323) **cyriltovena**: Improve object key parsing for boltdb shipper.
* [2306](https://github.com/grafana/loki/pull/2306) **cyriltovena**: Fixes buffered iterator skipping very long lines.
* [2302](https://github.com/grafana/loki/pull/2302) **cyriltovena**: Improve entry deduplication.
* [2294](https://github.com/grafana/loki/pull/2294) **cyriltovena**: Remove NET_BIND_SERVICE capability requirement.
* [2293](https://github.com/grafana/loki/pull/2293) **cyriltovena**: Improve metric queries by computing samples at the edges.
* [2288](https://github.com/grafana/loki/pull/2288) **periklis**: Add support for memberlist dns-based discovery
* [2268](https://github.com/grafana/loki/pull/2268) **owen-d**: lock fix for flaky test
* [2266](https://github.com/grafana/loki/pull/2266) **cyriltovena**: Update to latest cortex.
* [2264](https://github.com/grafana/loki/pull/2264) **adityacs**: Fix ingester results for series query
* [2261](https://github.com/grafana/loki/pull/2261) **sandeepsukhani**: create smaller unique files from boltdb shipper and other code refactorings
* [2254](https://github.com/grafana/loki/pull/2254) **slim-bean**: Loki: Series API will return all series with no match or empty matcher
* [2252](https://github.com/grafana/loki/pull/2252) **owen-d**: avoids further time splitting in querysharding mware
* [2250](https://github.com/grafana/loki/pull/2250) **slim-bean**: Loki: Remove redundant log warning
* [2249](https://github.com/grafana/loki/pull/2249) **owen-d**: avoids recording stats in the sharded engine
* [2248](https://github.com/grafana/loki/pull/2248) **cyriltovena**: Add performance profile flags for logcli.
* [2239](https://github.com/grafana/loki/pull/2239) **cyriltovena**: Cache overlapping blocks
* [2224](https://github.com/grafana/loki/pull/2224) **periklis**: Replace memberlist service in favor of cortex provided service
* [2223](https://github.com/grafana/loki/pull/2223) **adityacs**: Add Error method for step evaluators
* [2219](https://github.com/grafana/loki/pull/2219) **cyriltovena**: Reuse slice for the range vector allocations.
* [2218](https://github.com/grafana/loki/pull/2218) **cyriltovena**: Reuse buffer for hash computation in the engine.
* [2216](https://github.com/grafana/loki/pull/2216) **cyriltovena**: Improve point allocations for each steps in the logql engine.
* [2211](https://github.com/grafana/loki/pull/2211) **sandeepsukhani**: query tee proxy with support for comparison of responses
* [2206](https://github.com/grafana/loki/pull/2206) **sandeepsukhani**: disable index dedupe when rf > 1 and current or upcoming index type is boltdb-shipper
* [2204](https://github.com/grafana/loki/pull/2204) **owen-d**: bumps cortex & fixes conflicts
* [2191](https://github.com/grafana/loki/pull/2191) **periklis**: Add flag to disable tracing activation
* [2189](https://github.com/grafana/loki/pull/2189) **owen-d**: Fix vector-scalar comparisons
* [2182](https://github.com/grafana/loki/pull/2182) **owen-d**: Logql comparison ops
* [2178](https://github.com/grafana/loki/pull/2178) **cyriltovena**: Fixes path prefix in the querier.
* [2166](https://github.com/grafana/loki/pull/2166) **sandeepsukhani**: enforce requirment for periodic config for index tables to be 24h when using boltdb shipper
* [2161](https://github.com/grafana/loki/pull/2161) **cyriltovena**: Fix error message for max tail connections.
* [2156](https://github.com/grafana/loki/pull/2156) **sandeepsukhani**: boltdb shipper download failure handling and some refactorings
* [2150](https://github.com/grafana/loki/pull/2150) **cyriltovena**: Bytes aggregations
* [2136](https://github.com/grafana/loki/pull/2136) **cyriltovena**: Fixes Iterator boundaries
* [2123](https://github.com/grafana/loki/pull/2123) **adityacs**: Fix Series API slowness
* [1927](https://github.com/grafana/loki/pull/1927) **owen-d**: Feature/querysharding ii
* [2032](https://github.com/grafana/loki/pull/2032) **tivvit**: Added support for tail to query frontend

#### Promtail
* [2496](https://github.com/grafana/loki/pull/2496) **slim-bean**: Promtail: Drop stage
* [2475](https://github.com/grafana/loki/pull/2475) **slim-bean**: Promtail: force the log level on any Loki Push API target servers to match Promtail's log level.
* [2474](https://github.com/grafana/loki/pull/2474) **slim-bean**: Promtail: use --client.external-labels for all clients
* [2471](https://github.com/grafana/loki/pull/2471) **owen-d**: Fix/promtail yaml config
* [2464](https://github.com/grafana/loki/pull/2464) **slim-bean**: Promtail: Bug: loki push api, clone labels before handling
* [2438](https://github.com/grafana/loki/pull/2438) **rfratto**: pkg/promtail: propagate a logger rather than using util.Logger globally
* [2432](https://github.com/grafana/loki/pull/2432) **pyr0hu**: Promtail: Allow empty replace values for replace stage
* [2422](https://github.com/grafana/loki/pull/2422) **wardbekker**: Template: Added a sha256 template function for obfuscating / anonymize PII data in e.g. the replace stage
* [2414](https://github.com/grafana/loki/pull/2414) **rfratto**: Add RegisterFlagsWithPrefix to config structs
* [2386](https://github.com/grafana/loki/pull/2386) **cyriltovena**: Add regex function to promtail template stage.
* [2345](https://github.com/grafana/loki/pull/2345) **adityacs**: Refactor Promtail target manager code
* [2301](https://github.com/grafana/loki/pull/2301) **flixr**: Promtail: support unix timestamps with fractional seconds
* [2296](https://github.com/grafana/loki/pull/2296) **slim-bean**: Promtail: Loki Push API
* [2282](https://github.com/grafana/loki/pull/2282) **owen-d**: Lambda-Promtail
* [2242](https://github.com/grafana/loki/pull/2242) **carlpett**: Set user agent on outgoing http requests
* [2196](https://github.com/grafana/loki/pull/2196) **cyriltovena**: Adds default -config.file for the promtail docker images.
* [2127](https://github.com/grafana/loki/pull/2127) **bastjan**: Update go-syslog to accept non-UTF8 encoding in syslog message
* [2111](https://github.com/grafana/loki/pull/2111) **adityacs**: Fix Promtail journal seeking known position
* [2105](https://github.com/grafana/loki/pull/2105) **fatpat**: promtail: Add Entry variable to template
* [1118](https://github.com/grafana/loki/pull/1118) **shuttie**: promtail: fix high CPU usage on large kubernetes clusters.
* [2060](https://github.com/grafana/loki/pull/2060) **adityacs**: Feature: Replace stage in pipeline
* [2087](https://github.com/grafana/loki/pull/2087) **adityacs**: Set JournalTarget Priority value to keyword

#### Logcli
* [2497](https://github.com/grafana/loki/pull/2497) **slim-bean**: logcli: adds --analyize-labels to logcli series command and changes how labels are provided to the command
* [2482](https://github.com/grafana/loki/pull/2482) **slim-bean**: Logcli: automatically batch requests
* [2470](https://github.com/grafana/loki/pull/2470) **adityacs**: colored labels output for logcli
* [2235](https://github.com/grafana/loki/pull/2235) **pstibrany**: logcli: Remove single newline from the raw line before printing.
* [2126](https://github.com/grafana/loki/pull/2126) **cyriltovena**: Validate local storage config for the logcli
* [2083](https://github.com/grafana/loki/pull/2083) **adityacs**: Support querying labels on time range in logcli

#### Docs
* [2473](https://github.com/grafana/loki/pull/2473) **owen-d**: fixes lambda-promtail relative doc link
* [2454](https://github.com/grafana/loki/pull/2454) **oddlittlebird**: Create CODEOWNERS
* [2439](https://github.com/grafana/loki/pull/2439) **till**: Docs: updated "Upgrading" for docker driver
* [2437](https://github.com/grafana/loki/pull/2437) **wardbekker**: DOCS: clarified globbing behaviour of __path__ of the doublestar library
* [2431](https://github.com/grafana/loki/pull/2431) **endu**: fix dead link
* [2425](https://github.com/grafana/loki/pull/2425) **RichiH**: Change conduct contact email address
* [2420](https://github.com/grafana/loki/pull/2420) **petuhovskiy**: Fix docker driver doc
* [2418](https://github.com/grafana/loki/pull/2418) **cyriltovena**: Add logstash to clients page with FrontMatter.
* [2402](https://github.com/grafana/loki/pull/2402) **cyriltovena**: More fixes for the website.
* [2400](https://github.com/grafana/loki/pull/2400) **tontongg**: Fix URL to LogQL documentation
* [2398](https://github.com/grafana/loki/pull/2398) **robbymilo**: Docs - update links, readme
* [2397](https://github.com/grafana/loki/pull/2397) **coderanger**: 📝 Note that entry_parser is deprecated.
* [2396](https://github.com/grafana/loki/pull/2396) **dnsmichi**: Docs: Fix Fluentd title (visible in menu)
* [2391](https://github.com/grafana/loki/pull/2391) **cyriltovena**: Update fluentd docs and fixes links for the website.
* [2390](https://github.com/grafana/loki/pull/2390) **cyriltovena**: Fluent bit docs
* [2389](https://github.com/grafana/loki/pull/2389) **cyriltovena**: Docker driver doc
* [2385](https://github.com/grafana/loki/pull/2385) **abowloflrf**: Update logo link in README.md
* [2378](https://github.com/grafana/loki/pull/2378) **robbymilo**: Sync docs to website
* [2360](https://github.com/grafana/loki/pull/2360) **owen-d**: Makes timestamp parsing docs clearer
* [2358](https://github.com/grafana/loki/pull/2358) **rille111**: Documentation: Add example for having separate pvc for loki, using helm
* [2357](https://github.com/grafana/loki/pull/2357) **owen-d**: Storage backend examples
* [2338](https://github.com/grafana/loki/pull/2338) **cyriltovena**: Add a complete tutorial on how to ship logs from AWS EKS.
* [2335](https://github.com/grafana/loki/pull/2335) **cyriltovena**: Improve documentation of the metric stage.
* [2331](https://github.com/grafana/loki/pull/2331) **cyriltovena**: Add a tutorial to forward AWS ECS logs to Loki.
* [2321](https://github.com/grafana/loki/pull/2321) **cyriltovena**: Tutorial to run Promtail on AWS EC2
* [2318](https://github.com/grafana/loki/pull/2318) **adityacs**: Configuration documentation improvements
* [2317](https://github.com/grafana/loki/pull/2317) **owen-d**: remove DynamoDB chunk store doc
* [2308](https://github.com/grafana/loki/pull/2308) **wardbekker**: Added a link to the replace parsing stage
* [2305](https://github.com/grafana/loki/pull/2305) **rafaelpissolatto**: Fix schema_config store value
* [2285](https://github.com/grafana/loki/pull/2285) **adityacs**: Fix local.md doc
* [2284](https://github.com/grafana/loki/pull/2284) **owen-d**: Update local.md
* [2279](https://github.com/grafana/loki/pull/2279) **Fra-nk**: Documentation: Refine LogQL documentation
* [2273](https://github.com/grafana/loki/pull/2273) **RichiH**: Fix typo
* [2247](https://github.com/grafana/loki/pull/2247) **carlpett**: docs: Fix missing quotes
* [2233](https://github.com/grafana/loki/pull/2233) **vyzigold**: docs: Add readmes to individual helm charts
* [2220](https://github.com/grafana/loki/pull/2220) **oddlittlebird**: Docs: Local install edits
* [2217](https://github.com/grafana/loki/pull/2217) **fredr**: docs: BoltDB typo
* [2215](https://github.com/grafana/loki/pull/2215) **fredr**: docs: Correct loki address for docker-compose
* [2172](https://github.com/grafana/loki/pull/2172) **cyriltovena**: Update old link for pipeline stages.
* [2163](https://github.com/grafana/loki/pull/2163) **slim-bean**: docs: fix an error in the example log line and byte counter metrics
* [2160](https://github.com/grafana/loki/pull/2160) **slim-bean**: Fix some errors in the upgrade guide to 1.5.0 and add some missing notes discovered by users.
* [2152](https://github.com/grafana/loki/pull/2152) **eamonryan**: Fix typo in promtail ClusterRole
* [2139](https://github.com/grafana/loki/pull/2139) **adityacs**: Fix configuration docs
* [2137](https://github.com/grafana/loki/pull/2137) **RichiH**: Propose new governance
* [2136](https://github.com/grafana/loki/pull/2136) **cyriltovena**: Fixes Iterator boundaries
* [2125](https://github.com/grafana/loki/pull/2125) **theMercedes**: Update logql.md
* [2112](https://github.com/grafana/loki/pull/2112) **nileshcs**: Documentation: Outdated fluentd image name, UID details, link update
* [2092](https://github.com/grafana/loki/pull/2092) **i-takizawa**: docs: make <placeholders> visible

#### Build
* [2467](https://github.com/grafana/loki/pull/2467) **slim-bean**: Update Loki build image

#### Ksonnet
* [2460](https://github.com/grafana/loki/pull/2460) **Duologic**: refactor: use $.core.v1.envVar
* [2452](https://github.com/grafana/loki/pull/2452) **slim-bean**: ksonnet: Reduce querier parallelism to a more sane default value and remove the default setting for storage_backend
* [2377](https://github.com/grafana/loki/pull/2377) **Duologic**: refactor: moved jaeger-agent-mixin
* [2373](https://github.com/grafana/loki/pull/2373) **slim-bean**: Ksonnet: Add a Pod Disruption Budget to Loki Ingesters
* [2185](https://github.com/grafana/loki/pull/2185) **cyriltovena**: Refactor mixin routes and add series API.
* [2162](https://github.com/grafana/loki/pull/2162) **slim-bean**: ksonnet: Fix up datasources and variables in Loki Operational
* [2091](https://github.com/grafana/loki/pull/2091) **beorn7**: Keep scrape config in line with the new Prometheus scrape config

#### Docker logging driver
* [2435](https://github.com/grafana/loki/pull/2435) **cyriltovena**: Add more precisions on the docker driver installed on the daemon.
* [2343](https://github.com/grafana/loki/pull/2343) **jdfalk**: loki-docker-driver: Change "ignoring empty line" to debug logging
* [2295](https://github.com/grafana/loki/pull/2295) **cyriltovena**: Remove mount in the docker driver.
* [2199](https://github.com/grafana/loki/pull/2199) **cyriltovena**: Docker driver relabeling
* [2116](https://github.com/grafana/loki/pull/2116) **cyriltovena**: Allows to change the log driver mode and buffer size.

#### Logstash output plugin
* [2415](https://github.com/grafana/loki/pull/2415) **cyriltovena**: Set service values via --set for logstash.
* [2410](https://github.com/grafana/loki/pull/2410) **adityacs**: logstash code refactor and doc improvements
* [1822](https://github.com/grafana/loki/pull/1822) **adityacs**: Loki Logstash Plugin

#### Loki canary
* [2413](https://github.com/grafana/loki/pull/2413) **slim-bean**: Loki-Canary: Backoff retries on query failures, add histograms for query performance.
* [2369](https://github.com/grafana/loki/pull/2369) **slim-bean**: Loki Canary: One more round of improvements to query for missing websocket entries up to max-wait
* [2350](https://github.com/grafana/loki/pull/2350) **slim-bean**: Canary tweaks
* [2344](https://github.com/grafana/loki/pull/2344) **slim-bean**: Loki-Canary: Add query spot checking and metric count checking
* [2259](https://github.com/grafana/loki/pull/2259) **ombre8**: Canary: make stream configurable

#### Fluentd
* [2407](https://github.com/grafana/loki/pull/2407) **cyriltovena**: bump fluentd version to release a new gem.
* [2399](https://github.com/grafana/loki/pull/2399) **tarokkk**: fluentd: Make fluentd version requirements permissive
* [2179](https://github.com/grafana/loki/pull/2179) **takanabe**: Improve fluentd plugin development experience
* [2171](https://github.com/grafana/loki/pull/2171) **takanabe**: Add server TLS certificate verification

#### Fluent Bit
* [2375](https://github.com/grafana/loki/pull/2375) **cyriltovena**: Fixes the fluentbit batchwait  backward compatiblity.
* [2367](https://github.com/grafana/loki/pull/2367) **dojci**: fluent-bit: Add more loki client configuration options
* [2365](https://github.com/grafana/loki/pull/2365) **dojci**: fluent-bit: Fix fluent-bit exit callback when buffering is enabled
* [2290](https://github.com/grafana/loki/pull/2290) **cyriltovena**: Fixes the lint issue merged to master.
* [2286](https://github.com/grafana/loki/pull/2286) **adityacs**: Fix fluent-bit newline and tab characters
* [2142](https://github.com/grafana/loki/pull/2142) **dojci**: Add FIFO queue persistent buffering for fluent bit output plugin
* [2089](https://github.com/grafana/loki/pull/2089) **FrederikNS**: Allow configuring more options for output configuration

#### Helm
* [2406](https://github.com/grafana/loki/pull/2406) **steven-sheehy**: Helm: Fix regression in chart name
* [2379](https://github.com/grafana/loki/pull/2379) **StevenReitsma**: production/helm: Add emptyDir volume type to promtail PSP
* [2366](https://github.com/grafana/loki/pull/2366) **StevenReitsma**: production/helm: Add projected and downwardAPI volume types to PodSecurityPolicy (#2355)
* [2258](https://github.com/grafana/loki/pull/2258) **Synehan**: helm: add annotations to service monitor
* [2241](https://github.com/grafana/loki/pull/2241) **chauffer**: Kubernetes manifests: Remove namespace from cluster-wide resources
* [2238](https://github.com/grafana/loki/pull/2238) **vhrosales**: helm: Add loadBalancerIP option to loki chart
* [2205](https://github.com/grafana/loki/pull/2205) **joschi36**: BUG: add missing namespace in ingress object
* [2197](https://github.com/grafana/loki/pull/2197) **cyriltovena**: Render loki datasources even if Grafana is disabled.
* [2141](https://github.com/grafana/loki/pull/2141) **cyriltovena**: Adds the ability to have a pull secrets for Promtail.
* [2099](https://github.com/grafana/loki/pull/2099) **allout58**: helm/loki-stack: Support Prometheus on a sub-path in Grafana config
* [2086](https://github.com/grafana/loki/pull/2086) **osela**: helm/loki-stack: render loki datasource only if grafana is enabled
* [2091](https://github.com/grafana/loki/pull/2091) **beorn7**: Keep scrape config in line with the new Prometheus scrape config

#### Build
* [2371](https://github.com/grafana/loki/pull/2371) **cyriltovena**: Fixes helm publish that needs now to add repo.
* [2341](https://github.com/grafana/loki/pull/2341) **slim-bean**: Build: Fix CI helm test
* [2309](https://github.com/grafana/loki/pull/2309) **cyriltovena**: Test again arm32 on internal ci.
* [2307](https://github.com/grafana/loki/pull/2307) **cyriltovena**: Removes arm32 for now as we're migrating the CI.
* [2287](https://github.com/grafana/loki/pull/2287) **wardbekker**: Change the Grafana image to latest
* [2212](https://github.com/grafana/loki/pull/2212) **roidelapluie**: Remove unhelpful/problematic term in circleci.yml


## 1.5.0 (2020-05-20)

It's been a busy month and a half since 1.4.0 was released, and a lot of new improvements have been added to Loki since!

Be prepared for some configuration changes that may cause some bumps when upgrading,
we apologize for this but are always striving to reach the right compromise of code simplicity and user/operating experience.

In this case we opted to keep a simplified configuration inline with Cortex rather than a more complicated and error prone internal config mapping or difficult to implement support for multiple config names for the same feature.

This does result in breaking config changes for some configurations, however, these will fail fast and with the [list of diffs](https://cortexmetrics.io/docs/changelog/#config-file-breaking-changes) from the Cortex project should be quick to fix.

### Important Notes

**Be prepared for breaking config changes.**  Loki 1.5.0 vendors cortex [v1.0.1-0.20200430170006-3462eb63f324](https://github.com/cortexproject/cortex/commit/3462eb63f324c649bbaa122933bc591b710f4e48),
there were substantial breaking config changes in Cortex 1.0 which standardized config options, and fixed typos.

**The Loki docker image user has changed to no longer be root**

Check the [upgrade guide](https://github.com/grafana/loki/blob/master/docs/sources/operations/upgrade.md#150) for more detailed information on these changes.

### Notable Features and Fixes

There are quite a few we want to mention listed in order they were merged (mostly)

* [1837](https://github.com/grafana/loki/pull/1837) **sandeepsukhani**: flush boltdb to object store

This is perhaps the most exciting feature of 1.5.0, the first steps in removing a dependency on a separate index store!  This feature is still very new and experimental, however, we want this to be the future for Loki.  Only requiring just an object store.

If you want to test this new feature, and help us find any bugs, check out the [docs](docs/operations/storage/boltdb-shipper.md) to learn more and get started.

* [2073](https://github.com/grafana/loki/pull/2073) **slim-bean**: Loki: Allow configuring query_store_max_look_back_period when running a filesystem store and boltdb-shipper

This is even more experimental than the previous feature mentioned however also pretty exciting for Loki users who use the filesystem storage. We can leverage changes made in [1837](https://github.com/grafana/loki/pull/1837) to now allow Loki to run in a clustered mode with individual filesystem stores!

Please check out the last section in the [filesystem docs](docs/operations/storage/filesystem.md) for more details on how this works and how to use it!

* [2095](https://github.com/grafana/loki/pull/2095) **cyriltovena**: Adds backtick for the quoted string token lexer.

This will come as a big win to anyone who is writing complicated reqular expressions in either their Label matchers or Filter Expressions.  Starting now you can use the backtick to encapsulate your regex **and not have to do any escaping of special characters!!**

Examples:

```
{name="cassandra"} |~ `error=\w+`
{name!~`mysql-\d+`}
```

* [2055](https://github.com/grafana/loki/pull/2055) **aknuds1**: Chore: Fix spelling of per second in code

This is technically a breaking change for anyone who wrote code to processes the new statistics output in the query result added in 1.4.0, we apologize to anyone in this situation but if we don't fix this kind of error now it will be there forever.
And at the same time we didn't feel it was appropriate to make any major api revision changes for such a new feature and simple change.  We are always trying to use our best judgement in cases like this.

* [2031](https://github.com/grafana/loki/pull/2031) **cyriltovena**: Improve protobuf serialization

Thanks @cyriltovena for another big performance improvement in Loki, this time around protbuf's!

* [2021](https://github.com/grafana/loki/pull/2021) **slim-bean**: Loki: refactor validation and improve error messages
* [2012](https://github.com/grafana/loki/pull/2012) **slim-bean**: Loki: Improve logging and add metrics to streams dropped by stream limit

These two changes standardize the metrics used to report when a tenant hits a limit, now all discarded samples should be reported under `loki_discarded_samples_total` and you no longer need to also reference `cortex_discarded_samples_total`.
Additionally error messages were improved to help clients take better action when hitting limits.

* [1970](https://github.com/grafana/loki/pull/1970) **cyriltovena**: Allow to aggregate binary operations.

Another nice improvement to the query language which allows queries like this to work now:

```
sum by (job) (count_over_time({namespace="tns"}[5m] |= "level=error") / count_over_time({namespace="tns"}[5m]))
```

* [1713](https://github.com/grafana/loki/pull/1713) **adityacs**: Log error message for invalid checksum

In the event something went wrong with a stored chunk, rather than fail the query we ignore the chunk and return the rest.

* [2066](https://github.com/grafana/loki/pull/2066) **slim-bean**: Promtail: metrics stage can also count line bytes

This is a nice extension to a previous feature which let you add a metric to count log lines per stream, you can now count log bytes per stream.

Check out [this example](docs/clients/promtail/configuration.md#counter) to configure this in your promtail pipelines.

* [1935](https://github.com/grafana/loki/pull/1935) **cyriltovena**: Support stdin target via flag instead of automatic detection.

Third times a charm!  With 1.4.0 we allowed sending logs directly to promtail via stdin, with 1.4.1 we released a patch for this feature which wasn't detecting stdin correctly on some operating systems.
Unfortunately after a few more bug reports it seems this change caused some more undesired side effects so we decided to not try to autodetect stdin at all, instead now you must pass the `--stdin` flag if you want Promtail to listen for logs on stdin.

* [2076](https://github.com/grafana/loki/pull/2076) **cyriltovena**: Allows to pass inlined pipeline stages to the docker driver.
* [1906](https://github.com/grafana/loki/pull/1906) **cyriltovena**: Add no-file and keep-file log option for docker driver.

The docker logging driver received a couple very nice updates, it's always been challenging to configure pipeline stages for the docker driver, with the first PR there are now a few easier ways to do this!
In the second PR we added config options to control keeping any log files on the host when using the docker logging driver, allowing you to run with no disk access if you would like, as well as allowing you to control keeping log files available after container restarts.

* [1864](https://github.com/grafana/loki/pull/1864) **cyriltovena**: Sign helm package with GPG.

We now GPG sign helm packages!

### All Changes

#### Loki

* [2097](https://github.com/grafana/loki/pull/2097) **owen-d**: simplifies/updates some of our configuration examples
* [2095](https://github.com/grafana/loki/pull/2095) **cyriltovena**: Adds backtick for the quoted string token lexer.
* [2093](https://github.com/grafana/loki/pull/2093) **cyriltovena**: Fixes unit in stats request log.
* [2088](https://github.com/grafana/loki/pull/2088) **slim-bean**: Loki: allow no encoding/compression on chunks
* [2078](https://github.com/grafana/loki/pull/2078) **owen-d**: removes yolostring
* [2073](https://github.com/grafana/loki/pull/2073) **slim-bean**: Loki: Allow configuring query_store_max_look_back_period when running a filesystem store and boltdb-shipper
* [2064](https://github.com/grafana/loki/pull/2064) **cyriltovena**: Reverse entry iterator pool
* [2059](https://github.com/grafana/loki/pull/2059) **cyriltovena**: Recover from panic in http and grpc handlers.
* [2058](https://github.com/grafana/loki/pull/2058) **cyriltovena**: Fix a bug in range vector skipping data.
* [2055](https://github.com/grafana/loki/pull/2055) **aknuds1**: Chore: Fix spelling of per second in code
* [2046](https://github.com/grafana/loki/pull/2046) **gouthamve**: Fix bug in logql parsing that leads to crash.
* [2050](https://github.com/grafana/loki/pull/2050) **aknuds1**: Chore: Correct typo "per seconds"
* [2034](https://github.com/grafana/loki/pull/2034) **sandeepsukhani**: some metrics for measuring performance and failures in boltdb shipper
* [2031](https://github.com/grafana/loki/pull/2031) **cyriltovena**: Improve protobuf serialization
* [2030](https://github.com/grafana/loki/pull/2030) **adityacs**: Update loki to cortex master
* [2023](https://github.com/grafana/loki/pull/2023) **cyriltovena**: Support post requests in the frontend queryrange handler.
* [2021](https://github.com/grafana/loki/pull/2021) **slim-bean**: Loki: refactor validation and improve error messages
* [2019](https://github.com/grafana/loki/pull/2019) **slim-bean**: make `loki_ingester_memory_streams` Gauge per tenant.
* [2012](https://github.com/grafana/loki/pull/2012) **slim-bean**: Loki: Improve logging and add metrics to streams dropped by stream limit
* [2010](https://github.com/grafana/loki/pull/2010) **cyriltovena**: Update lz4 library to latest to ensure deterministic output.
* [2001](https://github.com/grafana/loki/pull/2001) **sandeepsukhani**: table client for boltdb shipper to enforce retention
* [1995](https://github.com/grafana/loki/pull/1995) **sandeepsukhani**: make boltdb shipper singleton and some other minor refactoring
* [1987](https://github.com/grafana/loki/pull/1987) **slim-bean**: Loki: Add a missing method to facade which is called by the metrics storage client in cortex
* [1982](https://github.com/grafana/loki/pull/1982) **cyriltovena**: Update cortex to latest.
* [1977](https://github.com/grafana/loki/pull/1977) **cyriltovena**: Ensure trace propagation in our logs.
* [1976](https://github.com/grafana/loki/pull/1976) **slim-bean**: incorporate some better defaults into table-manager configs
* [1975](https://github.com/grafana/loki/pull/1975) **slim-bean**: Update cortex vendoring to latest master
* [1970](https://github.com/grafana/loki/pull/1970) **cyriltovena**: Allow to aggregate binary operations.
* [1965](https://github.com/grafana/loki/pull/1965) **slim-bean**: Loki: Adds an `interval` paramater to query_range queries allowing a sampling of events to be returned based on the provided interval
* [1964](https://github.com/grafana/loki/pull/1964) **owen-d**: chunk bounds metric now records 8h range in 1h increments
* [1963](https://github.com/grafana/loki/pull/1963) **cyriltovena**: Improve the local config to work locally and inside docker.
* [1961](https://github.com/grafana/loki/pull/1961) **jpmcb**: [Bug] Workaround for broken etcd gomod import
* [1958](https://github.com/grafana/loki/pull/1958) **owen-d**: chunk lifespan histogram
* [1956](https://github.com/grafana/loki/pull/1956) **sandeepsukhani**: update cortex to latest master
* [1953](https://github.com/grafana/loki/pull/1953) **jpmcb**: Go mod: explicit golang.org/x/net replace
* [1950](https://github.com/grafana/loki/pull/1950) **cyriltovena**: Fixes case handling in regex simplification.
* [1949](https://github.com/grafana/loki/pull/1949) **SerialVelocity**: [Loki]: Cleanup dockerfile
* [1946](https://github.com/grafana/loki/pull/1946) **slim-bean**: Loki Update the cut block size counter when creating a memchunk from byte slice
* [1939](https://github.com/grafana/loki/pull/1939) **owen-d**: adds config validation, similar to cortex
* [1916](https://github.com/grafana/loki/pull/1916) **cyriltovena**: Add cap_net_bind_service linux capabilities to Loki.
* [1914](https://github.com/grafana/loki/pull/1914) **owen-d**: only fetches one chunk per series in /series
* [1875](https://github.com/grafana/loki/pull/1875) **owen-d**: support `match[]` encoding
* [1869](https://github.com/grafana/loki/pull/1869) **pstibrany**: Update Cortex to latest master
* [1846](https://github.com/grafana/loki/pull/1846) **owen-d**: Sharding optimizations I: AST mapping
* [1838](https://github.com/grafana/loki/pull/1838) **cyriltovena**: Move default port for Loki to 3100 everywhere.
* [1837](https://github.com/grafana/loki/pull/1837) **sandeepsukhani**: flush boltdb to object store
* [1834](https://github.com/grafana/loki/pull/1834) **Mario-Hofstaetter**: Loki/Change local storage directory to /loki/ and fix permissions (#1833)
* [1819](https://github.com/grafana/loki/pull/1819) **cyriltovena**: Adds a counter for total flushed chunks per reason.
* [1816](https://github.com/grafana/loki/pull/1816) **sdojjy**: loki can not be started with loki-local-config.yaml
* [1810](https://github.com/grafana/loki/pull/1810) **cyriltovena**: Optimize empty filter queries.
* [1809](https://github.com/grafana/loki/pull/1809) **cyriltovena**: Test stats memchunk
* [1804](https://github.com/grafana/loki/pull/1804) **pstibrany**: Convert Loki modules to services
* [1799](https://github.com/grafana/loki/pull/1799) **pstibrany**: loki: update Cortex to master
* [1798](https://github.com/grafana/loki/pull/1798) **adityacs**: Support configurable maximum of the limits parameter
* [1713](https://github.com/grafana/loki/pull/1713) **adityacs**: Log error message for invalid checksum
* [1706](https://github.com/grafana/loki/pull/1706) **cyriltovena**: Non-root user docker image for Loki.

#### Logcli
* [2027](https://github.com/grafana/loki/pull/2027) **pstibrany**: logcli: Query needs to be stored into url.RawQuery, and not url.Path
* [2000](https://github.com/grafana/loki/pull/2000) **cyriltovena**: Improve URL building in the logcli to strip trailing /.
* [1922](https://github.com/grafana/loki/pull/1922) **bavarianbidi**: logcli: org-id/tls-skip-verify set via env var
* [1861](https://github.com/grafana/loki/pull/1861) **yeya24**: Support series API in logcli
* [1850](https://github.com/grafana/loki/pull/1850) **chrischdi**: BugFix: Fix logcli client to use OrgID in LiveTail
* [1814](https://github.com/grafana/loki/pull/1814) **cyriltovena**: Logcli remote storage.
* [1712](https://github.com/grafana/loki/pull/1712) **rfratto**: clarify logcli commands and output

#### Promtail
* [2069](https://github.com/grafana/loki/pull/2069) **slim-bean**: Promtail: log at debug level when nothing matches the specified path for a file target
* [2066](https://github.com/grafana/loki/pull/2066) **slim-bean**: Promtail: metrics stage can also count line bytes
* [2049](https://github.com/grafana/loki/pull/2049) **adityacs**: Fix promtail client default values
* [2075](https://github.com/grafana/loki/pull/2075) **cyriltovena**: Fixes a panic in dry-run when using external labels.
* [2026](https://github.com/grafana/loki/pull/2026) **adityacs**: Targets not required in promtail config
* [2004](https://github.com/grafana/loki/pull/2004) **cyriltovena**: Adds config to disable HTTP and GRPC server in Promtail.
* [1935](https://github.com/grafana/loki/pull/1935) **cyriltovena**: Support stdin target via flag instead of automatic detection.
* [1920](https://github.com/grafana/loki/pull/1920) **alexanderGalushka**: feat: tms readiness check bypass implementation
* [1894](https://github.com/grafana/loki/pull/1894) **cyriltovena**: Fixes possible panic in json pipeline stage.
* [1865](https://github.com/grafana/loki/pull/1865) **adityacs**: Fix flaky promtail test
* [1815](https://github.com/grafana/loki/pull/1815) **adityacs**: Log error message when source does not exist in extracted values
* [1627](https://github.com/grafana/loki/pull/1627) **rfratto**: Proposal: Promtail Push API

#### Docker Driver
* [2076](https://github.com/grafana/loki/pull/2076) **cyriltovena**: Allows to pass inlined pipeline stages to the docker driver.
* [2054](https://github.com/grafana/loki/pull/2054) **bkmit**: Docker driver: Allow to provision external pipeline files to plugin
* [1906](https://github.com/grafana/loki/pull/1906) **cyriltovena**: Add no-file and keep-file log option for docker driver.
* [1903](https://github.com/grafana/loki/pull/1903) **cyriltovena**: Log docker driver config map.

#### Fluentd
* [2074](https://github.com/grafana/loki/pull/2074) **osela**: fluentd plugin: support placeholders in tenant field
* [2006](https://github.com/grafana/loki/pull/2006) **Skeen**: fluent-plugin-loki: Restructuring and CI
* [1909](https://github.com/grafana/loki/pull/1909) **jgehrcke**: fluentd loki plugin README: add note about labels
* [1853](https://github.com/grafana/loki/pull/1853) **wardbekker**: bump gem version
* [1811](https://github.com/grafana/loki/pull/1811) **JamesJJ**: Error handling: Show data stream at "debug" level, not "warn"

#### Fluent Bit
* [2040](https://github.com/grafana/loki/pull/2040) **avii-ridge**: Add extraOutputs variable to support multiple outputs for fluent-bit
* [1915](https://github.com/grafana/loki/pull/1915) **DirtyCajunRice**: Fix fluent-bit metrics
* [1890](https://github.com/grafana/loki/pull/1890) **dottedmag**: fluentbit: JSON encoding: avoid base64 encoding of []byte inside other slices
* [1791](https://github.com/grafana/loki/pull/1791) **cyriltovena**: Improve fluentbit logfmt.

#### Ksonnet
* [1980](https://github.com/grafana/loki/pull/1980) **cyriltovena**: Log slow query from the frontend by default in ksonnet.

##### Mixins
* [2080](https://github.com/grafana/loki/pull/2080) **beorn7**: mixin: Accept suffixes to pod name in instance labels
* [2044](https://github.com/grafana/loki/pull/2044) **slim-bean**: Dashboards: fixes the cpu usage graphs
* [2043](https://github.com/grafana/loki/pull/2043) **joe-elliott**: Swapped to container restarts over terminated reasons
* [2041](https://github.com/grafana/loki/pull/2041) **slim-bean**: Dashboard: Loki Operational improvements
* [1934](https://github.com/grafana/loki/pull/1934) **tomwilkie**: Put loki-mixin and promtail-mixin dashboards in a folder.
* [1913](https://github.com/grafana/loki/pull/1913) **tomwilkie**: s/dashboards/grafanaDashboards.

#### Helm
* [2038](https://github.com/grafana/loki/pull/2038) **oke-py**: Docs: update Loki Helm Chart document to support Helm 3
* [2015](https://github.com/grafana/loki/pull/2015) **etashsingh**: Change image tag from 1.4.1 to 1.4.0 in Helm chart
* [1981](https://github.com/grafana/loki/pull/1981) **sshah90**: added extraCommandlineArgs in values file
* [1967](https://github.com/grafana/loki/pull/1967) **rdxmb**: helm chart: add missing line feed
* [1898](https://github.com/grafana/loki/pull/1898) **stefanandres**: [helm loki/promtail] make UpdateStrategy configurable
* [1871](https://github.com/grafana/loki/pull/1871) **stefanandres**: [helm loki/promtail] Add systemd-journald example with extraMount, extraVolumeMount
* [1864](https://github.com/grafana/loki/pull/1864) **cyriltovena**: Sign helm package with GPG.
* [1825](https://github.com/grafana/loki/pull/1825) **polar3130**: Helm/loki-stack: refresh default grafana.image.tag to 6.7.0
* [1817](https://github.com/grafana/loki/pull/1817) **bclermont**: Helm chart: Prevent prometheus to scrape both services

#### Loki Canary
* [1891](https://github.com/grafana/loki/pull/1891) **joe-elliott**: Addition of a `/suspend` endpoint to Loki Canary

#### Docs
* [2056](https://github.com/grafana/loki/pull/2056) **cyriltovena**: Update api.md
* [2014](https://github.com/grafana/loki/pull/2014) **jsoref**: Spelling
* [1999](https://github.com/grafana/loki/pull/1999) **oddlittlebird**: Docs: Added labels content
* [1974](https://github.com/grafana/loki/pull/1974) **rfratto**: fix stores for chunk and index in documentation for period_config
* [1966](https://github.com/grafana/loki/pull/1966) **oddlittlebird**: Docs: Update docker.md
* [1951](https://github.com/grafana/loki/pull/1951) **cstyan**: Move build from source instructions to root readme.
* [1945](https://github.com/grafana/loki/pull/1945) **FlorianLudwig**: docs: version pin the docker image in docker-compose
* [1925](https://github.com/grafana/loki/pull/1925) **wardbekker**: Clarified that the api push path needs to be specified.
* [1905](https://github.com/grafana/loki/pull/1905) **sshah90**: updating typo for end time parameter in api docs
* [1888](https://github.com/grafana/loki/pull/1888) **slim-bean**: docs: cleaning up the comments for the cache_config, default_validity option
* [1887](https://github.com/grafana/loki/pull/1887) **slim-bean**: docs: Adding a config change in release 1.4 upgrade doc, updating readme with new doc links
* [1881](https://github.com/grafana/loki/pull/1881) **cyriltovena**: Add precision about the range notation for LogQL.
* [1879](https://github.com/grafana/loki/pull/1879) **slim-bean**: docs: update promtail docs for backoff
* [1873](https://github.com/grafana/loki/pull/1873) **owen-d**: documents frontend worker
* [1870](https://github.com/grafana/loki/pull/1870) **ushuz**: Docs: Keep plugin install command example in one line
* [1856](https://github.com/grafana/loki/pull/1856) **slim-bean**: docs: tweak the doc section of the readme a little
* [1852](https://github.com/grafana/loki/pull/1852) **slim-bean**: docs: clean up schema recommendations
* [1843](https://github.com/grafana/loki/pull/1843) **vishesh92**: Docs: Update configuration docs for redis

#### Build
* [2042](https://github.com/grafana/loki/pull/2042) **rfratto**: Fix drone
* [2009](https://github.com/grafana/loki/pull/2009) **cyriltovena**: Adds :delegated flags to speed up build experience on MacOS.
* [1942](https://github.com/grafana/loki/pull/1942) **owen-d**: delete tag script filters by prefix instead of substring
* [1918](https://github.com/grafana/loki/pull/1918) **slim-bean**: build: This Dockerfile is a remnant from a long time ago, not needed.
* [1911](https://github.com/grafana/loki/pull/1911) **slim-bean**: build: push images for `k` branches
* [1849](https://github.com/grafana/loki/pull/1849) **cyriltovena**: Pin helm version in circle-ci helm testing workflow.


## 1.4.1 (2020-04-06)

We realized after the release last week that piping data into promtail was not working on Linux or Windows, this should fix this issue for both platforms:

* [1893](https://github.com/grafana/loki/pull/1893) **cyriltovena**: Removes file size check for pipe, not provided by linux.

Also thanks to @dottedmag for providing this fix for Fluent Bit!

* [1890](https://github.com/grafana/loki/pull/1890) **dottedmag**: fluentbit: JSON encoding: avoid base64 encoding of []byte inside other slices

## 1.4.0 (2020-04-01)

Over 130 PR's merged for this release, from 40 different contributors!!  We continue to be humbled and thankful for the growing community of contributors and users of Loki.  Thank you all so much.

### Important Notes

**Really, this is important**

Before we get into new features, version 1.4.0 brings with it the first (that we are aware of) upgrade dependency.

We have created a dedicated page for upgrading Loki in the [operations section of the docs](https://github.com/grafana/loki/blob/master/docs/sources/operations/upgrade.md#140)

The docker image tag naming was changed, the starting in 1.4.0 docker images no longer have the `v` prefix: `grafana/loki:1.4.0`

Also you should be aware we are now pruning old `master-xxxxx` docker images from docker hub, currently anything older than 90 days is removed.  **We will never remove released versions of Loki**

### Notable Features

* [1661](https://github.com/grafana/loki/pull/1661) **cyriltovena**: Frontend & Querier query statistics instrumentation.

The API now returns a plethora of stats into the work Loki performed to execute your query, eventually this will be displayed in some form in Grafana to help users better understand how "expensive" their queries are.  Our goal here initially was to better instrument the recent work done in v1.3.0 on query parallelization and to better understand the performance of each part of Loki.  In the future we are looking at additional ideas to provide feedback to users to tailor their queries for better performance.

* [1652](https://github.com/grafana/loki/pull/1652) **cyriltovena**: --dry-run Promtail.
* [1649](https://github.com/grafana/loki/pull/1649) **cyriltovena**: Pipe data to Promtail

This is a long overdue addition to Promtail which can help setup and debug pipelines, with these new features you can do this to feed a single log line into Promtail:

```bash
echo -n 'level=debug msg="test log (200)"' | cmd/promtail/promtail -config.file=cmd/promtail/promtail-local-config.yaml --dry-run -log.level=debug 2>&1 | sed 's/^.*stage/stage/g'
```

`-log.level=debug 2>&1 | sed 's/^.*stage/stage/g` are added to enable debug output, direct the output to stdout, and a sed filter to remove some noise from the log lines.

The `stdin` functionality also works without `--dry-run` allowing you to feed any logs into Promtail via `stdin` and send them to Loki

* [1677](https://github.com/grafana/loki/pull/1677) **owen-d**: Literal Expressions in LogQL
* [1662](https://github.com/grafana/loki/pull/1662) **owen-d**: Binary operators in LogQL

These two extensions to LogQL now let you execute queries like this:

    * `sum(rate({app="foo"}[5m])) * 2`
    * `sum(rate({app="foo"}[5m]))/1e6`

* [1678](https://github.com/grafana/loki/pull/1678) **slim-bean**: promtail: metrics pipeline count all log lines

Now you can get per-stream line counts as a metric from promtail, useful for seeing which applications log the most

```yaml
- metrics:
    line_count_total:
      config:
        action: inc
        match_all: true
      description: A running counter of all lines with their corresponding
        labels
      type: Counter
```

* [1558](https://github.com/grafana/loki/pull/1558) **owen-d**: ingester.max-chunk-age
* [1572](https://github.com/grafana/loki/pull/1572) **owen-d**: Feature/query ingesters within

These two configs let you set the max time a chunk can stay in memory in Loki, this is useful to keep memory usage down as well as limit potential loss of data if ingesters crash.  Combine this with the `query_ingesters_within` config and you can have your queriers skip asking the ingesters for data which you know won't still be in memory (older than max_chunk_age).

**NOTE** Do not set the `max_chunk_age` too small, the default of 1h is probably a good point for most people.  Loki does not perform well when you flush many small chunks (such as when your logs have too much cardinality), setting this lower than 1h risks flushing too many small chunks.

* [1581](https://github.com/grafana/loki/pull/1581) **slim-bean**: Add sleep to canary reconnect on error

This isn't a feature but it's an important fix, this is the second time our canaries have tried to DDOS our Loki clusters so you should update to prevent them from trying to attack you.  Aggressive little things these canaries...

* [1840](https://github.com/grafana/loki/pull/1840) **slim-bean**: promtail: Retry 429 rate limit errors from Loki, increase default retry limits
* [1845](https://github.com/grafana/loki/pull/1845) **wardbekker**: throw exceptions on HTTPTooManyRequests and HTTPServerError so Fluentd will retry

These two PR's change how 429 HTTP Response codes are handled (Rate Limiting), previously these responses were dropped, now they will be retried for these clients

    * Promtail
    * Docker logging driver
    * Fluent Bit
    * Fluentd

This pushes the failure to send logs to two places. First is the retry limits. The defaults in promtail (and thus also the Docker logging driver and Fluent Bit, which share the same underlying code) will retry 429s (and 500s) on an exponential backoff for up to about 8.5 mins on the default configurations. (This can be changed; see the [config docs](https://github.com/grafana/loki/blob/v1.4.0/docs/clients/promtail/configuration.md#client_config) for more info.)

The second place would be the log file itself. At some point, most log files roll based on size or time. Promtail makes an attempt to read a rolled log file but will only try once. If you are very sensitive to lost logs, give yourself really big log files with size-based rolling rules and increase those retry timeouts. This should protect you from Loki server outages or network issues.

### All Changes

There are many other important fixes and improvements to Loki, way too many to call out in individual detail, so take a look!

#### Loki
* [1810](https://github.com/grafana/loki/pull/1810) **cyriltovena**: Optimize empty filter queries.
* [1809](https://github.com/grafana/loki/pull/1809) **cyriltovena**: Test stats memchunk
* [1807](https://github.com/grafana/loki/pull/1807) **pracucci**: Enable global limits by default in production mixin
* [1802](https://github.com/grafana/loki/pull/1802) **cyriltovena**: Add a test for duplicates count in the heap iterator and fixes it.
* [1799](https://github.com/grafana/loki/pull/1799) **pstibrany**: loki: update Cortex to master
* [1797](https://github.com/grafana/loki/pull/1797) **cyriltovena**: Use ingester client GRPC call options from config.
* [1794](https://github.com/grafana/loki/pull/1794) **pstibrany**: loki: Convert module names to string
* [1793](https://github.com/grafana/loki/pull/1793) **johncming**: pkg/chunkenc: fix leak of pool.
* [1789](https://github.com/grafana/loki/pull/1789) **adityacs**: Fix loki exit on jaeger agent not being present
* [1787](https://github.com/grafana/loki/pull/1787) **cyriltovena**: Regexp simplification
* [1785](https://github.com/grafana/loki/pull/1785) **pstibrany**: Update Cortex to master
* [1758](https://github.com/grafana/loki/pull/1758) **cyriltovena**: Query range should not support date where start == end.
* [1750](https://github.com/grafana/loki/pull/1750) **talham7391**: Clearer error response from push endpoint when labels are malformed
* [1746](https://github.com/grafana/loki/pull/1746) **cyriltovena**: Update cortex vendoring to include frontend status code improvement.
* [1745](https://github.com/grafana/loki/pull/1745) **cyriltovena**: Refactor querier http error handling.
* [1736](https://github.com/grafana/loki/pull/1736) **adityacs**: Add /ready endpoint to table-manager
* [1733](https://github.com/grafana/loki/pull/1733) **cyriltovena**: This logs queries with latency tag when  recording stats.
* [1730](https://github.com/grafana/loki/pull/1730) **adityacs**: Fix nil pointer dereference in ingester client
* [1719](https://github.com/grafana/loki/pull/1719) **cyriltovena**: Expose QueryType function.
* [1718](https://github.com/grafana/loki/pull/1718) **cyriltovena**: Better logql metric status code.
* [1708](https://github.com/grafana/loki/pull/1708) **cyriltovena**: Increase discarded samples when line is too long.
* [1704](https://github.com/grafana/loki/pull/1704) **owen-d**: api support for scalars
* [1686](https://github.com/grafana/loki/pull/1686) **owen-d**: max line lengths (component + tenant overrides)
* [1684](https://github.com/grafana/loki/pull/1684) **cyriltovena**: Ensure status codes are set correctly in the frontend.
* [1677](https://github.com/grafana/loki/pull/1677) **owen-d**: Literal Expressions in LogQL
* [1662](https://github.com/grafana/loki/pull/1662) **owen-d**: Binary operators in LogQL
* [1661](https://github.com/grafana/loki/pull/1661) **cyriltovena**: Frontend & Querier query statistics instrumentation.
* [1651](https://github.com/grafana/loki/pull/1651) **owen-d**: removes duplicate logRangeExprExt grammar
* [1636](https://github.com/grafana/loki/pull/1636) **cyriltovena**: Fixes stats summary computation.
* [1630](https://github.com/grafana/loki/pull/1630) **owen-d**: adds stringer methods for all ast expr types
* [1626](https://github.com/grafana/loki/pull/1626) **owen-d**: compiler guarantees for logql exprs
* [1616](https://github.com/grafana/loki/pull/1616) **owen-d**: cache key cant be reused when an interval changes
* [1615](https://github.com/grafana/loki/pull/1615) **cyriltovena**: Add statistics to query_range and instant_query API.
* [1612](https://github.com/grafana/loki/pull/1612) **owen-d**: bumps cortex to 0.6.1 master
* [1605](https://github.com/grafana/loki/pull/1605) **owen-d**: Decouple logql engine/AST from execution context
* [1582](https://github.com/grafana/loki/pull/1582) **slim-bean**: Change new stats names
* [1579](https://github.com/grafana/loki/pull/1579) **rfratto**: Disable transfers in loki-local-config.yaml
* [1572](https://github.com/grafana/loki/pull/1572) **owen-d**: Feature/query ingesters within
* [1677](https://github.com/grafana/loki/pull/1677) **owen-d**: Introduces numeric literals in LogQL
* [1569](https://github.com/grafana/loki/pull/1569) **owen-d**: refactors splitby to not require buffered channels
* [1567](https://github.com/grafana/loki/pull/1567) **owen-d**: adds span metadata for split queries
* [1565](https://github.com/grafana/loki/pull/1565) **owen-d**: Feature/per tenant splitby
* [1562](https://github.com/grafana/loki/pull/1562) **sandeepsukhani**: limit for concurrent tail requests
* [1558](https://github.com/grafana/loki/pull/1558) **owen-d**: ingester.max-chunk-age
* [1484](https://github.com/grafana/loki/pull/1484) **pstibrany**: loki: use new runtimeconfig package from Cortex

#### Promtail
* [1840](https://github.com/grafana/loki/pull/1840) **slim-bean**: promtail: Retry 429 rate limit errors from Loki, increase default retry limits
* [1775](https://github.com/grafana/loki/pull/1775) **slim-bean**: promtail: remove the read lines counter when the log file stops being tailed
* [1770](https://github.com/grafana/loki/pull/1770) **adityacs**: Fix single job with multiple service discovery elements
* [1765](https://github.com/grafana/loki/pull/1765) **adityacs**: Fix error in templating when extracted key has nil value
* [1743](https://github.com/grafana/loki/pull/1743) **dtennander**: Promtail: Ignore dropped entries in subsequent metric-stages in pipelines.
* [1687](https://github.com/grafana/loki/pull/1687) **adityacs**: Fix panic in labels debug message
* [1683](https://github.com/grafana/loki/pull/1683) **slim-bean**: promtail: auto-prune stale metrics
* [1678](https://github.com/grafana/loki/pull/1678) **slim-bean**: promtail: metrics pipeline count all log lines
* [1666](https://github.com/grafana/loki/pull/1666) **adityacs**: Support entire extracted value map in template pipeline stage
* [1664](https://github.com/grafana/loki/pull/1664) **adityacs**: Support custom prefix name in metrics stage
* [1660](https://github.com/grafana/loki/pull/1660) **rfratto**: pkg/promtail/positions: handle empty positions file
* [1652](https://github.com/grafana/loki/pull/1652) **cyriltovena**: --dry-run Promtail.
* [1649](https://github.com/grafana/loki/pull/1649) **cyriltovena**: Pipe data to Promtail
* [1602](https://github.com/grafana/loki/pull/1602) **slim-bean**: Improve promtail configuration docs

#### Helm
* [1731](https://github.com/grafana/loki/pull/1731) **billimek**: [promtail helm chart] - Expand promtail syslog svc to support values
* [1688](https://github.com/grafana/loki/pull/1688) **fredgate**: Loki stack helm chart can deploy datasources without Grafana
* [1632](https://github.com/grafana/loki/pull/1632) **lukipro**: Added support for imagePullSecrets in Loki Helm chart
* [1620](https://github.com/grafana/loki/pull/1620) **rsteneteg**: [promtail helm chart] option to set fs.inotify.max_user_instances with init container
* [1617](https://github.com/grafana/loki/pull/1617) **billimek**: [promtail helm chart] Enable support for syslog service
* [1590](https://github.com/grafana/loki/pull/1590) **polar3130**: Helm/loki-stack: refresh default grafana.image.tag to 6.6.0
* [1587](https://github.com/grafana/loki/pull/1587) **polar3130**: Helm/loki-stack: add template for the service name to connect to loki
* [1585](https://github.com/grafana/loki/pull/1585) **monotek**: [loki helm chart] added ingress
* [1553](https://github.com/grafana/loki/pull/1553) **got-root**: helm: Allow setting 'loadBalancerSourceRanges' for the loki service
* [1529](https://github.com/grafana/loki/pull/1529) **tourea**: Promtail Helm Chart: Add support for passing environment variables

#### Jsonnet
* [1776](https://github.com/grafana/loki/pull/1776) **Eraac**: fix typo: Not a binary operator: =
* [1767](https://github.com/grafana/loki/pull/1767) **joe-elliott**: Dashboard Cleanup
* [1766](https://github.com/grafana/loki/pull/1766) **joe-elliott**: Move dashboards out into their own json files
* [1757](https://github.com/grafana/loki/pull/1757) **slim-bean**: promtail-mixin: Allow choosing promtail name
* [1756](https://github.com/grafana/loki/pull/1756) **sh0rez**: fix(ksonnet): named parameters for containerPort
* [1749](https://github.com/grafana/loki/pull/1749) **slim-bean**: Increasing the threshold for a file lag and reducing the severity to warning
* [1748](https://github.com/grafana/loki/pull/1748) **slim-bean**: jsonnet: Breakout promtail mixin.
* [1739](https://github.com/grafana/loki/pull/1739) **cyriltovena**: Fixes frontend args in libsonnet.
* [1735](https://github.com/grafana/loki/pull/1735) **cyriltovena**: Allow to configure global limits via the jsonnet deployment.
* [1705](https://github.com/grafana/loki/pull/1705) **cyriltovena**: Add overrides file for our jsonnet library.
* [1699](https://github.com/grafana/loki/pull/1699) **pracucci**: Increased production distributors memory request and limit
* [1689](https://github.com/grafana/loki/pull/1689) **shokada**: Add headers for WebSocket
* [1665](https://github.com/grafana/loki/pull/1665) **cyriltovena**: Query frontend service should be headless.
* [1613](https://github.com/grafana/loki/pull/1613) **cyriltovena**: Fixes config change in the result cache

#### Fluent Bit
* [1791](https://github.com/grafana/loki/pull/1791) **cyriltovena**: Improve fluentbit logfmt.
* [1717](https://github.com/grafana/loki/pull/1717) **adityacs**: Fluent-bit: Fix panic error when AutoKubernetesLabels is true

#### Fluentd
* [1811](https://github.com/grafana/loki/pull/1811) **JamesJJ**: Error handling: Show data stream at "debug" level, not "warn"
* [1728](https://github.com/grafana/loki/pull/1728) **irake99**: docs: fix outdated link to fluentd
* [1703](https://github.com/grafana/loki/pull/1703) **Skeen**:  fluent-plugin-grafana-loki: Update fluentd base image to current images (edge)
* [1656](https://github.com/grafana/loki/pull/1656) **takanabe**: Convert second(Integer class) to nanosecond precision
* [1646](https://github.com/grafana/loki/pull/1646) **takanabe**: Fix rubocop violation for fluentd/fluent-plugin-loki
* [1603](https://github.com/grafana/loki/pull/1603) **tarokkk**: fluentd-plugin: add URI validation

#### Docs
* [1781](https://github.com/grafana/loki/pull/1781) **candlerb**: Docs: Recommended schema is now v11
* [1771](https://github.com/grafana/loki/pull/1771) **rfratto**: change slack url to slack.grafana.com and use https
* [1738](https://github.com/grafana/loki/pull/1738) **jgehrcke**: docs: observability.md: clarify lines vs. entries
* [1707](https://github.com/grafana/loki/pull/1707) **dangoodman**: Fix regex in pipeline-example.yml
* [1697](https://github.com/grafana/loki/pull/1697) **oke-py**: fix promtail/templates/NOTES.txt to show correctly port-forward command
* [1675](https://github.com/grafana/loki/pull/1675) **owen-d**: maintainer links & usernames
* [1673](https://github.com/grafana/loki/pull/1673) **cyriltovena**: Add Owen to the maintainer team.
* [1671](https://github.com/grafana/loki/pull/1671) **shokada**: Update tanka.md so that promtail.yml is the correct format
* [1648](https://github.com/grafana/loki/pull/1648) **ShotaKitazawa**: loki-canary: fix indent of DaemonSet manifest written in .md file
* [1642](https://github.com/grafana/loki/pull/1642) **slim-bean**: Improve systemd field docs
* [1641](https://github.com/grafana/loki/pull/1641) **pastatopf**: Correct syntax of rate example
* [1634](https://github.com/grafana/loki/pull/1634) **takanabe**: Unite docs for fluentd plugin
* [1619](https://github.com/grafana/loki/pull/1619) **shaikatz**: PeriodConfig documentation fix dynamodb -> aws-dynamo
* [1611](https://github.com/grafana/loki/pull/1611) **owen-d**: loki frontend docs additions
* [1609](https://github.com/grafana/loki/pull/1609) **Lusitaniae**: Fix wget syntax in documentation
* [1608](https://github.com/grafana/loki/pull/1608) **PabloCastellano**: Documentation: Recommend using the latest schema version (v11)
* [1601](https://github.com/grafana/loki/pull/1601) **rfratto**: Clarify regex escaping rules
* [1598](https://github.com/grafana/loki/pull/1598) **cyriltovena**: Update tanka.md doc.
* [1586](https://github.com/grafana/loki/pull/1586) **MrSaints**: Fix typo in changelog for 1.3.0
* [1504](https://github.com/grafana/loki/pull/1504) **hsraju**: Updated configuration.md

#### Logcli
* [1808](https://github.com/grafana/loki/pull/1808) **slim-bean**: logcli: log the full stats and send to stderr instead of stdout
* [1682](https://github.com/grafana/loki/pull/1682) **adityacs**: BugFix: Fix logcli --quiet parameter parsing issue
* [1644](https://github.com/grafana/loki/pull/1644) **cyriltovena**: This improves the log output for statistics in the logcli.
* [1638](https://github.com/grafana/loki/pull/1638) **owen-d**: adds query stats and org id options in logcli
* [1573](https://github.com/grafana/loki/pull/1573) **cyriltovena**: Improve logql query statistics collection.

#### Loki Canary
* [1653](https://github.com/grafana/loki/pull/1653) **slim-bean**: Canary needs its logo
* [1581](https://github.com/grafana/loki/pull/1581) **slim-bean**: Add sleep to canary reconnect on error

#### Build
* [1780](https://github.com/grafana/loki/pull/1780) **slim-bean**: build: Update the CD deploy task name
* [1762](https://github.com/grafana/loki/pull/1762) **dgzlopes**: Bump testify to 1.5.1
* [1742](https://github.com/grafana/loki/pull/1742) **slim-bean**: build: fix deploy on tagged build
* [1741](https://github.com/grafana/loki/pull/1741) **slim-bean**: add darwin and freebsd binaries to release output
* [1740](https://github.com/grafana/loki/pull/1740) **rfratto**: Fix 32-bit Promtail ARM docker builds from Drone
* [1710](https://github.com/grafana/loki/pull/1710) **adityacs**: Add goimport local-prefixes configuration to .golangci.yml
* [1647](https://github.com/grafana/loki/pull/1647) **mattmendick**: Attempting to add `informational` only feedback for codecov
* [1640](https://github.com/grafana/loki/pull/1640) **rfratto**: ci: print error messages when an API request fails
* [1639](https://github.com/grafana/loki/pull/1639) **rfratto**: ci: prune docker tags prefixed with "master-" older than 90 days
* [1637](https://github.com/grafana/loki/pull/1637) **rfratto**: ci: pin plugins/manifest image tag
* [1633](https://github.com/grafana/loki/pull/1633) **rfratto**: ci: make manifest publishing run in serial
* [1629](https://github.com/grafana/loki/pull/1629) **slim-bean**: Ignore markdown files in codecoverage
* [1628](https://github.com/grafana/loki/pull/1628) **rfratto**: Exempt proposals from stale bot
* [1614](https://github.com/grafana/loki/pull/1614) **mattmendick**: Codecov: Update config to add informational flag
* [1600](https://github.com/grafana/loki/pull/1600) **mattmendick**: Codecov circleci test [WIP]

#### Tooling
* [1577](https://github.com/grafana/loki/pull/1577) **pstibrany**: Move chunks-inspect tool to Loki repo

## 1.3.0 (2020-01-16)

### What's New?? ###

With 1.3.0 we are excited to announce several improvements focusing on performance!

First and most significant is the Query Frontend:

* [1442](https://github.com/grafana/loki/pull/1442) **cyriltovena**: Loki Query Frontend

The query frontend allows for sharding queries by time and dispatching them in parallel to multiple queriers, giving true horizontal scaling ability for queries.  Take a look at the [jsonnet changes](https://github.com/grafana/loki/pull/1442/files?file-filters%5B%5D=.libsonnet) to see how we are deploying this in our production setup.  Keep an eye out for a blog post with more information on how the frontend works and more information on this exciting new feature.

In our quest to improve query performance, we discovered that gzip, while good for compression ratio, is not the best for speed.  So we introduced the ability to select from several different compression algorithms:

* [1411](https://github.com/grafana/loki/pull/1411) **cyriltovena**: Adds configurable compression algorithms for chunks

We are currently testing out LZ4 and snappy, LZ4 seemed like a good fit however we found that it didn't always compress the same data to the same output which was causing some troubles for another important improvement:

* [1438](https://github.com/grafana/loki/pull/1438) **pstibrany**: pkg/ingester: added sync period flags

Extending on the work done by @bboreham on Cortex, @pstibrany added a few new flags and code to synchronize chunks between ingesters, which reduces the number of chunks persisted to object stores and therefore also reduces the number of chunks loaded on queries and the amount of de-duplication work which needs to be done.

As mentioned above, LZ4 was in some cases compressing the same data with a different result which was interfering with this change, we are still investigating the cause of this issue (It may be in how we implemented something, or may be in the compression code itself).  For now we have switched to snappy which has seen a reduction in data written to the object store from almost 3x the source data (with a replication factor of 3) to about 1.5x, saving a lot of duplicated log storage!

Another valuable change related to chunks:

* [1406](https://github.com/grafana/loki/pull/1406) **slim-bean**: allow configuring a target chunk size in compressed bytes

With this change you can set a `chunk_target_size` and Loki will attempt to fill a chunk to approx that size before flushing (previously a chunk size was a hard coded 10 blocks where the default block size is 262144 bytes).  Larger chunks are beneficial for a few reasons, mainly on reducing API calls to your object store when performing queries, but also in reducing overhead in a few places, especially when processing very high volume log streams.

Another big improvement is the introduction of accurate rate limiting when running microservices:

* [1486](https://github.com/grafana/loki/pull/1486) **pracucci**: Add ingestion rate global limit support

Previously the rate limit was applied at each distributor, however with traffic split over many distributors the limit would need to be adjusted accordingly.  This meant that scaling up distributors required changing the limit.  Now this information is communicated between distributors such that the limit should be applied accurately regardless of the number of distributors.

And last but not least on the notable changes list is a new feature for Promtail:

* [1275](https://github.com/grafana/loki/pull/1275) **bastjan**: pkg/promtail: IETF Syslog (RFC5424) Support

With this change Promtail can receive syslogs via TCP!  Thanks to @bastjan for all the hard work on this submission!

### Important things to note:

* [1519](https://github.com/grafana/loki/pull/1519) Changes a core behavior in Loki regarding logs with duplicate content AND duplicate timestamps, previously Loki would store logs with duplicate timestamps and content, moving forward logs with duplicate content AND timestamps will be silently ignored.  Mainly this change is to prevent duplicates that appear when a batch is retried (the first entry in the list would be inserted again, now it will be ignored).  Logs with the same timestamp and different content will still be accepted.
* [1486](https://github.com/grafana/loki/pull/1486) Deprecated `-distributor.limiter-reload-period` flag / distributor's `limiter_reload_period` config option.

### All Changes

Once again we can't thank our community and contributors enough for the significant work that everyone is adding to Loki, the entire list of changes is long!!

#### Loki
* [1526](https://github.com/grafana/loki/pull/1526) **codesome**: Support <selector> <range> <filters> for aggregation
* [1522](https://github.com/grafana/loki/pull/1522) **cyriltovena**: Adds support for the old query string regexp in the frontend.
* [1519](https://github.com/grafana/loki/pull/1519) **rfratto**: pkg/chunkenc: ignore duplicate lines pushed to a stream
* [1511](https://github.com/grafana/loki/pull/1511) **sandlis**: querier: fix panic in tailer when max tail duration exceeds
* [1499](https://github.com/grafana/loki/pull/1499) **slim-bean**: Fix a panic in chunk prefetch
* [1495](https://github.com/grafana/loki/pull/1495) **slim-bean**: Prefetch chunks while processing
* [1496](https://github.com/grafana/loki/pull/1496) **cyriltovena**: Add duplicates info and remove timing informations.
* [1490](https://github.com/grafana/loki/pull/1490) **owen-d**: Fix/deadlock frontend queue
* [1489](https://github.com/grafana/loki/pull/1489) **owen-d**: unifies reverse iterators
* [1488](https://github.com/grafana/loki/pull/1488) **cyriltovena**: Fixes response json encoding and add regression tests.
* [1486](https://github.com/grafana/loki/pull/1486) **pracucci**: Add ingestion rate global limit support* [1493](https://github.com/grafana/loki/pull/1493) **pracucci**: Added max streams per user global limit
* [1480](https://github.com/grafana/loki/pull/1480) **cyriltovena**: Close iterator properly and check nil before releasing buffers.
* [1473](https://github.com/grafana/loki/pull/1473) **rfratto**: pkg/querier: don't query all ingesters
* [1470](https://github.com/grafana/loki/pull/1470) **cyriltovena**: Validates limit parameter.
* [1448](https://github.com/grafana/loki/pull/1448) **cyriltovena**: Improving storage benchmark
* [1445](https://github.com/grafana/loki/pull/1445) **cyriltovena**: Add decompression tracing instrumentation.
* [1442](https://github.com/grafana/loki/pull/1442) **cyriltovena**: Loki Query Frontend
* [1438](https://github.com/grafana/loki/pull/1438) **pstibrany**: pkg/ingester: added sync period flags
* [1433](https://github.com/grafana/loki/pull/1433) **zendern**: Using strict parsing for yaml configs
* [1425](https://github.com/grafana/loki/pull/1425) **pstibrany**: pkg/ingester: Added possibility to disable transfers.
* [1423](https://github.com/grafana/loki/pull/1423) **pstibrany**: pkg/chunkenc: Fix BenchmarkRead to focus on reading chunks, not converting bytes to string
* [1421](https://github.com/grafana/loki/pull/1421) **pstibrany**: pkg/chunkenc: change default LZ4 buffer size to 64k.
* [1420](https://github.com/grafana/loki/pull/1420) **cyriltovena**: Sets the chunk encoding correctly when creating chunk from bytes.
* [1419](https://github.com/grafana/loki/pull/1419) **owen-d**: Enables Series API in loki
* [1413](https://github.com/grafana/loki/pull/1413) **pstibrany**: RangeQuery benchmark optimizations
* [1411](https://github.com/grafana/loki/pull/1411) **cyriltovena**: Adds configurable compression algorithms for chunks
* [1409](https://github.com/grafana/loki/pull/1409) **slim-bean**: change the chunk size histogram to allow for bigger buckets
* [1408](https://github.com/grafana/loki/pull/1408) **slim-bean**: forgot to register the new metric for counting blocks per chunk
* [1406](https://github.com/grafana/loki/pull/1406) **slim-bean**: allow configuring a target chunk size in compressed bytes
* [1405](https://github.com/grafana/loki/pull/1405) **pstibrany**: Convert string to bytes once only when doing string filtering.
* [1396](https://github.com/grafana/loki/pull/1396) **pstibrany**: pkg/cfg: print help only when requested, and print it on stdout
* [1383](https://github.com/grafana/loki/pull/1383) **beornf**: Read websocket close in tail handler
* [1071](https://github.com/grafana/loki/pull/1071) **rfratto**: pkg/ingester: limit total number of errors a stream can return on push
* [1545](https://github.com/grafana/loki/pull/1545) **joe-elliott**: Critical n => m conversions
* [1541](https://github.com/grafana/loki/pull/1541) **owen-d**: legacy endpoint 400s metric queries

#### Promtail
* [1515](https://github.com/grafana/loki/pull/1515) **slim-bean**: Promtail: Improve position and size metrics
* [1485](https://github.com/grafana/loki/pull/1485) **p37ruh4**: Fileglob parsing fixes
* [1472](https://github.com/grafana/loki/pull/1472) **owen-d**: positions.ignore-corruptions
* [1453](https://github.com/grafana/loki/pull/1453) **chancez**: pkg/promtail: Initialize counters to 0 when creating client
* [1436](https://github.com/grafana/loki/pull/1436) **rfratto**: promtail: add support for passing through journal entries as JSON
* [1426](https://github.com/grafana/loki/pull/1426) **wphan**: Support microsecond timestamp format
* [1416](https://github.com/grafana/loki/pull/1416) **pstibrany**: pkg/promtail/client: missing URL in client returns error
* [1275](https://github.com/grafana/loki/pull/1275) **bastjan**: pkg/promtail: IETF Syslog (RFC5424) Support

#### Fluent Bit
* [1455](https://github.com/grafana/loki/pull/1455) **JensErat**: fluent-bit-plugin: re-enable failing JSON marshaller tests; pass error instead of logging and ignoring
* [1294](https://github.com/grafana/loki/pull/1294) **JensErat**: fluent-bit: multi-instance support
* [1514](https://github.com/grafana/loki/pull/1514) **shane-axiom**: fluent-plugin-grafana-loki: Add `fluentd_thread` label when `flush_thread_count` > 1

#### Fluentd
* [1500](https://github.com/grafana/loki/pull/1500) **cyriltovena**: Bump fluentd plugin to 1.2.6.
* [1475](https://github.com/grafana/loki/pull/1475) **Horkyze**: fluentd-plugin: call gsub for strings only

#### Docker Driver
* [1414](https://github.com/grafana/loki/pull/1414) **cyriltovena**: Adds tenant-id for docker driver.

#### Logcli
* [1492](https://github.com/grafana/loki/pull/1492) **sandlis**: logcli: replaced GRAFANA_* with LOKI_* in logcli env vars, set default server url for logcli to localhost

#### Helm
* [1534](https://github.com/grafana/loki/pull/1534) **olivierboudet**: helm : fix fluent-bit parser configuration syntax
* [1506](https://github.com/grafana/loki/pull/1506) **terjesannum**: helm: add podsecuritypolicy for fluent-bit
* [1431](https://github.com/grafana/loki/pull/1431) **eugene100**: Helm: fix issue with config.clients
* [1430](https://github.com/grafana/loki/pull/1430) **olivierboudet**: helm : allow to define custom parsers to use with fluentbit.io/parser annotation
* [1418](https://github.com/grafana/loki/pull/1418) **evalsocket**: Helm chart url added in helm.md
* [1336](https://github.com/grafana/loki/pull/1336) **terjesannum**: helm: support adding init containers to the loki pod
* [1530](https://github.com/grafana/loki/pull/1530) **WeiBanjo**: Allow extra command line args for external labels like hostname

#### Jsonnet
* [1518](https://github.com/grafana/loki/pull/1518) **benjaminhuo**: Fix error 'Field does not exist: jaeger_mixin' in tk show
* [1501](https://github.com/grafana/loki/pull/1501) **anarcher**: jsonnet: fix common/defaultPorts parameters
* [1497](https://github.com/grafana/loki/pull/1497) **cyriltovena**: Update Loki mixin to include frontend QPS and latency.
* [1478](https://github.com/grafana/loki/pull/1478) **cyriltovena**: Fixes the typo in the result cache config of the Loki ksonnet lib.
* [1543](https://github.com/grafana/loki/pull/1543) **sh0rez**: fix(ksonnet): use apps/v1

#### Docs
* [1531](https://github.com/grafana/loki/pull/1531) **fitzoh**: Documentation: Add note on using Loki with Amazon ECS
* [1521](https://github.com/grafana/loki/pull/1521) **rfratto**: docs: Document timestamp ordering rules
* [1516](https://github.com/grafana/loki/pull/1516) **rfratto**: Link to release docs in README.md, not master docs
* [1508](https://github.com/grafana/loki/pull/1508) **cyriltovena**: Fixes bad json in Loki API documentation.
* [1505](https://github.com/grafana/loki/pull/1505) **sandlis**: doc: fix sample yaml in docs for installing promtail to k8s
* [1481](https://github.com/grafana/loki/pull/1481) **terjesannum**: docs: fix broken promtail link
* [1474](https://github.com/grafana/loki/pull/1474) **Eraac**: <doc>: information about max_look_back_period
* [1471](https://github.com/grafana/loki/pull/1471) **cyriltovena**: Update README.md
* [1466](https://github.com/grafana/loki/pull/1466) **Eraac**: <documentation>: Update IAM requirement
* [1441](https://github.com/grafana/loki/pull/1441) **vtereso**: <Docs>: README spelling fix
* [1437](https://github.com/grafana/loki/pull/1437) **daixiang0**: fix all misspell
* [1432](https://github.com/grafana/loki/pull/1432) **joe-elliott**: Removed unsupported encodings from docs
* [1399](https://github.com/grafana/loki/pull/1399) **vishesh92**: Docs: Add configuration docs for redis
* [1394](https://github.com/grafana/loki/pull/1394) **chancez**: Documentation: Fix example AWS storage configuration
* [1227](https://github.com/grafana/loki/pull/1227) **daixiang0**: Add docker install doc
* [1560](https://github.com/grafana/loki/pull/1560) **robshep**: Promtail Docs: Update output.md
* [1546](https://github.com/grafana/loki/pull/1546) **mattmendick**: Removing third-party link
* [1539](https://github.com/grafana/loki/pull/1539) **j18e**: docs: fix syntax error in pipeline example

#### Build
* [1494](https://github.com/grafana/loki/pull/1494) **pracucci**: Fixed TOUCH_PROTOS in all DroneCI pipelines
* [1479](https://github.com/grafana/loki/pull/1479) **owen-d**: TOUCH_PROTOS build arg for dockerfile
* [1476](https://github.com/grafana/loki/pull/1476) **owen-d**: initiates docker daemon for circle windows builds
* [1469](https://github.com/grafana/loki/pull/1469) **rfratto**: Makefile: re-enable journal scraping on ARM

#### New Members!
* [1415](https://github.com/grafana/loki/pull/1415) **cyriltovena**: Add Joe as member of the team.

# 1.2.0 (2019-12-09)

One week has passed since the last Loki release, and it's time for a new one!

## Notable Changes

We have continued our work making our API Prometheus-compatible. The key
changes centered around API compatibility are:

* [1370](https://github.com/grafana/loki/pull/1370) **slim-bean**: Change `/loki/api/v1/label` to `loki/api/v1/labels`
* [1381](https://github.com/grafana/loki/pull/1381) **owen-d**: application/x-www-form-urlencoded support

Meanwhile, @pstibrany has done great work ensuring that Loki handles hash
collisions properly:

* [1247](https://github.com/grafana/loki/pull/1247) **pstibrany**: pkg/ingester: handle labels mapping to the same fast fingerprint.

## Other Changes

:heart: All PR's are important to us, thanks everyone for continuing to help support and improve Loki! :heart:

### Features

* [1372](https://github.com/grafana/loki/pull/1372) **cyriltovena**: Let Loki start when using the debug image.
* [1300](https://github.com/grafana/loki/pull/1300) **pstibrany**: pkg/ingester: check that ingester is in LEAVING state when transferring chunks and claiming tokens. Required when using memberlist client.

### Bug Fixes/Improvements

* [1376](https://github.com/grafana/loki/pull/1376) **jstaffans**: Fluentd: guard against nil values when sanitizing labels
* [1371](https://github.com/grafana/loki/pull/1371) **cyriltovena**: Logql benchmark and performance improvement.
* [1363](https://github.com/grafana/loki/pull/1363) **cyriltovena**: Fixes fluentd new push path API.
* [1353](https://github.com/grafana/loki/pull/1353) **pstibrany**: docs: Fix grpc_listen_host and http_listen_host.
* [1350](https://github.com/grafana/loki/pull/1350) **Eraac**: documentation: iam requirement for autoscaling

# 1.1.0 (2019-12-04)

It's been a busy 2 weeks since the 1.0.0 release and quite a few important PR's have been merged to Loki.

The most significant:

* [1322](https://github.com/grafana/loki/pull/1322) **rfratto**: Fix v1 label API to be Prometheus-compatible

Some might call this a **breaking change**, we are instead calling it a bug fix as our goal was to be prometheus compatible and we were not :smiley:

**But please be aware if you are using the `/loki/api/v1/label` or `/loki/api/v1/label/<name>/values` the JSON result will be different in 1.1.0**

Old result:
```json
{
  "values": [
    "label1",
    "label2",
    "labeln"
  ]
}
```
New result:

```json
{
  "status": "success",
  "data": [
    "label1",
    "label2",
    "labeln"
  ]
}
```

**ALSO IMPORTANT**

* [1160](https://github.com/grafana/loki/pull/1160) **daixiang0**: replace gzip with zip

Binaries will now be zipped instead of gzipped as many people voiced their opinion that zip is likely to be installed on more systems by default.

**If you had existing automation to download and install binaries this will have to be updated to use zip instead of gzip**

## Notable Fixes and Improvements

* Broken version info in startup log message:

    [1095](https://github.com/grafana/loki/pull/1095) **pstibrany**: Makefile changes to allow easy builds with or without vendoring. Also fixes version bug for both cases.

* The hashing algorithm used to calculate the hash for a stream was creating hash collisions in some instances.
**Please Note** this is just one part of the fix and is only in Promtail, the second part for Loki can be tracked [in PR1247](https://github.com/grafana/loki/pull/1247) which didn't quite make the cut for 1.1.0 and will be in 1.2.0:

    [1254](https://github.com/grafana/loki/pull/1254) **pstibrany**: pkg/promtail/client: Handle fingerprint hash collisions

* Thank you @putrasattvika for finding and fixing an important bug where logs were some logs were missed in a query shortly after a flush!

    [1299](https://github.com/grafana/loki/pull/1299) **putrasattvika**: storage: fix missing logs with batched chunk iterator

* Thank you @danieldabate for helping to again improve our API to be more Prometheus compatible:

    [1355](https://github.com/grafana/loki/pull/1355) **danieldabate**: HTTP API: Support duration and float formats for step parameter

* LogQL will support duration formats that are not typically handled by Go like [1d] or [1w]

    [1357](https://github.com/grafana/loki/pull/1357) **cyriltovena**: Supports same duration format in LogQL as Prometheus


## Everything Else

:heart: All PR's are important to us, thanks everyone for continuing to help support and improve Loki! :heart:

* [1349](https://github.com/grafana/loki/pull/1349) **Eraac**: documentation: using parsable value in example
* [1343](https://github.com/grafana/loki/pull/1343) **dgzlopes**: doc(configuration): Fix duration format.
* [1342](https://github.com/grafana/loki/pull/1342) **whothey**: Makefile: add debug symbols to loki and promtail debug builds
* [1341](https://github.com/grafana/loki/pull/1341) **adamjohnson01**: Update loki helm chart to support service account annotations
* [1340](https://github.com/grafana/loki/pull/1340) **adamjohnson01**: Pull in cortex changes to support IAM roles for EKS
* [1339](https://github.com/grafana/loki/pull/1339) **cyriltovena**: Update gem version.
* [1333](https://github.com/grafana/loki/pull/1333) **daixiang0**: fix broken link
* [1328](https://github.com/grafana/loki/pull/1328) **cyriltovena**: Fixes linter warning from the yacc file.
* [1326](https://github.com/grafana/loki/pull/1326) **dawidmalina**: Wrong api endpoint in fluent-plugin-grafana-loki
* [1320](https://github.com/grafana/loki/pull/1320) **roidelapluie**: Metrics: use Namespace everywhere when declaring metrics
* [1318](https://github.com/grafana/loki/pull/1318) **roidelapluie**: Use tenant as label name for discarded_samples metrics
* [1317](https://github.com/grafana/loki/pull/1317) **roidelapluie**: Expose discarded bytes metric
* [1316](https://github.com/grafana/loki/pull/1316) **slim-bean**: Removing old file needed for dep (no longer needed)
* [1312](https://github.com/grafana/loki/pull/1312) **ekeih**: Docs: Add missing ) in LogQL example
* [1311](https://github.com/grafana/loki/pull/1311) **pstibrany**: Include positions filename in the error when YAML unmarshal fails.
* [1310](https://github.com/grafana/loki/pull/1310) **JensErat**: fluent-bit: sorted JSON and properly convert []byte to string
* [1304](https://github.com/grafana/loki/pull/1304) **pstibrany**: promtail: write positions to new file first, move to target location afterwards
* [1303](https://github.com/grafana/loki/pull/1303) **zhangjianweibj**: https://github.com/grafana/loki/issues/1302
* [1298](https://github.com/grafana/loki/pull/1298) **rfratto**: pkg/promtail: remove journal target forced path
* [1279](https://github.com/grafana/loki/pull/1279) **rfratto**: Fix loki_discarded_samples_total metric
* [1278](https://github.com/grafana/loki/pull/1278) **rfratto**: docs: update limits_config to new structure from #948
* [1276](https://github.com/grafana/loki/pull/1276) **roidelapluie**: Update fluentbit README.md based on my experience
* [1274](https://github.com/grafana/loki/pull/1274) **sh0rez**: chore(ci): drone-cli
* [1273](https://github.com/grafana/loki/pull/1273) **JensErat**: fluent-bit: tenant ID configuration
* [1266](https://github.com/grafana/loki/pull/1266) **polar3130**: add description about tenant stage
* [1262](https://github.com/grafana/loki/pull/1262) **Eraac**: documentation: iam requirement for autoscaling
* [1261](https://github.com/grafana/loki/pull/1261) **rfratto**: Document systemd journal scraping
* [1249](https://github.com/grafana/loki/pull/1249) **cyriltovena**: Move to jsoniter instead of default json package
* [1223](https://github.com/grafana/loki/pull/1223) **jgehrcke**: authentication.md: replace "user" with "tenant"
* [1204](https://github.com/grafana/loki/pull/1204) **allanhung**: fluent-bit-plugin: Auto add Kubernetes labels to Loki labels



# 1.0.0 (2019-11-19)

:tada: Nearly a year since Loki was announced at KubeCon in Seattle 2018 we are very excited to announce the 1.0.0 release of Loki! :tada:

A lot has happened since the announcement, the project just recently passed 1000 commits by 138 contributors over 700+ PR's accumulating over 7700 GitHub stars!

Internally at Grafana Labs we have been using Loki to monitor all of our infrastructure and ingest around 1.5TB/10 billion log lines a day. Since the v0.2.0 release we have found Loki to be reliable and stable in our environments.

We are comfortable with the state of the project in our production environments and think it's time to promote Loki to a non-beta release to communicate to everyone that they should feel comfortable using Loki in their production environments too.

## API Stability

With the 1.0.0 release our intent is to try to follow Semver rules regarding stability with some aspects of Loki, focusing mainly on the operating experience of Loki as an application.  That is to say we are not planning any major changes to the HTTP API, and anything breaking would likely be accompanied by a major release with backwards compatibility support.

We are currently NOT planning on maintaining Go API stability with this release, if you are importing Loki as a library you should be prepared for any kind of change, including breaking, even in minor or bugfix releases.

Loki is still a young and active project and there might be some breaking config changes in non-major releases, rest assured this will be clearly communicated and backwards or overlapping compatibility will be provided if possible.

## Changes

There were not as many changes in this release as the last, mainly we wanted to make sure Loki was mostly stable before 1.0.0.  The most notable change is the inclusion of the V11 schema in PR's [1201](https://github.com/grafana/loki/pull/1201) and [1280](https://github.com/grafana/loki/pull/1280).  The V11 schema adds some more data to the index to improve label queries over large amounts of time and series.  Currently we have not updated the Helm or Ksonnet to use the new schema, this will come soon with more details on how it works.

The full list of changes:

* [1280](https://github.com/grafana/loki/pull/1280) **owen-d**: Fix duplicate labels (update cortex)
* [1260](https://github.com/grafana/loki/pull/1260) **rfratto**: pkg/loki: unmarshal module name from YAML
* [1257](https://github.com/grafana/loki/pull/1257) **rfratto**: helm: update default terminationGracePeriodSeconds to 4800
* [1251](https://github.com/grafana/loki/pull/1251) **obitech**: docs: Fix promtail releases download link
* [1248](https://github.com/grafana/loki/pull/1248) **rfratto**: docs: slightly modify language in community Loki packages section
* [1242](https://github.com/grafana/loki/pull/1242) **tarokkk**: fluentd: Suppress unread configuration warning
* [1239](https://github.com/grafana/loki/pull/1239) **pracucci**: Move ReservedLabelTenantID out from a dedicated file
* [1238](https://github.com/grafana/loki/pull/1238) **oke-py**: helm: loki-stack supports k8s 1.16
* [1237](https://github.com/grafana/loki/pull/1237) **joe-elliott**: Rollback google.golang.org/api to 0.8.0
* [1235](https://github.com/grafana/loki/pull/1235) **woodsaj**: ci: update triggers to use new deployment_tools location
* [1234](https://github.com/grafana/loki/pull/1234) **rfratto**: Standardize schema used in `match` stage
* [1233](https://github.com/grafana/loki/pull/1233) **wapmorgan**: Update docker-driver Dockerfile: add tzdb
* [1232](https://github.com/grafana/loki/pull/1232) **rfratto**: Fix drone deploy job
* [1231](https://github.com/grafana/loki/pull/1231) **joe-elliott**: Removed references to Loki free tier
* [1226](https://github.com/grafana/loki/pull/1226) **clickyotomy**: Update dependencies to use weaveworks/common upstream
* [1221](https://github.com/grafana/loki/pull/1221) **slim-bean**: use regex label matcher to not alert on any tail route latencies
* [1219](https://github.com/grafana/loki/pull/1219) **MightySCollins**: docs: Updated Kubernetes docs links in Helm charts
* [1218](https://github.com/grafana/loki/pull/1218) **slim-bean**: update dashboards to include the new /loki/api/v1/* endpoints
* [1217](https://github.com/grafana/loki/pull/1217) **slim-bean**: sum the bad words by name and level
* [1216](https://github.com/grafana/loki/pull/1216) **joe-elliott**: Remove rules that reference no longer existing metrics
* [1215](https://github.com/grafana/loki/pull/1215) **Eraac**: typo url
* [1214](https://github.com/grafana/loki/pull/1214) **takanabe**: Correct wrong document paths about querying
* [1213](https://github.com/grafana/loki/pull/1213) **slim-bean**: Fix docker latest and master tags
* [1212](https://github.com/grafana/loki/pull/1212) **joe-elliott**: Update loki operational
* [1206](https://github.com/grafana/loki/pull/1206) **sandlis**: ksonnet: fix replication always set to 3 in ksonnet
* [1203](https://github.com/grafana/loki/pull/1203) **joe-elliott**: Chunk iterator performance improvement
* [1202](https://github.com/grafana/loki/pull/1202) **beorn7**: Simplify regexp's
* [1201](https://github.com/grafana/loki/pull/1201) **cyriltovena**: Update cortex to bring v11 schema
* [1189](https://github.com/grafana/loki/pull/1189) **putrasattvika**: fluent-plugin: Add client certificate verification
* [1186](https://github.com/grafana/loki/pull/1186) **tarokkk**: fluentd: Refactor label_keys and and add extract_kubernetes_labels configuration

# 0.4.0 (2019-10-24)

A **huge** thanks to the **36 contributors** who submitted **148 PR's** since 0.3.0!

## Notable Changes

* With PR [654](https://github.com/grafana/loki/pull/654) @cyriltovena added a really exciting new capability to Loki, a Prometheus compatible API with support for running metric style queries against your logs! [Take a look at how to write metric queries for logs](https://github.com/grafana/loki/blob/master/docs/logql.md#counting-logs)
    > PLEASE NOTE: To use metric style queries in the current Grafana release 6.4.x you will need to add Loki as a Prometheus datasource in addition to having it as a Log datasource and you will have to select the correct source for querying logs vs metrics, coming soon Grafana will support both logs and metric queries directly to the Loki datasource!
* PR [1022](https://github.com/grafana/loki/pull/1022) (and a few others) @joe-elliott added a new set of HTTP endpoints in conjunction with the work @cyriltovena to create a Prometheus compatible API as well as improve how labels/timestamps are handled
    > IMPORTANT: The new `/api/v1/*` endpoints contain breaking changes on the query paths (push path is unchanged) Eventually the `/api/prom/*` endpoints will be removed
* PR [847](https://github.com/grafana/loki/pull/847) owes a big thanks to @cosmo0920 for contributing his Fluent Bit go plugin, now loki has Fluent Bit plugin support!!

* PR [982](https://github.com/grafana/loki/pull/982) was a couple weeks of painstaking work by @rfratto for a much needed improvement to Loki's docs! [Check them out!](https://github.com/grafana/loki/tree/master/docs)

* PR [980](https://github.com/grafana/loki/pull/980) by @sh0rez improved how flags and config file's are loaded to honor a more traditional order of precedence:
    1. Defaults
    2. Config file
    3. User-supplied flag values (command line arguments)
    > PLEASE NOTE: This is potentially a breaking change if you were passing command line arguments that also existed in a config file in which case the order they are given priority now has changed!

* PR [1062](https://github.com/grafana/loki/pull/1062) and [1089](https://github.com/grafana/loki/pull/1089) have moved Loki from Dep to Go Modules and to Go 1.13


## Loki

### Features/Improvements/Changes

* **Loki** [1171](https://github.com/grafana/loki/pull/1171) **cyriltovena**: Moves request parsing into the loghttp package
* **Loki** [1145](https://github.com/grafana/loki/pull/1145) **joe-elliott**: Update `/loki/api/v1/push` to use the v1 json format
* **Loki** [1128](https://github.com/grafana/loki/pull/1128) **sandlis**: bigtable-backup: list backups just before starting deletion of wanted backups
* **Loki** [1100](https://github.com/grafana/loki/pull/1100) **sandlis**: logging: removed some noise in logs from live-tailing
* **Loki/build** [1089](https://github.com/grafana/loki/pull/1089) **joe-elliott**: Go 1.13
* **Loki** [1088](https://github.com/grafana/loki/pull/1088) **pstibrany**: Updated cortex to latest master.
* **Loki** [1085](https://github.com/grafana/loki/pull/1085) **pracucci**: Do not retry chunks transferring on shutdown in the local dev env
* **Loki** [1084](https://github.com/grafana/loki/pull/1084) **pracucci**: Skip ingester tailer filtering if no filter is set
* **Loki/build**[1062](https://github.com/grafana/loki/pull/1062) **joe-elliott**: dep => go mod
* **Loki** [1049](https://github.com/grafana/loki/pull/1049) **joe-elliott**: Update loki push path
* **Loki** [1044](https://github.com/grafana/loki/pull/1044) **joe-elliott**: Fixed broken logql request filtering
* **Loki/tools** [1043](https://github.com/grafana/loki/pull/1043) **sandlis**: bigtable-backup: use latest bigtable backup docker image with fix for list backups
* **Loki** [1030](https://github.com/grafana/loki/pull/1030) **polar3130**: fix typo in error messages
* **Loki/tools** [1028](https://github.com/grafana/loki/pull/1028) **sandlis**: bigtable-backup: verify backups to work on latest list of backups
* **Loki** [1022](https://github.com/grafana/loki/pull/1022) **joe-elliott**: Loki HTTP/JSON Model Layer
* **Loki** [1016](https://github.com/grafana/loki/pull/1016) **slim-bean**: Revert "Updated stream json objects to be more parse friendly (#1010)"
* **Loki** [1010](https://github.com/grafana/loki/pull/1010) **joe-elliott**: Updated stream json objects to be more parse friendly
* **Loki** [1009](https://github.com/grafana/loki/pull/1009) **cyriltovena**: Make Loki HTTP API more compatible with Prometheus
* **Loki** [1008](https://github.com/grafana/loki/pull/1008) **wardbekker**: Improved Ingester out-of-order error for faster troubleshooting
* **Loki** [1001](https://github.com/grafana/loki/pull/1001) **slim-bean**: Update new API paths
* **Loki** [998](https://github.com/grafana/loki/pull/998) **sandlis**: Change unit of duration params to hours to align it with duration config at other places in Loki
* **Loki** [980](https://github.com/grafana/loki/pull/980) **sh0rez**: feat: configuration source precedence
* **Loki** [948](https://github.com/grafana/loki/pull/948) **sandlis**: limits: limits implementation for loki
* **Loki** [947](https://github.com/grafana/loki/pull/947) **sandlis**: added a variable for storing periodic table duration as an int to be …
* **Loki** [938](https://github.com/grafana/loki/pull/938) **sandlis**: vendoring: update cortex to latest master
* **Loki/tools** [930](https://github.com/grafana/loki/pull/930) **sandlis**: fix incrementing of bigtable_backup_job_backups_created metric
* **Loki/tools** [920](https://github.com/grafana/loki/pull/920) **sandlis**: bigtable-backup tool fix
* **Loki/tools** [895](https://github.com/grafana/loki/pull/895) **sandlis**: bigtable-backup-tool: Improvements
* **Loki** [755](https://github.com/grafana/loki/pull/755) **sandlis**: Use grpc client config from cortex for Ingester to get more control
* **Loki** [654](https://github.com/grafana/loki/pull/654) **cyriltovena**: LogQL: Vector and Range Vector Aggregation.

### Bug Fixes
* **Loki** [1114](https://github.com/grafana/loki/pull/1114) **rfratto**: pkg/ingester: prevent shutdowns from processing during joining handoff
* **Loki** [1097](https://github.com/grafana/loki/pull/1097) **joe-elliott**: Reverted cloud.google.com/go to 0.44.1
* **Loki** [986](https://github.com/grafana/loki/pull/986) **pracucci**: Fix panic in tailer due to race condition between send() and close()
* **Loki** [975](https://github.com/grafana/loki/pull/975) **sh0rez**: fix(distributor): parseError BadRequest
* **Loki** [944](https://github.com/grafana/loki/pull/944) **rfratto**: pkg/querier: fix concurrent access to querier tail clients

## Promtail

### Features/Improvements/Changes

* **Promtail/pipeline** [1179](https://github.com/grafana/loki/pull/1179) **pracucci**: promtail: fix handling of JMESPath expression returning nil while parsing JSON
* **Promtail/pipeline** [1123](https://github.com/grafana/loki/pull/1123) **pracucci**: promtail: added action_on_failure support to timestamp stage
* **Promtail/pipeline** [1122](https://github.com/grafana/loki/pull/1122) **pracucci**: promtail: initialize extracted map with initial labels
* **Promtail/pipeline** [1112](https://github.com/grafana/loki/pull/1112) **cyriltovena**: Add logql filter to match stages and drop capability
* **Promtail/journal** [1109](https://github.com/grafana/loki/pull/1109) **rfratto**: Clarify journal warning
* **Promtail** [1083](https://github.com/grafana/loki/pull/1083) **pracucci**: Increased promtail's backoff settings in prod and improved doc
* **Promtail** [1026](https://github.com/grafana/loki/pull/1026) **erwinvaneyk**: promtail: fix externalURL and path prefix issues
* **Promtail** [976](https://github.com/grafana/loki/pull/976) **slim-bean**: Wrap debug log statements in conditionals to save allocations
* **Promtail** [973](https://github.com/grafana/loki/pull/973) **ctrox**: tests: Set default value for BatchWait as ticker does not accept 0
* **Promtail** [969](https://github.com/grafana/loki/pull/969) **ctrox**: promtail: Use ticker instead of timer for batch wait
* **Promtail** [952](https://github.com/grafana/loki/pull/952) **pracucci**: promtail: add metrics on sent and dropped log entries
* **Promtail** [934](https://github.com/grafana/loki/pull/934) **pracucci**: promtail: do not send the last batch - to ingester - if empty
* **Promtail** [921](https://github.com/grafana/loki/pull/921) **rfratto**: promtail: add "max_age" field to configure cutoff for journal reading
* **Promtail** [883](https://github.com/grafana/loki/pull/883) **adityacs**: Add pipeline unit testing to promtail

### Bugfixes

* **Promtail** [1194](https://github.com/grafana/loki/pull/1194) **slim-bean**: Improve how we record file size metric to avoid a race in our file lagging alert
* **Promtail/journal** [1072](https://github.com/grafana/loki/pull/1072) **rfratto**: build: enable journal in promtail linux release build

## Docs

* **Docs** [1176](https://github.com/grafana/loki/pull/1176) **rfratto**: docs: add example and documentation about using JMESPath literals
* **Docs** [1139](https://github.com/grafana/loki/pull/1139) **joe-elliott**: Moved client docs and add serilog example
* **Docs** [1132](https://github.com/grafana/loki/pull/1132) **kailwallin**: FixedTypo.Update README.md
* **Docs** [1130](https://github.com/grafana/loki/pull/1130) **pracucci**: docs: fix Promtail / Loki capitalization
* **Docs** [1129](https://github.com/grafana/loki/pull/1129) **pracucci**: docs: clarified the relation between retention period and table period
* **Docs** [1124](https://github.com/grafana/loki/pull/1124) **geowa4**: Client recommendations documentation tweaks
* **Docs** [1106](https://github.com/grafana/loki/pull/1106) **cyriltovena**: Add fluent-bit missing link in the main documentation page.
* **Docs** [1099](https://github.com/grafana/loki/pull/1099) **pracucci**: docs: improve table manager documentation
* **Docs** [1094](https://github.com/grafana/loki/pull/1094) **rfratto**: docs: update stages README with the docker and cri stages
* **Docs** [1091](https://github.com/grafana/loki/pull/1091) **daixiang0**: docs(stage): add docker and cri
* **Docs** [1077](https://github.com/grafana/loki/pull/1077) **daixiang0**: doc(fluent-bit): add missing namespace
* **Docs** [1073](https://github.com/grafana/loki/pull/1073) **flouthoc**: Re Fix Docs: PR https://github.com/grafana/loki/pull/1053 got erased due to force push.
* **Docs** [1069](https://github.com/grafana/loki/pull/1069) **daixiang0**: doc: unify GOPATH
* **Docs** [1068](https://github.com/grafana/loki/pull/1068) **daixiang0**: doc: skip jb init when using Tanka
* **Docs** [1067](https://github.com/grafana/loki/pull/1067) **rfratto**: Fix broken links to docs in README.md
* **Docs** [1064](https://github.com/grafana/loki/pull/1064) **jonaskello**: Fix spelling of HTTP header
* **Docs** [1063](https://github.com/grafana/loki/pull/1063) **rfratto**: docs: fix deprecated warning in api.md
* **Docs** [1060](https://github.com/grafana/loki/pull/1060) **rfratto**: Add Drone CI badge to README.md
* **Docs** [1053](https://github.com/grafana/loki/pull/1053) **flouthoc**: Fix Docs: Change Imagepull policy to IfNotpresent / Add loki-canary b…
* **Docs** [1048](https://github.com/grafana/loki/pull/1048) **wassan128**: Loki: Fix README link
* **Docs** [1042](https://github.com/grafana/loki/pull/1042) **daixiang0**: doc(ksonnet): include ksonnet-lib
* **Docs** [1039](https://github.com/grafana/loki/pull/1039) **sh0rez**: doc(production): replace ksonnet with Tanka
* **Docs** [1036](https://github.com/grafana/loki/pull/1036) **sh0rez**: feat: -version flag
* **Docs** [1025](https://github.com/grafana/loki/pull/1025) **oddlittlebird**: Update CONTRIBUTING.md
* **Docs** [1024](https://github.com/grafana/loki/pull/1024) **oddlittlebird**: Update README.md
* **Docs** [1014](https://github.com/grafana/loki/pull/1014) **polar3130**: Fix a link to correct doc and fix a typo
* **Docs** [1006](https://github.com/grafana/loki/pull/1006) **slim-bean**: fixing lots of broken links and a few typos
* **Docs** [1005](https://github.com/grafana/loki/pull/1005) **SmilingNavern**: Fix links to correct doc
* **Docs** [1004](https://github.com/grafana/loki/pull/1004) **rfratto**: docs: fix example with pulling systemd logs
* **Docs** [1003](https://github.com/grafana/loki/pull/1003) **oddlittlebird**: Loki: Update README.md
* **Docs** [984](https://github.com/grafana/loki/pull/984) **tomgs**: Changing "Usage" link in main readme after docs change
* **Docs** [983](https://github.com/grafana/loki/pull/983) **daixiang0**: update positions.yaml location reference
* **Docs** [982](https://github.com/grafana/loki/pull/982) **rfratto**: Documentation Rewrite
* **Docs** [961](https://github.com/grafana/loki/pull/961) **worr**: doc: Add permissions that IAM roles for Loki need
* **Docs** [933](https://github.com/grafana/loki/pull/933) **pracucci**: doc: move promtail doc into dedicated subfolder
* **Docs** [924](https://github.com/grafana/loki/pull/924) **pracucci**: doc: promtail known failure modes
* **Docs** [910](https://github.com/grafana/loki/pull/910) **slim-bean**: docs(build): Update docs around releasing and fix bug in version updating script
* **Docs** [850](https://github.com/grafana/loki/pull/850) **sh0rez**: docs: general documentation rework

## Build

* **Build** [1157](https://github.com/grafana/loki/pull/1157) **daixiang0**: Update golint
* **Build** [1133](https://github.com/grafana/loki/pull/1133) **daixiang0**: bump up golangci to 1.20
* **Build** [1121](https://github.com/grafana/loki/pull/1121) **pracucci**: Publish loki-canary binaries on release
* **Build** [1054](https://github.com/grafana/loki/pull/1054) **pstibrany**: Fix dep check warnings by running dep ensure
* **Build/release** [1018](https://github.com/grafana/loki/pull/1018) **slim-bean**: updating the image version for loki-canary and adding the version increment to the release_prepare script
* **Build/CI** [997](https://github.com/grafana/loki/pull/997) **slim-bean**: full circle
* **Build/CI** [996](https://github.com/grafana/loki/pull/996) **rfratto**: ci/drone: fix deploy command by escaping double quotes in JSON body
* **Build/CI** [995](https://github.com/grafana/loki/pull/995) **slim-bean**: use the loki-build-image for calling circle
* **Build/CI** [994](https://github.com/grafana/loki/pull/994) **slim-bean**: Also need bash for the deploy step from drone
* **Build/CI** [993](https://github.com/grafana/loki/pull/993) **slim-bean**: Add make to the alpine image used for calling the circle deploy task from drone.
* **Build/CI** [992](https://github.com/grafana/loki/pull/992) **sh0rez**: chore(packaging): fix GOPATH being overwritten
* **Build/CI** [991](https://github.com/grafana/loki/pull/991) **sh0rez**: chore(packaging): deploy from drone
* **Build/CI** [990](https://github.com/grafana/loki/pull/990) **sh0rez**: chore(ci/cd): breaking the circle
* **Build** [989](https://github.com/grafana/loki/pull/989) **sh0rez**: chore(packaging): simplify tagging
* **Build** [981](https://github.com/grafana/loki/pull/981) **sh0rez**: chore(packaging): loki windows/amd64
* **Build** [958](https://github.com/grafana/loki/pull/958) **daixiang0**: sync release pkgs name with release note
* **Build/CI** [914](https://github.com/grafana/loki/pull/914) **rfratto**: ci: update apt-get before installing deps for rootless step
* **Build** [911](https://github.com/grafana/loki/pull/911) **daixiang0**: optimize image tag script

## Deployment

* **Ksonnet** [1023](https://github.com/grafana/loki/pull/1023) **slim-bean**: make promtail daemonset name configurable
* **Ksonnet** [1021](https://github.com/grafana/loki/pull/1021) **rfratto**: ksonnet: update memcached and memcached-exporter images
* **Ksonnet** [1020](https://github.com/grafana/loki/pull/1020) **rfratto**: ksonnet: use consistent hashing in memcached client configs
* **Ksonnet** [1017](https://github.com/grafana/loki/pull/1017) **slim-bean**: make promtail configmap name configurable
* **Ksonnet** [946](https://github.com/grafana/loki/pull/946) **rfratto**: ksonnet: remove prefix from kvstore.consul settings in loki config
* **Ksonnet** [926](https://github.com/grafana/loki/pull/926) **slim-bean**: feat(promtail): Make cluster role configurable
<!-- -->
* **Helm** [1174](https://github.com/grafana/loki/pull/1174) **rally25rs**: loki-stack: Add release name to prometheus service name.
* **Helm** [1152](https://github.com/grafana/loki/pull/1152) **nicr9**: docs(helm): fix broken link to grafana datasource
* **Helm** [1134](https://github.com/grafana/loki/pull/1134) **minhdanh**: Helm chart: Allow additional scrape_configs to be added
* **Helm** [1111](https://github.com/grafana/loki/pull/1111) **ekarlso**: helm: Add support for passing arbitrary secrets
* **Helm** [1110](https://github.com/grafana/loki/pull/1110) **marcosnils**: Bump grafana image in loki helm chart
* **Helm** [1104](https://github.com/grafana/loki/pull/1104) **marcosnils**: <Examples>: Deploy prometheus from helm chart
* **Helm** [1058](https://github.com/grafana/loki/pull/1058) **polar3130**: Helm: Remove default value of storageClassName in loki/loki helm chart
* **Helm** [1056](https://github.com/grafana/loki/pull/1056) **polar3130**: Helm: Fix the reference error of loki/loki helm chart
* **Helm** [967](https://github.com/grafana/loki/pull/967) **makocchi-git**: helm chart: Add missing operator to promtail
* **Helm** [937](https://github.com/grafana/loki/pull/937) **minhdanh**: helm chart: Add support for additional labels and scrapeTimeout for serviceMonitors
* **Helm** [909](https://github.com/grafana/loki/pull/909) **angelbarrera92**: Feature: Add extra containers to loki helm chart
* **Helm** [855](https://github.com/grafana/loki/pull/855) **ikeeip**: set helm chart appVersion while release
* **Helm** [675](https://github.com/grafana/loki/pull/675) **cyriltovena**: Helm default ingester config

## Loki Canary

* **Loki-canary** [1137](https://github.com/grafana/loki/pull/1137) **slim-bean**: Add some additional logging to the canary on queries
* **Loki-canary** [1131](https://github.com/grafana/loki/pull/1131) **rfratto**: pkg/canary: use default HTTP client when reading from Loki

## Logcli

* **Logcli** [1168](https://github.com/grafana/loki/pull/1168) **sh0rez**: feat(cli): order flags by categories
* **Logcli** [1115](https://github.com/grafana/loki/pull/1115) **pracucci**: logcli: introduced QueryStringBuilder utility to clean up query string encoding
* **Logcli** [1103](https://github.com/grafana/loki/pull/1103) **pracucci**: logcli: added --step support to query command
* **Logcli** [987](https://github.com/grafana/loki/pull/987) **joe-elliott**: Logcli: Add Support for New Query Path

## Tooling

* **Dashboards** [1188](https://github.com/grafana/loki/pull/1188) **joe-elliott**: Adding Operational dashboards
* **Dashboards** [1143](https://github.com/grafana/loki/pull/1143) **joe-elliott**: Improved compression ratio histogram
* **Dashboards** [1126](https://github.com/grafana/loki/pull/1126) **joe-elliott**: Fix Loki Chunks Dashboard
* **Tools** [1108](https://github.com/grafana/loki/pull/1108) **joe-elliott**: Updated push path to current prod

## Plugins

* **DockerDriver** [972](https://github.com/grafana/loki/pull/972) **cyriltovena**: Add stream label to docker driver
* **DockerDriver** [971](https://github.com/grafana/loki/pull/971) **cyriltovena**: Allow to pass max-size and max-file to the docker driver
* **DockerDriver** [970](https://github.com/grafana/loki/pull/970) **mindfl**: docker-driver compose labels support
<!-- -->
* **Fluentd** [928](https://github.com/grafana/loki/pull/928) **candlerb**: fluent-plugin-grafana-loki: Escape double-quotes in labels, and suppress labels with value nil
<!-- -->
* **Fluent Bit** [1155](https://github.com/grafana/loki/pull/1155) **cyriltovena**: rollback fluent-bit push path until we release 0.4
* **Fluent Bit** [1096](https://github.com/grafana/loki/pull/1096) **JensErat**: fluent-bit: edge case tests
* **Fluent Bit** [847](https://github.com/grafana/loki/pull/847) **cosmo0920**: fluent-bit shared object go plugin

## Misc

Loki is now using a Bot to help keep issues and PR's pruned based on age/relevancy.  Please don't hesitate to comment on an issue or PR that you think was closed by the stale-bot which you think should remain open!!

* **Github** [965](https://github.com/grafana/loki/pull/965) **rfratto**: Change label used to keep issues from being marked as stale to keepalive
* **Github** [964](https://github.com/grafana/loki/pull/964) **rfratto**: Add probot-stale configuration to close stale issues.











# 0.3.0 (2019-08-16)

### Features/Enhancements


* **Loki** [877](https://github.com/grafana/loki/pull/877) **pracucci**: loki: Improve Tailer loop
* **Loki** [870](https://github.com/grafana/loki/pull/870) **sandlis**: bigtable-backup: update docker image for bigtable-backup tool
* **Loki** [862](https://github.com/grafana/loki/pull/862) **sandlis**: live-tailing: preload all the historic entries before query context is cancelled
* **Loki** [858](https://github.com/grafana/loki/pull/858) **pracucci**: loki: removed unused TestGZIPCompression
* **Loki** [854](https://github.com/grafana/loki/pull/854) **adityacs**: Readiness probe for querier
* **Loki** [851](https://github.com/grafana/loki/pull/851) **cyriltovena**: Add readiness probe to distributor deployment.
* **Loki** [894](https://github.com/grafana/loki/pull/894) **rfratto**: ksonnet: update ingester config to transfer chunks on rollout
<!-- -->
* **Build** [901](https://github.com/grafana/loki/pull/901) **sh0rez**: chore(packaging): set tag length to 7
* **Build** [900](https://github.com/grafana/loki/pull/900) **sh0rez**: chore(ci/cd): fix grafanasaur credentials and CircleCI image build
* **Build** [891](https://github.com/grafana/loki/pull/891) **sh0rez**: chore(ci/cd): build containers using drone.io
* **Build** [888](https://github.com/grafana/loki/pull/888) **rfratto**: Makefile: disable building promtail with systemd support on non-amd64 platforms
* **Build** [887](https://github.com/grafana/loki/pull/887) **slim-bean**: chore(packaging): Dockerfile make avoid containers
* **Build** [886](https://github.com/grafana/loki/pull/886) **sh0rez**: chore(packaging): wrong executable format
* **Build** [855](https://github.com/grafana/loki/pull/855) **ikeeip**: set helm chart appVersion while release
<!-- -->
* **Promtail** [856](https://github.com/grafana/loki/pull/856) **martinbaillie**: promtail: Add ServiceMonitor and headless Service
* **Promtail** [809](https://github.com/grafana/loki/pull/809) **rfratto**: Makefile: build promtail with CGO_ENABLED if GOHOSTOS=GOOS=linux
* **Promtail** [730](https://github.com/grafana/loki/pull/730) **rfratto**: promtail: Add systemd journal support

> 809, 730 NOTE: Systemd journal support is currently limited to amd64 images, arm support should come in the future when the transition to building the arm image and binaries is done natively via an arm container
<!-- -->
* **Docs** [896](https://github.com/grafana/loki/pull/896) **dalance**: docs: fix link format
* **Docs** [876](https://github.com/grafana/loki/pull/876) **BouchaaraAdil**: update Docs: update Retention section on Operations doc file
* **Docs** [864](https://github.com/grafana/loki/pull/864) **temal-**: docs: Replace old values in operations.md
* **Docs** [853](https://github.com/grafana/loki/pull/853) **cyriltovena**: Add governance documentation
<!-- -->
* **Deployment** [874](https://github.com/grafana/loki/pull/874) **slim-bean**: make our ksonnet a little more modular by parameterizing the chunk and index stores
* **Deployment** [857](https://github.com/grafana/loki/pull/857) **slim-bean**: Reorder relabeling rules to prevent pod label from overwriting config define labels

> 857 POSSIBLY BREAKING: If you relied on a custom pod label to overwrite one of the labels configured by the other sections of the scrape config: `job`, `namespace`, `instance`, `container_name` and/or `__path__`, this will no longer happen, the custom pod labels are now loaded first and will be overwritten by any of these listed labels.


### Fixes

* **Loki** [897](https://github.com/grafana/loki/pull/897) **pracucci**: Fix panic in tailer when an ingester is removed from the ring while tailing
* **Loki** [880](https://github.com/grafana/loki/pull/880) **cyriltovena**: fix a bug where nil line buffer would be put back
* **Loki** [859](https://github.com/grafana/loki/pull/859) **pracucci**: loki: Fixed out of order entries allowed in a chunk on edge case
<!-- -->
* **Promtail** [893](https://github.com/grafana/loki/pull/893) **rfratto**: pkg/promtail/positions: remove executable bit from positions file
<!-- -->
* **Deployment** [867](https://github.com/grafana/loki/pull/867) **slim-bean**: Update read dashboard to include only query and label query routes
* **Deployment** [865](https://github.com/grafana/loki/pull/865) **sandlis**: fix broken jsonnet for querier
<!-- -->
* **Canary** [889](https://github.com/grafana/loki/pull/889) **slim-bean**: fix(canary): Fix Flaky Tests
<!-- -->
* **Pipeline** [869](https://github.com/grafana/loki/pull/869) **jojohappy**: Pipeline: Fixed labels process test with same objects
<!-- -->
* **Logcli** [863](https://github.com/grafana/loki/pull/863) **adityacs**: Fix Nolabels parse metrics


# 0.2.0 (2019-08-02)

There were over 100 PR's merged since 0.1.0 was released, here's a highlight:

### Features / Enhancements

* **Loki**:  [521](https://github.com/grafana/loki/pull/521) Query label values and names are now fetched from the store.
* **Loki**:  [541](https://github.com/grafana/loki/pull/541) Improvements in live tailing of logs.
* **Loki**: [713](https://github.com/grafana/loki/pull/713) Storage memory improvement.
* **Loki**: [764](https://github.com/grafana/loki/pull/764) Tailing can fetch previous logs for context.
* **Loki**: [782](https://github.com/grafana/loki/pull/782) Performance improvement: Query storage by iterating through chunks in batches.
* **Loki**: [788](https://github.com/grafana/loki/pull/788) Querier timeouts.
* **Loki**: [794](https://github.com/grafana/loki/pull/794) Support ingester chunk transfer on shutdown.
* **Loki**: [729](https://github.com/grafana/loki/pull/729) Bigtable backup tool support.
<!-- -->
* **Pipeline**: [738](https://github.com/grafana/loki/pull/738) Added a template stage for manipulating label values.
* **Pipeline**: [732](https://github.com/grafana/loki/pull/732) Support for Unix timestamps.
* **Pipeline**: [760](https://github.com/grafana/loki/pull/760) Support timestamps without year.
<!-- -->
* **Helm**:  [641](https://github.com/grafana/loki/pull/641) Helm integration testing.
* **Helm**: [824](https://github.com/grafana/loki/pull/824) Add service monitor.
* **Helm**: [830](https://github.com/grafana/loki/pull/830) Customize namespace.
<!-- -->
* **Docker-Plugin**: [663](https://github.com/grafana/loki/pull/663) Created a Docker logging driver plugin.
<!-- -->
* **Fluent-Plugin**: [669](https://github.com/grafana/loki/pull/669) Ability to specify keys to remove.
* **Fluent-Plugin**: [709](https://github.com/grafana/loki/pull/709) Multi-worker support.
* **Fluent-Plugin**: [792](https://github.com/grafana/loki/pull/792) Add prometheus for metrics and update gems.
<!-- -->
* **Build**: [668](https://github.com/grafana/loki/pull/668),[762](https://github.com/grafana/loki/pull/762) Build multiple architecture containers.
<!-- -->
* **Loki-Canary**: [772](https://github.com/grafana/loki/pull/772) Moved into Loki project.

### Bugfixes

There were many fixes, here are a few of the most important:

* **Promtail**: [650](https://github.com/grafana/loki/pull/650) Build on windows.
* **Fluent-Plugin**: [667](https://github.com/grafana/loki/pull/667) Rename fluent plugin.
* **Docker-Plugin**: [813](https://github.com/grafana/loki/pull/813) Fix panic for newer docker version (18.09.7+).


# 0.1.0 (2019-06-03)

First (beta) Release!<|MERGE_RESOLUTION|>--- conflicted
+++ resolved
@@ -1,11 +1,8 @@
 ## Main
 
-<<<<<<< HEAD
 * [4911](https://github.com/grafana/loki/pull/4911) **jeschkies**: Support Docker service discovery in Promtail.
 * [5107](https://github.com/grafana/loki/pull/5107) **chaudum** Fix bug in fluentd plugin that caused log lines containing non UTF-8 characters to be dropped.
-=======
 * [5170](https://github.com/grafana/loki/pull/5170) **chaudum** Fix deadlock in Promtail caused when targets got removed from a target group by the discovery manager.
->>>>>>> fafa8d1e
 * [5163](https://github.com/grafana/loki/pull/5163) **chaudum** Fix regression in fluentd plugin introduced with #5107 that caused `NoMethodError` when parsing non-string values of log lines.
 * [5144](https://github.com/grafana/loki/pull/5144) **dannykopping** Ruler: fix remote write basic auth credentials.
 * [5091](https://github.com/grafana/loki/pull/5091) **owen-d**: Changes `ingester.concurrent-flushes` default to 32
