--- conflicted
+++ resolved
@@ -208,12 +208,9 @@
 * [9773](https://github.com/grafana/loki/pull/9773) **ssncferreira**: Fix instant query summary statistic's `splits` corresponding to the number of subqueries a query is split into based on `split_queries_by_interval`.
 * [9949](https://github.com/grafana/loki/pull/9949) **masslessparticle**: Fix pipelines to clear caches when tailing to avoid resource exhaustion.
 * [9936](https://github.com/grafana/loki/pull/9936) **masslessparticle**: Fix the way query stages are reordered when `unpack` is present.
-<<<<<<< HEAD
 * [9705](https://github.com/grafana/loki/pull/9705) **honganan**: Frontend Pagination: Fix a bug which in certain cases of limited log query can yield incorrect topN limits leading to skipped log lines.
-=======
 * [10309](https://github.com/grafana/loki/pull/10309) **akhilanarayanan**: Fix race condition in series index store.
 * [10221](https://github.com/grafana/loki/pull/10221) **periklis**: Allow using the forget button when access via the internal server
->>>>>>> 0a0b7c83
 
 ##### Changes
 
