## Main/Unreleased

### All Changes

#### Loki

##### Enhancements

* [10010](https://github.com/grafana/loki/pull/10010) **rasta-rocket**: feat(promtail): retrieve BotTags field from cloudflare
* [9995](https://github.com/grafana/loki/pull/9995) **chaudum**: Add jitter to the flush interval to prevent multiple ingesters to flush at the same time.
* [9797](https://github.com/grafana/loki/pull/9797) **chaudum**: Add new `loki_index_gateway_requests_total` counter metric to observe per-tenant RPS
* [9710](https://github.com/grafana/loki/pull/9710) **chaudum**: Add shuffle sharding to index gateway
* [9573](https://github.com/grafana/loki/pull/9573) **CCOLLOT**: Lambda-Promtail: Add support for AWS CloudFront log ingestion.
* [9497](https://github.com/grafana/loki/pull/9497) **CCOLLOT**: Lambda-Promtail: Add support for AWS CloudTrail log ingestion.
* [8886](https://github.com/grafana/loki/pull/8886) **MichelHollands**: Add new logql template function `unixToTime`
* [8067](https://github.com/grafana/loki/pull/9497) **CCOLLOT**: Lambda-Promtail: Add support for AWS CloudTrail log ingestion.
* [9515](https://github.com/grafana/loki/pull/9515) **MichelHollands**: Fix String() on vector aggregation LogQL expressions that contain `without ()`.
* [8067](https://github.com/grafana/loki/pull/8067) **DylanGuedes**: Distributor: Add auto-forget unhealthy members support.
* [9175](https://github.com/grafana/loki/pull/9175) **MichelHollands**: Ingester: update the `prepare_shutdown` endpoint so it supports GET and DELETE and stores the state on disk.
* [8953](https://github.com/grafana/loki/pull/8953) **dannykopping**: Querier: block queries by hash.
* [8851](https://github.com/grafana/loki/pull/8851) **jeschkies**: Introduce limit to require a set of labels for selecting streams.
* [9016](https://github.com/grafana/loki/pull/9016) **kavirajk**: Change response type of `format_query` handler to `application/json`
* [8972](https://github.com/grafana/loki/pull/8972) **salvacorts** Index stat requests are now cached in the results cache.
* [9177](https://github.com/grafana/loki/pull/9177) **salvacorts** Index stat cache can be enabled or disabled with the new `cache_index_stats_results` flag. Disabled by default.
* [9096](https://github.com/grafana/loki/pull/9096) **salvacorts**: Compute proportional TSDB index stats for chunks that doesn't fit fully in the queried time range.
* [8939](https://github.com/grafana/loki/pull/8939) **Suruthi-G-K**: Loki: Add support for trusted profile authentication in COS client.
* [8852](https://github.com/grafana/loki/pull/8852) **wtchangdm**: Loki: Add `route_randomly` to Redis options.
* [8848](https://github.com/grafana/loki/pull/8848) **dannykopping**: Ruler: add configurable rule evaluation jitter.
* [8826](https://github.com/grafana/loki/pull/8826) **amankrsingh2000**: Loki: Add support for IBM cloud object storage as storage client.
* [8752](https://github.com/grafana/loki/pull/8752) **chaudum**: Add query fairness control across actors within a tenant to scheduler, which can be enabled by passing the `X-Loki-Actor-Path` header to the HTTP request of the query.
* [8786](https://github.com/grafana/loki/pull/8786) **DylanGuedes**: Ingester: add new /ingester/prepare_shutdown endpoint.
* [8744](https://github.com/grafana/loki/pull/8744) **dannykopping**: Ruler: remote rule evaluation.
* [8670](https://github.com/grafana/loki/pull/8670) **salvacorts** Introduce two new limits to refuse log and metric queries that would read too much data.
* [8918](https://github.com/grafana/loki/pull/8918) **salvacorts** Introduce limit to require at least a number label matchers on metric and log queries.
* [8909](https://github.com/grafana/loki/pull/8909) **salvacorts** Requests to `/loki/api/v1/index/stats` are split in 24h intervals.
* [8732](https://github.com/grafana/loki/pull/8732) **abaguas**: azure: respect retry config before cancelling the context
* [9206](https://github.com/grafana/loki/pull/9206) **dannykopping**: Ruler: log rule evaluation detail.
* [9184](https://github.com/grafana/loki/pull/9184) **periklis**: Bump dskit to introduce IPv6 support for memberlist
* [9357](https://github.com/grafana/loki/pull/9357) **Indransh**: Add HTTP API to change the log level at runtime
* [9431](https://github.com/grafana/loki/pull/9431) **dannykopping**: Add more buckets to `loki_memcache_request_duration_seconds` metric; latencies can increase if using memcached with NVMe
* [8684](https://github.com/grafana/loki/pull/8684) **oleksii-boiko-ua**: Helm: Add hpa templates for read, write and backend components.
* [9535](https://github.com/grafana/loki/pull/9535) **salvacorts** Index stats cache can be configured independently of the results cache. If it's not configured, but it's enabled, it will use the results cache configuration.
* [9626](https://github.com/grafana/loki/pull/9626) **ashwanthgoli** logfmt: add --strict flag to enable strict parsing, perform nostrict parsing by default
* [9672](https://github.com/grafana/loki/pull/9672) **zeitlinger**: Add `alignLeft` and `alignRight` line formatting functions.
* [9693](https://github.com/grafana/loki/pull/9693) **salvacorts** Add `keep` stage to LogQL.
* [7447](https://github.com/grafana/loki/pull/7447) **ashwanthgoli** compactor: multi-store support.
* [7754](https://github.com/grafana/loki/pull/7754) **ashwanthgoli** index-shipper: add support for multiple stores.
* [8662](https://github.com/grafana/loki/pull/8662) **liguozhong**: LogQL: Introduce `distinct`
* [9813](https://github.com/grafana/loki/pull/9813) **jeschkies**: Enable Protobuf encoding via content negotiation between querier and query frontend.

##### Fixes

* [8979](https://github.com/grafana/loki/pull/8979) **slim-bean**: Fix the case where a logs query with start time == end time was returning logs when none should be returned.
* [9099](https://github.com/grafana/loki/pull/9099) **salvacorts**: Fix the estimated size of chunks when writing a new TSDB file during compaction.
* [9130](https://github.com/grafana/loki/pull/9130) **salvacorts**: Pass LogQL engine options down to the _split by range_, _sharding_, and _query size limiter_ middlewares.
* [9252](https://github.com/grafana/loki/pull/9252) **jeschkies**: Use un-escaped regex literal for string matching.
* [9176](https://github.com/grafana/loki/pull/9176) **DylanGuedes**: Fix incorrect association of per-stream rate limit when sharding is enabled.
* [9463](https://github.com/grafana/loki/pull/9463) **Totalus**: Fix OpenStack Swift client object listing to fetch all the objects properly.
* [9495](https://github.com/grafana/loki/pull/9495) **thampiotr**: Promtail: Fix potential goroutine leak in file tailer.
* [9650](https://github.com/grafana/loki/pull/9650) **ashwanthgoli**: Config: ensure storage config defaults apply to named stores.
<<<<<<< HEAD
* [9629](https://github.com/grafana/loki/pull/9629) **periklis**: Fix duplicate label values from ingester streams.
* [9705](https://github.com/grafana/loki/pull/9629) **honganan**: Frontend Pagination: Fix a bug which in certain cases of limited log query can yield incorrect topN limits leading to skipped log lines.
=======
>>>>>>> 94f05974
* [9757](https://github.com/grafana/loki/pull/9757) **sandeepsukhani**: Frontend Caching: Fix a bug in negative logs results cache causing Loki to unexpectedly send empty/incorrect results.
* [9754](https://github.com/grafana/loki/pull/9754) **ashwanthgoli**: Fixes an issue with indexes becoming unqueriable if the index prefix is different from the one configured in the latest period config.
* [9763](https://github.com/grafana/loki/pull/9763) **ssncferreira**: Fix the logic of the `offset` operator for downstream queries on instant query splitting of (range) vector aggregation expressions containing an offset.
* [9773](https://github.com/grafana/loki/pull/9773) **ssncferreira**: Fix instant query summary statistic's `splits` corresponding to the number of subqueries a query is split into based on `split_queries_by_interval`.
* [9949](https://github.com/grafana/loki/pull/9949) **masslessparticle**: Fix pipelines to clear caches when tailing to avoid resource exhaustion.
* [9936](https://github.com/grafana/loki/pull/9936) **masslessparticle**: Fix the way query stages are reordered when `unpack` is present.

##### Changes

* [9857](https://github.com/grafana/loki/pull/9857) **DylanGuedes**: Stop emitting spans for every `AWS.S3` or `Azure.Blob` call.
* [9212](https://github.com/grafana/loki/pull/9212) **trevorwhitney**: Rename UsageReport to Analytics. The only external impact of this change is a change in the `-list-targets` output.

#### Promtail

##### Enhancements

* [8474](https://github.com/grafana/loki/pull/8787) **andriikushch**: Promtail: Add a new target for the Azure Event Hubs
* [8874](https://github.com/grafana/loki/pull/8874) **rfratto**: Promtail: Support expoential backoff when polling unchanged files for logs.
* [9508](https://github.com/grafana/loki/pull/9508) **farodin91**: Promtail: improve behavior of partial lines.

##### Fixes

* [8987](https://github.com/grafana/loki/pull/8987) **darxriggs**: Promtail: Fix file descriptor leak.
* [9863](https://github.com/grafana/loki/pull/9863) **ashwanthgoli**: Promtail: Apply defaults to HTTP client config. This ensures follow_redirects is set to true.
* [9915](https://github.com/grafana/loki/pull/9915) **frittentheke**: Promtail: Update grafana/tail to address issue in retry logic

#### LogCLI

##### Fixes

* [9597](https://github.com/grafana/loki/pull/9597) **vlad-diachenko**: Set TSDB shipper mode to ReadOnly and disabled indexGatewayClient during local query run and changed index downloading timeout from `5s` to `1m`.
* [8566](https://github.com/grafana/loki/pull/8566) **ndrpnt**: Allow queries to start with negative filters (`!=` and `!~`) when omitting stream selector with `--stdin` flag

#### Mixins

#### Enhancements

#### Fixes

* [9684](https://github.com/grafana/loki/pull/9684) **thampiotr**: Mixins: Fix promtail cluster template not finding all clusters.
* [8995](https://github.com/grafana/loki/pull/8995) **dannykopping**: Mixins: Fix Jsonnet `RUNTIME ERROR` that occurs when you try to use the mixins with `use_boltdb_shipper: false`.

#### FluentD

##### Enhancements
* [LOG-4012](https://issues.redhat.com/browse/LOG-4012) **jcantril**: fluent-plugin-grapha-loki: Add config to support tls: ciphers, min_versio

#### Jsonnet

* [9790](https://github.com/grafana/loki/pull/9790) **manohar-koukuntla**: Add TSDB equivalent of `use_boltdb_shipper` flag to be able to configure `tsdb_shipper` section.
* [8855](https://github.com/grafana/loki/pull/8855) **JoaoBraveCoding**: Add gRPC port to loki compactor mixin
* [8880](https://github.com/grafana/loki/pull/8880) **JoaoBraveCoding**: Normalize headless service name for query-frontend/scheduler
* [9978](https://github.com/grafana/loki/pull/9978) ****vlad-diachenko****: replaced deprecated `policy.v1beta1` with `policy.v1`.

## 2.8.3 (2023-07-21)

#### Loki

##### Security

* [9913](https://github.com/grafana/loki/pull/9913) **MichelHollands**: Upgrade go version to 1.20.6

##### Enhancements

* [9604](https://github.com/grafana/loki/pull/9604) **dannykopping**: Querier: configurable writeback queue bytes size

##### Fixes

* [9471](https://github.com/grafana/loki/pull/9471) **sandeepsukhani**: query-scheduler: fix query distribution in SSD mode.
* [9629](https://github.com/grafana/loki/pull/9629) **periklis**: Fix duplicate label values from ingester streams.

#### Promtail

##### Fixes

* [9155](https://github.com/grafana/loki/pull/9155) **farodin91**: Promtail: Break on iterate journal failure.
* [8988](https://github.com/grafana/loki/pull/8988) **darxriggs**: Promtail: Prevent logging errors on normal shutdown.

## 2.8.2 (2023-05-03)

#### Loki

##### Security

* [9370](https://github.com/grafana/loki/pull/9370) **dannykopping**: upgrade to go1.20.4

#### Promtail

##### Enhancements

* [8994](https://github.com/grafana/loki/pull/8994) **DylanGuedes**: Promtail: Add new `decompression` configuration to customize the decompressor behavior.

## 2.8.1 (2023-04-24)

#### Loki

##### Fixes

* [9156](https://github.com/grafana/loki/pull/9156) **ashwanthgoli**: Expiration: do not drop index if period is a zero value.
* [8971](https://github.com/grafana/loki/pull/8971) **dannykopping**: Stats: fix `Cache.Chunk.BytesSent` statistic and loki_chunk_fetcher_fetched_size_bytes metric with correct chunk size.
* [9185](https://github.com/grafana/loki/pull/9185) **dannykopping**: Prevent redis client from incorrectly choosing cluster mode with local address.

##### Changes

* [9106](https://github.com/grafana/loki/pull/9106) **trevorwhitney**: Update go to 1.20.3.

##### Build

* [9264](https://github.com/grafana/loki/pull/9264) **trevorwhitney**: Update build and other docker image to alpine 3.16.5.

#### Promtail

##### Fixes

* [9095](https://github.com/grafana/loki/pull/9095) **JordanRushing** Fix journald support in amd64 binary build.

## 2.8.0 (2023-04-04)

#### Loki

##### Enhancements

* [8824](https://github.com/grafana/loki/pull/8824) **periklis**: Expose optional label matcher for label values handler
* [8727](https://github.com/grafana/loki/pull/8727) **cstyan** **jeschkies**: Propagate per-request limit header to querier.
* [8682](https://github.com/grafana/loki/pull/8682) **dannykopping**: Add fetched chunk size distribution metric `loki_chunk_fetcher_fetched_size_bytes`.
* [8532](https://github.com/grafana/loki/pull/8532) **justcompile**: Adds Storage Class option to S3 objects
* [7951](https://github.com/grafana/loki/pull/7951) **MichelHollands**: Add a count template function to line_format and label_format.
* [7380](https://github.com/grafana/loki/pull/7380) **liguozhong**: metrics query: range vector support streaming agg when no overlap.
* [7731](https://github.com/grafana/loki/pull/7731) **bitkill**: Add healthchecks to the docker-compose example.
* [7759](https://github.com/grafana/loki/pull/7759) **kavirajk**: Improve error message for loading config with ENV variables.
* [7785](https://github.com/grafana/loki/pull/7785) **dannykopping**: Add query blocker for queries and rules.
* [7817](https://github.com/grafana/loki/pull/7817) **kavirajk**: fix(memcached): panic on send on closed channel.
* [7916](https://github.com/grafana/loki/pull/7916) **ssncferreira**: Add `doc-generator` tool to generate configuration flags documentation.
* [7964](https://github.com/grafana/loki/pull/7964) **slim-bean**: Add a `since` query parameter to allow querying based on relative time.
* [7989](https://github.com/grafana/loki/pull/7989) **liguozhong**: logql support `sort` and `sort_desc`.
* [7997](https://github.com/grafana/loki/pull/7997) **kavirajk**: fix(promtail): Fix cri tags extra new lines when joining partial lines
* [7975](https://github.com/grafana/loki/pull/7975) **adityacs**: Support drop labels in logql
* [7946](https://github.com/grafana/loki/pull/7946) **ashwanthgoli** config: Add support for named stores
* [8027](https://github.com/grafana/loki/pull/8027) **kavirajk**: chore(promtail): Make `batchwait` and `batchsize` config explicit with yaml tags
* [7978](https://github.com/grafana/loki/pull/7978) **chaudum**: Shut down query frontend gracefully to allow inflight requests to complete.
* [8047](https://github.com/grafana/loki/pull/8047) **bboreham**: Dashboards: add k8s resource requests to CPU and memory panels.
* [8061](https://github.com/grafana/loki/pull/8061) **kavirajk**: Remove circle from Loki OSS
* [8092](https://github.com/grafana/loki/pull/8092) **dannykopping**: add rule-based sharding to ruler.
* [8131](https://github.com/grafana/loki/pull/8131) **jeschkies**: Compile Promtail ARM and ARM64 with journald support.
* [8212](https://github.com/grafana/loki/pull/8212) **kavirajk**: ingester: Add `ingester_memory_streams_labels_bytes metric` for more visibility of size of metadata of in-memory streams.
* [8271](https://github.com/grafana/loki/pull/8271) **kavirajk**: logql: Support urlencode and urldecode template functions
* [8259](https://github.com/grafana/loki/pull/8259) **mar4uk**: Extract push.proto from the logproto package to the separate module.
* [7906](https://github.com/grafana/loki/pull/7906) **kavirajk**: Add API endpoint that formats LogQL expressions and support new `fmt` subcommand in `logcli` to format LogQL query.
* [6675](https://github.com/grafana/loki/pull/6675) **btaani**: Add logfmt expression parser for selective extraction of labels from logfmt formatted logs
* [8474](https://github.com/grafana/loki/pull/8474) **farodin91**: Add support for short-lived S3 session tokens
* [8774](https://github.com/grafana/loki/pull/8774) **slim-bean**: Add new logql template functions `bytes`, `duration`, `unixEpochMillis`, `unixEpochNanos`, `toDateInZone`, `b64Enc`, and `b64Dec`

##### Fixes

* [7784](https://github.com/grafana/loki/pull/7784) **isodude**: Fix default values of connect addresses for compactor and querier workers to work with IPv6.
* [7880](https://github.com/grafana/loki/pull/7880) **sandeepsukhani**: consider range and offset in queries while looking for schema config for query sharding.
* [7937](https://github.com/grafana/loki/pull/7937) **ssncferreira**: Deprecate CLI flag `-ruler.wal-cleaer.period` and replace it with `-ruler.wal-cleaner.period`.
* [7966](https://github.com/grafana/loki/pull/7966) **sandeepsukhani**: Fix query-frontend request load balancing when using k8s service.
* [8251](https://github.com/grafana/loki/pull/8251) **sandeepsukhani** index-store: fix indexing of chunks overlapping multiple schemas.
* [8151](https://github.com/grafana/loki/pull/8151) **sandeepsukhani** fix log deletion with line filters.
* [8448](https://github.com/grafana/loki/pull/8448) **chaudum**: Fix bug in LogQL parser that caused certain queries that contain a vector expression to fail.
* [8775](https://github.com/grafana/loki/pull/8755) **sandeepsukhani**: index-gateway: fix failure in initializing index gateway when boltdb-shipper is not being used.
* [8448](https://github.com/grafana/loki/pull/8665) **sandeepsukhani**: deletion: fix issue in processing delete requests with tsdb index
* [8753](https://github.com/grafana/loki/pull/8753) **slim-bean** A zero value for retention_period will now disable retention.
* [8959](https://github.com/grafana/loki/pull/8959) **periklis**: Align common instance_addr with memberlist advertise_addr

##### Changes

* [8315](https://github.com/grafana/loki/pull/8315) **thepalbi** Relicense and export `pkg/ingester` WAL code to be used in Promtail's WAL.
* [8761](https://github.com/grafana/loki/pull/8761) **slim-bean** Remove "subqueries" from the metrics.go log line and instead provide `splits` and `shards`
* [8887](https://github.com/grafana/loki/issues/8887) **3deep5me** Helm: Removed support for PodDisruptionBudget in policy/v1alpha1 and upgraded it to policy/v1.

##### Build

#### Promtail

##### Enhancements

* [8231](https://github.com/grafana/loki/pull/8231) **CCOLLOT**: Lambda-promtail: add support for AWS SQS message ingestion.
* [7619](https://github.com/grafana/loki/pull/7619) **cadrake**: Add ability to pass query params to heroku drain targets for relabelling.
* [7973](https://github.com/grafana/loki/pull/7973) **chodges15**: Add configuration to drop rate limited batches in Loki client and new metric label for drop reason.
* [8153](https://github.com/grafana/loki/pull/8153) **kavirajk**: promtail: Add `max-line-size` limit to drop on client side
* [8096](https://github.com/grafana/loki/pull/8096) **kavirajk**: doc(promtail): Doc about how log rotate works with promtail
* [8233](https://github.com/grafana/loki/pull/8233) **nicoche**: promtail: Add `max-line-size-truncate` limit to truncate too long lines on client side
* [7462](https://github.com/grafana/loki/pull/7462) **MarNicGit**: Allow excluding event message from Windows Event Log entries.
* [7597](https://github.com/grafana/loki/pull/7597) **redbaron**: allow ratelimiting by label
* [3493](https://github.com/grafana/loki/pull/3493) **adityacs** Support geoip stage.
* [8382](https://github.com/grafana/loki/pull/8382) **kelnage**: Promtail: Add event log message stage

##### Fixes

* [8231](https://github.com/grafana/loki/pull/8231) **CCOLLOT**: Lambda-promtail: fix flushing behavior of batches, leading to a significant increase in performance.

##### Changes

#### LogCLI

##### Enhancement

* [8413](https://github.com/grafana/loki/pull/8413) **chaudum**: Try to load tenant-specific `schemaconfig-{orgID}.yaml` when using `--remote-schema` argument and fallback to global `schemaconfig.yaml`.
* [8537](https://github.com/grafana/loki/pull/8537) **jeschkies**: Allow fetching all entries with `--limit=0`.

#### Fluent Bit

#### Loki Canary

##### Enhancements

* [8024](https://github.com/grafana/loki/pull/8024) **jijotj**: Support passing loki address as environment variable

#### Jsonnet

* [7923](https://github.com/grafana/loki/pull/7923) **manohar-koukuntla**: Add zone aware ingesters in jsonnet deployment

##### Fixes

* [8247](https://github.com/grafana/loki/pull/8247) **Whyeasy** fix usage of cluster label within Mixin.

#### Build

* [7938](https://github.com/grafana/loki/pull/7938) **ssncferreira**: Add DroneCI pipeline step to validate configuration flags documentation generation.

### Notes

### Dependencies

## 2.7.6 (2023-07-24)

#### Loki

##### Fixes

* [10028](https://github.com/grafana/loki/pull/10028) **MichelHollands**: Use go 1.20.6
* [9185](https://github.com/grafana/loki/pull/9185) **dannykopping**: Prevent redis client from incorrectly choosing cluster mode with local address.
* [8824](https://github.com/grafana/loki/pull/8824) **periklis**: Expose optional label matcher for label values handler

## 2.7.5 (2023-03-28)

#### Loki

##### Fixes

* [7924](https://github.com/grafana/loki/pull/7924) **jeschkies**: Flush buffered logger on exit

## 2.7.4 (2023-02-24)

#### Loki

##### Fixes

* [8531](https://github.com/grafana/loki/pull/8531) **garrettlish**: logql: fix panics when cloning a special query
* [8120](https://github.com/grafana/loki/pull/8120) **ashwanthgoli**: fix panic on hitting /scheduler/ring when ring is disabled.
* [7988](https://github.com/grafana/loki/pull/7988) **ashwanthgoli**: store: write overlapping chunks to multiple stores.
* [7925](https://github.com/grafana/loki/pull/7925) **sandeepsukhani**: Fix bugs in logs results caching causing query-frontend to return logs outside of query window.

##### Build

* [8575](https://github.com/grafana/loki/pull/8575) **MichelHollands**: Update build image to go 1.20.1 and alpine 3.16.4.
* [8583](https://github.com/grafana/loki/pull/8583) **MichelHollands**: Use 0.28.1 build image and update go and alpine versions.

#### Promtail

##### Enhancements

##### Fixes

* [8497](https://github.com/grafana/loki/pull/8497) **kavirajk**: Fix `cri` tags treating different streams as the same
* [7771](https://github.com/grafana/loki/pull/7771) **GeorgeTsilias**: Handle nil error on target Details() call.
* [7461](https://github.com/grafana/loki/pull/7461) **MarNicGit**: Promtail: Fix collecting userdata field from Windows Event Log

## 2.7.3 (2023-02-01)

#### Loki

##### Fixes

* [8340](https://github.com/grafana/loki/pull/8340) **MasslessParticle** Fix bug in compactor that caused panics when `startTime` and `endTime` of a delete request are equal.

#### Build

* [8232](https://github.com/grafana/loki/pull/8232) **TaehyunHwang** Fix build issue that caused `--version` to show wrong version for Loki and Promtail binaries.

## 2.7.2 (2023-01-25)

#### Loki

##### Fixes

* [7926](https://github.com/grafana/loki/pull/7926) **MichelHollands**: Fix bug in validation of `pattern` and `regexp` parsers where missing or empty parameters caused panics.
* [7720](https://github.com/grafana/loki/pull/7720) **sandeepsukhani**: Fix bugs in processing delete requests with line filters.
* [7708](https://github.com/grafana/loki/pull/7708) **DylanGuedes**: Fix bug in multi-tenant querying.

### Notes

This release was created from a branch starting at commit `706c22e9e40b0156031f214b63dc6ed4e210abc1` but it may also contain backported changes from main.

Check the history of the branch `release-2.7.x`.

### Dependencies

* Go version: 1.19.5

## 2.7.1 (2022-12-09)

#### Loki

##### Enhancements

* [6360](https://github.com/grafana/loki/pull/6360) **liguozhong**: Hide error message when context timeout occurs in `s3.getObject`
* [7602](https://github.com/grafana/loki/pull/7602) **vmax**: Add decolorize filter to easily parse colored logs.
* [7804](https://github.com/grafana/loki/pull/7804) **sandeepsukhani**: Use grpc for communicating with compactor for query time filtering of data requested for deletion.
* [7684](https://github.com/grafana/loki/pull/7684) **kavirajk**: Add missing `embedded-cache` config under `cache_config` reference documentation.

##### Fixes

* [7453](https://github.com/grafana/loki/pull/7453) **periklis**: Add single compactor http client for delete and gennumber clients

##### Changes

* [7877](https://github.com/grafana/loki/pull/7877)A **trevorwhitney**: Due to a known bug with experimental new delete mode feature, the default delete mode has been changed to `filter-only`.

#### Promtail

##### Enhancements

* [7602](https://github.com/grafana/loki/pull/7602) **vmax**: Add decolorize stage to Promtail to easily parse colored logs.

##### Fixes

##### Changes

* [7587](https://github.com/grafana/loki/pull/7587) **mar4uk**: Add go build tag `promtail_journal_enabled` to include/exclude Promtail journald code from binary.

## 2.7.0

#### Loki

##### Enhancements
* [7436](https://github.com/grafana/loki/pull/7436) **periklis**: Expose ring and memberlist handlers through internal server listener
* [7227](https://github.com/grafana/loki/pull/7227) **Red-GV**: Add ability to configure tls minimum version and cipher suites
* [7179](https://github.com/grafana/loki/pull/7179) **vlad-diachenko**: Add ability to use Azure Service Principals credentials to authenticate to Azure Blob Storage.
* [7063](https://github.com/grafana/loki/pull/7063) **kavirajk**: Add additional `push` mode to Loki canary that can directly push logs to given Loki URL.
* [7069](https://github.com/grafana/loki/pull/7069) **periklis**: Add support for custom internal server listener for readiness probes.
* [7023](https://github.com/grafana/loki/pull/7023) **liguozhong**: logql engine support exec `vector(0)` grammar.
* [6983](https://github.com/grafana/loki/pull/6983) **slim-bean**: `__timestamp__` and `__line__` are now available in the logql `label_format` query stage.
* [6821](https://github.com/grafana/loki/pull/6821) **kavirajk**: Introduce new cache type `embedded-cache` which is an in-process cache system that runs loki without the need for an external cache (like memcached, redis, etc). It can be run in two modes `distributed: false` (default, and same as old `fifocache`) and `distributed: true` which runs cache in distributed fashion sharding keys across peers if Loki is run in microservices or SSD mode.
* [6691](https://github.com/grafana/loki/pull/6691) **dannykopping**: Update production-ready Loki cluster in docker-compose
* [6317](https://github.com/grafana/loki/pull/6317) **dannykoping**: General: add cache usage statistics
* [6444](https://github.com/grafana/loki/pull/6444) **aminesnow** Add TLS config to query frontend.
* [6179](https://github.com/grafana/loki/pull/6179) **chaudum**: Add new HTTP endpoint to delete ingester ring token file and shutdown process gracefully
* [5997](https://github.com/grafana/loki/pull/5997) **simonswine**: Querier: parallize label queries to both stores.
* [5406](https://github.com/grafana/loki/pull/5406) **ctovena**: Revise the configuration parameters that configure the usage report to grafana.com.
* [7264](https://github.com/grafana/loki/pull/7264) **bboreham**: Chunks: decode varints directly from byte buffer, for speed.
* [7263](https://github.com/grafana/loki/pull/7263) **bboreham**: Dependencies: klauspost/compress package to v1.15.11; improves performance.
* [7270](https://github.com/grafana/loki/pull/7270) **wilfriedroset**: Add support for `username` to redis cache configuration.
* [6952](https://github.com/grafana/loki/pull/6952) **DylanGuedes**: Experimental: Introduce a new feature named stream sharding.

##### Fixes
* [7426](https://github.com/grafana/loki/pull/7426) **periklis**: Add missing compactor delete client tls client config
* [7238](https://github.com/grafana/loki/pull/7328) **periklis**: Fix internal server bootstrap for query frontend
* [7288](https://github.com/grafana/loki/pull/7288) **ssncferreira**: Fix query mapping in AST mapper `rangemapper` to support the new `VectorExpr` expression.
* [7040](https://github.com/grafana/loki/pull/7040) **bakunowski**: Remove duplicated `loki_boltdb_shipper` prefix from `tables_upload_operation_total` metric.
* [6937](https://github.com/grafana/loki/pull/6937) **ssncferreira**: Fix topk and bottomk expressions with parameter <= 0.
* [6780](https://github.com/grafana/loki/pull/6780) **periklis**:  Attach the panic recovery handler on all HTTP handlers
* [6358](https://github.com/grafana/loki/pull/6358) **taharah**: Fixes sigv4 authentication for the Ruler's remote write configuration by allowing both a global and per tenant configuration.
* [6375](https://github.com/grafana/loki/pull/6375) **dannykopping**: Fix bug that prevented users from using the `json` parser after a `line_format` pipeline stage.
* [6505](https://github.com/grafana/loki/pull/6375) **dmitri-lerko** Fixes `failed to receive pubsub messages` error with promtail GCPLog client.
* [6372](https://github.com/grafana/loki/pull/6372) **splitice**: Add support for numbers in JSON fields.

##### Changes
* [6726](https://github.com/grafana/loki/pull/6726) **kavirajk**: upgrades go from 1.17.9 -> 1.18.4
* [6415](https://github.com/grafana/loki/pull/6415) **salvacorts**: Evenly spread queriers across kubernetes nodes.
* [6349](https://github.com/grafana/loki/pull/6349) **simonswine**: Update the default HTTP listen port from 80 to 3100. Make sure to configure the port explicitly if you are using port 80.
* [6835](https://github.com/grafana/loki/pull/6835) **DylanGuedes**: Add new per-tenant query timeout configuration and remove engine query timeout.
* [7212](https://github.com/grafana/loki/pull/7212) **Juneezee**: Replaces deprecated `io/ioutil` with `io` and `os`.
* [7292](https://github.com/grafana/loki/pull/7292) **jmherbst**: Add string conversion to value based drops to more intuitively match numeric fields. String conversion failure will result in no lines being dropped.
* [7361](https://github.com/grafana/loki/pull/7361) **szczepad**: Renames metric `loki_log_messages_total` to `loki_internal_log_messages_total`
* [7416](https://github.com/grafana/loki/pull/7416) **mstrzele**: Use the stable `HorizontalPodAutoscaler` v2, if possible, when installing using Helm
* [7510](https://github.com/grafana/loki/pull/7510) **slim-bean**: Limited queries (queries without filter expressions) will now be split and sharded.
* [5400](https://github.com/grafana/loki/pull/5400) **BenoitKnecht**: promtail/server: Disable profiling by default

#### Promtail
* [7470](https://github.com/grafana/loki/pull/7470) **Jack-King**: Add configuration for adding custom HTTP headers to push requests

##### Enhancements
* [7593](https://github.com/grafana/loki/pull/7593) **chodges15**: Promtail: Add tenant label to client drop metrics and logs
* [7101](https://github.com/grafana/loki/pull/7101) **liguozhong**: Promtail: Add support for max stream limit.
* [7247](https://github.com/grafana/loki/pull/7247) **liguozhong**: Add config reload endpoint / signal to promtail.
* [6708](https://github.com/grafana/loki/pull/6708) **DylanGuedes**: Add compressed files support to Promtail.
* [5977](https://github.com/grafana/loki/pull/5977) **juissi-t** lambda-promtail: Add support for Kinesis data stream events
* [6828](https://github.com/grafana/loki/pull/6828) **alexandre1984rj** Add the BotScore and BotScoreSrc fields once the Cloudflare API returns those two fields on the list of all available log fields.
* [6656](https://github.com/grafana/loki/pull/6656) **carlospeon**: Allow promtail to add matches to the journal reader
* [7401](https://github.com/grafana/loki/pull/7401) **thepalbi**: Add timeout to GCP Logs push target
* [7414](https://github.com/grafana/loki/pull/7414) **thepalbi**: Add basic tracing support

##### Fixes
* [7394](https://github.com/grafana/loki/pull/7394) **liguozhong**: Fix issue with the Cloudflare target that caused it to stop working after it received an error in the logpull request as explained in issue https://github.com/grafana/loki/issues/6150
* [6766](https://github.com/grafana/loki/pull/6766) **kavirajk**: fix(logql): Make `LabelSampleExtractor` ignore processing the line if it doesn't contain that specific label. Fixes unwrap behavior explained in the issue https://github.com/grafana/loki/issues/6713
* [7016](https://github.com/grafana/loki/pull/7016) **chodges15**: Fix issue with dropping logs when a file based SD target's labels are updated

##### Changes
* **quodlibetor**: Change Docker target discovery log level from `Error` to `Info`


#### Logcli
* [7325](https://github.com/grafana/loki/pull/7325) **dbirks**: Document setting up command completion
* [8518](https://github.com/grafana/loki/pull/8518) **SN9NV**: Add parallel flags

#### Fluent Bit

#### Loki Canary
* [7398](https://github.com/grafana/loki/pull/7398) **verejoel**: Allow insecure TLS connections

#### Jsonnet
* [6189](https://github.com/grafana/loki/pull/6189) **irizzant**: Add creation of a `ServiceMonitor` object for Prometheus scraping through configuration parameter `create_service_monitor`. Simplify mixin usage by adding (https://github.com/prometheus-operator/kube-prometheus) library.
* [6662](https://github.com/grafana/loki/pull/6662) **Whyeasy**: Fixes memberlist error when using a stateful ruler.


### Notes

This release was created from a branch starting at commit `706c22e9e40b0156031f214b63dc6ed4e210abc1` but it may also contain backported changes from main.

Check the history of the branch `release-2.7.x`.

### Dependencies

* Go Version:     FIXME

# 2.6.1 (2022/07/18)

### All Changes

* [6658](https://github.com/grafana/loki/pull/6658) Updated the versions of [dskit](https://github.com/grafana/dskit) and [memberlist](https://github.com/grafana/memberlist) to allow configuring cluster labels for memberlist. Cluster labels prevent mixing the members between two consistent hash rings of separate applications that are run in the same Kubernetes cluster.
* [6681](https://github.com/grafana/loki/pull/6681) Fixed an HTTP connection leak between the querier and the compactor when the log entry deletion feature is enabled.
* [6583](https://github.com/grafana/loki/pull/6583) Fixed noisy error messages when the log entry deletion feature is disabled for a tenant.

# 2.6.0 (2022/07/08)

### All Changes
Here is the list with the changes that were produced since the previous release.

#### Loki

##### Enhancements
* [5662](https://github.com/grafana/loki/pull/5662) **ssncferreira** **chaudum** Improve performance of instant queries by splitting range into multiple subqueries that are executed in parallel.
* [5848](https://github.com/grafana/loki/pull/5848) **arcosx**: Add Baidu AI Cloud as a storage backend choice.
* [6410](https://github.com/grafana/loki/pull/6410) **MichelHollands**: Add support for per tenant delete API access enabling.
* [5879](https://github.com/grafana/loki/pull/5879) **MichelHollands**: Remove lines matching delete request expression when using "filter-and-delete" deletion mode.
* [5984](https://github.com/grafana/loki/pull/5984) **dannykopping** and **salvacorts**: Improve query performance by preventing unnecessary querying of ingesters when the query data is old enough to be in object storage.
* [5971](https://github.com/grafana/loki/pull/5971) **kavirajk**: Extend the `metrics.go` recording of statistics about metadata queries to include labels and series queries.
* [6136](https://github.com/grafana/loki/pull/6136) **periklis**: Add support for alertmanager header authorization.
* [6163](https://github.com/grafana/loki/pull/6163) **jburnham**: LogQL: Add a `default` sprig template function in LogQL label/line formatter.

##### Fixes
* [6152](https://github.com/grafana/loki/pull/6152) **slim-bean**: Fixes unbounded ingester memory growth when live tailing under specific circumstances.
* [5685](https://github.com/grafana/loki/pull/5685) **chaudum**: Fix bug in push request parser that allowed users to send arbitrary non-string data as "log line".
* [5799](https://github.com/grafana/loki/pull/5799) **cyriltovena** Fix deduping issues when multiple entries with the same timestamp exist. !hide or not hide (bugfix Loki)
* [5888](https://github.com/grafana/loki/pull/5888) **Papawy** Fix common configuration block net interface name when overwritten by ring common configuration.

##### Changes
* [6361](https://github.com/grafana/loki/pull/6361) **chaudum**: Sum values in unwrapped rate aggregation instead of treating them as counter.
* [6412](https://github.com/grafana/loki/pull/6412) **chaudum**: Add new unwrapped range aggregation `rate_counter()` to LogQL
* [6042](https://github.com/grafana/loki/pull/6042) **slim-bean**: Add a new configuration to allow fudging of ingested timestamps to guarantee sort order of duplicate timestamps at query time.
* [6120](https://github.com/grafana/loki/pull/6120) **KMiller-Grafana**: Rename configuration parameter fudge_duplicate_timestamp to be increment_duplicate_timestamp.
* [5777](https://github.com/grafana/loki/pull/5777) **tatchiuleung**: storage: make Azure blobID chunk delimiter configurable
* [5650](https://github.com/grafana/loki/pull/5650) **cyriltovena**: Remove more chunkstore and schema version below v9
* [5643](https://github.com/grafana/loki/pull/5643) **simonswine**: Introduce a ChunkRef type as part of logproto
* [6435](https://github.com/grafana/loki/pull/6435) **MichelHollands**: Remove the `whole-stream-deletion` mode.
* [5899](https://github.com/grafana/loki/pull/5899) **simonswine**: Update go image to 1.17.9.

#### Promtail

##### Enhancements
* [6105](https://github.com/grafana/loki/pull/6105) **rutgerke** Export metrics for the Promtail journal target.
* [5943](https://github.com/grafana/loki/pull/5943) **tpaschalis**: Add configuration support for excluding configuration files when instantiating Promtail.
* [5790](https://github.com/grafana/loki/pull/5790) **chaudum**: Add UDP support for Promtail's syslog target.
* [6102](https://github.com/grafana/loki/pull/6102) **timchenko-a**: Add multi-tenancy support to lambda-promtail.
* [6099](https://github.com/grafana/loki/pull/6099) **cstyan**: Drop lines with malformed JSON in Promtail JSON pipeline stage.
* [5715](https://github.com/grafana/loki/pull/5715) **chaudum**: Allow promtail to push RFC5424 formatted syslog messages
* [6395](https://github.com/grafana/loki/pull/6395) **DylanGuedes**: Add encoding support

##### Fixes
* [6034](https://github.com/grafana/loki/pull/6034) **DylanGuedes**: Promtail: Fix symlink tailing behavior.
##### Changes
* [6371](https://github.com/grafana/loki/pull/6371) **witalisoft**: BREAKING: Support more complex match based on multiple extracted data fields in drop stage
* [5686](https://github.com/grafana/loki/pull/5686) **ssncferreira**: Move promtail StreamLagLabels config to upper level config.Config
* [5839](https://github.com/grafana/loki/pull/5839) **marctc**: Add ActiveTargets method to promtail
* [5661](https://github.com/grafana/loki/pull/5661) **masslessparticle**: Invalidate caches on deletes
#### Fluent Bit
* [5711](https://github.com/grafana/loki/pull/5711) **MichelHollands**: Update fluent-bit output name

#### Loki Canary
* [6310](https://github.com/grafana/loki/pull/6310) **chodges15**: Add support for client-side TLS certs in loki-canary for Loki connection
### Notes

This release was created from a branch starting at commit `1794a766134f07b54386b1a431b58e1d44e6d7f7` but it may also contain backported changes from main.

Check the history of the branch `release-2.6.x`.

### Dependencies

* Go Version:     1.17.9

# 2.5.0 (2022/04/07)

Release notes for 2.5.0 can be found on the [release notes page](https://grafana.com/docs/loki/latest/release-notes/v2-5/)

### All Changes

Here is a list of all significant changes, in the past we have included all changes
but with over 500 PR's merged since the last release we decided to curate the list
to include only the most relevant.

#### Loki

##### Enhancements
* [5542](https://github.com/grafana/loki/pull/5542) **bboreham**: regexp filter: use modified package with optimisations
* [5318](https://github.com/grafana/loki/pull/5318) **jeschkies**: Speed up `EntrySortIterator` by 20%.
* [5317](https://github.com/grafana/loki/pull/5317) **owen-d**: Logql/parallel binop
* [5315](https://github.com/grafana/loki/pull/5315) **bboreham**: filters: use faster regexp package
* [5311](https://github.com/grafana/loki/pull/5311) **vlad-diachenko**: Removed redundant memory allocations in parsers
* [5291](https://github.com/grafana/loki/pull/5291) **owen-d**: less opaque chunk keys on fs with v12
* [5275](https://github.com/grafana/loki/pull/5275) **SasSwart**: Parse duration expressions in accordance with promql
* [5249](https://github.com/grafana/loki/pull/5249) **3JIou-home**: Push: add deflate compression in post requests
* [5160](https://github.com/grafana/loki/pull/5160) **sandeepsukhani**: add objects list caching for boltdb-shipper index store to reduce object storage list api calls
* [5148](https://github.com/grafana/loki/pull/5148) **chaudum**: Auto-expire old items from FIFO cache
* [5093](https://github.com/grafana/loki/pull/5093) **liguozhong**: [enhancement] querier : Add "query_memory_only" to make loki have option to rely only on memory availability.
* [5078](https://github.com/grafana/loki/pull/5078) **ssncferreira**: Loki: Implement custom /config handler (#4785)
* [5054](https://github.com/grafana/loki/pull/5054) **JordanRushing**: new v12 schema optimized to better handle S3 prefix rate limits
* [5013](https://github.com/grafana/loki/pull/5013) **liguozhong**: [new feature] logql: extrapolate unwrapped rate function
* [4947](https://github.com/grafana/loki/pull/4947) **siavashs**: Support Redis Cluster Configuration Endpoint
* [4938](https://github.com/grafana/loki/pull/4938) **DylanGuedes**: Add distributor ring page
* [4879](https://github.com/grafana/loki/pull/4879) **cyriltovena**: LogQL: add __line__ function to | line_format template
* [4858](https://github.com/grafana/loki/pull/4858) **sandy2008**: feat(): add ManagedIdentity in Azure Blob Storage
## Main
* [5789](https://github.com/grafana/loki/pull/5789) **bboreham**: Production config: add dot to some DNS address to reduce lookups.
* [5780](https://github.com/grafana/loki/pull/5780) **simonswine**: Update alpine image to 3.15.4.
* [5715](https://github.com/grafana/loki/pull/5715) **chaudum** Add option to push RFC5424 syslog messages from Promtail in syslog scrape target.
* [5696](https://github.com/grafana/loki/pull/5696) **paullryan** don't block scraping of new logs from cloudflare within promtail if an error is received from cloudflare about too early logs.
* [5685](https://github.com/grafana/loki/pull/5625) **chaudum** Fix bug in push request parser that allowed users to send arbitrary non-string data as "log line".
* [5707](https://github.com/grafana/loki/pull/5707) **franzwong** Promtail: Rename config name limit_config to limits_config.
* [5626](https://github.com/grafana/loki/pull/5626) **jeschkies** Apply query limits to multi-tenant queries by choosing the most restrictive limit from the set of tenant limits.
* [5622](https://github.com/grafana/loki/pull/5622) **chaudum**: Fix bug in query splitter that caused `interval` query parameter to be ignored and therefore returning more logs than expected.
* [5521](https://github.com/grafana/loki/pull/5521) **cstyan**: Move stream lag configuration to top level clients config struct and refactor stream lag metric, this resolves a bug with duplicate metric collection when a single Promtail binary is running multiple Promtail clients.
* [5568](https://github.com/grafana/loki/pull/5568) **afayngelerindbx**: Fix canary panics due to concurrent execution of `confirmMissing`
* [5552](https://github.com/grafana/loki/pull/5552) **jiachengxu**: Loki mixin: add `DiskSpaceUtilizationPanel`
* [5541](https://github.com/grafana/loki/pull/5541) **bboreham**: Queries: reject very deeply nested regexps which could crash Loki.
* [5536](https://github.com/grafana/loki/pull/5536) **jiachengxu**: Loki mixin: make labelsSelector in loki chunks dashboards configurable
* [5535](https://github.com/grafana/loki/pull/5535) **jiachengxu**: Loki mixins: use labels selector for loki chunks dashboard
* [5507](https://github.com/grafana/loki/pull/5507) **MichelHollands**: Remove extra param in call for inflightRequests metric.
* [5481](https://github.com/grafana/loki/pull/5481) **MichelHollands**: Add a DeletionMode config variable to specify the delete mode and validate match parameters.
* [5356](https://github.com/grafana/loki/pull/5356) **jbschami**: Enhance lambda-promtail to support adding extra labels from an environment variable value
* [5409](https://github.com/grafana/loki/pull/5409) **ldb**: Enable best effort parsing for Syslog messages
* [5392](https://github.com/grafana/loki/pull/5392) **MichelHollands**: Etcd credentials are parsed as secrets instead of plain text now.
* [5361](https://github.com/grafana/loki/pull/5361) **ctovena**: Add usage report to grafana.com.
* [5354](https://github.com/grafana/loki/pull/5354) **tlinhart**: Add support for ARM64 to lambda-promtail drone build job.
* [5289](https://github.com/grafana/loki/pull/5289) **ctovena**: Fix deduplication bug in queries when mutating labels.
* [5302](https://github.com/grafana/loki/pull/5302) **MasslessParticle** Update azure blobstore client to use new sdk.
* [5243](https://github.com/grafana/loki/pull/5290) **ssncferreira**: Update Promtail to support duration string formats.
* [5266](https://github.com/grafana/loki/pull/5266) **jeschkies**: Write Promtail position file atomically on Unix.
* [5280](https://github.com/grafana/loki/pull/5280) **jeschkies**: Fix Docker target connection loss.
* [5243](https://github.com/grafana/loki/pull/5243) **owen-d**: moves `querier.split-queries-by-interval` to limits code only.
* [5139](https://github.com/grafana/loki/pull/5139) **DylanGuedes**: Drop support for legacy configuration rules format.
* [5262](https://github.com/grafana/loki/pull/5262) **MichelHollands**: Remove the labelFilter field
* [4911](https://github.com/grafana/loki/pull/4911) **jeschkies**: Support Docker service discovery in Promtail.
* [5107](https://github.com/grafana/loki/pull/5107) **chaudum** Fix bug in fluentd plugin that caused log lines containing non UTF-8 characters to be dropped.
* [5148](https://github.com/grafana/loki/pull/5148) **chaudum** Add periodic task to prune old expired items from the FIFO cache to free up memory.
* [5187](https://github.com/grafana/loki/pull/5187) **aknuds1** Rename metric `cortex_experimental_features_in_use_total` to `loki_experimental_features_in_use_total` and metric `log_messages_total` to `loki_log_messages_total`.
* [5170](https://github.com/grafana/loki/pull/5170) **chaudum** Fix deadlock in Promtail caused when targets got removed from a target group by the discovery manager.
* [5163](https://github.com/grafana/loki/pull/5163) **chaudum** Fix regression in fluentd plugin introduced with #5107 that caused `NoMethodError` when parsing non-string values of log lines.
* [5144](https://github.com/grafana/loki/pull/5144) **dannykopping** Ruler: fix remote write basic auth credentials.
* [5091](https://github.com/grafana/loki/pull/5091) **owen-d**: Changes `ingester.concurrent-flushes` default to 32
* [5031](https://github.com/grafana/loki/pull/5031) **liguozhong**: Promtail: Add global read rate limiting.
* [4879](https://github.com/grafana/loki/pull/4879) **cyriltovena**: LogQL: add __line__ function to | line_format template.
* [5081](https://github.com/grafana/loki/pull/5081) **SasSwart**: Add the option to configure memory ballast for Loki
* [5085](https://github.com/grafana/loki/pull/5085) **aknuds1**: Upgrade Cortex to [e0807c4eb487](https://github.com/cortexproject/cortex/compare/4e9fc3a2b5ab..e0807c4eb487) and Prometheus to [692a54649ed7](https://github.com/prometheus/prometheus/compare/2a3d62ac8456..692a54649ed7)
* [5067](https://github.com/grafana/loki/pull/5057) **cstyan**: Add a metric to Azure Blob Storage client to track total egress bytes
* [5065](https://github.com/grafana/loki/pull/5065) **AndreZiviani**: lambda-promtail: Add ability to ingest logs from S3
* [4950](https://github.com/grafana/loki/pull/4950) **DylanGuedes**: Implement common instance addr/net interface
* [4949](https://github.com/grafana/loki/pull/4949) **ssncferreira**: Add query `queueTime` metric to statistics and metrics.go
* [4938](https://github.com/grafana/loki/pull/4938) **DylanGuedes**: Implement ring status page for the distributor
* [5023](https://github.com/grafana/loki/pull/5023) **ssncferreira**: Move `querier.split-queries-by-interval` to a per-tenant configuration
* [4993](https://github.com/grafana/loki/pull/4926) **thejosephstevens**: Fix parent of wal and wal_cleaner in loki ruler config docs
* [4933](https://github.com/grafana/loki/pull/4933) **jeschkies**: Support matchers in series label values query.
* [4926](https://github.com/grafana/loki/pull/4926) **thejosephstevens**: Fix comment in Loki module loading for accuracy
* [4920](https://github.com/grafana/loki/pull/4920) **chaudum**: Add `-list-targets` command line flag to list all available run targets
* [4860](https://github.com/grafana/loki/pull/4860) **cyriltovena**: Add rate limiting and metrics to hedging
* [4865](https://github.com/grafana/loki/pull/4865) **taisho6339**: Fix duplicate registry.MustRegister call in Promtail Kafka
* [4845](https://github.com/grafana/loki/pull/4845) **chaudum** Return error responses consistently as JSON
* [4826](https://github.com/grafana/loki/pull/4826) **cyriltovena**: Adds the ability to hedge storage requests.
* [4785](https://github.com/grafana/loki/pull/4785) **DylanGuedes**: Loki: Print current config by calling /config
* [4775](https://github.com/grafana/loki/pull/4775) **jeschkies**: Make `*` and `+` non-greedy to double regex filter speed.
* [4769](https://github.com/grafana/loki/pull/4769) **cyriltovena**: Improve LogQL format stages requireLabel
* [4731](https://github.com/grafana/loki/pull/4731) **cyriltovena**: Improve heap iterators.
* [4394](https://github.com/grafana/loki/pull/4394) **cyriltovena**: Improve case insensitive search to avoid allocations.


##### Fixes

* [5768](https://github.com/grafana/loki/pull/5768) **slim-bean**: Loki: Increase flush_op_timeout default from 10s to 10m
* [5761](https://github.com/grafana/loki/pull/5761) **slim-bean**: Promtil: Fix a panic when using the loki push api target.
* [5622](https://github.com/grafana/loki/pull/5622) **chaudum**: Preserve interval parameter when splitting queries by time
* [5541](https://github.com/grafana/loki/pull/5541) **bboreham**: Queries: update package to reject very deeply nested regexps which could crash Loki
* [5527](https://github.com/grafana/loki/pull/5527) **liguozhong**: [bugfix] fix nil pointer
* [5474](https://github.com/grafana/loki/pull/5474) **cyriltovena**: Disable sharding of count/avg when labels are mutated
* [5472](https://github.com/grafana/loki/pull/5472) **MasslessParticle**: Fix potential deadlock in the table manager
* [5444](https://github.com/grafana/loki/pull/5444) **cyriltovena**: Do not insert missing point when sharding
* [5425](https://github.com/grafana/loki/pull/5425) **cyriltovena**: Do not use WaitGroup context for StepEvaluator
* [5423](https://github.com/grafana/loki/pull/5423) **cyriltovena**: Correctly sets hash value for headblock iterator
* [5418](https://github.com/grafana/loki/pull/5418) **RangerCD**: Fix two remote_timeout configs in ingester_client block
* [5413](https://github.com/grafana/loki/pull/5413) **MasslessParticle**: Fix a deadlock in the Azure Blob client
* [5399](https://github.com/grafana/loki/pull/5399) **MasslessParticle**: Fix Azure issue where 404 not recognized
* [5362](https://github.com/grafana/loki/pull/5362) **gotjosh**: Ruler: Rule group not found API message
* [5342](https://github.com/grafana/loki/pull/5342) **sandeepsukhani**: Fix apply retention issue
* [5334](https://github.com/grafana/loki/pull/5334) **kavirajk**: Makes `tailer.droppedStreams` slice bounded.
* [5324](https://github.com/grafana/loki/pull/5324) **owen-d**: Release entryBufferPool once
* [5303](https://github.com/grafana/loki/pull/5303) **owen-d**: Better logic for when to shard wrt disabled lookback
* [5298](https://github.com/grafana/loki/pull/5298) **sandeepsukhani**: fix a panic in index-gateway caused by double closing of a channel
* [5297](https://github.com/grafana/loki/pull/5297) **vlad-diachenko**: Changed logic of handling RPC error with code Cancelled
* [5289](https://github.com/grafana/loki/pull/5289) **cyriltovena**: Fixes log deduplication when mutating Labels using LogQL
* [5261](https://github.com/grafana/loki/pull/5261) **sandeepsukhani**: use default retention period to check user index may have expired chunks when user does not have custom retention
* [5234](https://github.com/grafana/loki/pull/5234) **RangerCD**: Ignore missing stream while querying from ingester
* [5168](https://github.com/grafana/loki/pull/5168) **kavirajk**: Add `nil` check for Ruler BasicAuth config.
* [5144](https://github.com/grafana/loki/pull/5144) **dannykopping**: Ruler: Fix remote write basic auth credentials
* [5113](https://github.com/grafana/loki/pull/5113) **kavirajk**: Fix cancel issue between Query Frontend and Query Schdeduler
* [5080](https://github.com/grafana/loki/pull/5080) **kavirajk**: Handle `context` cancellation in some of the `querier` downstream requests
* [5075](https://github.com/grafana/loki/pull/5075) **cyriltovena**: Fixes a possible cancellation issue in the frontend
* [5063](https://github.com/grafana/loki/pull/5063) **cyriltovena**: Fix deadlock in disconnecting querier
* [5060](https://github.com/grafana/loki/pull/5060) **cyriltovena**: Fix race conditions in frontend_scheduler_worker.
* [5006](https://github.com/grafana/loki/pull/5006) **sandeepsukhani**: fix splitting of queries when step is larger than split interval
* [4904](https://github.com/grafana/loki/pull/4904) **bboreham**: ingester: use consistent set of instances to avoid panic
* [4902](https://github.com/grafana/loki/pull/4902) **cyriltovena**: Fixes 500 when query is outside of max_query_lookback
* [4828](https://github.com/grafana/loki/pull/4828) **chaudum**: Set correct `Content-Type` header in query response
* [4761](https://github.com/grafana/loki/pull/4761) **slim-bean**: Loki: Set querier worker max concurrent regardless of run configuration.
* [4741](https://github.com/grafana/loki/pull/4741) **sandeepsukhani**: index cleanup fixes while applying retention

##### Changes
* [5544](https://github.com/grafana/loki/pull/5544) **ssncferreira**: Update vectorAggEvaluator to fail for expressions without grouping
* [5543](https://github.com/grafana/loki/pull/5543) **cyriltovena**: update loki go version to 1.17.8
* [5450](https://github.com/grafana/loki/pull/5450) **BenoitKnecht**: pkg/ruler/base: Add external_labels option
* [5522](https://github.com/grafana/loki/pull/5522) **liguozhong**: chunk backend: Integrate Alibaba Cloud oss
* [5484](https://github.com/grafana/loki/pull/5484) **sandeepsukhani**: Add support for per user index query readiness with limits overrides
* [5719](https://github.com/grafana/loki/pull/5719) **kovaxur**: Loki can use both basic-auth and tenant-id
* [5358](https://github.com/grafana/loki/pull/5358) **DylanGuedes**: Add `RingMode` support to `IndexGateway`
* [5435](https://github.com/grafana/loki/pull/5435) **slim-bean**: set match_max_concurrent true by default
* [5361](https://github.com/grafana/loki/pull/5361) **cyriltovena**: Add usage report into Loki.
* [5243](https://github.com/grafana/loki/pull/5243) **owen-d**: Refactor/remove global splitby
* [5229](https://github.com/grafana/loki/pull/5229) **chaudum**: Return early if push payload does not contain data
* [5217](https://github.com/grafana/loki/pull/5217) **sandeepsukhani**: step align start and end time of the original query while splitting it
* [5204](https://github.com/grafana/loki/pull/5204) **trevorwhitney**: Default max_outstanding_per_tenant to 2048
* [5181](https://github.com/grafana/loki/pull/5181) **sandeepsukhani**: align metric queries by step and other queries by split interval
* [5178](https://github.com/grafana/loki/pull/5178) **liguozhong**: Handle `context` cancellation in some of the `querier` store.index-cache-read.
* [5172](https://github.com/grafana/loki/pull/5172) **cyriltovena**: Avoid splitting large range vector aggregation.
* [5125](https://github.com/grafana/loki/pull/5125) **sasagarw**: Remove split-queries-by-interval validation
* [5091](https://github.com/grafana/loki/pull/5091) **owen-d**: better defaults for flush queue parallelism
* [5083](https://github.com/grafana/loki/pull/5083) **liguozhong**: [enhancement] querier cache: WriteBackCache should be off query path
* [5081](https://github.com/grafana/loki/pull/5081) **SasSwart**: Add the option to configure memory ballast for Loki
* [5077](https://github.com/grafana/loki/pull/5077) **trevorwhitney**: improve default config values
* [5067](https://github.com/grafana/loki/pull/5067) **cstyan**: Add an egress bytes total metric to the azure client.
* [5026](https://github.com/grafana/loki/pull/5026) **sandeepsukhani**: compactor changes for building per user index files in boltdb shipper
* [5023](https://github.com/grafana/loki/pull/5023) **ssncferreira**: Move querier.split-queries-by-interval to a per-tenant configuration
* [5022](https://github.com/grafana/loki/pull/5022) **owen-d**: adds instrumentation to azure object client
* [4942](https://github.com/grafana/loki/pull/4942) **cyriltovena**: Allow to disable http2 for GCS.
* [4891](https://github.com/grafana/loki/pull/4891) **liguozhong**: [optimization] cache prometheus : fix "loki_cache_request_duration_seconds_bucket" ‘status_code’ label always equals "200"
* [4737](https://github.com/grafana/loki/pull/4737) **owen-d**: ensures components with required SRV lookups use the correct port
* [4736](https://github.com/grafana/loki/pull/4736) **sandeepsukhani**: allow applying retention at different interval than compaction with a config
* [4656](https://github.com/grafana/loki/pull/4656) **ssncferreira**: Fix dskit/ring metric with 'cortex_' prefix


#### Promtail

##### Enhancements
* [5359](https://github.com/grafana/loki/pull/5359) **JBSchami**: Lambda-promtail: Enhance lambda-promtail to support adding extra labels from an environment variable value
* [5290](https://github.com/grafana/loki/pull/5290) **ssncferreira**: Update promtail to support duration string formats
* [5051](https://github.com/grafana/loki/pull/5051) **liguozhong**: [new] promtail pipeline:  Promtail Rate Limit stage #5048
* [5031](https://github.com/grafana/loki/pull/5031) **liguozhong**: [new] promtail: add readline rate limit
* [4911](https://github.com/grafana/loki/pull/4911) **jeschkies**: Provide Docker target and discovery in Promtail.
* [4813](https://github.com/grafana/loki/pull/4813) **cyriltovena**: Promtail pull cloudflare logs
* [4744](https://github.com/grafana/loki/pull/4744) **cyriltovena**: Add GELF support for Promtail.
* [4663](https://github.com/grafana/loki/pull/4663) **taisho6339**: Add SASL&mTLS authentication support for Kafka in Promtail

##### Fixes
* [5497](https://github.com/grafana/loki/pull/5497) **MasslessParticle**: Fix orphaned metrics in the file tailer
* [5409](https://github.com/grafana/loki/pull/5409) **ldb**: promtail/targets/syslog: Enable best effort parsing for Syslog messages
* [5246](https://github.com/grafana/loki/pull/5246) **rsteneteg**: Promtail: skip glob search if filetarget path is an existing file and not a directory
* [5238](https://github.com/grafana/loki/pull/5238) **littlepangdi**: Promtail: fix TargetManager.run() not exit after stop is called
* [4874](https://github.com/grafana/loki/pull/4874) **Alan01252**: Promtail: Fix replace missing adjacent capture groups
* [4832](https://github.com/grafana/loki/pull/4832) **taisho6339**: Use http prefix path correctly in promtail
* [4716](https://github.com/grafana/loki/pull/4716) **cyriltovena**: Fixes Promtail User-Agent.
* [5698](https://github.com/grafana/loki/pull/5698) **paullryan**: Promtail: Fix retry/stop when erroring for out of cloudflare retention range (e.g. over 168 hours old)

##### Changes
* [5377](https://github.com/grafana/loki/pull/5377) **slim-bean**: Promtail: Remove promtail_log_entries_bytes_bucket histogram
* [5266](https://github.com/grafana/loki/pull/5266) **jeschkies**: Write Promtail position file atomically.
* [4794](https://github.com/grafana/loki/pull/4794) **taisho6339**: Aggregate inotify watcher to file target manager
* [4745](https://github.com/grafana/loki/pull/4745) **taisho6339**: Expose Kafka message key in labels

#### Logcli
* [5477](https://github.com/grafana/loki/pull/5477) **atomic77**: logcli: Remove port from TLS server name when provided in --addr
* [4667](https://github.com/grafana/loki/pull/4667) **jeschkies**: Package logcli as rpm and deb.
* [4606](https://github.com/grafana/loki/pull/4606) **kavirajk**: Execute Loki queries on raw log data piped to stdin

#### Lambda-Promtail
* [5065](https://github.com/grafana/loki/pull/5065) **AndreZiviani**: lambda-promtail: Add ability to ingest logs from S3
* [7632](https://github.com/grafana/loki/pull/7632) **changhyuni**: lambda-promtail: Add kinesis data stream to use in terraform

#### Fluent Bit
* [5223](https://github.com/grafana/loki/pull/5223) **cyriltovena**: fluent-bit: Attempt to unmarshal nested json.

#### FluentD
* [6240](https://github.com/grafana/loki/pull/6240) **taharah**: Add the feature flag `include_thread_label` to allow the `fluentd_thread` label included when using multiple threads for flushing to be configurable
* [5107](https://github.com/grafana/loki/pull/5107) **chaudum**: fluentd: Fix bug that caused lines to be dropped when containing non utf-8 characters
* [5163](https://github.com/grafana/loki/pull/5163) **chaudum**: Fix encoding error in fluentd client

### Notes

This release was created from a branch starting at commit 614912181e6f3988b2b22791053278cfb64e169c but it may also contain backported changes from main.

Check the history of the branch `release-2.5.x`.

### Dependencies

* Go Version:     1.17.8

# 2.4.1 (2021/11/07)

Release notes for 2.4.1 can be found on the [release notes page](https://grafana.com/docs/loki/latest/release-notes/v2-4/)

### All Changes

* [4687](https://github.com/grafana/loki/pull/4687) **owen-d**: overrides checks for nil tenant limits on AllByUserID
* [4683](https://github.com/grafana/loki/pull/4683) **owen-d**: Adds replication_factor doc to common config
* [4681](https://github.com/grafana/loki/pull/4681) **slim-bean**: Loki: check new Read target when initializing boltdb-shipper store

# 2.4.0 (2021/11/05)

Release notes for 2.4.0 can be found on the [release notes page](https://grafana.com/docs/loki/latest/release-notes/v2-4/)

### All Changes

Here is a list of all changes included in 2.4.0.

#### Loki

* [4649](https://github.com/grafana/loki/pull/4649) **cstyan**: Instrument s3 client DeleteObject requests.
* [4643](https://github.com/grafana/loki/pull/4643) **trevorwhitney**: compactor depends on memberlist for memberlist ring option
* [4642](https://github.com/grafana/loki/pull/4642) **slim-bean**: Loki: fix handling of tail requests when using target `all` or `read`
* [4641](https://github.com/grafana/loki/pull/4641) **ssncferreira**: Migration to dskit/ring
* [4638](https://github.com/grafana/loki/pull/4638) **DylanGuedes**: Loki: Revert distributor defaulting to `inmemory`
* [4635](https://github.com/grafana/loki/pull/4635) **owen-d**: dont try to use the scheduler ring when a downstream url is configured
* [4630](https://github.com/grafana/loki/pull/4630) **chaudum**: Allow HTTP POST requests on ring pages
* [4627](https://github.com/grafana/loki/pull/4627) **slim-bean**: Loki: Explicitly define allowed HTTP methods on HTTP endpoints
* [4625](https://github.com/grafana/loki/pull/4625) **sandeepsukhani**: Logs deletion fixes
* [4617](https://github.com/grafana/loki/pull/4617) **trevorwhitney**: Add common ring configuration
* [4615](https://github.com/grafana/loki/pull/4615) **owen-d**: uses ring.Write instead of ring.WriteNoExtend for compactor ring checks
* [4614](https://github.com/grafana/loki/pull/4614) **slim-bean**: Loki: query scheduler should send shutdown to frontends when ReplicationSet changes
* [4608](https://github.com/grafana/loki/pull/4608) **trevorwhitney**: default ingester final sleep to 0 unless otherwise specified
* [4607](https://github.com/grafana/loki/pull/4607) **owen-d**: improves scheduler & compactor ringwatcher checks
* [4603](https://github.com/grafana/loki/pull/4603) **garrettlish**: add date time sprig template functions in logql label/line formatter
* [4598](https://github.com/grafana/loki/pull/4598) **kavirajk**: Fix `ip` matcher lexer to differentiate filter from identifier
* [4596](https://github.com/grafana/loki/pull/4596) **owen-d**: Ignore validity window during wal replay
* [4595](https://github.com/grafana/loki/pull/4595) **owen-d**: Cleans up redundant setting of stream.unorderedWrites=true during replay
* [4594](https://github.com/grafana/loki/pull/4594) **owen-d**: Enable unordered_writes by default
* [4593](https://github.com/grafana/loki/pull/4593) **taisho6339**: Respect gRPC context error when handling errors
* [4592](https://github.com/grafana/loki/pull/4592) **owen-d**: introduces "entry too far behind" instrumentation for unordered writes
* [4589](https://github.com/grafana/loki/pull/4589) **owen-d**: replaces fallthrough statement in InitFrontend
* [4586](https://github.com/grafana/loki/pull/4586) **dannykopping**: Configuring query-frontend interface names with loopback device
* [4585](https://github.com/grafana/loki/pull/4585) **sandeepsukhani**: set wal dir to /loki/wal in docker config
* [4577](https://github.com/grafana/loki/pull/4577) **taisho6339**: Respect shard number in series api
* [4574](https://github.com/grafana/loki/pull/4574) **slim-bean**: Loki: Add a ring to the compactor used to control concurrency when not running standalone
* [4573](https://github.com/grafana/loki/pull/4573) **sandeepsukhani**: validate default limits config with other configs at startup
* [4570](https://github.com/grafana/loki/pull/4570) **DylanGuedes**: Loki: Append loopback to ingester net interface default list
* [4569](https://github.com/grafana/loki/pull/4569) **DylanGuedes**: Config: Change default RejectOldSamplesMaxAge from 14d to 7d
* [4563](https://github.com/grafana/loki/pull/4563) **cyriltovena**: Fixes the Series function to handle properly sharding.
* [4554](https://github.com/grafana/loki/pull/4554) **cyriltovena**: Fixes a panic in the labels API when no parameters are supplied.
* [4550](https://github.com/grafana/loki/pull/4550) **cyriltovena**: Fixes an edge case in the batch chunk iterator.
* [4546](https://github.com/grafana/loki/pull/4546) **slim-bean**: Loki: Apply the ingester ring config to all other rings (distributor, ruler, query-scheduler)
* [4545](https://github.com/grafana/loki/pull/4545) **trevorwhitney**: Fix race condition in Query Scheduler ring with frontend/worker
* [4543](https://github.com/grafana/loki/pull/4543) **trevorwhitney**: Change a few default config values and improve application of common storage config
* [4542](https://github.com/grafana/loki/pull/4542) **owen-d**: only exports tenant limits which differ from defaults and export defa…
* [4531](https://github.com/grafana/loki/pull/4531) **JordanRushing**: Add quick nil check in TenantLimits for runtime_config
* [4529](https://github.com/grafana/loki/pull/4529) **owen-d**: correctly sets subservicesWatcher on scheduler
* [4525](https://github.com/grafana/loki/pull/4525) **owen-d**: Safely checks read ring for potentially nil scheduler
* [4524](https://github.com/grafana/loki/pull/4524) **dannykopping**: Clarify error message when no valid target scrape config is defined for `promtail` job
* [4520](https://github.com/grafana/loki/pull/4520) **JordanRushing**: Introduce `overrides-exporter` module to Loki
* [4519](https://github.com/grafana/loki/pull/4519) **DylanGuedes**: Loki: Enable FIFO cache by default
* [4518](https://github.com/grafana/loki/pull/4518) **slim-bean**: Loki: Fix bug where items are returned to a sync.Pool incorrectly
* [4510](https://github.com/grafana/loki/pull/4510) **lingpeng0314**: add group_{left,right} to LogQL
* [4508](https://github.com/grafana/loki/pull/4508) **trevorwhitney**: Apply better defaults when boltdb shipper is being used
* [4498](https://github.com/grafana/loki/pull/4498) **trevorwhitney**: Feature: add virtual read and write targets
* [4487](https://github.com/grafana/loki/pull/4487) **cstyan**: Update go.mod to go 1.17
* [4484](https://github.com/grafana/loki/pull/4484) **dannykopping**: Replacing go-kit/kit/log with go-kit/log
* [4482](https://github.com/grafana/loki/pull/4482) **owen-d**: always expose loki_build_info
* [4479](https://github.com/grafana/loki/pull/4479) **owen-d**: restores for state at seconds(now-forDuration)
* [4478](https://github.com/grafana/loki/pull/4478) **replay**: Update cortex to newer version
* [4473](https://github.com/grafana/loki/pull/4473) **trevorwhitney**: Configuration: add a common config section for object storage
* [4457](https://github.com/grafana/loki/pull/4457) **kavirajk**: Fix return values of Matrix and Vector during query range in QueryShardingMiddleware
* [4453](https://github.com/grafana/loki/pull/4453) **liguozhong**: [querier] s3: add getObject retry
* [4446](https://github.com/grafana/loki/pull/4446) **garrettlish**: make LogQL syntax scope from private to public
* [4443](https://github.com/grafana/loki/pull/4443) **DylanGuedes**: Loki: Change how push API checks for contentType
* [4440](https://github.com/grafana/loki/pull/4440) **DylanGuedes**: Loki: Override distributor's default ring KV store
* [4437](https://github.com/grafana/loki/pull/4437) **dannykopping**: Ruler: Do not clear remote-write HTTP client config
* [4436](https://github.com/grafana/loki/pull/4436) **JordanRushing**: Add metric prefix changes for chunk store and runtime config to upgrading.md
* [4435](https://github.com/grafana/loki/pull/4435) **trevorwhitney**: Change default values for two GRPC setting we have to set so the queriers can connect to a frontend or scheduler
* [4433](https://github.com/grafana/loki/pull/4433) **trevorwhitney**: Add more tests around config parsing changes from common config PR
* [4432](https://github.com/grafana/loki/pull/4432) **owen-d**: tests checkpoints immediately and gives more of a time buffer
* [4431](https://github.com/grafana/loki/pull/4431) **dannykopping**: Ruler: Overwrite instead of merge remote-write headers
* [4429](https://github.com/grafana/loki/pull/4429) **dannykopping**: Ruler: Refactoring remote-write config overrides
* [4424](https://github.com/grafana/loki/pull/4424) **slim-bean**: Loki: Add a ring to the query scheduler to allow discovery via the ring as an alternative to DNS
* [4421](https://github.com/grafana/loki/pull/4421) **owen-d**: Safe per tenant overrides loading
* [4415](https://github.com/grafana/loki/pull/4415) **DylanGuedes**: Loki: Change default limits to common values
* [4413](https://github.com/grafana/loki/pull/4413) **trevorwhitney**: add compactor working dir to auto-configured file paths
* [4411](https://github.com/grafana/loki/pull/4411) **slim-bean**: Loki: Bug: frontend waiting on results which would never come
* [4400](https://github.com/grafana/loki/pull/4400) **trevorwhitney**: auto-apply memberlist ring config when join_members provided
* [4391](https://github.com/grafana/loki/pull/4391) **garrettlish**: add on and ignoring clauses in binOpExpr
* [4388](https://github.com/grafana/loki/pull/4388) **trevorwhitney**: default chunk target size to ~1MB~ 1.5MB
* [4367](https://github.com/grafana/loki/pull/4367) **owen-d**: removes deprecated duplicate per stream rate limit fields
* [4364](https://github.com/grafana/loki/pull/4364) **dannykopping**: Ruler: improve control over marshaling relabel.Config
* [4354](https://github.com/grafana/loki/pull/4354) **dannykopping**: Ruler: adding `pkg/metrics` from agent
* [4349](https://github.com/grafana/loki/pull/4349) **JordanRushing**: Add recovery middleware to Ingester; re-add recovery middleware to Querier when not running in standalone mode
* [4348](https://github.com/grafana/loki/pull/4348) **trevorwhitney**: allow ingester and distributor to run on same instance
* [4347](https://github.com/grafana/loki/pull/4347) **slim-bean**: Loki: Common Config
* [4344](https://github.com/grafana/loki/pull/4344) **dannykopping**: Ruler: per-tenant WAL
* [4327](https://github.com/grafana/loki/pull/4327) **aknuds1**: Chore: Use dskit/limiter
* [4322](https://github.com/grafana/loki/pull/4322) **owen-d**: Hotfix #4308 into k62
* [4321](https://github.com/grafana/loki/pull/4321) **owen-d**: Hotfix #4308 into k61
* [4313](https://github.com/grafana/loki/pull/4313) **aknuds1**: Chore: Use middleware package from dskit
* [4312](https://github.com/grafana/loki/pull/4312) **aknuds1**: Chore: Use dskit/grpcclient
* [4308](https://github.com/grafana/loki/pull/4308) **cyriltovena**: Fixes the pattern parser validation.
* [4304](https://github.com/grafana/loki/pull/4304) **aknuds1**: Chore: Reformat Go files
* [4302](https://github.com/grafana/loki/pull/4302) **cyriltovena**: Fixes a bug in the block cache code.
* [4301](https://github.com/grafana/loki/pull/4301) **trevorwhitney**: Feature: allow querier and query frontend targets to run on same process
* [4295](https://github.com/grafana/loki/pull/4295) **aknuds1**: Chore: Upgrade dskit
* [4289](https://github.com/grafana/loki/pull/4289) **kavirajk**: Add custom UnmarshalJSON for bytesize type
* [4282](https://github.com/grafana/loki/pull/4282) **chaudum**: Chore: Update Cortex and use kv package from grafana/dskit
* [4276](https://github.com/grafana/loki/pull/4276) **chaudum**: Export MemberlistKV field on Loki struct
* [4272](https://github.com/grafana/loki/pull/4272) **taisho6339**: Add count to 'loki_ingester_memory_chunks' when recovery from wal
* [4265](https://github.com/grafana/loki/pull/4265) **owen-d**: remove empty streams after wal replay
* [4255](https://github.com/grafana/loki/pull/4255) **owen-d**: replaces old cortex_chunk_store prefix with loki_chunk_store
* [4253](https://github.com/grafana/loki/pull/4253) **JordanRushing**: Change prefix for `runtimeconfig` metrics from `cortex_` to `loki_`
* [4251](https://github.com/grafana/loki/pull/4251) **dannykopping**: Runtime config: do not validate nil limits
* [4246](https://github.com/grafana/loki/pull/4246) **JordanRushing**:     Add missing `Inc()` to correctly increment the `dropStage.dropCount` metric on valid dropped log line; update related docs
* [4240](https://github.com/grafana/loki/pull/4240) **bboreham**: Simplify Distributor.push
* [4238](https://github.com/grafana/loki/pull/4238) **liguozhong**: [fix] distributor: fix goroutine leak
* [4236](https://github.com/grafana/loki/pull/4236) **owen-d**: better per stream rate limits configuration options
* [4228](https://github.com/grafana/loki/pull/4228) **owen-d**: bumps per stream default rate limits
* [4227](https://github.com/grafana/loki/pull/4227) **aknuds1**: Chore: Use runtimeconfig from dskit
* [4225](https://github.com/grafana/loki/pull/4225) **aknuds1**: Flagext: Use flagext package from dskit
* [4213](https://github.com/grafana/loki/pull/4213) **owen-d**: Refactor per stream rate limit
* [4212](https://github.com/grafana/loki/pull/4212) **owen-d**: WAL replay discard metrics
* [4211](https://github.com/grafana/loki/pull/4211) **BenoitKnecht**: pkg/storage/chunk/aws: Add s3.http.ca-file option
* [4207](https://github.com/grafana/loki/pull/4207) **cstyan**: Improve error message for stream rate limit.
* [4196](https://github.com/grafana/loki/pull/4196) **56quarters**: Chore: Use services and modules from grafana/dskit
* [4193](https://github.com/grafana/loki/pull/4193) **owen-d**: adds loki_ingester_wal_replay_active metric and records this more acc…
* [4192](https://github.com/grafana/loki/pull/4192) **owen-d**: Cleanup/unordered writes ingester config
* [4191](https://github.com/grafana/loki/pull/4191) **cstyan**: [ingester/stream]: Add a byte stream rate limit.
* [4188](https://github.com/grafana/loki/pull/4188) **aknuds1**: Chore: Upgrade to latest Cortex
* [4185](https://github.com/grafana/loki/pull/4185) **sandeepsukhani**: Canary: allow setting tenant id for querying logs from loki
* [4181](https://github.com/grafana/loki/pull/4181) **owen-d**: initiate grpc health check always
* [4176](https://github.com/grafana/loki/pull/4176) **sokoide**: Authc/z: Enable grpc_client_config to allow mTLS
* [4172](https://github.com/grafana/loki/pull/4172) **sandeepsukhani**: Retention speedup
* [4160](https://github.com/grafana/loki/pull/4160) **owen-d**: safely close nonOverlapping iterators
* [4155](https://github.com/grafana/loki/pull/4155) **owen-d**: Auth followup - Remove unused
* [4153](https://github.com/grafana/loki/pull/4153) **owen-d**: uses more fleshed out cortex auth utility & adds new auth-ignored routes
* [4149](https://github.com/grafana/loki/pull/4149) **owen-d**: add unordered writes to local config
* [4141](https://github.com/grafana/loki/pull/4141) **dannykopping**: Ruler: write meaningful logs when remote-write is disabled or is misconfigured
* [4135](https://github.com/grafana/loki/pull/4135) **slim-bean**: Build: Fix build version info
* [4132](https://github.com/grafana/loki/pull/4132) **owen-d**: Promote/ruler api
* [4130](https://github.com/grafana/loki/pull/4130) **owen-d**: Tenant/unordered
* [4128](https://github.com/grafana/loki/pull/4128) **sandeepsukhani**: add a storage client for boltdb-shipper which would do all the object key management for storage operations
* [4126](https://github.com/grafana/loki/pull/4126) **cstyan**: Allow for loki-canary to generate a percentage of out of order log lines
* [4114](https://github.com/grafana/loki/pull/4114) **owen-d**: Stream iterators account for unordered data
* [4111](https://github.com/grafana/loki/pull/4111) **owen-d**: ingester.index-shards config
* [4107](https://github.com/grafana/loki/pull/4107) **sandeepsukhani**: fix finding tables which would have out of retention data
* [4104](https://github.com/grafana/loki/pull/4104) **owen-d**: Discard/ooo
* [4071](https://github.com/grafana/loki/pull/4071) **jeschkies**: Support frontend V2 with query scheduler.

#### Promtail
* [4599](https://github.com/grafana/loki/pull/4599) **rsteneteg**: [Promtail] resolve issue with promtail not scraping target if only path changed in a simpler way that dont need mutex to sync threads
* [4588](https://github.com/grafana/loki/pull/4588) **owen-d**: regenerates assets from current vfsgen dependency
* [4568](https://github.com/grafana/loki/pull/4568) **cyriltovena**: Promtail Kafka target
* [4567](https://github.com/grafana/loki/pull/4567) **cyriltovena**: Refactor client configs in Promtail.
* [4556](https://github.com/grafana/loki/pull/4556) **james-callahan**: promtail: no need for GCP promtail_instance label now that loki supports out-of-order writes
* [4516](https://github.com/grafana/loki/pull/4516) **lizzzcai**: promtail: update promtail base image to debian:bullseye-slim
* [4507](https://github.com/grafana/loki/pull/4507) **dannykopping**: Promtail: allow for customisable stream lag labels
* [4495](https://github.com/grafana/loki/pull/4495) **sankalp-r**: Promtail: add static labels in stage
* [4461](https://github.com/grafana/loki/pull/4461) **rsteneteg**: Promtail: fix filetarget to not be stuck if no files was detected on startup
* [4346](https://github.com/grafana/loki/pull/4346) **sandeepsukhani**: add logfmt promtail stage to be able to extract data from logfmt formatted log
* [4336](https://github.com/grafana/loki/pull/4336) **ldb**: clients/promtail: Add ndjson and plaintext formats to loki_push
* [4235](https://github.com/grafana/loki/pull/4235) **kavirajk**: Add metrics for gcplog scrape.
* [3907](https://github.com/grafana/loki/pull/3907) **johanfleury**: promtail: add support for TLS/mTLS in syslog receiver

#### Logcli
* [4303](https://github.com/grafana/loki/pull/4303) **cyriltovena**: Allow to run local boltdb queries with logcli.
* [4242](https://github.com/grafana/loki/pull/4242) **chaudum**: cli: Register configuration option `store.max-look-back-period` as CLI argument
* [4203](https://github.com/grafana/loki/pull/4203) **invidian**: cmd/logcli: add --follow flag as an alias for --tail

#### Build
* [4639](https://github.com/grafana/loki/pull/4639) **slim-bean**: Build: simplify how protos are built
* [4609](https://github.com/grafana/loki/pull/4609) **slim-bean**: Build: Update CODEOWNERS to put Karen back in charge of the docs
* [4541](https://github.com/grafana/loki/pull/4541) **cstyan**: Fix drone ECR publish.
* [4481](https://github.com/grafana/loki/pull/4481) **cstyan**: Update golang and loki-build-image image versions.
* [4480](https://github.com/grafana/loki/pull/4480) **cstyan**: Add drone build job for lambda-promtail images.
* [4462](https://github.com/grafana/loki/pull/4462) **cstyan**: Update loki-build-image to drone 1.4.0
* [4373](https://github.com/grafana/loki/pull/4373) **jeschkies**: Instruct how to sign `drone.yml`.
* [4358](https://github.com/grafana/loki/pull/4358) **JordanRushing**: Add DroneCI pipeline stage to validate loki example configs; create example configuration files
* [4353](https://github.com/grafana/loki/pull/4353) **dannykopping**: CI: Fixing linter deprecations
* [4286](https://github.com/grafana/loki/pull/4286) **slim-bean**: Build: Tweak stalebot message
* [4252](https://github.com/grafana/loki/pull/4252) **slim-bean**: Build: update stalebot message to be more descriptive and friendlier
* [4226](https://github.com/grafana/loki/pull/4226) **aknuds1**: Makefile: Add format target
* [4220](https://github.com/grafana/loki/pull/4220) **slim-bean**: Build: Add github action backport workflow
* [4189](https://github.com/grafana/loki/pull/4189) **mathew-fleisch**: Makefile: Add darwin/arm64 build to release binaries

#### Project
* [4535](https://github.com/grafana/loki/pull/4535) **carlpett**: Fix branch reference in PR template
* [4604](https://github.com/grafana/loki/pull/4604) **kavirajk**: Update PR template to include `changelog` update in the checklist
* [4494](https://github.com/grafana/loki/pull/4494) **cstyan**: Add a a parameter to keep/drop the stream label from cloudwatch.
* [4315](https://github.com/grafana/loki/pull/4315) **cstyan**: Rewrite lambda-promtail to use subscription filters.

#### Dashboards
* [4634](https://github.com/grafana/loki/pull/4634) **cyriltovena**: Fixes the operational dashboard using an old metric.
* [4618](https://github.com/grafana/loki/pull/4618) **cstyan**: loki-mixin: fix label selectors + logs dashboard
* [4575](https://github.com/grafana/loki/pull/4575) **dannykopping**: Adding recording rules dashboard
* [4441](https://github.com/grafana/loki/pull/4441) **owen-d**: Revert "loki-mixin: use centralized configuration for dashboard matchers / selectors"
* [4438](https://github.com/grafana/loki/pull/4438) **dannykopping**: Dashboards: adding "logs" into regex
* [4423](https://github.com/grafana/loki/pull/4423) **cstyan**: Add tag/link fix to operational dashboard and promtail mixin dashboard.
* [4401](https://github.com/grafana/loki/pull/4401) **cstyan**: Minor dashboard fixes


#### Docker-driver
* [4396](https://github.com/grafana/loki/pull/4396) **owen-d**: Removes docker driver empty log line message
* [4190](https://github.com/grafana/loki/pull/4190) **jeschkies**: Document known Docker driver issues.

#### FluentD
* [4261](https://github.com/grafana/loki/pull/4261) **MrWong99**: FluentD output plugin: Remove an unused variable when processing chunks

#### Docs
* [4646](https://github.com/grafana/loki/pull/4646) **KMiller-Grafana**: Docs: revise modes of operation section
* [4631](https://github.com/grafana/loki/pull/4631) **kavirajk**: Add changelog and upgrade guide for #4556
* [4616](https://github.com/grafana/loki/pull/4616) **owen-d**: index-gw sts doc fix. closes #4583
* [4612](https://github.com/grafana/loki/pull/4612) **surdaft**: Docs: Fix typo in docs
* [4611](https://github.com/grafana/loki/pull/4611) **KMiller-Grafana**: Docs: revise incendiary language added in PR 4507
* [4601](https://github.com/grafana/loki/pull/4601) **mustafacansevinc**: docs: fix promtail docs links in loki installation page
* [4597](https://github.com/grafana/loki/pull/4597) **owen-d**: a few doc fixes in preparation for 2.4
* [4590](https://github.com/grafana/loki/pull/4590) **owen-d**: improves grouping docs examples
* [4579](https://github.com/grafana/loki/pull/4579) **DylanGuedes**: Docs: Modify modes of operation image
* [4576](https://github.com/grafana/loki/pull/4576) **DylanGuedes**: Rename hybrid mode to simple scalable mode
* [4566](https://github.com/grafana/loki/pull/4566) **dannykopping**: Documenting recording rules per-tenant WAL
* [4565](https://github.com/grafana/loki/pull/4565) **DylanGuedes**: Docs: Add virtual targets docs
* [4559](https://github.com/grafana/loki/pull/4559) **chri2547**: docs: Update curl POST  example in docs
* [4548](https://github.com/grafana/loki/pull/4548) **cstyan**: Improve lambda-promtail docs based on Owens review.
* [4540](https://github.com/grafana/loki/pull/4540) **JordanRushing**: Update CHANGELOG.md and /docs with info on new `overrides-exporter` module for Loki
* [4539](https://github.com/grafana/loki/pull/4539) **cstyan**: Modify lambda-promtail docs based on rewrite.
* [4527](https://github.com/grafana/loki/pull/4527) **yangkb09**: Docs: add missing quote to log_queries.md
* [4521](https://github.com/grafana/loki/pull/4521) **owen-d**: brings storage architecture up to date
* [4499](https://github.com/grafana/loki/pull/4499) **vdm**: Docs: Remove ListObjects S3 permission
* [4493](https://github.com/grafana/loki/pull/4493) **DylanGuedes**: Docs: Move rule storages configs to their own sections
* [4486](https://github.com/grafana/loki/pull/4486) **KMiller-Grafana**: Docs: correct the page parameter in the Grafana Cloud advertisement
* [4485](https://github.com/grafana/loki/pull/4485) **DylanGuedes**: Document the common config section
* [4422](https://github.com/grafana/loki/pull/4422) **KMiller-Grafana**: Docs: revise wording of Grafana Cloud advertisement
* [4417](https://github.com/grafana/loki/pull/4417) **KMiller-Grafana**: Docs: remove empty section "Generic placeholders"
* [4416](https://github.com/grafana/loki/pull/4416) **KMiller-Grafana**: Docs: correctly represent product name
* [4403](https://github.com/grafana/loki/pull/4403) **KMiller-Grafana**: Docs: introduce a fundamentals section
* [4399](https://github.com/grafana/loki/pull/4399) **KMiller-Grafana**: Docs: prominently advertise free Grafana Cloud availability
* [4374](https://github.com/grafana/loki/pull/4374) **KMiller-Grafana**: Docs: clarify distinction between single binary and microservices.
* [4363](https://github.com/grafana/loki/pull/4363) **KMiller-Grafana**: Docs: Remove wording like "As of version 1.6, you can..."
* [4361](https://github.com/grafana/loki/pull/4361) **JasonGiedymin**: fix(docs): spelling mistake
* [4357](https://github.com/grafana/loki/pull/4357) **carehart**: Correct typo
* [4345](https://github.com/grafana/loki/pull/4345) **pr0PM**: Deduplicating the compactor docs
* [4342](https://github.com/grafana/loki/pull/4342) **KMiller-Grafana**: Docs: Organize and edit the LogQL section
* [4324](https://github.com/grafana/loki/pull/4324) **lingenavd**: Docs: Update _index.md to add value boltdb-shipper for the key store
* [4320](https://github.com/grafana/loki/pull/4320) **KMiller-Grafana**: Docs: improve spelling, grammar, and formatting.
* [4310](https://github.com/grafana/loki/pull/4310) **dannykopping**: Correcting documentation example for `/api/prom/query`
* [4309](https://github.com/grafana/loki/pull/4309) **GneyHabub**: Docs: Fix a link
* [4294](https://github.com/grafana/loki/pull/4294) **mr-karan**: docs:  (logs-deletion.md) URL Encode curl command
* [4293](https://github.com/grafana/loki/pull/4293) **Birdi7**: docs: fix link to Promtail documentation
* [4283](https://github.com/grafana/loki/pull/4283) **SeriousM**: Correct the indention for azure storage configuration
* [4277](https://github.com/grafana/loki/pull/4277) **ivanahuckova**: Update example for /series endpoint in _index.md
* [4247](https://github.com/grafana/loki/pull/4247) **KMiller-Grafana**: Docs: inject newlines for configuration section readability
* [4245](https://github.com/grafana/loki/pull/4245) **KMiller-Grafana**: Docs: revise max_query_lookback knob definition
* [4244](https://github.com/grafana/loki/pull/4244) **JordanRushing**: Update limits_config docs to include querier.max_query_lookback flag
* [4237](https://github.com/grafana/loki/pull/4237) **KMiller-Grafana**: Docs: first draft, Loki accepts out-of-order writes
* [4231](https://github.com/grafana/loki/pull/4231) **Aletor93**: doc: fix typo on loki-external-labels for docker client labels
* [4222](https://github.com/grafana/loki/pull/4222) **KMiller-Grafana**: Docs: minor improvements to Loki Canary docs
* [4208](https://github.com/grafana/loki/pull/4208) **cstyan**: Update tanka installation docs to refer to tanka section about `jb`
* [4206](https://github.com/grafana/loki/pull/4206) **jeschkies**: Link Kubernetes service discovery configuration.
* [4199](https://github.com/grafana/loki/pull/4199) **owen-d**: fixes typo
* [4184](https://github.com/grafana/loki/pull/4184) **mcdeck**: Update docker.md
* [4175](https://github.com/grafana/loki/pull/4175) **KMiller-Grafana**: Docs: correct path to Promtail configuration file
* [4163](https://github.com/grafana/loki/pull/4163) **smuth4**: Docs: Update docker install to work out of the box
* [4152](https://github.com/grafana/loki/pull/4152) **charles-woshicai**: Docs: example about using azure storage account as storage
* [4147](https://github.com/grafana/loki/pull/4147) **KMiller-Grafana**: Docs: fluentd client phrasing and formatting
* [4145](https://github.com/grafana/loki/pull/4145) **KMiller-Grafana**: Docs: improve LogQL section
* [4134](https://github.com/grafana/loki/pull/4134) **KMiller-Grafana**: Docs: revise section header (out of order writes)
* [4131](https://github.com/grafana/loki/pull/4131) **owen-d**: updates unordered writes config docs
* [4125](https://github.com/grafana/loki/pull/4125) **owen-d**: Initial out of order docs
* [4122](https://github.com/grafana/loki/pull/4122) **yasharne**: update boltdb-shipper index period
* [4120](https://github.com/grafana/loki/pull/4120) **vitaliyf**: Docs: Fix broken "Upgrading" link
* [4113](https://github.com/grafana/loki/pull/4113) **KMiller-Grafana**: Docs: Fix typos and grammar. Inject newlines for readability.
* [4112](https://github.com/grafana/loki/pull/4112) **slim-bean**: Docs: updated changelog and references to 2.3
* [4100](https://github.com/grafana/loki/pull/4100) **jeschkies**: Document operation with the query scheduler.
* [4088](https://github.com/grafana/loki/pull/4088) **KMiller-Grafana**: Update Loki README with better links and descriptions
* [3880](https://github.com/grafana/loki/pull/3880) **timothydlister**: Update fluent-plugin-loki documentation URLs

#### Jsonnet
* [4629](https://github.com/grafana/loki/pull/4629) **owen-d**: Default wal to enabled in jsonnet lib
* [4624](https://github.com/grafana/loki/pull/4624) **chaudum**: Disable chunk transfers in jsonnet lib
* [4530](https://github.com/grafana/loki/pull/4530) **owen-d**: Jsonnet/overrides exporter
* [4496](https://github.com/grafana/loki/pull/4496) **jeschkies**: Use different metrics for `PromtailFileLagging`.
* [4405](https://github.com/grafana/loki/pull/4405) **jdbaldry**: fix: Correct grafana-token creation command
* [4279](https://github.com/grafana/loki/pull/4279) **kevinschoonover**: loki-mixin: use centralized configuration for dashboard matchers / selectors
* [4259](https://github.com/grafana/loki/pull/4259) **eamonryan**: Jsonnet: Update license path argument name
* [4217](https://github.com/grafana/loki/pull/4217) **Duologic**: fix(rules): upstream recording rule switched to sum_irate
* [4182](https://github.com/grafana/loki/pull/4182) **owen-d**: fine tune grpc configs jsonnet
* [4180](https://github.com/grafana/loki/pull/4180) **owen-d**: corrects query scheduler image
* [4165](https://github.com/grafana/loki/pull/4165) **jdbaldry**: Jsonnet: Add Grafana Enterprise Logs library
* [4154](https://github.com/grafana/loki/pull/4154) **owen-d**: updates scheduler libsonnet
* [4102](https://github.com/grafana/loki/pull/4102) **jeschkies**: Define ksonnet lib for query scheduler.


### Notes

This release was created from a branch starting at commit e95d193acf1633a6ec33a328b8a4a3d844e8e5f9 but it may also contain backported changes from main.

Check the history of the branch `release-2.4`.

### Dependencies

* Go Version:     1.17.2
* Cortex Version: 3f329a21cad432325268717eecf2b77c8d95150f

# 2.3.0 (2021/08/06)

Release notes for 2.3.0 can be found on the [release notes page](https://grafana.com/docs/loki/latest/release-notes/v2-3/)

### All Changes

#### Loki
* [4048](https://github.com/grafana/loki/pull/4048) **dannykopping**: Ruler: implementing write relabelling on recording rule samples
* [4091](https://github.com/grafana/loki/pull/4091) **cyriltovena**: Fixes instant queries in the frontend.
* [4087](https://github.com/grafana/loki/pull/4087) **cyriltovena**: Fixes unaligned shards between ingesters and storage.
* [4047](https://github.com/grafana/loki/pull/4047) **cyriltovena**: Add min_sharding_lookback limits to the frontends
* [4027](https://github.com/grafana/loki/pull/4027) **jdbaldry**: fix: Restore /config endpoint and correct handlerFunc for buildinfo
* [4020](https://github.com/grafana/loki/pull/4020) **simonswine**: Restrict path segments in TenantIDs (CVE-2021-36156 CVE-2021-36157)
* [4019](https://github.com/grafana/loki/pull/4019) **cyriltovena**: Improve decoding of JSON responses.
* [4018](https://github.com/grafana/loki/pull/4018) **sandeepsukhani**: Compactor improvements
* [4017](https://github.com/grafana/loki/pull/4017) **aknuds1**: Chore: Upgrade Prometheus and Cortex
* [3996](https://github.com/grafana/loki/pull/3996) **owen-d**: fixes a badly referenced variable name in StepEvaluator code
* [3995](https://github.com/grafana/loki/pull/3995) **owen-d**: Headblock interop
* [3992](https://github.com/grafana/loki/pull/3992) **MichelHollands**: Update Cortex version
* [3991](https://github.com/grafana/loki/pull/3991) **periklis**: Add LogQL AST walker
* [3990](https://github.com/grafana/loki/pull/3990) **cyriltovena**: Intern label keys for LogQL parser.
* [3986](https://github.com/grafana/loki/pull/3986) **kavirajk**: Ip matcher for LogQL
* [3984](https://github.com/grafana/loki/pull/3984) **jeschkies**: Filter instant queries and shard them.
* [3983](https://github.com/grafana/loki/pull/3983) **cyriltovena**: Reject labels with invalid runes when using implicit extraction parser.
* [3981](https://github.com/grafana/loki/pull/3981) **owen-d**: fixes chunk size method in facade
* [3979](https://github.com/grafana/loki/pull/3979) **MichelHollands**: Add a chunk filterer field to the config
* [3977](https://github.com/grafana/loki/pull/3977) **sandeepsukhani**: add a metric for counting number of failures in opening existing active index files
* [3976](https://github.com/grafana/loki/pull/3976) **sandeepsukhani**: fix flaky retention tests
* [3974](https://github.com/grafana/loki/pull/3974) **owen-d**: WAL Replay counter
* [3973](https://github.com/grafana/loki/pull/3973) **56quarters**: Use the Cortex wrapper for getting tenant ID from a context
* [3972](https://github.com/grafana/loki/pull/3972) **jeschkies**: Return build info under `/loki/api/v1/status/buildinfo`.
* [3970](https://github.com/grafana/loki/pull/3970) **sandeepsukhani**: log name of the file failed to open during startup by ingester
* [3969](https://github.com/grafana/loki/pull/3969) **sandeepsukhani**: add some tests in compactor and fix a bug in IntervalHasExpiredChunks check in retention with tests
* [3968](https://github.com/grafana/loki/pull/3968) **cyriltovena**: Improve head chunk allocations when reading samples.
* [3967](https://github.com/grafana/loki/pull/3967) **sandeepsukhani**: fix a panic in compactor when retention is not enabled
* [3966](https://github.com/grafana/loki/pull/3966) **sandeepsukhani**: fix panic in compactor when retention is not enabled
* [3957](https://github.com/grafana/loki/pull/3957) **owen-d**: Unordered head block
* [3949](https://github.com/grafana/loki/pull/3949) **cyriltovena**: Allow no overrides config for tenants.
* [3946](https://github.com/grafana/loki/pull/3946) **cyriltovena**: Improve marker file current time metrics.
* [3934](https://github.com/grafana/loki/pull/3934) **sandeepsukhani**: optimize table retetion
* [3932](https://github.com/grafana/loki/pull/3932) **Timbus**: Parser: Allow literal control chars in logfmt decoder
* [3929](https://github.com/grafana/loki/pull/3929) **sandeepsukhani**: remove boltdb files from ingesters on startup which do not have a index bucket
* [3928](https://github.com/grafana/loki/pull/3928) **dannykopping**: Querier/Ingester: Fixing json expression parser bug
* [3919](https://github.com/grafana/loki/pull/3919) **github-vincent-miszczak**: Add ingester.autoforget-unhealthy-timeout opt-in feature
* [3888](https://github.com/grafana/loki/pull/3888) **kavirajk**: Make `overrides` configmap names and mount path as variables.
* [3871](https://github.com/grafana/loki/pull/3871) **kavirajk**: Add explict syntax for using `pattern` parser
* [3865](https://github.com/grafana/loki/pull/3865) **sandeepsukhani**: feat: index-gateway for boltdb-shipper index store
* [3856](https://github.com/grafana/loki/pull/3856) **cyriltovena**: Shards Series API.
* [3852](https://github.com/grafana/loki/pull/3852) **cyriltovena**: Shard ingester queries.
* [3849](https://github.com/grafana/loki/pull/3849) **cyriltovena**: Logs ingester and store queries boundaries.
* [3840](https://github.com/grafana/loki/pull/3840) **cyriltovena**: Add retention label to loki_distributor_bytes_received_total metrics
* [3837](https://github.com/grafana/loki/pull/3837) **cyriltovena**: LogQL: Pattern Parser
* [3835](https://github.com/grafana/loki/pull/3835) **sesky4**: lz4: update lz4 version to v4.1.7 to avoid possibly panic
* [3833](https://github.com/grafana/loki/pull/3833) **cyriltovena**: Fixes a flaky retention test.
* [3827](https://github.com/grafana/loki/pull/3827) **sandeepsukhani**: Logs deletion fixes
* [3816](https://github.com/grafana/loki/pull/3816) **dannykopping**: Extracting queue interface
* [3807](https://github.com/grafana/loki/pull/3807) **dannykopping**: Loki: allow for multiple targets
* [3797](https://github.com/grafana/loki/pull/3797) **dannykopping**: Exposing remote writer for use in integration tests
* [3792](https://github.com/grafana/loki/pull/3792) **MichelHollands**: Add a QueryFrontendTripperware module
* [3785](https://github.com/grafana/loki/pull/3785) **sandeepsukhani**: just log a warning when a store type other than boltdb-shipper is detected when custom retention is enabled
* [3772](https://github.com/grafana/loki/pull/3772) **sandeepsukhani**: initialize retention and deletion components only when they are enabled
* [3771](https://github.com/grafana/loki/pull/3771) **sandeepsukhani**: revendor cortex to latest master
* [3769](https://github.com/grafana/loki/pull/3769) **sandeepsukhani**: reduce allocs in delete requests manager by reusing slice for tracing non-deleted intervals for chunks
* [3766](https://github.com/grafana/loki/pull/3766) **dannykopping**: Ruler: Recording Rules
* [3763](https://github.com/grafana/loki/pull/3763) **cyriltovena**: Fixes parser labels hint for grouping.
* [3762](https://github.com/grafana/loki/pull/3762) **cyriltovena**: Improve mark file processing.
* [3758](https://github.com/grafana/loki/pull/3758) **owen-d**: exposes loki codec
* [3746](https://github.com/grafana/loki/pull/3746) **sandeepsukhani**: Boltdb shipper deletion fixes
* [3743](https://github.com/grafana/loki/pull/3743) **cyriltovena**: Replace satori.uuid with gofrs/uuid
* [3736](https://github.com/grafana/loki/pull/3736) **cyriltovena**: Add fromJson to the template stage.
* [3733](https://github.com/grafana/loki/pull/3733) **cyriltovena**: Fixes a goroutine leak in the store when doing cancellation.
* [3706](https://github.com/grafana/loki/pull/3706) **cyriltovena**: Improve retention mark files.
* [3700](https://github.com/grafana/loki/pull/3700) **slim-bean**: Loki: Add a flag for queriers to run standalone and only query store
* [3693](https://github.com/grafana/loki/pull/3693) **cyriltovena**: Removes file sync syscall for compaction.
* [3688](https://github.com/grafana/loki/pull/3688) **sandeepsukhani**: Logs deletion support for boltdb-shipper store
* [3687](https://github.com/grafana/loki/pull/3687) **cyriltovena**: Use model.Duration for easy yaml/json marshalling.
* [3686](https://github.com/grafana/loki/pull/3686) **cyriltovena**: Fixes a panic with the frontend when use with downstream URL.
* [3677](https://github.com/grafana/loki/pull/3677) **cyriltovena**: Deprecate max_look_back_period in the chunk storage.
* [3673](https://github.com/grafana/loki/pull/3673) **cyriltovena**: Pass in the now value to the retention.
* [3672](https://github.com/grafana/loki/pull/3672) **cyriltovena**: Use pgzip in the compactor.
* [3665](https://github.com/grafana/loki/pull/3665) **cyriltovena**: Trigger compaction prior retention.
* [3664](https://github.com/grafana/loki/pull/3664) **owen-d**: revendor compatibility: various prom+k8s+cortex
* [3643](https://github.com/grafana/loki/pull/3643) **cyriltovena**: Rejects push requests with  streams without labels.
* [3642](https://github.com/grafana/loki/pull/3642) **cyriltovena**: Custom Retention
* [3641](https://github.com/grafana/loki/pull/3641) **owen-d**: removes naming collision
* [3632](https://github.com/grafana/loki/pull/3632) **kavirajk**: replace `time.Duration` -> `model.Duration` for `Limits`.
* [3628](https://github.com/grafana/loki/pull/3628) **kavirajk**: Add json struct tags to limits.
* [3627](https://github.com/grafana/loki/pull/3627) **MichelHollands**: Update cortex to 1.8
* [3623](https://github.com/grafana/loki/pull/3623) **slim-bean**: Loki/Promtail: Client Refactor
* [3619](https://github.com/grafana/loki/pull/3619) **liguozhong**: [ui] add '/config' page
* [3618](https://github.com/grafana/loki/pull/3618) **MichelHollands**: Add interceptor override and make ingester and cfg public
* [3605](https://github.com/grafana/loki/pull/3605) **sandeepsukhani**: cleanup boltdb files failing to open during loading tables which are possibly corrupt
* [3603](https://github.com/grafana/loki/pull/3603) **cyriltovena**: Adds chunk filter hook for ingesters.
* [3602](https://github.com/grafana/loki/pull/3602) **MichelHollands**: Loli: Make the store field public
* [3595](https://github.com/grafana/loki/pull/3595) **owen-d**: locks trailers during iteration
* [3594](https://github.com/grafana/loki/pull/3594) **owen-d**: adds distributor replication factor metric
* [3573](https://github.com/grafana/loki/pull/3573) **cyriltovena**: Fixes a race when using specific tenant and multi-client.
* [3569](https://github.com/grafana/loki/pull/3569) **cyriltovena**: Add a chunk filter hook in the store.
* [3566](https://github.com/grafana/loki/pull/3566) **cyriltovena**: Properly release the ticker in Loki client.
* [3564](https://github.com/grafana/loki/pull/3564) **cyriltovena**: Improve matchers validations.
* [3563](https://github.com/grafana/loki/pull/3563) **sandeepsukhani**: ignore download of missing boltdb files possibly removed during compaction
* [3562](https://github.com/grafana/loki/pull/3562) **cyriltovena**: Fixes a test from #3216.
* [3553](https://github.com/grafana/loki/pull/3553) **cyriltovena**: Add a target to reproduce fuzz testcase
* [3550](https://github.com/grafana/loki/pull/3550) **cyriltovena**: Fixes a bug in MatrixStepper when sharding queries.
* [3549](https://github.com/grafana/loki/pull/3549) **MichelHollands**: LBAC changes
* [3544](https://github.com/grafana/loki/pull/3544) **alrs**: single import of jsoniter in logql subpackages
* [3540](https://github.com/grafana/loki/pull/3540) **cyriltovena**: Support for single step metric query.
* [3532](https://github.com/grafana/loki/pull/3532) **MichelHollands**: Loki: Update cortex version and fix resulting changes
* [3530](https://github.com/grafana/loki/pull/3530) **sandeepsukhani**: split series api queries by day in query-frontend
* [3517](https://github.com/grafana/loki/pull/3517) **cyriltovena**: Fixes a race introduced by #3434.
* [3515](https://github.com/grafana/loki/pull/3515) **cyriltovena**: Add sprig text/template functions to template stage.
* [3509](https://github.com/grafana/loki/pull/3509) **sandeepsukhani**: fix live tailing of logs from Loki
* [3572](https://github.com/grafana/loki/pull/3572) **slim-bean**: Loki: Distributor log message bodySize should always reflect the compressed size
* [3496](https://github.com/grafana/loki/pull/3496) **owen-d**: reduce replay flush threshold
* [3491](https://github.com/grafana/loki/pull/3491) **sandeepsukhani**: make prefix for keys of objects created by boltdb-shipper configurable
* [3487](https://github.com/grafana/loki/pull/3487) **cyriltovena**: Set the byte slice cap correctly when unsafely converting string.
* [3471](https://github.com/grafana/loki/pull/3471) **cyriltovena**: Set a max size for the logql parser to 5k.
* [3470](https://github.com/grafana/loki/pull/3470) **cyriltovena**: Fixes Issue 28593: loki:fuzz_parse_expr: Timeout in fuzz_parse_expr.
* [3469](https://github.com/grafana/loki/pull/3469) **cyriltovena**: Fixes out-of-memory fuzzing issue.
* [3466](https://github.com/grafana/loki/pull/3466) **pracucci**: Upgrade Cortex
* [3455](https://github.com/grafana/loki/pull/3455) **garrettlish**: Implement offset modifier for range vector aggregation in LogQL
* [3434](https://github.com/grafana/loki/pull/3434) **adityacs**: support math functions in line_format and label_format
* [3216](https://github.com/grafana/loki/pull/3216) **sandeepsukhani**: check for stream selectors to have atleast one equality matcher
* [3050](https://github.com/grafana/loki/pull/3050) **cyriltovena**: first_over_time and last_over_time

#### Docs
* [4031](https://github.com/grafana/loki/pull/4031) **KMiller-Grafana**: Docs: add weights to YAML metadata to order the LogQL subsections
* [4029](https://github.com/grafana/loki/pull/4029) **bearice**: Docs: Update S3 permissions list
* [4026](https://github.com/grafana/loki/pull/4026) **KMiller-Grafana**: Docs: correct fluentbit config value for DqueSync
* [4024](https://github.com/grafana/loki/pull/4024) **KMiller-Grafana**: Docs: fix bad links
* [4016](https://github.com/grafana/loki/pull/4016) **lizzzcai**: <docs>:fix typo in remote debugging docs
* [4012](https://github.com/grafana/loki/pull/4012) **KMiller-Grafana**: Revise portions of the docs LogQL section
* [3998](https://github.com/grafana/loki/pull/3998) **owen-d**: Fixes regexReplaceAll docs
* [3980](https://github.com/grafana/loki/pull/3980) **KMiller-Grafana**: Docs: Revise/update the overview section.
* [3965](https://github.com/grafana/loki/pull/3965) **mamil**: fix typos
* [3962](https://github.com/grafana/loki/pull/3962) **KMiller-Grafana**: Docs: added new target (docs-next) to the docs' Makefile.
* [3956](https://github.com/grafana/loki/pull/3956) **sandeepsukhani**: add config and documentation about index-gateway
* [3938](https://github.com/grafana/loki/pull/3938) **seiffert**: Doc: List 'compactor' as valid value for target option
* [3936](https://github.com/grafana/loki/pull/3936) **lukahartwig**: Fix typo
* [3921](https://github.com/grafana/loki/pull/3921) **KMiller-Grafana**: Docs: revise the LogCLI subsection
* [3911](https://github.com/grafana/loki/pull/3911) **KMiller-Grafana**: Docs: Make identification of experimental items consistent and obvious
* [3910](https://github.com/grafana/loki/pull/3910) **KMiller-Grafana**: Docs: add structure for a release notes section
* [3909](https://github.com/grafana/loki/pull/3909) **kavirajk**: Sync `main` branch docs to `next` folder
* [3899](https://github.com/grafana/loki/pull/3899) **KMiller-Grafana**: Docs: correct “ and ” with " and same with single quote mark.
* [3897](https://github.com/grafana/loki/pull/3897) **kavirajk**: Update steps to release versioned docs
* [3882](https://github.com/grafana/loki/pull/3882) **KMiller-Grafana**: Docs: improve section on building from source
* [3876](https://github.com/grafana/loki/pull/3876) **ivanahuckova**: Documentation: Unify spelling of backtick in documentation
* [3873](https://github.com/grafana/loki/pull/3873) **KMiller-Grafana**: Docs: remove duplicated arch info from the overview section
* [3875](https://github.com/grafana/loki/pull/3875) **kavirajk**: Add missing `-querier.max-concurrent` config in the doc
* [3868](https://github.com/grafana/loki/pull/3868) **sanadhis**: docs: http_path_prefix as correct item of server_config
* [3860](https://github.com/grafana/loki/pull/3860) **KMiller-Grafana**: Docs: Correct capitalization and formatting of "Promtail"
* [3851](https://github.com/grafana/loki/pull/3851) **dannykopping**: Ruler: documentation for recording rules
* [3846](https://github.com/grafana/loki/pull/3846) **crockk**: Docs: Minor syntax tweaks for consistency
* [3843](https://github.com/grafana/loki/pull/3843) **azuwis**: multiline: Add regex stage example and note
* [3829](https://github.com/grafana/loki/pull/3829) **arempter**: Add oauth2 docs options for promtail client
* [3828](https://github.com/grafana/loki/pull/3828) **julienduchesne**: Fix broken link in `Windows Event Log` scraping docs
* [3826](https://github.com/grafana/loki/pull/3826) **sandeepsukhani**: docs for logs deletion feature
* [3824](https://github.com/grafana/loki/pull/3824) **KMiller-Grafana**: Docs: add and order missing design docs
* [3823](https://github.com/grafana/loki/pull/3823) **KMiller-Grafana**: Docs: updates
* [3815](https://github.com/grafana/loki/pull/3815) **paketb0te**: Docs: fixed typo in "Loki compared to other log systems" (levels -> labels)
* [3810](https://github.com/grafana/loki/pull/3810) **alegmal**: documentation:  corrected double "the the" in index.md
* [3799](https://github.com/grafana/loki/pull/3799) **bt909**: docs: Add memached_client parameter "addresses" list
* [3798](https://github.com/grafana/loki/pull/3798) **bt909**: docs: Change redis configuration value for enabling TLS to correct syntax
* [3790](https://github.com/grafana/loki/pull/3790) **KMiller-Grafana**: Docs: remove unnecessary lists of sections
* [3775](https://github.com/grafana/loki/pull/3775) **cyriltovena**: Retention doc
* [3764](https://github.com/grafana/loki/pull/3764) **slim-bean**: Docs: fix makefile
* [3757](https://github.com/grafana/loki/pull/3757) **fionaliao**: [docs] Remove unnecessary backtick from example
* [3756](https://github.com/grafana/loki/pull/3756) **fredrikekre**: [docs] add LokiLogger.jl to unofficial clients.
* [3723](https://github.com/grafana/loki/pull/3723) **oddlittlebird**: Docs: Update _index.md
* [3720](https://github.com/grafana/loki/pull/3720) **fredrikekre**: [docs/clients] fix header for "Unofficial clients" and add a reference to said section.
* [3715](https://github.com/grafana/loki/pull/3715) **jaddqiu**: Update troubleshooting.md
* [3714](https://github.com/grafana/loki/pull/3714) **kavirajk**: Fluent-bit git repo link fix
* [3713](https://github.com/grafana/loki/pull/3713) **cyriltovena**: Add a target to find dead links in our documentation.
* [3690](https://github.com/grafana/loki/pull/3690) **atxviking**: API Documentation: Fix document links for /loki/api/v1/push example
* [3655](https://github.com/grafana/loki/pull/3655) **trevorwhitney**: Documentation: add note about wildcard log patterns and log rotation
* [3648](https://github.com/grafana/loki/pull/3648) **Ruppsn**: Update labels.md in Loki Docs
* [3647](https://github.com/grafana/loki/pull/3647) **3Xpl0it3r**: fix the promtail-default-config download link in doc
* [3644](https://github.com/grafana/loki/pull/3644) **periklis**: Add Red Hat to adopters
* [3633](https://github.com/grafana/loki/pull/3633) **osg-grafana**: Fix wget link.
* [3596](https://github.com/grafana/loki/pull/3596) **timazet**: documentation: typo correction
* [3578](https://github.com/grafana/loki/pull/3578) **liguozhong**: [doc] mtric -> metric
* [3576](https://github.com/grafana/loki/pull/3576) **sergeykranga**: Promtail documentation: fix template example for regexReplaceAll function
* [3568](https://github.com/grafana/loki/pull/3568) **MichelHollands**: docs: some small docs fixes
* [3559](https://github.com/grafana/loki/pull/3559) **klausenbusk**: Doc: Remove removed --ingester.recover-from-wal option and fix out-of-date defaults
* [3555](https://github.com/grafana/loki/pull/3555) **samjewell**: LogQL Docs: Remove key-value pair missing from logfmt output
* [3552](https://github.com/grafana/loki/pull/3552) **lkokila**: Update README.md
* [3551](https://github.com/grafana/loki/pull/3551) **cyriltovena**: Fixes doc w/r/t grpc compression.
* [3542](https://github.com/grafana/loki/pull/3542) **kavirajk**: Remove memberlist config from ring config.
* [3529](https://github.com/grafana/loki/pull/3529) **Whyeasy**: Added docs for GCP internal labels.
* [3525](https://github.com/grafana/loki/pull/3525) **robbymilo**: docs: add title to Lambda Promtail
* [3516](https://github.com/grafana/loki/pull/3516) **cyriltovena**: Fixes broken link in the documentation.
* [3513](https://github.com/grafana/loki/pull/3513) **owen-d**: fixes broken link
* [3543](https://github.com/grafana/loki/pull/3543) **owen-d**: compactor docs
* [3526](https://github.com/grafana/loki/pull/3526) **wardbekker**: Added Architecture Diagram
* [3518](https://github.com/grafana/loki/pull/3518) **wardbekker**: fix spelling in doc
* [3503](https://github.com/grafana/loki/pull/3503) **cyriltovena**: Update README.md
* [3484](https://github.com/grafana/loki/pull/3484) **thomasrockhu**: Add Codecov badge to README
* [3478](https://github.com/grafana/loki/pull/3478) **chancez**: docs/upgrading: Fix typo
* [3477](https://github.com/grafana/loki/pull/3477) **slim-bean**: Jsonnet/Docs: update for 2.2 release
* [3472](https://github.com/grafana/loki/pull/3472) **aronisstav**: Docs: Fix markdown for promtail's output stage
* [3464](https://github.com/grafana/loki/pull/3464) **camilleryr**: Documentation: Update boltdb-shipper.md to fix typo
* [3442](https://github.com/grafana/loki/pull/3442) **owen-d**: adds deprecation notice for chunk transfers
* [3430](https://github.com/grafana/loki/pull/3430) **kavirajk**: doc(gcplog): Add note on scraping multiple GCP projects

#### Promtail
* [4011](https://github.com/grafana/loki/pull/4011) **dannykopping**: Promtail: adding pipeline stage inspector
* [4006](https://github.com/grafana/loki/pull/4006) **dannykopping**: Promtail: output timestamp with nanosecond precision in dry-run mode
* [3971](https://github.com/grafana/loki/pull/3971) **cyriltovena**: Fixes negative gauge in Promtail.
* [3834](https://github.com/grafana/loki/pull/3834) **trevorwhitney**: Promtail: add consul agent service discovery
* [3711](https://github.com/grafana/loki/pull/3711) **3Xpl0it3r**: add debug information for extracted data
* [3683](https://github.com/grafana/loki/pull/3683) **kbudde**: promtail: added timezone to logger in dry-run mode #3679"
* [3654](https://github.com/grafana/loki/pull/3654) **cyriltovena**: Adds the ability to provide a tripperware to Promtail client.
* [3587](https://github.com/grafana/loki/pull/3587) **rsteneteg**: Promtail: Remove non-ready filemanager targets
* [3501](https://github.com/grafana/loki/pull/3501) **kavirajk**: Add unique promtail_instance id to labels for gcptarget
* [3457](https://github.com/grafana/loki/pull/3457) **nmiculinic**: Promtail: Added path information to deleted tailed file
* [3400](https://github.com/grafana/loki/pull/3400) **adityacs**: support max_message_length configuration for syslog parser


#### Logcli
* [3879](https://github.com/grafana/loki/pull/3879) **vyzigold**: logcli: Add retries to unsuccessful log queries
* [3749](https://github.com/grafana/loki/pull/3749) **dbluxo**: logcli: add support for bearer token authentication
* [3739](https://github.com/grafana/loki/pull/3739) **rsteneteg**: correct logcli instant query timestamp param name
* [3678](https://github.com/grafana/loki/pull/3678) **cyriltovena**: Add the ability to wrap the roundtripper of the logcli client.


#### Build
* [4034](https://github.com/grafana/loki/pull/4034) **aknuds1**: loki-build-image: Fix building
* [4028](https://github.com/grafana/loki/pull/4028) **aknuds1**: loki-build-image: Upgrade golangci-lint and Go
* [4007](https://github.com/grafana/loki/pull/4007) **dannykopping**: Adding @grafana/loki-team as default CODEOWNERS
* [3997](https://github.com/grafana/loki/pull/3997) **owen-d**: aligns rule path in docker img with bundled config. closes #3952
* [3950](https://github.com/grafana/loki/pull/3950) **julienduchesne**: Sign drone.yml file
* [3944](https://github.com/grafana/loki/pull/3944) **jeschkies**: Lint script files.
* [3941](https://github.com/grafana/loki/pull/3941) **cyriltovena**: Development Docker Compose Setup
* [3935](https://github.com/grafana/loki/pull/3935) **ecraven**: Makefile: Only set PROMTAIL_CGO if CGO_ENABLED is not 0.
* [3832](https://github.com/grafana/loki/pull/3832) **julienduchesne**: Add step to identify windows Drone runner
* [3731](https://github.com/grafana/loki/pull/3731) **cyriltovena**: Fix website branch to trigger update.
* [3708](https://github.com/grafana/loki/pull/3708) **julienduchesne**: Deploy loki with Drone plugin instead of CircleCI job
* [3703](https://github.com/grafana/loki/pull/3703) **darkn3rd**: Update docker.md for 2.2.1
* [3625](https://github.com/grafana/loki/pull/3625) **slim-bean**: Build: Update CI for branch rename to main
* [3624](https://github.com/grafana/loki/pull/3624) **slim-bean**: Build: Fix drone dependencies on manifest step
* [3615](https://github.com/grafana/loki/pull/3615) **slim-bean**: Remove codecov
* [3481](https://github.com/grafana/loki/pull/3481) **slim-bean**: Update Go and Alpine versions


#### Jsonnet
* [4030](https://github.com/grafana/loki/pull/4030) **cyriltovena**: Improve the sweep lag panel in the retention dashboard.
* [3917](https://github.com/grafana/loki/pull/3917) **jvrplmlmn**: refactor(production/ksonnet): Remove kausal from the root element
* [3893](https://github.com/grafana/loki/pull/3893) **sandeepsukhani**: update uid of loki-deletion dashboard
* [3891](https://github.com/grafana/loki/pull/3891) **sandeepsukhani**: add index-gateway to reads and reads-resources dashboards
* [3877](https://github.com/grafana/loki/pull/3877) **sandeepsukhani**: Fix jsonnet for index-gateway
* [3854](https://github.com/grafana/loki/pull/3854) **cyriltovena**: Fixes Loki reads dashboard.
* [3848](https://github.com/grafana/loki/pull/3848) **kavirajk**: Add explicit `main` to pull loki and promtail to install it via Tanka
* [3794](https://github.com/grafana/loki/pull/3794) **sandeepsukhani**: add a dashboard for log deletion requests in loki
* [3697](https://github.com/grafana/loki/pull/3697) **owen-d**: better operational dashboard annotations via diff logger
* [3658](https://github.com/grafana/loki/pull/3658) **cyriltovena**: Add a dashboard for retention to the loki-mixin.
* [3601](https://github.com/grafana/loki/pull/3601) **owen-d**: Dashboard/fix operational vars
* [3584](https://github.com/grafana/loki/pull/3584) **sandeepsukhani**: add loki resource usage dashboard for read and write path

#### Project
* [3963](https://github.com/grafana/loki/pull/3963) **rfratto**: Remove Robert Fratto from list of team members
* [3926](https://github.com/grafana/loki/pull/3926) **cyriltovena**: Add Danny Kopping to the Loki Team.
* [3732](https://github.com/grafana/loki/pull/3732) **dannykopping**: Issue Templates: Improve wording and add warnings
* [3722](https://github.com/grafana/loki/pull/3722) **oddlittlebird**: Update CODEOWNERS
* [3951](https://github.com/grafana/loki/pull/3951) **owen-d**: update sizing calc
* [3931](https://github.com/grafana/loki/pull/3931) **owen-d**: Hackathon/cluster
* [3920](https://github.com/grafana/loki/pull/3920) **owen-d**: adds replication &  deduping into cost
* [3630](https://github.com/grafana/loki/pull/3630) **slim-bean**: Re-license to AGPLv3

#### Docker-driver
* [3814](https://github.com/grafana/loki/pull/3814) **kavirajk**: Update the docker-driver doc about default labels
* [3727](https://github.com/grafana/loki/pull/3727) **3Xpl0it3r**: docker-driver: remove duplicated code
* [3709](https://github.com/grafana/loki/pull/3709) **cyriltovena**: Fixes docker driver that would panic when closed.

### Notes

This release was created from revision 8012362674568379a3871ff8c4a2bfd1ddba7ad1 (Which was PR 3460)

### Dependencies

* Go Version:     1.16.2
* Cortex Version: 485474c9afb2614fb89af3f48803c37d016bbaed

## 2.2.1 (2021/04/05)

2.2.1 fixes several important bugs, it is recommended everyone running 2.2.0 upgrade to 2.2.1

2.2.1 also adds the `labelallow` pipeline stage in Promtail which lets an allowlist be created for what labels will be sent by Promtail to Loki.

* [3468](https://github.com/grafana/loki/pull/3468) **adityacs**: Support labelallow stage in Promtail
* [3502](https://github.com/grafana/loki/pull/3502) **cyriltovena**: Fixes a bug where unpack would mutate log line.
* [3540](https://github.com/grafana/loki/pull/3540) **cyriltovena**: Support for single step metric query.
* [3550](https://github.com/grafana/loki/pull/3550) **cyriltovena**: Fixes a bug in MatrixStepper when sharding queries.
* [3566](https://github.com/grafana/loki/pull/3566) **cyriltovena**: Properly release the ticker in Loki client.
* [3573](https://github.com/grafana/loki/pull/3573) **cyriltovena**: Fixes a race when using specific tenant and multi-client.

## 2.2.0 (2021/03/10)

With over 200 PR's 2.2 includes significant features, performance improvements, and bug fixes!

The most upvoted issue for Loki was closed in this release! [Issue 74](https://github.com/grafana/loki/issues/74) requesting support for handling multi-line logs in Promtail was implemented in [PR 3024](https://github.com/grafana/loki/pull/3024). Thanks @jeschkies!

Other exciting news for Promtail, [PR 3246](https://github.com/grafana/loki/pull/3246) by @cyriltovena introduces support for reading Windows Events!

Switching to Loki, @owen-d has added a write ahead log to Loki! [PR 2981](https://github.com/grafana/loki/pull/2981) was the first of many as we have spent the last several months using and abusing our write ahead logs to flush out any bugs!

A significant number of the PR's in this release have gone to improving the features introduced in Loki 2.0. @cyriltovena overhauled the JSON parser in [PR 3163](https://github.com/grafana/loki/pull/3163) (and a few other PR's), to provide both a faster and smarter parsing to only extract JSON content which is used in the query output.  The newest Loki squad member @dannykopping fine tuned the JSON parser options in [PR 3280](https://github.com/grafana/loki/pull/3280) allowing you to specific individual JSON elements, including support now for accessing elements in an array.  Many, many other additional improvements have been made, as well as several fixes to the new LogQL features added some months ago, this upgrade should have everyone seeing improvements in their queries.

@cyriltovena also set his PPROF skills loose on the Loki write path which resulted in about 8x less memory usage on our distributors and a much more stable memory usage when ingesters are flushing a lot of chunks at the same time.

There are many other noteworthy additions and fixes, too many to list, but we should call out one more feature all you Google Cloud Platform users might be excited about: in [PR 3083](https://github.com/grafana/loki/pull/3083) @kavirajk added support to Promtail for listening on Google Pub/Sub topics, letting you setup log sinks for your GCP logs to be ingested by Promtail and sent to Loki!

Thanks to everyone for another exciting Loki release!!

Please read the [Upgrade Guide](https://github.com/grafana/loki/blob/master/docs/sources/setup/upgrade/_index.md#220) before upgrading for a smooth experience.

TL;DR Loki 2.2 changes the internal chunk format which limits what versions you can downgrade to, a bug in how many queries were allowed to be scheduled per tenant was fixed which might affect your `max_query_parallelism` and `max_outstanding_per_tenant` settings, and we fixed a mistake related `scrape_configs` which do not have a `pipeline_stages` defined. If you have any Promtail `scrape_configs` which do not specify `pipeline_stages` you should go read the upgrade notes!

### All Changes

#### Loki

* [3460](https://github.com/grafana/loki/pull/3460) **slim-bean**: Loki: Per Tenant Runtime Configs
* [3459](https://github.com/grafana/loki/pull/3459) **cyriltovena**: Fixes split interval for metrics queries.
* [3432](https://github.com/grafana/loki/pull/3432) **slim-bean**: Loki: change ReadStringAsSlice to ReadString so it doesn't parse quotes inside the packed _entry
* [3429](https://github.com/grafana/loki/pull/3429) **cyriltovena**: Improve the parser hint tests.
* [3426](https://github.com/grafana/loki/pull/3426) **cyriltovena**: Only unpack entry if the key `_entry` exist.
* [3424](https://github.com/grafana/loki/pull/3424) **cyriltovena**: Add fgprof to Loki and Promtail.
* [3423](https://github.com/grafana/loki/pull/3423) **cyriltovena**: Add limit and line_returned in the query log.
* [3420](https://github.com/grafana/loki/pull/3420) **cyriltovena**: Introduce a unpack parser.
* [3417](https://github.com/grafana/loki/pull/3417) **cyriltovena**: Fixes a race in the scheduling limits.
* [3416](https://github.com/grafana/loki/pull/3416) **ukolovda**: Distributor: append several tests for HTTP parser.
* [3411](https://github.com/grafana/loki/pull/3411) **slim-bean**: Loki: fix alignment of atomic 64 bit to work with 32 bit OS
* [3409](https://github.com/grafana/loki/pull/3409) **gotjosh**: Instrumentation: Add histogram for request duration on gRPC client to Ingesters
* [3408](https://github.com/grafana/loki/pull/3408) **jgehrcke**: distributor: fix snappy-compressed protobuf POST request handling (#3407)
* [3388](https://github.com/grafana/loki/pull/3388) **owen-d**: prevents duplicate log lines from being replayed. closes #3378
* [3383](https://github.com/grafana/loki/pull/3383) **cyriltovena**: Fixes head chunk iterator direction.
* [3380](https://github.com/grafana/loki/pull/3380) **slim-bean**: Loki: Fix parser hint for extracted labels which collide with stream labels
* [3372](https://github.com/grafana/loki/pull/3372) **cyriltovena**: Fixes a panic with whitespace key.
* [3350](https://github.com/grafana/loki/pull/3350) **cyriltovena**: Fixes ingester stats.
* [3348](https://github.com/grafana/loki/pull/3348) **cyriltovena**: Fixes 500 in the querier when returning multiple errors.
* [3347](https://github.com/grafana/loki/pull/3347) **cyriltovena**: Fixes a tight loop in the Engine with LogQL parser.
* [3344](https://github.com/grafana/loki/pull/3344) **cyriltovena**: Fixes some 500 returned by querier when storage cancellation happens.
* [3342](https://github.com/grafana/loki/pull/3342) **cyriltovena**: Bound parallelism frontend
* [3340](https://github.com/grafana/loki/pull/3340) **owen-d**: Adds some flushing instrumentation/logs
* [3339](https://github.com/grafana/loki/pull/3339) **owen-d**: adds Start() method to WAL interface to delay checkpointing until aft…
* [3338](https://github.com/grafana/loki/pull/3338) **sandeepsukhani**: dedupe index on all the queries for a table instead of query batches
* [3326](https://github.com/grafana/loki/pull/3326) **owen-d**: removes wal recover flag
* [3307](https://github.com/grafana/loki/pull/3307) **slim-bean**: Loki: fix validation error and metrics
* [3306](https://github.com/grafana/loki/pull/3306) **cyriltovena**: Add finalizer to zstd.
* [3300](https://github.com/grafana/loki/pull/3300) **sandeepsukhani**: increase db retain period in ingesters to cover index cache validity period as well
* [3299](https://github.com/grafana/loki/pull/3299) **owen-d**: Logql/absent label optimization
* [3295](https://github.com/grafana/loki/pull/3295) **jtlisi**: chore: update cortex to latest and fix refs
* [3291](https://github.com/grafana/loki/pull/3291) **ukolovda**: Distributor: Loki API can receive gzipped JSON
* [3280](https://github.com/grafana/loki/pull/3280) **dannykopping**: LogQL: Simple JSON expressions
* [3279](https://github.com/grafana/loki/pull/3279) **cyriltovena**: Fixes logfmt parser hints.
* [3278](https://github.com/grafana/loki/pull/3278) **owen-d**: Testware/ rate-unwrap-multi
* [3274](https://github.com/grafana/loki/pull/3274) **liguozhong**: [ingester_query] change var "clients" to "reps"
* [3267](https://github.com/grafana/loki/pull/3267) **jeschkies**: Update vendored Cortex to 0976147451ee
* [3263](https://github.com/grafana/loki/pull/3263) **cyriltovena**: Fix a bug with  metric queries and label_format.
* [3261](https://github.com/grafana/loki/pull/3261) **sandeepsukhani**: fix broken json logs push path
* [3256](https://github.com/grafana/loki/pull/3256) **jtlisi**: update vendored cortex and add new replace overrides
* [3251](https://github.com/grafana/loki/pull/3251) **cyriltovena**: Ensure we have parentheses for bin ops.
* [3249](https://github.com/grafana/loki/pull/3249) **cyriltovena**: Fixes a bug where slice of Entries where not zeroed
* [3241](https://github.com/grafana/loki/pull/3241) **cyriltovena**: Allocate entries array with correct size  while decoding WAL entries.
* [3237](https://github.com/grafana/loki/pull/3237) **cyriltovena**: Fixes unmarshalling of tailing responses.
* [3236](https://github.com/grafana/loki/pull/3236) **slim-bean**: Loki: Log a crude lag metric for how far behind a client is.
* [3234](https://github.com/grafana/loki/pull/3234) **cyriltovena**: Fixes previous commit not using the new sized body.
* [3233](https://github.com/grafana/loki/pull/3233) **cyriltovena**: Re-introduce https://github.com/grafana/loki/pull/3178.
* [3228](https://github.com/grafana/loki/pull/3228) **MichelHollands**: Add config endpoint
* [3218](https://github.com/grafana/loki/pull/3218) **owen-d**: WAL backpressure
* [3217](https://github.com/grafana/loki/pull/3217) **cyriltovena**: Rename checkpoint proto package to avoid conflict with cortex.
* [3215](https://github.com/grafana/loki/pull/3215) **cyriltovena**: Cortex update pre 1.7
* [3211](https://github.com/grafana/loki/pull/3211) **cyriltovena**: Fixes tail api marshalling for v1.
* [3210](https://github.com/grafana/loki/pull/3210) **cyriltovena**: Reverts flush buffer pooling.
* [3201](https://github.com/grafana/loki/pull/3201) **sandeepsukhani**: limit query range in async store for ingesters when query-ingesters-within flag is set
* [3200](https://github.com/grafana/loki/pull/3200) **cyriltovena**: Improve ingester flush memory usage.
* [3195](https://github.com/grafana/loki/pull/3195) **owen-d**: Ignore flushed chunks during checkpointing
* [3194](https://github.com/grafana/loki/pull/3194) **cyriltovena**: Fixes unwrap expressions from  last optimization.
* [3193](https://github.com/grafana/loki/pull/3193) **cyriltovena**: Improve checkpoint series iterator.
* [3188](https://github.com/grafana/loki/pull/3188) **cyriltovena**: Improves checkpointerWriter memory usage
* [3180](https://github.com/grafana/loki/pull/3180) **owen-d**: moves boltdb flags to config file
* [3178](https://github.com/grafana/loki/pull/3178) **cyriltovena**: Logs PushRequest data.
* [3163](https://github.com/grafana/loki/pull/3163) **cyriltovena**: Uses custom json-iter decoder for log entries.
* [3159](https://github.com/grafana/loki/pull/3159) **MichelHollands**: Make httpAuthMiddleware field public
* [3153](https://github.com/grafana/loki/pull/3153) **cyriltovena**: Improve wal entries encoding.
* [3152](https://github.com/grafana/loki/pull/3152) **AllenzhLi**: update github.com/gorilla/websocket to fixes a potential denial-of-service (DoS) vector
* [3146](https://github.com/grafana/loki/pull/3146) **owen-d**: More semantically correct flush shutdown
* [3143](https://github.com/grafana/loki/pull/3143) **cyriltovena**: Fixes absent_over_time to work with all log selector.
* [3141](https://github.com/grafana/loki/pull/3141) **owen-d**: Swaps mutex for atomic in ingester's OnceSwitch
* [3137](https://github.com/grafana/loki/pull/3137) **owen-d**: label_format no longer shardable and introduces the Shardable() metho…
* [3136](https://github.com/grafana/loki/pull/3136) **owen-d**: Don't fail writes due to full WAL disk
* [3134](https://github.com/grafana/loki/pull/3134) **cyriltovena**: Improve distributors validation and apply in-place filtering.
* [3132](https://github.com/grafana/loki/pull/3132) **owen-d**: Integrates label replace into sharding code
* [3131](https://github.com/grafana/loki/pull/3131) **MichelHollands**: Update cortex to 1 6
* [3126](https://github.com/grafana/loki/pull/3126) **dannykopping**: Implementing line comments
* [3122](https://github.com/grafana/loki/pull/3122) **owen-d**: Self documenting pipeline process interface
* [3117](https://github.com/grafana/loki/pull/3117) **owen-d**: Wal/recover corruption
* [3114](https://github.com/grafana/loki/pull/3114) **owen-d**: Disables the stream limiter until wal has recovered
* [3092](https://github.com/grafana/loki/pull/3092) **liguozhong**: lru cache logql.ParseLabels
* [3090](https://github.com/grafana/loki/pull/3090) **cyriltovena**: Improve tailer matching by using the index.
* [3087](https://github.com/grafana/loki/pull/3087) **MichelHollands**: feature: make server publicly available
* [3080](https://github.com/grafana/loki/pull/3080) **cyriltovena**: Improve JSON parser and add labels parser hints.
* [3077](https://github.com/grafana/loki/pull/3077) **MichelHollands**: Make the moduleManager field public
* [3065](https://github.com/grafana/loki/pull/3065) **cyriltovena**: Optimizes SampleExpr to remove unnecessary line_format.
* [3064](https://github.com/grafana/loki/pull/3064) **cyriltovena**: Add zstd and flate compressions algorithms.
* [3053](https://github.com/grafana/loki/pull/3053) **cyriltovena**: Add absent_over_time
* [3048](https://github.com/grafana/loki/pull/3048) **cyriltovena**: Support rate for unwrapped expressions.
* [3047](https://github.com/grafana/loki/pull/3047) **cyriltovena**: Add function label_replace.
* [3030](https://github.com/grafana/loki/pull/3030) **cyriltovena**: Allows by/without to be empty and available for max/min_over_time
* [3025](https://github.com/grafana/loki/pull/3025) **cyriltovena**: Fixes a swallowed context err in the batch storage.
* [3013](https://github.com/grafana/loki/pull/3013) **owen-d**: headblock checkpointing up to v3
* [3008](https://github.com/grafana/loki/pull/3008) **cyriltovena**: Fixes the ruler storage with  the boltdb store.
* [3000](https://github.com/grafana/loki/pull/3000) **owen-d**: Introduces per stream chunks mutex
* [2981](https://github.com/grafana/loki/pull/2981) **owen-d**: Adds WAL support (experimental)
* [2960](https://github.com/grafana/loki/pull/2960) **sandeepsukhani**: fix table deletion in table client for boltdb-shipper

#### Promtail

* [3422](https://github.com/grafana/loki/pull/3422) **kavirajk**: Modify script to accept inclusion and exclustion filters as variables
* [3404](https://github.com/grafana/loki/pull/3404) **dannykopping**: Remove default docker pipeline stage
* [3401](https://github.com/grafana/loki/pull/3401) **slim-bean**: Promtail: Add pack stage
* [3381](https://github.com/grafana/loki/pull/3381) **adityacs**: fix nested captured groups indexing in replace stage
* [3332](https://github.com/grafana/loki/pull/3332) **cyriltovena**: Embed timezone data in Promtail.
* [3304](https://github.com/grafana/loki/pull/3304) **kavirajk**: Use project-id from the variables. Remove hardcoding
* [3303](https://github.com/grafana/loki/pull/3303) **cyriltovena**: Increase the windows bookmark buffer.
* [3302](https://github.com/grafana/loki/pull/3302) **cyriltovena**: Fixes races in multiline stage and promtail.
* [3298](https://github.com/grafana/loki/pull/3298) **gregorybrzeski**: Promtail: fix typo in config variable name - BookmarkPath
* [3285](https://github.com/grafana/loki/pull/3285) **kavirajk**: Make incoming labels from gcp into Loki internal labels.
* [3284](https://github.com/grafana/loki/pull/3284) **kavirajk**: Avoid putting all the GCP labels into loki labels
* [3246](https://github.com/grafana/loki/pull/3246) **cyriltovena**: Windows events
* [3224](https://github.com/grafana/loki/pull/3224) **veltmanj**: Fix(pkg/promtail)  CVE-2020-11022 JQuery vulnerability
* [3207](https://github.com/grafana/loki/pull/3207) **cyriltovena**: Fixes panic when using multiple clients
* [3191](https://github.com/grafana/loki/pull/3191) **rfratto**: promtail: pass registerer to gcplog
* [3175](https://github.com/grafana/loki/pull/3175) **rfratto**: Promtail: pass a prometheus registerer to promtail components
* [3083](https://github.com/grafana/loki/pull/3083) **kavirajk**: Gcplog targetmanager
* [3024](https://github.com/grafana/loki/pull/3024) **jeschkies**: Collapse multiline logs based on a start line.
* [3015](https://github.com/grafana/loki/pull/3015) **cyriltovena**: Add more information about why a tailer would stop.
* [2996](https://github.com/grafana/loki/pull/2996) **cyriltovena**: Asynchronous Promtail stages
* [2898](https://github.com/grafana/loki/pull/2898) **kavirajk**: fix(docker-driver): Propagate promtail's `client.Stop` properly

#### Logcli

* [3325](https://github.com/grafana/loki/pull/3325) **cyriltovena**: Fixes step encoding in logcli.
* [3271](https://github.com/grafana/loki/pull/3271) **chancez**: Refactor logcli Client interface to use time objects for LiveTailQueryConn
* [3270](https://github.com/grafana/loki/pull/3270) **chancez**: logcli: Fix handling of logcli query using --since/--from and --tail
* [3229](https://github.com/grafana/loki/pull/3229) **dethi**: logcli: support --include-label when not using --tail


#### Jsonnet

* [3447](https://github.com/grafana/loki/pull/3447) **owen-d**: Use better memory metric on operational dashboard
* [3439](https://github.com/grafana/loki/pull/3439) **owen-d**: simplifies jsonnet sharding
* [3357](https://github.com/grafana/loki/pull/3357) **owen-d**: Libsonnet/better sharding parallelism defaults
* [3356](https://github.com/grafana/loki/pull/3356) **owen-d**: removes sharding queue math after global concurrency PR
* [3329](https://github.com/grafana/loki/pull/3329) **sandeepsukhani**: fix config for statefulset rulers when using boltdb-shipper
* [3297](https://github.com/grafana/loki/pull/3297) **owen-d**: adds stateful ruler clause for boltdb shipper jsonnet
* [3254](https://github.com/grafana/loki/pull/3254) **hairyhenderson**: ksonnet: Remove invalid hostname from default promtail configuration
* [3181](https://github.com/grafana/loki/pull/3181) **owen-d**: remaining sts use parallel mgmt policy
* [3179](https://github.com/grafana/loki/pull/3179) **owen-d**: Ruler statefulsets
* [3156](https://github.com/grafana/loki/pull/3156) **slim-bean**: Jsonnet: Changes ingester PVC from 5Gi to 10Gi
* [3139](https://github.com/grafana/loki/pull/3139) **owen-d**: Less confusing jsonnet error message when using boltdb shipper defaults.
* [3079](https://github.com/grafana/loki/pull/3079) **rajatvig**: Fix ingester PVC data declaration to use configured value
* [3074](https://github.com/grafana/loki/pull/3074) **c0ffeec0der**: Ksonnet: Assign appropriate pvc size and class to compactor and ingester
* [3062](https://github.com/grafana/loki/pull/3062) **cyriltovena**: Remove regexes in the operational dashboard.
* [3014](https://github.com/grafana/loki/pull/3014) **owen-d**: loki wal libsonnet
* [3010](https://github.com/grafana/loki/pull/3010) **cyriltovena**: Fixes promtail mixin dashboard.

#### fluentd

* [3358](https://github.com/grafana/loki/pull/3358) **fpob**: Fix fluentd plugin when kubernetes labels were missing

#### fluent bit

* [3240](https://github.com/grafana/loki/pull/3240) **sbaier1**: fix fluent-bit output plugin generating invalid JSON


#### Docker Logging Driver

* [3331](https://github.com/grafana/loki/pull/3331) **cyriltovena**: Add pprof endpoint to docker-driver.
* [3225](https://github.com/grafana/loki/pull/3225) **Le0tk0k**: (fix: cmd/docker-driver): Insert a space in the error message

#### Docs
* [5934](https://github.com/grafana/loki/pull/5934) **johgsc**: Docs: revise modes of operation section
* [3437](https://github.com/grafana/loki/pull/3437) **caleb15**: docs: add note about regex
* [3421](https://github.com/grafana/loki/pull/3421) **kavirajk**: doc(gcplog): Advanced log export filter example
* [3419](https://github.com/grafana/loki/pull/3419) **suitupalex**: docs: promtail: Fix typo w/ windows_events hyperlink.
* [3418](https://github.com/grafana/loki/pull/3418) **dannykopping**: Adding upgrade documentation for promtail pipeline_stages change
* [3385](https://github.com/grafana/loki/pull/3385) **paaacman**: Documentation: enable environment variable in configuration
* [3373](https://github.com/grafana/loki/pull/3373) **StMarian**: Documentation: Fix configuration description
* [3371](https://github.com/grafana/loki/pull/3371) **owen-d**: Distributor overview docs
* [3370](https://github.com/grafana/loki/pull/3370) **tkowalcz**: documentation: Add Tjahzi to the list of unofficial clients
* [3352](https://github.com/grafana/loki/pull/3352) **kavirajk**: Remove extra space between broken link
* [3351](https://github.com/grafana/loki/pull/3351) **kavirajk**: Add some operation details to gcplog doc
* [3316](https://github.com/grafana/loki/pull/3316) **kavirajk**: docs(fix): Make best practices docs look better
* [3292](https://github.com/grafana/loki/pull/3292) **wapmorgan**: Patch 2 - fix link to another documentation files
* [3265](https://github.com/grafana/loki/pull/3265) **sandeepsukhani**: Boltdb shipper doc fixes
* [3239](https://github.com/grafana/loki/pull/3239) **owen-d**: updates tanka installation docs
* [3235](https://github.com/grafana/loki/pull/3235) **scoof**: docs: point to latest release for docker installation
* [3220](https://github.com/grafana/loki/pull/3220) **liguozhong**: [doc] fix err. "loki_frontend" is invalid
* [3212](https://github.com/grafana/loki/pull/3212) **nvtkaszpir**: Fix: Update docs for logcli
* [3190](https://github.com/grafana/loki/pull/3190) **kavirajk**: doc(gcplog): Fix titles for Cloud provisioning for GCP logs
* [3165](https://github.com/grafana/loki/pull/3165) **liguozhong**: [doc] fix:querier do not handle "/flush" api
* [3164](https://github.com/grafana/loki/pull/3164) **owen-d**: updates alerting docs post 2.0
* [3162](https://github.com/grafana/loki/pull/3162) **huikang**: Doc: Add missing wal in configuration
* [3148](https://github.com/grafana/loki/pull/3148) **huikang**: Doc: add missing type supported by table manager
* [3147](https://github.com/grafana/loki/pull/3147) **marionxue**: Markdown Code highlighting
* [3138](https://github.com/grafana/loki/pull/3138) **jeschkies**: Give another example for multiline.
* [3128](https://github.com/grafana/loki/pull/3128) **cyriltovena**: Fixes LogQL documentation links.
* [3124](https://github.com/grafana/loki/pull/3124) **wujie1993**: fix time duration unit
* [3123](https://github.com/grafana/loki/pull/3123) **scoren-gl**: Update getting-in-touch.md
* [3115](https://github.com/grafana/loki/pull/3115) **valmack**: Docs: Include instruction to enable variable expansion
* [3109](https://github.com/grafana/loki/pull/3109) **nileshcs**: Documentation fix for downstream_url
* [3102](https://github.com/grafana/loki/pull/3102) **slim-bean**: Docs: Changelog: fix indentation and add helm repo url
* [3094](https://github.com/grafana/loki/pull/3094) **benjaminhuo**: Fix storage guide links
* [3088](https://github.com/grafana/loki/pull/3088) **cyriltovena**: Small fixes for the documentation.
* [3084](https://github.com/grafana/loki/pull/3084) **ilpianista**: Update reference to old helm chart repo
* [3078](https://github.com/grafana/loki/pull/3078) **kavirajk**: mention the use of `config.expand-env` flag in the doc.
* [3049](https://github.com/grafana/loki/pull/3049) **vitalets**: [Docs] Clarify docker-driver configuration options
* [3039](https://github.com/grafana/loki/pull/3039) **jdbaldry**: doc: logql formatting fixes
* [3035](https://github.com/grafana/loki/pull/3035) **unguiculus**: Fix multiline docs
* [3033](https://github.com/grafana/loki/pull/3033) **RichiH**: docs: Create ADOPTERS.md
* [3032](https://github.com/grafana/loki/pull/3032) **oddlittlebird**: Docs: Update _index.md
* [3029](https://github.com/grafana/loki/pull/3029) **jeschkies**: Correct `multiline` documentation.
* [3027](https://github.com/grafana/loki/pull/3027) **nop33**: Fix docs header inconsistency
* [3026](https://github.com/grafana/loki/pull/3026) **owen-d**: wal docs
* [3017](https://github.com/grafana/loki/pull/3017) **jdbaldry**: doc: Cleanup formatting
* [3009](https://github.com/grafana/loki/pull/3009) **jdbaldry**: doc: Fix query-frontend typo
* [3002](https://github.com/grafana/loki/pull/3002) **keyolk**: Fix typo
* [2991](https://github.com/grafana/loki/pull/2991) **jontg**: Documentation:  Add a missing field to the extended config s3 example
* [2956](https://github.com/grafana/loki/pull/2956) **owen-d**: Updates chunkenc doc for V3

#### Build

* [3412](https://github.com/grafana/loki/pull/3412) **rfratto**: Remove unneeded prune-ci-tags drone job
* [3390](https://github.com/grafana/loki/pull/3390) **wardbekker**: Don't auto-include pod labels as loki labels as a sane default
* [3321](https://github.com/grafana/loki/pull/3321) **owen-d**: defaults promtail to 2.1.0 in install script
* [3277](https://github.com/grafana/loki/pull/3277) **kavirajk**: Add step to version Loki docs during public release process.
* [3243](https://github.com/grafana/loki/pull/3243) **chancez**: dist: Build promtail for windows/386 to support 32 bit windows hosts
* [3206](https://github.com/grafana/loki/pull/3206) **kavirajk**: Terraform script to automate GCP provisioning for gcplog
* [3149](https://github.com/grafana/loki/pull/3149) **jlosito**: Allow dependabot to keep github actions up-to-date
* [3072](https://github.com/grafana/loki/pull/3072) **slim-bean**: Helm: Disable CI
* [3031](https://github.com/grafana/loki/pull/3031) **AdamKorcz**: Testing: Introduced continuous fuzzing
* [3006](https://github.com/grafana/loki/pull/3006) **huikang**: Fix the docker image version in compose deployment


#### Tooling

* [3377](https://github.com/grafana/loki/pull/3377) **slim-bean**: Tooling: Update chunks-inspect to understand the new chunk format as well as new compression algorithms
* [3151](https://github.com/grafana/loki/pull/3151) **slim-bean**: Loki migrate-tool


### Notes

This release was created from revision 8012362674568379a3871ff8c4a2bfd1ddba7ad1 (Which was PR 3460)

### Dependencies

* Go Version:     1.15.3
* Cortex Version: 7dac81171c665be071bd167becd1f55528a9db32


## 2.1.0 (2020/12/23)

Happy Holidays from the Loki team! Please enjoy a new Loki release to welcome in the New Year!

2.1.0 Contains a number of fixes, performance improvements and enhancements to the 2.0.0 release!

### Notable changes

#### Helm users read this!

The Helm charts have moved!

* [2720](https://github.com/grafana/loki/pull/2720) **torstenwalter**: Deprecate Charts as they have been moved

This was done to consolidate Grafana's helm charts for all Grafana projects in one place: https://github.com/grafana/helm-charts/

**From now moving forward, please use the new Helm repo url: https://grafana.github.io/helm-charts**

The charts in the Loki repo will soon be removed so please update your Helm repo to the new URL and submit your PR's over there as well

Special thanks to @torstenwalter, @unguiculus, and @scottrigby for their initiative and amazing work to make this happen!

Also go check out the microservices helm chart contributed by @unguiculus in the new repo!

#### Fluent bit plugin users read this!

Fluent bit officially supports Loki as an output plugin now! WoooHOOO!

However this created a naming conflict with our existing output plugin (the new native output uses the name `loki`) so we have renamed our plugin.

* [2974](https://github.com/grafana/loki/pull/2974) **hedss**: fluent-bit: Rename Fluent Bit plugin output name.

In time our plan is to deprecate and eliminate our output plugin in favor of the native Loki support. However until then you can continue using the plugin with the following change:

Old:

```
[Output]
    Name loki
```

New:

```
[Output]
    Name grafana-loki
```

#### Fixes

A lot of work went into 2.0 with a lot of new code and rewrites to existing, this introduced and uncovered some bugs which are fixed in 2.1:

* [2807](https://github.com/grafana/loki/pull/2807) **cyriltovena**: Fix error swallowed in the frontend.
* [2805](https://github.com/grafana/loki/pull/2805) **cyriltovena**: Improve pipeline stages ast errors.
* [2824](https://github.com/grafana/loki/pull/2824) **owen-d**: Fix/validate compactor config
* [2830](https://github.com/grafana/loki/pull/2830) **sandeepsukhani**: fix panic in ingester when not running with boltdb shipper while queriers does
* [2850](https://github.com/grafana/loki/pull/2850) **owen-d**: Only applies entry limits to non-SampleExprs.
* [2855](https://github.com/grafana/loki/pull/2855) **sandeepsukhani**: fix query intervals when running boltdb-shipper in single binary
* [2895](https://github.com/grafana/loki/pull/2895) **shokada**: Fix error 'Unexpected: ("$", "$") while parsing field definition'
* [2902](https://github.com/grafana/loki/pull/2902) **cyriltovena**: Fixes metric query issue with no grouping.
* [2901](https://github.com/grafana/loki/pull/2901) **cyriltovena**: Fixes a panic with the logql.NoopPipeline.
* [2913](https://github.com/grafana/loki/pull/2913) **cyriltovena**: Fixes logql.QueryType.
* [2917](https://github.com/grafana/loki/pull/2917) **cyriltovena**: Fixes race condition in tailer since logql v2.
* [2960](https://github.com/grafana/loki/pull/2960) **sandeepsukhani**: fix table deletion in table client for boltdb-shipper

#### Enhancements

A number of performance and resource improvements have been made as well!

* [2911](https://github.com/grafana/loki/pull/2911) **sandeepsukhani**: Boltdb shipper query readiness
* [2875](https://github.com/grafana/loki/pull/2875) **cyriltovena**: Labels computation LogQLv2
* [2927](https://github.com/grafana/loki/pull/2927) **cyriltovena**: Improve logql parser allocations.
* [2926](https://github.com/grafana/loki/pull/2926) **cyriltovena**: Cache label strings in ingester to improve memory usage.
* [2931](https://github.com/grafana/loki/pull/2931) **cyriltovena**: Only append tailed entries if needed.
* [2973](https://github.com/grafana/loki/pull/2973) **cyriltovena**: Avoid parsing labels when tailer is sending from a stream.
* [2959](https://github.com/grafana/loki/pull/2959) **cyriltovena**: Improve tailer matcher function.
* [2876](https://github.com/grafana/loki/pull/2876) **jkellerer**: LogQL: Add unwrap bytes() conversion function


#### Notable mentions

Thanks to @timbyr for adding an often requested feature, the ability to support environment variable expansion in config files!

* [2837](https://github.com/grafana/loki/pull/2837) **timbyr**: Configuration: Support environment expansion in configuration

Thanks to @huikang for adding a new docker-compose file for running Loki as microservices!

* [2740](https://github.com/grafana/loki/pull/2740) **huikang**: Deploy: add docker-compose cluster deployment file

### All Changes

#### Loki
* [2988](https://github.com/grafana/loki/pull/2988) **slim-bean**: Loki: handle faults when opening boltdb files
* [2984](https://github.com/grafana/loki/pull/2984) **owen-d**: adds the ability to read chunkFormatV3 while writing v2
* [2983](https://github.com/grafana/loki/pull/2983) **slim-bean**: Loki: recover from panic opening boltdb files
* [2975](https://github.com/grafana/loki/pull/2975) **cyriltovena**: Fixes vector grouping injection.
* [2972](https://github.com/grafana/loki/pull/2972) **cyriltovena**: Add ProcessString to Pipeline.
* [2962](https://github.com/grafana/loki/pull/2962) **cyriltovena**: Implement io.WriteTo by chunks.
* [2951](https://github.com/grafana/loki/pull/2951) **owen-d**: bumps rules-action ref to logqlv2+ version
* [2946](https://github.com/grafana/loki/pull/2946) **cyriltovena**: Fixes the Stringer of the byte label operator.
* [2945](https://github.com/grafana/loki/pull/2945) **cyriltovena**: Fixes iota unexpected behaviour with bytes for chunk encoding.
* [2941](https://github.com/grafana/loki/pull/2941) **jeschkies**: Test label filter for bytes.
* [2934](https://github.com/grafana/loki/pull/2934) **owen-d**: chunk schema v3
* [2930](https://github.com/grafana/loki/pull/2930) **cyriltovena**: Fixes all in one grpc registrations.
* [2929](https://github.com/grafana/loki/pull/2929) **cyriltovena**: Cleanup labels parsing.
* [2922](https://github.com/grafana/loki/pull/2922) **codewithcheese**: Distributor registers logproto.Pusher service to receive logs via GRPC
* [2918](https://github.com/grafana/loki/pull/2918) **owen-d**: Includes delete routes for ruler namespaces
* [2903](https://github.com/grafana/loki/pull/2903) **cyriltovena**: Limit series for metric queries.
* [2892](https://github.com/grafana/loki/pull/2892) **cyriltovena**: Improve the chunksize test.
* [2891](https://github.com/grafana/loki/pull/2891) **sandeepsukhani**: fix flaky load tables test for boltdb-shipper uploads table-manager
* [2836](https://github.com/grafana/loki/pull/2836) **andir**: tests: fix quoting issues in test output when building with Go 1.15
* [2831](https://github.com/grafana/loki/pull/2831) **sandeepsukhani**: fix flaky tests in boltdb-shipper
* [2822](https://github.com/grafana/loki/pull/2822) **cyriltovena**: LogQL: Improve template format
* [2794](https://github.com/grafana/loki/pull/2794) **sandeepsukhani**: Revendor cortex to latest master
* [2764](https://github.com/grafana/loki/pull/2764) **owen-d**: WAL/marshalable chunks
* [2751](https://github.com/grafana/loki/pull/2751) **jeschkies**: Logging: Log throughput and total bytes human readable.

#### Helm
* [2986](https://github.com/grafana/loki/pull/2986) **cyriltovena**: Move CI to helm3.
* [2967](https://github.com/grafana/loki/pull/2967) **czunker**: Remove `helm init`
* [2965](https://github.com/grafana/loki/pull/2965) **czunker**: [Helm Chart Loki] Add needed k8s objects for alerting config
* [2940](https://github.com/grafana/loki/pull/2940) **slim-bean**: Helm: Update logstash to new chart and newer version
* [2835](https://github.com/grafana/loki/pull/2835) **tracyde**: Iss2734
* [2789](https://github.com/grafana/loki/pull/2789) **bewiwi**: Allows service targetPort modificaion
* [2651](https://github.com/grafana/loki/pull/2651) **scottrigby**: helm chart: Fix broken logo

#### Jsonnet
* [2976](https://github.com/grafana/loki/pull/2976) **beorn7**: Improve promtail alerts to retain the namespace label
* [2961](https://github.com/grafana/loki/pull/2961) **sandeepsukhani**: add missing ingester query routes in loki reads and operational dashboard
* [2899](https://github.com/grafana/loki/pull/2899) **halcyondude**: gateway: fix regression in tanka jsonnet
* [2873](https://github.com/grafana/loki/pull/2873) **Duologic**: fix(loki-mixin): refer to super.annotations
* [2852](https://github.com/grafana/loki/pull/2852) **chancez**: production/ksonnet: Add config_hash annotation to gateway deployment based on gateway configmap
* [2820](https://github.com/grafana/loki/pull/2820) **owen-d**: fixes promtail libsonnet tag. closes #2818
* [2718](https://github.com/grafana/loki/pull/2718) **halcyondude**: parameterize PVC storage class (ingester, querier, compactor)


#### Docs
* [2969](https://github.com/grafana/loki/pull/2969) **simonswine**: Add community forum to README.md
* [2968](https://github.com/grafana/loki/pull/2968) **yuichi10**: logcli: Fix logcli logql document URL
* [2942](https://github.com/grafana/loki/pull/2942) **hedss**: Docs: Corrects Fluent Bit documentation link to build the plugin.
* [2933](https://github.com/grafana/loki/pull/2933) **oddlittlebird**: Update CODEOWNERS
* [2909](https://github.com/grafana/loki/pull/2909) **fredr**: Docs: Add max_cache_freshness_per_query to limit_config
* [2890](https://github.com/grafana/loki/pull/2890) **dfang**: Fix typo
* [2888](https://github.com/grafana/loki/pull/2888) **oddlittlebird**: Update CODEOWNERS
* [2879](https://github.com/grafana/loki/pull/2879) **zhanghjster**: documentation: add tail_proxy_url option to query_frontend_config section
* [2869](https://github.com/grafana/loki/pull/2869) **nehaev**: documentation: Add loki4j to the list of unofficial clients
* [2853](https://github.com/grafana/loki/pull/2853) **RangerCD**: Fix typos in promtail
* [2848](https://github.com/grafana/loki/pull/2848) **dminca**: documentation: fix broken link in Best Practices section
* [2833](https://github.com/grafana/loki/pull/2833) **siavashs**: Docs: -querier.split-queries-by-day deprecation
* [2819](https://github.com/grafana/loki/pull/2819) **owen-d**: updates docs with delete permissions notice
* [2817](https://github.com/grafana/loki/pull/2817) **scoof**: Documentation: Add S3 IAM policy to be able to run Compactor
* [2811](https://github.com/grafana/loki/pull/2811) **slim-bean**: Docs: improve the helm upgrade section
* [2810](https://github.com/grafana/loki/pull/2810) **hedss**: CHANGELOG: Update update document links to point to the right place.
* [2704](https://github.com/grafana/loki/pull/2704) **owen-d**: WAL design doc
* [2636](https://github.com/grafana/loki/pull/2636) **LTek-online**: promtail documentation: changing the headers of the configuration docu to reflect configuration code

#### Promtail
* [2957](https://github.com/grafana/loki/pull/2957) **slim-bean**: Promtail: Update debian image and use a newer libsystemd
* [2928](https://github.com/grafana/loki/pull/2928) **cyriltovena**: Skip journald bad message.
* [2914](https://github.com/grafana/loki/pull/2914) **chancez**: promtail: Add support for using syslog message timestamp
* [2910](https://github.com/grafana/loki/pull/2910) **rfratto**: Expose underlying promtail client


#### Logcli
* [2948](https://github.com/grafana/loki/pull/2948) **tomwilkie**: Add a few more instructions to logcli --help.

#### Build
* [2877](https://github.com/grafana/loki/pull/2877) **cyriltovena**: Update to go 1.15
* [2814](https://github.com/grafana/loki/pull/2814) **torkelo**: Stats: Adding metrics collector GitHub action

#### Fluentd
* [2825](https://github.com/grafana/loki/pull/2825) **cyriltovena**: Bump fluentd plugin
* [2434](https://github.com/grafana/loki/pull/2434) **andsens**: fluent-plugin: Improve escaping in key_value format


### Notes

This release was created from revision ae9c4b82ec4a5d21267da50d6a1a8170e0ef82ff (Which was PR 2960) and the following PR's were cherry-picked
* [2984](https://github.com/grafana/loki/pull/2984) **owen-d**: adds the ability to read chunkFormatV3 while writing v2
* [2974](https://github.com/grafana/loki/pull/2974) **hedss**: fluent-bit: Rename Fluent Bit plugin output name.

### Dependencies

* Go Version:     1.15.3
* Cortex Version: 85942c5703cf22b64cecfd291e7e7c42d1b8c30c

## 2.0.1 (2020/12/10)

2.0.1 is a special release, it only exists to add the v3 support to Loki's chunk format.

**There is no reason to upgrade from 2.0.0 to 2.0.1**

This chunk version is internal to Loki and not configurable, and in a future version v3 will become the default (Likely 2.2.0).

We are creating this to enable users to roll back from a future release which was writing v3 chunks, back as far as 2.0.0 and still be able to read chunks.

This is mostly a safety measure to help if someone upgrades from 2.0.0 and skips versions to a future version which is writing v3 chunks and they encounter an issue which they would like to roll back. They would be able to then roll back to 2.0.1 and still read v3 chunks.

It should be noted this does not help anyone upgrading from a version older than 2.0.0, that is you should at least upgrade to 2.0.0 before going to a newer version if you are on a version older than 2.0.0.

## 2.0.0 (2020/10/26)

2.0.0 is here!!

We are extremely excited about the new features in 2.0.0, unlocking a whole new world of observability of our logs.

Thanks again for the many incredible contributions and improvements from the wonderful Loki community, we are very excited for the future!

### Important Notes

**Please Note** There are several changes in this release which require your attention!

* Anyone using a docker image please go read the [upgrade guide](https://github.com/grafana/loki/blob/master/docs/sources/setup/upgrade/_index.md#200)!! There is one important consideration around a potentially breaking schema change depending on your configuration.
* MAJOR changes have been made to the boltdb-shipper index, breaking changes are not expected but extra precautions are highly recommended, more details in the [upgrade guide](https://github.com/grafana/loki/blob/master/docs/sources/setup/upgrade/_index.md#200).
* The long deprecated `entry_parser` config in Promtail has been removed, use [pipeline_stages](https://grafana.com/docs/loki/latest/clients/promtail/configuration/#pipeline_stages) instead.

Check the [upgrade guide](https://github.com/grafana/loki/blob/master/docs/sources/setup/upgrade/_index.md#200) for detailed information on all these changes.

### 2.0!!!!

There are too many PR's to list individually for the major improvements which we thought justified a 2.0 but here is the high level:

* Significant enhancements to the [LogQL query language](https://grafana.com/docs/loki/latest/logql/)!
* [Parse](https://grafana.com/docs/loki/latest/logql/#parser-expression) your logs to extract labels at query time.
* [Filter](https://grafana.com/docs/loki/latest/logql/#label-filter-expression) on query time extracted labels.
* [Format](https://grafana.com/docs/loki/latest/logql/#line-format-expression) your log lines any way you please!
* [Graph](https://grafana.com/docs/loki/latest/logql/#unwrapped-range-aggregations) the contents of your log lines as metrics, including support for many more of your favorite PromQL functions.
* Generate prometheus [alerts directly from your logs](https://grafana.com/docs/loki/latest/alerting/)!
* Create alerts using the same prometheus alert rule syntax and let Loki send alerts directly to your Prometheus Alertmanager!
* [boltdb-shipper](https://grafana.com/docs/loki/latest/operations/storage/boltdb-shipper/) is now production ready!
* This is it! Now Loki only needs a single object store (S3,GCS,Filesystem...) to store all the data, no more Cassandra, DynamoDB or Bigtable!

We are extremely excited about these new features, expect some talks, webinars, and blogs where we explain all this new functionality in detail.

### Notable mention

This is a small change but very helpful!

* [2737](https://github.com/grafana/loki/pull/2737) **dlemel8**: cmd/loki: add "verify-config" flag

Thank you @dlemel8 for this PR! Now you can start Loki with `-verify-config` to make sure your config is valid and Loki will exit with a status code 0 if it is!

### All Changes

#### Loki
* [2804](https://github.com/grafana/loki/pull/2804) **slim-bean**: Loki: log any chunk fetch failure
* [2803](https://github.com/grafana/loki/pull/2803) **slim-bean**: Update local and docker default config files to use boltdb-shipper with a few other config changes
* [2796](https://github.com/grafana/loki/pull/2796) **cyriltovena**: Fixes a bug that would add __error__ label incorrectly.
* [2793](https://github.com/grafana/loki/pull/2793) **cyriltovena**: Improve the way we reverse iterator for backward queries.
* [2790](https://github.com/grafana/loki/pull/2790) **sandeepsukhani**: Boltdb shipper metrics changes
* [2788](https://github.com/grafana/loki/pull/2788) **sandeepsukhani**: add a metric in compactor to record timestamp of last successful run
* [2786](https://github.com/grafana/loki/pull/2786) **cyriltovena**: Logqlv2 pushes groups down to edge
* [2778](https://github.com/grafana/loki/pull/2778) **cyriltovena**: Logqv2 optimization
* [2774](https://github.com/grafana/loki/pull/2774) **cyriltovena**: Handle panic in the store goroutine.
* [2773](https://github.com/grafana/loki/pull/2773) **cyriltovena**: Fixes race conditions in the batch iterator.
* [2770](https://github.com/grafana/loki/pull/2770) **sandeepsukhani**: Boltdb shipper query performance improvements
* [2769](https://github.com/grafana/loki/pull/2769) **cyriltovena**: LogQL: Labels and Metrics Extraction
* [2768](https://github.com/grafana/loki/pull/2768) **cyriltovena**: Fixes all lint errors.
* [2761](https://github.com/grafana/loki/pull/2761) **owen-d**: Service discovery refactor
* [2755](https://github.com/grafana/loki/pull/2755) **owen-d**: Revendor Cortex
* [2752](https://github.com/grafana/loki/pull/2752) **kavirajk**: fix: Remove depricated `entry_parser` from scrapeconfig
* [2741](https://github.com/grafana/loki/pull/2741) **owen-d**: better tenant logging in ruler memstore
* [2737](https://github.com/grafana/loki/pull/2737) **dlemel8**: cmd/loki: add "verify-config" flag
* [2735](https://github.com/grafana/loki/pull/2735) **cyriltovena**: Fixes the frontend logs to include org_id.
* [2732](https://github.com/grafana/loki/pull/2732) **sandeepsukhani**: set timestamp in instant query done by canaries
* [2726](https://github.com/grafana/loki/pull/2726) **dvrkps**: hack: clean getStore
* [2711](https://github.com/grafana/loki/pull/2711) **owen-d**: removes r/w pools from block/chunk types
* [2709](https://github.com/grafana/loki/pull/2709) **cyriltovena**: Bypass sharding middleware when a query can't be sharded.
* [2671](https://github.com/grafana/loki/pull/2671) **alrs**: pkg/querier: fix dropped error
* [2665](https://github.com/grafana/loki/pull/2665) **cnbailian**: Loki: Querier APIs respond JSON Content-Type
* [2663](https://github.com/grafana/loki/pull/2663) **owen-d**: improves numeric literal stringer impl
* [2662](https://github.com/grafana/loki/pull/2662) **owen-d**: exposes rule group validation fn
* [2661](https://github.com/grafana/loki/pull/2661) **owen-d**: Enable local rules backend & disallow configdb.
* [2656](https://github.com/grafana/loki/pull/2656) **sandeepsukhani**: run multiple queries per table at once with boltdb-shipper
* [2655](https://github.com/grafana/loki/pull/2655) **sandeepsukhani**: fix store query bug when running loki in single binary mode with boltdb-shipper
* [2650](https://github.com/grafana/loki/pull/2650) **owen-d**: Adds prometheus ruler routes
* [2647](https://github.com/grafana/loki/pull/2647) **arl**: pkg/chunkenc: fix test using string(int) conversion
* [2645](https://github.com/grafana/loki/pull/2645) **arl**: Tests: fix issue 2356: distributor_test.go fails when the system has no interface name in [eth0, en0, lo0]
* [2642](https://github.com/grafana/loki/pull/2642) **sandeepsukhani**: fix an issue with building loki
* [2640](https://github.com/grafana/loki/pull/2640) **sandeepsukhani**: improvements for boltdb-shipper compactor
* [2637](https://github.com/grafana/loki/pull/2637) **owen-d**: Ruler docs + single binary inclusion
* [2627](https://github.com/grafana/loki/pull/2627) **sandeepsukhani**: revendor cortex to latest master
* [2620](https://github.com/grafana/loki/pull/2620) **alrs**: pkg/storage/stores/shipper/uploads: fix test error
* [2614](https://github.com/grafana/loki/pull/2614) **cyriltovena**: Improve lz4 compression
* [2613](https://github.com/grafana/loki/pull/2613) **sandeepsukhani**: fix a panic when trying to stop boltdb-shipper multiple times using sync.once
* [2610](https://github.com/grafana/loki/pull/2610) **slim-bean**: Loki: Fix query-frontend ready handler
* [2601](https://github.com/grafana/loki/pull/2601) **sandeepsukhani**: rpc for querying ingesters to get chunk ids from its store
* [2589](https://github.com/grafana/loki/pull/2589) **owen-d**: Ruler/loki rule validator
* [2582](https://github.com/grafana/loki/pull/2582) **yeya24**: Add _total suffix to ruler counter metrics
* [2580](https://github.com/grafana/loki/pull/2580) **owen-d**: strict rule unmarshaling
* [2578](https://github.com/grafana/loki/pull/2578) **owen-d**: exports grouploader
* [2576](https://github.com/grafana/loki/pull/2576) **owen-d**: Better rule loading
* [2574](https://github.com/grafana/loki/pull/2574) **sandeepsukhani**: fix closing of compressed file from boltdb-shipper compactor
* [2572](https://github.com/grafana/loki/pull/2572) **adityacs**: Validate max_query_length in Labels API
* [2564](https://github.com/grafana/loki/pull/2564) **owen-d**: Error on no schema configs
* [2559](https://github.com/grafana/loki/pull/2559) **sandeepsukhani**: fix dir setup based on which mode it is running
* [2558](https://github.com/grafana/loki/pull/2558) **sandeepsukhani**: cleanup boltdb files in queriers during startup/shutdown
* [2552](https://github.com/grafana/loki/pull/2552) **owen-d**: fixes batch metrics help text & corrects bucketing
* [2550](https://github.com/grafana/loki/pull/2550) **sandeepsukhani**: fix a flaky test in boltdb shipper
* [2548](https://github.com/grafana/loki/pull/2548) **sandeepsukhani**: add some metrics for monitoring compactor
* [2546](https://github.com/grafana/loki/pull/2546) **sandeepsukhani**: register boltdb shipper compactor cli flags
* [2543](https://github.com/grafana/loki/pull/2543) **sandeepsukhani**: revendor cortex to latest master
* [2534](https://github.com/grafana/loki/pull/2534) **owen-d**: Consistent chunk metrics
* [2530](https://github.com/grafana/loki/pull/2530) **sandeepsukhani**: minor fixes and improvements for boltdb shipper
* [2526](https://github.com/grafana/loki/pull/2526) **sandeepsukhani**: compactor for compacting boltdb files uploaded by shipper
* [2510](https://github.com/grafana/loki/pull/2510) **owen-d**: adds batch based metrics
* [2507](https://github.com/grafana/loki/pull/2507) **sandeepsukhani**: compress boltdb files to gzip while uploading from shipper
* [2458](https://github.com/grafana/loki/pull/2458) **owen-d**: Feature/ruler (take 2)
* [2487](https://github.com/grafana/loki/pull/2487) **sandeepsukhani**: upload boltdb files from shipper only when they are not expected to be modified or during shutdown

#### Docs
* [2797](https://github.com/grafana/loki/pull/2797) **cyriltovena**: Logqlv2 docs
* [2772](https://github.com/grafana/loki/pull/2772) **DesistDaydream**: reapir Retention Example Configuration
* [2762](https://github.com/grafana/loki/pull/2762) **PabloCastellano**: fix: typo in upgrade.md
* [2750](https://github.com/grafana/loki/pull/2750) **owen-d**: fixes path in prom rules api docs
* [2733](https://github.com/grafana/loki/pull/2733) **owen-d**: Removes wrong capitalizations
* [2728](https://github.com/grafana/loki/pull/2728) **vishesh92**: Docs: Update docs for redis
* [2725](https://github.com/grafana/loki/pull/2725) **dvrkps**: fix some misspells
* [2724](https://github.com/grafana/loki/pull/2724) **MadhavJivrajani**: DOCS: change format of unordered lists in technical docs
* [2716](https://github.com/grafana/loki/pull/2716) **huikang**: Doc: fixing parameter name in configuration
* [2705](https://github.com/grafana/loki/pull/2705) **owen-d**: shows cortextool lint command for loki in alerting docs
* [2702](https://github.com/grafana/loki/pull/2702) **huikang**: Doc: fix broken links in production/README.md
* [2699](https://github.com/grafana/loki/pull/2699) **sandangel**: docs: use repetitive numbering
* [2698](https://github.com/grafana/loki/pull/2698) **bemasher**: Doc: Vague link text.
* [2697](https://github.com/grafana/loki/pull/2697) **owen-d**: updates alerting docs with new cortex tool loki linting support
* [2692](https://github.com/grafana/loki/pull/2692) **philnichol**: Docs: Corrected incorrect instances of (setup|set up)
* [2691](https://github.com/grafana/loki/pull/2691) **UniqueTokens**: Update metrics.md
* [2689](https://github.com/grafana/loki/pull/2689) **pgassmann**: docker plugin documentation update
* [2686](https://github.com/grafana/loki/pull/2686) **demon**: docs: Fix link to code of conduct
* [2657](https://github.com/grafana/loki/pull/2657) **owen-d**: fixes ruler docs & includes ruler configs in cmd/configs + docker img
* [2622](https://github.com/grafana/loki/pull/2622) **sandeepsukhani**: add compactor details and other boltdb-shipper doc improvments
* [2621](https://github.com/grafana/loki/pull/2621) **cyriltovena**: Fixes links in aws tutorials.
* [2606](https://github.com/grafana/loki/pull/2606) **cyriltovena**: More template stage examples.
* [2605](https://github.com/grafana/loki/pull/2605) **Decad**: Update docs to use raw link
* [2600](https://github.com/grafana/loki/pull/2600) **slim-bean**: Docs: Fix broken links on generated site
* [2597](https://github.com/grafana/loki/pull/2597) **nek-00-ken**: Fixup: url to access promtail config sample
* [2595](https://github.com/grafana/loki/pull/2595) **sh0rez**: docs: fix broken links
* [2594](https://github.com/grafana/loki/pull/2594) **wardbekker**: Update README.md
* [2592](https://github.com/grafana/loki/pull/2592) **owen-d**: fixes some doc links
* [2591](https://github.com/grafana/loki/pull/2591) **woodsaj**: Docs: fix links in installation docs
* [2586](https://github.com/grafana/loki/pull/2586) **ms42Q**: Doc fixes: remove typos and long sentence
* [2579](https://github.com/grafana/loki/pull/2579) **oddlittlebird**: Update CODEOWNERS
* [2566](https://github.com/grafana/loki/pull/2566) **owen-d**: Website doc link fixes
* [2528](https://github.com/grafana/loki/pull/2528) **owen-d**: Update tanka.md with steps for using k8s-alpha lib
* [2512](https://github.com/grafana/loki/pull/2512) **palemtnrider**: Documentation: Fixes  install and getting-started links in the readme
* [2508](https://github.com/grafana/loki/pull/2508) **owen-d**: memberlist correct yaml path. closes #2499
* [2506](https://github.com/grafana/loki/pull/2506) **ferdikurniawan**: Docs: fix dead link
* [2505](https://github.com/grafana/loki/pull/2505) **sh0rez**: doc: close code block
* [2501](https://github.com/grafana/loki/pull/2501) **tivvit**: fix incorrect upgrade link
* [2500](https://github.com/grafana/loki/pull/2500) **oddlittlebird**: Docs: Update README.md

#### Helm
* [2746](https://github.com/grafana/loki/pull/2746) **marcosartori**: helm/fluentbit K8S-Logging.Exclude &  and Mem_Buf_Limit toggle
* [2742](https://github.com/grafana/loki/pull/2742) **steven-sheehy**: Fix linting errors and use of deprecated repositories
* [2659](https://github.com/grafana/loki/pull/2659) **rskrishnar**: [Promtail] enables configuring psp in helm chart
* [2554](https://github.com/grafana/loki/pull/2554) **alexandre-allard-scality**: production/helm: add support for PV selector in Loki statefulset

#### FluentD
* [2739](https://github.com/grafana/loki/pull/2739) **jgehrcke**: FluentD loki plugin: add support for bearer_token_file parameter

#### Fluent Bit
* [2568](https://github.com/grafana/loki/pull/2568) **zjj2wry**: fluent-bit plugin support TLS

#### Promtail
* [2723](https://github.com/grafana/loki/pull/2723) **carlpett**: Promtail: Add counter promtail_batch_retries_total
* [2717](https://github.com/grafana/loki/pull/2717) **slim-bean**: Promtail: Fix deadlock on tailer shutdown.
* [2710](https://github.com/grafana/loki/pull/2710) **slim-bean**: Promtail: (and also fluent-bit) change the max batch size to 1MB
* [2708](https://github.com/grafana/loki/pull/2708) **Falco20019**: Promtail: Fix timestamp parser for short year format
* [2658](https://github.com/grafana/loki/pull/2658) **slim-bean**: Promtail: do not mark the position if the file is removed
* [2618](https://github.com/grafana/loki/pull/2618) **slim-bean**: Promtail: Add a stream lagging metric
* [2615](https://github.com/grafana/loki/pull/2615) **aminjam**: Add fallback_formats for timestamp stage
* [2603](https://github.com/grafana/loki/pull/2603) **rfratto**: Expose UserAgent and fix User-Agent version source
* [2575](https://github.com/grafana/loki/pull/2575) **unguiculus**: Promtail: Fix docker-compose.yaml
* [2571](https://github.com/grafana/loki/pull/2571) **rsteneteg**: Promtail: adding pipeline stage for dropping labels
* [2570](https://github.com/grafana/loki/pull/2570) **slim-bean**: Promtail: Fix concurrent map iteration when using stdin
* [2565](https://github.com/grafana/loki/pull/2565) **carlpett**: Add a counter for empty syslog messages
* [2542](https://github.com/grafana/loki/pull/2542) **slim-bean**: Promtail: implement shutdown for the no-op server
* [2532](https://github.com/grafana/loki/pull/2532) **slim-bean**: Promtail: Restart the tailer if we fail to read and upate current position

#### Ksonnet
* [2719](https://github.com/grafana/loki/pull/2719) **halcyondude**: nit: fix formatting for ksonnet/loki
* [2677](https://github.com/grafana/loki/pull/2677) **sandeepsukhani**: fix jsonnet for memcached-writes when using boltdb-shipper
* [2617](https://github.com/grafana/loki/pull/2617) **periklis**: Add config options for loki dashboards
* [2612](https://github.com/grafana/loki/pull/2612) **fredr**: Dashboard: typo in Loki Operational dashboard
* [2599](https://github.com/grafana/loki/pull/2599) **sandeepsukhani**: fix closing bracket in dashboards from loki-mixin
* [2584](https://github.com/grafana/loki/pull/2584) **sandeepsukhani**: Read, Write and operational dashboard improvements
* [2560](https://github.com/grafana/loki/pull/2560) **owen-d**: Jsonnet/ruler
* [2547](https://github.com/grafana/loki/pull/2547) **sandeepsukhani**: jsonnet for running loki using boltdb-shipper
* [2525](https://github.com/grafana/loki/pull/2525) **Duologic**: fix(ksonnet): don't depend on specific k8s version
* [2521](https://github.com/grafana/loki/pull/2521) **charandas**: fix: broken links in Tanka documentation
* [2503](https://github.com/grafana/loki/pull/2503) **owen-d**: Ksonnet docs
* [2494](https://github.com/grafana/loki/pull/2494) **primeroz**: Jsonnet Promtail: Change function for mounting configmap in promtail daemonset

#### Logstash
* [2607](https://github.com/grafana/loki/pull/2607) **adityacs**: Logstash cpu usage fix

#### Build
* [2602](https://github.com/grafana/loki/pull/2602) **sandeepsukhani**: add support for building querytee
* [2561](https://github.com/grafana/loki/pull/2561) **tharun208**: Added logcli docker image
* [2549](https://github.com/grafana/loki/pull/2549) **simnv**: Ignore .exe files build for Windows
* [2527](https://github.com/grafana/loki/pull/2527) **owen-d**: Update docker-compose.yaml to use 1.6.0

#### Docker Logging Driver
* [2459](https://github.com/grafana/loki/pull/2459) **RaitoBezarius**: Docker logging driver: Add a keymod for the extra attributes from the Docker logging driver

### Dependencies

* Go Version:     1.14.2
* Cortex Version: 85942c5703cf22b64cecfd291e7e7c42d1b8c30c

## 1.6.1 (2020-08-24)

This is a small release and only contains two fixes for Promtail:

* [2542](https://github.com/grafana/loki/pull/2542) **slim-bean**: Promtail: implement shutdown for the no-op server
* [2532](https://github.com/grafana/loki/pull/2532) **slim-bean**: Promtail: Restart the tailer if we fail to read and upate current position

The first only applies if you are running Promtail with both `--stdin` and `--server.disabled=true` flags.

The second is a minor rework to how Promtail handles a very specific error when attempting to read the size of a file and failing to do so.

Upgrading Promtail from 1.6.0 to 1.6.1 is only necessary if you have logs full of `msg="error getting tail position and/or size"`,
the code changed in this release has been unchanged for a long time and we suspect very few people are seeing this issue.

No changes to any other components (Loki, Logcli, etc) are included in this release.

## 1.6.0 (2020-08-13)

It's the second thursday of the eighth month of the year which means it's time for another Loki Release!!

Before we highlight important features and changes, congratulations to [@adityacs](https://github.com/adityacs), who is the newest member of the Loki team!
Aditya has been regularly contributing to the Loki project for the past year, with each contribution better than the last.
Many of the items on the following list were thanks to his hard work. Thank you, Aditya, and welcome to the team!

I think we might have set a new record with 189 PR's in this release!

### Important Notes

**Please Note** There are several changes in this release which might require your attention!

* The NET_BIND_SERVICE capability was removed from the Loki process in the docker image, it's no longer possible to run Loki with the supplied image on a port less than 1024
* If you run microservices, there is an important rollout sequence to prevent query errors.
* Scrape configs have changed for Promtail in both Helm and Ksonnet affecting two labels: `instance` -> `pod` and `container_name` -> `container`.
* Almost all of the Loki Canary metrics were renamed.
* A few command line flags where changed (although they are likely not commonly used)
* If you use ksonnet and run on GCS and Bigtable you may see an error in your config as a default value was removed.
* If you are using boltdb-shipper, you will likekly need to add a new schema_config entry.

Check the [upgrade guide](https://github.com/grafana/loki/blob/master/docs/sources/operations/upgrade.md#160) for detailed information on all these changes.

### Notable Features and Fixes

#### Query language enhancements

* [2150](https://github.com/grafana/loki/pull/2150) introduces `bytes_rate`, which calculates the per second byte rate of a log stream, and `bytes_over_time`, which returns the byte size of a log stream.
* [2182](https://github.com/grafana/loki/pull/2182) introduces a long list of comparison operators, which will let you write queries like `count_over_time({foo="bar"}[1m]) > 10`. Check out the PR for a more detailed description.

#### Loki performance improvements

* [2216](https://github.com/grafana/loki/pull/2216), [2218](https://github.com/grafana/loki/pull/2218), and [2219](https://github.com/grafana/loki/pull/2219) all improve how memory is allocated and reused for queries.
* [2239](https://github.com/grafana/loki/pull/2239) is a huge improvement for certain cases in which a query covers a large number of streams that all overlap in time. Overlapping data is now internally cached while Loki works to sort all the streams into the proper time order.
* [2293](https://github.com/grafana/loki/pull/2293) was a big refactor to how Loki internally processes log queries vs. metric queries, creating separate code paths to further optimize metric queries. Metric query performance is now 2 to 10 times faster.

If you are using the query-frontend:

* [2441](https://github.com/grafana/loki/pull/2441) improves how label queries can be split and queried in parallel
* [2123](https://github.com/grafana/loki/pull/2123) allows queries to the `series` API to be split by time and parallelized; and last but most significant
* [1927](https://github.com/grafana/loki/pull/1927) allows for a much larger range of queries to be sharded and performed in parallel. Query sharding is a topic in itself, but as a rough summary, this type of sharding is not time dependent and leverages how data is already stored by Loki to be able to split queries up into 16 separate pieces to be queried at the same time.

#### Promtail

* [2296](https://github.com/grafana/loki/pull/2296) allows Promtail to expose the Loki Push API. With this, you can push from any client to Promtail as if it were Loki, and Promtail can then forward those logs to another Promtail or to Loki. There are some good use cases for this with the Loki Docker Logging Driver; if you want an easier way to configure pipelines or expose metrics collection, point your Docker drivers at a Promtail instance.
* [2282](https://github.com/grafana/loki/pull/2282) contains an example Amazon Lambda where you can use a fan-in approach and ingestion timestamping in Promtail to work around `out of order` issues with multiple Lambdas processing the same log stream. This is one way to get logs from a high-cardinality source without adding a high-cardinality label.
* [2060](https://github.com/grafana/loki/pull/2060) introduces the `Replace` stage, which lets you find and replace or remove text inside a log line. Combined with [2422](https://github.com/grafana/loki/pull/2422) and [2480](https://github.com/grafana/loki/pull/2480), you can now find and replace sensitive data in a log line like a password or email address and replace it with ****, or hash the value to prevent readability, while still being able to trace the value through your logs. Last on the list of pipeline additions,
* [2496](https://github.com/grafana/loki/pull/2496) adds a `Drop` pipeline stage, which lets you drop log lines based on several criteria options including regex matching content, line length, or the age of the log line. The last two are useful to prevent sending to Loki logs that you know would be rejected based on configured limits in the Loki server.

#### Logstash output plugin

* [1822](https://github.com/grafana/loki/pull/1822) added a Logstash output plugin for Loki. If you have an existing Logstash install, you can now use this plugin to send your logs to Loki to make it easier to try out, or use Loki alongside an existing logging installation.

#### Loki Canary

* [2344](https://github.com/grafana/loki/pull/2344) improved the canaries capabilities for checking for data integrity, including spot checking for logs over a longer time window and running metric queries to verify count_over_time accuracy.

#### Logcli

* [2470](https://github.com/grafana/loki/pull/2470) allows you to color code your log lines based on their stream labels for a nice visual indicator of streams.
* [2497](https://github.com/grafana/loki/pull/2497) expands on the series API query to Loki with the`--analyze-labels` flag, which can show you a detailed breakdown of your label key and value combinations. This is very useful for finding improper label usage in Loki or labels with high cardinality.
* [2482](https://github.com/grafana/loki/pull/2482), in which LogCLI will automatically batch requests to Loki to allow making queries with a `--limit=` far larger than the server side limit defined in Loki. LogCLI will dispatch the request in a series of queries configured by the `--batch=` parameter (which defaults to 1000) until the requested limit is reached!

#### Misc

* [2453](https://github.com/grafana/loki/pull/2453) improves the error messages when a query times out, as `Context Deadline Exceeded` wasn’t the most intuitive.
* [2336](https://github.com/grafana/loki/pull/2336) provides two new flags that will print the entire Loki config object at startup. Be warned there are a lot of config options, and many won’t apply to your setup (such as storage configs you aren’t using), but this can be a really useful tool when troubleshooting. Sticking with the theme of best for last,
* [2224](https://github.com/grafana/loki/pull/2224) and [2288](https://github.com/grafana/loki/pull/2288) improve support for running Loki with a shared Ring using memberlist while not requiring Consul or Etcd. We need to follow up soon with some better documentation or a blog post on this!


### Dependencies

* Go Version:     1.14.2
* Cortex Version: 7014ff11ed70d9d59ad29d0a95e73999c436c47c

### All Changes

#### Loki
* [2484](https://github.com/grafana/loki/pull/2484) **slim-bean**: Loki: fix batch iterator error when all chunks overlap and chunk time ranges are greater than query time range
* [2483](https://github.com/grafana/loki/pull/2483) **sandeepsukhani**: download boltdb files parallelly during reads
* [2472](https://github.com/grafana/loki/pull/2472) **owen-d**: series endpoint uses normal splits
* [2466](https://github.com/grafana/loki/pull/2466) **owen-d**: BatchIter edge cases
* [2463](https://github.com/grafana/loki/pull/2463) **sandeepsukhani**: revendor cortex to latest master
* [2457](https://github.com/grafana/loki/pull/2457) **adityacs**: Fix panic in cassandra storage while registering metrics
* [2453](https://github.com/grafana/loki/pull/2453) **slim-bean**: Loki: Improve error messages on query timeout or cancel
* [2450](https://github.com/grafana/loki/pull/2450) **adityacs**: Fixes panic in runtime_config
* [2449](https://github.com/grafana/loki/pull/2449) **jvrplmlmn**: Replace usage of sync/atomic with uber-go/atomic
* [2441](https://github.com/grafana/loki/pull/2441) **cyriltovena**: Split label names queries in the frontend.
* [2427](https://github.com/grafana/loki/pull/2427) **owen-d**: Revendor cortex
* [2392](https://github.com/grafana/loki/pull/2392) **owen-d**: avoid mutating config while parsing -config.file
* [2346](https://github.com/grafana/loki/pull/2346) **cyriltovena**: Fixes LogQL grouping
* [2336](https://github.com/grafana/loki/pull/2336) **slim-bean**: Loki: add -print-config-stderr flag to dump loki's runtime config to stderr
* [2330](https://github.com/grafana/loki/pull/2330) **slim-bean**: Loki: Use a new context to update the ring state after a failed chunk transfer
* [2328](https://github.com/grafana/loki/pull/2328) **slim-bean**: Loki: Transfer one chunk at a time per series during chunk transfers
* [2327](https://github.com/grafana/loki/pull/2327) **adityacs**: Fix data race in ingester
* [2323](https://github.com/grafana/loki/pull/2323) **cyriltovena**: Improve object key parsing for boltdb shipper.
* [2306](https://github.com/grafana/loki/pull/2306) **cyriltovena**: Fixes buffered iterator skipping very long lines.
* [2302](https://github.com/grafana/loki/pull/2302) **cyriltovena**: Improve entry deduplication.
* [2294](https://github.com/grafana/loki/pull/2294) **cyriltovena**: Remove NET_BIND_SERVICE capability requirement.
* [2293](https://github.com/grafana/loki/pull/2293) **cyriltovena**: Improve metric queries by computing samples at the edges.
* [2288](https://github.com/grafana/loki/pull/2288) **periklis**: Add support for memberlist dns-based discovery
* [2268](https://github.com/grafana/loki/pull/2268) **owen-d**: lock fix for flaky test
* [2266](https://github.com/grafana/loki/pull/2266) **cyriltovena**: Update to latest cortex.
* [2264](https://github.com/grafana/loki/pull/2264) **adityacs**: Fix ingester results for series query
* [2261](https://github.com/grafana/loki/pull/2261) **sandeepsukhani**: create smaller unique files from boltdb shipper and other code refactorings
* [2254](https://github.com/grafana/loki/pull/2254) **slim-bean**: Loki: Series API will return all series with no match or empty matcher
* [2252](https://github.com/grafana/loki/pull/2252) **owen-d**: avoids further time splitting in querysharding mware
* [2250](https://github.com/grafana/loki/pull/2250) **slim-bean**: Loki: Remove redundant log warning
* [2249](https://github.com/grafana/loki/pull/2249) **owen-d**: avoids recording stats in the sharded engine
* [2248](https://github.com/grafana/loki/pull/2248) **cyriltovena**: Add performance profile flags for logcli.
* [2239](https://github.com/grafana/loki/pull/2239) **cyriltovena**: Cache overlapping blocks
* [2224](https://github.com/grafana/loki/pull/2224) **periklis**: Replace memberlist service in favor of cortex provided service
* [2223](https://github.com/grafana/loki/pull/2223) **adityacs**: Add Error method for step evaluators
* [2219](https://github.com/grafana/loki/pull/2219) **cyriltovena**: Reuse slice for the range vector allocations.
* [2218](https://github.com/grafana/loki/pull/2218) **cyriltovena**: Reuse buffer for hash computation in the engine.
* [2216](https://github.com/grafana/loki/pull/2216) **cyriltovena**: Improve point allocations for each steps in the logql engine.
* [2211](https://github.com/grafana/loki/pull/2211) **sandeepsukhani**: query tee proxy with support for comparison of responses
* [2206](https://github.com/grafana/loki/pull/2206) **sandeepsukhani**: disable index dedupe when rf > 1 and current or upcoming index type is boltdb-shipper
* [2204](https://github.com/grafana/loki/pull/2204) **owen-d**: bumps cortex & fixes conflicts
* [2191](https://github.com/grafana/loki/pull/2191) **periklis**: Add flag to disable tracing activation
* [2189](https://github.com/grafana/loki/pull/2189) **owen-d**: Fix vector-scalar comparisons
* [2182](https://github.com/grafana/loki/pull/2182) **owen-d**: Logql comparison ops
* [2178](https://github.com/grafana/loki/pull/2178) **cyriltovena**: Fixes path prefix in the querier.
* [2166](https://github.com/grafana/loki/pull/2166) **sandeepsukhani**: enforce requirment for periodic config for index tables to be 24h when using boltdb shipper
* [2161](https://github.com/grafana/loki/pull/2161) **cyriltovena**: Fix error message for max tail connections.
* [2156](https://github.com/grafana/loki/pull/2156) **sandeepsukhani**: boltdb shipper download failure handling and some refactorings
* [2150](https://github.com/grafana/loki/pull/2150) **cyriltovena**: Bytes aggregations
* [2136](https://github.com/grafana/loki/pull/2136) **cyriltovena**: Fixes Iterator boundaries
* [2123](https://github.com/grafana/loki/pull/2123) **adityacs**: Fix Series API slowness
* [1927](https://github.com/grafana/loki/pull/1927) **owen-d**: Feature/querysharding ii
* [2032](https://github.com/grafana/loki/pull/2032) **tivvit**: Added support for tail to query frontend

#### Promtail
* [2496](https://github.com/grafana/loki/pull/2496) **slim-bean**: Promtail: Drop stage
* [2475](https://github.com/grafana/loki/pull/2475) **slim-bean**: Promtail: force the log level on any Loki Push API target servers to match Promtail's log level.
* [2474](https://github.com/grafana/loki/pull/2474) **slim-bean**: Promtail: use --client.external-labels for all clients
* [2471](https://github.com/grafana/loki/pull/2471) **owen-d**: Fix/promtail yaml config
* [2464](https://github.com/grafana/loki/pull/2464) **slim-bean**: Promtail: Bug: loki push api, clone labels before handling
* [2438](https://github.com/grafana/loki/pull/2438) **rfratto**: pkg/promtail: propagate a logger rather than using util.Logger globally
* [2432](https://github.com/grafana/loki/pull/2432) **pyr0hu**: Promtail: Allow empty replace values for replace stage
* [2422](https://github.com/grafana/loki/pull/2422) **wardbekker**: Template: Added a sha256 template function for obfuscating / anonymize PII data in e.g. the replace stage
* [2414](https://github.com/grafana/loki/pull/2414) **rfratto**: Add RegisterFlagsWithPrefix to config structs
* [2386](https://github.com/grafana/loki/pull/2386) **cyriltovena**: Add regex function to promtail template stage.
* [2345](https://github.com/grafana/loki/pull/2345) **adityacs**: Refactor Promtail target manager code
* [2301](https://github.com/grafana/loki/pull/2301) **flixr**: Promtail: support unix timestamps with fractional seconds
* [2296](https://github.com/grafana/loki/pull/2296) **slim-bean**: Promtail: Loki Push API
* [2282](https://github.com/grafana/loki/pull/2282) **owen-d**: Lambda-Promtail
* [2242](https://github.com/grafana/loki/pull/2242) **carlpett**: Set user agent on outgoing http requests
* [2196](https://github.com/grafana/loki/pull/2196) **cyriltovena**: Adds default -config.file for the promtail docker images.
* [2127](https://github.com/grafana/loki/pull/2127) **bastjan**: Update go-syslog to accept non-UTF8 encoding in syslog message
* [2111](https://github.com/grafana/loki/pull/2111) **adityacs**: Fix Promtail journal seeking known position
* [2105](https://github.com/grafana/loki/pull/2105) **fatpat**: promtail: Add Entry variable to template
* [1118](https://github.com/grafana/loki/pull/1118) **shuttie**: promtail: fix high CPU usage on large kubernetes clusters.
* [2060](https://github.com/grafana/loki/pull/2060) **adityacs**: Feature: Replace stage in pipeline
* [2087](https://github.com/grafana/loki/pull/2087) **adityacs**: Set JournalTarget Priority value to keyword

#### Logcli
* [2497](https://github.com/grafana/loki/pull/2497) **slim-bean**: logcli: adds --analyize-labels to logcli series command and changes how labels are provided to the command
* [2482](https://github.com/grafana/loki/pull/2482) **slim-bean**: Logcli: automatically batch requests
* [2470](https://github.com/grafana/loki/pull/2470) **adityacs**: colored labels output for logcli
* [2235](https://github.com/grafana/loki/pull/2235) **pstibrany**: logcli: Remove single newline from the raw line before printing.
* [2126](https://github.com/grafana/loki/pull/2126) **cyriltovena**: Validate local storage config for the logcli
* [2083](https://github.com/grafana/loki/pull/2083) **adityacs**: Support querying labels on time range in logcli

#### Docs
* [2473](https://github.com/grafana/loki/pull/2473) **owen-d**: fixes lambda-promtail relative doc link
* [2454](https://github.com/grafana/loki/pull/2454) **oddlittlebird**: Create CODEOWNERS
* [2439](https://github.com/grafana/loki/pull/2439) **till**: Docs: updated "Upgrading" for docker driver
* [2437](https://github.com/grafana/loki/pull/2437) **wardbekker**: DOCS: clarified globbing behaviour of __path__ of the doublestar library
* [2431](https://github.com/grafana/loki/pull/2431) **endu**: fix dead link
* [2425](https://github.com/grafana/loki/pull/2425) **RichiH**: Change conduct contact email address
* [2420](https://github.com/grafana/loki/pull/2420) **petuhovskiy**: Fix docker driver doc
* [2418](https://github.com/grafana/loki/pull/2418) **cyriltovena**: Add logstash to clients page with FrontMatter.
* [2402](https://github.com/grafana/loki/pull/2402) **cyriltovena**: More fixes for the website.
* [2400](https://github.com/grafana/loki/pull/2400) **tontongg**: Fix URL to LogQL documentation
* [2398](https://github.com/grafana/loki/pull/2398) **robbymilo**: Docs - update links, readme
* [2397](https://github.com/grafana/loki/pull/2397) **coderanger**: 📝 Note that entry_parser is deprecated.
* [2396](https://github.com/grafana/loki/pull/2396) **dnsmichi**: Docs: Fix Fluentd title (visible in menu)
* [2391](https://github.com/grafana/loki/pull/2391) **cyriltovena**: Update fluentd docs and fixes links for the website.
* [2390](https://github.com/grafana/loki/pull/2390) **cyriltovena**: Fluent bit docs
* [2389](https://github.com/grafana/loki/pull/2389) **cyriltovena**: Docker driver doc
* [2385](https://github.com/grafana/loki/pull/2385) **abowloflrf**: Update logo link in README.md
* [2378](https://github.com/grafana/loki/pull/2378) **robbymilo**: Sync docs to website
* [2360](https://github.com/grafana/loki/pull/2360) **owen-d**: Makes timestamp parsing docs clearer
* [2358](https://github.com/grafana/loki/pull/2358) **rille111**: Documentation: Add example for having separate pvc for loki, using helm
* [2357](https://github.com/grafana/loki/pull/2357) **owen-d**: Storage backend examples
* [2338](https://github.com/grafana/loki/pull/2338) **cyriltovena**: Add a complete tutorial on how to ship logs from AWS EKS.
* [2335](https://github.com/grafana/loki/pull/2335) **cyriltovena**: Improve documentation of the metric stage.
* [2331](https://github.com/grafana/loki/pull/2331) **cyriltovena**: Add a tutorial to forward AWS ECS logs to Loki.
* [2321](https://github.com/grafana/loki/pull/2321) **cyriltovena**: Tutorial to run Promtail on AWS EC2
* [2318](https://github.com/grafana/loki/pull/2318) **adityacs**: Configuration documentation improvements
* [2317](https://github.com/grafana/loki/pull/2317) **owen-d**: remove DynamoDB chunk store doc
* [2308](https://github.com/grafana/loki/pull/2308) **wardbekker**: Added a link to the replace parsing stage
* [2305](https://github.com/grafana/loki/pull/2305) **rafaelpissolatto**: Fix schema_config store value
* [2285](https://github.com/grafana/loki/pull/2285) **adityacs**: Fix local.md doc
* [2284](https://github.com/grafana/loki/pull/2284) **owen-d**: Update local.md
* [2279](https://github.com/grafana/loki/pull/2279) **Fra-nk**: Documentation: Refine LogQL documentation
* [2273](https://github.com/grafana/loki/pull/2273) **RichiH**: Fix typo
* [2247](https://github.com/grafana/loki/pull/2247) **carlpett**: docs: Fix missing quotes
* [2233](https://github.com/grafana/loki/pull/2233) **vyzigold**: docs: Add readmes to individual helm charts
* [2220](https://github.com/grafana/loki/pull/2220) **oddlittlebird**: Docs: Local install edits
* [2217](https://github.com/grafana/loki/pull/2217) **fredr**: docs: BoltDB typo
* [2215](https://github.com/grafana/loki/pull/2215) **fredr**: docs: Correct loki address for docker-compose
* [2172](https://github.com/grafana/loki/pull/2172) **cyriltovena**: Update old link for pipeline stages.
* [2163](https://github.com/grafana/loki/pull/2163) **slim-bean**: docs: fix an error in the example log line and byte counter metrics
* [2160](https://github.com/grafana/loki/pull/2160) **slim-bean**: Fix some errors in the upgrade guide to 1.5.0 and add some missing notes discovered by users.
* [2152](https://github.com/grafana/loki/pull/2152) **eamonryan**: Fix typo in promtail ClusterRole
* [2139](https://github.com/grafana/loki/pull/2139) **adityacs**: Fix configuration docs
* [2137](https://github.com/grafana/loki/pull/2137) **RichiH**: Propose new governance
* [2136](https://github.com/grafana/loki/pull/2136) **cyriltovena**: Fixes Iterator boundaries
* [2125](https://github.com/grafana/loki/pull/2125) **theMercedes**: Update logql.md
* [2112](https://github.com/grafana/loki/pull/2112) **nileshcs**: Documentation: Outdated fluentd image name, UID details, link update
* [2092](https://github.com/grafana/loki/pull/2092) **i-takizawa**: docs: make <placeholders> visible

#### Build
* [2467](https://github.com/grafana/loki/pull/2467) **slim-bean**: Update Loki build image

#### Ksonnet
* [2460](https://github.com/grafana/loki/pull/2460) **Duologic**: refactor: use $.core.v1.envVar
* [2452](https://github.com/grafana/loki/pull/2452) **slim-bean**: ksonnet: Reduce querier parallelism to a more sane default value and remove the default setting for storage_backend
* [2377](https://github.com/grafana/loki/pull/2377) **Duologic**: refactor: moved jaeger-agent-mixin
* [2373](https://github.com/grafana/loki/pull/2373) **slim-bean**: Ksonnet: Add a Pod Disruption Budget to Loki Ingesters
* [2185](https://github.com/grafana/loki/pull/2185) **cyriltovena**: Refactor mixin routes and add series API.
* [2162](https://github.com/grafana/loki/pull/2162) **slim-bean**: ksonnet: Fix up datasources and variables in Loki Operational
* [2091](https://github.com/grafana/loki/pull/2091) **beorn7**: Keep scrape config in line with the new Prometheus scrape config

#### Docker logging driver
* [2435](https://github.com/grafana/loki/pull/2435) **cyriltovena**: Add more precisions on the docker driver installed on the daemon.
* [2343](https://github.com/grafana/loki/pull/2343) **jdfalk**: loki-docker-driver: Change "ignoring empty line" to debug logging
* [2295](https://github.com/grafana/loki/pull/2295) **cyriltovena**: Remove mount in the docker driver.
* [2199](https://github.com/grafana/loki/pull/2199) **cyriltovena**: Docker driver relabeling
* [2116](https://github.com/grafana/loki/pull/2116) **cyriltovena**: Allows to change the log driver mode and buffer size.

#### Logstash output plugin
* [2415](https://github.com/grafana/loki/pull/2415) **cyriltovena**: Set service values via --set for logstash.
* [2410](https://github.com/grafana/loki/pull/2410) **adityacs**: logstash code refactor and doc improvements
* [1822](https://github.com/grafana/loki/pull/1822) **adityacs**: Loki Logstash Plugin

#### Loki canary
* [2413](https://github.com/grafana/loki/pull/2413) **slim-bean**: Loki-Canary: Backoff retries on query failures, add histograms for query performance.
* [2369](https://github.com/grafana/loki/pull/2369) **slim-bean**: Loki Canary: One more round of improvements to query for missing websocket entries up to max-wait
* [2350](https://github.com/grafana/loki/pull/2350) **slim-bean**: Canary tweaks
* [2344](https://github.com/grafana/loki/pull/2344) **slim-bean**: Loki-Canary: Add query spot checking and metric count checking
* [2259](https://github.com/grafana/loki/pull/2259) **ombre8**: Canary: make stream configurable

#### Fluentd
* [2407](https://github.com/grafana/loki/pull/2407) **cyriltovena**: bump fluentd version to release a new gem.
* [2399](https://github.com/grafana/loki/pull/2399) **tarokkk**: fluentd: Make fluentd version requirements permissive
* [2179](https://github.com/grafana/loki/pull/2179) **takanabe**: Improve fluentd plugin development experience
* [2171](https://github.com/grafana/loki/pull/2171) **takanabe**: Add server TLS certificate verification

#### Fluent Bit
* [2375](https://github.com/grafana/loki/pull/2375) **cyriltovena**: Fixes the fluentbit batchwait  backward compatiblity.
* [2367](https://github.com/grafana/loki/pull/2367) **dojci**: fluent-bit: Add more loki client configuration options
* [2365](https://github.com/grafana/loki/pull/2365) **dojci**: fluent-bit: Fix fluent-bit exit callback when buffering is enabled
* [2290](https://github.com/grafana/loki/pull/2290) **cyriltovena**: Fixes the lint issue merged to master.
* [2286](https://github.com/grafana/loki/pull/2286) **adityacs**: Fix fluent-bit newline and tab characters
* [2142](https://github.com/grafana/loki/pull/2142) **dojci**: Add FIFO queue persistent buffering for fluent bit output plugin
* [2089](https://github.com/grafana/loki/pull/2089) **FrederikNS**: Allow configuring more options for output configuration

#### Helm
* [2406](https://github.com/grafana/loki/pull/2406) **steven-sheehy**: Helm: Fix regression in chart name
* [2379](https://github.com/grafana/loki/pull/2379) **StevenReitsma**: production/helm: Add emptyDir volume type to promtail PSP
* [2366](https://github.com/grafana/loki/pull/2366) **StevenReitsma**: production/helm: Add projected and downwardAPI volume types to PodSecurityPolicy (#2355)
* [2258](https://github.com/grafana/loki/pull/2258) **Synehan**: helm: add annotations to service monitor
* [2241](https://github.com/grafana/loki/pull/2241) **chauffer**: Kubernetes manifests: Remove namespace from cluster-wide resources
* [2238](https://github.com/grafana/loki/pull/2238) **vhrosales**: helm: Add loadBalancerIP option to loki chart
* [2205](https://github.com/grafana/loki/pull/2205) **joschi36**: BUG: add missing namespace in ingress object
* [2197](https://github.com/grafana/loki/pull/2197) **cyriltovena**: Render loki datasources even if Grafana is disabled.
* [2141](https://github.com/grafana/loki/pull/2141) **cyriltovena**: Adds the ability to have a pull secrets for Promtail.
* [2099](https://github.com/grafana/loki/pull/2099) **allout58**: helm/loki-stack: Support Prometheus on a sub-path in Grafana config
* [2086](https://github.com/grafana/loki/pull/2086) **osela**: helm/loki-stack: render loki datasource only if grafana is enabled
* [2091](https://github.com/grafana/loki/pull/2091) **beorn7**: Keep scrape config in line with the new Prometheus scrape config

#### Build
* [2371](https://github.com/grafana/loki/pull/2371) **cyriltovena**: Fixes helm publish that needs now to add repo.
* [2341](https://github.com/grafana/loki/pull/2341) **slim-bean**: Build: Fix CI helm test
* [2309](https://github.com/grafana/loki/pull/2309) **cyriltovena**: Test again arm32 on internal ci.
* [2307](https://github.com/grafana/loki/pull/2307) **cyriltovena**: Removes arm32 for now as we're migrating the CI.
* [2287](https://github.com/grafana/loki/pull/2287) **wardbekker**: Change the Grafana image to latest
* [2212](https://github.com/grafana/loki/pull/2212) **roidelapluie**: Remove unhelpful/problematic term in circleci.yml


## 1.5.0 (2020-05-20)

It's been a busy month and a half since 1.4.0 was released, and a lot of new improvements have been added to Loki since!

Be prepared for some configuration changes that may cause some bumps when upgrading,
we apologize for this but are always striving to reach the right compromise of code simplicity and user/operating experience.

In this case we opted to keep a simplified configuration inline with Cortex rather than a more complicated and error prone internal config mapping or difficult to implement support for multiple config names for the same feature.

This does result in breaking config changes for some configurations, however, these will fail fast and with the [list of diffs](https://cortexmetrics.io/docs/changelog/#config-file-breaking-changes) from the Cortex project should be quick to fix.

### Important Notes

**Be prepared for breaking config changes.**  Loki 1.5.0 vendors cortex [v1.0.1-0.20200430170006-3462eb63f324](https://github.com/cortexproject/cortex/commit/3462eb63f324c649bbaa122933bc591b710f4e48),
there were substantial breaking config changes in Cortex 1.0 which standardized config options, and fixed typos.

**The Loki docker image user has changed to no longer be root**

Check the [upgrade guide](https://github.com/grafana/loki/blob/master/docs/sources/operations/upgrade.md#150) for more detailed information on these changes.

### Notable Features and Fixes

There are quite a few we want to mention listed in order they were merged (mostly)

* [1837](https://github.com/grafana/loki/pull/1837) **sandeepsukhani**: flush boltdb to object store

This is perhaps the most exciting feature of 1.5.0, the first steps in removing a dependency on a separate index store!  This feature is still very new and experimental, however, we want this to be the future for Loki.  Only requiring just an object store.

If you want to test this new feature, and help us find any bugs, check out the [docs](docs/operations/storage/boltdb-shipper.md) to learn more and get started.

* [2073](https://github.com/grafana/loki/pull/2073) **slim-bean**: Loki: Allow configuring query_store_max_look_back_period when running a filesystem store and boltdb-shipper

This is even more experimental than the previous feature mentioned however also pretty exciting for Loki users who use the filesystem storage. We can leverage changes made in [1837](https://github.com/grafana/loki/pull/1837) to now allow Loki to run in a clustered mode with individual filesystem stores!

Please check out the last section in the [filesystem docs](docs/operations/storage/filesystem.md) for more details on how this works and how to use it!

* [2095](https://github.com/grafana/loki/pull/2095) **cyriltovena**: Adds backtick for the quoted string token lexer.

This will come as a big win to anyone who is writing complicated reqular expressions in either their Label matchers or Filter Expressions.  Starting now you can use the backtick to encapsulate your regex **and not have to do any escaping of special characters!!**

Examples:

```
{name="cassandra"} |~ `error=\w+`
{name!~`mysql-\d+`}
```

* [2055](https://github.com/grafana/loki/pull/2055) **aknuds1**: Chore: Fix spelling of per second in code

This is technically a breaking change for anyone who wrote code to processes the new statistics output in the query result added in 1.4.0, we apologize to anyone in this situation but if we don't fix this kind of error now it will be there forever.
And at the same time we didn't feel it was appropriate to make any major api revision changes for such a new feature and simple change.  We are always trying to use our best judgement in cases like this.

* [2031](https://github.com/grafana/loki/pull/2031) **cyriltovena**: Improve protobuf serialization

Thanks @cyriltovena for another big performance improvement in Loki, this time around protbuf's!

* [2021](https://github.com/grafana/loki/pull/2021) **slim-bean**: Loki: refactor validation and improve error messages
* [2012](https://github.com/grafana/loki/pull/2012) **slim-bean**: Loki: Improve logging and add metrics to streams dropped by stream limit

These two changes standardize the metrics used to report when a tenant hits a limit, now all discarded samples should be reported under `loki_discarded_samples_total` and you no longer need to also reference `cortex_discarded_samples_total`.
Additionally error messages were improved to help clients take better action when hitting limits.

* [1970](https://github.com/grafana/loki/pull/1970) **cyriltovena**: Allow to aggregate binary operations.

Another nice improvement to the query language which allows queries like this to work now:

```
sum by (job) (count_over_time({namespace="tns"}[5m] |= "level=error") / count_over_time({namespace="tns"}[5m]))
```

* [1713](https://github.com/grafana/loki/pull/1713) **adityacs**: Log error message for invalid checksum

In the event something went wrong with a stored chunk, rather than fail the query we ignore the chunk and return the rest.

* [2066](https://github.com/grafana/loki/pull/2066) **slim-bean**: Promtail: metrics stage can also count line bytes

This is a nice extension to a previous feature which let you add a metric to count log lines per stream, you can now count log bytes per stream.

Check out [this example](docs/clients/promtail/configuration.md#counter) to configure this in your promtail pipelines.

* [1935](https://github.com/grafana/loki/pull/1935) **cyriltovena**: Support stdin target via flag instead of automatic detection.

Third times a charm!  With 1.4.0 we allowed sending logs directly to promtail via stdin, with 1.4.1 we released a patch for this feature which wasn't detecting stdin correctly on some operating systems.
Unfortunately after a few more bug reports it seems this change caused some more undesired side effects so we decided to not try to autodetect stdin at all, instead now you must pass the `--stdin` flag if you want Promtail to listen for logs on stdin.

* [2076](https://github.com/grafana/loki/pull/2076) **cyriltovena**: Allows to pass inlined pipeline stages to the docker driver.
* [1906](https://github.com/grafana/loki/pull/1906) **cyriltovena**: Add no-file and keep-file log option for docker driver.

The docker logging driver received a couple very nice updates, it's always been challenging to configure pipeline stages for the docker driver, with the first PR there are now a few easier ways to do this!
In the second PR we added config options to control keeping any log files on the host when using the docker logging driver, allowing you to run with no disk access if you would like, as well as allowing you to control keeping log files available after container restarts.

* [1864](https://github.com/grafana/loki/pull/1864) **cyriltovena**: Sign helm package with GPG.

We now GPG sign helm packages!

### All Changes

#### Loki

* [2097](https://github.com/grafana/loki/pull/2097) **owen-d**: simplifies/updates some of our configuration examples
* [2095](https://github.com/grafana/loki/pull/2095) **cyriltovena**: Adds backtick for the quoted string token lexer.
* [2093](https://github.com/grafana/loki/pull/2093) **cyriltovena**: Fixes unit in stats request log.
* [2088](https://github.com/grafana/loki/pull/2088) **slim-bean**: Loki: allow no encoding/compression on chunks
* [2078](https://github.com/grafana/loki/pull/2078) **owen-d**: removes yolostring
* [2073](https://github.com/grafana/loki/pull/2073) **slim-bean**: Loki: Allow configuring query_store_max_look_back_period when running a filesystem store and boltdb-shipper
* [2064](https://github.com/grafana/loki/pull/2064) **cyriltovena**: Reverse entry iterator pool
* [2059](https://github.com/grafana/loki/pull/2059) **cyriltovena**: Recover from panic in http and grpc handlers.
* [2058](https://github.com/grafana/loki/pull/2058) **cyriltovena**: Fix a bug in range vector skipping data.
* [2055](https://github.com/grafana/loki/pull/2055) **aknuds1**: Chore: Fix spelling of per second in code
* [2046](https://github.com/grafana/loki/pull/2046) **gouthamve**: Fix bug in logql parsing that leads to crash.
* [2050](https://github.com/grafana/loki/pull/2050) **aknuds1**: Chore: Correct typo "per seconds"
* [2034](https://github.com/grafana/loki/pull/2034) **sandeepsukhani**: some metrics for measuring performance and failures in boltdb shipper
* [2031](https://github.com/grafana/loki/pull/2031) **cyriltovena**: Improve protobuf serialization
* [2030](https://github.com/grafana/loki/pull/2030) **adityacs**: Update loki to cortex master
* [2023](https://github.com/grafana/loki/pull/2023) **cyriltovena**: Support post requests in the frontend queryrange handler.
* [2021](https://github.com/grafana/loki/pull/2021) **slim-bean**: Loki: refactor validation and improve error messages
* [2019](https://github.com/grafana/loki/pull/2019) **slim-bean**: make `loki_ingester_memory_streams` Gauge per tenant.
* [2012](https://github.com/grafana/loki/pull/2012) **slim-bean**: Loki: Improve logging and add metrics to streams dropped by stream limit
* [2010](https://github.com/grafana/loki/pull/2010) **cyriltovena**: Update lz4 library to latest to ensure deterministic output.
* [2001](https://github.com/grafana/loki/pull/2001) **sandeepsukhani**: table client for boltdb shipper to enforce retention
* [1995](https://github.com/grafana/loki/pull/1995) **sandeepsukhani**: make boltdb shipper singleton and some other minor refactoring
* [1987](https://github.com/grafana/loki/pull/1987) **slim-bean**: Loki: Add a missing method to facade which is called by the metrics storage client in cortex
* [1982](https://github.com/grafana/loki/pull/1982) **cyriltovena**: Update cortex to latest.
* [1977](https://github.com/grafana/loki/pull/1977) **cyriltovena**: Ensure trace propagation in our logs.
* [1976](https://github.com/grafana/loki/pull/1976) **slim-bean**: incorporate some better defaults into table-manager configs
* [1975](https://github.com/grafana/loki/pull/1975) **slim-bean**: Update cortex vendoring to latest master
* [1970](https://github.com/grafana/loki/pull/1970) **cyriltovena**: Allow to aggregate binary operations.
* [1965](https://github.com/grafana/loki/pull/1965) **slim-bean**: Loki: Adds an `interval` paramater to query_range queries allowing a sampling of events to be returned based on the provided interval
* [1964](https://github.com/grafana/loki/pull/1964) **owen-d**: chunk bounds metric now records 8h range in 1h increments
* [1963](https://github.com/grafana/loki/pull/1963) **cyriltovena**: Improve the local config to work locally and inside docker.
* [1961](https://github.com/grafana/loki/pull/1961) **jpmcb**: [Bug] Workaround for broken etcd gomod import
* [1958](https://github.com/grafana/loki/pull/1958) **owen-d**: chunk lifespan histogram
* [1956](https://github.com/grafana/loki/pull/1956) **sandeepsukhani**: update cortex to latest master
* [1953](https://github.com/grafana/loki/pull/1953) **jpmcb**: Go mod: explicit golang.org/x/net replace
* [1950](https://github.com/grafana/loki/pull/1950) **cyriltovena**: Fixes case handling in regex simplification.
* [1949](https://github.com/grafana/loki/pull/1949) **SerialVelocity**: [Loki]: Cleanup dockerfile
* [1946](https://github.com/grafana/loki/pull/1946) **slim-bean**: Loki Update the cut block size counter when creating a memchunk from byte slice
* [1939](https://github.com/grafana/loki/pull/1939) **owen-d**: adds config validation, similar to cortex
* [1916](https://github.com/grafana/loki/pull/1916) **cyriltovena**: Add cap_net_bind_service linux capabilities to Loki.
* [1914](https://github.com/grafana/loki/pull/1914) **owen-d**: only fetches one chunk per series in /series
* [1875](https://github.com/grafana/loki/pull/1875) **owen-d**: support `match[]` encoding
* [1869](https://github.com/grafana/loki/pull/1869) **pstibrany**: Update Cortex to latest master
* [1846](https://github.com/grafana/loki/pull/1846) **owen-d**: Sharding optimizations I: AST mapping
* [1838](https://github.com/grafana/loki/pull/1838) **cyriltovena**: Move default port for Loki to 3100 everywhere.
* [1837](https://github.com/grafana/loki/pull/1837) **sandeepsukhani**: flush boltdb to object store
* [1834](https://github.com/grafana/loki/pull/1834) **Mario-Hofstaetter**: Loki/Change local storage directory to /loki/ and fix permissions (#1833)
* [1819](https://github.com/grafana/loki/pull/1819) **cyriltovena**: Adds a counter for total flushed chunks per reason.
* [1816](https://github.com/grafana/loki/pull/1816) **sdojjy**: loki can not be started with loki-local-config.yaml
* [1810](https://github.com/grafana/loki/pull/1810) **cyriltovena**: Optimize empty filter queries.
* [1809](https://github.com/grafana/loki/pull/1809) **cyriltovena**: Test stats memchunk
* [1804](https://github.com/grafana/loki/pull/1804) **pstibrany**: Convert Loki modules to services
* [1799](https://github.com/grafana/loki/pull/1799) **pstibrany**: loki: update Cortex to master
* [1798](https://github.com/grafana/loki/pull/1798) **adityacs**: Support configurable maximum of the limits parameter
* [1713](https://github.com/grafana/loki/pull/1713) **adityacs**: Log error message for invalid checksum
* [1706](https://github.com/grafana/loki/pull/1706) **cyriltovena**: Non-root user docker image for Loki.

#### Logcli
* [2027](https://github.com/grafana/loki/pull/2027) **pstibrany**: logcli: Query needs to be stored into url.RawQuery, and not url.Path
* [2000](https://github.com/grafana/loki/pull/2000) **cyriltovena**: Improve URL building in the logcli to strip trailing /.
* [1922](https://github.com/grafana/loki/pull/1922) **bavarianbidi**: logcli: org-id/tls-skip-verify set via env var
* [1861](https://github.com/grafana/loki/pull/1861) **yeya24**: Support series API in logcli
* [1850](https://github.com/grafana/loki/pull/1850) **chrischdi**: BugFix: Fix logcli client to use OrgID in LiveTail
* [1814](https://github.com/grafana/loki/pull/1814) **cyriltovena**: Logcli remote storage.
* [1712](https://github.com/grafana/loki/pull/1712) **rfratto**: clarify logcli commands and output

#### Promtail
* [2069](https://github.com/grafana/loki/pull/2069) **slim-bean**: Promtail: log at debug level when nothing matches the specified path for a file target
* [2066](https://github.com/grafana/loki/pull/2066) **slim-bean**: Promtail: metrics stage can also count line bytes
* [2049](https://github.com/grafana/loki/pull/2049) **adityacs**: Fix promtail client default values
* [2075](https://github.com/grafana/loki/pull/2075) **cyriltovena**: Fixes a panic in dry-run when using external labels.
* [2026](https://github.com/grafana/loki/pull/2026) **adityacs**: Targets not required in promtail config
* [2004](https://github.com/grafana/loki/pull/2004) **cyriltovena**: Adds config to disable HTTP and GRPC server in Promtail.
* [1935](https://github.com/grafana/loki/pull/1935) **cyriltovena**: Support stdin target via flag instead of automatic detection.
* [1920](https://github.com/grafana/loki/pull/1920) **alexanderGalushka**: feat: tms readiness check bypass implementation
* [1894](https://github.com/grafana/loki/pull/1894) **cyriltovena**: Fixes possible panic in json pipeline stage.
* [1865](https://github.com/grafana/loki/pull/1865) **adityacs**: Fix flaky promtail test
* [1815](https://github.com/grafana/loki/pull/1815) **adityacs**: Log error message when source does not exist in extracted values
* [1627](https://github.com/grafana/loki/pull/1627) **rfratto**: Proposal: Promtail Push API

#### Docker Driver
* [2076](https://github.com/grafana/loki/pull/2076) **cyriltovena**: Allows to pass inlined pipeline stages to the docker driver.
* [2054](https://github.com/grafana/loki/pull/2054) **bkmit**: Docker driver: Allow to provision external pipeline files to plugin
* [1906](https://github.com/grafana/loki/pull/1906) **cyriltovena**: Add no-file and keep-file log option for docker driver.
* [1903](https://github.com/grafana/loki/pull/1903) **cyriltovena**: Log docker driver config map.

#### Fluentd
* [2074](https://github.com/grafana/loki/pull/2074) **osela**: fluentd plugin: support placeholders in tenant field
* [2006](https://github.com/grafana/loki/pull/2006) **Skeen**: fluent-plugin-loki: Restructuring and CI
* [1909](https://github.com/grafana/loki/pull/1909) **jgehrcke**: fluentd loki plugin README: add note about labels
* [1853](https://github.com/grafana/loki/pull/1853) **wardbekker**: bump gem version
* [1811](https://github.com/grafana/loki/pull/1811) **JamesJJ**: Error handling: Show data stream at "debug" level, not "warn"

#### Fluent Bit
* [2040](https://github.com/grafana/loki/pull/2040) **avii-ridge**: Add extraOutputs variable to support multiple outputs for fluent-bit
* [1915](https://github.com/grafana/loki/pull/1915) **DirtyCajunRice**: Fix fluent-bit metrics
* [1890](https://github.com/grafana/loki/pull/1890) **dottedmag**: fluentbit: JSON encoding: avoid base64 encoding of []byte inside other slices
* [1791](https://github.com/grafana/loki/pull/1791) **cyriltovena**: Improve fluentbit logfmt.

#### Ksonnet
* [1980](https://github.com/grafana/loki/pull/1980) **cyriltovena**: Log slow query from the frontend by default in ksonnet.

##### Mixins
* [2080](https://github.com/grafana/loki/pull/2080) **beorn7**: mixin: Accept suffixes to pod name in instance labels
* [2044](https://github.com/grafana/loki/pull/2044) **slim-bean**: Dashboards: fixes the cpu usage graphs
* [2043](https://github.com/grafana/loki/pull/2043) **joe-elliott**: Swapped to container restarts over terminated reasons
* [2041](https://github.com/grafana/loki/pull/2041) **slim-bean**: Dashboard: Loki Operational improvements
* [1934](https://github.com/grafana/loki/pull/1934) **tomwilkie**: Put loki-mixin and promtail-mixin dashboards in a folder.
* [1913](https://github.com/grafana/loki/pull/1913) **tomwilkie**: s/dashboards/grafanaDashboards.

#### Helm
* [2038](https://github.com/grafana/loki/pull/2038) **oke-py**: Docs: update Loki Helm Chart document to support Helm 3
* [2015](https://github.com/grafana/loki/pull/2015) **etashsingh**: Change image tag from 1.4.1 to 1.4.0 in Helm chart
* [1981](https://github.com/grafana/loki/pull/1981) **sshah90**: added extraCommandlineArgs in values file
* [1967](https://github.com/grafana/loki/pull/1967) **rdxmb**: helm chart: add missing line feed
* [1898](https://github.com/grafana/loki/pull/1898) **stefanandres**: [helm loki/promtail] make UpdateStrategy configurable
* [1871](https://github.com/grafana/loki/pull/1871) **stefanandres**: [helm loki/promtail] Add systemd-journald example with extraMount, extraVolumeMount
* [1864](https://github.com/grafana/loki/pull/1864) **cyriltovena**: Sign helm package with GPG.
* [1825](https://github.com/grafana/loki/pull/1825) **polar3130**: Helm/loki-stack: refresh default grafana.image.tag to 6.7.0
* [1817](https://github.com/grafana/loki/pull/1817) **bclermont**: Helm chart: Prevent prometheus to scrape both services

#### Loki Canary
* [1891](https://github.com/grafana/loki/pull/1891) **joe-elliott**: Addition of a `/suspend` endpoint to Loki Canary

#### Docs
* [2056](https://github.com/grafana/loki/pull/2056) **cyriltovena**: Update api.md
* [2014](https://github.com/grafana/loki/pull/2014) **jsoref**: Spelling
* [1999](https://github.com/grafana/loki/pull/1999) **oddlittlebird**: Docs: Added labels content
* [1974](https://github.com/grafana/loki/pull/1974) **rfratto**: fix stores for chunk and index in documentation for period_config
* [1966](https://github.com/grafana/loki/pull/1966) **oddlittlebird**: Docs: Update docker.md
* [1951](https://github.com/grafana/loki/pull/1951) **cstyan**: Move build from source instructions to root readme.
* [1945](https://github.com/grafana/loki/pull/1945) **FlorianLudwig**: docs: version pin the docker image in docker-compose
* [1925](https://github.com/grafana/loki/pull/1925) **wardbekker**: Clarified that the api push path needs to be specified.
* [1905](https://github.com/grafana/loki/pull/1905) **sshah90**: updating typo for end time parameter in api docs
* [1888](https://github.com/grafana/loki/pull/1888) **slim-bean**: docs: cleaning up the comments for the cache_config, default_validity option
* [1887](https://github.com/grafana/loki/pull/1887) **slim-bean**: docs: Adding a config change in release 1.4 upgrade doc, updating readme with new doc links
* [1881](https://github.com/grafana/loki/pull/1881) **cyriltovena**: Add precision about the range notation for LogQL.
* [1879](https://github.com/grafana/loki/pull/1879) **slim-bean**: docs: update promtail docs for backoff
* [1873](https://github.com/grafana/loki/pull/1873) **owen-d**: documents frontend worker
* [1870](https://github.com/grafana/loki/pull/1870) **ushuz**: Docs: Keep plugin install command example in one line
* [1856](https://github.com/grafana/loki/pull/1856) **slim-bean**: docs: tweak the doc section of the readme a little
* [1852](https://github.com/grafana/loki/pull/1852) **slim-bean**: docs: clean up schema recommendations
* [1843](https://github.com/grafana/loki/pull/1843) **vishesh92**: Docs: Update configuration docs for redis

#### Build
* [2042](https://github.com/grafana/loki/pull/2042) **rfratto**: Fix drone
* [2009](https://github.com/grafana/loki/pull/2009) **cyriltovena**: Adds :delegated flags to speed up build experience on MacOS.
* [1942](https://github.com/grafana/loki/pull/1942) **owen-d**: delete tag script filters by prefix instead of substring
* [1918](https://github.com/grafana/loki/pull/1918) **slim-bean**: build: This Dockerfile is a remnant from a long time ago, not needed.
* [1911](https://github.com/grafana/loki/pull/1911) **slim-bean**: build: push images for `k` branches
* [1849](https://github.com/grafana/loki/pull/1849) **cyriltovena**: Pin helm version in circle-ci helm testing workflow.


## 1.4.1 (2020-04-06)

We realized after the release last week that piping data into promtail was not working on Linux or Windows, this should fix this issue for both platforms:

* [1893](https://github.com/grafana/loki/pull/1893) **cyriltovena**: Removes file size check for pipe, not provided by linux.

Also thanks to @dottedmag for providing this fix for Fluent Bit!

* [1890](https://github.com/grafana/loki/pull/1890) **dottedmag**: fluentbit: JSON encoding: avoid base64 encoding of []byte inside other slices

## 1.4.0 (2020-04-01)

Over 130 PR's merged for this release, from 40 different contributors!!  We continue to be humbled and thankful for the growing community of contributors and users of Loki.  Thank you all so much.

### Important Notes

**Really, this is important**

Before we get into new features, version 1.4.0 brings with it the first (that we are aware of) upgrade dependency.

We have created a dedicated page for upgrading Loki in the [operations section of the docs](https://github.com/grafana/loki/blob/master/docs/sources/operations/upgrade.md#140)

The docker image tag naming was changed, the starting in 1.4.0 docker images no longer have the `v` prefix: `grafana/loki:1.4.0`

Also you should be aware we are now pruning old `master-xxxxx` docker images from docker hub, currently anything older than 90 days is removed.  **We will never remove released versions of Loki**

### Notable Features

* [1661](https://github.com/grafana/loki/pull/1661) **cyriltovena**: Frontend & Querier query statistics instrumentation.

The API now returns a plethora of stats into the work Loki performed to execute your query, eventually this will be displayed in some form in Grafana to help users better understand how "expensive" their queries are.  Our goal here initially was to better instrument the recent work done in v1.3.0 on query parallelization and to better understand the performance of each part of Loki.  In the future we are looking at additional ideas to provide feedback to users to tailor their queries for better performance.

* [1652](https://github.com/grafana/loki/pull/1652) **cyriltovena**: --dry-run Promtail.
* [1649](https://github.com/grafana/loki/pull/1649) **cyriltovena**: Pipe data to Promtail

This is a long overdue addition to Promtail which can help setup and debug pipelines, with these new features you can do this to feed a single log line into Promtail:

```bash
echo -n 'level=debug msg="test log (200)"' | cmd/promtail/promtail -config.file=cmd/promtail/promtail-local-config.yaml --dry-run -log.level=debug 2>&1 | sed 's/^.*stage/stage/g'
```

`-log.level=debug 2>&1 | sed 's/^.*stage/stage/g` are added to enable debug output, direct the output to stdout, and a sed filter to remove some noise from the log lines.

The `stdin` functionality also works without `--dry-run` allowing you to feed any logs into Promtail via `stdin` and send them to Loki

* [1677](https://github.com/grafana/loki/pull/1677) **owen-d**: Literal Expressions in LogQL
* [1662](https://github.com/grafana/loki/pull/1662) **owen-d**: Binary operators in LogQL

These two extensions to LogQL now let you execute queries like this:

    * `sum(rate({app="foo"}[5m])) * 2`
    * `sum(rate({app="foo"}[5m]))/1e6`

* [1678](https://github.com/grafana/loki/pull/1678) **slim-bean**: promtail: metrics pipeline count all log lines

Now you can get per-stream line counts as a metric from promtail, useful for seeing which applications log the most

```yaml
- metrics:
    line_count_total:
      config:
        action: inc
        match_all: true
      description: A running counter of all lines with their corresponding
        labels
      type: Counter
```

* [1558](https://github.com/grafana/loki/pull/1558) **owen-d**: ingester.max-chunk-age
* [1572](https://github.com/grafana/loki/pull/1572) **owen-d**: Feature/query ingesters within

These two configs let you set the max time a chunk can stay in memory in Loki, this is useful to keep memory usage down as well as limit potential loss of data if ingesters crash.  Combine this with the `query_ingesters_within` config and you can have your queriers skip asking the ingesters for data which you know won't still be in memory (older than max_chunk_age).

**NOTE** Do not set the `max_chunk_age` too small, the default of 1h is probably a good point for most people.  Loki does not perform well when you flush many small chunks (such as when your logs have too much cardinality), setting this lower than 1h risks flushing too many small chunks.

* [1581](https://github.com/grafana/loki/pull/1581) **slim-bean**: Add sleep to canary reconnect on error

This isn't a feature but it's an important fix, this is the second time our canaries have tried to DDOS our Loki clusters so you should update to prevent them from trying to attack you.  Aggressive little things these canaries...

* [1840](https://github.com/grafana/loki/pull/1840) **slim-bean**: promtail: Retry 429 rate limit errors from Loki, increase default retry limits
* [1845](https://github.com/grafana/loki/pull/1845) **wardbekker**: throw exceptions on HTTPTooManyRequests and HTTPServerError so Fluentd will retry

These two PR's change how 429 HTTP Response codes are handled (Rate Limiting), previously these responses were dropped, now they will be retried for these clients

    * Promtail
    * Docker logging driver
    * Fluent Bit
    * Fluentd

This pushes the failure to send logs to two places. First is the retry limits. The defaults in promtail (and thus also the Docker logging driver and Fluent Bit, which share the same underlying code) will retry 429s (and 500s) on an exponential backoff for up to about 8.5 mins on the default configurations. (This can be changed; see the [config docs](https://github.com/grafana/loki/blob/v1.4.0/docs/clients/promtail/configuration.md#client_config) for more info.)

The second place would be the log file itself. At some point, most log files roll based on size or time. Promtail makes an attempt to read a rolled log file but will only try once. If you are very sensitive to lost logs, give yourself really big log files with size-based rolling rules and increase those retry timeouts. This should protect you from Loki server outages or network issues.

### All Changes

There are many other important fixes and improvements to Loki, way too many to call out in individual detail, so take a look!

#### Loki
* [1810](https://github.com/grafana/loki/pull/1810) **cyriltovena**: Optimize empty filter queries.
* [1809](https://github.com/grafana/loki/pull/1809) **cyriltovena**: Test stats memchunk
* [1807](https://github.com/grafana/loki/pull/1807) **pracucci**: Enable global limits by default in production mixin
* [1802](https://github.com/grafana/loki/pull/1802) **cyriltovena**: Add a test for duplicates count in the heap iterator and fixes it.
* [1799](https://github.com/grafana/loki/pull/1799) **pstibrany**: loki: update Cortex to master
* [1797](https://github.com/grafana/loki/pull/1797) **cyriltovena**: Use ingester client GRPC call options from config.
* [1794](https://github.com/grafana/loki/pull/1794) **pstibrany**: loki: Convert module names to string
* [1793](https://github.com/grafana/loki/pull/1793) **johncming**: pkg/chunkenc: fix leak of pool.
* [1789](https://github.com/grafana/loki/pull/1789) **adityacs**: Fix loki exit on jaeger agent not being present
* [1787](https://github.com/grafana/loki/pull/1787) **cyriltovena**: Regexp simplification
* [1785](https://github.com/grafana/loki/pull/1785) **pstibrany**: Update Cortex to master
* [1758](https://github.com/grafana/loki/pull/1758) **cyriltovena**: Query range should not support date where start == end.
* [1750](https://github.com/grafana/loki/pull/1750) **talham7391**: Clearer error response from push endpoint when labels are malformed
* [1746](https://github.com/grafana/loki/pull/1746) **cyriltovena**: Update cortex vendoring to include frontend status code improvement.
* [1745](https://github.com/grafana/loki/pull/1745) **cyriltovena**: Refactor querier http error handling.
* [1736](https://github.com/grafana/loki/pull/1736) **adityacs**: Add /ready endpoint to table-manager
* [1733](https://github.com/grafana/loki/pull/1733) **cyriltovena**: This logs queries with latency tag when  recording stats.
* [1730](https://github.com/grafana/loki/pull/1730) **adityacs**: Fix nil pointer dereference in ingester client
* [1719](https://github.com/grafana/loki/pull/1719) **cyriltovena**: Expose QueryType function.
* [1718](https://github.com/grafana/loki/pull/1718) **cyriltovena**: Better logql metric status code.
* [1708](https://github.com/grafana/loki/pull/1708) **cyriltovena**: Increase discarded samples when line is too long.
* [1704](https://github.com/grafana/loki/pull/1704) **owen-d**: api support for scalars
* [1686](https://github.com/grafana/loki/pull/1686) **owen-d**: max line lengths (component + tenant overrides)
* [1684](https://github.com/grafana/loki/pull/1684) **cyriltovena**: Ensure status codes are set correctly in the frontend.
* [1677](https://github.com/grafana/loki/pull/1677) **owen-d**: Literal Expressions in LogQL
* [1662](https://github.com/grafana/loki/pull/1662) **owen-d**: Binary operators in LogQL
* [1661](https://github.com/grafana/loki/pull/1661) **cyriltovena**: Frontend & Querier query statistics instrumentation.
* [1651](https://github.com/grafana/loki/pull/1651) **owen-d**: removes duplicate logRangeExprExt grammar
* [1636](https://github.com/grafana/loki/pull/1636) **cyriltovena**: Fixes stats summary computation.
* [1630](https://github.com/grafana/loki/pull/1630) **owen-d**: adds stringer methods for all ast expr types
* [1626](https://github.com/grafana/loki/pull/1626) **owen-d**: compiler guarantees for logql exprs
* [1616](https://github.com/grafana/loki/pull/1616) **owen-d**: cache key cant be reused when an interval changes
* [1615](https://github.com/grafana/loki/pull/1615) **cyriltovena**: Add statistics to query_range and instant_query API.
* [1612](https://github.com/grafana/loki/pull/1612) **owen-d**: bumps cortex to 0.6.1 master
* [1605](https://github.com/grafana/loki/pull/1605) **owen-d**: Decouple logql engine/AST from execution context
* [1582](https://github.com/grafana/loki/pull/1582) **slim-bean**: Change new stats names
* [1579](https://github.com/grafana/loki/pull/1579) **rfratto**: Disable transfers in loki-local-config.yaml
* [1572](https://github.com/grafana/loki/pull/1572) **owen-d**: Feature/query ingesters within
* [1677](https://github.com/grafana/loki/pull/1677) **owen-d**: Introduces numeric literals in LogQL
* [1569](https://github.com/grafana/loki/pull/1569) **owen-d**: refactors splitby to not require buffered channels
* [1567](https://github.com/grafana/loki/pull/1567) **owen-d**: adds span metadata for split queries
* [1565](https://github.com/grafana/loki/pull/1565) **owen-d**: Feature/per tenant splitby
* [1562](https://github.com/grafana/loki/pull/1562) **sandeepsukhani**: limit for concurrent tail requests
* [1558](https://github.com/grafana/loki/pull/1558) **owen-d**: ingester.max-chunk-age
* [1484](https://github.com/grafana/loki/pull/1484) **pstibrany**: loki: use new runtimeconfig package from Cortex

#### Promtail
* [1840](https://github.com/grafana/loki/pull/1840) **slim-bean**: promtail: Retry 429 rate limit errors from Loki, increase default retry limits
* [1775](https://github.com/grafana/loki/pull/1775) **slim-bean**: promtail: remove the read lines counter when the log file stops being tailed
* [1770](https://github.com/grafana/loki/pull/1770) **adityacs**: Fix single job with multiple service discovery elements
* [1765](https://github.com/grafana/loki/pull/1765) **adityacs**: Fix error in templating when extracted key has nil value
* [1743](https://github.com/grafana/loki/pull/1743) **dtennander**: Promtail: Ignore dropped entries in subsequent metric-stages in pipelines.
* [1687](https://github.com/grafana/loki/pull/1687) **adityacs**: Fix panic in labels debug message
* [1683](https://github.com/grafana/loki/pull/1683) **slim-bean**: promtail: auto-prune stale metrics
* [1678](https://github.com/grafana/loki/pull/1678) **slim-bean**: promtail: metrics pipeline count all log lines
* [1666](https://github.com/grafana/loki/pull/1666) **adityacs**: Support entire extracted value map in template pipeline stage
* [1664](https://github.com/grafana/loki/pull/1664) **adityacs**: Support custom prefix name in metrics stage
* [1660](https://github.com/grafana/loki/pull/1660) **rfratto**: pkg/promtail/positions: handle empty positions file
* [1652](https://github.com/grafana/loki/pull/1652) **cyriltovena**: --dry-run Promtail.
* [1649](https://github.com/grafana/loki/pull/1649) **cyriltovena**: Pipe data to Promtail
* [1602](https://github.com/grafana/loki/pull/1602) **slim-bean**: Improve promtail configuration docs

#### Helm
* [1731](https://github.com/grafana/loki/pull/1731) **billimek**: [promtail helm chart] - Expand promtail syslog svc to support values
* [1688](https://github.com/grafana/loki/pull/1688) **fredgate**: Loki stack helm chart can deploy datasources without Grafana
* [1632](https://github.com/grafana/loki/pull/1632) **lukipro**: Added support for imagePullSecrets in Loki Helm chart
* [1620](https://github.com/grafana/loki/pull/1620) **rsteneteg**: [promtail helm chart] option to set fs.inotify.max_user_instances with init container
* [1617](https://github.com/grafana/loki/pull/1617) **billimek**: [promtail helm chart] Enable support for syslog service
* [1590](https://github.com/grafana/loki/pull/1590) **polar3130**: Helm/loki-stack: refresh default grafana.image.tag to 6.6.0
* [1587](https://github.com/grafana/loki/pull/1587) **polar3130**: Helm/loki-stack: add template for the service name to connect to loki
* [1585](https://github.com/grafana/loki/pull/1585) **monotek**: [loki helm chart] added ingress
* [1553](https://github.com/grafana/loki/pull/1553) **got-root**: helm: Allow setting 'loadBalancerSourceRanges' for the loki service
* [1529](https://github.com/grafana/loki/pull/1529) **tourea**: Promtail Helm Chart: Add support for passing environment variables

#### Jsonnet
* [1776](https://github.com/grafana/loki/pull/1776) **Eraac**: fix typo: Not a binary operator: =
* [1767](https://github.com/grafana/loki/pull/1767) **joe-elliott**: Dashboard Cleanup
* [1766](https://github.com/grafana/loki/pull/1766) **joe-elliott**: Move dashboards out into their own json files
* [1757](https://github.com/grafana/loki/pull/1757) **slim-bean**: promtail-mixin: Allow choosing promtail name
* [1756](https://github.com/grafana/loki/pull/1756) **sh0rez**: fix(ksonnet): named parameters for containerPort
* [1749](https://github.com/grafana/loki/pull/1749) **slim-bean**: Increasing the threshold for a file lag and reducing the severity to warning
* [1748](https://github.com/grafana/loki/pull/1748) **slim-bean**: jsonnet: Breakout promtail mixin.
* [1739](https://github.com/grafana/loki/pull/1739) **cyriltovena**: Fixes frontend args in libsonnet.
* [1735](https://github.com/grafana/loki/pull/1735) **cyriltovena**: Allow to configure global limits via the jsonnet deployment.
* [1705](https://github.com/grafana/loki/pull/1705) **cyriltovena**: Add overrides file for our jsonnet library.
* [1699](https://github.com/grafana/loki/pull/1699) **pracucci**: Increased production distributors memory request and limit
* [1689](https://github.com/grafana/loki/pull/1689) **shokada**: Add headers for WebSocket
* [1665](https://github.com/grafana/loki/pull/1665) **cyriltovena**: Query frontend service should be headless.
* [1613](https://github.com/grafana/loki/pull/1613) **cyriltovena**: Fixes config change in the result cache

#### Fluent Bit
* [1791](https://github.com/grafana/loki/pull/1791) **cyriltovena**: Improve fluentbit logfmt.
* [1717](https://github.com/grafana/loki/pull/1717) **adityacs**: Fluent-bit: Fix panic error when AutoKubernetesLabels is true

#### Fluentd
* [1811](https://github.com/grafana/loki/pull/1811) **JamesJJ**: Error handling: Show data stream at "debug" level, not "warn"
* [1728](https://github.com/grafana/loki/pull/1728) **irake99**: docs: fix outdated link to fluentd
* [1703](https://github.com/grafana/loki/pull/1703) **Skeen**:  fluent-plugin-grafana-loki: Update fluentd base image to current images (edge)
* [1656](https://github.com/grafana/loki/pull/1656) **takanabe**: Convert second(Integer class) to nanosecond precision
* [1646](https://github.com/grafana/loki/pull/1646) **takanabe**: Fix rubocop violation for fluentd/fluent-plugin-loki
* [1603](https://github.com/grafana/loki/pull/1603) **tarokkk**: fluentd-plugin: add URI validation

#### Docs
* [1781](https://github.com/grafana/loki/pull/1781) **candlerb**: Docs: Recommended schema is now v11
* [1771](https://github.com/grafana/loki/pull/1771) **rfratto**: change slack url to slack.grafana.com and use https
* [1738](https://github.com/grafana/loki/pull/1738) **jgehrcke**: docs: observability.md: clarify lines vs. entries
* [1707](https://github.com/grafana/loki/pull/1707) **dangoodman**: Fix regex in pipeline-example.yml
* [1697](https://github.com/grafana/loki/pull/1697) **oke-py**: fix promtail/templates/NOTES.txt to show correctly port-forward command
* [1675](https://github.com/grafana/loki/pull/1675) **owen-d**: maintainer links & usernames
* [1673](https://github.com/grafana/loki/pull/1673) **cyriltovena**: Add Owen to the maintainer team.
* [1671](https://github.com/grafana/loki/pull/1671) **shokada**: Update tanka.md so that promtail.yml is the correct format
* [1648](https://github.com/grafana/loki/pull/1648) **ShotaKitazawa**: loki-canary: fix indent of DaemonSet manifest written in .md file
* [1642](https://github.com/grafana/loki/pull/1642) **slim-bean**: Improve systemd field docs
* [1641](https://github.com/grafana/loki/pull/1641) **pastatopf**: Correct syntax of rate example
* [1634](https://github.com/grafana/loki/pull/1634) **takanabe**: Unite docs for fluentd plugin
* [1619](https://github.com/grafana/loki/pull/1619) **shaikatz**: PeriodConfig documentation fix dynamodb -> aws-dynamo
* [1611](https://github.com/grafana/loki/pull/1611) **owen-d**: loki frontend docs additions
* [1609](https://github.com/grafana/loki/pull/1609) **Lusitaniae**: Fix wget syntax in documentation
* [1608](https://github.com/grafana/loki/pull/1608) **PabloCastellano**: Documentation: Recommend using the latest schema version (v11)
* [1601](https://github.com/grafana/loki/pull/1601) **rfratto**: Clarify regex escaping rules
* [1598](https://github.com/grafana/loki/pull/1598) **cyriltovena**: Update tanka.md doc.
* [1586](https://github.com/grafana/loki/pull/1586) **MrSaints**: Fix typo in changelog for 1.3.0
* [1504](https://github.com/grafana/loki/pull/1504) **hsraju**: Updated configuration.md

#### Logcli
* [1808](https://github.com/grafana/loki/pull/1808) **slim-bean**: logcli: log the full stats and send to stderr instead of stdout
* [1682](https://github.com/grafana/loki/pull/1682) **adityacs**: BugFix: Fix logcli --quiet parameter parsing issue
* [1644](https://github.com/grafana/loki/pull/1644) **cyriltovena**: This improves the log output for statistics in the logcli.
* [1638](https://github.com/grafana/loki/pull/1638) **owen-d**: adds query stats and org id options in logcli
* [1573](https://github.com/grafana/loki/pull/1573) **cyriltovena**: Improve logql query statistics collection.

#### Loki Canary
* [1653](https://github.com/grafana/loki/pull/1653) **slim-bean**: Canary needs its logo
* [1581](https://github.com/grafana/loki/pull/1581) **slim-bean**: Add sleep to canary reconnect on error

#### Build
* [1780](https://github.com/grafana/loki/pull/1780) **slim-bean**: build: Update the CD deploy task name
* [1762](https://github.com/grafana/loki/pull/1762) **dgzlopes**: Bump testify to 1.5.1
* [1742](https://github.com/grafana/loki/pull/1742) **slim-bean**: build: fix deploy on tagged build
* [1741](https://github.com/grafana/loki/pull/1741) **slim-bean**: add darwin and freebsd binaries to release output
* [1740](https://github.com/grafana/loki/pull/1740) **rfratto**: Fix 32-bit Promtail ARM docker builds from Drone
* [1710](https://github.com/grafana/loki/pull/1710) **adityacs**: Add goimport local-prefixes configuration to .golangci.yml
* [1647](https://github.com/grafana/loki/pull/1647) **mattmendick**: Attempting to add `informational` only feedback for codecov
* [1640](https://github.com/grafana/loki/pull/1640) **rfratto**: ci: print error messages when an API request fails
* [1639](https://github.com/grafana/loki/pull/1639) **rfratto**: ci: prune docker tags prefixed with "master-" older than 90 days
* [1637](https://github.com/grafana/loki/pull/1637) **rfratto**: ci: pin plugins/manifest image tag
* [1633](https://github.com/grafana/loki/pull/1633) **rfratto**: ci: make manifest publishing run in serial
* [1629](https://github.com/grafana/loki/pull/1629) **slim-bean**: Ignore markdown files in codecoverage
* [1628](https://github.com/grafana/loki/pull/1628) **rfratto**: Exempt proposals from stale bot
* [1614](https://github.com/grafana/loki/pull/1614) **mattmendick**: Codecov: Update config to add informational flag
* [1600](https://github.com/grafana/loki/pull/1600) **mattmendick**: Codecov circleci test [WIP]

#### Tooling
* [1577](https://github.com/grafana/loki/pull/1577) **pstibrany**: Move chunks-inspect tool to Loki repo

## 1.3.0 (2020-01-16)

### What's New?? ###

With 1.3.0 we are excited to announce several improvements focusing on performance!

First and most significant is the Query Frontend:

* [1442](https://github.com/grafana/loki/pull/1442) **cyriltovena**: Loki Query Frontend

The query frontend allows for sharding queries by time and dispatching them in parallel to multiple queriers, giving true horizontal scaling ability for queries.  Take a look at the [jsonnet changes](https://github.com/grafana/loki/pull/1442/files?file-filters%5B%5D=.libsonnet) to see how we are deploying this in our production setup.  Keep an eye out for a blog post with more information on how the frontend works and more information on this exciting new feature.

In our quest to improve query performance, we discovered that gzip, while good for compression ratio, is not the best for speed.  So we introduced the ability to select from several different compression algorithms:

* [1411](https://github.com/grafana/loki/pull/1411) **cyriltovena**: Adds configurable compression algorithms for chunks

We are currently testing out LZ4 and snappy, LZ4 seemed like a good fit however we found that it didn't always compress the same data to the same output which was causing some troubles for another important improvement:

* [1438](https://github.com/grafana/loki/pull/1438) **pstibrany**: pkg/ingester: added sync period flags

Extending on the work done by @bboreham on Cortex, @pstibrany added a few new flags and code to synchronize chunks between ingesters, which reduces the number of chunks persisted to object stores and therefore also reduces the number of chunks loaded on queries and the amount of de-duplication work which needs to be done.

As mentioned above, LZ4 was in some cases compressing the same data with a different result which was interfering with this change, we are still investigating the cause of this issue (It may be in how we implemented something, or may be in the compression code itself).  For now we have switched to snappy which has seen a reduction in data written to the object store from almost 3x the source data (with a replication factor of 3) to about 1.5x, saving a lot of duplicated log storage!

Another valuable change related to chunks:

* [1406](https://github.com/grafana/loki/pull/1406) **slim-bean**: allow configuring a target chunk size in compressed bytes

With this change you can set a `chunk_target_size` and Loki will attempt to fill a chunk to approx that size before flushing (previously a chunk size was a hard coded 10 blocks where the default block size is 262144 bytes).  Larger chunks are beneficial for a few reasons, mainly on reducing API calls to your object store when performing queries, but also in reducing overhead in a few places, especially when processing very high volume log streams.

Another big improvement is the introduction of accurate rate limiting when running microservices:

* [1486](https://github.com/grafana/loki/pull/1486) **pracucci**: Add ingestion rate global limit support

Previously the rate limit was applied at each distributor, however with traffic split over many distributors the limit would need to be adjusted accordingly.  This meant that scaling up distributors required changing the limit.  Now this information is communicated between distributors such that the limit should be applied accurately regardless of the number of distributors.

And last but not least on the notable changes list is a new feature for Promtail:

* [1275](https://github.com/grafana/loki/pull/1275) **bastjan**: pkg/promtail: IETF Syslog (RFC5424) Support

With this change Promtail can receive syslogs via TCP!  Thanks to @bastjan for all the hard work on this submission!

### Important things to note:

* [1519](https://github.com/grafana/loki/pull/1519) Changes a core behavior in Loki regarding logs with duplicate content AND duplicate timestamps, previously Loki would store logs with duplicate timestamps and content, moving forward logs with duplicate content AND timestamps will be silently ignored.  Mainly this change is to prevent duplicates that appear when a batch is retried (the first entry in the list would be inserted again, now it will be ignored).  Logs with the same timestamp and different content will still be accepted.
* [1486](https://github.com/grafana/loki/pull/1486) Deprecated `-distributor.limiter-reload-period` flag / distributor's `limiter_reload_period` config option.

### All Changes

Once again we can't thank our community and contributors enough for the significant work that everyone is adding to Loki, the entire list of changes is long!!

#### Loki
* [1526](https://github.com/grafana/loki/pull/1526) **codesome**: Support <selector> <range> <filters> for aggregation
* [1522](https://github.com/grafana/loki/pull/1522) **cyriltovena**: Adds support for the old query string regexp in the frontend.
* [1519](https://github.com/grafana/loki/pull/1519) **rfratto**: pkg/chunkenc: ignore duplicate lines pushed to a stream
* [1511](https://github.com/grafana/loki/pull/1511) **sandlis**: querier: fix panic in tailer when max tail duration exceeds
* [1499](https://github.com/grafana/loki/pull/1499) **slim-bean**: Fix a panic in chunk prefetch
* [1495](https://github.com/grafana/loki/pull/1495) **slim-bean**: Prefetch chunks while processing
* [1496](https://github.com/grafana/loki/pull/1496) **cyriltovena**: Add duplicates info and remove timing informations.
* [1490](https://github.com/grafana/loki/pull/1490) **owen-d**: Fix/deadlock frontend queue
* [1489](https://github.com/grafana/loki/pull/1489) **owen-d**: unifies reverse iterators
* [1488](https://github.com/grafana/loki/pull/1488) **cyriltovena**: Fixes response json encoding and add regression tests.
* [1486](https://github.com/grafana/loki/pull/1486) **pracucci**: Add ingestion rate global limit support* [1493](https://github.com/grafana/loki/pull/1493) **pracucci**: Added max streams per user global limit
* [1480](https://github.com/grafana/loki/pull/1480) **cyriltovena**: Close iterator properly and check nil before releasing buffers.
* [1473](https://github.com/grafana/loki/pull/1473) **rfratto**: pkg/querier: don't query all ingesters
* [1470](https://github.com/grafana/loki/pull/1470) **cyriltovena**: Validates limit parameter.
* [1448](https://github.com/grafana/loki/pull/1448) **cyriltovena**: Improving storage benchmark
* [1445](https://github.com/grafana/loki/pull/1445) **cyriltovena**: Add decompression tracing instrumentation.
* [1442](https://github.com/grafana/loki/pull/1442) **cyriltovena**: Loki Query Frontend
* [1438](https://github.com/grafana/loki/pull/1438) **pstibrany**: pkg/ingester: added sync period flags
* [1433](https://github.com/grafana/loki/pull/1433) **zendern**: Using strict parsing for yaml configs
* [1425](https://github.com/grafana/loki/pull/1425) **pstibrany**: pkg/ingester: Added possibility to disable transfers.
* [1423](https://github.com/grafana/loki/pull/1423) **pstibrany**: pkg/chunkenc: Fix BenchmarkRead to focus on reading chunks, not converting bytes to string
* [1421](https://github.com/grafana/loki/pull/1421) **pstibrany**: pkg/chunkenc: change default LZ4 buffer size to 64k.
* [1420](https://github.com/grafana/loki/pull/1420) **cyriltovena**: Sets the chunk encoding correctly when creating chunk from bytes.
* [1419](https://github.com/grafana/loki/pull/1419) **owen-d**: Enables Series API in loki
* [1413](https://github.com/grafana/loki/pull/1413) **pstibrany**: RangeQuery benchmark optimizations
* [1411](https://github.com/grafana/loki/pull/1411) **cyriltovena**: Adds configurable compression algorithms for chunks
* [1409](https://github.com/grafana/loki/pull/1409) **slim-bean**: change the chunk size histogram to allow for bigger buckets
* [1408](https://github.com/grafana/loki/pull/1408) **slim-bean**: forgot to register the new metric for counting blocks per chunk
* [1406](https://github.com/grafana/loki/pull/1406) **slim-bean**: allow configuring a target chunk size in compressed bytes
* [1405](https://github.com/grafana/loki/pull/1405) **pstibrany**: Convert string to bytes once only when doing string filtering.
* [1396](https://github.com/grafana/loki/pull/1396) **pstibrany**: pkg/cfg: print help only when requested, and print it on stdout
* [1383](https://github.com/grafana/loki/pull/1383) **beornf**: Read websocket close in tail handler
* [1071](https://github.com/grafana/loki/pull/1071) **rfratto**: pkg/ingester: limit total number of errors a stream can return on push
* [1545](https://github.com/grafana/loki/pull/1545) **joe-elliott**: Critical n => m conversions
* [1541](https://github.com/grafana/loki/pull/1541) **owen-d**: legacy endpoint 400s metric queries

#### Promtail
* [1515](https://github.com/grafana/loki/pull/1515) **slim-bean**: Promtail: Improve position and size metrics
* [1485](https://github.com/grafana/loki/pull/1485) **p37ruh4**: Fileglob parsing fixes
* [1472](https://github.com/grafana/loki/pull/1472) **owen-d**: positions.ignore-corruptions
* [1453](https://github.com/grafana/loki/pull/1453) **chancez**: pkg/promtail: Initialize counters to 0 when creating client
* [1436](https://github.com/grafana/loki/pull/1436) **rfratto**: promtail: add support for passing through journal entries as JSON
* [1426](https://github.com/grafana/loki/pull/1426) **wphan**: Support microsecond timestamp format
* [1416](https://github.com/grafana/loki/pull/1416) **pstibrany**: pkg/promtail/client: missing URL in client returns error
* [1275](https://github.com/grafana/loki/pull/1275) **bastjan**: pkg/promtail: IETF Syslog (RFC5424) Support

#### Fluent Bit
* [1455](https://github.com/grafana/loki/pull/1455) **JensErat**: fluent-bit-plugin: re-enable failing JSON marshaller tests; pass error instead of logging and ignoring
* [1294](https://github.com/grafana/loki/pull/1294) **JensErat**: fluent-bit: multi-instance support
* [1514](https://github.com/grafana/loki/pull/1514) **shane-axiom**: fluent-plugin-grafana-loki: Add `fluentd_thread` label when `flush_thread_count` > 1

#### Fluentd
* [1500](https://github.com/grafana/loki/pull/1500) **cyriltovena**: Bump fluentd plugin to 1.2.6.
* [1475](https://github.com/grafana/loki/pull/1475) **Horkyze**: fluentd-plugin: call gsub for strings only

#### Docker Driver
* [1414](https://github.com/grafana/loki/pull/1414) **cyriltovena**: Adds tenant-id for docker driver.

#### Logcli
* [1492](https://github.com/grafana/loki/pull/1492) **sandlis**: logcli: replaced GRAFANA_* with LOKI_* in logcli env vars, set default server url for logcli to localhost

#### Helm
* [1534](https://github.com/grafana/loki/pull/1534) **olivierboudet**: helm : fix fluent-bit parser configuration syntax
* [1506](https://github.com/grafana/loki/pull/1506) **terjesannum**: helm: add podsecuritypolicy for fluent-bit
* [1431](https://github.com/grafana/loki/pull/1431) **eugene100**: Helm: fix issue with config.clients
* [1430](https://github.com/grafana/loki/pull/1430) **olivierboudet**: helm : allow to define custom parsers to use with fluentbit.io/parser annotation
* [1418](https://github.com/grafana/loki/pull/1418) **evalsocket**: Helm chart url added in helm.md
* [1336](https://github.com/grafana/loki/pull/1336) **terjesannum**: helm: support adding init containers to the loki pod
* [1530](https://github.com/grafana/loki/pull/1530) **WeiBanjo**: Allow extra command line args for external labels like hostname

#### Jsonnet
* [1518](https://github.com/grafana/loki/pull/1518) **benjaminhuo**: Fix error 'Field does not exist: jaeger_mixin' in tk show
* [1501](https://github.com/grafana/loki/pull/1501) **anarcher**: jsonnet: fix common/defaultPorts parameters
* [1497](https://github.com/grafana/loki/pull/1497) **cyriltovena**: Update Loki mixin to include frontend QPS and latency.
* [1478](https://github.com/grafana/loki/pull/1478) **cyriltovena**: Fixes the typo in the result cache config of the Loki ksonnet lib.
* [1543](https://github.com/grafana/loki/pull/1543) **sh0rez**: fix(ksonnet): use apps/v1

#### Docs
* [1531](https://github.com/grafana/loki/pull/1531) **fitzoh**: Documentation: Add note on using Loki with Amazon ECS
* [1521](https://github.com/grafana/loki/pull/1521) **rfratto**: docs: Document timestamp ordering rules
* [1516](https://github.com/grafana/loki/pull/1516) **rfratto**: Link to release docs in README.md, not master docs
* [1508](https://github.com/grafana/loki/pull/1508) **cyriltovena**: Fixes bad json in Loki API documentation.
* [1505](https://github.com/grafana/loki/pull/1505) **sandlis**: doc: fix sample yaml in docs for installing promtail to k8s
* [1481](https://github.com/grafana/loki/pull/1481) **terjesannum**: docs: fix broken promtail link
* [1474](https://github.com/grafana/loki/pull/1474) **Eraac**: <doc>: information about max_look_back_period
* [1471](https://github.com/grafana/loki/pull/1471) **cyriltovena**: Update README.md
* [1466](https://github.com/grafana/loki/pull/1466) **Eraac**: <documentation>: Update IAM requirement
* [1441](https://github.com/grafana/loki/pull/1441) **vtereso**: <Docs>: README spelling fix
* [1437](https://github.com/grafana/loki/pull/1437) **daixiang0**: fix all misspell
* [1432](https://github.com/grafana/loki/pull/1432) **joe-elliott**: Removed unsupported encodings from docs
* [1399](https://github.com/grafana/loki/pull/1399) **vishesh92**: Docs: Add configuration docs for redis
* [1394](https://github.com/grafana/loki/pull/1394) **chancez**: Documentation: Fix example AWS storage configuration
* [1227](https://github.com/grafana/loki/pull/1227) **daixiang0**: Add docker install doc
* [1560](https://github.com/grafana/loki/pull/1560) **robshep**: Promtail Docs: Update output.md
* [1546](https://github.com/grafana/loki/pull/1546) **mattmendick**: Removing third-party link
* [1539](https://github.com/grafana/loki/pull/1539) **j18e**: docs: fix syntax error in pipeline example

#### Build
* [1494](https://github.com/grafana/loki/pull/1494) **pracucci**: Fixed TOUCH_PROTOS in all DroneCI pipelines
* [1479](https://github.com/grafana/loki/pull/1479) **owen-d**: TOUCH_PROTOS build arg for dockerfile
* [1476](https://github.com/grafana/loki/pull/1476) **owen-d**: initiates docker daemon for circle windows builds
* [1469](https://github.com/grafana/loki/pull/1469) **rfratto**: Makefile: re-enable journal scraping on ARM

#### New Members!
* [1415](https://github.com/grafana/loki/pull/1415) **cyriltovena**: Add Joe as member of the team.

# 1.2.0 (2019-12-09)

One week has passed since the last Loki release, and it's time for a new one!

## Notable Changes

We have continued our work making our API Prometheus-compatible. The key
changes centered around API compatibility are:

* [1370](https://github.com/grafana/loki/pull/1370) **slim-bean**: Change `/loki/api/v1/label` to `loki/api/v1/labels`
* [1381](https://github.com/grafana/loki/pull/1381) **owen-d**: application/x-www-form-urlencoded support

Meanwhile, @pstibrany has done great work ensuring that Loki handles hash
collisions properly:

* [1247](https://github.com/grafana/loki/pull/1247) **pstibrany**: pkg/ingester: handle labels mapping to the same fast fingerprint.

## Other Changes

:heart: All PR's are important to us, thanks everyone for continuing to help support and improve Loki! :heart:

### Features

* [1372](https://github.com/grafana/loki/pull/1372) **cyriltovena**: Let Loki start when using the debug image.
* [1300](https://github.com/grafana/loki/pull/1300) **pstibrany**: pkg/ingester: check that ingester is in LEAVING state when transferring chunks and claiming tokens. Required when using memberlist client.

### Bug Fixes/Improvements

* [1376](https://github.com/grafana/loki/pull/1376) **jstaffans**: Fluentd: guard against nil values when sanitizing labels
* [1371](https://github.com/grafana/loki/pull/1371) **cyriltovena**: Logql benchmark and performance improvement.
* [1363](https://github.com/grafana/loki/pull/1363) **cyriltovena**: Fixes fluentd new push path API.
* [1353](https://github.com/grafana/loki/pull/1353) **pstibrany**: docs: Fix grpc_listen_host and http_listen_host.
* [1350](https://github.com/grafana/loki/pull/1350) **Eraac**: documentation: iam requirement for autoscaling

# 1.1.0 (2019-12-04)

It's been a busy 2 weeks since the 1.0.0 release and quite a few important PR's have been merged to Loki.

The most significant:

* [1322](https://github.com/grafana/loki/pull/1322) **rfratto**: Fix v1 label API to be Prometheus-compatible

Some might call this a **breaking change**, we are instead calling it a bug fix as our goal was to be prometheus compatible and we were not :smiley:

**But please be aware if you are using the `/loki/api/v1/label` or `/loki/api/v1/label/<name>/values` the JSON result will be different in 1.1.0**

Old result:
```json
{
  "values": [
    "label1",
    "label2",
    "labeln"
  ]
}
```
New result:

```json
{
  "status": "success",
  "data": [
    "label1",
    "label2",
    "labeln"
  ]
}
```

**ALSO IMPORTANT**

* [1160](https://github.com/grafana/loki/pull/1160) **daixiang0**: replace gzip with zip

Binaries will now be zipped instead of gzipped as many people voiced their opinion that zip is likely to be installed on more systems by default.

**If you had existing automation to download and install binaries this will have to be updated to use zip instead of gzip**

## Notable Fixes and Improvements

* Broken version info in startup log message:

    [1095](https://github.com/grafana/loki/pull/1095) **pstibrany**: Makefile changes to allow easy builds with or without vendoring. Also fixes version bug for both cases.

* The hashing algorithm used to calculate the hash for a stream was creating hash collisions in some instances.
**Please Note** this is just one part of the fix and is only in Promtail, the second part for Loki can be tracked [in PR1247](https://github.com/grafana/loki/pull/1247) which didn't quite make the cut for 1.1.0 and will be in 1.2.0:

    [1254](https://github.com/grafana/loki/pull/1254) **pstibrany**: pkg/promtail/client: Handle fingerprint hash collisions

* Thank you @putrasattvika for finding and fixing an important bug where logs were some logs were missed in a query shortly after a flush!

    [1299](https://github.com/grafana/loki/pull/1299) **putrasattvika**: storage: fix missing logs with batched chunk iterator

* Thank you @danieldabate for helping to again improve our API to be more Prometheus compatible:

    [1355](https://github.com/grafana/loki/pull/1355) **danieldabate**: HTTP API: Support duration and float formats for step parameter

* LogQL will support duration formats that are not typically handled by Go like [1d] or [1w]

    [1357](https://github.com/grafana/loki/pull/1357) **cyriltovena**: Supports same duration format in LogQL as Prometheus


## Everything Else

:heart: All PR's are important to us, thanks everyone for continuing to help support and improve Loki! :heart:

* [1349](https://github.com/grafana/loki/pull/1349) **Eraac**: documentation: using parsable value in example
* [1343](https://github.com/grafana/loki/pull/1343) **dgzlopes**: doc(configuration): Fix duration format.
* [1342](https://github.com/grafana/loki/pull/1342) **whothey**: Makefile: add debug symbols to loki and promtail debug builds
* [1341](https://github.com/grafana/loki/pull/1341) **adamjohnson01**: Update loki helm chart to support service account annotations
* [1340](https://github.com/grafana/loki/pull/1340) **adamjohnson01**: Pull in cortex changes to support IAM roles for EKS
* [1339](https://github.com/grafana/loki/pull/1339) **cyriltovena**: Update gem version.
* [1333](https://github.com/grafana/loki/pull/1333) **daixiang0**: fix broken link
* [1328](https://github.com/grafana/loki/pull/1328) **cyriltovena**: Fixes linter warning from the yacc file.
* [1326](https://github.com/grafana/loki/pull/1326) **dawidmalina**: Wrong api endpoint in fluent-plugin-grafana-loki
* [1320](https://github.com/grafana/loki/pull/1320) **roidelapluie**: Metrics: use Namespace everywhere when declaring metrics
* [1318](https://github.com/grafana/loki/pull/1318) **roidelapluie**: Use tenant as label name for discarded_samples metrics
* [1317](https://github.com/grafana/loki/pull/1317) **roidelapluie**: Expose discarded bytes metric
* [1316](https://github.com/grafana/loki/pull/1316) **slim-bean**: Removing old file needed for dep (no longer needed)
* [1312](https://github.com/grafana/loki/pull/1312) **ekeih**: Docs: Add missing ) in LogQL example
* [1311](https://github.com/grafana/loki/pull/1311) **pstibrany**: Include positions filename in the error when YAML unmarshal fails.
* [1310](https://github.com/grafana/loki/pull/1310) **JensErat**: fluent-bit: sorted JSON and properly convert []byte to string
* [1304](https://github.com/grafana/loki/pull/1304) **pstibrany**: promtail: write positions to new file first, move to target location afterwards
* [1303](https://github.com/grafana/loki/pull/1303) **zhangjianweibj**: https://github.com/grafana/loki/issues/1302
* [1298](https://github.com/grafana/loki/pull/1298) **rfratto**: pkg/promtail: remove journal target forced path
* [1279](https://github.com/grafana/loki/pull/1279) **rfratto**: Fix loki_discarded_samples_total metric
* [1278](https://github.com/grafana/loki/pull/1278) **rfratto**: docs: update limits_config to new structure from #948
* [1276](https://github.com/grafana/loki/pull/1276) **roidelapluie**: Update fluentbit README.md based on my experience
* [1274](https://github.com/grafana/loki/pull/1274) **sh0rez**: chore(ci): drone-cli
* [1273](https://github.com/grafana/loki/pull/1273) **JensErat**: fluent-bit: tenant ID configuration
* [1266](https://github.com/grafana/loki/pull/1266) **polar3130**: add description about tenant stage
* [1262](https://github.com/grafana/loki/pull/1262) **Eraac**: documentation: iam requirement for autoscaling
* [1261](https://github.com/grafana/loki/pull/1261) **rfratto**: Document systemd journal scraping
* [1249](https://github.com/grafana/loki/pull/1249) **cyriltovena**: Move to jsoniter instead of default json package
* [1223](https://github.com/grafana/loki/pull/1223) **jgehrcke**: authentication.md: replace "user" with "tenant"
* [1204](https://github.com/grafana/loki/pull/1204) **allanhung**: fluent-bit-plugin: Auto add Kubernetes labels to Loki labels



# 1.0.0 (2019-11-19)

:tada: Nearly a year since Loki was announced at KubeCon in Seattle 2018 we are very excited to announce the 1.0.0 release of Loki! :tada:

A lot has happened since the announcement, the project just recently passed 1000 commits by 138 contributors over 700+ PR's accumulating over 7700 GitHub stars!

Internally at Grafana Labs we have been using Loki to monitor all of our infrastructure and ingest around 1.5TB/10 billion log lines a day. Since the v0.2.0 release we have found Loki to be reliable and stable in our environments.

We are comfortable with the state of the project in our production environments and think it's time to promote Loki to a non-beta release to communicate to everyone that they should feel comfortable using Loki in their production environments too.

## API Stability

With the 1.0.0 release our intent is to try to follow Semver rules regarding stability with some aspects of Loki, focusing mainly on the operating experience of Loki as an application.  That is to say we are not planning any major changes to the HTTP API, and anything breaking would likely be accompanied by a major release with backwards compatibility support.

We are currently NOT planning on maintaining Go API stability with this release, if you are importing Loki as a library you should be prepared for any kind of change, including breaking, even in minor or bugfix releases.

Loki is still a young and active project and there might be some breaking config changes in non-major releases, rest assured this will be clearly communicated and backwards or overlapping compatibility will be provided if possible.

## Changes

There were not as many changes in this release as the last, mainly we wanted to make sure Loki was mostly stable before 1.0.0.  The most notable change is the inclusion of the V11 schema in PR's [1201](https://github.com/grafana/loki/pull/1201) and [1280](https://github.com/grafana/loki/pull/1280).  The V11 schema adds some more data to the index to improve label queries over large amounts of time and series.  Currently we have not updated the Helm or Ksonnet to use the new schema, this will come soon with more details on how it works.

The full list of changes:

* [1280](https://github.com/grafana/loki/pull/1280) **owen-d**: Fix duplicate labels (update cortex)
* [1260](https://github.com/grafana/loki/pull/1260) **rfratto**: pkg/loki: unmarshal module name from YAML
* [1257](https://github.com/grafana/loki/pull/1257) **rfratto**: helm: update default terminationGracePeriodSeconds to 4800
* [1251](https://github.com/grafana/loki/pull/1251) **obitech**: docs: Fix promtail releases download link
* [1248](https://github.com/grafana/loki/pull/1248) **rfratto**: docs: slightly modify language in community Loki packages section
* [1242](https://github.com/grafana/loki/pull/1242) **tarokkk**: fluentd: Suppress unread configuration warning
* [1239](https://github.com/grafana/loki/pull/1239) **pracucci**: Move ReservedLabelTenantID out from a dedicated file
* [1238](https://github.com/grafana/loki/pull/1238) **oke-py**: helm: loki-stack supports k8s 1.16
* [1237](https://github.com/grafana/loki/pull/1237) **joe-elliott**: Rollback google.golang.org/api to 0.8.0
* [1235](https://github.com/grafana/loki/pull/1235) **woodsaj**: ci: update triggers to use new deployment_tools location
* [1234](https://github.com/grafana/loki/pull/1234) **rfratto**: Standardize schema used in `match` stage
* [1233](https://github.com/grafana/loki/pull/1233) **wapmorgan**: Update docker-driver Dockerfile: add tzdb
* [1232](https://github.com/grafana/loki/pull/1232) **rfratto**: Fix drone deploy job
* [1231](https://github.com/grafana/loki/pull/1231) **joe-elliott**: Removed references to Loki free tier
* [1226](https://github.com/grafana/loki/pull/1226) **clickyotomy**: Update dependencies to use weaveworks/common upstream
* [1221](https://github.com/grafana/loki/pull/1221) **slim-bean**: use regex label matcher to not alert on any tail route latencies
* [1219](https://github.com/grafana/loki/pull/1219) **MightySCollins**: docs: Updated Kubernetes docs links in Helm charts
* [1218](https://github.com/grafana/loki/pull/1218) **slim-bean**: update dashboards to include the new /loki/api/v1/* endpoints
* [1217](https://github.com/grafana/loki/pull/1217) **slim-bean**: sum the bad words by name and level
* [1216](https://github.com/grafana/loki/pull/1216) **joe-elliott**: Remove rules that reference no longer existing metrics
* [1215](https://github.com/grafana/loki/pull/1215) **Eraac**: typo url
* [1214](https://github.com/grafana/loki/pull/1214) **takanabe**: Correct wrong document paths about querying
* [1213](https://github.com/grafana/loki/pull/1213) **slim-bean**: Fix docker latest and master tags
* [1212](https://github.com/grafana/loki/pull/1212) **joe-elliott**: Update loki operational
* [1206](https://github.com/grafana/loki/pull/1206) **sandlis**: ksonnet: fix replication always set to 3 in ksonnet
* [1203](https://github.com/grafana/loki/pull/1203) **joe-elliott**: Chunk iterator performance improvement
* [1202](https://github.com/grafana/loki/pull/1202) **beorn7**: Simplify regexp's
* [1201](https://github.com/grafana/loki/pull/1201) **cyriltovena**: Update cortex to bring v11 schema
* [1189](https://github.com/grafana/loki/pull/1189) **putrasattvika**: fluent-plugin: Add client certificate verification
* [1186](https://github.com/grafana/loki/pull/1186) **tarokkk**: fluentd: Refactor label_keys and and add extract_kubernetes_labels configuration

# 0.4.0 (2019-10-24)

A **huge** thanks to the **36 contributors** who submitted **148 PR's** since 0.3.0!

## Notable Changes

* With PR [654](https://github.com/grafana/loki/pull/654) @cyriltovena added a really exciting new capability to Loki, a Prometheus compatible API with support for running metric style queries against your logs! [Take a look at how to write metric queries for logs](https://github.com/grafana/loki/blob/master/docs/logql.md#counting-logs)
    > PLEASE NOTE: To use metric style queries in the current Grafana release 6.4.x you will need to add Loki as a Prometheus datasource in addition to having it as a Log datasource and you will have to select the correct source for querying logs vs metrics, coming soon Grafana will support both logs and metric queries directly to the Loki datasource!
* PR [1022](https://github.com/grafana/loki/pull/1022) (and a few others) @joe-elliott added a new set of HTTP endpoints in conjunction with the work @cyriltovena to create a Prometheus compatible API as well as improve how labels/timestamps are handled
    > IMPORTANT: The new `/api/v1/*` endpoints contain breaking changes on the query paths (push path is unchanged) Eventually the `/api/prom/*` endpoints will be removed
* PR [847](https://github.com/grafana/loki/pull/847) owes a big thanks to @cosmo0920 for contributing his Fluent Bit go plugin, now loki has Fluent Bit plugin support!!

* PR [982](https://github.com/grafana/loki/pull/982) was a couple weeks of painstaking work by @rfratto for a much needed improvement to Loki's docs! [Check them out!](https://github.com/grafana/loki/tree/master/docs)

* PR [980](https://github.com/grafana/loki/pull/980) by @sh0rez improved how flags and config file's are loaded to honor a more traditional order of precedence:
    1. Defaults
    2. Config file
    3. User-supplied flag values (command line arguments)
    > PLEASE NOTE: This is potentially a breaking change if you were passing command line arguments that also existed in a config file in which case the order they are given priority now has changed!

* PR [1062](https://github.com/grafana/loki/pull/1062) and [1089](https://github.com/grafana/loki/pull/1089) have moved Loki from Dep to Go Modules and to Go 1.13


## Loki

### Features/Improvements/Changes

* **Loki** [1171](https://github.com/grafana/loki/pull/1171) **cyriltovena**: Moves request parsing into the loghttp package
* **Loki** [1145](https://github.com/grafana/loki/pull/1145) **joe-elliott**: Update `/loki/api/v1/push` to use the v1 json format
* **Loki** [1128](https://github.com/grafana/loki/pull/1128) **sandlis**: bigtable-backup: list backups just before starting deletion of wanted backups
* **Loki** [1100](https://github.com/grafana/loki/pull/1100) **sandlis**: logging: removed some noise in logs from live-tailing
* **Loki/build** [1089](https://github.com/grafana/loki/pull/1089) **joe-elliott**: Go 1.13
* **Loki** [1088](https://github.com/grafana/loki/pull/1088) **pstibrany**: Updated cortex to latest master.
* **Loki** [1085](https://github.com/grafana/loki/pull/1085) **pracucci**: Do not retry chunks transferring on shutdown in the local dev env
* **Loki** [1084](https://github.com/grafana/loki/pull/1084) **pracucci**: Skip ingester tailer filtering if no filter is set
* **Loki/build**[1062](https://github.com/grafana/loki/pull/1062) **joe-elliott**: dep => go mod
* **Loki** [1049](https://github.com/grafana/loki/pull/1049) **joe-elliott**: Update loki push path
* **Loki** [1044](https://github.com/grafana/loki/pull/1044) **joe-elliott**: Fixed broken logql request filtering
* **Loki/tools** [1043](https://github.com/grafana/loki/pull/1043) **sandlis**: bigtable-backup: use latest bigtable backup docker image with fix for list backups
* **Loki** [1030](https://github.com/grafana/loki/pull/1030) **polar3130**: fix typo in error messages
* **Loki/tools** [1028](https://github.com/grafana/loki/pull/1028) **sandlis**: bigtable-backup: verify backups to work on latest list of backups
* **Loki** [1022](https://github.com/grafana/loki/pull/1022) **joe-elliott**: Loki HTTP/JSON Model Layer
* **Loki** [1016](https://github.com/grafana/loki/pull/1016) **slim-bean**: Revert "Updated stream json objects to be more parse friendly (#1010)"
* **Loki** [1010](https://github.com/grafana/loki/pull/1010) **joe-elliott**: Updated stream json objects to be more parse friendly
* **Loki** [1009](https://github.com/grafana/loki/pull/1009) **cyriltovena**: Make Loki HTTP API more compatible with Prometheus
* **Loki** [1008](https://github.com/grafana/loki/pull/1008) **wardbekker**: Improved Ingester out-of-order error for faster troubleshooting
* **Loki** [1001](https://github.com/grafana/loki/pull/1001) **slim-bean**: Update new API paths
* **Loki** [998](https://github.com/grafana/loki/pull/998) **sandlis**: Change unit of duration params to hours to align it with duration config at other places in Loki
* **Loki** [980](https://github.com/grafana/loki/pull/980) **sh0rez**: feat: configuration source precedence
* **Loki** [948](https://github.com/grafana/loki/pull/948) **sandlis**: limits: limits implementation for loki
* **Loki** [947](https://github.com/grafana/loki/pull/947) **sandlis**: added a variable for storing periodic table duration as an int to be …
* **Loki** [938](https://github.com/grafana/loki/pull/938) **sandlis**: vendoring: update cortex to latest master
* **Loki/tools** [930](https://github.com/grafana/loki/pull/930) **sandlis**: fix incrementing of bigtable_backup_job_backups_created metric
* **Loki/tools** [920](https://github.com/grafana/loki/pull/920) **sandlis**: bigtable-backup tool fix
* **Loki/tools** [895](https://github.com/grafana/loki/pull/895) **sandlis**: bigtable-backup-tool: Improvements
* **Loki** [755](https://github.com/grafana/loki/pull/755) **sandlis**: Use grpc client config from cortex for Ingester to get more control
* **Loki** [654](https://github.com/grafana/loki/pull/654) **cyriltovena**: LogQL: Vector and Range Vector Aggregation.

### Bug Fixes
* **Loki** [1114](https://github.com/grafana/loki/pull/1114) **rfratto**: pkg/ingester: prevent shutdowns from processing during joining handoff
* **Loki** [1097](https://github.com/grafana/loki/pull/1097) **joe-elliott**: Reverted cloud.google.com/go to 0.44.1
* **Loki** [986](https://github.com/grafana/loki/pull/986) **pracucci**: Fix panic in tailer due to race condition between send() and close()
* **Loki** [975](https://github.com/grafana/loki/pull/975) **sh0rez**: fix(distributor): parseError BadRequest
* **Loki** [944](https://github.com/grafana/loki/pull/944) **rfratto**: pkg/querier: fix concurrent access to querier tail clients

## Promtail

### Features/Improvements/Changes

* **Promtail/pipeline** [1179](https://github.com/grafana/loki/pull/1179) **pracucci**: promtail: fix handling of JMESPath expression returning nil while parsing JSON
* **Promtail/pipeline** [1123](https://github.com/grafana/loki/pull/1123) **pracucci**: promtail: added action_on_failure support to timestamp stage
* **Promtail/pipeline** [1122](https://github.com/grafana/loki/pull/1122) **pracucci**: promtail: initialize extracted map with initial labels
* **Promtail/pipeline** [1112](https://github.com/grafana/loki/pull/1112) **cyriltovena**: Add logql filter to match stages and drop capability
* **Promtail/journal** [1109](https://github.com/grafana/loki/pull/1109) **rfratto**: Clarify journal warning
* **Promtail** [1083](https://github.com/grafana/loki/pull/1083) **pracucci**: Increased promtail's backoff settings in prod and improved doc
* **Promtail** [1026](https://github.com/grafana/loki/pull/1026) **erwinvaneyk**: promtail: fix externalURL and path prefix issues
* **Promtail** [976](https://github.com/grafana/loki/pull/976) **slim-bean**: Wrap debug log statements in conditionals to save allocations
* **Promtail** [973](https://github.com/grafana/loki/pull/973) **ctrox**: tests: Set default value for BatchWait as ticker does not accept 0
* **Promtail** [969](https://github.com/grafana/loki/pull/969) **ctrox**: promtail: Use ticker instead of timer for batch wait
* **Promtail** [952](https://github.com/grafana/loki/pull/952) **pracucci**: promtail: add metrics on sent and dropped log entries
* **Promtail** [934](https://github.com/grafana/loki/pull/934) **pracucci**: promtail: do not send the last batch - to ingester - if empty
* **Promtail** [921](https://github.com/grafana/loki/pull/921) **rfratto**: promtail: add "max_age" field to configure cutoff for journal reading
* **Promtail** [883](https://github.com/grafana/loki/pull/883) **adityacs**: Add pipeline unit testing to promtail

### Bugfixes

* **Promtail** [1194](https://github.com/grafana/loki/pull/1194) **slim-bean**: Improve how we record file size metric to avoid a race in our file lagging alert
* **Promtail/journal** [1072](https://github.com/grafana/loki/pull/1072) **rfratto**: build: enable journal in promtail linux release build

## Docs

* **Docs** [1176](https://github.com/grafana/loki/pull/1176) **rfratto**: docs: add example and documentation about using JMESPath literals
* **Docs** [1139](https://github.com/grafana/loki/pull/1139) **joe-elliott**: Moved client docs and add serilog example
* **Docs** [1132](https://github.com/grafana/loki/pull/1132) **kailwallin**: FixedTypo.Update README.md
* **Docs** [1130](https://github.com/grafana/loki/pull/1130) **pracucci**: docs: fix Promtail / Loki capitalization
* **Docs** [1129](https://github.com/grafana/loki/pull/1129) **pracucci**: docs: clarified the relation between retention period and table period
* **Docs** [1124](https://github.com/grafana/loki/pull/1124) **geowa4**: Client recommendations documentation tweaks
* **Docs** [1106](https://github.com/grafana/loki/pull/1106) **cyriltovena**: Add fluent-bit missing link in the main documentation page.
* **Docs** [1099](https://github.com/grafana/loki/pull/1099) **pracucci**: docs: improve table manager documentation
* **Docs** [1094](https://github.com/grafana/loki/pull/1094) **rfratto**: docs: update stages README with the docker and cri stages
* **Docs** [1091](https://github.com/grafana/loki/pull/1091) **daixiang0**: docs(stage): add docker and cri
* **Docs** [1077](https://github.com/grafana/loki/pull/1077) **daixiang0**: doc(fluent-bit): add missing namespace
* **Docs** [1073](https://github.com/grafana/loki/pull/1073) **flouthoc**: Re Fix Docs: PR https://github.com/grafana/loki/pull/1053 got erased due to force push.
* **Docs** [1069](https://github.com/grafana/loki/pull/1069) **daixiang0**: doc: unify GOPATH
* **Docs** [1068](https://github.com/grafana/loki/pull/1068) **daixiang0**: doc: skip jb init when using Tanka
* **Docs** [1067](https://github.com/grafana/loki/pull/1067) **rfratto**: Fix broken links to docs in README.md
* **Docs** [1064](https://github.com/grafana/loki/pull/1064) **jonaskello**: Fix spelling of HTTP header
* **Docs** [1063](https://github.com/grafana/loki/pull/1063) **rfratto**: docs: fix deprecated warning in api.md
* **Docs** [1060](https://github.com/grafana/loki/pull/1060) **rfratto**: Add Drone CI badge to README.md
* **Docs** [1053](https://github.com/grafana/loki/pull/1053) **flouthoc**: Fix Docs: Change Imagepull policy to IfNotpresent / Add loki-canary b…
* **Docs** [1048](https://github.com/grafana/loki/pull/1048) **wassan128**: Loki: Fix README link
* **Docs** [1042](https://github.com/grafana/loki/pull/1042) **daixiang0**: doc(ksonnet): include ksonnet-lib
* **Docs** [1039](https://github.com/grafana/loki/pull/1039) **sh0rez**: doc(production): replace ksonnet with Tanka
* **Docs** [1036](https://github.com/grafana/loki/pull/1036) **sh0rez**: feat: -version flag
* **Docs** [1025](https://github.com/grafana/loki/pull/1025) **oddlittlebird**: Update CONTRIBUTING.md
* **Docs** [1024](https://github.com/grafana/loki/pull/1024) **oddlittlebird**: Update README.md
* **Docs** [1014](https://github.com/grafana/loki/pull/1014) **polar3130**: Fix a link to correct doc and fix a typo
* **Docs** [1006](https://github.com/grafana/loki/pull/1006) **slim-bean**: fixing lots of broken links and a few typos
* **Docs** [1005](https://github.com/grafana/loki/pull/1005) **SmilingNavern**: Fix links to correct doc
* **Docs** [1004](https://github.com/grafana/loki/pull/1004) **rfratto**: docs: fix example with pulling systemd logs
* **Docs** [1003](https://github.com/grafana/loki/pull/1003) **oddlittlebird**: Loki: Update README.md
* **Docs** [984](https://github.com/grafana/loki/pull/984) **tomgs**: Changing "Usage" link in main readme after docs change
* **Docs** [983](https://github.com/grafana/loki/pull/983) **daixiang0**: update positions.yaml location reference
* **Docs** [982](https://github.com/grafana/loki/pull/982) **rfratto**: Documentation Rewrite
* **Docs** [961](https://github.com/grafana/loki/pull/961) **worr**: doc: Add permissions that IAM roles for Loki need
* **Docs** [933](https://github.com/grafana/loki/pull/933) **pracucci**: doc: move promtail doc into dedicated subfolder
* **Docs** [924](https://github.com/grafana/loki/pull/924) **pracucci**: doc: promtail known failure modes
* **Docs** [910](https://github.com/grafana/loki/pull/910) **slim-bean**: docs(build): Update docs around releasing and fix bug in version updating script
* **Docs** [850](https://github.com/grafana/loki/pull/850) **sh0rez**: docs: general documentation rework

## Build

* **Build** [1157](https://github.com/grafana/loki/pull/1157) **daixiang0**: Update golint
* **Build** [1133](https://github.com/grafana/loki/pull/1133) **daixiang0**: bump up golangci to 1.20
* **Build** [1121](https://github.com/grafana/loki/pull/1121) **pracucci**: Publish loki-canary binaries on release
* **Build** [1054](https://github.com/grafana/loki/pull/1054) **pstibrany**: Fix dep check warnings by running dep ensure
* **Build/release** [1018](https://github.com/grafana/loki/pull/1018) **slim-bean**: updating the image version for loki-canary and adding the version increment to the release_prepare script
* **Build/CI** [997](https://github.com/grafana/loki/pull/997) **slim-bean**: full circle
* **Build/CI** [996](https://github.com/grafana/loki/pull/996) **rfratto**: ci/drone: fix deploy command by escaping double quotes in JSON body
* **Build/CI** [995](https://github.com/grafana/loki/pull/995) **slim-bean**: use the loki-build-image for calling circle
* **Build/CI** [994](https://github.com/grafana/loki/pull/994) **slim-bean**: Also need bash for the deploy step from drone
* **Build/CI** [993](https://github.com/grafana/loki/pull/993) **slim-bean**: Add make to the alpine image used for calling the circle deploy task from drone.
* **Build/CI** [992](https://github.com/grafana/loki/pull/992) **sh0rez**: chore(packaging): fix GOPATH being overwritten
* **Build/CI** [991](https://github.com/grafana/loki/pull/991) **sh0rez**: chore(packaging): deploy from drone
* **Build/CI** [990](https://github.com/grafana/loki/pull/990) **sh0rez**: chore(ci/cd): breaking the circle
* **Build** [989](https://github.com/grafana/loki/pull/989) **sh0rez**: chore(packaging): simplify tagging
* **Build** [981](https://github.com/grafana/loki/pull/981) **sh0rez**: chore(packaging): loki windows/amd64
* **Build** [958](https://github.com/grafana/loki/pull/958) **daixiang0**: sync release pkgs name with release note
* **Build/CI** [914](https://github.com/grafana/loki/pull/914) **rfratto**: ci: update apt-get before installing deps for rootless step
* **Build** [911](https://github.com/grafana/loki/pull/911) **daixiang0**: optimize image tag script

## Deployment

* **Ksonnet** [1023](https://github.com/grafana/loki/pull/1023) **slim-bean**: make promtail daemonset name configurable
* **Ksonnet** [1021](https://github.com/grafana/loki/pull/1021) **rfratto**: ksonnet: update memcached and memcached-exporter images
* **Ksonnet** [1020](https://github.com/grafana/loki/pull/1020) **rfratto**: ksonnet: use consistent hashing in memcached client configs
* **Ksonnet** [1017](https://github.com/grafana/loki/pull/1017) **slim-bean**: make promtail configmap name configurable
* **Ksonnet** [946](https://github.com/grafana/loki/pull/946) **rfratto**: ksonnet: remove prefix from kvstore.consul settings in loki config
* **Ksonnet** [926](https://github.com/grafana/loki/pull/926) **slim-bean**: feat(promtail): Make cluster role configurable
<!-- -->
* **Helm** [1174](https://github.com/grafana/loki/pull/1174) **rally25rs**: loki-stack: Add release name to prometheus service name.
* **Helm** [1152](https://github.com/grafana/loki/pull/1152) **nicr9**: docs(helm): fix broken link to grafana datasource
* **Helm** [1134](https://github.com/grafana/loki/pull/1134) **minhdanh**: Helm chart: Allow additional scrape_configs to be added
* **Helm** [1111](https://github.com/grafana/loki/pull/1111) **ekarlso**: helm: Add support for passing arbitrary secrets
* **Helm** [1110](https://github.com/grafana/loki/pull/1110) **marcosnils**: Bump grafana image in loki helm chart
* **Helm** [1104](https://github.com/grafana/loki/pull/1104) **marcosnils**: <Examples>: Deploy prometheus from helm chart
* **Helm** [1058](https://github.com/grafana/loki/pull/1058) **polar3130**: Helm: Remove default value of storageClassName in loki/loki helm chart
* **Helm** [1056](https://github.com/grafana/loki/pull/1056) **polar3130**: Helm: Fix the reference error of loki/loki helm chart
* **Helm** [967](https://github.com/grafana/loki/pull/967) **makocchi-git**: helm chart: Add missing operator to promtail
* **Helm** [937](https://github.com/grafana/loki/pull/937) **minhdanh**: helm chart: Add support for additional labels and scrapeTimeout for serviceMonitors
* **Helm** [909](https://github.com/grafana/loki/pull/909) **angelbarrera92**: Feature: Add extra containers to loki helm chart
* **Helm** [855](https://github.com/grafana/loki/pull/855) **ikeeip**: set helm chart appVersion while release
* **Helm** [675](https://github.com/grafana/loki/pull/675) **cyriltovena**: Helm default ingester config

## Loki Canary

* **Loki-canary** [1137](https://github.com/grafana/loki/pull/1137) **slim-bean**: Add some additional logging to the canary on queries
* **Loki-canary** [1131](https://github.com/grafana/loki/pull/1131) **rfratto**: pkg/canary: use default HTTP client when reading from Loki

## Logcli

* **Logcli** [1168](https://github.com/grafana/loki/pull/1168) **sh0rez**: feat(cli): order flags by categories
* **Logcli** [1115](https://github.com/grafana/loki/pull/1115) **pracucci**: logcli: introduced QueryStringBuilder utility to clean up query string encoding
* **Logcli** [1103](https://github.com/grafana/loki/pull/1103) **pracucci**: logcli: added --step support to query command
* **Logcli** [987](https://github.com/grafana/loki/pull/987) **joe-elliott**: Logcli: Add Support for New Query Path

## Tooling

* **Dashboards** [1188](https://github.com/grafana/loki/pull/1188) **joe-elliott**: Adding Operational dashboards
* **Dashboards** [1143](https://github.com/grafana/loki/pull/1143) **joe-elliott**: Improved compression ratio histogram
* **Dashboards** [1126](https://github.com/grafana/loki/pull/1126) **joe-elliott**: Fix Loki Chunks Dashboard
* **Tools** [1108](https://github.com/grafana/loki/pull/1108) **joe-elliott**: Updated push path to current prod

## Plugins

* **DockerDriver** [972](https://github.com/grafana/loki/pull/972) **cyriltovena**: Add stream label to docker driver
* **DockerDriver** [971](https://github.com/grafana/loki/pull/971) **cyriltovena**: Allow to pass max-size and max-file to the docker driver
* **DockerDriver** [970](https://github.com/grafana/loki/pull/970) **mindfl**: docker-driver compose labels support
<!-- -->
* **Fluentd** [928](https://github.com/grafana/loki/pull/928) **candlerb**: fluent-plugin-grafana-loki: Escape double-quotes in labels, and suppress labels with value nil
<!-- -->
* **Fluent Bit** [1155](https://github.com/grafana/loki/pull/1155) **cyriltovena**: rollback fluent-bit push path until we release 0.4
* **Fluent Bit** [1096](https://github.com/grafana/loki/pull/1096) **JensErat**: fluent-bit: edge case tests
* **Fluent Bit** [847](https://github.com/grafana/loki/pull/847) **cosmo0920**: fluent-bit shared object go plugin

## Misc

Loki is now using a Bot to help keep issues and PR's pruned based on age/relevancy.  Please don't hesitate to comment on an issue or PR that you think was closed by the stale-bot which you think should remain open!!

* **Github** [965](https://github.com/grafana/loki/pull/965) **rfratto**: Change label used to keep issues from being marked as stale to keepalive
* **Github** [964](https://github.com/grafana/loki/pull/964) **rfratto**: Add probot-stale configuration to close stale issues.











# 0.3.0 (2019-08-16)

### Features/Enhancements


* **Loki** [877](https://github.com/grafana/loki/pull/877) **pracucci**: loki: Improve Tailer loop
* **Loki** [870](https://github.com/grafana/loki/pull/870) **sandlis**: bigtable-backup: update docker image for bigtable-backup tool
* **Loki** [862](https://github.com/grafana/loki/pull/862) **sandlis**: live-tailing: preload all the historic entries before query context is cancelled
* **Loki** [858](https://github.com/grafana/loki/pull/858) **pracucci**: loki: removed unused TestGZIPCompression
* **Loki** [854](https://github.com/grafana/loki/pull/854) **adityacs**: Readiness probe for querier
* **Loki** [851](https://github.com/grafana/loki/pull/851) **cyriltovena**: Add readiness probe to distributor deployment.
* **Loki** [894](https://github.com/grafana/loki/pull/894) **rfratto**: ksonnet: update ingester config to transfer chunks on rollout
<!-- -->
* **Build** [901](https://github.com/grafana/loki/pull/901) **sh0rez**: chore(packaging): set tag length to 7
* **Build** [900](https://github.com/grafana/loki/pull/900) **sh0rez**: chore(ci/cd): fix grafanasaur credentials and CircleCI image build
* **Build** [891](https://github.com/grafana/loki/pull/891) **sh0rez**: chore(ci/cd): build containers using drone.io
* **Build** [888](https://github.com/grafana/loki/pull/888) **rfratto**: Makefile: disable building promtail with systemd support on non-amd64 platforms
* **Build** [887](https://github.com/grafana/loki/pull/887) **slim-bean**: chore(packaging): Dockerfile make avoid containers
* **Build** [886](https://github.com/grafana/loki/pull/886) **sh0rez**: chore(packaging): wrong executable format
* **Build** [855](https://github.com/grafana/loki/pull/855) **ikeeip**: set helm chart appVersion while release
<!-- -->
* **Promtail** [856](https://github.com/grafana/loki/pull/856) **martinbaillie**: promtail: Add ServiceMonitor and headless Service
* **Promtail** [809](https://github.com/grafana/loki/pull/809) **rfratto**: Makefile: build promtail with CGO_ENABLED if GOHOSTOS=GOOS=linux
* **Promtail** [730](https://github.com/grafana/loki/pull/730) **rfratto**: promtail: Add systemd journal support

> 809, 730 NOTE: Systemd journal support is currently limited to amd64 images, arm support should come in the future when the transition to building the arm image and binaries is done natively via an arm container
<!-- -->
* **Docs** [896](https://github.com/grafana/loki/pull/896) **dalance**: docs: fix link format
* **Docs** [876](https://github.com/grafana/loki/pull/876) **BouchaaraAdil**: update Docs: update Retention section on Operations doc file
* **Docs** [864](https://github.com/grafana/loki/pull/864) **temal-**: docs: Replace old values in operations.md
* **Docs** [853](https://github.com/grafana/loki/pull/853) **cyriltovena**: Add governance documentation
<!-- -->
* **Deployment** [874](https://github.com/grafana/loki/pull/874) **slim-bean**: make our ksonnet a little more modular by parameterizing the chunk and index stores
* **Deployment** [857](https://github.com/grafana/loki/pull/857) **slim-bean**: Reorder relabeling rules to prevent pod label from overwriting config define labels

> 857 POSSIBLY BREAKING: If you relied on a custom pod label to overwrite one of the labels configured by the other sections of the scrape config: `job`, `namespace`, `instance`, `container_name` and/or `__path__`, this will no longer happen, the custom pod labels are now loaded first and will be overwritten by any of these listed labels.


### Fixes

* **Loki** [897](https://github.com/grafana/loki/pull/897) **pracucci**: Fix panic in tailer when an ingester is removed from the ring while tailing
* **Loki** [880](https://github.com/grafana/loki/pull/880) **cyriltovena**: fix a bug where nil line buffer would be put back
* **Loki** [859](https://github.com/grafana/loki/pull/859) **pracucci**: loki: Fixed out of order entries allowed in a chunk on edge case
<!-- -->
* **Promtail** [893](https://github.com/grafana/loki/pull/893) **rfratto**: pkg/promtail/positions: remove executable bit from positions file
<!-- -->
* **Deployment** [867](https://github.com/grafana/loki/pull/867) **slim-bean**: Update read dashboard to include only query and label query routes
* **Deployment** [865](https://github.com/grafana/loki/pull/865) **sandlis**: fix broken jsonnet for querier
<!-- -->
* **Canary** [889](https://github.com/grafana/loki/pull/889) **slim-bean**: fix(canary): Fix Flaky Tests
<!-- -->
* **Pipeline** [869](https://github.com/grafana/loki/pull/869) **jojohappy**: Pipeline: Fixed labels process test with same objects
<!-- -->
* **Logcli** [863](https://github.com/grafana/loki/pull/863) **adityacs**: Fix Nolabels parse metrics


# 0.2.0 (2019-08-02)

There were over 100 PR's merged since 0.1.0 was released, here's a highlight:

### Features / Enhancements

* **Loki**:  [521](https://github.com/grafana/loki/pull/521) Query label values and names are now fetched from the store.
* **Loki**:  [541](https://github.com/grafana/loki/pull/541) Improvements in live tailing of logs.
* **Loki**: [713](https://github.com/grafana/loki/pull/713) Storage memory improvement.
* **Loki**: [764](https://github.com/grafana/loki/pull/764) Tailing can fetch previous logs for context.
* **Loki**: [782](https://github.com/grafana/loki/pull/782) Performance improvement: Query storage by iterating through chunks in batches.
* **Loki**: [788](https://github.com/grafana/loki/pull/788) Querier timeouts.
* **Loki**: [794](https://github.com/grafana/loki/pull/794) Support ingester chunk transfer on shutdown.
* **Loki**: [729](https://github.com/grafana/loki/pull/729) Bigtable backup tool support.
<!-- -->
* **Pipeline**: [738](https://github.com/grafana/loki/pull/738) Added a template stage for manipulating label values.
* **Pipeline**: [732](https://github.com/grafana/loki/pull/732) Support for Unix timestamps.
* **Pipeline**: [760](https://github.com/grafana/loki/pull/760) Support timestamps without year.
<!-- -->
* **Helm**:  [641](https://github.com/grafana/loki/pull/641) Helm integration testing.
* **Helm**: [824](https://github.com/grafana/loki/pull/824) Add service monitor.
* **Helm**: [830](https://github.com/grafana/loki/pull/830) Customize namespace.
<!-- -->
* **Docker-Plugin**: [663](https://github.com/grafana/loki/pull/663) Created a Docker logging driver plugin.
<!-- -->
* **Fluent-Plugin**: [669](https://github.com/grafana/loki/pull/669) Ability to specify keys to remove.
* **Fluent-Plugin**: [709](https://github.com/grafana/loki/pull/709) Multi-worker support.
* **Fluent-Plugin**: [792](https://github.com/grafana/loki/pull/792) Add prometheus for metrics and update gems.
<!-- -->
* **Build**: [668](https://github.com/grafana/loki/pull/668),[762](https://github.com/grafana/loki/pull/762) Build multiple architecture containers.
<!-- -->
* **Loki-Canary**: [772](https://github.com/grafana/loki/pull/772) Moved into Loki project.

### Bugfixes

There were many fixes, here are a few of the most important:

* **Promtail**: [650](https://github.com/grafana/loki/pull/650) Build on windows.
* **Fluent-Plugin**: [667](https://github.com/grafana/loki/pull/667) Rename fluent plugin.
* **Docker-Plugin**: [813](https://github.com/grafana/loki/pull/813) Fix panic for newer docker version (18.09.7+).


# 0.1.0 (2019-06-03)

First (beta) Release!<|MERGE_RESOLUTION|>--- conflicted
+++ resolved
@@ -58,17 +58,13 @@
 * [9463](https://github.com/grafana/loki/pull/9463) **Totalus**: Fix OpenStack Swift client object listing to fetch all the objects properly.
 * [9495](https://github.com/grafana/loki/pull/9495) **thampiotr**: Promtail: Fix potential goroutine leak in file tailer.
 * [9650](https://github.com/grafana/loki/pull/9650) **ashwanthgoli**: Config: ensure storage config defaults apply to named stores.
-<<<<<<< HEAD
-* [9629](https://github.com/grafana/loki/pull/9629) **periklis**: Fix duplicate label values from ingester streams.
-* [9705](https://github.com/grafana/loki/pull/9629) **honganan**: Frontend Pagination: Fix a bug which in certain cases of limited log query can yield incorrect topN limits leading to skipped log lines.
-=======
->>>>>>> 94f05974
 * [9757](https://github.com/grafana/loki/pull/9757) **sandeepsukhani**: Frontend Caching: Fix a bug in negative logs results cache causing Loki to unexpectedly send empty/incorrect results.
 * [9754](https://github.com/grafana/loki/pull/9754) **ashwanthgoli**: Fixes an issue with indexes becoming unqueriable if the index prefix is different from the one configured in the latest period config.
 * [9763](https://github.com/grafana/loki/pull/9763) **ssncferreira**: Fix the logic of the `offset` operator for downstream queries on instant query splitting of (range) vector aggregation expressions containing an offset.
 * [9773](https://github.com/grafana/loki/pull/9773) **ssncferreira**: Fix instant query summary statistic's `splits` corresponding to the number of subqueries a query is split into based on `split_queries_by_interval`.
 * [9949](https://github.com/grafana/loki/pull/9949) **masslessparticle**: Fix pipelines to clear caches when tailing to avoid resource exhaustion.
 * [9936](https://github.com/grafana/loki/pull/9936) **masslessparticle**: Fix the way query stages are reordered when `unpack` is present.
+* [9705](https://github.com/grafana/loki/pull/9705) **honganan**: Frontend Pagination: Fix a bug which in certain cases of limited log query can yield incorrect topN limits leading to skipped log lines.
 
 ##### Changes
 
