## Main

<<<<<<< HEAD
* [5057](https://github.com/grafana/loki/pull/5057) **cstyan**: Add a metric to Azure Blob Storage client to track total egress bytes
=======
* [5067](https://github.com/grafana/loki/pull/5057) **cstyan**: Add a metric to Azure Blob Storage client to track total egress bytes
>>>>>>> a5c544e7
* [4950](https://github.com/grafana/loki/pull/4950) **DylanGuedes**: Implement common instance addr/net interface
* [4949](https://github.com/grafana/loki/pull/4949) **ssncferreira**: Add query `queueTime` metric to statistics and metrics.go
* [4938](https://github.com/grafana/loki/pull/4938) **DylanGuedes**: Implement ring status page for the distributor
* [5023](https://github.com/grafana/loki/pull/5023) **ssncferreira**: Move `querier.split-queries-by-interval` to a per-tenant configuration
* [4993](https://github.com/grafana/loki/pull/4926) **thejosephstevens**: Fix parent of wal and wal_cleaner in loki ruler config docs
* [4933](https://github.com/grafana/loki/pull/4933) **jeschkies**: Support matchers in series label values query.
* [4926](https://github.com/grafana/loki/pull/4926) **thejosephstevens**: Fix comment in Loki module loading for accuracy
* [4920](https://github.com/grafana/loki/pull/4920) **chaudum**: Add `-list-targets` command line flag to list all available run targets
* [4860](https://github.com/grafana/loki/pull/4860) **cyriltovena**: Add rate limiting and metrics to hedging
* [4865](https://github.com/grafana/loki/pull/4865) **taisho6339**: Fix duplicate registry.MustRegister call in Promtail Kafka
* [4845](https://github.com/grafana/loki/pull/4845) **chaudum** Return error responses consistently as JSON
* [4826](https://github.com/grafana/loki/pull/4826) **cyriltovena**: Adds the ability to hedge storage requests.
* [4828](https://github.com/grafana/loki/pull/4282) **chaudum**: Set correct `Content-Type` header in query response
* [4832](https://github.com/grafana/loki/pull/4832) **taisho6339**: Use http prefix path correctly in Promtail
* [4794](https://github.com/grafana/loki/pull/4794) **taisho6339**: Aggregate inotify watcher to file target manager
* [4663](https://github.com/grafana/loki/pull/4663) **taisho6339**: Add SASL&mTLS authentication support for Kafka in Promtail
* [4745](https://github.com/grafana/loki/pull/4745) **taisho6339**: Expose Kafka message key in labels
* [4736](https://github.com/grafana/loki/pull/4736) **sandeepsukhani**: allow applying retention at different interval than compaction
* [4744](https://github.com/grafana/loki/pull/4744) **cyriltovena**: Promtail: Adds GELF UDP support.
* [4741](https://github.com/grafana/loki/pull/4741) **sandeepsukhani**: index cleanup fixes while applying retention
* [4813](https://github.com/grafana/loki/pull/4813) **cyriltovena**: Promtail: Adds the ability to pull logs from Cloudflare.
* [4853](https://github.com/grafana/loki/pull/4853) **sandeepsukhani**: recreate compacted boltdb files from compactor to reduce storage space usage
* [4875](https://github.com/grafana/loki/pull/4875) **trevorwhitney**: Loki: fix bug where common replication factor wasn't always getting applied
* [4892](https://github.com/grafana/loki/pull/4892) **cristaloleg**: Loki: upgrade cristalhq/hedgedhttp from v0.6.0 to v0.7.0
* [4902](https://github.com/grafana/loki/pull/4902) **cyriltovena**: Fixes 500 when query is outside of max_query_lookback.
* [4904](https://github.com/grafana/loki/pull/4904) **bboreham**: Fixes rare race condition that could crash an ingester.
* [4942](https://github.com/grafana/loki/pull/4942) **cyriltovena**: Allow to disable HTTP/2 for GCS.
* [4876](https://github.com/grafana/loki/pull/4876) **trevorwhitney**: Docs: add simple, scalable example using docker-compose

# 2.4.1 (2021/11/07)

Release notes for 2.4.1 can be found on the [release notes page](https://grafana.com/docs/loki/latest/release-notes/v2-4/)

### All Changes

* [4687](https://github.com/grafana/loki/pull/4687) **owen-d**: overrides checks for nil tenant limits on AllByUserID
* [4683](https://github.com/grafana/loki/pull/4683) **owen-d**: Adds replication_factor doc to common config
* [4681](https://github.com/grafana/loki/pull/4681) **slim-bean**: Loki: check new Read target when initializing boltdb-shipper store

# 2.4.0 (2021/11/05)

Release notes for 2.4.0 can be found on the [release notes page](https://grafana.com/docs/loki/latest/release-notes/v2-4/)

### All Changes

Here is a list of all changes included in 2.4.0.

#### Loki

* [4649](https://github.com/grafana/loki/pull/4649) **cstyan**: Instrument s3 client DeleteObject requests.
* [4643](https://github.com/grafana/loki/pull/4643) **trevorwhitney**: compactor depends on memberlist for memberlist ring option
* [4642](https://github.com/grafana/loki/pull/4642) **slim-bean**: Loki: fix handling of tail requests when using target `all` or `read`
* [4641](https://github.com/grafana/loki/pull/4641) **ssncferreira**: Migration to dskit/ring
* [4638](https://github.com/grafana/loki/pull/4638) **DylanGuedes**: Loki: Revert distributor defaulting to `inmemory`
* [4635](https://github.com/grafana/loki/pull/4635) **owen-d**: dont try to use the scheduler ring when a downstream url is configured
* [4630](https://github.com/grafana/loki/pull/4630) **chaudum**: Allow HTTP POST requests on ring pages
* [4627](https://github.com/grafana/loki/pull/4627) **slim-bean**: Loki: Explicitly define allowed HTTP methods on HTTP endpoints
* [4625](https://github.com/grafana/loki/pull/4625) **sandeepsukhani**: Logs deletion fixes
* [4617](https://github.com/grafana/loki/pull/4617) **trevorwhitney**: Add common ring configuration
* [4615](https://github.com/grafana/loki/pull/4615) **owen-d**: uses ring.Write instead of ring.WriteNoExtend for compactor ring checks
* [4614](https://github.com/grafana/loki/pull/4614) **slim-bean**: Loki: query scheduler should send shutdown to frontends when ReplicationSet changes
* [4608](https://github.com/grafana/loki/pull/4608) **trevorwhitney**: default ingester final sleep to 0 unless otherwise specified
* [4607](https://github.com/grafana/loki/pull/4607) **owen-d**: improves scheduler & compactor ringwatcher checks
* [4603](https://github.com/grafana/loki/pull/4603) **garrettlish**: add date time sprig template functions in logql label/line formatter
* [4598](https://github.com/grafana/loki/pull/4598) **kavirajk**: Fix `ip` matcher lexer to differentiate filter from identifier
* [4596](https://github.com/grafana/loki/pull/4596) **owen-d**: Ignore validity window during wal replay
* [4595](https://github.com/grafana/loki/pull/4595) **owen-d**: Cleans up redundant setting of stream.unorderedWrites=true during replay
* [4594](https://github.com/grafana/loki/pull/4594) **owen-d**: Enable unordered_writes by default
* [4593](https://github.com/grafana/loki/pull/4593) **taisho6339**: Respect gRPC context error when handling errors
* [4592](https://github.com/grafana/loki/pull/4592) **owen-d**: introduces "entry too far behind" instrumentation for unordered writes
* [4589](https://github.com/grafana/loki/pull/4589) **owen-d**: replaces fallthrough statement in InitFrontend
* [4586](https://github.com/grafana/loki/pull/4586) **dannykopping**: Configuring query-frontend interface names with loopback device
* [4585](https://github.com/grafana/loki/pull/4585) **sandeepsukhani**: set wal dir to /loki/wal in docker config
* [4577](https://github.com/grafana/loki/pull/4577) **taisho6339**: Respect shard number in series api
* [4574](https://github.com/grafana/loki/pull/4574) **slim-bean**: Loki: Add a ring to the compactor used to control concurrency when not running standalone
* [4573](https://github.com/grafana/loki/pull/4573) **sandeepsukhani**: validate default limits config with other configs at startup
* [4570](https://github.com/grafana/loki/pull/4570) **DylanGuedes**: Loki: Append loopback to ingester net interface default list
* [4569](https://github.com/grafana/loki/pull/4569) **DylanGuedes**: Config: Change default RejectOldSamplesMaxAge from 14d to 7d
* [4563](https://github.com/grafana/loki/pull/4563) **cyriltovena**: Fixes the Series function to handle properly sharding.
* [4554](https://github.com/grafana/loki/pull/4554) **cyriltovena**: Fixes a panic in the labels API when no parameters are supplied.
* [4550](https://github.com/grafana/loki/pull/4550) **cyriltovena**: Fixes an edge case in the batch chunk iterator.
* [4546](https://github.com/grafana/loki/pull/4546) **slim-bean**: Loki: Apply the ingester ring config to all other rings (distributor, ruler, query-scheduler)
* [4545](https://github.com/grafana/loki/pull/4545) **trevorwhitney**: Fix race condition in Query Scheduler ring with frontend/worker
* [4543](https://github.com/grafana/loki/pull/4543) **trevorwhitney**: Change a few default config values and improve application of common storage config
* [4542](https://github.com/grafana/loki/pull/4542) **owen-d**: only exports tenant limits which differ from defaults and export defa…
* [4531](https://github.com/grafana/loki/pull/4531) **JordanRushing**: Add quick nil check in TenantLimits for runtime_config
* [4529](https://github.com/grafana/loki/pull/4529) **owen-d**: correctly sets subservicesWatcher on scheduler
* [4525](https://github.com/grafana/loki/pull/4525) **owen-d**: Safely checks read ring for potentially nil scheduler
* [4524](https://github.com/grafana/loki/pull/4524) **dannykopping**: Clarify error message when no valid target scrape config is defined for `promtail` job
* [4520](https://github.com/grafana/loki/pull/4520) **JordanRushing**: Introduce `overrides-exporter` module to Loki
* [4519](https://github.com/grafana/loki/pull/4519) **DylanGuedes**: Loki: Enable FIFO cache by default
* [4518](https://github.com/grafana/loki/pull/4518) **slim-bean**: Loki: Fix bug where items are returned to a sync.Pool incorrectly
* [4510](https://github.com/grafana/loki/pull/4510) **lingpeng0314**: add group_{left,right} to LogQL
* [4508](https://github.com/grafana/loki/pull/4508) **trevorwhitney**: Apply better defaults when boltdb shipper is being used
* [4498](https://github.com/grafana/loki/pull/4498) **trevorwhitney**: Feature: add virtual read and write targets
* [4487](https://github.com/grafana/loki/pull/4487) **cstyan**: Update go.mod to go 1.17
* [4484](https://github.com/grafana/loki/pull/4484) **dannykopping**: Replacing go-kit/kit/log with go-kit/log
* [4482](https://github.com/grafana/loki/pull/4482) **owen-d**: always expose loki_build_info
* [4479](https://github.com/grafana/loki/pull/4479) **owen-d**: restores for state at seconds(now-forDuration)
* [4478](https://github.com/grafana/loki/pull/4478) **replay**: Update cortex to newer version
* [4473](https://github.com/grafana/loki/pull/4473) **trevorwhitney**: Configuration: add a common config section for object storage
* [4457](https://github.com/grafana/loki/pull/4457) **kavirajk**: Fix return values of Matrix and Vector during query range in QueryShardingMiddleware
* [4453](https://github.com/grafana/loki/pull/4453) **liguozhong**: [querier] s3: add getObject retry
* [4446](https://github.com/grafana/loki/pull/4446) **garrettlish**: make LogQL syntax scope from private to public
* [4443](https://github.com/grafana/loki/pull/4443) **DylanGuedes**: Loki: Change how push API checks for contentType
* [4440](https://github.com/grafana/loki/pull/4440) **DylanGuedes**: Loki: Override distributor's default ring KV store
* [4437](https://github.com/grafana/loki/pull/4437) **dannykopping**: Ruler: Do not clear remote-write HTTP client config
* [4436](https://github.com/grafana/loki/pull/4436) **JordanRushing**: Add metric prefix changes for chunk store and runtime config to upgrading.md
* [4435](https://github.com/grafana/loki/pull/4435) **trevorwhitney**: Change default values for two GRPC setting we have to set so the queriers can connect to a frontend or scheduler
* [4433](https://github.com/grafana/loki/pull/4433) **trevorwhitney**: Add more tests around config parsing changes from common config PR
* [4432](https://github.com/grafana/loki/pull/4432) **owen-d**: tests checkpoints immediately and gives more of a time buffer
* [4431](https://github.com/grafana/loki/pull/4431) **dannykopping**: Ruler: Overwrite instead of merge remote-write headers
* [4429](https://github.com/grafana/loki/pull/4429) **dannykopping**: Ruler: Refactoring remote-write config overrides
* [4424](https://github.com/grafana/loki/pull/4424) **slim-bean**: Loki: Add a ring to the query scheduler to allow discovery via the ring as an alternative to DNS
* [4421](https://github.com/grafana/loki/pull/4421) **owen-d**: Safe per tenant overrides loading
* [4415](https://github.com/grafana/loki/pull/4415) **DylanGuedes**: Loki: Change default limits to common values
* [4413](https://github.com/grafana/loki/pull/4413) **trevorwhitney**: add compactor working dir to auto-configured file paths
* [4411](https://github.com/grafana/loki/pull/4411) **slim-bean**: Loki: Bug: frontend waiting on results which would never come
* [4400](https://github.com/grafana/loki/pull/4400) **trevorwhitney**: auto-apply memberlist ring config when join_members provided
* [4391](https://github.com/grafana/loki/pull/4391) **garrettlish**: add on and ignoring clauses in binOpExpr
* [4388](https://github.com/grafana/loki/pull/4388) **trevorwhitney**: default chunk target size to ~1MB~ 1.5MB
* [4367](https://github.com/grafana/loki/pull/4367) **owen-d**: removes deprecated duplicate per stream rate limit fields
* [4364](https://github.com/grafana/loki/pull/4364) **dannykopping**: Ruler: improve control over marshaling relabel.Config
* [4354](https://github.com/grafana/loki/pull/4354) **dannykopping**: Ruler: adding `pkg/metrics` from agent
* [4349](https://github.com/grafana/loki/pull/4349) **JordanRushing**: Add recovery middleware to Ingester; re-add recovery middleware to Querier when not running in standalone mode
* [4348](https://github.com/grafana/loki/pull/4348) **trevorwhitney**: allow ingester and distributor to run on same instance
* [4347](https://github.com/grafana/loki/pull/4347) **slim-bean**: Loki: Common Config
* [4344](https://github.com/grafana/loki/pull/4344) **dannykopping**: Ruler: per-tenant WAL
* [4327](https://github.com/grafana/loki/pull/4327) **aknuds1**: Chore: Use dskit/limiter
* [4322](https://github.com/grafana/loki/pull/4322) **owen-d**: Hotfix #4308 into k62
* [4321](https://github.com/grafana/loki/pull/4321) **owen-d**: Hotfix #4308 into k61
* [4313](https://github.com/grafana/loki/pull/4313) **aknuds1**: Chore: Use middleware package from dskit
* [4312](https://github.com/grafana/loki/pull/4312) **aknuds1**: Chore: Use dskit/grpcclient
* [4308](https://github.com/grafana/loki/pull/4308) **cyriltovena**: Fixes the pattern parser validation.
* [4304](https://github.com/grafana/loki/pull/4304) **aknuds1**: Chore: Reformat Go files
* [4302](https://github.com/grafana/loki/pull/4302) **cyriltovena**: Fixes a bug in the block cache code.
* [4301](https://github.com/grafana/loki/pull/4301) **trevorwhitney**: Feature: allow querier and query frontend targets to run on same process
* [4295](https://github.com/grafana/loki/pull/4295) **aknuds1**: Chore: Upgrade dskit
* [4289](https://github.com/grafana/loki/pull/4289) **kavirajk**: Add custom UnmarshalJSON for bytesize type
* [4282](https://github.com/grafana/loki/pull/4282) **chaudum**: Chore: Update Cortex and use kv package from grafana/dskit
* [4276](https://github.com/grafana/loki/pull/4276) **chaudum**: Export MemberlistKV field on Loki struct
* [4272](https://github.com/grafana/loki/pull/4272) **taisho6339**: Add count to 'loki_ingester_memory_chunks' when recovery from wal
* [4265](https://github.com/grafana/loki/pull/4265) **owen-d**: remove empty streams after wal replay
* [4255](https://github.com/grafana/loki/pull/4255) **owen-d**: replaces old cortex_chunk_store prefix with loki_chunk_store
* [4253](https://github.com/grafana/loki/pull/4253) **JordanRushing**: Change prefix for `runtimeconfig` metrics from `cortex_` to `loki_`
* [4251](https://github.com/grafana/loki/pull/4251) **dannykopping**: Runtime config: do not validate nil limits
* [4246](https://github.com/grafana/loki/pull/4246) **JordanRushing**:     Add missing `Inc()` to correctly increment the `dropStage.dropCount` metric on valid dropped log line; update related docs
* [4240](https://github.com/grafana/loki/pull/4240) **bboreham**: Simplify Distributor.push
* [4238](https://github.com/grafana/loki/pull/4238) **liguozhong**: [fix] distributor: fix goroutine leak
* [4236](https://github.com/grafana/loki/pull/4236) **owen-d**: better per stream rate limits configuration options
* [4228](https://github.com/grafana/loki/pull/4228) **owen-d**: bumps per stream default rate limits
* [4227](https://github.com/grafana/loki/pull/4227) **aknuds1**: Chore: Use runtimeconfig from dskit
* [4225](https://github.com/grafana/loki/pull/4225) **aknuds1**: Flagext: Use flagext package from dskit
* [4213](https://github.com/grafana/loki/pull/4213) **owen-d**: Refactor per stream rate limit
* [4212](https://github.com/grafana/loki/pull/4212) **owen-d**: WAL replay discard metrics
* [4211](https://github.com/grafana/loki/pull/4211) **BenoitKnecht**: pkg/storage/chunk/aws: Add s3.http.ca-file option
* [4207](https://github.com/grafana/loki/pull/4207) **cstyan**: Improve error message for stream rate limit.
* [4196](https://github.com/grafana/loki/pull/4196) **56quarters**: Chore: Use services and modules from grafana/dskit
* [4193](https://github.com/grafana/loki/pull/4193) **owen-d**: adds loki_ingester_wal_replay_active metric and records this more acc…
* [4192](https://github.com/grafana/loki/pull/4192) **owen-d**: Cleanup/unordered writes ingester config
* [4191](https://github.com/grafana/loki/pull/4191) **cstyan**: [ingester/stream]: Add a byte stream rate limit.
* [4188](https://github.com/grafana/loki/pull/4188) **aknuds1**: Chore: Upgrade to latest Cortex
* [4185](https://github.com/grafana/loki/pull/4185) **sandeepsukhani**: Canary: allow setting tenant id for querying logs from loki
* [4181](https://github.com/grafana/loki/pull/4181) **owen-d**: initiate grpc health check always
* [4176](https://github.com/grafana/loki/pull/4176) **sokoide**: Authc/z: Enable grpc_client_config to allow mTLS
* [4172](https://github.com/grafana/loki/pull/4172) **sandeepsukhani**: Retention speedup
* [4160](https://github.com/grafana/loki/pull/4160) **owen-d**: safely close nonOverlapping iterators
* [4155](https://github.com/grafana/loki/pull/4155) **owen-d**: Auth followup - Remove unused
* [4153](https://github.com/grafana/loki/pull/4153) **owen-d**: uses more fleshed out cortex auth utility & adds new auth-ignored routes
* [4149](https://github.com/grafana/loki/pull/4149) **owen-d**: add unordered writes to local config
* [4141](https://github.com/grafana/loki/pull/4141) **dannykopping**: Ruler: write meaningful logs when remote-write is disabled or is misconfigured
* [4135](https://github.com/grafana/loki/pull/4135) **slim-bean**: Build: Fix build version info
* [4132](https://github.com/grafana/loki/pull/4132) **owen-d**: Promote/ruler api
* [4130](https://github.com/grafana/loki/pull/4130) **owen-d**: Tenant/unordered
* [4128](https://github.com/grafana/loki/pull/4128) **sandeepsukhani**: add a storage client for boltdb-shipper which would do all the object key management for storage operations
* [4126](https://github.com/grafana/loki/pull/4126) **cstyan**: Allow for loki-canary to generate a percentage of out of order log lines
* [4114](https://github.com/grafana/loki/pull/4114) **owen-d**: Stream iterators account for unordered data
* [4111](https://github.com/grafana/loki/pull/4111) **owen-d**: ingester.index-shards config
* [4107](https://github.com/grafana/loki/pull/4107) **sandeepsukhani**: fix finding tables which would have out of retention data
* [4104](https://github.com/grafana/loki/pull/4104) **owen-d**: Discard/ooo
* [4071](https://github.com/grafana/loki/pull/4071) **jeschkies**: Support frontend V2 with query scheduler.

#### Promtail
* [4599](https://github.com/grafana/loki/pull/4599) **rsteneteg**: [Promtail] resolve issue with promtail not scraping target if only path changed in a simpler way that dont need mutex to sync threads
* [4588](https://github.com/grafana/loki/pull/4588) **owen-d**: regenerates assets from current vfsgen dependency
* [4568](https://github.com/grafana/loki/pull/4568) **cyriltovena**: Promtail Kafka target
* [4567](https://github.com/grafana/loki/pull/4567) **cyriltovena**: Refactor client configs in Promtail.
* [4556](https://github.com/grafana/loki/pull/4556) **james-callahan**: promtail: no need for GCP promtail_instance label now that loki supports out-of-order writes
* [4516](https://github.com/grafana/loki/pull/4516) **lizzzcai**: promtail: update promtail base image to debian:bullseye-slim
* [4507](https://github.com/grafana/loki/pull/4507) **dannykopping**: Promtail: allow for customisable stream lag labels
* [4495](https://github.com/grafana/loki/pull/4495) **sankalp-r**: Promtail: add static labels in stage
* [4461](https://github.com/grafana/loki/pull/4461) **rsteneteg**: Promtail: fix filetarget to not be stuck if no files was detected on startup
* [4346](https://github.com/grafana/loki/pull/4346) **sandeepsukhani**: add logfmt promtail stage to be able to extract data from logfmt formatted log
* [4336](https://github.com/grafana/loki/pull/4336) **ldb**: clients/promtail: Add ndjson and plaintext formats to loki_push
* [4235](https://github.com/grafana/loki/pull/4235) **kavirajk**: Add metrics for gcplog scrape.
* [3907](https://github.com/grafana/loki/pull/3907) **johanfleury**: promtail: add support for TLS/mTLS in syslog receiver

#### Logcli
* [4303](https://github.com/grafana/loki/pull/4303) **cyriltovena**: Allow to run local boltdb queries with logcli.
* [4242](https://github.com/grafana/loki/pull/4242) **chaudum**: cli: Register configuration option `store.max-look-back-period` as CLI argument
* [4203](https://github.com/grafana/loki/pull/4203) **invidian**: cmd/logcli: add --follow flag as an alias for --tail

#### Build
* [4639](https://github.com/grafana/loki/pull/4639) **slim-bean**: Build: simplify how protos are built
* [4609](https://github.com/grafana/loki/pull/4609) **slim-bean**: Build: Update CODEOWNERS to put Karen back in charge of the docs
* [4541](https://github.com/grafana/loki/pull/4541) **cstyan**: Fix drone ECR publish.
* [4481](https://github.com/grafana/loki/pull/4481) **cstyan**: Update golang and loki-build-image image versions.
* [4480](https://github.com/grafana/loki/pull/4480) **cstyan**: Add drone build job for lambda-promtail images.
* [4462](https://github.com/grafana/loki/pull/4462) **cstyan**: Update loki-build-image to drone 1.4.0
* [4373](https://github.com/grafana/loki/pull/4373) **jeschkies**: Instruct how to sign `drone.yml`.
* [4358](https://github.com/grafana/loki/pull/4358) **JordanRushing**: Add DroneCI pipeline stage to validate loki example configs; create example configuration files
* [4353](https://github.com/grafana/loki/pull/4353) **dannykopping**: CI: Fixing linter deprecations
* [4286](https://github.com/grafana/loki/pull/4286) **slim-bean**: Build: Tweak stalebot message
* [4252](https://github.com/grafana/loki/pull/4252) **slim-bean**: Build: update stalebot message to be more descriptive and friendlier
* [4226](https://github.com/grafana/loki/pull/4226) **aknuds1**: Makefile: Add format target
* [4220](https://github.com/grafana/loki/pull/4220) **slim-bean**: Build: Add github action backport workflow
* [4189](https://github.com/grafana/loki/pull/4189) **mathew-fleisch**: Makefile: Add darwin/arm64 build to release binaries

#### Project
* [4535](https://github.com/grafana/loki/pull/4535) **carlpett**: Fix branch reference in PR template
* [4604](https://github.com/grafana/loki/pull/4604) **kavirajk**: Update PR template to include `changelog` update in the checklist
* [4494](https://github.com/grafana/loki/pull/4494) **cstyan**: Add a a parameter to keep/drop the stream label from cloudwatch.
* [4315](https://github.com/grafana/loki/pull/4315) **cstyan**: Rewrite lambda-promtail to use subscription filters.

#### Dashboards
* [4634](https://github.com/grafana/loki/pull/4634) **cyriltovena**: Fixes the operational dashboard using an old metric.
* [4618](https://github.com/grafana/loki/pull/4618) **cstyan**: loki-mixin: fix label selectors + logs dashboard
* [4575](https://github.com/grafana/loki/pull/4575) **dannykopping**: Adding recording rules dashboard
* [4441](https://github.com/grafana/loki/pull/4441) **owen-d**: Revert "loki-mixin: use centralized configuration for dashboard matchers / selectors"
* [4438](https://github.com/grafana/loki/pull/4438) **dannykopping**: Dashboards: adding "logs" into regex
* [4423](https://github.com/grafana/loki/pull/4423) **cstyan**: Add tag/link fix to operational dashboard and promtail mixin dashboard.
* [4401](https://github.com/grafana/loki/pull/4401) **cstyan**: Minor dashboard fixes


#### Docker-driver
* [4396](https://github.com/grafana/loki/pull/4396) **owen-d**: Removes docker driver empty log line message
* [4190](https://github.com/grafana/loki/pull/4190) **jeschkies**: Document known Docker driver issues.

#### FluentD
* [4261](https://github.com/grafana/loki/pull/4261) **MrWong99**: FluentD output plugin: Remove an unused variable when processing chunks

#### Docs
* [4646](https://github.com/grafana/loki/pull/4646) **KMiller-Grafana**: Docs: revise modes of operation section
* [4631](https://github.com/grafana/loki/pull/4631) **kavirajk**: Add changelog and upgrade guide for #4556
* [4616](https://github.com/grafana/loki/pull/4616) **owen-d**: index-gw sts doc fix. closes #4583
* [4612](https://github.com/grafana/loki/pull/4612) **surdaft**: Docs: Fix typo in docs
* [4611](https://github.com/grafana/loki/pull/4611) **KMiller-Grafana**: Docs: revise incendiary language added in PR 4507
* [4601](https://github.com/grafana/loki/pull/4601) **mustafacansevinc**: docs: fix promtail docs links in loki installation page
* [4597](https://github.com/grafana/loki/pull/4597) **owen-d**: a few doc fixes in preparation for 2.4
* [4590](https://github.com/grafana/loki/pull/4590) **owen-d**: improves grouping docs examples
* [4579](https://github.com/grafana/loki/pull/4579) **DylanGuedes**: Docs: Modify modes of operation image
* [4576](https://github.com/grafana/loki/pull/4576) **DylanGuedes**: Rename hybrid mode to simple scalable mode
* [4566](https://github.com/grafana/loki/pull/4566) **dannykopping**: Documenting recording rules per-tenant WAL
* [4565](https://github.com/grafana/loki/pull/4565) **DylanGuedes**: Docs: Add virtual targets docs
* [4559](https://github.com/grafana/loki/pull/4559) **chri2547**: docs: Update curl POST  example in docs
* [4548](https://github.com/grafana/loki/pull/4548) **cstyan**: Improve lambda-promtail docs based on Owens review.
* [4540](https://github.com/grafana/loki/pull/4540) **JordanRushing**: Update CHANGELOG.md and /docs with info on new `overrides-exporter` module for Loki
* [4539](https://github.com/grafana/loki/pull/4539) **cstyan**: Modify lambda-promtail docs based on rewrite.
* [4527](https://github.com/grafana/loki/pull/4527) **yangkb09**: Docs: add missing quote to log_queries.md
* [4521](https://github.com/grafana/loki/pull/4521) **owen-d**: brings storage architecture up to date
* [4499](https://github.com/grafana/loki/pull/4499) **vdm**: Docs: Remove ListObjects S3 permission
* [4493](https://github.com/grafana/loki/pull/4493) **DylanGuedes**: Docs: Move rule storages configs to their own sections
* [4486](https://github.com/grafana/loki/pull/4486) **KMiller-Grafana**: Docs: correct the page parameter in the Grafana Cloud advertisement
* [4485](https://github.com/grafana/loki/pull/4485) **DylanGuedes**: Document the common config section
* [4422](https://github.com/grafana/loki/pull/4422) **KMiller-Grafana**: Docs: revise wording of Grafana Cloud advertisement
* [4417](https://github.com/grafana/loki/pull/4417) **KMiller-Grafana**: Docs: remove empty section "Generic placeholders"
* [4416](https://github.com/grafana/loki/pull/4416) **KMiller-Grafana**: Docs: correctly represent product name
* [4403](https://github.com/grafana/loki/pull/4403) **KMiller-Grafana**: Docs: introduce a fundamentals section
* [4399](https://github.com/grafana/loki/pull/4399) **KMiller-Grafana**: Docs: prominently advertise free Grafana Cloud availability
* [4374](https://github.com/grafana/loki/pull/4374) **KMiller-Grafana**: Docs: clarify distinction between single binary and microservices.
* [4363](https://github.com/grafana/loki/pull/4363) **KMiller-Grafana**: Docs: Remove wording like "As of version 1.6, you can..."
* [4361](https://github.com/grafana/loki/pull/4361) **JasonGiedymin**: fix(docs): spelling mistake
* [4357](https://github.com/grafana/loki/pull/4357) **carehart**: Correct typo
* [4345](https://github.com/grafana/loki/pull/4345) **pr0PM**: Deduplicating the compactor docs
* [4342](https://github.com/grafana/loki/pull/4342) **KMiller-Grafana**: Docs: Organize and edit the LogQL section
* [4324](https://github.com/grafana/loki/pull/4324) **lingenavd**: Docs: Update _index.md to add value boltdb-shipper for the key store
* [4320](https://github.com/grafana/loki/pull/4320) **KMiller-Grafana**: Docs: improve spelling, grammar, and formatting.
* [4310](https://github.com/grafana/loki/pull/4310) **dannykopping**: Correcting documentation example for `/api/prom/query`
* [4309](https://github.com/grafana/loki/pull/4309) **GneyHabub**: Docs: Fix a link
* [4294](https://github.com/grafana/loki/pull/4294) **mr-karan**: docs:  (logs-deletion.md) URL Encode curl command
* [4293](https://github.com/grafana/loki/pull/4293) **Birdi7**: docs: fix link to Promtail documentation
* [4283](https://github.com/grafana/loki/pull/4283) **SeriousM**: Correct the indention for azure storage configuration
* [4277](https://github.com/grafana/loki/pull/4277) **ivanahuckova**: Update example for /series endpoint in _index.md
* [4247](https://github.com/grafana/loki/pull/4247) **KMiller-Grafana**: Docs: inject newlines for configuration section readability
* [4245](https://github.com/grafana/loki/pull/4245) **KMiller-Grafana**: Docs: revise max_query_lookback knob definition
* [4244](https://github.com/grafana/loki/pull/4244) **JordanRushing**: Update limits_config docs to include querier.max_query_lookback flag
* [4237](https://github.com/grafana/loki/pull/4237) **KMiller-Grafana**: Docs: first draft, Loki accepts out-of-order writes
* [4231](https://github.com/grafana/loki/pull/4231) **Aletor93**: doc: fix typo on loki-external-labels for docker client labels
* [4222](https://github.com/grafana/loki/pull/4222) **KMiller-Grafana**: Docs: minor improvements to Loki Canary docs
* [4208](https://github.com/grafana/loki/pull/4208) **cstyan**: Update tanka installation docs to refer to tanka section about `jb`
* [4206](https://github.com/grafana/loki/pull/4206) **jeschkies**: Link Kubernetes service discovery configuration.
* [4199](https://github.com/grafana/loki/pull/4199) **owen-d**: fixes typo
* [4184](https://github.com/grafana/loki/pull/4184) **mcdeck**: Update docker.md
* [4175](https://github.com/grafana/loki/pull/4175) **KMiller-Grafana**: Docs: correct path to Promtail configuration file
* [4163](https://github.com/grafana/loki/pull/4163) **smuth4**: Docs: Update docker install to work out of the box
* [4152](https://github.com/grafana/loki/pull/4152) **charles-woshicai**: Docs: example about using azure storage account as storage
* [4147](https://github.com/grafana/loki/pull/4147) **KMiller-Grafana**: Docs: fluentd client phrasing and formatting
* [4145](https://github.com/grafana/loki/pull/4145) **KMiller-Grafana**: Docs: improve LogQL section
* [4134](https://github.com/grafana/loki/pull/4134) **KMiller-Grafana**: Docs: revise section header (out of order writes)
* [4131](https://github.com/grafana/loki/pull/4131) **owen-d**: updates unordered writes config docs
* [4125](https://github.com/grafana/loki/pull/4125) **owen-d**: Initial out of order docs
* [4122](https://github.com/grafana/loki/pull/4122) **yasharne**: update boltdb-shipper index period
* [4120](https://github.com/grafana/loki/pull/4120) **vitaliyf**: Docs: Fix broken "Upgrading" link
* [4113](https://github.com/grafana/loki/pull/4113) **KMiller-Grafana**: Docs: Fix typos and grammar. Inject newlines for readability.
* [4112](https://github.com/grafana/loki/pull/4112) **slim-bean**: Docs: updated changelog and references to 2.3
* [4100](https://github.com/grafana/loki/pull/4100) **jeschkies**: Document operation with the query scheduler.
* [4088](https://github.com/grafana/loki/pull/4088) **KMiller-Grafana**: Update Loki README with better links and descriptions
* [3880](https://github.com/grafana/loki/pull/3880) **timothydlister**: Update fluent-plugin-loki documentation URLs

#### Jsonnet
* [4629](https://github.com/grafana/loki/pull/4629) **owen-d**: Default wal to enabled in jsonnet lib
* [4624](https://github.com/grafana/loki/pull/4624) **chaudum**: Disable chunk transfers in jsonnet lib
* [4530](https://github.com/grafana/loki/pull/4530) **owen-d**: Jsonnet/overrides exporter
* [4496](https://github.com/grafana/loki/pull/4496) **jeschkies**: Use different metrics for `PromtailFileLagging`.
* [4405](https://github.com/grafana/loki/pull/4405) **jdbaldry**: fix: Correct grafana-token creation command
* [4279](https://github.com/grafana/loki/pull/4279) **kevinschoonover**: loki-mixin: use centralized configuration for dashboard matchers / selectors
* [4259](https://github.com/grafana/loki/pull/4259) **eamonryan**: Jsonnet: Update license path argument name
* [4217](https://github.com/grafana/loki/pull/4217) **Duologic**: fix(rules): upstream recording rule switched to sum_irate
* [4182](https://github.com/grafana/loki/pull/4182) **owen-d**: fine tune grpc configs jsonnet
* [4180](https://github.com/grafana/loki/pull/4180) **owen-d**: corrects query scheduler image
* [4165](https://github.com/grafana/loki/pull/4165) **jdbaldry**: Jsonnet: Add Grafana Enterprise Logs library
* [4154](https://github.com/grafana/loki/pull/4154) **owen-d**: updates scheduler libsonnet
* [4102](https://github.com/grafana/loki/pull/4102) **jeschkies**: Define ksonnet lib for query scheduler.


### Notes

This release was created from a branch starting at commit e95d193acf1633a6ec33a328b8a4a3d844e8e5f9 but it may also contain backported changes from main.

Check the history of the branch `release-2.4`.

### Dependencies

* Go Version:     1.17.2
* Cortex Version: 3f329a21cad432325268717eecf2b77c8d95150f

# 2.3.0 (2021/08/06)

Release notes for 2.3.0 can be found on the [release notes page](https://grafana.com/docs/loki/latest/release-notes/v2-3/)

### All Changes

#### Loki
* [4048](https://github.com/grafana/loki/pull/4048) **dannykopping**: Ruler: implementing write relabelling on recording rule samples
* [4091](https://github.com/grafana/loki/pull/4091) **cyriltovena**: Fixes instant queries in the frontend.
* [4087](https://github.com/grafana/loki/pull/4087) **cyriltovena**: Fixes unaligned shards between ingesters and storage.
* [4047](https://github.com/grafana/loki/pull/4047) **cyriltovena**: Add min_sharding_lookback limits to the frontends
* [4027](https://github.com/grafana/loki/pull/4027) **jdbaldry**: fix: Restore /config endpoint and correct handlerFunc for buildinfo
* [4020](https://github.com/grafana/loki/pull/4020) **simonswine**: Restrict path segments in TenantIDs (CVE-2021-36156 CVE-2021-36157)
* [4019](https://github.com/grafana/loki/pull/4019) **cyriltovena**: Improve decoding of JSON responses.
* [4018](https://github.com/grafana/loki/pull/4018) **sandeepsukhani**: Compactor improvements
* [4017](https://github.com/grafana/loki/pull/4017) **aknuds1**: Chore: Upgrade Prometheus and Cortex
* [3996](https://github.com/grafana/loki/pull/3996) **owen-d**: fixes a badly referenced variable name in StepEvaluator code
* [3995](https://github.com/grafana/loki/pull/3995) **owen-d**: Headblock interop
* [3992](https://github.com/grafana/loki/pull/3992) **MichelHollands**: Update Cortex version
* [3991](https://github.com/grafana/loki/pull/3991) **periklis**: Add LogQL AST walker
* [3990](https://github.com/grafana/loki/pull/3990) **cyriltovena**: Intern label keys for LogQL parser.
* [3986](https://github.com/grafana/loki/pull/3986) **kavirajk**: Ip matcher for LogQL
* [3984](https://github.com/grafana/loki/pull/3984) **jeschkies**: Filter instant queries and shard them.
* [3983](https://github.com/grafana/loki/pull/3983) **cyriltovena**: Reject labels with invalid runes when using implicit extraction parser.
* [3981](https://github.com/grafana/loki/pull/3981) **owen-d**: fixes chunk size method in facade
* [3979](https://github.com/grafana/loki/pull/3979) **MichelHollands**: Add a chunk filterer field to the config
* [3977](https://github.com/grafana/loki/pull/3977) **sandeepsukhani**: add a metric for counting number of failures in opening existing active index files
* [3976](https://github.com/grafana/loki/pull/3976) **sandeepsukhani**: fix flaky retention tests
* [3974](https://github.com/grafana/loki/pull/3974) **owen-d**: WAL Replay counter
* [3973](https://github.com/grafana/loki/pull/3973) **56quarters**: Use the Cortex wrapper for getting tenant ID from a context
* [3972](https://github.com/grafana/loki/pull/3972) **jeschkies**: Return build info under `/loki/api/v1/status/buildinfo`.
* [3970](https://github.com/grafana/loki/pull/3970) **sandeepsukhani**: log name of the file failed to open during startup by ingester
* [3969](https://github.com/grafana/loki/pull/3969) **sandeepsukhani**: add some tests in compactor and fix a bug in IntervalHasExpiredChunks check in retention with tests
* [3968](https://github.com/grafana/loki/pull/3968) **cyriltovena**: Improve head chunk allocations when reading samples.
* [3967](https://github.com/grafana/loki/pull/3967) **sandeepsukhani**: fix a panic in compactor when retention is not enabled
* [3966](https://github.com/grafana/loki/pull/3966) **sandeepsukhani**: fix panic in compactor when retention is not enabled
* [3957](https://github.com/grafana/loki/pull/3957) **owen-d**: Unordered head block
* [3949](https://github.com/grafana/loki/pull/3949) **cyriltovena**: Allow no overrides config for tenants.
* [3946](https://github.com/grafana/loki/pull/3946) **cyriltovena**: Improve marker file current time metrics.
* [3934](https://github.com/grafana/loki/pull/3934) **sandeepsukhani**: optimize table retetion
* [3932](https://github.com/grafana/loki/pull/3932) **Timbus**: Parser: Allow literal control chars in logfmt decoder
* [3929](https://github.com/grafana/loki/pull/3929) **sandeepsukhani**: remove boltdb files from ingesters on startup which do not have a index bucket
* [3928](https://github.com/grafana/loki/pull/3928) **dannykopping**: Querier/Ingester: Fixing json expression parser bug
* [3919](https://github.com/grafana/loki/pull/3919) **github-vincent-miszczak**: Add ingester.autoforget-unhealthy-timeout opt-in feature
* [3888](https://github.com/grafana/loki/pull/3888) **kavirajk**: Make `overrides` configmap names and mount path as variables.
* [3871](https://github.com/grafana/loki/pull/3871) **kavirajk**: Add explict syntax for using `pattern` parser
* [3865](https://github.com/grafana/loki/pull/3865) **sandeepsukhani**: feat: index-gateway for boltdb-shipper index store
* [3856](https://github.com/grafana/loki/pull/3856) **cyriltovena**: Shards Series API.
* [3852](https://github.com/grafana/loki/pull/3852) **cyriltovena**: Shard ingester queries.
* [3849](https://github.com/grafana/loki/pull/3849) **cyriltovena**: Logs ingester and store queries boundaries.
* [3840](https://github.com/grafana/loki/pull/3840) **cyriltovena**: Add retention label to loki_distributor_bytes_received_total metrics
* [3837](https://github.com/grafana/loki/pull/3837) **cyriltovena**: LogQL: Pattern Parser
* [3835](https://github.com/grafana/loki/pull/3835) **sesky4**: lz4: update lz4 version to v4.1.7 to avoid possibly panic
* [3833](https://github.com/grafana/loki/pull/3833) **cyriltovena**: Fixes a flaky retention test.
* [3827](https://github.com/grafana/loki/pull/3827) **sandeepsukhani**: Logs deletion fixes
* [3816](https://github.com/grafana/loki/pull/3816) **dannykopping**: Extracting queue interface
* [3807](https://github.com/grafana/loki/pull/3807) **dannykopping**: Loki: allow for multiple targets
* [3797](https://github.com/grafana/loki/pull/3797) **dannykopping**: Exposing remote writer for use in integration tests
* [3792](https://github.com/grafana/loki/pull/3792) **MichelHollands**: Add a QueryFrontendTripperware module
* [3785](https://github.com/grafana/loki/pull/3785) **sandeepsukhani**: just log a warning when a store type other than boltdb-shipper is detected when custom retention is enabled
* [3772](https://github.com/grafana/loki/pull/3772) **sandeepsukhani**: initialize retention and deletion components only when they are enabled
* [3771](https://github.com/grafana/loki/pull/3771) **sandeepsukhani**: revendor cortex to latest master
* [3769](https://github.com/grafana/loki/pull/3769) **sandeepsukhani**: reduce allocs in delete requests manager by reusing slice for tracing non-deleted intervals for chunks
* [3766](https://github.com/grafana/loki/pull/3766) **dannykopping**: Ruler: Recording Rules
* [3763](https://github.com/grafana/loki/pull/3763) **cyriltovena**: Fixes parser labels hint for grouping.
* [3762](https://github.com/grafana/loki/pull/3762) **cyriltovena**: Improve mark file processing.
* [3758](https://github.com/grafana/loki/pull/3758) **owen-d**: exposes loki codec
* [3746](https://github.com/grafana/loki/pull/3746) **sandeepsukhani**: Boltdb shipper deletion fixes
* [3743](https://github.com/grafana/loki/pull/3743) **cyriltovena**: Replace satori.uuid with gofrs/uuid
* [3736](https://github.com/grafana/loki/pull/3736) **cyriltovena**: Add fromJson to the template stage.
* [3733](https://github.com/grafana/loki/pull/3733) **cyriltovena**: Fixes a goroutine leak in the store when doing cancellation.
* [3706](https://github.com/grafana/loki/pull/3706) **cyriltovena**: Improve retention mark files.
* [3700](https://github.com/grafana/loki/pull/3700) **slim-bean**: Loki: Add a flag for queriers to run standalone and only query store
* [3693](https://github.com/grafana/loki/pull/3693) **cyriltovena**: Removes file sync syscall for compaction.
* [3688](https://github.com/grafana/loki/pull/3688) **sandeepsukhani**: Logs deletion support for boltdb-shipper store
* [3687](https://github.com/grafana/loki/pull/3687) **cyriltovena**: Use model.Duration for easy yaml/json marshalling.
* [3686](https://github.com/grafana/loki/pull/3686) **cyriltovena**: Fixes a panic with the frontend when use with downstream URL.
* [3677](https://github.com/grafana/loki/pull/3677) **cyriltovena**: Deprecate max_look_back_period in the chunk storage.
* [3673](https://github.com/grafana/loki/pull/3673) **cyriltovena**: Pass in the now value to the retention.
* [3672](https://github.com/grafana/loki/pull/3672) **cyriltovena**: Use pgzip in the compactor.
* [3665](https://github.com/grafana/loki/pull/3665) **cyriltovena**: Trigger compaction prior retention.
* [3664](https://github.com/grafana/loki/pull/3664) **owen-d**: revendor compatibility: various prom+k8s+cortex
* [3643](https://github.com/grafana/loki/pull/3643) **cyriltovena**: Rejects push requests with  streams without labels.
* [3642](https://github.com/grafana/loki/pull/3642) **cyriltovena**: Custom Retention
* [3641](https://github.com/grafana/loki/pull/3641) **owen-d**: removes naming collision
* [3632](https://github.com/grafana/loki/pull/3632) **kavirajk**: replace `time.Duration` -> `model.Duration` for `Limits`.
* [3628](https://github.com/grafana/loki/pull/3628) **kavirajk**: Add json struct tags to limits.
* [3627](https://github.com/grafana/loki/pull/3627) **MichelHollands**: Update cortex to 1.8
* [3623](https://github.com/grafana/loki/pull/3623) **slim-bean**: Loki/Promtail: Client Refactor
* [3619](https://github.com/grafana/loki/pull/3619) **liguozhong**: [ui] add '/config' page
* [3618](https://github.com/grafana/loki/pull/3618) **MichelHollands**: Add interceptor override and make ingester and cfg public
* [3605](https://github.com/grafana/loki/pull/3605) **sandeepsukhani**: cleanup boltdb files failing to open during loading tables which are possibly corrupt
* [3603](https://github.com/grafana/loki/pull/3603) **cyriltovena**: Adds chunk filter hook for ingesters.
* [3602](https://github.com/grafana/loki/pull/3602) **MichelHollands**: Loli: Make the store field public
* [3595](https://github.com/grafana/loki/pull/3595) **owen-d**: locks trailers during iteration
* [3594](https://github.com/grafana/loki/pull/3594) **owen-d**: adds distributor replication factor metric
* [3573](https://github.com/grafana/loki/pull/3573) **cyriltovena**: Fixes a race when using specific tenant and multi-client.
* [3569](https://github.com/grafana/loki/pull/3569) **cyriltovena**: Add a chunk filter hook in the store.
* [3566](https://github.com/grafana/loki/pull/3566) **cyriltovena**: Properly release the ticker in Loki client.
* [3564](https://github.com/grafana/loki/pull/3564) **cyriltovena**: Improve matchers validations.
* [3563](https://github.com/grafana/loki/pull/3563) **sandeepsukhani**: ignore download of missing boltdb files possibly removed during compaction
* [3562](https://github.com/grafana/loki/pull/3562) **cyriltovena**: Fixes a test from #3216.
* [3553](https://github.com/grafana/loki/pull/3553) **cyriltovena**: Add a target to reproduce fuzz testcase
* [3550](https://github.com/grafana/loki/pull/3550) **cyriltovena**: Fixes a bug in MatrixStepper when sharding queries.
* [3549](https://github.com/grafana/loki/pull/3549) **MichelHollands**: LBAC changes
* [3544](https://github.com/grafana/loki/pull/3544) **alrs**: single import of jsoniter in logql subpackages
* [3540](https://github.com/grafana/loki/pull/3540) **cyriltovena**: Support for single step metric query.
* [3532](https://github.com/grafana/loki/pull/3532) **MichelHollands**: Loki: Update cortex version and fix resulting changes
* [3530](https://github.com/grafana/loki/pull/3530) **sandeepsukhani**: split series api queries by day in query-frontend
* [3517](https://github.com/grafana/loki/pull/3517) **cyriltovena**: Fixes a race introduced by #3434.
* [3515](https://github.com/grafana/loki/pull/3515) **cyriltovena**: Add sprig text/template functions to template stage.
* [3509](https://github.com/grafana/loki/pull/3509) **sandeepsukhani**: fix live tailing of logs from Loki
* [3572](https://github.com/grafana/loki/pull/3572) **slim-bean**: Loki: Distributor log message bodySize should always reflect the compressed size
* [3496](https://github.com/grafana/loki/pull/3496) **owen-d**: reduce replay flush threshold
* [3491](https://github.com/grafana/loki/pull/3491) **sandeepsukhani**: make prefix for keys of objects created by boltdb-shipper configurable
* [3487](https://github.com/grafana/loki/pull/3487) **cyriltovena**: Set the byte slice cap correctly when unsafely converting string.
* [3471](https://github.com/grafana/loki/pull/3471) **cyriltovena**: Set a max size for the logql parser to 5k.
* [3470](https://github.com/grafana/loki/pull/3470) **cyriltovena**: Fixes Issue 28593: loki:fuzz_parse_expr: Timeout in fuzz_parse_expr.
* [3469](https://github.com/grafana/loki/pull/3469) **cyriltovena**: Fixes out-of-memory fuzzing issue.
* [3466](https://github.com/grafana/loki/pull/3466) **pracucci**: Upgrade Cortex
* [3455](https://github.com/grafana/loki/pull/3455) **garrettlish**: Implement offset modifier for range vector aggregation in LogQL
* [3434](https://github.com/grafana/loki/pull/3434) **adityacs**: support math functions in line_format and label_format
* [3216](https://github.com/grafana/loki/pull/3216) **sandeepsukhani**: check for stream selectors to have atleast one equality matcher
* [3050](https://github.com/grafana/loki/pull/3050) **cyriltovena**: first_over_time and last_over_time

#### Docs
* [4031](https://github.com/grafana/loki/pull/4031) **KMiller-Grafana**: Docs: add weights to YAML metadata to order the LogQL subsections
* [4029](https://github.com/grafana/loki/pull/4029) **bearice**: Docs: Update S3 permissions list
* [4026](https://github.com/grafana/loki/pull/4026) **KMiller-Grafana**: Docs: correct fluentbit config value for DqueSync
* [4024](https://github.com/grafana/loki/pull/4024) **KMiller-Grafana**: Docs: fix bad links
* [4016](https://github.com/grafana/loki/pull/4016) **lizzzcai**: <docs>:fix typo in remote debugging docs
* [4012](https://github.com/grafana/loki/pull/4012) **KMiller-Grafana**: Revise portions of the docs LogQL section
* [3998](https://github.com/grafana/loki/pull/3998) **owen-d**: Fixes regexReplaceAll docs
* [3980](https://github.com/grafana/loki/pull/3980) **KMiller-Grafana**: Docs: Revise/update the overview section.
* [3965](https://github.com/grafana/loki/pull/3965) **mamil**: fix typos
* [3962](https://github.com/grafana/loki/pull/3962) **KMiller-Grafana**: Docs: added new target (docs-next) to the docs' Makefile.
* [3956](https://github.com/grafana/loki/pull/3956) **sandeepsukhani**: add config and documentation about index-gateway
* [3938](https://github.com/grafana/loki/pull/3938) **seiffert**: Doc: List 'compactor' as valid value for target option
* [3936](https://github.com/grafana/loki/pull/3936) **lukahartwig**: Fix typo
* [3921](https://github.com/grafana/loki/pull/3921) **KMiller-Grafana**: Docs: revise the LogCLI subsection
* [3911](https://github.com/grafana/loki/pull/3911) **KMiller-Grafana**: Docs: Make identification of experimental items consistent and obvious
* [3910](https://github.com/grafana/loki/pull/3910) **KMiller-Grafana**: Docs: add structure for a release notes section
* [3909](https://github.com/grafana/loki/pull/3909) **kavirajk**: Sync `main` branch docs to `next` folder
* [3899](https://github.com/grafana/loki/pull/3899) **KMiller-Grafana**: Docs: correct “ and ” with " and same with single quote mark.
* [3897](https://github.com/grafana/loki/pull/3897) **kavirajk**: Update steps to release versioned docs
* [3882](https://github.com/grafana/loki/pull/3882) **KMiller-Grafana**: Docs: improve section on building from source
* [3876](https://github.com/grafana/loki/pull/3876) **ivanahuckova**: Documentation: Unify spelling of backtick in documentation
* [3873](https://github.com/grafana/loki/pull/3873) **KMiller-Grafana**: Docs: remove duplicated arch info from the overview section
* [3875](https://github.com/grafana/loki/pull/3875) **kavirajk**: Add missing `-querier.max-concurrent` config in the doc
* [3868](https://github.com/grafana/loki/pull/3868) **sanadhis**: docs: http_path_prefix as correct item of server_config
* [3860](https://github.com/grafana/loki/pull/3860) **KMiller-Grafana**: Docs: Correct capitalization and formatting of "Promtail"
* [3851](https://github.com/grafana/loki/pull/3851) **dannykopping**: Ruler: documentation for recording rules
* [3846](https://github.com/grafana/loki/pull/3846) **crockk**: Docs: Minor syntax tweaks for consistency
* [3843](https://github.com/grafana/loki/pull/3843) **azuwis**: multiline: Add regex stage example and note
* [3829](https://github.com/grafana/loki/pull/3829) **arempter**: Add oauth2 docs options for promtail client
* [3828](https://github.com/grafana/loki/pull/3828) **julienduchesne**: Fix broken link in `Windows Event Log` scraping docs
* [3826](https://github.com/grafana/loki/pull/3826) **sandeepsukhani**: docs for logs deletion feature
* [3824](https://github.com/grafana/loki/pull/3824) **KMiller-Grafana**: Docs: add and order missing design docs
* [3823](https://github.com/grafana/loki/pull/3823) **KMiller-Grafana**: Docs: updates
* [3815](https://github.com/grafana/loki/pull/3815) **paketb0te**: Docs: fixed typo in "Loki compared to other log systems" (levels -> labels)
* [3810](https://github.com/grafana/loki/pull/3810) **alegmal**: documentation:  corrected double "the the" in index.md
* [3799](https://github.com/grafana/loki/pull/3799) **bt909**: docs: Add memached_client parameter "addresses" list
* [3798](https://github.com/grafana/loki/pull/3798) **bt909**: docs: Change redis configuration value for enabling TLS to correct syntax
* [3790](https://github.com/grafana/loki/pull/3790) **KMiller-Grafana**: Docs: remove unnecessary lists of sections
* [3775](https://github.com/grafana/loki/pull/3775) **cyriltovena**: Retention doc
* [3764](https://github.com/grafana/loki/pull/3764) **slim-bean**: Docs: fix makefile
* [3757](https://github.com/grafana/loki/pull/3757) **fionaliao**: [docs] Remove unnecessary backtick from example
* [3756](https://github.com/grafana/loki/pull/3756) **fredrikekre**: [docs] add LokiLogger.jl to unofficial clients.
* [3723](https://github.com/grafana/loki/pull/3723) **oddlittlebird**: Docs: Update _index.md
* [3720](https://github.com/grafana/loki/pull/3720) **fredrikekre**: [docs/clients] fix header for "Unofficial clients" and add a reference to said section.
* [3715](https://github.com/grafana/loki/pull/3715) **jaddqiu**: Update troubleshooting.md
* [3714](https://github.com/grafana/loki/pull/3714) **kavirajk**: Fluent-bit git repo link fix
* [3713](https://github.com/grafana/loki/pull/3713) **cyriltovena**: Add a target to find dead links in our documentation.
* [3690](https://github.com/grafana/loki/pull/3690) **atxviking**: API Documentation: Fix document links for /loki/api/v1/push example
* [3655](https://github.com/grafana/loki/pull/3655) **trevorwhitney**: Documentation: add note about wildcard log patterns and log rotation
* [3648](https://github.com/grafana/loki/pull/3648) **Ruppsn**: Update labels.md in Loki Docs
* [3647](https://github.com/grafana/loki/pull/3647) **3Xpl0it3r**: fix the promtail-default-config download link in doc
* [3644](https://github.com/grafana/loki/pull/3644) **periklis**: Add Red Hat to adopters
* [3633](https://github.com/grafana/loki/pull/3633) **osg-grafana**: Fix wget link.
* [3596](https://github.com/grafana/loki/pull/3596) **timazet**: documentation: typo correction
* [3578](https://github.com/grafana/loki/pull/3578) **liguozhong**: [doc] mtric -> metric
* [3576](https://github.com/grafana/loki/pull/3576) **sergeykranga**: Promtail documentation: fix template example for regexReplaceAll function
* [3568](https://github.com/grafana/loki/pull/3568) **MichelHollands**: docs: some small docs fixes
* [3559](https://github.com/grafana/loki/pull/3559) **klausenbusk**: Doc: Remove removed --ingester.recover-from-wal option and fix out-of-date defaults
* [3555](https://github.com/grafana/loki/pull/3555) **samjewell**: LogQL Docs: Remove key-value pair missing from logfmt output
* [3552](https://github.com/grafana/loki/pull/3552) **lkokila**: Update README.md
* [3551](https://github.com/grafana/loki/pull/3551) **cyriltovena**: Fixes doc w/r/t grpc compression.
* [3542](https://github.com/grafana/loki/pull/3542) **kavirajk**: Remove memberlist config from ring config.
* [3529](https://github.com/grafana/loki/pull/3529) **Whyeasy**: Added docs for GCP internal labels.
* [3525](https://github.com/grafana/loki/pull/3525) **robbymilo**: docs: add title to Lambda Promtail
* [3516](https://github.com/grafana/loki/pull/3516) **cyriltovena**: Fixes broken link in the documentation.
* [3513](https://github.com/grafana/loki/pull/3513) **owen-d**: fixes broken link
* [3543](https://github.com/grafana/loki/pull/3543) **owen-d**: compactor docs
* [3526](https://github.com/grafana/loki/pull/3526) **wardbekker**: Added Architecture Diagram
* [3518](https://github.com/grafana/loki/pull/3518) **wardbekker**: fix spelling in doc
* [3503](https://github.com/grafana/loki/pull/3503) **cyriltovena**: Update README.md
* [3484](https://github.com/grafana/loki/pull/3484) **thomasrockhu**: Add Codecov badge to README
* [3478](https://github.com/grafana/loki/pull/3478) **chancez**: docs/upgrading: Fix typo
* [3477](https://github.com/grafana/loki/pull/3477) **slim-bean**: Jsonnet/Docs: update for 2.2 release
* [3472](https://github.com/grafana/loki/pull/3472) **aronisstav**: Docs: Fix markdown for promtail's output stage
* [3464](https://github.com/grafana/loki/pull/3464) **camilleryr**: Documentation: Update boltdb-shipper.md to fix typo
* [3442](https://github.com/grafana/loki/pull/3442) **owen-d**: adds deprecation notice for chunk transfers
* [3430](https://github.com/grafana/loki/pull/3430) **kavirajk**: doc(gcplog): Add note on scraping multiple GCP projects

#### Promtail
* [4011](https://github.com/grafana/loki/pull/4011) **dannykopping**: Promtail: adding pipeline stage inspector
* [4006](https://github.com/grafana/loki/pull/4006) **dannykopping**: Promtail: output timestamp with nanosecond precision in dry-run mode
* [3971](https://github.com/grafana/loki/pull/3971) **cyriltovena**: Fixes negative gauge in Promtail.
* [3834](https://github.com/grafana/loki/pull/3834) **trevorwhitney**: Promtail: add consul agent service discovery
* [3711](https://github.com/grafana/loki/pull/3711) **3Xpl0it3r**: add debug information for extracted data
* [3683](https://github.com/grafana/loki/pull/3683) **kbudde**: promtail: added timezone to logger in dry-run mode #3679"
* [3654](https://github.com/grafana/loki/pull/3654) **cyriltovena**: Adds the ability to provide a tripperware to Promtail client.
* [3587](https://github.com/grafana/loki/pull/3587) **rsteneteg**: Promtail: Remove non-ready filemanager targets
* [3501](https://github.com/grafana/loki/pull/3501) **kavirajk**: Add unique promtail_instance id to labels for gcptarget
* [3457](https://github.com/grafana/loki/pull/3457) **nmiculinic**: Promtail: Added path information to deleted tailed file
* [3400](https://github.com/grafana/loki/pull/3400) **adityacs**: support max_message_length configuration for syslog parser


#### Logcli
* [3879](https://github.com/grafana/loki/pull/3879) **vyzigold**: logcli: Add retries to unsuccessful log queries
* [3749](https://github.com/grafana/loki/pull/3749) **dbluxo**: logcli: add support for bearer token authentication
* [3739](https://github.com/grafana/loki/pull/3739) **rsteneteg**: correct logcli instant query timestamp param name
* [3678](https://github.com/grafana/loki/pull/3678) **cyriltovena**: Add the ability to wrap the roundtripper of the logcli client.


#### Build
* [4034](https://github.com/grafana/loki/pull/4034) **aknuds1**: loki-build-image: Fix building
* [4028](https://github.com/grafana/loki/pull/4028) **aknuds1**: loki-build-image: Upgrade golangci-lint and Go
* [4007](https://github.com/grafana/loki/pull/4007) **dannykopping**: Adding @grafana/loki-team as default CODEOWNERS
* [3997](https://github.com/grafana/loki/pull/3997) **owen-d**: aligns rule path in docker img with bundled config. closes #3952
* [3950](https://github.com/grafana/loki/pull/3950) **julienduchesne**: Sign drone.yml file
* [3944](https://github.com/grafana/loki/pull/3944) **jeschkies**: Lint script files.
* [3941](https://github.com/grafana/loki/pull/3941) **cyriltovena**: Development Docker Compose Setup
* [3935](https://github.com/grafana/loki/pull/3935) **ecraven**: Makefile: Only set PROMTAIL_CGO if CGO_ENABLED is not 0.
* [3832](https://github.com/grafana/loki/pull/3832) **julienduchesne**: Add step to identify windows Drone runner
* [3731](https://github.com/grafana/loki/pull/3731) **cyriltovena**: Fix website branch to trigger update.
* [3708](https://github.com/grafana/loki/pull/3708) **julienduchesne**: Deploy loki with Drone plugin instead of CircleCI job
* [3703](https://github.com/grafana/loki/pull/3703) **darkn3rd**: Update docker.md for 2.2.1
* [3625](https://github.com/grafana/loki/pull/3625) **slim-bean**: Build: Update CI for branch rename to main
* [3624](https://github.com/grafana/loki/pull/3624) **slim-bean**: Build: Fix drone dependencies on manifest step
* [3615](https://github.com/grafana/loki/pull/3615) **slim-bean**: Remove codecov
* [3481](https://github.com/grafana/loki/pull/3481) **slim-bean**: Update Go and Alpine versions


#### Jsonnet
* [4030](https://github.com/grafana/loki/pull/4030) **cyriltovena**: Improve the sweep lag panel in the retention dashboard.
* [3917](https://github.com/grafana/loki/pull/3917) **jvrplmlmn**: refactor(production/ksonnet): Remove kausal from the root element
* [3893](https://github.com/grafana/loki/pull/3893) **sandeepsukhani**: update uid of loki-deletion dashboard
* [3891](https://github.com/grafana/loki/pull/3891) **sandeepsukhani**: add index-gateway to reads and reads-resources dashboards
* [3877](https://github.com/grafana/loki/pull/3877) **sandeepsukhani**: Fix jsonnet for index-gateway
* [3854](https://github.com/grafana/loki/pull/3854) **cyriltovena**: Fixes Loki reads dashboard.
* [3848](https://github.com/grafana/loki/pull/3848) **kavirajk**: Add explicit `main` to pull loki and promtail to install it via Tanka
* [3794](https://github.com/grafana/loki/pull/3794) **sandeepsukhani**: add a dashboard for log deletion requests in loki
* [3697](https://github.com/grafana/loki/pull/3697) **owen-d**: better operational dashboard annotations via diff logger
* [3658](https://github.com/grafana/loki/pull/3658) **cyriltovena**: Add a dashboard for retention to the loki-mixin.
* [3601](https://github.com/grafana/loki/pull/3601) **owen-d**: Dashboard/fix operational vars
* [3584](https://github.com/grafana/loki/pull/3584) **sandeepsukhani**: add loki resource usage dashboard for read and write path

#### Project
* [3963](https://github.com/grafana/loki/pull/3963) **rfratto**: Remove Robert Fratto from list of team members
* [3926](https://github.com/grafana/loki/pull/3926) **cyriltovena**: Add Danny Kopping to the Loki Team.
* [3732](https://github.com/grafana/loki/pull/3732) **dannykopping**: Issue Templates: Improve wording and add warnings
* [3722](https://github.com/grafana/loki/pull/3722) **oddlittlebird**: Update CODEOWNERS
* [3951](https://github.com/grafana/loki/pull/3951) **owen-d**: update sizing calc
* [3931](https://github.com/grafana/loki/pull/3931) **owen-d**: Hackathon/cluster
* [3920](https://github.com/grafana/loki/pull/3920) **owen-d**: adds replication &  deduping into cost
* [3630](https://github.com/grafana/loki/pull/3630) **slim-bean**: Re-license to AGPLv3

#### Docker-driver
* [3814](https://github.com/grafana/loki/pull/3814) **kavirajk**: Update the docker-driver doc about default labels
* [3727](https://github.com/grafana/loki/pull/3727) **3Xpl0it3r**: docker-driver: remove duplicated code
* [3709](https://github.com/grafana/loki/pull/3709) **cyriltovena**: Fixes docker driver that would panic when closed.

### Notes

This release was created from revision 8012362674568379a3871ff8c4a2bfd1ddba7ad1 (Which was PR 3460)

### Dependencies

* Go Version:     1.16.2
* Cortex Version: 485474c9afb2614fb89af3f48803c37d016bbaed

## 2.2.1 (2021/04/05)

2.2.1 fixes several important bugs, it is recommended everyone running 2.2.0 upgrade to 2.2.1

2.2.1 also adds the `labelallow` pipeline stage in Promtail which lets an allowlist be created for what labels will be sent by Promtail to Loki.

* [3468](https://github.com/grafana/loki/pull/3468) **adityacs**: Support labelallow stage in Promtail
* [3502](https://github.com/grafana/loki/pull/3502) **cyriltovena**: Fixes a bug where unpack would mutate log line.
* [3540](https://github.com/grafana/loki/pull/3540) **cyriltovena**: Support for single step metric query.
* [3550](https://github.com/grafana/loki/pull/3550) **cyriltovena**: Fixes a bug in MatrixStepper when sharding queries.
* [3566](https://github.com/grafana/loki/pull/3566) **cyriltovena**: Properly release the ticker in Loki client.
* [3573](https://github.com/grafana/loki/pull/3573) **cyriltovena**: Fixes a race when using specific tenant and multi-client.

## 2.2.0 (2021/03/10)

With over 200 PR's 2.2 includes significant features, performance improvements, and bug fixes!

The most upvoted issue for Loki was closed in this release! [Issue 74](https://github.com/grafana/loki/issues/74) requesting support for handling multi-line logs in Promtail was implemented in [PR 3024](https://github.com/grafana/loki/pull/3024). Thanks @jeschkies!

Other exciting news for Promtail, [PR 3246](https://github.com/grafana/loki/pull/3246) by @cyriltovena introduces support for reading Windows Events!

Switching to Loki, @owen-d has added a write ahead log to Loki! [PR 2981](https://github.com/grafana/loki/pull/2981) was the first of many as we have spent the last several months using and abusing our write ahead logs to flush out any bugs!

A significant number of the PR's in this release have gone to improving the features introduced in Loki 2.0. @cyriltovena overhauled the JSON parser in [PR 3163](https://github.com/grafana/loki/pull/3163) (and a few other PR's), to provide both a faster and smarter parsing to only extract JSON content which is used in the query output.  The newest Loki squad member @dannykopping fine tuned the JSON parser options in [PR 3280](https://github.com/grafana/loki/pull/3280) allowing you to specific individual JSON elements, including support now for accessing elements in an array.  Many, many other additional improvements have been made, as well as several fixes to the new LogQL features added some months ago, this upgrade should have everyone seeing improvements in their queries.

@cyriltovena also set his PPROF skills loose on the Loki write path which resulted in about 8x less memory usage on our distributors and a much more stable memory usage when ingesters are flushing a lot of chunks at the same time.

There are many other noteworthy additions and fixes, too many to list, but we should call out one more feature all you Google Cloud Platform users might be excited about: in [PR 3083](https://github.com/grafana/loki/pull/3083) @kavirajk added support to Promtail for listening on Google Pub/Sub topics, letting you setup log sinks for your GCP logs to be ingested by Promtail and sent to Loki!

Thanks to everyone for another exciting Loki release!!

Please read the [Upgrade Guide](https://github.com/grafana/loki/blob/master/docs/sources/upgrading/_index.md#220) before upgrading for a smooth experience.

TL;DR Loki 2.2 changes the internal chunk format which limits what versions you can downgrade to, a bug in how many queries were allowed to be scheduled per tenant was fixed which might affect your `max_query_parallelism` and `max_outstanding_per_tenant` settings, and we fixed a mistake related `scrape_configs` which do not have a `pipeline_stages` defined. If you have any Promtail `scrape_configs` which do not specify `pipeline_stages` you should go read the upgrade notes!

### All Changes

#### Loki

* [3460](https://github.com/grafana/loki/pull/3460) **slim-bean**: Loki: Per Tenant Runtime Configs
* [3459](https://github.com/grafana/loki/pull/3459) **cyriltovena**: Fixes split interval for metrics queries.
* [3432](https://github.com/grafana/loki/pull/3432) **slim-bean**: Loki: change ReadStringAsSlice to ReadString so it doesn't parse quotes inside the packed _entry
* [3429](https://github.com/grafana/loki/pull/3429) **cyriltovena**: Improve the parser hint tests.
* [3426](https://github.com/grafana/loki/pull/3426) **cyriltovena**: Only unpack entry if the key `_entry` exist.
* [3424](https://github.com/grafana/loki/pull/3424) **cyriltovena**: Add fgprof to Loki and Promtail.
* [3423](https://github.com/grafana/loki/pull/3423) **cyriltovena**: Add limit and line_returned in the query log.
* [3420](https://github.com/grafana/loki/pull/3420) **cyriltovena**: Introduce a unpack parser.
* [3417](https://github.com/grafana/loki/pull/3417) **cyriltovena**: Fixes a race in the scheduling limits.
* [3416](https://github.com/grafana/loki/pull/3416) **ukolovda**: Distributor: append several tests for HTTP parser.
* [3411](https://github.com/grafana/loki/pull/3411) **slim-bean**: Loki: fix alignment of atomic 64 bit to work with 32 bit OS
* [3409](https://github.com/grafana/loki/pull/3409) **gotjosh**: Instrumentation: Add histogram for request duration on gRPC client to Ingesters
* [3408](https://github.com/grafana/loki/pull/3408) **jgehrcke**: distributor: fix snappy-compressed protobuf POST request handling (#3407)
* [3388](https://github.com/grafana/loki/pull/3388) **owen-d**: prevents duplicate log lines from being replayed. closes #3378
* [3383](https://github.com/grafana/loki/pull/3383) **cyriltovena**: Fixes head chunk iterator direction.
* [3380](https://github.com/grafana/loki/pull/3380) **slim-bean**: Loki: Fix parser hint for extracted labels which collide with stream labels
* [3372](https://github.com/grafana/loki/pull/3372) **cyriltovena**: Fixes a panic with whitespace key.
* [3350](https://github.com/grafana/loki/pull/3350) **cyriltovena**: Fixes ingester stats.
* [3348](https://github.com/grafana/loki/pull/3348) **cyriltovena**: Fixes 500 in the querier when returning multiple errors.
* [3347](https://github.com/grafana/loki/pull/3347) **cyriltovena**: Fixes a tight loop in the Engine with LogQL parser.
* [3344](https://github.com/grafana/loki/pull/3344) **cyriltovena**: Fixes some 500 returned by querier when storage cancellation happens.
* [3342](https://github.com/grafana/loki/pull/3342) **cyriltovena**: Bound parallelism frontend
* [3340](https://github.com/grafana/loki/pull/3340) **owen-d**: Adds some flushing instrumentation/logs
* [3339](https://github.com/grafana/loki/pull/3339) **owen-d**: adds Start() method to WAL interface to delay checkpointing until aft…
* [3338](https://github.com/grafana/loki/pull/3338) **sandeepsukhani**: dedupe index on all the queries for a table instead of query batches
* [3326](https://github.com/grafana/loki/pull/3326) **owen-d**: removes wal recover flag
* [3307](https://github.com/grafana/loki/pull/3307) **slim-bean**: Loki: fix validation error and metrics
* [3306](https://github.com/grafana/loki/pull/3306) **cyriltovena**: Add finalizer to zstd.
* [3300](https://github.com/grafana/loki/pull/3300) **sandeepsukhani**: increase db retain period in ingesters to cover index cache validity period as well
* [3299](https://github.com/grafana/loki/pull/3299) **owen-d**: Logql/absent label optimization
* [3295](https://github.com/grafana/loki/pull/3295) **jtlisi**: chore: update cortex to latest and fix refs
* [3291](https://github.com/grafana/loki/pull/3291) **ukolovda**: Distributor: Loki API can receive gzipped JSON
* [3280](https://github.com/grafana/loki/pull/3280) **dannykopping**: LogQL: Simple JSON expressions
* [3279](https://github.com/grafana/loki/pull/3279) **cyriltovena**: Fixes logfmt parser hints.
* [3278](https://github.com/grafana/loki/pull/3278) **owen-d**: Testware/ rate-unwrap-multi
* [3274](https://github.com/grafana/loki/pull/3274) **liguozhong**: [ingester_query] change var "clients" to "reps"
* [3267](https://github.com/grafana/loki/pull/3267) **jeschkies**: Update vendored Cortex to 0976147451ee
* [3263](https://github.com/grafana/loki/pull/3263) **cyriltovena**: Fix a bug with  metric queries and label_format.
* [3261](https://github.com/grafana/loki/pull/3261) **sandeepsukhani**: fix broken json logs push path
* [3256](https://github.com/grafana/loki/pull/3256) **jtlisi**: update vendored cortex and add new replace overrides
* [3251](https://github.com/grafana/loki/pull/3251) **cyriltovena**: Ensure we have parentheses for bin ops.
* [3249](https://github.com/grafana/loki/pull/3249) **cyriltovena**: Fixes a bug where slice of Entries where not zeroed
* [3241](https://github.com/grafana/loki/pull/3241) **cyriltovena**: Allocate entries array with correct size  while decoding WAL entries.
* [3237](https://github.com/grafana/loki/pull/3237) **cyriltovena**: Fixes unmarshalling of tailing responses.
* [3236](https://github.com/grafana/loki/pull/3236) **slim-bean**: Loki: Log a crude lag metric for how far behind a client is.
* [3234](https://github.com/grafana/loki/pull/3234) **cyriltovena**: Fixes previous commit not using the new sized body.
* [3233](https://github.com/grafana/loki/pull/3233) **cyriltovena**: Re-introduce https://github.com/grafana/loki/pull/3178.
* [3228](https://github.com/grafana/loki/pull/3228) **MichelHollands**: Add config endpoint
* [3218](https://github.com/grafana/loki/pull/3218) **owen-d**: WAL backpressure
* [3217](https://github.com/grafana/loki/pull/3217) **cyriltovena**: Rename checkpoint proto package to avoid conflict with cortex.
* [3215](https://github.com/grafana/loki/pull/3215) **cyriltovena**: Cortex update pre 1.7
* [3211](https://github.com/grafana/loki/pull/3211) **cyriltovena**: Fixes tail api marshalling for v1.
* [3210](https://github.com/grafana/loki/pull/3210) **cyriltovena**: Reverts flush buffer pooling.
* [3201](https://github.com/grafana/loki/pull/3201) **sandeepsukhani**: limit query range in async store for ingesters when query-ingesters-within flag is set
* [3200](https://github.com/grafana/loki/pull/3200) **cyriltovena**: Improve ingester flush memory usage.
* [3195](https://github.com/grafana/loki/pull/3195) **owen-d**: Ignore flushed chunks during checkpointing
* [3194](https://github.com/grafana/loki/pull/3194) **cyriltovena**: Fixes unwrap expressions from  last optimization.
* [3193](https://github.com/grafana/loki/pull/3193) **cyriltovena**: Improve checkpoint series iterator.
* [3188](https://github.com/grafana/loki/pull/3188) **cyriltovena**: Improves checkpointerWriter memory usage
* [3180](https://github.com/grafana/loki/pull/3180) **owen-d**: moves boltdb flags to config file
* [3178](https://github.com/grafana/loki/pull/3178) **cyriltovena**: Logs PushRequest data.
* [3163](https://github.com/grafana/loki/pull/3163) **cyriltovena**: Uses custom json-iter decoder for log entries.
* [3159](https://github.com/grafana/loki/pull/3159) **MichelHollands**: Make httpAuthMiddleware field public
* [3153](https://github.com/grafana/loki/pull/3153) **cyriltovena**: Improve wal entries encoding.
* [3152](https://github.com/grafana/loki/pull/3152) **AllenzhLi**: update github.com/gorilla/websocket to fixes a potential denial-of-service (DoS) vector
* [3146](https://github.com/grafana/loki/pull/3146) **owen-d**: More semantically correct flush shutdown
* [3143](https://github.com/grafana/loki/pull/3143) **cyriltovena**: Fixes absent_over_time to work with all log selector.
* [3141](https://github.com/grafana/loki/pull/3141) **owen-d**: Swaps mutex for atomic in ingester's OnceSwitch
* [3137](https://github.com/grafana/loki/pull/3137) **owen-d**: label_format no longer shardable and introduces the Shardable() metho…
* [3136](https://github.com/grafana/loki/pull/3136) **owen-d**: Don't fail writes due to full WAL disk
* [3134](https://github.com/grafana/loki/pull/3134) **cyriltovena**: Improve distributors validation and apply in-place filtering.
* [3132](https://github.com/grafana/loki/pull/3132) **owen-d**: Integrates label replace into sharding code
* [3131](https://github.com/grafana/loki/pull/3131) **MichelHollands**: Update cortex to 1 6
* [3126](https://github.com/grafana/loki/pull/3126) **dannykopping**: Implementing line comments
* [3122](https://github.com/grafana/loki/pull/3122) **owen-d**: Self documenting pipeline process interface
* [3117](https://github.com/grafana/loki/pull/3117) **owen-d**: Wal/recover corruption
* [3114](https://github.com/grafana/loki/pull/3114) **owen-d**: Disables the stream limiter until wal has recovered
* [3092](https://github.com/grafana/loki/pull/3092) **liguozhong**: lru cache logql.ParseLabels
* [3090](https://github.com/grafana/loki/pull/3090) **cyriltovena**: Improve tailer matching by using the index.
* [3087](https://github.com/grafana/loki/pull/3087) **MichelHollands**: feature: make server publicly available
* [3080](https://github.com/grafana/loki/pull/3080) **cyriltovena**: Improve JSON parser and add labels parser hints.
* [3077](https://github.com/grafana/loki/pull/3077) **MichelHollands**: Make the moduleManager field public
* [3065](https://github.com/grafana/loki/pull/3065) **cyriltovena**: Optimizes SampleExpr to remove unnecessary line_format.
* [3064](https://github.com/grafana/loki/pull/3064) **cyriltovena**: Add zstd and flate compressions algorithms.
* [3053](https://github.com/grafana/loki/pull/3053) **cyriltovena**: Add absent_over_time
* [3048](https://github.com/grafana/loki/pull/3048) **cyriltovena**: Support rate for unwrapped expressions.
* [3047](https://github.com/grafana/loki/pull/3047) **cyriltovena**: Add function label_replace.
* [3030](https://github.com/grafana/loki/pull/3030) **cyriltovena**: Allows by/without to be empty and available for max/min_over_time
* [3025](https://github.com/grafana/loki/pull/3025) **cyriltovena**: Fixes a swallowed context err in the batch storage.
* [3013](https://github.com/grafana/loki/pull/3013) **owen-d**: headblock checkpointing up to v3
* [3008](https://github.com/grafana/loki/pull/3008) **cyriltovena**: Fixes the ruler storage with  the boltdb store.
* [3000](https://github.com/grafana/loki/pull/3000) **owen-d**: Introduces per stream chunks mutex
* [2981](https://github.com/grafana/loki/pull/2981) **owen-d**: Adds WAL support (experimental)
* [2960](https://github.com/grafana/loki/pull/2960) **sandeepsukhani**: fix table deletion in table client for boltdb-shipper

#### Promtail

* [3422](https://github.com/grafana/loki/pull/3422) **kavirajk**: Modify script to accept inclusion and exclustion filters as variables
* [3404](https://github.com/grafana/loki/pull/3404) **dannykopping**: Remove default docker pipeline stage
* [3401](https://github.com/grafana/loki/pull/3401) **slim-bean**: Promtail: Add pack stage
* [3381](https://github.com/grafana/loki/pull/3381) **adityacs**: fix nested captured groups indexing in replace stage
* [3332](https://github.com/grafana/loki/pull/3332) **cyriltovena**: Embed timezone data in Promtail.
* [3304](https://github.com/grafana/loki/pull/3304) **kavirajk**: Use project-id from the variables. Remove hardcoding
* [3303](https://github.com/grafana/loki/pull/3303) **cyriltovena**: Increase the windows bookmark buffer.
* [3302](https://github.com/grafana/loki/pull/3302) **cyriltovena**: Fixes races in multiline stage and promtail.
* [3298](https://github.com/grafana/loki/pull/3298) **gregorybrzeski**: Promtail: fix typo in config variable name - BookmarkPath
* [3285](https://github.com/grafana/loki/pull/3285) **kavirajk**: Make incoming labels from gcp into Loki internal labels.
* [3284](https://github.com/grafana/loki/pull/3284) **kavirajk**: Avoid putting all the GCP labels into loki labels
* [3246](https://github.com/grafana/loki/pull/3246) **cyriltovena**: Windows events
* [3224](https://github.com/grafana/loki/pull/3224) **veltmanj**: Fix(pkg/promtail)  CVE-2020-11022 JQuery vulnerability
* [3207](https://github.com/grafana/loki/pull/3207) **cyriltovena**: Fixes panic when using multiple clients
* [3191](https://github.com/grafana/loki/pull/3191) **rfratto**: promtail: pass registerer to gcplog
* [3175](https://github.com/grafana/loki/pull/3175) **rfratto**: Promtail: pass a prometheus registerer to promtail components
* [3083](https://github.com/grafana/loki/pull/3083) **kavirajk**: Gcplog targetmanager
* [3024](https://github.com/grafana/loki/pull/3024) **jeschkies**: Collapse multiline logs based on a start line.
* [3015](https://github.com/grafana/loki/pull/3015) **cyriltovena**: Add more information about why a tailer would stop.
* [2996](https://github.com/grafana/loki/pull/2996) **cyriltovena**: Asynchronous Promtail stages
* [2898](https://github.com/grafana/loki/pull/2898) **kavirajk**: fix(docker-driver): Propagate promtail's `client.Stop` properly

#### Logcli

* [3325](https://github.com/grafana/loki/pull/3325) **cyriltovena**: Fixes step encoding in logcli.
* [3271](https://github.com/grafana/loki/pull/3271) **chancez**: Refactor logcli Client interface to use time objects for LiveTailQueryConn
* [3270](https://github.com/grafana/loki/pull/3270) **chancez**: logcli: Fix handling of logcli query using --since/--from and --tail
* [3229](https://github.com/grafana/loki/pull/3229) **dethi**: logcli: support --include-label when not using --tail


#### Jsonnet

* [3447](https://github.com/grafana/loki/pull/3447) **owen-d**: Use better memory metric on operational dashboard
* [3439](https://github.com/grafana/loki/pull/3439) **owen-d**: simplifies jsonnet sharding
* [3357](https://github.com/grafana/loki/pull/3357) **owen-d**: Libsonnet/better sharding parallelism defaults
* [3356](https://github.com/grafana/loki/pull/3356) **owen-d**: removes sharding queue math after global concurrency PR
* [3329](https://github.com/grafana/loki/pull/3329) **sandeepsukhani**: fix config for statefulset rulers when using boltdb-shipper
* [3297](https://github.com/grafana/loki/pull/3297) **owen-d**: adds stateful ruler clause for boltdb shipper jsonnet
* [3254](https://github.com/grafana/loki/pull/3254) **hairyhenderson**: ksonnet: Remove invalid hostname from default promtail configuration
* [3181](https://github.com/grafana/loki/pull/3181) **owen-d**: remaining sts use parallel mgmt policy
* [3179](https://github.com/grafana/loki/pull/3179) **owen-d**: Ruler statefulsets
* [3156](https://github.com/grafana/loki/pull/3156) **slim-bean**: Jsonnet: Changes ingester PVC from 5Gi to 10Gi
* [3139](https://github.com/grafana/loki/pull/3139) **owen-d**: Less confusing jsonnet error message when using boltdb shipper defaults.
* [3079](https://github.com/grafana/loki/pull/3079) **rajatvig**: Fix ingester PVC data declaration to use configured value
* [3074](https://github.com/grafana/loki/pull/3074) **c0ffeec0der**: Ksonnet: Assign appropriate pvc size and class to compactor and ingester
* [3062](https://github.com/grafana/loki/pull/3062) **cyriltovena**: Remove regexes in the operational dashboard.
* [3014](https://github.com/grafana/loki/pull/3014) **owen-d**: loki wal libsonnet
* [3010](https://github.com/grafana/loki/pull/3010) **cyriltovena**: Fixes promtail mixin dashboard.

#### fluentd

* [3358](https://github.com/grafana/loki/pull/3358) **fpob**: Fix fluentd plugin when kubernetes labels were missing

#### fluent bit

* [3240](https://github.com/grafana/loki/pull/3240) **sbaier1**: fix fluent-bit output plugin generating invalid JSON


#### Docker Logging Driver

* [3331](https://github.com/grafana/loki/pull/3331) **cyriltovena**: Add pprof endpoint to docker-driver.
* [3225](https://github.com/grafana/loki/pull/3225) **Le0tk0k**: (fix: cmd/docker-driver): Insert a space in the error message

#### Docs

* [3437](https://github.com/grafana/loki/pull/3437) **caleb15**: docs: add note about regex
* [3421](https://github.com/grafana/loki/pull/3421) **kavirajk**: doc(gcplog): Advanced log export filter example
* [3419](https://github.com/grafana/loki/pull/3419) **suitupalex**: docs: promtail: Fix typo w/ windows_events hyperlink.
* [3418](https://github.com/grafana/loki/pull/3418) **dannykopping**: Adding upgrade documentation for promtail pipeline_stages change
* [3385](https://github.com/grafana/loki/pull/3385) **paaacman**: Documentation: enable environment variable in configuration
* [3373](https://github.com/grafana/loki/pull/3373) **StMarian**: Documentation: Fix configuration description
* [3371](https://github.com/grafana/loki/pull/3371) **owen-d**: Distributor overview docs
* [3370](https://github.com/grafana/loki/pull/3370) **tkowalcz**: documentation: Add Tjahzi to the list of unofficial clients
* [3352](https://github.com/grafana/loki/pull/3352) **kavirajk**: Remove extra space between broken link
* [3351](https://github.com/grafana/loki/pull/3351) **kavirajk**: Add some operation details to gcplog doc
* [3316](https://github.com/grafana/loki/pull/3316) **kavirajk**: docs(fix): Make best practices docs look better
* [3292](https://github.com/grafana/loki/pull/3292) **wapmorgan**: Patch 2 - fix link to another documentation files
* [3265](https://github.com/grafana/loki/pull/3265) **sandeepsukhani**: Boltdb shipper doc fixes
* [3239](https://github.com/grafana/loki/pull/3239) **owen-d**: updates tanka installation docs
* [3235](https://github.com/grafana/loki/pull/3235) **scoof**: docs: point to latest release for docker installation
* [3220](https://github.com/grafana/loki/pull/3220) **liguozhong**: [doc] fix err. "loki_frontend" is invalid
* [3212](https://github.com/grafana/loki/pull/3212) **nvtkaszpir**: Fix: Update docs for logcli
* [3190](https://github.com/grafana/loki/pull/3190) **kavirajk**: doc(gcplog): Fix titles for Cloud provisioning for GCP logs
* [3165](https://github.com/grafana/loki/pull/3165) **liguozhong**: [doc] fix:querier do not handle "/flush" api
* [3164](https://github.com/grafana/loki/pull/3164) **owen-d**: updates alerting docs post 2.0
* [3162](https://github.com/grafana/loki/pull/3162) **huikang**: Doc: Add missing wal in configuration
* [3148](https://github.com/grafana/loki/pull/3148) **huikang**: Doc: add missing type supported by table manager
* [3147](https://github.com/grafana/loki/pull/3147) **marionxue**: Markdown Code highlighting
* [3138](https://github.com/grafana/loki/pull/3138) **jeschkies**: Give another example for multiline.
* [3128](https://github.com/grafana/loki/pull/3128) **cyriltovena**: Fixes LogQL documentation links.
* [3124](https://github.com/grafana/loki/pull/3124) **wujie1993**: fix time duration unit
* [3123](https://github.com/grafana/loki/pull/3123) **scoren-gl**: Update getting-in-touch.md
* [3115](https://github.com/grafana/loki/pull/3115) **valmack**: Docs: Include instruction to enable variable expansion
* [3109](https://github.com/grafana/loki/pull/3109) **nileshcs**: Documentation fix for downstream_url
* [3102](https://github.com/grafana/loki/pull/3102) **slim-bean**: Docs: Changelog: fix indentation and add helm repo url
* [3094](https://github.com/grafana/loki/pull/3094) **benjaminhuo**: Fix storage guide links
* [3088](https://github.com/grafana/loki/pull/3088) **cyriltovena**: Small fixes for the documentation.
* [3084](https://github.com/grafana/loki/pull/3084) **ilpianista**: Update reference to old helm chart repo
* [3078](https://github.com/grafana/loki/pull/3078) **kavirajk**: mention the use of `config.expand-env` flag in the doc.
* [3049](https://github.com/grafana/loki/pull/3049) **vitalets**: [Docs] Clarify docker-driver configuration options
* [3039](https://github.com/grafana/loki/pull/3039) **jdbaldry**: doc: logql formatting fixes
* [3035](https://github.com/grafana/loki/pull/3035) **unguiculus**: Fix multiline docs
* [3033](https://github.com/grafana/loki/pull/3033) **RichiH**: docs: Create ADOPTERS.md
* [3032](https://github.com/grafana/loki/pull/3032) **oddlittlebird**: Docs: Update _index.md
* [3029](https://github.com/grafana/loki/pull/3029) **jeschkies**: Correct `multiline` documentation.
* [3027](https://github.com/grafana/loki/pull/3027) **nop33**: Fix docs header inconsistency
* [3026](https://github.com/grafana/loki/pull/3026) **owen-d**: wal docs
* [3017](https://github.com/grafana/loki/pull/3017) **jdbaldry**: doc: Cleanup formatting
* [3009](https://github.com/grafana/loki/pull/3009) **jdbaldry**: doc: Fix query-frontend typo
* [3002](https://github.com/grafana/loki/pull/3002) **keyolk**: Fix typo
* [2991](https://github.com/grafana/loki/pull/2991) **jontg**: Documentation:  Add a missing field to the extended config s3 example
* [2956](https://github.com/grafana/loki/pull/2956) **owen-d**: Updates chunkenc doc for V3

#### Build

* [3412](https://github.com/grafana/loki/pull/3412) **rfratto**: Remove unneeded prune-ci-tags drone job
* [3390](https://github.com/grafana/loki/pull/3390) **wardbekker**: Don't auto-include pod labels as loki labels as a sane default
* [3321](https://github.com/grafana/loki/pull/3321) **owen-d**: defaults promtail to 2.1.0 in install script
* [3277](https://github.com/grafana/loki/pull/3277) **kavirajk**: Add step to version Loki docs during public release process.
* [3243](https://github.com/grafana/loki/pull/3243) **chancez**: dist: Build promtail for windows/386 to support 32 bit windows hosts
* [3206](https://github.com/grafana/loki/pull/3206) **kavirajk**: Terraform script to automate GCP provisioning for gcplog
* [3149](https://github.com/grafana/loki/pull/3149) **jlosito**: Allow dependabot to keep github actions up-to-date
* [3072](https://github.com/grafana/loki/pull/3072) **slim-bean**: Helm: Disable CI
* [3031](https://github.com/grafana/loki/pull/3031) **AdamKorcz**: Testing: Introduced continuous fuzzing
* [3006](https://github.com/grafana/loki/pull/3006) **huikang**: Fix the docker image version in compose deployment


#### Tooling

* [3377](https://github.com/grafana/loki/pull/3377) **slim-bean**: Tooling: Update chunks-inspect to understand the new chunk format as well as new compression algorithms
* [3151](https://github.com/grafana/loki/pull/3151) **slim-bean**: Loki migrate-tool


### Notes

This release was created from revision 8012362674568379a3871ff8c4a2bfd1ddba7ad1 (Which was PR 3460)

### Dependencies

* Go Version:     1.15.3
* Cortex Version: 7dac81171c665be071bd167becd1f55528a9db32


## 2.1.0 (2020/12/23)

Happy Holidays from the Loki team! Please enjoy a new Loki release to welcome in the New Year!

2.1.0 Contains a number of fixes, performance improvements and enhancements to the 2.0.0 release!

### Notable changes

#### Helm users read this!

The Helm charts have moved!

* [2720](https://github.com/grafana/loki/pull/2720) **torstenwalter**: Deprecate Charts as they have been moved

This was done to consolidate Grafana's helm charts for all Grafana projects in one place: https://github.com/grafana/helm-charts/

**From now moving forward, please use the new Helm repo url: https://grafana.github.io/helm-charts**

The charts in the Loki repo will soon be removed so please update your Helm repo to the new URL and submit your PR's over there as well

Special thanks to @torstenwalter, @unguiculus, and @scottrigby for their initiative and amazing work to make this happen!

Also go check out the microservices helm chart contributed by @unguiculus in the new repo!

#### Fluent bit plugin users read this!

Fluent bit officially supports Loki as an output plugin now! WoooHOOO!

However this created a naming conflict with our existing output plugin (the new native output uses the name `loki`) so we have renamed our plugin.

* [2974](https://github.com/grafana/loki/pull/2974) **hedss**: fluent-bit: Rename Fluent Bit plugin output name.

In time our plan is to deprecate and eliminate our output plugin in favor of the native Loki support. However until then you can continue using the plugin with the following change:

Old:

```
[Output]
    Name loki
```

New:

```
[Output]
    Name grafana-loki
```

#### Fixes

A lot of work went into 2.0 with a lot of new code and rewrites to existing, this introduced and uncovered some bugs which are fixed in 2.1:

* [2807](https://github.com/grafana/loki/pull/2807) **cyriltovena**: Fix error swallowed in the frontend.
* [2805](https://github.com/grafana/loki/pull/2805) **cyriltovena**: Improve pipeline stages ast errors.
* [2824](https://github.com/grafana/loki/pull/2824) **owen-d**: Fix/validate compactor config
* [2830](https://github.com/grafana/loki/pull/2830) **sandeepsukhani**: fix panic in ingester when not running with boltdb shipper while queriers does
* [2850](https://github.com/grafana/loki/pull/2850) **owen-d**: Only applies entry limits to non-SampleExprs.
* [2855](https://github.com/grafana/loki/pull/2855) **sandeepsukhani**: fix query intervals when running boltdb-shipper in single binary
* [2895](https://github.com/grafana/loki/pull/2895) **shokada**: Fix error 'Unexpected: ("$", "$") while parsing field definition'
* [2902](https://github.com/grafana/loki/pull/2902) **cyriltovena**: Fixes metric query issue with no grouping.
* [2901](https://github.com/grafana/loki/pull/2901) **cyriltovena**: Fixes a panic with the logql.NoopPipeline.
* [2913](https://github.com/grafana/loki/pull/2913) **cyriltovena**: Fixes logql.QueryType.
* [2917](https://github.com/grafana/loki/pull/2917) **cyriltovena**: Fixes race condition in tailer since logql v2.
* [2960](https://github.com/grafana/loki/pull/2960) **sandeepsukhani**: fix table deletion in table client for boltdb-shipper

#### Enhancements

A number of performance and resource improvements have been made as well!

* [2911](https://github.com/grafana/loki/pull/2911) **sandeepsukhani**: Boltdb shipper query readiness
* [2875](https://github.com/grafana/loki/pull/2875) **cyriltovena**: Labels computation LogQLv2
* [2927](https://github.com/grafana/loki/pull/2927) **cyriltovena**: Improve logql parser allocations.
* [2926](https://github.com/grafana/loki/pull/2926) **cyriltovena**: Cache label strings in ingester to improve memory usage.
* [2931](https://github.com/grafana/loki/pull/2931) **cyriltovena**: Only append tailed entries if needed.
* [2973](https://github.com/grafana/loki/pull/2973) **cyriltovena**: Avoid parsing labels when tailer is sending from a stream.
* [2959](https://github.com/grafana/loki/pull/2959) **cyriltovena**: Improve tailer matcher function.
* [2876](https://github.com/grafana/loki/pull/2876) **jkellerer**: LogQL: Add unwrap bytes() conversion function


#### Notable mentions

Thanks to @timbyr for adding an often requested feature, the ability to support environment variable expansion in config files!

* [2837](https://github.com/grafana/loki/pull/2837) **timbyr**: Configuration: Support environment expansion in configuration

Thanks to @huikang for adding a new docker-compose file for running Loki as microservices!

* [2740](https://github.com/grafana/loki/pull/2740) **huikang**: Deploy: add docker-compose cluster deployment file

### All Changes

#### Loki
* [2988](https://github.com/grafana/loki/pull/2988) **slim-bean**: Loki: handle faults when opening boltdb files
* [2984](https://github.com/grafana/loki/pull/2984) **owen-d**: adds the ability to read chunkFormatV3 while writing v2
* [2983](https://github.com/grafana/loki/pull/2983) **slim-bean**: Loki: recover from panic opening boltdb files
* [2975](https://github.com/grafana/loki/pull/2975) **cyriltovena**: Fixes vector grouping injection.
* [2972](https://github.com/grafana/loki/pull/2972) **cyriltovena**: Add ProcessString to Pipeline.
* [2962](https://github.com/grafana/loki/pull/2962) **cyriltovena**: Implement io.WriteTo by chunks.
* [2951](https://github.com/grafana/loki/pull/2951) **owen-d**: bumps rules-action ref to logqlv2+ version
* [2946](https://github.com/grafana/loki/pull/2946) **cyriltovena**: Fixes the Stringer of the byte label operator.
* [2945](https://github.com/grafana/loki/pull/2945) **cyriltovena**: Fixes iota unexpected behaviour with bytes for chunk encoding.
* [2941](https://github.com/grafana/loki/pull/2941) **jeschkies**: Test label filter for bytes.
* [2934](https://github.com/grafana/loki/pull/2934) **owen-d**: chunk schema v3
* [2930](https://github.com/grafana/loki/pull/2930) **cyriltovena**: Fixes all in one grpc registrations.
* [2929](https://github.com/grafana/loki/pull/2929) **cyriltovena**: Cleanup labels parsing.
* [2922](https://github.com/grafana/loki/pull/2922) **codewithcheese**: Distributor registers logproto.Pusher service to receive logs via GRPC
* [2918](https://github.com/grafana/loki/pull/2918) **owen-d**: Includes delete routes for ruler namespaces
* [2903](https://github.com/grafana/loki/pull/2903) **cyriltovena**: Limit series for metric queries.
* [2892](https://github.com/grafana/loki/pull/2892) **cyriltovena**: Improve the chunksize test.
* [2891](https://github.com/grafana/loki/pull/2891) **sandeepsukhani**: fix flaky load tables test for boltdb-shipper uploads table-manager
* [2836](https://github.com/grafana/loki/pull/2836) **andir**: tests: fix quoting issues in test output when building with Go 1.15
* [2831](https://github.com/grafana/loki/pull/2831) **sandeepsukhani**: fix flaky tests in boltdb-shipper
* [2822](https://github.com/grafana/loki/pull/2822) **cyriltovena**: LogQL: Improve template format
* [2794](https://github.com/grafana/loki/pull/2794) **sandeepsukhani**: Revendor cortex to latest master
* [2764](https://github.com/grafana/loki/pull/2764) **owen-d**: WAL/marshalable chunks
* [2751](https://github.com/grafana/loki/pull/2751) **jeschkies**: Logging: Log throughput and total bytes human readable.

#### Helm
* [2986](https://github.com/grafana/loki/pull/2986) **cyriltovena**: Move CI to helm3.
* [2967](https://github.com/grafana/loki/pull/2967) **czunker**: Remove `helm init`
* [2965](https://github.com/grafana/loki/pull/2965) **czunker**: [Helm Chart Loki] Add needed k8s objects for alerting config
* [2940](https://github.com/grafana/loki/pull/2940) **slim-bean**: Helm: Update logstash to new chart and newer version
* [2835](https://github.com/grafana/loki/pull/2835) **tracyde**: Iss2734
* [2789](https://github.com/grafana/loki/pull/2789) **bewiwi**: Allows service targetPort modificaion
* [2651](https://github.com/grafana/loki/pull/2651) **scottrigby**: helm chart: Fix broken logo

#### Jsonnet
* [2976](https://github.com/grafana/loki/pull/2976) **beorn7**: Improve promtail alerts to retain the namespace label
* [2961](https://github.com/grafana/loki/pull/2961) **sandeepsukhani**: add missing ingester query routes in loki reads and operational dashboard
* [2899](https://github.com/grafana/loki/pull/2899) **halcyondude**: gateway: fix regression in tanka jsonnet
* [2873](https://github.com/grafana/loki/pull/2873) **Duologic**: fix(loki-mixin): refer to super.annotations
* [2852](https://github.com/grafana/loki/pull/2852) **chancez**: production/ksonnet: Add config_hash annotation to gateway deployment based on gateway configmap
* [2820](https://github.com/grafana/loki/pull/2820) **owen-d**: fixes promtail libsonnet tag. closes #2818
* [2718](https://github.com/grafana/loki/pull/2718) **halcyondude**: parameterize PVC storage class (ingester, querier, compactor)


#### Docs
* [2969](https://github.com/grafana/loki/pull/2969) **simonswine**: Add community forum to README.md
* [2968](https://github.com/grafana/loki/pull/2968) **yuichi10**: logcli: Fix logcli logql document URL
* [2942](https://github.com/grafana/loki/pull/2942) **hedss**: Docs: Corrects Fluent Bit documentation link to build the plugin.
* [2933](https://github.com/grafana/loki/pull/2933) **oddlittlebird**: Update CODEOWNERS
* [2909](https://github.com/grafana/loki/pull/2909) **fredr**: Docs: Add max_cache_freshness_per_query to limit_config
* [2890](https://github.com/grafana/loki/pull/2890) **dfang**: Fix typo
* [2888](https://github.com/grafana/loki/pull/2888) **oddlittlebird**: Update CODEOWNERS
* [2879](https://github.com/grafana/loki/pull/2879) **zhanghjster**: documentation: add tail_proxy_url option to query_frontend_config section
* [2869](https://github.com/grafana/loki/pull/2869) **nehaev**: documentation: Add loki4j to the list of unofficial clients
* [2853](https://github.com/grafana/loki/pull/2853) **RangerCD**: Fix typos in promtail
* [2848](https://github.com/grafana/loki/pull/2848) **dminca**: documentation: fix broken link in Best Practices section
* [2833](https://github.com/grafana/loki/pull/2833) **siavashs**: Docs: -querier.split-queries-by-day deprecation
* [2819](https://github.com/grafana/loki/pull/2819) **owen-d**: updates docs with delete permissions notice
* [2817](https://github.com/grafana/loki/pull/2817) **scoof**: Documentation: Add S3 IAM policy to be able to run Compactor
* [2811](https://github.com/grafana/loki/pull/2811) **slim-bean**: Docs: improve the helm upgrade section
* [2810](https://github.com/grafana/loki/pull/2810) **hedss**: CHANGELOG: Update update document links to point to the right place.
* [2704](https://github.com/grafana/loki/pull/2704) **owen-d**: WAL design doc
* [2636](https://github.com/grafana/loki/pull/2636) **LTek-online**: promtail documentation: changing the headers of the configuration docu to reflect configuration code

#### Promtail
* [2957](https://github.com/grafana/loki/pull/2957) **slim-bean**: Promtail: Update debian image and use a newer libsystemd
* [2928](https://github.com/grafana/loki/pull/2928) **cyriltovena**: Skip journald bad message.
* [2914](https://github.com/grafana/loki/pull/2914) **chancez**: promtail: Add support for using syslog message timestamp
* [2910](https://github.com/grafana/loki/pull/2910) **rfratto**: Expose underlying promtail client


#### Logcli
* [2948](https://github.com/grafana/loki/pull/2948) **tomwilkie**: Add a few more instructions to logcli --help.

#### Build
* [2877](https://github.com/grafana/loki/pull/2877) **cyriltovena**: Update to go 1.15
* [2814](https://github.com/grafana/loki/pull/2814) **torkelo**: Stats: Adding metrics collector GitHub action

#### Fluentd
* [2825](https://github.com/grafana/loki/pull/2825) **cyriltovena**: Bump fluentd plugin
* [2434](https://github.com/grafana/loki/pull/2434) **andsens**: fluent-plugin: Improve escaping in key_value format


### Notes

This release was created from revision ae9c4b82ec4a5d21267da50d6a1a8170e0ef82ff (Which was PR 2960) and the following PR's were cherry-picked
* [2984](https://github.com/grafana/loki/pull/2984) **owen-d**: adds the ability to read chunkFormatV3 while writing v2
* [2974](https://github.com/grafana/loki/pull/2974) **hedss**: fluent-bit: Rename Fluent Bit plugin output name.

### Dependencies

* Go Version:     1.15.3
* Cortex Version: 85942c5703cf22b64cecfd291e7e7c42d1b8c30c

## 2.0.1 (2020/12/10)

2.0.1 is a special release, it only exists to add the v3 support to Loki's chunk format.

**There is no reason to upgrade from 2.0.0 to 2.0.1**

This chunk version is internal to Loki and not configurable, and in a future version v3 will become the default (Likely 2.2.0).

We are creating this to enable users to roll back from a future release which was writing v3 chunks, back as far as 2.0.0 and still be able to read chunks.

This is mostly a safety measure to help if someone upgrades from 2.0.0 and skips versions to a future version which is writing v3 chunks and they encounter an issue which they would like to roll back. They would be able to then roll back to 2.0.1 and still read v3 chunks.

It should be noted this does not help anyone upgrading from a version older than 2.0.0, that is you should at least upgrade to 2.0.0 before going to a newer version if you are on a version older than 2.0.0.

## 2.0.0 (2020/10/26)

2.0.0 is here!!

We are extremely excited about the new features in 2.0.0, unlocking a whole new world of observability of our logs.

Thanks again for the many incredible contributions and improvements from the wonderful Loki community, we are very excited for the future!

### Important Notes

**Please Note** There are several changes in this release which require your attention!

* Anyone using a docker image please go read the [upgrade guide](https://github.com/grafana/loki/blob/master/docs/sources/upgrading/_index.md#200)!! There is one important consideration around a potentially breaking schema change depending on your configuration.
* MAJOR changes have been made to the boltdb-shipper index, breaking changes are not expected but extra precautions are highly recommended, more details in the [upgrade guide](https://github.com/grafana/loki/blob/master/docs/sources/upgrading/_index.md#200).
* The long deprecated `entry_parser` config in Promtail has been removed, use [pipeline_stages](https://grafana.com/docs/loki/latest/clients/promtail/configuration/#pipeline_stages) instead.

Check the [upgrade guide](https://github.com/grafana/loki/blob/master/docs/sources/upgrading/_index.md#200) for detailed information on all these changes.

### 2.0!!!!

There are too many PR's to list individually for the major improvements which we thought justified a 2.0 but here is the high level:

* Significant enhancements to the [LogQL query language](https://grafana.com/docs/loki/latest/logql/)!
* [Parse](https://grafana.com/docs/loki/latest/logql/#parser-expression) your logs to extract labels at query time.
* [Filter](https://grafana.com/docs/loki/latest/logql/#label-filter-expression) on query time extracted labels.
* [Format](https://grafana.com/docs/loki/latest/logql/#line-format-expression) your log lines any way you please!
* [Graph](https://grafana.com/docs/loki/latest/logql/#unwrapped-range-aggregations) the contents of your log lines as metrics, including support for many more of your favorite PromQL functions.
* Generate prometheus [alerts directly from your logs](https://grafana.com/docs/loki/latest/alerting/)!
* Create alerts using the same prometheus alert rule syntax and let Loki send alerts directly to your Prometheus Alertmanager!
* [boltdb-shipper](https://grafana.com/docs/loki/latest/operations/storage/boltdb-shipper/) is now production ready!
* This is it! Now Loki only needs a single object store (S3,GCS,Filesystem...) to store all the data, no more Cassandra, DynamoDB or Bigtable!

We are extremely excited about these new features, expect some talks, webinars, and blogs where we explain all this new functionality in detail.

### Notable mention

This is a small change but very helpful!

* [2737](https://github.com/grafana/loki/pull/2737) **dlemel8**: cmd/loki: add "verify-config" flag

Thank you @dlemel8 for this PR! Now you can start Loki with `-verify-config` to make sure your config is valid and Loki will exit with a status code 0 if it is!

### All Changes

#### Loki
* [2804](https://github.com/grafana/loki/pull/2804) **slim-bean**: Loki: log any chunk fetch failure
* [2803](https://github.com/grafana/loki/pull/2803) **slim-bean**: Update local and docker default config files to use boltdb-shipper with a few other config changes
* [2796](https://github.com/grafana/loki/pull/2796) **cyriltovena**: Fixes a bug that would add __error__ label incorrectly.
* [2793](https://github.com/grafana/loki/pull/2793) **cyriltovena**: Improve the way we reverse iterator for backward queries.
* [2790](https://github.com/grafana/loki/pull/2790) **sandeepsukhani**: Boltdb shipper metrics changes
* [2788](https://github.com/grafana/loki/pull/2788) **sandeepsukhani**: add a metric in compactor to record timestamp of last successful run
* [2786](https://github.com/grafana/loki/pull/2786) **cyriltovena**: Logqlv2 pushes groups down to edge
* [2778](https://github.com/grafana/loki/pull/2778) **cyriltovena**: Logqv2 optimization
* [2774](https://github.com/grafana/loki/pull/2774) **cyriltovena**: Handle panic in the store goroutine.
* [2773](https://github.com/grafana/loki/pull/2773) **cyriltovena**: Fixes race conditions in the batch iterator.
* [2770](https://github.com/grafana/loki/pull/2770) **sandeepsukhani**: Boltdb shipper query performance improvements
* [2769](https://github.com/grafana/loki/pull/2769) **cyriltovena**: LogQL: Labels and Metrics Extraction
* [2768](https://github.com/grafana/loki/pull/2768) **cyriltovena**: Fixes all lint errors.
* [2761](https://github.com/grafana/loki/pull/2761) **owen-d**: Service discovery refactor
* [2755](https://github.com/grafana/loki/pull/2755) **owen-d**: Revendor Cortex
* [2752](https://github.com/grafana/loki/pull/2752) **kavirajk**: fix: Remove depricated `entry_parser` from scrapeconfig
* [2741](https://github.com/grafana/loki/pull/2741) **owen-d**: better tenant logging in ruler memstore
* [2737](https://github.com/grafana/loki/pull/2737) **dlemel8**: cmd/loki: add "verify-config" flag
* [2735](https://github.com/grafana/loki/pull/2735) **cyriltovena**: Fixes the frontend logs to include org_id.
* [2732](https://github.com/grafana/loki/pull/2732) **sandeepsukhani**: set timestamp in instant query done by canaries
* [2726](https://github.com/grafana/loki/pull/2726) **dvrkps**: hack: clean getStore
* [2711](https://github.com/grafana/loki/pull/2711) **owen-d**: removes r/w pools from block/chunk types
* [2709](https://github.com/grafana/loki/pull/2709) **cyriltovena**: Bypass sharding middleware when a query can't be sharded.
* [2671](https://github.com/grafana/loki/pull/2671) **alrs**: pkg/querier: fix dropped error
* [2665](https://github.com/grafana/loki/pull/2665) **cnbailian**: Loki: Querier APIs respond JSON Content-Type
* [2663](https://github.com/grafana/loki/pull/2663) **owen-d**: improves numeric literal stringer impl
* [2662](https://github.com/grafana/loki/pull/2662) **owen-d**: exposes rule group validation fn
* [2661](https://github.com/grafana/loki/pull/2661) **owen-d**: Enable local rules backend & disallow configdb.
* [2656](https://github.com/grafana/loki/pull/2656) **sandeepsukhani**: run multiple queries per table at once with boltdb-shipper
* [2655](https://github.com/grafana/loki/pull/2655) **sandeepsukhani**: fix store query bug when running loki in single binary mode with boltdb-shipper
* [2650](https://github.com/grafana/loki/pull/2650) **owen-d**: Adds prometheus ruler routes
* [2647](https://github.com/grafana/loki/pull/2647) **arl**: pkg/chunkenc: fix test using string(int) conversion
* [2645](https://github.com/grafana/loki/pull/2645) **arl**: Tests: fix issue 2356: distributor_test.go fails when the system has no interface name in [eth0, en0, lo0]
* [2642](https://github.com/grafana/loki/pull/2642) **sandeepsukhani**: fix an issue with building loki
* [2640](https://github.com/grafana/loki/pull/2640) **sandeepsukhani**: improvements for boltdb-shipper compactor
* [2637](https://github.com/grafana/loki/pull/2637) **owen-d**: Ruler docs + single binary inclusion
* [2627](https://github.com/grafana/loki/pull/2627) **sandeepsukhani**: revendor cortex to latest master
* [2620](https://github.com/grafana/loki/pull/2620) **alrs**: pkg/storage/stores/shipper/uploads: fix test error
* [2614](https://github.com/grafana/loki/pull/2614) **cyriltovena**: Improve lz4 compression
* [2613](https://github.com/grafana/loki/pull/2613) **sandeepsukhani**: fix a panic when trying to stop boltdb-shipper multiple times using sync.once
* [2610](https://github.com/grafana/loki/pull/2610) **slim-bean**: Loki: Fix query-frontend ready handler
* [2601](https://github.com/grafana/loki/pull/2601) **sandeepsukhani**: rpc for querying ingesters to get chunk ids from its store
* [2589](https://github.com/grafana/loki/pull/2589) **owen-d**: Ruler/loki rule validator
* [2582](https://github.com/grafana/loki/pull/2582) **yeya24**: Add _total suffix to ruler counter metrics
* [2580](https://github.com/grafana/loki/pull/2580) **owen-d**: strict rule unmarshaling
* [2578](https://github.com/grafana/loki/pull/2578) **owen-d**: exports grouploader
* [2576](https://github.com/grafana/loki/pull/2576) **owen-d**: Better rule loading
* [2574](https://github.com/grafana/loki/pull/2574) **sandeepsukhani**: fix closing of compressed file from boltdb-shipper compactor
* [2572](https://github.com/grafana/loki/pull/2572) **adityacs**: Validate max_query_length in Labels API
* [2564](https://github.com/grafana/loki/pull/2564) **owen-d**: Error on no schema configs
* [2559](https://github.com/grafana/loki/pull/2559) **sandeepsukhani**: fix dir setup based on which mode it is running
* [2558](https://github.com/grafana/loki/pull/2558) **sandeepsukhani**: cleanup boltdb files in queriers during startup/shutdown
* [2552](https://github.com/grafana/loki/pull/2552) **owen-d**: fixes batch metrics help text & corrects bucketing
* [2550](https://github.com/grafana/loki/pull/2550) **sandeepsukhani**: fix a flaky test in boltdb shipper
* [2548](https://github.com/grafana/loki/pull/2548) **sandeepsukhani**: add some metrics for monitoring compactor
* [2546](https://github.com/grafana/loki/pull/2546) **sandeepsukhani**: register boltdb shipper compactor cli flags
* [2543](https://github.com/grafana/loki/pull/2543) **sandeepsukhani**: revendor cortex to latest master
* [2534](https://github.com/grafana/loki/pull/2534) **owen-d**: Consistent chunk metrics
* [2530](https://github.com/grafana/loki/pull/2530) **sandeepsukhani**: minor fixes and improvements for boltdb shipper
* [2526](https://github.com/grafana/loki/pull/2526) **sandeepsukhani**: compactor for compacting boltdb files uploaded by shipper
* [2510](https://github.com/grafana/loki/pull/2510) **owen-d**: adds batch based metrics
* [2507](https://github.com/grafana/loki/pull/2507) **sandeepsukhani**: compress boltdb files to gzip while uploading from shipper
* [2458](https://github.com/grafana/loki/pull/2458) **owen-d**: Feature/ruler (take 2)
* [2487](https://github.com/grafana/loki/pull/2487) **sandeepsukhani**: upload boltdb files from shipper only when they are not expected to be modified or during shutdown

#### Docs
* [2797](https://github.com/grafana/loki/pull/2797) **cyriltovena**: Logqlv2 docs
* [2772](https://github.com/grafana/loki/pull/2772) **DesistDaydream**: reapir Retention Example Configuration
* [2762](https://github.com/grafana/loki/pull/2762) **PabloCastellano**: fix: typo in upgrade.md
* [2750](https://github.com/grafana/loki/pull/2750) **owen-d**: fixes path in prom rules api docs
* [2733](https://github.com/grafana/loki/pull/2733) **owen-d**: Removes wrong capitalizations
* [2728](https://github.com/grafana/loki/pull/2728) **vishesh92**: Docs: Update docs for redis
* [2725](https://github.com/grafana/loki/pull/2725) **dvrkps**: fix some misspells
* [2724](https://github.com/grafana/loki/pull/2724) **MadhavJivrajani**: DOCS: change format of unordered lists in technical docs
* [2716](https://github.com/grafana/loki/pull/2716) **huikang**: Doc: fixing parameter name in configuration
* [2705](https://github.com/grafana/loki/pull/2705) **owen-d**: shows cortextool lint command for loki in alerting docs
* [2702](https://github.com/grafana/loki/pull/2702) **huikang**: Doc: fix broken links in production/README.md
* [2699](https://github.com/grafana/loki/pull/2699) **sandangel**: docs: use repetitive numbering
* [2698](https://github.com/grafana/loki/pull/2698) **bemasher**: Doc: Vague link text.
* [2697](https://github.com/grafana/loki/pull/2697) **owen-d**: updates alerting docs with new cortex tool loki linting support
* [2692](https://github.com/grafana/loki/pull/2692) **philnichol**: Docs: Corrected incorrect instances of (setup|set up)
* [2691](https://github.com/grafana/loki/pull/2691) **UniqueTokens**: Update metrics.md
* [2689](https://github.com/grafana/loki/pull/2689) **pgassmann**: docker plugin documentation update
* [2686](https://github.com/grafana/loki/pull/2686) **demon**: docs: Fix link to code of conduct
* [2657](https://github.com/grafana/loki/pull/2657) **owen-d**: fixes ruler docs & includes ruler configs in cmd/configs + docker img
* [2622](https://github.com/grafana/loki/pull/2622) **sandeepsukhani**: add compactor details and other boltdb-shipper doc improvments
* [2621](https://github.com/grafana/loki/pull/2621) **cyriltovena**: Fixes links in aws tutorials.
* [2606](https://github.com/grafana/loki/pull/2606) **cyriltovena**: More template stage examples.
* [2605](https://github.com/grafana/loki/pull/2605) **Decad**: Update docs to use raw link
* [2600](https://github.com/grafana/loki/pull/2600) **slim-bean**: Docs: Fix broken links on generated site
* [2597](https://github.com/grafana/loki/pull/2597) **nek-00-ken**: Fixup: url to access promtail config sample
* [2595](https://github.com/grafana/loki/pull/2595) **sh0rez**: docs: fix broken links
* [2594](https://github.com/grafana/loki/pull/2594) **wardbekker**: Update README.md
* [2592](https://github.com/grafana/loki/pull/2592) **owen-d**: fixes some doc links
* [2591](https://github.com/grafana/loki/pull/2591) **woodsaj**: Docs: fix links in installation docs
* [2586](https://github.com/grafana/loki/pull/2586) **ms42Q**: Doc fixes: remove typos and long sentence
* [2579](https://github.com/grafana/loki/pull/2579) **oddlittlebird**: Update CODEOWNERS
* [2566](https://github.com/grafana/loki/pull/2566) **owen-d**: Website doc link fixes
* [2528](https://github.com/grafana/loki/pull/2528) **owen-d**: Update tanka.md with steps for using k8s-alpha lib
* [2512](https://github.com/grafana/loki/pull/2512) **palemtnrider**: Documentation: Fixes  install and getting-started links in the readme
* [2508](https://github.com/grafana/loki/pull/2508) **owen-d**: memberlist correct yaml path. closes #2499
* [2506](https://github.com/grafana/loki/pull/2506) **ferdikurniawan**: Docs: fix dead link
* [2505](https://github.com/grafana/loki/pull/2505) **sh0rez**: doc: close code block
* [2501](https://github.com/grafana/loki/pull/2501) **tivvit**: fix incorrect upgrade link
* [2500](https://github.com/grafana/loki/pull/2500) **oddlittlebird**: Docs: Update README.md

#### Helm
* [2746](https://github.com/grafana/loki/pull/2746) **marcosartori**: helm/fluentbit K8S-Logging.Exclude &  and Mem_Buf_Limit toggle
* [2742](https://github.com/grafana/loki/pull/2742) **steven-sheehy**: Fix linting errors and use of deprecated repositories
* [2659](https://github.com/grafana/loki/pull/2659) **rskrishnar**: [Promtail] enables configuring psp in helm chart
* [2554](https://github.com/grafana/loki/pull/2554) **alexandre-allard-scality**: production/helm: add support for PV selector in Loki statefulset

#### FluentD
* [2739](https://github.com/grafana/loki/pull/2739) **jgehrcke**: FluentD loki plugin: add support for bearer_token_file parameter

#### Fluent Bit
* [2568](https://github.com/grafana/loki/pull/2568) **zjj2wry**: fluent-bit plugin support TLS

#### Promtail
* [2723](https://github.com/grafana/loki/pull/2723) **carlpett**: Promtail: Add counter promtail_batch_retries_total
* [2717](https://github.com/grafana/loki/pull/2717) **slim-bean**: Promtail: Fix deadlock on tailer shutdown.
* [2710](https://github.com/grafana/loki/pull/2710) **slim-bean**: Promtail: (and also fluent-bit) change the max batch size to 1MB
* [2708](https://github.com/grafana/loki/pull/2708) **Falco20019**: Promtail: Fix timestamp parser for short year format
* [2658](https://github.com/grafana/loki/pull/2658) **slim-bean**: Promtail: do not mark the position if the file is removed
* [2618](https://github.com/grafana/loki/pull/2618) **slim-bean**: Promtail: Add a stream lagging metric
* [2615](https://github.com/grafana/loki/pull/2615) **aminjam**: Add fallback_formats for timestamp stage
* [2603](https://github.com/grafana/loki/pull/2603) **rfratto**: Expose UserAgent and fix User-Agent version source
* [2575](https://github.com/grafana/loki/pull/2575) **unguiculus**: Promtail: Fix docker-compose.yaml
* [2571](https://github.com/grafana/loki/pull/2571) **rsteneteg**: Promtail: adding pipeline stage for dropping labels
* [2570](https://github.com/grafana/loki/pull/2570) **slim-bean**: Promtail: Fix concurrent map iteration when using stdin
* [2565](https://github.com/grafana/loki/pull/2565) **carlpett**: Add a counter for empty syslog messages
* [2542](https://github.com/grafana/loki/pull/2542) **slim-bean**: Promtail: implement shutdown for the no-op server
* [2532](https://github.com/grafana/loki/pull/2532) **slim-bean**: Promtail: Restart the tailer if we fail to read and upate current position

#### Ksonnet
* [2719](https://github.com/grafana/loki/pull/2719) **halcyondude**: nit: fix formatting for ksonnet/loki
* [2677](https://github.com/grafana/loki/pull/2677) **sandeepsukhani**: fix jsonnet for memcached-writes when using boltdb-shipper
* [2617](https://github.com/grafana/loki/pull/2617) **periklis**: Add config options for loki dashboards
* [2612](https://github.com/grafana/loki/pull/2612) **fredr**: Dashboard: typo in Loki Operational dashboard
* [2599](https://github.com/grafana/loki/pull/2599) **sandeepsukhani**: fix closing bracket in dashboards from loki-mixin
* [2584](https://github.com/grafana/loki/pull/2584) **sandeepsukhani**: Read, Write and operational dashboard improvements
* [2560](https://github.com/grafana/loki/pull/2560) **owen-d**: Jsonnet/ruler
* [2547](https://github.com/grafana/loki/pull/2547) **sandeepsukhani**: jsonnet for running loki using boltdb-shipper
* [2525](https://github.com/grafana/loki/pull/2525) **Duologic**: fix(ksonnet): don't depend on specific k8s version
* [2521](https://github.com/grafana/loki/pull/2521) **charandas**: fix: broken links in Tanka documentation
* [2503](https://github.com/grafana/loki/pull/2503) **owen-d**: Ksonnet docs
* [2494](https://github.com/grafana/loki/pull/2494) **primeroz**: Jsonnet Promtail: Change function for mounting configmap in promtail daemonset

#### Logstash
* [2607](https://github.com/grafana/loki/pull/2607) **adityacs**: Logstash cpu usage fix

#### Build
* [2602](https://github.com/grafana/loki/pull/2602) **sandeepsukhani**: add support for building querytee
* [2561](https://github.com/grafana/loki/pull/2561) **tharun208**: Added logcli docker image
* [2549](https://github.com/grafana/loki/pull/2549) **simnv**: Ignore .exe files build for Windows
* [2527](https://github.com/grafana/loki/pull/2527) **owen-d**: Update docker-compose.yaml to use 1.6.0

#### Docker Logging Driver
* [2459](https://github.com/grafana/loki/pull/2459) **RaitoBezarius**: Docker logging driver: Add a keymod for the extra attributes from the Docker logging driver

### Dependencies

* Go Version:     1.14.2
* Cortex Version: 85942c5703cf22b64cecfd291e7e7c42d1b8c30c

## 1.6.1 (2020-08-24)

This is a small release and only contains two fixes for Promtail:

* [2542](https://github.com/grafana/loki/pull/2542) **slim-bean**: Promtail: implement shutdown for the no-op server
* [2532](https://github.com/grafana/loki/pull/2532) **slim-bean**: Promtail: Restart the tailer if we fail to read and upate current position

The first only applies if you are running Promtail with both `--stdin` and `--server.disabled=true` flags.

The second is a minor rework to how Promtail handles a very specific error when attempting to read the size of a file and failing to do so.

Upgrading Promtail from 1.6.0 to 1.6.1 is only necessary if you have logs full of `msg="error getting tail position and/or size"`,
the code changed in this release has been unchanged for a long time and we suspect very few people are seeing this issue.

No changes to any other components (Loki, Logcli, etc) are included in this release.

## 1.6.0 (2020-08-13)

It's the second thursday of the eighth month of the year which means it's time for another Loki Release!!

Before we highlight important features and changes, congratulations to [@adityacs](https://github.com/adityacs), who is the newest member of the Loki team!
Aditya has been regularly contributing to the Loki project for the past year, with each contribution better than the last.
Many of the items on the following list were thanks to his hard work. Thank you, Aditya, and welcome to the team!

I think we might have set a new record with 189 PR's in this release!

### Important Notes

**Please Note** There are several changes in this release which might require your attention!

* The NET_BIND_SERVICE capability was removed from the Loki process in the docker image, it's no longer possible to run Loki with the supplied image on a port less than 1024
* If you run microservices, there is an important rollout sequence to prevent query errors.
* Scrape configs have changed for Promtail in both Helm and Ksonnet affecting two labels: `instance` -> `pod` and `container_name` -> `container`.
* Almost all of the Loki Canary metrics were renamed.
* A few command line flags where changed (although they are likely not commonly used)
* If you use ksonnet and run on GCS and Bigtable you may see an error in your config as a default value was removed.
* If you are using boltdb-shipper, you will likekly need to add a new schema_config entry.

Check the [upgrade guide](https://github.com/grafana/loki/blob/master/docs/sources/operations/upgrade.md#160) for detailed information on all these changes.

### Notable Features and Fixes

#### Query language enhancements

* [2150](https://github.com/grafana/loki/pull/2150) introduces `bytes_rate`, which calculates the per second byte rate of a log stream, and `bytes_over_time`, which returns the byte size of a log stream.
* [2182](https://github.com/grafana/loki/pull/2182) introduces a long list of comparison operators, which will let you write queries like `count_over_time({foo="bar"}[1m]) > 10`. Check out the PR for a more detailed description.

#### Loki performance improvements

* [2216](https://github.com/grafana/loki/pull/2216), [2218](https://github.com/grafana/loki/pull/2218), and [2219](https://github.com/grafana/loki/pull/2219) all improve how memory is allocated and reused for queries.
* [2239](https://github.com/grafana/loki/pull/2239) is a huge improvement for certain cases in which a query covers a large number of streams that all overlap in time. Overlapping data is now internally cached while Loki works to sort all the streams into the proper time order.
* [2293](https://github.com/grafana/loki/pull/2293) was a big refactor to how Loki internally processes log queries vs. metric queries, creating separate code paths to further optimize metric queries. Metric query performance is now 2 to 10 times faster.

If you are using the query-frontend:

* [2441](https://github.com/grafana/loki/pull/2441) improves how label queries can be split and queried in parallel
* [2123](https://github.com/grafana/loki/pull/2123) allows queries to the `series` API to be split by time and parallelized; and last but most significant
* [1927](https://github.com/grafana/loki/pull/1927) allows for a much larger range of queries to be sharded and performed in parallel. Query sharding is a topic in itself, but as a rough summary, this type of sharding is not time dependent and leverages how data is already stored by Loki to be able to split queries up into 16 separate pieces to be queried at the same time.

#### Promtail

* [2296](https://github.com/grafana/loki/pull/2296) allows Promtail to expose the Loki Push API. With this, you can push from any client to Promtail as if it were Loki, and Promtail can then forward those logs to another Promtail or to Loki. There are some good use cases for this with the Loki Docker Logging Driver; if you want an easier way to configure pipelines or expose metrics collection, point your Docker drivers at a Promtail instance.
* [2282](https://github.com/grafana/loki/pull/2282) contains an example Amazon Lambda where you can use a fan-in approach and ingestion timestamping in Promtail to work around `out of order` issues with multiple Lambdas processing the same log stream. This is one way to get logs from a high-cardinality source without adding a high-cardinality label.
* [2060](https://github.com/grafana/loki/pull/2060) introduces the `Replace` stage, which lets you find and replace or remove text inside a log line. Combined with [2422](https://github.com/grafana/loki/pull/2422) and [2480](https://github.com/grafana/loki/pull/2480), you can now find and replace sensitive data in a log line like a password or email address and replace it with ****, or hash the value to prevent readability, while still being able to trace the value through your logs. Last on the list of pipeline additions,
* [2496](https://github.com/grafana/loki/pull/2496) adds a `Drop` pipeline stage, which lets you drop log lines based on several criteria options including regex matching content, line length, or the age of the log line. The last two are useful to prevent sending to Loki logs that you know would be rejected based on configured limits in the Loki server.

#### Logstash output plugin

* [1822](https://github.com/grafana/loki/pull/1822) added a Logstash output plugin for Loki. If you have an existing Logstash install, you can now use this plugin to send your logs to Loki to make it easier to try out, or use Loki alongside an existing logging installation.

#### Loki Canary

* [2344](https://github.com/grafana/loki/pull/2344) improved the canaries capabilities for checking for data integrity, including spot checking for logs over a longer time window and running metric queries to verify count_over_time accuracy.

#### Logcli

* [2470](https://github.com/grafana/loki/pull/2470) allows you to color code your log lines based on their stream labels for a nice visual indicator of streams.
* [2497](https://github.com/grafana/loki/pull/2497) expands on the series API query to Loki with the`--analyze-labels` flag, which can show you a detailed breakdown of your label key and value combinations. This is very useful for finding improper label usage in Loki or labels with high cardinality.
* [2482](https://github.com/grafana/loki/pull/2482), in which LogCLI will automatically batch requests to Loki to allow making queries with a `--limit=` far larger than the server side limit defined in Loki. LogCLI will dispatch the request in a series of queries configured by the `--batch=` parameter (which defaults to 1000) until the requested limit is reached!

#### Misc

* [2453](https://github.com/grafana/loki/pull/2453) improves the error messages when a query times out, as `Context Deadline Exceeded` wasn’t the most intuitive.
* [2336](https://github.com/grafana/loki/pull/2336) provides two new flags that will print the entire Loki config object at startup. Be warned there are a lot of config options, and many won’t apply to your setup (such as storage configs you aren’t using), but this can be a really useful tool when troubleshooting. Sticking with the theme of best for last,
* [2224](https://github.com/grafana/loki/pull/2224) and [2288](https://github.com/grafana/loki/pull/2288) improve support for running Loki with a shared Ring using memberlist while not requiring Consul or Etcd. We need to follow up soon with some better documentation or a blog post on this!


### Dependencies

* Go Version:     1.14.2
* Cortex Version: 7014ff11ed70d9d59ad29d0a95e73999c436c47c

### All Changes

#### Loki
* [2484](https://github.com/grafana/loki/pull/2484) **slim-bean**: Loki: fix batch iterator error when all chunks overlap and chunk time ranges are greater than query time range
* [2483](https://github.com/grafana/loki/pull/2483) **sandeepsukhani**: download boltdb files parallelly during reads
* [2472](https://github.com/grafana/loki/pull/2472) **owen-d**: series endpoint uses normal splits
* [2466](https://github.com/grafana/loki/pull/2466) **owen-d**: BatchIter edge cases
* [2463](https://github.com/grafana/loki/pull/2463) **sandeepsukhani**: revendor cortex to latest master
* [2457](https://github.com/grafana/loki/pull/2457) **adityacs**: Fix panic in cassandra storage while registering metrics
* [2453](https://github.com/grafana/loki/pull/2453) **slim-bean**: Loki: Improve error messages on query timeout or cancel
* [2450](https://github.com/grafana/loki/pull/2450) **adityacs**: Fixes panic in runtime_config
* [2449](https://github.com/grafana/loki/pull/2449) **jvrplmlmn**: Replace usage of sync/atomic with uber-go/atomic
* [2441](https://github.com/grafana/loki/pull/2441) **cyriltovena**: Split label names queries in the frontend.
* [2427](https://github.com/grafana/loki/pull/2427) **owen-d**: Revendor cortex
* [2392](https://github.com/grafana/loki/pull/2392) **owen-d**: avoid mutating config while parsing -config.file
* [2346](https://github.com/grafana/loki/pull/2346) **cyriltovena**: Fixes LogQL grouping
* [2336](https://github.com/grafana/loki/pull/2336) **slim-bean**: Loki: add -print-config-stderr flag to dump loki's runtime config to stderr
* [2330](https://github.com/grafana/loki/pull/2330) **slim-bean**: Loki: Use a new context to update the ring state after a failed chunk transfer
* [2328](https://github.com/grafana/loki/pull/2328) **slim-bean**: Loki: Transfer one chunk at a time per series during chunk transfers
* [2327](https://github.com/grafana/loki/pull/2327) **adityacs**: Fix data race in ingester
* [2323](https://github.com/grafana/loki/pull/2323) **cyriltovena**: Improve object key parsing for boltdb shipper.
* [2306](https://github.com/grafana/loki/pull/2306) **cyriltovena**: Fixes buffered iterator skipping very long lines.
* [2302](https://github.com/grafana/loki/pull/2302) **cyriltovena**: Improve entry deduplication.
* [2294](https://github.com/grafana/loki/pull/2294) **cyriltovena**: Remove NET_BIND_SERVICE capability requirement.
* [2293](https://github.com/grafana/loki/pull/2293) **cyriltovena**: Improve metric queries by computing samples at the edges.
* [2288](https://github.com/grafana/loki/pull/2288) **periklis**: Add support for memberlist dns-based discovery
* [2268](https://github.com/grafana/loki/pull/2268) **owen-d**: lock fix for flaky test
* [2266](https://github.com/grafana/loki/pull/2266) **cyriltovena**: Update to latest cortex.
* [2264](https://github.com/grafana/loki/pull/2264) **adityacs**: Fix ingester results for series query
* [2261](https://github.com/grafana/loki/pull/2261) **sandeepsukhani**: create smaller unique files from boltdb shipper and other code refactorings
* [2254](https://github.com/grafana/loki/pull/2254) **slim-bean**: Loki: Series API will return all series with no match or empty matcher
* [2252](https://github.com/grafana/loki/pull/2252) **owen-d**: avoids further time splitting in querysharding mware
* [2250](https://github.com/grafana/loki/pull/2250) **slim-bean**: Loki: Remove redundant log warning
* [2249](https://github.com/grafana/loki/pull/2249) **owen-d**: avoids recording stats in the sharded engine
* [2248](https://github.com/grafana/loki/pull/2248) **cyriltovena**: Add performance profile flags for logcli.
* [2239](https://github.com/grafana/loki/pull/2239) **cyriltovena**: Cache overlapping blocks
* [2224](https://github.com/grafana/loki/pull/2224) **periklis**: Replace memberlist service in favor of cortex provided service
* [2223](https://github.com/grafana/loki/pull/2223) **adityacs**: Add Error method for step evaluators
* [2219](https://github.com/grafana/loki/pull/2219) **cyriltovena**: Reuse slice for the range vector allocations.
* [2218](https://github.com/grafana/loki/pull/2218) **cyriltovena**: Reuse buffer for hash computation in the engine.
* [2216](https://github.com/grafana/loki/pull/2216) **cyriltovena**: Improve point allocations for each steps in the logql engine.
* [2211](https://github.com/grafana/loki/pull/2211) **sandeepsukhani**: query tee proxy with support for comparison of responses
* [2206](https://github.com/grafana/loki/pull/2206) **sandeepsukhani**: disable index dedupe when rf > 1 and current or upcoming index type is boltdb-shipper
* [2204](https://github.com/grafana/loki/pull/2204) **owen-d**: bumps cortex & fixes conflicts
* [2191](https://github.com/grafana/loki/pull/2191) **periklis**: Add flag to disable tracing activation
* [2189](https://github.com/grafana/loki/pull/2189) **owen-d**: Fix vector-scalar comparisons
* [2182](https://github.com/grafana/loki/pull/2182) **owen-d**: Logql comparison ops
* [2178](https://github.com/grafana/loki/pull/2178) **cyriltovena**: Fixes path prefix in the querier.
* [2166](https://github.com/grafana/loki/pull/2166) **sandeepsukhani**: enforce requirment for periodic config for index tables to be 24h when using boltdb shipper
* [2161](https://github.com/grafana/loki/pull/2161) **cyriltovena**: Fix error message for max tail connections.
* [2156](https://github.com/grafana/loki/pull/2156) **sandeepsukhani**: boltdb shipper download failure handling and some refactorings
* [2150](https://github.com/grafana/loki/pull/2150) **cyriltovena**: Bytes aggregations
* [2136](https://github.com/grafana/loki/pull/2136) **cyriltovena**: Fixes Iterator boundaries
* [2123](https://github.com/grafana/loki/pull/2123) **adityacs**: Fix Series API slowness
* [1927](https://github.com/grafana/loki/pull/1927) **owen-d**: Feature/querysharding ii
* [2032](https://github.com/grafana/loki/pull/2032) **tivvit**: Added support for tail to query frontend

#### Promtail
* [2496](https://github.com/grafana/loki/pull/2496) **slim-bean**: Promtail: Drop stage
* [2475](https://github.com/grafana/loki/pull/2475) **slim-bean**: Promtail: force the log level on any Loki Push API target servers to match Promtail's log level.
* [2474](https://github.com/grafana/loki/pull/2474) **slim-bean**: Promtail: use --client.external-labels for all clients
* [2471](https://github.com/grafana/loki/pull/2471) **owen-d**: Fix/promtail yaml config
* [2464](https://github.com/grafana/loki/pull/2464) **slim-bean**: Promtail: Bug: loki push api, clone labels before handling
* [2438](https://github.com/grafana/loki/pull/2438) **rfratto**: pkg/promtail: propagate a logger rather than using util.Logger globally
* [2432](https://github.com/grafana/loki/pull/2432) **pyr0hu**: Promtail: Allow empty replace values for replace stage
* [2422](https://github.com/grafana/loki/pull/2422) **wardbekker**: Template: Added a sha256 template function for obfuscating / anonymize PII data in e.g. the replace stage
* [2414](https://github.com/grafana/loki/pull/2414) **rfratto**: Add RegisterFlagsWithPrefix to config structs
* [2386](https://github.com/grafana/loki/pull/2386) **cyriltovena**: Add regex function to promtail template stage.
* [2345](https://github.com/grafana/loki/pull/2345) **adityacs**: Refactor Promtail target manager code
* [2301](https://github.com/grafana/loki/pull/2301) **flixr**: Promtail: support unix timestamps with fractional seconds
* [2296](https://github.com/grafana/loki/pull/2296) **slim-bean**: Promtail: Loki Push API
* [2282](https://github.com/grafana/loki/pull/2282) **owen-d**: Lambda-Promtail
* [2242](https://github.com/grafana/loki/pull/2242) **carlpett**: Set user agent on outgoing http requests
* [2196](https://github.com/grafana/loki/pull/2196) **cyriltovena**: Adds default -config.file for the promtail docker images.
* [2127](https://github.com/grafana/loki/pull/2127) **bastjan**: Update go-syslog to accept non-UTF8 encoding in syslog message
* [2111](https://github.com/grafana/loki/pull/2111) **adityacs**: Fix Promtail journal seeking known position
* [2105](https://github.com/grafana/loki/pull/2105) **fatpat**: promtail: Add Entry variable to template
* [1118](https://github.com/grafana/loki/pull/1118) **shuttie**: promtail: fix high CPU usage on large kubernetes clusters.
* [2060](https://github.com/grafana/loki/pull/2060) **adityacs**: Feature: Replace stage in pipeline
* [2087](https://github.com/grafana/loki/pull/2087) **adityacs**: Set JournalTarget Priority value to keyword

#### Logcli
* [2497](https://github.com/grafana/loki/pull/2497) **slim-bean**: logcli: adds --analyize-labels to logcli series command and changes how labels are provided to the command
* [2482](https://github.com/grafana/loki/pull/2482) **slim-bean**: Logcli: automatically batch requests
* [2470](https://github.com/grafana/loki/pull/2470) **adityacs**: colored labels output for logcli
* [2235](https://github.com/grafana/loki/pull/2235) **pstibrany**: logcli: Remove single newline from the raw line before printing.
* [2126](https://github.com/grafana/loki/pull/2126) **cyriltovena**: Validate local storage config for the logcli
* [2083](https://github.com/grafana/loki/pull/2083) **adityacs**: Support querying labels on time range in logcli

#### Docs
* [2473](https://github.com/grafana/loki/pull/2473) **owen-d**: fixes lambda-promtail relative doc link
* [2454](https://github.com/grafana/loki/pull/2454) **oddlittlebird**: Create CODEOWNERS
* [2439](https://github.com/grafana/loki/pull/2439) **till**: Docs: updated "Upgrading" for docker driver
* [2437](https://github.com/grafana/loki/pull/2437) **wardbekker**: DOCS: clarified globbing behaviour of __path__ of the doublestar library
* [2431](https://github.com/grafana/loki/pull/2431) **endu**: fix dead link
* [2425](https://github.com/grafana/loki/pull/2425) **RichiH**: Change conduct contact email address
* [2420](https://github.com/grafana/loki/pull/2420) **petuhovskiy**: Fix docker driver doc
* [2418](https://github.com/grafana/loki/pull/2418) **cyriltovena**: Add logstash to clients page with FrontMatter.
* [2402](https://github.com/grafana/loki/pull/2402) **cyriltovena**: More fixes for the website.
* [2400](https://github.com/grafana/loki/pull/2400) **tontongg**: Fix URL to LogQL documentation
* [2398](https://github.com/grafana/loki/pull/2398) **robbymilo**: Docs - update links, readme
* [2397](https://github.com/grafana/loki/pull/2397) **coderanger**: 📝 Note that entry_parser is deprecated.
* [2396](https://github.com/grafana/loki/pull/2396) **dnsmichi**: Docs: Fix Fluentd title (visible in menu)
* [2391](https://github.com/grafana/loki/pull/2391) **cyriltovena**: Update fluentd docs and fixes links for the website.
* [2390](https://github.com/grafana/loki/pull/2390) **cyriltovena**: Fluent bit docs
* [2389](https://github.com/grafana/loki/pull/2389) **cyriltovena**: Docker driver doc
* [2385](https://github.com/grafana/loki/pull/2385) **abowloflrf**: Update logo link in README.md
* [2378](https://github.com/grafana/loki/pull/2378) **robbymilo**: Sync docs to website
* [2360](https://github.com/grafana/loki/pull/2360) **owen-d**: Makes timestamp parsing docs clearer
* [2358](https://github.com/grafana/loki/pull/2358) **rille111**: Documentation: Add example for having separate pvc for loki, using helm
* [2357](https://github.com/grafana/loki/pull/2357) **owen-d**: Storage backend examples
* [2338](https://github.com/grafana/loki/pull/2338) **cyriltovena**: Add a complete tutorial on how to ship logs from AWS EKS.
* [2335](https://github.com/grafana/loki/pull/2335) **cyriltovena**: Improve documentation of the metric stage.
* [2331](https://github.com/grafana/loki/pull/2331) **cyriltovena**: Add a tutorial to forward AWS ECS logs to Loki.
* [2321](https://github.com/grafana/loki/pull/2321) **cyriltovena**: Tutorial to run Promtail on AWS EC2
* [2318](https://github.com/grafana/loki/pull/2318) **adityacs**: Configuration documentation improvements
* [2317](https://github.com/grafana/loki/pull/2317) **owen-d**: remove DynamoDB chunk store doc
* [2308](https://github.com/grafana/loki/pull/2308) **wardbekker**: Added a link to the replace parsing stage
* [2305](https://github.com/grafana/loki/pull/2305) **rafaelpissolatto**: Fix schema_config store value
* [2285](https://github.com/grafana/loki/pull/2285) **adityacs**: Fix local.md doc
* [2284](https://github.com/grafana/loki/pull/2284) **owen-d**: Update local.md
* [2279](https://github.com/grafana/loki/pull/2279) **Fra-nk**: Documentation: Refine LogQL documentation
* [2273](https://github.com/grafana/loki/pull/2273) **RichiH**: Fix typo
* [2247](https://github.com/grafana/loki/pull/2247) **carlpett**: docs: Fix missing quotes
* [2233](https://github.com/grafana/loki/pull/2233) **vyzigold**: docs: Add readmes to individual helm charts
* [2220](https://github.com/grafana/loki/pull/2220) **oddlittlebird**: Docs: Local install edits
* [2217](https://github.com/grafana/loki/pull/2217) **fredr**: docs: BoltDB typo
* [2215](https://github.com/grafana/loki/pull/2215) **fredr**: docs: Correct loki address for docker-compose
* [2172](https://github.com/grafana/loki/pull/2172) **cyriltovena**: Update old link for pipeline stages.
* [2163](https://github.com/grafana/loki/pull/2163) **slim-bean**: docs: fix an error in the example log line and byte counter metrics
* [2160](https://github.com/grafana/loki/pull/2160) **slim-bean**: Fix some errors in the upgrade guide to 1.5.0 and add some missing notes discovered by users.
* [2152](https://github.com/grafana/loki/pull/2152) **eamonryan**: Fix typo in promtail ClusterRole
* [2139](https://github.com/grafana/loki/pull/2139) **adityacs**: Fix configuration docs
* [2137](https://github.com/grafana/loki/pull/2137) **RichiH**: Propose new governance
* [2136](https://github.com/grafana/loki/pull/2136) **cyriltovena**: Fixes Iterator boundaries
* [2125](https://github.com/grafana/loki/pull/2125) **theMercedes**: Update logql.md
* [2112](https://github.com/grafana/loki/pull/2112) **nileshcs**: Documentation: Outdated fluentd image name, UID details, link update
* [2092](https://github.com/grafana/loki/pull/2092) **i-takizawa**: docs: make <placeholders> visible

#### Build
* [2467](https://github.com/grafana/loki/pull/2467) **slim-bean**: Update Loki build image

#### Ksonnet
* [2460](https://github.com/grafana/loki/pull/2460) **Duologic**: refactor: use $.core.v1.envVar
* [2452](https://github.com/grafana/loki/pull/2452) **slim-bean**: ksonnet: Reduce querier parallelism to a more sane default value and remove the default setting for storage_backend
* [2377](https://github.com/grafana/loki/pull/2377) **Duologic**: refactor: moved jaeger-agent-mixin
* [2373](https://github.com/grafana/loki/pull/2373) **slim-bean**: Ksonnet: Add a Pod Disruption Budget to Loki Ingesters
* [2185](https://github.com/grafana/loki/pull/2185) **cyriltovena**: Refactor mixin routes and add series API.
* [2162](https://github.com/grafana/loki/pull/2162) **slim-bean**: ksonnet: Fix up datasources and variables in Loki Operational
* [2091](https://github.com/grafana/loki/pull/2091) **beorn7**: Keep scrape config in line with the new Prometheus scrape config

#### Docker logging driver
* [2435](https://github.com/grafana/loki/pull/2435) **cyriltovena**: Add more precisions on the docker driver installed on the daemon.
* [2343](https://github.com/grafana/loki/pull/2343) **jdfalk**: loki-docker-driver: Change "ignoring empty line" to debug logging
* [2295](https://github.com/grafana/loki/pull/2295) **cyriltovena**: Remove mount in the docker driver.
* [2199](https://github.com/grafana/loki/pull/2199) **cyriltovena**: Docker driver relabeling
* [2116](https://github.com/grafana/loki/pull/2116) **cyriltovena**: Allows to change the log driver mode and buffer size.

#### Logstash output plugin
* [2415](https://github.com/grafana/loki/pull/2415) **cyriltovena**: Set service values via --set for logstash.
* [2410](https://github.com/grafana/loki/pull/2410) **adityacs**: logstash code refactor and doc improvements
* [1822](https://github.com/grafana/loki/pull/1822) **adityacs**: Loki Logstash Plugin

#### Loki canary
* [2413](https://github.com/grafana/loki/pull/2413) **slim-bean**: Loki-Canary: Backoff retries on query failures, add histograms for query performance.
* [2369](https://github.com/grafana/loki/pull/2369) **slim-bean**: Loki Canary: One more round of improvements to query for missing websocket entries up to max-wait
* [2350](https://github.com/grafana/loki/pull/2350) **slim-bean**: Canary tweaks
* [2344](https://github.com/grafana/loki/pull/2344) **slim-bean**: Loki-Canary: Add query spot checking and metric count checking
* [2259](https://github.com/grafana/loki/pull/2259) **ombre8**: Canary: make stream configurable

#### Fluentd
* [2407](https://github.com/grafana/loki/pull/2407) **cyriltovena**: bump fluentd version to release a new gem.
* [2399](https://github.com/grafana/loki/pull/2399) **tarokkk**: fluentd: Make fluentd version requirements permissive
* [2179](https://github.com/grafana/loki/pull/2179) **takanabe**: Improve fluentd plugin development experience
* [2171](https://github.com/grafana/loki/pull/2171) **takanabe**: Add server TLS certificate verification

#### Fluent Bit
* [2375](https://github.com/grafana/loki/pull/2375) **cyriltovena**: Fixes the fluentbit batchwait  backward compatiblity.
* [2367](https://github.com/grafana/loki/pull/2367) **dojci**: fluent-bit: Add more loki client configuration options
* [2365](https://github.com/grafana/loki/pull/2365) **dojci**: fluent-bit: Fix fluent-bit exit callback when buffering is enabled
* [2290](https://github.com/grafana/loki/pull/2290) **cyriltovena**: Fixes the lint issue merged to master.
* [2286](https://github.com/grafana/loki/pull/2286) **adityacs**: Fix fluent-bit newline and tab characters
* [2142](https://github.com/grafana/loki/pull/2142) **dojci**: Add FIFO queue persistent buffering for fluent bit output plugin
* [2089](https://github.com/grafana/loki/pull/2089) **FrederikNS**: Allow configuring more options for output configuration

#### Helm
* [2406](https://github.com/grafana/loki/pull/2406) **steven-sheehy**: Helm: Fix regression in chart name
* [2379](https://github.com/grafana/loki/pull/2379) **StevenReitsma**: production/helm: Add emptyDir volume type to promtail PSP
* [2366](https://github.com/grafana/loki/pull/2366) **StevenReitsma**: production/helm: Add projected and downwardAPI volume types to PodSecurityPolicy (#2355)
* [2258](https://github.com/grafana/loki/pull/2258) **Synehan**: helm: add annotations to service monitor
* [2241](https://github.com/grafana/loki/pull/2241) **chauffer**: Kubernetes manifests: Remove namespace from cluster-wide resources
* [2238](https://github.com/grafana/loki/pull/2238) **vhrosales**: helm: Add loadBalancerIP option to loki chart
* [2205](https://github.com/grafana/loki/pull/2205) **joschi36**: BUG: add missing namespace in ingress object
* [2197](https://github.com/grafana/loki/pull/2197) **cyriltovena**: Render loki datasources even if Grafana is disabled.
* [2141](https://github.com/grafana/loki/pull/2141) **cyriltovena**: Adds the ability to have a pull secrets for Promtail.
* [2099](https://github.com/grafana/loki/pull/2099) **allout58**: helm/loki-stack: Support Prometheus on a sub-path in Grafana config
* [2086](https://github.com/grafana/loki/pull/2086) **osela**: helm/loki-stack: render loki datasource only if grafana is enabled
* [2091](https://github.com/grafana/loki/pull/2091) **beorn7**: Keep scrape config in line with the new Prometheus scrape config

#### Build
* [2371](https://github.com/grafana/loki/pull/2371) **cyriltovena**: Fixes helm publish that needs now to add repo.
* [2341](https://github.com/grafana/loki/pull/2341) **slim-bean**: Build: Fix CI helm test
* [2309](https://github.com/grafana/loki/pull/2309) **cyriltovena**: Test again arm32 on internal ci.
* [2307](https://github.com/grafana/loki/pull/2307) **cyriltovena**: Removes arm32 for now as we're migrating the CI.
* [2287](https://github.com/grafana/loki/pull/2287) **wardbekker**: Change the Grafana image to latest
* [2212](https://github.com/grafana/loki/pull/2212) **roidelapluie**: Remove unhelpful/problematic term in circleci.yml


## 1.5.0 (2020-05-20)

It's been a busy month and a half since 1.4.0 was released, and a lot of new improvements have been added to Loki since!

Be prepared for some configuration changes that may cause some bumps when upgrading,
we apologize for this but are always striving to reach the right compromise of code simplicity and user/operating experience.

In this case we opted to keep a simplified configuration inline with Cortex rather than a more complicated and error prone internal config mapping or difficult to implement support for multiple config names for the same feature.

This does result in breaking config changes for some configurations, however, these will fail fast and with the [list of diffs](https://cortexmetrics.io/docs/changelog/#config-file-breaking-changes) from the Cortex project should be quick to fix.

### Important Notes

**Be prepared for breaking config changes.**  Loki 1.5.0 vendors cortex [v1.0.1-0.20200430170006-3462eb63f324](https://github.com/cortexproject/cortex/commit/3462eb63f324c649bbaa122933bc591b710f4e48),
there were substantial breaking config changes in Cortex 1.0 which standardized config options, and fixed typos.

**The Loki docker image user has changed to no longer be root**

Check the [upgrade guide](https://github.com/grafana/loki/blob/master/docs/sources/operations/upgrade.md#150) for more detailed information on these changes.

### Notable Features and Fixes

There are quite a few we want to mention listed in order they were merged (mostly)

* [1837](https://github.com/grafana/loki/pull/1837) **sandeepsukhani**: flush boltdb to object store

This is perhaps the most exciting feature of 1.5.0, the first steps in removing a dependency on a separate index store!  This feature is still very new and experimental, however, we want this to be the future for Loki.  Only requiring just an object store.

If you want to test this new feature, and help us find any bugs, check out the [docs](docs/operations/storage/boltdb-shipper.md) to learn more and get started.

* [2073](https://github.com/grafana/loki/pull/2073) **slim-bean**: Loki: Allow configuring query_store_max_look_back_period when running a filesystem store and boltdb-shipper

This is even more experimental than the previous feature mentioned however also pretty exciting for Loki users who use the filesystem storage. We can leverage changes made in [1837](https://github.com/grafana/loki/pull/1837) to now allow Loki to run in a clustered mode with individual filesystem stores!

Please check out the last section in the [filesystem docs](docs/operations/storage/filesystem.md) for more details on how this works and how to use it!

* [2095](https://github.com/grafana/loki/pull/2095) **cyriltovena**: Adds backtick for the quoted string token lexer.

This will come as a big win to anyone who is writing complicated reqular expressions in either their Label matchers or Filter Expressions.  Starting now you can use the backtick to encapsulate your regex **and not have to do any escaping of special characters!!**

Examples:

```
{name="cassandra"} |~ `error=\w+`
{name!~`mysql-\d+`}
```

* [2055](https://github.com/grafana/loki/pull/2055) **aknuds1**: Chore: Fix spelling of per second in code

This is technically a breaking change for anyone who wrote code to processes the new statistics output in the query result added in 1.4.0, we apologize to anyone in this situation but if we don't fix this kind of error now it will be there forever.
And at the same time we didn't feel it was appropriate to make any major api revision changes for such a new feature and simple change.  We are always trying to use our best judgement in cases like this.

* [2031](https://github.com/grafana/loki/pull/2031) **cyriltovena**: Improve protobuf serialization

Thanks @cyriltovena for another big performance improvement in Loki, this time around protbuf's!

* [2021](https://github.com/grafana/loki/pull/2021) **slim-bean**: Loki: refactor validation and improve error messages
* [2012](https://github.com/grafana/loki/pull/2012) **slim-bean**: Loki: Improve logging and add metrics to streams dropped by stream limit

These two changes standardize the metrics used to report when a tenant hits a limit, now all discarded samples should be reported under `loki_discarded_samples_total` and you no longer need to also reference `cortex_discarded_samples_total`.
Additionally error messages were improved to help clients take better action when hitting limits.

* [1970](https://github.com/grafana/loki/pull/1970) **cyriltovena**: Allow to aggregate binary operations.

Another nice improvement to the query language which allows queries like this to work now:

```
sum by (job) (count_over_time({namespace="tns"}[5m] |= "level=error") / count_over_time({namespace="tns"}[5m]))
```

* [1713](https://github.com/grafana/loki/pull/1713) **adityacs**: Log error message for invalid checksum

In the event something went wrong with a stored chunk, rather than fail the query we ignore the chunk and return the rest.

* [2066](https://github.com/grafana/loki/pull/2066) **slim-bean**: Promtail: metrics stage can also count line bytes

This is a nice extension to a previous feature which let you add a metric to count log lines per stream, you can now count log bytes per stream.

Check out [this example](docs/clients/promtail/configuration.md#counter) to configure this in your promtail pipelines.

* [1935](https://github.com/grafana/loki/pull/1935) **cyriltovena**: Support stdin target via flag instead of automatic detection.

Third times a charm!  With 1.4.0 we allowed sending logs directly to promtail via stdin, with 1.4.1 we released a patch for this feature which wasn't detecting stdin correctly on some operating systems.
Unfortunately after a few more bug reports it seems this change caused some more undesired side effects so we decided to not try to autodetect stdin at all, instead now you must pass the `--stdin` flag if you want Promtail to listen for logs on stdin.

* [2076](https://github.com/grafana/loki/pull/2076) **cyriltovena**: Allows to pass inlined pipeline stages to the docker driver.
* [1906](https://github.com/grafana/loki/pull/1906) **cyriltovena**: Add no-file and keep-file log option for docker driver.

The docker logging driver received a couple very nice updates, it's always been challenging to configure pipeline stages for the docker driver, with the first PR there are now a few easier ways to do this!
In the second PR we added config options to control keeping any log files on the host when using the docker logging driver, allowing you to run with no disk access if you would like, as well as allowing you to control keeping log files available after container restarts.

* [1864](https://github.com/grafana/loki/pull/1864) **cyriltovena**: Sign helm package with GPG.

We now GPG sign helm packages!

### All Changes

#### Loki

* [2097](https://github.com/grafana/loki/pull/2097) **owen-d**: simplifies/updates some of our configuration examples
* [2095](https://github.com/grafana/loki/pull/2095) **cyriltovena**: Adds backtick for the quoted string token lexer.
* [2093](https://github.com/grafana/loki/pull/2093) **cyriltovena**: Fixes unit in stats request log.
* [2088](https://github.com/grafana/loki/pull/2088) **slim-bean**: Loki: allow no encoding/compression on chunks
* [2078](https://github.com/grafana/loki/pull/2078) **owen-d**: removes yolostring
* [2073](https://github.com/grafana/loki/pull/2073) **slim-bean**: Loki: Allow configuring query_store_max_look_back_period when running a filesystem store and boltdb-shipper
* [2064](https://github.com/grafana/loki/pull/2064) **cyriltovena**: Reverse entry iterator pool
* [2059](https://github.com/grafana/loki/pull/2059) **cyriltovena**: Recover from panic in http and grpc handlers.
* [2058](https://github.com/grafana/loki/pull/2058) **cyriltovena**: Fix a bug in range vector skipping data.
* [2055](https://github.com/grafana/loki/pull/2055) **aknuds1**: Chore: Fix spelling of per second in code
* [2046](https://github.com/grafana/loki/pull/2046) **gouthamve**: Fix bug in logql parsing that leads to crash.
* [2050](https://github.com/grafana/loki/pull/2050) **aknuds1**: Chore: Correct typo "per seconds"
* [2034](https://github.com/grafana/loki/pull/2034) **sandeepsukhani**: some metrics for measuring performance and failures in boltdb shipper
* [2031](https://github.com/grafana/loki/pull/2031) **cyriltovena**: Improve protobuf serialization
* [2030](https://github.com/grafana/loki/pull/2030) **adityacs**: Update loki to cortex master
* [2023](https://github.com/grafana/loki/pull/2023) **cyriltovena**: Support post requests in the frontend queryrange handler.
* [2021](https://github.com/grafana/loki/pull/2021) **slim-bean**: Loki: refactor validation and improve error messages
* [2019](https://github.com/grafana/loki/pull/2019) **slim-bean**: make `loki_ingester_memory_streams` Gauge per tenant.
* [2012](https://github.com/grafana/loki/pull/2012) **slim-bean**: Loki: Improve logging and add metrics to streams dropped by stream limit
* [2010](https://github.com/grafana/loki/pull/2010) **cyriltovena**: Update lz4 library to latest to ensure deterministic output.
* [2001](https://github.com/grafana/loki/pull/2001) **sandeepsukhani**: table client for boltdb shipper to enforce retention
* [1995](https://github.com/grafana/loki/pull/1995) **sandeepsukhani**: make boltdb shipper singleton and some other minor refactoring
* [1987](https://github.com/grafana/loki/pull/1987) **slim-bean**: Loki: Add a missing method to facade which is called by the metrics storage client in cortex
* [1982](https://github.com/grafana/loki/pull/1982) **cyriltovena**: Update cortex to latest.
* [1977](https://github.com/grafana/loki/pull/1977) **cyriltovena**: Ensure trace propagation in our logs.
* [1976](https://github.com/grafana/loki/pull/1976) **slim-bean**: incorporate some better defaults into table-manager configs
* [1975](https://github.com/grafana/loki/pull/1975) **slim-bean**: Update cortex vendoring to latest master
* [1970](https://github.com/grafana/loki/pull/1970) **cyriltovena**: Allow to aggregate binary operations.
* [1965](https://github.com/grafana/loki/pull/1965) **slim-bean**: Loki: Adds an `interval` paramater to query_range queries allowing a sampling of events to be returned based on the provided interval
* [1964](https://github.com/grafana/loki/pull/1964) **owen-d**: chunk bounds metric now records 8h range in 1h increments
* [1963](https://github.com/grafana/loki/pull/1963) **cyriltovena**: Improve the local config to work locally and inside docker.
* [1961](https://github.com/grafana/loki/pull/1961) **jpmcb**: [Bug] Workaround for broken etcd gomod import
* [1958](https://github.com/grafana/loki/pull/1958) **owen-d**: chunk lifespan histogram
* [1956](https://github.com/grafana/loki/pull/1956) **sandeepsukhani**: update cortex to latest master
* [1953](https://github.com/grafana/loki/pull/1953) **jpmcb**: Go mod: explicit golang.org/x/net replace
* [1950](https://github.com/grafana/loki/pull/1950) **cyriltovena**: Fixes case handling in regex simplification.
* [1949](https://github.com/grafana/loki/pull/1949) **SerialVelocity**: [Loki]: Cleanup dockerfile
* [1946](https://github.com/grafana/loki/pull/1946) **slim-bean**: Loki Update the cut block size counter when creating a memchunk from byte slice
* [1939](https://github.com/grafana/loki/pull/1939) **owen-d**: adds config validation, similar to cortex
* [1916](https://github.com/grafana/loki/pull/1916) **cyriltovena**: Add cap_net_bind_service linux capabilities to Loki.
* [1914](https://github.com/grafana/loki/pull/1914) **owen-d**: only fetches one chunk per series in /series
* [1875](https://github.com/grafana/loki/pull/1875) **owen-d**: support `match[]` encoding
* [1869](https://github.com/grafana/loki/pull/1869) **pstibrany**: Update Cortex to latest master
* [1846](https://github.com/grafana/loki/pull/1846) **owen-d**: Sharding optimizations I: AST mapping
* [1838](https://github.com/grafana/loki/pull/1838) **cyriltovena**: Move default port for Loki to 3100 everywhere.
* [1837](https://github.com/grafana/loki/pull/1837) **sandeepsukhani**: flush boltdb to object store
* [1834](https://github.com/grafana/loki/pull/1834) **Mario-Hofstaetter**: Loki/Change local storage directory to /loki/ and fix permissions (#1833)
* [1819](https://github.com/grafana/loki/pull/1819) **cyriltovena**: Adds a counter for total flushed chunks per reason.
* [1816](https://github.com/grafana/loki/pull/1816) **sdojjy**: loki can not be started with loki-local-config.yaml
* [1810](https://github.com/grafana/loki/pull/1810) **cyriltovena**: Optimize empty filter queries.
* [1809](https://github.com/grafana/loki/pull/1809) **cyriltovena**: Test stats memchunk
* [1804](https://github.com/grafana/loki/pull/1804) **pstibrany**: Convert Loki modules to services
* [1799](https://github.com/grafana/loki/pull/1799) **pstibrany**: loki: update Cortex to master
* [1798](https://github.com/grafana/loki/pull/1798) **adityacs**: Support configurable maximum of the limits parameter
* [1713](https://github.com/grafana/loki/pull/1713) **adityacs**: Log error message for invalid checksum
* [1706](https://github.com/grafana/loki/pull/1706) **cyriltovena**: Non-root user docker image for Loki.

#### Logcli
* [2027](https://github.com/grafana/loki/pull/2027) **pstibrany**: logcli: Query needs to be stored into url.RawQuery, and not url.Path
* [2000](https://github.com/grafana/loki/pull/2000) **cyriltovena**: Improve URL building in the logcli to strip trailing /.
* [1922](https://github.com/grafana/loki/pull/1922) **bavarianbidi**: logcli: org-id/tls-skip-verify set via env var
* [1861](https://github.com/grafana/loki/pull/1861) **yeya24**: Support series API in logcli
* [1850](https://github.com/grafana/loki/pull/1850) **chrischdi**: BugFix: Fix logcli client to use OrgID in LiveTail
* [1814](https://github.com/grafana/loki/pull/1814) **cyriltovena**: Logcli remote storage.
* [1712](https://github.com/grafana/loki/pull/1712) **rfratto**: clarify logcli commands and output

#### Promtail
* [2069](https://github.com/grafana/loki/pull/2069) **slim-bean**: Promtail: log at debug level when nothing matches the specified path for a file target
* [2066](https://github.com/grafana/loki/pull/2066) **slim-bean**: Promtail: metrics stage can also count line bytes
* [2049](https://github.com/grafana/loki/pull/2049) **adityacs**: Fix promtail client default values
* [2075](https://github.com/grafana/loki/pull/2075) **cyriltovena**: Fixes a panic in dry-run when using external labels.
* [2026](https://github.com/grafana/loki/pull/2026) **adityacs**: Targets not required in promtail config
* [2004](https://github.com/grafana/loki/pull/2004) **cyriltovena**: Adds config to disable HTTP and GRPC server in Promtail.
* [1935](https://github.com/grafana/loki/pull/1935) **cyriltovena**: Support stdin target via flag instead of automatic detection.
* [1920](https://github.com/grafana/loki/pull/1920) **alexanderGalushka**: feat: tms readiness check bypass implementation
* [1894](https://github.com/grafana/loki/pull/1894) **cyriltovena**: Fixes possible panic in json pipeline stage.
* [1865](https://github.com/grafana/loki/pull/1865) **adityacs**: Fix flaky promtail test
* [1815](https://github.com/grafana/loki/pull/1815) **adityacs**: Log error message when source does not exist in extracted values
* [1627](https://github.com/grafana/loki/pull/1627) **rfratto**: Proposal: Promtail Push API

#### Docker Driver
* [2076](https://github.com/grafana/loki/pull/2076) **cyriltovena**: Allows to pass inlined pipeline stages to the docker driver.
* [2054](https://github.com/grafana/loki/pull/2054) **bkmit**: Docker driver: Allow to provision external pipeline files to plugin
* [1906](https://github.com/grafana/loki/pull/1906) **cyriltovena**: Add no-file and keep-file log option for docker driver.
* [1903](https://github.com/grafana/loki/pull/1903) **cyriltovena**: Log docker driver config map.

#### Fluentd
* [2074](https://github.com/grafana/loki/pull/2074) **osela**: fluentd plugin: support placeholders in tenant field
* [2006](https://github.com/grafana/loki/pull/2006) **Skeen**: fluent-plugin-loki: Restructuring and CI
* [1909](https://github.com/grafana/loki/pull/1909) **jgehrcke**: fluentd loki plugin README: add note about labels
* [1853](https://github.com/grafana/loki/pull/1853) **wardbekker**: bump gem version
* [1811](https://github.com/grafana/loki/pull/1811) **JamesJJ**: Error handling: Show data stream at "debug" level, not "warn"

#### Fluent Bit
* [2040](https://github.com/grafana/loki/pull/2040) **avii-ridge**: Add extraOutputs variable to support multiple outputs for fluent-bit
* [1915](https://github.com/grafana/loki/pull/1915) **DirtyCajunRice**: Fix fluent-bit metrics
* [1890](https://github.com/grafana/loki/pull/1890) **dottedmag**: fluentbit: JSON encoding: avoid base64 encoding of []byte inside other slices
* [1791](https://github.com/grafana/loki/pull/1791) **cyriltovena**: Improve fluentbit logfmt.

#### Ksonnet
* [1980](https://github.com/grafana/loki/pull/1980) **cyriltovena**: Log slow query from the frontend by default in ksonnet.

##### Mixins
* [2080](https://github.com/grafana/loki/pull/2080) **beorn7**: mixin: Accept suffixes to pod name in instance labels
* [2044](https://github.com/grafana/loki/pull/2044) **slim-bean**: Dashboards: fixes the cpu usage graphs
* [2043](https://github.com/grafana/loki/pull/2043) **joe-elliott**: Swapped to container restarts over terminated reasons
* [2041](https://github.com/grafana/loki/pull/2041) **slim-bean**: Dashboard: Loki Operational improvements
* [1934](https://github.com/grafana/loki/pull/1934) **tomwilkie**: Put loki-mixin and promtail-mixin dashboards in a folder.
* [1913](https://github.com/grafana/loki/pull/1913) **tomwilkie**: s/dashboards/grafanaDashboards.

#### Helm
* [2038](https://github.com/grafana/loki/pull/2038) **oke-py**: Docs: update Loki Helm Chart document to support Helm 3
* [2015](https://github.com/grafana/loki/pull/2015) **etashsingh**: Change image tag from 1.4.1 to 1.4.0 in Helm chart
* [1981](https://github.com/grafana/loki/pull/1981) **sshah90**: added extraCommandlineArgs in values file
* [1967](https://github.com/grafana/loki/pull/1967) **rdxmb**: helm chart: add missing line feed
* [1898](https://github.com/grafana/loki/pull/1898) **stefanandres**: [helm loki/promtail] make UpdateStrategy configurable
* [1871](https://github.com/grafana/loki/pull/1871) **stefanandres**: [helm loki/promtail] Add systemd-journald example with extraMount, extraVolumeMount
* [1864](https://github.com/grafana/loki/pull/1864) **cyriltovena**: Sign helm package with GPG.
* [1825](https://github.com/grafana/loki/pull/1825) **polar3130**: Helm/loki-stack: refresh default grafana.image.tag to 6.7.0
* [1817](https://github.com/grafana/loki/pull/1817) **bclermont**: Helm chart: Prevent prometheus to scrape both services

#### Loki Canary
* [1891](https://github.com/grafana/loki/pull/1891) **joe-elliott**: Addition of a `/suspend` endpoint to Loki Canary

#### Docs
* [2056](https://github.com/grafana/loki/pull/2056) **cyriltovena**: Update api.md
* [2014](https://github.com/grafana/loki/pull/2014) **jsoref**: Spelling
* [1999](https://github.com/grafana/loki/pull/1999) **oddlittlebird**: Docs: Added labels content
* [1974](https://github.com/grafana/loki/pull/1974) **rfratto**: fix stores for chunk and index in documentation for period_config
* [1966](https://github.com/grafana/loki/pull/1966) **oddlittlebird**: Docs: Update docker.md
* [1951](https://github.com/grafana/loki/pull/1951) **cstyan**: Move build from source instructions to root readme.
* [1945](https://github.com/grafana/loki/pull/1945) **FlorianLudwig**: docs: version pin the docker image in docker-compose
* [1925](https://github.com/grafana/loki/pull/1925) **wardbekker**: Clarified that the api push path needs to be specified.
* [1905](https://github.com/grafana/loki/pull/1905) **sshah90**: updating typo for end time parameter in api docs
* [1888](https://github.com/grafana/loki/pull/1888) **slim-bean**: docs: cleaning up the comments for the cache_config, default_validity option
* [1887](https://github.com/grafana/loki/pull/1887) **slim-bean**: docs: Adding a config change in release 1.4 upgrade doc, updating readme with new doc links
* [1881](https://github.com/grafana/loki/pull/1881) **cyriltovena**: Add precision about the range notation for LogQL.
* [1879](https://github.com/grafana/loki/pull/1879) **slim-bean**: docs: update promtail docs for backoff
* [1873](https://github.com/grafana/loki/pull/1873) **owen-d**: documents frontend worker
* [1870](https://github.com/grafana/loki/pull/1870) **ushuz**: Docs: Keep plugin install command example in one line
* [1856](https://github.com/grafana/loki/pull/1856) **slim-bean**: docs: tweak the doc section of the readme a little
* [1852](https://github.com/grafana/loki/pull/1852) **slim-bean**: docs: clean up schema recommendations
* [1843](https://github.com/grafana/loki/pull/1843) **vishesh92**: Docs: Update configuration docs for redis

#### Build
* [2042](https://github.com/grafana/loki/pull/2042) **rfratto**: Fix drone
* [2009](https://github.com/grafana/loki/pull/2009) **cyriltovena**: Adds :delegated flags to speed up build experience on MacOS.
* [1942](https://github.com/grafana/loki/pull/1942) **owen-d**: delete tag script filters by prefix instead of substring
* [1918](https://github.com/grafana/loki/pull/1918) **slim-bean**: build: This Dockerfile is a remnant from a long time ago, not needed.
* [1911](https://github.com/grafana/loki/pull/1911) **slim-bean**: build: push images for `k` branches
* [1849](https://github.com/grafana/loki/pull/1849) **cyriltovena**: Pin helm version in circle-ci helm testing workflow.


## 1.4.1 (2020-04-06)

We realized after the release last week that piping data into promtail was not working on Linux or Windows, this should fix this issue for both platforms:

* [1893](https://github.com/grafana/loki/pull/1893) **cyriltovena**: Removes file size check for pipe, not provided by linux.

Also thanks to @dottedmag for providing this fix for Fluent Bit!

* [1890](https://github.com/grafana/loki/pull/1890) **dottedmag**: fluentbit: JSON encoding: avoid base64 encoding of []byte inside other slices

## 1.4.0 (2020-04-01)

Over 130 PR's merged for this release, from 40 different contributors!!  We continue to be humbled and thankful for the growing community of contributors and users of Loki.  Thank you all so much.

### Important Notes

**Really, this is important**

Before we get into new features, version 1.4.0 brings with it the first (that we are aware of) upgrade dependency.

We have created a dedicated page for upgrading Loki in the [operations section of the docs](https://github.com/grafana/loki/blob/master/docs/sources/operations/upgrade.md#140)

The docker image tag naming was changed, the starting in 1.4.0 docker images no longer have the `v` prefix: `grafana/loki:1.4.0`

Also you should be aware we are now pruning old `master-xxxxx` docker images from docker hub, currently anything older than 90 days is removed.  **We will never remove released versions of Loki**

### Notable Features

* [1661](https://github.com/grafana/loki/pull/1661) **cyriltovena**: Frontend & Querier query statistics instrumentation.

The API now returns a plethora of stats into the work Loki performed to execute your query, eventually this will be displayed in some form in Grafana to help users better understand how "expensive" their queries are.  Our goal here initially was to better instrument the recent work done in v1.3.0 on query parallelization and to better understand the performance of each part of Loki.  In the future we are looking at additional ideas to provide feedback to users to tailor their queries for better performance.

* [1652](https://github.com/grafana/loki/pull/1652) **cyriltovena**: --dry-run Promtail.
* [1649](https://github.com/grafana/loki/pull/1649) **cyriltovena**: Pipe data to Promtail

This is a long overdue addition to Promtail which can help setup and debug pipelines, with these new features you can do this to feed a single log line into Promtail:

```bash
echo -n 'level=debug msg="test log (200)"' | cmd/promtail/promtail -config.file=cmd/promtail/promtail-local-config.yaml --dry-run -log.level=debug 2>&1 | sed 's/^.*stage/stage/g'
```

`-log.level=debug 2>&1 | sed 's/^.*stage/stage/g` are added to enable debug output, direct the output to stdout, and a sed filter to remove some noise from the log lines.

The `stdin` functionality also works without `--dry-run` allowing you to feed any logs into Promtail via `stdin` and send them to Loki

* [1677](https://github.com/grafana/loki/pull/1677) **owen-d**: Literal Expressions in LogQL
* [1662](https://github.com/grafana/loki/pull/1662) **owen-d**: Binary operators in LogQL

These two extensions to LogQL now let you execute queries like this:

    * `sum(rate({app="foo"}[5m])) * 2`
    * `sum(rate({app="foo"}[5m]))/1e6`

* [1678](https://github.com/grafana/loki/pull/1678) **slim-bean**: promtail: metrics pipeline count all log lines

Now you can get per-stream line counts as a metric from promtail, useful for seeing which applications log the most

```yaml
- metrics:
    line_count_total:
      config:
        action: inc
        match_all: true
      description: A running counter of all lines with their corresponding
        labels
      type: Counter
```

* [1558](https://github.com/grafana/loki/pull/1558) **owen-d**: ingester.max-chunk-age
* [1572](https://github.com/grafana/loki/pull/1572) **owen-d**: Feature/query ingesters within

These two configs let you set the max time a chunk can stay in memory in Loki, this is useful to keep memory usage down as well as limit potential loss of data if ingesters crash.  Combine this with the `query_ingesters_within` config and you can have your queriers skip asking the ingesters for data which you know won't still be in memory (older than max_chunk_age).

**NOTE** Do not set the `max_chunk_age` too small, the default of 1h is probably a good point for most people.  Loki does not perform well when you flush many small chunks (such as when your logs have too much cardinality), setting this lower than 1h risks flushing too many small chunks.

* [1581](https://github.com/grafana/loki/pull/1581) **slim-bean**: Add sleep to canary reconnect on error

This isn't a feature but it's an important fix, this is the second time our canaries have tried to DDOS our Loki clusters so you should update to prevent them from trying to attack you.  Aggressive little things these canaries...

* [1840](https://github.com/grafana/loki/pull/1840) **slim-bean**: promtail: Retry 429 rate limit errors from Loki, increase default retry limits
* [1845](https://github.com/grafana/loki/pull/1845) **wardbekker**: throw exceptions on HTTPTooManyRequests and HTTPServerError so Fluentd will retry

These two PR's change how 429 HTTP Response codes are handled (Rate Limiting), previously these responses were dropped, now they will be retried for these clients

    * Promtail
    * Docker logging driver
    * Fluent Bit
    * Fluentd

This pushes the failure to send logs to two places. First is the retry limits. The defaults in promtail (and thus also the Docker logging driver and Fluent Bit, which share the same underlying code) will retry 429s (and 500s) on an exponential backoff for up to about 8.5 mins on the default configurations. (This can be changed; see the [config docs](https://github.com/grafana/loki/blob/v1.4.0/docs/clients/promtail/configuration.md#client_config) for more info.)

The second place would be the log file itself. At some point, most log files roll based on size or time. Promtail makes an attempt to read a rolled log file but will only try once. If you are very sensitive to lost logs, give yourself really big log files with size-based rolling rules and increase those retry timeouts. This should protect you from Loki server outages or network issues.

### All Changes

There are many other important fixes and improvements to Loki, way too many to call out in individual detail, so take a look!

#### Loki
* [1810](https://github.com/grafana/loki/pull/1810) **cyriltovena**: Optimize empty filter queries.
* [1809](https://github.com/grafana/loki/pull/1809) **cyriltovena**: Test stats memchunk
* [1807](https://github.com/grafana/loki/pull/1807) **pracucci**: Enable global limits by default in production mixin
* [1802](https://github.com/grafana/loki/pull/1802) **cyriltovena**: Add a test for duplicates count in the heap iterator and fixes it.
* [1799](https://github.com/grafana/loki/pull/1799) **pstibrany**: loki: update Cortex to master
* [1797](https://github.com/grafana/loki/pull/1797) **cyriltovena**: Use ingester client GRPC call options from config.
* [1794](https://github.com/grafana/loki/pull/1794) **pstibrany**: loki: Convert module names to string
* [1793](https://github.com/grafana/loki/pull/1793) **johncming**: pkg/chunkenc: fix leak of pool.
* [1789](https://github.com/grafana/loki/pull/1789) **adityacs**: Fix loki exit on jaeger agent not being present
* [1787](https://github.com/grafana/loki/pull/1787) **cyriltovena**: Regexp simplification
* [1785](https://github.com/grafana/loki/pull/1785) **pstibrany**: Update Cortex to master
* [1758](https://github.com/grafana/loki/pull/1758) **cyriltovena**: Query range should not support date where start == end.
* [1750](https://github.com/grafana/loki/pull/1750) **talham7391**: Clearer error response from push endpoint when labels are malformed
* [1746](https://github.com/grafana/loki/pull/1746) **cyriltovena**: Update cortex vendoring to include frontend status code improvement.
* [1745](https://github.com/grafana/loki/pull/1745) **cyriltovena**: Refactor querier http error handling.
* [1736](https://github.com/grafana/loki/pull/1736) **adityacs**: Add /ready endpoint to table-manager
* [1733](https://github.com/grafana/loki/pull/1733) **cyriltovena**: This logs queries with latency tag when  recording stats.
* [1730](https://github.com/grafana/loki/pull/1730) **adityacs**: Fix nil pointer dereference in ingester client
* [1719](https://github.com/grafana/loki/pull/1719) **cyriltovena**: Expose QueryType function.
* [1718](https://github.com/grafana/loki/pull/1718) **cyriltovena**: Better logql metric status code.
* [1708](https://github.com/grafana/loki/pull/1708) **cyriltovena**: Increase discarded samples when line is too long.
* [1704](https://github.com/grafana/loki/pull/1704) **owen-d**: api support for scalars
* [1686](https://github.com/grafana/loki/pull/1686) **owen-d**: max line lengths (component + tenant overrides)
* [1684](https://github.com/grafana/loki/pull/1684) **cyriltovena**: Ensure status codes are set correctly in the frontend.
* [1677](https://github.com/grafana/loki/pull/1677) **owen-d**: Literal Expressions in LogQL
* [1662](https://github.com/grafana/loki/pull/1662) **owen-d**: Binary operators in LogQL
* [1661](https://github.com/grafana/loki/pull/1661) **cyriltovena**: Frontend & Querier query statistics instrumentation.
* [1651](https://github.com/grafana/loki/pull/1651) **owen-d**: removes duplicate logRangeExprExt grammar
* [1636](https://github.com/grafana/loki/pull/1636) **cyriltovena**: Fixes stats summary computation.
* [1630](https://github.com/grafana/loki/pull/1630) **owen-d**: adds stringer methods for all ast expr types
* [1626](https://github.com/grafana/loki/pull/1626) **owen-d**: compiler guarantees for logql exprs
* [1616](https://github.com/grafana/loki/pull/1616) **owen-d**: cache key cant be reused when an interval changes
* [1615](https://github.com/grafana/loki/pull/1615) **cyriltovena**: Add statistics to query_range and instant_query API.
* [1612](https://github.com/grafana/loki/pull/1612) **owen-d**: bumps cortex to 0.6.1 master
* [1605](https://github.com/grafana/loki/pull/1605) **owen-d**: Decouple logql engine/AST from execution context
* [1582](https://github.com/grafana/loki/pull/1582) **slim-bean**: Change new stats names
* [1579](https://github.com/grafana/loki/pull/1579) **rfratto**: Disable transfers in loki-local-config.yaml
* [1572](https://github.com/grafana/loki/pull/1572) **owen-d**: Feature/query ingesters within
* [1677](https://github.com/grafana/loki/pull/1677) **owen-d**: Introduces numeric literals in LogQL
* [1569](https://github.com/grafana/loki/pull/1569) **owen-d**: refactors splitby to not require buffered channels
* [1567](https://github.com/grafana/loki/pull/1567) **owen-d**: adds span metadata for split queries
* [1565](https://github.com/grafana/loki/pull/1565) **owen-d**: Feature/per tenant splitby
* [1562](https://github.com/grafana/loki/pull/1562) **sandeepsukhani**: limit for concurrent tail requests
* [1558](https://github.com/grafana/loki/pull/1558) **owen-d**: ingester.max-chunk-age
* [1484](https://github.com/grafana/loki/pull/1484) **pstibrany**: loki: use new runtimeconfig package from Cortex

#### Promtail
* [1840](https://github.com/grafana/loki/pull/1840) **slim-bean**: promtail: Retry 429 rate limit errors from Loki, increase default retry limits
* [1775](https://github.com/grafana/loki/pull/1775) **slim-bean**: promtail: remove the read lines counter when the log file stops being tailed
* [1770](https://github.com/grafana/loki/pull/1770) **adityacs**: Fix single job with multiple service discovery elements
* [1765](https://github.com/grafana/loki/pull/1765) **adityacs**: Fix error in templating when extracted key has nil value
* [1743](https://github.com/grafana/loki/pull/1743) **dtennander**: Promtail: Ignore dropped entries in subsequent metric-stages in pipelines.
* [1687](https://github.com/grafana/loki/pull/1687) **adityacs**: Fix panic in labels debug message
* [1683](https://github.com/grafana/loki/pull/1683) **slim-bean**: promtail: auto-prune stale metrics
* [1678](https://github.com/grafana/loki/pull/1678) **slim-bean**: promtail: metrics pipeline count all log lines
* [1666](https://github.com/grafana/loki/pull/1666) **adityacs**: Support entire extracted value map in template pipeline stage
* [1664](https://github.com/grafana/loki/pull/1664) **adityacs**: Support custom prefix name in metrics stage
* [1660](https://github.com/grafana/loki/pull/1660) **rfratto**: pkg/promtail/positions: handle empty positions file
* [1652](https://github.com/grafana/loki/pull/1652) **cyriltovena**: --dry-run Promtail.
* [1649](https://github.com/grafana/loki/pull/1649) **cyriltovena**: Pipe data to Promtail
* [1602](https://github.com/grafana/loki/pull/1602) **slim-bean**: Improve promtail configuration docs

#### Helm
* [1731](https://github.com/grafana/loki/pull/1731) **billimek**: [promtail helm chart] - Expand promtail syslog svc to support values
* [1688](https://github.com/grafana/loki/pull/1688) **fredgate**: Loki stack helm chart can deploy datasources without Grafana
* [1632](https://github.com/grafana/loki/pull/1632) **lukipro**: Added support for imagePullSecrets in Loki Helm chart
* [1620](https://github.com/grafana/loki/pull/1620) **rsteneteg**: [promtail helm chart] option to set fs.inotify.max_user_instances with init container
* [1617](https://github.com/grafana/loki/pull/1617) **billimek**: [promtail helm chart] Enable support for syslog service
* [1590](https://github.com/grafana/loki/pull/1590) **polar3130**: Helm/loki-stack: refresh default grafana.image.tag to 6.6.0
* [1587](https://github.com/grafana/loki/pull/1587) **polar3130**: Helm/loki-stack: add template for the service name to connect to loki
* [1585](https://github.com/grafana/loki/pull/1585) **monotek**: [loki helm chart] added ingress
* [1553](https://github.com/grafana/loki/pull/1553) **got-root**: helm: Allow setting 'loadBalancerSourceRanges' for the loki service
* [1529](https://github.com/grafana/loki/pull/1529) **tourea**: Promtail Helm Chart: Add support for passing environment variables

#### Jsonnet
* [1776](https://github.com/grafana/loki/pull/1776) **Eraac**: fix typo: Not a binary operator: =
* [1767](https://github.com/grafana/loki/pull/1767) **joe-elliott**: Dashboard Cleanup
* [1766](https://github.com/grafana/loki/pull/1766) **joe-elliott**: Move dashboards out into their own json files
* [1757](https://github.com/grafana/loki/pull/1757) **slim-bean**: promtail-mixin: Allow choosing promtail name
* [1756](https://github.com/grafana/loki/pull/1756) **sh0rez**: fix(ksonnet): named parameters for containerPort
* [1749](https://github.com/grafana/loki/pull/1749) **slim-bean**: Increasing the threshold for a file lag and reducing the severity to warning
* [1748](https://github.com/grafana/loki/pull/1748) **slim-bean**: jsonnet: Breakout promtail mixin.
* [1739](https://github.com/grafana/loki/pull/1739) **cyriltovena**: Fixes frontend args in libsonnet.
* [1735](https://github.com/grafana/loki/pull/1735) **cyriltovena**: Allow to configure global limits via the jsonnet deployment.
* [1705](https://github.com/grafana/loki/pull/1705) **cyriltovena**: Add overrides file for our jsonnet library.
* [1699](https://github.com/grafana/loki/pull/1699) **pracucci**: Increased production distributors memory request and limit
* [1689](https://github.com/grafana/loki/pull/1689) **shokada**: Add headers for WebSocket
* [1665](https://github.com/grafana/loki/pull/1665) **cyriltovena**: Query frontend service should be headless.
* [1613](https://github.com/grafana/loki/pull/1613) **cyriltovena**: Fixes config change in the result cache

#### Fluent Bit
* [1791](https://github.com/grafana/loki/pull/1791) **cyriltovena**: Improve fluentbit logfmt.
* [1717](https://github.com/grafana/loki/pull/1717) **adityacs**: Fluent-bit: Fix panic error when AutoKubernetesLabels is true

#### Fluentd
* [1811](https://github.com/grafana/loki/pull/1811) **JamesJJ**: Error handling: Show data stream at "debug" level, not "warn"
* [1728](https://github.com/grafana/loki/pull/1728) **irake99**: docs: fix outdated link to fluentd
* [1703](https://github.com/grafana/loki/pull/1703) **Skeen**:  fluent-plugin-grafana-loki: Update fluentd base image to current images (edge)
* [1656](https://github.com/grafana/loki/pull/1656) **takanabe**: Convert second(Integer class) to nanosecond precision
* [1646](https://github.com/grafana/loki/pull/1646) **takanabe**: Fix rubocop violation for fluentd/fluent-plugin-loki
* [1603](https://github.com/grafana/loki/pull/1603) **tarokkk**: fluentd-plugin: add URI validation

#### Docs
* [1781](https://github.com/grafana/loki/pull/1781) **candlerb**: Docs: Recommended schema is now v11
* [1771](https://github.com/grafana/loki/pull/1771) **rfratto**: change slack url to slack.grafana.com and use https
* [1738](https://github.com/grafana/loki/pull/1738) **jgehrcke**: docs: observability.md: clarify lines vs. entries
* [1707](https://github.com/grafana/loki/pull/1707) **dangoodman**: Fix regex in pipeline-example.yml
* [1697](https://github.com/grafana/loki/pull/1697) **oke-py**: fix promtail/templates/NOTES.txt to show correctly port-forward command
* [1675](https://github.com/grafana/loki/pull/1675) **owen-d**: maintainer links & usernames
* [1673](https://github.com/grafana/loki/pull/1673) **cyriltovena**: Add Owen to the maintainer team.
* [1671](https://github.com/grafana/loki/pull/1671) **shokada**: Update tanka.md so that promtail.yml is the correct format
* [1648](https://github.com/grafana/loki/pull/1648) **ShotaKitazawa**: loki-canary: fix indent of DaemonSet manifest written in .md file
* [1642](https://github.com/grafana/loki/pull/1642) **slim-bean**: Improve systemd field docs
* [1641](https://github.com/grafana/loki/pull/1641) **pastatopf**: Correct syntax of rate example
* [1634](https://github.com/grafana/loki/pull/1634) **takanabe**: Unite docs for fluentd plugin
* [1619](https://github.com/grafana/loki/pull/1619) **shaikatz**: PeriodConfig documentation fix dynamodb -> aws-dynamo
* [1611](https://github.com/grafana/loki/pull/1611) **owen-d**: loki frontend docs additions
* [1609](https://github.com/grafana/loki/pull/1609) **Lusitaniae**: Fix wget syntax in documentation
* [1608](https://github.com/grafana/loki/pull/1608) **PabloCastellano**: Documentation: Recommend using the latest schema version (v11)
* [1601](https://github.com/grafana/loki/pull/1601) **rfratto**: Clarify regex escaping rules
* [1598](https://github.com/grafana/loki/pull/1598) **cyriltovena**: Update tanka.md doc.
* [1586](https://github.com/grafana/loki/pull/1586) **MrSaints**: Fix typo in changelog for 1.3.0
* [1504](https://github.com/grafana/loki/pull/1504) **hsraju**: Updated configuration.md

#### Logcli
* [1808](https://github.com/grafana/loki/pull/1808) **slim-bean**: logcli: log the full stats and send to stderr instead of stdout
* [1682](https://github.com/grafana/loki/pull/1682) **adityacs**: BugFix: Fix logcli --quiet parameter parsing issue
* [1644](https://github.com/grafana/loki/pull/1644) **cyriltovena**: This improves the log output for statistics in the logcli.
* [1638](https://github.com/grafana/loki/pull/1638) **owen-d**: adds query stats and org id options in logcli
* [1573](https://github.com/grafana/loki/pull/1573) **cyriltovena**: Improve logql query statistics collection.

#### Loki Canary
* [1653](https://github.com/grafana/loki/pull/1653) **slim-bean**: Canary needs its logo
* [1581](https://github.com/grafana/loki/pull/1581) **slim-bean**: Add sleep to canary reconnect on error

#### Build
* [1780](https://github.com/grafana/loki/pull/1780) **slim-bean**: build: Update the CD deploy task name
* [1762](https://github.com/grafana/loki/pull/1762) **dgzlopes**: Bump testify to 1.5.1
* [1742](https://github.com/grafana/loki/pull/1742) **slim-bean**: build: fix deploy on tagged build
* [1741](https://github.com/grafana/loki/pull/1741) **slim-bean**: add darwin and freebsd binaries to release output
* [1740](https://github.com/grafana/loki/pull/1740) **rfratto**: Fix 32-bit Promtail ARM docker builds from Drone
* [1710](https://github.com/grafana/loki/pull/1710) **adityacs**: Add goimport local-prefixes configuration to .golangci.yml
* [1647](https://github.com/grafana/loki/pull/1647) **mattmendick**: Attempting to add `informational` only feedback for codecov
* [1640](https://github.com/grafana/loki/pull/1640) **rfratto**: ci: print error messages when an API request fails
* [1639](https://github.com/grafana/loki/pull/1639) **rfratto**: ci: prune docker tags prefixed with "master-" older than 90 days
* [1637](https://github.com/grafana/loki/pull/1637) **rfratto**: ci: pin plugins/manifest image tag
* [1633](https://github.com/grafana/loki/pull/1633) **rfratto**: ci: make manifest publishing run in serial
* [1629](https://github.com/grafana/loki/pull/1629) **slim-bean**: Ignore markdown files in codecoverage
* [1628](https://github.com/grafana/loki/pull/1628) **rfratto**: Exempt proposals from stale bot
* [1614](https://github.com/grafana/loki/pull/1614) **mattmendick**: Codecov: Update config to add informational flag
* [1600](https://github.com/grafana/loki/pull/1600) **mattmendick**: Codecov circleci test [WIP]

#### Tooling
* [1577](https://github.com/grafana/loki/pull/1577) **pstibrany**: Move chunks-inspect tool to Loki repo

## 1.3.0 (2020-01-16)

### What's New?? ###

With 1.3.0 we are excited to announce several improvements focusing on performance!

First and most significant is the Query Frontend:

* [1442](https://github.com/grafana/loki/pull/1442) **cyriltovena**: Loki Query Frontend

The query frontend allows for sharding queries by time and dispatching them in parallel to multiple queriers, giving true horizontal scaling ability for queries.  Take a look at the [jsonnet changes](https://github.com/grafana/loki/pull/1442/files?file-filters%5B%5D=.libsonnet) to see how we are deploying this in our production setup.  Keep an eye out for a blog post with more information on how the frontend works and more information on this exciting new feature.

In our quest to improve query performance, we discovered that gzip, while good for compression ratio, is not the best for speed.  So we introduced the ability to select from several different compression algorithms:

* [1411](https://github.com/grafana/loki/pull/1411) **cyriltovena**: Adds configurable compression algorithms for chunks

We are currently testing out LZ4 and snappy, LZ4 seemed like a good fit however we found that it didn't always compress the same data to the same output which was causing some troubles for another important improvement:

* [1438](https://github.com/grafana/loki/pull/1438) **pstibrany**: pkg/ingester: added sync period flags

Extending on the work done by @bboreham on Cortex, @pstibrany added a few new flags and code to synchronize chunks between ingesters, which reduces the number of chunks persisted to object stores and therefore also reduces the number of chunks loaded on queries and the amount of de-duplication work which needs to be done.

As mentioned above, LZ4 was in some cases compressing the same data with a different result which was interfering with this change, we are still investigating the cause of this issue (It may be in how we implemented something, or may be in the compression code itself).  For now we have switched to snappy which has seen a reduction in data written to the object store from almost 3x the source data (with a replication factor of 3) to about 1.5x, saving a lot of duplicated log storage!

Another valuable change related to chunks:

* [1406](https://github.com/grafana/loki/pull/1406) **slim-bean**: allow configuring a target chunk size in compressed bytes

With this change you can set a `chunk_target_size` and Loki will attempt to fill a chunk to approx that size before flushing (previously a chunk size was a hard coded 10 blocks where the default block size is 262144 bytes).  Larger chunks are beneficial for a few reasons, mainly on reducing API calls to your object store when performing queries, but also in reducing overhead in a few places, especially when processing very high volume log streams.

Another big improvement is the introduction of accurate rate limiting when running microservices:

* [1486](https://github.com/grafana/loki/pull/1486) **pracucci**: Add ingestion rate global limit support

Previously the rate limit was applied at each distributor, however with traffic split over many distributors the limit would need to be adjusted accordingly.  This meant that scaling up distributors required changing the limit.  Now this information is communicated between distributors such that the limit should be applied accurately regardless of the number of distributors.

And last but not least on the notable changes list is a new feature for Promtail:

* [1275](https://github.com/grafana/loki/pull/1275) **bastjan**: pkg/promtail: IETF Syslog (RFC5424) Support

With this change Promtail can receive syslogs via TCP!  Thanks to @bastjan for all the hard work on this submission!

### Important things to note:

* [1519](https://github.com/grafana/loki/pull/1519) Changes a core behavior in Loki regarding logs with duplicate content AND duplicate timestamps, previously Loki would store logs with duplicate timestamps and content, moving forward logs with duplicate content AND timestamps will be silently ignored.  Mainly this change is to prevent duplicates that appear when a batch is retried (the first entry in the list would be inserted again, now it will be ignored).  Logs with the same timestamp and different content will still be accepted.
* [1486](https://github.com/grafana/loki/pull/1486) Deprecated `-distributor.limiter-reload-period` flag / distributor's `limiter_reload_period` config option.

### All Changes

Once again we can't thank our community and contributors enough for the significant work that everyone is adding to Loki, the entire list of changes is long!!

#### Loki
* [1526](https://github.com/grafana/loki/pull/1526) **codesome**: Support <selector> <range> <filters> for aggregation
* [1522](https://github.com/grafana/loki/pull/1522) **cyriltovena**: Adds support for the old query string regexp in the frontend.
* [1519](https://github.com/grafana/loki/pull/1519) **rfratto**: pkg/chunkenc: ignore duplicate lines pushed to a stream
* [1511](https://github.com/grafana/loki/pull/1511) **sandlis**: querier: fix panic in tailer when max tail duration exceeds
* [1499](https://github.com/grafana/loki/pull/1499) **slim-bean**: Fix a panic in chunk prefetch
* [1495](https://github.com/grafana/loki/pull/1495) **slim-bean**: Prefetch chunks while processing
* [1496](https://github.com/grafana/loki/pull/1496) **cyriltovena**: Add duplicates info and remove timing informations.
* [1490](https://github.com/grafana/loki/pull/1490) **owen-d**: Fix/deadlock frontend queue
* [1489](https://github.com/grafana/loki/pull/1489) **owen-d**: unifies reverse iterators
* [1488](https://github.com/grafana/loki/pull/1488) **cyriltovena**: Fixes response json encoding and add regression tests.
* [1486](https://github.com/grafana/loki/pull/1486) **pracucci**: Add ingestion rate global limit support* [1493](https://github.com/grafana/loki/pull/1493) **pracucci**: Added max streams per user global limit
* [1480](https://github.com/grafana/loki/pull/1480) **cyriltovena**: Close iterator properly and check nil before releasing buffers.
* [1473](https://github.com/grafana/loki/pull/1473) **rfratto**: pkg/querier: don't query all ingesters
* [1470](https://github.com/grafana/loki/pull/1470) **cyriltovena**: Validates limit parameter.
* [1448](https://github.com/grafana/loki/pull/1448) **cyriltovena**: Improving storage benchmark
* [1445](https://github.com/grafana/loki/pull/1445) **cyriltovena**: Add decompression tracing instrumentation.
* [1442](https://github.com/grafana/loki/pull/1442) **cyriltovena**: Loki Query Frontend
* [1438](https://github.com/grafana/loki/pull/1438) **pstibrany**: pkg/ingester: added sync period flags
* [1433](https://github.com/grafana/loki/pull/1433) **zendern**: Using strict parsing for yaml configs
* [1425](https://github.com/grafana/loki/pull/1425) **pstibrany**: pkg/ingester: Added possibility to disable transfers.
* [1423](https://github.com/grafana/loki/pull/1423) **pstibrany**: pkg/chunkenc: Fix BenchmarkRead to focus on reading chunks, not converting bytes to string
* [1421](https://github.com/grafana/loki/pull/1421) **pstibrany**: pkg/chunkenc: change default LZ4 buffer size to 64k.
* [1420](https://github.com/grafana/loki/pull/1420) **cyriltovena**: Sets the chunk encoding correctly when creating chunk from bytes.
* [1419](https://github.com/grafana/loki/pull/1419) **owen-d**: Enables Series API in loki
* [1413](https://github.com/grafana/loki/pull/1413) **pstibrany**: RangeQuery benchmark optimizations
* [1411](https://github.com/grafana/loki/pull/1411) **cyriltovena**: Adds configurable compression algorithms for chunks
* [1409](https://github.com/grafana/loki/pull/1409) **slim-bean**: change the chunk size histogram to allow for bigger buckets
* [1408](https://github.com/grafana/loki/pull/1408) **slim-bean**: forgot to register the new metric for counting blocks per chunk
* [1406](https://github.com/grafana/loki/pull/1406) **slim-bean**: allow configuring a target chunk size in compressed bytes
* [1405](https://github.com/grafana/loki/pull/1405) **pstibrany**: Convert string to bytes once only when doing string filtering.
* [1396](https://github.com/grafana/loki/pull/1396) **pstibrany**: pkg/cfg: print help only when requested, and print it on stdout
* [1383](https://github.com/grafana/loki/pull/1383) **beornf**: Read websocket close in tail handler
* [1071](https://github.com/grafana/loki/pull/1071) **rfratto**: pkg/ingester: limit total number of errors a stream can return on push
* [1545](https://github.com/grafana/loki/pull/1545) **joe-elliott**: Critical n => m conversions
* [1541](https://github.com/grafana/loki/pull/1541) **owen-d**: legacy endpoint 400s metric queries

#### Promtail
* [1515](https://github.com/grafana/loki/pull/1515) **slim-bean**: Promtail: Improve position and size metrics
* [1485](https://github.com/grafana/loki/pull/1485) **p37ruh4**: Fileglob parsing fixes
* [1472](https://github.com/grafana/loki/pull/1472) **owen-d**: positions.ignore-corruptions
* [1453](https://github.com/grafana/loki/pull/1453) **chancez**: pkg/promtail: Initialize counters to 0 when creating client
* [1436](https://github.com/grafana/loki/pull/1436) **rfratto**: promtail: add support for passing through journal entries as JSON
* [1426](https://github.com/grafana/loki/pull/1426) **wphan**: Support microsecond timestamp format
* [1416](https://github.com/grafana/loki/pull/1416) **pstibrany**: pkg/promtail/client: missing URL in client returns error
* [1275](https://github.com/grafana/loki/pull/1275) **bastjan**: pkg/promtail: IETF Syslog (RFC5424) Support

#### Fluent Bit
* [1455](https://github.com/grafana/loki/pull/1455) **JensErat**: fluent-bit-plugin: re-enable failing JSON marshaller tests; pass error instead of logging and ignoring
* [1294](https://github.com/grafana/loki/pull/1294) **JensErat**: fluent-bit: multi-instance support
* [1514](https://github.com/grafana/loki/pull/1514) **shane-axiom**: fluent-plugin-grafana-loki: Add `fluentd_thread` label when `flush_thread_count` > 1

#### Fluentd
* [1500](https://github.com/grafana/loki/pull/1500) **cyriltovena**: Bump fluentd plugin to 1.2.6.
* [1475](https://github.com/grafana/loki/pull/1475) **Horkyze**: fluentd-plugin: call gsub for strings only

#### Docker Driver
* [1414](https://github.com/grafana/loki/pull/1414) **cyriltovena**: Adds tenant-id for docker driver.

#### Logcli
* [1492](https://github.com/grafana/loki/pull/1492) **sandlis**: logcli: replaced GRAFANA_* with LOKI_* in logcli env vars, set default server url for logcli to localhost

#### Helm
* [1534](https://github.com/grafana/loki/pull/1534) **olivierboudet**: helm : fix fluent-bit parser configuration syntax
* [1506](https://github.com/grafana/loki/pull/1506) **terjesannum**: helm: add podsecuritypolicy for fluent-bit
* [1431](https://github.com/grafana/loki/pull/1431) **eugene100**: Helm: fix issue with config.clients
* [1430](https://github.com/grafana/loki/pull/1430) **olivierboudet**: helm : allow to define custom parsers to use with fluentbit.io/parser annotation
* [1418](https://github.com/grafana/loki/pull/1418) **evalsocket**: Helm chart url added in helm.md
* [1336](https://github.com/grafana/loki/pull/1336) **terjesannum**: helm: support adding init containers to the loki pod
* [1530](https://github.com/grafana/loki/pull/1530) **WeiBanjo**: Allow extra command line args for external labels like hostname

#### Jsonnet
* [1518](https://github.com/grafana/loki/pull/1518) **benjaminhuo**: Fix error 'Field does not exist: jaeger_mixin' in tk show
* [1501](https://github.com/grafana/loki/pull/1501) **anarcher**: jsonnet: fix common/defaultPorts parameters
* [1497](https://github.com/grafana/loki/pull/1497) **cyriltovena**: Update Loki mixin to include frontend QPS and latency.
* [1478](https://github.com/grafana/loki/pull/1478) **cyriltovena**: Fixes the typo in the result cache config of the Loki ksonnet lib.
* [1543](https://github.com/grafana/loki/pull/1543) **sh0rez**: fix(ksonnet): use apps/v1

#### Docs
* [1531](https://github.com/grafana/loki/pull/1531) **fitzoh**: Documentation: Add note on using Loki with Amazon ECS
* [1521](https://github.com/grafana/loki/pull/1521) **rfratto**: docs: Document timestamp ordering rules
* [1516](https://github.com/grafana/loki/pull/1516) **rfratto**: Link to release docs in README.md, not master docs
* [1508](https://github.com/grafana/loki/pull/1508) **cyriltovena**: Fixes bad json in Loki API documentation.
* [1505](https://github.com/grafana/loki/pull/1505) **sandlis**: doc: fix sample yaml in docs for installing promtail to k8s
* [1481](https://github.com/grafana/loki/pull/1481) **terjesannum**: docs: fix broken promtail link
* [1474](https://github.com/grafana/loki/pull/1474) **Eraac**: <doc>: information about max_look_back_period
* [1471](https://github.com/grafana/loki/pull/1471) **cyriltovena**: Update README.md
* [1466](https://github.com/grafana/loki/pull/1466) **Eraac**: <documentation>: Update IAM requirement
* [1441](https://github.com/grafana/loki/pull/1441) **vtereso**: <Docs>: README spelling fix
* [1437](https://github.com/grafana/loki/pull/1437) **daixiang0**: fix all misspell
* [1432](https://github.com/grafana/loki/pull/1432) **joe-elliott**: Removed unsupported encodings from docs
* [1399](https://github.com/grafana/loki/pull/1399) **vishesh92**: Docs: Add configuration docs for redis
* [1394](https://github.com/grafana/loki/pull/1394) **chancez**: Documentation: Fix example AWS storage configuration
* [1227](https://github.com/grafana/loki/pull/1227) **daixiang0**: Add docker install doc
* [1560](https://github.com/grafana/loki/pull/1560) **robshep**: Promtail Docs: Update output.md
* [1546](https://github.com/grafana/loki/pull/1546) **mattmendick**: Removing third-party link
* [1539](https://github.com/grafana/loki/pull/1539) **j18e**: docs: fix syntax error in pipeline example

#### Build
* [1494](https://github.com/grafana/loki/pull/1494) **pracucci**: Fixed TOUCH_PROTOS in all DroneCI pipelines
* [1479](https://github.com/grafana/loki/pull/1479) **owen-d**: TOUCH_PROTOS build arg for dockerfile
* [1476](https://github.com/grafana/loki/pull/1476) **owen-d**: initiates docker daemon for circle windows builds
* [1469](https://github.com/grafana/loki/pull/1469) **rfratto**: Makefile: re-enable journal scraping on ARM

#### New Members!
* [1415](https://github.com/grafana/loki/pull/1415) **cyriltovena**: Add Joe as member of the team.

# 1.2.0 (2019-12-09)

One week has passed since the last Loki release, and it's time for a new one!

## Notable Changes

We have continued our work making our API Prometheus-compatible. The key
changes centered around API compatibility are:

* [1370](https://github.com/grafana/loki/pull/1370) **slim-bean**: Change `/loki/api/v1/label` to `loki/api/v1/labels`
* [1381](https://github.com/grafana/loki/pull/1381) **owen-d**: application/x-www-form-urlencoded support

Meanwhile, @pstibrany has done great work ensuring that Loki handles hash
collisions properly:

* [1247](https://github.com/grafana/loki/pull/1247) **pstibrany**: pkg/ingester: handle labels mapping to the same fast fingerprint.

## Other Changes

:heart: All PR's are important to us, thanks everyone for continuing to help support and improve Loki! :heart:

### Features

* [1372](https://github.com/grafana/loki/pull/1372) **cyriltovena**: Let Loki start when using the debug image.
* [1300](https://github.com/grafana/loki/pull/1300) **pstibrany**: pkg/ingester: check that ingester is in LEAVING state when transferring chunks and claiming tokens. Required when using memberlist client.

### Bug Fixes/Improvements

* [1376](https://github.com/grafana/loki/pull/1376) **jstaffans**: Fluentd: guard against nil values when sanitizing labels
* [1371](https://github.com/grafana/loki/pull/1371) **cyriltovena**: Logql benchmark and performance improvement.
* [1363](https://github.com/grafana/loki/pull/1363) **cyriltovena**: Fixes fluentd new push path API.
* [1353](https://github.com/grafana/loki/pull/1353) **pstibrany**: docs: Fix grpc_listen_host and http_listen_host.
* [1350](https://github.com/grafana/loki/pull/1350) **Eraac**: documentation: iam requirement for autoscaling

# 1.1.0 (2019-12-04)

It's been a busy 2 weeks since the 1.0.0 release and quite a few important PR's have been merged to Loki.

The most significant:

* [1322](https://github.com/grafana/loki/pull/1322) **rfratto**: Fix v1 label API to be Prometheus-compatible

Some might call this a **breaking change**, we are instead calling it a bug fix as our goal was to be prometheus compatible and we were not :smiley:

**But please be aware if you are using the `/loki/api/v1/label` or `/loki/api/v1/label/<name>/values` the JSON result will be different in 1.1.0**

Old result:
```json
{
  "values": [
    "label1",
    "label2",
    "labeln"
  ]
}
```
New result:

```json
{
  "status": "success",
  "data": [
    "label1",
    "label2",
    "labeln"
  ]
}
```

**ALSO IMPORTANT**

* [1160](https://github.com/grafana/loki/pull/1160) **daixiang0**: replace gzip with zip

Binaries will now be zipped instead of gzipped as many people voiced their opinion that zip is likely to be installed on more systems by default.

**If you had existing automation to download and install binaries this will have to be updated to use zip instead of gzip**

## Notable Fixes and Improvements

* Broken version info in startup log message:

    [1095](https://github.com/grafana/loki/pull/1095) **pstibrany**: Makefile changes to allow easy builds with or without vendoring. Also fixes version bug for both cases.

* The hashing algorithm used to calculate the hash for a stream was creating hash collisions in some instances.
**Please Note** this is just one part of the fix and is only in Promtail, the second part for Loki can be tracked [in PR1247](https://github.com/grafana/loki/pull/1247) which didn't quite make the cut for 1.1.0 and will be in 1.2.0:

    [1254](https://github.com/grafana/loki/pull/1254) **pstibrany**: pkg/promtail/client: Handle fingerprint hash collisions

* Thank you @putrasattvika for finding and fixing an important bug where logs were some logs were missed in a query shortly after a flush!

    [1299](https://github.com/grafana/loki/pull/1299) **putrasattvika**: storage: fix missing logs with batched chunk iterator

* Thank you @danieldabate for helping to again improve our API to be more Prometheus compatible:

    [1355](https://github.com/grafana/loki/pull/1355) **danieldabate**: HTTP API: Support duration and float formats for step parameter

* LogQL will support duration formats that are not typically handled by Go like [1d] or [1w]

    [1357](https://github.com/grafana/loki/pull/1357) **cyriltovena**: Supports same duration format in LogQL as Prometheus


## Everything Else

:heart: All PR's are important to us, thanks everyone for continuing to help support and improve Loki! :heart:

* [1349](https://github.com/grafana/loki/pull/1349) **Eraac**: documentation: using parsable value in example
* [1343](https://github.com/grafana/loki/pull/1343) **dgzlopes**: doc(configuration): Fix duration format.
* [1342](https://github.com/grafana/loki/pull/1342) **whothey**: Makefile: add debug symbols to loki and promtail debug builds
* [1341](https://github.com/grafana/loki/pull/1341) **adamjohnson01**: Update loki helm chart to support service account annotations
* [1340](https://github.com/grafana/loki/pull/1340) **adamjohnson01**: Pull in cortex changes to support IAM roles for EKS
* [1339](https://github.com/grafana/loki/pull/1339) **cyriltovena**: Update gem version.
* [1333](https://github.com/grafana/loki/pull/1333) **daixiang0**: fix broken link
* [1328](https://github.com/grafana/loki/pull/1328) **cyriltovena**: Fixes linter warning from the yacc file.
* [1326](https://github.com/grafana/loki/pull/1326) **dawidmalina**: Wrong api endpoint in fluent-plugin-grafana-loki
* [1320](https://github.com/grafana/loki/pull/1320) **roidelapluie**: Metrics: use Namespace everywhere when declaring metrics
* [1318](https://github.com/grafana/loki/pull/1318) **roidelapluie**: Use tenant as label name for discarded_samples metrics
* [1317](https://github.com/grafana/loki/pull/1317) **roidelapluie**: Expose discarded bytes metric
* [1316](https://github.com/grafana/loki/pull/1316) **slim-bean**: Removing old file needed for dep (no longer needed)
* [1312](https://github.com/grafana/loki/pull/1312) **ekeih**: Docs: Add missing ) in LogQL example
* [1311](https://github.com/grafana/loki/pull/1311) **pstibrany**: Include positions filename in the error when YAML unmarshal fails.
* [1310](https://github.com/grafana/loki/pull/1310) **JensErat**: fluent-bit: sorted JSON and properly convert []byte to string
* [1304](https://github.com/grafana/loki/pull/1304) **pstibrany**: promtail: write positions to new file first, move to target location afterwards
* [1303](https://github.com/grafana/loki/pull/1303) **zhangjianweibj**: https://github.com/grafana/loki/issues/1302
* [1298](https://github.com/grafana/loki/pull/1298) **rfratto**: pkg/promtail: remove journal target forced path
* [1279](https://github.com/grafana/loki/pull/1279) **rfratto**: Fix loki_discarded_samples_total metric
* [1278](https://github.com/grafana/loki/pull/1278) **rfratto**: docs: update limits_config to new structure from #948
* [1276](https://github.com/grafana/loki/pull/1276) **roidelapluie**: Update fluentbit README.md based on my experience
* [1274](https://github.com/grafana/loki/pull/1274) **sh0rez**: chore(ci): drone-cli
* [1273](https://github.com/grafana/loki/pull/1273) **JensErat**: fluent-bit: tenant ID configuration
* [1266](https://github.com/grafana/loki/pull/1266) **polar3130**: add description about tenant stage
* [1262](https://github.com/grafana/loki/pull/1262) **Eraac**: documentation: iam requirement for autoscaling
* [1261](https://github.com/grafana/loki/pull/1261) **rfratto**: Document systemd journal scraping
* [1249](https://github.com/grafana/loki/pull/1249) **cyriltovena**: Move to jsoniter instead of default json package
* [1223](https://github.com/grafana/loki/pull/1223) **jgehrcke**: authentication.md: replace "user" with "tenant"
* [1204](https://github.com/grafana/loki/pull/1204) **allanhung**: fluent-bit-plugin: Auto add Kubernetes labels to Loki labels



# 1.0.0 (2019-11-19)

:tada: Nearly a year since Loki was announced at KubeCon in Seattle 2018 we are very excited to announce the 1.0.0 release of Loki! :tada:

A lot has happened since the announcement, the project just recently passed 1000 commits by 138 contributors over 700+ PR's accumulating over 7700 GitHub stars!

Internally at Grafana Labs we have been using Loki to monitor all of our infrastructure and ingest around 1.5TB/10 billion log lines a day. Since the v0.2.0 release we have found Loki to be reliable and stable in our environments.

We are comfortable with the state of the project in our production environments and think it's time to promote Loki to a non-beta release to communicate to everyone that they should feel comfortable using Loki in their production environments too.

## API Stability

With the 1.0.0 release our intent is to try to follow Semver rules regarding stability with some aspects of Loki, focusing mainly on the operating experience of Loki as an application.  That is to say we are not planning any major changes to the HTTP API, and anything breaking would likely be accompanied by a major release with backwards compatibility support.

We are currently NOT planning on maintaining Go API stability with this release, if you are importing Loki as a library you should be prepared for any kind of change, including breaking, even in minor or bugfix releases.

Loki is still a young and active project and there might be some breaking config changes in non-major releases, rest assured this will be clearly communicated and backwards or overlapping compatibility will be provided if possible.

## Changes

There were not as many changes in this release as the last, mainly we wanted to make sure Loki was mostly stable before 1.0.0.  The most notable change is the inclusion of the V11 schema in PR's [1201](https://github.com/grafana/loki/pull/1201) and [1280](https://github.com/grafana/loki/pull/1280).  The V11 schema adds some more data to the index to improve label queries over large amounts of time and series.  Currently we have not updated the Helm or Ksonnet to use the new schema, this will come soon with more details on how it works.

The full list of changes:

* [1280](https://github.com/grafana/loki/pull/1280) **owen-d**: Fix duplicate labels (update cortex)
* [1260](https://github.com/grafana/loki/pull/1260) **rfratto**: pkg/loki: unmarshal module name from YAML
* [1257](https://github.com/grafana/loki/pull/1257) **rfratto**: helm: update default terminationGracePeriodSeconds to 4800
* [1251](https://github.com/grafana/loki/pull/1251) **obitech**: docs: Fix promtail releases download link
* [1248](https://github.com/grafana/loki/pull/1248) **rfratto**: docs: slightly modify language in community Loki packages section
* [1242](https://github.com/grafana/loki/pull/1242) **tarokkk**: fluentd: Suppress unread configuration warning
* [1239](https://github.com/grafana/loki/pull/1239) **pracucci**: Move ReservedLabelTenantID out from a dedicated file
* [1238](https://github.com/grafana/loki/pull/1238) **oke-py**: helm: loki-stack supports k8s 1.16
* [1237](https://github.com/grafana/loki/pull/1237) **joe-elliott**: Rollback google.golang.org/api to 0.8.0
* [1235](https://github.com/grafana/loki/pull/1235) **woodsaj**: ci: update triggers to use new deployment_tools location
* [1234](https://github.com/grafana/loki/pull/1234) **rfratto**: Standardize schema used in `match` stage
* [1233](https://github.com/grafana/loki/pull/1233) **wapmorgan**: Update docker-driver Dockerfile: add tzdb
* [1232](https://github.com/grafana/loki/pull/1232) **rfratto**: Fix drone deploy job
* [1231](https://github.com/grafana/loki/pull/1231) **joe-elliott**: Removed references to Loki free tier
* [1226](https://github.com/grafana/loki/pull/1226) **clickyotomy**: Update dependencies to use weaveworks/common upstream
* [1221](https://github.com/grafana/loki/pull/1221) **slim-bean**: use regex label matcher to not alert on any tail route latencies
* [1219](https://github.com/grafana/loki/pull/1219) **MightySCollins**: docs: Updated Kubernetes docs links in Helm charts
* [1218](https://github.com/grafana/loki/pull/1218) **slim-bean**: update dashboards to include the new /loki/api/v1/* endpoints
* [1217](https://github.com/grafana/loki/pull/1217) **slim-bean**: sum the bad words by name and level
* [1216](https://github.com/grafana/loki/pull/1216) **joe-elliott**: Remove rules that reference no longer existing metrics
* [1215](https://github.com/grafana/loki/pull/1215) **Eraac**: typo url
* [1214](https://github.com/grafana/loki/pull/1214) **takanabe**: Correct wrong document paths about querying
* [1213](https://github.com/grafana/loki/pull/1213) **slim-bean**: Fix docker latest and master tags
* [1212](https://github.com/grafana/loki/pull/1212) **joe-elliott**: Update loki operational
* [1206](https://github.com/grafana/loki/pull/1206) **sandlis**: ksonnet: fix replication always set to 3 in ksonnet
* [1203](https://github.com/grafana/loki/pull/1203) **joe-elliott**: Chunk iterator performance improvement
* [1202](https://github.com/grafana/loki/pull/1202) **beorn7**: Simplify regexp's
* [1201](https://github.com/grafana/loki/pull/1201) **cyriltovena**: Update cortex to bring v11 schema
* [1189](https://github.com/grafana/loki/pull/1189) **putrasattvika**: fluent-plugin: Add client certificate verification
* [1186](https://github.com/grafana/loki/pull/1186) **tarokkk**: fluentd: Refactor label_keys and and add extract_kubernetes_labels configuration

# 0.4.0 (2019-10-24)

A **huge** thanks to the **36 contributors** who submitted **148 PR's** since 0.3.0!

## Notable Changes

* With PR [654](https://github.com/grafana/loki/pull/654) @cyriltovena added a really exciting new capability to Loki, a Prometheus compatible API with support for running metric style queries against your logs! [Take a look at how to write metric queries for logs](https://github.com/grafana/loki/blob/master/docs/logql.md#counting-logs)
    > PLEASE NOTE: To use metric style queries in the current Grafana release 6.4.x you will need to add Loki as a Prometheus datasource in addition to having it as a Log datasource and you will have to select the correct source for querying logs vs metrics, coming soon Grafana will support both logs and metric queries directly to the Loki datasource!
* PR [1022](https://github.com/grafana/loki/pull/1022) (and a few others) @joe-elliott added a new set of HTTP endpoints in conjunction with the work @cyriltovena to create a Prometheus compatible API as well as improve how labels/timestamps are handled
    > IMPORTANT: The new `/api/v1/*` endpoints contain breaking changes on the query paths (push path is unchanged) Eventually the `/api/prom/*` endpoints will be removed
* PR [847](https://github.com/grafana/loki/pull/847) owes a big thanks to @cosmo0920 for contributing his Fluent Bit go plugin, now loki has Fluent Bit plugin support!!

* PR [982](https://github.com/grafana/loki/pull/982) was a couple weeks of painstaking work by @rfratto for a much needed improvement to Loki's docs! [Check them out!](https://github.com/grafana/loki/tree/master/docs)

* PR [980](https://github.com/grafana/loki/pull/980) by @sh0rez improved how flags and config file's are loaded to honor a more traditional order of precedence:
    1. Defaults
    2. Config file
    3. User-supplied flag values (command line arguments)
    > PLEASE NOTE: This is potentially a breaking change if you were passing command line arguments that also existed in a config file in which case the order they are given priority now has changed!

* PR [1062](https://github.com/grafana/loki/pull/1062) and [1089](https://github.com/grafana/loki/pull/1089) have moved Loki from Dep to Go Modules and to Go 1.13


## Loki

### Features/Improvements/Changes

* **Loki** [1171](https://github.com/grafana/loki/pull/1171) **cyriltovena**: Moves request parsing into the loghttp package
* **Loki** [1145](https://github.com/grafana/loki/pull/1145) **joe-elliott**: Update `/loki/api/v1/push` to use the v1 json format
* **Loki** [1128](https://github.com/grafana/loki/pull/1128) **sandlis**: bigtable-backup: list backups just before starting deletion of wanted backups
* **Loki** [1100](https://github.com/grafana/loki/pull/1100) **sandlis**: logging: removed some noise in logs from live-tailing
* **Loki/build** [1089](https://github.com/grafana/loki/pull/1089) **joe-elliott**: Go 1.13
* **Loki** [1088](https://github.com/grafana/loki/pull/1088) **pstibrany**: Updated cortex to latest master.
* **Loki** [1085](https://github.com/grafana/loki/pull/1085) **pracucci**: Do not retry chunks transferring on shutdown in the local dev env
* **Loki** [1084](https://github.com/grafana/loki/pull/1084) **pracucci**: Skip ingester tailer filtering if no filter is set
* **Loki/build**[1062](https://github.com/grafana/loki/pull/1062) **joe-elliott**: dep => go mod
* **Loki** [1049](https://github.com/grafana/loki/pull/1049) **joe-elliott**: Update loki push path
* **Loki** [1044](https://github.com/grafana/loki/pull/1044) **joe-elliott**: Fixed broken logql request filtering
* **Loki/tools** [1043](https://github.com/grafana/loki/pull/1043) **sandlis**: bigtable-backup: use latest bigtable backup docker image with fix for list backups
* **Loki** [1030](https://github.com/grafana/loki/pull/1030) **polar3130**: fix typo in error messages
* **Loki/tools** [1028](https://github.com/grafana/loki/pull/1028) **sandlis**: bigtable-backup: verify backups to work on latest list of backups
* **Loki** [1022](https://github.com/grafana/loki/pull/1022) **joe-elliott**: Loki HTTP/JSON Model Layer
* **Loki** [1016](https://github.com/grafana/loki/pull/1016) **slim-bean**: Revert "Updated stream json objects to be more parse friendly (#1010)"
* **Loki** [1010](https://github.com/grafana/loki/pull/1010) **joe-elliott**: Updated stream json objects to be more parse friendly
* **Loki** [1009](https://github.com/grafana/loki/pull/1009) **cyriltovena**: Make Loki HTTP API more compatible with Prometheus
* **Loki** [1008](https://github.com/grafana/loki/pull/1008) **wardbekker**: Improved Ingester out-of-order error for faster troubleshooting
* **Loki** [1001](https://github.com/grafana/loki/pull/1001) **slim-bean**: Update new API paths
* **Loki** [998](https://github.com/grafana/loki/pull/998) **sandlis**: Change unit of duration params to hours to align it with duration config at other places in Loki
* **Loki** [980](https://github.com/grafana/loki/pull/980) **sh0rez**: feat: configuration source precedence
* **Loki** [948](https://github.com/grafana/loki/pull/948) **sandlis**: limits: limits implementation for loki
* **Loki** [947](https://github.com/grafana/loki/pull/947) **sandlis**: added a variable for storing periodic table duration as an int to be …
* **Loki** [938](https://github.com/grafana/loki/pull/938) **sandlis**: vendoring: update cortex to latest master
* **Loki/tools** [930](https://github.com/grafana/loki/pull/930) **sandlis**: fix incrementing of bigtable_backup_job_backups_created metric
* **Loki/tools** [920](https://github.com/grafana/loki/pull/920) **sandlis**: bigtable-backup tool fix
* **Loki/tools** [895](https://github.com/grafana/loki/pull/895) **sandlis**: bigtable-backup-tool: Improvements
* **Loki** [755](https://github.com/grafana/loki/pull/755) **sandlis**: Use grpc client config from cortex for Ingester to get more control
* **Loki** [654](https://github.com/grafana/loki/pull/654) **cyriltovena**: LogQL: Vector and Range Vector Aggregation.

### Bug Fixes
* **Loki** [1114](https://github.com/grafana/loki/pull/1114) **rfratto**: pkg/ingester: prevent shutdowns from processing during joining handoff
* **Loki** [1097](https://github.com/grafana/loki/pull/1097) **joe-elliott**: Reverted cloud.google.com/go to 0.44.1
* **Loki** [986](https://github.com/grafana/loki/pull/986) **pracucci**: Fix panic in tailer due to race condition between send() and close()
* **Loki** [975](https://github.com/grafana/loki/pull/975) **sh0rez**: fix(distributor): parseError BadRequest
* **Loki** [944](https://github.com/grafana/loki/pull/944) **rfratto**: pkg/querier: fix concurrent access to querier tail clients

## Promtail

### Features/Improvements/Changes

* **Promtail/pipeline** [1179](https://github.com/grafana/loki/pull/1179) **pracucci**: promtail: fix handling of JMESPath expression returning nil while parsing JSON
* **Promtail/pipeline** [1123](https://github.com/grafana/loki/pull/1123) **pracucci**: promtail: added action_on_failure support to timestamp stage
* **Promtail/pipeline** [1122](https://github.com/grafana/loki/pull/1122) **pracucci**: promtail: initialize extracted map with initial labels
* **Promtail/pipeline** [1112](https://github.com/grafana/loki/pull/1112) **cyriltovena**: Add logql filter to match stages and drop capability
* **Promtail/journal** [1109](https://github.com/grafana/loki/pull/1109) **rfratto**: Clarify journal warning
* **Promtail** [1083](https://github.com/grafana/loki/pull/1083) **pracucci**: Increased promtail's backoff settings in prod and improved doc
* **Promtail** [1026](https://github.com/grafana/loki/pull/1026) **erwinvaneyk**: promtail: fix externalURL and path prefix issues
* **Promtail** [976](https://github.com/grafana/loki/pull/976) **slim-bean**: Wrap debug log statements in conditionals to save allocations
* **Promtail** [973](https://github.com/grafana/loki/pull/973) **ctrox**: tests: Set default value for BatchWait as ticker does not accept 0
* **Promtail** [969](https://github.com/grafana/loki/pull/969) **ctrox**: promtail: Use ticker instead of timer for batch wait
* **Promtail** [952](https://github.com/grafana/loki/pull/952) **pracucci**: promtail: add metrics on sent and dropped log entries
* **Promtail** [934](https://github.com/grafana/loki/pull/934) **pracucci**: promtail: do not send the last batch - to ingester - if empty
* **Promtail** [921](https://github.com/grafana/loki/pull/921) **rfratto**: promtail: add "max_age" field to configure cutoff for journal reading
* **Promtail** [883](https://github.com/grafana/loki/pull/883) **adityacs**: Add pipeline unit testing to promtail

### Bugfixes

* **Promtail** [1194](https://github.com/grafana/loki/pull/1194) **slim-bean**: Improve how we record file size metric to avoid a race in our file lagging alert
* **Promtail/journal** [1072](https://github.com/grafana/loki/pull/1072) **rfratto**: build: enable journal in promtail linux release build

## Docs

* **Docs** [1176](https://github.com/grafana/loki/pull/1176) **rfratto**: docs: add example and documentation about using JMESPath literals
* **Docs** [1139](https://github.com/grafana/loki/pull/1139) **joe-elliott**: Moved client docs and add serilog example
* **Docs** [1132](https://github.com/grafana/loki/pull/1132) **kailwallin**: FixedTypo.Update README.md
* **Docs** [1130](https://github.com/grafana/loki/pull/1130) **pracucci**: docs: fix Promtail / Loki capitalization
* **Docs** [1129](https://github.com/grafana/loki/pull/1129) **pracucci**: docs: clarified the relation between retention period and table period
* **Docs** [1124](https://github.com/grafana/loki/pull/1124) **geowa4**: Client recommendations documentation tweaks
* **Docs** [1106](https://github.com/grafana/loki/pull/1106) **cyriltovena**: Add fluent-bit missing link in the main documentation page.
* **Docs** [1099](https://github.com/grafana/loki/pull/1099) **pracucci**: docs: improve table manager documentation
* **Docs** [1094](https://github.com/grafana/loki/pull/1094) **rfratto**: docs: update stages README with the docker and cri stages
* **Docs** [1091](https://github.com/grafana/loki/pull/1091) **daixiang0**: docs(stage): add docker and cri
* **Docs** [1077](https://github.com/grafana/loki/pull/1077) **daixiang0**: doc(fluent-bit): add missing namespace
* **Docs** [1073](https://github.com/grafana/loki/pull/1073) **flouthoc**: Re Fix Docs: PR https://github.com/grafana/loki/pull/1053 got erased due to force push.
* **Docs** [1069](https://github.com/grafana/loki/pull/1069) **daixiang0**: doc: unify GOPATH
* **Docs** [1068](https://github.com/grafana/loki/pull/1068) **daixiang0**: doc: skip jb init when using Tanka
* **Docs** [1067](https://github.com/grafana/loki/pull/1067) **rfratto**: Fix broken links to docs in README.md
* **Docs** [1064](https://github.com/grafana/loki/pull/1064) **jonaskello**: Fix spelling of HTTP header
* **Docs** [1063](https://github.com/grafana/loki/pull/1063) **rfratto**: docs: fix deprecated warning in api.md
* **Docs** [1060](https://github.com/grafana/loki/pull/1060) **rfratto**: Add Drone CI badge to README.md
* **Docs** [1053](https://github.com/grafana/loki/pull/1053) **flouthoc**: Fix Docs: Change Imagepull policy to IfNotpresent / Add loki-canary b…
* **Docs** [1048](https://github.com/grafana/loki/pull/1048) **wassan128**: Loki: Fix README link
* **Docs** [1042](https://github.com/grafana/loki/pull/1042) **daixiang0**: doc(ksonnet): include ksonnet-lib
* **Docs** [1039](https://github.com/grafana/loki/pull/1039) **sh0rez**: doc(production): replace ksonnet with Tanka
* **Docs** [1036](https://github.com/grafana/loki/pull/1036) **sh0rez**: feat: -version flag
* **Docs** [1025](https://github.com/grafana/loki/pull/1025) **oddlittlebird**: Update CONTRIBUTING.md
* **Docs** [1024](https://github.com/grafana/loki/pull/1024) **oddlittlebird**: Update README.md
* **Docs** [1014](https://github.com/grafana/loki/pull/1014) **polar3130**: Fix a link to correct doc and fix a typo
* **Docs** [1006](https://github.com/grafana/loki/pull/1006) **slim-bean**: fixing lots of broken links and a few typos
* **Docs** [1005](https://github.com/grafana/loki/pull/1005) **SmilingNavern**: Fix links to correct doc
* **Docs** [1004](https://github.com/grafana/loki/pull/1004) **rfratto**: docs: fix example with pulling systemd logs
* **Docs** [1003](https://github.com/grafana/loki/pull/1003) **oddlittlebird**: Loki: Update README.md
* **Docs** [984](https://github.com/grafana/loki/pull/984) **tomgs**: Changing "Usage" link in main readme after docs change
* **Docs** [983](https://github.com/grafana/loki/pull/983) **daixiang0**: update positions.yaml location reference
* **Docs** [982](https://github.com/grafana/loki/pull/982) **rfratto**: Documentation Rewrite
* **Docs** [961](https://github.com/grafana/loki/pull/961) **worr**: doc: Add permissions that IAM roles for Loki need
* **Docs** [933](https://github.com/grafana/loki/pull/933) **pracucci**: doc: move promtail doc into dedicated subfolder
* **Docs** [924](https://github.com/grafana/loki/pull/924) **pracucci**: doc: promtail known failure modes
* **Docs** [910](https://github.com/grafana/loki/pull/910) **slim-bean**: docs(build): Update docs around releasing and fix bug in version updating script
* **Docs** [850](https://github.com/grafana/loki/pull/850) **sh0rez**: docs: general documentation rework

## Build

* **Build** [1157](https://github.com/grafana/loki/pull/1157) **daixiang0**: Update golint
* **Build** [1133](https://github.com/grafana/loki/pull/1133) **daixiang0**: bump up golangci to 1.20
* **Build** [1121](https://github.com/grafana/loki/pull/1121) **pracucci**: Publish loki-canary binaries on release
* **Build** [1054](https://github.com/grafana/loki/pull/1054) **pstibrany**: Fix dep check warnings by running dep ensure
* **Build/release** [1018](https://github.com/grafana/loki/pull/1018) **slim-bean**: updating the image version for loki-canary and adding the version increment to the release_prepare script
* **Build/CI** [997](https://github.com/grafana/loki/pull/997) **slim-bean**: full circle
* **Build/CI** [996](https://github.com/grafana/loki/pull/996) **rfratto**: ci/drone: fix deploy command by escaping double quotes in JSON body
* **Build/CI** [995](https://github.com/grafana/loki/pull/995) **slim-bean**: use the loki-build-image for calling circle
* **Build/CI** [994](https://github.com/grafana/loki/pull/994) **slim-bean**: Also need bash for the deploy step from drone
* **Build/CI** [993](https://github.com/grafana/loki/pull/993) **slim-bean**: Add make to the alpine image used for calling the circle deploy task from drone.
* **Build/CI** [992](https://github.com/grafana/loki/pull/992) **sh0rez**: chore(packaging): fix GOPATH being overwritten
* **Build/CI** [991](https://github.com/grafana/loki/pull/991) **sh0rez**: chore(packaging): deploy from drone
* **Build/CI** [990](https://github.com/grafana/loki/pull/990) **sh0rez**: chore(ci/cd): breaking the circle
* **Build** [989](https://github.com/grafana/loki/pull/989) **sh0rez**: chore(packaging): simplify tagging
* **Build** [981](https://github.com/grafana/loki/pull/981) **sh0rez**: chore(packaging): loki windows/amd64
* **Build** [958](https://github.com/grafana/loki/pull/958) **daixiang0**: sync release pkgs name with release note
* **Build/CI** [914](https://github.com/grafana/loki/pull/914) **rfratto**: ci: update apt-get before installing deps for rootless step
* **Build** [911](https://github.com/grafana/loki/pull/911) **daixiang0**: optimize image tag script

## Deployment

* **Ksonnet** [1023](https://github.com/grafana/loki/pull/1023) **slim-bean**: make promtail daemonset name configurable
* **Ksonnet** [1021](https://github.com/grafana/loki/pull/1021) **rfratto**: ksonnet: update memcached and memcached-exporter images
* **Ksonnet** [1020](https://github.com/grafana/loki/pull/1020) **rfratto**: ksonnet: use consistent hashing in memcached client configs
* **Ksonnet** [1017](https://github.com/grafana/loki/pull/1017) **slim-bean**: make promtail configmap name configurable
* **Ksonnet** [946](https://github.com/grafana/loki/pull/946) **rfratto**: ksonnet: remove prefix from kvstore.consul settings in loki config
* **Ksonnet** [926](https://github.com/grafana/loki/pull/926) **slim-bean**: feat(promtail): Make cluster role configurable
<!-- -->
* **Helm** [1174](https://github.com/grafana/loki/pull/1174) **rally25rs**: loki-stack: Add release name to prometheus service name.
* **Helm** [1152](https://github.com/grafana/loki/pull/1152) **nicr9**: docs(helm): fix broken link to grafana datasource
* **Helm** [1134](https://github.com/grafana/loki/pull/1134) **minhdanh**: Helm chart: Allow additional scrape_configs to be added
* **Helm** [1111](https://github.com/grafana/loki/pull/1111) **ekarlso**: helm: Add support for passing arbitrary secrets
* **Helm** [1110](https://github.com/grafana/loki/pull/1110) **marcosnils**: Bump grafana image in loki helm chart
* **Helm** [1104](https://github.com/grafana/loki/pull/1104) **marcosnils**: <Examples>: Deploy prometheus from helm chart
* **Helm** [1058](https://github.com/grafana/loki/pull/1058) **polar3130**: Helm: Remove default value of storageClassName in loki/loki helm chart
* **Helm** [1056](https://github.com/grafana/loki/pull/1056) **polar3130**: Helm: Fix the reference error of loki/loki helm chart
* **Helm** [967](https://github.com/grafana/loki/pull/967) **makocchi-git**: helm chart: Add missing operator to promtail
* **Helm** [937](https://github.com/grafana/loki/pull/937) **minhdanh**: helm chart: Add support for additional labels and scrapeTimeout for serviceMonitors
* **Helm** [909](https://github.com/grafana/loki/pull/909) **angelbarrera92**: Feature: Add extra containers to loki helm chart
* **Helm** [855](https://github.com/grafana/loki/pull/855) **ikeeip**: set helm chart appVersion while release
* **Helm** [675](https://github.com/grafana/loki/pull/675) **cyriltovena**: Helm default ingester config

## Loki Canary

* **Loki-canary** [1137](https://github.com/grafana/loki/pull/1137) **slim-bean**: Add some additional logging to the canary on queries
* **Loki-canary** [1131](https://github.com/grafana/loki/pull/1131) **rfratto**: pkg/canary: use default HTTP client when reading from Loki

## Logcli

* **Logcli** [1168](https://github.com/grafana/loki/pull/1168) **sh0rez**: feat(cli): order flags by categories
* **Logcli** [1115](https://github.com/grafana/loki/pull/1115) **pracucci**: logcli: introduced QueryStringBuilder utility to clean up query string encoding
* **Logcli** [1103](https://github.com/grafana/loki/pull/1103) **pracucci**: logcli: added --step support to query command
* **Logcli** [987](https://github.com/grafana/loki/pull/987) **joe-elliott**: Logcli: Add Support for New Query Path

## Tooling

* **Dashboards** [1188](https://github.com/grafana/loki/pull/1188) **joe-elliott**: Adding Operational dashboards
* **Dashboards** [1143](https://github.com/grafana/loki/pull/1143) **joe-elliott**: Improved compression ratio histogram
* **Dashboards** [1126](https://github.com/grafana/loki/pull/1126) **joe-elliott**: Fix Loki Chunks Dashboard
* **Tools** [1108](https://github.com/grafana/loki/pull/1108) **joe-elliott**: Updated push path to current prod

## Plugins

* **DockerDriver** [972](https://github.com/grafana/loki/pull/972) **cyriltovena**: Add stream label to docker driver
* **DockerDriver** [971](https://github.com/grafana/loki/pull/971) **cyriltovena**: Allow to pass max-size and max-file to the docker driver
* **DockerDriver** [970](https://github.com/grafana/loki/pull/970) **mindfl**: docker-driver compose labels support
<!-- -->
* **Fluentd** [928](https://github.com/grafana/loki/pull/928) **candlerb**: fluent-plugin-grafana-loki: Escape double-quotes in labels, and suppress labels with value nil
<!-- -->
* **Fluent Bit** [1155](https://github.com/grafana/loki/pull/1155) **cyriltovena**: rollback fluent-bit push path until we release 0.4
* **Fluent Bit** [1096](https://github.com/grafana/loki/pull/1096) **JensErat**: fluent-bit: edge case tests
* **Fluent Bit** [847](https://github.com/grafana/loki/pull/847) **cosmo0920**: fluent-bit shared object go plugin

## Misc

Loki is now using a Bot to help keep issues and PR's pruned based on age/relevancy.  Please don't hesitate to comment on an issue or PR that you think was closed by the stale-bot which you think should remain open!!

* **Github** [965](https://github.com/grafana/loki/pull/965) **rfratto**: Change label used to keep issues from being marked as stale to keepalive
* **Github** [964](https://github.com/grafana/loki/pull/964) **rfratto**: Add probot-stale configuration to close stale issues.











# 0.3.0 (2019-08-16)

### Features/Enhancements


* **Loki** [877](https://github.com/grafana/loki/pull/877) **pracucci**: loki: Improve Tailer loop
* **Loki** [870](https://github.com/grafana/loki/pull/870) **sandlis**: bigtable-backup: update docker image for bigtable-backup tool
* **Loki** [862](https://github.com/grafana/loki/pull/862) **sandlis**: live-tailing: preload all the historic entries before query context is cancelled
* **Loki** [858](https://github.com/grafana/loki/pull/858) **pracucci**: loki: removed unused TestGZIPCompression
* **Loki** [854](https://github.com/grafana/loki/pull/854) **adityacs**: Readiness probe for querier
* **Loki** [851](https://github.com/grafana/loki/pull/851) **cyriltovena**: Add readiness probe to distributor deployment.
* **Loki** [894](https://github.com/grafana/loki/pull/894) **rfratto**: ksonnet: update ingester config to transfer chunks on rollout
<!-- -->
* **Build** [901](https://github.com/grafana/loki/pull/901) **sh0rez**: chore(packaging): set tag length to 7
* **Build** [900](https://github.com/grafana/loki/pull/900) **sh0rez**: chore(ci/cd): fix grafanasaur credentials and CircleCI image build
* **Build** [891](https://github.com/grafana/loki/pull/891) **sh0rez**: chore(ci/cd): build containers using drone.io
* **Build** [888](https://github.com/grafana/loki/pull/888) **rfratto**: Makefile: disable building promtail with systemd support on non-amd64 platforms
* **Build** [887](https://github.com/grafana/loki/pull/887) **slim-bean**: chore(packaging): Dockerfile make avoid containers
* **Build** [886](https://github.com/grafana/loki/pull/886) **sh0rez**: chore(packaging): wrong executable format
* **Build** [855](https://github.com/grafana/loki/pull/855) **ikeeip**: set helm chart appVersion while release
<!-- -->
* **Promtail** [856](https://github.com/grafana/loki/pull/856) **martinbaillie**: promtail: Add ServiceMonitor and headless Service
* **Promtail** [809](https://github.com/grafana/loki/pull/809) **rfratto**: Makefile: build promtail with CGO_ENABLED if GOHOSTOS=GOOS=linux
* **Promtail** [730](https://github.com/grafana/loki/pull/730) **rfratto**: promtail: Add systemd journal support

> 809, 730 NOTE: Systemd journal support is currently limited to amd64 images, arm support should come in the future when the transition to building the arm image and binaries is done natively via an arm container
<!-- -->
* **Docs** [896](https://github.com/grafana/loki/pull/896) **dalance**: docs: fix link format
* **Docs** [876](https://github.com/grafana/loki/pull/876) **BouchaaraAdil**: update Docs: update Retention section on Operations doc file
* **Docs** [864](https://github.com/grafana/loki/pull/864) **temal-**: docs: Replace old values in operations.md
* **Docs** [853](https://github.com/grafana/loki/pull/853) **cyriltovena**: Add governance documentation
<!-- -->
* **Deployment** [874](https://github.com/grafana/loki/pull/874) **slim-bean**: make our ksonnet a little more modular by parameterizing the chunk and index stores
* **Deployment** [857](https://github.com/grafana/loki/pull/857) **slim-bean**: Reorder relabeling rules to prevent pod label from overwriting config define labels

> 857 POSSIBLY BREAKING: If you relied on a custom pod label to overwrite one of the labels configured by the other sections of the scrape config: `job`, `namespace`, `instance`, `container_name` and/or `__path__`, this will no longer happen, the custom pod labels are now loaded first and will be overwritten by any of these listed labels.


### Fixes

* **Loki** [897](https://github.com/grafana/loki/pull/897) **pracucci**: Fix panic in tailer when an ingester is removed from the ring while tailing
* **Loki** [880](https://github.com/grafana/loki/pull/880) **cyriltovena**: fix a bug where nil line buffer would be put back
* **Loki** [859](https://github.com/grafana/loki/pull/859) **pracucci**: loki: Fixed out of order entries allowed in a chunk on edge case
<!-- -->
* **Promtail** [893](https://github.com/grafana/loki/pull/893) **rfratto**: pkg/promtail/positions: remove executable bit from positions file
<!-- -->
* **Deployment** [867](https://github.com/grafana/loki/pull/867) **slim-bean**: Update read dashboard to include only query and label query routes
* **Deployment** [865](https://github.com/grafana/loki/pull/865) **sandlis**: fix broken jsonnet for querier
<!-- -->
* **Canary** [889](https://github.com/grafana/loki/pull/889) **slim-bean**: fix(canary): Fix Flaky Tests
<!-- -->
* **Pipeline** [869](https://github.com/grafana/loki/pull/869) **jojohappy**: Pipeline: Fixed labels process test with same objects
<!-- -->
* **Logcli** [863](https://github.com/grafana/loki/pull/863) **adityacs**: Fix Nolabels parse metrics


# 0.2.0 (2019-08-02)

There were over 100 PR's merged since 0.1.0 was released, here's a highlight:

### Features / Enhancements

* **Loki**:  [521](https://github.com/grafana/loki/pull/521) Query label values and names are now fetched from the store.
* **Loki**:  [541](https://github.com/grafana/loki/pull/541) Improvements in live tailing of logs.
* **Loki**: [713](https://github.com/grafana/loki/pull/713) Storage memory improvement.
* **Loki**: [764](https://github.com/grafana/loki/pull/764) Tailing can fetch previous logs for context.
* **Loki**: [782](https://github.com/grafana/loki/pull/782) Performance improvement: Query storage by iterating through chunks in batches.
* **Loki**: [788](https://github.com/grafana/loki/pull/788) Querier timeouts.
* **Loki**: [794](https://github.com/grafana/loki/pull/794) Support ingester chunk transfer on shutdown.
* **Loki**: [729](https://github.com/grafana/loki/pull/729) Bigtable backup tool support.
<!-- -->
* **Pipeline**: [738](https://github.com/grafana/loki/pull/738) Added a template stage for manipulating label values.
* **Pipeline**: [732](https://github.com/grafana/loki/pull/732) Support for Unix timestamps.
* **Pipeline**: [760](https://github.com/grafana/loki/pull/760) Support timestamps without year.
<!-- -->
* **Helm**:  [641](https://github.com/grafana/loki/pull/641) Helm integration testing.
* **Helm**: [824](https://github.com/grafana/loki/pull/824) Add service monitor.
* **Helm**: [830](https://github.com/grafana/loki/pull/830) Customize namespace.
<!-- -->
* **Docker-Plugin**: [663](https://github.com/grafana/loki/pull/663) Created a Docker logging driver plugin.
<!-- -->
* **Fluent-Plugin**: [669](https://github.com/grafana/loki/pull/669) Ability to specify keys to remove.
* **Fluent-Plugin**: [709](https://github.com/grafana/loki/pull/709) Multi-worker support.
* **Fluent-Plugin**: [792](https://github.com/grafana/loki/pull/792) Add prometheus for metrics and update gems.
<!-- -->
* **Build**: [668](https://github.com/grafana/loki/pull/668),[762](https://github.com/grafana/loki/pull/762) Build multiple architecture containers.
<!-- -->
* **Loki-Canary**: [772](https://github.com/grafana/loki/pull/772) Moved into Loki project.

### Bugfixes

There were many fixes, here are a few of the most important:

* **Promtail**: [650](https://github.com/grafana/loki/pull/650) Build on windows.
* **Fluent-Plugin**: [667](https://github.com/grafana/loki/pull/667) Rename fluent plugin.
* **Docker-Plugin**: [813](https://github.com/grafana/loki/pull/813) Fix panic for newer docker version (18.09.7+).


# 0.1.0 (2019-06-03)

First (beta) Release!<|MERGE_RESOLUTION|>--- conflicted
+++ resolved
@@ -1,10 +1,6 @@
 ## Main
 
-<<<<<<< HEAD
-* [5057](https://github.com/grafana/loki/pull/5057) **cstyan**: Add a metric to Azure Blob Storage client to track total egress bytes
-=======
 * [5067](https://github.com/grafana/loki/pull/5057) **cstyan**: Add a metric to Azure Blob Storage client to track total egress bytes
->>>>>>> a5c544e7
 * [4950](https://github.com/grafana/loki/pull/4950) **DylanGuedes**: Implement common instance addr/net interface
 * [4949](https://github.com/grafana/loki/pull/4949) **ssncferreira**: Add query `queueTime` metric to statistics and metrics.go
 * [4938](https://github.com/grafana/loki/pull/4938) **DylanGuedes**: Implement ring status page for the distributor
